require_relative '../../HPXMLtoOpenStudio/tests/minitest_helper'
require_relative '../../HPXMLtoOpenStudio/resources/xmlhelper.rb'
require_relative '../resources/HESruleset.rb'
require_relative '../../HPXMLtoOpenStudio/resources/hpxml.rb'
require 'openstudio'
require 'openstudio/ruleset/ShowRunnerOutput'
require 'minitest/autorun'
require_relative '../measure.rb'
require 'fileutils'
require 'rexml/xpath'

class HEScoreRulesetTest < MiniTest::Test
  def test_valid_simulations
    this_dir = File.dirname(__FILE__)

    args_hash = {}

    Dir["#{this_dir}/../../../workflow/sample_files/*.xml"].sort.each do |xml|
      puts "Testing #{File.absolute_path(xml)}..."

      args_hash['hpxml_path'] = File.absolute_path(xml)
      args_hash['hpxml_output_path'] = File.absolute_path(xml).gsub('.xml', '.xml.out')

      _test_schema_validation(this_dir, xml)
      _test_measure(args_hash)
      _test_schema_validation(this_dir, xml.gsub('.xml', '.xml.out'))
      _test_assembly_efective_rvalues(args_hash)

      FileUtils.rm_f(args_hash['hpxml_output_path']) # Cleanup
    end
  end

  def test_neighbors
    this_dir = File.dirname(__FILE__)
    xml = File.absolute_path("#{this_dir}/../../../workflow/sample_files/Base_hpxml.xml")

    args_hash = {
      "hpxml_path" => xml,
      "hpxml_output_path" => xml.gsub('.xml', '.xml.out')
    }

    _test_measure(args_hash)

    hpxml_doc = XMLHelper.parse_file(args_hash["hpxml_output_path"])

    hpxml_doc.elements.each("HPXML/Building/BuildingDetails/BuildingSummary/Site/extension/Neighbors/NeighborBuilding") do |neighbor_building|
      neighbor_values = HPXML.get_neighbor_building_values(neighbor_building: neighbor_building)
      assert_in_epsilon(neighbor_values[:distance], 20.0, 0.000001)
      assert([90, 270].include?(neighbor_values[:azimuth]))
      assert_in_epsilon(neighbor_values[:height], 12.0, 0.000001)
    end
  end

  def test_infiltration
    # Tests from ResDB.Infiltration.Model.v2.xlsx

    # Version 1, Test #1
    cfa = 2000.0
    ncfl_ag = 2
    ceil_height = 8.0
    cvolume = cfa * ceil_height
    desc = "average"
    year_built = 1975
    iecc_cz = "3B"
    fnd_types = { "living space" => 1000.0 }
    ducts = [[1.0, 1.0, "attic - unconditioned"]]
    ach50 = calc_ach50(ncfl_ag, cfa, ceil_height, cvolume, desc, year_built, iecc_cz, fnd_types, ducts)
    assert_in_epsilon(9.7, ach50, 0.01)

    # Version 1, Test #2
    cfa = 1000.0
    ncfl_ag = 2
    ceil_height = 8.0
    cvolume = cfa * ceil_height
    desc = "average"
    year_built = 1975
    iecc_cz = "3B"
    fnd_types = { "living space" => 1000.0 }
    ducts = [[1.0, 1.0, "attic - unconditioned"]]
    ach50 = calc_ach50(ncfl_ag, cfa, ceil_height, cvolume, desc, year_built, iecc_cz, fnd_types, ducts)
    assert_in_epsilon(11.8, ach50, 0.01)

    # Version 1, Test #3
    cfa = 2000.0
    ncfl_ag = 1
    ceil_height = 8.0
    cvolume = cfa * ceil_height
    desc = "average"
    year_built = 1975
    iecc_cz = "3B"
    fnd_types = { "living space" => 2000.0 }
    ducts = [[1.0, 1.0, "attic - unconditioned"]]
    ach50 = calc_ach50(ncfl_ag, cfa, ceil_height, cvolume, desc, year_built, iecc_cz, fnd_types, ducts)
    assert_in_epsilon(10.2, ach50, 0.01)

    # Version 1, Test #4
    cfa = 2000.0
    ncfl_ag = 2
    ceil_height = 12.0
    cvolume = cfa * ceil_height
    desc = "average"
    year_built = 1975
    iecc_cz = "3B"
    fnd_types = { "living space" => 1000.0 }
    ducts = [[1.0, 1.0, "attic - unconditioned"]]
    ach50 = calc_ach50(ncfl_ag, cfa, ceil_height, cvolume, desc, year_built, iecc_cz, fnd_types, ducts)
    assert_in_epsilon(7.6, ach50, 0.01)

    # Version 1, Test #5
    cfa = 2000.0
    ncfl_ag = 2
    ceil_height = 8.0
    cvolume = cfa * ceil_height
    desc = "average"
    year_built = 2013
    iecc_cz = "3B"
    fnd_types = { "living space" => 1000.0 }
    ducts = [[1.0, 1.0, "attic - unconditioned"]]
    ach50 = calc_ach50(ncfl_ag, cfa, ceil_height, cvolume, desc, year_built, iecc_cz, fnd_types, ducts)
    assert_in_epsilon(5.3, ach50, 0.01)

    # Version 1, Test #6
    cfa = 2000.0
    ncfl_ag = 2
    ceil_height = 8.0
    cvolume = cfa * ceil_height
    desc = "average"
    year_built = 1975
    iecc_cz = "4C"
    fnd_types = { "living space" => 1000.0 }
    ducts = [[1.0, 1.0, "attic - unconditioned"]]
    ach50 = calc_ach50(ncfl_ag, cfa, ceil_height, cvolume, desc, year_built, iecc_cz, fnd_types, ducts)
    assert_in_epsilon(13.1, ach50, 0.01)

    # Version 1, Test #7
    cfa = 2000.0
    ncfl_ag = 2
    ceil_height = 8.0
    cvolume = cfa * ceil_height
    desc = "average"
    year_built = 1975
    iecc_cz = "3B"
    fnd_types = { "basement - conditioned" => 1000.0 }
    ducts = [[1.0, 1.0, "attic - unconditioned"]]
    ach50 = calc_ach50(ncfl_ag, cfa, ceil_height, cvolume, desc, year_built, iecc_cz, fnd_types, ducts)
    assert_in_epsilon(11.2, ach50, 0.01)

    # Version 1, Test #8
    cfa = 2000.0
    ncfl_ag = 2
    ceil_height = 8.0
    cvolume = cfa * ceil_height
    desc = "average"
    year_built = 1975
    iecc_cz = "3B"
    fnd_types = { "living space" => 1000.0 }
    ducts = [[1.0, 1.0, "living space"]]
    ach50 = calc_ach50(ncfl_ag, cfa, ceil_height, cvolume, desc, year_built, iecc_cz, fnd_types, ducts)
    assert_in_epsilon(8.0, ach50, 0.01)

    # Version 1, Test #9
    cfa = 2000.0
    ncfl_ag = 2
    ceil_height = 8.0
    cvolume = cfa * ceil_height
    desc = "tight"
    year_built = 1975
    iecc_cz = "3B"
    fnd_types = { "living space" => 1000.0 }
    ducts = [[1.0, 1.0, "attic - unconditioned"]]
    ach50 = calc_ach50(ncfl_ag, cfa, ceil_height, cvolume, desc, year_built, iecc_cz, fnd_types, ducts)
    assert_in_epsilon(7.3, ach50, 0.01)

    # Version 2, Test #1
    cfa = 2000.0
    ncfl_ag = 2
    ceil_height = 8.0
    cvolume = cfa * ceil_height
    desc = "average"
    year_built = 1975
    iecc_cz = "3B"
    fnd_types = { "living space" => 600.0,
                  "basement - conditioned" => 400.0 }
    ducts = [[0.75, 0.5, "attic - unconditioned"],
             [0.75, 0.25, "living space"],
             [0.75, 0.25, "crawlspace - vented"],
             [0.25, 0.5, "crawlspace - unvented"],
             [0.25, 0.3, "attic - unconditioned"],
             [0.25, 0.2, "crawlspace - vented"]]
    ach50 = calc_ach50(ncfl_ag, cfa, ceil_height, cvolume, desc, year_built, iecc_cz, fnd_types, ducts)
    assert_in_epsilon(10.2, ach50, 0.01)
  end

<<<<<<< HEAD
  def test_foundation_area_lookup
    this_dir = File.dirname(__FILE__)
    xml = File.absolute_path("#{this_dir}/../../../workflow/sample_files/Floor2_conditioned_basement_hpxml.xml")
    hpxml_doc = XMLHelper.parse_file(xml)
    hpxml = hpxml_doc.root
    slab_foundation = hpxml.elements['//Foundation[1]']
    slab_area = get_foundation_area(slab_foundation)
    assert_in_epsilon(slab_area, 600.0, 0.01)
    basement_foundation = hpxml.elements['//Foundation[2]']
    basement_area = get_foundation_area(basement_foundation)
    assert_in_epsilon(basement_area, 400.0, 0.01)
=======
  def test_hvac_lookup
    small_number = 0.00000000001
    eff1 = lookup_hvac_efficiency(2010, "central air conditioner", "electricity", "SEER")
    assert_in_epsilon(eff1, 13.76, small_number)

    eff2 = lookup_hvac_efficiency(nil, "Furnace", "natural gas", "AFUE", "energy_star", "CO")
    assert_in_epsilon(eff2, 0.95, small_number)

    eff3 = lookup_hvac_efficiency(nil, "Furnace", "natural gas", "AFUE", "energy_star", "GA")
    assert_in_epsilon(eff3, 0.9, small_number)

    err4 = assert_raises RuntimeError do
      lookup_hvac_efficiency(nil, "Furnace", "natural gas", "AFUE", "energy_star")
    end
    assert_match(/state_code required/, err4.message)

    err5 = assert_raises RuntimeError do
      lookup_hvac_efficiency(1997, "Furnace", "unicorn tears", "AFUE")
    end
    assert_match(/Unexpected fuel_type/, err5.message)

    err6 = assert_raises RuntimeError do
      lookup_hvac_efficiency(1997, "some invalid hvac_type", "electricity", "SEER")
    end
    assert_match(/Unexpected hvac_type/, err6.message)

    err7 = assert_raises RuntimeError do
      lookup_hvac_efficiency(2010, "central air conditioner", "electricity", "EER")
    end
    assert_match(/Could not lookup default HVAC efficiency/, err7.message)

    err8 = assert_raises RuntimeError do
      lookup_hvac_efficiency(nil, "Furnace", "natural gas", "AFUE", "energy_star", "ON")
    end
    assert_match(/Could not lookup Energy Star furnace region for state/, err8.message)

    eff9 = lookup_hvac_efficiency(nil, "Boiler", "natural gas", "AFUE", "energy_star")
    assert_in_epsilon(eff9, 0.85, small_number)

    eff10 = lookup_hvac_efficiency(nil, "air-to-air", "electricity", "SEER", "energy_star")
    assert_in_epsilon(eff10, 14.0, small_number)

    eff11 = lookup_hvac_efficiency(nil, "air-to-air", "electricity", "HSPF", "energy_star")
    assert_in_epsilon(eff11, 8.2, small_number)

    err12 = assert_raises RuntimeError do
      lookup_hvac_efficiency(2010, "central air conditioner", "electricity", "SEER", "bogus_performance_id")
    end
    assert_match(/Invalid performance_id for HVAC lookup/, err12.message)

    assert_in_epsilon(
      lookup_hvac_efficiency(2010, "air-to-air", "electricity", "SEER"),
      lookup_hvac_efficiency(2011, "air-to-air", "electricity", "SEER"),
      small_number
    )

    assert_in_epsilon(
      lookup_hvac_efficiency(2010, "Furnace", "natural gas", "AFUE"),
      lookup_hvac_efficiency(2020, "Furnace", "natural gas", "AFUE"),
      small_number
    )

    assert_in_epsilon(
      lookup_hvac_efficiency(1969, "Boiler", "fuel oil", "AFUE"),
      lookup_hvac_efficiency(1970, "Boiler", "fuel oil", "AFUE"),
      small_number
    )

    assert_in_epsilon(
      lookup_hvac_efficiency(1955, "central air conditioner", "electricity", "SEER"),
      lookup_hvac_efficiency(1970, "central air conditioner", "electricity", "SEER"),
      small_number
    )
  end

  def test_dhw_lookup
    small_number = 0.00000000001
    eff1 = lookup_water_heater_efficiency(2006, "electricity")
    assert_in_epsilon(eff1, 0.9, small_number)

    eff2 = lookup_water_heater_efficiency(1998, "natural gas")
    assert_in_epsilon(eff2, 0.501, small_number)

    eff3 = lookup_water_heater_efficiency(2007, "propane")
    assert_in_epsilon(eff3, 0.55, small_number)

    eff4 = lookup_water_heater_efficiency(1989, "fuel oil")
    assert_in_epsilon(eff4, 0.54, small_number)

    eff5 = lookup_water_heater_efficiency(nil, "natural gas", "energy_star")
    assert_in_epsilon(eff5, 0.67, small_number)

    eff6 = lookup_water_heater_efficiency(nil, "propane", "energy_star")
    assert_in_epsilon(eff6, 0.67, small_number)

    eff7 = lookup_water_heater_efficiency(nil, "electricity", "energy_star")
    assert_in_epsilon(eff7, 2.76, small_number)

    err8 = assert_raises RuntimeError do
      lookup_water_heater_efficiency(2006, "unicorn tears")
    end
    assert_match(/Unexpected fuel_type/, err8.message)

    err9 = assert_raises RuntimeError do
      lookup_water_heater_efficiency(2006, "electricity", "bogus performance_id")
    end
    assert_match(/Invalid performance_id/, err9.message)

    err10 = assert_raises RuntimeError do
      lookup_water_heater_efficiency(nil, "fuel oil", "energy_star")
    end
    assert_match(/Could not lookup default water heating efficiency/, err10.message)

    ["natural gas", "electricity", "propane", "fuel oil"].each do |fuel_type|
      assert_in_epsilon(
        lookup_water_heater_efficiency(2010, fuel_type),
        lookup_water_heater_efficiency(2011, fuel_type),
        small_number
      )
      assert_in_epsilon(
        lookup_water_heater_efficiency(2010, fuel_type),
        lookup_water_heater_efficiency(2020, fuel_type),
        small_number
      )
      assert_in_epsilon(
        lookup_water_heater_efficiency(1971, fuel_type),
        lookup_water_heater_efficiency(1972, fuel_type),
        small_number
      )
      assert_in_epsilon(
        lookup_water_heater_efficiency(1955, fuel_type),
        lookup_water_heater_efficiency(1972, fuel_type),
        small_number
      )
    end
>>>>>>> d60d89bb
  end

  def _test_measure(args_hash)
    # create an instance of the measure
    measure = HEScoreMeasure.new

    # create an instance of a runner
    runner = OpenStudio::Measure::OSRunner.new(OpenStudio::WorkflowJSON.new)

    model = OpenStudio::Model::Model.new

    # get arguments
    arguments = measure.arguments(model)
    argument_map = OpenStudio::Measure.convertOSArgumentVectorToMap(arguments)

    # populate argument with specified hash value if specified
    arguments.each do |arg|
      temp_arg_var = arg.clone
      if args_hash.has_key?(arg.name)
        assert(temp_arg_var.setValue(args_hash[arg.name]))
      end
      argument_map[arg.name] = temp_arg_var
    end

    # run the measure
    measure.run(model, runner, argument_map)
    result = runner.result

    # show the output
    # show_output(result)

    # assert that it ran correctly
    assert_equal("Success", result.value.valueName)
  end

  def _test_schema_validation(parent_dir, xml)
    # TODO: Remove this when schema validation is included with CLI calls
    schemas_dir = File.absolute_path(File.join(parent_dir, "..", "..", "HPXMLtoOpenStudio", "hpxml_schemas"))
    hpxml_doc = REXML::Document.new(File.read(xml))
    errors = XMLHelper.validate(hpxml_doc.to_s, File.join(schemas_dir, "HPXML.xsd"), nil)
    if errors.size > 0
      puts "#{xml}: #{errors.to_s}"
    end
    assert_equal(0, errors.size)
  end

  def _test_assembly_efective_rvalues(args_hash)
    in_doc = REXML::Document.new(File.read(args_hash['hpxml_path']))
    out_doc = REXML::Document.new(File.read(args_hash['hpxml_output_path']))

    wall_code_by_id = {}
    in_doc.elements.each("HPXML/Building/BuildingDetails/Enclosure/Walls/Wall") do |wall|
      wall_code = XMLHelper.get_value(wall, "extension/hescore_wall_code")
      wallid = wall.elements["SystemIdentifier"].attribute('id').value
      wall_code_by_id[wallid] = wall_code
    end

    out_doc.elements.each("HPXML/Building/BuildingDetails/Enclosure/Walls/Wall") do |wall|
      eff_rvalue = Float(XMLHelper.get_value(wall, "Insulation/AssemblyEffectiveRValue"))
      wallid = wall.elements["SystemIdentifier"].attribute('id').value
      next if wall_code_by_id[wallid].nil?

      assert_in_epsilon(eff_rvalue, get_wall_effective_r_from_doe2code(wall_code_by_id[wallid]), 0.01)
    end

    roof_code_by_id = {}
    in_doc.elements.each("HPXML/Building/BuildingDetails/Enclosure/Roofs/Roof") do |roof|
      roofid = roof.elements["SystemIdentifier"].attribute('id').value
      roof_code_by_id[roofid] = XMLHelper.get_value(roof, "extension/roof_assembly_code")
    end

    out_doc.elements.each("HPXML/Building/BuildingDetails/Enclosure/Roofs/Roof") do |roof|
      roofid = roof.elements["SystemIdentifier"].attribute('id').value
      eff_rvalue = Float(XMLHelper.get_value(roof, "Insulation/AssemblyEffectiveRValue"))
      assert_in_epsilon(eff_rvalue, get_roof_effective_r_from_doe2code(roof_code_by_id[roofid.split('_')[0]]), 0.01)
    end
  end
end<|MERGE_RESOLUTION|>--- conflicted
+++ resolved
@@ -191,7 +191,6 @@
     assert_in_epsilon(10.2, ach50, 0.01)
   end
 
-<<<<<<< HEAD
   def test_foundation_area_lookup
     this_dir = File.dirname(__FILE__)
     xml = File.absolute_path("#{this_dir}/../../../workflow/sample_files/Floor2_conditioned_basement_hpxml.xml")
@@ -203,7 +202,8 @@
     basement_foundation = hpxml.elements['//Foundation[2]']
     basement_area = get_foundation_area(basement_foundation)
     assert_in_epsilon(basement_area, 400.0, 0.01)
-=======
+  end
+  
   def test_hvac_lookup
     small_number = 0.00000000001
     eff1 = lookup_hvac_efficiency(2010, "central air conditioner", "electricity", "SEER")
@@ -339,7 +339,6 @@
         small_number
       )
     end
->>>>>>> d60d89bb
   end
 
   def _test_measure(args_hash)
