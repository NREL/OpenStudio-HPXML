require_relative "../../HPXMLtoOpenStudio/resources/airflow"
require_relative "../../HPXMLtoOpenStudio/resources/geometry"
require_relative "../../HPXMLtoOpenStudio/resources/xmlhelper"
require_relative "../../HPXMLtoOpenStudio/resources/hpxml"

class HEScoreRuleset
  def self.apply_ruleset(hpxml_doc)
    building = hpxml_doc.elements["/HPXML/Building"]

    orig_details = hpxml_doc.elements["/HPXML/Building/BuildingDetails"]

    xml_transaction_header_information_values = HPXML.get_xml_transaction_header_information_values(xml_transaction_header_information: hpxml_doc.elements["/HPXML/XMLTransactionHeaderInformation"])
    software_info_values = HPXML.get_software_info_values(software_info: hpxml_doc.elements["/HPXML/SoftwareInfo"])
    building_values = HPXML.get_building_values(building: hpxml_doc.elements["/HPXML/Building"])
    project_status_values = HPXML.get_project_status_values(project_status: hpxml_doc.elements["/HPXML/Building/ProjectStatus"])

    hpxml_doc = HPXML.create_hpxml(xml_type: xml_transaction_header_information_values[:xml_type],
                                   xml_generated_by: xml_transaction_header_information_values[:xml_generated_by],
                                   transaction: xml_transaction_header_information_values[:transaction],
                                   software_program_used: software_info_values[:software_program_used],
                                   software_program_version: software_info_values[:software_program_version],
                                   eri_calculation_version: "2014AEG", # FIXME: Verify
                                   building_id: building_values[:id],
                                   event_type: project_status_values[:event_type])

    hpxml = hpxml_doc.elements["HPXML"]

    # Global variables
    orig_building_construction = building.elements["BuildingDetails/BuildingSummary/BuildingConstruction"]
    orig_building_construction_values = HPXML.get_building_construction_values(building_construction: orig_building_construction)
    orig_site = building.elements["BuildingDetails/BuildingSummary/Site"]
    orig_site_values = HPXML.get_site_values(site: orig_site)
    @nbeds = Float(orig_building_construction_values[:number_of_bedrooms])
    @cfa = Float(orig_building_construction_values[:conditioned_floor_area])
    @ncfl_ag = Float(orig_building_construction_values[:number_of_conditioned_floors_above_grade])
    @ncfl = @ncfl_ag # Number above-grade stories plus any conditioned basement
    if not XMLHelper.get_value(orig_details, "Enclosure/Foundations/Foundation/FoundationType/Basement[Conditioned='true']").nil?
      @ncfl += 1
    end
    @nfl = @ncfl_ag # Number above-grade stories plus any basement
    if not XMLHelper.get_value(orig_details, "Enclosure/Foundations/Foundation/FoundationType/Basement").nil?
      @nfl += 1
    end
    @ceil_height = Float(orig_building_construction_values[:average_ceiling_height])
    @bldg_orient = orig_site_values[:orientation_of_front_of_home]

    # Calculate geometry
    # http://hes-documentation.lbl.gov/calculation-methodology/calculation-of-energy-consumption/heating-and-cooling-calculation/building-envelope
    # FIXME: Verify. Does this change for shape=townhouse?
    @cfa_basement = 0.0
    orig_details.elements.each("Enclosure/Foundations/Foundation[FoundationType/Basement[Conditioned='true']]") do |cond_basement|
      @cfa_basement += Float(XMLHelper.get_value(cond_basement, "FrameFloor/Area"))
    end
    @bldg_footprint = (@cfa - @cfa_basement) / @ncfl_ag
    @bldg_length = (3.0 * @bldg_footprint / 5.0)**0.5
    @bldg_width = (5.0 / 3.0) * @bldg_length
    @bldg_perimeter = 2.0 * @bldg_length + 2.0 * @bldg_width
    @cvolume = @cfa * @ceil_height # FIXME: Verify. Should this change for cathedral ceiling, conditioned basement, etc.?

    # BuildingSummary
    set_summary(hpxml)

    # ClimateAndRiskZones
    set_climate(orig_details, hpxml)

    # Enclosure
    set_enclosure_air_infiltration(orig_details, hpxml)
    set_enclosure_attics_roofs(orig_details, hpxml)
    set_enclosure_foundations(orig_details, hpxml)
    set_enclosure_rim_joists(orig_details, hpxml)
    set_enclosure_walls(orig_details, hpxml)
    set_enclosure_windows(orig_details, hpxml)
    set_enclosure_skylights(orig_details, hpxml)
    set_enclosure_doors(orig_details, hpxml)

    # Systems
    set_systems_hvac(orig_details, hpxml)
    set_systems_mechanical_ventilation(orig_details, hpxml)
    set_systems_water_heater(orig_details, hpxml)
    set_systems_water_heating_use(hpxml)
    set_systems_photovoltaics(orig_details, hpxml)

    # Appliances
    set_appliances_clothes_washer(hpxml)
    set_appliances_clothes_dryer(hpxml)
    set_appliances_dishwasher(hpxml)
    set_appliances_refrigerator(hpxml)
    set_appliances_cooking_range_oven(hpxml)

    # Lighting
    set_lighting(orig_details, hpxml)
    set_ceiling_fans(orig_details, hpxml)

    # MiscLoads
    set_misc_plug_loads(hpxml)
    set_misc_television(hpxml)

    return hpxml_doc
  end

  def self.set_summary(hpxml)
    HPXML.add_site(hpxml: hpxml,
                   fuels: ["electricity"],
                   shelter_coefficient: Airflow.get_default_shelter_coefficient())
    HPXML.add_building_occupancy(hpxml: hpxml,
                                 number_of_residents: Geometry.get_occupancy_default_num(@nbeds))
    HPXML.add_building_construction(hpxml: hpxml,
                                    number_of_conditioned_floors: Integer(@ncfl),
                                    number_of_conditioned_floors_above_grade: Integer(@ncfl_ag),
                                    number_of_bedrooms: Integer(@nbeds),
                                    conditioned_floor_area: @cfa,
                                    conditioned_building_volume: @cvolume,
                                    garage_present: false)
  end

  def self.set_climate(orig_details, hpxml)
    HPXML.add_climate_zone_iecc(hpxml: hpxml,
                                year: 2006,
                                climate_zone: "1A") # FIXME: Hard-coded

<<<<<<< HEAD
    orig_weather_station = orig_details.elements["ClimateandRiskZones/WeatherStation"]
    orig_name = XMLHelper.get_value(orig_weather_station, "Name")
    orig_wmo = XMLHelper.get_value(orig_weather_station, "WMO")
    HPXML.add_weather_station(hpxml: hpxml,
=======
    name = XMLHelper.get_value(orig_details, "ClimateandRiskZones/WeatherStation/Name")
    wmo = Integer(XMLHelper.get_value(orig_details, "ClimateandRiskZones/WeatherStation/WMO"))
    HPXML.add_weather_station(climate_and_risk_zones: new_climate,
>>>>>>> 917ee0d0
                              id: "WeatherStation",
                              name: orig_name,
                              wmo: orig_wmo)
  end

  def self.set_enclosure_air_infiltration(orig_details, hpxml)
    cfm50 = XMLHelper.get_value(orig_details, "Enclosure/AirInfiltration/AirInfiltrationMeasurement[HousePressure='50']/BuildingAirLeakage[UnitofMeasure='CFM']/AirLeakage")
    desc = XMLHelper.get_value(orig_details, "Enclosure/AirInfiltration/AirInfiltrationMeasurement/LeakinessDescription")

    if not cfm50.nil?
      ach50 = Float(cfm50) * 60.0 / @cvolume
    else
      # http://hes-documentation.lbl.gov/calculation-methodology/calculation-of-energy-consumption/heating-and-cooling-calculation/infiltration/infiltration
      if desc == "tight"
        ach50 = 15.0 # FIXME: Hard-coded
      elsif desc == "average"
        ach50 = 5.0 # FIXME: Hard-coded
      end
    end

    HPXML.add_air_infiltration_measurement(hpxml: hpxml,
                                           id: "AirInfiltrationMeasurement",
                                           house_pressure: 50,
                                           unit_of_measure: "ACH",
                                           air_leakage: ach50)
  end

  def self.set_enclosure_attics_roofs(orig_details, hpxml)
    orig_details.elements.each("Enclosure/AtticAndRoof/Attics/Attic") do |orig_attic|
      orig_attic_values = HPXML.get_attic_values(attic: orig_attic)
      orig_roof = get_attached(HPXML.get_idref(orig_attic, "AttachedToRoof"), orig_details, "Enclosure/AtticAndRoof/Roofs/Roof")
      orig_roof_values = HPXML.get_roof_values(roof: orig_roof)

      new_attic = HPXML.add_attic(hpxml: hpxml,
                                  id: orig_attic_values[:id],
                                  attic_type: orig_attic_values[:attic_type])

      # Roof
      roof_r_cavity = Integer(XMLHelper.get_value(orig_attic, "AtticRoofInsulation/Layer[InstallationType='cavity']/NominalRValue"))
      roof_r_cont = XMLHelper.get_value(orig_attic, "AtticRoofInsulation/Layer[InstallationType='continuous']/NominalRValue").to_i
      roof_solar_abs = orig_roof_values[:solar_absorptance]
      roof_solar_abs = get_roof_solar_absorptance(orig_roof_values[:roof_color]) if orig_roof_values[:solar_absorptance].nil?
      # FIXME: Get roof area; is roof area for cathedral and ceiling area for attic?

      # FIXME: Should be two (or four?) roofs per HES zone_roof?
      new_roof = HPXML.add_attic_roof(attic: new_attic,
                                      id: orig_roof_values[:id],
                                      area: 1000, # FIXME: Hard-coded
                                      azimuth: 0, # FIXME: Hard-coded
                                      solar_absorptance: roof_solar_abs,
                                      emittance: 0.9, # FIXME: Verify. Make optional element and remove from here.
                                      pitch: Math.tan(UnitConversions.convert(30, "deg", "rad")) * 12, # FIXME: Verify. From https://docs.google.com/spreadsheets/d/1YeoVOwu9DU-50fxtT_KRh_BJLlchF7nls85Ebe9fDkI
                                      radiant_barrier: false) # FIXME: Verify. Setting to false because it's included in the assembly R-value
      orig_attic_roof_ins = orig_attic.elements["AtticRoofInsulation"]
      orig_attic_roof_ins_values = HPXML.get_insulation_values(insulation: orig_attic_roof_ins)
      HPXML.add_insulation(parent: new_roof,
                           id: orig_attic_roof_ins_values[:id],
                           assembly_effective_r_value: get_roof_assembly_r(roof_r_cavity, roof_r_cont, orig_roof_values[:roof_type], Boolean(orig_roof_values[:radiant_barrier])))

      # Floor
      if ["unvented attic", "vented attic"].include? orig_attic_values[:attic_type]
        floor_r_cavity = Integer(XMLHelper.get_value(orig_attic, "AtticFloorInsulation/Layer[InstallationType='cavity']/NominalRValue"))

        new_floor = HPXML.add_attic_floor(attic: new_attic,
                                          id: "#{orig_attic_values[:id]}_floor",
                                          adjacent_to: "living space",
                                          area: XMLHelper.get_value(orig_attic, "Area")) # FIXME: Verify. This is the attic floor area and not the roof area?
        orig_attic_floor_ins = orig_attic.elements["AtticFloorInsulation"]
        orig_attic_floor_ins_values = HPXML.get_insulation_values(insulation: orig_attic_floor_ins)
        HPXML.add_insulation(parent: new_floor,
                             id: orig_attic_floor_ins_values[:id],
                             assembly_effective_r_value: get_ceiling_assembly_r(floor_r_cavity))
      end
      # FIXME: Should be zero (or two?) gable walls per HES zone_roof?
      # Uses ERI Reference Home for vented attic specific leakage area
    end
  end

  def self.set_enclosure_foundations(orig_details, hpxml)
    orig_details.elements.each("Enclosure/Foundations/Foundation") do |orig_foundation|
      orig_foundation_values = HPXML.get_foundation_values(foundation: orig_foundation)
      fnd_type = orig_foundation_values[:foundation_type]

      new_foundation = HPXML.add_foundation(hpxml: hpxml,
                                            id: orig_foundation_values[:id],
                                            foundation_type: fnd_type)

      # FrameFloor
      if ["UnconditionedBasement", "VentedCrawlspace", "UnventedCrawlspace"].include? fnd_type
        orig_framefloor = orig_foundation.elements["FrameFloor"]
        orig_frameflooor_values = HPXML.get_floor_values(floor: orig_framefloor)
        floor_r_cavity = Integer(XMLHelper.get_value(orig_foundation, "FrameFloor/Insulation/Layer[InstallationType='cavity']/NominalRValue"))
        floor_r = get_floor_assembly_r(floor_r_cavity)

        new_framefloor = HPXML.add_frame_floor(foundation: new_foundation,
                                               id: orig_framefloor_values[:id],
                                               adjacent_to: "living space",
                                               area: orig_framefloor_values[:area])

        orig_framefloor_ins = orig_framefloor.elements["Insulation"]
        orig_framefloor_ins_values = HPXML.get_insulation_values(insulation: orig_framefloor_ins)
        HPXML.add_insulation(parent: new_framefloor,
                             id: orig_framefloor_ins_values[:id],
                             assembly_effective_r_value: floor_r)

      end

      # FoundationWall
      if ["UnconditionedBasement", "ConditionedBasement", "VentedCrawlspace", "UnventedCrawlspace"].include? fnd_type
        orig_fndwall = orig_foundation.elements["FoundationWall"]
        orig_fndwall_values = HPXML.get_foundation_wall_values(foundation_wall: orig_fndwall)
        wall_r = 10 # FIXME: Hard-coded

        # http://hes-documentation.lbl.gov/calculation-methodology/calculation-of-energy-consumption/heating-and-cooling-calculation/doe2-inputs-assumptions-and-calculations/the-doe2-model
        if ["UnconditionedBasement", "ConditionedBasement"].include? fnd_type
          wall_height = 8.0 # FIXME: Verify
        else
          wall_height = 2.5 # FIXME: Verify
        end

        new_fndwall = HPXML.add_foundation_wall(foundation: new_foundation,
                                                id: orig_fndwall_values[:id],
                                                height: wall_height,
                                                area: wall_height * @bldg_perimeter, # FIXME: Verify
                                                thickness: 8, # FIXME: Verify
                                                depth_below_grade: wall_height, # FIXME: Verify
                                                adjacent_to: "ground")

        orig_fndwall_ins = orig_fndwall.elements["Insulation"]
        orig_fndwall_ins_values = HPXML.get_insulation_values(insulation: orig_fndwall_ins)
        HPXML.add_insulation(parent: new_fndwall,
                             id: orig_fndwall_ins_values[:id],
                             assembly_effective_r_value: wall_r) # FIXME: need to convert from insulation R-value to assembly R-value

      end

      # Slab
      if fnd_type == "SlabOnGrade"
        slab_perim_r = Integer(XMLHelper.get_value(orig_foundation, "Slab/PerimeterInsulation/Layer[InstallationType='continuous']/NominalRValue"))
        slab_area = XMLHelper.get_value(orig_foundation, "Slab/Area")
        fnd_id = orig_foundation_values[:id]
        slab_perim_id = orig_foundation.elements["Slab/PerimeterInsulation/SystemIdentifier"].attributes["id"]
        slab_under_id = "#{fnd_id}_slab_under_insulation"
      else
        slab_perim_r = 0
        slab_area = Float(XMLHelper.get_value(orig_foundation, "FrameFloor/Area"))
        fnd_id = "#{orig_foundation_values[:id]}_slab"
        slab_perim_id = "#{fnd_id}_slab_perim_insulation"
        slab_under_id = "#{fnd_id}_slab_under_insulation"
      end
      new_slab = HPXML.add_slab(foundation: new_foundation,
                                id: slab_id,
                                area: slab_area,
                                thickness: 4,
                                exposed_perimeter: @bldg_perimeter, # FIXME: Verify
                                perimeter_insulation_depth: 1, # FIXME: Hard-coded
                                under_slab_insulation_width: 0, # FIXME: Verify
                                depth_below_grade: 0) # FIXME: Verify

      new_slab_perim_ins = HPXML.add_perimeter_insulation(slab: new_slab,
                                                          id: slab_perim_id)

      HPXML.add_layer(insulation: new_slab_perim_ins,
                      installation_type: "continuous",
                      nominal_r_value: slab_perim_r)

      new_slab_under_ins = HPXML.add_under_slab_insulation(slab: new_slab,
                                                           id: slab_under_id)

      HPXML.add_layer(insulation: new_slab_under_ins,
                      installation_type: "continuous",
                      nominal_r_value: 0)

      HPXML.add_extension(parent: new_slab,
                          extensions: { "CarpetFraction": 0.5, # FIXME: Hard-coded
                                        "CarpetRValue": 2 }) # FIXME: Hard-coded

      # Uses ERI Reference Home for vented crawlspace specific leakage area
    end
  end

  def self.set_enclosure_rim_joists(orig_details, hpxml)
    # No rim joists
  end

  def self.set_enclosure_walls(orig_details, hpxml)
    orig_details.elements.each("Enclosure/Walls/Wall") do |orig_wall|
      orig_wall_values = HPXML.get_wall_values(wall: orig_wall)

      wall_type = orig_wall_values[:wall_type]
      wall_orient = orig_wall_values[:orientation]
      wall_area = nil
      if @bldg_orient == wall_orient or @bldg_orient == reverse_orientation(wall_orient)
        wall_area = @ceil_height * @bldg_width # FIXME: Verify
      else
        wall_area = @ceil_height * @bldg_length # FIXME: Verify
      end

      if wall_type == "WoodStud"
        wall_r_cavity = Integer(XMLHelper.get_value(orig_wall, "Insulation/Layer[InstallationType='cavity']/NominalRValue"))
        wall_r_cont = XMLHelper.get_value(orig_wall, "Insulation/Layer[InstallationType='continuous']/NominalRValue").to_i
        wall_ove = Boolean(XMLHelper.get_value(orig_wall, "WallType/WoodStud/OptimumValueEngineering"))

        wall_r = get_wood_stud_wall_assembly_r(wall_r_cavity, wall_r_cont, orig_wall_values[:siding], wall_ove)
      elsif wall_type == "StructuralBrick"
        wall_r_cavity = Integer(XMLHelper.get_value(orig_wall, "Insulation/Layer[InstallationType='cavity']/NominalRValue"))

        wall_r = get_structural_block_wall_assembly_r(wall_r_cavity)
      elsif wall_type == "ConcreteMasonryUnit"
        wall_r_cavity = Integer(XMLHelper.get_value(orig_wall, "Insulation/Layer[InstallationType='cavity']/NominalRValue"))

        wall_r = get_concrete_block_wall_assembly_r(wall_r_cavity, orig_wall_values[:siding])
      elsif wall_type == "StrawBale"
        wall_r = get_straw_bale_wall_assembly_r(orig_wall_values[:siding])
      else
        fail "Unexpected wall type '#{wall_type}'."
      end

      new_wall = HPXML.add_wall(hpxml: hpxml,
                                id: orig_wall_values[:id],
                                exterior_adjacent_to: "outside",
                                interior_adjacent_to: "living space",
                                wall_type: wall_type,
                                area: wall_area,
                                azimuth: 0, # FIXME: Hard-coded
                                solar_absorptance: 0.75, # FIXME: Verify. Make optional element and remove from here.
                                emittance: 0.9) # FIXME: Verify. Make optional element and remove from here.

      orig_wall_ins = orig_wall.elements["Insulation"]
      wall_ins_id = HPXML.get_id(orig_wall_ins)
      new_wall_ins = HPXML.add_insulation(parent: new_wall,
                                          id: wall_ins_id,
                                          assembly_effective_r_value: wall_r)
    end
  end

<<<<<<< HEAD
  def self.set_enclosure_windows(orig_details, hpxml)
=======
  def self.set_enclosure_windows(new_enclosure, orig_details)
    return if not XMLHelper.has_element(orig_details, "Enclosure/Windows")

    new_windows = XMLHelper.add_element(new_enclosure, "Windows")

>>>>>>> 917ee0d0
    orig_details.elements.each("Enclosure/Windows/Window") do |orig_window|
      orig_window_values = HPXML.get_window_values(window: orig_window)
      win_ufactor = orig_window_values[:ufactor]
      win_shgc = orig_window_values[:shgc]
      # FIXME: Solar screen (add R-0.1 and multiply SHGC by 0.85?)

      if not win_ufactor.nil?
        win_ufactor = Float(win_ufactor)
        win_shgc = Float(win_shgc)
      else
        win_frame_type = orig_window_values[:frame_type]
        if win_frame_type == "Aluminum" and Boolean(XMLHelper.get_value(orig_window, "FrameType/Aluminum/ThermalBreak"))
          win_frame_type += "ThermalBreak"
        end

        win_ufactor, win_shgc = get_window_ufactor_shgc(win_frame_type, orig_window_values[:glass_layers], orig_window_values[:glass_type], orig_window_values[:gas_fill])
      end

      new_window = HPXML.add_window(hpxml: hpxml,
                                    id: orig_window_values[:id],
                                    area: orig_window_values[:area],
                                    azimuth: orientation_to_azimuth(orig_window_values[:orientation]),
                                    ufactor: win_ufactor,
                                    shgc: win_shgc,
                                    wall_idref: orig_window_values[:wall_idref])
      # No overhangs FIXME: Verify
      # No neighboring buildings FIXME: Verify
      # Uses ERI Reference Home for interior shading
    end
  end

<<<<<<< HEAD
  def self.set_enclosure_skylights(orig_details, hpxml)
    return if not XMLHelper.has_element(orig_details, "Enclosure/Skylights")

    orig_details.elements.each("Enclosure/Skylights/Skylight") do |orig_skylight|
      orig_skylight_values = HPXML.get_skylight_values(skylight: orig_skylight)
      sky_ufactor = orig_skylight_values[:ufactor]
      sky_shgc = orig_skylight_values[:shgc]
=======
  def self.set_enclosure_skylights(new_enclosure, orig_details)
    return if not XMLHelper.has_element(orig_details, "Enclosure/Skylights")

    new_skylights = XMLHelper.add_element(new_enclosure, "Skylights")

    orig_details.elements.each("Enclosure/Skylights/Skylight") do |orig_skylight|
      sky_id = HPXML.get_id(orig_skylight)
      roof_id = HPXML.get_idref(orig_skylight, "AttachedToRoof")
      sky_ufactor = XMLHelper.get_value(orig_skylight, "UFactor")
      sky_area = Float(XMLHelper.get_value(orig_skylight, "Area"))
>>>>>>> 917ee0d0

      if not sky_ufactor.nil?
        sky_ufactor = Float(sky_ufactor)
        sky_shgc = Float(sky_shgc)
      else
        sky_frame_type = orig_skylight_values[:frame_type]
        if sky_frame_type == "Aluminum" and Boolean(XMLHelper.get_value(orig_skylight, "FrameType/Aluminum/ThermalBreak"))
          sky_frame_type += "ThermalBreak"
        end
        sky_ufactor, sky_shgc = get_skylight_ufactor_shgc(sky_frame_type, orig_skylight_values[:glass_layers], orig_skylight_values[:glass_type], orig_skylight_values[:gas_fill])
      end

<<<<<<< HEAD
      new_skylight = HPXML.add_skylight(hpxml: hpxml,
                                        id: orig_skylight_values[:id],
                                        area: orig_skylight_values[:area],
=======
      new_skylight = HPXML.add_skylight(skylights: new_skylights,
                                        id: sky_id,
                                        area: sky_area,
>>>>>>> 917ee0d0
                                        azimuth: orientation_to_azimuth("north"), # FIXME: Hard-coded
                                        ufactor: sky_ufactor,
                                        shgc: sky_shgc,
                                        roof_idref: orig_skylight_values[:roof_idref])
      # No overhangs
    end
  end

<<<<<<< HEAD
  def self.set_enclosure_doors(orig_details, hpxml)
=======
  def self.set_enclosure_doors(new_enclosure, orig_details)
    return if not XMLHelper.has_element(orig_details, "Enclosure/Doors")

    new_doors = XMLHelper.add_element(new_enclosure, "Doors")

>>>>>>> 917ee0d0
    front_wall = nil
    orig_details.elements.each("Enclosure/Walls/Wall") do |orig_wall|
      orig_wall_values = HPXML.get_wall_values(wall: orig_wall)
      next if orig_wall_values[:orientation] != @bldg_orient

      front_wall = orig_wall
      break
    end

    front_wall_values = HPXML.get_wall_values(wall: front_wall)
    new_door = HPXML.add_door(hpxml: hpxml,
                              id: "Door",
                              wall_idref: front_wall_values[:id],
                              azimuth: orientation_to_azimuth(@bldg_orient))
    # Uses ERI Reference Home for Area
    # Uses ERI Reference Home for RValue
  end

  def self.set_systems_hvac(orig_details, hpxml)
    # HeatingSystem
    orig_details.elements.each("Systems/HVAC/HVACPlant/HeatingSystem") do |orig_heating|
      orig_heating_values = HPXML.get_heating_system_values(heating_system: orig_heating)

      distribution_system_id = nil
      if XMLHelper.has_element(orig_heating, "DistributionSystem")
        distribution_system_id = orig_heating_values[:distribution_system_idref]
      end
      hvac_type = orig_heating_values[:heating_system_type]
      hvac_fuel = orig_heating_values[:heating_system_fuel]
      hvac_frac = orig_heating_values[:fraction_heat_load_served]
      hvac_units = nil
      hvac_value = nil
      if ["Furnace", "WallFurnace", "Boiler"].include? hvac_type
        hvac_year = orig_heating_values[:year_installed]
        hvac_value = XMLHelper.get_value(orig_heating, "AnnualHeatingEfficiency[Units='AFUE']/Value")
        hvac_units = "AFUE"
        if not hvac_year.nil?
          if ["Furnace", "WallFurnace"].include? hvac_type
            hvac_value = get_default_furnace_afue(Integer(hvac_year), hvac_type, hvac_fuel)
          else
            hvac_value = get_default_boiler_afue(Integer(hvac_year), hvac_type, hvac_fuel)
          end
        else
          hvac_value = Float(hvac_value)
        end
      elsif hvac_type == "ElectricResistance"
        # FIXME: Verify
        # http://hes-documentation.lbl.gov/calculation-methodology/calculation-of-energy-consumption/heating-and-cooling-calculation/heating-and-cooling-equipment/heating-and-cooling-equipment-efficiencies
        hvac_units = "Percent"
        hvac_value = 0.98
      elsif hvac_type == "Stove"
        # FIXME: Verify
        # http://hes-documentation.lbl.gov/calculation-methodology/calculation-of-energy-consumption/heating-and-cooling-calculation/heating-and-cooling-equipment/heating-and-cooling-equipment-efficiencies
        hvac_units = "Percent"
        if hvac_fuel == "wood"
          hvac_value = 0.60
        elsif hvac_fuel == "wood pellets"
          hvac_value = 0.78
        else
          fail "Unexpected fuel type '#{hvac_fuel}' for stove heating system."
        end
      else
        fail "Unexpected heating system type '#{hvac_type}'."
      end

      new_heating = HPXML.add_heating_system(hpxml: hpxml,
                                             id: orig_heating_values[:id],
                                             distribution_system_idref: distribution_system_id,
                                             heating_system_type: hvac_type,
                                             heating_system_fuel: hvac_fuel,
                                             heating_capacity: -1, # Use Manual J auto-sizing
                                             annual_heating_efficiency_units: hvac_units,
                                             annual_heating_efficiency_value: hvac_value,
                                             fraction_heat_load_served: hvac_frac)
    end

    # CoolingSystem
    orig_details.elements.each("Systems/HVAC/HVACPlant/CoolingSystem") do |orig_cooling|
      orig_cooling_values = HPXML.get_cooling_system_values(cooling_system: orig_cooling)

      distribution_system_id = nil
      if XMLHelper.has_element(orig_cooling, "DistributionSystem")
        distribution_system_id = orig_cooling_values[:distribution_system_idref]
      end
      hvac_type = orig_cooling_values[:cooling_system_type]
      hvac_frac = orig_cooling_values[:fraction_cool_load_served]
      hvac_units = nil
      hvac_value = nil
      if hvac_type == "central air conditioning"
        hvac_year = orig_cooling_values[:year_installed]
        hvac_value = XMLHelper.get_value(orig_cooling, "AnnualCoolingEfficiency[Units='SEER']/Value")
        hvac_units = "SEER"
        if not hvac_year.nil?
          hvac_value = get_default_central_ac_seer(Integer(hvac_year))
        else
          hvac_value = Float(hvac_value)
        end
      elsif hvac_type == "room air conditioner"
        hvac_year = orig_cooling_values[:year_installed]
        hvac_value = XMLHelper.get_value(orig_cooling, "AnnualCoolingEfficiency[Units='EER']/Value")
        hvac_units = "EER"
        if not hvac_year.nil?
          hvac_value = get_default_room_ac_eer(Integer(hvac_year))
        else
          hvac_value = Float(hvac_value)
        end
      else
        fail "Unexpected cooling system type '#{hvac_type}'."
      end

      new_cooling = HPXML.add_cooling_system(hpxml: hpxml,
                                             id: orig_cooling_values[:id],
                                             distribution_system_idref: distribution_system_id,
                                             cooling_system_type: hvac_type,
                                             cooling_system_fuel: "electricity",
                                             cooling_capacity: -1, # Use Manual J auto-sizing
                                             fraction_cool_load_served: hvac_frac,
                                             annual_cooling_efficiency_units: hvac_units,
                                             annual_cooling_efficiency_value: hvac_value)
    end

    # HeatPump
    orig_details.elements.each("Systems/HVAC/HVACPlant/HeatPump") do |orig_hp|
      orig_hp_values = HPXML.get_heat_pump_values(heat_pump: orig_hp)

      distribution_system_id = nil
      if XMLHelper.has_element(orig_hp, "DistributionSystem")
        distribution_system_id = orig_hp_values[:distribution_system_idref]
      end
      hvac_type = orig_hp_values[:heat_pump_type]
      hvac_frac_heat = orig_hp_values[:fraction_heat_load_served]
      hvac_frac_cool = orig_hp_values[:fraction_cool_load_served]
      hvac_units_heat = nil
      hvac_value_heat = nil
      hvac_units_cool = nil
      hvac_value_cool = nil
      if ["air-to-air", "mini-split"].include? hvac_type
        hvac_year = orig_hp_values[:year_installed]
        hvac_value_cool = XMLHelper.get_value(orig_hp, "AnnualCoolEfficiency[Units='SEER']/Value")
        hvac_value_heat = XMLHelper.get_value(orig_hp, "AnnualHeatEfficiency[Units='HSPF']/Value")
        hvac_units_cool = "SEER"
        hvac_units_heat = "HSPF"
        if not hvac_year.nil?
          hvac_value_cool, hvac_value_heat = get_default_ashp_seer_hspf(Integer(hvac_year))
        else
          hvac_value_cool = Float(hvac_value_cool)
          hvac_value_heat = Float(hvac_value_heat)
        end
      elsif hvac_type == "ground-to-air"
        hvac_year = orig_hp_values[:year_installed]
        hvac_value_cool = XMLHelper.get_value(orig_hp, "AnnualCoolEfficiency[Units='EER']/Value")
        hvac_value_heat = XMLHelper.get_value(orig_hp, "AnnualHeatEfficiency[Units='COP']/Value")
        hvac_units_cool = "EER"
        hvac_units_heat = "COP"
        if not hvac_year.nil?
          hvac_value_cool, hvac_value_heat = get_default_gshp_eer_cop(Integer(hvac_year))
        else
          hvac_value_cool = Float(hvac_value_cool)
          hvac_value_heat = Float(hvac_value_heat)
        end
      else
        fail "Unexpected peat pump system type '#{hvac_type}'."
      end

      new_hp = HPXML.add_heat_pump(hpxml: hpxml,
                                   id: orig_hp_values[:id],
                                   distribution_system_idref: distribution_system_id,
                                   heat_pump_type: hvac_type,
                                   heating_capacity: -1, # Use Manual J auto-sizing
                                   cooling_capacity: -1, # Use Manual J auto-sizing
                                   fraction_heat_load_served: hvac_frac_heat,
                                   fraction_cool_load_served: hvac_frac_cool,
                                   annual_heating_efficiency_units: hvac_units_heat,
                                   annual_heating_efficiency_value: hvac_value_heat,
                                   annual_cooling_efficiency_units: hvac_units_cool,
                                   annual_cooling_efficiency_value: hvac_value_cool)
    end

    # HVACControl
    new_hvac_control = HPXML.add_hvac_control(hpxml: hpxml,
                                              id: "HVACControl",
                                              control_type: "manual thermostat")

    # HVACDistribution
    orig_details.elements.each("Systems/HVAC/HVACDistribution") do |orig_dist|
      orig_dist_values = HPXML.get_hvac_distribution_values(hvac_distribution: orig_dist)
      ducts_sealed = Boolean(orig_dist_values[:duct_system_sealed])

      # Leakage fraction of total air handler flow
      # http://hes-documentation.lbl.gov/calculation-methodology/calculation-of-energy-consumption/heating-and-cooling-calculation/thermal-distribution-efficiency/thermal-distribution-efficiency
      # FIXME: Verify. Total or to the outside?
      # FIXME: Or 10%/25%? See https://docs.google.com/spreadsheets/d/1YeoVOwu9DU-50fxtT_KRh_BJLlchF7nls85Ebe9fDkI/edit#gid=1042407563
      if ducts_sealed
        leakage_frac = 0.03
      else
        leakage_frac = 0.15
      end

      # FIXME: Verify
      # Surface areas outside conditioned space
      # http://hes-documentation.lbl.gov/calculation-methodology/calculation-of-energy-consumption/heating-and-cooling-calculation/thermal-distribution-efficiency/thermal-distribution-efficiency
      supply_duct_area = 0.27 * @cfa
      return_duct_area = 0.05 * @nfl * @cfa

      dist_id = HPXML.get_id(orig_dist)
      new_dist = HPXML.add_hvac_distribution(hpxml: hpxml,
                                             id: dist_id,
                                             distribution_system_type: "AirDistribution")
      new_air_dist = new_dist.elements["DistributionSystemType/AirDistribution"]

      # Supply duct leakage
      new_supply_measurement = HPXML.add_duct_leakage_measurement(air_distribution: new_air_dist,
                                                                  duct_type: "supply",
                                                                  duct_leakage_units: "CFM25",
                                                                  duct_leakage_value: 100, # FIXME: Hard-coded
                                                                  duct_leakage_total_or_to_outside: "to outside") # FIXME: Hard-coded

      # Return duct leakage
      new_return_measurement = HPXML.add_duct_leakage_measurement(air_distribution: new_air_dist,
                                                                  duct_type: "return",
                                                                  duct_leakage_units: "CFM25",
                                                                  duct_leakage_value: 100, # FIXME: Hard-coded
                                                                  duct_leakage_total_or_to_outside: "to outside") # FIXME: Hard-coded

      orig_dist.elements.each("DistributionSystemType/AirDistribution/Ducts") do |orig_duct|
        orig_duct_values = HPXML.get_ducts_values(ducts: orig_duct)
        hpxml_v23_to_v30_map = { "conditioned space" => "living space",
                                 "unconditioned basement" => "basement - unconditioned",
                                 "unvented crawlspace" => "crawlspace - unvented",
                                 "vented crawlspace" => "crawlspace - vented",
                                 "unconditioned attic" => "attic - vented" } # FIXME: Change to "attic - unconditioned"
        duct_location = orig_duct_values[:duct_location]
        duct_insulated = Boolean(orig_duct_values[:hescore_ducts_insulated])

        next if duct_location == "conditioned space"

        # FIXME: Verify. Includes air film?
        if duct_insulated
          duct_rvalue = 6
        else
          duct_rvalue = 0
        end

        # Supply duct
        new_supply_duct = HPXML.add_ducts(air_distribution: new_air_dist,
                                          duct_type: "supply",
                                          duct_insulation_r_value: duct_rvalue,
                                          duct_location: hpxml_v23_to_v30_map[duct_location],
                                          duct_surface_area: Float(orig_duct_values[:duct_fraction_area]) * supply_duct_area)

        # Return duct
        new_supply_duct = HPXML.add_ducts(air_distribution: new_air_dist,
                                          duct_type: "return",
                                          duct_insulation_r_value: duct_rvalue,
                                          duct_location: hpxml_v23_to_v30_map[duct_location],
                                          duct_surface_area: Float(orig_duct_values[:duct_fraction_area]) * return_duct_area)
      end
    end
  end

  def self.set_systems_mechanical_ventilation(orig_details, hpxml)
    # No mechanical ventilation
  end

  def self.set_systems_water_heater(orig_details, hpxml)
    orig_details.elements.each("Systems/WaterHeating/WaterHeatingSystem") do |orig_wh_sys|
      orig_wh_sys_values = HPXML.get_water_heating_system_values(water_heating_system: orig_wh_sys)
      wh_year = orig_wh_sys_values[:year_installed]
      wh_ef = orig_wh_sys_values[:energy_factor]
      wh_fuel = orig_wh_sys_values[:fuel_type]
      wh_type = orig_wh_sys_values[:water_heater_type]

      if not wh_year.nil?
        wh_ef = get_default_water_heater_ef(Integer(wh_year), wh_fuel)
      else
        wh_ef = Float(wh_ef)
      end

      wh_capacity = nil
      if wh_type == "storage water heater"
        wh_capacity = get_default_water_heater_capacity(wh_fuel)
      end
      wh_recovery_efficiency = nil
      if wh_type == "storage water heater" and wh_fuel != "electricity"
        wh_recovery_efficiency = get_default_water_heater_re(wh_fuel)
      end
      new_wh_sys = HPXML.add_water_heating_system(hpxml: hpxml,
                                                  id: orig_wh_sys_values[:id],
                                                  fuel_type: wh_fuel,
                                                  water_heater_type: wh_type,
                                                  location: "living space", # FIXME: Verify
                                                  tank_volume: get_default_water_heater_volume(wh_fuel),
                                                  fraction_dhw_load_served: 1.0,
                                                  heating_capacity: wh_capacity,
                                                  energy_factor: wh_ef,
                                                  recovery_efficiency: wh_recovery_efficiency)
    end
  end

  def self.set_systems_water_heating_use(hpxml)
    new_hw_dist = HPXML.add_hot_water_distribution(hpxml: hpxml,
                                                   id: "HotWaterDistribution",
                                                   system_type: "Standard", # FIXME: Verify
                                                   pipe_r_value: 0) # FIXME: Verify

    new_fixture = HPXML.add_water_fixture(hpxml: hpxml,
                                          id: "ShowerHead",
                                          water_fixture_type: "shower head",
                                          low_flow: false) # FIXME: Verify
  end

  def self.set_systems_photovoltaics(orig_details, hpxml)
    return if not XMLHelper.has_element(orig_details, "Systems/Photovoltaics")

    orig_pv_system_values = HPXML.get_pv_system_values(pv_system: orig_details.elements["Systems/Photovoltaics/PVSystem"])
    pv_power = orig_pv_system_values[:max_power_output]
    pv_num_panels = orig_pv_system_values[:hescore_num_panels]

    if not pv_power.nil?
      pv_power = Float(pv_power)
    else
      pv_power = Float(pv_num_panels) * 300.0 # FIXME: Hard-coded
    end

    new_pv = HPXML.add_pv_system(hpxml: hpxml,
                                 id: "PVSystem",
                                 module_type: "standard", # From https://docs.google.com/spreadsheets/d/1YeoVOwu9DU-50fxtT_KRh_BJLlchF7nls85Ebe9fDkI
                                 array_type: "fixed roof mount", # FIXME: Verify. HEScore was using "fixed open rack"??
                                 array_azimuth: orientation_to_azimuth(orig_pv_system_values[:array_orientation]),
                                 array_tilt: 30, # FIXME: Verify. From https://docs.google.com/spreadsheets/d/1YeoVOwu9DU-50fxtT_KRh_BJLlchF7nls85Ebe9fDkI
                                 max_power_output: pv_power,
                                 inverter_efficiency: 0.96, # From https://docs.google.com/spreadsheets/d/1YeoVOwu9DU-50fxtT_KRh_BJLlchF7nls85Ebe9fDkI
                                 system_losses_fraction: 0.14) # FIXME: Verify
  end

  def self.set_appliances_clothes_washer(hpxml)
    new_washer = HPXML.add_clothes_washer(hpxml: hpxml,
                                          id: "ClothesWasher")
    # Uses ERI Reference Home for performance
  end

  def self.set_appliances_clothes_dryer(hpxml)
    new_dryer = HPXML.add_clothes_dryer(hpxml: hpxml,
                                        id: "ClothesDryer",
                                        fuel_type: "electricity") # FIXME: Verify
    # Uses ERI Reference Home for performance
  end

  def self.set_appliances_dishwasher(hpxml)
    new_dishwasher = HPXML.add_dishwasher(hpxml: hpxml,
                                          id: "Dishwasher")
    # Uses ERI Reference Home for performance
  end

  def self.set_appliances_refrigerator(hpxml)
    new_fridge = HPXML.add_refrigerator(hpxml: hpxml,
                                        id: "Refrigerator")
    # Uses ERI Reference Home for performance
  end

  def self.set_appliances_cooking_range_oven(hpxml)
    new_range = HPXML.add_cooking_range(hpxml: hpxml,
                                        id: "CookingRange",
                                        fuel_type: "electricity") # FIXME: Verify

    new_oven = HPXML.add_oven(hpxml: hpxml,
                              id: "Oven")
    # Uses ERI Reference Home for performance
  end

  def self.set_lighting(orig_details, hpxml)
    # Uses ERI Reference Home
  end

  def self.set_ceiling_fans(orig_details, hpxml)
    # No ceiling fans
  end

  def self.set_misc_plug_loads(hpxml)
    new_plug_load = HPXML.add_plug_load(hpxml: hpxml,
                                        id: "PlugLoadOther",
                                        plug_load_type: "other")
    # Uses ERI Reference Home for performance
  end

  def self.set_misc_television(hpxml)
    new_plug_load = HPXML.add_plug_load(hpxml: hpxml,
                                        id: "PlugLoadTV",
                                        plug_load_type: "TV other")
    # Uses ERI Reference Home for performance
  end
end

def get_default_furnace_afue(year, fuel)
  # FIXME: Verify
  # TODO: Pull out methods and make available for ERI use case
  # ANSI/RESNET/ICC 301 - Table 4.4.2(3) Default Values for Mechanical System Efficiency (Age-based)
  ending_years = [1959, 1969, 1974, 1983, 1987, 1991, 2005, 9999]
  default_afues = { "electricity" => [0.98, 0.98, 0.98, 0.98, 0.98, 0.98, 0.98, 0.98],
                    "natural gas" => [0.72, 0.72, 0.72, 0.72, 0.72, 0.76, 0.78, 0.78],
                    "propane" => [0.72, 0.72, 0.72, 0.72, 0.72, 0.76, 0.78, 0.78],
                    "fuel oil" => [0.60, 0.65, 0.72, 0.75, 0.80, 0.80, 0.80, 0.80] }[fuel]
  ending_years.zip(default_afues).each do |ending_year, default_afue|
    next if year > ending_year

    return default_afue
  end
  fail "Could not get default furnace AFUE for year '#{year}' and fuel '#{fuel}'"
end

def get_default_boiler_afue(year, fuel)
  # FIXME: Verify
  # TODO: Pull out methods and make available for ERI use case
  # ANSI/RESNET/ICC 301 - Table 4.4.2(3) Default Values for Mechanical System Efficiency (Age-based)
  ending_years = [1959, 1969, 1974, 1983, 1987, 1991, 2005, 9999]
  default_afues = { "electricity" => [0.98, 0.98, 0.98, 0.98, 0.98, 0.98, 0.98, 0.98],
                    "natural gas" => [0.60, 0.60, 0.65, 0.65, 0.70, 0.77, 0.80, 0.80],
                    "propane" => [0.60, 0.60, 0.65, 0.65, 0.70, 0.77, 0.80, 0.80],
                    "fuel oil" => [0.60, 0.65, 0.72, 0.75, 0.80, 0.80, 0.80, 0.80] }[fuel]
  ending_years.zip(default_afues).each do |ending_year, default_afue|
    next if year > ending_year

    return default_afue
  end
  fail "Could not get default boiler AFUE for year '#{year}' and fuel '#{fuel}'"
end

def get_default_central_ac_seer(year)
  # FIXME: Verify
  # TODO: Pull out methods and make available for ERI use case
  # ANSI/RESNET/ICC 301 - Table 4.4.2(3) Default Values for Mechanical System Efficiency (Age-based)
  ending_years = [1959, 1969, 1974, 1983, 1987, 1991, 2005, 9999]
  default_seers = [9.0, 9.0, 9.0, 9.0, 9.0, 9.40, 10.0, 13.0]
  ending_years.zip(default_seers).each do |ending_year, default_seer|
    next if year > ending_year

    return default_seer
  end
  fail "Could not get default central air conditioner SEER for year '#{year}'"
end

def get_default_room_ac_eer(year)
  # FIXME: Verify
  # TODO: Pull out methods and make available for ERI use case
  # ANSI/RESNET/ICC 301 - Table 4.4.2(3) Default Values for Mechanical System Efficiency (Age-based)
  ending_years = [1959, 1969, 1974, 1983, 1987, 1991, 2005, 9999]
  default_eers = [8.0, 8.0, 8.0, 8.0, 8.0, 8.10, 8.5, 8.5]
  ending_years.zip(default_eers).each do |ending_year, default_eer|
    next if year > ending_year

    return default_eer
  end
  fail "Could not get default room air conditioner EER for year '#{year}'"
end

def get_default_ashp_seer_hspf(year)
  # FIXME: Verify
  # TODO: Pull out methods and make available for ERI use case
  # ANSI/RESNET/ICC 301 - Table 4.4.2(3) Default Values for Mechanical System Efficiency (Age-based)
  ending_years = [1959, 1969, 1974, 1983, 1987, 1991, 2005, 9999]
  default_seers = [9.0, 9.0, 9.0, 9.0, 9.0, 9.40, 10.0, 13.0]
  default_hspfs = [6.5, 6.5, 6.5, 6.5, 6.5, 6.80, 6.80, 7.7]
  ending_years.zip(default_seers, default_hspfs).each do |ending_year, default_seer, default_hspf|
    next if year > ending_year

    return default_seer, default_hspf
  end
  fail "Could not get default air source heat pump SEER/HSPF for year '#{year}'"
end

def get_default_gshp_eer_cop(year)
  # FIXME: Verify
  # TODO: Pull out methods and make available for ERI use case
  # ANSI/RESNET/ICC 301 - Table 4.4.2(3) Default Values for Mechanical System Efficiency (Age-based)
  ending_years = [1959, 1969, 1974, 1983, 1987, 1991, 2005, 9999]
  default_eers = [8.00, 8.00, 8.00, 11.00, 11.00, 12.00, 14.0, 13.4]
  default_cops = [2.30, 2.30, 2.30, 2.50, 2.60, 2.70, 3.00, 3.1]
  ending_years.zip(default_eers, default_cops).each do |ending_year, default_eer, default_cop|
    next if year > ending_year

    return default_eer, default_cop
  end
  fail "Could not get default ground source heat pump EER/COP for year '#{year}'"
end

def get_default_water_heater_ef(year, fuel)
  # FIXME: Verify
  # TODO: Pull out methods and make available for ERI use case
  # ANSI/RESNET/ICC 301 - Table 4.4.2(3) Default Values for Mechanical System Efficiency (Age-based)
  ending_years = [1959, 1969, 1974, 1983, 1987, 1991, 2005, 9999]
  default_efs = { "electricity" => [0.86, 0.86, 0.86, 0.86, 0.86, 0.87, 0.88, 0.92],
                  "natural gas" => [0.50, 0.50, 0.50, 0.50, 0.55, 0.56, 0.56, 0.59],
                  "propane" => [0.50, 0.50, 0.50, 0.50, 0.55, 0.56, 0.56, 0.59],
                  "fuel oil" => [0.47, 0.47, 0.47, 0.48, 0.49, 0.54, 0.56, 0.51] }[fuel]
  ending_years.zip(defaults_efs).each do |ending_year, default_ef|
    next if year > ending_year

    return default_ef
  end
  fail "Could not get default water heater EF for year '#{year}' and fuel '#{fuel}'"
end

def get_default_water_heater_volume(fuel)
  # FIXME: Verify
  # http://hes-documentation.lbl.gov/calculation-methodology/calculation-of-energy-consumption/water-heater-energy-consumption/user-inputs-to-the-water-heater-model
  val = { "electricity" => 50,
          "natural gas" => 40,
          "propane" => 40,
          "fuel oil" => 32 }[fuel]
  return val if not val.nil?

  fail "Could not get default water heater volume for fuel '#{fuel}'"
end

def get_default_water_heater_re(fuel)
  # FIXME: Verify
  # http://hes-documentation.lbl.gov/calculation-methodology/calculation-of-energy-consumption/water-heater-energy-consumption/user-inputs-to-the-water-heater-model
  val = { "electricity" => 0.98,
          "natural gas" => 0.76,
          "propane" => 0.76,
          "fuel oil" => 0.76 }[fuel]
  return val if not val.nil?

  fail "Could not get default water heater RE for fuel '#{fuel}'"
end

def get_default_water_heater_capacity(fuel)
  # FIXME: Verify
  # http://hes-documentation.lbl.gov/calculation-methodology/calculation-of-energy-consumption/water-heater-energy-consumption/user-inputs-to-the-water-heater-model
  val = { "electricity" => UnitConversions.convert(4.5, "kwh", "btu"),
          "natural gas" => 38000,
          "propane" => 38000,
          "fuel oil" => UnitConversions.convert(0.65, "gal", "btu", Constants.FuelTypeOil) }[fuel]
  return val if not val.nil?

  fail "Could not get default water heater capacity for fuel '#{fuel}'"
end

def get_wood_stud_wall_assembly_r(r_cavity, r_cont, siding, ove)
  # FIXME: Verify
  # FIXME: Does this include air films?
  # http://hes-documentation.lbl.gov/calculation-methodology/calculation-of-energy-consumption/heating-and-cooling-calculation/building-envelope/wall-construction-types
  sidings = ["wood siding", "stucco", "vinyl siding", "aluminum siding", "brick veneer"]
  siding_index = sidings.index(siding)
  if r_cont == 0 and not ove
    val = { 0 => [4.6, 3.2, 3.8, 3.7, 4.7],                                # ewwf00wo, ewwf00st, ewwf00vi, ewwf00al, ewwf00br
            3 => [7.0, 5.8, 6.3, 6.2, 7.1],                                # ewwf03wo, ewwf03st, ewwf03vi, ewwf03al, ewwf03br
            7 => [9.7, 8.5, 9.0, 8.8, 9.8],                                # ewwf07wo, ewwf07st, ewwf07vi, ewwf07al, ewwf07br
            11 => [11.5, 10.2, 10.8, 10.6, 11.6],                          # ewwf11wo, ewwf11st, ewwf11vi, ewwf11al, ewwf11br
            13 => [12.5, 11.1, 11.6, 11.5, 12.5],                          # ewwf13wo, ewwf13st, ewwf13vi, ewwf13al, ewwf13br
            15 => [13.3, 11.9, 12.5, 12.3, 13.3],                          # ewwf15wo, ewwf15st, ewwf15vi, ewwf15al, ewwf15br
            19 => [16.9, 15.4, 16.1, 15.9, 16.9],                          # ewwf19wo, ewwf19st, ewwf19vi, ewwf19al, ewwf19br
            21 => [17.5, 16.1, 16.9, 16.7, 17.9] }[r_cavity][siding_index] # ewwf21wo, ewwf21st, ewwf21vi, ewwf21al, ewwf21br
  elsif r_cont == 5 and not ove
    val = { 11 => [16.7, 15.4, 15.9, 15.9, 16.9],                          # ewps11wo, ewps11st, ewps11vi, ewps11al, ewps11br
            13 => [17.9, 16.4, 16.9, 16.9, 17.9],                          # ewps13wo, ewps13st, ewps13vi, ewps13al, ewps13br
            15 => [18.5, 17.2, 17.9, 17.9, 18.9],                          # ewps15wo, ewps15st, ewps15vi, ewps15al, ewps15br
            19 => [22.2, 20.8, 21.3, 21.3, 22.2],                          # ewps19wo, ewps19st, ewps19vi, ewps19al, ewps19br
            21 => [22.7, 21.7, 22.2, 22.2, 23.3] }[r_cavity][siding_index] # ewps21wo, ewps21st, ewps21vi, ewps21al, ewps21br
  elsif r_cont == 0 and ove
    val = { 19 => [19.2, 17.9, 18.5, 18.2, 19.2],                          # ewov19wo, ewov19st, ewov19vi, ewov19al, ewov19br
            21 => [20.4, 18.9, 19.6, 19.6, 20.4],                          # ewov21wo, ewov21st, ewov21vi, ewov21al, ewov21br
            27 => [25.6, 24.4, 25.0, 24.4, 25.6],                          # ewov27wo, ewov27st, ewov27vi, ewov27al, ewov27br
            33 => [30.3, 29.4, 29.4, 29.4, 30.3],                          # ewov33wo, ewov33st, ewov33vi, ewov33al, ewov33br
            38 => [34.5, 33.3, 34.5, 34.5, 34.5] }[r_cavity][siding_index] # ewov38wo, ewov38st, ewov38vi, ewov38al, ewov38br
  elsif r_cont == 5 and ove
    val = { 19 => [24.4, 23.3, 23.8, 23.3, 24.4],                          # ewop19wo, ewop19st, ewop19vi, ewop19al, ewop19br
            21 => [25.6, 24.4, 25.0, 25.0, 25.6] }[r_cavity][siding_index] # ewop21wo, ewop21st, ewop21vi, ewop21al, ewop21br
  end
  return val if not val.nil?

  fail "Could not get default wood stud wall assembly R-value for R-cavity '#{r_cavity}' and R-cont '#{r_cont}' and siding '#{siding}' and ove '#{ove}'"
end

def get_structural_block_wall_assembly_r(r_cavity)
  # FIXME: Verify
  # FIXME: Does this include air films?
  # http://hes-documentation.lbl.gov/calculation-methodology/calculation-of-energy-consumption/heating-and-cooling-calculation/building-envelope/wall-construction-types
  val = { 0 => 2.9,              # ewbr00nn
          5 => 7.9,              # ewbr05nn
          10 => 12.8 }[r_cavity] # ewbr10nn
  return val if not val.nil?

  fail "Could not get default structural block wall assembly R-value for R-cavity '#{r_cavity}'"
end

def get_concrete_block_wall_assembly_r(r_cavity, siding)
  # FIXME: Verify
  # FIXME: Does this include air films?
  # http://hes-documentation.lbl.gov/calculation-methodology/calculation-of-energy-consumption/heating-and-cooling-calculation/building-envelope/wall-construction-types
  sidings = ["stucco", "brick veneer", nil]
  siding_index = sidings.index(siding)
  val = { 0 => [4.1, 5.6, 4.0],                           # ewcb00st, ewcb00br, ewcb00nn
          3 => [5.7, 7.2, 5.6],                           # ewcb03st, ewcb03br, ewcb03nn
          6 => [8.5, 10.0, 8.3] }[r_cavity][siding_index] # ewcb06st, ewcb06br, ewcb06nn
  return val if not val.nil?

  fail "Could not get default concrete block wall assembly R-value for R-cavity '#{r_cavity}' and siding '#{siding}'"
end

def get_straw_bale_wall_assembly_r(siding)
  # FIXME: Verify
  # FIXME: Does this include air films?
  # http://hes-documentation.lbl.gov/calculation-methodology/calculation-of-energy-consumption/heating-and-cooling-calculation/building-envelope/wall-construction-types
  return 58.8 if siding == "stucco" # ewsb00st

  fail "Could not get default straw bale assembly R-value for siding '#{siding}'"
end

def get_roof_assembly_r(r_cavity, r_cont, material, has_radiant_barrier)
  # FIXME: Verify
  # FIXME: Does this include air films?
  # http://hes-documentation.lbl.gov/calculation-methodology/calculation-of-energy-consumption/heating-and-cooling-calculation/building-envelope/roof-construction-types
  materials = ["asphalt or fiberglass shingles",
               "wood shingles or shakes",
               "slate or tile shingles",
               "concrete",
               "plastic/rubber/synthetic sheeting"]
  material_index = materials.index(material)
  if r_cont == 0 and not has_radiant_barrier
    val = { 0 => [3.3, 4.0, 3.4, 3.4, 3.7],                                 # rfwf00co, rfwf00wo, rfwf00rc, rfwf00lc, rfwf00tg
            11 => [13.5, 14.3, 13.7, 13.5, 13.9],                           # rfwf11co, rfwf11wo, rfwf11rc, rfwf11lc, rfwf11tg
            13 => [14.9, 15.6, 15.2, 14.9, 15.4],                           # rfwf13co, rfwf13wo, rfwf13rc, rfwf13lc, rfwf13tg
            15 => [16.4, 16.9, 16.4, 16.4, 16.7],                           # rfwf15co, rfwf15wo, rfwf15rc, rfwf15lc, rfwf15tg
            19 => [20.0, 20.8, 20.4, 20.4, 20.4],                           # rfwf19co, rfwf19wo, rfwf19rc, rfwf19lc, rfwf19tg
            21 => [21.7, 22.2, 21.7, 21.3, 21.7],                           # rfwf21co, rfwf21wo, rfwf21rc, rfwf21lc, rfwf21tg
            27 => [nil, 27.8, 27.0, 27.0, 27.0] }[r_cavity][material_index] # rfwf27co, rfwf27wo, rfwf27rc, rfwf27lc, rfwf27tg
  elsif r_cont == 0 and has_radiant_barrier
    val = { 0 => [5.6, 6.3, 5.7, 5.6, 6.0] }[r_cavity][material_index]      # rfrb00co, rfrb00wo, rfrb00rc, rfrb00lc, rfrb00tg
  elsif r_cont == 5 and not has_radiant_barrier
    val = { 0 => [8.3, 9.0, 8.4, 8.3, 8.7],                                 # rfps00co, rfps00wo, rfps00rc, rfps00lc, rfps00tg
            11 => [18.5, 19.2, 18.5, 18.5, 18.9],                           # rfps11co, rfps11wo, rfps11rc, rfps11lc, rfps11tg
            13 => [20.0, 20.8, 20.0, 20.0, 20.4],                           # rfps13co, rfps13wo, rfps13rc, rfps13lc, rfps13tg
            15 => [21.3, 22.2, 21.3, 21.3, 21.7],                           # rfps15co, rfps15wo, rfps15rc, rfps15lc, rfps15tg
            19 => [nil, 25.6, 25.6, 25.0, 25.6],                            # rfps19co, rfps19wo, rfps19rc, rfps19lc, rfps19tg
            21 => [nil, 27.0, 27.0, 26.3, 27.0] }[r_cavity][material_index] # rfps21co, rfps21wo, rfps21rc, rfps21lc, rfps21tg
  end
  return val if not val.nil?

  fail "Could not get default roof assembly R-value for R-cavity '#{r_cavity}' and R-cont '#{r_cont}' and material '#{material}' and radiant barrier '#{has_radiant_barrier}'"
end

def get_ceiling_assembly_r(r_cavity)
  # FIXME: Verify
  # FIXME: Does this include air films?
  # http://hes-documentation.lbl.gov/calculation-methodology/calculation-of-energy-consumption/heating-and-cooling-calculation/building-envelope/ceiling-construction-types
  val = { 0 => 2.2,              # ecwf00
          3 => 5.0,              # ecwf03
          6 => 7.6,              # ecwf06
          9 => 10.0,             # ecwf09
          11 => 10.9,            # ecwf11
          19 => 19.2,            # ecwf19
          21 => 21.3,            # ecwf21
          25 => 25.6,            # ecwf25
          30 => 30.3,            # ecwf30
          38 => 38.5,            # ecwf38
          44 => 43.5,            # ecwf44
          49 => 50.0,            # ecwf49
          60 => 58.8 }[r_cavity] # ecwf60
  return val if not val.nil?

  fail "Could not get default ceiling assembly R-value for R-cavity '#{r_cavity}'"
end

def get_floor_assembly_r(r_cavity)
  # FIXME: Verify
  # FIXME: Does this include air films?
  # http://hes-documentation.lbl.gov/calculation-methodology/calculation-of-energy-consumption/heating-and-cooling-calculation/building-envelope/floor-construction-types
  val = { 0 => 5.9,              # efwf00ca
          11 => 15.6,            # efwf11ca
          13 => 17.2,            # efwf13ca
          15 => 18.5,            # efwf15ca
          19 => 22.2,            # efwf19ca
          21 => 23.8,            # efwf21ca
          25 => 27.0,            # efwf25ca
          30 => 31.3,            # efwf30ca
          38 => 37.0 }[r_cavity] # efwf38ca
  return val if not val.nil?

  fail "Could not get default floor assembly R-value for R-cavity '#{r_cavity}'"
end

def get_window_ufactor_shgc(frame_type, glass_layers, glass_type, gas_fill)
  # FIXME: Verify
  # https://docs.google.com/spreadsheets/d/1joG39BeiRj1mV0Lge91P_dkL-0-94lSEY5tJzGvpc2A/edit#gid=909262753
  key = [frame_type, glass_layers, glass_type, gas_fill]
  vals = { ["Aluminum", "single-pane", nil, nil] => [1.27, 0.75],                               # scna
           ["Wood", "single-pane", nil, nil] => [0.89, 0.64],                                   # scnw
           ["Aluminum", "single-pane", "tinted/reflective", nil] => [1.27, 0.64],               # stna
           ["Wood", "single-pane", "tinted/reflective", nil] => [0.89, 0.54],                   # stnw
           ["Aluminum", "double-pane", nil, "air"] => [0.81, 0.67],                             # dcaa
           ["AluminumThermalBreak", "double-pane", nil, "air"] => [0.60, 0.67],                 # dcab
           ["Wood", "double-pane", nil, "air"] => [0.51, 0.56],                                 # dcaw
           ["Aluminum", "double-pane", "tinted/reflective", "air"] => [0.81, 0.55],             # dtaa
           ["AluminumThermalBreak", "double-pane", "tinted/reflective", "air"] => [0.60, 0.55], # dtab
           ["Wood", "double-pane", "tinted/reflective", "air"] => [0.51, 0.46],                 # dtaw
           ["Wood", "double-pane", "low-e", "air"] => [0.42, 0.52],                             # dpeaw
           ["AluminumThermalBreak", "double-pane", "low-e", "argon"] => [0.47, 0.62],           # dpeaab
           ["Wood", "double-pane", "low-e", "argon"] => [0.39, 0.52],                           # dpeaaw
           ["Aluminum", "double-pane", "reflective", "air"] => [0.67, 0.37],                    # dseaa
           ["AluminumThermalBreak", "double-pane", "reflective", "air"] => [0.47, 0.37],        # dseab
           ["Wood", "double-pane", "reflective", "air"] => [0.39, 0.31],                        # dseaw
           ["Wood", "double-pane", "reflective", "argon"] => [0.36, 0.31],                      # dseaaw
           ["Wood", "triple-pane", "low-e", "argon"] => [0.27, 0.31] }[key]                     # thmabw
  return vals if not vals.nil?

  fail "Could not get default window U/SHGC for frame type '#{frame_type}' and glass layers '#{glass_layers}' and glass type '#{glass_type}' and gas fill '#{gas_fill}'"
end

def get_skylight_ufactor_shgc(frame_type, glass_layers, glass_type, gas_fill)
  # FIXME: Verify
  # https://docs.google.com/spreadsheets/d/1joG39BeiRj1mV0Lge91P_dkL-0-94lSEY5tJzGvpc2A/edit#gid=909262753
  key = [frame_type, glass_layers, glass_type, gas_fill]
  vals = { ["Aluminum", "single-pane", nil, nil] => [1.98, 0.75],                               # scna
           ["Wood", "single-pane", nil, nil] => [1.47, 0.64],                                   # scnw
           ["Aluminum", "single-pane", "tinted/reflective", nil] => [1.98, 0.64],               # stna
           ["Wood", "single-pane", "tinted/reflective", nil] => [1.47, 0.54],                   # stnw
           ["Aluminum", "double-pane", nil, "air"] => [1.30, 0.67],                             # dcaa
           ["AluminumThermalBreak", "double-pane", nil, "air"] => [1.10, 0.67],                 # dcab
           ["Wood", "double-pane", nil, "air"] => [0.84, 0.56],                                 # dcaw
           ["Aluminum", "double-pane", "tinted/reflective", "air"] => [1.30, 0.55],             # dtaa
           ["AluminumThermalBreak", "double-pane", "tinted/reflective", "air"] => [1.10, 0.55], # dtab
           ["Wood", "double-pane", "tinted/reflective", "air"] => [0.84, 0.46],                 # dtaw
           ["Wood", "double-pane", "low-e", "air"] => [0.74, 0.52],                             # dpeaw
           ["AluminumThermalBreak", "double-pane", "low-e", "argon"] => [0.95, 0.62],           # dpeaab
           ["Wood", "double-pane", "low-e", "argon"] => [0.68, 0.52],                           # dpeaaw
           ["Aluminum", "double-pane", "reflective", "air"] => [1.17, 0.37],                    # dseaa
           ["AluminumThermalBreak", "double-pane", "reflective", "air"] => [0.98, 0.37],        # dseab
           ["Wood", "double-pane", "reflective", "air"] => [0.71, 0.31],                        # dseaw
           ["Wood", "double-pane", "reflective", "argon"] => [0.65, 0.31],                      # dseaaw
           ["Wood", "triple-pane", "low-e", "argon"] => [0.47, 0.31] }[key]                     # thmabw
  return vals if not vals.nil?

  fail "Could not get default skylight U/SHGC for frame type '#{frame_type}' and glass layers '#{glass_layers}' and glass type '#{glass_type}' and gas fill '#{gas_fill}'"
end

def get_roof_solar_absorptance(roof_color)
  # FIXME: Verify
  # https://docs.google.com/spreadsheets/d/1joG39BeiRj1mV0Lge91P_dkL-0-94lSEY5tJzGvpc2A/edit#gid=1325866208
  val = { "reflective" => 0.40,
          "white" => 0.50,
          "light" => 0.65,
          "medium" => 0.75,
          "medium dark" => 0.85,
          "dark" => 0.95 }[roof_color]
  return val if not val.nil?

  fail "Could not get roof absorptance for color '#{roof_color}'"
end

def orientation_to_azimuth(orientation)
  return { "northeast" => 45,
           "east" => 90,
           "southeast" => 135,
           "south" => 180,
           "southwest" => 225,
           "west" => 270,
           "northwest" => 315,
           "north" => 0 }[orientation]
end

def get_attached(attached_name, orig_details, search_in)
  orig_details.elements.each(search_in) do |other_element|
    next if attached_name != HPXML.get_id(other_element)

    return other_element
  end
  fail "Could not find attached element for '#{attached_name}'."
end

def reverse_orientation(orientation)
  reverse = orientation
  if reverse.include? "north"
    reverse = reverse.gsub("north", "south")
  else
    reverse = reverse.gsub("south", "north")
  end
  if reverse.include? "east"
    reverse = reverse.gsub("east", "west")
  else
    reverse = reverse.gsub("west", "east")
  end
  return reverse
end<|MERGE_RESOLUTION|>--- conflicted
+++ resolved
@@ -118,16 +118,10 @@
                                 year: 2006,
                                 climate_zone: "1A") # FIXME: Hard-coded
 
-<<<<<<< HEAD
     orig_weather_station = orig_details.elements["ClimateandRiskZones/WeatherStation"]
     orig_name = XMLHelper.get_value(orig_weather_station, "Name")
     orig_wmo = XMLHelper.get_value(orig_weather_station, "WMO")
     HPXML.add_weather_station(hpxml: hpxml,
-=======
-    name = XMLHelper.get_value(orig_details, "ClimateandRiskZones/WeatherStation/Name")
-    wmo = Integer(XMLHelper.get_value(orig_details, "ClimateandRiskZones/WeatherStation/WMO"))
-    HPXML.add_weather_station(climate_and_risk_zones: new_climate,
->>>>>>> 917ee0d0
                               id: "WeatherStation",
                               name: orig_name,
                               wmo: orig_wmo)
@@ -269,14 +263,15 @@
         slab_perim_r = Integer(XMLHelper.get_value(orig_foundation, "Slab/PerimeterInsulation/Layer[InstallationType='continuous']/NominalRValue"))
         slab_area = XMLHelper.get_value(orig_foundation, "Slab/Area")
         fnd_id = orig_foundation_values[:id]
+        slab_id = orig_foundation.elements["Slab/SystemIdentifier"].attributes["id"]
         slab_perim_id = orig_foundation.elements["Slab/PerimeterInsulation/SystemIdentifier"].attributes["id"]
-        slab_under_id = "#{fnd_id}_slab_under_insulation"
+        slab_under_id = "#{slab_id}_slab_under_insulation"
       else
         slab_perim_r = 0
         slab_area = Float(XMLHelper.get_value(orig_foundation, "FrameFloor/Area"))
-        fnd_id = "#{orig_foundation_values[:id]}_slab"
-        slab_perim_id = "#{fnd_id}_slab_perim_insulation"
-        slab_under_id = "#{fnd_id}_slab_under_insulation"
+        slab_id = "#{orig_foundation_values[:id]}_slab"
+        slab_perim_id = "#{slab_id}_slab_perim_insulation"
+        slab_under_id = "#{slab_id}_slab_under_insulation"
       end
       new_slab = HPXML.add_slab(foundation: new_foundation,
                                 id: slab_id,
@@ -364,15 +359,7 @@
     end
   end
 
-<<<<<<< HEAD
   def self.set_enclosure_windows(orig_details, hpxml)
-=======
-  def self.set_enclosure_windows(new_enclosure, orig_details)
-    return if not XMLHelper.has_element(orig_details, "Enclosure/Windows")
-
-    new_windows = XMLHelper.add_element(new_enclosure, "Windows")
-
->>>>>>> 917ee0d0
     orig_details.elements.each("Enclosure/Windows/Window") do |orig_window|
       orig_window_values = HPXML.get_window_values(window: orig_window)
       win_ufactor = orig_window_values[:ufactor]
@@ -404,26 +391,11 @@
     end
   end
 
-<<<<<<< HEAD
   def self.set_enclosure_skylights(orig_details, hpxml)
-    return if not XMLHelper.has_element(orig_details, "Enclosure/Skylights")
-
     orig_details.elements.each("Enclosure/Skylights/Skylight") do |orig_skylight|
       orig_skylight_values = HPXML.get_skylight_values(skylight: orig_skylight)
       sky_ufactor = orig_skylight_values[:ufactor]
       sky_shgc = orig_skylight_values[:shgc]
-=======
-  def self.set_enclosure_skylights(new_enclosure, orig_details)
-    return if not XMLHelper.has_element(orig_details, "Enclosure/Skylights")
-
-    new_skylights = XMLHelper.add_element(new_enclosure, "Skylights")
-
-    orig_details.elements.each("Enclosure/Skylights/Skylight") do |orig_skylight|
-      sky_id = HPXML.get_id(orig_skylight)
-      roof_id = HPXML.get_idref(orig_skylight, "AttachedToRoof")
-      sky_ufactor = XMLHelper.get_value(orig_skylight, "UFactor")
-      sky_area = Float(XMLHelper.get_value(orig_skylight, "Area"))
->>>>>>> 917ee0d0
 
       if not sky_ufactor.nil?
         sky_ufactor = Float(sky_ufactor)
@@ -436,15 +408,9 @@
         sky_ufactor, sky_shgc = get_skylight_ufactor_shgc(sky_frame_type, orig_skylight_values[:glass_layers], orig_skylight_values[:glass_type], orig_skylight_values[:gas_fill])
       end
 
-<<<<<<< HEAD
       new_skylight = HPXML.add_skylight(hpxml: hpxml,
                                         id: orig_skylight_values[:id],
                                         area: orig_skylight_values[:area],
-=======
-      new_skylight = HPXML.add_skylight(skylights: new_skylights,
-                                        id: sky_id,
-                                        area: sky_area,
->>>>>>> 917ee0d0
                                         azimuth: orientation_to_azimuth("north"), # FIXME: Hard-coded
                                         ufactor: sky_ufactor,
                                         shgc: sky_shgc,
@@ -453,15 +419,7 @@
     end
   end
 
-<<<<<<< HEAD
   def self.set_enclosure_doors(orig_details, hpxml)
-=======
-  def self.set_enclosure_doors(new_enclosure, orig_details)
-    return if not XMLHelper.has_element(orig_details, "Enclosure/Doors")
-
-    new_doors = XMLHelper.add_element(new_enclosure, "Doors")
-
->>>>>>> 917ee0d0
     front_wall = nil
     orig_details.elements.each("Enclosure/Walls/Wall") do |orig_wall|
       orig_wall_values = HPXML.get_wall_values(wall: orig_wall)
