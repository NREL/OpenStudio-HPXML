require_relative "../../HPXMLtoOpenStudio/resources/airflow"
require_relative "../../HPXMLtoOpenStudio/resources/geometry"
require_relative "../../HPXMLtoOpenStudio/resources/xmlhelper"
require_relative "../../HPXMLtoOpenStudio/resources/hpxml"

class HEScoreRuleset
  def self.apply_ruleset(hpxml_doc)
    building = hpxml_doc.elements["/HPXML/Building"]

    orig_details = hpxml_doc.elements["/HPXML/Building/BuildingDetails"]

    xml_transaction_header_information_values = HPXML.get_xml_transaction_header_information_values(xml_transaction_header_information: hpxml_doc.elements["/HPXML/XMLTransactionHeaderInformation"])
    software_info_values = HPXML.get_software_info_values(software_info: hpxml_doc.elements["/HPXML/SoftwareInfo"])
    building_values = HPXML.get_building_values(building: hpxml_doc.elements["/HPXML/Building"])
    project_status_values = HPXML.get_project_status_values(project_status: hpxml_doc.elements["/HPXML/Building/ProjectStatus"])

    hpxml_doc = HPXML.create_hpxml(xml_type: xml_transaction_header_information_values[:xml_type],
                                   xml_generated_by: xml_transaction_header_information_values[:xml_generated_by],
                                   transaction: xml_transaction_header_information_values[:transaction],
                                   software_program_used: software_info_values[:software_program_used],
                                   software_program_version: software_info_values[:software_program_version],
                                   eri_calculation_version: "2014AEG",
                                   building_id: building_values[:id],
                                   event_type: project_status_values[:event_type])

    hpxml = hpxml_doc.elements["HPXML"]

    # Global variables
    orig_building_construction = building.elements["BuildingDetails/BuildingSummary/BuildingConstruction"]
    orig_building_construction_values = HPXML.get_building_construction_values(building_construction: orig_building_construction)
    orig_site = building.elements["BuildingDetails/BuildingSummary/Site"]
    orig_site_values = HPXML.get_site_values(site: orig_site)
    @nbeds = Float(orig_building_construction_values[:number_of_bedrooms])
    @cfa = Float(orig_building_construction_values[:conditioned_floor_area])
    @ncfl_ag = Float(orig_building_construction_values[:number_of_conditioned_floors_above_grade])
    @ncfl = @ncfl_ag # Number above-grade stories plus any conditioned basement
    if not XMLHelper.get_value(orig_details, "Enclosure/Foundations/Foundation/FoundationType/Basement[Conditioned='true']").nil?
      @ncfl += 1
    end
    @nfl = @ncfl_ag # Number above-grade stories plus any basement
    if not XMLHelper.get_value(orig_details, "Enclosure/Foundations/Foundation/FoundationType/Basement").nil?
      @nfl += 1
    end
    @ceil_height = Float(orig_building_construction_values[:average_ceiling_height])
    @bldg_orient = orig_site_values[:orientation_of_front_of_home]

    # Calculate geometry
    # http://hes-documentation.lbl.gov/calculation-methodology/calculation-of-energy-consumption/heating-and-cooling-calculation/building-envelope
    # FIXME: Verify. Does this change for shape=townhouse?
    @cfa_basement = 0.0
    orig_details.elements.each("Enclosure/Foundations/Foundation[FoundationType/Basement[Conditioned='true']]") do |cond_basement|
      @cfa_basement += Float(XMLHelper.get_value(cond_basement, "FrameFloor/Area"))
    end
    @bldg_footprint = (@cfa - @cfa_basement) / @ncfl_ag
    @bldg_length = (3.0 * @bldg_footprint / 5.0)**0.5
    @bldg_width = (5.0 / 3.0) * @bldg_length
    @bldg_perimeter = 2.0 * @bldg_length + 2.0 * @bldg_width
    @cvolume = @cfa * @ceil_height # FIXME: Verify. Should this change for cathedral ceiling, conditioned basement, etc.?

    # BuildingSummary
    set_summary(hpxml)

    # ClimateAndRiskZones
<<<<<<< HEAD
    set_climate(hpxml)
=======
    new_climate = XMLHelper.add_element(new_details, "ClimateandRiskZones")
    set_climate(new_climate, orig_details)
>>>>>>> 14ab77a3

    # Enclosure
    set_enclosure_air_infiltration(orig_details, hpxml)
    set_enclosure_attics_roofs(orig_details, hpxml)
    set_enclosure_foundations(orig_details, hpxml)
    set_enclosure_rim_joists(orig_details, hpxml)
    set_enclosure_walls(orig_details, hpxml)
    set_enclosure_windows(orig_details, hpxml)
    set_enclosure_skylights(orig_details, hpxml)
    set_enclosure_doors(orig_details, hpxml)

    # Systems
    set_systems_hvac(orig_details, hpxml)
    set_systems_mechanical_ventilation(orig_details, hpxml)
    set_systems_water_heater(orig_details, hpxml)
    set_systems_water_heating_use(hpxml)
    set_systems_photovoltaics(orig_details, hpxml)

    # Appliances
    set_appliances_clothes_washer(hpxml)
    set_appliances_clothes_dryer(hpxml)
    set_appliances_dishwasher(hpxml)
    set_appliances_refrigerator(hpxml)
    set_appliances_cooking_range_oven(hpxml)

    # Lighting
    set_lighting(orig_details, hpxml)
    set_ceiling_fans(orig_details, hpxml)

    # MiscLoads
    set_misc_plug_loads(hpxml)
    set_misc_television(hpxml)

    return hpxml_doc
  end

  def self.set_summary(hpxml)
    HPXML.add_site(hpxml: hpxml,
                   fuels: ["electricity"],
                   shelter_coefficient: Airflow.get_default_shelter_coefficient())
    HPXML.add_building_occupancy(hpxml: hpxml,
                                 number_of_residents: Geometry.get_occupancy_default_num(@nbeds))
    HPXML.add_building_construction(hpxml: hpxml,
                                    number_of_conditioned_floors: Integer(@ncfl),
                                    number_of_conditioned_floors_above_grade: Integer(@ncfl_ag),
                                    number_of_bedrooms: Integer(@nbeds),
                                    conditioned_floor_area: @cfa,
                                    conditioned_building_volume: @cvolume,
                                    garage_present: false)
  end

<<<<<<< HEAD
  def self.set_climate(hpxml)
    HPXML.add_climate_zone_iecc(hpxml: hpxml,
                                year: 2006,
                                climate_zone: "1A") # FIXME: Hard-coded
    HPXML.add_weather_station(hpxml: hpxml,
=======
  def self.set_climate(new_climate, orig_details)
    HPXML.add_climate_zone_iecc(climate_and_risk_zones: new_climate,
                                year: 2006,
                                climate_zone: "1A") # FIXME: Hard-coded
    
    name = XMLHelper.get_value(orig_details, "ClimateandRiskZones/WeatherStation/Name")
    wmo = Integer(XMLHelper.get_value(orig_details, "ClimateandRiskZones/WeatherStation/WMO"))
    HPXML.add_weather_station(climate_and_risk_zones: new_climate,
>>>>>>> 14ab77a3
                              id: "WeatherStation",
                              name: name,
                              wmo: wmo)
  end

  def self.set_enclosure_air_infiltration(orig_details, hpxml)
    cfm50 = XMLHelper.get_value(orig_details, "Enclosure/AirInfiltration/AirInfiltrationMeasurement[HousePressure='50']/BuildingAirLeakage[UnitofMeasure='CFM']/AirLeakage")
    desc = XMLHelper.get_value(orig_details, "Enclosure/AirInfiltration/AirInfiltrationMeasurement/LeakinessDescription")

    if not cfm50.nil?
      ach50 = Float(cfm50) * 60.0 / @cvolume
    else
      # http://hes-documentation.lbl.gov/calculation-methodology/calculation-of-energy-consumption/heating-and-cooling-calculation/infiltration/infiltration
      if desc == "tight"
        ach50 = 15.0 # FIXME: Hard-coded
      elsif desc == "average"
        ach50 = 5.0 # FIXME: Hard-coded
      end
    end

    HPXML.add_air_infiltration_measurement(hpxml: hpxml,
                                           id: "AirInfiltrationMeasurement",
                                           house_pressure: 50,
                                           unit_of_measure: "ACH",
                                           air_leakage: ach50)
  end

  def self.set_enclosure_attics_roofs(orig_details, hpxml)
    orig_details.elements.each("Enclosure/AtticAndRoof/Attics/Attic") do |orig_attic|
      orig_attic_values = HPXML.get_attic_values(attic: orig_attic)
      orig_roof = get_attached(HPXML.get_idref(orig_attic, "AttachedToRoof"), orig_details, "Enclosure/AtticAndRoof/Roofs/Roof")
      orig_roof_values = HPXML.get_roof_values(roof: orig_roof)

      new_attic = HPXML.add_attic(hpxml: hpxml,
                                  id: orig_attic_values[:id],
                                  attic_type: orig_attic_values[:attic_type])

      # Roof
      roof_r_cavity = Integer(XMLHelper.get_value(orig_attic, "AtticRoofInsulation/Layer[InstallationType='cavity']/NominalRValue"))
      roof_r_cont = XMLHelper.get_value(orig_attic, "AtticRoofInsulation/Layer[InstallationType='continuous']/NominalRValue").to_i
      roof_solar_abs = orig_roof_values[:solar_absorptance]
      roof_solar_abs = get_roof_solar_absorptance(orig_roof_values[:roof_color]) if orig_roof_values[:solar_absorptance].nil?
      # FIXME: Get roof area; is roof area for cathedral and ceiling area for attic?

      # FIXME: Should be two (or four?) roofs per HES zone_roof?
      new_roof = HPXML.add_attic_roof(attic: new_attic,
                                      id: orig_roof_values[:id],
                                      area: 1000, # FIXME: Hard-coded
                                      azimuth: 0, # FIXME: Hard-coded
                                      solar_absorptance: roof_solar_abs,
                                      emittance: 0.9, # FIXME: Verify. Make optional element and remove from here.
                                      pitch: Math.tan(UnitConversions.convert(30, "deg", "rad")) * 12, # FIXME: Verify. From https://docs.google.com/spreadsheets/d/1YeoVOwu9DU-50fxtT_KRh_BJLlchF7nls85Ebe9fDkI
                                      radiant_barrier: false) # FIXME: Verify. Setting to false because it's included in the assembly R-value
      orig_attic_roof_ins = orig_attic.elements["AtticRoofInsulation"]
      orig_attic_roof_ins_values = HPXML.get_insulation_values(insulation: orig_attic_roof_ins)
      HPXML.add_insulation(parent: new_roof,
                           id: orig_attic_roof_ins_values[:id],
                           assembly_effective_r_value: get_roof_assembly_r(roof_r_cavity, roof_r_cont, orig_roof_values[:roof_type], Boolean(orig_roof_values[:radiant_barrier])))

      # Floor
      if ["unvented attic", "vented attic"].include? orig_attic_values[:attic_type]
        floor_r_cavity = Integer(XMLHelper.get_value(orig_attic, "AtticFloorInsulation/Layer[InstallationType='cavity']/NominalRValue"))

        new_floor = HPXML.add_attic_floor(attic: new_attic,
                                          id: "#{orig_attic_values[:id]}_floor",
                                          adjacent_to: "living space",
                                          area: XMLHelper.get_value(orig_attic, "Area")) # FIXME: Verify. This is the attic floor area and not the roof area?
        orig_attic_floor_ins = orig_attic.elements["AtticFloorInsulation"]
        orig_attic_floor_ins_values = HPXML.get_insulation_values(insulation: orig_attic_floor_ins)
        HPXML.add_insulation(parent: new_floor,
                             id: orig_attic_floor_ins_values[:id],
                             assembly_effective_r_value: get_ceiling_assembly_r(floor_r_cavity))
      end
      # FIXME: Should be zero (or two?) gable walls per HES zone_roof?
      # Uses ERI Reference Home for vented attic specific leakage area
    end
  end

  def self.set_enclosure_foundations(orig_details, hpxml)
    orig_details.elements.each("Enclosure/Foundations/Foundation") do |orig_foundation|
      orig_foundation_values = HPXML.get_foundation_values(foundation: orig_foundation)
      fnd_type = orig_foundation_values[:foundation_type]

      new_foundation = HPXML.add_foundation(hpxml: hpxml,
                                            id: orig_foundation_values[:id],
                                            foundation_type: fnd_type)

      # FrameFloor
      if ["UnconditionedBasement", "VentedCrawlspace", "UnventedCrawlspace"].include? fnd_type
        orig_framefloor = orig_foundation.elements["FrameFloor"]
        orig_frameflooor_values = HPXML.get_floor_values(floor: orig_framefloor)
        floor_r_cavity = Integer(XMLHelper.get_value(orig_foundation, "FrameFloor/Insulation/Layer[InstallationType='cavity']/NominalRValue"))
        floor_r = get_floor_assembly_r(floor_r_cavity)

        new_framefloor = HPXML.add_frame_floor(foundation: new_foundation,
                                               id: orig_framefloor_values[:id],
                                               adjacent_to: "living space",
                                               area: orig_framefloor_values[:area])

        orig_framefloor_ins = orig_framefloor.elements["Insulation"]
        orig_framefloor_ins_values = HPXML.get_insulation_values(insulation: orig_framefloor_ins)
        HPXML.add_insulation(parent: new_framefloor,
                             id: orig_framefloor_ins_values[:id],
                             assembly_effective_r_value: floor_r)

      end

      # FoundationWall
      if ["UnconditionedBasement", "ConditionedBasement", "VentedCrawlspace", "UnventedCrawlspace"].include? fnd_type
        orig_fndwall = orig_foundation.elements["FoundationWall"]
        orig_fndwall_values = HPXML.get_foundation_wall_values(foundation_wall: orig_fndwall)
        wall_r = 10 # FIXME: Hard-coded

        # http://hes-documentation.lbl.gov/calculation-methodology/calculation-of-energy-consumption/heating-and-cooling-calculation/doe2-inputs-assumptions-and-calculations/the-doe2-model
        if ["UnconditionedBasement", "ConditionedBasement"].include? fnd_type
          wall_height = 8.0 # FIXME: Verify
        else
          wall_height = 2.5 # FIXME: Verify
        end

        new_fndwall = HPXML.add_foundation_wall(foundation: new_foundation,
                                                id: orig_fndwall_values[:id],
                                                height: wall_height,
                                                area: wall_height * @bldg_perimeter, # FIXME: Verify
                                                thickness: 8, # FIXME: Verify
                                                depth_below_grade: wall_height, # FIXME: Verify
                                                adjacent_to: "ground")

        orig_fndwall_ins = orig_fndwall.elements["Insulation"]
        orig_fndwall_ins_values = HPXML.get_insulation_values(insulation: orig_fndwall_ins)
        HPXML.add_insulation(parent: new_fndwall,
                             id: orig_fndwall_ins_values[:id],
                             assembly_effective_r_value: wall_r) # FIXME: need to convert from insulation R-value to assembly R-value

      end

      # Slab
      if fnd_type == "SlabOnGrade"
        slab_perim_r = Integer(XMLHelper.get_value(orig_foundation, "Slab/PerimeterInsulation/Layer[InstallationType='continuous']/NominalRValue"))
        slab_area = XMLHelper.get_value(orig_foundation, "Slab/Area")
        fnd_id = orig_foundation_values[:id]
        slab_id = orig_foundation.elements["Slab/SystemIdentifier"].attributes["id"]
        slab_perim_id = orig_foundation.elements["Slab/PerimeterInsulation/SystemIdentifier"].attributes["id"]
        slab_under_id = "#{fnd_id}_slab_under_insulation"
      else
        slab_perim_r = 0
        slab_area = Float(XMLHelper.get_value(orig_foundation, "FrameFloor/Area"))
        slab_id = "#{orig_foundation_values[:id]}_slab"
        slab_perim_id = "#{fnd_id}_slab_perim_insulation"
        slab_under_id = "#{fnd_id}_slab_under_insulation"
      end
      new_slab = HPXML.add_slab(foundation: new_foundation,
                                id: slab_id,
                                area: slab_area,
                                thickness: 4,
                                exposed_perimeter: @bldg_perimeter, # FIXME: Verify
                                perimeter_insulation_depth: 1, # FIXME: Hard-coded
                                under_slab_insulation_width: 0, # FIXME: Verify
                                depth_below_grade: 0) # FIXME: Verify

      new_slab_perim_ins = HPXML.add_perimeter_insulation(slab: new_slab,
                                                          id: slab_perim_id)

      HPXML.add_layer(insulation: new_slab_perim_ins,
                      installation_type: "continuous",
                      nominal_r_value: slab_perim_r)

      new_slab_under_ins = HPXML.add_under_slab_insulation(slab: new_slab,
                                                           id: slab_under_id)

      HPXML.add_layer(insulation: new_slab_under_ins,
                      installation_type: "continuous",
                      nominal_r_value: 0)

      HPXML.add_extension(parent: new_slab,
                          extensions: { "CarpetFraction": 0.5, # FIXME: Hard-coded
                                        "CarpetRValue": 2 }) # FIXME: Hard-coded

      # Uses ERI Reference Home for vented crawlspace specific leakage area
    end
  end

  def self.set_enclosure_rim_joists(orig_details, hpxml)
    # No rim joists
  end

  def self.set_enclosure_walls(orig_details, hpxml)
    orig_details.elements.each("Enclosure/Walls/Wall") do |orig_wall|
      orig_wall_values = HPXML.get_wall_values(wall: orig_wall)

      wall_type = orig_wall_values[:wall_type]
      wall_orient = orig_wall_values[:orientation]
      wall_area = nil
      if @bldg_orient == wall_orient or @bldg_orient == reverse_orientation(wall_orient)
        wall_area = @ceil_height * @bldg_width # FIXME: Verify
      else
        wall_area = @ceil_height * @bldg_length # FIXME: Verify
      end

      if wall_type == "WoodStud"
        wall_r_cavity = Integer(XMLHelper.get_value(orig_wall, "Insulation/Layer[InstallationType='cavity']/NominalRValue"))
        wall_r_cont = XMLHelper.get_value(orig_wall, "Insulation/Layer[InstallationType='continuous']/NominalRValue").to_i
        wall_ove = Boolean(XMLHelper.get_value(orig_wall, "WallType/WoodStud/OptimumValueEngineering"))

        wall_r = get_wood_stud_wall_assembly_r(wall_r_cavity, wall_r_cont, orig_wall_values[:siding], wall_ove)
      elsif wall_type == "StructuralBrick"
        wall_r_cavity = Integer(XMLHelper.get_value(orig_wall, "Insulation/Layer[InstallationType='cavity']/NominalRValue"))

        wall_r = get_structural_block_wall_assembly_r(wall_r_cavity)
      elsif wall_type == "ConcreteMasonryUnit"
        wall_r_cavity = Integer(XMLHelper.get_value(orig_wall, "Insulation/Layer[InstallationType='cavity']/NominalRValue"))

        wall_r = get_concrete_block_wall_assembly_r(wall_r_cavity, orig_wall_values[:siding])
      elsif wall_type == "StrawBale"
        wall_r = get_straw_bale_wall_assembly_r(orig_wall_values[:siding])
      else
        fail "Unexpected wall type '#{wall_type}'."
      end

      new_wall = HPXML.add_wall(hpxml: hpxml,
                                id: orig_wall_values[:id],
                                exterior_adjacent_to: "outside",
                                interior_adjacent_to: "living space",
                                wall_type: wall_type,
                                area: wall_area,
                                azimuth: 0, # FIXME: Hard-coded
                                solar_absorptance: 0.75, # FIXME: Verify. Make optional element and remove from here.
                                emittance: 0.9) # FIXME: Verify. Make optional element and remove from here.

      orig_wall_ins = orig_wall.elements["Insulation"]
      wall_ins_id = HPXML.get_id(orig_wall_ins)
      new_wall_ins = HPXML.add_insulation(parent: new_wall,
                                          id: wall_ins_id,
                                          assembly_effective_r_value: wall_r)
    end
  end

  def self.set_enclosure_windows(orig_details, hpxml)
    orig_details.elements.each("Enclosure/Windows/Window") do |orig_window|
      orig_window_values = HPXML.get_window_values(window: orig_window)
      win_ufactor = orig_window_values[:ufactor]
      win_shgc = orig_window_values[:shgc]
      # FIXME: Solar screen (add R-0.1 and multiply SHGC by 0.85?)

      if not win_ufactor.nil?
        win_ufactor = Float(win_ufactor)
        win_shgc = Float(win_shgc)
      else
        win_frame_type = orig_window_values[:frame_type]
        if win_frame_type == "Aluminum" and Boolean(XMLHelper.get_value(orig_window, "FrameType/Aluminum/ThermalBreak"))
          win_frame_type += "ThermalBreak"
        end

        win_ufactor, win_shgc = get_window_ufactor_shgc(win_frame_type, orig_window_values[:glass_layers], orig_window_values[:glass_type], orig_window_values[:gas_fill])
      end

      new_window = HPXML.add_window(hpxml: hpxml,
                                    id: orig_window_values[:id],
                                    area: orig_window_values[:area],
                                    azimuth: orientation_to_azimuth(orig_window_values[:orientation]),
                                    ufactor: win_ufactor,
                                    shgc: win_shgc,
                                    wall_idref: orig_window_values[:wall_idref])
      # No overhangs FIXME: Verify
      # No neighboring buildings FIXME: Verify
      # Uses ERI Reference Home for interior shading
    end
  end

  def self.set_enclosure_skylights(orig_details, hpxml)
    return if not XMLHelper.has_element(orig_details, "Enclosure/Skylights")

    orig_details.elements.each("Enclosure/Skylights/Skylight") do |orig_skylight|
      orig_skylight_values = HPXML.get_skylight_values(skylight: orig_skylight)
      sky_ufactor = orig_skylight_values[:ufactor]
      sky_shgc = orig_skylight_values[:shgc]

      if not sky_ufactor.nil?
        sky_ufactor = Float(sky_ufactor)
        sky_shgc = Float(sky_shgc)
      else
        sky_frame_type = orig_skylight_values[:frame_type]
        if sky_frame_type == "Aluminum" and Boolean(XMLHelper.get_value(orig_skylight, "FrameType/Aluminum/ThermalBreak"))
          sky_frame_type += "ThermalBreak"
        end
        sky_ufactor, sky_shgc = get_skylight_ufactor_shgc(sky_frame_type, orig_skylight_values[:glass_layers], orig_skylight_values[:glass_type], orig_skylight_values[:gas_fill])
      end

      new_skylight = HPXML.add_skylight(hpxml: hpxml,
                                        id: orig_skylight_values[:id],
                                        area: orig_skylight_values[:area],
                                        azimuth: orientation_to_azimuth("north"), # FIXME: Hard-coded
                                        ufactor: sky_ufactor,
                                        shgc: sky_shgc,
                                        roof_idref: orig_skylight_values[:roof_idref])
      # No overhangs
    end
  end

  def self.set_enclosure_doors(orig_details, hpxml)
    front_wall = nil
    orig_details.elements.each("Enclosure/Walls/Wall") do |orig_wall|
      orig_wall_values = HPXML.get_wall_values(wall: orig_wall)
      next if orig_wall_values[:orientation] != @bldg_orient

      front_wall = orig_wall
      break
    end

    front_wall_values = HPXML.get_wall_values(wall: front_wall)
    new_door = HPXML.add_door(hpxml: hpxml,
                              id: "Door",
                              wall_idref: front_wall_values[:id],
                              azimuth: orientation_to_azimuth(@bldg_orient))
    # Uses ERI Reference Home for Area
    # Uses ERI Reference Home for RValue
  end

  def self.set_systems_hvac(orig_details, hpxml)
    # HeatingSystem
    orig_details.elements.each("Systems/HVAC/HVACPlant/HeatingSystem") do |orig_heating|
      orig_heating_values = HPXML.get_heating_system_values(heating_system: orig_heating)

      distribution_system_id = nil
      if XMLHelper.has_element(orig_heating, "DistributionSystem")
        distribution_system_id = orig_heating_values[:distribution_system_idref]
      end
      hvac_type = orig_heating_values[:heating_system_type]
      hvac_fuel = orig_heating_values[:heating_system_fuel]
      hvac_frac = orig_heating_values[:fraction_heat_load_served]
      hvac_units = nil
      hvac_value = nil
      if ["Furnace", "WallFurnace", "Boiler"].include? hvac_type
        hvac_year = orig_heating_values[:year_installed]
        hvac_value = XMLHelper.get_value(orig_heating, "AnnualHeatingEfficiency[Units='AFUE']/Value")
        hvac_units = "AFUE"
        if not hvac_year.nil?
          if ["Furnace", "WallFurnace"].include? hvac_type
            hvac_value = get_default_furnace_afue(Integer(hvac_year), hvac_type, hvac_fuel)
          else
            hvac_value = get_default_boiler_afue(Integer(hvac_year), hvac_type, hvac_fuel)
          end
        else
          hvac_value = Float(hvac_value)
        end
      elsif hvac_type == "ElectricResistance"
        # FIXME: Verify
        # http://hes-documentation.lbl.gov/calculation-methodology/calculation-of-energy-consumption/heating-and-cooling-calculation/heating-and-cooling-equipment/heating-and-cooling-equipment-efficiencies
        hvac_units = "Percent"
        hvac_value = 0.98
      elsif hvac_type == "Stove"
        # FIXME: Verify
        # http://hes-documentation.lbl.gov/calculation-methodology/calculation-of-energy-consumption/heating-and-cooling-calculation/heating-and-cooling-equipment/heating-and-cooling-equipment-efficiencies
        hvac_units = "Percent"
        if hvac_fuel == "wood"
          hvac_value = 0.60
        elsif hvac_fuel == "wood pellets"
          hvac_value = 0.78
        else
          fail "Unexpected fuel type '#{hvac_fuel}' for stove heating system."
        end
      else
        fail "Unexpected heating system type '#{hvac_type}'."
      end

      new_heating = HPXML.add_heating_system(hpxml: hpxml,
                                             id: orig_heating_values[:id],
                                             distribution_system_idref: distribution_system_id,
                                             heating_system_type: hvac_type,
                                             heating_system_fuel: hvac_fuel,
                                             heating_capacity: -1, # Use Manual J auto-sizing
                                             annual_heating_efficiency_units: hvac_units,
                                             annual_heating_efficiency_value: hvac_value,
                                             fraction_heat_load_served: hvac_frac)
    end

    # CoolingSystem
    orig_details.elements.each("Systems/HVAC/HVACPlant/CoolingSystem") do |orig_cooling|
      orig_cooling_values = HPXML.get_cooling_system_values(cooling_system: orig_cooling)

      distribution_system_id = nil
      if XMLHelper.has_element(orig_cooling, "DistributionSystem")
        distribution_system_id = orig_cooling_values[:distribution_system_idref]
      end
      hvac_type = orig_cooling_values[:cooling_system_type]
      hvac_frac = orig_cooling_values[:fraction_cool_load_served]
      hvac_units = nil
      hvac_value = nil
      if hvac_type == "central air conditioning"
        hvac_year = orig_cooling_values[:year_installed]
        hvac_value = XMLHelper.get_value(orig_cooling, "AnnualCoolingEfficiency[Units='SEER']/Value")
        hvac_units = "SEER"
        if not hvac_year.nil?
          hvac_value = get_default_central_ac_seer(Integer(hvac_year))
        else
          hvac_value = Float(hvac_value)
        end
      elsif hvac_type == "room air conditioner"
        hvac_year = orig_cooling_values[:year_installed]
        hvac_value = XMLHelper.get_value(orig_cooling, "AnnualCoolingEfficiency[Units='EER']/Value")
        hvac_units = "EER"
        if not hvac_year.nil?
          hvac_value = get_default_room_ac_eer(Integer(hvac_year))
        else
          hvac_value = Float(hvac_value)
        end
      else
        fail "Unexpected cooling system type '#{hvac_type}'."
      end

      new_cooling = HPXML.add_cooling_system(hpxml: hpxml,
                                             id: orig_cooling_values[:id],
                                             distribution_system_idref: distribution_system_id,
                                             cooling_system_type: hvac_type,
                                             cooling_system_fuel: "electricity",
                                             cooling_capacity: -1, # Use Manual J auto-sizing
                                             fraction_cool_load_served: hvac_frac,
                                             annual_cooling_efficiency_units: hvac_units,
                                             annual_cooling_efficiency_value: hvac_value)
    end

    # HeatPump
    orig_details.elements.each("Systems/HVAC/HVACPlant/HeatPump") do |orig_hp|
      orig_hp_values = HPXML.get_heat_pump_values(heat_pump: orig_hp)

      distribution_system_id = nil
      if XMLHelper.has_element(orig_hp, "DistributionSystem")
        distribution_system_id = orig_hp_values[:distribution_system_idref]
      end
      hvac_type = orig_hp_values[:heat_pump_type]
      hvac_frac_heat = orig_hp_values[:fraction_heat_load_served]
      hvac_frac_cool = orig_hp_values[:fraction_cool_load_served]
      hvac_units_heat = nil
      hvac_value_heat = nil
      hvac_units_cool = nil
      hvac_value_cool = nil
      if ["air-to-air", "mini-split"].include? hvac_type
<<<<<<< HEAD
        hvac_year = orig_hp_values[:year_installed]
        hvac_value_cool = XMLHelper.get_value(orig_hp, "AnnualCoolingEfficiency[Units='SEER']/Value")
        hvac_value_heat = XMLHelper.get_value(orig_hp, "AnnualHeatingEfficiency[Units='HSPF']/Value")
=======
        hvac_year = XMLHelper.get_value(orig_hp, "YearInstalled")
        hvac_value_cool = XMLHelper.get_value(orig_hp, "AnnualCoolEfficiency[Units='SEER']/Value")
        hvac_value_heat = XMLHelper.get_value(orig_hp, "AnnualHeatEfficiency[Units='HSPF']/Value")
>>>>>>> 14ab77a3
        hvac_units_cool = "SEER"
        hvac_units_heat = "HSPF"
        if not hvac_year.nil?
          hvac_value_cool, hvac_value_heat = get_default_ashp_seer_hspf(Integer(hvac_year))
        else
          hvac_value_cool = Float(hvac_value_cool)
          hvac_value_heat = Float(hvac_value_heat)
        end
      elsif hvac_type == "ground-to-air"
<<<<<<< HEAD
        hvac_year = orig_hp_values[:year_installed]
        hvac_value_cool = XMLHelper.get_value(orig_hp, "AnnualCoolingEfficiency[Units='EER']/Value")
        hvac_value_heat = XMLHelper.get_value(orig_hp, "AnnualHeatingEfficiency[Units='COP']/Value")
=======
        hvac_year = XMLHelper.get_value(orig_hp, "YearInstalled")
        hvac_value_cool = XMLHelper.get_value(orig_hp, "AnnualCoolEfficiency[Units='EER']/Value")
        hvac_value_heat = XMLHelper.get_value(orig_hp, "AnnualHeatEfficiency[Units='COP']/Value")
>>>>>>> 14ab77a3
        hvac_units_cool = "EER"
        hvac_units_heat = "COP"
        if not hvac_year.nil?
          hvac_value_cool, hvac_value_heat = get_default_gshp_eer_cop(Integer(hvac_year))
        else
          hvac_value_cool = Float(hvac_value_cool)
          hvac_value_heat = Float(hvac_value_heat)
        end
      else
        fail "Unexpected peat pump system type '#{hvac_type}'."
      end

      new_hp = HPXML.add_heat_pump(hpxml: hpxml,
                                   id: orig_hp_values[:id],
                                   distribution_system_idref: distribution_system_id,
                                   heat_pump_type: hvac_type,
                                   heating_capacity: -1, # Use Manual J auto-sizing
                                   cooling_capacity: -1, # Use Manual J auto-sizing
                                   fraction_heat_load_served: hvac_frac_heat,
                                   fraction_cool_load_served: hvac_frac_cool,
                                   annual_heating_efficiency_units: hvac_units_heat,
                                   annual_heating_efficiency_value: hvac_value_heat,
                                   annual_cooling_efficiency_units: hvac_units_cool,
                                   annual_cooling_efficiency_value: hvac_value_cool)
    end

    # HVACControl
    new_hvac_control = HPXML.add_hvac_control(hpxml: hpxml,
                                              id: "HVACControl",
                                              control_type: "manual thermostat")

    # HVACDistribution
    orig_details.elements.each("Systems/HVAC/HVACDistribution") do |orig_dist|
      orig_dist_values = HPXML.get_hvac_distribution_values(hvac_distribution: orig_dist)
      ducts_sealed = Boolean(orig_dist_values[:duct_system_sealed])

      # Leakage fraction of total air handler flow
      # http://hes-documentation.lbl.gov/calculation-methodology/calculation-of-energy-consumption/heating-and-cooling-calculation/thermal-distribution-efficiency/thermal-distribution-efficiency
      # FIXME: Verify. Total or to the outside?
      # FIXME: Or 10%/25%? See https://docs.google.com/spreadsheets/d/1YeoVOwu9DU-50fxtT_KRh_BJLlchF7nls85Ebe9fDkI/edit#gid=1042407563
      if ducts_sealed
        leakage_frac = 0.03
      else
        leakage_frac = 0.15
      end

      # FIXME: Verify
      # Surface areas outside conditioned space
      # http://hes-documentation.lbl.gov/calculation-methodology/calculation-of-energy-consumption/heating-and-cooling-calculation/thermal-distribution-efficiency/thermal-distribution-efficiency
      supply_duct_area = 0.27 * @cfa
      return_duct_area = 0.05 * @nfl * @cfa

      dist_id = HPXML.get_id(orig_dist)
      new_dist = HPXML.add_hvac_distribution(hpxml: hpxml,
                                             id: dist_id,
                                             distribution_system_type: "AirDistribution")
      new_air_dist = new_dist.elements["DistributionSystemType/AirDistribution"]
      
      # Supply duct leakage
      new_supply_measurement = HPXML.add_duct_leakage_measurement(air_distribution: new_air_dist,
                                                                  duct_type: "supply",
                                                                  duct_leakage_units: "CFM25",
                                                                  duct_leakage_value: 100, # FIXME: Hard-coded
                                                                  duct_leakage_total_or_to_outside: "to outside") # FIXME: Hard-coded

      # Return duct leakage
      new_return_measurement = HPXML.add_duct_leakage_measurement(air_distribution: new_air_dist,
                                                                  duct_type: "return",
                                                                  duct_leakage_units: "CFM25",
                                                                  duct_leakage_value: 100, # FIXME: Hard-coded
                                                                  duct_leakage_total_or_to_outside: "to outside") # FIXME: Hard-coded

      orig_dist.elements.each("DistributionSystemType/AirDistribution/Ducts") do |orig_duct|
        orig_duct_values = HPXML.get_ducts_values(ducts: orig_duct)
        hpxml_v23_to_v30_map = { "conditioned space" => "living space",
                                 "unconditioned basement" => "basement - unconditioned",
                                 "unvented crawlspace" => "crawlspace - unvented",
                                 "vented crawlspace" => "crawlspace - vented",
                                 "unconditioned attic" => "attic - vented" } # FIXME: Change to "attic - unconditioned"
        duct_location = orig_duct_values[:duct_location]
        duct_insulated = Boolean(orig_duct_values[:hescore_ducts_insulated])

        next if duct_location == "conditioned space"

        # FIXME: Verify. Includes air film?
        if duct_insulated
          duct_rvalue = 6
        else
          duct_rvalue = 0
        end

        # Supply duct
        new_supply_duct = HPXML.add_ducts(air_distribution: new_air_dist,
                                          duct_type: "supply",
                                          duct_insulation_r_value: duct_rvalue,
                                          duct_location: hpxml_v23_to_v30_map[duct_location],
                                          duct_surface_area: Float(orig_duct_values[:duct_fraction_area]) * supply_duct_area)

        # Return duct
        new_supply_duct = HPXML.add_ducts(air_distribution: new_air_dist,
                                          duct_type: "return",
                                          duct_insulation_r_value: duct_rvalue,
                                          duct_location: hpxml_v23_to_v30_map[duct_location],
                                          duct_surface_area: Float(orig_duct_values[:duct_fraction_area]) * return_duct_area)
      end
    end
  end

  def self.set_systems_mechanical_ventilation(orig_details, hpxml)
    # No mechanical ventilation
  end

  def self.set_systems_water_heater(orig_details, hpxml)
    orig_details.elements.each("Systems/WaterHeating/WaterHeatingSystem") do |orig_wh_sys|
      orig_wh_sys_values = HPXML.get_water_heating_system_values(water_heating_system: orig_wh_sys)
      wh_year = orig_wh_sys_values[:year_installed]
      wh_ef = orig_wh_sys_values[:energy_factor]
      wh_fuel = orig_wh_sys_values[:fuel_type]
      wh_type = orig_wh_sys_values[:water_heater_type]

      if not wh_year.nil?
        wh_ef = get_default_water_heater_ef(Integer(wh_year), wh_fuel)
      else
        wh_ef = Float(wh_ef)
      end

      wh_capacity = nil
      if wh_type == "storage water heater"
        wh_capacity = get_default_water_heater_capacity(wh_fuel)
      end
      wh_recovery_efficiency = nil
      if wh_type == "storage water heater" and wh_fuel != "electricity"
        wh_recovery_efficiency = get_default_water_heater_re(wh_fuel)
      end
      new_wh_sys = HPXML.add_water_heating_system(hpxml: hpxml,
                                                  id: orig_wh_sys_values[:id],
                                                  fuel_type: wh_fuel,
                                                  water_heater_type: wh_type,
                                                  location: "living space", # FIXME: Verify
                                                  tank_volume: get_default_water_heater_volume(wh_fuel),
                                                  fraction_dhw_load_served: 1.0,
                                                  heating_capacity: wh_capacity,
                                                  energy_factor: wh_ef,
                                                  recovery_efficiency: wh_recovery_efficiency)
    end
  end

  def self.set_systems_water_heating_use(hpxml)
    new_hw_dist = HPXML.add_hot_water_distribution(hpxml: hpxml,
                                                   id: "HotWaterDistribution",
                                                   system_type: "Standard", # FIXME: Verify
                                                   pipe_r_value: 0) # FIXME: Verify

    new_fixture = HPXML.add_water_fixture(hpxml: hpxml,
                                          id: "ShowerHead",
                                          water_fixture_type: "shower head",
                                          low_flow: false) # FIXME: Verify
  end

  def self.set_systems_photovoltaics(orig_details, hpxml)
    return if not XMLHelper.has_element(orig_details, "Systems/Photovoltaics")

    orig_pv_system_values = HPXML.get_pv_system_values(pv_system: orig_details.elements["Systems/Photovoltaics/PVSystem"])
    pv_power = orig_pv_system_values[:max_power_output]
    pv_num_panels = orig_pv_system_values[:hescore_num_panels]

    if not pv_power.nil?
      pv_power = Float(pv_power)
    else
      pv_power = Float(pv_num_panels) * 300.0 # FIXME: Hard-coded
    end

    new_pv = HPXML.add_pv_system(hpxml: hpxml,
                                 id: "PVSystem",
                                 module_type: "standard", # From https://docs.google.com/spreadsheets/d/1YeoVOwu9DU-50fxtT_KRh_BJLlchF7nls85Ebe9fDkI
                                 array_type: "fixed roof mount", # FIXME: Verify. HEScore was using "fixed open rack"??
                                 array_azimuth: orientation_to_azimuth(orig_pv_system_values[:array_orientation]),
                                 array_tilt: 30, # FIXME: Verify. From https://docs.google.com/spreadsheets/d/1YeoVOwu9DU-50fxtT_KRh_BJLlchF7nls85Ebe9fDkI
                                 max_power_output: pv_power,
                                 inverter_efficiency: 0.96, # From https://docs.google.com/spreadsheets/d/1YeoVOwu9DU-50fxtT_KRh_BJLlchF7nls85Ebe9fDkI
                                 system_losses_fraction: 0.14) # FIXME: Verify
  end

  def self.set_appliances_clothes_washer(hpxml)
    new_washer = HPXML.add_clothes_washer(hpxml: hpxml,
                                          id: "ClothesWasher")
    # Uses ERI Reference Home for performance
  end

  def self.set_appliances_clothes_dryer(hpxml)
    new_dryer = HPXML.add_clothes_dryer(hpxml: hpxml,
                                        id: "ClothesDryer",
                                        fuel_type: "electricity") # FIXME: Verify
    # Uses ERI Reference Home for performance
  end

  def self.set_appliances_dishwasher(hpxml)
    new_dishwasher = HPXML.add_dishwasher(hpxml: hpxml,
                                          id: "Dishwasher")
    # Uses ERI Reference Home for performance
  end

  def self.set_appliances_refrigerator(hpxml)
    new_fridge = HPXML.add_refrigerator(hpxml: hpxml,
                                        id: "Refrigerator")
    # Uses ERI Reference Home for performance
  end

  def self.set_appliances_cooking_range_oven(hpxml)
    new_range = HPXML.add_cooking_range(hpxml: hpxml,
                                        id: "CookingRange",
                                        fuel_type: "electricity") # FIXME: Verify

    new_oven = HPXML.add_oven(hpxml: hpxml,
                              id: "Oven")
    # Uses ERI Reference Home for performance
  end

  def self.set_lighting(orig_details, hpxml)
    # Uses ERI Reference Home
  end

  def self.set_ceiling_fans(orig_details, hpxml)
    # No ceiling fans
  end

  def self.set_misc_plug_loads(hpxml)
    new_plug_load = HPXML.add_plug_load(hpxml: hpxml,
                                        id: "PlugLoadOther",
                                        plug_load_type: "other")
    # Uses ERI Reference Home for performance
  end

  def self.set_misc_television(hpxml)
    new_plug_load = HPXML.add_plug_load(hpxml: hpxml,
                                        id: "PlugLoadTV",
                                        plug_load_type: "TV other")
    # Uses ERI Reference Home for performance
  end
end

def get_default_furnace_afue(year, fuel)
  # FIXME: Verify
  # TODO: Pull out methods and make available for ERI use case
  # ANSI/RESNET/ICC 301 - Table 4.4.2(3) Default Values for Mechanical System Efficiency (Age-based)
  ending_years = [1959, 1969, 1974, 1983, 1987, 1991, 2005, 9999]
  default_afues = { "electricity" => [0.98, 0.98, 0.98, 0.98, 0.98, 0.98, 0.98, 0.98],
                    "natural gas" => [0.72, 0.72, 0.72, 0.72, 0.72, 0.76, 0.78, 0.78],
                    "propane" => [0.72, 0.72, 0.72, 0.72, 0.72, 0.76, 0.78, 0.78],
                    "fuel oil" => [0.60, 0.65, 0.72, 0.75, 0.80, 0.80, 0.80, 0.80] }[fuel]
  ending_years.zip(default_afues).each do |ending_year, default_afue|
    next if year > ending_year

    return default_afue
  end
  fail "Could not get default furnace AFUE for year '#{year}' and fuel '#{fuel}'"
end

def get_default_boiler_afue(year, fuel)
  # FIXME: Verify
  # TODO: Pull out methods and make available for ERI use case
  # ANSI/RESNET/ICC 301 - Table 4.4.2(3) Default Values for Mechanical System Efficiency (Age-based)
  ending_years = [1959, 1969, 1974, 1983, 1987, 1991, 2005, 9999]
  default_afues = { "electricity" => [0.98, 0.98, 0.98, 0.98, 0.98, 0.98, 0.98, 0.98],
                    "natural gas" => [0.60, 0.60, 0.65, 0.65, 0.70, 0.77, 0.80, 0.80],
                    "propane" => [0.60, 0.60, 0.65, 0.65, 0.70, 0.77, 0.80, 0.80],
                    "fuel oil" => [0.60, 0.65, 0.72, 0.75, 0.80, 0.80, 0.80, 0.80] }[fuel]
  ending_years.zip(default_afues).each do |ending_year, default_afue|
    next if year > ending_year

    return default_afue
  end
  fail "Could not get default boiler AFUE for year '#{year}' and fuel '#{fuel}'"
end

def get_default_central_ac_seer(year)
  # FIXME: Verify
  # TODO: Pull out methods and make available for ERI use case
  # ANSI/RESNET/ICC 301 - Table 4.4.2(3) Default Values for Mechanical System Efficiency (Age-based)
  ending_years = [1959, 1969, 1974, 1983, 1987, 1991, 2005, 9999]
  default_seers = [9.0, 9.0, 9.0, 9.0, 9.0, 9.40, 10.0, 13.0]
  ending_years.zip(default_seers).each do |ending_year, default_seer|
    next if year > ending_year

    return default_seer
  end
  fail "Could not get default central air conditioner SEER for year '#{year}'"
end

def get_default_room_ac_eer(year)
  # FIXME: Verify
  # TODO: Pull out methods and make available for ERI use case
  # ANSI/RESNET/ICC 301 - Table 4.4.2(3) Default Values for Mechanical System Efficiency (Age-based)
  ending_years = [1959, 1969, 1974, 1983, 1987, 1991, 2005, 9999]
  default_eers = [8.0, 8.0, 8.0, 8.0, 8.0, 8.10, 8.5, 8.5]
  ending_years.zip(default_eers).each do |ending_year, default_eer|
    next if year > ending_year

    return default_eer
  end
  fail "Could not get default room air conditioner EER for year '#{year}'"
end

def get_default_ashp_seer_hspf(year)
  # FIXME: Verify
  # TODO: Pull out methods and make available for ERI use case
  # ANSI/RESNET/ICC 301 - Table 4.4.2(3) Default Values for Mechanical System Efficiency (Age-based)
  ending_years = [1959, 1969, 1974, 1983, 1987, 1991, 2005, 9999]
  default_seers = [9.0, 9.0, 9.0, 9.0, 9.0, 9.40, 10.0, 13.0]
  default_hspfs = [6.5, 6.5, 6.5, 6.5, 6.5, 6.80, 6.80, 7.7]
  ending_years.zip(default_seers, default_hspfs).each do |ending_year, default_seer, default_hspf|
    next if year > ending_year

    return default_seer, default_hspf
  end
  fail "Could not get default air source heat pump SEER/HSPF for year '#{year}'"
end

def get_default_gshp_eer_cop(year)
  # FIXME: Verify
  # TODO: Pull out methods and make available for ERI use case
  # ANSI/RESNET/ICC 301 - Table 4.4.2(3) Default Values for Mechanical System Efficiency (Age-based)
  ending_years = [1959, 1969, 1974, 1983, 1987, 1991, 2005, 9999]
  default_eers = [8.00, 8.00, 8.00, 11.00, 11.00, 12.00, 14.0, 13.4]
  default_cops = [2.30, 2.30, 2.30, 2.50, 2.60, 2.70, 3.00, 3.1]
  ending_years.zip(default_eers, default_cops).each do |ending_year, default_eer, default_cop|
    next if year > ending_year

    return default_eer, default_cop
  end
  fail "Could not get default ground source heat pump EER/COP for year '#{year}'"
end

def get_default_water_heater_ef(year, fuel)
  # FIXME: Verify
  # TODO: Pull out methods and make available for ERI use case
  # ANSI/RESNET/ICC 301 - Table 4.4.2(3) Default Values for Mechanical System Efficiency (Age-based)
  ending_years = [1959, 1969, 1974, 1983, 1987, 1991, 2005, 9999]
  default_efs = { "electricity" => [0.86, 0.86, 0.86, 0.86, 0.86, 0.87, 0.88, 0.92],
                  "natural gas" => [0.50, 0.50, 0.50, 0.50, 0.55, 0.56, 0.56, 0.59],
                  "propane" => [0.50, 0.50, 0.50, 0.50, 0.55, 0.56, 0.56, 0.59],
                  "fuel oil" => [0.47, 0.47, 0.47, 0.48, 0.49, 0.54, 0.56, 0.51] }[fuel]
  ending_years.zip(defaults_efs).each do |ending_year, default_ef|
    next if year > ending_year

    return default_ef
  end
  fail "Could not get default water heater EF for year '#{year}' and fuel '#{fuel}'"
end

def get_default_water_heater_volume(fuel)
  # FIXME: Verify
  # http://hes-documentation.lbl.gov/calculation-methodology/calculation-of-energy-consumption/water-heater-energy-consumption/user-inputs-to-the-water-heater-model
  val = { "electricity" => 50,
          "natural gas" => 40,
          "propane" => 40,
          "fuel oil" => 32 }[fuel]
  return val if not val.nil?

  fail "Could not get default water heater volume for fuel '#{fuel}'"
end

def get_default_water_heater_re(fuel)
  # FIXME: Verify
  # http://hes-documentation.lbl.gov/calculation-methodology/calculation-of-energy-consumption/water-heater-energy-consumption/user-inputs-to-the-water-heater-model
  val = { "electricity" => 0.98,
          "natural gas" => 0.76,
          "propane" => 0.76,
          "fuel oil" => 0.76 }[fuel]
  return val if not val.nil?

  fail "Could not get default water heater RE for fuel '#{fuel}'"
end

def get_default_water_heater_capacity(fuel)
  # FIXME: Verify
  # http://hes-documentation.lbl.gov/calculation-methodology/calculation-of-energy-consumption/water-heater-energy-consumption/user-inputs-to-the-water-heater-model
  val = { "electricity" => UnitConversions.convert(4.5, "kwh", "btu"),
          "natural gas" => 38000,
          "propane" => 38000,
          "fuel oil" => UnitConversions.convert(0.65, "gal", "btu", Constants.FuelTypeOil) }[fuel]
  return val if not val.nil?

  fail "Could not get default water heater capacity for fuel '#{fuel}'"
end

def get_wood_stud_wall_assembly_r(r_cavity, r_cont, siding, ove)
  # FIXME: Verify
  # FIXME: Does this include air films?
  # http://hes-documentation.lbl.gov/calculation-methodology/calculation-of-energy-consumption/heating-and-cooling-calculation/building-envelope/wall-construction-types
  sidings = ["wood siding", "stucco", "vinyl siding", "aluminum siding", "brick veneer"]
  siding_index = sidings.index(siding)
  if r_cont == 0 and not ove
    val = { 0 => [4.6, 3.2, 3.8, 3.7, 4.7],                                # ewwf00wo, ewwf00st, ewwf00vi, ewwf00al, ewwf00br
            3 => [7.0, 5.8, 6.3, 6.2, 7.1],                                # ewwf03wo, ewwf03st, ewwf03vi, ewwf03al, ewwf03br
            7 => [9.7, 8.5, 9.0, 8.8, 9.8],                                # ewwf07wo, ewwf07st, ewwf07vi, ewwf07al, ewwf07br
            11 => [11.5, 10.2, 10.8, 10.6, 11.6],                          # ewwf11wo, ewwf11st, ewwf11vi, ewwf11al, ewwf11br
            13 => [12.5, 11.1, 11.6, 11.5, 12.5],                          # ewwf13wo, ewwf13st, ewwf13vi, ewwf13al, ewwf13br
            15 => [13.3, 11.9, 12.5, 12.3, 13.3],                          # ewwf15wo, ewwf15st, ewwf15vi, ewwf15al, ewwf15br
            19 => [16.9, 15.4, 16.1, 15.9, 16.9],                          # ewwf19wo, ewwf19st, ewwf19vi, ewwf19al, ewwf19br
            21 => [17.5, 16.1, 16.9, 16.7, 17.9] }[r_cavity][siding_index] # ewwf21wo, ewwf21st, ewwf21vi, ewwf21al, ewwf21br
  elsif r_cont == 5 and not ove
    val = { 11 => [16.7, 15.4, 15.9, 15.9, 16.9],                          # ewps11wo, ewps11st, ewps11vi, ewps11al, ewps11br
            13 => [17.9, 16.4, 16.9, 16.9, 17.9],                          # ewps13wo, ewps13st, ewps13vi, ewps13al, ewps13br
            15 => [18.5, 17.2, 17.9, 17.9, 18.9],                          # ewps15wo, ewps15st, ewps15vi, ewps15al, ewps15br
            19 => [22.2, 20.8, 21.3, 21.3, 22.2],                          # ewps19wo, ewps19st, ewps19vi, ewps19al, ewps19br
            21 => [22.7, 21.7, 22.2, 22.2, 23.3] }[r_cavity][siding_index] # ewps21wo, ewps21st, ewps21vi, ewps21al, ewps21br
  elsif r_cont == 0 and ove
    val = { 19 => [19.2, 17.9, 18.5, 18.2, 19.2],                          # ewov19wo, ewov19st, ewov19vi, ewov19al, ewov19br
            21 => [20.4, 18.9, 19.6, 19.6, 20.4],                          # ewov21wo, ewov21st, ewov21vi, ewov21al, ewov21br
            27 => [25.6, 24.4, 25.0, 24.4, 25.6],                          # ewov27wo, ewov27st, ewov27vi, ewov27al, ewov27br
            33 => [30.3, 29.4, 29.4, 29.4, 30.3],                          # ewov33wo, ewov33st, ewov33vi, ewov33al, ewov33br
            38 => [34.5, 33.3, 34.5, 34.5, 34.5] }[r_cavity][siding_index] # ewov38wo, ewov38st, ewov38vi, ewov38al, ewov38br
  elsif r_cont == 5 and ove
    val = { 19 => [24.4, 23.3, 23.8, 23.3, 24.4],                          # ewop19wo, ewop19st, ewop19vi, ewop19al, ewop19br
            21 => [25.6, 24.4, 25.0, 25.0, 25.6] }[r_cavity][siding_index] # ewop21wo, ewop21st, ewop21vi, ewop21al, ewop21br
  end
  return val if not val.nil?

  fail "Could not get default wood stud wall assembly R-value for R-cavity '#{r_cavity}' and R-cont '#{r_cont}' and siding '#{siding}' and ove '#{ove}'"
end

def get_structural_block_wall_assembly_r(r_cavity)
  # FIXME: Verify
  # FIXME: Does this include air films?
  # http://hes-documentation.lbl.gov/calculation-methodology/calculation-of-energy-consumption/heating-and-cooling-calculation/building-envelope/wall-construction-types
  val = { 0 => 2.9,              # ewbr00nn
          5 => 7.9,              # ewbr05nn
          10 => 12.8 }[r_cavity] # ewbr10nn
  return val if not val.nil?

  fail "Could not get default structural block wall assembly R-value for R-cavity '#{r_cavity}'"
end

def get_concrete_block_wall_assembly_r(r_cavity, siding)
  # FIXME: Verify
  # FIXME: Does this include air films?
  # http://hes-documentation.lbl.gov/calculation-methodology/calculation-of-energy-consumption/heating-and-cooling-calculation/building-envelope/wall-construction-types
  sidings = ["stucco", "brick veneer", nil]
  siding_index = sidings.index(siding)
  val = { 0 => [4.1, 5.6, 4.0],                           # ewcb00st, ewcb00br, ewcb00nn
          3 => [5.7, 7.2, 5.6],                           # ewcb03st, ewcb03br, ewcb03nn
          6 => [8.5, 10.0, 8.3] }[r_cavity][siding_index] # ewcb06st, ewcb06br, ewcb06nn
  return val if not val.nil?

  fail "Could not get default concrete block wall assembly R-value for R-cavity '#{r_cavity}' and siding '#{siding}'"
end

def get_straw_bale_wall_assembly_r(siding)
  # FIXME: Verify
  # FIXME: Does this include air films?
  # http://hes-documentation.lbl.gov/calculation-methodology/calculation-of-energy-consumption/heating-and-cooling-calculation/building-envelope/wall-construction-types
  return 58.8 if siding == "stucco" # ewsb00st

  fail "Could not get default straw bale assembly R-value for siding '#{siding}'"
end

def get_roof_assembly_r(r_cavity, r_cont, material, has_radiant_barrier)
  # FIXME: Verify
  # FIXME: Does this include air films?
  # http://hes-documentation.lbl.gov/calculation-methodology/calculation-of-energy-consumption/heating-and-cooling-calculation/building-envelope/roof-construction-types
  materials = ["asphalt or fiberglass shingles",
               "wood shingles or shakes",
               "slate or tile shingles",
               "concrete",
               "plastic/rubber/synthetic sheeting"]
  material_index = materials.index(material)
  if r_cont == 0 and not has_radiant_barrier
    val = { 0 => [3.3, 4.0, 3.4, 3.4, 3.7],                                 # rfwf00co, rfwf00wo, rfwf00rc, rfwf00lc, rfwf00tg
            11 => [13.5, 14.3, 13.7, 13.5, 13.9],                           # rfwf11co, rfwf11wo, rfwf11rc, rfwf11lc, rfwf11tg
            13 => [14.9, 15.6, 15.2, 14.9, 15.4],                           # rfwf13co, rfwf13wo, rfwf13rc, rfwf13lc, rfwf13tg
            15 => [16.4, 16.9, 16.4, 16.4, 16.7],                           # rfwf15co, rfwf15wo, rfwf15rc, rfwf15lc, rfwf15tg
            19 => [20.0, 20.8, 20.4, 20.4, 20.4],                           # rfwf19co, rfwf19wo, rfwf19rc, rfwf19lc, rfwf19tg
            21 => [21.7, 22.2, 21.7, 21.3, 21.7],                           # rfwf21co, rfwf21wo, rfwf21rc, rfwf21lc, rfwf21tg
            27 => [nil, 27.8, 27.0, 27.0, 27.0] }[r_cavity][material_index] # rfwf27co, rfwf27wo, rfwf27rc, rfwf27lc, rfwf27tg
  elsif r_cont == 0 and has_radiant_barrier
    val = { 0 => [5.6, 6.3, 5.7, 5.6, 6.0] }[r_cavity][material_index]      # rfrb00co, rfrb00wo, rfrb00rc, rfrb00lc, rfrb00tg
  elsif r_cont == 5 and not has_radiant_barrier
    val = { 0 => [8.3, 9.0, 8.4, 8.3, 8.7],                                 # rfps00co, rfps00wo, rfps00rc, rfps00lc, rfps00tg
            11 => [18.5, 19.2, 18.5, 18.5, 18.9],                           # rfps11co, rfps11wo, rfps11rc, rfps11lc, rfps11tg
            13 => [20.0, 20.8, 20.0, 20.0, 20.4],                           # rfps13co, rfps13wo, rfps13rc, rfps13lc, rfps13tg
            15 => [21.3, 22.2, 21.3, 21.3, 21.7],                           # rfps15co, rfps15wo, rfps15rc, rfps15lc, rfps15tg
            19 => [nil, 25.6, 25.6, 25.0, 25.6],                            # rfps19co, rfps19wo, rfps19rc, rfps19lc, rfps19tg
            21 => [nil, 27.0, 27.0, 26.3, 27.0] }[r_cavity][material_index] # rfps21co, rfps21wo, rfps21rc, rfps21lc, rfps21tg
  end
  return val if not val.nil?

  fail "Could not get default roof assembly R-value for R-cavity '#{r_cavity}' and R-cont '#{r_cont}' and material '#{material}' and radiant barrier '#{has_radiant_barrier}'"
end

def get_ceiling_assembly_r(r_cavity)
  # FIXME: Verify
  # FIXME: Does this include air films?
  # http://hes-documentation.lbl.gov/calculation-methodology/calculation-of-energy-consumption/heating-and-cooling-calculation/building-envelope/ceiling-construction-types
  val = { 0 => 2.2,              # ecwf00
          3 => 5.0,              # ecwf03
          6 => 7.6,              # ecwf06
          9 => 10.0,             # ecwf09
          11 => 10.9,            # ecwf11
          19 => 19.2,            # ecwf19
          21 => 21.3,            # ecwf21
          25 => 25.6,            # ecwf25
          30 => 30.3,            # ecwf30
          38 => 38.5,            # ecwf38
          44 => 43.5,            # ecwf44
          49 => 50.0,            # ecwf49
          60 => 58.8 }[r_cavity] # ecwf60
  return val if not val.nil?

  fail "Could not get default ceiling assembly R-value for R-cavity '#{r_cavity}'"
end

def get_floor_assembly_r(r_cavity)
  # FIXME: Verify
  # FIXME: Does this include air films?
  # http://hes-documentation.lbl.gov/calculation-methodology/calculation-of-energy-consumption/heating-and-cooling-calculation/building-envelope/floor-construction-types
  val = { 0 => 5.9,              # efwf00ca
          11 => 15.6,            # efwf11ca
          13 => 17.2,            # efwf13ca
          15 => 18.5,            # efwf15ca
          19 => 22.2,            # efwf19ca
          21 => 23.8,            # efwf21ca
          25 => 27.0,            # efwf25ca
          30 => 31.3,            # efwf30ca
          38 => 37.0 }[r_cavity] # efwf38ca
  return val if not val.nil?

  fail "Could not get default floor assembly R-value for R-cavity '#{r_cavity}'"
end

def get_window_ufactor_shgc(frame_type, glass_layers, glass_type, gas_fill)
  # FIXME: Verify
  # https://docs.google.com/spreadsheets/d/1joG39BeiRj1mV0Lge91P_dkL-0-94lSEY5tJzGvpc2A/edit#gid=909262753
  key = [frame_type, glass_layers, glass_type, gas_fill]
  vals = { ["Aluminum", "single-pane", nil, nil] => [1.27, 0.75],                               # scna
           ["Wood", "single-pane", nil, nil] => [0.89, 0.64],                                   # scnw
           ["Aluminum", "single-pane", "tinted/reflective", nil] => [1.27, 0.64],               # stna
           ["Wood", "single-pane", "tinted/reflective", nil] => [0.89, 0.54],                   # stnw
           ["Aluminum", "double-pane", nil, "air"] => [0.81, 0.67],                             # dcaa
           ["AluminumThermalBreak", "double-pane", nil, "air"] => [0.60, 0.67],                 # dcab
           ["Wood", "double-pane", nil, "air"] => [0.51, 0.56],                                 # dcaw
           ["Aluminum", "double-pane", "tinted/reflective", "air"] => [0.81, 0.55],             # dtaa
           ["AluminumThermalBreak", "double-pane", "tinted/reflective", "air"] => [0.60, 0.55], # dtab
           ["Wood", "double-pane", "tinted/reflective", "air"] => [0.51, 0.46],                 # dtaw
           ["Wood", "double-pane", "low-e", "air"] => [0.42, 0.52],                             # dpeaw
           ["AluminumThermalBreak", "double-pane", "low-e", "argon"] => [0.47, 0.62],           # dpeaab
           ["Wood", "double-pane", "low-e", "argon"] => [0.39, 0.52],                           # dpeaaw
           ["Aluminum", "double-pane", "reflective", "air"] => [0.67, 0.37],                    # dseaa
           ["AluminumThermalBreak", "double-pane", "reflective", "air"] => [0.47, 0.37],        # dseab
           ["Wood", "double-pane", "reflective", "air"] => [0.39, 0.31],                        # dseaw
           ["Wood", "double-pane", "reflective", "argon"] => [0.36, 0.31],                      # dseaaw
           ["Wood", "triple-pane", "low-e", "argon"] => [0.27, 0.31] }[key]                     # thmabw
  return vals if not vals.nil?

  fail "Could not get default window U/SHGC for frame type '#{frame_type}' and glass layers '#{glass_layers}' and glass type '#{glass_type}' and gas fill '#{gas_fill}'"
end

def get_skylight_ufactor_shgc(frame_type, glass_layers, glass_type, gas_fill)
  # FIXME: Verify
  # https://docs.google.com/spreadsheets/d/1joG39BeiRj1mV0Lge91P_dkL-0-94lSEY5tJzGvpc2A/edit#gid=909262753
  key = [frame_type, glass_layers, glass_type, gas_fill]
  vals = { ["Aluminum", "single-pane", nil, nil] => [1.98, 0.75],                               # scna
           ["Wood", "single-pane", nil, nil] => [1.47, 0.64],                                   # scnw
           ["Aluminum", "single-pane", "tinted/reflective", nil] => [1.98, 0.64],               # stna
           ["Wood", "single-pane", "tinted/reflective", nil] => [1.47, 0.54],                   # stnw
           ["Aluminum", "double-pane", nil, "air"] => [1.30, 0.67],                             # dcaa
           ["AluminumThermalBreak", "double-pane", nil, "air"] => [1.10, 0.67],                 # dcab
           ["Wood", "double-pane", nil, "air"] => [0.84, 0.56],                                 # dcaw
           ["Aluminum", "double-pane", "tinted/reflective", "air"] => [1.30, 0.55],             # dtaa
           ["AluminumThermalBreak", "double-pane", "tinted/reflective", "air"] => [1.10, 0.55], # dtab
           ["Wood", "double-pane", "tinted/reflective", "air"] => [0.84, 0.46],                 # dtaw
           ["Wood", "double-pane", "low-e", "air"] => [0.74, 0.52],                             # dpeaw
           ["AluminumThermalBreak", "double-pane", "low-e", "argon"] => [0.95, 0.62],           # dpeaab
           ["Wood", "double-pane", "low-e", "argon"] => [0.68, 0.52],                           # dpeaaw
           ["Aluminum", "double-pane", "reflective", "air"] => [1.17, 0.37],                    # dseaa
           ["AluminumThermalBreak", "double-pane", "reflective", "air"] => [0.98, 0.37],        # dseab
           ["Wood", "double-pane", "reflective", "air"] => [0.71, 0.31],                        # dseaw
           ["Wood", "double-pane", "reflective", "argon"] => [0.65, 0.31],                      # dseaaw
           ["Wood", "triple-pane", "low-e", "argon"] => [0.47, 0.31] }[key]                     # thmabw
  return vals if not vals.nil?

  fail "Could not get default skylight U/SHGC for frame type '#{frame_type}' and glass layers '#{glass_layers}' and glass type '#{glass_type}' and gas fill '#{gas_fill}'"
end

def get_roof_solar_absorptance(roof_color)
  # FIXME: Verify
  # https://docs.google.com/spreadsheets/d/1joG39BeiRj1mV0Lge91P_dkL-0-94lSEY5tJzGvpc2A/edit#gid=1325866208
  val = { "reflective" => 0.40,
          "white" => 0.50,
          "light" => 0.65,
          "medium" => 0.75,
          "medium dark" => 0.85,
          "dark" => 0.95 }[roof_color]
  return val if not val.nil?

  fail "Could not get roof absorptance for color '#{roof_color}'"
end

def orientation_to_azimuth(orientation)
  return { "northeast" => 45,
           "east" => 90,
           "southeast" => 135,
           "south" => 180,
           "southwest" => 225,
           "west" => 270,
           "northwest" => 315,
           "north" => 0 }[orientation]
end

def get_attached(attached_name, orig_details, search_in)
  orig_details.elements.each(search_in) do |other_element|
    next if attached_name != HPXML.get_id(other_element)

    return other_element
  end
  fail "Could not find attached element for '#{attached_name}'."
end

def reverse_orientation(orientation)
  reverse = orientation
  if reverse.include? "north"
    reverse = reverse.gsub("north", "south")
  else
    reverse = reverse.gsub("south", "north")
  end
  if reverse.include? "east"
    reverse = reverse.gsub("east", "west")
  else
    reverse = reverse.gsub("west", "east")
  end
  return reverse
end<|MERGE_RESOLUTION|>--- conflicted
+++ resolved
@@ -61,12 +61,7 @@
     set_summary(hpxml)
 
     # ClimateAndRiskZones
-<<<<<<< HEAD
-    set_climate(hpxml)
-=======
-    new_climate = XMLHelper.add_element(new_details, "ClimateandRiskZones")
-    set_climate(new_climate, orig_details)
->>>>>>> 14ab77a3
+    set_climate(orig_details, hpxml)
 
     # Enclosure
     set_enclosure_air_infiltration(orig_details, hpxml)
@@ -118,25 +113,17 @@
                                     garage_present: false)
   end
 
-<<<<<<< HEAD
-  def self.set_climate(hpxml)
+  def self.set_climate(orig_details, hpxml)
     HPXML.add_climate_zone_iecc(hpxml: hpxml,
                                 year: 2006,
                                 climate_zone: "1A") # FIXME: Hard-coded
+
+    orig_weather_station = orig_details.elements["ClimateandRiskZones/WeatherStation"]
+    orig_weather_station_values = HPXML.get_weather_station_values(weather_station: orig_weather_station)
     HPXML.add_weather_station(hpxml: hpxml,
-=======
-  def self.set_climate(new_climate, orig_details)
-    HPXML.add_climate_zone_iecc(climate_and_risk_zones: new_climate,
-                                year: 2006,
-                                climate_zone: "1A") # FIXME: Hard-coded
-    
-    name = XMLHelper.get_value(orig_details, "ClimateandRiskZones/WeatherStation/Name")
-    wmo = Integer(XMLHelper.get_value(orig_details, "ClimateandRiskZones/WeatherStation/WMO"))
-    HPXML.add_weather_station(climate_and_risk_zones: new_climate,
->>>>>>> 14ab77a3
                               id: "WeatherStation",
-                              name: name,
-                              wmo: wmo)
+                              name: orig_weather_station_values[:name],
+                              wmo: orig_weather_station_values[:wmo])
   end
 
   def self.set_enclosure_air_infiltration(orig_details, hpxml)
@@ -571,15 +558,9 @@
       hvac_units_cool = nil
       hvac_value_cool = nil
       if ["air-to-air", "mini-split"].include? hvac_type
-<<<<<<< HEAD
         hvac_year = orig_hp_values[:year_installed]
-        hvac_value_cool = XMLHelper.get_value(orig_hp, "AnnualCoolingEfficiency[Units='SEER']/Value")
-        hvac_value_heat = XMLHelper.get_value(orig_hp, "AnnualHeatingEfficiency[Units='HSPF']/Value")
-=======
-        hvac_year = XMLHelper.get_value(orig_hp, "YearInstalled")
         hvac_value_cool = XMLHelper.get_value(orig_hp, "AnnualCoolEfficiency[Units='SEER']/Value")
         hvac_value_heat = XMLHelper.get_value(orig_hp, "AnnualHeatEfficiency[Units='HSPF']/Value")
->>>>>>> 14ab77a3
         hvac_units_cool = "SEER"
         hvac_units_heat = "HSPF"
         if not hvac_year.nil?
@@ -589,15 +570,9 @@
           hvac_value_heat = Float(hvac_value_heat)
         end
       elsif hvac_type == "ground-to-air"
-<<<<<<< HEAD
         hvac_year = orig_hp_values[:year_installed]
-        hvac_value_cool = XMLHelper.get_value(orig_hp, "AnnualCoolingEfficiency[Units='EER']/Value")
-        hvac_value_heat = XMLHelper.get_value(orig_hp, "AnnualHeatingEfficiency[Units='COP']/Value")
-=======
-        hvac_year = XMLHelper.get_value(orig_hp, "YearInstalled")
         hvac_value_cool = XMLHelper.get_value(orig_hp, "AnnualCoolEfficiency[Units='EER']/Value")
         hvac_value_heat = XMLHelper.get_value(orig_hp, "AnnualHeatEfficiency[Units='COP']/Value")
->>>>>>> 14ab77a3
         hvac_units_cool = "EER"
         hvac_units_heat = "COP"
         if not hvac_year.nil?
@@ -655,7 +630,7 @@
                                              id: dist_id,
                                              distribution_system_type: "AirDistribution")
       new_air_dist = new_dist.elements["DistributionSystemType/AirDistribution"]
-      
+
       # Supply duct leakage
       new_supply_measurement = HPXML.add_duct_leakage_measurement(air_distribution: new_air_dist,
                                                                   duct_type: "supply",
