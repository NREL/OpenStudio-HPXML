require 'csv'
require_relative "../../HPXMLtoOpenStudio/resources/airflow"
require_relative "../../HPXMLtoOpenStudio/resources/constructions"
require_relative "../../HPXMLtoOpenStudio/resources/geometry"
require_relative "../../HPXMLtoOpenStudio/resources/hotwater_appliances"
require_relative "../../HPXMLtoOpenStudio/resources/hpxml"
require_relative "../../HPXMLtoOpenStudio/resources/lighting"
require_relative "../../HPXMLtoOpenStudio/resources/pv"

class HEScoreRuleset
  def self.apply_ruleset(hpxml_doc)
    orig_details = hpxml_doc.elements["/HPXML/Building/BuildingDetails"]

    # Create new HPXML doc
    hpxml_values = HPXML.get_hpxml_values(hpxml: hpxml_doc.elements["/HPXML"])
    hpxml_values[:eri_calculation_version] = "2014AEG" # FIXME: Verify
    hpxml_doc = HPXML.create_hpxml(**hpxml_values)
    hpxml = hpxml_doc.elements["HPXML"]

    # BuildingSummary
    set_summary(orig_details, hpxml)

    # ClimateAndRiskZones
    set_climate(orig_details, hpxml)

    # Enclosure
    set_enclosure_air_infiltration(orig_details, hpxml)
    set_enclosure_roofs(orig_details, hpxml)
    set_enclosure_rim_joists(orig_details, hpxml)
    set_enclosure_walls(orig_details, hpxml)
    set_enclosure_foundation_walls(orig_details, hpxml)
    set_enclosure_framefloors(orig_details, hpxml)
    set_enclosure_slabs(orig_details, hpxml)
    set_enclosure_windows(orig_details, hpxml)
    set_enclosure_skylights(orig_details, hpxml)
    set_enclosure_doors(orig_details, hpxml)

    # Systems
    set_systems_hvac(orig_details, hpxml)
    set_systems_mechanical_ventilation(orig_details, hpxml)
    set_systems_water_heater(orig_details, hpxml)
    set_systems_water_heating_use(orig_details, hpxml)
    set_systems_photovoltaics(orig_details, hpxml)

    # Appliances
    set_appliances_clothes_washer(hpxml)
    set_appliances_clothes_dryer(hpxml)
    set_appliances_dishwasher(hpxml)
    set_appliances_refrigerator(hpxml)
    set_appliances_cooking_range_oven(hpxml)

    # Lighting
    set_lighting(orig_details, hpxml)
    set_ceiling_fans(orig_details, hpxml)

    # MiscLoads
    set_misc_plug_loads(hpxml)
    set_misc_television(hpxml)

    return hpxml_doc
  end

  def self.set_summary(orig_details, hpxml)
    # Get HPXML values
    @state_code = orig_details.root().elements["/HPXML/Building/Site/Address/StateCode"].text

    orig_site_values = HPXML.get_site_values(site: orig_details.elements["BuildingSummary/Site"])
    @bldg_orient = orig_site_values[:orientation_of_front_of_home]
    @bldg_azimuth = orientation_to_azimuth(@bldg_orient)

    orig_building_construction_values = HPXML.get_building_construction_values(building_construction: orig_details.elements["BuildingSummary/BuildingConstruction"])
    @year_built = orig_building_construction_values[:year_built]
    @nbeds = orig_building_construction_values[:number_of_bedrooms]
    @cfa = orig_building_construction_values[:conditioned_floor_area] # ft^2
    @is_townhouse = (orig_building_construction_values[:residential_facility_type] == 'single-family attached')
    @fnd_types = get_foundation_details(orig_details)
    @ducts = get_ducts_details(orig_details)
    @cfa_basement = @fnd_types["basement - conditioned"]
    @cfa_basement = 0 if @cfa_basement.nil?
    @ncfl_ag = orig_building_construction_values[:number_of_conditioned_floors_above_grade]
    @ceil_height = orig_building_construction_values[:average_ceiling_height] # ft

    # Calculate geometry
    # http://hes-documentation.lbl.gov/calculation-methodology/calculation-of-energy-consumption/heating-and-cooling-calculation/building-envelope
    @has_cond_bsmnt = @fnd_types.keys.include?("basement - conditioned")
    @has_uncond_bsmnt = @fnd_types.keys.include?("basement - unconditioned")
    @ncfl = @ncfl_ag + (@has_cond_bsmnt ? 1 : 0)
    @nfl = @ncfl + (@has_uncond_bsmnt ? 1 : 0)
    @bldg_footprint = (@cfa - @cfa_basement) / @ncfl_ag # ft^2
    @bldg_length_side = (3.0 * @bldg_footprint / 5.0)**0.5 # ft
    @bldg_length_front = (5.0 / 3.0) * @bldg_length_side # ft
    if @is_townhouse
      @bldg_length_front, @bldg_length_side = @bldg_length_side, @bldg_length_front
    end
    @bldg_perimeter = 2.0 * @bldg_length_front + 2.0 * @bldg_length_side # ft
    @roof_angle = 30.0 # deg
    @roof_angle_rad = UnitConversions.convert(@roof_angle, "deg", "rad") # radians
    @cvolume = @cfa * @ceil_height
    orig_details.elements.each("Enclosure/Attics/Attic") do |orig_attic|
      is_conditioned_attic = XMLHelper.has_element(orig_attic, "AtticType/Attic[Conditioned='true']")
      is_cathedral_ceiling = XMLHelper.has_element(orig_attic, "AtticType/CathedralCeiling")
      if is_conditioned_attic or is_cathedral_ceiling
        roof_id = HPXML.get_idref(orig_attic, "AttachedToRoof")
        roof = orig_details.elements["Enclosure/Roofs/Roof[SystemIdentifier[@id='#{roof_id}']]"]
        roof_values = HPXML.get_roof_values(roof: roof)

        # Half of the length of short side of the house
        a = 0.5 * [@bldg_length_front, @bldg_length_side].min
        # Ridge height
        b = a * Math.tan(@roof_angle_rad)
        # The hypotenuse
        c = a / Math.cos(@roof_angle_rad)
        # The depth this attic area goes back on the non-gable side
        d = 0.5 * roof_values[:area] / c

        if is_conditioned_attic
          # Remove erroneous full height volume from the conditioned volume
          @cvolume -= @ceil_height * 2 * a * d
        end

        # Add the volume under the roof and above the "ceiling"
        @cvolume += d * a * b
      end
    end

    HPXML.add_site(hpxml: hpxml,
                   fuels: ["electricity"], # TODO Check if changing this would ever influence results; if it does, talk to Leo
                   shelter_coefficient: Airflow.get_default_shelter_coefficient())

    # Neighboring buildings to left/right, 12ft offset, same height as building.
    # FIXME: Verify. What about townhouses?
    HPXML.add_site_neighbor(hpxml: hpxml,
                            azimuth: sanitize_azimuth(@bldg_azimuth + 90.0),
                            distance: 20.0,
                            height: 12.0)
    HPXML.add_site_neighbor(hpxml: hpxml,
                            azimuth: sanitize_azimuth(@bldg_azimuth - 90.0),
                            distance: 20.0,
                            height: 12.0)

    HPXML.add_building_occupancy(hpxml: hpxml,
                                 number_of_residents: Geometry.get_occupancy_default_num(@nbeds))

    HPXML.add_building_construction(hpxml: hpxml,
                                    number_of_conditioned_floors: @ncfl,
                                    number_of_conditioned_floors_above_grade: @ncfl_ag,
                                    number_of_bedrooms: @nbeds,
                                    conditioned_floor_area: @cfa,
                                    conditioned_building_volume: @cvolume,
                                    garage_present: false)
  end

  def self.set_climate(orig_details, hpxml)
    climate_and_risk_zones_values = HPXML.get_climate_and_risk_zones_values(climate_and_risk_zones: orig_details.elements["ClimateandRiskZones"])
    HPXML.add_climate_and_risk_zones(hpxml: hpxml, **climate_and_risk_zones_values)
    @iecc_zone = climate_and_risk_zones_values[:iecc2012]
  end

  def self.set_enclosure_air_infiltration(orig_details, hpxml)
    air_infil_values = HPXML.get_air_infiltration_measurement_values(air_infiltration_measurement: orig_details.elements["Enclosure/AirInfiltration/AirInfiltrationMeasurement"])
    cfm50 = air_infil_values[:air_leakage]
    desc = air_infil_values[:leakiness_description]

    # Convert to ACH50
    if not cfm50.nil?
      ach50 = cfm50 * 60.0 / @cvolume
    else
      ach50 = calc_ach50(@ncfl_ag, @cfa, @ceil_height, @cvolume, desc, @year_built, @iecc_zone, @fnd_types, @ducts)
    end

    HPXML.add_air_infiltration_measurement(hpxml: hpxml,
                                           id: air_infil_values[:id],
                                           house_pressure: 50,
                                           unit_of_measure: "ACH",
                                           air_leakage: ach50)
  end

  def self.set_enclosure_roofs(orig_details, hpxml)
    orig_details.elements.each("Enclosure/Attics/Attic") do |orig_attic|
      attic_adjacent = get_attic_adjacent(orig_attic)

      # Roof: Two surfaces per HES zone_roof
      roof_id = HPXML.get_idref(orig_attic, "AttachedToRoof")
      roof = orig_details.elements["Enclosure/Roofs/Roof[SystemIdentifier[@id='#{roof_id}']]"]
      roof_values = HPXML.get_roof_values(roof: roof)
      roof_area = roof_values[:area]
      if roof_values[:solar_absorptance].nil?
        roof_values[:solar_absorptance] = get_roof_solar_absorptance(roof_values[:roof_color])
      end
      roof_r = get_roof_assembly_r(roof_values[:insulation_cavity_r_value],
                                   roof_values[:insulation_continuous_r_value],
                                   roof_values[:roof_type],
                                   roof_values[:radiant_barrier])
      if roof_area.nil?
        floor_id = HPXML.get_idref(orig_attic, "AttachedToFrameFloor")
        frame_floor_area = Float(orig_details.elements["Enclosure/FrameFloors/FrameFloor[SystemIdentifier/@id='#{floor_id}']/Area/text()"].to_s)
        roof_area = frame_floor_area / (2. * Math.cos(@roof_angle_rad)) if roof_area.nil?
      end
      if @is_townhouse
        roof_azimuths = [@bldg_azimuth + 90, @bldg_azimuth + 270]
      else
        roof_azimuths = [@bldg_azimuth, @bldg_azimuth + 180]
      end
      roof_azimuths.each_with_index do |roof_azimuth, idx|
        HPXML.add_roof(hpxml: hpxml,
                       id: "#{roof_values[:id]}_#{idx}",
                       interior_adjacent_to: attic_adjacent,
                       area: roof_area / 2.0,
                       azimuth: sanitize_azimuth(roof_azimuth),
                       solar_absorptance: roof_values[:solar_absorptance],
                       emittance: 0.9, # ERI assumption; TODO get values from method
                       pitch: Math.tan(@roof_angle_rad) * 12,
                       radiant_barrier: false,
                       insulation_assembly_r_value: roof_r)
      end
    end
  end

  def self.set_enclosure_rim_joists(orig_details, hpxml)
    # No rim joists
  end

  def self.set_enclosure_walls(orig_details, hpxml)
    # Above-grade walls
    orig_details.elements.each("Enclosure/Walls/Wall") do |orig_wall|
      wall_values = HPXML.get_wall_values(wall: orig_wall)

      wall_area = nil
      if @bldg_orient == wall_values[:orientation] or @bldg_orient == reverse_orientation(wall_values[:orientation])
        wall_area = @ceil_height * @bldg_length_front * @ncfl_ag # FIXME: Verify
      else
        wall_area = @ceil_height * @bldg_length_side * @ncfl_ag # FIXME: Verify
      end

      if wall_values[:wall_type] == "WoodStud"
        wall_r = get_wood_stud_wall_assembly_r(wall_values[:insulation_cavity_r_value],
                                               wall_values[:insulation_continuous_r_value],
                                               wall_values[:siding],
                                               wall_values[:optimum_value_engineering])
      elsif wall_values[:wall_type] == "StructuralBrick"
        wall_r = get_structural_block_wall_assembly_r(wall_values[:insulation_continuous_r_value])
      elsif wall_values[:wall_type] == "ConcreteMasonryUnit"
        wall_r = get_concrete_block_wall_assembly_r(wall_values[:insulation_cavity_r_value],
                                                    wall_values[:siding])
      elsif wall_values[:wall_type] == "StrawBale"
        wall_r = get_straw_bale_wall_assembly_r(wall_values[:siding])
      else
        fail "Unexpected wall type '#{wall_values[:wall_type]}'."
      end

      HPXML.add_wall(hpxml: hpxml,
                     id: wall_values[:id],
                     exterior_adjacent_to: "outside",
                     interior_adjacent_to: "living space",
                     wall_type: wall_values[:wall_type],
                     area: wall_area,
                     azimuth: orientation_to_azimuth(wall_values[:orientation]),
                     solar_absorptance: 0.75, # ERI assumption; TODO get values from method
                     emittance: 0.9, # ERI assumption; TODO get values from method
                     insulation_assembly_r_value: wall_r)
    end
  end

  def self.get_foundation_perimeter(foundation)
    n_foundations = foundation.parent.elements.size
    if n_foundations == 1
      return @bldg_perimeter
    elsif n_foundations == 2
      fnd_area = get_foundation_area(foundation)
      long_side = [@bldg_length_front, @bldg_length_side].max
      short_side = [@bldg_length_front, @bldg_length_side].min
      total_foundation_area = 0
      foundation.parent.elements.each do |a_foundation|
        total_foundation_area += get_foundation_area(a_foundation)
      end
      fnd_frac = fnd_area / total_foundation_area
      return short_side + 2 * long_side * fnd_frac
    else
      fail "Only one or two foundations is allowed."
    end
  end

  def self.set_enclosure_foundation_walls(orig_details, hpxml)
    orig_details.elements.each("Enclosure/Foundations/Foundation") do |orig_foundation|
      fnd_adjacent = get_foundation_adjacent(orig_foundation)
      fnd_area = get_foundation_area(orig_foundation)

      if ["basement - unconditioned", "basement - conditioned", "crawlspace - vented", "crawlspace - unvented"].include? fnd_adjacent
        fndwall_id = HPXML.get_idref(orig_foundation, "AttachedToFoundationWall")
        fndwall = orig_details.elements["Enclosure/FoundationWalls/FoundationWall[SystemIdentifier[@id='#{fndwall_id}']]"]
        fndwall_values = HPXML.get_foundation_wall_values(foundation_wall: fndwall)
        # http://hes-documentation.lbl.gov/calculation-methodology/calculation-of-energy-consumption/heating-and-cooling-calculation/doe2-inputs-assumptions-and-calculations/the-doe2-model
        if ["basement - unconditioned", "basement - conditioned"].include? fnd_adjacent
          fndwall_height = 8.0
        else
          fndwall_height = 2.5
        end

        HPXML.add_foundation_wall(hpxml: hpxml,
                                  id: fndwall_values[:id],
                                  exterior_adjacent_to: "ground",
                                  interior_adjacent_to: fnd_adjacent,
                                  height: fndwall_height,
                                  area: fndwall_height * get_foundation_perimeter(orig_foundation),
                                  thickness: 10,
                                  depth_below_grade: fndwall_height - 1.0,
                                  insulation_r_value: fndwall_values[:insulation_r_value],
                                  insulation_distance_to_bottom: fndwall_height)
      end
    end
  end

  def self.set_enclosure_framefloors(orig_details, hpxml)
    # Floors above foundation
    orig_details.elements.each("Enclosure/Foundations/Foundation") do |orig_foundation|
      fnd_adjacent = get_foundation_adjacent(orig_foundation)

      framefloor_id = HPXML.get_idref(orig_foundation, "AttachedToFrameFloor")
      framefloor = orig_details.elements["Enclosure/FrameFloors/FrameFloor[SystemIdentifier[@id='#{framefloor_id}']]"]
      framefloor_values = HPXML.get_framefloor_values(framefloor: framefloor)
      if ["basement - unconditioned", "crawlspace - vented", "crawlspace - unvented"].include? fnd_adjacent
        framefloor_r = get_floor_assembly_r(framefloor_values[:insulation_cavity_r_value])

        HPXML.add_framefloor(hpxml: hpxml,
                             id: framefloor_values[:id],
                             exterior_adjacent_to: fnd_adjacent,
                             interior_adjacent_to: "living space",
                             area: framefloor_values[:area],
                             insulation_assembly_r_value: framefloor_r)
      end
    end

    # Floors below attic
    orig_details.elements.each("Enclosure/Attics/Attic") do |orig_attic|
      attic_adjacent = get_attic_adjacent(orig_attic)

      fail "Unvented attics should't exist in HEScore." if attic_adjacent == "attic - unvented"

      if attic_adjacent == "attic - vented"
        framefloor_id = HPXML.get_idref(orig_attic, "AttachedToFrameFloor")
        framefloor = orig_details.elements["Enclosure/FrameFloors/FrameFloor[SystemIdentifier[@id='#{framefloor_id}']]"]
        framefloor_values = HPXML.get_framefloor_values(framefloor: framefloor)
        framefloor_r = get_ceiling_assembly_r(framefloor_values[:insulation_cavity_r_value])

        HPXML.add_framefloor(hpxml: hpxml,
                             id: framefloor_values[:id],
                             exterior_adjacent_to: attic_adjacent,
                             interior_adjacent_to: "living space",
                             area: framefloor_values[:area],
                             insulation_assembly_r_value: framefloor_r)
      end
    end
  end

  def self.set_enclosure_slabs(orig_details, hpxml)
    orig_details.elements.each("Enclosure/Foundations/Foundation") do |orig_foundation|
      fnd_adjacent = get_foundation_adjacent(orig_foundation)
      fnd_type = XMLHelper.get_child_name(orig_foundation, "FoundationType")
      fnd_area = get_foundation_area(orig_foundation)

      # Slab
      if fnd_type == "SlabOnGrade"
        slab_id = HPXML.get_idref(orig_foundation, "AttachedToSlab")
        slab = orig_details.elements["Enclosure/Slabs/Slab[SystemIdentifier[@id='#{slab_id}']]"]
        slab_values = HPXML.get_slab_values(slab: slab)
        slab_values[:depth_below_grade] = 0
        slab_values[:thickness] = 4
      elsif fnd_type == "Basement"
        framefloor_id = HPXML.get_idref(orig_foundation, "AttachedToFrameFloor")
        framefloor = orig_details.elements["Enclosure/FrameFloors/FrameFloor[SystemIdentifier[@id='#{framefloor_id}']]"]
        framefloor_values = HPXML.get_framefloor_values(framefloor: framefloor)

        slab_values = {}
        slab_values[:id] = "#{HPXML.get_id(orig_foundation)}_slab"
        slab_values[:area] = framefloor_values[:area]
        slab_values[:perimeter_insulation_r_value] = 0
        slab_values[:thickness] = 4
      elsif fnd_type == "Crawlspace"
        framefloor_id = HPXML.get_idref(orig_foundation, "AttachedToFrameFloor")
        framefloor = orig_details.elements["Enclosure/FrameFloors/FrameFloor[SystemIdentifier[@id='#{framefloor_id}']]"]
        framefloor_values = HPXML.get_framefloor_values(framefloor: framefloor)

        slab_values = {}
        slab_values[:id] = "#{HPXML.get_id(orig_foundation)}_slab"
        slab_values[:area] = framefloor_values[:area]
        slab_values[:perimeter_insulation_r_value] = 0
        slab_values[:thickness] = 0
      else
        fail "Unexpected foundation type: #{fnd_type}"
      end

      HPXML.add_slab(hpxml: hpxml,
                     id: slab_values[:id],
                     interior_adjacent_to: fnd_adjacent,
                     area: slab_values[:area],
                     thickness: slab_values[:thickness],
                     exposed_perimeter: get_foundation_perimeter(orig_foundation),
                     perimeter_insulation_depth: 2,
                     under_slab_insulation_width: 0,
                     depth_below_grade: slab_values[:depth_below_grade],
                     carpet_fraction: 1.0,
                     carpet_r_value: 2.1,
                     perimeter_insulation_r_value: slab_values[:perimeter_insulation_r_value],
                     under_slab_insulation_r_value: 0)
    end
  end

  def self.set_enclosure_windows(orig_details, hpxml)
    orig_details.elements.each("Enclosure/Windows/Window") do |orig_window|
      window_values = HPXML.get_window_values(window: orig_window)

      if window_values[:ufactor].nil?
        window_frame_type = window_values[:frame_type]
        if window_frame_type == "Aluminum" and window_values[:aluminum_thermal_break]
          window_frame_type = "AluminumThermalBreak"
        end
        window_values[:ufactor], window_values[:shgc] = get_window_ufactor_shgc(window_frame_type,
                                                                                window_values[:glass_layers],
                                                                                window_values[:glass_type],
                                                                                window_values[:gas_fill])
      end

      interior_shading_factor_summer, interior_shading_factor_winter = Constructions.get_default_interior_shading_factors()
      if window_values[:exterior_shading] == "solar screens"
        interior_shading_factor_summer = 0.29
      end

      # Add one HPXML window per side of the house with only the overhangs from the roof.
      HPXML.add_window(
        hpxml: hpxml,
        id: window_values[:id],
        area: window_values[:area],
        azimuth: orientation_to_azimuth(window_values[:orientation]),
        ufactor: window_values[:ufactor],
        shgc: window_values[:shgc],
        overhangs_depth: 1.0,
        overhangs_distance_to_top_of_window: 0.0,
        overhangs_distance_to_bottom_of_window: @ceil_height * @ncfl_ag,
        wall_idref: window_values[:wall_idref],
        interior_shading_factor_summer: interior_shading_factor_summer,
        interior_shading_factor_winter: interior_shading_factor_winter
      )
      # Uses ERI Reference Home for interior shading
    end
  end

  def self.set_enclosure_skylights(orig_details, hpxml)
    orig_details.elements.each("Enclosure/Skylights/Skylight") do |orig_skylight|
      skylight_values = HPXML.get_skylight_values(skylight: orig_skylight)

      if skylight_values[:ufactor].nil?
        skylight_frame_type = skylight_values[:frame_type]
        if skylight_frame_type == "Aluminum" and skylight_values[:aluminum_thermal_break]
          skylight_frame_type = "AluminumThermalBreak"
        end
        skylight_values[:ufactor], skylight_values[:shgc] = get_skylight_ufactor_shgc(skylight_frame_type,
                                                                                      skylight_values[:glass_layers],
                                                                                      skylight_values[:glass_type],
                                                                                      skylight_values[:gas_fill])
      end

      if skylight_values[:exterior_shading] == "solar screens"
        skylight_values[:shgc] *= 0.29
      end

      hpxml.elements.each('Building/BuildingDetails/Enclosure/Roofs/Roof') do |roof|
        roof_values = HPXML.get_roof_values(roof: roof)
        next unless roof_values[:id].start_with?(skylight_values[:roof_idref])

        skylight_area = skylight_values[:area] / 2.0
        HPXML.add_skylight(hpxml: hpxml,
                           id: "#{skylight_values[:id]}_#{roof_values[:id]}",
                           area: skylight_area,
                           azimuth: roof_values[:azimuth],
                           ufactor: skylight_values[:ufactor],
                           shgc: skylight_values[:shgc],
                           roof_idref: roof_values[:id])
      end
    end
  end

  def self.set_enclosure_doors(orig_details, hpxml)
    front_wall = nil
    orig_details.elements.each("Enclosure/Walls/Wall") do |orig_wall|
      wall_values = HPXML.get_wall_values(wall: orig_wall)
      next if wall_values[:orientation] != @bldg_orient

      front_wall = orig_wall
    end
    fail "Could not find front wall." if front_wall.nil?

    ufactor, shgc = Constructions.get_default_ufactor_shgc(@iecc_zone)

    front_wall_values = HPXML.get_wall_values(wall: front_wall)
    HPXML.add_door(hpxml: hpxml,
                   id: "Door",
                   wall_idref: front_wall_values[:id],
                   area: Constructions.get_default_door_area(),
                   azimuth: orientation_to_azimuth(@bldg_orient),
                   r_value: 1.0 / ufactor)
  end

  def self.set_systems_hvac(orig_details, hpxml)
    additional_hydronic_ids = []

    # HeatingSystem
    orig_details.elements.each("Systems/HVAC/HVACPlant/HeatingSystem") do |orig_heating|
      heating_values = HPXML.get_heating_system_values(heating_system: orig_heating)
      heating_values[:heating_capacity] = -1 # Use Manual J auto-sizing

      # Need to create hydronic distribution system?
      if heating_values[:heating_system_type] == "Boiler" and heating_values[:distribution_system_idref].nil?
        heating_values[:distribution_system_idref] = heating_values[:id] + "_dist"
        additional_hydronic_ids << heating_values[:distribution_system_idref]
      end

      if ["Furnace", "WallFurnace"].include? heating_values[:heating_system_type]
        if not heating_values[:heating_efficiency_afue].nil?
          # Do nothing, we already have the AFUE
        elsif heating_values[:heating_system_fuel] == "electricity"
          heating_values[:heating_efficiency_afue] = 0.98
        elsif heating_values[:energy_star] and heating_values[:heating_system_type] == "Furnace"
          heating_values[:heating_efficiency_afue] = lookup_hvac_efficiency(
            heating_values[:year_installed],
            heating_values[:heating_system_type],
            heating_values[:heating_system_fuel],
            "AFUE",
            "energy_star",
            @state_code
          )
        elsif not heating_values[:year_installed].nil?
          heating_values[:heating_efficiency_afue] = lookup_hvac_efficiency(
            heating_values[:year_installed],
            heating_values[:heating_system_type],
            heating_values[:heating_system_fuel],
            "AFUE"
          )
        end

      elsif heating_values[:heating_system_type] == "Boiler"
        if not heating_values[:heating_efficiency_afue].nil?
          # Do nothing, we already have the AFUE
        elsif heating_values[:heating_system_fuel] == "electricity"
          heating_values[:heating_efficiency_afue] = 0.98
        elsif heating_values[:energy_star]
          heating_values[:heating_efficiency_afue] = lookup_hvac_efficiency(
            heating_values[:year_installed],
            heating_values[:heating_system_type],
            heating_values[:heating_system_fuel],
            "AFUE",
            "energy_star"
          )
        elsif not heating_values[:year_installed].nil?
          heating_values[:heating_efficiency_afue] = lookup_hvac_efficiency(
            heating_values[:year_installed],
            heating_values[:heating_system_type],
            heating_values[:heating_system_fuel],
            "AFUE"
          )
        end

      elsif heating_values[:heating_system_type] == "ElectricResistance"
        if heating_values[:heating_efficiency_percent].nil?
          heating_values[:heating_efficiency_percent] = 0.98
        end

      elsif heating_values[:heating_system_type] == "Stove"
        if not heating_values[:heating_efficiency_percent].nil?
          # Do nothing, we already have the heating efficiency percent
        elsif heating_values[:heating_system_fuel] == "wood"
          heating_values[:heating_efficiency_percent] = 0.60
        elsif heating_values[:heating_system_fuel] == "wood pellets"
          heating_values[:heating_efficiency_percent] = 0.78
        end
      end

      HPXML.add_heating_system(hpxml: hpxml, **heating_values)
    end

    # CoolingSystem
    orig_details.elements.each("Systems/HVAC/HVACPlant/CoolingSystem") do |orig_cooling|
      cooling_values = HPXML.get_cooling_system_values(cooling_system: orig_cooling)
      cooling_values[:cooling_system_fuel] = "electricity"
      if not cooling_values[:cooling_system_type] == "evaporative cooler"
        cooling_values[:cooling_capacity] = -1 # Use Manual J auto-sizing
      end

      if cooling_values[:cooling_system_type] == "central air conditioner"
        if not cooling_values[:cooling_efficiency_seer].nil?
          # Do nothing, we already have the SEER
        elsif cooling_values[:energy_star]
          cooling_values[:cooling_efficiency_seer] = lookup_hvac_efficiency(
            cooling_values[:year_installed],
            cooling_values[:cooling_system_type],
            cooling_values[:cooling_system_fuel],
            "SEER",
            "energy_star"
          )
        elsif not cooling_values[:year_installed].nil?
          cooling_values[:cooling_efficiency_seer] = lookup_hvac_efficiency(
            cooling_values[:year_installed],
            cooling_values[:cooling_system_type],
            cooling_values[:cooling_system_fuel],
            "SEER"
          )
        end

      elsif cooling_values[:cooling_system_type] == "room air conditioner"
        if not cooling_values[:cooling_efficiency_eer].nil?
          # Do nothing, we already have the EER
        elsif cooling_values[:energy_star]
          cooling_values[:cooling_efficiency_eer] = lookup_hvac_efficiency(
            cooling_values[:year_installed],
            cooling_values[:cooling_system_type],
            cooling_values[:cooling_system_fuel],
            "EER",
            "energy_star"
          )
        elsif not cooling_values[:year_installed].nil?
          cooling_values[:cooling_efficiency_eer] = lookup_hvac_efficiency(
            cooling_values[:year_installed],
            cooling_values[:cooling_system_type],
            cooling_values[:cooling_system_fuel],
            "EER"
          )
        end
      end

      HPXML.add_cooling_system(hpxml: hpxml, **cooling_values)
    end

    # HeatPump
    orig_details.elements.each("Systems/HVAC/HVACPlant/HeatPump") do |orig_hp|
      hp_values = HPXML.get_heat_pump_values(heat_pump: orig_hp)
      hp_values[:heat_pump_fuel] = "electricity"
      hp_values[:cooling_capacity] = -1 # Use Manual J auto-sizing
      hp_values[:heating_capacity] = -1 # Use Manual J auto-sizing
      hp_values[:backup_heating_fuel] = "electricity"
      hp_values[:backup_heating_capacity] = -1 # Use Manual J auto-sizing
      hp_values[:backup_heating_efficiency_percent] = 1.0

      if hp_values[:heat_pump_type] == "air-to-air"
        if not hp_values[:cooling_efficiency_seer].nil?
          # Do nothing, we have the SEER
        elsif hp_values[:energy_star]
          hp_values[:cooling_efficiency_seer] = lookup_hvac_efficiency(
            hp_values[:year_installed],
            hp_values[:heat_pump_type],
            hp_values[:heat_pump_fuel],
            "SEER",
            "energy_star"
          )
        elsif not hp_values[:year_installed].nil?
          hp_values[:cooling_efficiency_seer] = lookup_hvac_efficiency(
            hp_values[:year_installed],
            hp_values[:heat_pump_type],
            hp_values[:heat_pump_fuel],
            "SEER"
          )
        end
        if not hp_values[:heating_efficiency_hspf].nil?
          # Do nothing, we have the HSPF
        elsif hp_values[:energy_star]
          hp_values[:heating_efficiency_hspf] = lookup_hvac_efficiency(
            hp_values[:year_installed],
            hp_values[:heat_pump_type],
            hp_values[:heat_pump_fuel],
            "HSPF",
            "energy_star"
          )
        elsif not hp_values[:year_installed].nil?
          hp_values[:heating_efficiency_hspf] = lookup_hvac_efficiency(
            hp_values[:year_installed],
            hp_values[:heat_pump_type],
            hp_values[:heat_pump_fuel],
            "HSPF"
          )
        end
      end

      # If heat pump has no cooling/heating load served, assign arbitrary value for cooling/heating efficiency value
      if hp_values[:fraction_cool_load_served] == 0 and hp_values[:cooling_efficiency_seer].nil? and hp_values[:cooling_efficiency_eer].nil?
        if hp_values[:heat_pump_type] == "ground-to-air"
          hp_values[:cooling_efficiency_eer] = 16.6
        else
          hp_values[:cooling_efficiency_seer] = 13.0
        end
      end
      if hp_values[:fraction_heat_load_served] == 0 and hp_values[:heating_efficiency_hspf].nil? and hp_values[:heating_efficiency_cop].nil?
        if hp_values[:heat_pump_type] == "ground-to-air"
          hp_values[:heating_efficiency_cop] = 3.6
        else
          hp_values[:heating_efficiency_hspf] = 7.7
        end
      end

      HPXML.add_heat_pump(hpxml: hpxml, **hp_values)
    end

    # HVACControl
    control_type = "manual thermostat"
    htg_sp, htg_setback_sp, htg_setback_hrs_per_week, htg_setback_start_hr = HVAC.get_default_heating_setpoint(control_type)
    clg_sp, clg_setup_sp, clg_setup_hrs_per_week, clg_setup_start_hr = HVAC.get_default_cooling_setpoint(control_type)
    HPXML.add_hvac_control(hpxml: hpxml,
                           id: "HVACControl",
                           control_type: control_type,
                           heating_setpoint_temp: htg_sp,
                           cooling_setpoint_temp: clg_sp)

    # HVACDistribution
    orig_details.elements.each("Systems/HVAC/HVACDistribution") do |orig_dist|
      dist_values = HPXML.get_hvac_distribution_values(hvac_distribution: orig_dist)

      new_dist = HPXML.add_hvac_distribution(hpxml: hpxml,
                                             id: dist_values[:id],
                                             distribution_system_type: "AirDistribution")
      new_air_dist = new_dist.elements["DistributionSystemType/AirDistribution"]

      frac_inside = 0.0
      orig_dist.elements.each("DistributionSystemType/AirDistribution/Ducts") do |orig_duct|
        duct_values = HPXML.get_ducts_values(ducts: orig_duct)
        next unless duct_values[:duct_location] == "living space"

        frac_inside += duct_values[:duct_fraction_area]
      end

      sealed = dist_values[:duct_system_sealed]
      lto_s, lto_r, uncond_area_s, uncond_area_r = calc_duct_values(@ncfl_ag, @cfa, sealed, frac_inside)

      # Supply duct leakage to the outside
      HPXML.add_duct_leakage_measurement(air_distribution: new_air_dist,
                                         duct_type: "supply",
<<<<<<< HEAD
                                         duct_leakage_units: "CFM25",
                                         duct_leakage_value: duct_leakage)
=======
                                         duct_leakage_units: "Percent",
                                         duct_leakage_value: lto_s)
>>>>>>> a8ed8057

      # Return duct leakage to the outside
      HPXML.add_duct_leakage_measurement(air_distribution: new_air_dist,
                                         duct_type: "return",
<<<<<<< HEAD
                                         duct_leakage_units: "CFM25",
                                         duct_leakage_value: duct_leakage)
=======
                                         duct_leakage_units: "Percent",
                                         duct_leakage_value: lto_r)
>>>>>>> a8ed8057

      orig_dist.elements.each("DistributionSystemType/AirDistribution/Ducts") do |orig_duct|
        duct_values = HPXML.get_ducts_values(ducts: orig_duct)

        if duct_values[:duct_location] == "attic - unconditioned"
          duct_values[:duct_location] = "attic - vented"
        end

        if duct_values[:duct_insulation_material] == "Unknown"
          duct_rvalue = 6
        elsif duct_values[:duct_insulation_material] == "None"
          duct_rvalue = 0
        else
          fail "Unexpected duct insulation material '#{duct_values[:duct_insulation_material]}'."
        end

        if duct_values[:duct_location] == "living space"
          supply_duct_surface_area = 0.001 # Arbitrary; can't be zero
          return_duct_surface_area = 0.001 # Arbitrary; can't be zero
        else
          supply_duct_surface_area = uncond_area_s * duct_values[:duct_fraction_area] / (1.0 - frac_inside)
          return_duct_surface_area = uncond_area_r * duct_values[:duct_fraction_area] / (1.0 - frac_inside)
        end

        # Supply duct
        HPXML.add_ducts(air_distribution: new_air_dist,
                        duct_type: "supply",
                        duct_insulation_r_value: duct_rvalue,
                        duct_location: duct_values[:duct_location],
                        duct_surface_area: supply_duct_surface_area)

        # Return duct
        HPXML.add_ducts(air_distribution: new_air_dist,
                        duct_type: "return",
                        duct_insulation_r_value: duct_rvalue,
                        duct_location: duct_values[:duct_location],
                        duct_surface_area: return_duct_surface_area)
      end
    end

    additional_hydronic_ids.each do |hydronic_id|
      HPXML.add_hvac_distribution(hpxml: hpxml,
                                  id: hydronic_id,
                                  distribution_system_type: "HydronicDistribution")
    end
  end

  def self.set_systems_mechanical_ventilation(orig_details, hpxml)
    # No mechanical ventilation
  end

  def self.set_systems_water_heater(orig_details, hpxml)
    orig_details.elements.each("Systems/WaterHeating/WaterHeatingSystem") do |orig_wh_sys|
      wh_sys_values = HPXML.get_water_heating_system_values(water_heating_system: orig_wh_sys)

      if not wh_sys_values[:energy_factor].nil? or not wh_sys_values[:uniform_energy_factor].nil?
        # Do nothing, we already have the energy factor
      elsif wh_sys_values[:energy_star]
        wh_sys_values[:energy_factor] = lookup_water_heater_efficiency(
          wh_sys_values[:year_installed],
          wh_sys_values[:fuel_type],
          "energy_star"
        )
      elsif not wh_sys_values[:year_installed].nil?
        wh_sys_values[:energy_factor] = lookup_water_heater_efficiency(
          wh_sys_values[:year_installed],
          wh_sys_values[:fuel_type]
        )
      end

      fail "Water Heater Type must be provided" if wh_sys_values[:water_heater_type].nil?
      fail "Electric water heaters must be heat pump water heaters to be Energy Star qualified" if wh_sys_values[:energy_star] and wh_sys_values[:fuel_type] == 'electricity' and wh_sys_values[:water_heater_type] != 'heat pump water heater'

      wh_capacity = nil
      if wh_sys_values[:water_heater_type] == "storage water heater"
        wh_capacity = get_default_water_heater_capacity(wh_sys_values[:fuel_type])
      end
      wh_recovery_efficiency = nil
      if wh_sys_values[:water_heater_type] == "storage water heater" and wh_sys_values[:fuel_type] != "electricity"
        ef = wh_sys_values[:energy_factor]
        if ef.nil?
          ef = 0.9066 * wh_sys_values[:uniform_energy_factor] + 0.0711 # RESNET equation for Consumer Gas-Fired Water Heater
        end
        wh_recovery_efficiency = get_default_water_heater_re(wh_sys_values[:fuel_type], ef)
      end
      wh_tank_volume = nil
      if wh_sys_values[:water_heater_type] == "space-heating boiler with storage tank"
        wh_tank_volume = get_default_water_heater_volume("electricity")
      # Set default fuel_type to call function : get_default_water_heater_volume, not passing this input to EP-HPXML
      elsif wh_sys_values[:water_heater_type] != "instantaneous water heater" and wh_sys_values[:water_heater_type] != "space-heating boiler with tankless coil"
        wh_tank_volume = get_default_water_heater_volume(wh_sys_values[:fuel_type])
      end

      # Water heater location
      if @has_cond_bsmnt
        water_heater_location = "basement - conditioned"
      elsif @has_uncond_bsmnt
        water_heater_location = "basement - unconditioned"
      else
        water_heater_location = "living space"
      end
      HPXML.add_water_heating_system(hpxml: hpxml,
                                     id: wh_sys_values[:id],
                                     fuel_type: wh_sys_values[:fuel_type],
                                     water_heater_type: wh_sys_values[:water_heater_type],
                                     location: water_heater_location,
                                     tank_volume: wh_tank_volume,
                                     fraction_dhw_load_served: 1.0,
                                     heating_capacity: wh_capacity,
                                     energy_factor: wh_sys_values[:energy_factor],
                                     uniform_energy_factor: wh_sys_values[:uniform_energy_factor],
                                     recovery_efficiency: wh_recovery_efficiency,
                                     related_hvac: wh_sys_values[:related_hvac])
    end
  end

  def self.set_systems_water_heating_use(orig_details, hpxml)
    # Hot water piping length
    piping_length = HotWaterAndAppliances.get_default_std_pipe_length(@has_uncond_bsmnt, @cfa, @ncfl)

    HPXML.add_hot_water_distribution(hpxml: hpxml,
                                     id: "HotWaterDistribution",
                                     system_type: "Standard",
                                     pipe_r_value: 0,
                                     standard_piping_length: piping_length)

    HPXML.add_water_fixture(hpxml: hpxml,
                            id: "ShowerHead",
                            water_fixture_type: "shower head",
                            low_flow: false)
  end

  def self.set_systems_photovoltaics(orig_details, hpxml)
    pv_values = HPXML.get_pv_system_values(pv_system: orig_details.elements["Systems/Photovoltaics/PVSystem"])
    return if pv_values.nil?

    if pv_values[:max_power_output].nil?
      # Estimate from year and # modules
      module_power = PV.calc_module_power_from_year(pv_values[:year_modules_manufactured]) # W/panel
      pv_values[:max_power_output] = pv_values[:number_of_panels] * module_power
    end

    # Estimate PV panel losses from year
    losses_fraction = PV.calc_losses_fraction_from_year(pv_values[:year_modules_manufactured])

    HPXML.add_pv_system(hpxml: hpxml,
                        id: "PVSystem",
                        location: "roof",
                        module_type: "standard", # From https://docs.google.com/spreadsheets/d/1YeoVOwu9DU-50fxtT_KRh_BJLlchF7nls85Ebe9fDkI
                        tracking: "fixed",
                        array_azimuth: orientation_to_azimuth(pv_values[:array_orientation]),
                        array_tilt: @roof_angle,
                        max_power_output: pv_values[:max_power_output],
                        inverter_efficiency: 0.96, # From https://docs.google.com/spreadsheets/d/1YeoVOwu9DU-50fxtT_KRh_BJLlchF7nls85Ebe9fDkI
                        system_losses_fraction: losses_fraction)
  end

  def self.set_appliances_clothes_washer(hpxml)
    HPXML.add_clothes_washer(hpxml: hpxml,
                             id: "ClothesWasher",
                             location: "living space",
                             integrated_modified_energy_factor: HotWaterAndAppliances.get_clothes_washer_reference_imef(),
                             rated_annual_kwh: HotWaterAndAppliances.get_clothes_washer_reference_ler(),
                             label_electric_rate: HotWaterAndAppliances.get_clothes_washer_reference_elec_rate(),
                             label_gas_rate: HotWaterAndAppliances.get_clothes_washer_reference_gas_rate(),
                             label_annual_gas_cost: HotWaterAndAppliances.get_clothes_washer_reference_agc(),
                             capacity: HotWaterAndAppliances.get_clothes_washer_reference_cap())
  end

  def self.set_appliances_clothes_dryer(hpxml)
    HPXML.add_clothes_dryer(hpxml: hpxml,
                            id: "ClothesDryer",
                            location: "living space",
                            fuel_type: "electricity",
                            combined_energy_factor: HotWaterAndAppliances.get_clothes_dryer_reference_cef(Constants.FuelTypeElectric),
                            control_type: HotWaterAndAppliances.get_clothes_dryer_reference_control())
  end

  def self.set_appliances_dishwasher(hpxml)
    HPXML.add_dishwasher(hpxml: hpxml,
                         id: "Dishwasher",
                         energy_factor: HotWaterAndAppliances.get_dishwasher_reference_ef(),
                         place_setting_capacity: HotWaterAndAppliances.get_dishwasher_reference_cap())
  end

  def self.set_appliances_refrigerator(hpxml)
    HPXML.add_refrigerator(hpxml: hpxml,
                           id: "Refrigerator",
                           location: "living space",
                           rated_annual_kwh: HotWaterAndAppliances.get_refrigerator_reference_annual_kwh(@nbeds))
  end

  def self.set_appliances_cooking_range_oven(hpxml)
    HPXML.add_cooking_range(hpxml: hpxml,
                            id: "CookingRange",
                            fuel_type: "electricity",
                            is_induction: HotWaterAndAppliances.get_range_oven_reference_is_induction())

    HPXML.add_oven(hpxml: hpxml,
                   id: "Oven",
                   is_convection: HotWaterAndAppliances.get_range_oven_reference_is_convection())
  end

  def self.set_lighting(orig_details, hpxml)
    fFI_int, fFI_ext, fFI_grg, fFII_int, fFII_ext, fFII_grg = Lighting.get_reference_fractions()
    HPXML.add_lighting(hpxml: hpxml,
                       fraction_tier_i_interior: fFI_int,
                       fraction_tier_i_exterior: fFI_ext,
                       fraction_tier_i_garage: fFI_grg,
                       fraction_tier_ii_interior: fFII_int,
                       fraction_tier_ii_exterior: fFII_ext,
                       fraction_tier_ii_garage: fFII_grg)
  end

  def self.set_ceiling_fans(orig_details, hpxml)
    # No ceiling fans
  end

  def self.set_misc_plug_loads(hpxml)
    HPXML.add_plug_load(hpxml: hpxml,
                        id: "PlugLoadOther",
                        plug_load_type: "other")
    # Uses ERI Reference Home for performance
  end

  def self.set_misc_television(hpxml)
    HPXML.add_plug_load(hpxml: hpxml,
                        id: "PlugLoadTV",
                        plug_load_type: "TV other")
    # Uses ERI Reference Home for performance
  end
end

def lookup_hvac_efficiency(year, hvac_type, fuel_type, units, performance_id = 'shipment_weighted', state_code = nil)
  year = 0 if year.nil?

  type_id = { 'central air conditioner' => 'split_dx',
              'room air conditioner' => 'packaged_dx',
              'air-to-air' => 'heat_pump',
              'Furnace' => 'central_furnace',
              'WallFurnace' => 'wall_furnace',
              'Boiler' => 'boiler' }[hvac_type]
  fail "Unexpected hvac_type #{hvac_type}." if type_id.nil?

  fuel_primary_id = hpxml_to_hescore_fuel(fuel_type)
  fail "Unexpected fuel_type #{fuel_type}." if fuel_primary_id.nil?

  metric_id = units.downcase

  fail "Invalid performance_id for HVAC lookup #{performance_id}." if not ['shipment_weighted', 'energy_star'].include?(performance_id)

  region_id = nil
  if performance_id == 'energy_star' and type_id == 'central_furnace' and ['lpg', 'natural_gas'].include? fuel_primary_id
    fail "state_code required for Energy Star central furnaces" if state_code.nil?

    CSV.foreach(File.join(File.dirname(__FILE__), "lu_es_furnace_region.csv"), headers: true) do |row|
      next unless row['state_code'] == state_code

      region_id = row['furnace_region']
      break
    end
    fail "Could not lookup Energy Star furnace region for state #{state_code}." if region_id.nil?
  end

  value = nil
  lookup_year = 0
  CSV.foreach(File.join(File.dirname(__FILE__), "lu_hvac_equipment_efficiency.csv"), headers: true) do |row|
    next unless row['performance_id'] == performance_id
    next unless row['type_id'] == type_id
    next unless row['fuel_primary_id'] == fuel_primary_id
    next unless row['metric_id'] == metric_id
    next unless row['region_id'] == region_id

    row_year = Integer(row['year'])
    if (row_year - year).abs <= (lookup_year - year).abs
      lookup_year = row_year
      value = Float(row['value'])
    end
  end
  fail "Could not lookup default HVAC efficiency." if value.nil?

  return value
end

def lookup_water_heater_efficiency(year, fuel_type, performance_id = 'shipment_weighted')
  year = 0 if year.nil?

  fuel_primary_id = hpxml_to_hescore_fuel(fuel_type)
  fail "Unexpected fuel_type #{fuel_type}." if fuel_primary_id.nil?

  fail "Invalid performance_id for water heater lookup #{performance_id}." if not ['shipment_weighted', 'energy_star'].include?(performance_id)

  value = nil
  lookup_year = 0
  CSV.foreach(File.join(File.dirname(__FILE__), "lu_water_heater_efficiency.csv"), headers: true) do |row|
    next unless row['performance_id'] == performance_id
    next unless row['fuel_primary_id'] == fuel_primary_id

    row_year = Integer(row['year'])
    if (row_year - year).abs <= (lookup_year - year).abs
      lookup_year = row_year
      value = Float(row['value'])
    end
  end
  fail "Could not lookup default water heating efficiency." if value.nil?

  return value
end

def get_default_water_heater_volume(fuel)
  # Water Heater Tank Volume by fuel
  val = { "electricity" => 50,
          "natural gas" => 40,
          "propane" => 40,
          "fuel oil" => 32 }[fuel]
  return val if not val.nil?

  fail "Could not get default water heater volume for fuel '#{fuel}'"
end

def get_default_water_heater_re(fuel, ef)
  # Water Heater Recovery Efficiency by fuel and energy factor
  val = nil
  if fuel == "electricity"
    val = 0.98
  elsif ef >= 0.75
    val = 0.778114 * ef + 0.276679
  else
    val = 0.252117 * ef + 0.607997
  end
  return val if not val.nil?

  fail "Could not get default water heater RE for fuel '#{fuel}'"
end

def get_default_water_heater_capacity(fuel)
  # Water Heater Rated Input Capacity by fuel
  val = { "electricity" => 15400,
          "natural gas" => 38000,
          "propane" => 38000,
          "fuel oil" => 90000 }[fuel]
  return val if not val.nil?

  fail "Could not get default water heater capacity for fuel '#{fuel}'"
end

def get_wall_effective_r_from_doe2code(doe2code)
  val = nil
  CSV.foreach(File.join(File.dirname(__FILE__), "lu_wall_eff_rvalue.csv"), headers: true) do |row|
    next unless row["doe2code"] == doe2code

    val = Float(row["Eff-R-value"])
    break
  end
  return val
end

$siding_map = {
  "wood siding" => "wo",
  "stucco" => "st",
  "vinyl siding" => "vi",
  "aluminum siding" => "al",
  "brick veneer" => "br",
  nil => "nn"
}

def get_wood_stud_wall_assembly_r(r_cavity, r_cont, siding, ove)
  # Walls Wood Stud Assembly R-value
  # http://hes-documentation.lbl.gov/calculation-methodology/calculation-of-energy-consumption/heating-and-cooling-calculation/building-envelope/wall-construction-types
  has_r_cont = !r_cont.nil?
  if not has_r_cont and not ove
    # Wood Frame
    doe2walltype = "wf"
  elsif has_r_cont and not ove
    # Wood Frame with Rigid Foam Sheathing
    doe2walltype = "ps"
  elsif not has_r_cont and ove
    # Wood Frame with Optimal Value Engineering
    doe2walltype = "ov"
  end
  doe2code = "ew%s%02.0f%s" % [doe2walltype, r_cavity, $siding_map[siding]]
  val = get_wall_effective_r_from_doe2code(doe2code)
  return val if not val.nil?

  fail "Could not get default wood stud wall assembly R-value for R-cavity '#{r_cavity}' and R-cont '#{r_cont}' and siding '#{siding}' and ove '#{ove}'"
end

def get_structural_block_wall_assembly_r(r_cont)
  # Walls Structural Block Assembly R-value
  # http://hes-documentation.lbl.gov/calculation-methodology/calculation-of-energy-consumption/heating-and-cooling-calculation/building-envelope/wall-construction-types
  doe2code = "ewbr%02.0fnn" % (r_cont.nil? ? 0.0 : r_cont)
  val = get_wall_effective_r_from_doe2code(doe2code)
  return val if not val.nil?

  fail "Could not get default structural block wall assembly R-value for R-cavity '#{r_cont}'"
end

def get_concrete_block_wall_assembly_r(r_cavity, siding)
  # Walls Concrete Block Assembly R-value
  # http://hes-documentation.lbl.gov/calculation-methodology/calculation-of-energy-consumption/heating-and-cooling-calculation/building-envelope/wall-construction-types
  doe2code = "ewcb%02.0f%s" % [r_cavity, $siding_map[siding]]
  val = get_wall_effective_r_from_doe2code(doe2code)
  return val if not val.nil?

  fail "Could not get default concrete block wall assembly R-value for R-cavity '#{r_cavity}' and siding '#{siding}'"
end

def get_straw_bale_wall_assembly_r(siding)
  # Walls Straw Bale Assembly R-value
  # http://hes-documentation.lbl.gov/calculation-methodology/calculation-of-energy-consumption/heating-and-cooling-calculation/building-envelope/wall-construction-types
  doe2code = "ewsb00%s" % $siding_map[siding]
  val = get_wall_effective_r_from_doe2code(doe2code)
  return val if not val.nil?

  fail "Could not get default straw bale assembly R-value for siding '#{siding}'"
end

def get_roof_effective_r_from_doe2code(doe2code)
  val = nil
  CSV.foreach(File.join(File.dirname(__FILE__), "lu_roof_eff_rvalue.csv"), headers: true) do |row|
    next unless row["doe2code"] == doe2code

    val = Float(row["Eff-R-value"])
    break
  end
  return val
end

def get_roof_assembly_r(r_cavity, r_cont, material, has_radiant_barrier)
  # Roof Assembly R-value
  # http://hes-documentation.lbl.gov/calculation-methodology/calculation-of-energy-consumption/heating-and-cooling-calculation/building-envelope/roof-construction-types
  materials_map = {
    "asphalt or fiberglass shingles" => "co",    # Composition Shingles
    "wood shingles or shakes" => "wo",           # Wood Shakes
    "slate or tile shingles" => "rc",            # Clay Tile
    "concrete" => "lc",                          # Concrete Tile
    "plastic/rubber/synthetic sheeting" => "tg"  # Tar and Gravel
  }
  has_r_cont = !r_cont.nil?
  if not has_r_cont and not has_radiant_barrier
    # Wood Frame
    doe2rooftype = "wf"
  elsif not has_r_cont and has_radiant_barrier
    # Wood Frame with Radiant Barrier
    doe2rooftype = "rb"
  elsif has_r_cont and not has_radiant_barrier
    # Wood Frame with Rigid Foam Sheathing
    doe2rooftype = "ps"
  end

  doe2code = "rf%s%02.0f%s" % [doe2rooftype, r_cavity, materials_map[material]]
  val = get_roof_effective_r_from_doe2code(doe2code)

  return val if not val.nil?

  fail "Could not get default roof assembly R-value for R-cavity '#{r_cavity}' and R-cont '#{r_cont}' and material '#{material}' and radiant barrier '#{has_radiant_barrier}'"
end

def get_ceiling_assembly_r(r_cavity)
  # Ceiling Assembly R-value
  # http://hes-documentation.lbl.gov/calculation-methodology/calculation-of-energy-consumption/heating-and-cooling-calculation/building-envelope/ceiling-construction-types
  val = { 0.0 => 2.2,              # ecwf00
          3.0 => 5.0,              # ecwf03
          6.0 => 7.6,              # ecwf06
          9.0 => 10.0,             # ecwf09
          11.0 => 10.9,            # ecwf11
          19.0 => 19.2,            # ecwf19
          21.0 => 21.3,            # ecwf21
          25.0 => 25.6,            # ecwf25
          30.0 => 30.3,            # ecwf30
          38.0 => 38.5,            # ecwf38
          44.0 => 43.5,            # ecwf44
          49.0 => 50.0,            # ecwf49
          60.0 => 58.8 }[r_cavity] # ecwf60
  return val if not val.nil?

  fail "Could not get default ceiling assembly R-value for R-cavity '#{r_cavity}'"
end

def get_floor_assembly_r(r_cavity)
  # Floor Assembly R-value
  # http://hes-documentation.lbl.gov/calculation-methodology/calculation-of-energy-consumption/heating-and-cooling-calculation/building-envelope/floor-construction-types
  val = { 0.0 => 5.9,              # efwf00ca
          11.0 => 15.6,            # efwf11ca
          13.0 => 17.2,            # efwf13ca
          15.0 => 18.5,            # efwf15ca
          19.0 => 22.2,            # efwf19ca
          21.0 => 23.8,            # efwf21ca
          25.0 => 27.0,            # efwf25ca
          30.0 => 31.3,            # efwf30ca
          38.0 => 37.0 }[r_cavity] # efwf38ca
  return val if not val.nil?

  fail "Could not get default floor assembly R-value for R-cavity '#{r_cavity}'"
end

def get_window_ufactor_shgc(frame_type, glass_layers, glass_type, gas_fill)
  # https://docs.google.com/spreadsheets/d/1joG39BeiRj1mV0Lge91P_dkL-0-94lSEY5tJzGvpc2A/edit#gid=909262753
  key = [frame_type, glass_layers, glass_type, gas_fill]
  vals = { ["Aluminum", "single-pane", nil, nil] => [1.27, 0.75],                               # scna
           ["Wood", "single-pane", nil, nil] => [0.89, 0.64],                                   # scnw
           ["Aluminum", "single-pane", "tinted/reflective", nil] => [1.27, 0.64],               # stna
           ["Wood", "single-pane", "tinted/reflective", nil] => [0.89, 0.54],                   # stnw
           ["Aluminum", "double-pane", nil, "air"] => [0.81, 0.67],                             # dcaa
           ["AluminumThermalBreak", "double-pane", nil, "air"] => [0.60, 0.67],                 # dcab
           ["Wood", "double-pane", nil, "air"] => [0.51, 0.56],                                 # dcaw
           ["Aluminum", "double-pane", "tinted/reflective", "air"] => [0.81, 0.55],             # dtaa
           ["AluminumThermalBreak", "double-pane", "tinted/reflective", "air"] => [0.60, 0.55], # dtab
           ["Wood", "double-pane", "tinted/reflective", "air"] => [0.51, 0.46],                 # dtaw
           ["Wood", "double-pane", "low-e", "air"] => [0.42, 0.52],                             # dpeaw
           ["AluminumThermalBreak", "double-pane", "low-e", "argon"] => [0.47, 0.62],           # dpeaab
           ["Wood", "double-pane", "low-e", "argon"] => [0.39, 0.52],                           # dpeaaw
           ["Aluminum", "double-pane", "reflective", "air"] => [0.67, 0.37],                    # dseaa
           ["AluminumThermalBreak", "double-pane", "reflective", "air"] => [0.47, 0.37],        # dseab
           ["Wood", "double-pane", "reflective", "air"] => [0.39, 0.31],                        # dseaw
           ["Wood", "double-pane", "reflective", "argon"] => [0.36, 0.31],                      # dseaaw
           ["Wood", "triple-pane", "low-e", "argon"] => [0.27, 0.31] }[key]                     # thmabw
  return vals if not vals.nil?

  fail "Could not get default window U/SHGC for frame type '#{frame_type}' and glass layers '#{glass_layers}' and glass type '#{glass_type}' and gas fill '#{gas_fill}'"
end

def get_skylight_ufactor_shgc(frame_type, glass_layers, glass_type, gas_fill)
  # Skylight U-factor/SHGC
  # FIXME: Verify
  # https://docs.google.com/spreadsheets/d/1joG39BeiRj1mV0Lge91P_dkL-0-94lSEY5tJzGvpc2A/edit#gid=909262753
  key = [frame_type, glass_layers, glass_type, gas_fill]
  vals = { ["Aluminum", "single-pane", nil, nil] => [1.98, 0.75],                               # scna
           ["Wood", "single-pane", nil, nil] => [1.47, 0.64],                                   # scnw
           ["Aluminum", "single-pane", "tinted/reflective", nil] => [1.98, 0.64],               # stna
           ["Wood", "single-pane", "tinted/reflective", nil] => [1.47, 0.54],                   # stnw
           ["Aluminum", "double-pane", nil, "air"] => [1.30, 0.67],                             # dcaa
           ["AluminumThermalBreak", "double-pane", nil, "air"] => [1.10, 0.67],                 # dcab
           ["Wood", "double-pane", nil, "air"] => [0.84, 0.56],                                 # dcaw
           ["Aluminum", "double-pane", "tinted/reflective", "air"] => [1.30, 0.55],             # dtaa
           ["AluminumThermalBreak", "double-pane", "tinted/reflective", "air"] => [1.10, 0.55], # dtab
           ["Wood", "double-pane", "tinted/reflective", "air"] => [0.84, 0.46],                 # dtaw
           ["Wood", "double-pane", "low-e", "air"] => [0.74, 0.52],                             # dpeaw
           ["AluminumThermalBreak", "double-pane", "low-e", "argon"] => [0.95, 0.62],           # dpeaab
           ["Wood", "double-pane", "low-e", "argon"] => [0.68, 0.52],                           # dpeaaw
           ["Aluminum", "double-pane", "reflective", "air"] => [1.17, 0.37],                    # dseaa
           ["AluminumThermalBreak", "double-pane", "reflective", "air"] => [0.98, 0.37],        # dseab
           ["Wood", "double-pane", "reflective", "air"] => [0.71, 0.31],                        # dseaw
           ["Wood", "double-pane", "reflective", "argon"] => [0.65, 0.31],                      # dseaaw
           ["Wood", "triple-pane", "low-e", "argon"] => [0.47, 0.31] }[key]                     # thmabw
  return vals if not vals.nil?

  fail "Could not get default skylight U/SHGC for frame type '#{frame_type}' and glass layers '#{glass_layers}' and glass type '#{glass_type}' and gas fill '#{gas_fill}'"
end

def get_roof_solar_absorptance(roof_color)
  # FIXME: Verify
  # https://docs.google.com/spreadsheets/d/1joG39BeiRj1mV0Lge91P_dkL-0-94lSEY5tJzGvpc2A/edit#gid=1325866208
  val = { "reflective" => 0.35,
          "light" => 0.55,
          "medium" => 0.7,
          "medium dark" => 0.8,
          "dark" => 0.9 }[roof_color]
  return val if not val.nil?

  fail "Could not get roof absorptance for color '#{roof_color}'"
end

def calc_duct_values(ncfl_ag, cfa, is_sealed, frac_inside)
  # Total leakage fraction of air handler flow
  if is_sealed
    total_leakage_frac = 0.10
  else
    total_leakage_frac = 0.25
  end

  # Fraction of ducts that are outside conditioned space
  if frac_inside > 0
    f_out_s = 1.0 - frac_inside
  else
    # Make assumption
    if ncfl_ag == 1
      f_out_s = 1.0
    else
      f_out_s = 0.65
    end
  end
  if frac_inside == 1
    f_out_r = 0.0
  else
    f_out_r = 1.0
  end

  # Duct leakages to the outside (assume total leakage equally split between supply/return)
  lto_s = total_leakage_frac / 2.0 * f_out_s
  lto_r = total_leakage_frac / 2.0 * f_out_r

  # Duct surface areas that are outside conditioned space
  uncond_area_s = 0.27 * f_out_s * cfa
  uncond_area_r = 0.05 * ncfl_ag * f_out_r * cfa

  return lto_s.round(5), lto_r.round(5), uncond_area_s.round(2), uncond_area_r.round(2)
end

def calc_ach50(ncfl_ag, cfa, ceil_height, cvolume, desc, year_built, iecc_cz, fnd_types, ducts)
  # http://hes-documentation.lbl.gov/calculation-methodology/calculation-of-energy-consumption/heating-and-cooling-calculation/infiltration/infiltration

  # Constants
  c_floor_area = -0.002078
  c_height = 0.06375

  # Vintage
  c_vintage = nil
  if year_built < 1960
    c_vintage = -0.2498
  elsif year_built <= 1969
    c_vintage = -0.4327
  elsif year_built <= 1979
    c_vintage = -0.4521
  elsif year_built <= 1989
    c_vintage = -0.6536
  elsif year_built <= 1999
    c_vintage = -0.9152
  elsif year_built >= 2000
    c_vintage = -1.058
  else
    fail "Unexpected vintage: #{year_built}"
  end

  # Climate zone
  c_iecc = nil
  if iecc_cz == "1A" or iecc_cz == "2A"
    c_iecc = 0.4727
  elsif iecc_cz == "3A"
    c_iecc = 0.2529
  elsif iecc_cz == "4A"
    c_iecc = 0.3261
  elsif iecc_cz == "5A"
    c_iecc = 0.1118
  elsif iecc_cz == "6A" or iecc_cz == "7"
    c_iecc = 0.0
  elsif iecc_cz == "2B" or iecc_cz == "3B"
    c_iecc = -0.03755
  elsif iecc_cz == "4B" or iecc_cz == "5B"
    c_iecc = -0.008774
  elsif iecc_cz == "6B"
    c_iecc = 0.01944
  elsif iecc_cz == "3C"
    c_iecc = 0.04827
  elsif iecc_cz == "4C"
    c_iecc = 0.2584
  elsif iecc_cz == "8"
    c_iecc = -0.5119
  else
    fail "Unexpected IECC climate zone: #{c_iecc}"
  end

  # Foundation type (weight by area)
  c_foundation = 0.0
  sum_fnd_area = 0.0
  fnd_types.each do |fnd_type, area|
    sum_fnd_area += area
    if fnd_type == "living space"
      c_foundation += -0.036992 * area
    elsif fnd_type == "basement - conditioned" or fnd_type == "crawlspace - unvented"
      c_foundation += 0.108713 * area
    elsif fnd_type == "basement - unconditioned" or fnd_type == "crawlspace - vented"
      c_foundation += 0.180352 * area
    else
      fail "Unexpected foundation type: #{fnd_type}"
    end
  end
  c_foundation /= sum_fnd_area

  # Ducts (weighted by duct fraction and hvac fraction)
  c_duct = 0.0
  ducts.each do |hvac_frac, duct_frac, duct_location|
    if duct_location == "living space"
      c_duct += -0.12381 * duct_frac * hvac_frac
    elsif duct_location == "attic - unconditioned" or duct_location == "basement - unconditioned"
      c_duct += 0.07126 * duct_frac * hvac_frac
    elsif duct_location == "crawlspace - vented"
      c_duct += 0.18072 * duct_frac * hvac_frac
    elsif duct_location == "crawlspace - unvented"
      c_duct += 0.07126 * duct_frac * hvac_frac
    else
      fail "Unexpected duct location: #{duct_location}"
    end
  end

  c_sealed = nil
  if desc == "tight"
    c_sealed = -0.288
  elsif desc == "average"
    c_sealed = 0.0
  else
    fail "Unexpected air leakage description: #{desc}"
  end

  floor_area_m2 = UnitConversions.convert(cfa, "ft^2", "m^2")
  height_m = UnitConversions.convert(ncfl_ag * ceil_height, "ft", "m") + 0.5

  # Normalized leakage
  nl = Math.exp(floor_area_m2 * c_floor_area +
                height_m * c_height +
                c_sealed + c_vintage + c_iecc + c_foundation + c_duct)

  # Specific Leakage Area
  sla = nl / (1000.0 * ncfl_ag**0.3)

  ach50 = Airflow.get_infiltration_ACH50_from_SLA(sla, 0.65, cfa, cvolume)

  return ach50
end

def orientation_to_azimuth(orientation)
  return { "northeast" => 45,
           "east" => 90,
           "southeast" => 135,
           "south" => 180,
           "southwest" => 225,
           "west" => 270,
           "northwest" => 315,
           "north" => 0 }[orientation]
end

def reverse_orientation(orientation)
  # Converts, e.g., "northwest" to "southeast"
  reverse = orientation
  if reverse.include? "north"
    reverse = reverse.gsub("north", "south")
  else
    reverse = reverse.gsub("south", "north")
  end
  if reverse.include? "east"
    reverse = reverse.gsub("east", "west")
  else
    reverse = reverse.gsub("west", "east")
  end
  return reverse
end

def sanitize_azimuth(azimuth)
  # Ensure 0 <= orientation < 360
  while azimuth < 0
    azimuth += 360
  end
  while azimuth >= 360
    azimuth -= 360
  end
  return azimuth
end

def hpxml_to_hescore_fuel(fuel_type)
  return { 'electricity' => 'electric',
           'natural gas' => 'natural_gas',
           'fuel oil' => 'fuel_oil',
           'propane' => 'lpg' }[fuel_type]
end

def get_foundation_details(orig_details)
  # Returns a hash of foundation_type => area
  fnd_types = {}
  orig_details.elements.each("Enclosure/Foundations/Foundation") do |orig_foundation|
    fnd_adjacent = get_foundation_adjacent(orig_foundation)
    framefloor_id = HPXML.get_idref(orig_foundation, "AttachedToFrameFloor")
    if not framefloor_id.nil?
      framefloor = orig_details.elements["Enclosure/FrameFloors/FrameFloor[SystemIdentifier[@id='#{framefloor_id}']]"]
      framefloor_values = HPXML.get_framefloor_values(framefloor: framefloor)
      fnd_area = framefloor_values[:area]
    else
      slab_id = HPXML.get_idref(orig_foundation, "AttachedToSlab")
      slab = orig_details.elements["Enclosure/Slabs/Slab[SystemIdentifier[@id='#{slab_id}']]"]
      slab_values = HPXML.get_slab_values(slab: slab)
      fnd_area = slab_values[:area]
    end
    fnd_types[fnd_adjacent] = fnd_area
  end
  return fnd_types
end

def get_ducts_details(orig_details)
  # Returns a list of [hvac_frac, duct_frac, duct_location]
  ducts = []
  orig_details.elements.each("Systems/HVAC/HVACDistribution") do |orig_dist|
    dist_values = HPXML.get_hvac_distribution_values(hvac_distribution: orig_dist)
    hvac_frac = get_hvac_fraction(orig_details, dist_values[:id])

    orig_dist.elements.each("DistributionSystemType/AirDistribution/Ducts") do |orig_duct|
      duct_values = HPXML.get_ducts_values(ducts: orig_duct)
      ducts << [hvac_frac, duct_values[:duct_fraction_area], duct_values[:duct_location]]
    end
  end
  return ducts
end

def get_hvac_fraction(orig_details, dist_id)
  orig_details.elements.each("Systems/HVAC/HVACPlant/HeatingSystem") do |orig_heating|
    heating_values = HPXML.get_heating_system_values(heating_system: orig_heating)
    next unless heating_values[:distribution_system_idref] == dist_id

    return heating_values[:fraction_heat_load_served]
  end
  orig_details.elements.each("Systems/HVAC/HVACPlant/CoolingSystem") do |orig_cooling|
    cooling_values = HPXML.get_cooling_system_values(cooling_system: orig_cooling)
    next unless cooling_values[:distribution_system_idref] == dist_id

    return cooling_values[:fraction_cool_load_served]
  end
  orig_details.elements.each("Systems/HVAC/HVACPlant/HeatPump") do |orig_hp|
    hp_values = HPXML.get_heat_pump_values(heat_pump: orig_hp)
    next unless hp_values[:distribution_system_idref] == dist_id

    return hp_values[:fraction_cool_load_served]
  end
  return nil
end

def get_attic_adjacent(attic)
  attic_adjacent = nil
  if XMLHelper.has_element(attic, "AtticType/Attic[Vented='false']")
    attic_adjacent = "attic - unvented"
  elsif XMLHelper.has_element(attic, "AtticType/Attic[Vented='true']")
    attic_adjacent = "attic - vented"
  elsif XMLHelper.has_element(attic, "AtticType/Attic[Conditioned='true']")
    attic_adjacent = "living space"
  elsif XMLHelper.has_element(attic, "AtticType/FlatRoof")
    attic_adjacent = "living space"
  elsif XMLHelper.has_element(attic, "AtticType/CathedralCeiling")
    attic_adjacent = "living space"
  else
    fail "Unexpected attic type."
  end
  return attic_adjacent
end

def get_foundation_adjacent(foundation)
  foundation_adjacent = nil
  if XMLHelper.has_element(foundation, "FoundationType/SlabOnGrade")
    foundation_adjacent = "living space"
  elsif XMLHelper.has_element(foundation, "FoundationType/Basement[Conditioned='false']")
    foundation_adjacent = "basement - unconditioned"
  elsif XMLHelper.has_element(foundation, "FoundationType/Basement[Conditioned='true']")
    foundation_adjacent = "basement - conditioned"
  elsif XMLHelper.has_element(foundation, "FoundationType/Crawlspace[Vented='false']")
    foundation_adjacent = "crawlspace - unvented"
  elsif XMLHelper.has_element(foundation, "FoundationType/Crawlspace[Vented='true']")
    foundation_adjacent = "crawlspace - vented"
  else
    fail "Unexpected foundation type."
  end
  return foundation_adjacent
end

def get_foundation_area(foundation)
  foundation_type = XMLHelper.get_child_name(foundation, "FoundationType")
  if foundation_type == "SlabOnGrade"
    slab_id = foundation.elements["AttachedToSlab/@idref"].value
    fail "Reference to slab required for SlabOnGrade foundation type." if slab_id.nil?

    area = REXML::XPath.first(
      foundation,
      "//Slab[SystemIdentifier/@id=$slabid]/Area/text()",
      { "" => foundation.namespace },
      { "slabid" => slab_id }
    )
    fail "Area required for Slab: #{slab_id}." if area.nil?
  elsif ["Basement", "Crawlspace"].include?(foundation_type)
    frame_floor_id = foundation.elements["AttachedToFrameFloor/@idref"].value
    fail "Reference to foundation floor required for #{foundation_type}." if frame_floor_id.nil?

    area = REXML::XPath.first(
      foundation,
      "//FrameFloor[SystemIdentifier/@id=$floorid]/Area/text()",
      { "" => foundation.namespace },
      { "floorid" => frame_floor_id }
    )
    fail "Area required for FrameFloor: #{frame_floor_id}." if area.nil?
  else
    fail "Unexpected foundation type: #{foundation_type}."
  end
  return Float(area.value)
end<|MERGE_RESOLUTION|>--- conflicted
+++ resolved
@@ -730,24 +730,14 @@
       # Supply duct leakage to the outside
       HPXML.add_duct_leakage_measurement(air_distribution: new_air_dist,
                                          duct_type: "supply",
-<<<<<<< HEAD
-                                         duct_leakage_units: "CFM25",
-                                         duct_leakage_value: duct_leakage)
-=======
                                          duct_leakage_units: "Percent",
                                          duct_leakage_value: lto_s)
->>>>>>> a8ed8057
 
       # Return duct leakage to the outside
       HPXML.add_duct_leakage_measurement(air_distribution: new_air_dist,
                                          duct_type: "return",
-<<<<<<< HEAD
-                                         duct_leakage_units: "CFM25",
-                                         duct_leakage_value: duct_leakage)
-=======
                                          duct_leakage_units: "Percent",
                                          duct_leakage_value: lto_r)
->>>>>>> a8ed8057
 
       orig_dist.elements.each("DistributionSystemType/AirDistribution/Ducts") do |orig_duct|
         duct_values = HPXML.get_ducts_values(ducts: orig_duct)
