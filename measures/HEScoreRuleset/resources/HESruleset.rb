--- conflicted
+++ resolved
@@ -682,7 +682,6 @@
                                              distribution_system_type: "AirDistribution")
       new_air_dist = new_dist.elements["DistributionSystemType/AirDistribution"]
 
-<<<<<<< HEAD
       leak_s, leak_r, area_s, area_r = calc_duct_values(@ncfl_ag, @cfa, dist_values[:duct_system_sealed])
 
       # Supply duct leakage to the outside
@@ -690,37 +689,12 @@
                                          duct_type: "supply",
                                          duct_leakage_units: "Percent",
                                          duct_leakage_value: leak_s)
-=======
-      # FIXME: This code is to maintain the previous logic about duct leakage
-      # until the HVAC distribution inputs are formally addressed.
-      duct_leakage = 100 # FIXME: hard-coded
-      all_ducts_in_conditioned_space = true
-      @ducts.each do |hvac_frac, duct_frac, duct_location|
-        if duct_location != "living space" and duct_frac > 0
-          all_ducts_in_conditioned_space = false
-        end
-      end
-      if all_ducts_in_conditioned_space
-        duct_leakage = 0
-      end
-
-      # Supply duct leakage
-      HPXML.add_duct_leakage_measurement(air_distribution: new_air_dist,
-                                         duct_type: "supply",
-                                         duct_leakage_units: "CFM25",
-                                         duct_leakage_value: duct_leakage)
->>>>>>> 83697192
 
       # Return duct leakage to the outside
       HPXML.add_duct_leakage_measurement(air_distribution: new_air_dist,
                                          duct_type: "return",
-<<<<<<< HEAD
                                          duct_leakage_units: "Percent",
                                          duct_leakage_value: leak_r)
-=======
-                                         duct_leakage_units: "CFM25",
-                                         duct_leakage_value: duct_leakage)
->>>>>>> 83697192
 
       orig_dist.elements.each("DistributionSystemType/AirDistribution/Ducts") do |orig_duct|
         duct_values = HPXML.get_ducts_values(ducts: orig_duct)
