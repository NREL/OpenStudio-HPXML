--- conflicted
+++ resolved
@@ -2,13 +2,8 @@
   <schema_version>3.0</schema_version>
   <name>residential_simulation_controls</name>
   <uid>874f921e-8f3c-458a-a82f-01b7d51a547e</uid>
-<<<<<<< HEAD
-  <version_id>6836c802-2c0c-44bc-b8ba-e770b3e12a6a</version_id>
-  <version_modified>20181008T183502Z</version_modified>
-=======
   <version_id>4a92892f-6f6b-4a11-9770-356e00fd2003</version_id>
   <version_modified>20181017T165216Z</version_modified>
->>>>>>> ed3e9d71
   <xml_checksum>2C38F48B</xml_checksum>
   <class_name>ResidentialSimulationControls</class_name>
   <display_name>Set Residential Simulation Controls</display_name>
@@ -76,15 +71,6 @@
       <checksum>EA3F5230</checksum>
     </file>
     <file>
-<<<<<<< HEAD
-      <filename>set_simulation_controls_test.rb</filename>
-      <filetype>rb</filetype>
-      <usage_type>test</usage_type>
-      <checksum>513AA7EC</checksum>
-    </file>
-    <file>
-=======
->>>>>>> ed3e9d71
       <version>
         <software_program>OpenStudio</software_program>
         <identifier>2.6.0</identifier>
@@ -99,11 +85,7 @@
       <filename>constants.rb</filename>
       <filetype>rb</filetype>
       <usage_type>resource</usage_type>
-<<<<<<< HEAD
-      <checksum>9773CEB0</checksum>
-=======
       <checksum>623A924C</checksum>
->>>>>>> ed3e9d71
     </file>
   </files>
 </measure>