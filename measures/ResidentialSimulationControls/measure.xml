<measure>
  <schema_version>3.0</schema_version>
  <name>residential_simulation_controls</name>
  <uid>874f921e-8f3c-458a-a82f-01b7d51a547e</uid>
<<<<<<< HEAD
  <version_id>ce182253-844e-4d1e-a302-4493cb0bf1d1</version_id>
  <version_modified>20190103T214703Z</version_modified>
=======
  <version_id>4c15486f-302e-4137-b310-334b528735e5</version_id>
  <version_modified>20190214T232734Z</version_modified>
>>>>>>> 6e2ec449
  <xml_checksum>2C38F48B</xml_checksum>
  <class_name>ResidentialSimulationControls</class_name>
  <display_name>Set Residential Simulation Controls</display_name>
  <description>Set the simulation timesteps per hour and the run period begin/end month/day.</description>
  <modeler_description>Set the simulation timesteps per hour on the Timestep object, and the run period begin/end month/day on the RunPeriod object.</modeler_description>
  <arguments>
    <argument>
      <name>timesteps_per_hr</name>
      <display_name>Simulation Timesteps Per Hour</display_name>
      <type>Integer</type>
      <required>true</required>
      <model_dependent>false</model_dependent>
      <default_value>6</default_value>
    </argument>
    <argument>
      <name>begin_month</name>
      <display_name>Run Period Begin Month</display_name>
      <type>Integer</type>
      <required>true</required>
      <model_dependent>false</model_dependent>
      <default_value>1</default_value>
    </argument>
    <argument>
      <name>begin_day_of_month</name>
      <display_name>Run Period Begin Day of Month</display_name>
      <type>Integer</type>
      <required>true</required>
      <model_dependent>false</model_dependent>
      <default_value>1</default_value>
    </argument>
    <argument>
      <name>end_month</name>
      <display_name>Run Period End Month</display_name>
      <type>Integer</type>
      <required>true</required>
      <model_dependent>false</model_dependent>
      <default_value>12</default_value>
    </argument>
    <argument>
      <name>end_day_of_month</name>
      <display_name>Run Period End Day of Month</display_name>
      <type>Integer</type>
      <required>true</required>
      <model_dependent>false</model_dependent>
      <default_value>31</default_value>
    </argument>
  </arguments>
  <outputs/>
  <provenances/>
  <tags>
    <tag>Whole Building.Space Types</tag>
  </tags>
  <attributes>
    <attribute>
      <name>Measure Type</name>
      <value>ModelMeasure</value>
      <datatype>string</datatype>
    </attribute>
  </attributes>
  <files>
    <file>
      <filename>set_simulation_controls_test.rb</filename>
      <filetype>rb</filetype>
      <usage_type>test</usage_type>
      <checksum>E104F300</checksum>
    </file>
    <file>
      <version>
        <software_program>OpenStudio</software_program>
        <identifier>2.6.0</identifier>
        <min_compatible>2.6.0</min_compatible>
      </version>
      <filename>measure.rb</filename>
      <filetype>rb</filetype>
      <usage_type>script</usage_type>
      <checksum>58B0432A</checksum>
    </file>
  </files>
</measure><|MERGE_RESOLUTION|>--- conflicted
+++ resolved
@@ -2,13 +2,8 @@
   <schema_version>3.0</schema_version>
   <name>residential_simulation_controls</name>
   <uid>874f921e-8f3c-458a-a82f-01b7d51a547e</uid>
-<<<<<<< HEAD
-  <version_id>ce182253-844e-4d1e-a302-4493cb0bf1d1</version_id>
-  <version_modified>20190103T214703Z</version_modified>
-=======
   <version_id>4c15486f-302e-4137-b310-334b528735e5</version_id>
   <version_modified>20190214T232734Z</version_modified>
->>>>>>> 6e2ec449
   <xml_checksum>2C38F48B</xml_checksum>
   <class_name>ResidentialSimulationControls</class_name>
   <display_name>Set Residential Simulation Controls</display_name>
@@ -70,12 +65,6 @@
   </attributes>
   <files>
     <file>
-      <filename>set_simulation_controls_test.rb</filename>
-      <filetype>rb</filetype>
-      <usage_type>test</usage_type>
-      <checksum>E104F300</checksum>
-    </file>
-    <file>
       <version>
         <software_program>OpenStudio</software_program>
         <identifier>2.6.0</identifier>
