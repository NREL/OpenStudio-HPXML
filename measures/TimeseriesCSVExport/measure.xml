<measure>
  <schema_version>3.0</schema_version>
  <name>timeseries_csv_export</name>
  <uid>2a3442c1-944d-4e91-9e11-11e0cf368c64</uid>
<<<<<<< HEAD
  <version_id>191eb9dd-8d6e-498f-9de6-09707b65f597</version_id>
  <version_modified>20190528T170602Z</version_modified>
=======
  <version_id>7d687785-9dfb-47b6-84c1-3775bd638174</version_id>
  <version_modified>20191029T154255Z</version_modified>
>>>>>>> 29cc3ec8
  <xml_checksum>15BF4E57</xml_checksum>
  <class_name>TimeseriesCSVExport</class_name>
  <display_name>Timeseries CSV Export</display_name>
  <description>Exports timeseries output data to csv.</description>
  <modeler_description>Exports all available timeseries enduses, subcategories, and output variables to csv file(s).</modeler_description>
  <arguments>
    <argument>
      <name>reporting_frequency</name>
      <display_name>Reporting Frequency</display_name>
      <description>The frequency at which to report timeseries output data.</description>
      <type>Choice</type>
      <required>true</required>
      <model_dependent>false</model_dependent>
      <default_value>Hourly</default_value>
      <choices>
        <choice>
          <value>Timestep</value>
          <display_name>Timestep</display_name>
        </choice>
        <choice>
          <value>Hourly</value>
          <display_name>Hourly</display_name>
        </choice>
        <choice>
          <value>Daily</value>
          <display_name>Daily</display_name>
        </choice>
        <choice>
          <value>RunPeriod</value>
          <display_name>RunPeriod</display_name>
        </choice>
      </choices>
    </argument>
    <argument>
      <name>include_enduse_subcategories</name>
      <display_name>Include End Use Subcategories</display_name>
      <description>Whether to report end use subcategories: appliances, plug loads, fans, large uncommon loads.</description>
      <type>Boolean</type>
      <required>true</required>
      <model_dependent>false</model_dependent>
      <default_value>false</default_value>
      <choices>
        <choice>
          <value>true</value>
          <display_name>true</display_name>
        </choice>
        <choice>
          <value>false</value>
          <display_name>false</display_name>
        </choice>
      </choices>
    </argument>
    <argument>
      <name>output_variables</name>
      <display_name>Output Variables</display_name>
      <description>Specify a comma-separated list of output variables to report. (See EnergyPlus's rdd file for available output variables.)</description>
      <type>String</type>
      <required>false</required>
      <model_dependent>false</model_dependent>
    </argument>
  </arguments>
  <outputs/>
  <provenances/>
  <tags>
    <tag>Reporting.QAQC</tag>
  </tags>
  <attributes>
    <attribute>
      <name>Measure Type</name>
      <value>ReportingMeasure</value>
      <datatype>string</datatype>
    </attribute>
  </attributes>
  <files>
    <file>
      <filename>timeseries_csv_export_test.rb</filename>
      <filetype>rb</filetype>
      <usage_type>test</usage_type>
      <checksum>B94D34E1</checksum>
    </file>
    <file>
      <version>
        <software_program>OpenStudio</software_program>
        <identifier>2.0.5</identifier>
        <min_compatible>2.0.5</min_compatible>
      </version>
      <filename>measure.rb</filename>
      <filetype>rb</filetype>
      <usage_type>script</usage_type>
<<<<<<< HEAD
      <checksum>D1C1BFC1</checksum>
    </file>
    <file>
      <filename>timeseries_csv_export_test.rb</filename>
      <filetype>rb</filetype>
      <usage_type>test</usage_type>
      <checksum>27D3572D</checksum>
=======
      <checksum>E2397EB2</checksum>
>>>>>>> 29cc3ec8
    </file>
  </files>
</measure><|MERGE_RESOLUTION|>--- conflicted
+++ resolved
@@ -2,13 +2,8 @@
   <schema_version>3.0</schema_version>
   <name>timeseries_csv_export</name>
   <uid>2a3442c1-944d-4e91-9e11-11e0cf368c64</uid>
-<<<<<<< HEAD
-  <version_id>191eb9dd-8d6e-498f-9de6-09707b65f597</version_id>
-  <version_modified>20190528T170602Z</version_modified>
-=======
   <version_id>7d687785-9dfb-47b6-84c1-3775bd638174</version_id>
   <version_modified>20191029T154255Z</version_modified>
->>>>>>> 29cc3ec8
   <xml_checksum>15BF4E57</xml_checksum>
   <class_name>TimeseriesCSVExport</class_name>
   <display_name>Timeseries CSV Export</display_name>
@@ -98,17 +93,7 @@
       <filename>measure.rb</filename>
       <filetype>rb</filetype>
       <usage_type>script</usage_type>
-<<<<<<< HEAD
-      <checksum>D1C1BFC1</checksum>
-    </file>
-    <file>
-      <filename>timeseries_csv_export_test.rb</filename>
-      <filetype>rb</filetype>
-      <usage_type>test</usage_type>
-      <checksum>27D3572D</checksum>
-=======
       <checksum>E2397EB2</checksum>
->>>>>>> 29cc3ec8
     </file>
   </files>
 </measure>