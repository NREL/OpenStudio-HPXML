--- conflicted
+++ resolved
@@ -178,11 +178,8 @@
     'base-hvac-central-ac-plus-air-to-air-heat-pump-heating.xml' => 'base-hvac-central-ac-only-1-speed.xml',
     'base-hvac-dse.xml' => 'base.xml',
     'base-hvac-ducts-in-conditioned-space.xml' => 'base.xml',
-<<<<<<< HEAD
     'base-hvac-ducts-leakage-percent.xml' => 'base.xml',
     'base-hvac-ducts-locations.xml' => 'base-foundation-vented-crawlspace.xml',
-=======
->>>>>>> b8205262
     'base-hvac-ducts-multiple.xml' => 'base.xml',
     'base-hvac-ducts-outside.xml' => 'base.xml',
     'base-hvac-ducts-locations.xml' => 'base-foundation-vented-crawlspace.xml',
@@ -2228,7 +2225,6 @@
     # (e.g., ducts may be in floor cavities which have leaky rims)
     duct_leakage_measurements_values[0][0][:duct_leakage_value] = 1.5
     duct_leakage_measurements_values[0][1][:duct_leakage_value] = 1.5
-<<<<<<< HEAD
   elsif ['base-hvac-ducts-leakage-percent.xml'].include? hpxml_file
     duct_leakage_measurements_values = [[{ :duct_type => "supply",
                                            :duct_leakage_units => "Percent",
@@ -2236,8 +2232,6 @@
                                          { :duct_type => "return",
                                            :duct_leakage_units => "Percent",
                                            :duct_leakage_value => 0.05 }]]
-=======
->>>>>>> b8205262
   end
   return duct_leakage_measurements_values
 end
