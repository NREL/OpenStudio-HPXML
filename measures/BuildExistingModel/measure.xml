<measure>
  <schema_version>3.0</schema_version>
  <name>build_existing_model</name>
  <uid>dedf59bb-3b88-4f16-8755-2c1ff5519cbf</uid>
<<<<<<< HEAD
  <version_id>c236c4bb-f963-430a-b3f6-e7d4f32bccde</version_id>
  <version_modified>20191011T171808Z</version_modified>
=======
  <version_id>ddb1178a-cb38-492a-84d7-534fd5d25142</version_id>
  <version_modified>20200118T171809Z</version_modified>
>>>>>>> 0613ef1f
  <xml_checksum>2C38F48B</xml_checksum>
  <class_name>BuildExistingModel</class_name>
  <display_name>Build Existing Model</display_name>
  <description>Builds the OpenStudio Model for an existing building.</description>
  <modeler_description>Builds the OpenStudio Model using the sampling csv file, which contains the specified parameters for each existing building. Based on the supplied building number, those parameters are used to run the OpenStudio measures with appropriate arguments and build up the OpenStudio model.</modeler_description>
  <arguments>
    <argument>
      <name>building_id</name>
      <display_name>Building ID</display_name>
      <description>The building number (between 1 and the number of samples).</description>
      <type>Integer</type>
      <required>true</required>
      <model_dependent>false</model_dependent>
    </argument>
    <argument>
      <name>workflow_json</name>
      <display_name>Workflow JSON</display_name>
      <description>The name of the JSON file (in the resources dir) that dictates the order in which measures are to be run. If not provided, the order specified in resources/options_lookup.tsv will be used.</description>
      <type>String</type>
      <required>false</required>
      <model_dependent>false</model_dependent>
    </argument>
    <argument>
      <name>number_of_buildings_represented</name>
      <display_name>Number of Buildings Represented</display_name>
      <description>The total number of buildings represented by the existing building models.</description>
      <type>Integer</type>
      <required>false</required>
      <model_dependent>false</model_dependent>
    </argument>
    <argument>
      <name>sample_weight</name>
      <display_name>Sample Weight of Simulation</display_name>
      <description>Number of buildings this simulation represents.</description>
      <type>Double</type>
      <required>false</required>
      <model_dependent>false</model_dependent>
    </argument>
    <argument>
      <name>downselect_logic</name>
      <display_name>Downselect Logic</display_name>
      <description>Logic that specifies the subset of the building stock to be considered in the analysis. Specify one or more parameter|option as found in resources\options_lookup.tsv. When multiple are included, they must be separated by '||' for OR and '&amp;&amp;' for AND, and using parentheses as appropriate. Prefix an option with '!' for not.</description>
      <type>String</type>
      <required>false</required>
      <model_dependent>false</model_dependent>
    </argument>
    <argument>
      <name>measures_to_ignore</name>
      <display_name>Measures to Ignore</display_name>
      <description>Measures to exclude from the OpenStudio Workflow specified by listing one or more measure directories separated by '|'. Core ResStock measures cannot be ignored (this measure will fail). INTENDED FOR ADVANCED USERS/WORKFLOW DEVELOPERS.</description>
      <type>String</type>
      <required>false</required>
      <model_dependent>false</model_dependent>
    </argument>
  </arguments>
  <outputs/>
  <provenances/>
  <tags>
    <tag>Whole Building.Space Types</tag>
  </tags>
  <attributes>
    <attribute>
      <name>Measure Type</name>
      <value>ModelMeasure</value>
      <datatype>string</datatype>
    </attribute>
  </attributes>
  <files>
    <file>
      <version>
        <software_program>OpenStudio</software_program>
        <identifier>2.6.1</identifier>
        <min_compatible>2.6.1</min_compatible>
      </version>
      <filename>measure.rb</filename>
      <filetype>rb</filetype>
      <usage_type>script</usage_type>
<<<<<<< HEAD
      <checksum>500DE898</checksum>
=======
      <checksum>7905BAFA</checksum>
>>>>>>> 0613ef1f
    </file>
  </files>
</measure><|MERGE_RESOLUTION|>--- conflicted
+++ resolved
@@ -2,13 +2,8 @@
   <schema_version>3.0</schema_version>
   <name>build_existing_model</name>
   <uid>dedf59bb-3b88-4f16-8755-2c1ff5519cbf</uid>
-<<<<<<< HEAD
-  <version_id>c236c4bb-f963-430a-b3f6-e7d4f32bccde</version_id>
-  <version_modified>20191011T171808Z</version_modified>
-=======
   <version_id>ddb1178a-cb38-492a-84d7-534fd5d25142</version_id>
   <version_modified>20200118T171809Z</version_modified>
->>>>>>> 0613ef1f
   <xml_checksum>2C38F48B</xml_checksum>
   <class_name>BuildExistingModel</class_name>
   <display_name>Build Existing Model</display_name>
@@ -86,11 +81,7 @@
       <filename>measure.rb</filename>
       <filetype>rb</filetype>
       <usage_type>script</usage_type>
-<<<<<<< HEAD
-      <checksum>500DE898</checksum>
-=======
       <checksum>7905BAFA</checksum>
->>>>>>> 0613ef1f
     </file>
   </files>
 </measure>