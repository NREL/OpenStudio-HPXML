--- conflicted
+++ resolved
@@ -3,13 +3,8 @@
   <schema_version>3.0</schema_version>
   <name>build_existing_model</name>
   <uid>dedf59bb-3b88-4f16-8755-2c1ff5519cbf</uid>
-<<<<<<< HEAD
-  <version_id>3f837161-e3cf-431e-9f0c-1cebae6acb1a</version_id>
-  <version_modified>20210210T184025Z</version_modified>
-=======
-  <version_id>279fc4e5-2a86-472c-8cfb-dba7c227d340</version_id>
-  <version_modified>20210217T210019Z</version_modified>
->>>>>>> caebd2c7
+  <version_id>a08f80b5-47e0-4bf5-8510-111708449439</version_id>
+  <version_modified>20210217T233012Z</version_modified>
   <xml_checksum>2C38F48B</xml_checksum>
   <class_name>BuildExistingModel</class_name>
   <display_name>Build Existing Model</display_name>
@@ -141,11 +136,7 @@
       <filename>measure.rb</filename>
       <filetype>rb</filetype>
       <usage_type>script</usage_type>
-<<<<<<< HEAD
-      <checksum>590AE769</checksum>
-=======
-      <checksum>06FB2F59</checksum>
->>>>>>> caebd2c7
+      <checksum>18818227</checksum>
     </file>
   </files>
 </measure>