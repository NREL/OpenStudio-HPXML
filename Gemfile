# frozen_string_literal: true

source 'http://rubygems.org'

gem 'oga'
gem 'rake'
gem 'minitest', '~> 5.9'
gem 'ci_reporter_minitest', '~> 1.0.0'
gem 'simplecov'
gem 'codecov', '0.2.12'
<<<<<<< HEAD
gem 'minitest-reporters'
gem 'minitest-ci' # For CircleCI Automatic test metadata collection
gem 'parallel'
=======
gem 'minitest-reporters'
>>>>>>> 9addb48f
<|MERGE_RESOLUTION|>--- conflicted
+++ resolved
@@ -8,10 +8,5 @@
 gem 'ci_reporter_minitest', '~> 1.0.0'
 gem 'simplecov'
 gem 'codecov', '0.2.12'
-<<<<<<< HEAD
 gem 'minitest-reporters'
-gem 'minitest-ci' # For CircleCI Automatic test metadata collection
-gem 'parallel'
-=======
-gem 'minitest-reporters'
->>>>>>> 9addb48f
+gem 'parallel'