--- conflicted
+++ resolved
@@ -2,19 +2,13 @@
 
 source 'http://rubygems.org'
 
-<<<<<<< HEAD
-=======
-gem 'nokogiri', '~> 1.10'
-gem 'oga'
-gem 'schematron-nokogiri'
-gem 'rake'
-gem 'minitest', '~> 5.9'
->>>>>>> ee0cd046
 gem 'ci_reporter_minitest', '~> 1.0.0'
 gem 'codecov', '0.2.12'
 gem 'minitest', '~> 5.9'
 gem 'minitest-reporters'
+gem 'nokogiri', '~> 1.10'
 gem 'oga'
 gem 'parallel'
 gem 'rake'
+gem 'schematron-nokogiri'
 gem 'simplecov'