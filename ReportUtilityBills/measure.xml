<?xml version="1.0"?>
<measure>
  <schema_version>3.0</schema_version>
  <name>report_utility_bills</name>
  <uid>ca88a425-e59a-4bc4-af51-c7e7d1e960fe</uid>
<<<<<<< HEAD
  <version_id>e76797bd-887c-4c07-aed9-203f3973dc42</version_id>
  <version_modified>20220519T191910Z</version_modified>
=======
  <version_id>3749b314-ee92-49d7-a49a-965de9160874</version_id>
  <version_modified>20220519T161449Z</version_modified>
>>>>>>> e571dcb2
  <xml_checksum>15BF4E57</xml_checksum>
  <class_name>ReportUtilityBills</class_name>
  <display_name>Utility Bills Report</display_name>
  <description>Calculates and reports utility bills for residential HPXML-based models.</description>
  <modeler_description>Calculate electric/gas utility bills based on monthly fixed charges and marginal rates. Calculate other utility bills based on marginal rates for oil, propane, wood cord, wood pellets, and coal. User can specify PV compensation types of 'Net-Metering' or 'Feed-In Tariff', along with corresponding rates and connection fees.</modeler_description>
  <arguments>
    <argument>
      <name>output_format</name>
      <display_name>Output Format</display_name>
      <description>The file format of the annual (and timeseries, if requested) outputs.</description>
      <type>Choice</type>
      <required>false</required>
      <model_dependent>false</model_dependent>
      <default_value>csv</default_value>
      <choices>
        <choice>
          <value>csv</value>
          <display_name>csv</display_name>
        </choice>
        <choice>
          <value>json</value>
          <display_name>json</display_name>
        </choice>
        <choice>
          <value>msgpack</value>
          <display_name>msgpack</display_name>
        </choice>
      </choices>
    </argument>
    <argument>
      <name>electricity_fixed_charge</name>
      <display_name>Electricity: Fixed Charge</display_name>
      <description>Monthly fixed charge for electricity.</description>
      <type>Double</type>
      <units>$/month</units>
      <required>false</required>
      <model_dependent>false</model_dependent>
      <default_value>12</default_value>
    </argument>
    <argument>
      <name>electricity_marginal_rate</name>
      <display_name>Electricity: Marginal Rate</display_name>
      <description>Price per kilowatt-hour for electricity. If not provided, uses a state-average value from EIA.</description>
      <type>Double</type>
      <units>$/kWh</units>
      <required>false</required>
      <model_dependent>false</model_dependent>
    </argument>
    <argument>
      <name>natural_gas_fixed_charge</name>
      <display_name>Natural Gas: Fixed Charge</display_name>
      <description>Monthly fixed charge for natural gas.</description>
      <type>Double</type>
      <units>$/month</units>
      <required>false</required>
      <model_dependent>false</model_dependent>
      <default_value>12</default_value>
    </argument>
    <argument>
      <name>natural_gas_marginal_rate</name>
      <display_name>Natural Gas: Marginal Rate</display_name>
      <description>Price per therm for natural gas. If not provided, uses a state-average value from EIA.</description>
      <type>Double</type>
      <units>$/therm</units>
      <required>false</required>
      <model_dependent>false</model_dependent>
    </argument>
    <argument>
      <name>fuel_oil_marginal_rate</name>
      <display_name>Fuel Oil: Marginal Rate</display_name>
      <description>Price per gallon for fuel oil. If not provided, uses a state-average value from EIA.</description>
      <type>Double</type>
      <units>$/gal</units>
      <required>false</required>
      <model_dependent>false</model_dependent>
    </argument>
    <argument>
      <name>propane_marginal_rate</name>
      <display_name>Propane: Marginal Rate</display_name>
      <description>Price per gallon for propane. If not provided, uses a state-average value from EIA.</description>
      <type>Double</type>
      <units>$/gal</units>
      <required>false</required>
      <model_dependent>false</model_dependent>
    </argument>
    <argument>
      <name>wood_cord_marginal_rate</name>
      <display_name>Wood Cord: Marginal Rate</display_name>
      <description>Price per kBtu for wood cord.</description>
      <type>Double</type>
      <units>$/kBtu</units>
      <required>false</required>
      <model_dependent>false</model_dependent>
      <default_value>0.015</default_value>
    </argument>
    <argument>
      <name>wood_pellets_marginal_rate</name>
      <display_name>Wood Pellets: Marginal Rate</display_name>
      <description>Price per kBtu for wood pellets.</description>
      <type>Double</type>
      <units>$/kBtu</units>
      <required>false</required>
      <model_dependent>false</model_dependent>
      <default_value>0.015</default_value>
    </argument>
    <argument>
      <name>coal_marginal_rate</name>
      <display_name>Coal: Marginal Rate</display_name>
      <description>Price per kBtu for coal.</description>
      <type>Double</type>
      <units>$/kBtu</units>
      <required>false</required>
      <model_dependent>false</model_dependent>
      <default_value>0.015</default_value>
    </argument>
    <argument>
      <name>pv_compensation_type</name>
      <display_name>PV: Compensation Type</display_name>
      <description>The type of compensation for PV.</description>
      <type>Choice</type>
      <required>false</required>
      <model_dependent>false</model_dependent>
      <default_value>Net Metering</default_value>
      <choices>
        <choice>
          <value>Net Metering</value>
          <display_name>Net Metering</display_name>
        </choice>
        <choice>
          <value>Feed-In Tariff</value>
          <display_name>Feed-In Tariff</display_name>
        </choice>
      </choices>
    </argument>
    <argument>
      <name>pv_annual_excess_sellback_rate_type</name>
      <display_name>PV: Net Metering Annual Excess Sellback Rate Type</display_name>
      <description>The type of annual excess sellback rate for PV. Only applies if the PV compensation type is 'Net Metering'.</description>
      <type>Choice</type>
      <required>false</required>
      <model_dependent>false</model_dependent>
      <default_value>User-Specified</default_value>
      <choices>
        <choice>
          <value>User-Specified</value>
          <display_name>User-Specified</display_name>
        </choice>
        <choice>
          <value>Retail Electricity Cost</value>
          <display_name>Retail Electricity Cost</display_name>
        </choice>
      </choices>
    </argument>
    <argument>
      <name>pv_net_metering_annual_excess_sellback_rate</name>
      <display_name>PV: Net Metering Annual Excess Sellback Rate</display_name>
      <description>The annual excess sellback rate for PV. Only applies if the PV compensation type is 'Net Metering' and the PV annual excess sellback rate type is 'User-Specified'.</description>
      <type>Double</type>
      <units>$/kWh</units>
      <required>false</required>
      <model_dependent>false</model_dependent>
      <default_value>0.03</default_value>
    </argument>
    <argument>
      <name>pv_feed_in_tariff_rate</name>
      <display_name>PV: Feed-In Tariff Rate</display_name>
      <description>The annual full/gross tariff rate for PV. Only applies if the PV compensation type is 'Feed-In Tariff'.</description>
      <type>Double</type>
      <units>$/kWh</units>
      <required>false</required>
      <model_dependent>false</model_dependent>
      <default_value>0.12</default_value>
    </argument>
    <argument>
      <name>pv_grid_connection_fee_units</name>
      <display_name>PV: Grid Connection Fee Units</display_name>
      <description>Units for PV grid connection fee. Only applies when there is PV.</description>
      <type>Choice</type>
      <required>false</required>
      <model_dependent>false</model_dependent>
      <default_value>$/kW</default_value>
      <choices>
        <choice>
          <value>$/kW</value>
          <display_name>$/kW</display_name>
        </choice>
        <choice>
          <value>$</value>
          <display_name>$</display_name>
        </choice>
      </choices>
    </argument>
    <argument>
      <name>pv_monthly_grid_connection_fee</name>
      <display_name>PV: Monthly Grid Connection Fee</display_name>
      <description>Monthly fee for PV grid connection. Only applies when there is PV.</description>
      <type>Double</type>
      <units>$</units>
      <required>false</required>
      <model_dependent>false</model_dependent>
      <default_value>0</default_value>
    </argument>
  </arguments>
  <outputs />
  <provenances />
  <tags>
    <tag>Reporting.QAQC</tag>
  </tags>
  <attributes>
    <attribute>
      <name>Measure Type</name>
      <value>ReportingMeasure</value>
      <datatype>string</datatype>
    </attribute>
  </attributes>
  <files>
    <file>
      <filename>PV_10kW.csv</filename>
      <filetype>csv</filetype>
      <usage_type>test</usage_type>
      <checksum>3CDAD519</checksum>
    </file>
    <file>
      <filename>PV_1kW.csv</filename>
      <filetype>csv</filetype>
      <usage_type>test</usage_type>
      <checksum>29157297</checksum>
    </file>
    <file>
      <filename>PV_None.csv</filename>
      <filetype>csv</filetype>
      <usage_type>test</usage_type>
      <checksum>D77D8299</checksum>
    </file>
    <file>
      <filename>Data/UtilityRates/Average_retail_price_of_electricity.csv</filename>
      <filetype>csv</filetype>
      <usage_type>resource</usage_type>
      <checksum>37E30685</checksum>
    </file>
    <file>
      <filename>Data/UtilityRates/NG_PRI_SUM_A_EPG0_PRS_DMCF_A.csv</filename>
      <filetype>csv</filetype>
      <usage_type>resource</usage_type>
      <checksum>2CE8192C</checksum>
    </file>
    <file>
      <filename>Data/UtilityRates/PET_PRI_WFR_A_EPD2F_PRS_DPGAL_W.csv</filename>
      <filetype>csv</filetype>
      <usage_type>resource</usage_type>
      <checksum>6FEB427A</checksum>
    </file>
    <file>
      <filename>Data/UtilityRates/PET_PRI_WFR_A_EPLLPA_PRS_DPGAL_W.csv</filename>
      <filetype>csv</filetype>
      <usage_type>resource</usage_type>
      <checksum>22112EBB</checksum>
    </file>
    <file>
      <filename>Data/UtilityRates/README.md</filename>
      <filetype>md</filetype>
      <usage_type>resource</usage_type>
      <checksum>D9D25D07</checksum>
    </file>
    <file>
      <filename>Data/UtilityRates/HouseholdConsumption.csv</filename>
      <filetype>csv</filetype>
      <usage_type>resource</usage_type>
      <checksum>0BEECB93</checksum>
    </file>
    <file>
      <filename>util.rb</filename>
      <filetype>rb</filetype>
      <usage_type>resource</usage_type>
      <checksum>C671FE99</checksum>
    </file>
    <file>
      <version>
        <software_program>OpenStudio</software_program>
        <identifier>3.3.0</identifier>
        <min_compatible>3.3.0</min_compatible>
      </version>
      <filename>measure.rb</filename>
      <filetype>rb</filetype>
      <usage_type>script</usage_type>
      <checksum>4B8F8EC1</checksum>
    </file>
    <file>
      <filename>utility_bills_test.rb</filename>
      <filetype>rb</filetype>
      <usage_type>test</usage_type>
      <checksum>1ACE88AD</checksum>
    </file>
    <file>
      <filename>results_bills.csv</filename>
      <filetype>csv</filetype>
      <usage_type>test</usage_type>
      <checksum>CD34E831</checksum>
    </file>
    <file>
      <filename>results_bills.csv</filename>
      <filetype>csv</filetype>
      <usage_type>test</usage_type>
      <checksum>CD34E831</checksum>
    </file>
  </files>
</measure><|MERGE_RESOLUTION|>--- conflicted
+++ resolved
@@ -3,13 +3,8 @@
   <schema_version>3.0</schema_version>
   <name>report_utility_bills</name>
   <uid>ca88a425-e59a-4bc4-af51-c7e7d1e960fe</uid>
-<<<<<<< HEAD
-  <version_id>e76797bd-887c-4c07-aed9-203f3973dc42</version_id>
-  <version_modified>20220519T191910Z</version_modified>
-=======
   <version_id>3749b314-ee92-49d7-a49a-965de9160874</version_id>
   <version_modified>20220519T161449Z</version_modified>
->>>>>>> e571dcb2
   <xml_checksum>15BF4E57</xml_checksum>
   <class_name>ReportUtilityBills</class_name>
   <display_name>Utility Bills Report</display_name>
@@ -309,11 +304,5 @@
       <usage_type>test</usage_type>
       <checksum>CD34E831</checksum>
     </file>
-    <file>
-      <filename>results_bills.csv</filename>
-      <filetype>csv</filetype>
-      <usage_type>test</usage_type>
-      <checksum>CD34E831</checksum>
-    </file>
   </files>
 </measure>