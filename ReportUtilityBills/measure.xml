<?xml version="1.0"?>
<measure>
  <schema_version>3.1</schema_version>
  <name>report_utility_bills</name>
  <uid>ca88a425-e59a-4bc4-af51-c7e7d1e960fe</uid>
<<<<<<< HEAD
  <version_id>79ecc2be-bcb0-4c67-a1ca-2f076b7bbaec</version_id>
  <version_modified>2024-05-20T20:10:08Z</version_modified>
=======
  <version_id>2d6b4393-2fe5-429a-a130-da41a8cb36f0</version_id>
  <version_modified>2024-05-29T18:54:32Z</version_modified>
>>>>>>> 5ca20332
  <xml_checksum>15BF4E57</xml_checksum>
  <class_name>ReportUtilityBills</class_name>
  <display_name>Utility Bills Report</display_name>
  <description>Calculates and reports utility bills for residential HPXML-based models.</description>
  <modeler_description>Calculate electric/gas utility bills based on monthly fixed charges and marginal rates. Calculate other utility bills based on marginal rates for oil, propane, wood cord, wood pellets, and coal. User can specify PV compensation types of 'Net-Metering' or 'Feed-In Tariff', along with corresponding rates and connection fees.</modeler_description>
  <arguments>
    <argument>
      <name>output_format</name>
      <display_name>Output Format</display_name>
      <description>The file format of the annual (and timeseries, if requested) outputs.</description>
      <type>Choice</type>
      <required>false</required>
      <model_dependent>false</model_dependent>
      <default_value>csv</default_value>
      <choices>
        <choice>
          <value>csv</value>
          <display_name>csv</display_name>
        </choice>
        <choice>
          <value>json</value>
          <display_name>json</display_name>
        </choice>
        <choice>
          <value>msgpack</value>
          <display_name>msgpack</display_name>
        </choice>
      </choices>
    </argument>
    <argument>
      <name>include_annual_bills</name>
      <display_name>Generate Annual Utility Bills</display_name>
      <description>Generates output file containing annual utility bills.</description>
      <type>Boolean</type>
      <required>false</required>
      <model_dependent>false</model_dependent>
      <default_value>true</default_value>
      <choices>
        <choice>
          <value>true</value>
          <display_name>true</display_name>
        </choice>
        <choice>
          <value>false</value>
          <display_name>false</display_name>
        </choice>
      </choices>
    </argument>
    <argument>
      <name>include_monthly_bills</name>
      <display_name>Generate Monthly Utility Bills</display_name>
      <description>Generates output file containing monthly utility bills.</description>
      <type>Boolean</type>
      <required>false</required>
      <model_dependent>false</model_dependent>
      <default_value>true</default_value>
      <choices>
        <choice>
          <value>true</value>
          <display_name>true</display_name>
        </choice>
        <choice>
          <value>false</value>
          <display_name>false</display_name>
        </choice>
      </choices>
    </argument>
    <argument>
      <name>monthly_timestamp_convention</name>
      <display_name>Generate Monthly Output: Timestamp Convention</display_name>
      <description>Determines whether monthly timestamps use the start-of-period or end-of-period convention.</description>
      <type>Choice</type>
      <required>false</required>
      <model_dependent>false</model_dependent>
      <default_value>start</default_value>
      <choices>
        <choice>
          <value>start</value>
          <display_name>start</display_name>
        </choice>
        <choice>
          <value>end</value>
          <display_name>end</display_name>
        </choice>
      </choices>
    </argument>
    <argument>
      <name>annual_output_file_name</name>
      <display_name>Annual Output File Name</display_name>
      <description>If not provided, defaults to 'results_bills.csv' (or 'results_bills.json' or 'results_bills.msgpack').</description>
      <type>String</type>
      <required>false</required>
      <model_dependent>false</model_dependent>
    </argument>
    <argument>
      <name>monthly_output_file_name</name>
      <display_name>Monthly Output File Name</display_name>
      <description>If not provided, defaults to 'results_bills_monthly.csv' (or 'results_bills_monthly.json' or 'results_bills_monthly.msgpack').</description>
      <type>String</type>
      <required>false</required>
      <model_dependent>false</model_dependent>
    </argument>
    <argument>
      <name>register_annual_bills</name>
      <display_name>Register Annual Utility Bills</display_name>
      <description>Registers annual utility bills with the OpenStudio runner for downstream processing.</description>
      <type>Boolean</type>
      <required>false</required>
      <model_dependent>false</model_dependent>
      <default_value>true</default_value>
      <choices>
        <choice>
          <value>true</value>
          <display_name>true</display_name>
        </choice>
        <choice>
          <value>false</value>
          <display_name>false</display_name>
        </choice>
      </choices>
    </argument>
    <argument>
      <name>register_monthly_bills</name>
      <display_name>Register Monthly Utility Bills</display_name>
      <description>Registers monthly utility bills with the OpenStudio runner for downstream processing.</description>
      <type>Boolean</type>
      <required>false</required>
      <model_dependent>false</model_dependent>
      <default_value>false</default_value>
      <choices>
        <choice>
          <value>true</value>
          <display_name>true</display_name>
        </choice>
        <choice>
          <value>false</value>
          <display_name>false</display_name>
        </choice>
      </choices>
    </argument>
  </arguments>
  <outputs />
  <provenances />
  <tags>
    <tag>Reporting.QAQC</tag>
  </tags>
  <attributes>
    <attribute>
      <name>Measure Type</name>
      <value>ReportingMeasure</value>
      <datatype>string</datatype>
    </attribute>
  </attributes>
  <files>
    <file>
      <filename>README.md</filename>
      <filetype>md</filetype>
      <usage_type>readme</usage_type>
      <checksum>13D965BE</checksum>
    </file>
    <file>
      <filename>README.md.erb</filename>
      <filetype>erb</filetype>
      <usage_type>readmeerb</usage_type>
      <checksum>513F28E9</checksum>
    </file>
    <file>
      <version>
        <software_program>OpenStudio</software_program>
        <identifier>3.3.0</identifier>
        <min_compatible>3.3.0</min_compatible>
      </version>
      <filename>measure.rb</filename>
      <filetype>rb</filetype>
      <usage_type>script</usage_type>
      <checksum>99961E51</checksum>
    </file>
    <file>
      <filename>detailed_rates/Sample Flat Rate Min Annual Charge.json</filename>
      <filetype>json</filetype>
      <usage_type>resource</usage_type>
      <checksum>453ED6BD</checksum>
    </file>
    <file>
      <filename>detailed_rates/Sample Flat Rate Min Monthly Charge.json</filename>
      <filetype>json</filetype>
      <usage_type>resource</usage_type>
      <checksum>A39362E3</checksum>
    </file>
    <file>
      <filename>detailed_rates/Sample Flat Rate.json</filename>
      <filetype>json</filetype>
      <usage_type>resource</usage_type>
      <checksum>C0FCBE3B</checksum>
    </file>
    <file>
      <filename>detailed_rates/Sample Real-Time Pricing Rate Min Annual Charge.json</filename>
      <filetype>json</filetype>
      <usage_type>resource</usage_type>
      <checksum>12C12981</checksum>
    </file>
    <file>
      <filename>detailed_rates/Sample Real-Time Pricing Rate Min Monthly Charge.json</filename>
      <filetype>json</filetype>
      <usage_type>resource</usage_type>
      <checksum>DE28BDA1</checksum>
    </file>
    <file>
      <filename>detailed_rates/Sample Real-Time Pricing Rate.json</filename>
      <filetype>json</filetype>
      <usage_type>resource</usage_type>
      <checksum>40D684ED</checksum>
    </file>
    <file>
      <filename>detailed_rates/Sample Tiered Rate Min Annual Charge.json</filename>
      <filetype>json</filetype>
      <usage_type>resource</usage_type>
      <checksum>05C5F7BD</checksum>
    </file>
    <file>
      <filename>detailed_rates/Sample Tiered Rate Min Monthly Charge.json</filename>
      <filetype>json</filetype>
      <usage_type>resource</usage_type>
      <checksum>9177D651</checksum>
    </file>
    <file>
      <filename>detailed_rates/Sample Tiered Rate.json</filename>
      <filetype>json</filetype>
      <usage_type>resource</usage_type>
      <checksum>27936FC1</checksum>
    </file>
    <file>
      <filename>detailed_rates/Sample Tiered Time-of-Use Rate Min Annual Charge.json</filename>
      <filetype>json</filetype>
      <usage_type>resource</usage_type>
      <checksum>E59E9AEE</checksum>
    </file>
    <file>
      <filename>detailed_rates/Sample Tiered Time-of-Use Rate Min Monthly Charge.json</filename>
      <filetype>json</filetype>
      <usage_type>resource</usage_type>
      <checksum>75AD92DF</checksum>
    </file>
    <file>
      <filename>detailed_rates/Sample Tiered Time-of-Use Rate.json</filename>
      <filetype>json</filetype>
      <usage_type>resource</usage_type>
      <checksum>4508028D</checksum>
    </file>
    <file>
      <filename>detailed_rates/Sample Time-of-Use Rate Min Annual Charge.json</filename>
      <filetype>json</filetype>
      <usage_type>resource</usage_type>
      <checksum>2CC2386E</checksum>
    </file>
    <file>
      <filename>detailed_rates/Sample Time-of-Use Rate Min Monthly Charge.json</filename>
      <filetype>json</filetype>
      <usage_type>resource</usage_type>
      <checksum>387337AD</checksum>
    </file>
    <file>
      <filename>detailed_rates/Sample Time-of-Use Rate.json</filename>
      <filetype>json</filetype>
      <usage_type>resource</usage_type>
      <checksum>AD93D08A</checksum>
    </file>
    <file>
      <filename>detailed_rates/openei_rates.zip</filename>
      <filetype>zip</filetype>
      <usage_type>resource</usage_type>
      <checksum>56DDA6EC</checksum>
    </file>
    <file>
      <filename>simple_rates/HouseholdConsumption.csv</filename>
      <filetype>csv</filetype>
      <usage_type>resource</usage_type>
      <checksum>0BEECB93</checksum>
    </file>
    <file>
      <filename>simple_rates/README.md</filename>
      <filetype>md</filetype>
      <usage_type>resource</usage_type>
      <checksum>C7E1E1CB</checksum>
    </file>
    <file>
      <filename>simple_rates/pr_all_update.csv</filename>
      <filetype>csv</filetype>
      <usage_type>resource</usage_type>
      <checksum>CF6409BD</checksum>
    </file>
    <file>
      <filename>util.rb</filename>
      <filetype>rb</filetype>
      <usage_type>resource</usage_type>
<<<<<<< HEAD
      <checksum>0A61B4E9</checksum>
=======
      <checksum>CD3334FF</checksum>
>>>>>>> 5ca20332
    </file>
    <file>
      <filename>Contains Demand Charges.json</filename>
      <filetype>json</filetype>
      <usage_type>test</usage_type>
      <checksum>31A7BE3B</checksum>
    </file>
    <file>
      <filename>Detailed Rate.json</filename>
      <filetype>json</filetype>
      <usage_type>test</usage_type>
      <checksum>953EE2AC</checksum>
    </file>
    <file>
      <filename>Invalid Fixed Charge Units.json</filename>
      <filetype>json</filetype>
      <usage_type>test</usage_type>
      <checksum>6CDC3F13</checksum>
    </file>
    <file>
      <filename>Invalid Min Charge Units.json</filename>
      <filetype>json</filetype>
      <usage_type>test</usage_type>
      <checksum>32FB5BA8</checksum>
    </file>
    <file>
      <filename>Missing Required Fields.json</filename>
      <filetype>json</filetype>
      <usage_type>test</usage_type>
      <checksum>3DCED656</checksum>
    </file>
    <file>
      <filename>data.csv</filename>
      <filetype>csv</filetype>
      <usage_type>test</usage_type>
      <checksum>F96CB80F</checksum>
    </file>
    <file>
      <filename>test_report_utility_bills.rb</filename>
      <filetype>rb</filetype>
      <usage_type>test</usage_type>
      <checksum>CDF8B24F</checksum>
    </file>
  </files>
</measure><|MERGE_RESOLUTION|>--- conflicted
+++ resolved
@@ -3,13 +3,8 @@
   <schema_version>3.1</schema_version>
   <name>report_utility_bills</name>
   <uid>ca88a425-e59a-4bc4-af51-c7e7d1e960fe</uid>
-<<<<<<< HEAD
-  <version_id>79ecc2be-bcb0-4c67-a1ca-2f076b7bbaec</version_id>
-  <version_modified>2024-05-20T20:10:08Z</version_modified>
-=======
-  <version_id>2d6b4393-2fe5-429a-a130-da41a8cb36f0</version_id>
-  <version_modified>2024-05-29T18:54:32Z</version_modified>
->>>>>>> 5ca20332
+  <version_id>cd470c4f-2204-4c1d-9660-78218d23981b</version_id>
+  <version_modified>2024-06-04T15:41:48Z</version_modified>
   <xml_checksum>15BF4E57</xml_checksum>
   <class_name>ReportUtilityBills</class_name>
   <display_name>Utility Bills Report</display_name>
@@ -305,11 +300,7 @@
       <filename>util.rb</filename>
       <filetype>rb</filetype>
       <usage_type>resource</usage_type>
-<<<<<<< HEAD
-      <checksum>0A61B4E9</checksum>
-=======
-      <checksum>CD3334FF</checksum>
->>>>>>> 5ca20332
+      <checksum>4286D643</checksum>
     </file>
     <file>
       <filename>Contains Demand Charges.json</filename>
