<?xml version="1.0"?>
<measure>
  <schema_version>3.1</schema_version>
  <name>report_utility_bills</name>
  <uid>ca88a425-e59a-4bc4-af51-c7e7d1e960fe</uid>
<<<<<<< HEAD
  <version_id>6e088017-aa55-42ba-b6fa-d9d7ee2ab207</version_id>
  <version_modified>2024-09-20T14:49:25Z</version_modified>
=======
  <version_id>97a99fc7-cb71-4c58-a69a-b5b744ec8646</version_id>
  <version_modified>2024-09-18T19:18:42Z</version_modified>
>>>>>>> 623f63c3
  <xml_checksum>15BF4E57</xml_checksum>
  <class_name>ReportUtilityBills</class_name>
  <display_name>Utility Bills Report</display_name>
  <description>Calculates and reports utility bills for residential HPXML-based models.</description>
  <modeler_description>Calculate electric/gas utility bills based on monthly fixed charges and marginal rates. Calculate other utility bills based on marginal rates for oil, propane, wood cord, wood pellets, and coal. User can specify PV compensation types of 'Net-Metering' or 'Feed-In Tariff', along with corresponding rates and connection fees.</modeler_description>
  <arguments>
    <argument>
      <name>output_format</name>
      <display_name>Output Format</display_name>
      <description>The file format of the annual (and timeseries, if requested) outputs.</description>
      <type>Choice</type>
      <required>false</required>
      <model_dependent>false</model_dependent>
      <default_value>csv</default_value>
      <choices>
        <choice>
          <value>csv</value>
          <display_name>csv</display_name>
        </choice>
        <choice>
          <value>json</value>
          <display_name>json</display_name>
        </choice>
        <choice>
          <value>msgpack</value>
          <display_name>msgpack</display_name>
        </choice>
      </choices>
    </argument>
    <argument>
      <name>include_annual_bills</name>
      <display_name>Generate Annual Utility Bills</display_name>
      <description>Generates output file containing annual utility bills.</description>
      <type>Boolean</type>
      <required>false</required>
      <model_dependent>false</model_dependent>
      <default_value>true</default_value>
      <choices>
        <choice>
          <value>true</value>
          <display_name>true</display_name>
        </choice>
        <choice>
          <value>false</value>
          <display_name>false</display_name>
        </choice>
      </choices>
    </argument>
    <argument>
      <name>include_monthly_bills</name>
      <display_name>Generate Monthly Utility Bills</display_name>
      <description>Generates output file containing monthly utility bills.</description>
      <type>Boolean</type>
      <required>false</required>
      <model_dependent>false</model_dependent>
      <default_value>true</default_value>
      <choices>
        <choice>
          <value>true</value>
          <display_name>true</display_name>
        </choice>
        <choice>
          <value>false</value>
          <display_name>false</display_name>
        </choice>
      </choices>
    </argument>
    <argument>
      <name>monthly_timestamp_convention</name>
      <display_name>Generate Monthly Output: Timestamp Convention</display_name>
      <description>Determines whether monthly timestamps use the start-of-period or end-of-period convention.</description>
      <type>Choice</type>
      <required>false</required>
      <model_dependent>false</model_dependent>
      <default_value>start</default_value>
      <choices>
        <choice>
          <value>start</value>
          <display_name>start</display_name>
        </choice>
        <choice>
          <value>end</value>
          <display_name>end</display_name>
        </choice>
      </choices>
    </argument>
    <argument>
      <name>annual_output_file_name</name>
      <display_name>Annual Output File Name</display_name>
      <description>If not provided, defaults to 'results_bills.csv' (or 'results_bills.json' or 'results_bills.msgpack').</description>
      <type>String</type>
      <required>false</required>
      <model_dependent>false</model_dependent>
    </argument>
    <argument>
      <name>monthly_output_file_name</name>
      <display_name>Monthly Output File Name</display_name>
      <description>If not provided, defaults to 'results_bills_monthly.csv' (or 'results_bills_monthly.json' or 'results_bills_monthly.msgpack').</description>
      <type>String</type>
      <required>false</required>
      <model_dependent>false</model_dependent>
    </argument>
    <argument>
      <name>register_annual_bills</name>
      <display_name>Register Annual Utility Bills</display_name>
      <description>Registers annual utility bills with the OpenStudio runner for downstream processing.</description>
      <type>Boolean</type>
      <required>false</required>
      <model_dependent>false</model_dependent>
      <default_value>true</default_value>
      <choices>
        <choice>
          <value>true</value>
          <display_name>true</display_name>
        </choice>
        <choice>
          <value>false</value>
          <display_name>false</display_name>
        </choice>
      </choices>
    </argument>
    <argument>
      <name>register_monthly_bills</name>
      <display_name>Register Monthly Utility Bills</display_name>
      <description>Registers monthly utility bills with the OpenStudio runner for downstream processing.</description>
      <type>Boolean</type>
      <required>false</required>
      <model_dependent>false</model_dependent>
      <default_value>false</default_value>
      <choices>
        <choice>
          <value>true</value>
          <display_name>true</display_name>
        </choice>
        <choice>
          <value>false</value>
          <display_name>false</display_name>
        </choice>
      </choices>
    </argument>
  </arguments>
  <outputs />
  <provenances />
  <tags>
    <tag>Reporting.QAQC</tag>
  </tags>
  <attributes>
    <attribute>
      <name>Measure Type</name>
      <value>ReportingMeasure</value>
      <datatype>string</datatype>
    </attribute>
  </attributes>
  <files>
    <file>
      <filename>README.md</filename>
      <filetype>md</filetype>
      <usage_type>readme</usage_type>
      <checksum>13D965BE</checksum>
    </file>
    <file>
      <filename>README.md.erb</filename>
      <filetype>erb</filetype>
      <usage_type>readmeerb</usage_type>
      <checksum>513F28E9</checksum>
    </file>
    <file>
      <version>
        <software_program>OpenStudio</software_program>
        <identifier>3.3.0</identifier>
        <min_compatible>3.3.0</min_compatible>
      </version>
      <filename>measure.rb</filename>
      <filetype>rb</filetype>
      <usage_type>script</usage_type>
      <checksum>93B04330</checksum>
    </file>
    <file>
<<<<<<< HEAD
      <filename>detailed_rates/Adams Electric Cooperative Inc - Rate Schedule T1 TOD (Effective 2013-02-01).json</filename>
      <filetype>json</filetype>
      <usage_type>resource</usage_type>
      <checksum>8E644347</checksum>
=======
      <filename>detailed_rates/README.md</filename>
      <filetype>md</filetype>
      <usage_type>resource</usage_type>
      <checksum>D038669F</checksum>
>>>>>>> 623f63c3
    </file>
    <file>
      <filename>detailed_rates/Sample Flat Rate Min Annual Charge.json</filename>
      <filetype>json</filetype>
      <usage_type>resource</usage_type>
      <checksum>453ED6BD</checksum>
    </file>
    <file>
      <filename>detailed_rates/Sample Flat Rate Min Monthly Charge.json</filename>
      <filetype>json</filetype>
      <usage_type>resource</usage_type>
      <checksum>A39362E3</checksum>
    </file>
    <file>
      <filename>detailed_rates/Sample Flat Rate.json</filename>
      <filetype>json</filetype>
      <usage_type>resource</usage_type>
      <checksum>C0FCBE3B</checksum>
    </file>
    <file>
      <filename>detailed_rates/Sample Real-Time Pricing Rate Min Annual Charge.json</filename>
      <filetype>json</filetype>
      <usage_type>resource</usage_type>
      <checksum>12C12981</checksum>
    </file>
    <file>
      <filename>detailed_rates/Sample Real-Time Pricing Rate Min Monthly Charge.json</filename>
      <filetype>json</filetype>
      <usage_type>resource</usage_type>
      <checksum>DE28BDA1</checksum>
    </file>
    <file>
      <filename>detailed_rates/Sample Real-Time Pricing Rate.json</filename>
      <filetype>json</filetype>
      <usage_type>resource</usage_type>
      <checksum>40D684ED</checksum>
    </file>
    <file>
      <filename>detailed_rates/Sample Tiered Rate Min Annual Charge.json</filename>
      <filetype>json</filetype>
      <usage_type>resource</usage_type>
      <checksum>05C5F7BD</checksum>
    </file>
    <file>
      <filename>detailed_rates/Sample Tiered Rate Min Monthly Charge.json</filename>
      <filetype>json</filetype>
      <usage_type>resource</usage_type>
      <checksum>9177D651</checksum>
    </file>
    <file>
      <filename>detailed_rates/Sample Tiered Rate.json</filename>
      <filetype>json</filetype>
      <usage_type>resource</usage_type>
      <checksum>27936FC1</checksum>
    </file>
    <file>
      <filename>detailed_rates/Sample Tiered Time-of-Use Rate Min Annual Charge.json</filename>
      <filetype>json</filetype>
      <usage_type>resource</usage_type>
      <checksum>E59E9AEE</checksum>
    </file>
    <file>
      <filename>detailed_rates/Sample Tiered Time-of-Use Rate Min Monthly Charge.json</filename>
      <filetype>json</filetype>
      <usage_type>resource</usage_type>
      <checksum>75AD92DF</checksum>
    </file>
    <file>
      <filename>detailed_rates/Sample Tiered Time-of-Use Rate.json</filename>
      <filetype>json</filetype>
      <usage_type>resource</usage_type>
      <checksum>4508028D</checksum>
    </file>
    <file>
      <filename>detailed_rates/Sample Time-of-Use Rate High Peak.json</filename>
      <filetype>json</filetype>
      <usage_type>resource</usage_type>
      <checksum>1F5FA05C</checksum>
    </file>
    <file>
      <filename>detailed_rates/Sample Time-of-Use Rate Min Annual Charge.json</filename>
      <filetype>json</filetype>
      <usage_type>resource</usage_type>
      <checksum>2CC2386E</checksum>
    </file>
    <file>
      <filename>detailed_rates/Sample Time-of-Use Rate Min Monthly Charge.json</filename>
      <filetype>json</filetype>
      <usage_type>resource</usage_type>
      <checksum>387337AD</checksum>
    </file>
    <file>
      <filename>detailed_rates/Sample Time-of-Use Rate.json</filename>
      <filetype>json</filetype>
      <usage_type>resource</usage_type>
      <checksum>AD93D08A</checksum>
    </file>
    <file>
      <filename>detailed_rates/openei_rates.zip</filename>
      <filetype>zip</filetype>
      <usage_type>resource</usage_type>
      <checksum>F41F4AA4</checksum>
    </file>
    <file>
      <filename>simple_rates/HouseholdConsumption.csv</filename>
      <filetype>csv</filetype>
      <usage_type>resource</usage_type>
      <checksum>0BEECB93</checksum>
    </file>
    <file>
      <filename>simple_rates/README.md</filename>
      <filetype>md</filetype>
      <usage_type>resource</usage_type>
      <checksum>C7E1E1CB</checksum>
    </file>
    <file>
      <filename>simple_rates/pr_all_update.csv</filename>
      <filetype>csv</filetype>
      <usage_type>resource</usage_type>
      <checksum>CF6409BD</checksum>
    </file>
    <file>
      <filename>util.rb</filename>
      <filetype>rb</filetype>
      <usage_type>resource</usage_type>
      <checksum>86D22906</checksum>
    </file>
    <file>
      <filename>Contains Demand Charges.json</filename>
      <filetype>json</filetype>
      <usage_type>test</usage_type>
      <checksum>31A7BE3B</checksum>
    </file>
    <file>
      <filename>Detailed Rate.json</filename>
      <filetype>json</filetype>
      <usage_type>test</usage_type>
      <checksum>953EE2AC</checksum>
    </file>
    <file>
      <filename>Invalid Fixed Charge Units.json</filename>
      <filetype>json</filetype>
      <usage_type>test</usage_type>
      <checksum>6CDC3F13</checksum>
    </file>
    <file>
      <filename>Invalid Min Charge Units.json</filename>
      <filetype>json</filetype>
      <usage_type>test</usage_type>
      <checksum>32FB5BA8</checksum>
    </file>
    <file>
      <filename>Missing Required Fields.json</filename>
      <filetype>json</filetype>
      <usage_type>test</usage_type>
      <checksum>3DCED656</checksum>
    </file>
    <file>
      <filename>data.csv</filename>
      <filetype>csv</filetype>
      <usage_type>test</usage_type>
      <checksum>F96CB80F</checksum>
    </file>
    <file>
      <filename>test_report_utility_bills.rb</filename>
      <filetype>rb</filetype>
      <usage_type>test</usage_type>
      <checksum>E03F767D</checksum>
    </file>
  </files>
</measure><|MERGE_RESOLUTION|>--- conflicted
+++ resolved
@@ -3,13 +3,8 @@
   <schema_version>3.1</schema_version>
   <name>report_utility_bills</name>
   <uid>ca88a425-e59a-4bc4-af51-c7e7d1e960fe</uid>
-<<<<<<< HEAD
-  <version_id>6e088017-aa55-42ba-b6fa-d9d7ee2ab207</version_id>
-  <version_modified>2024-09-20T14:49:25Z</version_modified>
-=======
-  <version_id>97a99fc7-cb71-4c58-a69a-b5b744ec8646</version_id>
-  <version_modified>2024-09-18T19:18:42Z</version_modified>
->>>>>>> 623f63c3
+  <version_id>057900e7-7e6b-4ea7-976a-3818a92bdde4</version_id>
+  <version_modified>2024-09-20T18:14:01Z</version_modified>
   <xml_checksum>15BF4E57</xml_checksum>
   <class_name>ReportUtilityBills</class_name>
   <display_name>Utility Bills Report</display_name>
@@ -188,17 +183,16 @@
       <checksum>93B04330</checksum>
     </file>
     <file>
-<<<<<<< HEAD
       <filename>detailed_rates/Adams Electric Cooperative Inc - Rate Schedule T1 TOD (Effective 2013-02-01).json</filename>
       <filetype>json</filetype>
       <usage_type>resource</usage_type>
       <checksum>8E644347</checksum>
-=======
+    </file>
+    <file>
       <filename>detailed_rates/README.md</filename>
       <filetype>md</filetype>
       <usage_type>resource</usage_type>
       <checksum>D038669F</checksum>
->>>>>>> 623f63c3
     </file>
     <file>
       <filename>detailed_rates/Sample Flat Rate Min Annual Charge.json</filename>
