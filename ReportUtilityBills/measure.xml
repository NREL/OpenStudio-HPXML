--- conflicted
+++ resolved
@@ -3,13 +3,8 @@
   <schema_version>3.0</schema_version>
   <name>report_utility_bills</name>
   <uid>ca88a425-e59a-4bc4-af51-c7e7d1e960fe</uid>
-<<<<<<< HEAD
-  <version_id>96f6646f-72e8-4064-93f6-c6a46b283e98</version_id>
-  <version_modified>20220427T210207Z</version_modified>
-=======
   <version_id>33f0f9a6-ffd0-4cb3-a0f1-f24ff18409ec</version_id>
   <version_modified>20220428T153452Z</version_modified>
->>>>>>> d62d1ae9
   <xml_checksum>15BF4E57</xml_checksum>
   <class_name>ReportUtilityBills</class_name>
   <display_name>Utility Bills Report</display_name>
@@ -305,17 +300,7 @@
       <filename>measure.rb</filename>
       <filetype>rb</filetype>
       <usage_type>script</usage_type>
-<<<<<<< HEAD
-      <checksum>5DBFE7B9</checksum>
-    </file>
-    <file>
-      <filename>utility_bills_test.rb</filename>
-      <filetype>rb</filetype>
-      <usage_type>test</usage_type>
-      <checksum>CE2970F5</checksum>
-=======
       <checksum>E4C6A31B</checksum>
->>>>>>> d62d1ae9
     </file>
   </files>
 </measure>