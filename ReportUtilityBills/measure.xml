--- conflicted
+++ resolved
@@ -3,13 +3,8 @@
   <schema_version>3.1</schema_version>
   <name>report_utility_bills</name>
   <uid>ca88a425-e59a-4bc4-af51-c7e7d1e960fe</uid>
-<<<<<<< HEAD
-  <version_id>f4402f8d-59c4-463e-9432-21964ebe9124</version_id>
-  <version_modified>2023-11-15T18:04:20Z</version_modified>
-=======
-  <version_id>71567c67-85c0-4d09-8220-85cc8a1897d6</version_id>
-  <version_modified>2024-05-27T15:54:13Z</version_modified>
->>>>>>> 7f4f9fc1
+  <version_id>fd339f1d-b0d0-4cba-8252-d33b24a1edab</version_id>
+  <version_modified>2024-05-28T20:03:21Z</version_modified>
   <xml_checksum>15BF4E57</xml_checksum>
   <class_name>ReportUtilityBills</class_name>
   <display_name>Utility Bills Report</display_name>
@@ -185,11 +180,7 @@
       <filename>measure.rb</filename>
       <filetype>rb</filetype>
       <usage_type>script</usage_type>
-<<<<<<< HEAD
-      <checksum>241D0C0A</checksum>
-=======
-      <checksum>4E7FF5BB</checksum>
->>>>>>> 7f4f9fc1
+      <checksum>66B56EB8</checksum>
     </file>
     <file>
       <filename>detailed_rates/Sample Flat Rate Min Annual Charge.json</filename>
@@ -351,11 +342,7 @@
       <filename>test_report_utility_bills.rb</filename>
       <filetype>rb</filetype>
       <usage_type>test</usage_type>
-<<<<<<< HEAD
-      <checksum>D3C8A200</checksum>
-=======
-      <checksum>CDF8B24F</checksum>
->>>>>>> 7f4f9fc1
+      <checksum>7B65C730</checksum>
     </file>
   </files>
 </measure>