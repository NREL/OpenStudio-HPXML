<?xml version="1.0"?>
<measure>
  <schema_version>3.1</schema_version>
  <name>report_utility_bills</name>
  <uid>ca88a425-e59a-4bc4-af51-c7e7d1e960fe</uid>
<<<<<<< HEAD
  <version_id>d8e53cee-9e81-411c-bdba-07ceb8eb08fe</version_id>
  <version_modified>2025-07-01T17:10:36Z</version_modified>
=======
  <version_id>7bf598ce-eccb-4f17-abf2-1feafea64d88</version_id>
  <version_modified>2025-10-10T18:27:16Z</version_modified>
>>>>>>> 107ecde6
  <xml_checksum>15BF4E57</xml_checksum>
  <class_name>ReportUtilityBills</class_name>
  <display_name>Utility Bills Report</display_name>
  <description>Calculates and reports utility bills for residential HPXML-based models.</description>
  <modeler_description>Calculate electric/gas utility bills based on monthly fixed charges and marginal rates. Calculate other utility bills based on marginal rates for oil, propane, wood cord, wood pellets, and coal. User can specify PV compensation types of 'Net-Metering' or 'Feed-In Tariff', along with corresponding rates and connection fees.</modeler_description>
  <arguments>
    <argument>
      <name>output_format</name>
      <display_name>Output Format</display_name>
      <description>The file format of the annual (and timeseries, if requested) outputs.</description>
      <type>Choice</type>
      <required>false</required>
      <model_dependent>false</model_dependent>
      <default_value>csv</default_value>
      <choices>
        <choice>
          <value>csv</value>
          <display_name>csv</display_name>
        </choice>
        <choice>
          <value>json</value>
          <display_name>json</display_name>
        </choice>
        <choice>
          <value>msgpack</value>
          <display_name>msgpack</display_name>
        </choice>
      </choices>
    </argument>
    <argument>
      <name>include_annual_bills</name>
      <display_name>Generate Annual Utility Bills</display_name>
      <description>Generates output file containing annual utility bills.</description>
      <type>Boolean</type>
      <required>false</required>
      <model_dependent>false</model_dependent>
      <default_value>true</default_value>
      <choices>
        <choice>
          <value>true</value>
          <display_name>true</display_name>
        </choice>
        <choice>
          <value>false</value>
          <display_name>false</display_name>
        </choice>
      </choices>
    </argument>
    <argument>
      <name>include_monthly_bills</name>
      <display_name>Generate Monthly Utility Bills</display_name>
      <description>Generates output file containing monthly utility bills.</description>
      <type>Boolean</type>
      <required>false</required>
      <model_dependent>false</model_dependent>
      <default_value>true</default_value>
      <choices>
        <choice>
          <value>true</value>
          <display_name>true</display_name>
        </choice>
        <choice>
          <value>false</value>
          <display_name>false</display_name>
        </choice>
      </choices>
    </argument>
    <argument>
      <name>monthly_timestamp_convention</name>
      <display_name>Generate Monthly Output: Timestamp Convention</display_name>
      <description>Determines whether monthly timestamps use the start-of-period or end-of-period convention.</description>
      <type>Choice</type>
      <required>false</required>
      <model_dependent>false</model_dependent>
      <default_value>start</default_value>
      <choices>
        <choice>
          <value>start</value>
          <display_name>start</display_name>
        </choice>
        <choice>
          <value>end</value>
          <display_name>end</display_name>
        </choice>
      </choices>
    </argument>
    <argument>
      <name>annual_output_file_name</name>
      <display_name>Annual Output File Name</display_name>
      <description>If not provided, defaults to 'results_bills.csv' (or 'results_bills.json' or 'results_bills.msgpack').</description>
      <type>String</type>
      <required>false</required>
      <model_dependent>false</model_dependent>
    </argument>
    <argument>
      <name>monthly_output_file_name</name>
      <display_name>Monthly Output File Name</display_name>
      <description>If not provided, defaults to 'results_bills_monthly.csv' (or 'results_bills_monthly.json' or 'results_bills_monthly.msgpack').</description>
      <type>String</type>
      <required>false</required>
      <model_dependent>false</model_dependent>
    </argument>
    <argument>
      <name>register_annual_bills</name>
      <display_name>Register Annual Utility Bills</display_name>
      <description>Registers annual utility bills with the OpenStudio runner for downstream processing.</description>
      <type>Boolean</type>
      <required>false</required>
      <model_dependent>false</model_dependent>
      <default_value>true</default_value>
      <choices>
        <choice>
          <value>true</value>
          <display_name>true</display_name>
        </choice>
        <choice>
          <value>false</value>
          <display_name>false</display_name>
        </choice>
      </choices>
    </argument>
    <argument>
      <name>register_monthly_bills</name>
      <display_name>Register Monthly Utility Bills</display_name>
      <description>Registers monthly utility bills with the OpenStudio runner for downstream processing.</description>
      <type>Boolean</type>
      <required>false</required>
      <model_dependent>false</model_dependent>
      <default_value>false</default_value>
      <choices>
        <choice>
          <value>true</value>
          <display_name>true</display_name>
        </choice>
        <choice>
          <value>false</value>
          <display_name>false</display_name>
        </choice>
      </choices>
    </argument>
  </arguments>
  <outputs />
  <provenances />
  <tags>
    <tag>Reporting.QAQC</tag>
  </tags>
  <attributes>
    <attribute>
      <name>Measure Type</name>
      <value>ReportingMeasure</value>
      <datatype>string</datatype>
    </attribute>
  </attributes>
  <files>
    <file>
      <filename>README.md</filename>
      <filetype>md</filetype>
      <usage_type>readme</usage_type>
      <checksum>13D965BE</checksum>
    </file>
    <file>
      <filename>README.md.erb</filename>
      <filetype>erb</filetype>
      <usage_type>readmeerb</usage_type>
      <checksum>513F28E9</checksum>
    </file>
    <file>
      <version>
        <software_program>OpenStudio</software_program>
        <identifier>3.3.0</identifier>
        <min_compatible>3.3.0</min_compatible>
      </version>
      <filename>measure.rb</filename>
      <filetype>rb</filetype>
      <usage_type>script</usage_type>
<<<<<<< HEAD
      <checksum>57C30FB9</checksum>
=======
      <checksum>F00E41E9</checksum>
>>>>>>> 107ecde6
    </file>
    <file>
      <filename>detailed_rates/README.md</filename>
      <filetype>md</filetype>
      <usage_type>resource</usage_type>
      <checksum>4BA8526F</checksum>
    </file>
    <file>
      <filename>detailed_rates/Sample Flat Rate Fixed Daily Charge.json</filename>
      <filetype>json</filetype>
      <usage_type>resource</usage_type>
      <checksum>74762970</checksum>
    </file>
    <file>
      <filename>detailed_rates/Sample Flat Rate Min Annual Charge.json</filename>
      <filetype>json</filetype>
      <usage_type>resource</usage_type>
      <checksum>1852E380</checksum>
    </file>
    <file>
      <filename>detailed_rates/Sample Flat Rate Min Monthly Charge.json</filename>
      <filetype>json</filetype>
      <usage_type>resource</usage_type>
      <checksum>C69DF088</checksum>
    </file>
    <file>
      <filename>detailed_rates/Sample Flat Rate.json</filename>
      <filetype>json</filetype>
      <usage_type>resource</usage_type>
      <checksum>0C05E631</checksum>
    </file>
    <file>
      <filename>detailed_rates/Sample Real-Time Pricing Rate Min Annual Charge.json</filename>
      <filetype>json</filetype>
      <usage_type>resource</usage_type>
      <checksum>7832E989</checksum>
    </file>
    <file>
      <filename>detailed_rates/Sample Real-Time Pricing Rate Min Monthly Charge.json</filename>
      <filetype>json</filetype>
      <usage_type>resource</usage_type>
      <checksum>2ED4F8DD</checksum>
    </file>
    <file>
      <filename>detailed_rates/Sample Real-Time Pricing Rate.json</filename>
      <filetype>json</filetype>
      <usage_type>resource</usage_type>
      <checksum>DB996DB5</checksum>
    </file>
    <file>
      <filename>detailed_rates/Sample Tiered Rate Min Annual Charge.json</filename>
      <filetype>json</filetype>
      <usage_type>resource</usage_type>
      <checksum>8034C9C4</checksum>
    </file>
    <file>
      <filename>detailed_rates/Sample Tiered Rate Min Monthly Charge.json</filename>
      <filetype>json</filetype>
      <usage_type>resource</usage_type>
      <checksum>9741ABCB</checksum>
    </file>
    <file>
      <filename>detailed_rates/Sample Tiered Rate.json</filename>
      <filetype>json</filetype>
      <usage_type>resource</usage_type>
      <checksum>7326DA4D</checksum>
    </file>
    <file>
      <filename>detailed_rates/Sample Tiered Time-of-Use Rate Min Annual Charge.json</filename>
      <filetype>json</filetype>
      <usage_type>resource</usage_type>
      <checksum>5B4627A8</checksum>
    </file>
    <file>
      <filename>detailed_rates/Sample Tiered Time-of-Use Rate Min Monthly Charge.json</filename>
      <filetype>json</filetype>
      <usage_type>resource</usage_type>
      <checksum>0D8395ED</checksum>
    </file>
    <file>
      <filename>detailed_rates/Sample Tiered Time-of-Use Rate.json</filename>
      <filetype>json</filetype>
      <usage_type>resource</usage_type>
      <checksum>C1DF6316</checksum>
    </file>
    <file>
      <filename>detailed_rates/Sample Time-of-Use Rate High Peak.json</filename>
      <filetype>json</filetype>
      <usage_type>resource</usage_type>
      <checksum>3C8FEF9D</checksum>
    </file>
    <file>
      <filename>detailed_rates/Sample Time-of-Use Rate Min Annual Charge.json</filename>
      <filetype>json</filetype>
      <usage_type>resource</usage_type>
      <checksum>CB3DEEE1</checksum>
    </file>
    <file>
      <filename>detailed_rates/Sample Time-of-Use Rate Min Monthly Charge.json</filename>
      <filetype>json</filetype>
      <usage_type>resource</usage_type>
      <checksum>E9407FC4</checksum>
    </file>
    <file>
      <filename>detailed_rates/Sample Time-of-Use Rate.json</filename>
      <filetype>json</filetype>
      <usage_type>resource</usage_type>
      <checksum>AFB1E8EB</checksum>
    </file>
    <file>
      <filename>detailed_rates/openei_rates.zip</filename>
      <filetype>zip</filetype>
      <usage_type>resource</usage_type>
      <checksum>FCDE5F5D</checksum>
    </file>
    <file>
      <filename>simple_rates/HouseholdConsumption.csv</filename>
      <filetype>csv</filetype>
      <usage_type>resource</usage_type>
      <checksum>0BEECB93</checksum>
    </file>
    <file>
      <filename>simple_rates/README.md</filename>
      <filetype>md</filetype>
      <usage_type>resource</usage_type>
      <checksum>C7E1E1CB</checksum>
    </file>
    <file>
      <filename>simple_rates/pr_all_update.csv</filename>
      <filetype>csv</filetype>
      <usage_type>resource</usage_type>
      <checksum>CF6409BD</checksum>
    </file>
    <file>
      <filename>util.rb</filename>
      <filetype>rb</filetype>
      <usage_type>resource</usage_type>
      <checksum>BF9C0E6C</checksum>
    </file>
    <file>
      <filename>Contains Demand Charges.json</filename>
      <filetype>json</filetype>
      <usage_type>test</usage_type>
      <checksum>31A7BE3B</checksum>
    </file>
    <file>
      <filename>Detailed Rate.json</filename>
      <filetype>json</filetype>
      <usage_type>test</usage_type>
      <checksum>953EE2AC</checksum>
    </file>
    <file>
      <filename>Invalid Fixed Charge Units.json</filename>
      <filetype>json</filetype>
      <usage_type>test</usage_type>
      <checksum>6CDC3F13</checksum>
    </file>
    <file>
      <filename>Invalid Min Charge Units.json</filename>
      <filetype>json</filetype>
      <usage_type>test</usage_type>
      <checksum>32FB5BA8</checksum>
    </file>
    <file>
      <filename>Missing Required Fields.json</filename>
      <filetype>json</filetype>
      <usage_type>test</usage_type>
      <checksum>3DCED656</checksum>
    </file>
    <file>
      <filename>data.csv</filename>
      <filetype>csv</filetype>
      <usage_type>test</usage_type>
      <checksum>F96CB80F</checksum>
    </file>
    <file>
      <filename>test_report_utility_bills.rb</filename>
      <filetype>rb</filetype>
      <usage_type>test</usage_type>
      <checksum>94348A13</checksum>
    </file>
  </files>
</measure><|MERGE_RESOLUTION|>--- conflicted
+++ resolved
@@ -3,13 +3,8 @@
   <schema_version>3.1</schema_version>
   <name>report_utility_bills</name>
   <uid>ca88a425-e59a-4bc4-af51-c7e7d1e960fe</uid>
-<<<<<<< HEAD
-  <version_id>d8e53cee-9e81-411c-bdba-07ceb8eb08fe</version_id>
-  <version_modified>2025-07-01T17:10:36Z</version_modified>
-=======
-  <version_id>7bf598ce-eccb-4f17-abf2-1feafea64d88</version_id>
-  <version_modified>2025-10-10T18:27:16Z</version_modified>
->>>>>>> 107ecde6
+  <version_id>36bcdfbd-3e7b-4a2e-a757-ae3041b1437d</version_id>
+  <version_modified>2025-10-21T16:31:12Z</version_modified>
   <xml_checksum>15BF4E57</xml_checksum>
   <class_name>ReportUtilityBills</class_name>
   <display_name>Utility Bills Report</display_name>
@@ -185,11 +180,7 @@
       <filename>measure.rb</filename>
       <filetype>rb</filetype>
       <usage_type>script</usage_type>
-<<<<<<< HEAD
-      <checksum>57C30FB9</checksum>
-=======
-      <checksum>F00E41E9</checksum>
->>>>>>> 107ecde6
+      <checksum>1C71BC66</checksum>
     </file>
     <file>
       <filename>detailed_rates/README.md</filename>
