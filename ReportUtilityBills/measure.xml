<?xml version="1.0"?>
<measure>
  <schema_version>3.0</schema_version>
  <name>report_utility_bills</name>
  <uid>ca88a425-e59a-4bc4-af51-c7e7d1e960fe</uid>
<<<<<<< HEAD
  <version_id>bf3831fc-cf68-4296-a7c5-ca2c5304833d</version_id>
  <version_modified>20220608T204002Z</version_modified>
=======
  <version_id>1da299e8-cbb2-4d3c-b92a-ded58dd1abb3</version_id>
  <version_modified>20220608T234013Z</version_modified>
>>>>>>> d6aff49d
  <xml_checksum>15BF4E57</xml_checksum>
  <class_name>ReportUtilityBills</class_name>
  <display_name>Utility Bills Report</display_name>
  <description>Calculates and reports utility bills for residential HPXML-based models.</description>
  <modeler_description>Calculate electric/gas utility bills based on monthly fixed charges and marginal rates. Calculate other utility bills based on marginal rates for oil, propane, wood cord, wood pellets, and coal. User can specify PV compensation types of 'Net-Metering' or 'Feed-In Tariff', along with corresponding rates and connection fees.</modeler_description>
  <arguments>
    <argument>
      <name>output_format</name>
      <display_name>Output Format</display_name>
      <description>The file format of the annual (and timeseries, if requested) outputs.</description>
      <type>Choice</type>
      <required>false</required>
      <model_dependent>false</model_dependent>
      <default_value>csv</default_value>
      <choices>
        <choice>
          <value>csv</value>
          <display_name>csv</display_name>
        </choice>
        <choice>
          <value>json</value>
          <display_name>json</display_name>
        </choice>
        <choice>
          <value>msgpack</value>
          <display_name>msgpack</display_name>
        </choice>
      </choices>
    </argument>
    <argument>
      <name>electricity_bill_type</name>
      <display_name>Electricity: Simple or Detailed</display_name>
      <description>Choose either 'Simple' or 'Detailed'. If 'Simple' is selected, electric utility bills are calculated based on user-defined fixed charge and marginal rate. If 'Detailed' is selected, electric utility bills are calculated based on either: a tariff from the OpenEI Utility Rate Database (URDB), or a real-time pricing rate.</description>
      <type>Choice</type>
      <required>false</required>
      <model_dependent>false</model_dependent>
      <default_value>Simple</default_value>
      <choices>
        <choice>
          <value>Simple</value>
          <display_name>Simple</display_name>
        </choice>
        <choice>
          <value>Detailed</value>
          <display_name>Detailed</display_name>
        </choice>
      </choices>
    </argument>
    <argument>
      <name>electricity_utility_rate_type</name>
      <display_name>Electricity: Utility Rate Type</display_name>
      <description>Type of the utility rate. Required if electricity bill type is 'Detailed'.</description>
      <type>Choice</type>
      <required>false</required>
      <model_dependent>false</model_dependent>
      <choices>
        <choice>
          <value>Sample Real-Time Pricing Rate</value>
          <display_name>Sample Real-Time Pricing Rate</display_name>
        </choice>
        <choice>
          <value>Sample Tiered Rate</value>
          <display_name>Sample Tiered Rate</display_name>
        </choice>
        <choice>
          <value>Sample Time-of-Use Rate</value>
          <display_name>Sample Time-of-Use Rate</display_name>
        </choice>
        <choice>
          <value>Sample Tiered Time-of-Use Rate</value>
          <display_name>Sample Tiered Time-of-Use Rate</display_name>
        </choice>
        <choice>
          <value>User-Specified</value>
          <display_name>User-Specified</display_name>
        </choice>
      </choices>
    </argument>
    <argument>
      <name>electricity_utility_rate_user_specified</name>
      <display_name>Electricity: User-Specified Utility Rate</display_name>
      <description>Absolute/relative path of the json. Relative paths are relative to the HPXML file. Required if utility rate type is 'User-Specified'.</description>
      <type>String</type>
      <required>false</required>
      <model_dependent>false</model_dependent>
    </argument>
    <argument>
      <name>electricity_fixed_charge</name>
      <display_name>Electricity: Fixed Charge</display_name>
      <description>Monthly fixed charge for electricity.</description>
      <type>Double</type>
      <units>$/month</units>
      <required>false</required>
      <model_dependent>false</model_dependent>
      <default_value>12</default_value>
    </argument>
    <argument>
      <name>electricity_marginal_rate</name>
      <display_name>Electricity: Marginal Rate</display_name>
      <description>Price per kilowatt-hour for electricity. If not provided, uses a state-average value from EIA.</description>
      <type>Double</type>
      <units>$/kWh</units>
      <required>false</required>
      <model_dependent>false</model_dependent>
    </argument>
    <argument>
      <name>natural_gas_fixed_charge</name>
      <display_name>Natural Gas: Fixed Charge</display_name>
      <description>Monthly fixed charge for natural gas.</description>
      <type>Double</type>
      <units>$/month</units>
      <required>false</required>
      <model_dependent>false</model_dependent>
      <default_value>12</default_value>
    </argument>
    <argument>
      <name>natural_gas_marginal_rate</name>
      <display_name>Natural Gas: Marginal Rate</display_name>
      <description>Price per therm for natural gas. If not provided, uses a state-average value from EIA.</description>
      <type>Double</type>
      <units>$/therm</units>
      <required>false</required>
      <model_dependent>false</model_dependent>
    </argument>
    <argument>
      <name>fuel_oil_marginal_rate</name>
      <display_name>Fuel Oil: Marginal Rate</display_name>
      <description>Price per gallon for fuel oil. If not provided, uses a state-average value from EIA.</description>
      <type>Double</type>
      <units>$/gal</units>
      <required>false</required>
      <model_dependent>false</model_dependent>
    </argument>
    <argument>
      <name>propane_marginal_rate</name>
      <display_name>Propane: Marginal Rate</display_name>
      <description>Price per gallon for propane. If not provided, uses a state-average value from EIA.</description>
      <type>Double</type>
      <units>$/gal</units>
      <required>false</required>
      <model_dependent>false</model_dependent>
    </argument>
    <argument>
      <name>wood_cord_marginal_rate</name>
      <display_name>Wood Cord: Marginal Rate</display_name>
      <description>Price per kBtu for wood cord.</description>
      <type>Double</type>
      <units>$/kBtu</units>
      <required>false</required>
      <model_dependent>false</model_dependent>
      <default_value>0.015</default_value>
    </argument>
    <argument>
      <name>wood_pellets_marginal_rate</name>
      <display_name>Wood Pellets: Marginal Rate</display_name>
      <description>Price per kBtu for wood pellets.</description>
      <type>Double</type>
      <units>$/kBtu</units>
      <required>false</required>
      <model_dependent>false</model_dependent>
      <default_value>0.015</default_value>
    </argument>
    <argument>
      <name>coal_marginal_rate</name>
      <display_name>Coal: Marginal Rate</display_name>
      <description>Price per kBtu for coal.</description>
      <type>Double</type>
      <units>$/kBtu</units>
      <required>false</required>
      <model_dependent>false</model_dependent>
      <default_value>0.015</default_value>
    </argument>
    <argument>
      <name>pv_compensation_type</name>
      <display_name>PV: Compensation Type</display_name>
      <description>The type of compensation for PV.</description>
      <type>Choice</type>
      <required>false</required>
      <model_dependent>false</model_dependent>
      <default_value>Net Metering</default_value>
      <choices>
        <choice>
          <value>Net Metering</value>
          <display_name>Net Metering</display_name>
        </choice>
        <choice>
          <value>Feed-In Tariff</value>
          <display_name>Feed-In Tariff</display_name>
        </choice>
      </choices>
    </argument>
    <argument>
      <name>pv_annual_excess_sellback_rate_type</name>
      <display_name>PV: Net Metering Annual Excess Sellback Rate Type</display_name>
      <description>The type of annual excess sellback rate for PV. Only applies if the PV compensation type is 'Net Metering'.</description>
      <type>Choice</type>
      <required>false</required>
      <model_dependent>false</model_dependent>
      <default_value>User-Specified</default_value>
      <choices>
        <choice>
          <value>User-Specified</value>
          <display_name>User-Specified</display_name>
        </choice>
        <choice>
          <value>Retail Electricity Cost</value>
          <display_name>Retail Electricity Cost</display_name>
        </choice>
      </choices>
    </argument>
    <argument>
      <name>pv_net_metering_annual_excess_sellback_rate</name>
      <display_name>PV: Net Metering Annual Excess Sellback Rate</display_name>
      <description>The annual excess sellback rate for PV. Only applies if the PV compensation type is 'Net Metering' and the PV annual excess sellback rate type is 'User-Specified'.</description>
      <type>Double</type>
      <units>$/kWh</units>
      <required>false</required>
      <model_dependent>false</model_dependent>
      <default_value>0.03</default_value>
    </argument>
    <argument>
      <name>pv_feed_in_tariff_rate</name>
      <display_name>PV: Feed-In Tariff Rate</display_name>
      <description>The annual full/gross tariff rate for PV. Only applies if the PV compensation type is 'Feed-In Tariff'.</description>
      <type>Double</type>
      <units>$/kWh</units>
      <required>false</required>
      <model_dependent>false</model_dependent>
      <default_value>0.12</default_value>
    </argument>
    <argument>
      <name>pv_grid_connection_fee_units</name>
      <display_name>PV: Grid Connection Fee Units</display_name>
      <description>Units for PV grid connection fee. Only applies when there is PV.</description>
      <type>Choice</type>
      <required>false</required>
      <model_dependent>false</model_dependent>
      <default_value>$/kW</default_value>
      <choices>
        <choice>
          <value>$/kW</value>
          <display_name>$/kW</display_name>
        </choice>
        <choice>
          <value>$</value>
          <display_name>$</display_name>
        </choice>
      </choices>
    </argument>
    <argument>
      <name>pv_monthly_grid_connection_fee</name>
      <display_name>PV: Monthly Grid Connection Fee</display_name>
      <description>Monthly fee for PV grid connection. Only applies when there is PV.</description>
      <type>Double</type>
      <units>$</units>
      <required>false</required>
      <model_dependent>false</model_dependent>
      <default_value>0</default_value>
    </argument>
  </arguments>
  <outputs />
  <provenances />
  <tags>
    <tag>Reporting.QAQC</tag>
  </tags>
  <attributes>
    <attribute>
      <name>Measure Type</name>
      <value>ReportingMeasure</value>
      <datatype>string</datatype>
    </attribute>
  </attributes>
  <files>
    <file>
      <filename>PV_10kW.csv</filename>
      <filetype>csv</filetype>
      <usage_type>test</usage_type>
      <checksum>3CDAD519</checksum>
    </file>
    <file>
      <filename>PV_1kW.csv</filename>
      <filetype>csv</filetype>
      <usage_type>test</usage_type>
      <checksum>29157297</checksum>
    </file>
    <file>
      <filename>PV_None.csv</filename>
      <filetype>csv</filetype>
      <usage_type>test</usage_type>
      <checksum>D77D8299</checksum>
    </file>
    <file>
      <filename>Data/UtilityRates/Average_retail_price_of_electricity.csv</filename>
      <filetype>csv</filetype>
      <usage_type>resource</usage_type>
      <checksum>37E30685</checksum>
    </file>
    <file>
      <filename>Data/UtilityRates/NG_PRI_SUM_A_EPG0_PRS_DMCF_A.csv</filename>
      <filetype>csv</filetype>
      <usage_type>resource</usage_type>
      <checksum>2CE8192C</checksum>
    </file>
    <file>
      <filename>Data/UtilityRates/PET_PRI_WFR_A_EPD2F_PRS_DPGAL_W.csv</filename>
      <filetype>csv</filetype>
      <usage_type>resource</usage_type>
      <checksum>6FEB427A</checksum>
    </file>
    <file>
      <filename>Data/UtilityRates/PET_PRI_WFR_A_EPLLPA_PRS_DPGAL_W.csv</filename>
      <filetype>csv</filetype>
      <usage_type>resource</usage_type>
      <checksum>22112EBB</checksum>
    </file>
    <file>
      <filename>Data/UtilityRates/README.md</filename>
      <filetype>md</filetype>
      <usage_type>resource</usage_type>
      <checksum>D9D25D07</checksum>
    </file>
    <file>
      <filename>Data/UtilityRates/HouseholdConsumption.csv</filename>
      <filetype>csv</filetype>
      <usage_type>resource</usage_type>
      <checksum>0BEECB93</checksum>
    </file>
    <file>
      <filename>Data/SampleRates/Sample Real-Time Pricing Rate.json</filename>
      <filetype>json</filetype>
      <usage_type>resource</usage_type>
      <checksum>1417452B</checksum>
    </file>
    <file>
      <filename>Data/SampleRates/Sample Tiered Rate.json</filename>
      <filetype>json</filetype>
      <usage_type>resource</usage_type>
      <checksum>60377B01</checksum>
    </file>
    <file>
      <filename>Data/SampleRates/Sample Tiered Time-of-Use Rate.json</filename>
      <filetype>json</filetype>
      <usage_type>resource</usage_type>
      <checksum>5CD81206</checksum>
    </file>
    <file>
      <filename>Data/SampleRates/Sample Time-of-Use Rate.json</filename>
      <filetype>json</filetype>
      <usage_type>resource</usage_type>
      <checksum>8022AB7B</checksum>
    </file>
    <file>
      <filename>rates/5a0b28045457a3ea2aca608e.json</filename>
      <filetype>json</filetype>
      <usage_type>resource</usage_type>
      <checksum>535D428A</checksum>
    </file>
    <file>
      <filename>utility_bills_test.rb</filename>
      <filetype>rb</filetype>
      <usage_type>test</usage_type>
      <checksum>196C71CD</checksum>
    </file>
    <file>
      <version>
        <software_program>OpenStudio</software_program>
        <identifier>3.3.0</identifier>
        <min_compatible>3.3.0</min_compatible>
      </version>
      <filename>measure.rb</filename>
      <filetype>rb</filetype>
      <usage_type>script</usage_type>
      <checksum>C911E40A</checksum>
    </file>
    <file>
      <filename>util.rb</filename>
      <filetype>rb</filetype>
      <usage_type>resource</usage_type>
      <checksum>79D2DD7D</checksum>
    </file>
    <file>
      <filename>results_bills.csv</filename>
      <filetype>csv</filetype>
      <usage_type>test</usage_type>
      <checksum>DD007D95</checksum>
    </file>
    <file>
      <filename>results_bills.csv</filename>
      <filetype>csv</filetype>
      <usage_type>test</usage_type>
      <checksum>CD34E831</checksum>
    </file>
  </files>
</measure><|MERGE_RESOLUTION|>--- conflicted
+++ resolved
@@ -3,13 +3,8 @@
   <schema_version>3.0</schema_version>
   <name>report_utility_bills</name>
   <uid>ca88a425-e59a-4bc4-af51-c7e7d1e960fe</uid>
-<<<<<<< HEAD
-  <version_id>bf3831fc-cf68-4296-a7c5-ca2c5304833d</version_id>
-  <version_modified>20220608T204002Z</version_modified>
-=======
-  <version_id>1da299e8-cbb2-4d3c-b92a-ded58dd1abb3</version_id>
-  <version_modified>20220608T234013Z</version_modified>
->>>>>>> d6aff49d
+  <version_id>ac3510ae-8cf8-4268-98ac-9e599ad59f88</version_id>
+  <version_modified>20220609T170019Z</version_modified>
   <xml_checksum>15BF4E57</xml_checksum>
   <class_name>ReportUtilityBills</class_name>
   <display_name>Utility Bills Report</display_name>
@@ -338,34 +333,10 @@
       <checksum>0BEECB93</checksum>
     </file>
     <file>
-      <filename>Data/SampleRates/Sample Real-Time Pricing Rate.json</filename>
-      <filetype>json</filetype>
-      <usage_type>resource</usage_type>
-      <checksum>1417452B</checksum>
-    </file>
-    <file>
-      <filename>Data/SampleRates/Sample Tiered Rate.json</filename>
-      <filetype>json</filetype>
-      <usage_type>resource</usage_type>
-      <checksum>60377B01</checksum>
-    </file>
-    <file>
-      <filename>Data/SampleRates/Sample Tiered Time-of-Use Rate.json</filename>
-      <filetype>json</filetype>
-      <usage_type>resource</usage_type>
-      <checksum>5CD81206</checksum>
-    </file>
-    <file>
-      <filename>Data/SampleRates/Sample Time-of-Use Rate.json</filename>
-      <filetype>json</filetype>
-      <usage_type>resource</usage_type>
-      <checksum>8022AB7B</checksum>
-    </file>
-    <file>
-      <filename>rates/5a0b28045457a3ea2aca608e.json</filename>
-      <filetype>json</filetype>
-      <usage_type>resource</usage_type>
-      <checksum>535D428A</checksum>
+      <filename>util.rb</filename>
+      <filetype>rb</filetype>
+      <usage_type>resource</usage_type>
+      <checksum>79D2DD7D</checksum>
     </file>
     <file>
       <filename>utility_bills_test.rb</filename>
@@ -385,22 +356,40 @@
       <checksum>C911E40A</checksum>
     </file>
     <file>
-      <filename>util.rb</filename>
-      <filetype>rb</filetype>
-      <usage_type>resource</usage_type>
-      <checksum>79D2DD7D</checksum>
-    </file>
-    <file>
       <filename>results_bills.csv</filename>
       <filetype>csv</filetype>
       <usage_type>test</usage_type>
       <checksum>DD007D95</checksum>
     </file>
     <file>
-      <filename>results_bills.csv</filename>
-      <filetype>csv</filetype>
-      <usage_type>test</usage_type>
-      <checksum>CD34E831</checksum>
+      <filename>Data/SampleRates/Sample Real-Time Pricing Rate.json</filename>
+      <filetype>json</filetype>
+      <usage_type>resource</usage_type>
+      <checksum>1417452B</checksum>
+    </file>
+    <file>
+      <filename>Data/SampleRates/Sample Tiered Rate.json</filename>
+      <filetype>json</filetype>
+      <usage_type>resource</usage_type>
+      <checksum>60377B01</checksum>
+    </file>
+    <file>
+      <filename>Data/SampleRates/Sample Tiered Time-of-Use Rate.json</filename>
+      <filetype>json</filetype>
+      <usage_type>resource</usage_type>
+      <checksum>5CD81206</checksum>
+    </file>
+    <file>
+      <filename>Data/SampleRates/Sample Time-of-Use Rate.json</filename>
+      <filetype>json</filetype>
+      <usage_type>resource</usage_type>
+      <checksum>8022AB7B</checksum>
+    </file>
+    <file>
+      <filename>rates/5a0b28045457a3ea2aca608e.json</filename>
+      <filetype>json</filetype>
+      <usage_type>resource</usage_type>
+      <checksum>535D428A</checksum>
     </file>
   </files>
 </measure>