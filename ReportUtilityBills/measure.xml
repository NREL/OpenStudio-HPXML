--- conflicted
+++ resolved
@@ -3,13 +3,8 @@
   <schema_version>3.1</schema_version>
   <name>report_utility_bills</name>
   <uid>ca88a425-e59a-4bc4-af51-c7e7d1e960fe</uid>
-<<<<<<< HEAD
-  <version_id>86a59b99-6a1f-44e6-8d77-3119672d811d</version_id>
-  <version_modified>2024-11-27T18:13:02Z</version_modified>
-=======
-  <version_id>28053cd5-bb75-4aa9-98dc-27be5b9b2b60</version_id>
-  <version_modified>2025-06-20T15:59:33Z</version_modified>
->>>>>>> 5cf23c11
+  <version_id>d8e53cee-9e81-411c-bdba-07ceb8eb08fe</version_id>
+  <version_modified>2025-07-01T17:10:36Z</version_modified>
   <xml_checksum>15BF4E57</xml_checksum>
   <class_name>ReportUtilityBills</class_name>
   <display_name>Utility Bills Report</display_name>
@@ -185,11 +180,7 @@
       <filename>measure.rb</filename>
       <filetype>rb</filetype>
       <usage_type>script</usage_type>
-<<<<<<< HEAD
-      <checksum>9F43475F</checksum>
-=======
-      <checksum>12042758</checksum>
->>>>>>> 5cf23c11
+      <checksum>57C30FB9</checksum>
     </file>
     <file>
       <filename>detailed_rates/README.md</filename>
