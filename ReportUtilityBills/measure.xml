--- conflicted
+++ resolved
@@ -3,13 +3,8 @@
   <schema_version>3.1</schema_version>
   <name>report_utility_bills</name>
   <uid>ca88a425-e59a-4bc4-af51-c7e7d1e960fe</uid>
-<<<<<<< HEAD
-  <version_id>1f833719-ec58-490d-b8d3-5b7dd52078bc</version_id>
-  <version_modified>2023-11-16T00:15:18Z</version_modified>
-=======
-  <version_id>00195856-fc00-4476-b601-ab53286b33cf</version_id>
-  <version_modified>2023-11-17T15:16:06Z</version_modified>
->>>>>>> 8db786fe
+  <version_id>c7c5cd30-3512-4635-a4b1-22b9026aa9ee</version_id>
+  <version_modified>2023-11-21T15:58:07Z</version_modified>
   <xml_checksum>15BF4E57</xml_checksum>
   <class_name>ReportUtilityBills</class_name>
   <display_name>Utility Bills Report</display_name>
@@ -147,11 +142,7 @@
       <filename>measure.rb</filename>
       <filetype>rb</filetype>
       <usage_type>script</usage_type>
-<<<<<<< HEAD
-      <checksum>48E10965</checksum>
-=======
-      <checksum>4A038500</checksum>
->>>>>>> 8db786fe
+      <checksum>4A5E67D2</checksum>
     </file>
     <file>
       <filename>detailed_rates/Sample Flat Rate Min Annual Charge.json</filename>
@@ -331,11 +322,7 @@
       <filename>test_report_utility_bills.rb</filename>
       <filetype>rb</filetype>
       <usage_type>test</usage_type>
-<<<<<<< HEAD
-      <checksum>D3C8A200</checksum>
-=======
-      <checksum>07F2D0DB</checksum>
->>>>>>> 8db786fe
+      <checksum>EA22C7B4</checksum>
     </file>
   </files>
 </measure>