--- conflicted
+++ resolved
@@ -3,13 +3,8 @@
   <schema_version>3.1</schema_version>
   <name>report_utility_bills</name>
   <uid>ca88a425-e59a-4bc4-af51-c7e7d1e960fe</uid>
-<<<<<<< HEAD
-  <version_id>87555460-15a6-4f08-9b55-4adaaf327341</version_id>
-  <version_modified>2023-06-21T20:40:33Z</version_modified>
-=======
-  <version_id>e79da44c-7f73-4c11-83f6-422f701b7b15</version_id>
-  <version_modified>2023-06-16T20:47:18Z</version_modified>
->>>>>>> 12333b11
+  <version_id>6969b181-2e01-4629-a0af-51507ec0745e</version_id>
+  <version_modified>2023-06-22T22:38:58Z</version_modified>
   <xml_checksum>15BF4E57</xml_checksum>
   <class_name>ReportUtilityBills</class_name>
   <display_name>Utility Bills Report</display_name>
@@ -135,11 +130,7 @@
       <filename>measure.rb</filename>
       <filetype>rb</filetype>
       <usage_type>script</usage_type>
-<<<<<<< HEAD
       <checksum>1D9C7658</checksum>
-=======
-      <checksum>13808DAA</checksum>
->>>>>>> 12333b11
     </file>
     <file>
       <filename>detailed_rates/Sample Flat Rate Min Annual Charge.json</filename>
@@ -277,7 +268,6 @@
       <filename>util.rb</filename>
       <filetype>rb</filetype>
       <usage_type>resource</usage_type>
-<<<<<<< HEAD
       <checksum>70347ABF</checksum>
     </file>
     <file>
@@ -315,61 +305,12 @@
       <filetype>csv</filetype>
       <usage_type>test</usage_type>
       <checksum>F96CB80F</checksum>
-=======
-      <checksum>041AE7DE</checksum>
-    </file>
-    <file>
-      <filename>Contains Demand Charges.json</filename>
-      <filetype>json</filetype>
-      <usage_type>test</usage_type>
-      <checksum>31A7BE3B</checksum>
-    </file>
-    <file>
-      <filename>Invalid Fixed Charge Units.json</filename>
-      <filetype>json</filetype>
-      <usage_type>test</usage_type>
-      <checksum>6CDC3F13</checksum>
-    </file>
-    <file>
-      <filename>Invalid Min Charge Units.json</filename>
-      <filetype>json</filetype>
-      <usage_type>test</usage_type>
-      <checksum>32FB5BA8</checksum>
-    </file>
-    <file>
-      <filename>Jackson Electric Member Corp - A Residential Service Senior Citizen Low Income Assistance (Effective 2017-01-01).json</filename>
-      <filetype>json</filetype>
-      <usage_type>test</usage_type>
-      <checksum>953EE2AC</checksum>
-    </file>
-    <file>
-      <filename>Missing Required Fields.json</filename>
-      <filetype>json</filetype>
-      <usage_type>test</usage_type>
-      <checksum>3DCED656</checksum>
-    </file>
-    <file>
-      <filename>data.csv</filename>
-      <filetype>csv</filetype>
-      <usage_type>test</usage_type>
-      <checksum>F96CB80F</checksum>
-    </file>
-    <file>
-      <filename>results_bills.csv</filename>
-      <filetype>csv</filetype>
-      <usage_type>test</usage_type>
-      <checksum>ED0D6618</checksum>
->>>>>>> 12333b11
     </file>
     <file>
       <filename>utility_bills_test.rb</filename>
       <filetype>rb</filetype>
       <usage_type>test</usage_type>
-<<<<<<< HEAD
       <checksum>42F94A48</checksum>
-=======
-      <checksum>08FABF5F</checksum>
->>>>>>> 12333b11
     </file>
   </files>
 </measure>