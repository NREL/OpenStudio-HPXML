<?xml version="1.0"?>
<measure>
  <schema_version>3.0</schema_version>
  <name>report_utility_bills</name>
  <uid>ca88a425-e59a-4bc4-af51-c7e7d1e960fe</uid>
<<<<<<< HEAD
  <version_id>b4b4572c-98bf-4295-981d-a9370b8271ea</version_id>
  <version_modified>20220413T220010Z</version_modified>
=======
  <version_id>3ed1d0c3-b0e3-4a85-8f40-f586328f9908</version_id>
  <version_modified>20220414T003347Z</version_modified>
>>>>>>> 2036bb9e
  <xml_checksum>15BF4E57</xml_checksum>
  <class_name>ReportUtilityBills</class_name>
  <display_name>Utility Bills Report</display_name>
  <description>Calculates and reports utility bills for residential HPXML-based models.</description>
  <modeler_description>Calculate electric/gas utility bills based on monthly fixed charges and marginal rates. Calculate other utility bills based on marginal rates for oil, propane, wood cord, wood pellets, and coal. User can specify PV compensation types of 'Net-Metering' or 'Feed-In Tariff', along with corresponding rates and connection fees.</modeler_description>
  <arguments>
    <argument>
      <name>output_format</name>
      <display_name>Output Format</display_name>
      <description>The file format of the annual (and timeseries, if requested) outputs.</description>
      <type>Choice</type>
      <required>false</required>
      <model_dependent>false</model_dependent>
      <default_value>csv</default_value>
      <choices>
        <choice>
          <value>csv</value>
          <display_name>csv</display_name>
        </choice>
        <choice>
          <value>json</value>
          <display_name>json</display_name>
        </choice>
      </choices>
    </argument>
    <argument>
      <name>electricity_fixed_charge</name>
      <display_name>Electricity: Fixed Charge</display_name>
      <description>Monthly fixed charge for electricity.</description>
      <type>Double</type>
      <units>$/month</units>
      <required>false</required>
      <model_dependent>false</model_dependent>
      <default_value>12</default_value>
    </argument>
    <argument>
      <name>electricity_marginal_rate</name>
      <display_name>Electricity: Marginal Rate</display_name>
      <description>Price per kilowatt-hour for electricity. Use 'auto' to obtain a state-average value from EIA.</description>
      <type>String</type>
      <units>$/kWh</units>
      <required>false</required>
      <model_dependent>false</model_dependent>
      <default_value>auto</default_value>
    </argument>
    <argument>
      <name>natural_gas_fixed_charge</name>
      <display_name>Natural Gas: Fixed Charge</display_name>
      <description>Monthly fixed charge for natural gas.</description>
      <type>Double</type>
      <units>$/month</units>
      <required>false</required>
      <model_dependent>false</model_dependent>
      <default_value>12</default_value>
    </argument>
    <argument>
      <name>natural_gas_marginal_rate</name>
      <display_name>Natural Gas: Marginal Rate</display_name>
      <description>Price per therm for natural gas. Use 'auto' to obtain a state-average value from EIA.</description>
      <type>String</type>
      <units>$/therm</units>
      <required>false</required>
      <model_dependent>false</model_dependent>
      <default_value>auto</default_value>
    </argument>
    <argument>
      <name>fuel_oil_marginal_rate</name>
      <display_name>Fuel Oil: Marginal Rate</display_name>
      <description>Price per gallon for fuel oil. Use 'auto' to obtain a state-average value from EIA.</description>
      <type>String</type>
      <units>$/gal</units>
      <required>false</required>
      <model_dependent>false</model_dependent>
      <default_value>auto</default_value>
    </argument>
    <argument>
      <name>propane_marginal_rate</name>
      <display_name>Propane: Marginal Rate</display_name>
      <description>Price per gallon for propane. Use 'auto' to obtain a state-average value from EIA.</description>
      <type>String</type>
      <units>$/gal</units>
      <required>false</required>
      <model_dependent>false</model_dependent>
      <default_value>auto</default_value>
    </argument>
    <argument>
      <name>wood_cord_marginal_rate</name>
      <display_name>Wood Cord: Marginal Rate</display_name>
      <description>Price per kBtu for wood cord.</description>
      <type>Double</type>
      <units>$/kBtu</units>
      <required>false</required>
      <model_dependent>false</model_dependent>
      <default_value>0.015</default_value>
    </argument>
    <argument>
      <name>wood_pellets_marginal_rate</name>
      <display_name>Wood Pellets: Marginal Rate</display_name>
      <description>Price per kBtu for wood pellets.</description>
      <type>Double</type>
      <units>$/kBtu</units>
      <required>false</required>
      <model_dependent>false</model_dependent>
      <default_value>0.015</default_value>
    </argument>
    <argument>
      <name>coal_marginal_rate</name>
      <display_name>Coal: Marginal Rate</display_name>
      <description>Price per kBtu for coal.</description>
      <type>Double</type>
      <units>$/kBtu</units>
      <required>false</required>
      <model_dependent>false</model_dependent>
      <default_value>0.015</default_value>
    </argument>
    <argument>
      <name>pv_compensation_type</name>
      <display_name>PV: Compensation Type</display_name>
      <description>The type of compensation for PV.</description>
      <type>Choice</type>
      <required>false</required>
      <model_dependent>false</model_dependent>
      <default_value>Net Metering</default_value>
      <choices>
        <choice>
          <value>Net Metering</value>
          <display_name>Net Metering</display_name>
        </choice>
        <choice>
          <value>Feed-In Tariff</value>
          <display_name>Feed-In Tariff</display_name>
        </choice>
      </choices>
    </argument>
    <argument>
      <name>pv_annual_excess_sellback_rate_type</name>
      <display_name>PV: Net Metering Annual Excess Sellback Rate Type</display_name>
      <description>The type of annual excess sellback rate for PV. Only applies if the PV compensation type is 'Net Metering'.</description>
      <type>Choice</type>
      <required>false</required>
      <model_dependent>false</model_dependent>
      <default_value>User-Specified</default_value>
      <choices>
        <choice>
          <value>User-Specified</value>
          <display_name>User-Specified</display_name>
        </choice>
        <choice>
          <value>Retail Electricity Cost</value>
          <display_name>Retail Electricity Cost</display_name>
        </choice>
      </choices>
    </argument>
    <argument>
      <name>pv_net_metering_annual_excess_sellback_rate</name>
      <display_name>PV: Net Metering Annual Excess Sellback Rate</display_name>
      <description>The annual excess sellback rate for PV. Only applies if the PV compensation type is 'Net Metering' and the PV annual excess sellback rate type is 'User-Specified'.</description>
      <type>Double</type>
      <units>$/kWh</units>
      <required>false</required>
      <model_dependent>false</model_dependent>
      <default_value>0.03</default_value>
    </argument>
    <argument>
      <name>pv_feed_in_tariff_rate</name>
      <display_name>PV: Feed-In Tariff Rate</display_name>
      <description>The annual full/gross tariff rate for PV. Only applies if the PV compensation type is 'Feed-In Tariff'.</description>
      <type>Double</type>
      <units>$/kWh</units>
      <required>false</required>
      <model_dependent>false</model_dependent>
      <default_value>0.12</default_value>
    </argument>
    <argument>
      <name>pv_grid_connection_fee_units</name>
      <display_name>PV: Grid Connection Fee Units</display_name>
      <description>Units for PV grid connection fee. Only applies when there is PV.</description>
      <type>Choice</type>
      <required>false</required>
      <model_dependent>false</model_dependent>
      <default_value>$/kW</default_value>
      <choices>
        <choice>
          <value>$/kW</value>
          <display_name>$/kW</display_name>
        </choice>
        <choice>
          <value>$</value>
          <display_name>$</display_name>
        </choice>
      </choices>
    </argument>
    <argument>
      <name>pv_monthly_grid_connection_fee</name>
      <display_name>PV: Monthly Grid Connection Fee</display_name>
      <description>Monthly fee for PV grid connection. Only applies when there is PV.</description>
      <type>Double</type>
      <units>$</units>
      <required>false</required>
      <model_dependent>false</model_dependent>
      <default_value>0</default_value>
    </argument>
  </arguments>
  <outputs />
  <provenances />
  <tags>
    <tag>Reporting.QAQC</tag>
  </tags>
  <attributes>
    <attribute>
      <name>Measure Type</name>
      <value>ReportingMeasure</value>
      <datatype>string</datatype>
    </attribute>
  </attributes>
  <files>
    <file>
      <filename>PV_10kW.csv</filename>
      <filetype>csv</filetype>
      <usage_type>test</usage_type>
      <checksum>3CDAD519</checksum>
    </file>
    <file>
      <filename>PV_1kW.csv</filename>
      <filetype>csv</filetype>
      <usage_type>test</usage_type>
      <checksum>29157297</checksum>
    </file>
    <file>
      <filename>PV_None.csv</filename>
      <filetype>csv</filetype>
      <usage_type>test</usage_type>
      <checksum>D77D8299</checksum>
    </file>
    <file>
      <filename>Data/UtilityRates/Average_retail_price_of_electricity.csv</filename>
      <filetype>csv</filetype>
      <usage_type>resource</usage_type>
      <checksum>37E30685</checksum>
    </file>
    <file>
      <filename>Data/UtilityRates/NG_PRI_SUM_A_EPG0_PRS_DMCF_A.csv</filename>
      <filetype>csv</filetype>
      <usage_type>resource</usage_type>
      <checksum>2CE8192C</checksum>
    </file>
    <file>
      <filename>Data/UtilityRates/PET_PRI_WFR_A_EPD2F_PRS_DPGAL_W.csv</filename>
      <filetype>csv</filetype>
      <usage_type>resource</usage_type>
      <checksum>6FEB427A</checksum>
    </file>
    <file>
      <filename>Data/UtilityRates/PET_PRI_WFR_A_EPLLPA_PRS_DPGAL_W.csv</filename>
      <filetype>csv</filetype>
      <usage_type>resource</usage_type>
      <checksum>22112EBB</checksum>
    </file>
    <file>
      <filename>Data/UtilityRates/README.md</filename>
      <filetype>md</filetype>
      <usage_type>resource</usage_type>
      <checksum>D9D25D07</checksum>
    </file>
    <file>
      <filename>Data/UtilityRates/HouseholdConsumption.csv</filename>
      <filetype>csv</filetype>
      <usage_type>resource</usage_type>
      <checksum>0BEECB93</checksum>
    </file>
    <file>
<<<<<<< HEAD
      <filename>utility_bills_test.rb</filename>
      <filetype>rb</filetype>
      <usage_type>test</usage_type>
      <checksum>1B22936A</checksum>
    </file>
    <file>
=======
>>>>>>> 2036bb9e
      <version>
        <software_program>OpenStudio</software_program>
        <identifier>3.3.0</identifier>
        <min_compatible>3.3.0</min_compatible>
      </version>
      <filename>measure.rb</filename>
      <filetype>rb</filetype>
      <usage_type>script</usage_type>
      <checksum>5DBFE7B9</checksum>
    </file>
    <file>
      <filename>util.rb</filename>
      <filetype>rb</filetype>
      <usage_type>resource</usage_type>
      <checksum>C671FE99</checksum>
    </file>
    <file>
      <filename>utility_bills_test.rb</filename>
      <filetype>rb</filetype>
      <usage_type>test</usage_type>
      <checksum>06CDA1C6</checksum>
    </file>
    <file>
      <filename>results_bills.csv</filename>
      <filetype>csv</filetype>
      <usage_type>test</usage_type>
      <checksum>CED537C3</checksum>
    </file>
  </files>
</measure><|MERGE_RESOLUTION|>--- conflicted
+++ resolved
@@ -3,13 +3,8 @@
   <schema_version>3.0</schema_version>
   <name>report_utility_bills</name>
   <uid>ca88a425-e59a-4bc4-af51-c7e7d1e960fe</uid>
-<<<<<<< HEAD
-  <version_id>b4b4572c-98bf-4295-981d-a9370b8271ea</version_id>
-  <version_modified>20220413T220010Z</version_modified>
-=======
   <version_id>3ed1d0c3-b0e3-4a85-8f40-f586328f9908</version_id>
   <version_modified>20220414T003347Z</version_modified>
->>>>>>> 2036bb9e
   <xml_checksum>15BF4E57</xml_checksum>
   <class_name>ReportUtilityBills</class_name>
   <display_name>Utility Bills Report</display_name>
@@ -281,15 +276,6 @@
       <checksum>0BEECB93</checksum>
     </file>
     <file>
-<<<<<<< HEAD
-      <filename>utility_bills_test.rb</filename>
-      <filetype>rb</filetype>
-      <usage_type>test</usage_type>
-      <checksum>1B22936A</checksum>
-    </file>
-    <file>
-=======
->>>>>>> 2036bb9e
       <version>
         <software_program>OpenStudio</software_program>
         <identifier>3.3.0</identifier>
