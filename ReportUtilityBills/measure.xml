<?xml version="1.0"?>
<measure>
  <schema_version>3.0</schema_version>
  <name>report_utility_bills</name>
  <uid>ca88a425-e59a-4bc4-af51-c7e7d1e960fe</uid>
<<<<<<< HEAD
  <version_id>87984262-3200-4472-add8-c0e02d68eaf9</version_id>
  <version_modified>20220613T184424Z</version_modified>
=======
  <version_id>8a385b32-239d-4f9b-a020-01e658457c63</version_id>
  <version_modified>20220610T150740Z</version_modified>
>>>>>>> 74448339
  <xml_checksum>15BF4E57</xml_checksum>
  <class_name>ReportUtilityBills</class_name>
  <display_name>Utility Bills Report</display_name>
  <description>Calculates and reports utility bills for residential HPXML-based models.</description>
  <modeler_description>Calculate electric/gas utility bills based on monthly fixed charges and marginal rates. Calculate other utility bills based on marginal rates for oil, propane, wood cord, wood pellets, and coal. User can specify PV compensation types of 'Net-Metering' or 'Feed-In Tariff', along with corresponding rates and connection fees.</modeler_description>
  <arguments>
    <argument>
      <name>output_format</name>
      <display_name>Output Format</display_name>
      <description>The file format of the annual (and timeseries, if requested) outputs.</description>
      <type>Choice</type>
      <required>false</required>
      <model_dependent>false</model_dependent>
      <default_value>csv</default_value>
      <choices>
        <choice>
          <value>csv</value>
          <display_name>csv</display_name>
        </choice>
        <choice>
          <value>json</value>
          <display_name>json</display_name>
        </choice>
        <choice>
          <value>msgpack</value>
          <display_name>msgpack</display_name>
        </choice>
      </choices>
    </argument>
    <argument>
      <name>electricity_bill_type</name>
      <display_name>Electricity: Simple or Detailed</display_name>
      <description>Choose either 'Simple' or 'Detailed'. If 'Simple' is selected, electric utility bills are calculated based on user-defined fixed charge and marginal rate. If 'Detailed' is selected, electric utility bills are calculated based on either: a tariff from the OpenEI Utility Rate Database (URDB), or a real-time pricing rate.</description>
      <type>Choice</type>
      <required>false</required>
      <model_dependent>false</model_dependent>
      <default_value>Simple</default_value>
      <choices>
        <choice>
          <value>Simple</value>
          <display_name>Simple</display_name>
        </choice>
        <choice>
          <value>Detailed</value>
          <display_name>Detailed</display_name>
        </choice>
      </choices>
    </argument>
    <argument>
      <name>electricity_utility_rate_type</name>
      <display_name>Electricity: Utility Rate Type</display_name>
      <description>Type of the utility rate. Required if electricity bill type is 'Detailed'.</description>
      <type>Choice</type>
      <required>false</required>
      <model_dependent>false</model_dependent>
      <choices>
        <choice>
          <value>Sample Real-Time Pricing Rate</value>
          <display_name>Sample Real-Time Pricing Rate</display_name>
        </choice>
        <choice>
          <value>Sample Tiered Rate</value>
          <display_name>Sample Tiered Rate</display_name>
        </choice>
        <choice>
          <value>Sample Time-of-Use Rate</value>
          <display_name>Sample Time-of-Use Rate</display_name>
        </choice>
        <choice>
          <value>Sample Tiered Time-of-Use Rate</value>
          <display_name>Sample Tiered Time-of-Use Rate</display_name>
        </choice>
        <choice>
          <value>User-Specified</value>
          <display_name>User-Specified</display_name>
        </choice>
      </choices>
    </argument>
    <argument>
      <name>electricity_utility_rate_user_specified</name>
      <display_name>Electricity: User-Specified Utility Rate</display_name>
      <description>Absolute/relative path of the json. Relative paths are relative to the HPXML file. Required if utility rate type is 'User-Specified'.</description>
      <type>String</type>
      <required>false</required>
      <model_dependent>false</model_dependent>
    </argument>
    <argument>
      <name>electricity_fixed_charge</name>
      <display_name>Electricity: Fixed Charge</display_name>
      <description>Monthly fixed charge for electricity.</description>
      <type>Double</type>
      <units>$/month</units>
      <required>false</required>
      <model_dependent>false</model_dependent>
      <default_value>12</default_value>
    </argument>
    <argument>
      <name>electricity_marginal_rate</name>
      <display_name>Electricity: Marginal Rate</display_name>
      <description>Price per kilowatt-hour for electricity. If not provided, uses a state-average value from EIA.</description>
      <type>Double</type>
      <units>$/kWh</units>
      <required>false</required>
      <model_dependent>false</model_dependent>
    </argument>
    <argument>
      <name>natural_gas_fixed_charge</name>
      <display_name>Natural Gas: Fixed Charge</display_name>
      <description>Monthly fixed charge for natural gas.</description>
      <type>Double</type>
      <units>$/month</units>
      <required>false</required>
      <model_dependent>false</model_dependent>
      <default_value>12</default_value>
    </argument>
    <argument>
      <name>natural_gas_marginal_rate</name>
      <display_name>Natural Gas: Marginal Rate</display_name>
      <description>Price per therm for natural gas. If not provided, uses a state-average value from EIA.</description>
      <type>Double</type>
      <units>$/therm</units>
      <required>false</required>
      <model_dependent>false</model_dependent>
    </argument>
    <argument>
      <name>fuel_oil_marginal_rate</name>
      <display_name>Fuel Oil: Marginal Rate</display_name>
      <description>Price per gallon for fuel oil. If not provided, uses a state-average value from EIA.</description>
      <type>Double</type>
      <units>$/gal</units>
      <required>false</required>
      <model_dependent>false</model_dependent>
    </argument>
    <argument>
      <name>propane_marginal_rate</name>
      <display_name>Propane: Marginal Rate</display_name>
      <description>Price per gallon for propane. If not provided, uses a state-average value from EIA.</description>
      <type>Double</type>
      <units>$/gal</units>
      <required>false</required>
      <model_dependent>false</model_dependent>
    </argument>
    <argument>
      <name>wood_cord_marginal_rate</name>
      <display_name>Wood Cord: Marginal Rate</display_name>
      <description>Price per kBtu for wood cord.</description>
      <type>Double</type>
      <units>$/kBtu</units>
      <required>false</required>
      <model_dependent>false</model_dependent>
      <default_value>0.015</default_value>
    </argument>
    <argument>
      <name>wood_pellets_marginal_rate</name>
      <display_name>Wood Pellets: Marginal Rate</display_name>
      <description>Price per kBtu for wood pellets.</description>
      <type>Double</type>
      <units>$/kBtu</units>
      <required>false</required>
      <model_dependent>false</model_dependent>
      <default_value>0.015</default_value>
    </argument>
    <argument>
      <name>coal_marginal_rate</name>
      <display_name>Coal: Marginal Rate</display_name>
      <description>Price per kBtu for coal.</description>
      <type>Double</type>
      <units>$/kBtu</units>
      <required>false</required>
      <model_dependent>false</model_dependent>
      <default_value>0.015</default_value>
    </argument>
    <argument>
      <name>pv_compensation_type</name>
      <display_name>PV: Compensation Type</display_name>
      <description>The type of compensation for PV.</description>
      <type>Choice</type>
      <required>false</required>
      <model_dependent>false</model_dependent>
      <default_value>Net Metering</default_value>
      <choices>
        <choice>
          <value>Net Metering</value>
          <display_name>Net Metering</display_name>
        </choice>
        <choice>
          <value>Feed-In Tariff</value>
          <display_name>Feed-In Tariff</display_name>
        </choice>
      </choices>
    </argument>
    <argument>
      <name>pv_annual_excess_sellback_rate_type</name>
      <display_name>PV: Net Metering Annual Excess Sellback Rate Type</display_name>
      <description>The type of annual excess sellback rate for PV. Only applies if the PV compensation type is 'Net Metering'.</description>
      <type>Choice</type>
      <required>false</required>
      <model_dependent>false</model_dependent>
      <default_value>User-Specified</default_value>
      <choices>
        <choice>
          <value>User-Specified</value>
          <display_name>User-Specified</display_name>
        </choice>
        <choice>
          <value>Retail Electricity Cost</value>
          <display_name>Retail Electricity Cost</display_name>
        </choice>
      </choices>
    </argument>
    <argument>
      <name>pv_net_metering_annual_excess_sellback_rate</name>
      <display_name>PV: Net Metering Annual Excess Sellback Rate</display_name>
      <description>The annual excess sellback rate for PV. Only applies if the PV compensation type is 'Net Metering' and the PV annual excess sellback rate type is 'User-Specified'.</description>
      <type>Double</type>
      <units>$/kWh</units>
      <required>false</required>
      <model_dependent>false</model_dependent>
      <default_value>0.03</default_value>
    </argument>
    <argument>
      <name>pv_feed_in_tariff_rate</name>
      <display_name>PV: Feed-In Tariff Rate</display_name>
      <description>The annual full/gross tariff rate for PV. Only applies if the PV compensation type is 'Feed-In Tariff'.</description>
      <type>Double</type>
      <units>$/kWh</units>
      <required>false</required>
      <model_dependent>false</model_dependent>
      <default_value>0.12</default_value>
    </argument>
    <argument>
      <name>pv_grid_connection_fee_units</name>
      <display_name>PV: Grid Connection Fee Units</display_name>
      <description>Units for PV grid connection fee. Only applies when there is PV.</description>
      <type>Choice</type>
      <required>false</required>
      <model_dependent>false</model_dependent>
      <default_value>$/kW</default_value>
      <choices>
        <choice>
          <value>$/kW</value>
          <display_name>$/kW</display_name>
        </choice>
        <choice>
          <value>$</value>
          <display_name>$</display_name>
        </choice>
      </choices>
    </argument>
    <argument>
      <name>pv_monthly_grid_connection_fee</name>
      <display_name>PV: Monthly Grid Connection Fee</display_name>
      <description>Monthly fee for PV grid connection. Only applies when there is PV.</description>
      <type>Double</type>
      <units>$</units>
      <required>false</required>
      <model_dependent>false</model_dependent>
      <default_value>0</default_value>
    </argument>
  </arguments>
  <outputs />
  <provenances />
  <tags>
    <tag>Reporting.QAQC</tag>
  </tags>
  <attributes>
    <attribute>
      <name>Measure Type</name>
      <value>ReportingMeasure</value>
      <datatype>string</datatype>
    </attribute>
  </attributes>
  <files>
    <file>
      <filename>Data/UtilityRates/Average_retail_price_of_electricity.csv</filename>
      <filetype>csv</filetype>
      <usage_type>resource</usage_type>
      <checksum>37E30685</checksum>
    </file>
    <file>
      <filename>Data/UtilityRates/NG_PRI_SUM_A_EPG0_PRS_DMCF_A.csv</filename>
      <filetype>csv</filetype>
      <usage_type>resource</usage_type>
      <checksum>2CE8192C</checksum>
    </file>
    <file>
      <filename>Data/UtilityRates/PET_PRI_WFR_A_EPD2F_PRS_DPGAL_W.csv</filename>
      <filetype>csv</filetype>
      <usage_type>resource</usage_type>
      <checksum>6FEB427A</checksum>
    </file>
    <file>
      <filename>Data/UtilityRates/PET_PRI_WFR_A_EPLLPA_PRS_DPGAL_W.csv</filename>
      <filetype>csv</filetype>
      <usage_type>resource</usage_type>
      <checksum>22112EBB</checksum>
    </file>
    <file>
      <filename>Data/UtilityRates/README.md</filename>
      <filetype>md</filetype>
      <usage_type>resource</usage_type>
      <checksum>D9D25D07</checksum>
    </file>
    <file>
      <filename>Data/UtilityRates/HouseholdConsumption.csv</filename>
      <filetype>csv</filetype>
      <usage_type>resource</usage_type>
      <checksum>0BEECB93</checksum>
    </file>
    <file>
      <filename>Data/SampleRates/Sample Real-Time Pricing Rate.json</filename>
      <filetype>json</filetype>
      <usage_type>resource</usage_type>
      <checksum>1417452B</checksum>
    </file>
    <file>
      <filename>Data/SampleRates/Sample Tiered Rate.json</filename>
      <filetype>json</filetype>
      <usage_type>resource</usage_type>
      <checksum>60377B01</checksum>
    </file>
    <file>
      <filename>Data/SampleRates/Sample Tiered Time-of-Use Rate.json</filename>
      <filetype>json</filetype>
      <usage_type>resource</usage_type>
      <checksum>5CD81206</checksum>
    </file>
    <file>
      <filename>Data/SampleRates/Sample Time-of-Use Rate.json</filename>
      <filetype>json</filetype>
      <usage_type>resource</usage_type>
      <checksum>8022AB7B</checksum>
    </file>
    <file>
      <filename>rates/5a0b28045457a3ea2aca608e.json</filename>
      <filetype>json</filetype>
      <usage_type>resource</usage_type>
      <checksum>535D428A</checksum>
    </file>
    <file>
      <filename>util.rb</filename>
      <filetype>rb</filetype>
      <usage_type>resource</usage_type>
      <checksum>6BD411A5</checksum>
    </file>
    <file>
      <version>
        <software_program>OpenStudio</software_program>
        <identifier>3.3.0</identifier>
        <min_compatible>3.3.0</min_compatible>
      </version>
      <filename>measure.rb</filename>
      <filetype>rb</filetype>
      <usage_type>script</usage_type>
      <checksum>547BF669</checksum>
    </file>
    <file>
      <filename>PV_10kW.csv</filename>
      <filetype>csv</filetype>
      <usage_type>test</usage_type>
      <checksum>DF3BB729</checksum>
    </file>
    <file>
      <filename>PV_1kW.csv</filename>
      <filetype>csv</filetype>
      <usage_type>test</usage_type>
      <checksum>0E9D8698</checksum>
    </file>
    <file>
      <filename>PV_None.csv</filename>
      <filetype>csv</filetype>
      <usage_type>test</usage_type>
      <checksum>0D33F8C0</checksum>
    </file>
    <file>
      <filename>utility_bills_test.rb</filename>
      <filetype>rb</filetype>
      <usage_type>test</usage_type>
      <checksum>3D397EE2</checksum>
    </file>
<<<<<<< HEAD
    <file>
      <filename>results_bills.csv</filename>
      <filetype>csv</filetype>
      <usage_type>test</usage_type>
      <checksum>81564068</checksum>
    </file>
=======
>>>>>>> 74448339
  </files>
</measure><|MERGE_RESOLUTION|>--- conflicted
+++ resolved
@@ -3,13 +3,8 @@
   <schema_version>3.0</schema_version>
   <name>report_utility_bills</name>
   <uid>ca88a425-e59a-4bc4-af51-c7e7d1e960fe</uid>
-<<<<<<< HEAD
-  <version_id>87984262-3200-4472-add8-c0e02d68eaf9</version_id>
-  <version_modified>20220613T184424Z</version_modified>
-=======
-  <version_id>8a385b32-239d-4f9b-a020-01e658457c63</version_id>
-  <version_modified>20220610T150740Z</version_modified>
->>>>>>> 74448339
+  <version_id>2ada8c66-ea68-40dd-8c32-0422f215845a</version_id>
+  <version_modified>20220613T184627Z</version_modified>
   <xml_checksum>15BF4E57</xml_checksum>
   <class_name>ReportUtilityBills</class_name>
   <display_name>Utility Bills Report</display_name>
@@ -320,40 +315,34 @@
       <checksum>0BEECB93</checksum>
     </file>
     <file>
-      <filename>Data/SampleRates/Sample Real-Time Pricing Rate.json</filename>
-      <filetype>json</filetype>
-      <usage_type>resource</usage_type>
-      <checksum>1417452B</checksum>
-    </file>
-    <file>
-      <filename>Data/SampleRates/Sample Tiered Rate.json</filename>
-      <filetype>json</filetype>
-      <usage_type>resource</usage_type>
-      <checksum>60377B01</checksum>
-    </file>
-    <file>
-      <filename>Data/SampleRates/Sample Tiered Time-of-Use Rate.json</filename>
-      <filetype>json</filetype>
-      <usage_type>resource</usage_type>
-      <checksum>5CD81206</checksum>
-    </file>
-    <file>
-      <filename>Data/SampleRates/Sample Time-of-Use Rate.json</filename>
-      <filetype>json</filetype>
-      <usage_type>resource</usage_type>
-      <checksum>8022AB7B</checksum>
-    </file>
-    <file>
-      <filename>rates/5a0b28045457a3ea2aca608e.json</filename>
-      <filetype>json</filetype>
-      <usage_type>resource</usage_type>
-      <checksum>535D428A</checksum>
+      <filename>PV_10kW.csv</filename>
+      <filetype>csv</filetype>
+      <usage_type>test</usage_type>
+      <checksum>DF3BB729</checksum>
+    </file>
+    <file>
+      <filename>PV_1kW.csv</filename>
+      <filetype>csv</filetype>
+      <usage_type>test</usage_type>
+      <checksum>0E9D8698</checksum>
+    </file>
+    <file>
+      <filename>PV_None.csv</filename>
+      <filetype>csv</filetype>
+      <usage_type>test</usage_type>
+      <checksum>0D33F8C0</checksum>
     </file>
     <file>
       <filename>util.rb</filename>
       <filetype>rb</filetype>
       <usage_type>resource</usage_type>
       <checksum>6BD411A5</checksum>
+    </file>
+    <file>
+      <filename>utility_bills_test.rb</filename>
+      <filetype>rb</filetype>
+      <usage_type>test</usage_type>
+      <checksum>3D397EE2</checksum>
     </file>
     <file>
       <version>
@@ -367,37 +356,40 @@
       <checksum>547BF669</checksum>
     </file>
     <file>
-      <filename>PV_10kW.csv</filename>
-      <filetype>csv</filetype>
-      <usage_type>test</usage_type>
-      <checksum>DF3BB729</checksum>
-    </file>
-    <file>
-      <filename>PV_1kW.csv</filename>
-      <filetype>csv</filetype>
-      <usage_type>test</usage_type>
-      <checksum>0E9D8698</checksum>
-    </file>
-    <file>
-      <filename>PV_None.csv</filename>
-      <filetype>csv</filetype>
-      <usage_type>test</usage_type>
-      <checksum>0D33F8C0</checksum>
-    </file>
-    <file>
-      <filename>utility_bills_test.rb</filename>
-      <filetype>rb</filetype>
-      <usage_type>test</usage_type>
-      <checksum>3D397EE2</checksum>
-    </file>
-<<<<<<< HEAD
-    <file>
       <filename>results_bills.csv</filename>
       <filetype>csv</filetype>
       <usage_type>test</usage_type>
       <checksum>81564068</checksum>
     </file>
-=======
->>>>>>> 74448339
+    <file>
+      <filename>Data/SampleRates/Sample Real-Time Pricing Rate.json</filename>
+      <filetype>json</filetype>
+      <usage_type>resource</usage_type>
+      <checksum>1417452B</checksum>
+    </file>
+    <file>
+      <filename>Data/SampleRates/Sample Tiered Rate.json</filename>
+      <filetype>json</filetype>
+      <usage_type>resource</usage_type>
+      <checksum>60377B01</checksum>
+    </file>
+    <file>
+      <filename>Data/SampleRates/Sample Tiered Time-of-Use Rate.json</filename>
+      <filetype>json</filetype>
+      <usage_type>resource</usage_type>
+      <checksum>5CD81206</checksum>
+    </file>
+    <file>
+      <filename>Data/SampleRates/Sample Time-of-Use Rate.json</filename>
+      <filetype>json</filetype>
+      <usage_type>resource</usage_type>
+      <checksum>8022AB7B</checksum>
+    </file>
+    <file>
+      <filename>rates/5a0b28045457a3ea2aca608e.json</filename>
+      <filetype>json</filetype>
+      <usage_type>resource</usage_type>
+      <checksum>535D428A</checksum>
+    </file>
   </files>
 </measure>