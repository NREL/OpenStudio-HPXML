<?xml version="1.0"?>
<measure>
  <schema_version>3.1</schema_version>
  <name>report_utility_bills</name>
  <uid>ca88a425-e59a-4bc4-af51-c7e7d1e960fe</uid>
<<<<<<< HEAD
  <version_id>ec6f5cd0-f3ad-44ff-90bb-2261ac54ea06</version_id>
  <version_modified>2024-06-20T23:43:33Z</version_modified>
=======
  <version_id>045b6ba8-3d75-4035-959b-a0895ec8e374</version_id>
  <version_modified>2024-06-20T23:41:34Z</version_modified>
>>>>>>> 7415ef06
  <xml_checksum>15BF4E57</xml_checksum>
  <class_name>ReportUtilityBills</class_name>
  <display_name>Utility Bills Report</display_name>
  <description>Calculates and reports utility bills for residential HPXML-based models.</description>
  <modeler_description>Calculate electric/gas utility bills based on monthly fixed charges and marginal rates. Calculate other utility bills based on marginal rates for oil, propane, wood cord, wood pellets, and coal. User can specify PV compensation types of 'Net-Metering' or 'Feed-In Tariff', along with corresponding rates and connection fees.</modeler_description>
  <arguments>
    <argument>
      <name>output_format</name>
      <display_name>Output Format</display_name>
      <description>The file format of the annual (and timeseries, if requested) outputs.</description>
      <type>Choice</type>
      <required>false</required>
      <model_dependent>false</model_dependent>
      <default_value>csv</default_value>
      <choices>
        <choice>
          <value>csv</value>
          <display_name>csv</display_name>
        </choice>
        <choice>
          <value>json</value>
          <display_name>json</display_name>
        </choice>
        <choice>
          <value>msgpack</value>
          <display_name>msgpack</display_name>
        </choice>
      </choices>
    </argument>
    <argument>
      <name>include_annual_bills</name>
      <display_name>Generate Annual Utility Bills</display_name>
      <description>Generates output file containing annual utility bills.</description>
      <type>Boolean</type>
      <required>false</required>
      <model_dependent>false</model_dependent>
      <default_value>true</default_value>
      <choices>
        <choice>
          <value>true</value>
          <display_name>true</display_name>
        </choice>
        <choice>
          <value>false</value>
          <display_name>false</display_name>
        </choice>
      </choices>
    </argument>
    <argument>
      <name>include_monthly_bills</name>
      <display_name>Generate Monthly Utility Bills</display_name>
      <description>Generates output file containing monthly utility bills.</description>
      <type>Boolean</type>
      <required>false</required>
      <model_dependent>false</model_dependent>
      <default_value>true</default_value>
      <choices>
        <choice>
          <value>true</value>
          <display_name>true</display_name>
        </choice>
        <choice>
          <value>false</value>
          <display_name>false</display_name>
        </choice>
      </choices>
    </argument>
    <argument>
      <name>monthly_timestamp_convention</name>
      <display_name>Generate Monthly Output: Timestamp Convention</display_name>
      <description>Determines whether monthly timestamps use the start-of-period or end-of-period convention.</description>
      <type>Choice</type>
      <required>false</required>
      <model_dependent>false</model_dependent>
      <default_value>start</default_value>
      <choices>
        <choice>
          <value>start</value>
          <display_name>start</display_name>
        </choice>
        <choice>
          <value>end</value>
          <display_name>end</display_name>
        </choice>
      </choices>
    </argument>
    <argument>
      <name>annual_output_file_name</name>
      <display_name>Annual Output File Name</display_name>
      <description>If not provided, defaults to 'results_bills.csv' (or 'results_bills.json' or 'results_bills.msgpack').</description>
      <type>String</type>
      <required>false</required>
      <model_dependent>false</model_dependent>
    </argument>
    <argument>
      <name>monthly_output_file_name</name>
      <display_name>Monthly Output File Name</display_name>
      <description>If not provided, defaults to 'results_bills_monthly.csv' (or 'results_bills_monthly.json' or 'results_bills_monthly.msgpack').</description>
      <type>String</type>
      <required>false</required>
      <model_dependent>false</model_dependent>
    </argument>
    <argument>
      <name>register_annual_bills</name>
      <display_name>Register Annual Utility Bills</display_name>
      <description>Registers annual utility bills with the OpenStudio runner for downstream processing.</description>
      <type>Boolean</type>
      <required>false</required>
      <model_dependent>false</model_dependent>
      <default_value>true</default_value>
      <choices>
        <choice>
          <value>true</value>
          <display_name>true</display_name>
        </choice>
        <choice>
          <value>false</value>
          <display_name>false</display_name>
        </choice>
      </choices>
    </argument>
    <argument>
      <name>register_monthly_bills</name>
      <display_name>Register Monthly Utility Bills</display_name>
      <description>Registers monthly utility bills with the OpenStudio runner for downstream processing.</description>
      <type>Boolean</type>
      <required>false</required>
      <model_dependent>false</model_dependent>
      <default_value>false</default_value>
      <choices>
        <choice>
          <value>true</value>
          <display_name>true</display_name>
        </choice>
        <choice>
          <value>false</value>
          <display_name>false</display_name>
        </choice>
      </choices>
    </argument>
  </arguments>
  <outputs />
  <provenances />
  <tags>
    <tag>Reporting.QAQC</tag>
  </tags>
  <attributes>
    <attribute>
      <name>Measure Type</name>
      <value>ReportingMeasure</value>
      <datatype>string</datatype>
    </attribute>
  </attributes>
  <files>
    <file>
      <filename>README.md</filename>
      <filetype>md</filetype>
      <usage_type>readme</usage_type>
      <checksum>13D965BE</checksum>
    </file>
    <file>
      <filename>README.md.erb</filename>
      <filetype>erb</filetype>
      <usage_type>readmeerb</usage_type>
      <checksum>513F28E9</checksum>
    </file>
    <file>
      <version>
        <software_program>OpenStudio</software_program>
        <identifier>3.3.0</identifier>
        <min_compatible>3.3.0</min_compatible>
      </version>
      <filename>measure.rb</filename>
      <filetype>rb</filetype>
      <usage_type>script</usage_type>
      <checksum>28CFE565</checksum>
    </file>
    <file>
      <filename>detailed_rates/Sample Flat Rate Min Annual Charge.json</filename>
      <filetype>json</filetype>
      <usage_type>resource</usage_type>
      <checksum>453ED6BD</checksum>
    </file>
    <file>
      <filename>detailed_rates/Sample Flat Rate Min Monthly Charge.json</filename>
      <filetype>json</filetype>
      <usage_type>resource</usage_type>
      <checksum>A39362E3</checksum>
    </file>
    <file>
      <filename>detailed_rates/Sample Flat Rate.json</filename>
      <filetype>json</filetype>
      <usage_type>resource</usage_type>
      <checksum>C0FCBE3B</checksum>
    </file>
    <file>
      <filename>detailed_rates/Sample Real-Time Pricing Rate Min Annual Charge.json</filename>
      <filetype>json</filetype>
      <usage_type>resource</usage_type>
      <checksum>12C12981</checksum>
    </file>
    <file>
      <filename>detailed_rates/Sample Real-Time Pricing Rate Min Monthly Charge.json</filename>
      <filetype>json</filetype>
      <usage_type>resource</usage_type>
      <checksum>DE28BDA1</checksum>
    </file>
    <file>
      <filename>detailed_rates/Sample Real-Time Pricing Rate.json</filename>
      <filetype>json</filetype>
      <usage_type>resource</usage_type>
      <checksum>40D684ED</checksum>
    </file>
    <file>
      <filename>detailed_rates/Sample Tiered Rate Min Annual Charge.json</filename>
      <filetype>json</filetype>
      <usage_type>resource</usage_type>
      <checksum>05C5F7BD</checksum>
    </file>
    <file>
      <filename>detailed_rates/Sample Tiered Rate Min Monthly Charge.json</filename>
      <filetype>json</filetype>
      <usage_type>resource</usage_type>
      <checksum>9177D651</checksum>
    </file>
    <file>
      <filename>detailed_rates/Sample Tiered Rate.json</filename>
      <filetype>json</filetype>
      <usage_type>resource</usage_type>
      <checksum>27936FC1</checksum>
    </file>
    <file>
      <filename>detailed_rates/Sample Tiered Time-of-Use Rate Min Annual Charge.json</filename>
      <filetype>json</filetype>
      <usage_type>resource</usage_type>
      <checksum>E59E9AEE</checksum>
    </file>
    <file>
      <filename>detailed_rates/Sample Tiered Time-of-Use Rate Min Monthly Charge.json</filename>
      <filetype>json</filetype>
      <usage_type>resource</usage_type>
      <checksum>75AD92DF</checksum>
    </file>
    <file>
      <filename>detailed_rates/Sample Tiered Time-of-Use Rate.json</filename>
      <filetype>json</filetype>
      <usage_type>resource</usage_type>
      <checksum>4508028D</checksum>
    </file>
    <file>
      <filename>detailed_rates/Sample Time-of-Use Rate Min Annual Charge.json</filename>
      <filetype>json</filetype>
      <usage_type>resource</usage_type>
      <checksum>2CC2386E</checksum>
    </file>
    <file>
      <filename>detailed_rates/Sample Time-of-Use Rate Min Monthly Charge.json</filename>
      <filetype>json</filetype>
      <usage_type>resource</usage_type>
      <checksum>387337AD</checksum>
    </file>
    <file>
      <filename>detailed_rates/Sample Time-of-Use Rate.json</filename>
      <filetype>json</filetype>
      <usage_type>resource</usage_type>
      <checksum>AD93D08A</checksum>
    </file>
    <file>
      <filename>detailed_rates/openei_rates.zip</filename>
      <filetype>zip</filetype>
      <usage_type>resource</usage_type>
      <checksum>56DDA6EC</checksum>
    </file>
    <file>
      <filename>simple_rates/HouseholdConsumption.csv</filename>
      <filetype>csv</filetype>
      <usage_type>resource</usage_type>
      <checksum>0BEECB93</checksum>
    </file>
    <file>
      <filename>simple_rates/README.md</filename>
      <filetype>md</filetype>
      <usage_type>resource</usage_type>
      <checksum>C7E1E1CB</checksum>
    </file>
    <file>
      <filename>simple_rates/pr_all_update.csv</filename>
      <filetype>csv</filetype>
      <usage_type>resource</usage_type>
      <checksum>CF6409BD</checksum>
    </file>
    <file>
      <filename>util.rb</filename>
      <filetype>rb</filetype>
      <usage_type>resource</usage_type>
<<<<<<< HEAD
      <checksum>0325D674</checksum>
=======
      <checksum>DA9CFFA5</checksum>
>>>>>>> 7415ef06
    </file>
    <file>
      <filename>Contains Demand Charges.json</filename>
      <filetype>json</filetype>
      <usage_type>test</usage_type>
      <checksum>31A7BE3B</checksum>
    </file>
    <file>
      <filename>Detailed Rate.json</filename>
      <filetype>json</filetype>
      <usage_type>test</usage_type>
      <checksum>953EE2AC</checksum>
    </file>
    <file>
      <filename>Invalid Fixed Charge Units.json</filename>
      <filetype>json</filetype>
      <usage_type>test</usage_type>
      <checksum>6CDC3F13</checksum>
    </file>
    <file>
      <filename>Invalid Min Charge Units.json</filename>
      <filetype>json</filetype>
      <usage_type>test</usage_type>
      <checksum>32FB5BA8</checksum>
    </file>
    <file>
      <filename>Missing Required Fields.json</filename>
      <filetype>json</filetype>
      <usage_type>test</usage_type>
      <checksum>3DCED656</checksum>
    </file>
    <file>
      <filename>data.csv</filename>
      <filetype>csv</filetype>
      <usage_type>test</usage_type>
      <checksum>F96CB80F</checksum>
    </file>
    <file>
      <filename>test_report_utility_bills.rb</filename>
      <filetype>rb</filetype>
      <usage_type>test</usage_type>
      <checksum>CDF8B24F</checksum>
    </file>
  </files>
</measure><|MERGE_RESOLUTION|>--- conflicted
+++ resolved
@@ -3,13 +3,8 @@
   <schema_version>3.1</schema_version>
   <name>report_utility_bills</name>
   <uid>ca88a425-e59a-4bc4-af51-c7e7d1e960fe</uid>
-<<<<<<< HEAD
-  <version_id>ec6f5cd0-f3ad-44ff-90bb-2261ac54ea06</version_id>
-  <version_modified>2024-06-20T23:43:33Z</version_modified>
-=======
-  <version_id>045b6ba8-3d75-4035-959b-a0895ec8e374</version_id>
-  <version_modified>2024-06-20T23:41:34Z</version_modified>
->>>>>>> 7415ef06
+  <version_id>b7abb94b-3d8f-4a23-b950-5712bd342e6e</version_id>
+  <version_modified>2024-06-20T23:44:40Z</version_modified>
   <xml_checksum>15BF4E57</xml_checksum>
   <class_name>ReportUtilityBills</class_name>
   <display_name>Utility Bills Report</display_name>
@@ -305,11 +300,7 @@
       <filename>util.rb</filename>
       <filetype>rb</filetype>
       <usage_type>resource</usage_type>
-<<<<<<< HEAD
-      <checksum>0325D674</checksum>
-=======
-      <checksum>DA9CFFA5</checksum>
->>>>>>> 7415ef06
+      <checksum>F8E425A5</checksum>
     </file>
     <file>
       <filename>Contains Demand Charges.json</filename>
