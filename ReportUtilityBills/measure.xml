--- conflicted
+++ resolved
@@ -3,13 +3,8 @@
   <schema_version>3.1</schema_version>
   <name>report_utility_bills</name>
   <uid>ca88a425-e59a-4bc4-af51-c7e7d1e960fe</uid>
-<<<<<<< HEAD
-  <version_id>0f526e24-f23d-47fa-ad37-b5e6694969e8</version_id>
-  <version_modified>2025-08-13T22:11:57Z</version_modified>
-=======
-  <version_id>7f4070bb-5d39-4bdf-8f9f-d91bfcda3a92</version_id>
-  <version_modified>2025-08-22T23:10:27Z</version_modified>
->>>>>>> 01ea5517
+  <version_id>ee965db1-244b-417e-a112-c969ebd4f028</version_id>
+  <version_modified>2025-08-26T23:49:38Z</version_modified>
   <xml_checksum>15BF4E57</xml_checksum>
   <class_name>ReportUtilityBills</class_name>
   <display_name>Utility Bills Report</display_name>
@@ -185,11 +180,7 @@
       <filename>measure.rb</filename>
       <filetype>rb</filetype>
       <usage_type>script</usage_type>
-<<<<<<< HEAD
-      <checksum>95D063A1</checksum>
-=======
-      <checksum>F00E41E9</checksum>
->>>>>>> 01ea5517
+      <checksum>26A6E541</checksum>
     </file>
     <file>
       <filename>detailed_rates/README.md</filename>
