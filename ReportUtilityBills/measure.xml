--- conflicted
+++ resolved
@@ -3,13 +3,8 @@
   <schema_version>3.0</schema_version>
   <name>report_utility_bills</name>
   <uid>ca88a425-e59a-4bc4-af51-c7e7d1e960fe</uid>
-<<<<<<< HEAD
-  <version_id>04e6aa28-8be6-4f5a-b9f5-f6d4e4ae48d0</version_id>
-  <version_modified>20220922T173611Z</version_modified>
-=======
-  <version_id>0359816d-08ac-44c6-9a5f-3bf64936af16</version_id>
-  <version_modified>20221018T163212Z</version_modified>
->>>>>>> 08bf340c
+  <version_id>e32b37c4-c4f1-4fd4-a695-544317b4c13f</version_id>
+  <version_modified>20221020T185550Z</version_modified>
   <xml_checksum>15BF4E57</xml_checksum>
   <class_name>ReportUtilityBills</class_name>
   <display_name>Utility Bills Report</display_name>
@@ -204,27 +199,24 @@
       <checksum>D9D25D07</checksum>
     </file>
     <file>
-<<<<<<< HEAD
-=======
-      <filename>Data/UtilityRates/HouseholdConsumption.csv</filename>
-      <filetype>csv</filetype>
-      <usage_type>resource</usage_type>
-      <checksum>0BEECB93</checksum>
+      <filename>Jackson Electric Member Corp - A Residential Service Senior Citizen Low Income Assistance (Effective 2017-01-01).json</filename>
+      <filetype>json</filetype>
+      <usage_type>test</usage_type>
+      <checksum>953EE2AC</checksum>
     </file>
     <file>
       <filename>util.rb</filename>
       <filetype>rb</filetype>
       <usage_type>resource</usage_type>
-      <checksum>EE9F4205</checksum>
-    </file>
-    <file>
-      <filename>utility_bills_test.rb</filename>
-      <filetype>rb</filetype>
-      <usage_type>test</usage_type>
-      <checksum>C70DDC4F</checksum>
-    </file>
-    <file>
->>>>>>> 08bf340c
+      <checksum>B210B3A6</checksum>
+    </file>
+    <file>
+      <filename>data/detailed_rates/rates.zip</filename>
+      <filetype>zip</filetype>
+      <usage_type>resource</usage_type>
+      <checksum>6CBD0C70</checksum>
+    </file>
+    <file>
       <version>
         <software_program>OpenStudio</software_program>
         <identifier>3.3.0</identifier>
@@ -233,35 +225,13 @@
       <filename>measure.rb</filename>
       <filetype>rb</filetype>
       <usage_type>script</usage_type>
-<<<<<<< HEAD
-      <checksum>E2F28FAF</checksum>
-    </file>
-    <file>
-      <filename>Jackson Electric Member Corp - A Residential Service Senior Citizen Low Income Assistance (Effective 2017-01-01).json</filename>
-      <filetype>json</filetype>
-      <usage_type>test</usage_type>
-      <checksum>953EE2AC</checksum>
+      <checksum>7604DF71</checksum>
     </file>
     <file>
       <filename>utility_bills_test.rb</filename>
       <filetype>rb</filetype>
       <usage_type>test</usage_type>
-      <checksum>C7E46FA2</checksum>
-    </file>
-    <file>
-      <filename>util.rb</filename>
-      <filetype>rb</filetype>
-      <usage_type>resource</usage_type>
-      <checksum>B210B3A6</checksum>
-    </file>
-    <file>
-      <filename>data/detailed_rates/rates.zip</filename>
-      <filetype>zip</filetype>
-      <usage_type>resource</usage_type>
-      <checksum>6CBD0C70</checksum>
-=======
-      <checksum>8409AF99</checksum>
->>>>>>> 08bf340c
+      <checksum>F0F60472</checksum>
     </file>
   </files>
 </measure>