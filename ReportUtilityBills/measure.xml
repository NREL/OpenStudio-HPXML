<?xml version="1.0"?>
<measure>
  <schema_version>3.1</schema_version>
  <name>report_utility_bills</name>
  <uid>ca88a425-e59a-4bc4-af51-c7e7d1e960fe</uid>
<<<<<<< HEAD
  <version_id>f7ba4db6-04f0-4fee-afd5-7076ebbe539c</version_id>
  <version_modified>2024-10-14T15:22:26Z</version_modified>
=======
  <version_id>ec7741e4-75b1-4c66-b40a-21ef0e5aa8f1</version_id>
  <version_modified>2024-10-16T22:56:39Z</version_modified>
>>>>>>> 27dd8ead
  <xml_checksum>15BF4E57</xml_checksum>
  <class_name>ReportUtilityBills</class_name>
  <display_name>Utility Bills Report</display_name>
  <description>Calculates and reports utility bills for residential HPXML-based models.</description>
  <modeler_description>Calculate electric/gas utility bills based on monthly fixed charges and marginal rates. Calculate other utility bills based on marginal rates for oil, propane, wood cord, wood pellets, and coal. User can specify PV compensation types of 'Net-Metering' or 'Feed-In Tariff', along with corresponding rates and connection fees.</modeler_description>
  <arguments>
    <argument>
      <name>output_format</name>
      <display_name>Output Format</display_name>
      <description>The file format of the annual (and timeseries, if requested) outputs.</description>
      <type>Choice</type>
      <required>false</required>
      <model_dependent>false</model_dependent>
      <default_value>csv</default_value>
      <choices>
        <choice>
          <value>csv</value>
          <display_name>csv</display_name>
        </choice>
        <choice>
          <value>json</value>
          <display_name>json</display_name>
        </choice>
        <choice>
          <value>msgpack</value>
          <display_name>msgpack</display_name>
        </choice>
      </choices>
    </argument>
    <argument>
      <name>include_annual_bills</name>
      <display_name>Generate Annual Utility Bills</display_name>
      <description>Generates output file containing annual utility bills.</description>
      <type>Boolean</type>
      <required>false</required>
      <model_dependent>false</model_dependent>
      <default_value>true</default_value>
      <choices>
        <choice>
          <value>true</value>
          <display_name>true</display_name>
        </choice>
        <choice>
          <value>false</value>
          <display_name>false</display_name>
        </choice>
      </choices>
    </argument>
    <argument>
      <name>include_monthly_bills</name>
      <display_name>Generate Monthly Utility Bills</display_name>
      <description>Generates output file containing monthly utility bills.</description>
      <type>Boolean</type>
      <required>false</required>
      <model_dependent>false</model_dependent>
      <default_value>true</default_value>
      <choices>
        <choice>
          <value>true</value>
          <display_name>true</display_name>
        </choice>
        <choice>
          <value>false</value>
          <display_name>false</display_name>
        </choice>
      </choices>
    </argument>
    <argument>
      <name>monthly_timestamp_convention</name>
      <display_name>Generate Monthly Output: Timestamp Convention</display_name>
      <description>Determines whether monthly timestamps use the start-of-period or end-of-period convention.</description>
      <type>Choice</type>
      <required>false</required>
      <model_dependent>false</model_dependent>
      <default_value>start</default_value>
      <choices>
        <choice>
          <value>start</value>
          <display_name>start</display_name>
        </choice>
        <choice>
          <value>end</value>
          <display_name>end</display_name>
        </choice>
      </choices>
    </argument>
    <argument>
      <name>annual_output_file_name</name>
      <display_name>Annual Output File Name</display_name>
      <description>If not provided, defaults to 'results_bills.csv' (or 'results_bills.json' or 'results_bills.msgpack').</description>
      <type>String</type>
      <required>false</required>
      <model_dependent>false</model_dependent>
    </argument>
    <argument>
      <name>monthly_output_file_name</name>
      <display_name>Monthly Output File Name</display_name>
      <description>If not provided, defaults to 'results_bills_monthly.csv' (or 'results_bills_monthly.json' or 'results_bills_monthly.msgpack').</description>
      <type>String</type>
      <required>false</required>
      <model_dependent>false</model_dependent>
    </argument>
    <argument>
      <name>register_annual_bills</name>
      <display_name>Register Annual Utility Bills</display_name>
      <description>Registers annual utility bills with the OpenStudio runner for downstream processing.</description>
      <type>Boolean</type>
      <required>false</required>
      <model_dependent>false</model_dependent>
      <default_value>true</default_value>
      <choices>
        <choice>
          <value>true</value>
          <display_name>true</display_name>
        </choice>
        <choice>
          <value>false</value>
          <display_name>false</display_name>
        </choice>
      </choices>
    </argument>
    <argument>
      <name>register_monthly_bills</name>
      <display_name>Register Monthly Utility Bills</display_name>
      <description>Registers monthly utility bills with the OpenStudio runner for downstream processing.</description>
      <type>Boolean</type>
      <required>false</required>
      <model_dependent>false</model_dependent>
      <default_value>false</default_value>
      <choices>
        <choice>
          <value>true</value>
          <display_name>true</display_name>
        </choice>
        <choice>
          <value>false</value>
          <display_name>false</display_name>
        </choice>
      </choices>
    </argument>
  </arguments>
  <outputs />
  <provenances />
  <tags>
    <tag>Reporting.QAQC</tag>
  </tags>
  <attributes>
    <attribute>
      <name>Measure Type</name>
      <value>ReportingMeasure</value>
      <datatype>string</datatype>
    </attribute>
  </attributes>
  <files>
    <file>
      <filename>README.md</filename>
      <filetype>md</filetype>
      <usage_type>readme</usage_type>
      <checksum>13D965BE</checksum>
    </file>
    <file>
      <filename>README.md.erb</filename>
      <filetype>erb</filetype>
      <usage_type>readmeerb</usage_type>
      <checksum>513F28E9</checksum>
    </file>
    <file>
      <version>
        <software_program>OpenStudio</software_program>
        <identifier>3.3.0</identifier>
        <min_compatible>3.3.0</min_compatible>
      </version>
      <filename>measure.rb</filename>
      <filetype>rb</filetype>
      <usage_type>script</usage_type>
      <checksum>4D23174A</checksum>
    </file>
    <file>
      <filename>detailed_rates/README.md</filename>
      <filetype>md</filetype>
<<<<<<< HEAD
=======
      <usage_type>resource</usage_type>
      <checksum>4BA8526F</checksum>
    </file>
    <file>
      <filename>detailed_rates/Sample Flat Rate Fixed Daily Charge.json</filename>
      <filetype>json</filetype>
>>>>>>> 27dd8ead
      <usage_type>resource</usage_type>
      <checksum>03F1B3AD</checksum>
    </file>
    <file>
      <filename>detailed_rates/Sample Flat Rate Min Annual Charge.json</filename>
      <filetype>json</filetype>
      <usage_type>resource</usage_type>
      <checksum>453ED6BD</checksum>
    </file>
    <file>
      <filename>detailed_rates/Sample Flat Rate Min Monthly Charge.json</filename>
      <filetype>json</filetype>
      <usage_type>resource</usage_type>
      <checksum>A39362E3</checksum>
    </file>
    <file>
      <filename>detailed_rates/Sample Flat Rate.json</filename>
      <filetype>json</filetype>
      <usage_type>resource</usage_type>
      <checksum>C0FCBE3B</checksum>
    </file>
    <file>
      <filename>detailed_rates/Sample Real-Time Pricing Rate Min Annual Charge.json</filename>
      <filetype>json</filetype>
      <usage_type>resource</usage_type>
      <checksum>12C12981</checksum>
    </file>
    <file>
      <filename>detailed_rates/Sample Real-Time Pricing Rate Min Monthly Charge.json</filename>
      <filetype>json</filetype>
      <usage_type>resource</usage_type>
      <checksum>DE28BDA1</checksum>
    </file>
    <file>
      <filename>detailed_rates/Sample Real-Time Pricing Rate.json</filename>
      <filetype>json</filetype>
      <usage_type>resource</usage_type>
      <checksum>40D684ED</checksum>
    </file>
    <file>
      <filename>detailed_rates/Sample Tiered Rate Min Annual Charge.json</filename>
      <filetype>json</filetype>
      <usage_type>resource</usage_type>
      <checksum>05C5F7BD</checksum>
    </file>
    <file>
      <filename>detailed_rates/Sample Tiered Rate Min Monthly Charge.json</filename>
      <filetype>json</filetype>
      <usage_type>resource</usage_type>
      <checksum>9177D651</checksum>
    </file>
    <file>
      <filename>detailed_rates/Sample Tiered Rate.json</filename>
      <filetype>json</filetype>
      <usage_type>resource</usage_type>
      <checksum>27936FC1</checksum>
    </file>
    <file>
      <filename>detailed_rates/Sample Tiered Time-of-Use Rate Min Annual Charge.json</filename>
      <filetype>json</filetype>
      <usage_type>resource</usage_type>
      <checksum>E59E9AEE</checksum>
    </file>
    <file>
      <filename>detailed_rates/Sample Tiered Time-of-Use Rate Min Monthly Charge.json</filename>
      <filetype>json</filetype>
      <usage_type>resource</usage_type>
      <checksum>75AD92DF</checksum>
    </file>
    <file>
      <filename>detailed_rates/Sample Tiered Time-of-Use Rate.json</filename>
      <filetype>json</filetype>
      <usage_type>resource</usage_type>
      <checksum>4508028D</checksum>
    </file>
    <file>
      <filename>detailed_rates/Sample Time-of-Use Rate High Peak.json</filename>
      <filetype>json</filetype>
      <usage_type>resource</usage_type>
      <checksum>1F5FA05C</checksum>
    </file>
    <file>
      <filename>detailed_rates/Sample Time-of-Use Rate Min Annual Charge.json</filename>
      <filetype>json</filetype>
      <usage_type>resource</usage_type>
      <checksum>2CC2386E</checksum>
    </file>
    <file>
      <filename>detailed_rates/Sample Time-of-Use Rate Min Monthly Charge.json</filename>
      <filetype>json</filetype>
      <usage_type>resource</usage_type>
      <checksum>387337AD</checksum>
    </file>
    <file>
      <filename>detailed_rates/Sample Time-of-Use Rate.json</filename>
      <filetype>json</filetype>
      <usage_type>resource</usage_type>
      <checksum>AD93D08A</checksum>
    </file>
    <file>
      <filename>detailed_rates/openei_rates.zip</filename>
      <filetype>zip</filetype>
      <usage_type>resource</usage_type>
      <checksum>FCDE5F5D</checksum>
    </file>
    <file>
      <filename>simple_rates/HouseholdConsumption.csv</filename>
      <filetype>csv</filetype>
      <usage_type>resource</usage_type>
      <checksum>0BEECB93</checksum>
    </file>
    <file>
      <filename>simple_rates/README.md</filename>
      <filetype>md</filetype>
      <usage_type>resource</usage_type>
      <checksum>C7E1E1CB</checksum>
    </file>
    <file>
      <filename>simple_rates/pr_all_update.csv</filename>
      <filetype>csv</filetype>
      <usage_type>resource</usage_type>
      <checksum>CF6409BD</checksum>
    </file>
    <file>
      <filename>util.rb</filename>
      <filetype>rb</filetype>
      <usage_type>resource</usage_type>
      <checksum>22F928DB</checksum>
    </file>
    <file>
      <filename>Contains Demand Charges.json</filename>
      <filetype>json</filetype>
      <usage_type>test</usage_type>
      <checksum>31A7BE3B</checksum>
    </file>
    <file>
      <filename>Detailed Rate.json</filename>
      <filetype>json</filetype>
      <usage_type>test</usage_type>
      <checksum>953EE2AC</checksum>
    </file>
    <file>
      <filename>Invalid Fixed Charge Units.json</filename>
      <filetype>json</filetype>
      <usage_type>test</usage_type>
      <checksum>6CDC3F13</checksum>
    </file>
    <file>
      <filename>Invalid Min Charge Units.json</filename>
      <filetype>json</filetype>
      <usage_type>test</usage_type>
      <checksum>32FB5BA8</checksum>
    </file>
    <file>
      <filename>Missing Required Fields.json</filename>
      <filetype>json</filetype>
      <usage_type>test</usage_type>
      <checksum>3DCED656</checksum>
    </file>
    <file>
      <filename>data.csv</filename>
      <filetype>csv</filetype>
      <usage_type>test</usage_type>
      <checksum>F96CB80F</checksum>
    </file>
    <file>
      <filename>test_report_utility_bills.rb</filename>
      <filetype>rb</filetype>
      <usage_type>test</usage_type>
      <checksum>B5EF620B</checksum>
    </file>
  </files>
</measure><|MERGE_RESOLUTION|>--- conflicted
+++ resolved
@@ -3,13 +3,8 @@
   <schema_version>3.1</schema_version>
   <name>report_utility_bills</name>
   <uid>ca88a425-e59a-4bc4-af51-c7e7d1e960fe</uid>
-<<<<<<< HEAD
-  <version_id>f7ba4db6-04f0-4fee-afd5-7076ebbe539c</version_id>
-  <version_modified>2024-10-14T15:22:26Z</version_modified>
-=======
   <version_id>ec7741e4-75b1-4c66-b40a-21ef0e5aa8f1</version_id>
   <version_modified>2024-10-16T22:56:39Z</version_modified>
->>>>>>> 27dd8ead
   <xml_checksum>15BF4E57</xml_checksum>
   <class_name>ReportUtilityBills</class_name>
   <display_name>Utility Bills Report</display_name>
@@ -190,15 +185,12 @@
     <file>
       <filename>detailed_rates/README.md</filename>
       <filetype>md</filetype>
-<<<<<<< HEAD
-=======
       <usage_type>resource</usage_type>
       <checksum>4BA8526F</checksum>
     </file>
     <file>
       <filename>detailed_rates/Sample Flat Rate Fixed Daily Charge.json</filename>
       <filetype>json</filetype>
->>>>>>> 27dd8ead
       <usage_type>resource</usage_type>
       <checksum>03F1B3AD</checksum>
     </file>
