--- conflicted
+++ resolved
@@ -3,13 +3,8 @@
   <schema_version>3.0</schema_version>
   <name>report_utility_bills</name>
   <uid>ca88a425-e59a-4bc4-af51-c7e7d1e960fe</uid>
-<<<<<<< HEAD
-  <version_id>2cb3086f-61b9-4dc8-892e-22460475e02f</version_id>
-  <version_modified>20220524T200923Z</version_modified>
-=======
-  <version_id>f5059348-79cb-4de7-b00b-001ea14c2e37</version_id>
-  <version_modified>20220521T213549Z</version_modified>
->>>>>>> 479cfbb6
+  <version_id>5bbdd3b6-956b-44ab-ab88-2ad2f7e23a6b</version_id>
+  <version_modified>20220524T201522Z</version_modified>
   <xml_checksum>15BF4E57</xml_checksum>
   <class_name>ReportUtilityBills</class_name>
   <display_name>Utility Bills Report</display_name>
@@ -338,45 +333,16 @@
       <checksum>0BEECB93</checksum>
     </file>
     <file>
-<<<<<<< HEAD
-      <filename>Data/CustomRates/Sample Real-Time Pricing Rate.json</filename>
-      <filetype>json</filetype>
-      <usage_type>resource</usage_type>
-      <checksum>1417452B</checksum>
-    </file>
-    <file>
-      <filename>rates/5a0b28045457a3ea2aca608e.json</filename>
-      <filetype>json</filetype>
-      <usage_type>resource</usage_type>
-      <checksum>535D428A</checksum>
+      <filename>util.rb</filename>
+      <filetype>rb</filetype>
+      <usage_type>resource</usage_type>
+      <checksum>069E2651</checksum>
     </file>
     <file>
       <filename>utility_bills_test.rb</filename>
       <filetype>rb</filetype>
       <usage_type>test</usage_type>
-      <checksum>961F3872</checksum>
-=======
-      <filename>results_bills.csv</filename>
-      <filetype>csv</filetype>
-      <usage_type>test</usage_type>
-      <checksum>CD34E831</checksum>
->>>>>>> 479cfbb6
-    </file>
-    <file>
-      <filename>util.rb</filename>
-      <filetype>rb</filetype>
-      <usage_type>resource</usage_type>
-<<<<<<< HEAD
-      <checksum>069E2651</checksum>
-=======
-      <checksum>EE9F4205</checksum>
-    </file>
-    <file>
-      <filename>utility_bills_test.rb</filename>
-      <filetype>rb</filetype>
-      <usage_type>test</usage_type>
-      <checksum>124AD241</checksum>
->>>>>>> 479cfbb6
+      <checksum>480A250F</checksum>
     </file>
     <file>
       <version>
@@ -387,14 +353,13 @@
       <filename>measure.rb</filename>
       <filetype>rb</filetype>
       <usage_type>script</usage_type>
-<<<<<<< HEAD
-      <checksum>3FDABA75</checksum>
-    </file>
-    <file>
-      <filename>results_bills.csv</filename>
-      <filetype>csv</filetype>
-      <usage_type>test</usage_type>
-      <checksum>3E10EC85</checksum>
+      <checksum>5DE2B789</checksum>
+    </file>
+    <file>
+      <filename>Data/CustomRates/Sample Real-Time Pricing Rate.json</filename>
+      <filetype>json</filetype>
+      <usage_type>resource</usage_type>
+      <checksum>1417452B</checksum>
     </file>
     <file>
       <filename>Data/CustomRates/Sample Tiered Rate.json</filename>
@@ -413,9 +378,12 @@
       <filetype>json</filetype>
       <usage_type>resource</usage_type>
       <checksum>6BE68A8D</checksum>
-=======
-      <checksum>A4A00112</checksum>
->>>>>>> 479cfbb6
+    </file>
+    <file>
+      <filename>rates/5a0b28045457a3ea2aca608e.json</filename>
+      <filetype>json</filetype>
+      <usage_type>resource</usage_type>
+      <checksum>535D428A</checksum>
     </file>
   </files>
 </measure>