--- conflicted
+++ resolved
@@ -3,13 +3,8 @@
   <schema_version>3.1</schema_version>
   <name>report_utility_bills</name>
   <uid>ca88a425-e59a-4bc4-af51-c7e7d1e960fe</uid>
-<<<<<<< HEAD
-  <version_id>6504a2cd-0b30-4d3b-8366-5c424deab9cb</version_id>
-  <version_modified>2024-05-28T20:06:47Z</version_modified>
-=======
-  <version_id>2b64d6ee-3ffd-4cc9-8d03-d4d074889bd0</version_id>
-  <version_modified>2024-06-05T21:34:48Z</version_modified>
->>>>>>> 76c953dd
+  <version_id>2d4abc53-3246-49de-8e95-416830fc7391</version_id>
+  <version_modified>2024-06-12T17:27:25Z</version_modified>
   <xml_checksum>15BF4E57</xml_checksum>
   <class_name>ReportUtilityBills</class_name>
   <display_name>Utility Bills Report</display_name>
@@ -185,11 +180,7 @@
       <filename>measure.rb</filename>
       <filetype>rb</filetype>
       <usage_type>script</usage_type>
-<<<<<<< HEAD
-      <checksum>67FE9928</checksum>
-=======
-      <checksum>AD1D9C67</checksum>
->>>>>>> 76c953dd
+      <checksum>2FB22779</checksum>
     </file>
     <file>
       <filename>detailed_rates/Sample Flat Rate Min Annual Charge.json</filename>
@@ -309,11 +300,7 @@
       <filename>util.rb</filename>
       <filetype>rb</filetype>
       <usage_type>resource</usage_type>
-<<<<<<< HEAD
-      <checksum>ED1141FF</checksum>
-=======
-      <checksum>4286D643</checksum>
->>>>>>> 76c953dd
+      <checksum>E3B8D965</checksum>
     </file>
     <file>
       <filename>Contains Demand Charges.json</filename>
