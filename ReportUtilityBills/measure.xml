--- conflicted
+++ resolved
@@ -3,13 +3,8 @@
   <schema_version>3.0</schema_version>
   <name>report_utility_bills</name>
   <uid>ca88a425-e59a-4bc4-af51-c7e7d1e960fe</uid>
-<<<<<<< HEAD
-  <version_id>deec7ca1-f379-4879-89d4-0436ca051537</version_id>
-  <version_modified>20220526T201010Z</version_modified>
-=======
-  <version_id>86740752-7b36-4b84-b2dc-c8d9cf04b1e1</version_id>
-  <version_modified>20220603T191148Z</version_modified>
->>>>>>> 7a2e189a
+  <version_id>192be45d-f8fb-47ae-82ff-76dc5c81aadd</version_id>
+  <version_modified>20220608T160906Z</version_modified>
   <xml_checksum>15BF4E57</xml_checksum>
   <class_name>ReportUtilityBills</class_name>
   <display_name>Utility Bills Report</display_name>
@@ -338,33 +333,16 @@
       <checksum>0BEECB93</checksum>
     </file>
     <file>
-<<<<<<< HEAD
-      <filename>rates/5a0b28045457a3ea2aca608e.json</filename>
-      <filetype>json</filetype>
-      <usage_type>resource</usage_type>
-      <checksum>535D428A</checksum>
-    </file>
-    <file>
-      <filename>Data/SampleRates/Sample Real-Time Pricing Rate.json</filename>
-      <filetype>json</filetype>
-=======
       <filename>util.rb</filename>
       <filetype>rb</filetype>
->>>>>>> 7a2e189a
-      <usage_type>resource</usage_type>
-      <checksum>1417452B</checksum>
-    </file>
-    <file>
-      <filename>Data/SampleRates/Sample Time-of-Use Rate.json</filename>
-      <filetype>json</filetype>
-      <usage_type>resource</usage_type>
-      <checksum>8022AB7B</checksum>
-    </file>
-    <file>
-      <filename>Data/SampleRates/Sample Tiered Rate.json</filename>
-      <filetype>json</filetype>
-      <usage_type>resource</usage_type>
-      <checksum>60377B01</checksum>
+      <usage_type>resource</usage_type>
+      <checksum>65D80D11</checksum>
+    </file>
+    <file>
+      <filename>utility_bills_test.rb</filename>
+      <filetype>rb</filetype>
+      <usage_type>test</usage_type>
+      <checksum>7C307BC9</checksum>
     </file>
     <file>
       <version>
@@ -378,22 +356,34 @@
       <checksum>9365694C</checksum>
     </file>
     <file>
+      <filename>Data/SampleRates/Sample Real-Time Pricing Rate.json</filename>
+      <filetype>json</filetype>
+      <usage_type>resource</usage_type>
+      <checksum>1417452B</checksum>
+    </file>
+    <file>
+      <filename>Data/SampleRates/Sample Tiered Rate.json</filename>
+      <filetype>json</filetype>
+      <usage_type>resource</usage_type>
+      <checksum>60377B01</checksum>
+    </file>
+    <file>
       <filename>Data/SampleRates/Sample Tiered Time-of-Use Rate.json</filename>
       <filetype>json</filetype>
       <usage_type>resource</usage_type>
       <checksum>5CD81206</checksum>
     </file>
     <file>
-      <filename>util.rb</filename>
-      <filetype>rb</filetype>
-      <usage_type>resource</usage_type>
-      <checksum>65D80D11</checksum>
-    </file>
-    <file>
-      <filename>utility_bills_test.rb</filename>
-      <filetype>rb</filetype>
-      <usage_type>test</usage_type>
-      <checksum>7C307BC9</checksum>
+      <filename>Data/SampleRates/Sample Time-of-Use Rate.json</filename>
+      <filetype>json</filetype>
+      <usage_type>resource</usage_type>
+      <checksum>8022AB7B</checksum>
+    </file>
+    <file>
+      <filename>rates/5a0b28045457a3ea2aca608e.json</filename>
+      <filetype>json</filetype>
+      <usage_type>resource</usage_type>
+      <checksum>535D428A</checksum>
     </file>
   </files>
 </measure>