<?xml version="1.0"?>
<measure>
  <schema_version>3.0</schema_version>
  <name>report_utility_bills</name>
  <uid>ca88a425-e59a-4bc4-af51-c7e7d1e960fe</uid>
<<<<<<< HEAD
  <version_id>67b1c3fe-0d48-4a2a-b68c-794ad84ecdd1</version_id>
  <version_modified>20220418T211510Z</version_modified>
=======
  <version_id>900636ee-e939-4f44-8f47-4989f1ce0390</version_id>
  <version_modified>20220421T192306Z</version_modified>
>>>>>>> b7c478ab
  <xml_checksum>15BF4E57</xml_checksum>
  <class_name>ReportUtilityBills</class_name>
  <display_name>Utility Bills Report</display_name>
  <description>Calculates and reports utility bills for residential HPXML-based models.</description>
  <modeler_description>Calculate electric/gas utility bills based on monthly fixed charges and marginal rates. Calculate other utility bills based on marginal rates for oil, propane, wood cord, wood pellets, and coal. User can specify PV compensation types of 'Net-Metering' or 'Feed-In Tariff', along with corresponding rates and connection fees.</modeler_description>
  <arguments>
    <argument>
      <name>output_format</name>
      <display_name>Output Format</display_name>
      <description>The file format of the annual (and timeseries, if requested) outputs.</description>
      <type>Choice</type>
      <required>false</required>
      <model_dependent>false</model_dependent>
      <default_value>csv</default_value>
      <choices>
        <choice>
          <value>csv</value>
          <display_name>csv</display_name>
        </choice>
        <choice>
          <value>json</value>
          <display_name>json</display_name>
        </choice>
      </choices>
    </argument>
    <argument>
      <name>electricity_fixed_charge</name>
      <display_name>Electricity: Fixed Charge</display_name>
      <description>Monthly fixed charge for electricity.</description>
      <type>Double</type>
      <units>$/month</units>
      <required>false</required>
      <model_dependent>false</model_dependent>
      <default_value>12</default_value>
    </argument>
    <argument>
      <name>electricity_marginal_rate</name>
      <display_name>Electricity: Marginal Rate</display_name>
      <description>Price per kilowatt-hour for electricity. Use 'auto' to obtain a state-average value from EIA.</description>
      <type>String</type>
      <units>$/kWh</units>
      <required>false</required>
      <model_dependent>false</model_dependent>
      <default_value>auto</default_value>
    </argument>
    <argument>
      <name>natural_gas_fixed_charge</name>
      <display_name>Natural Gas: Fixed Charge</display_name>
      <description>Monthly fixed charge for natural gas.</description>
      <type>Double</type>
      <units>$/month</units>
      <required>false</required>
      <model_dependent>false</model_dependent>
      <default_value>12</default_value>
    </argument>
    <argument>
      <name>natural_gas_marginal_rate</name>
      <display_name>Natural Gas: Marginal Rate</display_name>
      <description>Price per therm for natural gas. Use 'auto' to obtain a state-average value from EIA.</description>
      <type>String</type>
      <units>$/therm</units>
      <required>false</required>
      <model_dependent>false</model_dependent>
      <default_value>auto</default_value>
    </argument>
    <argument>
      <name>fuel_oil_marginal_rate</name>
      <display_name>Fuel Oil: Marginal Rate</display_name>
      <description>Price per gallon for fuel oil. Use 'auto' to obtain a state-average value from EIA.</description>
      <type>String</type>
      <units>$/gal</units>
      <required>false</required>
      <model_dependent>false</model_dependent>
      <default_value>auto</default_value>
    </argument>
    <argument>
      <name>propane_marginal_rate</name>
      <display_name>Propane: Marginal Rate</display_name>
      <description>Price per gallon for propane. Use 'auto' to obtain a state-average value from EIA.</description>
      <type>String</type>
      <units>$/gal</units>
      <required>false</required>
      <model_dependent>false</model_dependent>
      <default_value>auto</default_value>
    </argument>
    <argument>
      <name>wood_cord_marginal_rate</name>
      <display_name>Wood Cord: Marginal Rate</display_name>
      <description>Price per kBtu for wood cord.</description>
      <type>Double</type>
      <units>$/kBtu</units>
      <required>false</required>
      <model_dependent>false</model_dependent>
      <default_value>0.015</default_value>
    </argument>
    <argument>
      <name>wood_pellets_marginal_rate</name>
      <display_name>Wood Pellets: Marginal Rate</display_name>
      <description>Price per kBtu for wood pellets.</description>
      <type>Double</type>
      <units>$/kBtu</units>
      <required>false</required>
      <model_dependent>false</model_dependent>
      <default_value>0.015</default_value>
    </argument>
    <argument>
      <name>coal_marginal_rate</name>
      <display_name>Coal: Marginal Rate</display_name>
      <description>Price per kBtu for coal.</description>
      <type>Double</type>
      <units>$/kBtu</units>
      <required>false</required>
      <model_dependent>false</model_dependent>
      <default_value>0.015</default_value>
    </argument>
    <argument>
      <name>pv_compensation_type</name>
      <display_name>PV: Compensation Type</display_name>
      <description>The type of compensation for PV.</description>
      <type>Choice</type>
      <required>false</required>
      <model_dependent>false</model_dependent>
      <default_value>Net Metering</default_value>
      <choices>
        <choice>
          <value>Net Metering</value>
          <display_name>Net Metering</display_name>
        </choice>
        <choice>
          <value>Feed-In Tariff</value>
          <display_name>Feed-In Tariff</display_name>
        </choice>
      </choices>
    </argument>
    <argument>
      <name>pv_annual_excess_sellback_rate_type</name>
      <display_name>PV: Net Metering Annual Excess Sellback Rate Type</display_name>
      <description>The type of annual excess sellback rate for PV. Only applies if the PV compensation type is 'Net Metering'.</description>
      <type>Choice</type>
      <required>false</required>
      <model_dependent>false</model_dependent>
      <default_value>User-Specified</default_value>
      <choices>
        <choice>
          <value>User-Specified</value>
          <display_name>User-Specified</display_name>
        </choice>
        <choice>
          <value>Retail Electricity Cost</value>
          <display_name>Retail Electricity Cost</display_name>
        </choice>
      </choices>
    </argument>
    <argument>
      <name>pv_net_metering_annual_excess_sellback_rate</name>
      <display_name>PV: Net Metering Annual Excess Sellback Rate</display_name>
      <description>The annual excess sellback rate for PV. Only applies if the PV compensation type is 'Net Metering' and the PV annual excess sellback rate type is 'User-Specified'.</description>
      <type>Double</type>
      <units>$/kWh</units>
      <required>false</required>
      <model_dependent>false</model_dependent>
      <default_value>0.03</default_value>
    </argument>
    <argument>
      <name>pv_feed_in_tariff_rate</name>
      <display_name>PV: Feed-In Tariff Rate</display_name>
      <description>The annual full/gross tariff rate for PV. Only applies if the PV compensation type is 'Feed-In Tariff'.</description>
      <type>Double</type>
      <units>$/kWh</units>
      <required>false</required>
      <model_dependent>false</model_dependent>
      <default_value>0.12</default_value>
    </argument>
    <argument>
      <name>pv_grid_connection_fee_units</name>
      <display_name>PV: Grid Connection Fee Units</display_name>
      <description>Units for PV grid connection fee. Only applies when there is PV.</description>
      <type>Choice</type>
      <required>false</required>
      <model_dependent>false</model_dependent>
      <default_value>$/kW</default_value>
      <choices>
        <choice>
          <value>$/kW</value>
          <display_name>$/kW</display_name>
        </choice>
        <choice>
          <value>$</value>
          <display_name>$</display_name>
        </choice>
      </choices>
    </argument>
    <argument>
      <name>pv_monthly_grid_connection_fee</name>
      <display_name>PV: Monthly Grid Connection Fee</display_name>
      <description>Monthly fee for PV grid connection. Only applies when there is PV.</description>
      <type>Double</type>
      <units>$</units>
      <required>false</required>
      <model_dependent>false</model_dependent>
      <default_value>0</default_value>
    </argument>
  </arguments>
  <outputs />
  <provenances />
  <tags>
    <tag>Reporting.QAQC</tag>
  </tags>
  <attributes>
    <attribute>
      <name>Measure Type</name>
      <value>ReportingMeasure</value>
      <datatype>string</datatype>
    </attribute>
  </attributes>
  <files>
    <file>
      <filename>PV_10kW.csv</filename>
      <filetype>csv</filetype>
      <usage_type>test</usage_type>
      <checksum>3CDAD519</checksum>
    </file>
    <file>
      <filename>PV_1kW.csv</filename>
      <filetype>csv</filetype>
      <usage_type>test</usage_type>
      <checksum>29157297</checksum>
    </file>
    <file>
      <filename>PV_None.csv</filename>
      <filetype>csv</filetype>
      <usage_type>test</usage_type>
      <checksum>D77D8299</checksum>
    </file>
    <file>
      <filename>Data/UtilityRates/Average_retail_price_of_electricity.csv</filename>
      <filetype>csv</filetype>
      <usage_type>resource</usage_type>
      <checksum>37E30685</checksum>
    </file>
    <file>
      <filename>Data/UtilityRates/NG_PRI_SUM_A_EPG0_PRS_DMCF_A.csv</filename>
      <filetype>csv</filetype>
      <usage_type>resource</usage_type>
      <checksum>2CE8192C</checksum>
    </file>
    <file>
      <filename>Data/UtilityRates/PET_PRI_WFR_A_EPD2F_PRS_DPGAL_W.csv</filename>
      <filetype>csv</filetype>
      <usage_type>resource</usage_type>
      <checksum>6FEB427A</checksum>
    </file>
    <file>
      <filename>Data/UtilityRates/PET_PRI_WFR_A_EPLLPA_PRS_DPGAL_W.csv</filename>
      <filetype>csv</filetype>
      <usage_type>resource</usage_type>
      <checksum>22112EBB</checksum>
    </file>
    <file>
      <filename>Data/UtilityRates/README.md</filename>
      <filetype>md</filetype>
      <usage_type>resource</usage_type>
      <checksum>D9D25D07</checksum>
    </file>
    <file>
      <filename>Data/UtilityRates/HouseholdConsumption.csv</filename>
      <filetype>csv</filetype>
      <usage_type>resource</usage_type>
      <checksum>0BEECB93</checksum>
    </file>
    <file>
      <filename>util.rb</filename>
      <filetype>rb</filetype>
      <usage_type>resource</usage_type>
      <checksum>C671FE99</checksum>
    </file>
    <file>
      <filename>utility_bills_test.rb</filename>
      <filetype>rb</filetype>
      <usage_type>test</usage_type>
      <checksum>06CDA1C6</checksum>
    </file>
    <file>
      <version>
        <software_program>OpenStudio</software_program>
        <identifier>3.3.0</identifier>
        <min_compatible>3.3.0</min_compatible>
      </version>
      <filename>measure.rb</filename>
      <filetype>rb</filetype>
      <usage_type>script</usage_type>
      <checksum>5DBFE7B9</checksum>
    </file>
<<<<<<< HEAD
=======
    <file>
      <filename>results_bills.csv</filename>
      <filetype>csv</filetype>
      <usage_type>test</usage_type>
      <checksum>8C47B41A</checksum>
    </file>
>>>>>>> b7c478ab
  </files>
</measure><|MERGE_RESOLUTION|>--- conflicted
+++ resolved
@@ -3,13 +3,8 @@
   <schema_version>3.0</schema_version>
   <name>report_utility_bills</name>
   <uid>ca88a425-e59a-4bc4-af51-c7e7d1e960fe</uid>
-<<<<<<< HEAD
-  <version_id>67b1c3fe-0d48-4a2a-b68c-794ad84ecdd1</version_id>
-  <version_modified>20220418T211510Z</version_modified>
-=======
-  <version_id>900636ee-e939-4f44-8f47-4989f1ce0390</version_id>
-  <version_modified>20220421T192306Z</version_modified>
->>>>>>> b7c478ab
+  <version_id>b5ad8d26-eaf7-44f3-a02e-cbd8bd5d56a0</version_id>
+  <version_modified>20220426T180651Z</version_modified>
   <xml_checksum>15BF4E57</xml_checksum>
   <class_name>ReportUtilityBills</class_name>
   <display_name>Utility Bills Report</display_name>
@@ -303,14 +298,5 @@
       <usage_type>script</usage_type>
       <checksum>5DBFE7B9</checksum>
     </file>
-<<<<<<< HEAD
-=======
-    <file>
-      <filename>results_bills.csv</filename>
-      <filetype>csv</filetype>
-      <usage_type>test</usage_type>
-      <checksum>8C47B41A</checksum>
-    </file>
->>>>>>> b7c478ab
   </files>
 </measure>