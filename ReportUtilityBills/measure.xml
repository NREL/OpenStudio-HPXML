<?xml version="1.0"?>
<measure>
  <schema_version>3.1</schema_version>
  <name>report_utility_bills</name>
  <uid>ca88a425-e59a-4bc4-af51-c7e7d1e960fe</uid>
<<<<<<< HEAD
  <version_id>86301666-d671-409e-bf03-1d4bba6b2a93</version_id>
  <version_modified>2023-05-25T23:36:47Z</version_modified>
=======
  <version_id>a8660cac-5917-4d7a-a0b4-54a8fe278424</version_id>
  <version_modified>2023-06-22T23:26:25Z</version_modified>
>>>>>>> deb2c5e0
  <xml_checksum>15BF4E57</xml_checksum>
  <class_name>ReportUtilityBills</class_name>
  <display_name>Utility Bills Report</display_name>
  <description>Calculates and reports utility bills for residential HPXML-based models.</description>
  <modeler_description>Calculate electric/gas utility bills based on monthly fixed charges and marginal rates. Calculate other utility bills based on marginal rates for oil, propane, wood cord, wood pellets, and coal. User can specify PV compensation types of 'Net-Metering' or 'Feed-In Tariff', along with corresponding rates and connection fees.</modeler_description>
  <arguments>
    <argument>
      <name>output_format</name>
      <display_name>Output Format</display_name>
      <description>The file format of the annual (and timeseries, if requested) outputs.</description>
      <type>Choice</type>
      <required>false</required>
      <model_dependent>false</model_dependent>
      <default_value>csv</default_value>
      <choices>
        <choice>
          <value>csv</value>
          <display_name>csv</display_name>
        </choice>
        <choice>
          <value>json</value>
          <display_name>json</display_name>
        </choice>
        <choice>
          <value>msgpack</value>
          <display_name>msgpack</display_name>
        </choice>
      </choices>
    </argument>
  </arguments>
  <outputs />
  <provenances />
  <tags>
    <tag>Reporting.QAQC</tag>
  </tags>
  <attributes>
    <attribute>
      <name>Measure Type</name>
      <value>ReportingMeasure</value>
      <datatype>string</datatype>
    </attribute>
  </attributes>
  <files>
    <file>
      <version>
        <software_program>OpenStudio</software_program>
        <identifier>3.3.0</identifier>
        <min_compatible>3.3.0</min_compatible>
      </version>
      <filename>measure.rb</filename>
      <filetype>rb</filetype>
      <usage_type>script</usage_type>
      <checksum>13808DAA</checksum>
    </file>
    <file>
      <filename>detailed_rates/Sample Flat Rate Min Annual Charge.json</filename>
      <filetype>json</filetype>
      <usage_type>resource</usage_type>
      <checksum>453ED6BD</checksum>
    </file>
    <file>
      <filename>detailed_rates/Sample Flat Rate Min Monthly Charge.json</filename>
      <filetype>json</filetype>
      <usage_type>resource</usage_type>
      <checksum>A39362E3</checksum>
    </file>
    <file>
      <filename>detailed_rates/Sample Flat Rate.json</filename>
      <filetype>json</filetype>
      <usage_type>resource</usage_type>
      <checksum>C0FCBE3B</checksum>
    </file>
    <file>
      <filename>detailed_rates/Sample Real-Time Pricing Rate Min Annual Charge.json</filename>
      <filetype>json</filetype>
      <usage_type>resource</usage_type>
      <checksum>12C12981</checksum>
    </file>
    <file>
      <filename>detailed_rates/Sample Real-Time Pricing Rate Min Monthly Charge.json</filename>
      <filetype>json</filetype>
      <usage_type>resource</usage_type>
      <checksum>DE28BDA1</checksum>
    </file>
    <file>
      <filename>detailed_rates/Sample Real-Time Pricing Rate.json</filename>
      <filetype>json</filetype>
      <usage_type>resource</usage_type>
      <checksum>40D684ED</checksum>
    </file>
    <file>
      <filename>detailed_rates/Sample Tiered Rate Min Annual Charge.json</filename>
      <filetype>json</filetype>
      <usage_type>resource</usage_type>
      <checksum>05C5F7BD</checksum>
    </file>
    <file>
      <filename>detailed_rates/Sample Tiered Rate Min Monthly Charge.json</filename>
      <filetype>json</filetype>
      <usage_type>resource</usage_type>
      <checksum>9177D651</checksum>
    </file>
    <file>
      <filename>detailed_rates/Sample Tiered Rate.json</filename>
      <filetype>json</filetype>
      <usage_type>resource</usage_type>
      <checksum>27936FC1</checksum>
    </file>
    <file>
      <filename>detailed_rates/Sample Tiered Time-of-Use Rate Min Annual Charge.json</filename>
      <filetype>json</filetype>
      <usage_type>resource</usage_type>
      <checksum>E59E9AEE</checksum>
    </file>
    <file>
      <filename>detailed_rates/Sample Tiered Time-of-Use Rate Min Monthly Charge.json</filename>
      <filetype>json</filetype>
      <usage_type>resource</usage_type>
      <checksum>75AD92DF</checksum>
    </file>
    <file>
      <filename>detailed_rates/Sample Tiered Time-of-Use Rate.json</filename>
      <filetype>json</filetype>
      <usage_type>resource</usage_type>
      <checksum>4508028D</checksum>
    </file>
    <file>
      <filename>detailed_rates/Sample Time-of-Use Rate Min Annual Charge.json</filename>
      <filetype>json</filetype>
      <usage_type>resource</usage_type>
      <checksum>2CC2386E</checksum>
    </file>
    <file>
      <filename>detailed_rates/Sample Time-of-Use Rate Min Monthly Charge.json</filename>
      <filetype>json</filetype>
      <usage_type>resource</usage_type>
      <checksum>387337AD</checksum>
    </file>
    <file>
      <filename>detailed_rates/Sample Time-of-Use Rate.json</filename>
      <filetype>json</filetype>
      <usage_type>resource</usage_type>
      <checksum>AD93D08A</checksum>
    </file>
    <file>
      <filename>detailed_rates/openei_rates.zip</filename>
      <filetype>zip</filetype>
      <usage_type>resource</usage_type>
      <checksum>56DDA6EC</checksum>
    </file>
    <file>
      <filename>simple_rates/Average_retail_price_of_electricity.csv</filename>
      <filetype>csv</filetype>
      <usage_type>resource</usage_type>
      <checksum>37E30685</checksum>
    </file>
    <file>
      <filename>simple_rates/HouseholdConsumption.csv</filename>
      <filetype>csv</filetype>
      <usage_type>resource</usage_type>
      <checksum>0BEECB93</checksum>
    </file>
    <file>
      <filename>simple_rates/NG_PRI_SUM_A_EPG0_PRS_DMCF_A.csv</filename>
      <filetype>csv</filetype>
      <usage_type>resource</usage_type>
      <checksum>2CE8192C</checksum>
    </file>
    <file>
      <filename>simple_rates/PET_PRI_WFR_A_EPD2F_PRS_DPGAL_W.csv</filename>
      <filetype>csv</filetype>
      <usage_type>resource</usage_type>
      <checksum>6FEB427A</checksum>
    </file>
    <file>
      <filename>simple_rates/PET_PRI_WFR_A_EPLLPA_PRS_DPGAL_W.csv</filename>
      <filetype>csv</filetype>
      <usage_type>resource</usage_type>
      <checksum>22112EBB</checksum>
    </file>
    <file>
      <filename>simple_rates/README.md</filename>
      <filetype>md</filetype>
      <usage_type>resource</usage_type>
      <checksum>D9D25D07</checksum>
    </file>
    <file>
      <filename>util.rb</filename>
      <filetype>rb</filetype>
      <usage_type>resource</usage_type>
      <checksum>041AE7DE</checksum>
<<<<<<< HEAD
    </file>
    <file>
      <filename>Contains Demand Charges.json</filename>
      <filetype>json</filetype>
      <usage_type>test</usage_type>
      <checksum>31A7BE3B</checksum>
    </file>
    <file>
      <filename>Invalid Fixed Charge Units.json</filename>
      <filetype>json</filetype>
      <usage_type>test</usage_type>
      <checksum>6CDC3F13</checksum>
    </file>
    <file>
      <filename>Invalid Min Charge Units.json</filename>
      <filetype>json</filetype>
      <usage_type>test</usage_type>
      <checksum>32FB5BA8</checksum>
    </file>
    <file>
      <filename>Jackson Electric Member Corp - A Residential Service Senior Citizen Low Income Assistance (Effective 2017-01-01).json</filename>
      <filetype>json</filetype>
      <usage_type>test</usage_type>
      <checksum>953EE2AC</checksum>
    </file>
    <file>
      <filename>Missing Required Fields.json</filename>
      <filetype>json</filetype>
      <usage_type>test</usage_type>
      <checksum>3DCED656</checksum>
    </file>
    <file>
      <filename>data.csv</filename>
      <filetype>csv</filetype>
      <usage_type>test</usage_type>
      <checksum>F96CB80F</checksum>
    </file>
    <file>
      <filename>results_bills.csv</filename>
      <filetype>csv</filetype>
      <usage_type>test</usage_type>
      <checksum>ED0D6618</checksum>
=======
    </file>
    <file>
      <filename>Contains Demand Charges.json</filename>
      <filetype>json</filetype>
      <usage_type>test</usage_type>
      <checksum>31A7BE3B</checksum>
    </file>
    <file>
      <filename>Invalid Fixed Charge Units.json</filename>
      <filetype>json</filetype>
      <usage_type>test</usage_type>
      <checksum>6CDC3F13</checksum>
    </file>
    <file>
      <filename>Invalid Min Charge Units.json</filename>
      <filetype>json</filetype>
      <usage_type>test</usage_type>
      <checksum>32FB5BA8</checksum>
    </file>
    <file>
      <filename>Jackson Electric Member Corp - A Residential Service Senior Citizen Low Income Assistance (Effective 2017-01-01).json</filename>
      <filetype>json</filetype>
      <usage_type>test</usage_type>
      <checksum>953EE2AC</checksum>
    </file>
    <file>
      <filename>Missing Required Fields.json</filename>
      <filetype>json</filetype>
      <usage_type>test</usage_type>
      <checksum>3DCED656</checksum>
    </file>
    <file>
      <filename>data.csv</filename>
      <filetype>csv</filetype>
      <usage_type>test</usage_type>
      <checksum>F96CB80F</checksum>
>>>>>>> deb2c5e0
    </file>
    <file>
      <filename>utility_bills_test.rb</filename>
      <filetype>rb</filetype>
      <usage_type>test</usage_type>
      <checksum>08FABF5F</checksum>
    </file>
  </files>
</measure><|MERGE_RESOLUTION|>--- conflicted
+++ resolved
@@ -3,13 +3,8 @@
   <schema_version>3.1</schema_version>
   <name>report_utility_bills</name>
   <uid>ca88a425-e59a-4bc4-af51-c7e7d1e960fe</uid>
-<<<<<<< HEAD
-  <version_id>86301666-d671-409e-bf03-1d4bba6b2a93</version_id>
-  <version_modified>2023-05-25T23:36:47Z</version_modified>
-=======
   <version_id>a8660cac-5917-4d7a-a0b4-54a8fe278424</version_id>
   <version_modified>2023-06-22T23:26:25Z</version_modified>
->>>>>>> deb2c5e0
   <xml_checksum>15BF4E57</xml_checksum>
   <class_name>ReportUtilityBills</class_name>
   <display_name>Utility Bills Report</display_name>
@@ -201,7 +196,6 @@
       <filetype>rb</filetype>
       <usage_type>resource</usage_type>
       <checksum>041AE7DE</checksum>
-<<<<<<< HEAD
     </file>
     <file>
       <filename>Contains Demand Charges.json</filename>
@@ -238,50 +232,6 @@
       <filetype>csv</filetype>
       <usage_type>test</usage_type>
       <checksum>F96CB80F</checksum>
-    </file>
-    <file>
-      <filename>results_bills.csv</filename>
-      <filetype>csv</filetype>
-      <usage_type>test</usage_type>
-      <checksum>ED0D6618</checksum>
-=======
-    </file>
-    <file>
-      <filename>Contains Demand Charges.json</filename>
-      <filetype>json</filetype>
-      <usage_type>test</usage_type>
-      <checksum>31A7BE3B</checksum>
-    </file>
-    <file>
-      <filename>Invalid Fixed Charge Units.json</filename>
-      <filetype>json</filetype>
-      <usage_type>test</usage_type>
-      <checksum>6CDC3F13</checksum>
-    </file>
-    <file>
-      <filename>Invalid Min Charge Units.json</filename>
-      <filetype>json</filetype>
-      <usage_type>test</usage_type>
-      <checksum>32FB5BA8</checksum>
-    </file>
-    <file>
-      <filename>Jackson Electric Member Corp - A Residential Service Senior Citizen Low Income Assistance (Effective 2017-01-01).json</filename>
-      <filetype>json</filetype>
-      <usage_type>test</usage_type>
-      <checksum>953EE2AC</checksum>
-    </file>
-    <file>
-      <filename>Missing Required Fields.json</filename>
-      <filetype>json</filetype>
-      <usage_type>test</usage_type>
-      <checksum>3DCED656</checksum>
-    </file>
-    <file>
-      <filename>data.csv</filename>
-      <filetype>csv</filetype>
-      <usage_type>test</usage_type>
-      <checksum>F96CB80F</checksum>
->>>>>>> deb2c5e0
     </file>
     <file>
       <filename>utility_bills_test.rb</filename>
