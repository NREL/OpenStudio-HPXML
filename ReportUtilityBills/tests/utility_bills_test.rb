# frozen_string_literal: true

require 'oga'
require_relative '../../HPXMLtoOpenStudio/resources/utility_bills'
require_relative '../../HPXMLtoOpenStudio/resources/constants'
require_relative '../../HPXMLtoOpenStudio/resources/energyplus'
require_relative '../../HPXMLtoOpenStudio/resources/hpxml'
require_relative '../../HPXMLtoOpenStudio/resources/hpxml_defaults'
require_relative '../../HPXMLtoOpenStudio/resources/minitest_helper'
require_relative '../../HPXMLtoOpenStudio/resources/schedules'
require_relative '../../HPXMLtoOpenStudio/resources/unit_conversions'
require_relative '../../HPXMLtoOpenStudio/resources/xmlhelper'
require_relative '../resources/util.rb'
require 'openstudio'
require 'openstudio/measure/ShowRunnerOutput'
require_relative '../measure.rb'
require 'csv'

class ReportUtilityBillsTest < MiniTest::Test
  # BEopt 2.9.0.0:
  # - Standard, New Construction, Single-Family Detached
  # - 600 sq ft (30 x 20)
  # - EPW Location: USA_CO_Denver.Intl.AP.725650_TMY3.epw
  # - Cooking Range: Propane
  # - Water Heater: Oil Standard
  # - PV System: None, 1.0 kW, 10.0 kW
  # - Timestep: 60 min
  # - User-Specified rates (calculated using default value):
  #   - Electricity: 0.1195179675994109 $/kWh
  #   - Natural Gas: 0.7734017611590879 $/therm
  #   - Fuel Oil: 3.495346153846154 $/gal
  #   - Propane: 2.4532692307692305 $/gal
  # - Sample Tiered Rate
  #   - Tier 1: 150 Max kWh
  #   - Tier 2: 300 Max kWh
  # - Sample Tiered Time-of-Use Rate
  #   - Tier 1: 150 Max kWh (Period 1 and 2)
  #   - Tier 2: 300 Max kWh (Period 2)
  # - All other options left at default values
  # Then retrieve 1.csv from output folder, copy it, rename it

  def setup
    @args_hash = {}

    # From BEopt Output screen (Utility Bills $/yr)
    @expected_bills = {
      'Test: Electricity: Fixed ($)' => 96,
      'Test: Electricity: Marginal ($)' => 632,
      'Test: Electricity: PV Credit ($)' => 0,
      'Test: Natural Gas: Fixed ($)' => 96,
      'Test: Natural Gas: Marginal ($)' => 149,
      'Test: Fuel Oil: Fixed ($)' => 0,
      'Test: Fuel Oil: Marginal ($)' => 462,
      'Test: Propane: Fixed ($)' => 0,
      'Test: Propane: Marginal ($)' => 76,
      'Test: Coal: Fixed ($)' => 0,
      'Test: Coal: Marginal ($)' => 0,
      'Test: Wood Cord: Fixed ($)' => 0,
      'Test: Wood Cord: Marginal ($)' => 0,
      'Test: Wood Pellets: Fixed ($)' => 0,
      'Test: Wood Pellets: Marginal ($)' => 0
    }

    @measure = ReportUtilityBills.new
    @hpxml_path = File.join(File.dirname(__FILE__), '../../workflow/sample_files/base-pv.xml')
    @hpxml = HPXML.new(hpxml_path: @hpxml_path)
    @hpxml.header.utility_bill_scenarios.clear
    @hpxml.header.utility_bill_scenarios.add(name: 'Test',
                                             elec_fixed_charge: 8.0,
                                             natural_gas_fixed_charge: 8.0,
                                             propane_marginal_rate: 2.4532692307692305,
                                             fuel_oil_marginal_rate: 3.495346153846154)

    HPXMLDefaults.apply_header(@hpxml, nil)
    HPXMLDefaults.apply_utility_bill_scenarios(nil, @hpxml)

    @root_path = File.absolute_path(File.join(File.dirname(__FILE__), '..', '..'))
    @sample_files_path = File.join(@root_path, 'workflow', 'sample_files')
    @tmp_hpxml_path = File.join(@sample_files_path, 'tmp.xml')
    @bills_csv = File.join(File.dirname(__FILE__), 'results_bills.csv')
  end

  def teardown
    File.delete(@tmp_hpxml_path) if File.exist? @tmp_hpxml_path
    File.delete(@bills_csv) if File.exist? @bills_csv
  end

  # Simple Calculations

  def test_simple_calculations_pv_none
    @hpxml.header.utility_bill_scenarios.each do |utility_bill_scenario|
      fuels = _load_timeseries('../tests/PV_None.csv', utility_bill_scenario)
      utility_rates, utility_bills = @measure.setup_utility_outputs()
      _bill_calcs(fuels, utility_rates, utility_bills, @hpxml.header, [], utility_bill_scenario)
      assert(File.exist?(@bills_csv))
      actual_bills = _get_actual_bills(@bills_csv)
      expected_bills = _get_expected_bills(@expected_bills)
      _check_bills(expected_bills, actual_bills)
    end
  end

  def test_simple_calculations_pv_1kW_net_metering_user_specified_excess_rate
    @hpxml.pv_systems.each { |pv_system| pv_system.max_power_output = 1000.0 / @hpxml.pv_systems.size }
    @hpxml.header.utility_bill_scenarios.each do |utility_bill_scenario|
      fuels = _load_timeseries('../tests/PV_1kW.csv', utility_bill_scenario)
      utility_rates, utility_bills = @measure.setup_utility_outputs()
      _bill_calcs(fuels, utility_rates, utility_bills, @hpxml.header, @hpxml.pv_systems, utility_bill_scenario)
      assert(File.exist?(@bills_csv))
      actual_bills = _get_actual_bills(@bills_csv)
      @expected_bills['Test: Electricity: PV Credit ($)'] = -177
      expected_bills = _get_expected_bills(@expected_bills)
      _check_bills(expected_bills, actual_bills)
    end
  end

  def test_simple_calculations_pv_10kW_net_metering_user_specified_excess_rate
    @hpxml.pv_systems.each { |pv_system| pv_system.max_power_output = 10000.0 / @hpxml.pv_systems.size }
    @hpxml.header.utility_bill_scenarios.each do |utility_bill_scenario|
      fuels = _load_timeseries('../tests/PV_10kW.csv', utility_bill_scenario)
      utility_rates, utility_bills = @measure.setup_utility_outputs()
      _bill_calcs(fuels, utility_rates, utility_bills, @hpxml.header, @hpxml.pv_systems, utility_bill_scenario)
      assert(File.exist?(@bills_csv))
      actual_bills = _get_actual_bills(@bills_csv)
      @expected_bills['Test: Electricity: PV Credit ($)'] = -920
      expected_bills = _get_expected_bills(@expected_bills)
      _check_bills(expected_bills, actual_bills)
    end
  end

  def test_simple_calculations_pv_10kW_net_metering_retail_excess_rate
    @hpxml.header.utility_bill_scenarios[-1].pv_net_metering_annual_excess_sellback_rate_type = HPXML::PVAnnualExcessSellbackRateTypeRetailElectricityCost
    @hpxml.pv_systems.each { |pv_system| pv_system.max_power_output = 10000.0 / @hpxml.pv_systems.size }
    @hpxml.header.utility_bill_scenarios.each do |utility_bill_scenario|
      fuels = _load_timeseries('../tests/PV_10kW.csv', utility_bill_scenario)
      utility_rates, utility_bills = @measure.setup_utility_outputs()
      _bill_calcs(fuels, utility_rates, utility_bills, @hpxml.header, @hpxml.pv_systems, utility_bill_scenario)
      assert(File.exist?(@bills_csv))
      actual_bills = _get_actual_bills(@bills_csv)
      @expected_bills['Test: Electricity: PV Credit ($)'] = -1777
      expected_bills = _get_expected_bills(@expected_bills)
      _check_bills(expected_bills, actual_bills)
    end
  end

  def test_simple_calculations_pv_1kW_feed_in_tariff
    @hpxml.header.utility_bill_scenarios[-1].pv_compensation_type = HPXML::PVCompensationTypeFeedInTariff
    @hpxml.header.utility_bill_scenarios[-1].pv_feed_in_tariff_rate = 0.12
    @hpxml.pv_systems.each { |pv_system| pv_system.max_power_output = 1000.0 / @hpxml.pv_systems.size }
    @hpxml.header.utility_bill_scenarios.each do |utility_bill_scenario|
      fuels = _load_timeseries('../tests/PV_1kW.csv', utility_bill_scenario)
      utility_rates, utility_bills = @measure.setup_utility_outputs()
      _bill_calcs(fuels, utility_rates, utility_bills, @hpxml.header, @hpxml.pv_systems, utility_bill_scenario)
      assert(File.exist?(@bills_csv))
      actual_bills = _get_actual_bills(@bills_csv)
      @expected_bills['Test: Electricity: PV Credit ($)'] = -178
      expected_bills = _get_expected_bills(@expected_bills)
      _check_bills(expected_bills, actual_bills)
    end
  end

  def test_simple_calculations_pv_10kW_feed_in_tariff
    @hpxml.header.utility_bill_scenarios[-1].pv_compensation_type = HPXML::PVCompensationTypeFeedInTariff
    @hpxml.header.utility_bill_scenarios[-1].pv_feed_in_tariff_rate = 0.12
    @hpxml.pv_systems.each { |pv_system| pv_system.max_power_output = 10000.0 / @hpxml.pv_systems.size }
    @hpxml.header.utility_bill_scenarios.each do |utility_bill_scenario|
      fuels = _load_timeseries('../tests/PV_10kW.csv', utility_bill_scenario)
      utility_rates, utility_bills = @measure.setup_utility_outputs()
      _bill_calcs(fuels, utility_rates, utility_bills, @hpxml.header, @hpxml.pv_systems, utility_bill_scenario)
      assert(File.exist?(@bills_csv))
      actual_bills = _get_actual_bills(@bills_csv)
      @expected_bills['Test: Electricity: PV Credit ($)'] = -1785
      expected_bills = _get_expected_bills(@expected_bills)
      _check_bills(expected_bills, actual_bills)
    end
  end

  def test_simple_calculations_pv_1kW_grid_fee_dollars_per_kW
    @hpxml.header.utility_bill_scenarios[-1].pv_monthly_grid_connection_fee_dollars_per_kw = 2.50
    @hpxml.pv_systems.each { |pv_system| pv_system.max_power_output = 1000.0 / @hpxml.pv_systems.size }
    @hpxml.header.utility_bill_scenarios.each do |utility_bill_scenario|
      fuels = _load_timeseries('../tests/PV_1kW.csv', utility_bill_scenario)
      utility_rates, utility_bills = @measure.setup_utility_outputs()
      _bill_calcs(fuels, utility_rates, utility_bills, @hpxml.header, @hpxml.pv_systems, utility_bill_scenario)
      assert(File.exist?(@bills_csv))
      actual_bills = _get_actual_bills(@bills_csv)
      @expected_bills['Test: Electricity: Fixed ($)'] = 126
      @expected_bills['Test: Electricity: PV Credit ($)'] = -177
      expected_bills = _get_expected_bills(@expected_bills)
      _check_bills(expected_bills, actual_bills)
    end
  end

  def test_simple_calculations_pv_1kW_grid_fee_dollars
    @hpxml.header.utility_bill_scenarios[-1].pv_monthly_grid_connection_fee_dollars = 7.50
    @hpxml.pv_systems.each { |pv_system| pv_system.max_power_output = 1000.0 / @hpxml.pv_systems.size }
    @hpxml.header.utility_bill_scenarios.each do |utility_bill_scenario|
      fuels = _load_timeseries('../tests/PV_1kW.csv', utility_bill_scenario)
      utility_rates, utility_bills = @measure.setup_utility_outputs()
      _bill_calcs(fuels, utility_rates, utility_bills, @hpxml.header, @hpxml.pv_systems, utility_bill_scenario)
      assert(File.exist?(@bills_csv))
      actual_bills = _get_actual_bills(@bills_csv)
      @expected_bills['Test: Electricity: Fixed ($)'] = 186
      @expected_bills['Test: Electricity: PV Credit ($)'] = -177
      expected_bills = _get_expected_bills(@expected_bills)
      _check_bills(expected_bills, actual_bills)
    end
  end

  def test_workflow_wood_cord
    @args_hash['hpxml_path'] = File.absolute_path(@tmp_hpxml_path)
    hpxml = HPXML.new(hpxml_path: File.join(@sample_files_path, 'base-hvac-furnace-wood-only.xml'))
    hpxml.header.utility_bill_scenarios.add(name: 'Test 1', wood_marginal_rate: 0.015)
    hpxml.header.utility_bill_scenarios.add(name: 'Test 2', wood_marginal_rate: 0.03)
    XMLHelper.write_file(hpxml.to_oga, @tmp_hpxml_path)
    bills_csv = _test_measure()
    assert(File.exist?(bills_csv))
    actual_bills = _get_actual_bills(bills_csv)
    expected_val = actual_bills['Test 1: Wood Cord: Total ($)']
    assert_in_delta(expected_val * 2, actual_bills['Test 2: Wood Cord: Total ($)'], 1)
  end

  def test_workflow_wood_pellets
    @args_hash['hpxml_path'] = File.absolute_path(@tmp_hpxml_path)
    hpxml = HPXML.new(hpxml_path: File.join(@sample_files_path, 'base-hvac-stove-wood-pellets-only.xml'))
    hpxml.header.utility_bill_scenarios.add(name: 'Test 1', wood_pellets_marginal_rate: 0.02)
    hpxml.header.utility_bill_scenarios.add(name: 'Test 2', wood_pellets_marginal_rate: 0.01)
    XMLHelper.write_file(hpxml.to_oga, @tmp_hpxml_path)
    bills_csv = _test_measure()
    assert(File.exist?(bills_csv))
    actual_bills = _get_actual_bills(bills_csv)
    expected_val = actual_bills['Test 1: Wood Pellets: Total ($)']
    assert_in_delta(expected_val / 2, actual_bills['Test 2: Wood Pellets: Total ($)'], 1)
  end

  def test_workflow_coal
    @args_hash['hpxml_path'] = File.absolute_path(@tmp_hpxml_path)
    hpxml = HPXML.new(hpxml_path: File.join(@sample_files_path, 'base-hvac-furnace-coal-only.xml'))
    hpxml.header.utility_bill_scenarios.add(name: 'Test 1', coal_marginal_rate: 0.05)
    hpxml.header.utility_bill_scenarios.add(name: 'Test 2', coal_marginal_rate: 0.1)
    hpxml.header.utility_bill_scenarios.add(name: 'Test 3', coal_marginal_rate: 0.025)
    XMLHelper.write_file(hpxml.to_oga, @tmp_hpxml_path)
    bills_csv = _test_measure()
    assert(File.exist?(bills_csv))
    actual_bills = _get_actual_bills(bills_csv)
    expected_val = actual_bills['Test 1: Coal: Total ($)']
    assert_in_delta(expected_val * 2, actual_bills['Test 2: Coal: Total ($)'], 1)
    assert_in_delta(expected_val / 2, actual_bills['Test 3: Coal: Total ($)'], 1)
  end

  def test_workflow_leap_year
    @args_hash['hpxml_path'] = File.absolute_path(@tmp_hpxml_path)
    hpxml = HPXML.new(hpxml_path: File.join(@sample_files_path, 'base-location-AMY-2012.xml'))
    XMLHelper.write_file(hpxml.to_oga, @tmp_hpxml_path)
    bills_csv = _test_measure()
    assert(File.exist?(bills_csv))
    actual_bills = _get_actual_bills(bills_csv)
    assert_operator(actual_bills['Bills: Total ($)'], :>, 0)
  end

  def test_workflow_semi_annual_run_period
    @args_hash['hpxml_path'] = File.absolute_path(@tmp_hpxml_path)
    hpxml = HPXML.new(hpxml_path: File.join(@sample_files_path, 'base-simcontrol-runperiod-1-month.xml'))
    XMLHelper.write_file(hpxml.to_oga, @tmp_hpxml_path)
    bills_csv = _test_measure()
    assert(File.exist?(bills_csv))
    actual_bills = _get_actual_bills(bills_csv)
    assert_operator(actual_bills['Bills: Total ($)'], :>, 0)
  end

  def test_workflow_no_bill_scenarios
    @args_hash['hpxml_path'] = File.absolute_path(@tmp_hpxml_path)
    hpxml = HPXML.new(hpxml_path: File.join(@sample_files_path, 'base-misc-bills-none.xml'))
    XMLHelper.write_file(hpxml.to_oga, @tmp_hpxml_path)
    bills_csv = _test_measure()
    assert(!File.exist?(bills_csv))
  end

  def test_workflow_detailed_calculations
    @args_hash['hpxml_path'] = File.absolute_path(@tmp_hpxml_path)
    hpxml = HPXML.new(hpxml_path: File.join(@sample_files_path, 'base.xml'))
    hpxml.header.utility_bill_scenarios.add(name: 'Test 1', elec_tariff_filepath: '../../ReportUtilityBills/resources/rates/5a0b28045457a3ea2aca608e.json')
    XMLHelper.write_file(hpxml.to_oga, @tmp_hpxml_path)
    bills_csv = _test_measure()
    assert(File.exist?(bills_csv))
    actual_bills = _get_actual_bills(bills_csv)
    assert_operator(actual_bills['Test 1: Total ($)'], :>, 0)
  end

  def test_auto_marginal_rate
    fuel_types = [HPXML::FuelTypeElectricity, HPXML::FuelTypeNaturalGas, HPXML::FuelTypeOil, HPXML::FuelTypePropane]

    # Check that we can successfully look up "auto" rates for every state
    # and every fuel type.
    Constants.StateCodesMap.keys.each do |state_code|
      fuel_types.each do |fuel_type|
        flatratebuy, _ = UtilityBills.get_rates_from_eia_data(nil, state_code, fuel_type, 0)
        refute_nil(flatratebuy)
      end
    end

    # Check that we can successfully look up "auto" rates for the US too.
    fuel_types.each do |fuel_type|
      flatratebuy, _ = UtilityBills.get_rates_from_eia_data(nil, 'US', fuel_type, 0)
      refute_nil(flatratebuy)
    end

    # Check that any other state code is gracefully handled (no error)
    fuel_types.each do |fuel_type|
      UtilityBills.get_rates_from_eia_data(nil, 'XX', fuel_type, 0)
    end
  end

  def test_warning_region
    @args_hash['hpxml_path'] = File.absolute_path(@tmp_hpxml_path)
    hpxml = HPXML.new(hpxml_path: File.join(@sample_files_path, 'base-appliances-oil-location-miami-fl.xml'))
    XMLHelper.write_file(hpxml.to_oga, @tmp_hpxml_path)
    expected_warnings = ['Could not find state average fuel oil rate based on Florida; using region (PADD 1C) average.']
    bills_csv = _test_measure(expected_warnings: expected_warnings)
    assert(File.exist?(bills_csv))
  end

  def test_warning_national
    @args_hash['hpxml_path'] = File.absolute_path(@tmp_hpxml_path)
    hpxml = HPXML.new(hpxml_path: File.join(@sample_files_path, 'base-appliances-propane-location-portland-or.xml'))
    XMLHelper.write_file(hpxml.to_oga, @tmp_hpxml_path)
    expected_warnings = ['Could not find state average propane rate based on Oregon; using national average.']
    bills_csv = _test_measure(expected_warnings: expected_warnings)
    assert(File.exist?(bills_csv))
  end

  def test_warning_dse
    @args_hash['hpxml_path'] = File.absolute_path(@tmp_hpxml_path)
    hpxml = HPXML.new(hpxml_path: File.join(@sample_files_path, 'base-hvac-dse.xml'))
    XMLHelper.write_file(hpxml.to_oga, @tmp_hpxml_path)
    expected_warnings = ['DSE is not currently supported when calculating utility bills.']
    bills_csv = _test_measure(expected_warnings: expected_warnings)
    assert(!File.exist?(bills_csv))
  end

  def test_warning_no_rates
    @args_hash['hpxml_path'] = File.absolute_path(@tmp_hpxml_path)
    hpxml = HPXML.new(hpxml_path: File.join(@sample_files_path, 'base-location-capetown-zaf.xml'))
    XMLHelper.write_file(hpxml.to_oga, @tmp_hpxml_path)
    expected_warnings = ['Could not find a marginal Electricity rate.', 'Could not find a marginal Natural Gas rate.']
    bills_csv = _test_measure(expected_warnings: expected_warnings)
    assert(!File.exist?(bills_csv))
  end

  def test_warning_demand_charges
    @args_hash['hpxml_path'] = File.absolute_path(@tmp_hpxml_path)
    hpxml = HPXML.new(hpxml_path: File.join(@sample_files_path, 'base.xml'))
    hpxml.header.utility_bill_scenarios.add(name: 'Test 1', elec_tariff_filepath: '../../ReportUtilityBills/resources/rates/539f6aacec4f024411ec92ab.json')
    XMLHelper.write_file(hpxml.to_oga, @tmp_hpxml_path)
    expected_warnings = ['Demand charges are not currently supported when calculating detailed utility bills.']
    bills_csv = _test_measure(expected_warnings: expected_warnings)
    assert(File.exist?(bills_csv))
  end

  def test_monthly_prorate
    # Test begin_month == end_month
    header = HPXML::Header.new(nil)
    header.sim_begin_month = 3
    header.sim_begin_day = 5
    header.sim_end_month = 3
    header.sim_end_day = 20
    header.sim_calendar_year = 2002
    assert_equal(0.0, CalculateUtilityBill.calculate_monthly_prorate(header, 2))
    assert_equal((20 - 5 + 1) / 31.0, CalculateUtilityBill.calculate_monthly_prorate(header, 3))
    assert_equal(0.0, CalculateUtilityBill.calculate_monthly_prorate(header, 4))

    # Test begin_month != end_month
    header = HPXML::Header.new(nil)
    header.sim_begin_month = 2
    header.sim_begin_day = 10
    header.sim_end_month = 4
    header.sim_end_day = 10
    header.sim_calendar_year = 2002
    assert_equal(0.0, CalculateUtilityBill.calculate_monthly_prorate(header, 1))
    assert_equal((28 - 10 + 1) / 28.0, CalculateUtilityBill.calculate_monthly_prorate(header, 2))
    assert_equal(1.0, CalculateUtilityBill.calculate_monthly_prorate(header, 3))
    assert_equal(10 / 30.0, CalculateUtilityBill.calculate_monthly_prorate(header, 4))
    assert_equal(0.0, CalculateUtilityBill.calculate_monthly_prorate(header, 5))
  end

<<<<<<< HEAD
  def test_call_from_cli
    # This is used by BEopt v3

    # Test retrieval of marginal/average rates for user-specified fixed charges
    elec_state = 'CT'
    elec_fixed_charge = 12.0
    elec_marginal_rate = 0.0
    gas_state = 'US'
    gas_fixed_charge = 12.0
    gas_marginal_rate = 0.0
    oil_state = 'CT'
    propane_state = 'US'
    utility_bills_rb = File.join(File.dirname(__FILE__), '../../HPXMLtoOpenStudio/resources/utility_bills.rb')
    io = IO.popen([OpenStudio.getOpenStudioCLI.to_s, utility_bills_rb,
                   elec_state, elec_fixed_charge.to_s, elec_marginal_rate.to_s,
                   gas_state, gas_fixed_charge.to_s, gas_marginal_rate.to_s,
                   oil_state, propane_state])
    out_lines = io.read.split("\n")
    assert_equal(4, out_lines.size)
    assert_equal("#{HPXML::FuelTypeElectricity} 0.202184 0.2186", out_lines[0])
    assert_equal("#{HPXML::FuelTypeNaturalGas} 0.987814 1.180328", out_lines[1])
    assert_equal("#{HPXML::FuelTypeOil} 3.436115 3.436115", out_lines[2])
    assert_equal("#{HPXML::FuelTypePropane} 2.695423 2.695423", out_lines[3])

    # Test retrieval of average rates for user-specified fixed charges and marginal rates
    elec_state = 'US'
    elec_fixed_charge = 12.0
    elec_marginal_rate = 0.12
    gas_state = 'CT'
    gas_fixed_charge = 12.0
    gas_marginal_rate = 0.8
    oil_state = 'US'
    propane_state = 'CT'
    utility_bills_rb = File.join(File.dirname(__FILE__), '../../HPXMLtoOpenStudio/resources/utility_bills.rb')
    io = IO.popen([OpenStudio.getOpenStudioCLI.to_s, utility_bills_rb,
                   elec_state, elec_fixed_charge.to_s, elec_marginal_rate.to_s,
                   gas_state, gas_fixed_charge.to_s, gas_marginal_rate.to_s,
                   oil_state, propane_state])
    out_lines = io.read.split("\n")
    assert_equal(4, out_lines.size)
    assert_equal("#{HPXML::FuelTypeElectricity} #{elec_marginal_rate} 0.133043", out_lines[0])
    assert_equal("#{HPXML::FuelTypeNaturalGas} #{gas_marginal_rate} 0.955844", out_lines[1])
    assert_equal("#{HPXML::FuelTypeOil} 3.495346 3.495346", out_lines[2])
    assert_equal("#{HPXML::FuelTypePropane} 3.628692 3.628692", out_lines[3])
  end

  # Detailed Calculations

  # Tiered

  def test_detailed_calculations_sample_tiered_pv_none
    @hpxml.header.utility_bill_scenarios[-1].elec_tariff_filepath = '../../ReportUtilityBills/resources/Data/SampleRates/Sample Tiered Rate.json'
    @hpxml.header.utility_bill_scenarios[-1].elec_fixed_charge = nil
    @hpxml.header.utility_bill_scenarios[-1].elec_marginal_rate = nil
    @hpxml.header.utility_bill_scenarios.each do |utility_bill_scenario|
      fuels = _load_timeseries('../tests/PV_None.csv', utility_bill_scenario)
      utility_rates, utility_bills = @measure.setup_utility_outputs()
      _bill_calcs(fuels, utility_rates, utility_bills, @hpxml.header, @hpxml.pv_systems, utility_bill_scenario)
      assert(File.exist?(@bills_csv))
      actual_bills = _get_actual_bills(@bills_csv)
      @expected_bills['Test: Electricity: Fixed ($)'] = 108
      @expected_bills['Test: Electricity: Marginal ($)'] = 580
      expected_bills = _get_expected_bills(@expected_bills)
      _check_bills(expected_bills, actual_bills)
    end
  end

  def test_detailed_calculations_sample_tiered_pv_1kW_net_metering_user_specified_excess_rate
    @hpxml.header.utility_bill_scenarios[-1].elec_tariff_filepath = '../../ReportUtilityBills/resources/Data/SampleRates/Sample Tiered Rate.json'
    @hpxml.header.utility_bill_scenarios[-1].elec_fixed_charge = nil
    @hpxml.header.utility_bill_scenarios[-1].elec_marginal_rate = nil
    @hpxml.pv_systems.each { |pv_system| pv_system.max_power_output = 1000.0 / @hpxml.pv_systems.size }
    @hpxml.header.utility_bill_scenarios.each do |utility_bill_scenario|
      fuels = _load_timeseries('../tests/PV_1kW.csv', utility_bill_scenario)
      utility_rates, utility_bills = @measure.setup_utility_outputs()
      _bill_calcs(fuels, utility_rates, utility_bills, @hpxml.header, @hpxml.pv_systems, utility_bill_scenario)
      assert(File.exist?(@bills_csv))
      actual_bills = _get_actual_bills(@bills_csv)
      @expected_bills['Test: Electricity: Fixed ($)'] = 108
      @expected_bills['Test: Electricity: Marginal ($)'] = 580
      @expected_bills['Test: Electricity: PV Credit ($)'] = -190
      expected_bills = _get_expected_bills(@expected_bills)
      _check_bills(expected_bills, actual_bills)
    end
  end

  def test_detailed_calculations_sample_tiered_pv_10kW_net_metering_user_specified_excess_rate
    @hpxml.header.utility_bill_scenarios[-1].elec_tariff_filepath = '../../ReportUtilityBills/resources/Data/SampleRates/Sample Tiered Rate.json'
    @hpxml.header.utility_bill_scenarios[-1].elec_fixed_charge = nil
    @hpxml.header.utility_bill_scenarios[-1].elec_marginal_rate = nil
    @hpxml.pv_systems.each { |pv_system| pv_system.max_power_output = 10000.0 / @hpxml.pv_systems.size }
    @hpxml.header.utility_bill_scenarios.each do |utility_bill_scenario|
      fuels = _load_timeseries('../tests/PV_10kW.csv', utility_bill_scenario)
      utility_rates, utility_bills = @measure.setup_utility_outputs()
      _bill_calcs(fuels, utility_rates, utility_bills, @hpxml.header, @hpxml.pv_systems, utility_bill_scenario)
      assert(File.exist?(@bills_csv))
      actual_bills = _get_actual_bills(@bills_csv)
      @expected_bills['Test: Electricity: Fixed ($)'] = 108
      @expected_bills['Test: Electricity: Marginal ($)'] = 580
      @expected_bills['Test: Electricity: PV Credit ($)'] = -580
      expected_bills = _get_expected_bills(@expected_bills)
      _check_bills(expected_bills, actual_bills)
    end
  end

  def test_detailed_calculations_sample_tiered_pv_10kW_net_metering_retail_excess_rate
    @hpxml.header.utility_bill_scenarios[-1].elec_tariff_filepath = '../../ReportUtilityBills/resources/Data/SampleRates/Sample Tiered Rate.json'
    @hpxml.header.utility_bill_scenarios[-1].elec_fixed_charge = nil
    @hpxml.header.utility_bill_scenarios[-1].elec_marginal_rate = nil
    @hpxml.header.utility_bill_scenarios[-1].pv_net_metering_annual_excess_sellback_rate_type = HPXML::PVAnnualExcessSellbackRateTypeRetailElectricityCost
    @hpxml.pv_systems.each { |pv_system| pv_system.max_power_output = 10000.0 / @hpxml.pv_systems.size }
    @hpxml.header.utility_bill_scenarios.each do |utility_bill_scenario|
      fuels = _load_timeseries('../tests/PV_10kW.csv', utility_bill_scenario)
      utility_rates, utility_bills = @measure.setup_utility_outputs()
      _bill_calcs(fuels, utility_rates, utility_bills, @hpxml.header, @hpxml.pv_systems, utility_bill_scenario)
      assert(File.exist?(@bills_csv))
      actual_bills = _get_actual_bills(@bills_csv)
      @expected_bills['Test: Electricity: Fixed ($)'] = 108
      @expected_bills['Test: Electricity: Marginal ($)'] = 580
      @expected_bills['Test: Electricity: PV Credit ($)'] = -1443
      expected_bills = _get_expected_bills(@expected_bills)
      _check_bills(expected_bills, actual_bills)
    end
  end

  def test_detailed_calculations_sample_tiered_pv_1kW_feed_in_tariff
    @hpxml.header.utility_bill_scenarios[-1].elec_tariff_filepath = '../../ReportUtilityBills/resources/Data/SampleRates/Sample Tiered Rate.json'
    @hpxml.header.utility_bill_scenarios[-1].elec_fixed_charge = nil
    @hpxml.header.utility_bill_scenarios[-1].elec_marginal_rate = nil
    @hpxml.header.utility_bill_scenarios[-1].pv_compensation_type = HPXML::PVCompensationTypeFeedInTariff
    @hpxml.header.utility_bill_scenarios[-1].pv_feed_in_tariff_rate = 0.12
    @hpxml.pv_systems.each { |pv_system| pv_system.max_power_output = 1000.0 / @hpxml.pv_systems.size }
    @hpxml.header.utility_bill_scenarios.each do |utility_bill_scenario|
      fuels = _load_timeseries('../tests/PV_1kW.csv', utility_bill_scenario)
      utility_rates, utility_bills = @measure.setup_utility_outputs()
      _bill_calcs(fuels, utility_rates, utility_bills, @hpxml.header, @hpxml.pv_systems, utility_bill_scenario)
      assert(File.exist?(@bills_csv))
      actual_bills = _get_actual_bills(@bills_csv)
      @expected_bills['Test: Electricity: Fixed ($)'] = 108
      @expected_bills['Test: Electricity: Marginal ($)'] = 580
      @expected_bills['Test: Electricity: PV Credit ($)'] = -178
      expected_bills = _get_expected_bills(@expected_bills)
      _check_bills(expected_bills, actual_bills)
    end
  end

  def test_detailed_calculations_sample_tiered_pv_10kW_feed_in_tariff
    @hpxml.header.utility_bill_scenarios[-1].elec_tariff_filepath = '../../ReportUtilityBills/resources/Data/SampleRates/Sample Tiered Rate.json'
    @hpxml.header.utility_bill_scenarios[-1].elec_fixed_charge = nil
    @hpxml.header.utility_bill_scenarios[-1].elec_marginal_rate = nil
    @hpxml.header.utility_bill_scenarios[-1].pv_compensation_type = HPXML::PVCompensationTypeFeedInTariff
    @hpxml.header.utility_bill_scenarios[-1].pv_feed_in_tariff_rate = 0.12
    @hpxml.pv_systems.each { |pv_system| pv_system.max_power_output = 10000.0 / @hpxml.pv_systems.size }
    @hpxml.header.utility_bill_scenarios.each do |utility_bill_scenario|
      fuels = _load_timeseries('../tests/PV_10kW.csv', utility_bill_scenario)
      utility_rates, utility_bills = @measure.setup_utility_outputs()
      _bill_calcs(fuels, utility_rates, utility_bills, @hpxml.header, @hpxml.pv_systems, utility_bill_scenario)
      assert(File.exist?(@bills_csv))
      actual_bills = _get_actual_bills(@bills_csv)
      @expected_bills['Test: Electricity: Fixed ($)'] = 108
      @expected_bills['Test: Electricity: Marginal ($)'] = 580
      @expected_bills['Test: Electricity: PV Credit ($)'] = -1785
      expected_bills = _get_expected_bills(@expected_bills)
      _check_bills(expected_bills, actual_bills)
    end
  end

  def test_detailed_calculations_sample_tiered_pv_1kW_grid_fee_dollars_per_kW
    @hpxml.header.utility_bill_scenarios[-1].elec_tariff_filepath = '../../ReportUtilityBills/resources/Data/SampleRates/Sample Tiered Rate.json'
    @hpxml.header.utility_bill_scenarios[-1].elec_fixed_charge = nil
    @hpxml.header.utility_bill_scenarios[-1].elec_marginal_rate = nil
    @hpxml.header.utility_bill_scenarios[-1].pv_monthly_grid_connection_fee_dollars_per_kw = 2.50
    @hpxml.pv_systems.each { |pv_system| pv_system.max_power_output = 1000.0 / @hpxml.pv_systems.size }
    @hpxml.header.utility_bill_scenarios.each do |utility_bill_scenario|
      fuels = _load_timeseries('../tests/PV_1kW.csv', utility_bill_scenario)
      utility_rates, utility_bills = @measure.setup_utility_outputs()
      _bill_calcs(fuels, utility_rates, utility_bills, @hpxml.header, @hpxml.pv_systems, utility_bill_scenario)
      assert(File.exist?(@bills_csv))
      actual_bills = _get_actual_bills(@bills_csv)
      @expected_bills['Test: Electricity: Fixed ($)'] = 138
      @expected_bills['Test: Electricity: Marginal ($)'] = 580
      @expected_bills['Test: Electricity: PV Credit ($)'] = -190
      expected_bills = _get_expected_bills(@expected_bills)
      _check_bills(expected_bills, actual_bills)
    end
  end

  def test_detailed_calculations_sample_tiered_pv_1kW_grid_fee_dollars
    @hpxml.header.utility_bill_scenarios[-1].elec_tariff_filepath = '../../ReportUtilityBills/resources/Data/SampleRates/Sample Tiered Rate.json'
    @hpxml.header.utility_bill_scenarios[-1].elec_fixed_charge = nil
    @hpxml.header.utility_bill_scenarios[-1].elec_marginal_rate = nil
    @hpxml.header.utility_bill_scenarios[-1].pv_monthly_grid_connection_fee_dollars = 7.50
    @hpxml.pv_systems.each { |pv_system| pv_system.max_power_output = 1000.0 / @hpxml.pv_systems.size }
    @hpxml.header.utility_bill_scenarios.each do |utility_bill_scenario|
      fuels = _load_timeseries('../tests/PV_1kW.csv', utility_bill_scenario)
      utility_rates, utility_bills = @measure.setup_utility_outputs()
      _bill_calcs(fuels, utility_rates, utility_bills, @hpxml.header, @hpxml.pv_systems, utility_bill_scenario)
      assert(File.exist?(@bills_csv))
      actual_bills = _get_actual_bills(@bills_csv)
      @expected_bills['Test: Electricity: Fixed ($)'] = 198
      @expected_bills['Test: Electricity: Marginal ($)'] = 580
      @expected_bills['Test: Electricity: PV Credit ($)'] = -190
      expected_bills = _get_expected_bills(@expected_bills)
      _check_bills(expected_bills, actual_bills)
    end
  end

  # Time-of-Use

  def test_detailed_calculations_sample_tou_pv_none
    @hpxml.header.utility_bill_scenarios[-1].elec_tariff_filepath = '../../ReportUtilityBills/resources/Data/SampleRates/Sample Time-of-Use Rate.json'
    @hpxml.header.utility_bill_scenarios[-1].elec_fixed_charge = nil
    @hpxml.header.utility_bill_scenarios[-1].elec_marginal_rate = nil
    @hpxml.header.utility_bill_scenarios.each do |utility_bill_scenario|
      fuels = _load_timeseries('../tests/PV_None.csv', utility_bill_scenario)
      utility_rates, utility_bills = @measure.setup_utility_outputs()
      _bill_calcs(fuels, utility_rates, utility_bills, @hpxml.header, @hpxml.pv_systems, utility_bill_scenario)
      assert(File.exist?(@bills_csv))
      actual_bills = _get_actual_bills(@bills_csv)
      @expected_bills['Test: Electricity: Fixed ($)'] = 108
      @expected_bills['Test: Electricity: Marginal ($)'] = 393
      expected_bills = _get_expected_bills(@expected_bills)
      _check_bills(expected_bills, actual_bills)
    end
  end

  def test_detailed_calculations_sample_tou_pv_1kW_net_metering_user_specified_excess_rate
    @hpxml.header.utility_bill_scenarios[-1].elec_tariff_filepath = '../../ReportUtilityBills/resources/Data/SampleRates/Sample Time-of-Use Rate.json'
    @hpxml.header.utility_bill_scenarios[-1].elec_fixed_charge = nil
    @hpxml.header.utility_bill_scenarios[-1].elec_marginal_rate = nil
    @hpxml.pv_systems.each { |pv_system| pv_system.max_power_output = 1000.0 / @hpxml.pv_systems.size }
    @hpxml.header.utility_bill_scenarios.each do |utility_bill_scenario|
      fuels = _load_timeseries('../tests/PV_1kW.csv', utility_bill_scenario)
      utility_rates, utility_bills = @measure.setup_utility_outputs()
      _bill_calcs(fuels, utility_rates, utility_bills, @hpxml.header, @hpxml.pv_systems, utility_bill_scenario)
      assert(File.exist?(@bills_csv))
      actual_bills = _get_actual_bills(@bills_csv)
      @expected_bills['Test: Electricity: Fixed ($)'] = 108
      @expected_bills['Test: Electricity: Marginal ($)'] = 393
      @expected_bills['Test: Electricity: PV Credit ($)'] = -112
      expected_bills = _get_expected_bills(@expected_bills)
      _check_bills(expected_bills, actual_bills)
    end
  end

  def test_detailed_calculations_sample_tou_pv_10kW_net_metering_user_specified_excess_rate
    @hpxml.header.utility_bill_scenarios[-1].elec_tariff_filepath = '../../ReportUtilityBills/resources/Data/SampleRates/Sample Time-of-Use Rate.json'
    @hpxml.header.utility_bill_scenarios[-1].elec_fixed_charge = nil
    @hpxml.header.utility_bill_scenarios[-1].elec_marginal_rate = nil
    @hpxml.pv_systems.each { |pv_system| pv_system.max_power_output = 10000.0 / @hpxml.pv_systems.size }
    @hpxml.header.utility_bill_scenarios.each do |utility_bill_scenario|
      fuels = _load_timeseries('../tests/PV_10kW.csv', utility_bill_scenario)
      utility_rates, utility_bills = @measure.setup_utility_outputs()
      _bill_calcs(fuels, utility_rates, utility_bills, @hpxml.header, @hpxml.pv_systems, utility_bill_scenario)
      assert(File.exist?(@bills_csv))
      actual_bills = _get_actual_bills(@bills_csv)
      @expected_bills['Test: Electricity: Fixed ($)'] = 108
      @expected_bills['Test: Electricity: Marginal ($)'] = 393
      @expected_bills['Test: Electricity: PV Credit ($)'] = -393
      expected_bills = _get_expected_bills(@expected_bills)
      _check_bills(expected_bills, actual_bills)
    end
  end

  def test_detailed_calculations_sample_tou_pv_10kW_net_metering_retail_excess_rate
    @hpxml.header.utility_bill_scenarios[-1].elec_tariff_filepath = '../../ReportUtilityBills/resources/Data/SampleRates/Sample Time-of-Use Rate.json'
    @hpxml.header.utility_bill_scenarios[-1].elec_fixed_charge = nil
    @hpxml.header.utility_bill_scenarios[-1].elec_marginal_rate = nil
    @hpxml.header.utility_bill_scenarios[-1].pv_net_metering_annual_excess_sellback_rate_type = HPXML::PVAnnualExcessSellbackRateTypeRetailElectricityCost
    @hpxml.pv_systems.each { |pv_system| pv_system.max_power_output = 10000.0 / @hpxml.pv_systems.size }
    @hpxml.header.utility_bill_scenarios.each do |utility_bill_scenario|
      fuels = _load_timeseries('../tests/PV_10kW.csv', utility_bill_scenario)
      utility_rates, utility_bills = @measure.setup_utility_outputs()
      _bill_calcs(fuels, utility_rates, utility_bills, @hpxml.header, @hpxml.pv_systems, utility_bill_scenario)
      assert(File.exist?(@bills_csv))
      actual_bills = _get_actual_bills(@bills_csv)
      @expected_bills['Test: Electricity: Fixed ($)'] = 108
      @expected_bills['Test: Electricity: Marginal ($)'] = 393
      @expected_bills['Test: Electricity: PV Credit ($)'] = -1127
      expected_bills = _get_expected_bills(@expected_bills)
      _check_bills(expected_bills, actual_bills)
    end
  end

  def test_detailed_calculations_sample_tou_pv_1kW_feed_in_tariff
    @hpxml.header.utility_bill_scenarios[-1].elec_tariff_filepath = '../../ReportUtilityBills/resources/Data/SampleRates/Sample Time-of-Use Rate.json'
    @hpxml.header.utility_bill_scenarios[-1].elec_fixed_charge = nil
    @hpxml.header.utility_bill_scenarios[-1].elec_marginal_rate = nil
    @hpxml.header.utility_bill_scenarios[-1].pv_compensation_type = HPXML::PVCompensationTypeFeedInTariff
    @hpxml.header.utility_bill_scenarios[-1].pv_feed_in_tariff_rate = 0.12
    @hpxml.pv_systems.each { |pv_system| pv_system.max_power_output = 1000.0 / @hpxml.pv_systems.size }
    @hpxml.header.utility_bill_scenarios.each do |utility_bill_scenario|
      fuels = _load_timeseries('../tests/PV_1kW.csv', utility_bill_scenario)
      utility_rates, utility_bills = @measure.setup_utility_outputs()
      _bill_calcs(fuels, utility_rates, utility_bills, @hpxml.header, @hpxml.pv_systems, utility_bill_scenario)
      assert(File.exist?(@bills_csv))
      actual_bills = _get_actual_bills(@bills_csv)
      @expected_bills['Test: Electricity: Fixed ($)'] = 108
      @expected_bills['Test: Electricity: Marginal ($)'] = 393
      @expected_bills['Test: Electricity: PV Credit ($)'] = -178
      expected_bills = _get_expected_bills(@expected_bills)
      _check_bills(expected_bills, actual_bills)
    end
  end

  def test_detailed_calculations_sample_tou_pv_10kW_feed_in_tariff
    @hpxml.header.utility_bill_scenarios[-1].elec_tariff_filepath = '../../ReportUtilityBills/resources/Data/SampleRates/Sample Time-of-Use Rate.json'
    @hpxml.header.utility_bill_scenarios[-1].elec_fixed_charge = nil
    @hpxml.header.utility_bill_scenarios[-1].elec_marginal_rate = nil
    @hpxml.header.utility_bill_scenarios[-1].pv_compensation_type = HPXML::PVCompensationTypeFeedInTariff
    @hpxml.header.utility_bill_scenarios[-1].pv_feed_in_tariff_rate = 0.12
    @hpxml.pv_systems.each { |pv_system| pv_system.max_power_output = 10000.0 / @hpxml.pv_systems.size }
    @hpxml.header.utility_bill_scenarios.each do |utility_bill_scenario|
      fuels = _load_timeseries('../tests/PV_10kW.csv', utility_bill_scenario)
      utility_rates, utility_bills = @measure.setup_utility_outputs()
      _bill_calcs(fuels, utility_rates, utility_bills, @hpxml.header, @hpxml.pv_systems, utility_bill_scenario)
      assert(File.exist?(@bills_csv))
      actual_bills = _get_actual_bills(@bills_csv)
      @expected_bills['Test: Electricity: Fixed ($)'] = 108
      @expected_bills['Test: Electricity: Marginal ($)'] = 393
      @expected_bills['Test: Electricity: PV Credit ($)'] = -1785
      expected_bills = _get_expected_bills(@expected_bills)
      _check_bills(expected_bills, actual_bills)
    end
  end

  def test_detailed_calculations_sample_tou_pv_1kW_grid_fee_dollars_per_kW
    @hpxml.header.utility_bill_scenarios[-1].elec_tariff_filepath = '../../ReportUtilityBills/resources/Data/SampleRates/Sample Time-of-Use Rate.json'
    @hpxml.header.utility_bill_scenarios[-1].elec_fixed_charge = nil
    @hpxml.header.utility_bill_scenarios[-1].elec_marginal_rate = nil
    @hpxml.header.utility_bill_scenarios[-1].pv_monthly_grid_connection_fee_dollars_per_kw = 2.50
    @hpxml.pv_systems.each { |pv_system| pv_system.max_power_output = 1000.0 / @hpxml.pv_systems.size }
    @hpxml.header.utility_bill_scenarios.each do |utility_bill_scenario|
      fuels = _load_timeseries('../tests/PV_1kW.csv', utility_bill_scenario)
      utility_rates, utility_bills = @measure.setup_utility_outputs()
      _bill_calcs(fuels, utility_rates, utility_bills, @hpxml.header, @hpxml.pv_systems, utility_bill_scenario)
      assert(File.exist?(@bills_csv))
      actual_bills = _get_actual_bills(@bills_csv)
      @expected_bills['Test: Electricity: Fixed ($)'] = 138
      @expected_bills['Test: Electricity: Marginal ($)'] = 393
      @expected_bills['Test: Electricity: PV Credit ($)'] = -112
      expected_bills = _get_expected_bills(@expected_bills)
      _check_bills(expected_bills, actual_bills)
    end
  end

  def test_detailed_calculations_sample_tou_pv_1kW_grid_fee_dollars
    @hpxml.header.utility_bill_scenarios[-1].elec_tariff_filepath = '../../ReportUtilityBills/resources/Data/SampleRates/Sample Time-of-Use Rate.json'
    @hpxml.header.utility_bill_scenarios[-1].elec_fixed_charge = nil
    @hpxml.header.utility_bill_scenarios[-1].elec_marginal_rate = nil
    @hpxml.header.utility_bill_scenarios[-1].pv_monthly_grid_connection_fee_dollars = 7.50
    @hpxml.pv_systems.each { |pv_system| pv_system.max_power_output = 1000.0 / @hpxml.pv_systems.size }
    @hpxml.header.utility_bill_scenarios.each do |utility_bill_scenario|
      fuels = _load_timeseries('../tests/PV_1kW.csv', utility_bill_scenario)
      utility_rates, utility_bills = @measure.setup_utility_outputs()
      _bill_calcs(fuels, utility_rates, utility_bills, @hpxml.header, @hpxml.pv_systems, utility_bill_scenario)
      assert(File.exist?(@bills_csv))
      actual_bills = _get_actual_bills(@bills_csv)
      @expected_bills['Test: Electricity: Fixed ($)'] = 198
      @expected_bills['Test: Electricity: Marginal ($)'] = 393
      @expected_bills['Test: Electricity: PV Credit ($)'] = -112
      expected_bills = _get_expected_bills(@expected_bills)
      _check_bills(expected_bills, actual_bills)
    end
  end

  # Tiered and Time-of-Use

  def test_detailed_calculations_sample_tiered_tou_pv_none
    @hpxml.header.utility_bill_scenarios[-1].elec_tariff_filepath = '../../ReportUtilityBills/resources/Data/SampleRates/Sample Tiered Time-of-Use Rate.json'
    @hpxml.header.utility_bill_scenarios[-1].elec_fixed_charge = nil
    @hpxml.header.utility_bill_scenarios[-1].elec_marginal_rate = nil
    @hpxml.header.utility_bill_scenarios.each do |utility_bill_scenario|
      fuels = _load_timeseries('../tests/PV_None.csv', utility_bill_scenario)
      utility_rates, utility_bills = @measure.setup_utility_outputs()
      _bill_calcs(fuels, utility_rates, utility_bills, @hpxml.header, @hpxml.pv_systems, utility_bill_scenario)
      assert(File.exist?(@bills_csv))
      actual_bills = _get_actual_bills(@bills_csv)
      @expected_bills['Test: Electricity: Fixed ($)'] = 108
      @expected_bills['Test: Electricity: Marginal ($)'] = 377
      expected_bills = _get_expected_bills(@expected_bills)
      _check_bills(expected_bills, actual_bills)
    end
  end

  def test_detailed_calculations_sample_tiered_tou_pv_1kW_net_metering_user_specified_excess_rate
    @hpxml.header.utility_bill_scenarios[-1].elec_tariff_filepath = '../../ReportUtilityBills/resources/Data/SampleRates/Sample Tiered Time-of-Use Rate.json'
    @hpxml.header.utility_bill_scenarios[-1].elec_fixed_charge = nil
    @hpxml.header.utility_bill_scenarios[-1].elec_marginal_rate = nil
    @hpxml.pv_systems.each { |pv_system| pv_system.max_power_output = 1000.0 / @hpxml.pv_systems.size }
    @hpxml.header.utility_bill_scenarios.each do |utility_bill_scenario|
      fuels = _load_timeseries('../tests/PV_1kW.csv', utility_bill_scenario)
      utility_rates, utility_bills = @measure.setup_utility_outputs()
      _bill_calcs(fuels, utility_rates, utility_bills, @hpxml.header, @hpxml.pv_systems, utility_bill_scenario)
      assert(File.exist?(@bills_csv))
      actual_bills = _get_actual_bills(@bills_csv)
      @expected_bills['Test: Electricity: Fixed ($)'] = 108
      @expected_bills['Test: Electricity: Marginal ($)'] = 377
      @expected_bills['Test: Electricity: PV Credit ($)'] = -108
      expected_bills = _get_expected_bills(@expected_bills)
      _check_bills(expected_bills, actual_bills)
    end
  end

  def test_detailed_calculations_sample_tiered_tou_pv_10kW_net_metering_user_specified_excess_rate
    @hpxml.header.utility_bill_scenarios[-1].elec_tariff_filepath = '../../ReportUtilityBills/resources/Data/SampleRates/Sample Tiered Time-of-Use Rate.json'
    @hpxml.header.utility_bill_scenarios[-1].elec_fixed_charge = nil
    @hpxml.header.utility_bill_scenarios[-1].elec_marginal_rate = nil
    @hpxml.pv_systems.each { |pv_system| pv_system.max_power_output = 10000.0 / @hpxml.pv_systems.size }
    @hpxml.header.utility_bill_scenarios.each do |utility_bill_scenario|
      fuels = _load_timeseries('../tests/PV_10kW.csv', utility_bill_scenario)
      utility_rates, utility_bills = @measure.setup_utility_outputs()
      _bill_calcs(fuels, utility_rates, utility_bills, @hpxml.header, @hpxml.pv_systems, utility_bill_scenario)
      assert(File.exist?(@bills_csv))
      actual_bills = _get_actual_bills(@bills_csv)
      @expected_bills['Test: Electricity: Fixed ($)'] = 108
      @expected_bills['Test: Electricity: Marginal ($)'] = 377
      @expected_bills['Test: Electricity: PV Credit ($)'] = -377
      expected_bills = _get_expected_bills(@expected_bills)
      _check_bills(expected_bills, actual_bills)
    end
  end

  def test_detailed_calculations_sample_tiered_tou_pv_10kW_net_metering_retail_excess_rate
    @hpxml.header.utility_bill_scenarios[-1].elec_tariff_filepath = '../../ReportUtilityBills/resources/Data/SampleRates/Sample Tiered Time-of-Use Rate.json'
    @hpxml.header.utility_bill_scenarios[-1].elec_fixed_charge = nil
    @hpxml.header.utility_bill_scenarios[-1].elec_marginal_rate = nil
    @hpxml.header.utility_bill_scenarios[-1].pv_net_metering_annual_excess_sellback_rate_type = HPXML::PVAnnualExcessSellbackRateTypeRetailElectricityCost
    @hpxml.pv_systems.each { |pv_system| pv_system.max_power_output = 10000.0 / @hpxml.pv_systems.size }
    @hpxml.header.utility_bill_scenarios.each do |utility_bill_scenario|
      fuels = _load_timeseries('../tests/PV_10kW.csv', utility_bill_scenario)
      utility_rates, utility_bills = @measure.setup_utility_outputs()
      _bill_calcs(fuels, utility_rates, utility_bills, @hpxml.header, @hpxml.pv_systems, utility_bill_scenario)
      assert(File.exist?(@bills_csv))
      actual_bills = _get_actual_bills(@bills_csv)
      @expected_bills['Test: Electricity: Fixed ($)'] = 108
      @expected_bills['Test: Electricity: Marginal ($)'] = 377
      @expected_bills['Test: Electricity: PV Credit ($)'] = -377
      expected_bills = _get_expected_bills(@expected_bills)
      _check_bills(expected_bills, actual_bills)
    end
  end

  def test_detailed_calculations_sample_tiered_tou_pv_1kW_feed_in_tariff
    @hpxml.header.utility_bill_scenarios[-1].elec_tariff_filepath = '../../ReportUtilityBills/resources/Data/SampleRates/Sample Tiered Time-of-Use Rate.json'
    @hpxml.header.utility_bill_scenarios[-1].elec_fixed_charge = nil
    @hpxml.header.utility_bill_scenarios[-1].elec_marginal_rate = nil
    @hpxml.header.utility_bill_scenarios[-1].pv_compensation_type = HPXML::PVCompensationTypeFeedInTariff
    @hpxml.header.utility_bill_scenarios[-1].pv_feed_in_tariff_rate = 0.12
    @hpxml.pv_systems.each { |pv_system| pv_system.max_power_output = 1000.0 / @hpxml.pv_systems.size }
    @hpxml.header.utility_bill_scenarios.each do |utility_bill_scenario|
      fuels = _load_timeseries('../tests/PV_1kW.csv', utility_bill_scenario)
      utility_rates, utility_bills = @measure.setup_utility_outputs()
      _bill_calcs(fuels, utility_rates, utility_bills, @hpxml.header, @hpxml.pv_systems, utility_bill_scenario)
      assert(File.exist?(@bills_csv))
      actual_bills = _get_actual_bills(@bills_csv)
      @expected_bills['Test: Electricity: Fixed ($)'] = 108
      @expected_bills['Test: Electricity: Marginal ($)'] = 377
      @expected_bills['Test: Electricity: PV Credit ($)'] = -178
      expected_bills = _get_expected_bills(@expected_bills)
      _check_bills(expected_bills, actual_bills)
    end
  end

  def test_detailed_calculations_sample_tiered_tou_pv_10kW_feed_in_tariff
    @hpxml.header.utility_bill_scenarios[-1].elec_tariff_filepath = '../../ReportUtilityBills/resources/Data/SampleRates/Sample Tiered Time-of-Use Rate.json'
    @hpxml.header.utility_bill_scenarios[-1].elec_fixed_charge = nil
    @hpxml.header.utility_bill_scenarios[-1].elec_marginal_rate = nil
    @hpxml.header.utility_bill_scenarios[-1].pv_compensation_type = HPXML::PVCompensationTypeFeedInTariff
    @hpxml.header.utility_bill_scenarios[-1].pv_feed_in_tariff_rate = 0.12
    @hpxml.pv_systems.each { |pv_system| pv_system.max_power_output = 10000.0 / @hpxml.pv_systems.size }
    @hpxml.header.utility_bill_scenarios.each do |utility_bill_scenario|
      fuels = _load_timeseries('../tests/PV_10kW.csv', utility_bill_scenario)
      utility_rates, utility_bills = @measure.setup_utility_outputs()
      _bill_calcs(fuels, utility_rates, utility_bills, @hpxml.header, @hpxml.pv_systems, utility_bill_scenario)
      assert(File.exist?(@bills_csv))
      actual_bills = _get_actual_bills(@bills_csv)
      @expected_bills['Test: Electricity: Fixed ($)'] = 108
      @expected_bills['Test: Electricity: Marginal ($)'] = 377
      @expected_bills['Test: Electricity: PV Credit ($)'] = -1785
      expected_bills = _get_expected_bills(@expected_bills)
      _check_bills(expected_bills, actual_bills)
    end
  end

  def test_detailed_calculations_sample_tiered_tou_pv_1kW_grid_fee_dollars_per_kW
    @hpxml.header.utility_bill_scenarios[-1].elec_tariff_filepath = '../../ReportUtilityBills/resources/Data/SampleRates/Sample Tiered Time-of-Use Rate.json'
    @hpxml.header.utility_bill_scenarios[-1].elec_fixed_charge = nil
    @hpxml.header.utility_bill_scenarios[-1].elec_marginal_rate = nil
    @hpxml.header.utility_bill_scenarios[-1].pv_monthly_grid_connection_fee_dollars_per_kw = 2.50
    @hpxml.pv_systems.each { |pv_system| pv_system.max_power_output = 1000.0 / @hpxml.pv_systems.size }
    @hpxml.header.utility_bill_scenarios.each do |utility_bill_scenario|
      fuels = _load_timeseries('../tests/PV_1kW.csv', utility_bill_scenario)
      utility_rates, utility_bills = @measure.setup_utility_outputs()
      _bill_calcs(fuels, utility_rates, utility_bills, @hpxml.header, @hpxml.pv_systems, utility_bill_scenario)
      assert(File.exist?(@bills_csv))
      actual_bills = _get_actual_bills(@bills_csv)
      @expected_bills['Test: Electricity: Fixed ($)'] = 138
      @expected_bills['Test: Electricity: Marginal ($)'] = 377
      @expected_bills['Test: Electricity: PV Credit ($)'] = -108
      expected_bills = _get_expected_bills(@expected_bills)
      _check_bills(expected_bills, actual_bills)
    end
  end

  def test_detailed_calculations_sample_tiered_tou_pv_1kW_grid_fee_dollars
    @hpxml.header.utility_bill_scenarios[-1].elec_tariff_filepath = '../../ReportUtilityBills/resources/Data/SampleRates/Sample Tiered Time-of-Use Rate.json'
    @hpxml.header.utility_bill_scenarios[-1].elec_fixed_charge = nil
    @hpxml.header.utility_bill_scenarios[-1].elec_marginal_rate = nil
    @hpxml.header.utility_bill_scenarios[-1].pv_monthly_grid_connection_fee_dollars = 7.50
    @hpxml.pv_systems.each { |pv_system| pv_system.max_power_output = 1000.0 / @hpxml.pv_systems.size }
    @hpxml.header.utility_bill_scenarios.each do |utility_bill_scenario|
      fuels = _load_timeseries('../tests/PV_1kW.csv', utility_bill_scenario)
      utility_rates, utility_bills = @measure.setup_utility_outputs()
      _bill_calcs(fuels, utility_rates, utility_bills, @hpxml.header, @hpxml.pv_systems, utility_bill_scenario)
      assert(File.exist?(@bills_csv))
      actual_bills = _get_actual_bills(@bills_csv)
      @expected_bills['Test: Electricity: Fixed ($)'] = 198
      @expected_bills['Test: Electricity: Marginal ($)'] = 377
      @expected_bills['Test: Electricity: PV Credit ($)'] = -108
      expected_bills = _get_expected_bills(@expected_bills)
      _check_bills(expected_bills, actual_bills)
    end
  end

  # Real-time Pricing

  def test_detailed_calculations_sample_real_time_pricing_pv_none
    @hpxml.header.utility_bill_scenarios[-1].elec_tariff_filepath = '../../ReportUtilityBills/resources/Data/SampleRates/Sample Real-Time Pricing Rate.json'
    @hpxml.header.utility_bill_scenarios[-1].elec_fixed_charge = nil
    @hpxml.header.utility_bill_scenarios[-1].elec_marginal_rate = nil
    @hpxml.header.utility_bill_scenarios.each do |utility_bill_scenario|
      fuels = _load_timeseries('../tests/PV_None.csv', utility_bill_scenario)
      utility_rates, utility_bills = @measure.setup_utility_outputs()
      _bill_calcs(fuels, utility_rates, utility_bills, @hpxml.header, @hpxml.pv_systems, utility_bill_scenario)
      assert(File.exist?(@bills_csv))
      actual_bills = _get_actual_bills(@bills_csv)
      @expected_bills['Test: Electricity: Fixed ($)'] = 108
      @expected_bills['Test: Electricity: Marginal ($)'] = 354
      expected_bills = _get_expected_bills(@expected_bills)
      _check_bills(expected_bills, actual_bills)
    end
  end

  def test_detailed_calculations_sample_real_time_pricing_pv_1kW_net_metering_user_specified_excess_rate
    @hpxml.header.utility_bill_scenarios[-1].elec_tariff_filepath = '../../ReportUtilityBills/resources/Data/SampleRates/Sample Real-Time Pricing Rate.json'
    @hpxml.header.utility_bill_scenarios[-1].elec_fixed_charge = nil
    @hpxml.header.utility_bill_scenarios[-1].elec_marginal_rate = nil
    @hpxml.pv_systems.each { |pv_system| pv_system.max_power_output = 1000.0 / @hpxml.pv_systems.size }
    @hpxml.header.utility_bill_scenarios.each do |utility_bill_scenario|
      fuels = _load_timeseries('../tests/PV_1kW.csv', utility_bill_scenario)
      utility_rates, utility_bills = @measure.setup_utility_outputs()
      _bill_calcs(fuels, utility_rates, utility_bills, @hpxml.header, @hpxml.pv_systems, utility_bill_scenario)
      assert(File.exist?(@bills_csv))
      actual_bills = _get_actual_bills(@bills_csv)
      @expected_bills['Test: Electricity: Fixed ($)'] = 108
      @expected_bills['Test: Electricity: Marginal ($)'] = 354
      @expected_bills['Test: Electricity: PV Credit ($)'] = -106 # 107
      expected_bills = _get_expected_bills(@expected_bills)
      _check_bills(expected_bills, actual_bills)
    end
  end

  def test_detailed_calculations_sample_real_time_pricing_pv_10kW_net_metering_user_specified_excess_rate
    @hpxml.header.utility_bill_scenarios[-1].elec_tariff_filepath = '../../ReportUtilityBills/resources/Data/SampleRates/Sample Real-Time Pricing Rate.json'
    @hpxml.header.utility_bill_scenarios[-1].elec_fixed_charge = nil
    @hpxml.header.utility_bill_scenarios[-1].elec_marginal_rate = nil
    @hpxml.pv_systems.each { |pv_system| pv_system.max_power_output = 10000.0 / @hpxml.pv_systems.size }
    @hpxml.header.utility_bill_scenarios.each do |utility_bill_scenario|
      fuels = _load_timeseries('../tests/PV_10kW.csv', utility_bill_scenario)
      utility_rates, utility_bills = @measure.setup_utility_outputs()
      _bill_calcs(fuels, utility_rates, utility_bills, @hpxml.header, @hpxml.pv_systems, utility_bill_scenario)
      assert(File.exist?(@bills_csv))
      actual_bills = _get_actual_bills(@bills_csv)
      @expected_bills['Test: Electricity: Fixed ($)'] = 108
      @expected_bills['Test: Electricity: Marginal ($)'] = 354
      @expected_bills['Test: Electricity: PV Credit ($)'] = -641 # 642
      expected_bills = _get_expected_bills(@expected_bills)
      _check_bills(expected_bills, actual_bills)
    end
  end

  def test_detailed_calculations_sample_real_time_pricing_pv_10kW_net_metering_retail_excess_rate
    @hpxml.header.utility_bill_scenarios[-1].elec_tariff_filepath = '../../ReportUtilityBills/resources/Data/SampleRates/Sample Real-Time Pricing Rate.json'
    @hpxml.header.utility_bill_scenarios[-1].elec_fixed_charge = nil
    @hpxml.header.utility_bill_scenarios[-1].elec_marginal_rate = nil
    @hpxml.header.utility_bill_scenarios[-1].pv_net_metering_annual_excess_sellback_rate_type = HPXML::PVAnnualExcessSellbackRateTypeRetailElectricityCost
    @hpxml.pv_systems.each { |pv_system| pv_system.max_power_output = 10000.0 / @hpxml.pv_systems.size }
    @hpxml.header.utility_bill_scenarios.each do |utility_bill_scenario|
      fuels = _load_timeseries('../tests/PV_10kW.csv', utility_bill_scenario)
      utility_rates, utility_bills = @measure.setup_utility_outputs()
      _bill_calcs(fuels, utility_rates, utility_bills, @hpxml.header, @hpxml.pv_systems, utility_bill_scenario)
      assert(File.exist?(@bills_csv))
      actual_bills = _get_actual_bills(@bills_csv)
      @expected_bills['Test: Electricity: Fixed ($)'] = 108
      @expected_bills['Test: Electricity: Marginal ($)'] = 354
      @expected_bills['Test: Electricity: PV Credit ($)'] = -1060 # 1075
      expected_bills = _get_expected_bills(@expected_bills)
      _check_bills(expected_bills, actual_bills)
    end
  end

  def test_detailed_calculations_sample_real_time_pricing_pv_1kW_feed_in_tariff
    @hpxml.header.utility_bill_scenarios[-1].elec_tariff_filepath = '../../ReportUtilityBills/resources/Data/SampleRates/Sample Real-Time Pricing Rate.json'
    @hpxml.header.utility_bill_scenarios[-1].elec_fixed_charge = nil
    @hpxml.header.utility_bill_scenarios[-1].elec_marginal_rate = nil
    @hpxml.header.utility_bill_scenarios[-1].pv_compensation_type = HPXML::PVCompensationTypeFeedInTariff
    @hpxml.header.utility_bill_scenarios[-1].pv_feed_in_tariff_rate = 0.12
    @hpxml.pv_systems.each { |pv_system| pv_system.max_power_output = 1000.0 / @hpxml.pv_systems.size }
    @hpxml.header.utility_bill_scenarios.each do |utility_bill_scenario|
      fuels = _load_timeseries('../tests/PV_1kW.csv', utility_bill_scenario)
      utility_rates, utility_bills = @measure.setup_utility_outputs()
      _bill_calcs(fuels, utility_rates, utility_bills, @hpxml.header, @hpxml.pv_systems, utility_bill_scenario)
      assert(File.exist?(@bills_csv))
      actual_bills = _get_actual_bills(@bills_csv)
      @expected_bills['Test: Electricity: Fixed ($)'] = 108
      @expected_bills['Test: Electricity: Marginal ($)'] = 354
      @expected_bills['Test: Electricity: PV Credit ($)'] = -178
      expected_bills = _get_expected_bills(@expected_bills)
      _check_bills(expected_bills, actual_bills)
    end
  end

  def test_detailed_calculations_sample_real_time_pricing_pv_10kW_feed_in_tariff
    @hpxml.header.utility_bill_scenarios[-1].elec_tariff_filepath = '../../ReportUtilityBills/resources/Data/SampleRates/Sample Real-Time Pricing Rate.json'
    @hpxml.header.utility_bill_scenarios[-1].elec_fixed_charge = nil
    @hpxml.header.utility_bill_scenarios[-1].elec_marginal_rate = nil
    @hpxml.header.utility_bill_scenarios[-1].pv_compensation_type = HPXML::PVCompensationTypeFeedInTariff
    @hpxml.header.utility_bill_scenarios[-1].pv_feed_in_tariff_rate = 0.12
    @hpxml.pv_systems.each { |pv_system| pv_system.max_power_output = 10000.0 / @hpxml.pv_systems.size }
    @hpxml.header.utility_bill_scenarios.each do |utility_bill_scenario|
      fuels = _load_timeseries('../tests/PV_10kW.csv', utility_bill_scenario)
      utility_rates, utility_bills = @measure.setup_utility_outputs()
      _bill_calcs(fuels, utility_rates, utility_bills, @hpxml.header, @hpxml.pv_systems, utility_bill_scenario)
      assert(File.exist?(@bills_csv))
      actual_bills = _get_actual_bills(@bills_csv)
      @expected_bills['Test: Electricity: Fixed ($)'] = 108
      @expected_bills['Test: Electricity: Marginal ($)'] = 354
      @expected_bills['Test: Electricity: PV Credit ($)'] = -1785
      expected_bills = _get_expected_bills(@expected_bills)
      _check_bills(expected_bills, actual_bills)
    end
  end

  def test_detailed_calculations_sample_real_time_pricing_pv_1kW_grid_fee_dollars_per_kW
    @hpxml.header.utility_bill_scenarios[-1].elec_tariff_filepath = '../../ReportUtilityBills/resources/Data/SampleRates/Sample Real-Time Pricing Rate.json'
    @hpxml.header.utility_bill_scenarios[-1].elec_fixed_charge = nil
    @hpxml.header.utility_bill_scenarios[-1].elec_marginal_rate = nil
    @hpxml.header.utility_bill_scenarios[-1].pv_monthly_grid_connection_fee_dollars_per_kw = 2.50
    @hpxml.pv_systems.each { |pv_system| pv_system.max_power_output = 1000.0 / @hpxml.pv_systems.size }
    @hpxml.header.utility_bill_scenarios.each do |utility_bill_scenario|
      fuels = _load_timeseries('../tests/PV_1kW.csv', utility_bill_scenario)
      utility_rates, utility_bills = @measure.setup_utility_outputs()
      _bill_calcs(fuels, utility_rates, utility_bills, @hpxml.header, @hpxml.pv_systems, utility_bill_scenario)
      assert(File.exist?(@bills_csv))
      actual_bills = _get_actual_bills(@bills_csv)
      @expected_bills['Test: Electricity: Fixed ($)'] = 138
      @expected_bills['Test: Electricity: Marginal ($)'] = 354
      @expected_bills['Test: Electricity: PV Credit ($)'] = -106 # 107
      expected_bills = _get_expected_bills(@expected_bills)
      _check_bills(expected_bills, actual_bills)
    end
  end

  def test_detailed_calculations_sample_real_time_pricing_pv_1kW_grid_fee_dollars
    @hpxml.header.utility_bill_scenarios[-1].elec_tariff_filepath = '../../ReportUtilityBills/resources/Data/SampleRates/Sample Real-Time Pricing Rate.json'
    @hpxml.header.utility_bill_scenarios[-1].elec_fixed_charge = nil
    @hpxml.header.utility_bill_scenarios[-1].elec_marginal_rate = nil
    @hpxml.header.utility_bill_scenarios[-1].pv_monthly_grid_connection_fee_dollars = 7.50
    @hpxml.pv_systems.each { |pv_system| pv_system.max_power_output = 1000.0 / @hpxml.pv_systems.size }
    @hpxml.header.utility_bill_scenarios.each do |utility_bill_scenario|
      fuels = _load_timeseries('../tests/PV_1kW.csv', utility_bill_scenario)
      utility_rates, utility_bills = @measure.setup_utility_outputs()
      _bill_calcs(fuels, utility_rates, utility_bills, @hpxml.header, @hpxml.pv_systems, utility_bill_scenario)
      assert(File.exist?(@bills_csv))
      actual_bills = _get_actual_bills(@bills_csv)
      @expected_bills['Test: Electricity: Fixed ($)'] = 198
      @expected_bills['Test: Electricity: Marginal ($)'] = 354
      @expected_bills['Test: Electricity: PV Credit ($)'] = -106 # 107
      expected_bills = _get_expected_bills(@expected_bills)
      _check_bills(expected_bills, actual_bills)
    end
  end

  def _get_expected_bills(expected_bills)
    expected_bills['Test: Electricity: Total ($)'] = expected_bills['Test: Electricity: Fixed ($)'] + expected_bills['Test: Electricity: Marginal ($)'] + expected_bills['Test: Electricity: PV Credit ($)']
    expected_bills['Test: Natural Gas: Total ($)'] = expected_bills['Test: Natural Gas: Fixed ($)'] + expected_bills['Test: Natural Gas: Marginal ($)']
    expected_bills['Test: Fuel Oil: Total ($)'] = expected_bills['Test: Fuel Oil: Fixed ($)'] + expected_bills['Test: Fuel Oil: Marginal ($)']
    expected_bills['Test: Propane: Total ($)'] = expected_bills['Test: Propane: Fixed ($)'] + expected_bills['Test: Propane: Marginal ($)']
    expected_bills['Test: Coal: Total ($)'] = expected_bills['Test: Coal: Fixed ($)'] + expected_bills['Test: Coal: Marginal ($)']
    expected_bills['Test: Wood Cord: Total ($)'] = expected_bills['Test: Wood Cord: Fixed ($)'] + expected_bills['Test: Wood Cord: Marginal ($)']
    expected_bills['Test: Wood Pellets: Total ($)'] = expected_bills['Test: Wood Pellets: Fixed ($)'] + expected_bills['Test: Wood Pellets: Marginal ($)']
    expected_bills['Test: Total ($)'] = expected_bills['Test: Electricity: Total ($)'] + expected_bills['Test: Natural Gas: Total ($)'] + expected_bills['Test: Fuel Oil: Total ($)'] + expected_bills['Test: Propane: Total ($)'] + expected_bills['Test: Wood Cord: Total ($)'] + expected_bills['Test: Wood Pellets: Total ($)'] + expected_bills['Test: Coal: Total ($)']
    return expected_bills
  end

=======
>>>>>>> fda7c98d
  def _check_bills(expected_bills, actual_bills)
    bills = expected_bills.keys | actual_bills.keys
    bills.each do |bill|
      assert(expected_bills.keys.include?(bill))
      if expected_bills[bill] != 0
        assert(actual_bills.keys.include?(bill))
        assert_in_delta(expected_bills[bill], actual_bills[bill], 1) # within a dollar
      end
    end
  end

  def _get_actual_bills(bills_csv)
    actual_bills = {}
    File.readlines(bills_csv).each do |line|
      next if line.strip.empty?

      key, value = line.split(',').map { |x| x.strip }
      actual_bills[key] = Float(value)
    end
    return actual_bills
  end

  def _load_timeseries(path, utility_bill_scenario)
    fuels = @measure.setup_fuel_outputs()

    columns = CSV.read(File.join(File.dirname(__FILE__), path)).transpose
    columns.each do |col|
      col_name = col[0]
      next if col_name == 'Date/Time'

      values = col[1..-1].map { |v| Float(v) }

      if col_name == 'ELECTRICITY:UNIT_1 [J](Hourly)'
        fuel = fuels[[FT::Elec, false]]
        unit_conv = UnitConversions.convert(1.0, 'J', fuel.units)
        fuel.timeseries = values.map { |v| v * unit_conv }
      elsif col_name == 'GAS:UNIT_1 [J](Hourly)'
        fuel = fuels[[FT::Gas, false]]
        unit_conv = UnitConversions.convert(1.0, 'J', fuel.units)
        fuel.timeseries = values.map { |v| v * unit_conv }
      elsif col_name == 'Appl_1:ExteriorEquipment:Propane [J](Hourly)'
        fuel = fuels[[FT::Propane, false]]
        unit_conv = UnitConversions.convert(1.0, 'J', fuel.units) / 91.6
        fuel.timeseries = values.map { |v| v * unit_conv }
      elsif col_name == 'FUELOIL:UNIT_1 [m3](Hourly)'
        fuel = fuels[[FT::Oil, false]]
        unit_conv = UnitConversions.convert(1.0, 'm^3', 'gal')
        fuel.timeseries = values.map { |v| v * unit_conv }
      elsif col_name == 'PV:ELECTRICITY_1 [J](Hourly) '
        fuel = fuels[[FT::Elec, true]]
        unit_conv = UnitConversions.convert(1.0, 'J', fuel.units)
        fuel.timeseries = values.map { |v| v * unit_conv }
      end
    end

    fuels.values.each do |fuel|
      fuel.timeseries = [0] * fuels[[FT::Elec, false]].timeseries.size if fuel.timeseries.empty?
    end

    # Convert hourly data to monthly data
    num_days_in_month = Constants.NumDaysInMonths(2002) # Arbitrary non-leap year
    fuels.each do |(fuel_type, _is_production), fuel|
      next unless fuel_type != FT::Elec || utility_bill_scenario.elec_tariff_filepath.nil?

      ts_data = fuel.timeseries.dup
      fuel.timeseries = []
      start_day = 0
      num_days_in_month.each do |num_days|
        fuel.timeseries << ts_data[start_day * 24..(start_day + num_days) * 24 - 1].sum
        start_day += num_days
      end
    end

    return fuels
  end

  def _bill_calcs(fuels, utility_rates, utility_bills, header, pv_systems, utility_bill_scenario)
    runner = OpenStudio::Measure::OSRunner.new(OpenStudio::WorkflowJSON.new)
    output_format = 'csv'
    output_path = File.join(File.dirname(__FILE__), "results_bills.#{output_format}")

    @measure.get_utility_rates(@hpxml_path, fuels, utility_rates, utility_bill_scenario, pv_systems)
    @measure.get_utility_bills(fuels, utility_rates, utility_bills, utility_bill_scenario, header)
    @measure.get_annual_bills(utility_bills)

    @measure.write_runperiod_output_results(runner, utility_bills, output_format, output_path, utility_bill_scenario.name)
  end

  def _test_measure(expected_errors: [], expected_warnings: [])
    # Run measure via OSW
    require 'json'
    template_osw = File.join(File.dirname(__FILE__), '..', '..', 'workflow', 'template-run-hpxml.osw')
    workflow = OpenStudio::WorkflowJSON.new(template_osw)
    json = JSON.parse(workflow.to_s)

    # Update measure args
    steps = OpenStudio::WorkflowStepVector.new
    found_args = []
    json['steps'].each do |json_step|
      step = OpenStudio::MeasureStep.new(json_step['measure_dir_name'])
      json_step['arguments'].each do |json_arg_name, json_arg_val|
        if @args_hash.keys.include? json_arg_name
          # Override value
          found_args << json_arg_name
          json_arg_val = @args_hash[json_arg_name]
        end
        step.setArgument(json_arg_name, json_arg_val)
      end
      steps.push(step)
    end
    workflow.setWorkflowSteps(steps)
    osw_path = File.join(File.dirname(template_osw), 'test.osw')
    workflow.saveAs(osw_path)
    assert_equal(@args_hash.size, found_args.size)

    # Run OSW
    command = "#{OpenStudio.getOpenStudioCLI} run -w #{osw_path}"
    cli_output = `#{command}`

    # Cleanup
    File.delete(osw_path)

    bills_csv = File.join(File.dirname(template_osw), 'run', 'results_bills.csv')

    # check warnings/errors
    if not expected_errors.empty?
      expected_errors.each do |expected_error|
        assert(cli_output.include?("ERROR] #{expected_error}"))
      end
    end
    if not expected_warnings.empty?
      expected_warnings.each do |expected_warning|
        assert(cli_output.include?("WARN] #{expected_warning}"))
      end
    end

    return bills_csv
  end
end<|MERGE_RESOLUTION|>--- conflicted
+++ resolved
@@ -382,53 +382,6 @@
     assert_equal(0.0, CalculateUtilityBill.calculate_monthly_prorate(header, 5))
   end
 
-<<<<<<< HEAD
-  def test_call_from_cli
-    # This is used by BEopt v3
-
-    # Test retrieval of marginal/average rates for user-specified fixed charges
-    elec_state = 'CT'
-    elec_fixed_charge = 12.0
-    elec_marginal_rate = 0.0
-    gas_state = 'US'
-    gas_fixed_charge = 12.0
-    gas_marginal_rate = 0.0
-    oil_state = 'CT'
-    propane_state = 'US'
-    utility_bills_rb = File.join(File.dirname(__FILE__), '../../HPXMLtoOpenStudio/resources/utility_bills.rb')
-    io = IO.popen([OpenStudio.getOpenStudioCLI.to_s, utility_bills_rb,
-                   elec_state, elec_fixed_charge.to_s, elec_marginal_rate.to_s,
-                   gas_state, gas_fixed_charge.to_s, gas_marginal_rate.to_s,
-                   oil_state, propane_state])
-    out_lines = io.read.split("\n")
-    assert_equal(4, out_lines.size)
-    assert_equal("#{HPXML::FuelTypeElectricity} 0.202184 0.2186", out_lines[0])
-    assert_equal("#{HPXML::FuelTypeNaturalGas} 0.987814 1.180328", out_lines[1])
-    assert_equal("#{HPXML::FuelTypeOil} 3.436115 3.436115", out_lines[2])
-    assert_equal("#{HPXML::FuelTypePropane} 2.695423 2.695423", out_lines[3])
-
-    # Test retrieval of average rates for user-specified fixed charges and marginal rates
-    elec_state = 'US'
-    elec_fixed_charge = 12.0
-    elec_marginal_rate = 0.12
-    gas_state = 'CT'
-    gas_fixed_charge = 12.0
-    gas_marginal_rate = 0.8
-    oil_state = 'US'
-    propane_state = 'CT'
-    utility_bills_rb = File.join(File.dirname(__FILE__), '../../HPXMLtoOpenStudio/resources/utility_bills.rb')
-    io = IO.popen([OpenStudio.getOpenStudioCLI.to_s, utility_bills_rb,
-                   elec_state, elec_fixed_charge.to_s, elec_marginal_rate.to_s,
-                   gas_state, gas_fixed_charge.to_s, gas_marginal_rate.to_s,
-                   oil_state, propane_state])
-    out_lines = io.read.split("\n")
-    assert_equal(4, out_lines.size)
-    assert_equal("#{HPXML::FuelTypeElectricity} #{elec_marginal_rate} 0.133043", out_lines[0])
-    assert_equal("#{HPXML::FuelTypeNaturalGas} #{gas_marginal_rate} 0.955844", out_lines[1])
-    assert_equal("#{HPXML::FuelTypeOil} 3.495346 3.495346", out_lines[2])
-    assert_equal("#{HPXML::FuelTypePropane} 3.628692 3.628692", out_lines[3])
-  end
-
   # Detailed Calculations
 
   # Tiered
@@ -1079,8 +1032,6 @@
     return expected_bills
   end
 
-=======
->>>>>>> fda7c98d
   def _check_bills(expected_bills, actual_bills)
     bills = expected_bills.keys | actual_bills.keys
     bills.each do |bill|
