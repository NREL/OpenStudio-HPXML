--- conflicted
+++ resolved
@@ -2,15 +2,12 @@
 
 # TODO
 class Fuel
-<<<<<<< HEAD
   # TODO
   #
   # @param meters [TODO] TODO
-  # @return [TODO] TODO
-  def initialize(meters: [])
-=======
+  # @param units [TODO] TODO
+  # @return [TODO] TODO
   def initialize(meters: [], units:)
->>>>>>> 5ca20332
     @meters = meters
     @timeseries = []
     @units = units
