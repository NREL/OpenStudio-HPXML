--- conflicted
+++ resolved
@@ -754,21 +754,11 @@
 
   # Get the reported timeseries data from the fuel meters.
   #
-<<<<<<< HEAD
-  # @param meter_names [TODO] TODO
-  # @param unit_conv [TODO] TODO
-  # @param unit_adder [TODO] TODO
-  # @param timeseries_freq [TODO] TODO
-  # @return [TODO] TODO
-  def get_report_meter_data_timeseries(meter_names, unit_conv, timeseries_freq)
-=======
   # @param meter_names [Array<String>] array of EnergyPlus meter names
   # @param unit_conv [Double] the scalar that converts 1 Joule into units of the fuel meters
-  # @param unit_adder [Double] the value to add after applying the scalar
   # @param timeseries_freq [String] the frequency of the requested timeseries data
   # @return [Array<Double>] array of timeseries data
-  def get_report_meter_data_timeseries(meter_names, unit_conv, unit_adder, timeseries_freq)
->>>>>>> 5b61ad23
+  def get_report_meter_data_timeseries(meter_names, unit_conv, timeseries_freq)
     msgpack_timeseries_name = { 'hourly' => 'Hourly',
                                 'monthly' => 'Monthly' }[timeseries_freq]
     begin
