# frozen_string_literal: true

# see the URL below for information on how to write OpenStudio measures
# http://nrel.github.io/OpenStudio-user-documentation/reference/measure_writing_guide/

require 'msgpack'
require_relative 'resources/util.rb'
require_relative '../HPXMLtoOpenStudio/resources/constants.rb'
require_relative '../HPXMLtoOpenStudio/resources/location.rb'
require_relative '../HPXMLtoOpenStudio/resources/meta_measure.rb'
require_relative '../HPXMLtoOpenStudio/resources/output.rb'
require_relative '../HPXMLtoOpenStudio/resources/util'

# start the measure
class ReportUtilityBills < OpenStudio::Measure::ReportingMeasure
  # human readable name
  def name
    # Measure name should be the title case of the class name.
    return 'Utility Bills Report'
  end

  # human readable description
  def description
    return 'Calculates and reports utility bills for residential HPXML-based models.'
  end

  # human readable description of modeling approach
  def modeler_description
    return "Calculate electric/gas utility bills based on monthly fixed charges and marginal rates. Calculate other utility bills based on marginal rates for oil, propane, wood cord, wood pellets, and coal. User can specify PV compensation types of 'Net-Metering' or 'Feed-In Tariff', along with corresponding rates and connection fees."
  end

  # define the arguments that the user will input
  def arguments(model = nil) # rubocop:disable Lint/UnusedMethodArgument
    args = OpenStudio::Measure::OSArgumentVector.new

    format_chs = OpenStudio::StringVector.new
    format_chs << 'csv'
    format_chs << 'json'
    format_chs << 'msgpack'
    arg = OpenStudio::Measure::OSArgument::makeChoiceArgument('output_format', format_chs, false)
    arg.setDisplayName('Output Format')
    arg.setDescription('The file format of the annual (and timeseries, if requested) outputs.')
    arg.setDefaultValue('csv')
    args << arg

    electricity_bill_type_choices = OpenStudio::StringVector.new
    electricity_bill_type_choices << 'Simple'
    electricity_bill_type_choices << 'Detailed'

    arg = OpenStudio::Measure::OSArgument::makeChoiceArgument('electricity_bill_type', electricity_bill_type_choices, false)
    arg.setDisplayName('Electricity: Simple or Detailed')
    arg.setDescription("Choose either 'Simple' or 'Detailed'. If 'Simple' is selected, electric utility bills are calculated based on user-defined fixed charge and marginal rate. If 'Detailed' is selected, electric utility bills are calculated based on either: a tariff from the OpenEI Utility Rate Database (URDB), or a real-time pricing rate.")
    arg.setDefaultValue('Simple')
    args << arg

    utility_rate_type_choices = OpenStudio::StringVector.new
    utility_rate_type_choices << 'Sample Real-Time Pricing Rate'
    utility_rate_type_choices << 'Sample Tiered Rate'
    utility_rate_type_choices << 'Sample Time-of-Use Rate'
    utility_rate_type_choices << 'Sample Tiered Time-of-Use Rate'
    utility_rate_type_choices << 'User-Specified'

    arg = OpenStudio::Measure::OSArgument::makeChoiceArgument('electricity_utility_rate_type', utility_rate_type_choices, false)
    arg.setDisplayName('Electricity: Utility Rate Type')
    arg.setDescription("Type of the utility rate. Required if electricity bill type is 'Detailed'.")
    args << arg

    arg = OpenStudio::Measure::OSArgument::makeStringArgument('electricity_utility_rate_user_specified', false)
    arg.setDisplayName('Electricity: User-Specified Utility Rate')
    arg.setDescription("Absolute/relative path of the json. Relative paths are relative to the HPXML file. Required if utility rate type is 'User-Specified'.")
    args << arg

    arg = OpenStudio::Measure::OSArgument::makeDoubleArgument('electricity_fixed_charge', false)
    arg.setDisplayName('Electricity: Fixed Charge')
    arg.setUnits('$/month')
    arg.setDescription('Monthly fixed charge for electricity.')
    arg.setDefaultValue(12.0) # https://www.nrdc.org/experts/samantha-williams/there-war-attrition-electricity-fixed-charges says $11.19/month in 2018
    args << arg

    arg = OpenStudio::Measure::OSArgument::makeDoubleArgument('electricity_marginal_rate', false)
    arg.setDisplayName('Electricity: Marginal Rate')
    arg.setUnits('$/kWh')
    arg.setDescription('Price per kilowatt-hour for electricity. If not provided, uses a state-average value from EIA.')
    args << arg

    arg = OpenStudio::Measure::OSArgument::makeDoubleArgument('natural_gas_fixed_charge', false)
    arg.setDisplayName('Natural Gas: Fixed Charge')
    arg.setUnits('$/month')
    arg.setDescription('Monthly fixed charge for natural gas.')
    arg.setDefaultValue(12.0) # https://www.aga.org/sites/default/files/aga_energy_analysis_-_natural_gas_utility_rate_structure.pdf says $11.25/month in 2015
    args << arg

    arg = OpenStudio::Measure::OSArgument::makeDoubleArgument('natural_gas_marginal_rate', false)
    arg.setDisplayName('Natural Gas: Marginal Rate')
    arg.setUnits('$/therm')
    arg.setDescription('Price per therm for natural gas. If not provided, uses a state-average value from EIA.')
    args << arg

    arg = OpenStudio::Measure::OSArgument::makeDoubleArgument('fuel_oil_marginal_rate', false)
    arg.setDisplayName('Fuel Oil: Marginal Rate')
    arg.setUnits('$/gal')
    arg.setDescription('Price per gallon for fuel oil. If not provided, uses a state-average value from EIA.')
    args << arg

    arg = OpenStudio::Measure::OSArgument::makeDoubleArgument('propane_marginal_rate', false)
    arg.setDisplayName('Propane: Marginal Rate')
    arg.setUnits('$/gal')
    arg.setDescription('Price per gallon for propane. If not provided, uses a state-average value from EIA.')
    args << arg

    arg = OpenStudio::Measure::OSArgument::makeDoubleArgument('wood_cord_marginal_rate', false)
    arg.setDisplayName('Wood Cord: Marginal Rate')
    arg.setUnits('$/kBtu')
    arg.setDescription('Price per kBtu for wood cord.')
    arg.setDefaultValue(0.015)
    args << arg

    arg = OpenStudio::Measure::OSArgument::makeDoubleArgument('wood_pellets_marginal_rate', false)
    arg.setDisplayName('Wood Pellets: Marginal Rate')
    arg.setUnits('$/kBtu')
    arg.setDescription('Price per kBtu for wood pellets.')
    arg.setDefaultValue(0.015)
    args << arg

    arg = OpenStudio::Measure::OSArgument::makeDoubleArgument('coal_marginal_rate', false)
    arg.setDisplayName('Coal: Marginal Rate')
    arg.setUnits('$/kBtu')
    arg.setDescription('Price per kBtu for coal.')
    arg.setDefaultValue(0.015)
    args << arg

    pv_compensation_type_choices = OpenStudio::StringVector.new
    pv_compensation_type_choices << 'Net Metering'
    pv_compensation_type_choices << 'Feed-In Tariff'

    arg = OpenStudio::Measure::OSArgument::makeChoiceArgument('pv_compensation_type', pv_compensation_type_choices, false)
    arg.setDisplayName('PV: Compensation Type')
    arg.setDescription('The type of compensation for PV.')
    arg.setDefaultValue('Net Metering')
    args << arg

    pv_annual_excess_sellback_rate_type_choices = OpenStudio::StringVector.new
    pv_annual_excess_sellback_rate_type_choices << 'User-Specified'
    pv_annual_excess_sellback_rate_type_choices << 'Retail Electricity Cost'

    arg = OpenStudio::Measure::OSArgument::makeChoiceArgument('pv_annual_excess_sellback_rate_type', pv_annual_excess_sellback_rate_type_choices, false)
    arg.setDisplayName('PV: Net Metering Annual Excess Sellback Rate Type')
    arg.setDescription("The type of annual excess sellback rate for PV. Only applies if the PV compensation type is 'Net Metering'.")
    arg.setDefaultValue('User-Specified')
    args << arg

    arg = OpenStudio::Measure::OSArgument::makeDoubleArgument('pv_net_metering_annual_excess_sellback_rate', false)
    arg.setDisplayName('PV: Net Metering Annual Excess Sellback Rate')
    arg.setUnits('$/kWh')
    arg.setDescription("The annual excess sellback rate for PV. Only applies if the PV compensation type is 'Net Metering' and the PV annual excess sellback rate type is 'User-Specified'.")
    arg.setDefaultValue(0.03)
    args << arg

    arg = OpenStudio::Measure::OSArgument::makeDoubleArgument('pv_feed_in_tariff_rate', false)
    arg.setDisplayName('PV: Feed-In Tariff Rate')
    arg.setUnits('$/kWh')
    arg.setDescription("The annual full/gross tariff rate for PV. Only applies if the PV compensation type is 'Feed-In Tariff'.")
    arg.setDefaultValue(0.12)
    args << arg

    pv_grid_connection_fee_units_choices = OpenStudio::StringVector.new
    pv_grid_connection_fee_units_choices << '$/kW'
    pv_grid_connection_fee_units_choices << '$'

    arg = OpenStudio::Measure::OSArgument::makeChoiceArgument('pv_grid_connection_fee_units', pv_grid_connection_fee_units_choices, false)
    arg.setDisplayName('PV: Grid Connection Fee Units')
    arg.setDescription('Units for PV grid connection fee. Only applies when there is PV.')
    arg.setDefaultValue('$/kW')
    args << arg

    arg = OpenStudio::Measure::OSArgument::makeDoubleArgument('pv_monthly_grid_connection_fee', false)
    arg.setDisplayName('PV: Monthly Grid Connection Fee')
    arg.setUnits('$')
    arg.setDescription('Monthly fee for PV grid connection. Only applies when there is PV.')
    arg.setDefaultValue(0.0)
    args << arg

    return args
  end

  def timeseries_frequency(args)
    # Use monthly for fossil fuels and simple electric rates
    # Use hourly for detailed electric rates (URDB tariff or real time pricing)
    if args[:electricity_bill_type] == 'Simple'
      return 'monthly'
    elsif args[:electricity_bill_type] == 'Detailed'
      return 'hourly'
    end
  end

  def check_for_warnings(args, pv_systems)
    warnings = []

    # Require full annual simulation if 'Detailed' or has PV
    if !(@hpxml.header.sim_begin_month == 1 && @hpxml.header.sim_begin_day == 1 && @hpxml.header.sim_end_month == 12 && @hpxml.header.sim_end_day == 31)
      if args[:electricity_bill_type].get == 'Detailed' || pv_systems.size > 0
        warnings << 'A full annual simulation is required for calculating detailed utility bills.'
      end
    end

    # Require utility rate type if 'Detailed'
    if args[:electricity_bill_type].get == 'Detailed' && !args[:electricity_utility_rate_type].is_initialized
      warnings << 'Must specify a utility rate type when calculating detailed utility bills.'
    end

    # Require user-specified utility rate if 'Detailed' and 'User-Specified'
    if args[:electricity_bill_type].get == 'Detailed' && args[:electricity_utility_rate_type].is_initialized && args[:electricity_utility_rate_type].get == 'User-Specified' && !args[:electricity_utility_rate_user_specified].is_initialized
      warnings << 'Must specify a utility rate json/csv path when choosing User-Specified utility rate type.'
    end

    # Require not DSE
    (@hpxml.heating_systems + @hpxml.heat_pumps).each do |htg_system|
      next unless (htg_system.is_a?(HPXML::HeatingSystem) && htg_system.is_heat_pump_backup_system) || htg_system.fraction_heat_load_served > 0
      next if htg_system.distribution_system_idref.nil?
      next unless htg_system.distribution_system.distribution_system_type == HPXML::HVACDistributionTypeDSE
      next if htg_system.distribution_system.annual_heating_dse.nil?
      next if htg_system.distribution_system.annual_heating_dse == 1

      warnings << 'DSE is not currently supported when calculating utility bills.'
    end
    (@hpxml.cooling_systems + @hpxml.heat_pumps).each do |clg_system|
      next unless clg_system.fraction_cool_load_served > 0
      next if clg_system.distribution_system_idref.nil?
      next unless clg_system.distribution_system.distribution_system_type == HPXML::HVACDistributionTypeDSE
      next if clg_system.distribution_system.annual_cooling_dse.nil?
      next if clg_system.distribution_system.annual_cooling_dse == 1

      warnings << 'DSE is not currently supported when calculating utility bills.'
    end

    return warnings.uniq
  end

  # return a vector of IdfObject's to request EnergyPlus objects needed by the run method
  def energyPlusOutputRequests(runner, user_arguments)
    super(runner, user_arguments)

    result = OpenStudio::IdfObjectVector.new
    return result if runner.halted

    model = runner.lastOpenStudioModel
    if model.empty?
      return result
    end

    @model = model.get

    # use the built-in error checking
    if !runner.validateUserArguments(arguments(model), user_arguments)
      return result
    end

    # assign the user inputs to variables
    args = get_argument_values(runner, arguments(@model), user_arguments)
    args = Hash[args.collect { |k, v| [k.to_sym, v] }]

    hpxml_defaults_path = @model.getBuilding.additionalProperties.getFeatureAsString('hpxml_defaults_path').get
    building_id = @model.getBuilding.additionalProperties.getFeatureAsString('building_id').get
    @hpxml = HPXML.new(hpxml_path: hpxml_defaults_path, building_id: building_id)

    warnings = check_for_warnings(args, @hpxml.pv_systems)
    return result if !warnings.empty?

    fuels, _, _ = setup_outputs()

    # Fuel outputs
    fuels.values.each do |fuel|
      fuel.meters.each do |meter|
        if fuel_type == FT::Elec
          result << OpenStudio::IdfObject.load("Output:Meter,#{meter},#{timeseries_frequency(args)};").get
        else
          result << OpenStudio::IdfObject.load("Output:Meter,#{meter},monthly;").get
        end
      end
    end

    return result.uniq
  end

  def register_warnings(runner, warnings)
    return false if warnings.empty?

    warnings.each do |warning|
      runner.registerWarning(warning)
    end
    return true
  end

  # define what happens when the measure is run
  def run(runner, user_arguments)
    super(runner, user_arguments)

    model = runner.lastOpenStudioModel
    if model.empty?
      runner.registerError('Cannot find OpenStudio model.')
      return false
    end
    @model = model.get

    # use the built-in error checking (need model)
    if !runner.validateUserArguments(arguments(model), user_arguments)
      return false
    end

    # assign the user inputs to variables
    args = get_argument_values(runner, arguments(model), user_arguments)
    args = Hash[args.collect { |k, v| [k.to_sym, v] }]
    output_format = args[:output_format].get

    output_dir = File.dirname(runner.lastEpwFilePath.get.to_s)

    if not File.exist? File.join(output_dir, 'eplusout.msgpack')
      runner.registerError('Cannot find eplusout.msgpack.')
      return false
    end
    @msgpackData = MessagePack.unpack(File.read(File.join(output_dir, 'eplusout.msgpack'), mode: 'rb'))

    hpxml_defaults_path = @model.getBuilding.additionalProperties.getFeatureAsString('hpxml_defaults_path').get
    building_id = @model.getBuilding.additionalProperties.getFeatureAsString('building_id').get
    @hpxml = HPXML.new(hpxml_path: hpxml_defaults_path, building_id: building_id)

    warnings = check_for_warnings(args, @hpxml.pv_systems)
    if register_warnings(runner, warnings)
      return true
    end

    # Set paths
    output_path = File.join(output_dir, "results_bills.#{output_format}")

    # Setup outputs
    fuels, utility_rates, utility_bills = setup_outputs()

<<<<<<< HEAD
=======
    # Get timestamps
    @timestamps, _, _ = OutputMethods.get_timestamps(@msgpackData, @hpxml)

    # Get outputs
    get_outputs(fuels)

>>>>>>> 479cfbb6
    # Preprocess arguments
    preprocess_arguments(args)

    # Get outputs
    get_outputs(fuels, args)

    # Get utility rates
    warnings = get_utility_rates(hpxml_defaults_path, fuels, utility_rates, args, @hpxml.header.state_code, @hpxml.pv_systems, runner)
    if register_warnings(runner, warnings)
      return true
    end

    # Calculate utility bills
    net_elec = get_utility_bills(fuels, utility_rates, utility_bills, args, @hpxml.header)

    # Annual true up
    annual_true_up(utility_rates, utility_bills, net_elec)

    # Calculate annual bills
    get_annual_bills(utility_bills)

    # Report results
    utility_bill_type_str = OpenStudio::toUnderscoreCase('Total USD')
    utility_bill_type_val = utility_bills.values.sum { |bill| bill.annual_total.round(2) }.round(2)
    runner.registerValue(utility_bill_type_str, utility_bill_type_val)
    runner.registerInfo("Registering #{utility_bill_type_val} for #{utility_bill_type_str}.")

    utility_bills.each do |fuel_type, utility_bill|
      if [FT::Elec, FT::Gas].include? fuel_type
        utility_bill_type_str = OpenStudio::toUnderscoreCase("#{fuel_type} Fixed USD")
        utility_bill_type_val = utility_bill.annual_fixed_charge.round(2)
        runner.registerValue(utility_bill_type_str, utility_bill_type_val)
        runner.registerInfo("Registering #{utility_bill_type_val} for #{utility_bill_type_str}.")
      end

      if [FT::Elec, FT::Gas].include? fuel_type
        utility_bill_type_str = OpenStudio::toUnderscoreCase("#{fuel_type} Marginal USD")
        utility_bill_type_val = utility_bill.annual_energy_charge.round(2)
        runner.registerValue(utility_bill_type_str, utility_bill_type_val)
        runner.registerInfo("Registering #{utility_bill_type_val} for #{utility_bill_type_str}.")
      end

      if [FT::Elec].include? fuel_type
        utility_bill_type_str = OpenStudio::toUnderscoreCase("#{fuel_type} PV Credit USD")
        utility_bill_type_val = utility_bill.annual_production_credit.round(2)
        runner.registerValue(utility_bill_type_str, utility_bill_type_val)
        runner.registerInfo("Registering #{utility_bill_type_val} for #{utility_bill_type_str}.")
      end

      utility_bill_type_str = OpenStudio::toUnderscoreCase("#{fuel_type} Total USD")
      utility_bill_type_val = utility_bill.annual_total.round(2)
      runner.registerValue(utility_bill_type_str, utility_bill_type_val)
      runner.registerInfo("Registering #{utility_bill_type_val} for #{utility_bill_type_str}.")
    end

    # Write results
    write_output(runner, utility_bills, output_format, output_path)

    return true
  end

  def preprocess_arguments(args)
    args[:electricity_bill_type] = args[:electricity_bill_type].is_initialized ? args[:electricity_bill_type].get : nil
    args[:electricity_utility_rate_type] = args[:electricity_utility_rate_type].is_initialized ? args[:electricity_utility_rate_type].get : nil
    args[:electricity_utility_rate_user_specified] = args[:electricity_utility_rate_user_specified].is_initialized ? args[:electricity_utility_rate_user_specified].get : nil
    args[:electricity_fixed_charge] = args[:electricity_fixed_charge].is_initialized ? args[:electricity_fixed_charge].get : nil
    args[:electricity_marginal_rate] = args[:electricity_marginal_rate].is_initialized ? args[:electricity_marginal_rate].get : nil
    args[:natural_gas_fixed_charge] = args[:natural_gas_fixed_charge].is_initialized ? args[:natural_gas_fixed_charge].get : nil
    args[:natural_gas_marginal_rate] = args[:natural_gas_marginal_rate].is_initialized ? args[:natural_gas_marginal_rate].get : nil
    args[:fuel_oil_marginal_rate] = args[:fuel_oil_marginal_rate].is_initialized ? args[:fuel_oil_marginal_rate].get : nil
    args[:propane_marginal_rate] = args[:propane_marginal_rate].is_initialized ? args[:propane_marginal_rate].get : nil
    args[:wood_cord_marginal_rate] = args[:wood_cord_marginal_rate].is_initialized ? args[:wood_cord_marginal_rate].get : nil
    args[:wood_pellets_marginal_rate] = args[:wood_pellets_marginal_rate].is_initialized ? args[:wood_pellets_marginal_rate].get : nil
    args[:coal_marginal_rate] = args[:coal_marginal_rate].is_initialized ? args[:coal_marginal_rate].get : nil
    args[:pv_compensation_type] = args[:pv_compensation_type].is_initialized ? args[:pv_compensation_type].get : nil
    args[:pv_annual_excess_sellback_rate_type] = args[:pv_annual_excess_sellback_rate_type].is_initialized ? args[:pv_annual_excess_sellback_rate_type].get : nil
    args[:pv_net_metering_annual_excess_sellback_rate] = args[:pv_net_metering_annual_excess_sellback_rate].is_initialized ? args[:pv_net_metering_annual_excess_sellback_rate].get : nil
    args[:pv_feed_in_tariff_rate] = args[:pv_feed_in_tariff_rate].is_initialized ? args[:pv_feed_in_tariff_rate].get : nil
    args[:pv_grid_connection_fee_units] = args[:pv_grid_connection_fee_units].is_initialized ? args[:pv_grid_connection_fee_units].get : nil
    args[:pv_monthly_grid_connection_fee] = args[:pv_monthly_grid_connection_fee].is_initialized ? args[:pv_monthly_grid_connection_fee].get : nil
  end

  def get_utility_rates(hpxml_path, fuels, utility_rates, args, state_code, pv_systems, runner = nil)
    warnings = []
    utility_rates.each do |fuel_type, rate|
      next if fuels[[fuel_type, false]].timeseries.sum == 0

      if fuel_type == FT::Elec
        if args[:electricity_bill_type] == 'Simple'
          rate.fixedmonthlycharge = args[:electricity_fixed_charge]
          rate.flatratebuy = args[:electricity_marginal_rate]
        elsif args[:electricity_bill_type] == 'Detailed'
          require 'json'

          if args[:electricity_utility_rate_type] == 'User-Specified'
            path = args[:electricity_utility_rate_user_specified]

            filepath = FilePath.check_path(path,
                                           File.dirname(hpxml_path),
                                           'Tariff File')
          else # sample rates
            custom_rates_folder = File.join(File.dirname(__FILE__), 'resources/Data/CustomRates')
            custom_rate_file = "#{args[:electricity_utility_rate_type]}.json"
            filepath = File.join(custom_rates_folder, custom_rate_file)
          end

          tariff = JSON.parse(File.read(filepath), symbolize_names: true)
          tariff = tariff[:items][0]

          if tariff.keys.include?(:realtimepricing)
            rate.fixedmonthlycharge = tariff[:fixedmonthlycharge] if tariff.keys.include?(:fixedmonthlycharge)
            rate.realtimeprice = tariff[:realtimepricing].split(',').map { |v| Float(v) }

          else
            rate.fixedmonthlycharge = tariff[:fixedmonthlycharge] if tariff.keys.include?(:fixedmonthlycharge)
            rate.fixedmonthlycharge = tariff[:fixedchargefirstmeter] if tariff.keys.include?(:fixedchargefirstmeter) # TODO: is this correct?
            rate.flatratebuy = tariff[:flatratebuy] if tariff.keys.include?(:flatratebuy)

            rate.energyratestructure = tariff[:energyratestructure] if tariff.keys.include?(:energyratestructure)
            rate.energyweekdayschedule = tariff[:energyweekdayschedule] if tariff.keys.include?(:energyweekdayschedule)
            rate.energyweekendschedule = tariff[:energyweekendschedule] if tariff.keys.include?(:energyweekendschedule)

            rate.demandratestructure = tariff[:demandratestructure] if tariff.keys.include?(:demandratestructure)
            rate.demandweekdayschedule = tariff[:demandweekdayschedule] if tariff.keys.include?(:demandweekdayschedule)
            rate.demandweekendschedule = tariff[:demandweekendschedule] if tariff.keys.include?(:demandweekendschedule)

            rate.flatdemandstructure = tariff[:flatdemandstructure] if tariff.keys.include?(:flatdemandstructure)
          end
        end

        # Net Metering
        rate.net_metering_excess_sellback_type = args[:pv_annual_excess_sellback_rate_type] if args[:pv_compensation_type] == 'Net Metering'
        rate.net_metering_user_excess_sellback_rate = args[:pv_net_metering_annual_excess_sellback_rate] if rate.net_metering_excess_sellback_type == 'User-Specified'

        # Feed-In Tariff
        rate.feed_in_tariff_rate = args[:pv_feed_in_tariff_rate] if args[:pv_compensation_type] == 'Feed-In Tariff'
      elsif fuel_type == FT::Gas
        rate.fixedmonthlycharge = args[:natural_gas_fixed_charge]
        rate.flatratebuy = args[:natural_gas_marginal_rate]
      elsif fuel_type == FT::Oil
        rate.flatratebuy = args[:fuel_oil_marginal_rate]
      elsif fuel_type == FT::Propane
        rate.flatratebuy = args[:propane_marginal_rate]
      elsif fuel_type == FT::WoodCord
        rate.flatratebuy = args[:wood_cord_marginal_rate]
      elsif fuel_type == FT::WoodPellets
        rate.flatratebuy = args[:wood_pellets_marginal_rate]
      elsif fuel_type == FT::Coal
        rate.flatratebuy = args[:coal_marginal_rate]
      end

      if rate.flatratebuy.nil?
        if [FT::Elec, FT::Gas, FT::Oil, FT::Propane].include? fuel_type
          rate.flatratebuy = get_auto_marginal_rate(runner, state_code, fuel_type, rate.fixedmonthlycharge)

          if !rate.flatratebuy.nil?
            runner.registerInfo("Found a marginal rate of '#{rate.flatratebuy}' for #{fuel_type}.") if !runner.nil?
          else
            warnings << "Could not find a marginal #{fuel_type} rate." if rate.flatratebuy.nil?
          end
        end
      else
        rate.flatratebuy = Float(rate.flatratebuy)
      end

      # Grid connection fee
      next unless fuel_type == FT::Elec

      next unless args[:electricity_bill_type] == 'Simple'

      next unless pv_systems.size > 0

      monthly_fee = 0.0
      if args[:pv_grid_connection_fee_units] == '$/kW'
        pv_systems.each do |pv_system|
          max_power_output_kW = UnitConversions.convert(pv_system.max_power_output, 'W', 'kW')
          monthly_fee += args[:pv_monthly_grid_connection_fee] * max_power_output_kW
        end
      elsif args[:pv_grid_connection_fee_units] == '$'
        monthly_fee = args[:pv_monthly_grid_connection_fee]
      end
      rate.fixedmonthlycharge += monthly_fee
    end
    return warnings
  end

  def get_utility_bills(fuels, utility_rates, utility_bills, args, header)
    net_elec = 0
    fuels.each do |(fuel_type, is_production), fuel|
      rate = utility_rates[fuel_type]
      bill = utility_bills[fuel_type]

      if fuel_type == FT::Elec
        if args[:electricity_bill_type] == 'Detailed'
          # TODO: support realtimeprice in detailed_electric method?
          if rate.realtimeprice.empty?
            net_elec = CalculateUtilityBill.detailed_electric(header, fuel.timeseries, is_production, rate, bill, net_elec)
          else
            net_elec = CalculateUtilityBill.real_time_pricing(header, fuel.timeseries, is_production, rate, bill, net_elec)
          end
        else
          net_elec = CalculateUtilityBill.simple(fuel_type, header, fuel.timeseries, is_production, rate, bill, net_elec)
        end
      else
        net_elec = CalculateUtilityBill.simple(fuel_type, header, fuel.timeseries, is_production, rate, bill, net_elec)
      end
    end
    return net_elec
  end

  def annual_true_up(utility_rates, utility_bills, net_elec)
    rate = utility_rates[FT::Elec]
    bill = utility_bills[FT::Elec]
    if rate.net_metering_excess_sellback_type == 'User-Specified'
      if bill.annual_production_credit > bill.annual_energy_charge
        bill.annual_production_credit = bill.annual_energy_charge
      end
      if net_elec < 0
        bill.annual_production_credit += -net_elec * rate.net_metering_user_excess_sellback_rate
      end
    end
  end

  def get_annual_bills(utility_bills)
    utility_bills.values.each do |bill|
      if bill.annual_production_credit > 0
        bill.annual_production_credit *= -1
      end

      bill.annual_total = bill.annual_fixed_charge + bill.annual_energy_charge + bill.annual_production_credit
    end
  end

  def setup_outputs()
    def get_timeseries_units_from_fuel_type(fuel_type)
      if fuel_type == FT::Elec
        return 'kWh'
      elsif fuel_type == FT::Gas
        return 'therm'
      end

      return 'kBtu'
    end

    fuels = {}
    fuels[[FT::Elec, false]] = Fuel.new(meters: ["#{EPlus::FuelTypeElectricity}:Facility"])
    fuels[[FT::Elec, true]] = Fuel.new(meters: ["#{EPlus::FuelTypeElectricity}Produced:Facility"])
    fuels[[FT::Gas, false]] = Fuel.new(meters: ["#{EPlus::FuelTypeNaturalGas}:Facility"])
    fuels[[FT::Oil, false]] = Fuel.new(meters: ["#{EPlus::FuelTypeOil}:Facility"])
    fuels[[FT::Propane, false]] = Fuel.new(meters: ["#{EPlus::FuelTypePropane}:Facility"])
    fuels[[FT::WoodCord, false]] = Fuel.new(meters: ["#{EPlus::FuelTypeWoodCord}:Facility"])
    fuels[[FT::WoodPellets, false]] = Fuel.new(meters: ["#{EPlus::FuelTypeWoodPellets}:Facility"])
    fuels[[FT::Coal, false]] = Fuel.new(meters: ["#{EPlus::FuelTypeCoal}:Facility"])

    fuels.each do |(fuel_type, _is_production), fuel|
      fuel.units = get_timeseries_units_from_fuel_type(fuel_type)
    end

    utility_rates = {}
    utility_rates[FT::Elec] = UtilityRate.new
    utility_rates[FT::Gas] = UtilityRate.new
    utility_rates[FT::Oil] = UtilityRate.new
    utility_rates[FT::Propane] = UtilityRate.new
    utility_rates[FT::WoodCord] = UtilityRate.new
    utility_rates[FT::WoodPellets] = UtilityRate.new
    utility_rates[FT::Coal] = UtilityRate.new

    utility_bills = {}
    utility_bills[FT::Elec] = UtilityBill.new
    utility_bills[FT::Gas] = UtilityBill.new
    utility_bills[FT::Oil] = UtilityBill.new
    utility_bills[FT::Propane] = UtilityBill.new
    utility_bills[FT::WoodCord] = UtilityBill.new
    utility_bills[FT::WoodPellets] = UtilityBill.new
    utility_bills[FT::Coal] = UtilityBill.new

    return fuels, utility_rates, utility_bills
  end

<<<<<<< HEAD
  def get_outputs(fuels, args)
    fuels.each do |(fuel_type, is_production), fuel|
=======
  def get_outputs(fuels)
    fuels.each do |(fuel_type, _is_production), fuel|
>>>>>>> 479cfbb6
      unit_conv = UnitConversions.convert(1.0, 'J', fuel.units)
      unit_conv /= 139.0 if fuel_type == FT::Oil
      unit_conv /= 91.6 if fuel_type == FT::Propane

      timeseries_freq = 'monthly'
      if fuel_type == FT::Elec
        timeseries_freq = timeseries_frequency(args)
      end
      timestamps, _, _ = OutputMethods.get_timestamps(timeseries_freq, @msgpackData, @hpxml)
      fuel.timeseries = get_report_meter_data_timeseries(fuel.meters, unit_conv, 0, timestamps, timeseries_freq)
    end
  end

  def reporting_frequency_map
    return {
      'timestep' => 'Zone Timestep',
      'hourly' => 'Hourly',
      'daily' => 'Daily',
      'monthly' => 'Monthly',
    }
  end

  def get_report_meter_data_timeseries(meter_names, unit_conv, unit_adder, timestamps, timeseries_freq)
    return [0.0] * timestamps.size if meter_names.empty?

    msgpack_timeseries_name = OutputMethods.msgpack_frequency_map[timeseries_freq]
    cols = @msgpackData['MeterData'][msgpack_timeseries_name]['Cols']
    rows = @msgpackData['MeterData'][msgpack_timeseries_name]['Rows']
    indexes = cols.each_index.select { |i| meter_names.include? cols[i]['Variable'] }
    vals = []
    rows.each do |row|
      row = row[row.keys[0]]
      val = 0.0
      indexes.each do |i|
        val += row[i] * unit_conv + unit_adder
      end
      vals << val
    end
    return vals
  end

  def average_rate_to_marginal_rate(average_rate, fixed_rate, household_consumption)
    return average_rate - 12.0 * fixed_rate / household_consumption
  end

  def get_household_consumption(state_code, fuel_type)
    rows = CSV.read(File.join(File.dirname(__FILE__), 'resources/Data/UtilityRates/HouseholdConsumption.csv'))
    rows.each do |row|
      next if row[0] != state_code

      if fuel_type == FT::Elec
        return Float(row[1])
      elsif fuel_type == FT::Gas
        return Float(row[2])
      end
    end
  end

  def get_auto_marginal_rate(runner, state_code, fuel_type, fixed_rate)
    state_name = Constants.StateCodesMap[state_code]
    return if state_name.nil?

    average_rate = nil
    marginal_rate = nil
    if fuel_type == FT::Elec
      year_ix = nil
      rows = CSV.read(File.join(File.dirname(__FILE__), 'resources/Data/UtilityRates/Average_retail_price_of_electricity.csv'))
      rows.each do |row|
        year_ix = row.index('2021') if row[0] == 'description'
        next if row[0].upcase != "Residential : #{state_name}".upcase

        average_rate = Float(row[year_ix]) / 100.0 # Convert cents/kWh to $/kWh
      end

      household_consumption = get_household_consumption(state_code, fuel_type)
      marginal_rate = average_rate_to_marginal_rate(average_rate, fixed_rate, household_consumption)

    elsif fuel_type == FT::Gas
      rows = CSV.read(File.join(File.dirname(__FILE__), 'resources/Data/UtilityRates/NG_PRI_SUM_A_EPG0_PRS_DMCF_A.csv'))
      rows = rows[2..-1]

      state_ix = rows[0].index("#{state_name} Price of Natural Gas Delivered to Residential Consumers (Dollars per Thousand Cubic Feet)")
      rows[1..-1].each do |row|
        average_rate = Float(row[state_ix]) / 10.37 if !row[state_ix].nil? # Convert Mcf to therms, from https://www.eia.gov/tools/faqs/faq.php?id=45&t=7
      end

      household_consumption = get_household_consumption(state_code, fuel_type)
      marginal_rate = average_rate_to_marginal_rate(average_rate, fixed_rate, household_consumption)

    elsif [FT::Oil, FT::Propane].include? fuel_type
      if fuel_type == FT::Oil
        marginal_rates = get_gallon_marginal_rates('PET_PRI_WFR_A_EPD2F_PRS_DPGAL_W.csv')
        header = "Weekly #{state_name} Weekly No. 2 Heating Oil Residential Price  (Dollars per Gallon)"
      elsif fuel_type == FT::Propane
        marginal_rates = get_gallon_marginal_rates('PET_PRI_WFR_A_EPLLPA_PRS_DPGAL_W.csv')
        header = "Weekly #{state_name} Propane Residential Price  (Dollars per Gallon)"
      end

      if marginal_rates[header].nil?
        padd = get_state_code_to_padd[state_code]
        marginal_rates.keys.each do |k|
          header = k if k.include?(padd)
        end
        average = "region (#{padd})"

        if marginal_rates[header].nil?
          if fuel_type == FT::Oil
            header = 'Weekly U.S. Weekly No. 2 Heating Oil Residential Price  (Dollars per Gallon)'
          elsif fuel_type == FT::Propane
            header = 'Weekly U.S. Propane Residential Price  (Dollars per Gallon)'
          end
          average = 'national'
        end

        runner.registerWarning("Could not find state average #{fuel_type} rate based on #{state_name}; using #{average} average.") if !runner.nil?
      end
      marginal_rate = marginal_rates[header].sum / marginal_rates[header].size
    end

    return marginal_rate
  end

  def get_state_code_to_padd
    # https://www.eia.gov/tools/glossary/index.php?id=petroleum%20administration%20for%20defense%20district
    padd_to_state_codes = { 'PADD 1A' => ['CT', 'MA', 'ME', 'NH', 'RI', 'VT'],
                            'PADD 1B' => ['DE', 'DC', 'MD', 'NJ', 'NY', 'PA'],
                            'PADD 1C' => ['FL', 'GA', 'NC', 'SC', 'WV', 'VA'],
                            'PADD 2' => ['IA', 'IL', 'IN', 'KS', 'KY', 'MI', 'MN', 'MO', 'ND', 'NE', 'OH', 'OK', 'SD', 'TN', 'WI'],
                            'PADD 3' => ['AL', 'AR', 'LA', 'MS', 'NM', 'TX'],
                            'PADD 4' => ['CO', 'ID', 'MT', 'UT', 'WY'],
                            'PADD 5' => ['AK', 'AZ', 'CA', 'HI', 'NV', 'OR', 'WA'] }

    state_code_to_padd = {}
    padd_to_state_codes.each do |padd, state_codes|
      state_codes.each do |state_code|
        state_code_to_padd[state_code] = padd
      end
    end

    return state_code_to_padd
  end

  def get_gallon_marginal_rates(filename)
    marginal_rates = {}

    rows = CSV.read(File.join(File.dirname(__FILE__), "resources/Data/UtilityRates/#{filename}"))
    rows = rows[2..-1]
    headers = rows[0]

    rows = rows.reverse[1..26].transpose
    rows.each_with_index do |row, i|
      marginal_rates[headers[i]] = row
    end

    marginal_rates.delete('Date')
    marginal_rates.each do |header, values|
      if values.all? { |x| x.nil? }
        marginal_rates.delete(header)
        next
      end
      marginal_rates[header] = marginal_rates[header].map { |x| Float(x) }
    end

    return marginal_rates
  end

  def write_output(runner, utility_bills, output_format, output_path)
    line_break = nil

    segment = utility_bills.keys[0].split(':', 2)[0]
    segment = segment.strip
    results_out = []
    results_out << ['Total ($)', utility_bills.values.sum { |bill| bill.annual_total.round(2) }.round(2)]
    results_out << [line_break]
    utility_bills.each do |key, bill|
      new_segment = key.split(':', 2)[0]
      new_segment = new_segment.strip
      if new_segment != segment
        results_out << [line_break]
        segment = new_segment
      end

      results_out << ["#{key}: Fixed ($)", bill.annual_fixed_charge.round(2)] if [FT::Elec, FT::Gas].include? key
      results_out << ["#{key}: Marginal ($)", bill.annual_energy_charge.round(2)] if [FT::Elec, FT::Gas].include? key
      results_out << ["#{key}: PV Credit ($)", bill.annual_production_credit.round(2)] if [FT::Elec].include? key
      results_out << ["#{key}: Total ($)", bill.annual_total.round(2)]
    end

    if ['csv'].include? output_format
      CSV.open(output_path, 'wb') { |csv| results_out.to_a.each { |elem| csv << elem } }
    elsif ['json', 'msgpack'].include? output_format
      h = {}
      results_out.each do |out|
        next if out == [line_break]

        if out[0].include? ':'
          grp, name = out[0].split(':', 2)
          h[grp] = {} if h[grp].nil?
          h[grp][name.strip] = out[1]
        else
          h[out[0]] = out[1]
        end
      end

      if output_format == 'json'
        require 'json'
        File.open(output_path, 'w') { |json| json.write(JSON.pretty_generate(h)) }
      elsif output_format == 'msgpack'
        File.open(output_path, 'w') { |json| h.to_msgpack(json) }
      end
    end
    runner.registerInfo("Wrote bills output to #{output_path}.")
  end
end

# register the measure to be used by the application
ReportUtilityBills.new.registerWithApplication<|MERGE_RESOLUTION|>--- conflicted
+++ resolved
@@ -335,15 +335,6 @@
     # Setup outputs
     fuels, utility_rates, utility_bills = setup_outputs()
 
-<<<<<<< HEAD
-=======
-    # Get timestamps
-    @timestamps, _, _ = OutputMethods.get_timestamps(@msgpackData, @hpxml)
-
-    # Get outputs
-    get_outputs(fuels)
-
->>>>>>> 479cfbb6
     # Preprocess arguments
     preprocess_arguments(args)
 
@@ -623,13 +614,8 @@
     return fuels, utility_rates, utility_bills
   end
 
-<<<<<<< HEAD
   def get_outputs(fuels, args)
-    fuels.each do |(fuel_type, is_production), fuel|
-=======
-  def get_outputs(fuels)
     fuels.each do |(fuel_type, _is_production), fuel|
->>>>>>> 479cfbb6
       unit_conv = UnitConversions.convert(1.0, 'J', fuel.units)
       unit_conv /= 139.0 if fuel_type == FT::Oil
       unit_conv /= 91.6 if fuel_type == FT::Propane
