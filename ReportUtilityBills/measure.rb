--- conflicted
+++ resolved
@@ -195,13 +195,8 @@
         next
       end
 
-<<<<<<< HEAD
       # Setup fuel outputs
       fuels = setup_fuel_outputs()
-=======
-    # Get number of timestamps
-    @n_timestamps = OutputMethods.get_timestamps(@msgpackData, @hpxml, false)[0].size
->>>>>>> 08bf340c
 
       # Get outputs
       get_outputs(fuels, utility_bill_scenario)
@@ -503,8 +498,8 @@
 
       timeseries_freq = 'monthly'
       timeseries_freq = 'hourly' if fuel_type == FT::Elec && !utility_bill_scenario.elec_tariff_filepath.nil?
-      timestamps, _, _ = OutputMethods.get_timestamps(@msgpackData, @hpxml)
-      fuel.timeseries = get_report_meter_data_timeseries(fuel.meters, unit_conv, 0, timestamps, timeseries_freq)
+      num_timestamps = OutputMethods.get_timestamps(@msgpackData, @hpxml, false)[0].size
+      fuel.timeseries = get_report_meter_data_timeseries(fuel.meters, unit_conv, 0, num_timestamps, timeseries_freq)
     end
   end
 
@@ -517,13 +512,8 @@
     }
   end
 
-<<<<<<< HEAD
-  def get_report_meter_data_timeseries(meter_names, unit_conv, unit_adder, timestamps, timeseries_freq)
-    return [0.0] * timestamps.size if meter_names.empty?
-=======
-  def get_report_meter_data_timeseries(meter_names, unit_conv, unit_adder)
-    return [0.0] * @n_timestamps if meter_names.empty?
->>>>>>> 08bf340c
+  def get_report_meter_data_timeseries(meter_names, unit_conv, unit_adder, num_timestamps, timeseries_freq)
+    return [0.0] * num_timestamps if meter_names.empty?
 
     msgpack_timeseries_name = OutputMethods.msgpack_frequency_map[timeseries_freq]
     cols = @msgpackData['MeterData'][msgpack_timeseries_name]['Cols']
