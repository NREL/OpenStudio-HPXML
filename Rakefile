--- conflicted
+++ resolved
@@ -93,15 +93,10 @@
     'base-dhw-tank-oil.xml' => 'base.xml',
     'base-dhw-tank-propane.xml' => 'base.xml',
     'base-dhw-uef.xml' => 'base.xml',
-<<<<<<< HEAD
     'base-dhw-jacket-electric.xml' => 'base.xml',
     'base-dhw-jacket-gas.xml' => 'base-dhw-tank-gas.xml',
     'base-dhw-jacket-indirect.xml' => 'base-dhw-indirect.xml',
     'base-dhw-jacket-hpwh.xml' => 'base-dhw-tank-heat-pump.xml',
-    'base-dhw-indirect.xml' => 'base-hvac-boiler-gas-only.xml',
-    'base-dhw-combi-tankless.xml' => 'base-dhw-indirect.xml',
-=======
->>>>>>> 9d4c483b
     'base-enclosure-2stories.xml' => 'base.xml',
     'base-enclosure-2stories-garage.xml' => 'base-enclosure-2stories.xml',
     'base-enclosure-adiabatic-surfaces.xml' => 'base.xml',
@@ -2310,17 +2305,13 @@
   elsif ['base-dhw-uef.xml'].include? hpxml_file
     water_heating_systems_values[0][:energy_factor] = nil
     water_heating_systems_values[0][:uniform_energy_factor] = 0.93
-<<<<<<< HEAD
   elsif ['base-dhw-jacket-electric.xml',
          'base-dhw-jacket-indirect.xml',
          'base-dhw-jacket-gas.xml',
          'base-dhw-jacket-hpwh.xml'].include? hpxml_file
     water_heating_systems_values[0][:jacket_r_value] = 10.0
-  elsif ['base-dhw-indirect.xml'].include? hpxml_file
-=======
   elsif ['base-dhw-indirect.xml',
          'base-dhw-indirect-outside.xml'].include? hpxml_file
->>>>>>> 9d4c483b
     water_heating_systems_values[0][:water_heater_type] = "space-heating boiler with storage tank"
     water_heating_systems_values[0][:tank_volume] = 50
     water_heating_systems_values[0][:heating_capacity] = nil
