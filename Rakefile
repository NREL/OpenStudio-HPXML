--- conflicted
+++ resolved
@@ -53,13 +53,10 @@
     'invalid_files/unattached-window.xml' => 'base.xml',
     'invalid_files/water-heater-location.xml' => 'base.xml',
     'invalid_files/water-heater-location-other.xml' => 'base.xml',
-<<<<<<< HEAD
     'invalid_files/desuperheater-1-speed-invalid-relatedHVAC.xml' => 'base-hvac-central-ac-only-1-speed.xml',
     'invalid_files/desuperheater-1-speed-repeated-relatedHVAC.xml' => 'base-hvac-central-ac-only-1-speed.xml',
-=======
     'invalid_files/invalid-idref-dhw-indirect.xml' => 'base-dhw-indirect.xml',
     'invalid_files/two-repeating-idref-dhw-indirect.xml' => 'base-dhw-indirect.xml',
->>>>>>> d47ce825
 
     'base-addenda-exclude-g.xml' => 'base.xml',
     'base-addenda-exclude-g-e.xml' => 'base.xml',
@@ -100,18 +97,15 @@
     'base-dhw-tank-oil.xml' => 'base.xml',
     'base-dhw-tank-propane.xml' => 'base.xml',
     'base-dhw-uef.xml' => 'base.xml',
-<<<<<<< HEAD
     'base-dhw-desuperheater-singlespeed.xml' => 'base-hvac-central-ac-only-1-speed.xml',
     'base-dhw-desuperheater-singlespeed-tankless.xml' => 'base-hvac-central-ac-only-1-speed.xml',
     'base-dhw-desuperheater-2-speed.xml.skip' => 'base-hvac-central-ac-only-2-speed.xml',
     'base-dhw-desuperheater-var-speed.xml.skip' => 'base-hvac-central-ac-only-var-speed.xml',
     'base-dhw-desuperheater-gshp.xml.skip' => 'base-hvac-ground-to-air-heat-pump.xml',
-=======
     'base-dhw-jacket-electric.xml' => 'base.xml',
     'base-dhw-jacket-gas.xml' => 'base-dhw-tank-gas.xml',
     'base-dhw-jacket-indirect.xml' => 'base-dhw-indirect.xml',
     'base-dhw-jacket-hpwh.xml' => 'base-dhw-tank-heat-pump.xml',
->>>>>>> d47ce825
     'base-enclosure-2stories.xml' => 'base.xml',
     'base-enclosure-2stories-garage.xml' => 'base-enclosure-2stories.xml',
     'base-enclosure-adiabatic-surfaces.xml' => 'base.xml',
@@ -2380,7 +2374,6 @@
   elsif ['base-dhw-uef.xml'].include? hpxml_file
     water_heating_systems_values[0][:energy_factor] = nil
     water_heating_systems_values[0][:uniform_energy_factor] = 0.93
-<<<<<<< HEAD
   elsif ['base-dhw-desuperheater-singlespeed.xml'].include? hpxml_file
     water_heating_systems_values[0][:has_desuperheater] = true
     water_heating_systems_values[0][:related_hvac] = "CoolingSystem"
@@ -2400,7 +2393,6 @@
   elsif ['base-dhw-desuperheater-gshp.xml.skip'].include? hpxml_file
     water_heating_systems_values[0][:has_desuperheater] = true
     water_heating_systems_values[0][:related_hvac] = "HeatPump"
-=======
   elsif ['base-dhw-jacket-electric.xml',
          'base-dhw-jacket-indirect.xml',
          'base-dhw-jacket-gas.xml',
@@ -2424,7 +2416,6 @@
     if hpxml_file == 'base-dhw-combi-tankless-outside.xml'
       water_heating_systems_values[0][:location] = "other exterior"
     end
->>>>>>> d47ce825
   elsif ['base-foundation-unconditioned-basement.xml'].include? hpxml_file
     water_heating_systems_values[0][:location] = "basement - unconditioned"
   elsif ['base-foundation-unvented-crawlspace.xml'].include? hpxml_file
@@ -2441,7 +2432,6 @@
     water_heating_systems_values[0][:location] = "crawlspace - vented"
   elsif ['invalid_files/water-heater-location-other.xml'].include? hpxml_file
     water_heating_systems_values[0][:location] = "unconditioned space"
-<<<<<<< HEAD
   elsif ['invalid_files/desuperheater-1-speed-invalid-relatedHVAC.xml'].include? hpxml_file
     water_heating_systems_values[0][:has_desuperheater] = true
     water_heating_systems_values[0][:related_hvac] = "CoolingSystem_bad"
@@ -2449,12 +2439,12 @@
     water_heating_systems_values[0][:fraction_dhw_load_served] = 0.5
     water_heating_systems_values[0][:has_desuperheater] = true
     water_heating_systems_values[0][:related_hvac] = "CoolingSystem"
-=======
+    water_heating_systems_values << water_heating_systems_values[0].dup
+    water_heating_systems_values[1][:id] = "WaterHeater2"
   elsif ['invalid_files/invalid-idref-dhw-indirect.xml'].include? hpxml_file
     water_heating_systems_values[0][:related_hvac] = "HeatingSystem-bad"
   elsif ['invalid_files/two-repeating-idref-dhw-indirect.xml'].include? hpxml_file
     water_heating_systems_values[0][:fraction_dhw_load_served] = 0.5
->>>>>>> d47ce825
     water_heating_systems_values << water_heating_systems_values[0].dup
     water_heating_systems_values[1][:id] = "WaterHeater2"
   elsif ['base-enclosure-garage.xml'].include? hpxml_file
