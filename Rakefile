--- conflicted
+++ resolved
@@ -164,6 +164,7 @@
     'base-hvac-furnace-oil-only.xml' => 'base.xml',
     'base-hvac-furnace-propane-only.xml' => 'base.xml',
     'base-hvac-furnace-wood-only.xml' => 'base.xml',
+    'base-hvac-furnace-x3-dse.xml' => 'base.xml',
     'base-hvac-ground-to-air-heat-pump.xml' => 'base.xml',
     'base-hvac-ideal-air.xml' => 'base.xml',
     'base-hvac-mini-split-heat-pump-ducted.xml' => 'base.xml',
@@ -184,11 +185,7 @@
     'base-hvac-wall-furnace-elec-only.xml' => 'base.xml',
     'base-hvac-wall-furnace-propane-only.xml' => 'base.xml',
     'base-hvac-wall-furnace-propane-only-no-eae.xml' => 'base-hvac-wall-furnace-propane-only.xml',
-<<<<<<< HEAD
     'base-hvac-wall-furnace-wood-only.xml' => 'base.xml',
-=======
-    'base-hvac-furnace-x3-dse.xml' => 'base.xml',
->>>>>>> d79d906d
     'base-infiltration-ach-natural.xml' => 'base.xml',
     'base-mechvent-balanced.xml' => 'base.xml',
     'base-mechvent-cfis.xml' => 'base.xml',
@@ -1645,14 +1642,12 @@
     heating_systems_values[0][:heating_system_fuel] = "propane"
     heating_systems_values[0][:heating_efficiency_afue] = 0.8
     heating_systems_values[0][:electric_auxiliary_energy] = 200
-<<<<<<< HEAD
   elsif ['base-hvac-wall-furnace-wood-only.xml'].include? hpxml_file
     heating_systems_values[0][:distribution_system_idref] = nil
     heating_systems_values[0][:heating_system_type] = "WallFurnace"
     heating_systems_values[0][:heating_system_fuel] = "wood"
     heating_systems_values[0][:heating_efficiency_afue] = 0.8
     heating_systems_values[0][:electric_auxiliary_energy] = 200
-=======
   elsif ['base-hvac-furnace-x3-dse.xml'].include? hpxml_file
     heating_systems_values << heating_systems_values[0].dup
     heating_systems_values << heating_systems_values[1].dup
@@ -1662,7 +1657,6 @@
       heating_systems_values[i][:heating_capacity] /= 3.0
       heating_systems_values[i][:fraction_heat_load_served] = 0.333
     end
->>>>>>> d79d906d
   elsif ['invalid_files/unattached-hvac-distribution.xml'].include? hpxml_file
     heating_systems_values[0][:distribution_system_idref] = "foobar"
   elsif hpxml_file.include? 'hvac_autosizing' and not heating_systems_values.nil? and heating_systems_values.size > 0
