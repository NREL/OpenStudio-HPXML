--- conflicted
+++ resolved
@@ -15,7 +15,7 @@
   if branch.empty?
     branch = "master"
   end
-
+  
   if File.exists? File.join(File.dirname(__FILE__), "#{branch}.zip")
     FileUtils.rm(File.join(File.dirname(__FILE__), "#{branch}.zip"))
   end
@@ -113,7 +113,7 @@
   end
   
   # Copy other measures to measure/ dir
-  other_measures = ["TimeseriesCSVExport", "UtilityBillCalculationsSimple", "UtilityBillCalculationsDetailed"]
+  other_measures = ["TimeseriesCSVExport", "UtilityBillCalculations"]
   buildstock_measures_dir = buildstock_resource_measures_dir = File.join(File.dirname(__FILE__), "measures")
   other_measures.each do |other_measure|
     puts "Copying #{other_measure} measure..."
@@ -124,10 +124,12 @@
         FileUtils.rm_rf("#{buildstock_measure_subdir}/.", secure: true)
       end
     end
-    if ["UtilityBillCalculationsSimple", "UtilityBillCalculationsDetailed"].include? other_measure
+    if other_measure == "UtilityBillCalculations"
       ["resources"].each do |subdir|
         buildstock_measure_subdir = File.join(buildstock_measures_dir, other_measure, subdir)
         remove_items_from_zip_file(buildstock_measure_subdir, "sam-sdk-2017-1-17-r1.zip", ["osx64", "win32", "win64"])
+        puts "Extracting tariffs..."
+        move_and_extract_zip_file(buildstock_measure_subdir, "tariffs.zip", "./resources")
       end
     end
   end
@@ -147,6 +149,13 @@
   zip_file = OpenStudio::ZipFile.new(zip_path, false)
   zip_file.addDirectory(File.join(dir, zip_file_name.gsub(".zip", "")), OpenStudio::toPath("/"))
   FileUtils.rm_rf(File.join(dir, zip_file_name.gsub(".zip", "")))
+end
+
+def move_and_extract_zip_file(dir, zip_file_name, target)
+  unzip_file = OpenStudio::UnzipFile.new(File.join(dir, zip_file_name))
+  unzip_file.extractAllFiles(OpenStudio::toPath(File.join(dir, zip_file_name.gsub(".zip", ""))))
+  FileUtils.rm_rf(File.join(target, zip_file_name.gsub(".zip", "")))
+  FileUtils.mv(File.join(dir, zip_file_name.gsub(".zip", "")), target)
 end
 
 namespace :test do
@@ -262,12 +271,6 @@
 desc 'Perform integrity check on inputs for project_resstock_efs'
 task :integrity_check_resstock_efs do
     integrity_check(['project_resstock_efs'])
-    integrity_check_options_lookup_tsv()
-end # rake task
-
-desc 'Perform integrity check on inputs for project_resstock_multifamily'
-task :integrity_check_resstock_multifamily do
-    integrity_check(['project_resstock_multifamily'])
     integrity_check_options_lookup_tsv()
 end # rake task
 
@@ -313,19 +316,7 @@
             deps << d
           end
         end
-        undefined_deps = deps - unprocessed_parameters - parameters_processed
-        # Check if undefined deps exist but are undefined simply because they're not in options_lookup.tsv
-        undefined_deps_exist = true
-        undefined_deps.each do |undefined_dep|
-          tsvpath = File.join(project_dir_name, "housing_characteristics", "#{undefined_dep}.tsv")
-          next if File.exist?(tsvpath)
-          undefined_deps_exist = false
-        end
-        if undefined_deps_exist
-          err += "\nPerhaps one of these dependency files has options missing from options_lookup.tsv? #{undefined_deps.join(', ')}."
-        else
-          err += "\nPerhaps one of these dependency files is missing? #{undefined_deps.join(', ')}."
-        end
+        err += "       Perhaps one of these dependency files is missing? #{(deps - unprocessed_parameters - parameters_processed).join(', ')}."
         raise err
       end
       
@@ -361,13 +352,8 @@
           _matched_option_name, _matched_row_num = tsvfile.get_option_name_from_sample_number(1.0, nil)
         end
         
-<<<<<<< HEAD
-        # Check for all options defined in options_lookup.tsv
-        get_measure_args_from_option_names(lookup_file, tsvfile.option_cols.keys, parameter_name)
-=======
         # Check for all options in options_lookup.tsv
         get_measure_args_from_option_names(lookup_file, tsvfile.option_cols.keys, parameter_name, nil)
->>>>>>> 3be38e9d
           
       end
     end # parameter_name
