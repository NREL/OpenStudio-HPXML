require 'rake'
require 'rake/testtask'
require 'ci/reporter/rake/minitest'
require_relative "resources/hpxml"

desc 'update all measures'
task :update_measures do
  # Prevent NREL error regarding U: drive when not VPNed in
  ENV['HOME'] = 'C:' if !ENV['HOME'].nil? and ENV['HOME'].start_with? 'U:'
  ENV['HOMEDRIVE'] = 'C:\\' if !ENV['HOMEDRIVE'].nil? and ENV['HOMEDRIVE'].start_with? 'U:'

  # Apply rubocop
  command = "rubocop --auto-correct --format simple --only Layout"
  puts "Applying rubocop style to measures..."
  system(command)

  create_hpxmls

  puts "Done."
end

desc 'create epw cache .csv files'
task :cache_weather do
  require 'openstudio'
  require_relative 'resources/weather'

  OpenStudio::Logger.instance.standardOutLogger.setLogLevel(OpenStudio::Fatal)
  runner = OpenStudio::Measure::OSRunner.new(OpenStudio::WorkflowJSON.new)
  puts "Creating cache *.csv for weather files..."

  Dir["weather/*.epw"].each do |epw|
    next if File.exists? epw.gsub(".epw", ".cache")

    puts "Processing #{epw}..."
    model = OpenStudio::Model::Model.new
    epw_file = OpenStudio::EpwFile.new(epw)
    OpenStudio::Model::WeatherFile.setWeatherFile(model, epw_file).get
    weather = WeatherProcess.new(model, runner)
    File.open(epw.gsub(".epw", "-cache.csv"), "wb") do |file|
      weather.dump_to_csv(file)
    end
  end
end

def create_hpxmls
  this_dir = File.dirname(__FILE__)
  tests_dir = File.join(this_dir, "tests")

  # Hash of HPXML -> Parent HPXML
  hpxmls_files = {
    'base.xml' => nil,

    'invalid_files/bad-wmo.xml' => 'base.xml',
    'invalid_files/bad-site-neighbor-azimuth.xml' => 'base-site-neighbors.xml',
    'invalid_files/cfis-with-hydronic-distribution.xml' => 'base-hvac-boiler-gas-only.xml',
    'invalid_files/clothes-washer-location.xml' => 'base.xml',
    'invalid_files/clothes-washer-location-other.xml' => 'base.xml',
    'invalid_files/clothes-dryer-location.xml' => 'base.xml',
    'invalid_files/clothes-dryer-location-other.xml' => 'base.xml',
    'invalid_files/dhw-frac-load-served.xml' => 'base-dhw-multiple.xml',
    'invalid_files/duct-location.xml' => 'base.xml',
    'invalid_files/duct-location-other.xml' => 'base.xml',
    'invalid_files/heat-pump-mixed-fixed-and-autosize-capacities.xml' => 'base-hvac-air-to-air-heat-pump-1-speed.xml',
    'invalid_files/heat-pump-mixed-fixed-and-autosize-capacities2.xml' => 'base-hvac-air-to-air-heat-pump-1-speed.xml',
    'invalid_files/heat-pump-mixed-fixed-and-autosize-capacities3.xml' => 'base-hvac-air-to-air-heat-pump-1-speed.xml',
    'invalid_files/heat-pump-mixed-fixed-and-autosize-capacities4.xml' => 'base-hvac-air-to-air-heat-pump-1-speed.xml',
    'invalid_files/hvac-invalid-distribution-system-type.xml' => 'base.xml',
    'invalid_files/hvac-distribution-multiple-attached-cooling.xml' => 'base-hvac-multiple.xml',
    'invalid_files/hvac-distribution-multiple-attached-heating.xml' => 'base-hvac-multiple.xml',
    'invalid_files/hvac-distribution-return-duct-leakage-missing.xml' => 'base-hvac-evap-cooler-only-ducted.xml',
    'invalid_files/hvac-dse-multiple-attached-cooling.xml' => 'base-hvac-dse.xml',
    'invalid_files/hvac-dse-multiple-attached-heating.xml' => 'base-hvac-dse.xml',
    'invalid_files/hvac-frac-load-served.xml' => 'base-hvac-multiple.xml',
    'invalid_files/invalid-relatedhvac-dhw-indirect.xml' => 'base-dhw-indirect.xml',
    'invalid_files/invalid-relatedhvac-desuperheater.xml' => 'base-hvac-central-ac-only-1-speed.xml',
    'invalid_files/invalid-window-interior-shading.xml' => 'base.xml',
    'invalid_files/missing-elements.xml' => 'base.xml',
    'invalid_files/missing-surfaces.xml' => 'base.xml',
    'invalid_files/net-area-negative-roof.xml' => 'base-enclosure-skylights.xml',
    'invalid_files/net-area-negative-wall.xml' => 'base.xml',
    'invalid_files/refrigerator-location.xml' => 'base.xml',
    'invalid_files/refrigerator-location-other.xml' => 'base.xml',
    'invalid_files/repeated-relatedhvac-dhw-indirect.xml' => 'base-dhw-indirect.xml',
    'invalid_files/repeated-relatedhvac-desuperheater.xml' => 'base-hvac-central-ac-only-1-speed.xml',
    'invalid_files/solar-thermal-system-with-combi-tankless.xml' => 'base-dhw-combi-tankless.xml',
    'invalid_files/solar-thermal-system-with-desuperheater.xml' => 'base-dhw-desuperheater.xml',
    'invalid_files/solar-thermal-system-with-dhw-indirect.xml' => 'base-dhw-combi-tankless.xml',
    'invalid_files/unattached-cfis.xml' => 'base.xml',
    'invalid_files/unattached-door.xml' => 'base.xml',
    'invalid_files/unattached-hvac-distribution.xml' => 'base.xml',
    'invalid_files/orphaned-hvac-distribution.xml' => 'base-hvac-furnace-gas-room-ac.xml',
    'invalid_files/unattached-skylight.xml' => 'base-enclosure-skylights.xml',
    'invalid_files/unattached-solar-thermal-system.xml' => 'base-dhw-solar-indirect-flat-plate.xml',
    'invalid_files/unattached-window.xml' => 'base.xml',
    'invalid_files/water-heater-location.xml' => 'base.xml',
    'invalid_files/water-heater-location-other.xml' => 'base.xml',

    'base-appliances-dishwasher-ef.xml' => 'base.xml',
    'base-appliances-dryer-cef.xml' => 'base.xml',
    'base-appliances-gas.xml' => 'base.xml',
    'base-appliances-wood.xml' => 'base.xml',
    'base-appliances-none.xml' => 'base.xml',
    'base-appliances-oil.xml' => 'base.xml',
    'base-appliances-propane.xml' => 'base.xml',
    'base-appliances-refrigerator-adjusted.xml' => 'base.xml',
    'base-appliances-washer-imef.xml' => 'base.xml',
    'base-atticroof-cathedral.xml' => 'base.xml',
    'base-atticroof-conditioned.xml' => 'base.xml',
    'base-atticroof-flat.xml' => 'base.xml',
    'base-atticroof-radiant-barrier.xml' => 'base-location-dallas-tx.xml',
    'base-atticroof-vented.xml' => 'base.xml',
    'base-atticroof-unvented-insulated-roof.xml' => 'base.xml',
    'base-dhw-combi-tankless.xml' => 'base-dhw-indirect.xml',
    'base-dhw-combi-tankless-outside.xml' => 'base-dhw-combi-tankless.xml',
    'base-dhw-desuperheater.xml' => 'base-hvac-central-ac-only-1-speed.xml',
    'base-dhw-desuperheater-tankless.xml' => 'base-hvac-central-ac-only-1-speed.xml',
    'base-dhw-desuperheater-2-speed.xml' => 'base-hvac-central-ac-only-2-speed.xml',
    'base-dhw-desuperheater-var-speed.xml' => 'base-hvac-central-ac-only-var-speed.xml',
    'base-dhw-desuperheater-gshp.xml' => 'base-hvac-ground-to-air-heat-pump.xml',
    'base-dhw-dwhr.xml' => 'base.xml',
    'base-dhw-indirect.xml' => 'base-hvac-boiler-gas-only.xml',
    'base-dhw-indirect-dse.xml' => 'base-dhw-indirect.xml',
    'base-dhw-indirect-outside.xml' => 'base-dhw-indirect.xml',
    'base-dhw-indirect-standbyloss.xml' => 'base-dhw-indirect.xml',
    'base-dhw-low-flow-fixtures.xml' => 'base.xml',
    'base-dhw-multiple.xml' => 'base-hvac-boiler-gas-only.xml',
    'base-dhw-none.xml' => 'base.xml',
    'base-dhw-recirc-demand.xml' => 'base.xml',
    'base-dhw-recirc-manual.xml' => 'base.xml',
    'base-dhw-recirc-nocontrol.xml' => 'base.xml',
    'base-dhw-recirc-temperature.xml' => 'base.xml',
    'base-dhw-recirc-timer.xml' => 'base.xml',
    'base-dhw-solar-direct-evacuated-tube.xml' => 'base.xml',
    'base-dhw-solar-direct-flat-plate.xml' => 'base.xml',
    'base-dhw-solar-direct-ics.xml' => 'base.xml',
    'base-dhw-solar-fraction.xml' => 'base.xml',
    'base-dhw-solar-indirect-evacuated-tube.xml' => 'base.xml',
    'base-dhw-solar-indirect-flat-plate.xml' => 'base.xml',
    'base-dhw-solar-thermosyphon-evacuated-tube.xml' => 'base.xml',
    'base-dhw-solar-thermosyphon-flat-plate.xml' => 'base.xml',
    'base-dhw-solar-thermosyphon-ics.xml' => 'base.xml',
    'base-dhw-tank-gas.xml' => 'base.xml',
    'base-dhw-tank-gas-outside.xml' => 'base-dhw-tank-gas.xml',
    'base-dhw-tank-heat-pump.xml' => 'base.xml',
    'base-dhw-tank-heat-pump-outside.xml' => 'base-dhw-tank-heat-pump.xml',
    'base-dhw-tank-heat-pump-with-solar.xml' => 'base-dhw-tank-heat-pump.xml',
    'base-dhw-tank-heat-pump-with-solar-fraction.xml' => 'base-dhw-tank-heat-pump.xml',
    'base-dhw-tank-oil.xml' => 'base.xml',
    'base-dhw-tank-propane.xml' => 'base.xml',
    'base-dhw-tank-wood.xml' => 'base.xml',
    'base-dhw-tankless-electric.xml' => 'base.xml',
    'base-dhw-tankless-electric-outside.xml' => 'base-dhw-tankless-electric.xml',
    'base-dhw-tankless-gas.xml' => 'base.xml',
    'base-dhw-tankless-gas-with-solar.xml' => 'base-dhw-tankless-gas.xml',
    'base-dhw-tankless-gas-with-solar-fraction.xml' => 'base-dhw-tankless-gas.xml',
    'base-dhw-tankless-oil.xml' => 'base.xml',
    'base-dhw-tankless-propane.xml' => 'base.xml',
    'base-dhw-tankless-wood.xml' => 'base.xml',
    'base-dhw-uef.xml' => 'base.xml',
    'base-dhw-jacket-electric.xml' => 'base.xml',
    'base-dhw-jacket-gas.xml' => 'base-dhw-tank-gas.xml',
    'base-dhw-jacket-indirect.xml' => 'base-dhw-indirect.xml',
    'base-dhw-jacket-hpwh.xml' => 'base-dhw-tank-heat-pump.xml',
    'base-enclosure-2stories.xml' => 'base.xml',
    'base-enclosure-2stories-garage.xml' => 'base-enclosure-2stories.xml',
    'base-enclosure-adiabatic-surfaces.xml' => 'base-foundation-ambient.xml',
    'base-enclosure-beds-1.xml' => 'base.xml',
    'base-enclosure-beds-2.xml' => 'base.xml',
    'base-enclosure-beds-4.xml' => 'base.xml',
    'base-enclosure-beds-5.xml' => 'base.xml',
    'base-enclosure-garage.xml' => 'base.xml',
    'base-enclosure-infil-cfm50.xml' => 'base.xml',
    'base-enclosure-no-natural-ventilation.xml' => 'base.xml',
    'base-enclosure-overhangs.xml' => 'base.xml',
    'base-enclosure-skylights.xml' => 'base.xml',
    'base-enclosure-split-surfaces.xml' => 'base-enclosure-skylights.xml',
    'base-enclosure-walltype-cmu.xml' => 'base.xml',
    'base-enclosure-walltype-doublestud.xml' => 'base.xml',
    'base-enclosure-walltype-icf.xml' => 'base.xml',
    'base-enclosure-walltype-log.xml' => 'base.xml',
    'base-enclosure-walltype-sip.xml' => 'base.xml',
    'base-enclosure-walltype-solidconcrete.xml' => 'base.xml',
    'base-enclosure-walltype-steelstud.xml' => 'base.xml',
    'base-enclosure-walltype-stone.xml' => 'base.xml',
    'base-enclosure-walltype-strawbale.xml' => 'base.xml',
    'base-enclosure-walltype-structuralbrick.xml' => 'base.xml',
    'base-enclosure-windows-interior-shading.xml' => 'base.xml',
    'base-enclosure-windows-none.xml' => 'base.xml',
    'base-foundation-multiple.xml' => 'base-foundation-unconditioned-basement.xml',
    'base-foundation-ambient.xml' => 'base.xml',
    'base-foundation-conditioned-basement-slab-insulation.xml' => 'base.xml',
    'base-foundation-conditioned-basement-wall-interior-insulation.xml' => 'base.xml',
    'base-foundation-slab.xml' => 'base.xml',
    'base-foundation-unconditioned-basement.xml' => 'base.xml',
    'base-foundation-unconditioned-basement-assembly-r.xml' => 'base-foundation-unconditioned-basement.xml',
    'base-foundation-unconditioned-basement-above-grade.xml' => 'base-foundation-unconditioned-basement.xml',
    'base-foundation-unconditioned-basement-wall-insulation.xml' => 'base-foundation-unconditioned-basement.xml',
    'base-foundation-unvented-crawlspace.xml' => 'base.xml',
    'base-foundation-vented-crawlspace.xml' => 'base.xml',
    'base-foundation-walkout-basement.xml' => 'base.xml',
    'base-foundation-complex.xml' => 'base.xml',
    'base-hvac-air-to-air-heat-pump-1-speed.xml' => 'base.xml',
    'base-hvac-air-to-air-heat-pump-1-speed-detailed.xml' => 'base-hvac-air-to-air-heat-pump-1-speed.xml',
    'base-hvac-air-to-air-heat-pump-2-speed.xml' => 'base.xml',
    'base-hvac-air-to-air-heat-pump-2-speed-detailed.xml' => 'base-hvac-air-to-air-heat-pump-2-speed.xml',
    'base-hvac-air-to-air-heat-pump-var-speed.xml' => 'base.xml',
    'base-hvac-air-to-air-heat-pump-var-speed-detailed.xml' => 'base-hvac-air-to-air-heat-pump-var-speed.xml',
    'base-hvac-boiler-elec-only.xml' => 'base.xml',
    'base-hvac-boiler-gas-central-ac-1-speed.xml' => 'base.xml',
    'base-hvac-boiler-gas-only.xml' => 'base.xml',
    'base-hvac-boiler-gas-only-no-eae.xml' => 'base-hvac-boiler-gas-only.xml',
    'base-hvac-boiler-oil-only.xml' => 'base.xml',
    'base-hvac-boiler-propane-only.xml' => 'base.xml',
    'base-hvac-boiler-wood-only.xml' => 'base.xml',
    'base-hvac-central-ac-only-1-speed.xml' => 'base.xml',
    'base-hvac-central-ac-only-1-speed-detailed.xml' => 'base-hvac-central-ac-only-1-speed.xml',
    'base-hvac-central-ac-only-2-speed.xml' => 'base.xml',
    'base-hvac-central-ac-only-2-speed-detailed.xml' => 'base-hvac-central-ac-only-2-speed.xml',
    'base-hvac-central-ac-only-var-speed.xml' => 'base.xml',
    'base-hvac-central-ac-only-var-speed-detailed.xml' => 'base-hvac-central-ac-only-var-speed.xml',
    'base-hvac-central-ac-plus-air-to-air-heat-pump-heating.xml' => 'base-hvac-central-ac-only-1-speed.xml',
    'base-hvac-dse.xml' => 'base.xml',
    'base-hvac-dual-fuel-air-to-air-heat-pump-1-speed.xml' => 'base-hvac-air-to-air-heat-pump-1-speed.xml',
    'base-hvac-dual-fuel-air-to-air-heat-pump-1-speed-electric.xml' => 'base-hvac-dual-fuel-air-to-air-heat-pump-1-speed.xml',
    'base-hvac-dual-fuel-air-to-air-heat-pump-1-speed-oil.xml' => 'base-hvac-dual-fuel-air-to-air-heat-pump-1-speed.xml',
    'base-hvac-dual-fuel-air-to-air-heat-pump-1-speed-propane.xml' => 'base-hvac-dual-fuel-air-to-air-heat-pump-1-speed.xml',
    'base-hvac-dual-fuel-air-to-air-heat-pump-2-speed.xml' => 'base-hvac-air-to-air-heat-pump-2-speed.xml',
    'base-hvac-dual-fuel-air-to-air-heat-pump-var-speed.xml' => 'base-hvac-air-to-air-heat-pump-var-speed.xml',
    'base-hvac-dual-fuel-mini-split-heat-pump-ducted.xml' => 'base-hvac-mini-split-heat-pump-ducted.xml',
    'base-hvac-ducts-in-conditioned-space.xml' => 'base.xml',
    'base-hvac-ducts-leakage-percent.xml' => 'base.xml',
    'base-hvac-ducts-locations.xml' => 'base-foundation-vented-crawlspace.xml',
    'base-hvac-ducts-multiple.xml' => 'base.xml',
    'base-hvac-ducts-outside.xml' => 'base.xml',
    'base-hvac-elec-resistance-only.xml' => 'base.xml',
    'base-hvac-evap-cooler-furnace-gas.xml' => 'base.xml',
    'base-hvac-evap-cooler-only.xml' => 'base.xml',
    'base-hvac-evap-cooler-only-ducted.xml' => 'base.xml',
    'base-hvac-flowrate.xml' => 'base.xml',
    'base-hvac-furnace-elec-only.xml' => 'base.xml',
    'base-hvac-furnace-gas-central-ac-2-speed.xml' => 'base.xml',
    'base-hvac-furnace-gas-central-ac-var-speed.xml' => 'base.xml',
    'base-hvac-furnace-gas-only.xml' => 'base.xml',
    'base-hvac-furnace-gas-only-no-eae.xml' => 'base-hvac-furnace-gas-only.xml',
    'base-hvac-furnace-gas-room-ac.xml' => 'base.xml',
    'base-hvac-furnace-oil-only.xml' => 'base.xml',
    'base-hvac-furnace-propane-only.xml' => 'base.xml',
    'base-hvac-furnace-wood-only.xml' => 'base.xml',
    'base-hvac-furnace-x3-dse.xml' => 'base.xml',
    'base-hvac-ground-to-air-heat-pump.xml' => 'base.xml',
    'base-hvac-ground-to-air-heat-pump-detailed.xml' => 'base-hvac-ground-to-air-heat-pump.xml',
    'base-hvac-ideal-air.xml' => 'base.xml',
    'base-hvac-mini-split-heat-pump-ducted.xml' => 'base.xml',
    'base-hvac-mini-split-heat-pump-ducted-detailed.xml' => 'base-hvac-mini-split-heat-pump-ducted.xml',
    'base-hvac-mini-split-heat-pump-ductless.xml' => 'base-hvac-mini-split-heat-pump-ducted.xml',
    'base-hvac-mini-split-heat-pump-ductless-no-backup.xml' => 'base-hvac-mini-split-heat-pump-ductless.xml',
    'base-hvac-multiple.xml' => 'base.xml',
    'base-hvac-none.xml' => 'base.xml',
    'base-hvac-none-no-fuel-access.xml' => 'base-hvac-none.xml',
    'base-hvac-portable-heater-electric-only.xml' => 'base.xml',
    'base-hvac-programmable-thermostat.xml' => 'base.xml',
    'base-hvac-room-ac-only.xml' => 'base.xml',
    'base-hvac-room-ac-only-detailed.xml' => 'base-hvac-room-ac-only.xml',
    'base-hvac-setpoints.xml' => 'base.xml',
    'base-hvac-stove-oil-only.xml' => 'base.xml',
    'base-hvac-stove-oil-only-no-eae.xml' => 'base-hvac-stove-oil-only.xml',
    'base-hvac-stove-wood-only.xml' => 'base.xml',
    'base-hvac-undersized.xml' => 'base.xml',
    'base-hvac-wall-furnace-elec-only.xml' => 'base.xml',
    'base-hvac-wall-furnace-propane-only.xml' => 'base.xml',
    'base-hvac-wall-furnace-propane-only-no-eae.xml' => 'base-hvac-wall-furnace-propane-only.xml',
    'base-hvac-wall-furnace-wood-only.xml' => 'base.xml',
    'base-infiltration-ach-natural.xml' => 'base.xml',
    'base-location-baltimore-md.xml' => 'base.xml',
    'base-location-dallas-tx.xml' => 'base.xml',
    'base-location-duluth-mn.xml' => 'base.xml',
    'base-location-miami-fl.xml' => 'base.xml',
    'base-location-epw-filename.xml' => 'base.xml',
    'base-mechvent-balanced.xml' => 'base.xml',
    'base-mechvent-cfis.xml' => 'base.xml',
    'base-mechvent-cfis-24hrs.xml' => 'base-mechvent-cfis.xml',
    'base-mechvent-erv.xml' => 'base.xml',
    'base-mechvent-erv-atre-asre.xml' => 'base.xml',
    'base-mechvent-exhaust.xml' => 'base.xml',
    'base-mechvent-exhaust-rated-flow-rate.xml' => 'base.xml',
    'base-mechvent-hrv.xml' => 'base.xml',
    'base-mechvent-hrv-asre.xml' => 'base.xml',
    'base-mechvent-supply.xml' => 'base.xml',
    'base-misc-ceiling-fans.xml' => 'base.xml',
    'base-misc-lighting-none.xml' => 'base.xml',
    'base-misc-loads-detailed.xml' => 'base.xml',
    'base-misc-number-of-occupants.xml' => 'base.xml',
    'base-misc-whole-house-fan.xml' => 'base.xml',
    'base-pv-array-1axis.xml' => 'base.xml',
    'base-pv-array-1axis-backtracked.xml' => 'base.xml',
    'base-pv-array-2axis.xml' => 'base.xml',
    'base-pv-array-fixed-open-rack.xml' => 'base.xml',
    'base-pv-module-premium.xml' => 'base.xml',
    'base-pv-module-standard.xml' => 'base.xml',
    'base-pv-module-thinfilm.xml' => 'base.xml',
    'base-pv-multiple.xml' => 'base.xml',
    'base-site-neighbors.xml' => 'base.xml',
    'base-version-2014.xml' => 'base.xml',
    'base-version-2014A.xml' => 'base.xml',
    'base-version-2014AE.xml' => 'base.xml',
    'base-version-2014AEG.xml' => 'base.xml',
    'base-version-latest.xml' => 'base.xml',

    'cfis/base-cfis.xml' => 'base.xml',
    'cfis/base-hvac-air-to-air-heat-pump-1-speed-cfis.xml' => 'base-hvac-air-to-air-heat-pump-1-speed.xml',
    'cfis/base-hvac-air-to-air-heat-pump-2-speed-cfis.xml' => 'base-hvac-air-to-air-heat-pump-2-speed.xml',
    'cfis/base-hvac-air-to-air-heat-pump-var-speed-cfis.xml' => 'base-hvac-air-to-air-heat-pump-var-speed.xml',
    'cfis/base-hvac-boiler-gas-central-ac-1-speed-cfis.xml' => 'base-hvac-boiler-gas-central-ac-1-speed.xml',
    'cfis/base-hvac-central-ac-only-1-speed-cfis.xml' => 'base-hvac-central-ac-only-1-speed.xml',
    'cfis/base-hvac-central-ac-only-2-speed-cfis.xml' => 'base-hvac-central-ac-only-2-speed.xml',
    'cfis/base-hvac-central-ac-only-var-speed-cfis.xml' => 'base-hvac-central-ac-only-var-speed.xml',
    'cfis/base-hvac-dse-cfis.xml' => 'base-hvac-dse.xml',
    'cfis/base-hvac-ducts-in-conditioned-space-cfis.xml' => 'base-hvac-ducts-in-conditioned-space.xml',
    'cfis/base-hvac-evap-cooler-only-ducted-cfis.xml' => 'base-hvac-evap-cooler-only-ducted.xml',
    'cfis/base-hvac-furnace-gas-central-ac-2-speed-cfis.xml' => 'base-hvac-furnace-gas-central-ac-2-speed.xml',
    'cfis/base-hvac-furnace-gas-central-ac-var-speed-cfis.xml' => 'base-hvac-furnace-gas-central-ac-var-speed.xml',
    'cfis/base-hvac-furnace-gas-only-cfis.xml' => 'base-hvac-furnace-gas-only.xml',
    'cfis/base-hvac-furnace-gas-room-ac-cfis.xml' => 'base-hvac-furnace-gas-room-ac.xml',
    'cfis/base-hvac-ground-to-air-heat-pump-cfis.xml' => 'base-hvac-ground-to-air-heat-pump.xml',
    'cfis/base-hvac-mini-split-heat-pump-ducted-cfis.xml' => 'base-hvac-mini-split-heat-pump-ducted.xml',

    'hvac_autosizing/base-autosize.xml' => 'base.xml',
    'hvac_autosizing/base-hvac-air-to-air-heat-pump-1-speed-autosize.xml' => 'base-hvac-air-to-air-heat-pump-1-speed.xml',
    'hvac_autosizing/base-hvac-air-to-air-heat-pump-2-speed-autosize.xml' => 'base-hvac-air-to-air-heat-pump-2-speed.xml',
    'hvac_autosizing/base-hvac-air-to-air-heat-pump-var-speed-autosize.xml' => 'base-hvac-air-to-air-heat-pump-var-speed.xml',
    'hvac_autosizing/base-hvac-boiler-elec-only-autosize.xml' => 'base-hvac-boiler-elec-only.xml',
    'hvac_autosizing/base-hvac-boiler-gas-central-ac-1-speed-autosize.xml' => 'base-hvac-boiler-gas-central-ac-1-speed.xml',
    'hvac_autosizing/base-hvac-boiler-gas-only-autosize.xml' => 'base-hvac-boiler-gas-only.xml',
    'hvac_autosizing/base-hvac-central-ac-only-1-speed-autosize.xml' => 'base-hvac-central-ac-only-1-speed.xml',
    'hvac_autosizing/base-hvac-central-ac-only-2-speed-autosize.xml' => 'base-hvac-central-ac-only-2-speed.xml',
    'hvac_autosizing/base-hvac-central-ac-only-var-speed-autosize.xml' => 'base-hvac-central-ac-only-var-speed.xml',
    'hvac_autosizing/base-hvac-central-ac-plus-air-to-air-heat-pump-heating-autosize.xml' => 'base-hvac-central-ac-plus-air-to-air-heat-pump-heating.xml',
    'hvac_autosizing/base-hvac-dual-fuel-air-to-air-heat-pump-1-speed-autosize.xml' => 'base-hvac-dual-fuel-air-to-air-heat-pump-1-speed.xml',
    'hvac_autosizing/base-hvac-dual-fuel-air-to-air-heat-pump-1-speed-electric-autosize.xml' => 'base-hvac-dual-fuel-air-to-air-heat-pump-1-speed-electric.xml',
    'hvac_autosizing/base-hvac-dual-fuel-air-to-air-heat-pump-1-speed-oil-autosize.xml' => 'base-hvac-dual-fuel-air-to-air-heat-pump-1-speed-oil.xml',
    'hvac_autosizing/base-hvac-dual-fuel-air-to-air-heat-pump-1-speed-propane-autosize.xml' => 'base-hvac-dual-fuel-air-to-air-heat-pump-1-speed-propane.xml',
    'hvac_autosizing/base-hvac-dual-fuel-air-to-air-heat-pump-2-speed-autosize.xml' => 'base-hvac-dual-fuel-air-to-air-heat-pump-2-speed.xml',
    'hvac_autosizing/base-hvac-dual-fuel-air-to-air-heat-pump-var-speed-autosize.xml' => 'base-hvac-dual-fuel-air-to-air-heat-pump-var-speed.xml',
    'hvac_autosizing/base-hvac-dual-fuel-mini-split-heat-pump-ducted-autosize.xml' => 'base-hvac-dual-fuel-mini-split-heat-pump-ducted.xml',
    'hvac_autosizing/base-hvac-elec-resistance-only-autosize.xml' => 'base-hvac-elec-resistance-only.xml',
    'hvac_autosizing/base-hvac-evap-cooler-furnace-gas-autosize.xml' => 'base-hvac-evap-cooler-furnace-gas.xml',
    'hvac_autosizing/base-hvac-furnace-elec-only-autosize.xml' => 'base-hvac-furnace-elec-only.xml',
    'hvac_autosizing/base-hvac-furnace-gas-central-ac-2-speed-autosize.xml' => 'base-hvac-furnace-gas-central-ac-2-speed.xml',
    'hvac_autosizing/base-hvac-furnace-gas-central-ac-var-speed-autosize.xml' => 'base-hvac-furnace-gas-central-ac-var-speed.xml',
    'hvac_autosizing/base-hvac-furnace-gas-only-autosize.xml' => 'base-hvac-furnace-gas-only.xml',
    'hvac_autosizing/base-hvac-furnace-gas-room-ac-autosize.xml' => 'base-hvac-furnace-gas-room-ac.xml',
    'hvac_autosizing/base-hvac-ground-to-air-heat-pump-autosize.xml' => 'base-hvac-ground-to-air-heat-pump.xml',
    'hvac_autosizing/base-hvac-mini-split-heat-pump-ducted-autosize.xml' => 'base-hvac-mini-split-heat-pump-ducted.xml',
    'hvac_autosizing/base-hvac-room-ac-only-autosize.xml' => 'base-hvac-room-ac-only.xml',
    'hvac_autosizing/base-hvac-stove-oil-only-autosize.xml' => 'base-hvac-stove-oil-only.xml',
    'hvac_autosizing/base-hvac-wall-furnace-elec-only-autosize.xml' => 'base-hvac-wall-furnace-elec-only.xml',
    'hvac_autosizing/base-hvac-wall-furnace-propane-only-autosize.xml' => 'base-hvac-wall-furnace-propane-only.xml',

    'hvac_base/base-base.xml' => 'base.xml',
    'hvac_base/base-hvac-air-to-air-heat-pump-1-speed-base.xml' => 'base-hvac-air-to-air-heat-pump-1-speed.xml',
    'hvac_base/base-hvac-air-to-air-heat-pump-2-speed-base.xml' => 'base-hvac-air-to-air-heat-pump-2-speed.xml',
    'hvac_base/base-hvac-air-to-air-heat-pump-var-speed-base.xml' => 'base-hvac-air-to-air-heat-pump-var-speed.xml',
    'hvac_base/base-hvac-boiler-gas-only-base.xml' => 'base-hvac-boiler-gas-only.xml',
    'hvac_base/base-hvac-central-ac-only-1-speed-base.xml' => 'base-hvac-central-ac-only-1-speed.xml',
    'hvac_base/base-hvac-central-ac-only-2-speed-base.xml' => 'base-hvac-central-ac-only-2-speed.xml',
    'hvac_base/base-hvac-central-ac-only-var-speed-base.xml' => 'base-hvac-central-ac-only-var-speed.xml',
    'hvac_base/base-hvac-dual-fuel-air-to-air-heat-pump-1-speed-base.xml' => 'base-hvac-dual-fuel-air-to-air-heat-pump-1-speed.xml',
    'hvac_base/base-hvac-elec-resistance-only-base.xml' => 'base-hvac-elec-resistance-only.xml',
    'hvac_base/base-hvac-evap-cooler-only-base.xml' => 'base-hvac-evap-cooler-only.xml',
    'hvac_base/base-hvac-furnace-gas-central-ac-2-speed-base.xml' => 'base-hvac-furnace-gas-central-ac-2-speed.xml',
    'hvac_base/base-hvac-furnace-gas-central-ac-var-speed-base.xml' => 'base-hvac-furnace-gas-central-ac-var-speed.xml',
    'hvac_base/base-hvac-furnace-gas-only-base.xml' => 'base-hvac-furnace-gas-only.xml',
    'hvac_base/base-hvac-furnace-gas-room-ac-base.xml' => 'base-hvac-furnace-gas-room-ac.xml',
    'hvac_base/base-hvac-ground-to-air-heat-pump-base.xml' => 'base-hvac-ground-to-air-heat-pump.xml',
    'hvac_base/base-hvac-ideal-air-base.xml' => 'base-hvac-ideal-air.xml',
    'hvac_base/base-hvac-mini-split-heat-pump-ducted-base.xml' => 'base-hvac-mini-split-heat-pump-ducted.xml',
    'hvac_base/base-hvac-room-ac-only-base.xml' => 'base-hvac-room-ac-only.xml',
    'hvac_base/base-hvac-stove-oil-only-base.xml' => 'base-hvac-stove-oil-only.xml',
    'hvac_base/base-hvac-wall-furnace-propane-only-base.xml' => 'base-hvac-wall-furnace-propane-only.xml',

    'hvac_load_fracs/base-hvac-air-to-air-heat-pump-1-speed-zero-cool.xml' => 'base-hvac-air-to-air-heat-pump-1-speed.xml',
    'hvac_load_fracs/base-hvac-air-to-air-heat-pump-1-speed-zero-heat.xml' => 'base-hvac-air-to-air-heat-pump-1-speed.xml',
    'hvac_load_fracs/base-hvac-air-to-air-heat-pump-2-speed-zero-cool.xml' => 'base-hvac-air-to-air-heat-pump-2-speed.xml',
    'hvac_load_fracs/base-hvac-air-to-air-heat-pump-2-speed-zero-heat.xml' => 'base-hvac-air-to-air-heat-pump-2-speed.xml',
    'hvac_load_fracs/base-hvac-air-to-air-heat-pump-var-speed-zero-cool.xml' => 'base-hvac-air-to-air-heat-pump-var-speed.xml',
    'hvac_load_fracs/base-hvac-air-to-air-heat-pump-var-speed-zero-heat.xml' => 'base-hvac-air-to-air-heat-pump-var-speed.xml',
    'hvac_load_fracs/base-hvac-ground-to-air-heat-pump-zero-cool.xml' => 'base-hvac-ground-to-air-heat-pump.xml',
    'hvac_load_fracs/base-hvac-ground-to-air-heat-pump-zero-heat.xml' => 'base-hvac-ground-to-air-heat-pump.xml',
    'hvac_load_fracs/base-hvac-mini-split-heat-pump-ducted-zero-cool.xml' => 'base-hvac-mini-split-heat-pump-ducted.xml',
    'hvac_load_fracs/base-hvac-mini-split-heat-pump-ducted-zero-heat.xml' => 'base-hvac-mini-split-heat-pump-ducted.xml',

    'hvac_multiple/base-hvac-air-to-air-heat-pump-1-speed-x3.xml' => 'base-hvac-air-to-air-heat-pump-1-speed.xml',
    'hvac_multiple/base-hvac-air-to-air-heat-pump-2-speed-x3.xml' => 'base-hvac-air-to-air-heat-pump-2-speed.xml',
    'hvac_multiple/base-hvac-air-to-air-heat-pump-var-speed-x3.xml' => 'base-hvac-air-to-air-heat-pump-var-speed.xml',
    'hvac_multiple/base-hvac-boiler-gas-only-x3.xml' => 'base-hvac-boiler-gas-only.xml',
    'hvac_multiple/base-hvac-central-ac-only-1-speed-x3.xml' => 'base-hvac-central-ac-only-1-speed.xml',
    'hvac_multiple/base-hvac-central-ac-only-2-speed-x3.xml' => 'base-hvac-central-ac-only-2-speed.xml',
    'hvac_multiple/base-hvac-central-ac-only-var-speed-x3.xml' => 'base-hvac-central-ac-only-var-speed.xml',
    'hvac_multiple/base-hvac-dual-fuel-air-to-air-heat-pump-1-speed-x3.xml' => 'base-hvac-dual-fuel-air-to-air-heat-pump-1-speed.xml',
    'hvac_multiple/base-hvac-elec-resistance-only-x3.xml' => 'base-hvac-elec-resistance-only.xml',
    'hvac_multiple/base-hvac-evap-cooler-only-x3.xml' => 'base-hvac-evap-cooler-only.xml',
    'hvac_multiple/base-hvac-furnace-gas-only-x3.xml' => 'base-hvac-furnace-gas-only.xml',
    'hvac_multiple/base-hvac-ground-to-air-heat-pump-x3.xml' => 'base-hvac-ground-to-air-heat-pump.xml',
    'hvac_multiple/base-hvac-mini-split-heat-pump-ducted-x3.xml' => 'base-hvac-mini-split-heat-pump-ducted.xml',
    'hvac_multiple/base-hvac-room-ac-only-x3.xml' => 'base-hvac-room-ac-only.xml',
    'hvac_multiple/base-hvac-stove-oil-only-x3.xml' => 'base-hvac-stove-oil-only.xml',
    'hvac_multiple/base-hvac-wall-furnace-propane-only-x3.xml' => 'base-hvac-wall-furnace-propane-only.xml',

    'hvac_partial/base-33percent.xml' => 'base.xml',
    'hvac_partial/base-hvac-air-to-air-heat-pump-1-speed-33percent.xml' => 'base-hvac-air-to-air-heat-pump-1-speed.xml',
    'hvac_partial/base-hvac-air-to-air-heat-pump-2-speed-33percent.xml' => 'base-hvac-air-to-air-heat-pump-2-speed.xml',
    'hvac_partial/base-hvac-air-to-air-heat-pump-var-speed-33percent.xml' => 'base-hvac-air-to-air-heat-pump-var-speed.xml',
    'hvac_partial/base-hvac-boiler-gas-only-33percent.xml' => 'base-hvac-boiler-gas-only.xml',
    'hvac_partial/base-hvac-central-ac-only-1-speed-33percent.xml' => 'base-hvac-central-ac-only-1-speed.xml',
    'hvac_partial/base-hvac-central-ac-only-2-speed-33percent.xml' => 'base-hvac-central-ac-only-2-speed.xml',
    'hvac_partial/base-hvac-central-ac-only-var-speed-33percent.xml' => 'base-hvac-central-ac-only-var-speed.xml',
    'hvac_partial/base-hvac-dual-fuel-air-to-air-heat-pump-1-speed-33percent.xml' => 'base-hvac-dual-fuel-air-to-air-heat-pump-1-speed.xml',
    'hvac_partial/base-hvac-elec-resistance-only-33percent.xml' => 'base-hvac-elec-resistance-only.xml',
    'hvac_partial/base-hvac-evap-cooler-only-33percent.xml' => 'base-hvac-evap-cooler-only.xml',
    'hvac_partial/base-hvac-furnace-gas-central-ac-2-speed-33percent.xml' => 'base-hvac-furnace-gas-central-ac-2-speed.xml',
    'hvac_partial/base-hvac-furnace-gas-central-ac-var-speed-33percent.xml' => 'base-hvac-furnace-gas-central-ac-var-speed.xml',
    'hvac_partial/base-hvac-furnace-gas-only-33percent.xml' => 'base-hvac-furnace-gas-only.xml',
    'hvac_partial/base-hvac-furnace-gas-room-ac-33percent.xml' => 'base-hvac-furnace-gas-room-ac.xml',
    'hvac_partial/base-hvac-ground-to-air-heat-pump-33percent.xml' => 'base-hvac-ground-to-air-heat-pump.xml',
    'hvac_partial/base-hvac-mini-split-heat-pump-ducted-33percent.xml' => 'base-hvac-mini-split-heat-pump-ducted.xml',
    'hvac_partial/base-hvac-room-ac-only-33percent.xml' => 'base-hvac-room-ac-only.xml',
    'hvac_partial/base-hvac-stove-oil-only-33percent.xml' => 'base-hvac-stove-oil-only.xml',
    'hvac_partial/base-hvac-wall-furnace-propane-only-33percent.xml' => 'base-hvac-wall-furnace-propane-only.xml',

    'water_heating_multiple/base-dhw-tankless-electric-x3.xml' => 'base-dhw-tankless-electric.xml',
    'water_heating_multiple/base-dhw-tankless-gas-x3.xml' => 'base-dhw-tankless-gas.xml',
    'water_heating_multiple/base-dhw-tankless-oil-x3.xml' => 'base-dhw-tankless-oil.xml',
    'water_heating_multiple/base-dhw-tankless-propane-x3.xml' => 'base-dhw-tankless-propane.xml',
    'water_heating_multiple/base-dhw-combi-tankless-x3.xml' => 'hvac_multiple/base-hvac-boiler-gas-only-x3.xml'
  }

  puts "Generating #{hpxmls_files.size} HPXML files..."

  hpxmls_files.each do |derivative, parent|
    print "."

    begin
      hpxml_files = [derivative]
      unless parent.nil?
        hpxml_files.unshift(parent)
      end
      while not parent.nil?
        if hpxmls_files.keys.include? parent
          unless hpxmls_files[parent].nil?
            hpxml_files.unshift(hpxmls_files[parent])
          end
          parent = hpxmls_files[parent]
        end
      end

      hpxml_values = {}
      site_values = {}
      site_neighbors_values = []
      building_occupancy_values = {}
      building_construction_values = {}
      climate_and_risk_zones_values = {}
      air_infiltration_measurement_values = {}
      attic_values = {}
      foundation_values = {}
      roofs_values = []
      rim_joists_values = []
      walls_values = []
      foundation_walls_values = []
      framefloors_values = []
      slabs_values = []
      windows_values = []
      skylights_values = []
      doors_values = []
      heating_systems_values = []
      cooling_systems_values = []
      heat_pumps_values = []
      hvac_control_values = {}
      hvac_distributions_values = []
      duct_leakage_measurements_values = []
      ducts_values = []
      ventilation_fans_values = []
      water_heating_systems_values = []
      hot_water_distribution_values = {}
      water_fixtures_values = []
      solar_thermal_system_values = {}
      pv_systems_values = []
      clothes_washer_values = {}
      clothes_dryer_values = {}
      dishwasher_values = {}
      refrigerator_values = {}
      cooking_range_values = {}
      oven_values = {}
      lighting_values = {}
      ceiling_fans_values = []
      plug_loads_values = []
      misc_load_schedule_values = {}
      hpxml_files.each do |hpxml_file|
        hpxml_values = get_hpxml_file_hpxml_values(hpxml_file, hpxml_values)
        site_values = get_hpxml_file_site_values(hpxml_file, site_values)
        site_neighbors_values = get_hpxml_file_site_neighbor_values(hpxml_file, site_neighbors_values)
        building_occupancy_values = get_hpxml_file_building_occupancy_values(hpxml_file, building_occupancy_values)
        building_construction_values = get_hpxml_file_building_construction_values(hpxml_file, building_construction_values)
        climate_and_risk_zones_values = get_hpxml_file_climate_and_risk_zones_values(hpxml_file, climate_and_risk_zones_values)
        attic_values = get_hpxml_file_attic_values(hpxml_file, attic_values)
        foundation_values = get_hpxml_file_foundation_values(hpxml_file, foundation_values)
        air_infiltration_measurement_values = get_hpxml_file_air_infiltration_measurement_values(hpxml_file, air_infiltration_measurement_values, building_construction_values)
        roofs_values = get_hpxml_file_roofs_values(hpxml_file, roofs_values)
        rim_joists_values = get_hpxml_file_rim_joists_values(hpxml_file, rim_joists_values)
        walls_values = get_hpxml_file_walls_values(hpxml_file, walls_values)
        foundation_walls_values = get_hpxml_file_foundation_walls_values(hpxml_file, foundation_walls_values)
        framefloors_values = get_hpxml_file_framefloors_values(hpxml_file, framefloors_values)
        slabs_values = get_hpxml_file_slabs_values(hpxml_file, slabs_values)
        windows_values = get_hpxml_file_windows_values(hpxml_file, windows_values)
        skylights_values = get_hpxml_file_skylights_values(hpxml_file, skylights_values)
        doors_values = get_hpxml_file_doors_values(hpxml_file, doors_values)
        heating_systems_values = get_hpxml_file_heating_systems_values(hpxml_file, heating_systems_values)
        cooling_systems_values = get_hpxml_file_cooling_systems_values(hpxml_file, cooling_systems_values)
        heat_pumps_values = get_hpxml_file_heat_pumps_values(hpxml_file, heat_pumps_values)
        hvac_control_values = get_hpxml_file_hvac_control_values(hpxml_file, hvac_control_values)
        hvac_distributions_values = get_hpxml_file_hvac_distributions_values(hpxml_file, hvac_distributions_values)
        duct_leakage_measurements_values = get_hpxml_file_duct_leakage_measurements_values(hpxml_file, duct_leakage_measurements_values)
        ducts_values = get_hpxml_file_ducts_values(hpxml_file, ducts_values)
        ventilation_fans_values = get_hpxml_file_ventilation_fan_values(hpxml_file, ventilation_fans_values)
        water_heating_systems_values = get_hpxml_file_water_heating_system_values(hpxml_file, water_heating_systems_values)
        hot_water_distribution_values = get_hpxml_file_hot_water_distribution_values(hpxml_file, hot_water_distribution_values)
        water_fixtures_values = get_hpxml_file_water_fixtures_values(hpxml_file, water_fixtures_values)
        solar_thermal_system_values = get_hpxml_file_solar_thermal_system_values(hpxml_file, solar_thermal_system_values)
        pv_systems_values = get_hpxml_file_pv_system_values(hpxml_file, pv_systems_values)
        clothes_washer_values = get_hpxml_file_clothes_washer_values(hpxml_file, clothes_washer_values)
        clothes_dryer_values = get_hpxml_file_clothes_dryer_values(hpxml_file, clothes_dryer_values)
        dishwasher_values = get_hpxml_file_dishwasher_values(hpxml_file, dishwasher_values)
        refrigerator_values = get_hpxml_file_refrigerator_values(hpxml_file, refrigerator_values)
        cooking_range_values = get_hpxml_file_cooking_range_values(hpxml_file, cooking_range_values)
        oven_values = get_hpxml_file_oven_values(hpxml_file, oven_values)
        lighting_values = get_hpxml_file_lighting_values(hpxml_file, lighting_values)
        ceiling_fans_values = get_hpxml_file_ceiling_fan_values(hpxml_file, ceiling_fans_values)
        plug_loads_values = get_hpxml_file_plug_loads_values(hpxml_file, plug_loads_values)
        misc_load_schedule_values = get_hpxml_file_misc_load_schedule_values(hpxml_file, misc_load_schedule_values)
      end

      hpxml_doc = HPXML.create_hpxml(**hpxml_values)
      hpxml = hpxml_doc.elements["HPXML"]
      hpxml.elements["XMLTransactionHeaderInformation/CreatedDateAndTime"].text = Time.new(2000, 1, 1).strftime("%Y-%m-%dT%H:%M:%S%:z") # Hard-code to prevent diffs
      HPXML.add_site(hpxml: hpxml, **site_values) unless site_values.nil?
      site_neighbors_values.each do |site_neighbor_values|
        HPXML.add_site_neighbor(hpxml: hpxml, **site_neighbor_values)
      end
      HPXML.add_building_occupancy(hpxml: hpxml, **building_occupancy_values) unless building_occupancy_values.empty?
      HPXML.add_building_construction(hpxml: hpxml, **building_construction_values)
      HPXML.add_climate_and_risk_zones(hpxml: hpxml, **climate_and_risk_zones_values)
      HPXML.add_air_infiltration_measurement(hpxml: hpxml, **air_infiltration_measurement_values)
      HPXML.add_attic(hpxml: hpxml, **attic_values) unless attic_values.empty?
      HPXML.add_foundation(hpxml: hpxml, **foundation_values) unless foundation_values.empty?
      roofs_values.each do |roof_values|
        HPXML.add_roof(hpxml: hpxml, **roof_values)
      end
      rim_joists_values.each do |rim_joist_values|
        HPXML.add_rim_joist(hpxml: hpxml, **rim_joist_values)
      end
      walls_values.each do |wall_values|
        HPXML.add_wall(hpxml: hpxml, **wall_values)
      end
      foundation_walls_values.each do |foundation_wall_values|
        HPXML.add_foundation_wall(hpxml: hpxml, **foundation_wall_values)
      end
      framefloors_values.each do |framefloor_values|
        HPXML.add_framefloor(hpxml: hpxml, **framefloor_values)
      end
      slabs_values.each do |slab_values|
        HPXML.add_slab(hpxml: hpxml, **slab_values)
      end
      windows_values.each do |window_values|
        HPXML.add_window(hpxml: hpxml, **window_values)
      end
      skylights_values.each do |skylight_values|
        HPXML.add_skylight(hpxml: hpxml, **skylight_values)
      end
      doors_values.each do |door_values|
        HPXML.add_door(hpxml: hpxml, **door_values)
      end
      heating_systems_values.each do |heating_system_values|
        HPXML.add_heating_system(hpxml: hpxml, **heating_system_values)
      end
      cooling_systems_values.each do |cooling_system_values|
        HPXML.add_cooling_system(hpxml: hpxml, **cooling_system_values)
      end
      heat_pumps_values.each do |heat_pump_values|
        HPXML.add_heat_pump(hpxml: hpxml, **heat_pump_values)
      end
      HPXML.add_hvac_control(hpxml: hpxml, **hvac_control_values) unless hvac_control_values.empty?
      hvac_distributions_values.each_with_index do |hvac_distribution_values, i|
        hvac_distribution = HPXML.add_hvac_distribution(hpxml: hpxml, **hvac_distribution_values)
        air_distribution = hvac_distribution.elements["DistributionSystemType/AirDistribution"]
        next if air_distribution.nil?

        duct_leakage_measurements_values[i].each do |duct_leakage_measurement_values|
          HPXML.add_duct_leakage_measurement(air_distribution: air_distribution, **duct_leakage_measurement_values)
        end
        ducts_values[i].each do |duct_values|
          HPXML.add_ducts(air_distribution: air_distribution, **duct_values)
        end
      end
      ventilation_fans_values.each do |ventilation_fan_values|
        HPXML.add_ventilation_fan(hpxml: hpxml, **ventilation_fan_values)
      end
      water_heating_systems_values.each do |water_heating_system_values|
        HPXML.add_water_heating_system(hpxml: hpxml, **water_heating_system_values)
      end
      HPXML.add_hot_water_distribution(hpxml: hpxml, **hot_water_distribution_values) unless hot_water_distribution_values.empty?
      water_fixtures_values.each do |water_fixture_values|
        HPXML.add_water_fixture(hpxml: hpxml, **water_fixture_values)
      end
      HPXML.add_solar_thermal_system(hpxml: hpxml, **solar_thermal_system_values) unless solar_thermal_system_values.empty?
      pv_systems_values.each do |pv_system_values|
        HPXML.add_pv_system(hpxml: hpxml, **pv_system_values)
      end
      HPXML.add_clothes_washer(hpxml: hpxml, **clothes_washer_values) unless clothes_washer_values.empty?
      HPXML.add_clothes_dryer(hpxml: hpxml, **clothes_dryer_values) unless clothes_dryer_values.empty?
      HPXML.add_dishwasher(hpxml: hpxml, **dishwasher_values) unless dishwasher_values.empty?
      HPXML.add_refrigerator(hpxml: hpxml, **refrigerator_values) unless refrigerator_values.empty?
      HPXML.add_cooking_range(hpxml: hpxml, **cooking_range_values) unless cooking_range_values.empty?
      HPXML.add_oven(hpxml: hpxml, **oven_values) unless oven_values.empty?
      HPXML.add_lighting(hpxml: hpxml, **lighting_values) unless lighting_values.empty?
      ceiling_fans_values.each do |ceiling_fan_values|
        HPXML.add_ceiling_fan(hpxml: hpxml, **ceiling_fan_values)
      end
      plug_loads_values.each do |plug_load_values|
        HPXML.add_plug_load(hpxml: hpxml, **plug_load_values)
      end
      HPXML.add_misc_loads_schedule(hpxml: hpxml, **misc_load_schedule_values) unless misc_load_schedule_values.empty?

      if ['invalid_files/missing-elements.xml'].include? derivative
        hpxml.elements["Building/BuildingDetails/BuildingSummary/BuildingConstruction"].elements.delete("NumberofConditionedFloors")
        hpxml.elements["Building/BuildingDetails/BuildingSummary/BuildingConstruction"].elements.delete("ConditionedFloorArea")
      end

      hpxml_path = File.join(tests_dir, derivative)

      # Validate file against HPXML schema
      schemas_dir = File.absolute_path(File.join(File.dirname(__FILE__), "hpxml_schemas"))
      errors = XMLHelper.validate(hpxml_doc.to_s, File.join(schemas_dir, "HPXML.xsd"), nil)
      if errors.size > 0
        fail errors.to_s
      end

      XMLHelper.write_file(hpxml_doc, hpxml_path)
    rescue Exception => e
      puts "\n#{e}\n#{e.backtrace.join('\n')}"
      puts "\nError: Did not successfully generate #{derivative}."
      exit!
    end
  end

  puts "\n"

  # Print warnings about extra files
  abs_hpxml_files = []
  dirs = [nil]
  hpxmls_files.keys.each do |hpxml_file|
    abs_hpxml_files << File.join(tests_dir, hpxml_file)
    next unless hpxml_file.include? '/'

    dirs << hpxml_file.split('/')[0] + '/'
  end
  dirs.uniq.each do |dir|
    Dir["#{tests_dir}/#{dir}*.xml"].each do |xml|
      next if abs_hpxml_files.include? File.absolute_path(xml)

      puts "Warning: Extra HPXML file found at #{File.absolute_path(xml)}"
    end
  end
end

def get_hpxml_file_hpxml_values(hpxml_file, hpxml_values)
  if ['base.xml'].include? hpxml_file
    hpxml_values = { :xml_type => "HPXML",
                     :xml_generated_by => "Rakefile",
                     :transaction => "create",
                     :software_program_used => nil,
                     :software_program_version => nil,
                     :eri_calculation_version => nil,
                     :building_id => "MyBuilding",
                     :event_type => "proposed workscope" }
  elsif ['base-version-2014.xml'].include? hpxml_file
    hpxml_values[:eri_calculation_version] = "2014"
  elsif ['base-version-2014A.xml'].include? hpxml_file
    hpxml_values[:eri_calculation_version] = "2014A"
  elsif ['base-version-2014AE.xml'].include? hpxml_file
    hpxml_values[:eri_calculation_version] = "2014AE"
  elsif ['base-version-2014AEG.xml'].include? hpxml_file
    hpxml_values[:eri_calculation_version] = "2014AEG"
  elsif ['base-version-latest.xml'].include? hpxml_file
    hpxml_values[:eri_calculation_version] = 'latest'
  end
  return hpxml_values
end

def get_hpxml_file_site_values(hpxml_file, site_values)
  if ['base.xml'].include? hpxml_file
    site_values = { :fuels => ["electricity", "natural gas"] }
  elsif ['base-hvac-none-no-fuel-access.xml'].include? hpxml_file
    site_values[:fuels] = ["electricity"]
  elsif ['base-enclosure-no-natural-ventilation.xml'].include? hpxml_file
    site_values[:disable_natural_ventilation] = true
  end
  return site_values
end

def get_hpxml_file_site_neighbor_values(hpxml_file, site_neighbors_values)
  if ['base-site-neighbors.xml'].include? hpxml_file
    site_neighbors_values << { :azimuth => 0,
                               :distance => 10 }
    site_neighbors_values << { :azimuth => 180,
                               :distance => 15,
                               :height => 12 }
  elsif ['invalid_files/bad-site-neighbor-azimuth.xml'].include? hpxml_file
    site_neighbors_values[0][:azimuth] = 145
  end
  return site_neighbors_values
end

def get_hpxml_file_building_occupancy_values(hpxml_file, building_occupancy_values)
  if ['base-misc-number-of-occupants.xml'].include? hpxml_file
    building_occupancy_values = { :number_of_residents => 5 }
  end
  return building_occupancy_values
end

def get_hpxml_file_building_construction_values(hpxml_file, building_construction_values)
  if ['base.xml'].include? hpxml_file
    building_construction_values = { :number_of_conditioned_floors => 2,
                                     :number_of_conditioned_floors_above_grade => 1,
                                     :number_of_bedrooms => 3,
                                     :conditioned_floor_area => 2700,
                                     :conditioned_building_volume => 2700 * 8 }
  elsif ['base-enclosure-beds-1.xml'].include? hpxml_file
    building_construction_values[:number_of_bedrooms] = 1
  elsif ['base-enclosure-beds-2.xml'].include? hpxml_file
    building_construction_values[:number_of_bedrooms] = 2
  elsif ['base-enclosure-beds-4.xml'].include? hpxml_file
    building_construction_values[:number_of_bedrooms] = 4
  elsif ['base-enclosure-beds-5.xml'].include? hpxml_file
    building_construction_values[:number_of_bedrooms] = 5
  elsif ['base-foundation-ambient.xml',
         'base-foundation-slab.xml',
         'base-foundation-unconditioned-basement.xml',
         'base-foundation-unvented-crawlspace.xml',
         'base-foundation-vented-crawlspace.xml'].include? hpxml_file
    building_construction_values[:number_of_conditioned_floors] -= 1
    building_construction_values[:conditioned_floor_area] -= 1350
    building_construction_values[:conditioned_building_volume] -= 1350 * 8
  elsif ['base-hvac-ideal-air.xml'].include? hpxml_file
    building_construction_values[:use_only_ideal_air_system] = true
  elsif ['base-atticroof-conditioned.xml'].include? hpxml_file
    building_construction_values[:number_of_conditioned_floors] += 1
    building_construction_values[:number_of_conditioned_floors_above_grade] += 1
    building_construction_values[:conditioned_floor_area] += 900
    building_construction_values[:conditioned_building_volume] += 2250
  elsif ['base-atticroof-cathedral.xml'].include? hpxml_file
    building_construction_values[:conditioned_building_volume] += 10800
  elsif ['base-enclosure-2stories.xml'].include? hpxml_file
    building_construction_values[:number_of_conditioned_floors] += 1
    building_construction_values[:number_of_conditioned_floors_above_grade] += 1
    building_construction_values[:conditioned_floor_area] += 1350
    building_construction_values[:conditioned_building_volume] += 1350 * 8
  end
  return building_construction_values
end

def get_hpxml_file_climate_and_risk_zones_values(hpxml_file, climate_and_risk_zones_values)
  if ['base.xml'].include? hpxml_file
    climate_and_risk_zones_values = { :iecc2006 => "5B",
                                      :weather_station_id => "WeatherStation",
                                      :weather_station_name => "Denver, CO",
                                      :weather_station_wmo => "725650" }
  elsif ['base-location-baltimore-md.xml'].include? hpxml_file
    climate_and_risk_zones_values = { :iecc2006 => "4A",
                                      :weather_station_id => "WeatherStation",
                                      :weather_station_name => "Baltimore, MD",
                                      :weather_station_wmo => "724060" }
  elsif ['base-location-dallas-tx.xml'].include? hpxml_file
    climate_and_risk_zones_values = { :iecc2006 => "3A",
                                      :weather_station_id => "WeatherStation",
                                      :weather_station_name => "Dallas, TX",
                                      :weather_station_wmo => "722590" }
  elsif ['base-location-duluth-mn.xml'].include? hpxml_file
    climate_and_risk_zones_values = { :iecc2006 => "7",
                                      :weather_station_id => "WeatherStation",
                                      :weather_station_name => "Duluth, MN",
                                      :weather_station_wmo => "727450" }
  elsif ['base-location-miami-fl.xml'].include? hpxml_file
    climate_and_risk_zones_values = { :iecc2006 => "1A",
                                      :weather_station_id => "WeatherStation",
                                      :weather_station_name => "Miami, FL",
                                      :weather_station_wmo => "722020" }
  elsif ['base-location-epw-filename.xml'].include? hpxml_file
    climate_and_risk_zones_values[:weather_station_wmo] = nil
    climate_and_risk_zones_values[:weather_station_epw_filename] = "USA_CO_Denver.Intl.AP.725650_TMY3.epw"
  elsif ['invalid_files/bad-wmo.xml'].include? hpxml_file
    climate_and_risk_zones_values[:weather_station_wmo] = "999999"
  end
  return climate_and_risk_zones_values
end

def get_hpxml_file_air_infiltration_measurement_values(hpxml_file, air_infiltration_measurement_values, building_construction_values)
  infil_volume = building_construction_values[:conditioned_building_volume]
  if ['base.xml'].include? hpxml_file
    air_infiltration_measurement_values = { :id => "InfiltrationMeasurement",
                                            :house_pressure => 50,
                                            :unit_of_measure => "ACH",
                                            :air_leakage => 3.0 }
  elsif ['base-infiltration-ach-natural.xml'].include? hpxml_file
    air_infiltration_measurement_values = { :id => "InfiltrationMeasurement",
                                            :constant_ach_natural => 0.67 }
  elsif ['base-enclosure-infil-cfm50.xml'].include? hpxml_file
    air_infiltration_measurement_values = { :id => "InfiltrationMeasurement",
                                            :house_pressure => 50,
                                            :unit_of_measure => "CFM",
                                            :air_leakage => 3.0 / 60.0 * infil_volume }
  end
  air_infiltration_measurement_values[:infiltration_volume] = infil_volume
  return air_infiltration_measurement_values
end

def get_hpxml_file_attic_values(hpxml_file, attic_values)
  if ['base.xml'].include? hpxml_file
    attic_values = {}
  elsif ['base-atticroof-vented.xml'].include? hpxml_file
    attic_values = { :id => "VentedAttic",
                     :attic_type => "VentedAttic",
                     :vented_attic_sla => 0.003 }
  end
  return attic_values
end

def get_hpxml_file_foundation_values(hpxml_file, foundation_values)
  if ['base.xml'].include? hpxml_file
    foundation_values = {}
  elsif ['base-foundation-vented-crawlspace.xml'].include? hpxml_file
    foundation_values = { :id => "VentedCrawlspace",
                          :foundation_type => "VentedCrawlspace",
                          :vented_crawlspace_sla => 0.00667 }
  elsif ['base-foundation-unconditioned-basement.xml'].include? hpxml_file
    foundation_values = { :id => "UnconditionedBasement",
                          :foundation_type => "UnconditionedBasement",
                          :unconditioned_basement_thermal_boundary => "frame floor" }
  elsif ['base-foundation-unconditioned-basement-wall-insulation.xml'].include? hpxml_file
    foundation_values = { :id => "UnconditionedBasement",
                          :foundation_type => "UnconditionedBasement",
                          :unconditioned_basement_thermal_boundary => "foundation wall" }
  end
  return foundation_values
end

def get_hpxml_file_roofs_values(hpxml_file, roofs_values)
  if ['base.xml'].include? hpxml_file
    roofs_values = [{ :id => "Roof",
                      :interior_adjacent_to => "attic - unvented",
                      :area => 1510,
                      :solar_absorptance => 0.7,
                      :emittance => 0.92,
                      :pitch => 6,
                      :radiant_barrier => false,
                      :insulation_assembly_r_value => 2.3 }]
  elsif ['base-atticroof-flat.xml'].include? hpxml_file
    roofs_values = [{ :id => "Roof",
                      :interior_adjacent_to => "living space",
                      :area => 1350,
                      :solar_absorptance => 0.7,
                      :emittance => 0.92,
                      :pitch => 0,
                      :radiant_barrier => false,
                      :insulation_assembly_r_value => 25.8 }]
  elsif ['base-atticroof-conditioned.xml'].include? hpxml_file
    roofs_values = [{ :id => "RoofCond",
                      :interior_adjacent_to => "living space",
                      :area => 1006,
                      :solar_absorptance => 0.7,
                      :emittance => 0.92,
                      :pitch => 6,
                      :radiant_barrier => false,
                      :insulation_assembly_r_value => 25.8 },
                    { :id => "RoofUncond",
                      :interior_adjacent_to => "attic - unvented",
                      :area => 504,
                      :solar_absorptance => 0.7,
                      :emittance => 0.92,
                      :pitch => 6,
                      :radiant_barrier => false,
                      :insulation_assembly_r_value => 2.3 }]
  elsif ['base-atticroof-vented.xml'].include? hpxml_file
    roofs_values[0][:interior_adjacent_to] = "attic - vented"
  elsif ['base-atticroof-cathedral.xml'].include? hpxml_file
    roofs_values[0][:interior_adjacent_to] = "living space"
    roofs_values[0][:insulation_assembly_r_value] = 25.8
  elsif ['base-enclosure-garage.xml'].include? hpxml_file
    roofs_values << { :id => "RoofGarage",
                      :interior_adjacent_to => "garage",
                      :area => 670,
                      :solar_absorptance => 0.7,
                      :emittance => 0.92,
                      :pitch => 6,
                      :radiant_barrier => false,
                      :insulation_assembly_r_value => 2.3 }
  elsif ['base-atticroof-unvented-insulated-roof.xml'].include? hpxml_file
    roofs_values[0][:insulation_assembly_r_value] = 25.8
  elsif ['base-enclosure-adiabatic-surfaces.xml'].include? hpxml_file
    roofs_values = []
  elsif ['base-enclosure-split-surfaces.xml'].include? hpxml_file
    for n in 1..roofs_values.size
      roofs_values[n - 1][:area] /= 10.0
      for i in 2..10
        roofs_values << roofs_values[n - 1].dup
        roofs_values[-1][:id] += i.to_s
      end
    end
  elsif ['base-atticroof-radiant-barrier.xml'].include? hpxml_file
    roofs_values[0][:radiant_barrier] = true
  end
  return roofs_values
end

def get_hpxml_file_rim_joists_values(hpxml_file, rim_joists_values)
  if ['base.xml'].include? hpxml_file
    # TODO: Other geometry values (e.g., building volume) assume
    # no rim joists.
    rim_joists_values = [{ :id => "RimJoistFoundation",
                           :exterior_adjacent_to => "outside",
                           :interior_adjacent_to => "basement - conditioned",
                           :area => 116,
                           :solar_absorptance => 0.7,
                           :emittance => 0.92,
                           :insulation_assembly_r_value => 23.0 }]
  elsif ['base-foundation-ambient.xml',
         'base-foundation-slab.xml'].include? hpxml_file
    rim_joists_values = []
  elsif ['base-foundation-unconditioned-basement.xml'].include? hpxml_file
    for i in 0..rim_joists_values.size - 1
      rim_joists_values[i][:interior_adjacent_to] = "basement - unconditioned"
      rim_joists_values[i][:insulation_assembly_r_value] = 2.3
    end
  elsif ['base-foundation-unconditioned-basement-wall-insulation.xml'].include? hpxml_file
    for i in 0..rim_joists_values.size - 1
      rim_joists_values[i][:insulation_assembly_r_value] = 23.0
    end
  elsif ['base-foundation-unvented-crawlspace.xml'].include? hpxml_file
    for i in 0..rim_joists_values.size - 1
      rim_joists_values[i][:interior_adjacent_to] = "crawlspace - unvented"
    end
  elsif ['base-foundation-vented-crawlspace.xml'].include? hpxml_file
    for i in 0..rim_joists_values.size - 1
      rim_joists_values[i][:interior_adjacent_to] = "crawlspace - vented"
    end
  elsif ['base-foundation-multiple.xml'].include? hpxml_file
    rim_joists_values[0][:exterior_adjacent_to] = "crawlspace - unvented"
    rim_joists_values << { :id => "RimJoistCrawlspace",
                           :exterior_adjacent_to => "outside",
                           :interior_adjacent_to => "crawlspace - unvented",
                           :area => 81,
                           :solar_absorptance => 0.7,
                           :emittance => 0.92,
                           :insulation_assembly_r_value => 2.3 }
  elsif ['base-enclosure-2stories.xml'].include? hpxml_file
    rim_joists_values << { :id => "RimJoist2ndStory",
                           :exterior_adjacent_to => "outside",
                           :interior_adjacent_to => "living space",
                           :area => 116,
                           :solar_absorptance => 0.7,
                           :emittance => 0.92,
                           :insulation_assembly_r_value => 23.0 }
  elsif ['base-enclosure-split-surfaces.xml'].include? hpxml_file
    for n in 1..rim_joists_values.size
      rim_joists_values[n - 1][:area] /= 10.0
      for i in 2..10
        rim_joists_values << rim_joists_values[n - 1].dup
        rim_joists_values[-1][:id] += i.to_s
      end
    end
  end
  return rim_joists_values
end

def get_hpxml_file_walls_values(hpxml_file, walls_values)
  if ['base.xml'].include? hpxml_file
    walls_values = [{ :id => "Wall",
                      :exterior_adjacent_to => "outside",
                      :interior_adjacent_to => "living space",
                      :wall_type => "WoodStud",
                      :area => 1200,
                      :solar_absorptance => 0.7,
                      :emittance => 0.92,
                      :insulation_assembly_r_value => 23 },
                    { :id => "WallAtticGable",
                      :exterior_adjacent_to => "outside",
                      :interior_adjacent_to => "attic - unvented",
                      :wall_type => "WoodStud",
                      :area => 290,
                      :solar_absorptance => 0.7,
                      :emittance => 0.92,
                      :insulation_assembly_r_value => 4.0 }]
  elsif ['base-atticroof-flat.xml'].include? hpxml_file
    walls_values.delete_at(1)
  elsif ['base-atticroof-vented.xml'].include? hpxml_file
    walls_values[1][:interior_adjacent_to] = "attic - vented"
  elsif ['base-atticroof-cathedral.xml'].include? hpxml_file
    walls_values[1][:interior_adjacent_to] = "living space"
    walls_values[1][:insulation_assembly_r_value] = 23.0
  elsif ['base-atticroof-conditioned.xml'].include? hpxml_file
    walls_values.delete_at(1)
    walls_values << { :id => "WallAtticKneeWall",
                      :exterior_adjacent_to => "attic - unvented",
                      :interior_adjacent_to => "living space",
                      :wall_type => "WoodStud",
                      :area => 316,
                      :solar_absorptance => 0.7,
                      :emittance => 0.92,
                      :insulation_assembly_r_value => 23.0 }
    walls_values << { :id => "WallAtticGableCond",
                      :exterior_adjacent_to => "outside",
                      :interior_adjacent_to => "living space",
                      :wall_type => "WoodStud",
                      :area => 240,
                      :solar_absorptance => 0.7,
                      :emittance => 0.92,
                      :insulation_assembly_r_value => 22.3 }
    walls_values << { :id => "WallAtticGableUncond",
                      :exterior_adjacent_to => "outside",
                      :interior_adjacent_to => "attic - unvented",
                      :wall_type => "WoodStud",
                      :area => 50,
                      :solar_absorptance => 0.7,
                      :emittance => 0.92,
                      :insulation_assembly_r_value => 4.0 }
  elsif ['base-enclosure-walltype-cmu.xml'].include? hpxml_file
    walls_values[0][:wall_type] = "ConcreteMasonryUnit"
    walls_values[0][:insulation_assembly_r_value] = 12
  elsif ['base-enclosure-walltype-doublestud.xml'].include? hpxml_file
    walls_values[0][:wall_type] = "DoubleWoodStud"
    walls_values[0][:insulation_assembly_r_value] = 28.7
  elsif ['base-enclosure-walltype-icf.xml'].include? hpxml_file
    walls_values[0][:wall_type] = "InsulatedConcreteForms"
    walls_values[0][:insulation_assembly_r_value] = 21
  elsif ['base-enclosure-walltype-log.xml'].include? hpxml_file
    walls_values[0][:wall_type] = "LogWall"
    walls_values[0][:insulation_assembly_r_value] = 7.1
  elsif ['base-enclosure-walltype-sip.xml'].include? hpxml_file
    walls_values[0][:wall_type] = "StructurallyInsulatedPanel"
    walls_values[0][:insulation_assembly_r_value] = 16.1
  elsif ['base-enclosure-walltype-solidconcrete.xml'].include? hpxml_file
    walls_values[0][:wall_type] = "SolidConcrete"
    walls_values[0][:insulation_assembly_r_value] = 1.35
  elsif ['base-enclosure-walltype-steelstud.xml'].include? hpxml_file
    walls_values[0][:wall_type] = "SteelFrame"
    walls_values[0][:insulation_assembly_r_value] = 8.1
  elsif ['base-enclosure-walltype-stone.xml'].include? hpxml_file
    walls_values[0][:wall_type] = "Stone"
    walls_values[0][:insulation_assembly_r_value] = 5.4
  elsif ['base-enclosure-walltype-strawbale.xml'].include? hpxml_file
    walls_values[0][:wall_type] = "StrawBale"
    walls_values[0][:insulation_assembly_r_value] = 58.8
  elsif ['base-enclosure-walltype-structuralbrick.xml'].include? hpxml_file
    walls_values[0][:wall_type] = "StructuralBrick"
    walls_values[0][:insulation_assembly_r_value] = 7.9
  elsif ['invalid_files/missing-surfaces.xml'].include? hpxml_file
    walls_values << { :id => "WallGarage",
                      :exterior_adjacent_to => "garage",
                      :interior_adjacent_to => "living space",
                      :wall_type => "WoodStud",
                      :area => 100,
                      :solar_absorptance => 0.7,
                      :emittance => 0.92,
                      :insulation_assembly_r_value => 4 }
  elsif ['base-enclosure-2stories.xml'].include? hpxml_file
    walls_values[0][:area] *= 2.0
  elsif ['base-enclosure-2stories-garage.xml'].include? hpxml_file
    walls_values = [{ :id => "Wall",
                      :exterior_adjacent_to => "outside",
                      :interior_adjacent_to => "living space",
                      :wall_type => "WoodStud",
                      :area => 880,
                      :solar_absorptance => 0.7,
                      :emittance => 0.92,
                      :insulation_assembly_r_value => 23 },
                    { :id => "WallGarageInterior",
                      :exterior_adjacent_to => "garage",
                      :interior_adjacent_to => "living space",
                      :wall_type => "WoodStud",
                      :area => 320,
                      :solar_absorptance => 0.7,
                      :emittance => 0.92,
                      :insulation_assembly_r_value => 23 },
                    { :id => "WallGarageExterior",
                      :exterior_adjacent_to => "outside",
                      :interior_adjacent_to => "garage",
                      :wall_type => "WoodStud",
                      :area => 800,
                      :solar_absorptance => 0.7,
                      :emittance => 0.92,
                      :insulation_assembly_r_value => 4 }]
  elsif ['base-enclosure-garage.xml'].include? hpxml_file
    walls_values = [{ :id => "Wall",
                      :exterior_adjacent_to => "outside",
                      :interior_adjacent_to => "living space",
                      :wall_type => "WoodStud",
                      :area => 960,
                      :solar_absorptance => 0.7,
                      :emittance => 0.92,
                      :insulation_assembly_r_value => 23 },
                    { :id => "WallGarageInterior",
                      :exterior_adjacent_to => "garage",
                      :interior_adjacent_to => "living space",
                      :wall_type => "WoodStud",
                      :area => 240,
                      :solar_absorptance => 0.7,
                      :emittance => 0.92,
                      :insulation_assembly_r_value => 23 },
                    { :id => "WallGarageExterior",
                      :exterior_adjacent_to => "outside",
                      :interior_adjacent_to => "garage",
                      :wall_type => "WoodStud",
                      :area => 560,
                      :solar_absorptance => 0.7,
                      :emittance => 0.92,
                      :insulation_assembly_r_value => 4 }]
  elsif ['base-atticroof-unvented-insulated-roof.xml'].include? hpxml_file
    walls_values[1][:insulation_assembly_r_value] = 23
  elsif ['base-enclosure-adiabatic-surfaces.xml'].include? hpxml_file
    walls_values.delete_at(1)
    walls_values << walls_values[0].dup
    walls_values[0][:area] *= 0.35
    walls_values[-1][:area] *= 0.65
    walls_values[-1][:id] += "Adiabatic"
    walls_values[-1][:exterior_adjacent_to] = "other housing unit"
    walls_values[-1][:insulation_assembly_r_value] = 4
  elsif ['base-enclosure-split-surfaces.xml'].include? hpxml_file
    for n in 1..walls_values.size
      walls_values[n - 1][:area] /= 10.0
      for i in 2..10
        walls_values << walls_values[n - 1].dup
        walls_values[-1][:id] += i.to_s
      end
    end
  end
  return walls_values
end

def get_hpxml_file_foundation_walls_values(hpxml_file, foundation_walls_values)
  if ['base.xml'].include? hpxml_file
    foundation_walls_values = [{ :id => "FoundationWall",
                                 :exterior_adjacent_to => "ground",
                                 :interior_adjacent_to => "basement - conditioned",
                                 :height => 8,
                                 :area => 1200,
                                 :thickness => 8,
                                 :depth_below_grade => 7,
                                 :insulation_interior_r_value => 0,
                                 :insulation_interior_distance_to_top => 0,
                                 :insulation_interior_distance_to_bottom => 0,
                                 :insulation_exterior_distance_to_top => 0,
                                 :insulation_exterior_distance_to_bottom => 8,
                                 :insulation_exterior_r_value => 8.9 }]
  elsif ['base-foundation-conditioned-basement-wall-interior-insulation.xml'].include? hpxml_file
    foundation_walls_values[0][:insulation_interior_distance_to_top] = 0
    foundation_walls_values[0][:insulation_interior_distance_to_bottom] = 8
    foundation_walls_values[0][:insulation_interior_r_value] = 10
    foundation_walls_values[0][:insulation_exterior_distance_to_top] = 1
    foundation_walls_values[0][:insulation_exterior_distance_to_bottom] = 8
  elsif ['base-foundation-unconditioned-basement.xml'].include? hpxml_file
    foundation_walls_values[0][:interior_adjacent_to] = "basement - unconditioned"
    foundation_walls_values[0][:insulation_exterior_distance_to_bottom] = 0
    foundation_walls_values[0][:insulation_exterior_r_value] = 0
  elsif ['base-foundation-unconditioned-basement-wall-insulation.xml'].include? hpxml_file
    foundation_walls_values[0][:insulation_exterior_distance_to_bottom] = 4
    foundation_walls_values[0][:insulation_exterior_r_value] = 8.9
  elsif ['base-foundation-unconditioned-basement-assembly-r.xml'].include? hpxml_file
    foundation_walls_values[0][:insulation_exterior_distance_to_top] = nil
    foundation_walls_values[0][:insulation_exterior_distance_to_bottom] = nil
    foundation_walls_values[0][:insulation_exterior_r_value] = nil
    foundation_walls_values[0][:insulation_interior_distance_to_top] = nil
    foundation_walls_values[0][:insulation_interior_distance_to_bottom] = nil
    foundation_walls_values[0][:insulation_interior_r_value] = nil
    foundation_walls_values[0][:insulation_assembly_r_value] = 10.69
  elsif ['base-foundation-unconditioned-basement-above-grade.xml'].include? hpxml_file
    foundation_walls_values[0][:depth_below_grade] = 4
  elsif ['base-foundation-unvented-crawlspace.xml',
         'base-foundation-vented-crawlspace.xml'].include? hpxml_file
    if ['base-foundation-unvented-crawlspace.xml'].include? hpxml_file
      foundation_walls_values[0][:interior_adjacent_to] = "crawlspace - unvented"
    else
      foundation_walls_values[0][:interior_adjacent_to] = "crawlspace - vented"
    end
    foundation_walls_values[0][:height] -= 4
    foundation_walls_values[0][:area] /= 2.0
    foundation_walls_values[0][:depth_below_grade] -= 4
    foundation_walls_values[0][:insulation_exterior_distance_to_bottom] -= 4
  elsif ['base-foundation-multiple.xml'].include? hpxml_file
    foundation_walls_values[0][:area] = 600
    foundation_walls_values << { :id => "FoundationWallInterior",
                                 :exterior_adjacent_to => "crawlspace - unvented",
                                 :interior_adjacent_to => "basement - unconditioned",
                                 :height => 8,
                                 :area => 360,
                                 :thickness => 8,
                                 :depth_below_grade => 4,
                                 :insulation_interior_r_value => 0,
                                 :insulation_interior_distance_to_top => 0,
                                 :insulation_interior_distance_to_bottom => 0,
                                 :insulation_exterior_distance_to_top => 0,
                                 :insulation_exterior_distance_to_bottom => 0,
                                 :insulation_exterior_r_value => 0 }
    foundation_walls_values << { :id => "FoundationWallCrawlspace",
                                 :exterior_adjacent_to => "ground",
                                 :interior_adjacent_to => "crawlspace - unvented",
                                 :height => 4,
                                 :area => 600,
                                 :thickness => 8,
                                 :depth_below_grade => 3,
                                 :insulation_interior_r_value => 0,
                                 :insulation_interior_distance_to_top => 0,
                                 :insulation_interior_distance_to_bottom => 0,
                                 :insulation_exterior_distance_to_top => 0,
                                 :insulation_exterior_distance_to_bottom => 0,
                                 :insulation_exterior_r_value => 0 }
  elsif ['base-foundation-ambient.xml',
         'base-foundation-slab.xml'].include? hpxml_file
    foundation_walls_values = []
  elsif ['base-foundation-walkout-basement.xml'].include? hpxml_file
    foundation_walls_values = [{ :id => "FoundationWall1",
                                 :exterior_adjacent_to => "ground",
                                 :interior_adjacent_to => "basement - conditioned",
                                 :height => 8,
                                 :area => 480,
                                 :thickness => 8,
                                 :depth_below_grade => 7,
                                 :insulation_interior_r_value => 0,
                                 :insulation_interior_distance_to_top => 0,
                                 :insulation_interior_distance_to_bottom => 0,
                                 :insulation_exterior_distance_to_top => 0,
                                 :insulation_exterior_distance_to_bottom => 8,
                                 :insulation_exterior_r_value => 8.9 },
                               { :id => "FoundationWall2",
                                 :exterior_adjacent_to => "ground",
                                 :interior_adjacent_to => "basement - conditioned",
                                 :height => 4,
                                 :area => 120,
                                 :thickness => 8,
                                 :depth_below_grade => 3,
                                 :insulation_interior_r_value => 0,
                                 :insulation_interior_distance_to_top => 0,
                                 :insulation_interior_distance_to_bottom => 0,
                                 :insulation_exterior_distance_to_top => 0,
                                 :insulation_exterior_distance_to_bottom => 4,
                                 :insulation_exterior_r_value => 8.9 },
                               { :id => "FoundationWall3",
                                 :exterior_adjacent_to => "ground",
                                 :interior_adjacent_to => "basement - conditioned",
                                 :height => 2,
                                 :area => 60,
                                 :thickness => 8,
                                 :depth_below_grade => 1,
                                 :insulation_interior_r_value => 0,
                                 :insulation_interior_distance_to_top => 0,
                                 :insulation_interior_distance_to_bottom => 0,
                                 :insulation_exterior_distance_to_top => 0,
                                 :insulation_exterior_distance_to_bottom => 2,
                                 :insulation_exterior_r_value => 8.9 }]
  elsif ['base-foundation-complex.xml'].include? hpxml_file
    foundation_walls_values = [{ :id => "FoundationWall1",
                                 :exterior_adjacent_to => "ground",
                                 :interior_adjacent_to => "basement - conditioned",
                                 :height => 8,
                                 :area => 160,
                                 :thickness => 8,
                                 :depth_below_grade => 7,
                                 :insulation_interior_r_value => 0,
                                 :insulation_interior_distance_to_top => 0,
                                 :insulation_interior_distance_to_bottom => 0,
                                 :insulation_exterior_distance_to_top => 0,
                                 :insulation_exterior_distance_to_bottom => 0,
                                 :insulation_exterior_r_value => 0.0 },
                               { :id => "FoundationWall2",
                                 :exterior_adjacent_to => "ground",
                                 :interior_adjacent_to => "basement - conditioned",
                                 :height => 8,
                                 :area => 240,
                                 :thickness => 8,
                                 :depth_below_grade => 7,
                                 :insulation_interior_r_value => 0,
                                 :insulation_interior_distance_to_top => 0,
                                 :insulation_interior_distance_to_bottom => 0,
                                 :insulation_exterior_distance_to_top => 0,
                                 :insulation_exterior_distance_to_bottom => 8,
                                 :insulation_exterior_r_value => 8.9 },
                               { :id => "FoundationWall3",
                                 :exterior_adjacent_to => "ground",
                                 :interior_adjacent_to => "basement - conditioned",
                                 :height => 4,
                                 :area => 160,
                                 :thickness => 8,
                                 :depth_below_grade => 3,
                                 :insulation_interior_r_value => 0,
                                 :insulation_interior_distance_to_top => 0,
                                 :insulation_interior_distance_to_bottom => 0,
                                 :insulation_exterior_distance_to_top => 0,
                                 :insulation_exterior_distance_to_bottom => 0,
                                 :insulation_exterior_r_value => 0.0 },
                               { :id => "FoundationWall4",
                                 :exterior_adjacent_to => "ground",
                                 :interior_adjacent_to => "basement - conditioned",
                                 :height => 4,
                                 :area => 120,
                                 :thickness => 8,
                                 :depth_below_grade => 3,
                                 :insulation_interior_r_value => 0,
                                 :insulation_interior_distance_to_top => 0,
                                 :insulation_interior_distance_to_bottom => 0,
                                 :insulation_exterior_distance_to_top => 0,
                                 :insulation_exterior_distance_to_bottom => 4,
                                 :insulation_exterior_r_value => 8.9 },
                               { :id => "FoundationWall5",
                                 :exterior_adjacent_to => "ground",
                                 :interior_adjacent_to => "basement - conditioned",
                                 :height => 4,
                                 :area => 80,
                                 :thickness => 8,
                                 :depth_below_grade => 3,
                                 :insulation_interior_r_value => 0,
                                 :insulation_interior_distance_to_top => 0,
                                 :insulation_interior_distance_to_bottom => 0,
                                 :insulation_exterior_distance_to_top => 0,
                                 :insulation_exterior_distance_to_bottom => 4,
                                 :insulation_exterior_r_value => 8.9 }]
  elsif ['base-enclosure-split-surfaces.xml'].include? hpxml_file
    for n in 1..foundation_walls_values.size
      foundation_walls_values[n - 1][:area] /= 10.0
      for i in 2..10
        foundation_walls_values << foundation_walls_values[n - 1].dup
        foundation_walls_values[-1][:id] += i.to_s
      end
    end
  end
  return foundation_walls_values
end

def get_hpxml_file_framefloors_values(hpxml_file, framefloors_values)
  if ['base.xml'].include? hpxml_file
    framefloors_values = [{ :id => "FloorBelowAttic",
                            :exterior_adjacent_to => "attic - unvented",
                            :interior_adjacent_to => "living space",
                            :area => 1350,
                            :insulation_assembly_r_value => 39.3 }]
  elsif ['base-atticroof-flat.xml',
         'base-atticroof-cathedral.xml'].include? hpxml_file
    framefloors_values.delete_at(0)
  elsif ['base-atticroof-vented.xml'].include? hpxml_file
    framefloors_values[0][:exterior_adjacent_to] = "attic - vented"
  elsif ['base-atticroof-conditioned.xml'].include? hpxml_file
    framefloors_values[0][:area] = 450
  elsif ['base-enclosure-garage.xml'].include? hpxml_file
    framefloors_values << { :id => "FloorBetweenAtticGarage",
                            :exterior_adjacent_to => "attic - unvented",
                            :interior_adjacent_to => "garage",
                            :area => 600,
                            :insulation_assembly_r_value => 2.1 }
  elsif ['base-foundation-ambient.xml'].include? hpxml_file
    framefloors_values << { :id => "FloorAboveAmbient",
                            :exterior_adjacent_to => "outside",
                            :interior_adjacent_to => "living space",
                            :area => 1350,
                            :insulation_assembly_r_value => 18.7 }
  elsif ['base-foundation-unconditioned-basement.xml'].include? hpxml_file
    framefloors_values << { :id => "FloorAboveUncondBasement",
                            :exterior_adjacent_to => "basement - unconditioned",
                            :interior_adjacent_to => "living space",
                            :area => 1350,
                            :insulation_assembly_r_value => 18.7 }
  elsif ['base-foundation-unconditioned-basement-wall-insulation.xml'].include? hpxml_file
    framefloors_values[1][:insulation_assembly_r_value] = 2.1
  elsif ['base-foundation-unvented-crawlspace.xml'].include? hpxml_file
    framefloors_values << { :id => "FloorAboveUnventedCrawl",
                            :exterior_adjacent_to => "crawlspace - unvented",
                            :interior_adjacent_to => "living space",
                            :area => 1350,
                            :insulation_assembly_r_value => 18.7 }
  elsif ['base-foundation-vented-crawlspace.xml'].include? hpxml_file
    framefloors_values << { :id => "FloorAboveVentedCrawl",
                            :exterior_adjacent_to => "crawlspace - vented",
                            :interior_adjacent_to => "living space",
                            :area => 1350,
                            :insulation_assembly_r_value => 18.7 }
  elsif ['base-foundation-multiple.xml'].include? hpxml_file
    framefloors_values[1][:area] = 675
    framefloors_values << { :id => "FloorAboveUnventedCrawlspace",
                            :exterior_adjacent_to => "crawlspace - unvented",
                            :interior_adjacent_to => "living space",
                            :area => 675,
                            :insulation_assembly_r_value => 18.7 }
  elsif ['base-enclosure-2stories-garage.xml'].include? hpxml_file
    framefloors_values << { :id => "FloorAboveGarage",
                            :exterior_adjacent_to => "garage",
                            :interior_adjacent_to => "living space",
                            :area => 400,
                            :insulation_assembly_r_value => 18.7 }
  elsif ['base-atticroof-unvented-insulated-roof.xml'].include? hpxml_file
    framefloors_values[0][:insulation_assembly_r_value] = 2.1
  elsif ['base-enclosure-adiabatic-surfaces.xml'].include? hpxml_file
    framefloors_values = [{ :id => "FloorAboveAdiabatic",
                            :exterior_adjacent_to => "other housing unit below",
                            :interior_adjacent_to => "living space",
                            :area => 1350,
                            :insulation_assembly_r_value => 2.1 },
                          { :id => "FloorBelowAdiabatic",
                            :exterior_adjacent_to => "other housing unit above",
                            :interior_adjacent_to => "living space",
                            :area => 1350,
                            :insulation_assembly_r_value => 2.1 }]
  elsif ['base-enclosure-split-surfaces.xml'].include? hpxml_file
    for n in 1..framefloors_values.size
      framefloors_values[n - 1][:area] /= 10.0
      for i in 2..10
        framefloors_values << framefloors_values[n - 1].dup
        framefloors_values[-1][:id] += i.to_s
      end
    end
  end
  return framefloors_values
end

def get_hpxml_file_slabs_values(hpxml_file, slabs_values)
  if ['base.xml'].include? hpxml_file
    slabs_values = [{ :id => "Slab",
                      :interior_adjacent_to => "basement - conditioned",
                      :area => 1350,
                      :thickness => 4,
                      :exposed_perimeter => 150,
                      :perimeter_insulation_depth => 0,
                      :under_slab_insulation_width => 0,
                      :perimeter_insulation_r_value => 0,
                      :under_slab_insulation_r_value => 0,
                      :carpet_fraction => 0,
                      :carpet_r_value => 0 }]
  elsif ['base-foundation-unconditioned-basement.xml'].include? hpxml_file
    slabs_values[0][:interior_adjacent_to] = "basement - unconditioned"
  elsif ['base-foundation-conditioned-basement-slab-insulation.xml'].include? hpxml_file
    slabs_values[0][:under_slab_insulation_width] = 4
    slabs_values[0][:under_slab_insulation_r_value] = 10
  elsif ['base-foundation-slab.xml'].include? hpxml_file
    slabs_values[0][:interior_adjacent_to] = "living space"
    slabs_values[0][:under_slab_insulation_width] = nil
    slabs_values[0][:under_slab_insulation_spans_entire_slab] = true
    slabs_values[0][:depth_below_grade] = 0
    slabs_values[0][:under_slab_insulation_r_value] = 5
    slabs_values[0][:carpet_fraction] = 1
    slabs_values[0][:carpet_r_value] = 2.5
  elsif ['base-foundation-unvented-crawlspace.xml',
         'base-foundation-vented-crawlspace.xml'].include? hpxml_file
    if ['base-foundation-unvented-crawlspace.xml'].include? hpxml_file
      slabs_values[0][:interior_adjacent_to] = "crawlspace - unvented"
    else
      slabs_values[0][:interior_adjacent_to] = "crawlspace - vented"
    end
    slabs_values[0][:thickness] = 0
    slabs_values[0][:carpet_r_value] = 2.5
  elsif ['base-foundation-multiple.xml'].include? hpxml_file
    slabs_values[0][:area] = 675
    slabs_values[0][:exposed_perimeter] = 75
    slabs_values << { :id => "SlabUnderCrawlspace",
                      :interior_adjacent_to => "crawlspace - unvented",
                      :area => 675,
                      :thickness => 0,
                      :exposed_perimeter => 75,
                      :perimeter_insulation_depth => 0,
                      :under_slab_insulation_width => 0,
                      :perimeter_insulation_r_value => 0,
                      :under_slab_insulation_r_value => 0,
                      :carpet_fraction => 0,
                      :carpet_r_value => 0 }
  elsif ['base-foundation-ambient.xml'].include? hpxml_file
    slabs_values = []
  elsif ['base-enclosure-2stories-garage.xml'].include? hpxml_file
    slabs_values[0][:area] -= 400
    slabs_values[0][:exposed_perimeter] -= 40
    slabs_values << { :id => "SlabUnderGarage",
                      :interior_adjacent_to => "garage",
                      :area => 400,
                      :thickness => 4,
                      :exposed_perimeter => 40,
                      :perimeter_insulation_depth => 0,
                      :under_slab_insulation_width => 0,
                      :depth_below_grade => 0,
                      :perimeter_insulation_r_value => 0,
                      :under_slab_insulation_r_value => 0,
                      :carpet_fraction => 0,
                      :carpet_r_value => 0 }
  elsif ['base-enclosure-garage.xml'].include? hpxml_file
    slabs_values[0][:exposed_perimeter] -= 30
    slabs_values << { :id => "SlabUnderGarage",
                      :interior_adjacent_to => "garage",
                      :area => 600,
                      :thickness => 4,
                      :exposed_perimeter => 70,
                      :perimeter_insulation_depth => 0,
                      :under_slab_insulation_width => 0,
                      :depth_below_grade => 0,
                      :perimeter_insulation_r_value => 0,
                      :under_slab_insulation_r_value => 0,
                      :carpet_fraction => 0,
                      :carpet_r_value => 0 }
  elsif ['base-foundation-complex.xml'].include? hpxml_file
    slabs_values = [{ :id => "Slab1",
                      :interior_adjacent_to => "basement - conditioned",
                      :area => 675,
                      :thickness => 4,
                      :exposed_perimeter => 75,
                      :perimeter_insulation_depth => 0,
                      :under_slab_insulation_width => 0,
                      :perimeter_insulation_r_value => 0,
                      :under_slab_insulation_r_value => 0,
                      :carpet_fraction => 0,
                      :carpet_r_value => 0 },
                    { :id => "Slab2",
                      :interior_adjacent_to => "basement - conditioned",
                      :area => 405,
                      :thickness => 4,
                      :exposed_perimeter => 45,
                      :perimeter_insulation_depth => 1,
                      :under_slab_insulation_width => 0,
                      :perimeter_insulation_r_value => 5,
                      :under_slab_insulation_r_value => 0,
                      :carpet_fraction => 0,
                      :carpet_r_value => 0 },
                    { :id => "Slab3",
                      :interior_adjacent_to => "basement - conditioned",
                      :area => 270,
                      :thickness => 4,
                      :exposed_perimeter => 30,
                      :perimeter_insulation_depth => 1,
                      :under_slab_insulation_width => 0,
                      :perimeter_insulation_r_value => 5,
                      :under_slab_insulation_r_value => 0,
                      :carpet_fraction => 0,
                      :carpet_r_value => 0 }]
  elsif ['base-enclosure-split-surfaces.xml'].include? hpxml_file
    for n in 1..slabs_values.size
      slabs_values[n - 1][:area] /= 10.0
      slabs_values[n - 1][:exposed_perimeter] /= 10.0
      for i in 2..10
        slabs_values << slabs_values[n - 1].dup
        slabs_values[-1][:id] += i.to_s
      end
    end
  end
  return slabs_values
end

def get_hpxml_file_windows_values(hpxml_file, windows_values)
  if ['base.xml'].include? hpxml_file
    windows_values = [{ :id => "WindowNorth",
                        :area => 54,
                        :azimuth => 0,
                        :ufactor => 0.33,
                        :shgc => 0.45,
                        :wall_idref => "Wall" },
                      { :id => "WindowSouth",
                        :area => 54,
                        :azimuth => 180,
                        :ufactor => 0.33,
                        :shgc => 0.45,
                        :wall_idref => "Wall" },
                      { :id => "WindowEast",
                        :area => 36,
                        :azimuth => 90,
                        :ufactor => 0.33,
                        :shgc => 0.45,
                        :wall_idref => "Wall" },
                      { :id => "WindowWest",
                        :area => 36,
                        :azimuth => 270,
                        :ufactor => 0.33,
                        :shgc => 0.45,
                        :wall_idref => "Wall" }]
  elsif ['base-enclosure-overhangs.xml'].include? hpxml_file
    windows_values[0][:overhangs_depth] = 2.5
    windows_values[0][:overhangs_distance_to_top_of_window] = 0
    windows_values[0][:overhangs_distance_to_bottom_of_window] = 4
    windows_values[2][:overhangs_depth] = 1.5
    windows_values[2][:overhangs_distance_to_top_of_window] = 2
    windows_values[2][:overhangs_distance_to_bottom_of_window] = 6
    windows_values[3][:overhangs_depth] = 1.5
    windows_values[3][:overhangs_distance_to_top_of_window] = 2
    windows_values[3][:overhangs_distance_to_bottom_of_window] = 7
  elsif ['base-enclosure-windows-interior-shading.xml'].include? hpxml_file
    windows_values[0][:interior_shading_factor_summer] = 0.7
    windows_values[0][:interior_shading_factor_winter] = 0.85
    windows_values[1][:interior_shading_factor_summer] = 0.01
    windows_values[1][:interior_shading_factor_winter] = 0.99
    windows_values[2][:interior_shading_factor_summer] = 0.0
    windows_values[2][:interior_shading_factor_winter] = 0.5
    windows_values[3][:interior_shading_factor_summer] = 1.0
    windows_values[3][:interior_shading_factor_winter] = 1.0
  elsif ['invalid_files/invalid-window-interior-shading.xml'].include? hpxml_file
    windows_values[0][:interior_shading_factor_summer] = 0.85
    windows_values[0][:interior_shading_factor_winter] = 0.7
  elsif ['base-enclosure-windows-none.xml'].include? hpxml_file
    windows_values = []
  elsif ['invalid_files/net-area-negative-wall.xml'].include? hpxml_file
    windows_values[0][:area] = 1000
  elsif ['base-atticroof-conditioned.xml'].include? hpxml_file
    windows_values[0][:area] = 54
    windows_values[1][:area] = 54
    windows_values[2][:area] = 54
    windows_values[3][:area] = 54
    windows_values << { :id => "AtticGableWindowEast",
                        :area => 12,
                        :azimuth => 90,
                        :ufactor => 0.33,
                        :shgc => 0.45,
                        :wall_idref => "WallAtticGableCond" }
    windows_values << { :id => "AtticGableWindowWest",
                        :area => 62,
                        :azimuth => 270,
                        :ufactor => 0.3,
                        :shgc => 0.45,
                        :wall_idref => "WallAtticGableCond" }
  elsif ['base-atticroof-cathedral.xml'].include? hpxml_file
    windows_values[0][:area] = 54
    windows_values[1][:area] = 54
    windows_values[2][:area] = 54
    windows_values[3][:area] = 54
    windows_values << { :id => "AtticGableWindowEast",
                        :area => 12,
                        :azimuth => 90,
                        :ufactor => 0.33,
                        :shgc => 0.45,
                        :wall_idref => "WallAtticGable" }
    windows_values << { :id => "AtticGableWindowWest",
                        :area => 12,
                        :azimuth => 270,
                        :ufactor => 0.33,
                        :shgc => 0.45,
                        :wall_idref => "WallAtticGable" }
  elsif ['base-enclosure-garage.xml'].include? hpxml_file
    windows_values.delete_at(2)
    windows_values << { :id => "GarageWindowEast",
                        :area => 12,
                        :azimuth => 90,
                        :ufactor => 0.33,
                        :shgc => 0.45,
                        :wall_idref => "WallGarageExterior" }
  elsif ['base-enclosure-2stories.xml'].include? hpxml_file
    windows_values[0][:area] = 108
    windows_values[1][:area] = 108
    windows_values[2][:area] = 72
    windows_values[3][:area] = 72
  elsif ['base-enclosure-2stories-garage'].include? hpxml_file
    windows_values[0][:area] = 84
    windows_values[1][:area] = 108
    windows_values[2][:area] = 72
    windows_values[3][:area] = 48
  elsif ['base-foundation-unconditioned-basement-above-grade.xml'].include? hpxml_file
    windows_values << { :id => "FoundationWindowNorth",
                        :area => 20,
                        :azimuth => 0,
                        :ufactor => 0.33,
                        :shgc => 0.45,
                        :wall_idref => "FoundationWall" }
    windows_values << { :id => "FoundationWindowSouth",
                        :area => 20,
                        :azimuth => 180,
                        :ufactor => 0.33,
                        :shgc => 0.45,
                        :wall_idref => "FoundationWall" }
    windows_values << { :id => "FoundationWindowEast",
                        :area => 10,
                        :azimuth => 90,
                        :ufactor => 0.33,
                        :shgc => 0.45,
                        :wall_idref => "FoundationWall" }
    windows_values << { :id => "FoundationWindowWest",
                        :area => 10,
                        :azimuth => 270,
                        :ufactor => 0.33,
                        :shgc => 0.45,
                        :wall_idref => "FoundationWall" }
  elsif ['invalid_files/unattached-window.xml'].include? hpxml_file
    windows_values[0][:wall_idref] = "foobar"
  elsif ['base-enclosure-split-surfaces.xml'].include? hpxml_file
    area_adjustments = []
    for n in 1..windows_values.size
      windows_values[n - 1][:area] /= 10.0
      for i in 2..10
        windows_values << windows_values[n - 1].dup
        windows_values[-1][:id] += i.to_s
        windows_values[-1][:wall_idref] += i.to_s
      end
    end
  end
  return windows_values
end

def get_hpxml_file_skylights_values(hpxml_file, skylights_values)
  if ['base-enclosure-skylights.xml'].include? hpxml_file
    skylights_values << { :id => "SkylightNorth",
                          :area => 15,
                          :azimuth => 0,
                          :ufactor => 0.33,
                          :shgc => 0.45,
                          :roof_idref => "Roof" }
    skylights_values << { :id => "SkylightSouth",
                          :area => 15,
                          :azimuth => 180,
                          :ufactor => 0.35,
                          :shgc => 0.47,
                          :roof_idref => "Roof" }
  elsif ['invalid_files/net-area-negative-roof.xml'].include? hpxml_file
    skylights_values[0][:area] = 4000
  elsif ['invalid_files/unattached-skylight.xml'].include? hpxml_file
    skylights_values[0][:roof_idref] = "foobar"
  elsif ['base-enclosure-split-surfaces.xml'].include? hpxml_file
    for n in 1..skylights_values.size
      skylights_values[n - 1][:area] /= 10.0
      for i in 2..10
        skylights_values << skylights_values[n - 1].dup
        skylights_values[-1][:id] += i.to_s
        skylights_values[-1][:roof_idref] += i.to_s if i % 2 == 0
      end
    end
  end
  return skylights_values
end

def get_hpxml_file_doors_values(hpxml_file, doors_values)
  if ['base.xml'].include? hpxml_file
    doors_values = [{ :id => "DoorNorth",
                      :wall_idref => "Wall",
                      :area => 40,
                      :azimuth => 0,
                      :r_value => 4.4 },
                    { :id => "DoorSouth",
                      :wall_idref => "Wall",
                      :area => 40,
                      :azimuth => 180,
                      :r_value => 4.4 }]
  elsif ['base-enclosure-garage.xml',
         'base-enclosure-2stories-garage.xml'].include? hpxml_file
    doors_values << { :id => "GarageDoorSouth",
                      :wall_idref => "WallGarageExterior",
                      :area => 70,
                      :azimuth => 180,
                      :r_value => 4.4 }
  elsif ['invalid_files/unattached-door.xml'].include? hpxml_file
    doors_values[0][:wall_idref] = "foobar"
  elsif ['base-enclosure-split-surfaces.xml'].include? hpxml_file
    area_adjustments = []
    for n in 1..doors_values.size
      doors_values[n - 1][:area] /= 10.0
      for i in 2..10
        doors_values << doors_values[n - 1].dup
        doors_values[-1][:id] += i.to_s
        doors_values[-1][:wall_idref] += i.to_s
      end
    end
  end
  return doors_values
end

def get_hpxml_file_heating_systems_values(hpxml_file, heating_systems_values)
  if ['base.xml'].include? hpxml_file
    heating_systems_values = [{ :id => "HeatingSystem",
                                :distribution_system_idref => "HVACDistribution",
                                :heating_system_type => "Furnace",
                                :heating_system_fuel => "natural gas",
                                :heating_capacity => 64000,
                                :heating_efficiency_afue => 0.92,
                                :fraction_heat_load_served => 1 }]
  elsif ['base-hvac-air-to-air-heat-pump-1-speed.xml',
         'base-hvac-air-to-air-heat-pump-2-speed.xml',
         'base-hvac-air-to-air-heat-pump-var-speed.xml',
         'base-hvac-central-ac-only-1-speed.xml',
         'base-hvac-central-ac-only-2-speed.xml',
         'base-hvac-central-ac-only-var-speed.xml',
         'base-hvac-evap-cooler-only.xml',
         'base-hvac-evap-cooler-only-ducted.xml',
         'base-hvac-ground-to-air-heat-pump.xml',
         'base-hvac-mini-split-heat-pump-ducted.xml',
         'base-hvac-mini-split-heat-pump-ductless-no-backup.xml',
         'base-hvac-ideal-air.xml',
         'base-hvac-none.xml',
         'base-hvac-room-ac-only.xml',
         'invalid_files/orphaned-hvac-distribution.xml'].include? hpxml_file
    heating_systems_values = []
  elsif ['base-hvac-boiler-elec-only.xml'].include? hpxml_file
    heating_systems_values[0][:heating_system_type] = "Boiler"
    heating_systems_values[0][:heating_system_fuel] = "electricity"
    heating_systems_values[0][:heating_efficiency_afue] = 1
  elsif ['base-hvac-boiler-gas-central-ac-1-speed.xml',
         'base-hvac-boiler-gas-only.xml'].include? hpxml_file
    heating_systems_values[0][:heating_system_type] = "Boiler"
    heating_systems_values[0][:electric_auxiliary_energy] = 200
  elsif ['base-hvac-boiler-oil-only.xml'].include? hpxml_file
    heating_systems_values[0][:heating_system_type] = "Boiler"
    heating_systems_values[0][:heating_system_fuel] = "fuel oil"
  elsif ['base-hvac-boiler-propane-only.xml'].include? hpxml_file
    heating_systems_values[0][:heating_system_type] = "Boiler"
    heating_systems_values[0][:heating_system_fuel] = "propane"
  elsif ['base-hvac-boiler-wood-only.xml'].include? hpxml_file
    heating_systems_values[0][:heating_system_type] = "Boiler"
    heating_systems_values[0][:heating_system_fuel] = "wood"
  elsif ['base-hvac-elec-resistance-only.xml'].include? hpxml_file
    heating_systems_values[0][:distribution_system_idref] = nil
    heating_systems_values[0][:heating_system_type] = "ElectricResistance"
    heating_systems_values[0][:heating_system_fuel] = "electricity"
    heating_systems_values[0][:heating_efficiency_afue] = nil
    heating_systems_values[0][:heating_efficiency_percent] = 1
  elsif ['base-hvac-furnace-elec-only.xml'].include? hpxml_file
    heating_systems_values[0][:heating_system_fuel] = "electricity"
    heating_systems_values[0][:heating_efficiency_afue] = 1
  elsif ['base-hvac-furnace-gas-only.xml'].include? hpxml_file
    heating_systems_values[0][:electric_auxiliary_energy] = 700
  elsif ['base-hvac-furnace-gas-only-no-eae.xml',
         'base-hvac-boiler-gas-only-no-eae.xml',
         'base-hvac-stove-oil-only-no-eae.xml',
         'base-hvac-wall-furnace-propane-only-no-eae.xml'].include? hpxml_file
    heating_systems_values[0][:electric_auxiliary_energy] = nil
  elsif ['base-hvac-furnace-oil-only.xml'].include? hpxml_file
    heating_systems_values[0][:heating_system_fuel] = "fuel oil"
  elsif ['base-hvac-furnace-propane-only.xml'].include? hpxml_file
    heating_systems_values[0][:heating_system_fuel] = "propane"
  elsif ['base-hvac-furnace-wood-only.xml'].include? hpxml_file
    heating_systems_values[0][:heating_system_fuel] = "wood"
  elsif ['base-hvac-multiple.xml'].include? hpxml_file
    heating_systems_values[0][:heating_system_type] = "Boiler"
    heating_systems_values[0][:heating_system_fuel] = "electricity"
    heating_systems_values[0][:heating_efficiency_afue] = 1
    heating_systems_values[0][:fraction_heat_load_served] = 0.1
    heating_systems_values[0][:heating_capacity] *= 0.1
    heating_systems_values << { :id => "HeatingSystem2",
                                :distribution_system_idref => "HVACDistribution2",
                                :heating_system_type => "Boiler",
                                :heating_system_fuel => "natural gas",
                                :heating_capacity => 6400,
                                :heating_efficiency_afue => 0.92,
                                :fraction_heat_load_served => 0.1,
                                :electric_auxiliary_energy => 200 }
    heating_systems_values << { :id => "HeatingSystem3",
                                :heating_system_type => "ElectricResistance",
                                :heating_system_fuel => "electricity",
                                :heating_capacity => 6400,
                                :heating_efficiency_percent => 1,
                                :fraction_heat_load_served => 0.1 }
    heating_systems_values << { :id => "HeatingSystem4",
                                :distribution_system_idref => "HVACDistribution3",
                                :heating_system_type => "Furnace",
                                :heating_system_fuel => "electricity",
                                :heating_capacity => 6400,
                                :heating_efficiency_afue => 1,
                                :fraction_heat_load_served => 0.1 }
    heating_systems_values << { :id => "HeatingSystem5",
                                :distribution_system_idref => "HVACDistribution4",
                                :heating_system_type => "Furnace",
                                :heating_system_fuel => "natural gas",
                                :heating_capacity => 6400,
                                :heating_efficiency_afue => 0.92,
                                :fraction_heat_load_served => 0.1,
                                :electric_auxiliary_energy => 700 }
    heating_systems_values << { :id => "HeatingSystem6",
                                :heating_system_type => "Stove",
                                :heating_system_fuel => "fuel oil",
                                :heating_capacity => 6400,
                                :heating_efficiency_percent => 0.8,
                                :fraction_heat_load_served => 0.1,
                                :electric_auxiliary_energy => 200 }
    heating_systems_values << { :id => "HeatingSystem7",
                                :heating_system_type => "WallFurnace",
                                :heating_system_fuel => "propane",
                                :heating_capacity => 6400,
                                :heating_efficiency_afue => 0.8,
                                :fraction_heat_load_served => 0.1,
                                :electric_auxiliary_energy => 200 }
  elsif ['invalid_files/hvac-frac-load-served.xml'].include? hpxml_file
    heating_systems_values[0][:fraction_heat_load_served] += 0.1
  elsif ['base-hvac-portable-heater-electric-only.xml'].include? hpxml_file
    heating_systems_values[0][:distribution_system_idref] = nil
    heating_systems_values[0][:heating_system_type] = "PortableHeater"
    heating_systems_values[0][:heating_system_fuel] = "electricity"
    heating_systems_values[0][:heating_efficiency_afue] = nil
    heating_systems_values[0][:heating_efficiency_percent] = 1.0
  elsif ['base-hvac-stove-oil-only.xml'].include? hpxml_file
    heating_systems_values[0][:distribution_system_idref] = nil
    heating_systems_values[0][:heating_system_type] = "Stove"
    heating_systems_values[0][:heating_system_fuel] = "fuel oil"
    heating_systems_values[0][:heating_efficiency_afue] = nil
    heating_systems_values[0][:heating_efficiency_percent] = 0.8
    heating_systems_values[0][:electric_auxiliary_energy] = 200
  elsif ['base-hvac-stove-wood-only.xml'].include? hpxml_file
    heating_systems_values[0][:distribution_system_idref] = nil
    heating_systems_values[0][:heating_system_type] = "Stove"
    heating_systems_values[0][:heating_system_fuel] = "wood"
    heating_systems_values[0][:heating_efficiency_afue] = nil
    heating_systems_values[0][:heating_efficiency_percent] = 0.8
    heating_systems_values[0][:electric_auxiliary_energy] = 200
  elsif ['base-hvac-wall-furnace-elec-only.xml'].include? hpxml_file
    heating_systems_values[0][:distribution_system_idref] = nil
    heating_systems_values[0][:heating_system_type] = "WallFurnace"
    heating_systems_values[0][:heating_system_fuel] = "electricity"
    heating_systems_values[0][:heating_efficiency_afue] = 1.0
    heating_systems_values[0][:electric_auxiliary_energy] = 200
  elsif ['base-hvac-wall-furnace-propane-only.xml'].include? hpxml_file
    heating_systems_values[0][:distribution_system_idref] = nil
    heating_systems_values[0][:heating_system_type] = "WallFurnace"
    heating_systems_values[0][:heating_system_fuel] = "propane"
    heating_systems_values[0][:heating_efficiency_afue] = 0.8
    heating_systems_values[0][:electric_auxiliary_energy] = 200
  elsif ['base-hvac-wall-furnace-wood-only.xml'].include? hpxml_file
    heating_systems_values[0][:distribution_system_idref] = nil
    heating_systems_values[0][:heating_system_type] = "WallFurnace"
    heating_systems_values[0][:heating_system_fuel] = "wood"
    heating_systems_values[0][:heating_efficiency_afue] = 0.8
    heating_systems_values[0][:electric_auxiliary_energy] = 200
  elsif ['base-hvac-furnace-x3-dse.xml'].include? hpxml_file
    heating_systems_values << heating_systems_values[0].dup
    heating_systems_values << heating_systems_values[1].dup
    heating_systems_values[1][:id] = "HeatingSystem2"
    heating_systems_values[1][:distribution_system_idref] = "HVACDistribution2"
    heating_systems_values[2][:id] = "HeatingSystem3"
    heating_systems_values[2][:distribution_system_idref] = "HVACDistribution3"
    for i in 0..2
      heating_systems_values[i][:heating_capacity] /= 3.0
      heating_systems_values[i][:fraction_heat_load_served] = 0.333
    end
  elsif ['invalid_files/unattached-hvac-distribution.xml'].include? hpxml_file
    heating_systems_values[0][:distribution_system_idref] = "foobar"
  elsif ['invalid_files/hvac-invalid-distribution-system-type.xml'].include? hpxml_file
    heating_systems_values[0][:distribution_system_idref] = "HVACDistribution2"
  elsif ['invalid_files/hvac-dse-multiple-attached-heating.xml'].include? hpxml_file
    heating_systems_values[0][:fraction_heat_load_served] = 0.5
    heating_systems_values << heating_systems_values[0].dup
    heating_systems_values[1][:id] += "2"
  elsif ['base-hvac-undersized.xml'].include? hpxml_file
    heating_systems_values[0][:heating_capacity] /= 10.0
  elsif ['base-hvac-flowrate.xml'].include? hpxml_file
    heating_systems_values[0][:heating_cfm] = heating_systems_values[0][:heating_capacity] * 360.0 / 12000.0
  elsif hpxml_file.include? 'hvac_autosizing' and not heating_systems_values.nil? and heating_systems_values.size > 0
    heating_systems_values[0][:heating_capacity] = -1
  elsif hpxml_file.include? '-zero-heat.xml' and not heating_systems_values.nil? and heating_systems_values.size > 0
    heating_systems_values[0][:fraction_heat_load_served] = 0
    heating_systems_values[0][:heating_capacity] = 0
  elsif hpxml_file.include? 'hvac_multiple' and not heating_systems_values.nil? and heating_systems_values.size > 0
    heating_systems_values[0][:heating_capacity] /= 3.0
    heating_systems_values[0][:fraction_heat_load_served] = 0.333
    heating_systems_values[0][:electric_auxiliary_energy] /= 3.0 unless heating_systems_values[0][:electric_auxiliary_energy].nil?
    heating_systems_values << heating_systems_values[0].dup
    heating_systems_values[1][:id] = "SpaceHeat_ID2"
    heating_systems_values[1][:distribution_system_idref] = "HVACDistribution2" unless heating_systems_values[1][:distribution_system_idref].nil?
    heating_systems_values << heating_systems_values[0].dup
    heating_systems_values[2][:id] = "SpaceHeat_ID3"
    heating_systems_values[2][:distribution_system_idref] = "HVACDistribution3" unless heating_systems_values[2][:distribution_system_idref].nil?
  elsif hpxml_file.include? 'hvac_partial' and not heating_systems_values.nil? and heating_systems_values.size > 0
    heating_systems_values[0][:heating_capacity] /= 3.0
    heating_systems_values[0][:fraction_heat_load_served] = 0.333
    heating_systems_values[0][:electric_auxiliary_energy] /= 3.0 unless heating_systems_values[0][:electric_auxiliary_energy].nil?
  end
  return heating_systems_values
end

def get_hpxml_file_cooling_systems_values(hpxml_file, cooling_systems_values)
  if ['base.xml'].include? hpxml_file
    cooling_systems_values = [{ :id => "CoolingSystem",
                                :distribution_system_idref => "HVACDistribution",
                                :cooling_system_type => "central air conditioner",
                                :cooling_system_fuel => "electricity",
                                :cooling_capacity => 48000,
                                :fraction_cool_load_served => 1,
                                :cooling_efficiency_seer => 13 }]
  elsif ['base-hvac-air-to-air-heat-pump-1-speed.xml',
         'base-hvac-air-to-air-heat-pump-2-speed.xml',
         'base-hvac-air-to-air-heat-pump-var-speed.xml',
         'base-hvac-boiler-elec-only.xml',
         'base-hvac-boiler-gas-only.xml',
         'base-hvac-boiler-oil-only.xml',
         'base-hvac-boiler-propane-only.xml',
         'base-hvac-boiler-wood-only.xml',
         'base-hvac-elec-resistance-only.xml',
         'base-hvac-furnace-elec-only.xml',
         'base-hvac-furnace-gas-only.xml',
         'base-hvac-furnace-oil-only.xml',
         'base-hvac-furnace-propane-only.xml',
         'base-hvac-furnace-wood-only.xml',
         'base-hvac-ground-to-air-heat-pump.xml',
         'base-hvac-mini-split-heat-pump-ducted.xml',
         'base-hvac-mini-split-heat-pump-ductless-no-backup.xml',
         'base-hvac-ideal-air.xml',
         'base-hvac-none.xml',
         'base-hvac-stove-oil-only.xml',
         'base-hvac-stove-wood-only.xml',
         'base-hvac-wall-furnace-elec-only.xml',
         'base-hvac-wall-furnace-propane-only.xml',
         'base-hvac-wall-furnace-wood-only.xml'].include? hpxml_file
    cooling_systems_values = []
  elsif ['base-hvac-central-ac-only-1-speed-detailed.xml',
         'base-hvac-central-ac-only-2-speed-detailed.xml',
         'base-hvac-central-ac-only-var-speed-detailed.xml',
         'base-hvac-room-ac-only-detailed.xml'].include? hpxml_file
    cooling_systems_values[0][:cooling_shr] = 0.7
  elsif ['base-hvac-boiler-gas-central-ac-1-speed.xml'].include? hpxml_file
    cooling_systems_values[0][:distribution_system_idref] = "HVACDistribution2"
  elsif ['base-hvac-furnace-gas-central-ac-2-speed.xml',
         'base-hvac-central-ac-only-2-speed.xml'].include? hpxml_file
    cooling_systems_values[0][:cooling_efficiency_seer] = 18
  elsif ['base-hvac-furnace-gas-central-ac-var-speed.xml',
         'base-hvac-central-ac-only-var-speed.xml'].include? hpxml_file
    cooling_systems_values[0][:cooling_efficiency_seer] = 24
  elsif ['base-hvac-furnace-gas-room-ac.xml',
         'base-hvac-room-ac-only.xml'].include? hpxml_file
    cooling_systems_values[0][:distribution_system_idref] = nil
    cooling_systems_values[0][:cooling_system_type] = "room air conditioner"
    cooling_systems_values[0][:cooling_efficiency_seer] = nil
    cooling_systems_values[0][:cooling_efficiency_eer] = 8.5
  elsif ['base-hvac-evap-cooler-only-ducted.xml',
         'base-hvac-evap-cooler-furnace-gas.xml',
         'base-hvac-evap-cooler-only.xml',
         'hvac_autosizing/base-hvac-evap-cooler-furnace-gas-autosize.xml'].include? hpxml_file
    cooling_systems_values[0][:cooling_system_type] = "evaporative cooler"
    cooling_systems_values[0][:cooling_efficiency_seer] = nil
    cooling_systems_values[0][:cooling_efficiency_eer] = nil
    cooling_systems_values[0][:cooling_capacity] = nil
    if ['base-hvac-evap-cooler-furnace-gas.xml',
        'hvac_autosizing/base-hvac-evap-cooler-furnace-gas-autosize.xml',
        'base-hvac-evap-cooler-only.xml'].include? hpxml_file
      cooling_systems_values[0][:distribution_system_idref] = nil
    end
  elsif ['base-hvac-multiple.xml'].include? hpxml_file
    cooling_systems_values[0][:distribution_system_idref] = "HVACDistribution4"
    cooling_systems_values[0][:fraction_cool_load_served] = 0.2
    cooling_systems_values[0][:cooling_capacity] *= 0.2
    cooling_systems_values << { :id => "CoolingSystem2",
                                :cooling_system_type => "room air conditioner",
                                :cooling_system_fuel => "electricity",
                                :cooling_capacity => 9600,
                                :fraction_cool_load_served => 0.2,
                                :cooling_efficiency_eer => 8.5 }
  elsif ['invalid_files/hvac-frac-load-served.xml'].include? hpxml_file
    cooling_systems_values[0][:fraction_cool_load_served] += 0.2
  elsif ['invalid_files/hvac-dse-multiple-attached-cooling.xml'].include? hpxml_file
    cooling_systems_values[0][:fraction_cool_load_served] = 0.5
    cooling_systems_values << cooling_systems_values[0].dup
    cooling_systems_values[1][:id] += "2"
  elsif ['base-hvac-undersized.xml'].include? hpxml_file
    cooling_systems_values[0][:cooling_capacity] /= 10.0
  elsif ['base-hvac-flowrate.xml'].include? hpxml_file
    cooling_systems_values[0][:cooling_cfm] = cooling_systems_values[0][:cooling_capacity] * 360.0 / 12000.0
  elsif hpxml_file.include? 'hvac_autosizing' and not cooling_systems_values.nil? and cooling_systems_values.size > 0
    cooling_systems_values[0][:cooling_capacity] = -1
  elsif hpxml_file.include? '-zero-cool.xml' and not cooling_systems_values.nil? and cooling_systems_values.size > 0
    cooling_systems_values[0][:fraction_cool_load_served] = 0
    cooling_systems_values[0][:cooling_capacity] = 0
  elsif hpxml_file.include? 'hvac_multiple' and not cooling_systems_values.nil? and cooling_systems_values.size > 0
    cooling_systems_values[0][:cooling_capacity] /= 3.0 unless cooling_systems_values[0][:cooling_capacity].nil?
    cooling_systems_values[0][:fraction_cool_load_served] = 0.333
    cooling_systems_values << cooling_systems_values[0].dup
    cooling_systems_values[1][:id] = "SpaceCool_ID2"
    cooling_systems_values[1][:distribution_system_idref] = "HVACDistribution2" unless cooling_systems_values[1][:distribution_system_idref].nil?
    cooling_systems_values << cooling_systems_values[0].dup
    cooling_systems_values[2][:id] = "SpaceCool_ID3"
    cooling_systems_values[2][:distribution_system_idref] = "HVACDistribution3" unless cooling_systems_values[2][:distribution_system_idref].nil?
  elsif hpxml_file.include? 'hvac_partial' and not cooling_systems_values.nil? and cooling_systems_values.size > 0
    cooling_systems_values[0][:cooling_capacity] /= 3.0 unless cooling_systems_values[0][:cooling_capacity].nil?
    cooling_systems_values[0][:fraction_cool_load_served] = 0.333
  end
  return cooling_systems_values
end

def get_hpxml_file_heat_pumps_values(hpxml_file, heat_pumps_values)
  if ['base-hvac-air-to-air-heat-pump-1-speed.xml',
      'base-hvac-central-ac-plus-air-to-air-heat-pump-heating.xml'].include? hpxml_file
    heat_pumps_values << { :id => "HeatPump",
                           :distribution_system_idref => "HVACDistribution",
                           :heat_pump_type => "air-to-air",
                           :heat_pump_fuel => "electricity",
                           :heating_capacity => 42000,
                           :cooling_capacity => 48000,
                           :backup_heating_fuel => "electricity",
                           :backup_heating_capacity => 34121,
                           :backup_heating_efficiency_percent => 1.0,
                           :fraction_heat_load_served => 1,
                           :fraction_cool_load_served => 1,
                           :heating_efficiency_hspf => 7.7,
                           :cooling_efficiency_seer => 13 }
    if hpxml_file == 'base-hvac-central-ac-plus-air-to-air-heat-pump-heating.xml'
      heat_pumps_values[0][:fraction_cool_load_served] = 0
    end
  elsif ['base-hvac-air-to-air-heat-pump-2-speed.xml'].include? hpxml_file
    heat_pumps_values << { :id => "HeatPump",
                           :distribution_system_idref => "HVACDistribution",
                           :heat_pump_type => "air-to-air",
                           :heat_pump_fuel => "electricity",
                           :heating_capacity => 42000,
                           :cooling_capacity => 48000,
                           :backup_heating_fuel => "electricity",
                           :backup_heating_capacity => 34121,
                           :backup_heating_efficiency_percent => 1.0,
                           :fraction_heat_load_served => 1,
                           :fraction_cool_load_served => 1,
                           :heating_efficiency_hspf => 9.3,
                           :cooling_efficiency_seer => 18 }
  elsif ['base-hvac-air-to-air-heat-pump-var-speed.xml'].include? hpxml_file
    heat_pumps_values << { :id => "HeatPump",
                           :distribution_system_idref => "HVACDistribution",
                           :heat_pump_type => "air-to-air",
                           :heat_pump_fuel => "electricity",
                           :heating_capacity => 42000,
                           :cooling_capacity => 48000,
                           :backup_heating_fuel => "electricity",
                           :backup_heating_capacity => 34121,
                           :backup_heating_efficiency_percent => 1.0,
                           :fraction_heat_load_served => 1,
                           :fraction_cool_load_served => 1,
                           :heating_efficiency_hspf => 10,
                           :cooling_efficiency_seer => 22 }
  elsif ['base-hvac-ground-to-air-heat-pump.xml'].include? hpxml_file
    heat_pumps_values << { :id => "HeatPump",
                           :distribution_system_idref => "HVACDistribution",
                           :heat_pump_type => "ground-to-air",
                           :heat_pump_fuel => "electricity",
                           :heating_capacity => 42000,
                           :cooling_capacity => 48000,
                           :backup_heating_fuel => "electricity",
                           :backup_heating_capacity => 34121,
                           :backup_heating_efficiency_percent => 1.0,
                           :fraction_heat_load_served => 1,
                           :fraction_cool_load_served => 1,
                           :heating_efficiency_cop => 3.6,
                           :cooling_efficiency_eer => 16.6 }
  elsif ['base-hvac-mini-split-heat-pump-ducted.xml'].include? hpxml_file
    heat_pumps_values << { :id => "HeatPump",
                           :distribution_system_idref => "HVACDistribution",
                           :heat_pump_type => "mini-split",
                           :heat_pump_fuel => "electricity",
                           :heating_capacity => 52000,
                           :cooling_capacity => 48000,
                           :backup_heating_fuel => "electricity",
                           :backup_heating_capacity => 34121,
                           :backup_heating_efficiency_percent => 1.0,
                           :fraction_heat_load_served => 1,
                           :fraction_cool_load_served => 1,
                           :heating_efficiency_hspf => 10,
                           :cooling_efficiency_seer => 19 }
  elsif ['base-hvac-mini-split-heat-pump-ductless.xml'].include? hpxml_file
    heat_pumps_values[0][:distribution_system_idref] = nil
  elsif ['base-hvac-mini-split-heat-pump-ductless-no-backup.xml'].include? hpxml_file
    heat_pumps_values[0][:backup_heating_fuel] = nil
  elsif ['invalid_files/heat-pump-mixed-fixed-and-autosize-capacities.xml'].include? hpxml_file
    heat_pumps_values[0][:heating_capacity] = -1
  elsif ['invalid_files/heat-pump-mixed-fixed-and-autosize-capacities2.xml'].include? hpxml_file
    heat_pumps_values[0][:cooling_capacity] = -1
  elsif ['invalid_files/heat-pump-mixed-fixed-and-autosize-capacities3.xml'].include? hpxml_file
    heat_pumps_values[0][:cooling_capacity] = -1
    heat_pumps_values[0][:heating_capacity] = -1
    heat_pumps_values[0][:heating_capacity_17F] = 25000
  elsif ['invalid_files/heat-pump-mixed-fixed-and-autosize-capacities4.xml'].include? hpxml_file
    heat_pumps_values[0][:backup_heating_capacity] = -1
  elsif ['base-hvac-air-to-air-heat-pump-1-speed-detailed.xml'].include? hpxml_file
    heat_pumps_values[0][:heating_capacity_17F] = heat_pumps_values[0][:heating_capacity] * 0.630 # Based on OAT slope of default curves
    heat_pumps_values[0][:cooling_shr] = 0.7
  elsif ['base-hvac-air-to-air-heat-pump-2-speed-detailed.xml'].include? hpxml_file
    heat_pumps_values[0][:heating_capacity_17F] = heat_pumps_values[0][:heating_capacity] * 0.590 # Based on OAT slope of default curves
    heat_pumps_values[0][:cooling_shr] = 0.7
  elsif ['base-hvac-air-to-air-heat-pump-var-speed-detailed.xml'].include? hpxml_file
    heat_pumps_values[0][:heating_capacity_17F] = heat_pumps_values[0][:heating_capacity] * 0.640 # Based on OAT slope of default curves
    heat_pumps_values[0][:cooling_shr] = 0.7
  elsif ['base-hvac-mini-split-heat-pump-ducted-detailed.xml'].include? hpxml_file
    f = 1.0 - (1.0 - 0.25) / (47.0 + 5.0) * (47.0 - 17.0)
    heat_pumps_values[0][:heating_capacity_17F] = heat_pumps_values[0][:heating_capacity] * f
    heat_pumps_values[0][:cooling_shr] = 0.7
  elsif ['base-hvac-ground-to-air-heat-pump-detailed.xml'].include? hpxml_file
    heat_pumps_values[0][:cooling_shr] = 0.7
  elsif ['base-hvac-multiple.xml'].include? hpxml_file
    heat_pumps_values << { :id => "HeatPump",
                           :distribution_system_idref => "HVACDistribution5",
                           :heat_pump_type => "air-to-air",
                           :heat_pump_fuel => "electricity",
                           :heating_capacity => 4800,
                           :cooling_capacity => 4800,
                           :backup_heating_fuel => "electricity",
                           :backup_heating_capacity => 3412,
                           :backup_heating_efficiency_percent => 1.0,
                           :fraction_heat_load_served => 0.1,
                           :fraction_cool_load_served => 0.2,
                           :heating_efficiency_hspf => 7.7,
                           :cooling_efficiency_seer => 13 }
    heat_pumps_values << { :id => "HeatPump2",
                           :distribution_system_idref => "HVACDistribution6",
                           :heat_pump_type => "ground-to-air",
                           :heat_pump_fuel => "electricity",
                           :heating_capacity => 4800,
                           :cooling_capacity => 4800,
                           :backup_heating_fuel => "electricity",
                           :backup_heating_capacity => 3412,
                           :backup_heating_efficiency_percent => 1.0,
                           :fraction_heat_load_served => 0.1,
                           :fraction_cool_load_served => 0.2,
                           :heating_efficiency_cop => 3.6,
                           :cooling_efficiency_eer => 16.6 }
    heat_pumps_values << { :id => "HeatPump3",
                           :heat_pump_type => "mini-split",
                           :heat_pump_fuel => "electricity",
                           :heating_capacity => 4800,
                           :cooling_capacity => 4800,
                           :backup_heating_fuel => "electricity",
                           :backup_heating_capacity => 3412,
                           :backup_heating_efficiency_percent => 1.0,
                           :fraction_heat_load_served => 0.1,
                           :fraction_cool_load_served => 0.2,
                           :heating_efficiency_hspf => 10,
                           :cooling_efficiency_seer => 19 }
  elsif ['invalid_files/hvac-distribution-multiple-attached-heating.xml'].include? hpxml_file
    heat_pumps_values[0][:distribution_system_idref] = "HVACDistribution3"
  elsif ['invalid_files/hvac-distribution-multiple-attached-cooling.xml'].include? hpxml_file
    heat_pumps_values[0][:distribution_system_idref] = "HVACDistribution4"
  elsif ['base-hvac-dual-fuel-air-to-air-heat-pump-1-speed.xml',
         'base-hvac-dual-fuel-air-to-air-heat-pump-2-speed.xml',
         'base-hvac-dual-fuel-air-to-air-heat-pump-var-speed.xml',
         'base-hvac-dual-fuel-mini-split-heat-pump-ducted.xml'].include? hpxml_file
    heat_pumps_values[0][:backup_heating_fuel] = "natural gas"
    heat_pumps_values[0][:backup_heating_capacity] = 36000
    heat_pumps_values[0][:backup_heating_efficiency_percent] = nil
    heat_pumps_values[0][:backup_heating_efficiency_afue] = 0.95
    heat_pumps_values[0][:backup_heating_switchover_temp] = 25
  elsif ['base-hvac-dual-fuel-air-to-air-heat-pump-1-speed-oil.xml'].include? hpxml_file
    heat_pumps_values[0][:backup_heating_fuel] = "fuel oil"
  elsif ['base-hvac-dual-fuel-air-to-air-heat-pump-1-speed-electric.xml'].include? hpxml_file
    heat_pumps_values[0][:backup_heating_fuel] = "electricity"
    heat_pumps_values[0][:backup_heating_efficiency_afue] = 1.0
  elsif ['base-hvac-dual-fuel-air-to-air-heat-pump-1-speed-propane.xml'].include? hpxml_file
    heat_pumps_values[0][:backup_heating_fuel] = "propane"
  elsif hpxml_file.include? 'hvac_autosizing' and not heat_pumps_values.nil? and heat_pumps_values.size > 0
    heat_pumps_values[0][:cooling_capacity] = -1
    heat_pumps_values[0][:heating_capacity] = -1
    heat_pumps_values[0][:backup_heating_capacity] = -1
  elsif hpxml_file.include? '-zero-heat.xml' and not heat_pumps_values.nil? and heat_pumps_values.size > 0
    heat_pumps_values[0][:fraction_heat_load_served] = 0
    heat_pumps_values[0][:heating_capacity] = 0
    heat_pumps_values[0][:backup_heating_capacity] = 0
  elsif hpxml_file.include? '-zero-cool.xml' and not heat_pumps_values.nil? and heat_pumps_values.size > 0
    heat_pumps_values[0][:fraction_cool_load_served] = 0
    heat_pumps_values[0][:cooling_capacity] = 0
  elsif hpxml_file.include? 'hvac_multiple' and not heat_pumps_values.nil? and heat_pumps_values.size > 0
    heat_pumps_values[0][:cooling_capacity] /= 3.0
    heat_pumps_values[0][:heating_capacity] /= 3.0
    heat_pumps_values[0][:backup_heating_capacity] /= 3.0
    heat_pumps_values[0][:fraction_heat_load_served] = 0.333
    heat_pumps_values[0][:fraction_cool_load_served] = 0.333
    heat_pumps_values << heat_pumps_values[0].dup
    heat_pumps_values[1][:id] = "SpaceHeatPump_ID2"
    heat_pumps_values[1][:distribution_system_idref] = "HVACDistribution2" unless heat_pumps_values[1][:distribution_system_idref].nil?
    heat_pumps_values << heat_pumps_values[0].dup
    heat_pumps_values[2][:id] = "SpaceHeatPump_ID3"
    heat_pumps_values[2][:distribution_system_idref] = "HVACDistribution3" unless heat_pumps_values[2][:distribution_system_idref].nil?
  elsif hpxml_file.include? 'hvac_partial' and not heat_pumps_values.nil? and heat_pumps_values.size > 0
    heat_pumps_values[0][:cooling_capacity] /= 3.0
    heat_pumps_values[0][:heating_capacity] /= 3.0
    heat_pumps_values[0][:backup_heating_capacity] /= 3.0
    heat_pumps_values[0][:fraction_heat_load_served] = 0.333
    heat_pumps_values[0][:fraction_cool_load_served] = 0.333
  end

  return heat_pumps_values
end

def get_hpxml_file_hvac_control_values(hpxml_file, hvac_control_values)
  if ['base.xml'].include? hpxml_file
    hvac_control_values = { :id => "HVACControl",
                            :control_type => "manual thermostat",
                            :heating_setpoint_temp => 68,
                            :cooling_setpoint_temp => 78 }
  elsif ['base-hvac-none.xml'].include? hpxml_file
    hvac_control_values = {}
  elsif ['base-hvac-programmable-thermostat.xml'].include? hpxml_file
    hvac_control_values[:control_type] = "programmable thermostat"
    hvac_control_values[:heating_setback_temp] = 66
    hvac_control_values[:heating_setback_hours_per_week] = 7 * 7
    hvac_control_values[:heating_setback_start_hour] = 23 # 11pm
    hvac_control_values[:cooling_setup_temp] = 80
    hvac_control_values[:cooling_setup_hours_per_week] = 6 * 7
    hvac_control_values[:cooling_setup_start_hour] = 9 # 9am
  elsif ['base-hvac-setpoints.xml'].include? hpxml_file
    hvac_control_values[:heating_setpoint_temp] = 60
    hvac_control_values[:cooling_setpoint_temp] = 80
  elsif ['base-misc-ceiling-fans.xml'].include? hpxml_file
    hvac_control_values[:ceiling_fan_cooling_setpoint_temp_offset] = 0.5
  end
  return hvac_control_values
end

def get_hpxml_file_hvac_distributions_values(hpxml_file, hvac_distributions_values)
  if ['base.xml'].include? hpxml_file
    hvac_distributions_values = [{ :id => "HVACDistribution",
                                   :distribution_system_type => "AirDistribution" }]
  elsif ['base-hvac-boiler-elec-only.xml',
         'base-hvac-boiler-gas-only.xml',
         'base-hvac-boiler-oil-only.xml',
         'base-hvac-boiler-propane-only.xml',
         'base-hvac-boiler-wood-only.xml'].include? hpxml_file
    hvac_distributions_values[0][:distribution_system_type] = "HydronicDistribution"
  elsif ['base-hvac-boiler-gas-central-ac-1-speed.xml'].include? hpxml_file
    hvac_distributions_values[0][:distribution_system_type] = "HydronicDistribution"
    hvac_distributions_values << { :id => "HVACDistribution2",
                                   :distribution_system_type => "AirDistribution" }
  elsif ['invalid_files/hvac-invalid-distribution-system-type.xml'].include? hpxml_file
    hvac_distributions_values << { :id => "HVACDistribution2",
                                   :distribution_system_type => "HydronicDistribution" }
  elsif ['base-hvac-none.xml',
         'base-hvac-elec-resistance-only.xml',
         'base-hvac-evap-cooler-only.xml',
         'base-hvac-ideal-air.xml',
         'base-hvac-mini-split-heat-pump-ductless.xml',
         'base-hvac-room-ac-only.xml',
         'base-hvac-stove-oil-only.xml',
         'base-hvac-stove-wood-only.xml',
         'base-hvac-wall-furnace-elec-only.xml',
         'base-hvac-wall-furnace-propane-only.xml',
         'base-hvac-wall-furnace-wood-only.xml'].include? hpxml_file
    hvac_distributions_values = []
  elsif ['base-hvac-multiple.xml'].include? hpxml_file
    hvac_distributions_values[0][:distribution_system_type] = "HydronicDistribution"
    hvac_distributions_values << { :id => "HVACDistribution2",
                                   :distribution_system_type => "HydronicDistribution" }
    hvac_distributions_values << { :id => "HVACDistribution3",
                                   :distribution_system_type => "AirDistribution" }
    hvac_distributions_values << { :id => "HVACDistribution4",
                                   :distribution_system_type => "AirDistribution" }
    hvac_distributions_values << { :id => "HVACDistribution5",
                                   :distribution_system_type => "AirDistribution" }
    hvac_distributions_values << { :id => "HVACDistribution6",
                                   :distribution_system_type => "AirDistribution" }
  elsif ['base-hvac-dse.xml',
         'base-dhw-indirect-dse.xml'].include? hpxml_file
    hvac_distributions_values[0][:distribution_system_type] = "DSE"
    hvac_distributions_values[0][:annual_heating_dse] = 0.8
    hvac_distributions_values[0][:annual_cooling_dse] = 0.7
  elsif ['base-hvac-furnace-x3-dse.xml'].include? hpxml_file
    hvac_distributions_values[0][:distribution_system_type] = "DSE"
    hvac_distributions_values[0][:annual_heating_dse] = 0.8
    hvac_distributions_values[0][:annual_cooling_dse] = 0.7
    hvac_distributions_values << hvac_distributions_values[0].dup
    hvac_distributions_values[1][:id] = "HVACDistribution2"
    hvac_distributions_values[1][:annual_cooling_dse] = nil
    hvac_distributions_values << hvac_distributions_values[0].dup
    hvac_distributions_values[2][:id] = "HVACDistribution3"
    hvac_distributions_values[2][:annual_cooling_dse] = nil
  elsif hpxml_file.include? 'hvac_multiple' and not hvac_distributions_values.empty?
    hvac_distributions_values << hvac_distributions_values[0].dup
    hvac_distributions_values[1][:id] = "HVACDistribution2"
    hvac_distributions_values << hvac_distributions_values[0].dup
    hvac_distributions_values[2][:id] = "HVACDistribution3"
  end
  return hvac_distributions_values
end

def get_hpxml_file_duct_leakage_measurements_values(hpxml_file, duct_leakage_measurements_values)
  if ['base.xml'].include? hpxml_file
    duct_leakage_measurements_values = [[{ :duct_type => "supply",
                                           :duct_leakage_units => "CFM25",
                                           :duct_leakage_value => 75 },
                                         { :duct_type => "return",
                                           :duct_leakage_units => "CFM25",
                                           :duct_leakage_value => 25 }]]
  elsif ['base-hvac-boiler-gas-central-ac-1-speed.xml'].include? hpxml_file
    duct_leakage_measurements_values[0] = []
    duct_leakage_measurements_values << [{ :duct_type => "supply",
                                           :duct_leakage_units => "CFM25",
                                           :duct_leakage_value => 75 },
                                         { :duct_type => "return",
                                           :duct_leakage_units => "CFM25",
                                           :duct_leakage_value => 25 }]
  elsif ['base-hvac-mini-split-heat-pump-ducted.xml'].include? hpxml_file
    duct_leakage_measurements_values[0][0][:duct_leakage_value] = 15
    duct_leakage_measurements_values[0][1][:duct_leakage_value] = 5
  elsif ['base-hvac-evap-cooler-only-ducted.xml'].include? hpxml_file
    duct_leakage_measurements_values[0].pop
  elsif ['base-hvac-multiple.xml'].include? hpxml_file
    duct_leakage_measurements_values[0] = []
    duct_leakage_measurements_values[1] = []
    duct_leakage_measurements_values << [{ :duct_type => "supply",
                                           :duct_leakage_units => "CFM25",
                                           :duct_leakage_value => 75 },
                                         { :duct_type => "return",
                                           :duct_leakage_units => "CFM25",
                                           :duct_leakage_value => 25 }]
    duct_leakage_measurements_values << [{ :duct_type => "supply",
                                           :duct_leakage_units => "CFM25",
                                           :duct_leakage_value => 75 },
                                         { :duct_type => "return",
                                           :duct_leakage_units => "CFM25",
                                           :duct_leakage_value => 25 }]
    duct_leakage_measurements_values << [{ :duct_type => "supply",
                                           :duct_leakage_units => "CFM25",
                                           :duct_leakage_value => 75 },
                                         { :duct_type => "return",
                                           :duct_leakage_units => "CFM25",
                                           :duct_leakage_value => 25 }]
    duct_leakage_measurements_values << [{ :duct_type => "supply",
                                           :duct_leakage_units => "CFM25",
                                           :duct_leakage_value => 75 },
                                         { :duct_type => "return",
                                           :duct_leakage_units => "CFM25",
                                           :duct_leakage_value => 25 }]
  elsif ['hvac_multiple/base-hvac-air-to-air-heat-pump-1-speed-x3.xml',
         'hvac_multiple/base-hvac-air-to-air-heat-pump-2-speed-x3.xml',
         'hvac_multiple/base-hvac-air-to-air-heat-pump-var-speed-x3.xml',
         'hvac_multiple/base-hvac-central-ac-only-1-speed-x3.xml',
         'hvac_multiple/base-hvac-central-ac-only-2-speed-x3.xml',
         'hvac_multiple/base-hvac-central-ac-only-var-speed-x3.xml',
         'hvac_multiple/base-hvac-dual-fuel-air-to-air-heat-pump-1-speed-x3.xml',
         'hvac_multiple/base-hvac-furnace-gas-only-x3.xml',
         'hvac_multiple/base-hvac-ground-to-air-heat-pump-x3.xml',
         'hvac_multiple/base-hvac-mini-split-heat-pump-ducted-x3.xml'].include? hpxml_file
    duct_leakage_measurements_values[0][0][:duct_leakage_value] = 0.0
    duct_leakage_measurements_values[0][1][:duct_leakage_value] = 0.0
    duct_leakage_measurements_values << [{ :duct_type => "supply",
                                           :duct_leakage_units => "CFM25",
                                           :duct_leakage_value => duct_leakage_measurements_values[0][0][:duct_leakage_value] },
                                         { :duct_type => "return",
                                           :duct_leakage_units => "CFM25",
                                           :duct_leakage_value => duct_leakage_measurements_values[0][1][:duct_leakage_value] }]
    duct_leakage_measurements_values << [{ :duct_type => "supply",
                                           :duct_leakage_units => "CFM25",
                                           :duct_leakage_value => duct_leakage_measurements_values[0][0][:duct_leakage_value] },
                                         { :duct_type => "return",
                                           :duct_leakage_units => "CFM25",
                                           :duct_leakage_value => duct_leakage_measurements_values[0][1][:duct_leakage_value] }]
  elsif (hpxml_file.include? 'hvac_partial' and not duct_leakage_measurements_values.empty?) or
        (hpxml_file.include? 'hvac_base' and not duct_leakage_measurements_values.empty?) or
        ['base-atticroof-conditioned.xml',
         'base-enclosure-adiabatic-surfaces.xml',
         'base-atticroof-cathedral.xml',
         'base-atticroof-conditioned.xml',
         'base-atticroof-flat.xml'].include? hpxml_file
    duct_leakage_measurements_values[0][0][:duct_leakage_value] = 0.0
    duct_leakage_measurements_values[0][1][:duct_leakage_value] = 0.0
  elsif ['base-hvac-ducts-in-conditioned-space.xml'].include? hpxml_file
    # Test leakage to outside when all ducts in conditioned space
    # (e.g., ducts may be in floor cavities which have leaky rims)
    duct_leakage_measurements_values[0][0][:duct_leakage_value] = 1.5
    duct_leakage_measurements_values[0][1][:duct_leakage_value] = 1.5
  elsif ['base-hvac-ducts-leakage-percent.xml'].include? hpxml_file
    duct_leakage_measurements_values = [[{ :duct_type => "supply",
                                           :duct_leakage_units => "Percent",
                                           :duct_leakage_value => 0.1 },
                                         { :duct_type => "return",
                                           :duct_leakage_units => "Percent",
                                           :duct_leakage_value => 0.05 }]]
  elsif ['base-hvac-undersized.xml'].include? hpxml_file
    duct_leakage_measurements_values[0][0][:duct_leakage_value] /= 10.0
    duct_leakage_measurements_values[0][1][:duct_leakage_value] /= 10.0
  end
  return duct_leakage_measurements_values
end

def get_hpxml_file_ducts_values(hpxml_file, ducts_values)
  if ['base.xml'].include? hpxml_file
    ducts_values = [[{ :duct_type => "supply",
                       :duct_insulation_r_value => 4,
                       :duct_location => "attic - unvented",
                       :duct_surface_area => 150 },
                     { :duct_type => "return",
                       :duct_insulation_r_value => 0,
                       :duct_location => "attic - unvented",
                       :duct_surface_area => 50 }]]
  elsif ['base-foundation-unconditioned-basement.xml'].include? hpxml_file
    ducts_values[0][0][:duct_location] = "basement - unconditioned"
    ducts_values[0][1][:duct_location] = "basement - unconditioned"
  elsif ['base-foundation-unvented-crawlspace.xml'].include? hpxml_file
    ducts_values[0][0][:duct_location] = "crawlspace - unvented"
    ducts_values[0][1][:duct_location] = "crawlspace - unvented"
  elsif ['base-foundation-vented-crawlspace.xml'].include? hpxml_file
    ducts_values[0][0][:duct_location] = "crawlspace - vented"
    ducts_values[0][1][:duct_location] = "crawlspace - vented"
  elsif ['base-atticroof-flat.xml'].include? hpxml_file
    ducts_values[0][0][:duct_location] = "basement - conditioned"
    ducts_values[0][1][:duct_location] = "basement - conditioned"
  elsif ['base-atticroof-vented.xml'].include? hpxml_file
    ducts_values[0][0][:duct_location] = "attic - vented"
    ducts_values[0][1][:duct_location] = "attic - vented"
  elsif ['base-atticroof-conditioned.xml',
         'base-enclosure-adiabatic-surfaces.xml',
         'base-hvac-ducts-in-conditioned-space.xml',
         'base-atticroof-cathedral.xml',
         'base-atticroof-conditioned.xml'].include? hpxml_file
    ducts_values[0][0][:duct_location] = "living space"
    ducts_values[0][1][:duct_location] = "living space"
  elsif ['base-enclosure-garage.xml',
         'invalid_files/duct-location.xml'].include? hpxml_file
    ducts_values[0][0][:duct_location] = "garage"
    ducts_values[0][1][:duct_location] = "garage"
  elsif ['invalid_files/duct-location-other.xml'].include? hpxml_file
    ducts_values[0][0][:duct_location] = "unconditioned space"
    ducts_values[0][1][:duct_location] = "unconditioned space"
  elsif ['base-hvac-ducts-outside.xml'].include? hpxml_file
    ducts_values[0][0][:duct_location] = "outside"
    ducts_values[0][1][:duct_location] = "outside"
  elsif ['base-hvac-boiler-gas-central-ac-1-speed.xml'].include? hpxml_file
    ducts_values[0] = []
    ducts_values << [{ :duct_type => "supply",
                       :duct_insulation_r_value => 4,
                       :duct_location => "attic - unvented",
                       :duct_surface_area => 150 },
                     { :duct_type => "return",
                       :duct_insulation_r_value => 0,
                       :duct_location => "attic - unvented",
                       :duct_surface_area => 50 }]
  elsif ['base-hvac-mini-split-heat-pump-ducted.xml'].include? hpxml_file
    ducts_values[0][0][:duct_insulation_r_value] = 0
    ducts_values[0][0][:duct_surface_area] = 30
    ducts_values[0][1][:duct_surface_area] = 10
  elsif ['base-hvac-evap-cooler-only-ducted.xml'].include? hpxml_file
    ducts_values[0].pop
  elsif ['invalid_files/hvac-distribution-return-duct-leakage-missing.xml'].include? hpxml_file
    ducts_values[0] << { :duct_type => "return",
                         :duct_insulation_r_value => 0,
                         :duct_location => "attic - unvented",
                         :duct_surface_area => 50 }
  elsif ['base-hvac-multiple.xml'].include? hpxml_file
    ducts_values[0] = []
    ducts_values[1] = []
    ducts_values << [{ :duct_type => "supply",
                       :duct_insulation_r_value => 4,
                       :duct_location => "attic - unvented",
                       :duct_surface_area => 150 },
                     { :duct_type => "return",
                       :duct_insulation_r_value => 0,
                       :duct_location => "attic - unvented",
                       :duct_surface_area => 50 }]
    ducts_values << [{ :duct_type => "supply",
                       :duct_insulation_r_value => 4,
                       :duct_location => "attic - unvented",
                       :duct_surface_area => 150 },
                     { :duct_type => "return",
                       :duct_insulation_r_value => 0,
                       :duct_location => "attic - unvented",
                       :duct_surface_area => 50 }]
    ducts_values << [{ :duct_type => "supply",
                       :duct_insulation_r_value => 4,
                       :duct_location => "attic - unvented",
                       :duct_surface_area => 150 },
                     { :duct_type => "return",
                       :duct_insulation_r_value => 0,
                       :duct_location => "attic - unvented",
                       :duct_surface_area => 50 }]
    ducts_values << [{ :duct_type => "supply",
                       :duct_insulation_r_value => 4,
                       :duct_location => "attic - unvented",
                       :duct_surface_area => 150 },
                     { :duct_type => "return",
                       :duct_insulation_r_value => 0,
                       :duct_location => "attic - unvented",
                       :duct_surface_area => 50 }]
  elsif ['base-hvac-ducts-locations.xml'].include? hpxml_file
    ducts_values[0][1][:duct_location] = "attic - unvented"
  elsif ['base-hvac-ducts-multiple.xml'].include? hpxml_file
    ducts_values[0] << { :duct_type => "supply",
                         :duct_insulation_r_value => 8,
                         :duct_location => "attic - unvented",
                         :duct_surface_area => 300 }
    ducts_values[0] << { :duct_type => "supply",
                         :duct_insulation_r_value => 8,
                         :duct_location => "outside",
                         :duct_surface_area => 300 }
    ducts_values[0] << { :duct_type => "return",
                         :duct_insulation_r_value => 4,
                         :duct_location => "attic - unvented",
                         :duct_surface_area => 100 }
    ducts_values[0] << { :duct_type => "return",
                         :duct_insulation_r_value => 4,
                         :duct_location => "outside",
                         :duct_surface_area => 100 }
  elsif (hpxml_file.include? 'hvac_multiple' and not ducts_values.empty?)
    ducts_values = [[], [], []]
  elsif (hpxml_file.include? 'hvac_partial' and not ducts_values.empty?) or
        (hpxml_file.include? 'hvac_base' and not ducts_values.empty?)
    ducts_values = [[]]
  end
  return ducts_values
end

def get_hpxml_file_ventilation_fan_values(hpxml_file, ventilation_fans_values)
  if ['base-mechvent-balanced.xml'].include? hpxml_file
    ventilation_fans_values << { :id => "MechanicalVentilation",
                                 :fan_type => "balanced",
                                 :tested_flow_rate => 110,
                                 :hours_in_operation => 24,
                                 :fan_power => 60,
                                 :used_for_whole_building_ventilation => true }
  elsif ['invalid_files/unattached-cfis.xml',
         'invalid_files/cfis-with-hydronic-distribution.xml',
         'base-mechvent-cfis.xml',
         'cfis/base-cfis.xml',
         'cfis/base-hvac-air-to-air-heat-pump-1-speed-cfis.xml',
         'cfis/base-hvac-air-to-air-heat-pump-2-speed-cfis.xml',
         'cfis/base-hvac-air-to-air-heat-pump-var-speed-cfis.xml',
         'cfis/base-hvac-central-ac-only-1-speed-cfis.xml',
         'cfis/base-hvac-central-ac-only-2-speed-cfis.xml',
         'cfis/base-hvac-central-ac-only-var-speed-cfis.xml',
         'cfis/base-hvac-dse-cfis.xml',
         'cfis/base-hvac-ducts-in-conditioned-space-cfis.xml',
         'cfis/base-hvac-evap-cooler-only-ducted-cfis.xml',
         'cfis/base-hvac-furnace-gas-central-ac-2-speed-cfis.xml',
         'cfis/base-hvac-furnace-gas-central-ac-var-speed-cfis.xml',
         'cfis/base-hvac-furnace-gas-only-cfis.xml',
         'cfis/base-hvac-furnace-gas-room-ac-cfis.xml',
         'cfis/base-hvac-ground-to-air-heat-pump-cfis.xml',
         'cfis/base-hvac-mini-split-heat-pump-ducted-cfis.xml'].include? hpxml_file
    ventilation_fans_values << { :id => "MechanicalVentilation",
                                 :fan_type => "central fan integrated supply",
                                 :tested_flow_rate => 330,
                                 :hours_in_operation => 8,
                                 :fan_power => 300,
                                 :used_for_whole_building_ventilation => true,
                                 :distribution_system_idref => "HVACDistribution" }
    if ['invalid_files/unattached-cfis.xml'].include? hpxml_file
      ventilation_fans_values[0][:distribution_system_idref] = "foobar"
    end
  elsif ['base-mechvent-cfis-24hrs.xml'].include? hpxml_file
    ventilation_fans_values[0][:hours_in_operation] = 24
  elsif ['base-mechvent-erv.xml'].include? hpxml_file
    ventilation_fans_values << { :id => "MechanicalVentilation",
                                 :fan_type => "energy recovery ventilator",
                                 :tested_flow_rate => 110,
                                 :hours_in_operation => 24,
                                 :total_recovery_efficiency => 0.48,
                                 :sensible_recovery_efficiency => 0.72,
<<<<<<< HEAD
                                 :fan_power => 60,
                                 :used_for_whole_building_ventilation => true }
  elsif ['base-mechvent-erv-atre.xml'].include? hpxml_file
    ventilation_fans_values << { :id => "MechanicalVentilation",
                                 :fan_type => "energy recovery ventilator",
                                 :tested_flow_rate => 110,
                                 :hours_in_operation => 24,
                                 :total_recovery_efficiency_adjusted => 0.526,
                                 :sensible_recovery_efficiency => 0.72,
                                 :fan_power => 60,
                                 :used_for_whole_building_ventilation => true }
  elsif ['base-mechvent-erv-asre.xml'].include? hpxml_file
    ventilation_fans_values << { :id => "MechanicalVentilation",
                                 :fan_type => "energy recovery ventilator",
                                 :tested_flow_rate => 110,
                                 :hours_in_operation => 24,
                                 :total_recovery_efficiency => 0.48,
                                 :sensible_recovery_efficiency_adjusted => 0.79,
                                 :fan_power => 60,
                                 :used_for_whole_building_ventilation => true }
=======
                                 :fan_power => 60 }
>>>>>>> fac87b7c
  elsif ['base-mechvent-erv-atre-asre.xml'].include? hpxml_file
    ventilation_fans_values << { :id => "MechanicalVentilation",
                                 :fan_type => "energy recovery ventilator",
                                 :tested_flow_rate => 110,
                                 :hours_in_operation => 24,
                                 :total_recovery_efficiency_adjusted => 0.526,
                                 :sensible_recovery_efficiency_adjusted => 0.79,
                                 :fan_power => 60,
                                 :used_for_whole_building_ventilation => true }
  elsif ['base-mechvent-exhaust.xml'].include? hpxml_file
    ventilation_fans_values << { :id => "MechanicalVentilation",
                                 :fan_type => "exhaust only",
                                 :tested_flow_rate => 110,
                                 :hours_in_operation => 24,
                                 :fan_power => 30,
                                 :used_for_whole_building_ventilation => true }
  elsif ['base-mechvent-exhaust-rated-flow-rate.xml'].include? hpxml_file
    ventilation_fans_values << { :id => "MechanicalVentilation",
                                 :fan_type => "exhaust only",
                                 :rated_flow_rate => 110,
                                 :hours_in_operation => 24,
                                 :fan_power => 30,
                                 :used_for_whole_building_ventilation => true }
  elsif ['base-mechvent-hrv.xml'].include? hpxml_file
    ventilation_fans_values << { :id => "MechanicalVentilation",
                                 :fan_type => "heat recovery ventilator",
                                 :tested_flow_rate => 110,
                                 :hours_in_operation => 24,
                                 :sensible_recovery_efficiency => 0.72,
                                 :fan_power => 60,
                                 :used_for_whole_building_ventilation => true }
  elsif ['base-mechvent-hrv-asre.xml'].include? hpxml_file
    ventilation_fans_values << { :id => "MechanicalVentilation",
                                 :fan_type => "heat recovery ventilator",
                                 :tested_flow_rate => 110,
                                 :hours_in_operation => 24,
                                 :sensible_recovery_efficiency_adjusted => 0.790,
                                 :fan_power => 60,
                                 :used_for_whole_building_ventilation => true }
  elsif ['base-mechvent-supply.xml'].include? hpxml_file
    ventilation_fans_values << { :id => "MechanicalVentilation",
                                 :fan_type => "supply only",
                                 :tested_flow_rate => 110,
                                 :hours_in_operation => 24,
                                 :fan_power => 30,
                                 :used_for_whole_building_ventilation => true }
  elsif ['cfis/base-hvac-boiler-gas-central-ac-1-speed-cfis.xml'].include? hpxml_file
    ventilation_fans_values << { :id => "MechanicalVentilation",
                                 :fan_type => "central fan integrated supply",
                                 :tested_flow_rate => 330,
                                 :hours_in_operation => 8,
                                 :fan_power => 300,
                                 :used_for_whole_building_ventilation => true,
                                 :distribution_system_idref => "HVACDistribution2" }
  elsif ['base-misc-whole-house-fan.xml'].include? hpxml_file
    ventilation_fans_values << { :id => "WholeHouseFan",
                                 :rated_flow_rate => 4500,
                                 :fan_power => 300,
                                 :used_for_seasonal_cooling_load_reduction => true }
  end
  return ventilation_fans_values
end

def get_hpxml_file_water_heating_system_values(hpxml_file, water_heating_systems_values)
  if ['base.xml'].include? hpxml_file
    water_heating_systems_values = [{ :id => "WaterHeater",
                                      :fuel_type => "electricity",
                                      :water_heater_type => "storage water heater",
                                      :location => "living space",
                                      :tank_volume => 40,
                                      :fraction_dhw_load_served => 1,
                                      :heating_capacity => 18767,
                                      :energy_factor => 0.95 }]
  elsif ['base-dhw-multiple.xml'].include? hpxml_file
    water_heating_systems_values[0][:fraction_dhw_load_served] = 0.2
    water_heating_systems_values << { :id => "WaterHeater2",
                                      :fuel_type => "natural gas",
                                      :water_heater_type => "storage water heater",
                                      :location => "living space",
                                      :tank_volume => 50,
                                      :fraction_dhw_load_served => 0.2,
                                      :heating_capacity => 40000,
                                      :energy_factor => 0.59,
                                      :recovery_efficiency => 0.76 }
    water_heating_systems_values << { :id => "WaterHeater3",
                                      :fuel_type => "electricity",
                                      :water_heater_type => "heat pump water heater",
                                      :location => "living space",
                                      :tank_volume => 80,
                                      :fraction_dhw_load_served => 0.2,
                                      :energy_factor => 2.3 }
    water_heating_systems_values << { :id => "WaterHeater4",
                                      :fuel_type => "electricity",
                                      :water_heater_type => "instantaneous water heater",
                                      :location => "living space",
                                      :fraction_dhw_load_served => 0.2,
                                      :energy_factor => 0.99 }
    water_heating_systems_values << { :id => "WaterHeater5",
                                      :fuel_type => "natural gas",
                                      :water_heater_type => "instantaneous water heater",
                                      :location => "living space",
                                      :fraction_dhw_load_served => 0.1,
                                      :energy_factor => 0.82 }
    water_heating_systems_values << { :id => "WaterHeater6",
                                      :water_heater_type => "space-heating boiler with storage tank",
                                      :location => "living space",
                                      :tank_volume => 50,
                                      :fraction_dhw_load_served => 0.1,
                                      :related_hvac => "HeatingSystem" }
  elsif ['invalid_files/dhw-frac-load-served.xml'].include? hpxml_file
    water_heating_systems_values[0][:fraction_dhw_load_served] += 0.15
  elsif ['base-dhw-tank-gas.xml',
         'base-dhw-tank-gas-outside.xml'].include? hpxml_file
    water_heating_systems_values[0][:fuel_type] = "natural gas"
    water_heating_systems_values[0][:tank_volume] = 50
    water_heating_systems_values[0][:heating_capacity] = 40000
    water_heating_systems_values[0][:energy_factor] = 0.59
    water_heating_systems_values[0][:recovery_efficiency] = 0.76
    if hpxml_file == 'base-dhw-tank-gas-outside.xml'
      water_heating_systems_values[0][:location] = "other exterior"
    end
  elsif ['base-dhw-tank-wood.xml'].include? hpxml_file
    water_heating_systems_values[0][:fuel_type] = "wood"
    water_heating_systems_values[0][:tank_volume] = 50
    water_heating_systems_values[0][:heating_capacity] = 40000
    water_heating_systems_values[0][:energy_factor] = 0.59
    water_heating_systems_values[0][:recovery_efficiency] = 0.76
  elsif ['base-dhw-tank-heat-pump.xml',
         'base-dhw-tank-heat-pump-outside.xml'].include? hpxml_file
    water_heating_systems_values[0][:water_heater_type] = "heat pump water heater"
    water_heating_systems_values[0][:tank_volume] = 80
    water_heating_systems_values[0][:heating_capacity] = nil
    water_heating_systems_values[0][:energy_factor] = 2.3
    if hpxml_file == 'base-dhw-tank-heat-pump-outside.xml'
      water_heating_systems_values[0][:location] = "other exterior"
    end
  elsif ['base-dhw-tankless-electric.xml',
         'base-dhw-tankless-electric-outside.xml'].include? hpxml_file
    water_heating_systems_values[0][:water_heater_type] = "instantaneous water heater"
    water_heating_systems_values[0][:tank_volume] = nil
    water_heating_systems_values[0][:heating_capacity] = nil
    water_heating_systems_values[0][:energy_factor] = 0.99
    if hpxml_file == 'base-dhw-tankless-electric-outside.xml'
      water_heating_systems_values[0][:location] = "other exterior"
    end
  elsif ['base-dhw-tankless-gas.xml'].include? hpxml_file
    water_heating_systems_values[0][:fuel_type] = "natural gas"
    water_heating_systems_values[0][:water_heater_type] = "instantaneous water heater"
    water_heating_systems_values[0][:tank_volume] = nil
    water_heating_systems_values[0][:heating_capacity] = nil
    water_heating_systems_values[0][:energy_factor] = 0.82
  elsif ['base-dhw-tankless-oil.xml'].include? hpxml_file
    water_heating_systems_values[0][:fuel_type] = "fuel oil"
    water_heating_systems_values[0][:water_heater_type] = "instantaneous water heater"
    water_heating_systems_values[0][:tank_volume] = nil
    water_heating_systems_values[0][:heating_capacity] = nil
    water_heating_systems_values[0][:energy_factor] = 0.82
  elsif ['base-dhw-tankless-propane.xml'].include? hpxml_file
    water_heating_systems_values[0][:fuel_type] = "propane"
    water_heating_systems_values[0][:water_heater_type] = "instantaneous water heater"
    water_heating_systems_values[0][:tank_volume] = nil
    water_heating_systems_values[0][:heating_capacity] = nil
    water_heating_systems_values[0][:energy_factor] = 0.82
  elsif ['base-dhw-tankless-wood.xml'].include? hpxml_file
    water_heating_systems_values[0][:fuel_type] = "wood"
    water_heating_systems_values[0][:water_heater_type] = "instantaneous water heater"
    water_heating_systems_values[0][:tank_volume] = nil
    water_heating_systems_values[0][:heating_capacity] = nil
    water_heating_systems_values[0][:energy_factor] = 0.82
  elsif ['base-dhw-tank-oil.xml'].include? hpxml_file
    water_heating_systems_values[0][:fuel_type] = "fuel oil"
    water_heating_systems_values[0][:tank_volume] = 50
    water_heating_systems_values[0][:heating_capacity] = 40000
    water_heating_systems_values[0][:energy_factor] = 0.59
    water_heating_systems_values[0][:recovery_efficiency] = 0.76
  elsif ['base-dhw-tank-propane.xml'].include? hpxml_file
    water_heating_systems_values[0][:fuel_type] = "propane"
    water_heating_systems_values[0][:tank_volume] = 50
    water_heating_systems_values[0][:heating_capacity] = 40000
    water_heating_systems_values[0][:energy_factor] = 0.59
    water_heating_systems_values[0][:recovery_efficiency] = 0.76
  elsif ['base-dhw-uef.xml'].include? hpxml_file
    water_heating_systems_values[0][:energy_factor] = nil
    water_heating_systems_values[0][:uniform_energy_factor] = 0.93
  elsif ['base-dhw-desuperheater.xml'].include? hpxml_file
    water_heating_systems_values[0][:uses_desuperheater] = true
    water_heating_systems_values[0][:related_hvac] = "CoolingSystem"
  elsif ['base-dhw-desuperheater-tankless.xml'].include? hpxml_file
    water_heating_systems_values[0][:water_heater_type] = "instantaneous water heater"
    water_heating_systems_values[0][:tank_volume] = nil
    water_heating_systems_values[0][:heating_capacity] = nil
    water_heating_systems_values[0][:energy_factor] = 0.99
    water_heating_systems_values[0][:uses_desuperheater] = true
    water_heating_systems_values[0][:related_hvac] = "CoolingSystem"
  elsif ['base-dhw-desuperheater-2-speed.xml'].include? hpxml_file
    water_heating_systems_values[0][:uses_desuperheater] = true
    water_heating_systems_values[0][:related_hvac] = "CoolingSystem"
  elsif ['base-dhw-desuperheater-var-speed.xml'].include? hpxml_file
    water_heating_systems_values[0][:uses_desuperheater] = true
    water_heating_systems_values[0][:related_hvac] = "CoolingSystem"
  elsif ['base-dhw-desuperheater-gshp.xml'].include? hpxml_file
    water_heating_systems_values[0][:uses_desuperheater] = true
    water_heating_systems_values[0][:related_hvac] = "HeatPump"
  elsif ['base-dhw-jacket-electric.xml',
         'base-dhw-jacket-indirect.xml',
         'base-dhw-jacket-gas.xml',
         'base-dhw-jacket-hpwh.xml'].include? hpxml_file
    water_heating_systems_values[0][:jacket_r_value] = 10.0
  elsif ['base-dhw-indirect.xml',
         'base-dhw-indirect-outside.xml'].include? hpxml_file
    water_heating_systems_values[0][:water_heater_type] = "space-heating boiler with storage tank"
    water_heating_systems_values[0][:tank_volume] = 50
    water_heating_systems_values[0][:heating_capacity] = nil
    water_heating_systems_values[0][:energy_factor] = nil
    water_heating_systems_values[0][:fuel_type] = nil
    water_heating_systems_values[0][:related_hvac] = "HeatingSystem"
    if hpxml_file == 'base-dhw-indirect-outside.xml'
      water_heating_systems_values[0][:location] = "other exterior"
    end
  elsif ['base-dhw-indirect-standbyloss.xml'].include? hpxml_file
    water_heating_systems_values[0][:standby_loss] = 1.0
  elsif ['base-dhw-combi-tankless.xml',
         'base-dhw-combi-tankless-outside.xml'].include? hpxml_file
    water_heating_systems_values[0][:water_heater_type] = "space-heating boiler with tankless coil"
    water_heating_systems_values[0][:tank_volume] = nil
    if hpxml_file == 'base-dhw-combi-tankless-outside.xml'
      water_heating_systems_values[0][:location] = "other exterior"
    end
  elsif ['base-foundation-unconditioned-basement.xml'].include? hpxml_file
    water_heating_systems_values[0][:location] = "basement - unconditioned"
  elsif ['base-foundation-unvented-crawlspace.xml'].include? hpxml_file
    water_heating_systems_values[0][:location] = "crawlspace - unvented"
  elsif ['base-foundation-vented-crawlspace.xml'].include? hpxml_file
    water_heating_systems_values[0][:location] = "crawlspace - vented"
  elsif ['base-foundation-slab.xml'].include? hpxml_file
    water_heating_systems_values[0][:location] = "living space"
  elsif ['base-atticroof-vented.xml'].include? hpxml_file
    water_heating_systems_values[0][:location] = "attic - vented"
  elsif ['base-atticroof-conditioned.xml'].include? hpxml_file
    water_heating_systems_values[0][:location] = "basement - conditioned"
  elsif ['invalid_files/water-heater-location.xml'].include? hpxml_file
    water_heating_systems_values[0][:location] = "crawlspace - vented"
  elsif ['invalid_files/water-heater-location-other.xml'].include? hpxml_file
    water_heating_systems_values[0][:location] = "unconditioned space"
  elsif ['invalid_files/invalid-relatedhvac-desuperheater.xml'].include? hpxml_file
    water_heating_systems_values[0][:uses_desuperheater] = true
    water_heating_systems_values[0][:related_hvac] = "CoolingSystem_bad"
  elsif ['invalid_files/repeated-relatedhvac-desuperheater.xml'].include? hpxml_file
    water_heating_systems_values[0][:fraction_dhw_load_served] = 0.5
    water_heating_systems_values[0][:uses_desuperheater] = true
    water_heating_systems_values[0][:related_hvac] = "CoolingSystem"
    water_heating_systems_values << water_heating_systems_values[0].dup
    water_heating_systems_values[1][:id] = "WaterHeater2"
  elsif ['invalid_files/invalid-relatedhvac-dhw-indirect.xml'].include? hpxml_file
    water_heating_systems_values[0][:related_hvac] = "HeatingSystem_bad"
  elsif ['invalid_files/repeated-relatedhvac-dhw-indirect.xml'].include? hpxml_file
    water_heating_systems_values[0][:fraction_dhw_load_served] = 0.5
    water_heating_systems_values << water_heating_systems_values[0].dup
    water_heating_systems_values[1][:id] = "WaterHeater2"
  elsif ['base-enclosure-garage.xml'].include? hpxml_file
    water_heating_systems_values[0][:location] = "garage"
  elsif ['base-dhw-none.xml'].include? hpxml_file
    water_heating_systems_values = []
  elsif hpxml_file.include? 'water_heating_multiple' and not water_heating_systems_values.nil? and water_heating_systems_values.size > 0
    if hpxml_file.include? 'combi'
      water_heating_systems_values[0][:water_heater_type] = "space-heating boiler with tankless coil"
      water_heating_systems_values[0][:tank_volume] = nil
      water_heating_systems_values[0][:heating_capacity] = nil
      water_heating_systems_values[0][:energy_factor] = nil
      water_heating_systems_values[0][:fuel_type] = nil
      water_heating_systems_values[0][:related_hvac] = "HeatingSystem"
    end
    water_heating_systems_values[0][:fraction_dhw_load_served] = 0.333
    water_heating_systems_values << water_heating_systems_values[0].dup
    water_heating_systems_values[1][:id] = "WaterHeater2"
    water_heating_systems_values << water_heating_systems_values[0].dup
    water_heating_systems_values[2][:id] = "WaterHeater3"
    if hpxml_file.include? 'combi'
      water_heating_systems_values[1][:related_hvac] = "SpaceHeat_ID2"
      water_heating_systems_values[2][:related_hvac] = "SpaceHeat_ID3"
    end
  end
  return water_heating_systems_values
end

def get_hpxml_file_hot_water_distribution_values(hpxml_file, hot_water_distribution_values)
  if ['base.xml'].include? hpxml_file
    hot_water_distribution_values = { :id => "HotWaterDstribution",
                                      :system_type => "Standard",
                                      :standard_piping_length => 50, # Chosen to test a negative EC_adj
                                      :pipe_r_value => 0.0 }
  elsif ['base-dhw-dwhr.xml'].include? hpxml_file
    hot_water_distribution_values[:dwhr_facilities_connected] = "all"
    hot_water_distribution_values[:dwhr_equal_flow] = true
    hot_water_distribution_values[:dwhr_efficiency] = 0.55
  elsif ['base-dhw-recirc-demand.xml'].include? hpxml_file
    hot_water_distribution_values[:system_type] = "Recirculation"
    hot_water_distribution_values[:recirculation_control_type] = "presence sensor demand control"
    hot_water_distribution_values[:recirculation_piping_length] = 50
    hot_water_distribution_values[:recirculation_branch_piping_length] = 50
    hot_water_distribution_values[:recirculation_pump_power] = 50
    hot_water_distribution_values[:pipe_r_value] = 3
  elsif ['base-dhw-recirc-manual.xml'].include? hpxml_file
    hot_water_distribution_values[:system_type] = "Recirculation"
    hot_water_distribution_values[:recirculation_control_type] = "manual demand control"
    hot_water_distribution_values[:recirculation_piping_length] = 50
    hot_water_distribution_values[:recirculation_branch_piping_length] = 50
    hot_water_distribution_values[:recirculation_pump_power] = 50
    hot_water_distribution_values[:pipe_r_value] = 3
  elsif ['base-dhw-recirc-nocontrol.xml'].include? hpxml_file
    hot_water_distribution_values[:system_type] = "Recirculation"
    hot_water_distribution_values[:recirculation_control_type] = "no control"
    hot_water_distribution_values[:recirculation_piping_length] = 50
    hot_water_distribution_values[:recirculation_branch_piping_length] = 50
    hot_water_distribution_values[:recirculation_pump_power] = 50
  elsif ['base-dhw-recirc-temperature.xml'].include? hpxml_file
    hot_water_distribution_values[:system_type] = "Recirculation"
    hot_water_distribution_values[:recirculation_control_type] = "temperature"
    hot_water_distribution_values[:recirculation_piping_length] = 50
    hot_water_distribution_values[:recirculation_branch_piping_length] = 50
    hot_water_distribution_values[:recirculation_pump_power] = 50
  elsif ['base-dhw-recirc-timer.xml'].include? hpxml_file
    hot_water_distribution_values[:system_type] = "Recirculation"
    hot_water_distribution_values[:recirculation_control_type] = "timer"
    hot_water_distribution_values[:recirculation_piping_length] = 50
    hot_water_distribution_values[:recirculation_branch_piping_length] = 50
    hot_water_distribution_values[:recirculation_pump_power] = 50
  elsif ['base-dhw-none.xml'].include? hpxml_file
    hot_water_distribution_values = {}
  end
  return hot_water_distribution_values
end

def get_hpxml_file_water_fixtures_values(hpxml_file, water_fixtures_values)
  if ['base.xml'].include? hpxml_file
    water_fixtures_values = [{ :id => "WaterFixture",
                               :water_fixture_type => "shower head",
                               :low_flow => true },
                             { :id => "WaterFixture2",
                               :water_fixture_type => "faucet",
                               :low_flow => false }]
  elsif ['base-dhw-low-flow-fixtures.xml'].include? hpxml_file
    water_fixtures_values[1][:low_flow] = true
  elsif ['base-dhw-none.xml'].include? hpxml_file
    water_fixtures_values = []
  end
  return water_fixtures_values
end

def get_hpxml_file_solar_thermal_system_values(hpxml_file, solar_thermal_system_values)
  if ['base-dhw-solar-fraction.xml',
      'base-dhw-multiple.xml',
      'base-dhw-tank-heat-pump-with-solar-fraction.xml',
      'base-dhw-tankless-gas-with-solar-fraction.xml',
      'invalid_files/solar-thermal-system-with-combi-tankless.xml',
      'invalid_files/solar-thermal-system-with-desuperheater.xml',
      'invalid_files/solar-thermal-system-with-dhw-indirect.xml'].include? hpxml_file
    solar_thermal_system_values = { :id => "SolarThermalSystem",
                                    :system_type => "hot water",
                                    :water_heating_system_idref => "WaterHeater",
                                    :solar_fraction => 0.65 }
  elsif ['base-dhw-solar-direct-flat-plate.xml',
         'base-dhw-solar-indirect-flat-plate.xml',
         'base-dhw-solar-thermosyphon-flat-plate.xml',
         'base-dhw-tank-heat-pump-with-solar.xml',
         'base-dhw-tankless-gas-with-solar.xml'].include? hpxml_file
    solar_thermal_system_values = { :id => "SolarThermalSystem",
                                    :system_type => "hot water",
                                    :collector_area => 40,
                                    :collector_type => "single glazing black",
                                    :collector_azimuth => 180,
                                    :collector_tilt => 20,
                                    :collector_frta => 0.77,
                                    :collector_frul => 0.793,
                                    :storage_volume => 60,
                                    :water_heating_system_idref => "WaterHeater" }
    if hpxml_file == 'base-dhw-solar-direct-flat-plate.xml'
      solar_thermal_system_values[:collector_loop_type] = "liquid direct"
    elsif hpxml_file == 'base-dhw-solar-thermosyphon-flat-plate.xml'
      solar_thermal_system_values[:collector_loop_type] = "passive thermosyphon"
    else
      solar_thermal_system_values[:collector_loop_type] = "liquid indirect"
    end
  elsif ['base-dhw-solar-indirect-evacuated-tube.xml',
         'base-dhw-solar-direct-evacuated-tube.xml',
         'base-dhw-solar-thermosyphon-evacuated-tube.xml'].include? hpxml_file
    solar_thermal_system_values = { :id => "SolarThermalSystem",
                                    :system_type => "hot water",
                                    :collector_area => 40,
                                    :collector_type => "evacuated tube",
                                    :collector_azimuth => 180,
                                    :collector_tilt => 20,
                                    :collector_frta => 0.50,
                                    :collector_frul => 0.2799,
                                    :storage_volume => 60,
                                    :water_heating_system_idref => "WaterHeater" }
    if hpxml_file == 'base-dhw-solar-direct-evacuated-tube.xml'
      solar_thermal_system_values[:collector_loop_type] = "liquid direct"
    elsif hpxml_file == 'base-dhw-solar-thermosyphon-evacuated-tube.xml'
      solar_thermal_system_values[:collector_loop_type] = "passive thermosyphon"
    else
      solar_thermal_system_values[:collector_loop_type] = "liquid indirect"
    end
  elsif ['base-dhw-solar-direct-ics.xml',
         'base-dhw-solar-thermosyphon-ics.xml'].include? hpxml_file
    solar_thermal_system_values = { :id => "SolarThermalSystem",
                                    :system_type => "hot water",
                                    :collector_area => 40,
                                    :collector_type => "integrated collector storage",
                                    :collector_azimuth => 180,
                                    :collector_tilt => 20,
                                    :collector_frta => 0.77,
                                    :collector_frul => 0.793,
                                    :storage_volume => 60,
                                    :water_heating_system_idref => "WaterHeater" }
    if hpxml_file == 'base-dhw-solar-direct-ics.xml'
      solar_thermal_system_values[:collector_loop_type] = "liquid direct"
    elsif hpxml_file == 'base-dhw-solar-thermosyphon-ics.xml'
      solar_thermal_system_values[:collector_loop_type] = "passive thermosyphon"
    end
  elsif ['invalid_files/unattached-solar-thermal-system.xml'].include? hpxml_file
    solar_thermal_system_values[:water_heating_system_idref] = "foobar"
  end
  return solar_thermal_system_values
end

def get_hpxml_file_pv_system_values(hpxml_file, pv_systems_values)
  if ['base-pv-array-1axis.xml'].include? hpxml_file
    pv_systems_values << { :id => "PVSystem",
                           :module_type => "standard",
                           :location => "ground",
                           :tracking => "1-axis",
                           :array_azimuth => 180,
                           :array_tilt => 20,
                           :max_power_output => 4000,
                           :inverter_efficiency => 0.96,
                           :system_losses_fraction => 0.14 }
  elsif ['base-pv-array-1axis-backtracked.xml'].include? hpxml_file
    pv_systems_values << { :id => "PVSystem",
                           :module_type => "standard",
                           :location => "ground",
                           :tracking => "1-axis backtracked",
                           :array_azimuth => 180,
                           :array_tilt => 20,
                           :max_power_output => 4000,
                           :inverter_efficiency => 0.96,
                           :system_losses_fraction => 0.14 }
  elsif ['base-pv-array-2axis.xml'].include? hpxml_file
    pv_systems_values << { :id => "PVSystem",
                           :module_type => "standard",
                           :location => "ground",
                           :tracking => "2-axis",
                           :array_azimuth => 180,
                           :array_tilt => 20,
                           :max_power_output => 4000,
                           :inverter_efficiency => 0.96,
                           :system_losses_fraction => 0.14 }
  elsif ['base-pv-array-fixed-open-rack.xml'].include? hpxml_file
    pv_systems_values << { :id => "PVSystem",
                           :module_type => "standard",
                           :location => "ground",
                           :tracking => "fixed",
                           :array_azimuth => 180,
                           :array_tilt => 20,
                           :max_power_output => 4000,
                           :inverter_efficiency => 0.96,
                           :system_losses_fraction => 0.14 }
  elsif ['base-pv-module-premium.xml'].include? hpxml_file
    pv_systems_values << { :id => "PVSystem",
                           :module_type => "premium",
                           :location => "roof",
                           :tracking => "fixed",
                           :array_azimuth => 180,
                           :array_tilt => 20,
                           :max_power_output => 4000,
                           :inverter_efficiency => 0.96,
                           :system_losses_fraction => 0.14 }
  elsif ['base-pv-module-standard.xml'].include? hpxml_file
    pv_systems_values << { :id => "PVSystem",
                           :module_type => "standard",
                           :location => "roof",
                           :tracking => "fixed",
                           :array_azimuth => 180,
                           :array_tilt => 20,
                           :max_power_output => 4000,
                           :inverter_efficiency => 0.96,
                           :system_losses_fraction => 0.14 }
  elsif ['base-pv-module-thinfilm.xml'].include? hpxml_file
    pv_systems_values << { :id => "PVSystem",
                           :module_type => "thin film",
                           :location => "roof",
                           :tracking => "fixed",
                           :array_azimuth => 180,
                           :array_tilt => 20,
                           :max_power_output => 4000,
                           :inverter_efficiency => 0.96,
                           :system_losses_fraction => 0.14 }
  elsif ['base-pv-multiple.xml'].include? hpxml_file
    pv_systems_values << { :id => "PVSystem",
                           :module_type => "standard",
                           :location => "roof",
                           :tracking => "fixed",
                           :array_azimuth => 180,
                           :array_tilt => 20,
                           :max_power_output => 4000,
                           :inverter_efficiency => 0.96,
                           :system_losses_fraction => 0.14 }
    pv_systems_values << { :id => "PVSystem2",
                           :module_type => "standard",
                           :location => "roof",
                           :tracking => "fixed",
                           :array_azimuth => 90,
                           :array_tilt => 20,
                           :max_power_output => 1500,
                           :inverter_efficiency => 0.96,
                           :system_losses_fraction => 0.14 }
  end
  return pv_systems_values
end

def get_hpxml_file_clothes_washer_values(hpxml_file, clothes_washer_values)
  if ['base.xml'].include? hpxml_file
    clothes_washer_values = { :id => "ClothesWasher",
                              :location => "living space",
                              :modified_energy_factor => 0.8,
                              :rated_annual_kwh => 700.0,
                              :label_electric_rate => 0.10,
                              :label_gas_rate => 0.60,
                              :label_annual_gas_cost => 25.0,
                              :capacity => 3.0 }
  elsif ['base-appliances-none.xml'].include? hpxml_file
    clothes_washer_values = {}
  elsif ['base-appliances-washer-imef.xml'].include? hpxml_file
    clothes_washer_values[:modified_energy_factor] = nil
    clothes_washer_values[:integrated_modified_energy_factor] = 0.73
  elsif ['base-foundation-unconditioned-basement.xml'].include? hpxml_file
    clothes_washer_values[:location] = "basement - unconditioned"
  elsif ['base-atticroof-conditioned.xml'].include? hpxml_file
    clothes_washer_values[:location] = "basement - conditioned"
  elsif ['base-enclosure-garage.xml',
         'invalid_files/clothes-washer-location.xml'].include? hpxml_file
    clothes_washer_values[:location] = "garage"
  elsif ['invalid_files/clothes-washer-location-other.xml'].include? hpxml_file
    clothes_washer_values[:location] = "other"
  end
  return clothes_washer_values
end

def get_hpxml_file_clothes_dryer_values(hpxml_file, clothes_dryer_values)
  if ['base.xml'].include? hpxml_file
    clothes_dryer_values = { :id => "ClothesDryer",
                             :location => "living space",
                             :fuel_type => "electricity",
                             :energy_factor => 2.95,
                             :control_type => "timer" }
  elsif ['base-appliances-none.xml'].include? hpxml_file
    clothes_dryer_values = {}
  elsif ['base-appliances-dryer-cef.xml'].include? hpxml_file
    clothes_dryer_values = { :id => "ClothesDryer",
                             :location => "living space",
                             :fuel_type => "electricity",
                             :combined_energy_factor => 2.62,
                             :control_type => "moisture" }
  elsif ['base-appliances-gas.xml',
         'base-appliances-propane.xml',
         'base-appliances-oil.xml'].include? hpxml_file
    clothes_dryer_values = { :id => "ClothesDryer",
                             :location => "living space",
                             :energy_factor => 2.67,
                             :control_type => "moisture" }
    if hpxml_file == 'base-appliances-gas.xml'
      clothes_dryer_values[:fuel_type] = "natural gas"
    elsif hpxml_file == 'base-appliances-propane.xml'
      clothes_dryer_values[:fuel_type] = "propane"
    elsif hpxml_file == 'base-appliances-oil.xml'
      clothes_dryer_values[:fuel_type] = "fuel oil"
    end
  elsif ['base-appliances-wood.xml'].include? hpxml_file
    clothes_dryer_values = { :id => "ClothesDryer",
                             :location => "living space",
                             :fuel_type => "wood",
                             :energy_factor => 2.67,
                             :control_type => "moisture" }
  elsif ['base-foundation-unconditioned-basement.xml'].include? hpxml_file
    clothes_dryer_values[:location] = "basement - unconditioned"
  elsif ['base-atticroof-conditioned.xml'].include? hpxml_file
    clothes_dryer_values[:location] = "basement - conditioned"
  elsif ['base-enclosure-garage.xml',
         'invalid_files/clothes-dryer-location.xml'].include? hpxml_file
    clothes_dryer_values[:location] = "garage"
  elsif ['invalid_files/clothes-dryer-location-other.xml'].include? hpxml_file
    clothes_dryer_values[:location] = "other"
  end
  return clothes_dryer_values
end

def get_hpxml_file_dishwasher_values(hpxml_file, dishwasher_values)
  if ['base.xml'].include? hpxml_file
    dishwasher_values = { :id => "Dishwasher",
                          :rated_annual_kwh => 450,
                          :place_setting_capacity => 12 }
  elsif ['base-appliances-none.xml'].include? hpxml_file
    dishwasher_values = {}
  elsif ['base-appliances-dishwasher-ef.xml'].include? hpxml_file
    dishwasher_values = { :id => "Dishwasher",
                          :energy_factor => 0.5,
                          :place_setting_capacity => 12 }
  end
  return dishwasher_values
end

def get_hpxml_file_refrigerator_values(hpxml_file, refrigerator_values)
  if ['base.xml'].include? hpxml_file
    refrigerator_values = { :id => "Refrigerator",
                            :location => "living space",
                            :rated_annual_kwh => 650 }
  elsif ['base-appliances-refrigerator-adjusted.xml'].include? hpxml_file
    refrigerator_values[:adjusted_annual_kwh] = 600
  elsif ['base-appliances-none.xml'].include? hpxml_file
    refrigerator_values = {}
  elsif ['base-foundation-unconditioned-basement.xml'].include? hpxml_file
    refrigerator_values[:location] = "basement - unconditioned"
  elsif ['base-atticroof-conditioned.xml'].include? hpxml_file
    refrigerator_values[:location] = "basement - conditioned"
  elsif ['base-enclosure-garage.xml',
         'invalid_files/refrigerator-location.xml'].include? hpxml_file
    refrigerator_values[:location] = "garage"
  elsif ['invalid_files/refrigerator-location-other.xml'].include? hpxml_file
    refrigerator_values[:location] = "other"
  end
  return refrigerator_values
end

def get_hpxml_file_cooking_range_values(hpxml_file, cooking_range_values)
  if ['base.xml'].include? hpxml_file
    cooking_range_values = { :id => "Range",
                             :fuel_type => "electricity",
                             :is_induction => false }
  elsif ['base-appliances-none.xml'].include? hpxml_file
    cooking_range_values = {}
  elsif ['base-appliances-gas.xml'].include? hpxml_file
    cooking_range_values[:fuel_type] = "natural gas"
    cooking_range_values[:is_induction] = false
  elsif ['base-appliances-propane.xml'].include? hpxml_file
    cooking_range_values[:fuel_type] = "propane"
    cooking_range_values[:is_induction] = false
  elsif ['base-appliances-oil.xml'].include? hpxml_file
    cooking_range_values[:fuel_type] = "fuel oil"
  elsif ['base-appliances-wood.xml'].include? hpxml_file
    cooking_range_values[:fuel_type] = "wood"
    cooking_range_values[:is_induction] = false
  end
  return cooking_range_values
end

def get_hpxml_file_oven_values(hpxml_file, oven_values)
  if ['base.xml'].include? hpxml_file
    oven_values = { :id => "Oven",
                    :is_convection => false }
  elsif ['base-appliances-none.xml'].include? hpxml_file
    oven_values = {}
  end
  return oven_values
end

def get_hpxml_file_lighting_values(hpxml_file, lighting_values)
  if ['base.xml'].include? hpxml_file
    lighting_values = { :fraction_tier_i_interior => 0.5,
                        :fraction_tier_i_exterior => 0.5,
                        :fraction_tier_i_garage => 0.5,
                        :fraction_tier_ii_interior => 0.25,
                        :fraction_tier_ii_exterior => 0.25,
                        :fraction_tier_ii_garage => 0.25 }
  elsif ['base-misc-lighting-none.xml'].include? hpxml_file
    lighting_values = {}
  end
  return lighting_values
end

def get_hpxml_file_ceiling_fan_values(hpxml_file, ceiling_fans_values)
  if ['base-misc-ceiling-fans.xml'].include? hpxml_file
    ceiling_fans_values << { :id => "CeilingFan",
                             :efficiency => 100,
                             :quantity => 2 }
  end
  return ceiling_fans_values
end

def get_hpxml_file_plug_loads_values(hpxml_file, plug_loads_values)
  if ['base-misc-loads-detailed.xml'].include? hpxml_file
    plug_loads_values = [{ :id => "PlugLoadMisc",
                           :plug_load_type => "other",
                           :kWh_per_year => 7302,
                           :frac_sensible => 0.82,
                           :frac_latent => 0.18 },
                         { :id => "PlugLoadMisc2",
                           :plug_load_type => "TV other",
                           :kWh_per_year => 400 }]
  else
    plug_loads_values = [{ :id => "PlugLoadMisc",
                           :plug_load_type => "other" },
                         { :id => "PlugLoadMisc2",
                           :plug_load_type => "TV other" }]
  end
  return plug_loads_values
end

def get_hpxml_file_misc_load_schedule_values(hpxml_file, misc_load_schedule_values)
  if ['base-misc-loads-detailed.xml'].include? hpxml_file
    misc_load_schedule_values = { :weekday_fractions => "0.020, 0.020, 0.020, 0.020, 0.020, 0.034, 0.043, 0.085, 0.050, 0.030, 0.030, 0.041, 0.030, 0.025, 0.026, 0.026, 0.039, 0.042, 0.045, 0.070, 0.070, 0.073, 0.073, 0.066",
                                  :weekend_fractions => "0.020, 0.020, 0.020, 0.020, 0.020, 0.034, 0.043, 0.085, 0.050, 0.030, 0.030, 0.041, 0.030, 0.025, 0.026, 0.026, 0.039, 0.042, 0.045, 0.070, 0.070, 0.073, 0.073, 0.066",
                                  :monthly_multipliers => "1.0, 1.0, 1.0, 1.0, 1.0, 1.0, 1.0, 1.0, 1.0, 1.0, 1.0, 1.0" }
  end
  return misc_load_schedule_values
end<|MERGE_RESOLUTION|>--- conflicted
+++ resolved
@@ -2629,30 +2629,8 @@
                                  :hours_in_operation => 24,
                                  :total_recovery_efficiency => 0.48,
                                  :sensible_recovery_efficiency => 0.72,
-<<<<<<< HEAD
                                  :fan_power => 60,
                                  :used_for_whole_building_ventilation => true }
-  elsif ['base-mechvent-erv-atre.xml'].include? hpxml_file
-    ventilation_fans_values << { :id => "MechanicalVentilation",
-                                 :fan_type => "energy recovery ventilator",
-                                 :tested_flow_rate => 110,
-                                 :hours_in_operation => 24,
-                                 :total_recovery_efficiency_adjusted => 0.526,
-                                 :sensible_recovery_efficiency => 0.72,
-                                 :fan_power => 60,
-                                 :used_for_whole_building_ventilation => true }
-  elsif ['base-mechvent-erv-asre.xml'].include? hpxml_file
-    ventilation_fans_values << { :id => "MechanicalVentilation",
-                                 :fan_type => "energy recovery ventilator",
-                                 :tested_flow_rate => 110,
-                                 :hours_in_operation => 24,
-                                 :total_recovery_efficiency => 0.48,
-                                 :sensible_recovery_efficiency_adjusted => 0.79,
-                                 :fan_power => 60,
-                                 :used_for_whole_building_ventilation => true }
-=======
-                                 :fan_power => 60 }
->>>>>>> fac87b7c
   elsif ['base-mechvent-erv-atre-asre.xml'].include? hpxml_file
     ventilation_fans_values << { :id => "MechanicalVentilation",
                                  :fan_type => "energy recovery ventilator",
