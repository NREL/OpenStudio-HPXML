--- conflicted
+++ resolved
@@ -2,11 +2,7 @@
 jobs:
   build:
     docker:
-<<<<<<< HEAD
-      - image: nrel/openstudio:3.0.0-beta
-=======
       - image: nrel/openstudio:3.0.0-rc1
->>>>>>> 4ebe5e5e
     steps:
       - checkout
       - run: 
