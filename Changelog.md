--- conflicted
+++ resolved
@@ -13,11 +13,8 @@
 - Allows defaulting of HVAC/DHW system efficiency (by age).
 - Allows defaulting of mechanical ventilation fan power (by type).
 - Allows CEER (Combined Energy Efficiency Ratio) efficiency unit for room AC.
-<<<<<<< HEAD
+- Updates the reporting measure to register all outputs from the annual CSV with the OS runner (for use in, e.g., PAT).
 - Allows modeling PTAC and PTHP hvac systems. 
-=======
-- Updates the reporting measure to register all outputs from the annual CSV with the OS runner (for use in, e.g., PAT).
->>>>>>> 5d318cd6
 
 __Bugfixes__
 - Improves ground reflectance when there is shading of windows/skylights.
