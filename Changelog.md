## OpenStudio-HPXML v1.4.0
__New Features__
- Adds "Energy Use: Total" and "Energy Use: Net" columns to the annual results output file; allows timeseries outputs.
- Allows calculating one or more emissions scenarios (e.g., high renewable penetration vs business as usual) for different emissions types (e.g., CO2e).
- Allows a heat pump separate backup system to be a central system (e.g., central furnace w/ ducts). Previously only non-central system types were allowed.
- Allows specifying a `StormWindow` element for windows/skylights; U-factors and SHGCs are automatically adjusted.
- Allows an optional `AirInfiltrationMeasurement/InfiltrationHeight` input.
- Allows an optional `Battery/UsableCapacity` input; now defaults to 0.9 x NominalCapacity (previously 0.8).
- Adds support for shared hot water recirculation systems controlled by temperature.
- Adds a "Fuel Use: Electricity: Net" timeseries output column for homes with electricity generation.
- The `WaterFixturesUsageMultiplier` input now also applies to general water use internal gains and recirculation pump energy (for some control types).
- Relaxes requirement for `ConditionedFloorAreaServed` for air distribution systems; now only needed if duct surface areas not provided.
- BuildResidentialHPXML measure:
  - **Breaking change**: Changes the zip code argument name to `site_zip_code`.
  - Adds support for ambient foundations for single-family attached and apartment units.
  - Adds support for unconditioned attics for apartment units.
  - Adds an optional argument for whether the HPXML file is written with default values applied; defaults to false.
  - Adds an optional argument for whether the HPXML file is validated; defaults to false.
- ReportSimulationOutput measure:
<<<<<<< HEAD
  - Add optional argument for generating user-defined timeseries output variables.
=======
  - Add optional argument for requesting timeseries EnergyPlus output variables.
>>>>>>> ce175b30
  - Add ability to include `TimeDST` and/or `TimeUTC` timestamp column(s) in results_timeseries.csv.
  - Timestamps in results_timeseries.csv are output in ISO 8601 standard format.
  - Allows user-specified annual/timeseries output file names.

__Bugfixes__
- Adds more stringent limits for `AirflowDefectRatio` and `ChargeDefectRatio` (now allows values from 1/10th to 10x the design value).
- Catches case where leap year is specified but weather file does not contain 8784 hours.
- Fixes possible HVAC sizing error if design temperature difference (TD) is negative.
- Fixes an error if there is a pool or hot tub, but the pump `Type` is set to "none".
- Adds more decimal places in output files as needed for simulations with shorter timesteps and/or abbreviated run periods.

## OpenStudio-HPXML v1.3.0

__New Features__
- Updates to OpenStudio 3.3.0/EnergyPlus 9.6.0.
- **Breaking change**: Replaces "Unmet Load" outputs with "Unmet Hours".
- **Breaking change**: Renames "Load: Heating" and "Peak Load: Heating" (and Cooling) outputs to include "Delivered".
- **Breaking change**: Any heat pump backup heating requires `HeatPump/BackupType` ("integrated" or "separate") to be specified.
- **Breaking change**: For homes with multiple PV arrays, all inverter efficiencies must have the same value.
- **Breaking change**: HPXML schema version must now be '4.0' (proposed).
  - Moves `ClothesDryer/extension/IsVented` to `ClothesDryer/IsVented`.
  - Moves `ClothesDryer/extension/VentedFlowRate` to `ClothesDryer/VentedFlowRate`.
  - Moves `FoundationWall/Insulation/Layer/extension/DistanceToTopOfInsulation` to `FoundationWall/Insulation/Layer/DistanceToTopOfInsulation`.
  - Moves `FoundationWall/Insulation/Layer/extension/DistanceToBottomOfInsulation` to `FoundationWall/Insulation/Layer/DistanceToBottomOfInsulation`.
  - Moves `Slab/PerimeterInsulationDepth` to `Slab/PerimeterInsulation/Layer/InsulationDepth`.
  - Moves `Slab/UnderSlabInsulationWidth` to `Slab/UnderSlabInsulation/Layer/InsulationWidth`.
  - Moves `Slab/UnderSlabInsulationSpansEntireSlab` to `Slab/UnderSlabInsulation/Layer/InsulationSpansEntireSlab`.
- Initial release of BuildResidentialHPXML measure, which generates an HPXML file from a set of building description inputs.
- Expanded capabilities for scheduling:
  - Allows modeling detailed occupancy via a schedule CSV file.
  - Introduces a measure for automatically generating detailed smooth/stochastic schedule CSV files.
  - Expands simplified weekday/weekend/monthly schedule inputs to additional building features.
  - Allows `HeatingSeason` & `CoolingSeason` to be specified for defining heating and cooling equipment availability.
- Adds a new results_hpxml.csv output file to summarize HPXML values (e.g., surface areas, HVAC capacities).
- Allows modeling lithium ion batteries.
- Allows use of `HeatPump/BackupSystem` for modeling a standalone (i.e., not integrated) backup heating system.
- Allows conditioned crawlspaces to be specified; modeled as crawlspaces that are actively maintained at setpoint.
- Allows non-zero refrigerant charge defect ratios for ground source heat pumps.
- Expands choices allowed for `Siding` (Wall/RimJoist) and `RoofType` (Roof) elements.
- Allows "none" for wall/rim joist siding.
- Allows interior finish inputs (e.g., 0.5" drywall) for walls, ceilings, and roofs.
- Allows specifying the foundation wall type (e.g., solid concrete, concrete block, wood, etc.).
- Allows additional fuel types for generators.
- Switches to the EnergyPlus Fan:SystemModel object for all HVAC systems.
- Introduces a small amount of infiltration for unvented spaces.
- Updates the assumption of flue losses vs tank losses for higher efficiency non-electric storage water heaters.
- Revises shared mechanical ventilation preconditioning control logic to operate less often.
- Adds alternative inputs:
  - Window/skylight physical properties (`GlassLayers`, `FrameType`, etc.) instead of `UFactor` & `SHGC`.
  - `Ducts/FractionDuctArea` instead of `Ducts/DuctSurfaceArea`.
  - `Length` instead of `Area` for foundation walls.
  - `Orientation` instead of `Azimuth` for all applicable surfaces, PV systems, and solar thermal systems.
  - CEER (Combined Energy Efficiency Ratio) instead of EER for room ACs.
  - `UsageBin` instead of `FirstHourRating` (for water heaters w/ UEF metric).
  - `CFM50` instead of `CFM25` or `Percent` for duct leakage.
- Allows more defaulting (optional inputs):
  - Mechanical ventilation airflow rate per ASHRAE 62.2-2019.
  - HVAC/DHW system efficiency (by age).
  - Mechanical ventilation fan power (by type).
  - Color (solar absorptance) for walls, roofs, and rim joists.
  - Foundation wall distance to top/bottom of insulation.
  - Door azimuth.
  - Radiant barrier grade.
  - Whole house fan airflow rate and fan power.
- Adds more warnings of inputs based on ANSI/BPI 2400 Standard.
- Removes error-check for number of bedrooms based on conditioned floor area, per RESNET guidance.
- Updates the reporting measure to register all outputs from the annual CSV with the OS runner (for use in, e.g., PAT).
- Removes timeseries CSV output columns that are all zeroes to reduce file size and processing time.
- Improves consistency of installation quality calculations for two/variable-speed air source heat pumps and ground source heat pumps.
- Relaxes requirement for heating (or cooling) setpoints so that they are only needed if heating (or cooling) equipment is present.
- Adds an `--ep-input-format` argument to run_simulation.rb to choose epJSON as the EnergyPlus input file format instead of IDF.
- Eliminates EnergyPlus warnings related to unused objects or invalid output meters/variables.
- Allows modeling PTAC and PTHP HVAC systems. 
- Allows user inputs for partition wall mass and furniture mass.

__Bugfixes__
- Improves ground reflectance when there is shading of windows/skylights.
- Improves HVAC fan power for central forced air systems.
- Fixes mechanical ventilation compartmentalization area calculation for SFA/MF homes with surfaces with InteriorAdjacentTo==ExteriorAdjacentTo.
- Negative `DistanceToTopOfInsulation` values are now disallowed.
- Fixes workflow errors if a `VentilationFan` has zero airflow rate or zero hours of operation.
- Fixes duct design load calculations for HPXML files with multiple ducted HVAC systems.
- Fixes ground source heat pump rated airflow.
- Relaxes `Overhangs` DistanceToBottomOfWindow vs DistanceToBottomOfWindow validation when Depth is zero.
- Fixes possibility of double-counting HVAC distribution losses if an `HVACDistribution` element has both AirDistribution properties and DSE values
- Fixes possibility of incorrect "Peak Electricity: Winter Total (W)" and "Peak Electricity: Summer Total (W)" outputs for homes with duct losses.
- Fixes heating/cooling seasons (used for e.g. summer vs winter window shading) for the southern hemisphere.
- Fixes possibility of EnergyPlus simulation failure for homes with ground-source heat pumps and airflow and/or charge defects.
- Fixes peak load/electricity outputs for homes with ground-source heat pumps and airflow and/or charge defects.

## OpenStudio-HPXML v1.2.0

__New Features__
- **Breaking change**: Heating/cooling component loads no longer calculated by default for faster performance; use `--add-component-loads` argument if desired.
- **Breaking change**: Replaces `Site/extension/ShelterCoefficient` with `Site/ShieldingofHome`.
- Allows `DuctLeakageMeasurement` & `ConditionedFloorAreaServed` to not be specified for ductless fan coil systems; **Breaking change**: `AirDistributionType` is now required for all air distribution systems.
- Allows `Slab/ExposedPerimeter` to be zero.
- Removes `ClothesDryer/ControlType` from being a required input, it is not used.
- Switches room air conditioner model to use Cutler performance curves.
- Relaxes tolerance for duct leakage to outside warning when ducts solely in conditioned space.
- Removes limitation that a shared water heater serving a shared laundry room can't also serve dwelling unit fixtures (i.e., FractionDHWLoadServed is no longer required to be zero).
- Adds IDs to schematron validation errors/warnings when possible.
- Moves additional error-checking from the ruby measure to the schematron validator. 

__Bugfixes__
- Fixes room air conditioner performance curve.
- Fixes ruby error if elements (e.g., `SystemIdentifier`) exist without the proper 'id'/'idref' attribute.
- Fixes error if boiler/GSHP pump power is zero
- Fixes possible "Electricity category end uses do not sum to total" error due to boiler pump energy.
- Fixes possible "Construction R-value ... does not match Assembly R-value" error for highly insulated enclosure elements.
- Adds error-checking for negative SEEReq results for shared cooling systems.
- Adds more detail to error messages regarding the wrong data type in the HPXML file.
- Prevents a solar hot water system w/ SolarFraction=1.

## OpenStudio-HPXML v1.1.0

__New Features__
- **Breaking change**: `Type` is now a required input for dehumidifiers; can be "portable" or "whole-home".
- **Breaking change**: `Location` is now a required input for dehumidifiers; must be "living space" as dehumidifiers are currently modeled as located in living space.
- **Breaking change**: `Type` is now a required input for Pool, PoolPump, HotTub, and HotTubPump.
- **Breaking change**: Both supply and return duct leakage to outside are now required inputs for AirDistribution systems.
- **Breaking change**: Simplifies inputs for fan coils and water loop heat pumps by A) removing HydronicAndAirDistribution element and B) moving WLHP inputs from extension elements to HeatPump element.
- Allows modeling airflow/charge defects for air conditioners, heat pumps, and furnaces (RESNET Standard 310).
- Allows modeling *multiple* dehumidifiers (previously only one allowed).
- Allows modeling generators (generic on-site power production).
- Allows detailed heating/cooling setpoints to be specified: 24-hour weekday & weekend values.
- Allows modeling window/skylight *exterior* shading via summer/winter shading coefficients.
- Allows JSON annual/timeseries output files to be generated instead of CSV. **Breaking change**: For CSV outputs, the first two sections in the results_annual.csv file are now prefixed with "Fuel Use:" and "End Use:", respectively.
- Allows more defaulting (optional inputs) for a variety of HPXML elements.
- Allows requesting timeseries unmet heating/cooling loads.
- Allows skipping schema/schematron validation (for speed); should only be used if the HPXML was already validated upstream.
- Allows HPXML files w/ multiple `Building` elements; requires providing the ID of the single building to be simulated.
- Includes hot water loads (in addition to heating/cooling loads) when timeseries total loads are requested.
- The `in.xml` HPXML file is now always produced for inspection of default values (e.g., autosized HVAC capacities). **Breaking change**: The `output_dir` HPXMLtoOpenStudio measure argument is now required.
- Overhauls documentation to be more comprehensive and standardized.
- `run_simulation.rb` now returns exit code 1 if not successful (i.e., either invalid inputs or simulation fails).

__Bugfixes__
- Improved modeling of window/skylight interior shading -- better reflects shading coefficient inputs.
- Adds error-checking on the HPXML schemaVersion.
- Adds various error-checking to the schematron validator.
- Adds error-checking for empty IDs in the HPXML file.
- Fixes heat pump water heater fan energy not included in SimulationOutputReport outputs.
- Fixes possibility of incorrect "A neighbor building has an azimuth (XXX) not equal to the azimuth of any wall" error.
- Fixes possibility of errors encountered before schematron validation has occurred.
- Small bugfixes related to basement interior surface solar absorptances.
- Allows NumberofConditionedFloors/NumberofConditionedFloorsAboveGrade to be non-integer values per the HPXML schema.
- HVAC sizing design load improvements for floors above crawlspaces/basements, walls, ducts, and heat pumps.
- Now recognizes Type="none" to prevent modeling of pools and hot tubs (pumps and heaters).
- Fixes error for overhangs with zero depth.
- Fixes possible error where the normalized flue height for the AIM-2 infiltration model is negative.
- Slight adjustment of default water heater recovery efficiency equation to prevent errors from values being too high.
- Fixes schematron file not being valid per ISO Schematron standard.

## OpenStudio-HPXML v1.0.0

__New Features__
- Updates to OpenStudio 3.1.0/EnergyPlus 9.4.0.
- **Breaking change**: Deprecates `WeatherStation/WMO` HPXML input, use `WeatherStation/extension/EPWFilePath` instead; also removes `weather_dir` argument from HPXMLtoOpenStudio measure.
- Implements water heater Uniform Energy Factor (UEF) model; replaces RESNET UEF->EF regression. **Breaking change**: `FirstHourRating` is now a required input for storage water heaters when UEF is provided.
- Adds optional HPXML fan power inputs for most HVAC system types. **Breaking change**: Removes ElectricAuxiliaryEnergy input for non-boiler heating systems.
- Uses air-source heat pump cooling performance curves for central air conditioners.
- Updates rated fan power assumption for mini-split heat pump models.
- Allows coal fuel type for non-boiler heating systems.
- Accommodates common walls adjacent to unconditioned space by using HPXML surfaces where InteriorAdjacentTo == ExteriorAdjacentTo.
- Adds optional HPXML inputs to define whether a clothes dryer is vented and its ventilation rate.
- Adds optional HPXML input for `SimulationControl/CalendarYear` for TMY weather files.
- Schematron validation improvements.
- Adds some HPXML XSD schema validation and additional error-checking.
- Various small updates to ASHRAE 140 test files.
- Reduces number of EnergyPlus output files produced by using new OutputControlFiles object.
- Release packages now include ASHRAE 140 test files/results.

__Bugfixes__
- EnergyPlus 9.4.0 fix for negative window solar absorptances at certain hours.
- Fixes airflow timeseries outputs to be averaged instead of summed.
- Updates HVAC sizing methodology for slab-on-grade foundation types.
- Fixes an error that could prevent schematron validation errors from being produced.
- Skips weather caching if filesystem is read only.

## OpenStudio-HPXML v0.11.0 Beta

__New Features__
- New [Schematron](http://schematron.com) validation (EPvalidator.xml) replaces custom ruby validation (EPvalidator.rb)
- **[Breaking Change]** `BuildingConstruction/ResidentialFacilityType` ("single-family detached", "single-family attached", "apartment unit", or "manufactured home") is a required input
- Ability to model shared systems for Attached/Multifamily dwelling units
  - Shared HVAC systems (cooling towers, chillers, central boilers, water loop heat pumps, fan coils, ground source heat pumps on shared hydronic circulation loops)
  - Shared water heaters serving either A) multiple dwelling units' service hot water or B) a shared laundry/equipment room, as well as hot water recirculation systems
  - Shared appliances (e.g., clothes dryer in a shared laundry room)
  - Shared hot water recirculation systems
  - Shared ventilation systems (optionally with preconditioning equipment and recirculation)
  - Shared PV systems
  - **[Breaking Change]** Appliances located in MF spaces (i.e., "other") must now be specified in more detail (i.e., "other heated space", "other non-freezing space", "other multifamily buffer space", or "other housing unit")
- Enclosure
  - New optional inputs: `Roof/RoofType`, `Wall/Siding`, and `RimJoist/Siding`
  - New optional inputs: `Skylight/InteriorShading/SummerShadingCoefficient` and `Skylight/InteriorShading/SummerShadingCoefficient`
  - New optional inputs: `Roof/RoofColor`, `Wall/Color`, and `RimJoist/Color` can be provided instead of `SolarAbsorptance`
  - New optional input to specify presence of flue/chimney, which results in increased infiltration
  - Allows adobe wall type
  - Allows `AirInfiltrationMeasurement/HousePressure` to be any value (previously required to be 50 Pa)
  - **[Breaking Change]** `Roof/RadiantBarrierGrade` input now required when there is a radiant barrier
- HVAC
  - Adds optional high-level HVAC autosizing controls
    - `AllowIncreasedFixedCapacities`: Describes how HVAC equipment with fixed capacities are handled. If true, the maximum of the user-specified fixed capacity and the heating/cooling design load will be used to reduce potential for unmet loads. Defaults to false.
    - `UseMaxLoadForHeatPumps`: Describes how autosized heat pumps are handled. If true, heat pumps are sized based on the maximum of heating and cooling design loads. If false, heat pumps are sized per ACCA Manual J/S based on cooling design loads with some oversizing allowances for heating design loads. Defaults to true.
  - Additional HVAC types: mini-split air conditioners and fixed (non-portable) space heaters
  - Adds optional inputs for ground-to-air heat pumps: `extension/PumpPowerWattsPerTon` and `extension/FanPowerWattsPerCFM`
- Ventilation
  - Allows _multiple_ whole-home ventilation, spot ventilation, and/or whole house fans
- Appliances & Plug Loads
  - Allows _multiple_ `Refrigerator` and `Freezer`
  - Allows `Pool`, `HotTub`, `PlugLoad` of type "electric vehicle charging" and "well pump", and `FuelLoad` of type "grill", "lighting", and "fireplace"
  - **[Breaking Change]** "other" and "TV other" plug loads now required
- Lighting
  - Allows lighting schedules and holiday lighting
- **[Breaking Change]** For hydronic distributions, `HydronicDistributionType` is now required
- **[Breaking Change]** For DSE distributions, `AnnualHeatingDistributionSystemEfficiency` and `AnnualCoolingDistributionSystemEfficiency` are both always required
- Allows more HPXML fuel types to be used for HVAC, water heating, appliances, etc.
- New inputs to define Daylight Saving period; defaults to enabled
- Adds more reporting of warnings/errors to run.log

__Bugfixes__
- Fixes pump energy for boilers and ground source heat pumps
- Fixes incorrect gallons of hot water use reported when there are multiple water heaters
- No longer report unmet load for buildings where the HVAC system only meets part of the load (e.g., room AC serving 33% of the load)
- Schedule bugfix for leap years

## OpenStudio-HPXML v0.10.0 Beta

__New Features__
- Dwelling units of single-family attached/multifamily buildings:
  - Adds new generic space types "other heated space", "other multifamily buffer space", and "other non-freezing space" for surface `ExteriorAdjacentTo` elements. "other housing unit", i.e. adiabatic surfaces, was already supported.
  - **[Breaking Change]** For `FrameFloors`, replaces "other housing unit above" and "other housing unit below" enumerations with "other housing unit". All four "other ..." spaces must have an `extension/OtherSpaceAboveOrBelow` property set to either "above" or "below".
  - Allows ducts and water heaters to be located in all "other ..." spaces.
  - Allows all appliances to be located in "other", in which internal gains are neglected.
- Allows `Fireplace` and `FloorFurnace` for heating system types.
- Allows "exterior wall", "under slab", and "roof deck" for `DuctLocation`.
- Allows "wood" and "wood pellets" as fuel types for additional HVAC systems, water heaters, and appliances.
- Allows `Location` to be provided for `Dishwasher` and `CookingRange`.
- Allows `BuildingSummary/Site/SiteType` ("urban", "suburban", or "rural") to be provided.
- Allows user-specified `Refrigerator` and `CookingRange` schedules to be provided.
- HVAC capacity elements are no longer required; if not provided, ACCA Manual J autosizing calculations will be used (-1 can continue to be used for capacity elements but is discouraged).
- Duct locations/areas can be defaulted by specifying supply/return `Duct` elements without `DuctSurfaceArea` and `DuctLocation`. `HVACDistribution/DistributionSystemType/AirDistribution/NumberofReturnRegisters` can be optionally provided to inform the default duct area calculations.
- **[Breaking Change]** Lighting inputs now use `LightingType[LightEmittingDiode | CompactFluorescent | FluorescentTube]` instead of `ThirdPartyCertification="ERI Tier I" or ThirdPartyCertification="ERI Tier II"`.
- **[Breaking Change]** `HVACDistribution/ConditionedFloorAreaServed` is now required for air distribution systems.
- **[Breaking Change]** Infiltration and attic ventilation specified using natural air changes per hour now uses `ACHnatural` instead of `extension/ConstantACHnatural`.
- **[Breaking Change]** The optional `PerformanceAdjustment` input for instantaneous water heaters is now treated as a performance multiplier (e.g., 0.92) instead of derate (e.g., 0.08).
- Adds ASHRAE 140 Class II test files.
- SimulationOutputReport reporting measure:
  - New optional timeseries outputs:  airflows (e.g., infiltration, mechanical ventilation, natural ventilation, whole house fan) and weather (e.g., temperatures, wind speed, solar).
  - Timeseries frequency can now be set to 'none' as an alternative to setting all include_timeseries_foo variables to false.
  - **[Breaking Change]** Renames "Wood" to "Wood Cord" to better distinguish from "Wood Pellets".
- Modeling improvements:
  - Improved calculation for infiltration height
  - Infiltration & mechanical ventilation now combined using ASHRAE 62.2 Normative Appendix C.
- Runtime improvements: 
  - Optimized ruby require calls.
  - Skip ViewFactor calculations when not needed (i.e., no conditioned basement).
- Error-checking:
  - Adds more space type-specific error checking of adjacent surfaces.
  - Adds additional HPXML datatype checks.
  - Adds a warning if a `HVACDistribution` system has ducts entirely within conditioned space and non-zero leakage to the outside.
  - Adds warnings if appliance inputs may be inappropriate and result in negative energy or hot water use.

__Bugfixes__
- Fixes error if there's a `FoundationWall` whose height is less than 0.5 ft.
- Fixes HVAC defrost control in EnergyPlus model to use "Timed" instead of "OnDemand".
- Fixes exterior air film and wind exposure for a `FrameFloor` over ambient conditions.
- Fixes air films for a `FrameFloor` ceiling.
- Fixes error if there are additional `LightingGroup` elements beyond the ones required.
- Fixes vented attic ventilation rate.
- Reported unmet heating/cooling load now correctly excludes latent energy.
- Ground-source heat pump backup fuel is now correctly honored instead of always using electricity.

## OpenStudio-HPXML v0.9.0 Beta

__New Features__
- **[Breaking Change]** Updates to OpenStudio v3.0.0 and EnergyPlus 9.3
- Numerous HPXML inputs are now optional with built-in defaulting, particularly for water heating, appliances, and PV. Set the `debug` argument to true to output a in.xml HPXML file with defaults applied for inspection. See the documentation for defaulting equations/assumptions/references.
- **[Breaking Change]** If clothes washer efficiency inputs are provided, `LabelUsage` is now required.
- **[Breaking Change]** If dishwasher efficiency inputs are provided, `LabelElectricRate`, `LabelGasRate`, `LabelAnnualGasCost`, and `LabelUsage` are now required.
- Adds optional specification of simulation controls including timestep and begin/end dates.
- Adds optional `extension/UsageMultiplier` inputs for appliances, plug loads, lighting, and water fixtures. Can be used to, e.g., reflect high/low usage occupants.
- Adds ability to model a dehumidifier.
- Adds ability to model kitchen/bath fans (spot ventilation).
- Improved desuperheater model; desuperheater can now be connected to heat pump water heaters.
- Updated clothes washer/dryer and dishwasher models per ANSI/RESNET/ICC 301-2019 Addendum A.
- Solar thermal systems modeled with `SolarFraction` can now be connected to combi water heating systems.
- **[Breaking Change]** Replaces optional `epw_output_path` and `osm_output_path` arguments with a single optional `output_dir` argument; adds an optional `debug` argument.
- **[Breaking Change]** Replaces optional `BuildingConstruction/extension/FractionofOperableWindowArea` with optional `Window/FractionOperable`.
- **[Breaking Change]** Replaces optional `extension/EPWFileName` with optional `extension/EPWFilePath` to allow absolute paths to be provided as an alternative to just the file name.
- Replaces REXML xml library with Oga for better runtime performance.
- Additional error-checking.
- SimulationOutputReport reporting measure:
  - Now reports wood and wood pellets
  - Can report monthly timeseries values if requested
  - Adds hot water outputs (gallons) for clothes washer, dishwasher, fixtures, and distribution waste.
  - Small improvement to calculation of component loads

__Bugfixes__
- Fixes possible simulation error for buildings with complex HVAC/duct systems.
- Fixes handling of infiltration induced by duct leakage imbalance (i.e., supply leakage != return leakage). Only affects ducts located in a vented crawlspace or vented attic.
- Fixes an unsuccessful simulation for buildings where the sum of multiple HVAC systems' fraction load served was slightly above 1 due to rounding.
- Small fix for interior partition wall thermal mass model.
- Skip building surfaces with areas that are extremely small.

## OpenStudio-HPXML v0.8.0 Beta

__Breaking Changes__
- Weather cache files are now in .csv instead of .cache format.
- `extension/StandbyLoss` changed to `StandbyLoss` for indirect water heaters.
- `Site/extension/DisableNaturalVentilation` changed to `BuildingConstruction/extension/FractionofOperableWindowArea` for more granularity.

__New Features__
- Adds a SimulationOutputReport reporting measure that provides a variety of annual/timeseries outputs in CSV format.
- Allows modeling of whole-house fans to address cooling.
- Improved natural ventilation algorithm that reduces the potential for incurring additional heating energy.
- Optional `HotWaterTemperature` input for water heaters.
- Optional `CompressorType` input for air conditioners and air-source heat pumps.
- Allows specifying the EnergyPlus simulation timestep.
- Runtime performance improvements.
- Additional HPXML error-checking.

__Bugfixes__
- Fix for central fan integrated supply (CFIS) fan energy.
- Fix simulation error when `FractionHeatLoadServed` (or `FractionCoolLoadServed`) sums to slightly greater than 1.
- Fix for running simulations on a different drive (either local or remote network).
- Fix for HVAC sizing error when latitude is exactly 64 (Big Delta, Alaska).
- Fixes running simulations when there is no weather cache file.
- Fixes view factors when conditioned basement foundation walls have a window/door.
- Fixes weather file download.
- Allow a building with ceiling fans and without lighting.

## OpenStudio-HPXML v0.7.0 Beta

- Initial beta release<|MERGE_RESOLUTION|>--- conflicted
+++ resolved
@@ -17,11 +17,7 @@
   - Adds an optional argument for whether the HPXML file is written with default values applied; defaults to false.
   - Adds an optional argument for whether the HPXML file is validated; defaults to false.
 - ReportSimulationOutput measure:
-<<<<<<< HEAD
-  - Add optional argument for generating user-defined timeseries output variables.
-=======
   - Add optional argument for requesting timeseries EnergyPlus output variables.
->>>>>>> ce175b30
   - Add ability to include `TimeDST` and/or `TimeUTC` timestamp column(s) in results_timeseries.csv.
   - Timestamps in results_timeseries.csv are output in ISO 8601 standard format.
   - Allows user-specified annual/timeseries output file names.
