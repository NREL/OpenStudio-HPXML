## OpenStudio-HPXML v1.8.0

__New Features__
- Updates to OpenStudio 3.8/EnergyPlus 24.1/HPXML v4.0-rc4.
- Adds BPI-2400 HPXML test files and results; see [Testing Framework](https://openstudio-hpxml.readthedocs.io/en/latest/testing_framework.html) for more information.
- Updates per ANSI/RESNET/ICC 301-2022 w/ Addendum C:
  - **Breaking change**: For shared water heaters, `NumberofUnitsServed` is replaced by `extension/NumberofBedroomsServed`.
  - **Breaking change**: For shared hot water recirculation systems, `NumberofUnitsServed` is replaced by `NumberofBedroomsServed`.
  - Allows shared batteries (batteries serving multiple dwelling units).
  - Updated default CFIS fan power to 0.58 W/cfm.
  - Removed natural ventilation availability RH constraint; HR constraint remains.
  - Refrigerator and freezer schedules may now be based on ambient temperature using new `TemperatureScheduleCoefficients` and `ConstantScheduleCoefficients` inputs; the refrigerator default schedule uses these new inputs.  
  - Default schedules updated for cooking ranges, lighting, plug loads, televisions, hot water recirculation pumps, and occupant heat gains.
  - Adds schedule inputs for hot water recirculation pumps and general water use internal gains.
  - Updated water heater installation default location.
  - Updated calculation of hot water piping length for buildings with both conditioned and unconditioned basements to avoid double counting.
  - Updated how imbalanced infiltration and mechanical ventilation are combined on an hourly basis.
  - Updated handling of duct leakage imbalance induced infiltration.
  - Small change to default flow rate for imbalanced mechanical ventilation systems.
  - Updated window default interior shade coefficients to be calculated based on SHGC.
  - `AverageCeilingHeight` now used in natural ACH/CFM infiltration calculations.
- **Breaking change**: Replaces `BuildingSummary/Site/extension/GroundConductivity` with `BuildingSummary/Site/Soil/Conductivity`.
- **Breaking change**: Modeling whole SFA/MF buildings is now specified using a `SoftwareInfo/extension/WholeSFAorMFBuildingSimulation=true` element instead of `building-id=ALL` argument.
- **Breaking change**: Skylights attached to roofs of attics (e.g., with shafts or sun tunnels) must include the `Skylight/AttachedToFloor` element.
- Air source heat pump/air conditioner enhancements:
  - Adds heat pump backup autosizing methodology input (`HeatPumpBackupSizingMethodology`) with choices of "emergency" and "supplemental".
  - Allows autosizing with detailed performance data inputs for variable-speed HVAC systems using `CapacityFractionOfNominal`.
  - Now defaults to -20F for `CompressorLockoutTemperature` for variable-speed heat pump systems.
  - Allows modeling multi-stage electric backup coils with `extension/BackupHeatingCapacityIncrement`.
- Ground source heat pump enhancements:
  - Allows optional detailed inputs related to geothermal loop (`HVACPlant/GeothermalLoop`).
  - Allows optional ground diffusivity input.
  - Updates to using G-Functions from the [G-Function Library for Modeling Vertical Bore Ground Heat Exchanger](https://gdr.openei.org/submissions/1325).
  - Updated heating/cooling performance curves to reflect newer equipment.
  - Adds geothermal loop outputs (number/length of boreholes) to annual results output file.
- HVAC Manual J design load and sizing calculations:
  - **Breaking change**: Outputs for "Infiltration/Ventilation" category disaggregated into "Infiltration" and "Ventilation".
  - **Breaking change**: Outputs for "Windows" category no longer includes AED excursion; now a separate "AED Excursion" category.
  - Allows optional `HeatingAutosizingFactor`, `CoolingAutosizingFactor`, `BackupHeatingAutosizingFactor` inputs to scale HVAC capacities for autosized equipment.
  - Allows optional `HeatingAutosizingLimit`, `CoolingAutosizingLimit`, `BackupHeatingAutosizingLimit` inputs to set maximum HVAC capacities ceiling for autosized equipment.
  - Allows optional zone-level and space-level design load calculations using HPXML `Zones/Zone[ZoneType="conditioned"]/Spaces/Space` elements.
  - Allows additional outdoor design condition inputs: `DailyTemperatureRange` and `HumidityDifference`.
  - Adds a new detailed output file with block/space load details by surface, AED curves, etc.
  - Miscellaneous improvements.
- Allows optional `Ducts/DuctShape` and `Ducts/DuctFractionRectangular` inputs, which affect duct effective R-value used for modeling.
- Adds optional `Slab/extension/GapInsulationRValue` input for cases where a slab has horizontal (under slab) insulation.
- Allows radiant barriers for additional locations (attic gable walls and floor); reduced emissivity due to dust assumed for radiant barriers on attic floor.
- Adds window and skylight `GlassType` options of "low-e, high-solar-gain" and "low-e, low-solar-gain"; updates U-factor/SHGC lookup tables.
- Updates default temperature capacitance multiplier from 1 to 7, an average value found in the literature when calibrating timeseries EnergyPlus indoor temperatures to field data.
- Allows optional building site inputs (`GeoLocation/Latitude`, `GeoLocation/Longitude`, `Elevation`); useful when located far from, or at a very different elevation than, the EPW weather station.
- Updates default `ShieldingofHome` to be "well-shielded" for single-family attached and multifamily dwelling units.
- Improves heating/cooling component loads; for timesteps where there is no heating/cooling load, assigns heat transfer to heating or cooling by comparing indoor temperature to the average of heating/cooling setpoints.
- Adds net energy and net electricity timeseries output columns even when there is no PV or generator.
- Allow alternative label energy use (W) input for ceiling fans.
- Replaced state-average default fuel prices with EIA State Energy Data System (SEDS) prices.
- Adds more error-checking for inappropriate inputs (e.g., HVAC SHR=0 or clothes washer IMEF=0).
- Updates to run_simulation.rb script:
  - Allows requesting timeseries outputs with different frequencies (e.g., `--hourly enduses --monthly temperatures`).
  - **Breaking change**: Deprecates `--add-timeseries-output-variable`; EnergyPlus output variables can now be requested like other timeseries categories (using e.g. `--hourly 'Zone People Occupant Count'`).
  - Adds an optional `--skip-simulation` argument that allows skipping the EnergyPlus simulation.
- BuildResidentialHPXML measure:
  - **Breaking change**: Replaces `roof_radiant_barrier`/`roof_radiant_barrier_grade` arguments with `radiant_barrier_attic_location`/`radiant_barrier_grade`.
  - Allows specifying number of bedrooms served by the water heater which is used for apportioning tank losses; **Breaking change**: Replaces `water_heater_num_units_served` with `water_heater_num_bedrooms_served`.
  - Allows defining multiple unavailable periods; **Breaking change**: arguments renamed to `schedules_vacancy_periods`, `schedules_power_outage_periods`, and `schedules_power_outage_periods_window_natvent_availability`.
  - Adds detailed performance data inputs for variable-speed air source HVAC systems.
  - Adds heat pump backup sizing methodology input.
  - Add soil and moisture type arguments (for determining ground conductivity and diffusivity) and optional geothermal loop arguments for ground source heat pumps.
  - The "Geometry: Building Number of Units" input is now written to the HPXML `NumberofUnitsInBuilding` element.
  - Adds a blower fan efficiency input for specifying fan power W/cfm at maximum speed.
- BuildResidentialScheduleFile measure:
  - Allows appending columns to an existing CSV file rather than overwriting.
  - Other plug load schedules now use Other schedule fractions per ANSI/RESNET/ICC 301-2022 Addendum C.
  - TV plug load schedules now use TV schedule fractions from the American Time Use Survey and monthly multipliers from the 2010 Building America Analysis Spreadsheets.
  - Ceiling fan schedules now use ceiling fan schedule fractions and monthly multipliers from ANSI/RESNET/ICC 301-2022 Addendum C.
- ReportUtilityBills measure:
  - Adds new optional arguments for registering (with the OpenStudio runner) annual or monthly utility bills.
- Advanced research features:
  - **Breaking change**: Replaces `SimulationControl/TemperatureCapacitanceMultiplier` with `SimulationControl/AdvancedResearchFeatures/TemperatureCapacitanceMultiplier`.
  - Allows an optional boolean input `SimulationControl/AdvancedResearchFeatures/DefrostModelType` for heat pump advanced defrost model.
<<<<<<< HEAD
  - Allow modeling on/off thermostat deadband with start-up degradation for single speed central ac and single speed ashp systems. Currently only supports homes with at most one cooling system serving 100% cooling loads, and one heating system serving 100% heating loads (including heat pumps). An on/off thermostat deadband temperature is a temperature difference between cut-in and cut-out temperature for HVAC operations, applied to both heating and cooling.
  - Allow modeling time-based realistic staging for two speed DX systems (central ac and ASHP). Assumes 5 minutes before transitioning to a higher speed.
- ReportUtilityBills measure: adds new optional arguments for registering (with the OpenStudio runner) annual or monthly utility bills.
=======
  - Adds maximum power ratio detailed schedule for variable-speed HVAC systems to model shedding controls per [AHRI 1380](https://www.ahrinet.org/search-standards/ahri-1380-i-p-demand-response-through-variable-capacity-hvac-systems-residential-and-small).
>>>>>>> 32afb154

__Bugfixes__
- Fixes error if using AllowIncreasedFixedCapacities=true w/ HP detailed performance data.
- Prevents mains water temperature from going below freezing (0 C).
- Fixes error if HPXML has emissions scenario and abbreviated run period.
- Fixes detailed schedule error-checking where schedules with MAX < 1 were incorrectly allowed.
- Fixes error if using MF space types (e.g., "other heated space") and the building has no HVAC equipment.
- Fixes `ManualJInputs/HumiditySetpoint` not being used in the design load calculation.
- Fixes possible EnergyPlus error when a `Slab` representing a crawlspace dirt floor has perimeter or under slab insulation.
- Prevents errors due to incorrect `Floor/FloorOrCeiling` input; issues a warning when detected.
- Apportion shared water heater tank losses for HPWHs and combi systems.
- Fixes buried duct effective R-values.
- Fixes shared boiler default location (which could result in assuming there's a flue in conditioned space impacting infiltration).
- Fixes timeseries hot water energy consumption adjustment lag (associated with hot water distribution).
- Fixes possibility of negative timeseries delivered loads when there is a dehumidifier.

## OpenStudio-HPXML v1.7.0

__New Features__
- Updates to OpenStudio 3.7.0/EnergyPlus 23.2.
- **Breaking change**: Updates to HPXML v4.0-rc2:
  - HPXML namespace changed from http://hpxmlonline.com/2019/10 to http://hpxmlonline.com/2023/09.
  - Replaces "living space" with "conditioned space", which better represents what is modeled.
  - Replaces `HotTubs/HotTub` with `Spas/PermanentSpa`.
  - Replaces `PortableHeater` and `FixedHeater` with `SpaceHeater`.
- Allows simulating whole multifamily (MF) buildings in a single combined simulation:
  - **Breaking change**: Multiple elements move from `SoftwareInfo/extension` to `BuildingDetails/BuildingSummary/extension` to allow variation across units:
    - `HVACSizingControl`
    - `ShadingControl`
    - `SchedulesFilePath`
    - `NaturalVentilationAvailabilityDaysperWeek`
  - Allows `NumberofUnits` to be used as a multiplier on dwelling unit simulation results to reduce simulation runtime.
  - See the [OpenStudio-HPXML documentation](https://openstudio-hpxml.readthedocs.io/en/v1.7.0/workflow_inputs.html#whole-sfa-mf-buildings) for more detail.
- HVAC modeling updates:
  - Updated assumptions for variable-speed air conditioners, heat pumps, and mini-splits based on NEEP data. Expect results to change, potentially significantly so depending on the scenario.
  - Allows detailed heating and cooling performance data (min/max COPs and capacities at different outdoor temperatures) for variable-speed systems.
  - Updates deep ground temperatures (used for modeling ground-source heat pumps) using L. Xing's simplified design model (2014).
  - Replaces inverse calculations, used to calculate COPs from rated efficiencies, with regressions for single/two-speed central ACs and ASHPs.
- Output updates:
  - **Breaking change**: "Hot Tub" outputs renamed to "Permanent Spa".
  - Adds "Peak Electricity: Annual Total (W)" output.
  - Adds battery resilience hours output; allows requesting timeseries output.
  - ReportUtilityBills measure: Allows reporting monthly utility bills in addition to (or instead of) annual bills.
- BuildResidentialHPXML measure:
  - Allow duct area fractions (as an alternative to duct areas in ft^2).
  - Allow duct locations to be provided while defaulting duct areas (i.e., without providing duct area/fraction inputs).
  - Add generic "attic" and "crawlspace" location choices for supply/return ducts, water heater, and battery.
  - Always validate the HPXML file before applying defaults and only optionally validate the final HPXML file.
- Adds manufactured home belly as a foundation type and allows modeling ducts in a manufactured home belly.
- Battery losses now split between charging and discharging.
- Interior/exterior window shading multipliers are now modeled using the EnergyPlus incident solar multiplier.
- Allows `WaterFixture/FlowRate` as an alternative to `LowFlow`; hot water credit is now calculated based on fraction of low flow fixtures.
- Allows above-grade basements/crawlspaces defined solely with Wall (not FoundationWall) elements.
- Updates to 2022 EIA energy costs.
- Added README.md documentation for all OpenStudio measures.

__Bugfixes__
- Fixes battery resilience output to properly incorporate battery losses.
- Fixes lighting multipliers not being applied when kWh/yr inputs are used.
- Fixes running detailed schedules with mixed timesteps (e.g., hourly heating/cooling setpoints and 15-minutely miscellaneous plug load schedules).
- Fixes calculation of utility bill fixed costs for simulations with abbreviated run periods.
- Fixes error if heat pump `CompressorLockoutTemperature` == `BackupHeatingLockoutTemperature`.
- Fixes possible "Electricity category end uses do not sum to total" error for a heat pump w/o backup.
- Fixes ground source heat pump fan/pump adjustment to rated efficiency.
- Fixes error if conditioned basement has `InsulationSpansEntireSlab=true`.
- Fixes ReportSimulationOutput outputs for the Parametric Analysis Tool (PAT).
- Fixes missing radiation exchange between window and sky when an interior/exterior window shading multiplier less than 1 exists.
- Fixes monthly shallow ground temperatures (used primarily in HVAC autosizing) for the southern hemisphere.
- Various HVAC sizing bugfixes and improvements.
- Fixes low-speed heating COPs for some two-speed ASHPs and cooling COPs for some single-speed ACs/HPs.
- BuildResidentialHPXML measure: Fixes air distribution CFA served when there is not a central system that meets 100% of the load.

## OpenStudio-HPXML v1.6.0

__New Features__
- Updates to OpenStudio 3.6.1/EnergyPlus 23.1.
- **Breaking change**: Updates to newer proposed HPXML v4.0:
  - Replaces `VentilationFan/Quantity` and `CeilingFan/Quantity` with `Count`.
  - Replaces `PVSystem/InverterEfficiency` with `PVSystem/AttachedToInverter` and `Inverter/InverterEfficiency`.
  - Replaces `WaterHeatingSystem/extension/OperatingMode` with `WaterHeatingSystem/HPWHOperatingMode` for heat pump water heaters.
- Output updates:
  - **Breaking change**: Adds `End Use: Heating Heat Pump Backup Fans/Pumps` (disaggregated from `End Use: Heating Fans/Pumps`).
  - **Breaking change**: Replaces `Component Load: Windows` with `Component Load: Windows Conduction` and `Component Load: Windows Solar`.
  - **Breaking change**: Replaces `Component Load: Skylights` with `Component Load: Skylights Conduction` and `Component Load: Skylights Solar`.
  - **Breaking change**: Adds `Component Load: Lighting` (disaggregated from `Component Load: Internal Gains`).
  - **Breaking change**: Adds "net" values for emissions; "total" values now exclude generation (e.g., PV).
  - Adds `Load: Heating: Heat Pump Backup` (heating load delivered by heat pump backup systems).
  - Adds `System Use` outputs (end use outputs for each heating, cooling, and water heating system); allows requesting timeseries output.
  - All annual load outputs are now provided as timeseries outputs; previously only "Delivered" loads were available.
  - Peak summer/winter electricity outputs are now based on Jun/July/Aug and Dec/Jan/Feb months, not HVAC heating/cooling operation.
  - Allows specifying the number of decimal places for timeseries output.
  - Msgpack outputs are no longer rounded (since there is no file size penalty to storing full precision).
  - Annual emissions and utility bills now include all fuel/end uses, even if zero.
  - ReportSimulationOutput measure: Allows disabling individual annual output sections.
- **Breaking change**: Deprecates `OccupancyCalculationType` ("asset" or "operational").
   - If `NumberofResidents` not provided, an *asset* calculation is performed assuming standard occupancy per ANSI/RESNET/ICC 301.
   - If `NumberofResidents` is provided, an *operational* calculation is performed using a relationship between #Bedrooms and #Occupants from RECS 2015.
- Heat pump enhancements:
  - Allows `HeatingCapacityRetention[Fraction | Temperature]` inputs to define cold-climate performance; like `HeatingCapacity17F` but can apply to autosized systems and can use a user-specified temperature.
  - Default mini-split heating capacity retention updated from 0.4 to 0.5 (at 5 deg-F).
  - Allows `CompressorLockoutTemperature` as an optional input to control the minimum temperature the compressor can operate at.
  - Defaults for `CompressorLockoutTemperature`: 25F for dual-fuel, -20F for mini-split, 0F for all other heat pumps.
  - Defaults for `BackupHeatingLockoutTemperature`: 50F for dual-fuel, 40F for all other heat pumps.
  - Provides a warning if `BackupHeatingSwitchoverTemperature` or `BackupHeatingLockoutTemperature` are low and may cause unmet hours.
  - Autosizing is no longer all-or-none; backup heating can be autosized (defaulted) while specifying the heat pump capacities, or vice versa.
  - Allows `extension/CrankcaseHeaterPowerWatts` as an optional input; defaults to 50 W for central HPs/ACs and mini-splits.
  - Increased consistency between variable-speed central HP and mini-split HP models for degradation coefficients, gross SHR calculations, etc.
- Infiltration changes:
  - **Breaking change**: Infiltration for SFA/MF dwelling units must include `TypeOfInfiltrationLeakage` ("unit total" or "unit exterior only").
  - **Breaking change**: Replaces `BuildingConstruction/extension/HasFlueOrChimney` with `AirInfiltration/extension/HasFlueOrChimneyInConditionedSpace`; defaults now incorporate HVAC/water heater location.
  - Allows infiltration to be specified using `CFMnatural` or `EffectiveLeakageArea`.
- Lighting changes:
  - LightingGroups can now be specified using kWh/year annual consumption values as an alternative to fractions of different lighting types.
  - LightingGroups for interior, exterior, and garage are no longer required; if not provided, these lighting uses will not be modeled.
- HVAC sizing enhancements:
  - Allows optional inputs under `HVACSizingControl/ManualJInputs` to override Manual J defaults for HVAC autosizing calculations.
  - Updates to better align various default values and algorithms with Manual J.
  - Updates design load calculations to handle conditioned basements with insulated slabs.
- Duct enhancements:
  - Allows modeling ducts buried in attic loose-fill insulation using `Ducts/DuctBuriedInsulationLevel`.
  - Allows specifying `Ducts/DuctEffectiveRValue`, the value that will be used in the model, though its use is not recommended.
- Allows modeling a pilot light for non-electric heating systems (furnaces, stoves, boilers, and fireplaces).
- Allows summer vs winter shading seasons to be specified for windows and skylights.
- Allows defining one or more `UnavailablePeriods` (e.g., occupant vacancies or power outage periods).
- Stochastic schedules for garage lighting and TV plug loads now use interior lighting and miscellaneous plug load schedules, respectively.
- Performance improvement for HPXML files w/ large numbers of `Building` elements.
- Weather cache files (\*foo-cache.csv) are no longer used/needed.

__Bugfixes__
- Fixes `BackupHeatingSwitchoverTemperature` for a heat pump w/ *separate* backup system; now correctly ceases backup operation above this temperature.
- Fixes error if calculating utility bills for an all-electric home with a detailed JSON utility rate.
- Stochastic schedules now excludes columns for end uses that are not stochastically generated.
- Fixes operational calculation when the number of residents is set to zero.
- Fixes possible utility bill calculation error for a home with PV using a detailed electric utility rate.
- Fixes defaulted mechanical ventilation flow rate for SFA/MF buildings, with respect to infiltration credit.
- HPXML files w/ multiple `Building` elements now only show warnings for the single `Building` being simulated.
- Adds a warning for SFA/MF dwelling units without at least one attached wall/ceiling/floor surface.
- Various fixes for window/skylight/duct design loads for Manual J HVAC autosizing calculations.
- Ensure that ductless HVAC systems do not have a non-zero airflow defect ratio specified.
- Fixes possible "A neighbor building has an azimuth (XX) not equal to the azimuth of any wall" for SFA/MF units with neighboring buildings for shade.
- Fixes reported loads when no/partial HVAC system (e.g., room air conditioner that meets 30% of the cooling load).

## OpenStudio-HPXML v1.5.1

__New Features__
- When `Battery/Location` not provided, now defaults to garage if present, otherwise outside.
- BuildResidentialScheduleFile measure:
  - Allows requesting a subset of end uses (columns) to be generated.

__Bugfixes__
- Fixes total/net electricity timeseries outputs to include battery charging/discharging energy.
- Fixes error when a non-electric water heater has jacket insulation and the UEF metric is used.

## OpenStudio-HPXML v1.5.0

__New Features__
- Updates to OpenStudio 3.5.0/EnergyPlus 22.2.
- **Breaking change**: Updates to newer proposed HPXML v4.0:
  - Replaces `FrameFloors/FrameFloor` with `Floors/Floor`.
  - `Floor/FloorType` (WoodFrame, StructuralInsulatedPanel, SteelFrame, or SolidConcrete) is a required input.
  - All `Ducts` must now have a `SystemIdentifier`.
  - Replaces `WallType/StructurallyInsulatedPanel` with `WallType/StructuralInsulatedPanel`.
  - Replaces `SoftwareInfo/extension/SimulationControl/DaylightSaving/Enabled` with `Building/Site/TimeZone/DSTObserved`.
  - Replaces `StandbyLoss` with `StandbyLoss[Units="F/hr"]/Value` for an indirect water heater.
  - Replaces `BranchPipingLoopLength` with `BranchPipingLength` for a hot water recirculation system.
  - Replaces `Floor/extension/OtherSpaceAboveOrBelow` with `Floor/FloorOrCeiling`.
  - For PTAC with heating, replaces `HeatingSystem` of type PackagedTerminalAirConditionerHeating with `CoolingSystem/IntegratedHeating*` elements.
- **Breaking change**: Now performs full HPXML XSD schema validation (previously just limited checks); yields runtime speed improvements.
- **Breaking change**: HVAC/DHW equipment efficiencies can no longer be defaulted (e.g., based on age of equipment); they are now required.
- **Breaking change**: Deprecates ReportHPXMLOutput measure; HVAC autosized capacities & design loads moved to `results_annual.csv`.
- **Breaking change**: BuildResidentialHPXML measure: Replaces arguments using 'auto' for defaults with optional arguments of the appropriate data type.
- Utility bill calculations:
  - **Breaking change**: Removes utility rate and PV related arguments from the ReportUtilityBills measure in lieu of HPXML file inputs.
  - Allows calculating one or more utility bill scenarios (e.g., net metering vs feed-in tariff compensation types for a simulation with PV).
  - Adds detailed calculations for tiered, time-of-use, or real-time pricing electric rates using OpenEI tariff files.  
- Lithium ion battery:
  - Allows detailed charging/discharging schedules via CSV files.
  - Allows setting round trip efficiency.
  - **Breaking change**: Lifetime model is temporarily disabled; `Battery/extension/LifetimeModel` is not allowed.
- Allows SEER2/HSPF2 efficiency types for central air conditioners and heat pumps.
- Allows setting the natural ventilation availability (days/week that operable windows can be opened); default changed from 7 to 3 (M/W/F).
- Allows specifying duct surface area multipliers.
- Allows modeling CFIS ventilation systems with supplemental fans.
- Allows shared dishwasher/clothes washer to be attached to a hot water distribution system instead of a single water heater.
- Allows heating/cooling seasons that don't span the entire year.
- Allows modeling room air conditioners with heating or reverse cycle.
- Allows setting the ground soil conductivity used for foundation heat transfer and ground source heat pumps.
- Allows setting the EnergyPlus temperature capacitance multiplier.
- EnergyPlus modeling changes:
  - Switches Kiva foundation model timestep from 'Hourly' to 'Timestep'; small increase in runtime for sub-hourly simulations.
  - Improves Kiva foundation model heat transfer by providing better initial temperature assumptions based on foundation type and insulation levels.
- Annual/timeseries outputs:
  - Allows timeseries timestamps to be start or end of timestep convention; **Breaking change**: now defaults to start of timestep.
  - Adds annual emission outputs disaggregated by end use; timeseries emission outputs disaggregated by end use can be requested.
  - Allows generating timeseries unmet hours for heating and cooling.
  - Allows CSV timeseries output to be formatted for use with the DView application.
  - Adds heating/cooling setpoints to timeseries outputs when requesting zone temperatures.
  - Disaggregates Battery outputs from PV outputs.
  - Design temperatures, used to calculate design loads for HVAC equipment autosizing, are now output in `in.xml` and `results_annual.csv`.

__Bugfixes__
- Fixes possible incorrect autosizing of heat pump *separate* backup systems with respect to duct loads.
- Fixes incorrect autosizing of heat pump *integrated* backup systems if using MaxLoad/HERS sizing methodology and cooling design load exceeds heating design load.
- Fixes heating (or cooling) setpoints affecting the conditioned space temperature outside the heating (or cooling) season.
- Fixes handling non-integer number of occupants when using the stochastic occupancy schedule generator.
- Fixes units for Peak Loads (kBtu/hr, not kBtu) in annual results file.
- Fixes possible output error for ground source heat pumps with a shared hydronic circulation loop.
- Provides an error message if the EnergyPlus simulation used infinite energy.
- Fixes zero energy use for a ventilation fan w/ non-zero fan power and zero airflow rate.
- Fixes excessive heat transfer when foundation wall interior insulation does not start from the top of the wall.
- Fixes how relative paths are treated when using an OpenStudio Workflow.
- Fixes possible simulation error if a slab has an ExposedPerimeter near zero.
- Fixes possible "Could not identify surface type for surface" error.
- Fixes possible ruby error when defaulting water heater location.
- Battery round trip efficiency now correctly affects results.
- BuildResidentialHPXML measure: 
  - Fixes aspect ratio convention for single-family attached and multifamily dwelling units.

## OpenStudio-HPXML v1.4.0

__New Features__
- Updates to OpenStudio 3.4.0/EnergyPlus 22.1.
- High-level optional `OccupancyCalculationType` input to specify operational vs asset calculation. Defaults to asset. If operational, `NumberofResidents` is required.
- Allows calculating one or more emissions scenarios (e.g., high renewable penetration vs business as usual) for different emissions types (e.g., CO2e).
- New ReportUtilityBills reporting measure: adds a new results_bills.csv output file to summarize calculated utility bills.
- Switches from EnergyPlus SQL output to MessagePack output for faster performance and reduced file sizes when requesting timeseries outputs.
- New heat pump capabilities:
  - **Breaking change**: Replaces the `UseMaxLoadForHeatPumps` sizing option with `HeatPumpSizingMethodology`, which has three choices:
    - `ACCA`: nominal capacity sized per ACCA Manual J/S based on cooling design loads, with some oversizing allowances for larger heating design loads.
    - `HERS` (default): nominal capacity sized equal to the larger of heating/cooling design loads.
    - `MaxLoad`: nominal capacity sized based on the larger of heating/cooling design loads, while taking into account the heat pump's capacity retention at the design temperature.
  - Allows the separate backup system to be a central system (e.g., central furnace w/ ducts). Previously only non-central system types were allowed.
  - Heat pumps with switchover temperatures are now autosized by taking into account the switchover temperature, if higher than the heating design temperature.
  - Allows `BackupHeatingLockoutTemperature` as an optional input to control integrated backup heating availability during, e.g., a thermostat heating setback recovery event; defaults to 40F.
- New water heating capabilities:
  - Allows conventional storage tank water heaters to use a stratified (rather than mixed) tank model via `extension/TankModelType`; higher precision but runtime penalty. Defaults to mixed.
  - Allows operating mode (standard vs heat pump only) for heat pump water heaters (HPWHs) via `extension/OperatingMode`. Defaults to standard.
  - Updates combi boiler model to be simpler, faster, and more robust by using separate space/water heating plant loops and boilers.
- New capabilities for hourly/sub-hourly scheduling via schedule CSV files:
  - Detailed HVAC and water heater setpoints.
  - Detailed heat pump water heater operating modes.
- EnergyPlus modeling changes:
  - Switches from ScriptF to CarrollMRT radiant exchange algorithm.
  - Updates HVAC fans to use fan power law (cubic relationship between fan speed and power).
  - Updates HVAC rated fan power assumption per ASHRAE 1449-RP.
- Allows specifying a `StormWindow` element for windows/skylights; U-factors and SHGCs are automatically adjusted.
- Allows an optional `AirInfiltrationMeasurement/InfiltrationHeight` input.
- Allows an optional `Battery/UsableCapacity` input; now defaults to 0.9 x NominalCapacity (previously 0.8).
- For CFIS systems, allows an optional `extension/VentilationOnlyModeAirflowFraction` input to address duct losses during ventilation only mode.
- **Breaking change**: Each `VentilationFan` must have one (and only one) `UsedFor...` element set to true.
- BuildResidentialHPXML measure:
  - **Breaking change**: Changes the zip code argument name to `site_zip_code`.
  - Adds optional arguments for schedule CSV files, HPWH operating mode, water heater tank model, storm windows, heat pump lockout temperature, battery usable capacity, and emissions scenarios.
  - Adds support for ambient foundations for single-family attached and apartment units.
  - Adds support for unconditioned attics for apartment units.
  - Adds an optional argument to store additional custom properties in the HPXML file.
  - Adds an optional argument for whether the HPXML file is written with default values applied; defaults to false.
  - Adds an optional argument for whether the HPXML file is validated; defaults to false.
- ReportSimulationOutput measure:
  - **Breaking change**: New "End Use: \<Fuel\>: Heating Heat Pump Backup" output, disaggregated from "End Use: \<Fuel\>: Heating".
  - Adds "Energy Use: Total" and "Energy Use: Net" columns to the annual results output file; allows timeseries outputs.
  - Adds a "Fuel Use: Electricity: Net" timeseries output column for homes with electricity generation.
  - Adds optional argument for requesting timeseries EnergyPlus output variables.
  - Adds ability to include `TimeDST` and/or `TimeUTC` timestamp column(s) in results_timeseries.csv.
  - Timestamps in results_timeseries.csv are output in ISO 8601 standard format.
  - Allows user-specified annual/timeseries output file names.
- ReportHPXMLOutput measure:
  - Adds "Enclosure: Floor Area Foundation" output row in results_hpxml.csv.
- Adds support for shared hot water recirculation systems controlled by temperature.
- Relaxes requirement for `ConditionedFloorAreaServed` for air distribution systems; now only needed if duct surface areas not provided.
- Allows MessagePack annual/timeseries output files to be generated instead of CSV/JSON.

__Bugfixes__
- Adds more stringent limits for `AirflowDefectRatio` and `ChargeDefectRatio` (now allows values from 1/10th to 10x the design value).
- Catches case where leap year is specified but weather file does not contain 8784 hours.
- Fixes possible HVAC sizing error if design temperature difference (TD) is negative.
- Fixes an error if there is a pool or hot tub, but the pump `Type` is set to "none".
- Adds more decimal places in output files as needed for simulations with shorter timesteps and/or abbreviated run periods.
- Timeseries output fixes: some outputs off by 1 hour; possible negative combi boiler values.
- Fixes range hood ventilation interaction with infiltration to take into account the location of the cooking range.
- Fixes possible EMS error for ventilation systems with low (but non-zero) flow rates.
- Fixes documentation for `Overhangs/Depth` inputs; units should be ft and not inches.
- The `WaterFixturesUsageMultiplier` input now also applies to general water use internal gains and recirculation pump energy (for some control types).
- BuildResidentialHPXML measure:
  - Fixes units for "Cooling System: Cooling Capacity" argument (Btu/hr, not tons).
  - Fixes incorrect outside boundary condition for shared gable walls of cathedral ceilings, now set to adiabatic.

## OpenStudio-HPXML v1.3.0

__New Features__
- Updates to OpenStudio 3.3.0/EnergyPlus 9.6.0.
- **Breaking change**: Replaces "Unmet Load" outputs with "Unmet Hours".
- **Breaking change**: Renames "Load: Heating" and "Peak Load: Heating" (and Cooling) outputs to include "Delivered".
- **Breaking change**: Any heat pump backup heating requires `HeatPump/BackupType` ("integrated" or "separate") to be specified.
- **Breaking change**: For homes with multiple PV arrays, all inverter efficiencies must have the same value.
- **Breaking change**: HPXML schema version must now be '4.0' (proposed).
  - Moves `ClothesDryer/extension/IsVented` to `ClothesDryer/Vented`.
  - Moves `ClothesDryer/extension/VentedFlowRate` to `ClothesDryer/VentedFlowRate`.
  - Moves `FoundationWall/Insulation/Layer/extension/DistanceToTopOfInsulation` to `FoundationWall/Insulation/Layer/DistanceToTopOfInsulation`.
  - Moves `FoundationWall/Insulation/Layer/extension/DistanceToBottomOfInsulation` to `FoundationWall/Insulation/Layer/DistanceToBottomOfInsulation`.
  - Moves `Slab/PerimeterInsulationDepth` to `Slab/PerimeterInsulation/Layer/InsulationDepth`.
  - Moves `Slab/UnderSlabInsulationWidth` to `Slab/UnderSlabInsulation/Layer/InsulationWidth`.
  - Moves `Slab/UnderSlabInsulationSpansEntireSlab` to `Slab/UnderSlabInsulation/Layer/InsulationSpansEntireSlab`.
- Initial release of BuildResidentialHPXML measure, which generates an HPXML file from a set of building description inputs.
- Expanded capabilities for scheduling:
  - Allows modeling detailed occupancy via a schedule CSV file.
  - Introduces a measure for automatically generating detailed smooth/stochastic schedule CSV files.
  - Expands simplified weekday/weekend/monthly schedule inputs to additional building features.
  - Allows `HeatingSeason` & `CoolingSeason` to be specified for defining heating and cooling equipment availability.
- Adds a new results_hpxml.csv output file to summarize HPXML values (e.g., surface areas, HVAC capacities).
- Allows modeling lithium ion batteries.
- Allows use of `HeatPump/BackupSystem` for modeling a standalone (i.e., not integrated) backup heating system.
- Allows conditioned crawlspaces to be specified; modeled as crawlspaces that are actively maintained at setpoint.
- Allows non-zero refrigerant charge defect ratios for ground source heat pumps.
- Expands choices allowed for `Siding` (Wall/RimJoist) and `RoofType` (Roof) elements.
- Allows "none" for wall/rim joist siding.
- Allows interior finish inputs (e.g., 0.5" drywall) for walls, ceilings, and roofs.
- Allows specifying the foundation wall type (e.g., solid concrete, concrete block, wood, etc.).
- Allows additional fuel types for generators.
- Switches to the EnergyPlus Fan:SystemModel object for all HVAC systems.
- Introduces a small amount of infiltration for unvented spaces.
- Updates the assumption of flue losses vs tank losses for higher efficiency non-electric storage water heaters.
- Revises shared mechanical ventilation preconditioning control logic to operate less often.
- Adds alternative inputs:
  - Window/skylight physical properties (`GlassLayers`, `FrameType`, etc.) instead of `UFactor` & `SHGC`.
  - `Ducts/FractionDuctArea` instead of `Ducts/DuctSurfaceArea`.
  - `Length` instead of `Area` for foundation walls.
  - `Orientation` instead of `Azimuth` for all applicable surfaces, PV systems, and solar thermal systems.
  - CEER (Combined Energy Efficiency Ratio) instead of EER for room ACs.
  - `UsageBin` instead of `FirstHourRating` (for water heaters w/ UEF metric).
  - `CFM50` instead of `CFM25` or `Percent` for duct leakage.
- Allows more defaulting (optional inputs):
  - Mechanical ventilation airflow rate per ASHRAE 62.2-2019.
  - HVAC/DHW system efficiency (by age).
  - Mechanical ventilation fan power (by type).
  - Color (solar absorptance) for walls, roofs, and rim joists.
  - Foundation wall distance to top/bottom of insulation.
  - Door azimuth.
  - Radiant barrier grade.
  - Whole house fan airflow rate and fan power.
- Adds more warnings of inputs based on ANSI/BPI 2400 Standard.
- Removes error-check for number of bedrooms based on conditioned floor area, per RESNET guidance.
- Updates the reporting measure to register all outputs from the annual CSV with the OS runner (for use in, e.g., PAT).
- Removes timeseries CSV output columns that are all zeroes to reduce file size and processing time.
- Improves consistency of installation quality calculations for two/variable-speed air source heat pumps and ground source heat pumps.
- Relaxes requirement for heating (or cooling) setpoints so that they are only needed if heating (or cooling) equipment is present.
- Adds an `--ep-input-format` argument to run_simulation.rb to choose epJSON as the EnergyPlus input file format instead of IDF.
- Eliminates EnergyPlus warnings related to unused objects or invalid output meters/variables.
- Allows modeling PTAC and PTHP HVAC systems. 
- Allows user inputs for partition wall mass and furniture mass.

__Bugfixes__
- Improves ground reflectance when there is shading of windows/skylights.
- Improves HVAC fan power for central forced air systems.
- Fixes mechanical ventilation compartmentalization area calculation for SFA/MF homes with surfaces with InteriorAdjacentTo==ExteriorAdjacentTo.
- Negative `DistanceToTopOfInsulation` values are now disallowed.
- Fixes workflow errors if a `VentilationFan` has zero airflow rate or zero hours of operation.
- Fixes duct design load calculations for HPXML files with multiple ducted HVAC systems.
- Fixes ground source heat pump rated airflow.
- Relaxes `Overhangs` DistanceToBottomOfWindow vs DistanceToBottomOfWindow validation when Depth is zero.
- Fixes possibility of double-counting HVAC distribution losses if an `HVACDistribution` element has both AirDistribution properties and DSE values
- Fixes possibility of incorrect "Peak Electricity: Winter Total (W)" and "Peak Electricity: Summer Total (W)" outputs for homes with duct losses.
- Fixes heating/cooling seasons (used for e.g. summer vs winter window shading) for the southern hemisphere.
- Fixes possibility of EnergyPlus simulation failure for homes with ground-source heat pumps and airflow and/or charge defects.
- Fixes peak load/electricity outputs for homes with ground-source heat pumps and airflow and/or charge defects.

## OpenStudio-HPXML v1.2.0

__New Features__
- **Breaking change**: Heating/cooling component loads no longer calculated by default for faster performance; use `--add-component-loads` argument if desired.
- **Breaking change**: Replaces `Site/extension/ShelterCoefficient` with `Site/ShieldingofHome`.
- Allows `DuctLeakageMeasurement` & `ConditionedFloorAreaServed` to not be specified for ductless fan coil systems; **Breaking change**: `AirDistributionType` is now required for all air distribution systems.
- Allows `Slab/ExposedPerimeter` to be zero.
- Removes `ClothesDryer/ControlType` from being a required input, it is not used.
- Switches room air conditioner model to use Cutler performance curves.
- Relaxes tolerance for duct leakage to outside warning when ducts solely in conditioned space.
- Removes limitation that a shared water heater serving a shared laundry room can't also serve dwelling unit fixtures (i.e., FractionDHWLoadServed is no longer required to be zero).
- Adds IDs to schematron validation errors/warnings when possible.
- Moves additional error-checking from the ruby measure to the schematron validator. 

__Bugfixes__
- Fixes room air conditioner performance curve.
- Fixes ruby error if elements (e.g., `SystemIdentifier`) exist without the proper 'id'/'idref' attribute.
- Fixes error if boiler/GSHP pump power is zero
- Fixes possible "Electricity category end uses do not sum to total" error due to boiler pump energy.
- Fixes possible "Construction R-value ... does not match Assembly R-value" error for highly insulated enclosure elements.
- Adds error-checking for negative SEEReq results for shared cooling systems.
- Adds more detail to error messages regarding the wrong data type in the HPXML file.
- Prevents a solar hot water system w/ SolarFraction=1.

## OpenStudio-HPXML v1.1.0

__New Features__
- **Breaking change**: `Type` is now a required input for dehumidifiers; can be "portable" or "whole-home".
- **Breaking change**: `Location` is now a required input for dehumidifiers; must be "living space" as dehumidifiers are currently modeled as located in living space.
- **Breaking change**: `Type` is now a required input for Pool, PoolPump, HotTub, and HotTubPump.
- **Breaking change**: Both supply and return duct leakage to outside are now required inputs for AirDistribution systems.
- **Breaking change**: Simplifies inputs for fan coils and water loop heat pumps by A) removing HydronicAndAirDistribution element and B) moving WLHP inputs from extension elements to HeatPump element.
- Allows modeling airflow/charge defects for air conditioners, heat pumps, and furnaces (RESNET Standard 310).
- Allows modeling *multiple* dehumidifiers (previously only one allowed).
- Allows modeling generators (generic on-site power production).
- Allows detailed heating/cooling setpoints to be specified: 24-hour weekday & weekend values.
- Allows modeling window/skylight *exterior* shading via summer/winter shading coefficients.
- Allows JSON annual/timeseries output files to be generated instead of CSV. **Breaking change**: For CSV outputs, the first two sections in the results_annual.csv file are now prefixed with "Fuel Use:" and "End Use:", respectively.
- Allows more defaulting (optional inputs) for a variety of HPXML elements.
- Allows requesting timeseries unmet heating/cooling loads.
- Allows skipping schema/schematron validation (for speed); should only be used if the HPXML was already validated upstream.
- Allows HPXML files w/ multiple `Building` elements; requires providing the ID of the single building to be simulated.
- Includes hot water loads (in addition to heating/cooling loads) when timeseries total loads are requested.
- The `in.xml` HPXML file is now always produced for inspection of default values (e.g., autosized HVAC capacities). **Breaking change**: The `output_dir` HPXMLtoOpenStudio measure argument is now required.
- Overhauls documentation to be more comprehensive and standardized.
- `run_simulation.rb` now returns exit code 1 if not successful (i.e., either invalid inputs or simulation fails).

__Bugfixes__
- Improved modeling of window/skylight interior shading -- better reflects shading coefficient inputs.
- Adds error-checking on the HPXML schemaVersion.
- Adds various error-checking to the schematron validator.
- Adds error-checking for empty IDs in the HPXML file.
- Fixes heat pump water heater fan energy not included in SimulationOutputReport outputs.
- Fixes possibility of incorrect "A neighbor building has an azimuth (XXX) not equal to the azimuth of any wall" error.
- Fixes possibility of errors encountered before schematron validation has occurred.
- Small bugfixes related to basement interior surface solar absorptances.
- Allows NumberofConditionedFloors/NumberofConditionedFloorsAboveGrade to be non-integer values per the HPXML schema.
- HVAC sizing design load improvements for floors above crawlspaces/basements, walls, ducts, and heat pumps.
- Now recognizes Type="none" to prevent modeling of pools and hot tubs (pumps and heaters).
- Fixes error for overhangs with zero depth.
- Fixes possible error where the normalized flue height for the AIM-2 infiltration model is negative.
- Slight adjustment of default water heater recovery efficiency equation to prevent errors from values being too high.
- Fixes schematron file not being valid per ISO Schematron standard.

## OpenStudio-HPXML v1.0.0

__New Features__
- Updates to OpenStudio 3.1.0/EnergyPlus 9.4.0.
- **Breaking change**: Deprecates `WeatherStation/WMO` HPXML input, use `WeatherStation/extension/EPWFilePath` instead; also removes `weather_dir` argument from HPXMLtoOpenStudio measure.
- Implements water heater Uniform Energy Factor (UEF) model; replaces RESNET UEF->EF regression. **Breaking change**: `FirstHourRating` is now a required input for storage water heaters when UEF is provided.
- Adds optional HPXML fan power inputs for most HVAC system types. **Breaking change**: Removes ElectricAuxiliaryEnergy input for non-boiler heating systems.
- Uses air-source heat pump cooling performance curves for central air conditioners.
- Updates rated fan power assumption for mini-split heat pump models.
- Allows coal fuel type for non-boiler heating systems.
- Accommodates common walls adjacent to unconditioned space by using HPXML surfaces where InteriorAdjacentTo == ExteriorAdjacentTo.
- Adds optional HPXML inputs to define whether a clothes dryer is vented and its ventilation rate.
- Adds optional HPXML input for `SimulationControl/CalendarYear` for TMY weather files.
- Schematron validation improvements.
- Adds some HPXML XSD schema validation and additional error-checking.
- Various small updates to ASHRAE 140 test files.
- Reduces number of EnergyPlus output files produced by using new OutputControlFiles object.
- Release packages now include ASHRAE 140 test files/results.

__Bugfixes__
- EnergyPlus 9.4.0 fix for negative window solar absorptances at certain hours.
- Fixes airflow timeseries outputs to be averaged instead of summed.
- Updates HVAC sizing methodology for slab-on-grade foundation types.
- Fixes an error that could prevent schematron validation errors from being produced.
- Skips weather caching if filesystem is read only.

## OpenStudio-HPXML v0.11.0 Beta

__New Features__
- New [Schematron](http://schematron.com) validation (EPvalidator.xml) replaces custom ruby validation (EPvalidator.rb)
- **[Breaking change]** `BuildingConstruction/ResidentialFacilityType` ("single-family detached", "single-family attached", "apartment unit", or "manufactured home") is a required input
- Ability to model shared systems for Attached/Multifamily dwelling units
  - Shared HVAC systems (cooling towers, chillers, central boilers, water loop heat pumps, fan coils, ground source heat pumps on shared hydronic circulation loops)
  - Shared water heaters serving either A) multiple dwelling units' service hot water or B) a shared laundry/equipment room, as well as hot water recirculation systems
  - Shared appliances (e.g., clothes dryer in a shared laundry room)
  - Shared hot water recirculation systems
  - Shared ventilation systems (optionally with preconditioning equipment and recirculation)
  - Shared PV systems
  - **[Breaking change]** Appliances located in MF spaces (i.e., "other") must now be specified in more detail (i.e., "other heated space", "other non-freezing space", "other multifamily buffer space", or "other housing unit")
- Enclosure
  - New optional inputs: `Roof/RoofType`, `Wall/Siding`, and `RimJoist/Siding`
  - New optional inputs: `Skylight/InteriorShading/SummerShadingCoefficient` and `Skylight/InteriorShading/SummerShadingCoefficient`
  - New optional inputs: `Roof/RoofColor`, `Wall/Color`, and `RimJoist/Color` can be provided instead of `SolarAbsorptance`
  - New optional input to specify presence of flue/chimney, which results in increased infiltration
  - Allows adobe wall type
  - Allows `AirInfiltrationMeasurement/HousePressure` to be any value (previously required to be 50 Pa)
  - **[Breaking change]** `Roof/RadiantBarrierGrade` input now required when there is a radiant barrier
- HVAC
  - Adds optional high-level HVAC autosizing controls
    - `AllowIncreasedFixedCapacities`: Describes how HVAC equipment with fixed capacities are handled. If true, the maximum of the user-specified fixed capacity and the heating/cooling design load will be used to reduce potential for unmet loads. Defaults to false.
    - `UseMaxLoadForHeatPumps`: Describes how autosized heat pumps are handled. If true, heat pumps are sized based on the maximum of heating and cooling design loads. If false, heat pumps are sized per ACCA Manual J/S based on cooling design loads with some oversizing allowances for heating design loads. Defaults to true.
  - Additional HVAC types: mini-split air conditioners and fixed (non-portable) space heaters
  - Adds optional inputs for ground-to-air heat pumps: `extension/PumpPowerWattsPerTon` and `extension/FanPowerWattsPerCFM`
- Ventilation
  - Allows _multiple_ whole-home ventilation, spot ventilation, and/or whole house fans
- Appliances & Plug Loads
  - Allows _multiple_ `Refrigerator` and `Freezer`
  - Allows `Pool`, `HotTub`, `PlugLoad` of type "electric vehicle charging" and "well pump", and `FuelLoad` of type "grill", "lighting", and "fireplace"
  - **[Breaking change]** "other" and "TV other" plug loads now required
- Lighting
  - Allows lighting schedules and holiday lighting
- **[Breaking change]** For hydronic distributions, `HydronicDistributionType` is now required
- **[Breaking change]** For DSE distributions, `AnnualHeatingDistributionSystemEfficiency` and `AnnualCoolingDistributionSystemEfficiency` are both always required
- Allows more HPXML fuel types to be used for HVAC, water heating, appliances, etc.
- New inputs to define Daylight Saving period; defaults to enabled
- Adds more reporting of warnings/errors to run.log

__Bugfixes__
- Fixes pump energy for boilers and ground source heat pumps
- Fixes incorrect gallons of hot water use reported when there are multiple water heaters
- No longer report unmet load for buildings where the HVAC system only meets part of the load (e.g., room AC serving 33% of the load)
- Schedule bugfix for leap years

## OpenStudio-HPXML v0.10.0 Beta

__New Features__
- Dwelling units of single-family attached/multifamily buildings:
  - Adds new generic space types "other heated space", "other multifamily buffer space", and "other non-freezing space" for surface `ExteriorAdjacentTo` elements. "other housing unit", i.e. adiabatic surfaces, was already supported.
  - **[Breaking change]** For `FrameFloors`, replaces "other housing unit above" and "other housing unit below" enumerations with "other housing unit". All four "other ..." spaces must have an `extension/OtherSpaceAboveOrBelow` property set to either "above" or "below".
  - Allows ducts and water heaters to be located in all "other ..." spaces.
  - Allows all appliances to be located in "other", in which internal gains are neglected.
- Allows `Fireplace` and `FloorFurnace` for heating system types.
- Allows "exterior wall", "under slab", and "roof deck" for `DuctLocation`.
- Allows "wood" and "wood pellets" as fuel types for additional HVAC systems, water heaters, and appliances.
- Allows `Location` to be provided for `Dishwasher` and `CookingRange`.
- Allows `BuildingSummary/Site/SiteType` ("urban", "suburban", or "rural") to be provided.
- Allows user-specified `Refrigerator` and `CookingRange` schedules to be provided.
- HVAC capacity elements are no longer required; if not provided, ACCA Manual J autosizing calculations will be used (-1 can continue to be used for capacity elements but is discouraged).
- Duct locations/areas can be defaulted by specifying supply/return `Duct` elements without `DuctSurfaceArea` and `DuctLocation`. `HVACDistribution/DistributionSystemType/AirDistribution/NumberofReturnRegisters` can be optionally provided to inform the default duct area calculations.
- **[Breaking change]** Lighting inputs now use `LightingType[LightEmittingDiode | CompactFluorescent | FluorescentTube]` instead of `ThirdPartyCertification="ERI Tier I" or ThirdPartyCertification="ERI Tier II"`.
- **[Breaking change]** `HVACDistribution/ConditionedFloorAreaServed` is now required for air distribution systems.
- **[Breaking change]** Infiltration and attic ventilation specified using natural air changes per hour now uses `ACHnatural` instead of `extension/ConstantACHnatural`.
- **[Breaking change]** The optional `PerformanceAdjustment` input for instantaneous water heaters is now treated as a performance multiplier (e.g., 0.92) instead of derate (e.g., 0.08).
- Adds ASHRAE 140 Class II test files.
- SimulationOutputReport reporting measure:
  - New optional timeseries outputs:  airflows (e.g., infiltration, mechanical ventilation, natural ventilation, whole house fan) and weather (e.g., temperatures, wind speed, solar).
  - Timeseries frequency can now be set to 'none' as an alternative to setting all include_timeseries_foo variables to false.
  - **[Breaking change]** Renames "Wood" to "Wood Cord" to better distinguish from "Wood Pellets".
- Modeling improvements:
  - Improved calculation for infiltration height
  - Infiltration & mechanical ventilation now combined using ASHRAE 62.2 Normative Appendix C.
- Runtime improvements: 
  - Optimized ruby require calls.
  - Skip ViewFactor calculations when not needed (i.e., no conditioned basement).
- Error-checking:
  - Adds more space type-specific error checking of adjacent surfaces.
  - Adds additional HPXML datatype checks.
  - Adds a warning if a `HVACDistribution` system has ducts entirely within conditioned space and non-zero leakage to the outside.
  - Adds warnings if appliance inputs may be inappropriate and result in negative energy or hot water use.

__Bugfixes__
- Fixes error if there's a `FoundationWall` whose height is less than 0.5 ft.
- Fixes HVAC defrost control in EnergyPlus model to use "Timed" instead of "OnDemand".
- Fixes exterior air film and wind exposure for a `FrameFloor` over ambient conditions.
- Fixes air films for a `FrameFloor` ceiling.
- Fixes error if there are additional `LightingGroup` elements beyond the ones required.
- Fixes vented attic ventilation rate.
- Reported unmet heating/cooling load now correctly excludes latent energy.
- Ground-source heat pump backup fuel is now correctly honored instead of always using electricity.

## OpenStudio-HPXML v0.9.0 Beta

__New Features__
- **[Breaking change]** Updates to OpenStudio v3.0.0 and EnergyPlus 9.3
- Numerous HPXML inputs are now optional with built-in defaulting, particularly for water heating, appliances, and PV. Set the `debug` argument to true to output a in.xml HPXML file with defaults applied for inspection. See the documentation for defaulting equations/assumptions/references.
- **[Breaking change]** If clothes washer efficiency inputs are provided, `LabelUsage` is now required.
- **[Breaking change]** If dishwasher efficiency inputs are provided, `LabelElectricRate`, `LabelGasRate`, `LabelAnnualGasCost`, and `LabelUsage` are now required.
- Adds optional specification of simulation controls including timestep and begin/end dates.
- Adds optional `extension/UsageMultiplier` inputs for appliances, plug loads, lighting, and water fixtures. Can be used to, e.g., reflect high/low usage occupants.
- Adds ability to model a dehumidifier.
- Adds ability to model kitchen/bath fans (spot ventilation).
- Improved desuperheater model; desuperheater can now be connected to heat pump water heaters.
- Updated clothes washer/dryer and dishwasher models per ANSI/RESNET/ICC 301-2019 Addendum A.
- Solar thermal systems modeled with `SolarFraction` can now be connected to combi water heating systems.
- **[Breaking change]** Replaces optional `epw_output_path` and `osm_output_path` arguments with a single optional `output_dir` argument; adds an optional `debug` argument.
- **[Breaking change]** Replaces optional `BuildingConstruction/extension/FractionofOperableWindowArea` with optional `Window/FractionOperable`.
- **[Breaking change]** Replaces optional `extension/EPWFileName` with optional `extension/EPWFilePath` to allow absolute paths to be provided as an alternative to just the file name.
- Replaces REXML xml library with Oga for better runtime performance.
- Additional error-checking.
- SimulationOutputReport reporting measure:
  - Now reports wood and wood pellets
  - Can report monthly timeseries values if requested
  - Adds hot water outputs (gallons) for clothes washer, dishwasher, fixtures, and distribution waste.
  - Small improvement to calculation of component loads

__Bugfixes__
- Fixes possible simulation error for buildings with complex HVAC/duct systems.
- Fixes handling of infiltration induced by duct leakage imbalance (i.e., supply leakage != return leakage). Only affects ducts located in a vented crawlspace or vented attic.
- Fixes an unsuccessful simulation for buildings where the sum of multiple HVAC systems' fraction load served was slightly above 1 due to rounding.
- Small fix for interior partition wall thermal mass model.
- Skip building surfaces with areas that are extremely small.

## OpenStudio-HPXML v0.8.0 Beta

__Breaking changes__
- Weather cache files are now in .csv instead of .cache format.
- `extension/StandbyLoss` changed to `StandbyLoss` for indirect water heaters.
- `Site/extension/DisableNaturalVentilation` changed to `BuildingConstruction/extension/FractionofOperableWindowArea` for more granularity.

__New Features__
- Adds a SimulationOutputReport reporting measure that provides a variety of annual/timeseries outputs in CSV format.
- Allows modeling of whole-house fans to address cooling.
- Improved natural ventilation algorithm that reduces the potential for incurring additional heating energy.
- Optional `HotWaterTemperature` input for water heaters.
- Optional `CompressorType` input for air conditioners and air-source heat pumps.
- Allows specifying the EnergyPlus simulation timestep.
- Runtime performance improvements.
- Additional HPXML error-checking.

__Bugfixes__
- Fix for central fan integrated supply (CFIS) fan energy.
- Fix simulation error when `FractionHeatLoadServed` (or `FractionCoolLoadServed`) sums to slightly greater than 1.
- Fix for running simulations on a different drive (either local or remote network).
- Fix for HVAC sizing error when latitude is exactly 64 (Big Delta, Alaska).
- Fixes running simulations when there is no weather cache file.
- Fixes view factors when conditioned basement foundation walls have a window/door.
- Fixes weather file download.
- Allow a building with ceiling fans and without lighting.

## OpenStudio-HPXML v0.7.0 Beta

- Initial beta release<|MERGE_RESOLUTION|>--- conflicted
+++ resolved
@@ -26,7 +26,6 @@
   - Adds heat pump backup autosizing methodology input (`HeatPumpBackupSizingMethodology`) with choices of "emergency" and "supplemental".
   - Allows autosizing with detailed performance data inputs for variable-speed HVAC systems using `CapacityFractionOfNominal`.
   - Now defaults to -20F for `CompressorLockoutTemperature` for variable-speed heat pump systems.
-  - Allows modeling multi-stage electric backup coils with `extension/BackupHeatingCapacityIncrement`.
 - Ground source heat pump enhancements:
   - Allows optional detailed inputs related to geothermal loop (`HVACPlant/GeothermalLoop`).
   - Allows optional ground diffusivity input.
@@ -77,13 +76,9 @@
 - Advanced research features:
   - **Breaking change**: Replaces `SimulationControl/TemperatureCapacitanceMultiplier` with `SimulationControl/AdvancedResearchFeatures/TemperatureCapacitanceMultiplier`.
   - Allows an optional boolean input `SimulationControl/AdvancedResearchFeatures/DefrostModelType` for heat pump advanced defrost model.
-<<<<<<< HEAD
-  - Allow modeling on/off thermostat deadband with start-up degradation for single speed central ac and single speed ashp systems. Currently only supports homes with at most one cooling system serving 100% cooling loads, and one heating system serving 100% heating loads (including heat pumps). An on/off thermostat deadband temperature is a temperature difference between cut-in and cut-out temperature for HVAC operations, applied to both heating and cooling.
-  - Allow modeling time-based realistic staging for two speed DX systems (central ac and ASHP). Assumes 5 minutes before transitioning to a higher speed.
-- ReportUtilityBills measure: adds new optional arguments for registering (with the OpenStudio runner) annual or monthly utility bills.
-=======
+  - Allow an optional input `SimulationControl/AdvancedResearchFeatures/OnOffThermostatDeadbandTemperature` to model on/off thermostat deadband with start-up degradation for single and two speed central AC/ASHP systems and time-based realistic staging for two speed central AC/ASHP systems.
+  - Allow an optional input `SimulationControl/AdvancedResearchFeatures/BackupHeatingCapacityIncrement` to model multi-stage electric backup coils with time-based staging.
   - Adds maximum power ratio detailed schedule for variable-speed HVAC systems to model shedding controls per [AHRI 1380](https://www.ahrinet.org/search-standards/ahri-1380-i-p-demand-response-through-variable-capacity-hvac-systems-residential-and-small).
->>>>>>> 32afb154
 
 __Bugfixes__
 - Fixes error if using AllowIncreasedFixedCapacities=true w/ HP detailed performance data.
