--- conflicted
+++ resolved
@@ -8,15 +8,12 @@
 - BuildResidentialScheduleFile measure:
   - Adds stochastic schedule generation for electric vehicle charging (using `Vehicles`).
   - Removes generation of stochastic schedules for building components not present in the HPXML file.
-<<<<<<< HEAD
+- Output updates:
+  - **Breaking change**: Adds generator electricity produced to *total* fuel/energy use; previously it was only included in *net* values.
+  - Adds new outputs for *net* peak electricity (summer/winter/annual); same as *total* peak electricity outputs but subtracts power produced by PV.
 - Electric panel calculations:
   - Allows optional `ElectricPanel` inputs for describing branch circuits and service feeders
   - Optionally reports breaker spaces and calculated loads for specified NEC calculation types
-=======
-- Output updates:
-  - **Breaking change**: Adds generator electricity produced to *total* fuel/energy use; previously it was only included in *net* values.
-  - Adds new outputs for *net* peak electricity (summer/winter/annual); same as *total* peak electricity outputs but subtracts power produced by PV.
->>>>>>> 663f682c
 
 __Bugfixes__
 - Fixes zero occupants specified for one unit in a whole MF building from being treated like zero occupants for every unit.
