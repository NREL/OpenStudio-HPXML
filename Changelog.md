--- conflicted
+++ resolved
@@ -15,12 +15,9 @@
 - Adds support for shared hot water recirculation systems controlled by temperature.
 - The `WaterFixturesUsageMultiplier` input now also applies to general water use internal gains and recirculation pump energy (for some control types).
 - Relaxes requirement for `ConditionedFloorAreaServed` for air distribution systems; now only needed if duct surface areas not provided.
-<<<<<<< HEAD
-- Allows modeling heat pump type of room air conditioner with reverse cycle.
-=======
+- Allows modeling room/window heat pump and room air conditioner with heating.
 - **Breaking change**: Each `VentilationFan` must have one (and only one) `UsedFor...` element set to true.
 - Updates combi boiler model to be simpler, faster, and more robust by using separate space/water heating plant loops and boilers.
->>>>>>> b7c478ab
 - BuildResidentialHPXML measure:
   - **Breaking change**: Changes the zip code argument name to `site_zip_code`.
   - Adds support for ambient foundations for single-family attached and apartment units.
