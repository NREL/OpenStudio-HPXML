## OpenStudio-HPXML v1.8.0

__New Features__
- Updates to HPXML v4.0-rc3.
- Updates per ANSI/RESNET/ICC 301-2022 w/ Addendum C:
  - **Breaking change**: Shared boilers require `SharedLoopWatts` (and `FanCoilWatts` if a fan coil system) inputs; removed EAE input/defaults.
  - Allows shared batteries (batteries serving multiple dwelling units).
  - Updated default CFIS fan power to 0.58 W/cfm.
  - Removed natural ventilation availability RH constraint; HR constraint remains.
<<<<<<< HEAD
  - Updates how imbalanced infiltration and mechanical ventilation are combined on an hourly basis.
  - Small change to default flow rate for imbalanced mechanical ventilation systems.
- Replaces `BuildingSummary/Site/extension/GroundConductivity` with `BuildingSummary/Site/Soil/Conductivity`.
- Allows radiant barriers for additional locations (attic gable walls and floor); reduced emissivity due to dust assumed for radiant barriers on attic floor.
=======
  - Refrigerator and freezer schedules may now be based on ambient temperature using new `TemperatureScheduleCoefficients` and `ConstantScheduleCoefficients` inputs; the refrigerator default schedule uses these new inputs.  
  - Default schedules updated for cooking ranges, lighting, plug loads, televisions, hot water recirculation pumps, and occupant heat gains.
  - Adds schedule inputs for hot water recirculation pumps and general water use internal gains.
  - Updated water heater installation location defaulting to match ANSI 301-2022
  - Updated calculation of hot water piping length for buildings with both conditioned and unconditioned basements to avoid double counting.
- **Breaking change**: Replaces `BuildingSummary/Site/extension/GroundConductivity` with `BuildingSummary/Site/Soil/Conductivity`.
- **Breaking change**: Modeling whole SFA/MF buildings is now specified using a `SoftwareInfo/extension/WholeSFAorMFBuildingSimulation=true` element instead of `building-id=ALL` argument.
- Air source heat pump enhancements:
  - Adds heat pump backup autosizing methodology input (`HeatPumpBackupSizingMethodology`) with choices of "emergency" and "supplemental".
  - Allows autosizing with detailed performance data inputs for variable-speed systems using `CapacityFractionOfNominal`.
  - Now defaults to -20F for `CompressorLockoutTemperature` for variable-speed systems.
>>>>>>> ff99d251
- Ground source heat pump enhancements:
  - Allows optional detailed inputs related to geothermal loop (`HVACPlant/GeothermalLoop`).
  - Allows optional ground diffusivity input.
  - Updates to using G-Functions from the [G-Function Library for Modeling Vertical Bore Ground Heat Exchanger](https://gdr.openei.org/submissions/1325).
  - Updated heating/cooling performance curves to reflect newer equipment.
- Allows radiant barriers for additional locations (attic gable walls and floor); reduced emissivity due to dust assumed for radiant barriers on attic floor.
- Adds window and skylight `GlassType` options of "low-e, high-solar-gain" and "low-e, low-solar-gain"; updates U-factor/SHGC lookup tables.
- BuildResidentialHPXML measure:
  - **Breaking change**: Replaces `roof_radiant_barrier`/`roof_radiant_barrier_grade` arguments with `radiant_barrier_attic_location`/`radiant_barrier_grade`.
  - Adds detailed performance data inputs for variable-speed air source HVAC systems.
  - Adds heat pump backup sizing methodology input.
  - Add soil and moisture type arguments (for determining ground conductivity and diffusivity) and optional geothermal loop arguments for ground source heat pumps.
  - The "Geometry: Building Number of Units" input is now written to the HPXML `NumberofUnitsInBuilding` element.
- Miscellaneous Manual J improvements.
- Adds more error-checking for inappropriate inputs (e.g., HVAC SHR=0 or clothes washer IMEF=0).

__Bugfixes__
- Fixes error if using AllowIncreasedFixedCapacities=true w/ HP detailed performance data.
- Prevents mains water temperature from going below freezing (0 C).
- Fixes error if HPXML has emissions scenario and abbreviated run period.
- Fixes detailed schedule error-checking where schedules with MAX < 1 were incorrectly allowed.

## OpenStudio-HPXML v1.7.0

__New Features__
- Updates to OpenStudio 3.7.0/EnergyPlus 23.2.
- **Breaking change**: Updates to HPXML v4.0-rc2:
  - HPXML namespace changed from http://hpxmlonline.com/2019/10 to http://hpxmlonline.com/2023/09.
  - Replaces "living space" with "conditioned space", which better represents what is modeled.
  - Replaces `HotTubs/HotTub` with `Spas/PermanentSpa`.
  - Replaces `PortableHeater` and `FixedHeater` with `SpaceHeater`.
- Allows simulating whole multifamily (MF) buildings in a single combined simulation:
  - **Breaking change**: Multiple elements move from `SoftwareInfo/extension` to `BuildingDetails/BuildingSummary/extension` to allow variation across units:
    - `HVACSizingControl`
    - `ShadingControl`
    - `SchedulesFilePath`
    - `NaturalVentilationAvailabilityDaysperWeek`
  - Allows `NumberofUnits` to be used as a multiplier on dwelling unit simulation results to reduce simulation runtime.
  - See the [OpenStudio-HPXML documentation](https://openstudio-hpxml.readthedocs.io/en/v1.7.0/workflow_inputs.html#whole-sfa-mf-buildings) for more detail.
- HVAC modeling updates:
  - Updated assumptions for variable-speed air conditioners, heat pumps, and mini-splits based on NEEP data. Expect results to change, potentially significantly so depending on the scenario.
  - Allows detailed heating and cooling performance data (min/max COPs and capacities at different outdoor temperatures) for variable-speed systems.
  - Updates deep ground temperatures (used for modeling ground-source heat pumps) using L. Xing's simplified design model (2014).
  - Replaces inverse calculations, used to calculate COPs from rated efficiencies, with regressions for single/two-speed central ACs and ASHPs.
- Output updates:
  - **Breaking change**: "Hot Tub" outputs renamed to "Permanent Spa".
  - Adds "Peak Electricity: Annual Total (W)" output.
  - Adds battery resilience hours output; allows requesting timeseries output.
  - ReportUtilityBills measure: Allows reporting monthly utility bills in addition to (or instead of) annual bills.
- BuildResidentialHPXML measure:
  - Allow duct area fractions (as an alternative to duct areas in ft^2).
  - Allow duct locations to be provided while defaulting duct areas (i.e., without providing duct area/fraction inputs).
  - Add generic "attic" and "crawlspace" location choices for supply/return ducts, water heater, and battery.
  - Always validate the HPXML file before applying defaults and only optionally validate the final HPXML file.
- Adds manufactured home belly as a foundation type and allows modeling ducts in a manufactured home belly.
- Battery losses now split between charging and discharging.
- Interior/exterior window shading multipliers are now modeled using the EnergyPlus incident solar multiplier.
- Allows `WaterFixture/FlowRate` as an alternative to `LowFlow`; hot water credit is now calculated based on fraction of low flow fixtures.
- Allows above-grade basements/crawlspaces defined solely with Wall (not FoundationWall) elements.
- Updates to 2022 EIA energy costs.
- Added README.md documentation for all OpenStudio measures.

__Bugfixes__
- Fixes battery resilience output to properly incorporate battery losses.
- Fixes lighting multipliers not being applied when kWh/yr inputs are used.
- Fixes running detailed schedules with mixed timesteps (e.g., hourly heating/cooling setpoints and 15-minutely miscellaneous plug load schedules).
- Fixes calculation of utility bill fixed costs for simulations with abbreviated run periods.
- Fixes error if heat pump `CompressorLockoutTemperature` == `BackupHeatingLockoutTemperature`.
- Fixes possible "Electricity category end uses do not sum to total" error for a heat pump w/o backup.
- Fixes ground source heat pump fan/pump adjustment to rated efficiency.
- Fixes error if conditioned basement has `InsulationSpansEntireSlab=true`.
- Fixes ReportSimulationOutput outputs for the Parametric Analysis Tool (PAT).
- Fixes missing radiation exchange between window and sky when an interior/exterior window shading multiplier less than 1 exists.
- Fixes monthly shallow ground temperatures (used primarily in HVAC autosizing) for the southern hemisphere.
- Various HVAC sizing bugfixes and improvements.
- Fixes low-speed heating COPs for some two-speed ASHPs and cooling COPs for some single-speed ACs/HPs.
- BuildResidentialHPXML measure: Fixes air distribution CFA served when there is not a central system that meets 100% of the load.

## OpenStudio-HPXML v1.6.0

__New Features__
- Updates to OpenStudio 3.6.1/EnergyPlus 23.1.
- **Breaking change**: Updates to newer proposed HPXML v4.0:
  - Replaces `VentilationFan/Quantity` and `CeilingFan/Quantity` with `Count`.
  - Replaces `PVSystem/InverterEfficiency` with `PVSystem/AttachedToInverter` and `Inverter/InverterEfficiency`.
  - Replaces `WaterHeatingSystem/extension/OperatingMode` with `WaterHeatingSystem/HPWHOperatingMode` for heat pump water heaters.
- Output updates:
  - **Breaking change**: Adds `End Use: Heating Heat Pump Backup Fans/Pumps` (disaggregated from `End Use: Heating Fans/Pumps`).
  - **Breaking change**: Replaces `Component Load: Windows` with `Component Load: Windows Conduction` and `Component Load: Windows Solar`.
  - **Breaking change**: Replaces `Component Load: Skylights` with `Component Load: Skylights Conduction` and `Component Load: Skylights Solar`.
  - **Breaking change**: Adds `Component Load: Lighting` (disaggregated from `Component Load: Internal Gains`).
  - **Breaking change**: Adds "net" values for emissions; "total" values now exclude generation (e.g., PV).
  - Adds `Load: Heating: Heat Pump Backup` (heating load delivered by heat pump backup systems).
  - Adds `System Use` outputs (end use outputs for each heating, cooling, and water heating system); allows requesting timeseries output.
  - All annual load outputs are now provided as timeseries outputs; previously only "Delivered" loads were available.
  - Peak summer/winter electricity outputs are now based on Jun/July/Aug and Dec/Jan/Feb months, not HVAC heating/cooling operation.
  - Allows specifying the number of decimal places for timeseries output.
  - Msgpack outputs are no longer rounded (since there is no file size penalty to storing full precision).
  - Annual emissions and utility bills now include all fuel/end uses, even if zero.
  - ReportSimulationOutput measure: Allows disabling individual annual output sections.
- **Breaking change**: Deprecates `OccupancyCalculationType` ("asset" or "operational").
   - If `NumberofResidents` not provided, an *asset* calculation is performed assuming standard occupancy per ANSI/RESNET/ICC 301.
   - If `NumberofResidents` is provided, an *operational* calculation is performed using a relationship between #Bedrooms and #Occupants from RECS 2015.
- Heat pump enhancements:
  - Allows `HeatingCapacityRetention[Fraction | Temperature]` inputs to define cold-climate performance; like `HeatingCapacity17F` but can apply to autosized systems and can use a user-specified temperature.
  - Default mini-split heating capacity retention updated from 0.4 to 0.5 (at 5 deg-F).
  - Allows `CompressorLockoutTemperature` as an optional input to control the minimum temperature the compressor can operate at.
  - Defaults for `CompressorLockoutTemperature`: 25F for dual-fuel, -20F for mini-split, 0F for all other heat pumps.
  - Defaults for `BackupHeatingLockoutTemperature`: 50F for dual-fuel, 40F for all other heat pumps.
  - Provides a warning if `BackupHeatingSwitchoverTemperature` or `BackupHeatingLockoutTemperature` are low and may cause unmet hours.
  - Autosizing is no longer all-or-none; backup heating can be autosized (defaulted) while specifying the heat pump capacities, or vice versa.
  - Allows `extension/CrankcaseHeaterPowerWatts` as an optional input; defaults to 50 W for central HPs/ACs and mini-splits.
  - Increased consistency between variable-speed central HP and mini-split HP models for degradation coefficients, gross SHR calculations, etc.
- Infiltration changes:
  - **Breaking change**: Infiltration for SFA/MF dwelling units must include `TypeOfInfiltrationLeakage` ("unit total" or "unit exterior only").
  - **Breaking change**: Replaces `BuildingConstruction/extension/HasFlueOrChimney` with `AirInfiltration/extension/HasFlueOrChimneyInConditionedSpace`; defaults now incorporate HVAC/water heater location.
  - Allows infiltration to be specified using `CFMnatural` or `EffectiveLeakageArea`.
- Lighting changes:
  - LightingGroups can now be specified using kWh/year annual consumption values as an alternative to fractions of different lighting types.
  - LightingGroups for interior, exterior, and garage are no longer required; if not provided, these lighting uses will not be modeled.
- HVAC sizing enhancements:
  - Allows optional inputs under `HVACSizingControl/ManualJInputs` to override Manual J defaults for HVAC autosizing calculations.
  - Updates to better align various default values and algorithms with Manual J.
  - Updates design load calculations to handle conditioned basements with insulated slabs.
- Duct enhancements:
  - Allows modeling ducts buried in attic loose-fill insulation using `Ducts/DuctBuriedInsulationLevel`.
  - Allows specifying `Ducts/DuctEffectiveRValue`, the value that will be used in the model, though its use is not recommended.
- Allows modeling a pilot light for non-electric heating systems (furnaces, stoves, boilers, and fireplaces).
- Allows summer vs winter shading seasons to be specified for windows and skylights.
- Allows defining one or more `UnavailablePeriods` (e.g., occupant vacancies or power outage periods).
- Stochastic schedules for garage lighting and TV plug loads now use interior lighting and miscellaneous plug load schedules, respectively.
- Performance improvement for HPXML files w/ large numbers of `Building` elements.
- Weather cache files (\*foo-cache.csv) are no longer used/needed.

__Bugfixes__
- Fixes `BackupHeatingSwitchoverTemperature` for a heat pump w/ *separate* backup system; now correctly ceases backup operation above this temperature.
- Fixes error if calculating utility bills for an all-electric home with a detailed JSON utility rate.
- Stochastic schedules now excludes columns for end uses that are not stochastically generated.
- Fixes operational calculation when the number of residents is set to zero.
- Fixes possible utility bill calculation error for a home with PV using a detailed electric utility rate.
- Fixes defaulted mechanical ventilation flow rate for SFA/MF buildings, with respect to infiltration credit.
- HPXML files w/ multiple `Building` elements now only show warnings for the single `Building` being simulated.
- Adds a warning for SFA/MF dwelling units without at least one attached wall/ceiling/floor surface.
- Various fixes for window/skylight/duct design loads for Manual J HVAC autosizing calculations.
- Ensure that ductless HVAC systems do not have a non-zero airflow defect ratio specified.
- Fixes possible "A neighbor building has an azimuth (XX) not equal to the azimuth of any wall" for SFA/MF units with neighboring buildings for shade.
- Fixes reported loads when no/partial HVAC system (e.g., room air conditioner that meets 30% of the cooling load).

## OpenStudio-HPXML v1.5.1

__New Features__
- When `Battery/Location` not provided, now defaults to garage if present, otherwise outside.
- BuildResidentialScheduleFile measure:
  - Allows requesting a subset of end uses (columns) to be generated.

__Bugfixes__
- Fixes total/net electricity timeseries outputs to include battery charging/discharging energy.
- Fixes error when a non-electric water heater has jacket insulation and the UEF metric is used.

## OpenStudio-HPXML v1.5.0

__New Features__
- Updates to OpenStudio 3.5.0/EnergyPlus 22.2.
- **Breaking change**: Updates to newer proposed HPXML v4.0:
  - Replaces `FrameFloors/FrameFloor` with `Floors/Floor`.
  - `Floor/FloorType` (WoodFrame, StructuralInsulatedPanel, SteelFrame, or SolidConcrete) is a required input.
  - All `Ducts` must now have a `SystemIdentifier`.
  - Replaces `WallType/StructurallyInsulatedPanel` with `WallType/StructuralInsulatedPanel`.
  - Replaces `SoftwareInfo/extension/SimulationControl/DaylightSaving/Enabled` with `Building/Site/TimeZone/DSTObserved`.
  - Replaces `StandbyLoss` with `StandbyLoss[Units="F/hr"]/Value` for an indirect water heater.
  - Replaces `BranchPipingLoopLength` with `BranchPipingLength` for a hot water recirculation system.
  - Replaces `Floor/extension/OtherSpaceAboveOrBelow` with `Floor/FloorOrCeiling`.
  - For PTAC with heating, replaces `HeatingSystem` of type PackagedTerminalAirConditionerHeating with `CoolingSystem/IntegratedHeating*` elements.
- **Breaking change**: Now performs full HPXML XSD schema validation (previously just limited checks); yields runtime speed improvements.
- **Breaking change**: HVAC/DHW equipment efficiencies can no longer be defaulted (e.g., based on age of equipment); they are now required.
- **Breaking change**: Deprecates ReportHPXMLOutput measure; HVAC autosized capacities & design loads moved to `results_annual.csv`.
- **Breaking change**: BuildResidentialHPXML measure: Replaces arguments using 'auto' for defaults with optional arguments of the appropriate data type.
- Utility bill calculations:
  - **Breaking change**: Removes utility rate and PV related arguments from the ReportUtilityBills measure in lieu of HPXML file inputs.
  - Allows calculating one or more utility bill scenarios (e.g., net metering vs feed-in tariff compensation types for a simulation with PV).
  - Adds detailed calculations for tiered, time-of-use, or real-time pricing electric rates using OpenEI tariff files.  
- Lithium ion battery:
  - Allows detailed charging/discharging schedules via CSV files.
  - Allows setting round trip efficiency.
  - **Breaking change**: Lifetime model is temporarily disabled; `Battery/extension/LifetimeModel` is not allowed.
- Allows SEER2/HSPF2 efficiency types for central air conditioners and heat pumps.
- Allows setting the natural ventilation availability (days/week that operable windows can be opened); default changed from 7 to 3 (M/W/F).
- Allows specifying duct surface area multipliers.
- Allows modeling CFIS ventilation systems with supplemental fans.
- Allows shared dishwasher/clothes washer to be attached to a hot water distribution system instead of a single water heater.
- Allows heating/cooling seasons that don't span the entire year.
- Allows modeling room air conditioners with heating or reverse cycle.
- Allows setting the ground soil conductivity used for foundation heat transfer and ground source heat pumps.
- Allows setting the EnergyPlus temperature capacitance multiplier.
- EnergyPlus modeling changes:
  - Switches Kiva foundation model timestep from 'Hourly' to 'Timestep'; small increase in runtime for sub-hourly simulations.
  - Improves Kiva foundation model heat transfer by providing better initial temperature assumptions based on foundation type and insulation levels.
- Annual/timeseries outputs:
  - Allows timeseries timestamps to be start or end of timestep convention; **Breaking change**: now defaults to start of timestep.
  - Adds annual emission outputs disaggregated by end use; timeseries emission outputs disaggregated by end use can be requested.
  - Allows generating timeseries unmet hours for heating and cooling.
  - Allows CSV timeseries output to be formatted for use with the DView application.
  - Adds heating/cooling setpoints to timeseries outputs when requesting zone temperatures.
  - Disaggregates Battery outputs from PV outputs.
  - Design temperatures, used to calculate design loads for HVAC equipment autosizing, are now output in `in.xml` and `results_annual.csv`.

__Bugfixes__
- Fixes possible incorrect autosizing of heat pump *separate* backup systems with respect to duct loads.
- Fixes incorrect autosizing of heat pump *integrated* backup systems if using MaxLoad/HERS sizing methodology and cooling design load exceeds heating design load.
- Fixes heating (or cooling) setpoints affecting the conditioned space temperature outside the heating (or cooling) season.
- Fixes handling non-integer number of occupants when using the stochastic occupancy schedule generator.
- Fixes units for Peak Loads (kBtu/hr, not kBtu) in annual results file.
- Fixes possible output error for ground source heat pumps with a shared hydronic circulation loop.
- Provides an error message if the EnergyPlus simulation used infinite energy.
- Fixes zero energy use for a ventilation fan w/ non-zero fan power and zero airflow rate.
- Fixes excessive heat transfer when foundation wall interior insulation does not start from the top of the wall.
- Fixes how relative paths are treated when using an OpenStudio Workflow.
- Fixes possible simulation error if a slab has an ExposedPerimeter near zero.
- Fixes possible "Could not identify surface type for surface" error.
- Fixes possible ruby error when defaulting water heater location.
- Battery round trip efficiency now correctly affects results.
- BuildResidentialHPXML measure: 
  - Fixes aspect ratio convention for single-family attached and multifamily dwelling units.

## OpenStudio-HPXML v1.4.0

__New Features__
- Updates to OpenStudio 3.4.0/EnergyPlus 22.1.
- High-level optional `OccupancyCalculationType` input to specify operational vs asset calculation. Defaults to asset. If operational, `NumberofResidents` is required.
- Allows calculating one or more emissions scenarios (e.g., high renewable penetration vs business as usual) for different emissions types (e.g., CO2e).
- New ReportUtilityBills reporting measure: adds a new results_bills.csv output file to summarize calculated utility bills.
- Switches from EnergyPlus SQL output to MessagePack output for faster performance and reduced file sizes when requesting timeseries outputs.
- New heat pump capabilities:
  - **Breaking change**: Replaces the `UseMaxLoadForHeatPumps` sizing option with `HeatPumpSizingMethodology`, which has three choices:
    - `ACCA`: nominal capacity sized per ACCA Manual J/S based on cooling design loads, with some oversizing allowances for larger heating design loads.
    - `HERS` (default): nominal capacity sized equal to the larger of heating/cooling design loads.
    - `MaxLoad`: nominal capacity sized based on the larger of heating/cooling design loads, while taking into account the heat pump's capacity retention at the design temperature.
  - Allows the separate backup system to be a central system (e.g., central furnace w/ ducts). Previously only non-central system types were allowed.
  - Heat pumps with switchover temperatures are now autosized by taking into account the switchover temperature, if higher than the heating design temperature.
  - Allows `BackupHeatingLockoutTemperature` as an optional input to control integrated backup heating availability during, e.g., a thermostat heating setback recovery event; defaults to 40F.
- New water heating capabilities:
  - Allows conventional storage tank water heaters to use a stratified (rather than mixed) tank model via `extension/TankModelType`; higher precision but runtime penalty. Defaults to mixed.
  - Allows operating mode (standard vs heat pump only) for heat pump water heaters (HPWHs) via `extension/OperatingMode`. Defaults to standard.
  - Updates combi boiler model to be simpler, faster, and more robust by using separate space/water heating plant loops and boilers.
- New capabilities for hourly/sub-hourly scheduling via schedule CSV files:
  - Detailed HVAC and water heater setpoints.
  - Detailed heat pump water heater operating modes.
- EnergyPlus modeling changes:
  - Switches from ScriptF to CarrollMRT radiant exchange algorithm.
  - Updates HVAC fans to use fan power law (cubic relationship between fan speed and power).
  - Updates HVAC rated fan power assumption per ASHRAE 1449-RP.
- Allows specifying a `StormWindow` element for windows/skylights; U-factors and SHGCs are automatically adjusted.
- Allows an optional `AirInfiltrationMeasurement/InfiltrationHeight` input.
- Allows an optional `Battery/UsableCapacity` input; now defaults to 0.9 x NominalCapacity (previously 0.8).
- For CFIS systems, allows an optional `extension/VentilationOnlyModeAirflowFraction` input to address duct losses during ventilation only mode.
- **Breaking change**: Each `VentilationFan` must have one (and only one) `UsedFor...` element set to true.
- BuildResidentialHPXML measure:
  - **Breaking change**: Changes the zip code argument name to `site_zip_code`.
  - Adds optional arguments for schedule CSV files, HPWH operating mode, water heater tank model, storm windows, heat pump lockout temperature, battery usable capacity, and emissions scenarios.
  - Adds support for ambient foundations for single-family attached and apartment units.
  - Adds support for unconditioned attics for apartment units.
  - Adds an optional argument to store additional custom properties in the HPXML file.
  - Adds an optional argument for whether the HPXML file is written with default values applied; defaults to false.
  - Adds an optional argument for whether the HPXML file is validated; defaults to false.
- ReportSimulationOutput measure:
  - **Breaking change**: New "End Use: \<Fuel\>: Heating Heat Pump Backup" output, disaggregated from "End Use: \<Fuel\>: Heating".
  - Adds "Energy Use: Total" and "Energy Use: Net" columns to the annual results output file; allows timeseries outputs.
  - Adds a "Fuel Use: Electricity: Net" timeseries output column for homes with electricity generation.
  - Adds optional argument for requesting timeseries EnergyPlus output variables.
  - Adds ability to include `TimeDST` and/or `TimeUTC` timestamp column(s) in results_timeseries.csv.
  - Timestamps in results_timeseries.csv are output in ISO 8601 standard format.
  - Allows user-specified annual/timeseries output file names.
- ReportHPXMLOutput measure:
  - Adds "Enclosure: Floor Area Foundation" output row in results_hpxml.csv.
- Adds support for shared hot water recirculation systems controlled by temperature.
- Relaxes requirement for `ConditionedFloorAreaServed` for air distribution systems; now only needed if duct surface areas not provided.
- Allows MessagePack annual/timeseries output files to be generated instead of CSV/JSON.

__Bugfixes__
- Adds more stringent limits for `AirflowDefectRatio` and `ChargeDefectRatio` (now allows values from 1/10th to 10x the design value).
- Catches case where leap year is specified but weather file does not contain 8784 hours.
- Fixes possible HVAC sizing error if design temperature difference (TD) is negative.
- Fixes an error if there is a pool or hot tub, but the pump `Type` is set to "none".
- Adds more decimal places in output files as needed for simulations with shorter timesteps and/or abbreviated run periods.
- Timeseries output fixes: some outputs off by 1 hour; possible negative combi boiler values.
- Fixes range hood ventilation interaction with infiltration to take into account the location of the cooking range.
- Fixes possible EMS error for ventilation systems with low (but non-zero) flow rates.
- Fixes documentation for `Overhangs/Depth` inputs; units should be ft and not inches.
- The `WaterFixturesUsageMultiplier` input now also applies to general water use internal gains and recirculation pump energy (for some control types).
- BuildResidentialHPXML measure:
  - Fixes units for "Cooling System: Cooling Capacity" argument (Btu/hr, not tons).
  - Fixes incorrect outside boundary condition for shared gable walls of cathedral ceilings, now set to adiabatic.

## OpenStudio-HPXML v1.3.0

__New Features__
- Updates to OpenStudio 3.3.0/EnergyPlus 9.6.0.
- **Breaking change**: Replaces "Unmet Load" outputs with "Unmet Hours".
- **Breaking change**: Renames "Load: Heating" and "Peak Load: Heating" (and Cooling) outputs to include "Delivered".
- **Breaking change**: Any heat pump backup heating requires `HeatPump/BackupType` ("integrated" or "separate") to be specified.
- **Breaking change**: For homes with multiple PV arrays, all inverter efficiencies must have the same value.
- **Breaking change**: HPXML schema version must now be '4.0' (proposed).
  - Moves `ClothesDryer/extension/IsVented` to `ClothesDryer/Vented`.
  - Moves `ClothesDryer/extension/VentedFlowRate` to `ClothesDryer/VentedFlowRate`.
  - Moves `FoundationWall/Insulation/Layer/extension/DistanceToTopOfInsulation` to `FoundationWall/Insulation/Layer/DistanceToTopOfInsulation`.
  - Moves `FoundationWall/Insulation/Layer/extension/DistanceToBottomOfInsulation` to `FoundationWall/Insulation/Layer/DistanceToBottomOfInsulation`.
  - Moves `Slab/PerimeterInsulationDepth` to `Slab/PerimeterInsulation/Layer/InsulationDepth`.
  - Moves `Slab/UnderSlabInsulationWidth` to `Slab/UnderSlabInsulation/Layer/InsulationWidth`.
  - Moves `Slab/UnderSlabInsulationSpansEntireSlab` to `Slab/UnderSlabInsulation/Layer/InsulationSpansEntireSlab`.
- Initial release of BuildResidentialHPXML measure, which generates an HPXML file from a set of building description inputs.
- Expanded capabilities for scheduling:
  - Allows modeling detailed occupancy via a schedule CSV file.
  - Introduces a measure for automatically generating detailed smooth/stochastic schedule CSV files.
  - Expands simplified weekday/weekend/monthly schedule inputs to additional building features.
  - Allows `HeatingSeason` & `CoolingSeason` to be specified for defining heating and cooling equipment availability.
- Adds a new results_hpxml.csv output file to summarize HPXML values (e.g., surface areas, HVAC capacities).
- Allows modeling lithium ion batteries.
- Allows use of `HeatPump/BackupSystem` for modeling a standalone (i.e., not integrated) backup heating system.
- Allows conditioned crawlspaces to be specified; modeled as crawlspaces that are actively maintained at setpoint.
- Allows non-zero refrigerant charge defect ratios for ground source heat pumps.
- Expands choices allowed for `Siding` (Wall/RimJoist) and `RoofType` (Roof) elements.
- Allows "none" for wall/rim joist siding.
- Allows interior finish inputs (e.g., 0.5" drywall) for walls, ceilings, and roofs.
- Allows specifying the foundation wall type (e.g., solid concrete, concrete block, wood, etc.).
- Allows additional fuel types for generators.
- Switches to the EnergyPlus Fan:SystemModel object for all HVAC systems.
- Introduces a small amount of infiltration for unvented spaces.
- Updates the assumption of flue losses vs tank losses for higher efficiency non-electric storage water heaters.
- Revises shared mechanical ventilation preconditioning control logic to operate less often.
- Adds alternative inputs:
  - Window/skylight physical properties (`GlassLayers`, `FrameType`, etc.) instead of `UFactor` & `SHGC`.
  - `Ducts/FractionDuctArea` instead of `Ducts/DuctSurfaceArea`.
  - `Length` instead of `Area` for foundation walls.
  - `Orientation` instead of `Azimuth` for all applicable surfaces, PV systems, and solar thermal systems.
  - CEER (Combined Energy Efficiency Ratio) instead of EER for room ACs.
  - `UsageBin` instead of `FirstHourRating` (for water heaters w/ UEF metric).
  - `CFM50` instead of `CFM25` or `Percent` for duct leakage.
- Allows more defaulting (optional inputs):
  - Mechanical ventilation airflow rate per ASHRAE 62.2-2019.
  - HVAC/DHW system efficiency (by age).
  - Mechanical ventilation fan power (by type).
  - Color (solar absorptance) for walls, roofs, and rim joists.
  - Foundation wall distance to top/bottom of insulation.
  - Door azimuth.
  - Radiant barrier grade.
  - Whole house fan airflow rate and fan power.
- Adds more warnings of inputs based on ANSI/BPI 2400 Standard.
- Removes error-check for number of bedrooms based on conditioned floor area, per RESNET guidance.
- Updates the reporting measure to register all outputs from the annual CSV with the OS runner (for use in, e.g., PAT).
- Removes timeseries CSV output columns that are all zeroes to reduce file size and processing time.
- Improves consistency of installation quality calculations for two/variable-speed air source heat pumps and ground source heat pumps.
- Relaxes requirement for heating (or cooling) setpoints so that they are only needed if heating (or cooling) equipment is present.
- Adds an `--ep-input-format` argument to run_simulation.rb to choose epJSON as the EnergyPlus input file format instead of IDF.
- Eliminates EnergyPlus warnings related to unused objects or invalid output meters/variables.
- Allows modeling PTAC and PTHP HVAC systems. 
- Allows user inputs for partition wall mass and furniture mass.

__Bugfixes__
- Improves ground reflectance when there is shading of windows/skylights.
- Improves HVAC fan power for central forced air systems.
- Fixes mechanical ventilation compartmentalization area calculation for SFA/MF homes with surfaces with InteriorAdjacentTo==ExteriorAdjacentTo.
- Negative `DistanceToTopOfInsulation` values are now disallowed.
- Fixes workflow errors if a `VentilationFan` has zero airflow rate or zero hours of operation.
- Fixes duct design load calculations for HPXML files with multiple ducted HVAC systems.
- Fixes ground source heat pump rated airflow.
- Relaxes `Overhangs` DistanceToBottomOfWindow vs DistanceToBottomOfWindow validation when Depth is zero.
- Fixes possibility of double-counting HVAC distribution losses if an `HVACDistribution` element has both AirDistribution properties and DSE values
- Fixes possibility of incorrect "Peak Electricity: Winter Total (W)" and "Peak Electricity: Summer Total (W)" outputs for homes with duct losses.
- Fixes heating/cooling seasons (used for e.g. summer vs winter window shading) for the southern hemisphere.
- Fixes possibility of EnergyPlus simulation failure for homes with ground-source heat pumps and airflow and/or charge defects.
- Fixes peak load/electricity outputs for homes with ground-source heat pumps and airflow and/or charge defects.

## OpenStudio-HPXML v1.2.0

__New Features__
- **Breaking change**: Heating/cooling component loads no longer calculated by default for faster performance; use `--add-component-loads` argument if desired.
- **Breaking change**: Replaces `Site/extension/ShelterCoefficient` with `Site/ShieldingofHome`.
- Allows `DuctLeakageMeasurement` & `ConditionedFloorAreaServed` to not be specified for ductless fan coil systems; **Breaking change**: `AirDistributionType` is now required for all air distribution systems.
- Allows `Slab/ExposedPerimeter` to be zero.
- Removes `ClothesDryer/ControlType` from being a required input, it is not used.
- Switches room air conditioner model to use Cutler performance curves.
- Relaxes tolerance for duct leakage to outside warning when ducts solely in conditioned space.
- Removes limitation that a shared water heater serving a shared laundry room can't also serve dwelling unit fixtures (i.e., FractionDHWLoadServed is no longer required to be zero).
- Adds IDs to schematron validation errors/warnings when possible.
- Moves additional error-checking from the ruby measure to the schematron validator. 

__Bugfixes__
- Fixes room air conditioner performance curve.
- Fixes ruby error if elements (e.g., `SystemIdentifier`) exist without the proper 'id'/'idref' attribute.
- Fixes error if boiler/GSHP pump power is zero
- Fixes possible "Electricity category end uses do not sum to total" error due to boiler pump energy.
- Fixes possible "Construction R-value ... does not match Assembly R-value" error for highly insulated enclosure elements.
- Adds error-checking for negative SEEReq results for shared cooling systems.
- Adds more detail to error messages regarding the wrong data type in the HPXML file.
- Prevents a solar hot water system w/ SolarFraction=1.

## OpenStudio-HPXML v1.1.0

__New Features__
- **Breaking change**: `Type` is now a required input for dehumidifiers; can be "portable" or "whole-home".
- **Breaking change**: `Location` is now a required input for dehumidifiers; must be "living space" as dehumidifiers are currently modeled as located in living space.
- **Breaking change**: `Type` is now a required input for Pool, PoolPump, HotTub, and HotTubPump.
- **Breaking change**: Both supply and return duct leakage to outside are now required inputs for AirDistribution systems.
- **Breaking change**: Simplifies inputs for fan coils and water loop heat pumps by A) removing HydronicAndAirDistribution element and B) moving WLHP inputs from extension elements to HeatPump element.
- Allows modeling airflow/charge defects for air conditioners, heat pumps, and furnaces (RESNET Standard 310).
- Allows modeling *multiple* dehumidifiers (previously only one allowed).
- Allows modeling generators (generic on-site power production).
- Allows detailed heating/cooling setpoints to be specified: 24-hour weekday & weekend values.
- Allows modeling window/skylight *exterior* shading via summer/winter shading coefficients.
- Allows JSON annual/timeseries output files to be generated instead of CSV. **Breaking change**: For CSV outputs, the first two sections in the results_annual.csv file are now prefixed with "Fuel Use:" and "End Use:", respectively.
- Allows more defaulting (optional inputs) for a variety of HPXML elements.
- Allows requesting timeseries unmet heating/cooling loads.
- Allows skipping schema/schematron validation (for speed); should only be used if the HPXML was already validated upstream.
- Allows HPXML files w/ multiple `Building` elements; requires providing the ID of the single building to be simulated.
- Includes hot water loads (in addition to heating/cooling loads) when timeseries total loads are requested.
- The `in.xml` HPXML file is now always produced for inspection of default values (e.g., autosized HVAC capacities). **Breaking change**: The `output_dir` HPXMLtoOpenStudio measure argument is now required.
- Overhauls documentation to be more comprehensive and standardized.
- `run_simulation.rb` now returns exit code 1 if not successful (i.e., either invalid inputs or simulation fails).

__Bugfixes__
- Improved modeling of window/skylight interior shading -- better reflects shading coefficient inputs.
- Adds error-checking on the HPXML schemaVersion.
- Adds various error-checking to the schematron validator.
- Adds error-checking for empty IDs in the HPXML file.
- Fixes heat pump water heater fan energy not included in SimulationOutputReport outputs.
- Fixes possibility of incorrect "A neighbor building has an azimuth (XXX) not equal to the azimuth of any wall" error.
- Fixes possibility of errors encountered before schematron validation has occurred.
- Small bugfixes related to basement interior surface solar absorptances.
- Allows NumberofConditionedFloors/NumberofConditionedFloorsAboveGrade to be non-integer values per the HPXML schema.
- HVAC sizing design load improvements for floors above crawlspaces/basements, walls, ducts, and heat pumps.
- Now recognizes Type="none" to prevent modeling of pools and hot tubs (pumps and heaters).
- Fixes error for overhangs with zero depth.
- Fixes possible error where the normalized flue height for the AIM-2 infiltration model is negative.
- Slight adjustment of default water heater recovery efficiency equation to prevent errors from values being too high.
- Fixes schematron file not being valid per ISO Schematron standard.

## OpenStudio-HPXML v1.0.0

__New Features__
- Updates to OpenStudio 3.1.0/EnergyPlus 9.4.0.
- **Breaking change**: Deprecates `WeatherStation/WMO` HPXML input, use `WeatherStation/extension/EPWFilePath` instead; also removes `weather_dir` argument from HPXMLtoOpenStudio measure.
- Implements water heater Uniform Energy Factor (UEF) model; replaces RESNET UEF->EF regression. **Breaking change**: `FirstHourRating` is now a required input for storage water heaters when UEF is provided.
- Adds optional HPXML fan power inputs for most HVAC system types. **Breaking change**: Removes ElectricAuxiliaryEnergy input for non-boiler heating systems.
- Uses air-source heat pump cooling performance curves for central air conditioners.
- Updates rated fan power assumption for mini-split heat pump models.
- Allows coal fuel type for non-boiler heating systems.
- Accommodates common walls adjacent to unconditioned space by using HPXML surfaces where InteriorAdjacentTo == ExteriorAdjacentTo.
- Adds optional HPXML inputs to define whether a clothes dryer is vented and its ventilation rate.
- Adds optional HPXML input for `SimulationControl/CalendarYear` for TMY weather files.
- Schematron validation improvements.
- Adds some HPXML XSD schema validation and additional error-checking.
- Various small updates to ASHRAE 140 test files.
- Reduces number of EnergyPlus output files produced by using new OutputControlFiles object.
- Release packages now include ASHRAE 140 test files/results.

__Bugfixes__
- EnergyPlus 9.4.0 fix for negative window solar absorptances at certain hours.
- Fixes airflow timeseries outputs to be averaged instead of summed.
- Updates HVAC sizing methodology for slab-on-grade foundation types.
- Fixes an error that could prevent schematron validation errors from being produced.
- Skips weather caching if filesystem is read only.

## OpenStudio-HPXML v0.11.0 Beta

__New Features__
- New [Schematron](http://schematron.com) validation (EPvalidator.xml) replaces custom ruby validation (EPvalidator.rb)
- **[Breaking change]** `BuildingConstruction/ResidentialFacilityType` ("single-family detached", "single-family attached", "apartment unit", or "manufactured home") is a required input
- Ability to model shared systems for Attached/Multifamily dwelling units
  - Shared HVAC systems (cooling towers, chillers, central boilers, water loop heat pumps, fan coils, ground source heat pumps on shared hydronic circulation loops)
  - Shared water heaters serving either A) multiple dwelling units' service hot water or B) a shared laundry/equipment room, as well as hot water recirculation systems
  - Shared appliances (e.g., clothes dryer in a shared laundry room)
  - Shared hot water recirculation systems
  - Shared ventilation systems (optionally with preconditioning equipment and recirculation)
  - Shared PV systems
  - **[Breaking change]** Appliances located in MF spaces (i.e., "other") must now be specified in more detail (i.e., "other heated space", "other non-freezing space", "other multifamily buffer space", or "other housing unit")
- Enclosure
  - New optional inputs: `Roof/RoofType`, `Wall/Siding`, and `RimJoist/Siding`
  - New optional inputs: `Skylight/InteriorShading/SummerShadingCoefficient` and `Skylight/InteriorShading/SummerShadingCoefficient`
  - New optional inputs: `Roof/RoofColor`, `Wall/Color`, and `RimJoist/Color` can be provided instead of `SolarAbsorptance`
  - New optional input to specify presence of flue/chimney, which results in increased infiltration
  - Allows adobe wall type
  - Allows `AirInfiltrationMeasurement/HousePressure` to be any value (previously required to be 50 Pa)
  - **[Breaking change]** `Roof/RadiantBarrierGrade` input now required when there is a radiant barrier
- HVAC
  - Adds optional high-level HVAC autosizing controls
    - `AllowIncreasedFixedCapacities`: Describes how HVAC equipment with fixed capacities are handled. If true, the maximum of the user-specified fixed capacity and the heating/cooling design load will be used to reduce potential for unmet loads. Defaults to false.
    - `UseMaxLoadForHeatPumps`: Describes how autosized heat pumps are handled. If true, heat pumps are sized based on the maximum of heating and cooling design loads. If false, heat pumps are sized per ACCA Manual J/S based on cooling design loads with some oversizing allowances for heating design loads. Defaults to true.
  - Additional HVAC types: mini-split air conditioners and fixed (non-portable) space heaters
  - Adds optional inputs for ground-to-air heat pumps: `extension/PumpPowerWattsPerTon` and `extension/FanPowerWattsPerCFM`
- Ventilation
  - Allows _multiple_ whole-home ventilation, spot ventilation, and/or whole house fans
- Appliances & Plug Loads
  - Allows _multiple_ `Refrigerator` and `Freezer`
  - Allows `Pool`, `HotTub`, `PlugLoad` of type "electric vehicle charging" and "well pump", and `FuelLoad` of type "grill", "lighting", and "fireplace"
  - **[Breaking change]** "other" and "TV other" plug loads now required
- Lighting
  - Allows lighting schedules and holiday lighting
- **[Breaking change]** For hydronic distributions, `HydronicDistributionType` is now required
- **[Breaking change]** For DSE distributions, `AnnualHeatingDistributionSystemEfficiency` and `AnnualCoolingDistributionSystemEfficiency` are both always required
- Allows more HPXML fuel types to be used for HVAC, water heating, appliances, etc.
- New inputs to define Daylight Saving period; defaults to enabled
- Adds more reporting of warnings/errors to run.log

__Bugfixes__
- Fixes pump energy for boilers and ground source heat pumps
- Fixes incorrect gallons of hot water use reported when there are multiple water heaters
- No longer report unmet load for buildings where the HVAC system only meets part of the load (e.g., room AC serving 33% of the load)
- Schedule bugfix for leap years

## OpenStudio-HPXML v0.10.0 Beta

__New Features__
- Dwelling units of single-family attached/multifamily buildings:
  - Adds new generic space types "other heated space", "other multifamily buffer space", and "other non-freezing space" for surface `ExteriorAdjacentTo` elements. "other housing unit", i.e. adiabatic surfaces, was already supported.
  - **[Breaking change]** For `FrameFloors`, replaces "other housing unit above" and "other housing unit below" enumerations with "other housing unit". All four "other ..." spaces must have an `extension/OtherSpaceAboveOrBelow` property set to either "above" or "below".
  - Allows ducts and water heaters to be located in all "other ..." spaces.
  - Allows all appliances to be located in "other", in which internal gains are neglected.
- Allows `Fireplace` and `FloorFurnace` for heating system types.
- Allows "exterior wall", "under slab", and "roof deck" for `DuctLocation`.
- Allows "wood" and "wood pellets" as fuel types for additional HVAC systems, water heaters, and appliances.
- Allows `Location` to be provided for `Dishwasher` and `CookingRange`.
- Allows `BuildingSummary/Site/SiteType` ("urban", "suburban", or "rural") to be provided.
- Allows user-specified `Refrigerator` and `CookingRange` schedules to be provided.
- HVAC capacity elements are no longer required; if not provided, ACCA Manual J autosizing calculations will be used (-1 can continue to be used for capacity elements but is discouraged).
- Duct locations/areas can be defaulted by specifying supply/return `Duct` elements without `DuctSurfaceArea` and `DuctLocation`. `HVACDistribution/DistributionSystemType/AirDistribution/NumberofReturnRegisters` can be optionally provided to inform the default duct area calculations.
- **[Breaking change]** Lighting inputs now use `LightingType[LightEmittingDiode | CompactFluorescent | FluorescentTube]` instead of `ThirdPartyCertification="ERI Tier I" or ThirdPartyCertification="ERI Tier II"`.
- **[Breaking change]** `HVACDistribution/ConditionedFloorAreaServed` is now required for air distribution systems.
- **[Breaking change]** Infiltration and attic ventilation specified using natural air changes per hour now uses `ACHnatural` instead of `extension/ConstantACHnatural`.
- **[Breaking change]** The optional `PerformanceAdjustment` input for instantaneous water heaters is now treated as a performance multiplier (e.g., 0.92) instead of derate (e.g., 0.08).
- Adds ASHRAE 140 Class II test files.
- SimulationOutputReport reporting measure:
  - New optional timeseries outputs:  airflows (e.g., infiltration, mechanical ventilation, natural ventilation, whole house fan) and weather (e.g., temperatures, wind speed, solar).
  - Timeseries frequency can now be set to 'none' as an alternative to setting all include_timeseries_foo variables to false.
  - **[Breaking change]** Renames "Wood" to "Wood Cord" to better distinguish from "Wood Pellets".
- Modeling improvements:
  - Improved calculation for infiltration height
  - Infiltration & mechanical ventilation now combined using ASHRAE 62.2 Normative Appendix C.
- Runtime improvements: 
  - Optimized ruby require calls.
  - Skip ViewFactor calculations when not needed (i.e., no conditioned basement).
- Error-checking:
  - Adds more space type-specific error checking of adjacent surfaces.
  - Adds additional HPXML datatype checks.
  - Adds a warning if a `HVACDistribution` system has ducts entirely within conditioned space and non-zero leakage to the outside.
  - Adds warnings if appliance inputs may be inappropriate and result in negative energy or hot water use.

__Bugfixes__
- Fixes error if there's a `FoundationWall` whose height is less than 0.5 ft.
- Fixes HVAC defrost control in EnergyPlus model to use "Timed" instead of "OnDemand".
- Fixes exterior air film and wind exposure for a `FrameFloor` over ambient conditions.
- Fixes air films for a `FrameFloor` ceiling.
- Fixes error if there are additional `LightingGroup` elements beyond the ones required.
- Fixes vented attic ventilation rate.
- Reported unmet heating/cooling load now correctly excludes latent energy.
- Ground-source heat pump backup fuel is now correctly honored instead of always using electricity.

## OpenStudio-HPXML v0.9.0 Beta

__New Features__
- **[Breaking change]** Updates to OpenStudio v3.0.0 and EnergyPlus 9.3
- Numerous HPXML inputs are now optional with built-in defaulting, particularly for water heating, appliances, and PV. Set the `debug` argument to true to output a in.xml HPXML file with defaults applied for inspection. See the documentation for defaulting equations/assumptions/references.
- **[Breaking change]** If clothes washer efficiency inputs are provided, `LabelUsage` is now required.
- **[Breaking change]** If dishwasher efficiency inputs are provided, `LabelElectricRate`, `LabelGasRate`, `LabelAnnualGasCost`, and `LabelUsage` are now required.
- Adds optional specification of simulation controls including timestep and begin/end dates.
- Adds optional `extension/UsageMultiplier` inputs for appliances, plug loads, lighting, and water fixtures. Can be used to, e.g., reflect high/low usage occupants.
- Adds ability to model a dehumidifier.
- Adds ability to model kitchen/bath fans (spot ventilation).
- Improved desuperheater model; desuperheater can now be connected to heat pump water heaters.
- Updated clothes washer/dryer and dishwasher models per ANSI/RESNET/ICC 301-2019 Addendum A.
- Solar thermal systems modeled with `SolarFraction` can now be connected to combi water heating systems.
- **[Breaking change]** Replaces optional `epw_output_path` and `osm_output_path` arguments with a single optional `output_dir` argument; adds an optional `debug` argument.
- **[Breaking change]** Replaces optional `BuildingConstruction/extension/FractionofOperableWindowArea` with optional `Window/FractionOperable`.
- **[Breaking change]** Replaces optional `extension/EPWFileName` with optional `extension/EPWFilePath` to allow absolute paths to be provided as an alternative to just the file name.
- Replaces REXML xml library with Oga for better runtime performance.
- Additional error-checking.
- SimulationOutputReport reporting measure:
  - Now reports wood and wood pellets
  - Can report monthly timeseries values if requested
  - Adds hot water outputs (gallons) for clothes washer, dishwasher, fixtures, and distribution waste.
  - Small improvement to calculation of component loads

__Bugfixes__
- Fixes possible simulation error for buildings with complex HVAC/duct systems.
- Fixes handling of infiltration induced by duct leakage imbalance (i.e., supply leakage != return leakage). Only affects ducts located in a vented crawlspace or vented attic.
- Fixes an unsuccessful simulation for buildings where the sum of multiple HVAC systems' fraction load served was slightly above 1 due to rounding.
- Small fix for interior partition wall thermal mass model.
- Skip building surfaces with areas that are extremely small.

## OpenStudio-HPXML v0.8.0 Beta

__Breaking changes__
- Weather cache files are now in .csv instead of .cache format.
- `extension/StandbyLoss` changed to `StandbyLoss` for indirect water heaters.
- `Site/extension/DisableNaturalVentilation` changed to `BuildingConstruction/extension/FractionofOperableWindowArea` for more granularity.

__New Features__
- Adds a SimulationOutputReport reporting measure that provides a variety of annual/timeseries outputs in CSV format.
- Allows modeling of whole-house fans to address cooling.
- Improved natural ventilation algorithm that reduces the potential for incurring additional heating energy.
- Optional `HotWaterTemperature` input for water heaters.
- Optional `CompressorType` input for air conditioners and air-source heat pumps.
- Allows specifying the EnergyPlus simulation timestep.
- Runtime performance improvements.
- Additional HPXML error-checking.

__Bugfixes__
- Fix for central fan integrated supply (CFIS) fan energy.
- Fix simulation error when `FractionHeatLoadServed` (or `FractionCoolLoadServed`) sums to slightly greater than 1.
- Fix for running simulations on a different drive (either local or remote network).
- Fix for HVAC sizing error when latitude is exactly 64 (Big Delta, Alaska).
- Fixes running simulations when there is no weather cache file.
- Fixes view factors when conditioned basement foundation walls have a window/door.
- Fixes weather file download.
- Allow a building with ceiling fans and without lighting.

## OpenStudio-HPXML v0.7.0 Beta

- Initial beta release<|MERGE_RESOLUTION|>--- conflicted
+++ resolved
@@ -7,24 +7,19 @@
   - Allows shared batteries (batteries serving multiple dwelling units).
   - Updated default CFIS fan power to 0.58 W/cfm.
   - Removed natural ventilation availability RH constraint; HR constraint remains.
-<<<<<<< HEAD
-  - Updates how imbalanced infiltration and mechanical ventilation are combined on an hourly basis.
-  - Small change to default flow rate for imbalanced mechanical ventilation systems.
-- Replaces `BuildingSummary/Site/extension/GroundConductivity` with `BuildingSummary/Site/Soil/Conductivity`.
-- Allows radiant barriers for additional locations (attic gable walls and floor); reduced emissivity due to dust assumed for radiant barriers on attic floor.
-=======
   - Refrigerator and freezer schedules may now be based on ambient temperature using new `TemperatureScheduleCoefficients` and `ConstantScheduleCoefficients` inputs; the refrigerator default schedule uses these new inputs.  
   - Default schedules updated for cooking ranges, lighting, plug loads, televisions, hot water recirculation pumps, and occupant heat gains.
   - Adds schedule inputs for hot water recirculation pumps and general water use internal gains.
   - Updated water heater installation location defaulting to match ANSI 301-2022
   - Updated calculation of hot water piping length for buildings with both conditioned and unconditioned basements to avoid double counting.
+  - Updates how imbalanced infiltration and mechanical ventilation are combined on an hourly basis.
+  - Small change to default flow rate for imbalanced mechanical ventilation systems.
 - **Breaking change**: Replaces `BuildingSummary/Site/extension/GroundConductivity` with `BuildingSummary/Site/Soil/Conductivity`.
 - **Breaking change**: Modeling whole SFA/MF buildings is now specified using a `SoftwareInfo/extension/WholeSFAorMFBuildingSimulation=true` element instead of `building-id=ALL` argument.
 - Air source heat pump enhancements:
   - Adds heat pump backup autosizing methodology input (`HeatPumpBackupSizingMethodology`) with choices of "emergency" and "supplemental".
   - Allows autosizing with detailed performance data inputs for variable-speed systems using `CapacityFractionOfNominal`.
   - Now defaults to -20F for `CompressorLockoutTemperature` for variable-speed systems.
->>>>>>> ff99d251
 - Ground source heat pump enhancements:
   - Allows optional detailed inputs related to geothermal loop (`HVACPlant/GeothermalLoop`).
   - Allows optional ground diffusivity input.
