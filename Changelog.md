## OpenStudio-HPXML v1.2.0 (Pending)

__New Features__
<<<<<<< HEAD
- **Breaking change**: Replaces `Site/extension/ShelterCoefficient` with `Site/ShieldingofHome`.
- **Breaking change**: `AirDistributionType` is now required for all air distributions.
- Allows `DuctLeakageMeasurement` to not be specified for ductless fan coil systems.
=======
- **Breaking change**: Heating/cooling component loads no longer calculated by default for faster performance; use `--add-component-loads` argument if desired.
- **Breaking change**: Replaces `Site/extension/ShelterCoefficient` with `Site/ShieldingofHome`.
>>>>>>> 5b8ce616
- Allows `Slab/ExposedPerimeter` to be zero.
- Removes `ClothesDryer/ControlType` from being a required input, it is not used.
- Relaxes tolerance for duct leakage to outside warning when ducts solely in conditioned space.
- Moves additional error-checking from the ruby measure to the schematron validator.
- Adds more detail to error messages regarding the wrong data type in the HPXML file.
<<<<<<< HEAD
=======
- Adds error-checking for negative SEEReq results for shared cooling systems.
- Relaxes tolerance for duct leakage to outside warning when ducts solely in conditioned space.
>>>>>>> 5b8ce616

__Bugfixes__
- Fixes ruby error if elements (e.g., `SystemIdentifier`) exist without the proper 'id'/'idref' attribute.
- Fixes error if boiler/GSHP pump power is zero
- Fixes possible "Electricity category end uses do not sum to total" error due to boiler pump energy.
- Fixes possible "Construction R-value ... does not match Assembly R-value" error for highly insulated enclosure elements.

## OpenStudio-HPXML v1.1.0

__New Features__
- **Breaking change**: `Type` is now a required input for dehumidifiers; can be "portable" or "whole-home".
- **Breaking change**: `Location` is now a required input for dehumidifiers; must be "living space" as dehumidifiers are currently modeled as located in living space.
- **Breaking change**: `Type` is now a required input for Pool, PoolPump, HotTub, and HotTubPump.
- **Breaking change**: Both supply and return duct leakage to outside are now required inputs for AirDistribution systems.
- **Breaking change**: Simplifies inputs for fan coils and water loop heat pumps by A) removing HydronicAndAirDistribution element and B) moving WLHP inputs from extension elements to HeatPump element.
- Allows modeling airflow/charge defects for air conditioners, heat pumps, and furnaces (RESNET Standard 310).
- Allows modeling *multiple* dehumidifiers (previously only one allowed).
- Allows modeling generators (generic on-site power production).
- Allows detailed heating/cooling setpoints to be specified: 24-hour weekday & weekend values.
- Allows modeling window/skylight *exterior* shading via summer/winter shading coefficients.
- Allows JSON annual/timeseries output files to be generated instead of CSV. **Breaking change**: For CSV outputs, the first two sections in the results_annual.csv file are now prefixed with "Fuel Use:" and "End Use:", respectively.
- Allows more defaulting (optional inputs) for a variety of HPXML elements.
- Allows requesting timeseries unmet heating/cooling loads.
- Allows skipping schema/schematron validation (for speed); should only be used if the HPXML was already validated upstream.
- Allows HPXML files w/ multiple `Building` elements; requires providing the ID of the single building to be simulated.
- Includes hot water loads (in addition to heating/cooling loads) when timeseries total loads are requested.
- The `in.xml` HPXML file is now always produced for inspection of default values (e.g., autosized HVAC capacities). **Breaking change**: The `output_dir` HPXMLtoOpenStudio measure argument is now required.
- Overhauls documentation to be more comprehensive and standardized.
- `run_simulation.rb` now returns exit code 1 if not successful (i.e., either invalid inputs or simulation fails).

__Bugfixes__
- Improved modeling of window/skylight interior shading -- better reflects shading coefficient inputs.
- Adds error-checking on the HPXML schemaVersion.
- Adds various error-checking to the schematron validator.
- Adds error-checking for empty IDs in the HPXML file.
- Fixes heat pump water heater fan energy not included in SimulationOutputReport outputs.
- Fixes possibility of incorrect "A neighbor building has an azimuth (XXX) not equal to the azimuth of any wall" error.
- Fixes possibility of errors encountered before schematron validation has occurred.
- Small bugfixes related to basement interior surface solar absorptances.
- Allows NumberofConditionedFloors/NumberofConditionedFloorsAboveGrade to be non-integer values per the HPXML schema.
- HVAC sizing design load improvements for floors above crawlspaces/basements, walls, ducts, and heat pumps.
- Now recognizes Type="none" to prevent modeling of pools and hot tubs (pumps and heaters).
- Fixes error for overhangs with zero depth.
- Fixes possible error where the normalized flue height for the AIM-2 infiltration model is negative.
- Slight adjustment of default water heater recovery efficiency equation to prevent errors from values being too high.
- Fixes schematron file not being valid per ISO Schematron standard.

## OpenStudio-HPXML v1.0.0

__New Features__
- Updates to OpenStudio 3.1.0/EnergyPlus 9.4.0.
- **Breaking change**: Deprecates `WeatherStation/WMO` HPXML input, use `WeatherStation/extension/EPWFilePath` instead; also removes `weather_dir` argument from HPXMLtoOpenStudio measure.
- Implements water heater Uniform Energy Factor (UEF) model; replaces RESNET UEF->EF regression. **Breaking change**: `FirstHourRating` is now a required input for storage water heaters when UEF is provided.
- Adds optional HPXML fan power inputs for most HVAC system types. **Breaking change**: Removes ElectricAuxiliaryEnergy input for non-boiler heating systems.
- Uses air-source heat pump cooling performance curves for central air conditioners.
- Updates rated fan power assumption for mini-split heat pump models.
- Allows coal fuel type for non-boiler heating systems.
- Accommodates common walls adjacent to unconditioned space by using HPXML surfaces where InteriorAdjacentTo == ExteriorAdjacentTo.
- Adds optional HPXML inputs to define whether a clothes dryer is vented and its ventilation rate.
- Adds optional HPXML input for `SimulationControl/CalendarYear` for TMY weather files.
- Schematron validation improvements.
- Adds some HPXML XSD schema validation and additional error-checking.
- Various small updates to ASHRAE 140 test files.
- Reduces number of EnergyPlus output files produced by using new OutputControlFiles object.
- Release packages now include ASHRAE 140 test files/results.

__Bugfixes__
- EnergyPlus 9.4.0 fix for negative window solar absorptances at certain hours.
- Fixes airflow timeseries outputs to be averaged instead of summed.
- Updates HVAC sizing methodology for slab-on-grade foundation types.
- Fixes an error that could prevent schematron validation errors from being produced.
- Skips weather caching if filesystem is read only.

## OpenStudio-HPXML v0.11.0 Beta

__New Features__
- New [Schematron](http://schematron.com) validation (EPvalidator.xml) replaces custom ruby validation (EPvalidator.rb)
- **[Breaking Change]** `BuildingConstruction/ResidentialFacilityType` ("single-family detached", "single-family attached", "apartment unit", or "manufactured home") is a required input
- Ability to model shared systems for Attached/Multifamily dwelling units
  - Shared HVAC systems (cooling towers, chillers, central boilers, water loop heat pumps, fan coils, ground source heat pumps on shared hydronic circulation loops)
  - Shared water heaters serving either A) multiple dwelling units' service hot water or B) a shared laundry/equipment room, as well as hot water recirculation systems
  - Shared appliances (e.g., clothes dryer in a shared laundry room)
  - Shared hot water recirculation systems
  - Shared ventilation systems (optionally with preconditioning equipment and recirculation)
  - Shared PV systems
  - **[Breaking Change]** Appliances located in MF spaces (i.e., "other") must now be specified in more detail (i.e., "other heated space", "other non-freezing space", "other multifamily buffer space", or "other housing unit")
- Enclosure
  - New optional inputs: `Roof/RoofType`, `Wall/Siding`, and `RimJoist/Siding`
  - New optional inputs: `Skylight/InteriorShading/SummerShadingCoefficient` and `Skylight/InteriorShading/SummerShadingCoefficient`
  - New optional inputs: `Roof/RoofColor`, `Wall/Color`, and `RimJoist/Color` can be provided instead of `SolarAbsorptance`
  - New optional input to specify presence of flue/chimney, which results in increased infiltration
  - Allows adobe wall type
  - Allows `AirInfiltrationMeasurement/HousePressure` to be any value (previously required to be 50 Pa)
  - **[Breaking Change]** `Roof/RadiantBarrierGrade` input now required when there is a radiant barrier
- HVAC
  - Adds optional high-level HVAC autosizing controls
    - `AllowIncreasedFixedCapacities`: Describes how HVAC equipment with fixed capacities are handled. If true, the maximum of the user-specified fixed capacity and the heating/cooling design load will be used to reduce potential for unmet loads. Defaults to false.
    - `UseMaxLoadForHeatPumps`: Describes how autosized heat pumps are handled. If true, heat pumps are sized based on the maximum of heating and cooling design loads. If false, heat pumps are sized per ACCA Manual J/S based on cooling design loads with some oversizing allowances for heating design loads. Defaults to true.
  - Additional HVAC types: mini-split air conditioners and fixed (non-portable) space heaters
  - Adds optional inputs for ground-to-air heat pumps: `extension/PumpPowerWattsPerTon` and `extension/FanPowerWattsPerCFM`
- Ventilation
  - Allows _multiple_ whole-home ventilation, spot ventilation, and/or whole house fans
- Appliances & Plug Loads
  - Allows _multiple_ `Refrigerator` and `Freezer`
  - Allows `Pool`, `HotTub`, `PlugLoad` of type "electric vehicle charging" and "well pump", and `FuelLoad` of type "grill", "lighting", and "fireplace"
  - **[Breaking Change]** "other" and "TV other" plug loads now required
- Lighting
  - Allows lighting schedules and holiday lighting
- **[Breaking Change]** For hydronic distributions, `HydronicDistributionType` is now required
- **[Breaking Change]** For DSE distributions, `AnnualHeatingDistributionSystemEfficiency` and `AnnualCoolingDistributionSystemEfficiency` are both always required
- Allows more HPXML fuel types to be used for HVAC, water heating, appliances, etc.
- New inputs to define Daylight Saving period; defaults to enabled
- Adds more reporting of warnings/errors to run.log

__Bugfixes__
- Fixes pump energy for boilers and ground source heat pumps
- Fixes incorrect gallons of hot water use reported when there are multiple water heaters
- No longer report unmet load for buildings where the HVAC system only meets part of the load (e.g., room AC serving 33% of the load)
- Schedule bugfix for leap years

## OpenStudio-HPXML v0.10.0 Beta

__New Features__
- Dwelling units of single-family attached/multifamily buildings:
  - Adds new generic space types "other heated space", "other multifamily buffer space", and "other non-freezing space" for surface `ExteriorAdjacentTo` elements. "other housing unit", i.e. adiabatic surfaces, was already supported.
  - **[Breaking Change]** For `FrameFloors`, replaces "other housing unit above" and "other housing unit below" enumerations with "other housing unit". All four "other ..." spaces must have an `extension/OtherSpaceAboveOrBelow` property set to either "above" or "below".
  - Allows ducts and water heaters to be located in all "other ..." spaces.
  - Allows all appliances to be located in "other", in which internal gains are neglected.
- Allows `Fireplace` and `FloorFurnace` for heating system types.
- Allows "exterior wall", "under slab", and "roof deck" for `DuctLocation`.
- Allows "wood" and "wood pellets" as fuel types for additional HVAC systems, water heaters, and appliances.
- Allows `Location` to be provided for `Dishwasher` and `CookingRange`.
- Allows `BuildingSummary/Site/SiteType` ("urban", "suburban", or "rural") to be provided.
- Allows user-specified `Refrigerator` and `CookingRange` schedules to be provided.
- HVAC capacity elements are no longer required; if not provided, ACCA Manual J autosizing calculations will be used (-1 can continue to be used for capacity elements but is discouraged).
- Duct locations/areas can be defaulted by specifying supply/return `Duct` elements without `DuctSurfaceArea` and `DuctLocation`. `HVACDistribution/DistributionSystemType/AirDistribution/NumberofReturnRegisters` can be optionally provided to inform the default duct area calculations.
- **[Breaking Change]** Lighting inputs now use `LightingType[LightEmittingDiode | CompactFluorescent | FluorescentTube]` instead of `ThirdPartyCertification="ERI Tier I" or ThirdPartyCertification="ERI Tier II"`.
- **[Breaking Change]** `HVACDistribution/ConditionedFloorAreaServed` is now required for air distribution systems.
- **[Breaking Change]** Infiltration and attic ventilation specified using natural air changes per hour now uses `ACHnatural` instead of `extension/ConstantACHnatural`.
- **[Breaking Change]** The optional `PerformanceAdjustment` input for instantaneous water heaters is now treated as a performance multiplier (e.g., 0.92) instead of derate (e.g., 0.08).
- Adds ASHRAE 140 Class II test files.
- SimulationOutputReport reporting measure:
  - New optional timeseries outputs:  airflows (e.g., infiltration, mechanical ventilation, natural ventilation, whole house fan) and weather (e.g., temperatures, wind speed, solar).
  - Timeseries frequency can now be set to 'none' as an alternative to setting all include_timeseries_foo variables to false.
  - **[Breaking Change]** Renames "Wood" to "Wood Cord" to better distinguish from "Wood Pellets".
- Modeling improvements:
  - Improved calculation for infiltration height
  - Infiltration & mechanical ventilation now combined using ASHRAE 62.2 Normative Appendix C.
- Runtime improvements: 
  - Optimized ruby require calls.
  - Skip ViewFactor calculations when not needed (i.e., no conditioned basement).
- Error-checking:
  - Adds more space type-specific error checking of adjacent surfaces.
  - Adds additional HPXML datatype checks.
  - Adds a warning if a `HVACDistribution` system has ducts entirely within conditioned space and non-zero leakage to the outside.
  - Adds warnings if appliance inputs may be inappropriate and result in negative energy or hot water use.

__Bugfixes__
- Fixes error if there's a `FoundationWall` whose height is less than 0.5 ft.
- Fixes HVAC defrost control in EnergyPlus model to use "Timed" instead of "OnDemand".
- Fixes exterior air film and wind exposure for a `FrameFloor` over ambient conditions.
- Fixes air films for a `FrameFloor` ceiling.
- Fixes error if there are additional `LightingGroup` elements beyond the ones required.
- Fixes vented attic ventilation rate.
- Reported unmet heating/cooling load now correctly excludes latent energy.
- Ground-source heat pump backup fuel is now correctly honored instead of always using electricity.

## OpenStudio-HPXML v0.9.0 Beta

__New Features__
- **[Breaking Change]** Updates to OpenStudio v3.0.0 and EnergyPlus 9.3
- Numerous HPXML inputs are now optional with built-in defaulting, particularly for water heating, appliances, and PV. Set the `debug` argument to true to output a in.xml HPXML file with defaults applied for inspection. See the documentation for defaulting equations/assumptions/references.
- **[Breaking Change]** If clothes washer efficiency inputs are provided, `LabelUsage` is now required.
- **[Breaking Change]** If dishwasher efficiency inputs are provided, `LabelElectricRate`, `LabelGasRate`, `LabelAnnualGasCost`, and `LabelUsage` are now required.
- Adds optional specification of simulation controls including timestep and begin/end dates.
- Adds optional `extension/UsageMultiplier` inputs for appliances, plug loads, lighting, and water fixtures. Can be used to, e.g., reflect high/low usage occupants.
- Adds ability to model a dehumidifier.
- Adds ability to model kitchen/bath fans (spot ventilation).
- Improved desuperheater model; desuperheater can now be connected to heat pump water heaters.
- Updated clothes washer/dryer and dishwasher models per ANSI/RESNET/ICC 301-2019 Addendum A.
- Solar thermal systems modeled with `SolarFraction` can now be connected to combi water heating systems.
- **[Breaking Change]** Replaces optional `epw_output_path` and `osm_output_path` arguments with a single optional `output_dir` argument; adds an optional `debug` argument.
- **[Breaking Change]** Replaces optional `BuildingConstruction/extension/FractionofOperableWindowArea` with optional `Window/FractionOperable`.
- **[Breaking Change]** Replaces optional `extension/EPWFileName` with optional `extension/EPWFilePath` to allow absolute paths to be provided as an alternative to just the file name.
- Replaces REXML xml library with Oga for better runtime performance.
- Additional error-checking.
- SimulationOutputReport reporting measure:
  - Now reports wood and wood pellets
  - Can report monthly timeseries values if requested
  - Adds hot water outputs (gallons) for clothes washer, dishwasher, fixtures, and distribution waste.
  - Small improvement to calculation of component loads

__Bugfixes__
- Fixes possible simulation error for buildings with complex HVAC/duct systems.
- Fixes handling of infiltration induced by duct leakage imbalance (i.e., supply leakage != return leakage). Only affects ducts located in a vented crawlspace or vented attic.
- Fixes an unsuccessful simulation for buildings where the sum of multiple HVAC systems' fraction load served was slightly above 1 due to rounding.
- Small fix for interior partition wall thermal mass model.
- Skip building surfaces with areas that are extremely small.

## OpenStudio-HPXML v0.8.0 Beta

__Breaking Changes__
- Weather cache files are now in .csv instead of .cache format.
- `extension/StandbyLoss` changed to `StandbyLoss` for indirect water heaters.
- `Site/extension/DisableNaturalVentilation` changed to `BuildingConstruction/extension/FractionofOperableWindowArea` for more granularity.

__New Features__
- Adds a SimulationOutputReport reporting measure that provides a variety of annual/timeseries outputs in CSV format.
- Allows modeling of whole-house fans to address cooling.
- Improved natural ventilation algorithm that reduces the potential for incurring additional heating energy.
- Optional `HotWaterTemperature` input for water heaters.
- Optional `CompressorType` input for air conditioners and air-source heat pumps.
- Allows specifying the EnergyPlus simulation timestep.
- Runtime performance improvements.
- Additional HPXML error-checking.

__Bugfixes__
- Fix for central fan integrated supply (CFIS) fan energy.
- Fix simulation error when `FractionHeatLoadServed` (or `FractionCoolLoadServed`) sums to slightly greater than 1.
- Fix for running simulations on a different drive (either local or remote network).
- Fix for HVAC sizing error when latitude is exactly 64 (Big Delta, Alaska).
- Fixes running simulations when there is no weather cache file.
- Fixes view factors when conditioned basement foundation walls have a window/door.
- Fixes weather file download.
- Allow a building with ceiling fans and without lighting.

## OpenStudio-HPXML v0.7.0 Beta

- Initial beta release<|MERGE_RESOLUTION|>--- conflicted
+++ resolved
@@ -1,24 +1,16 @@
 ## OpenStudio-HPXML v1.2.0 (Pending)
 
 __New Features__
-<<<<<<< HEAD
+- **Breaking change**: Heating/cooling component loads no longer calculated by default for faster performance; use `--add-component-loads` argument if desired.
 - **Breaking change**: Replaces `Site/extension/ShelterCoefficient` with `Site/ShieldingofHome`.
 - **Breaking change**: `AirDistributionType` is now required for all air distributions.
 - Allows `DuctLeakageMeasurement` to not be specified for ductless fan coil systems.
-=======
-- **Breaking change**: Heating/cooling component loads no longer calculated by default for faster performance; use `--add-component-loads` argument if desired.
-- **Breaking change**: Replaces `Site/extension/ShelterCoefficient` with `Site/ShieldingofHome`.
->>>>>>> 5b8ce616
 - Allows `Slab/ExposedPerimeter` to be zero.
 - Removes `ClothesDryer/ControlType` from being a required input, it is not used.
 - Relaxes tolerance for duct leakage to outside warning when ducts solely in conditioned space.
 - Moves additional error-checking from the ruby measure to the schematron validator.
 - Adds more detail to error messages regarding the wrong data type in the HPXML file.
-<<<<<<< HEAD
-=======
 - Adds error-checking for negative SEEReq results for shared cooling systems.
-- Relaxes tolerance for duct leakage to outside warning when ducts solely in conditioned space.
->>>>>>> 5b8ce616
 
 __Bugfixes__
 - Fixes ruby error if elements (e.g., `SystemIdentifier`) exist without the proper 'id'/'idref' attribute.
