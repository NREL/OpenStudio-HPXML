--- conflicted
+++ resolved
@@ -2,14 +2,8 @@
 
 __New Features__
 - HVAC modeling updates:
-<<<<<<< HEAD
-  - **Breaking Change**: `CompressorType` required for central and mini-split air conditioners and heat pumps.
-  - Allows modeling two-speed and variable-speed geothermal heat pumps with `CompressorType` to be "two stage" or "variable speed".
-  - Optional input `h:SimulationControl/AdvancedResearchFeatures/GroundToAirHeatPumpModelType` to choose the "simple" or "advanced" geothermal heat pump models, "advanced" geothermal model uses E+ variable speed coils.
-=======
   - **Breaking Change**: `CompressorType` required for central and mini-split air conditioners and heat pumps as well as ground-to-air heat pumps.
-  - Optional input `SimulationControl/AdvancedResearchFeatures/GeothermalModelType` to choose "simple" (default) or "advanced"; "advanced" geothermal model better accounts for coil staging.
->>>>>>> fb591405
+  - Optional input `SimulationControl/AdvancedResearchFeatures/GroundToAirHeatPumpModelType` to choose "simple" (default) or "advanced"; "advanced" ground-to-air heat pump model better accounts for coil staging.
 - Electric vehicle enhancements:
   - Allows detailed modeling of electric vehicles (batteries and charging/discharging) using `Vehicles` as an alternative to the simple EV charging `PlugLoad`.
   - Adds EV driving unmet hours output.
