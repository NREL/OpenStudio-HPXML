## OpenStudio-HPXML v1.5.0

__New Features__
- **Breaking Change**: Replaces `FrameFloors/FrameFloor` with `Floors/Floor`.
- **Breaking change**: Replaces `SoftwareInfo/extension/SimulationControl/DaylightSaving/Enabled` with `Building/Site/TimeZone/DSTObserved`.
- **Breaking Change**: Replaces `StandbyLoss` with `StandbyLoss[Units="F/hr"]/Value` for an indirect water heater.
- Allows SEER2/HSPF2 efficiency types for central air conditioners and heat pumps.
- Allows heating/cooling seasons that don't span the entire year.
- Allows calculating one or more utility bill scenarios (e.g., net metering vs feed-in tariff compensation types for a simulation with PV).
- Allows setting the EnergyPlus temperature capacitance multiplier.
- Allows setting the ground soil conductivity used for foundation heat transfer and ground source heat pumps.
- Allows setting the natural ventilation availability (days/week that operable windows can be opened); default changed from 7 to 3 (M/W/F).
- Allows specifying duct surface area multipliers.
- Design temperatures, used to calculate design loads for HVAC equipment autosizing, are now output in `in.xml` and `results_hpxml.csv`.
- EnergyPlus modeling changes:
  - Switches Kiva foundation model timestep from 'Hourly' to 'Timestep'; small increase in runtime for sub-hourly simulations.
- Annual/timeseries outputs:
  - Adds annual emission outputs disaggregated by end use; timeseries emission outputs disaggregated by end use can be requested.
  - Allows generating timeseries unmet hours for heating and cooling.
  - Allows CSV timeseries output to be formatted for use with the DView application.
  - Adds heating/cooling setpoints to timeseries outputs when requesting zone temperatures.
- BuildResidentialHPXML measure:
  - **Breaking change**: Replaces arguments using 'auto' for defaults with optional arguments of the appropriate data type. New `heat_pump_sizing_methodology` argument and new boolean `foo_present` arguments for lighting, appliances, etc.
  - Adds optional arguments for utility bill scenarios.
- ReportUtilityBills measure:
  - Removes utility rate and PV related arguments in lieu of new utility bill scenarios described inside the HPXML file.
- Allows shared dishwasher/clothes washer to be attached to a hot water distribution system instead of a single water heater.
<<<<<<< HEAD
- New capabilities for hourly/sub-hourly scheduling via schedule CSV files:
  - Detailed HVAC seasons.
  - Detailed natural ventilation for operable windows.
- BuildResidentialScheduleFile measure:
  - Adds optional argument for specifying a power outage period.
  - Adds optional argument for controlling natural ventilation availability during a power outage period.
=======
- Improves Kiva foundation model heat transfer by providing better initial temperature assumptions based on foundation type and insulation levels.
>>>>>>> 4e6d1a66

__Bugfixes__
- Fixes possible incorrect autosizing of heat pump *separate* backup systems with respect to duct loads.
- Fixes incorrect autosizing of heat pump *integrated* backup systems if using MaxLoad/HERS sizing methodology and cooling design load exceeds heating design load.
- Fixes heating (or cooling) setpoints affecting the conditioned space temperature outside the heating (or cooling) season.
- Fixes handling non-integer number of occupants when using the stochastic occupancy schedule generator.
- Fixes units for Peak Loads (kBtu/hr, not kBtu) in annual results file.
- Fixes possible output error for ground source heat pumps with a shared hydronic circulation loop.
- Provides an error message if the EnergyPlus simulation used infinite energy.
- Fixes zero energy use for a ventilation fan w/ non-zero fan power and zero airflow rate.
- Fixes excessive heat transfer when foundation wall interior insulation does not start from the top of the wall.
- Fixes how relative paths are treated when using an OpenStudio Workflow.
- Fixes possible simulation error if a slab has an ExposedPerimeter near zero.
- Fixes possible "Could not identify surface type for surface" error.
- BuildResidentialHPXML measure:
  - Fixes aspect ratio convention for single-family attached and multifamily dwelling units.

## OpenStudio-HPXML v1.4.0

__New Features__
- Updates to OpenStudio 3.4.0/EnergyPlus 22.1.
- High-level optional `OccupancyCalculationType` input to specify operational vs asset calculation. Defaults to asset. If operational, `NumberofResidents` is required.
- Allows calculating one or more emissions scenarios (e.g., high renewable penetration vs business as usual) for different emissions types (e.g., CO2e).
- New ReportUtilityBills reporting measure: adds a new results_bills.csv output file to summarize calculated utility bills.
- Switches from EnergyPlus SQL output to MessagePack output for faster performance and reduced file sizes when requesting timeseries outputs.
- New heat pump capabilities:
  - **Breaking change**: Replaces the `UseMaxLoadForHeatPumps` sizing option with `HeatPumpSizingMethodology`, which has three choices:
    - `ACCA`: nominal capacity sized per ACCA Manual J/S based on cooling design loads, with some oversizing allowances for larger heating design loads.
    - `HERS` (default): nominal capacity sized equal to the larger of heating/cooling design loads.
    - `MaxLoad`: nominal capacity sized based on the larger of heating/cooling design loads, while taking into account the heat pump's capacity retention at the design temperature.
  - Allows the separate backup system to be a central system (e.g., central furnace w/ ducts). Previously only non-central system types were allowed.
  - Heat pumps with switchover temperatures are now autosized by taking into account the switchover temperature, if higher than the heating design temperature.
  - Allows `BackupHeatingLockoutTemperature` as an optional input to control integrated backup heating availability during, e.g., a thermostat heating setback recovery event; defaults to 40F.
- New water heating capabilities:
  - Allows conventional storage tank water heaters to use a stratified (rather than mixed) tank model via `extension/TankModelType`; higher precision but runtime penalty. Defaults to mixed.
  - Allows operating mode (standard vs heat pump only) for heat pump water heaters (HPWHs) via `extension/OperatingMode`. Defaults to standard.
  - Updates combi boiler model to be simpler, faster, and more robust by using separate space/water heating plant loops and boilers.
- New capabilities for hourly/sub-hourly scheduling via schedule CSV files:
  - Detailed HVAC and water heater setpoints.
  - Detailed heat pump water heater operating modes.
- EnergyPlus modeling changes:
  - Switches from ScriptF to CarrollMRT radiant exchange algorithm.
  - Updates HVAC fans to use fan power law (cubic relationship between fan speed and power).
  - Updates HVAC rated fan power assumption per ASHRAE 1449-RP.
- Allows specifying a `StormWindow` element for windows/skylights; U-factors and SHGCs are automatically adjusted.
- Allows an optional `AirInfiltrationMeasurement/InfiltrationHeight` input.
- Allows an optional `Battery/UsableCapacity` input; now defaults to 0.9 x NominalCapacity (previously 0.8).
- For CFIS systems, allows an optional `extension/VentilationOnlyModeAirflowFraction` input to address duct losses during ventilation only mode.
- **Breaking change**: Each `VentilationFan` must have one (and only one) `UsedFor...` element set to true.
- BuildResidentialHPXML measure:
  - **Breaking change**: Changes the zip code argument name to `site_zip_code`.
  - Adds optional arguments for schedule CSV files, HPWH operating mode, water heater tank model, storm windows, heat pump lockout temperature, battery usable capacity, and emissions scenarios.
  - Adds support for ambient foundations for single-family attached and apartment units.
  - Adds support for unconditioned attics for apartment units.
  - Adds an optional argument to store additional custom properties in the HPXML file.
  - Adds an optional argument for whether the HPXML file is written with default values applied; defaults to false.
  - Adds an optional argument for whether the HPXML file is validated; defaults to false.
- ReportSimulationOutput measure:
  - **Breaking change**: New "End Use: \<Fuel\>: Heating Heat Pump Backup" output, disaggregated from "End Use: \<Fuel\>: Heating".
  - Adds "Energy Use: Total" and "Energy Use: Net" columns to the annual results output file; allows timeseries outputs.
  - Adds a "Fuel Use: Electricity: Net" timeseries output column for homes with electricity generation.
  - Adds optional argument for requesting timeseries EnergyPlus output variables.
  - Adds ability to include `TimeDST` and/or `TimeUTC` timestamp column(s) in results_timeseries.csv.
  - Timestamps in results_timeseries.csv are output in ISO 8601 standard format.
  - Allows user-specified annual/timeseries output file names.
- ReportHPXMLOutput measure:
  - Adds "Enclosure: Floor Area Foundation" output row in results_hpxml.csv.
- Adds support for shared hot water recirculation systems controlled by temperature.
- Relaxes requirement for `ConditionedFloorAreaServed` for air distribution systems; now only needed if duct surface areas not provided.
- Allows MessagePack annual/timeseries output files to be generated instead of CSV/JSON.

__Bugfixes__
- Adds more stringent limits for `AirflowDefectRatio` and `ChargeDefectRatio` (now allows values from 1/10th to 10x the design value).
- Catches case where leap year is specified but weather file does not contain 8784 hours.
- Fixes possible HVAC sizing error if design temperature difference (TD) is negative.
- Fixes an error if there is a pool or hot tub, but the pump `Type` is set to "none".
- Adds more decimal places in output files as needed for simulations with shorter timesteps and/or abbreviated run periods.
- Timeseries output fixes: some outputs off by 1 hour; possible negative combi boiler values.
- Fixes range hood ventilation interaction with infiltration to take into account the location of the cooking range.
- Fixes possible EMS error for ventilation systems with low (but non-zero) flow rates.
- Fixes documentation for `Overhangs/Depth` inputs; units should be ft and not inches.
- The `WaterFixturesUsageMultiplier` input now also applies to general water use internal gains and recirculation pump energy (for some control types).
- BuildResidentialHPXML measure:
  - Fixes units for "Cooling System: Cooling Capacity" argument (Btu/hr, not tons).
  - Fixes incorrect outside boundary condition for shared gable walls of cathedral ceilings, now set to adiabatic.

## OpenStudio-HPXML v1.3.0

__New Features__
- Updates to OpenStudio 3.3.0/EnergyPlus 9.6.0.
- **Breaking change**: Replaces "Unmet Load" outputs with "Unmet Hours".
- **Breaking change**: Renames "Load: Heating" and "Peak Load: Heating" (and Cooling) outputs to include "Delivered".
- **Breaking change**: Any heat pump backup heating requires `HeatPump/BackupType` ("integrated" or "separate") to be specified.
- **Breaking change**: For homes with multiple PV arrays, all inverter efficiencies must have the same value.
- **Breaking change**: HPXML schema version must now be '4.0' (proposed).
  - Moves `ClothesDryer/extension/IsVented` to `ClothesDryer/IsVented`.
  - Moves `ClothesDryer/extension/VentedFlowRate` to `ClothesDryer/VentedFlowRate`.
  - Moves `FoundationWall/Insulation/Layer/extension/DistanceToTopOfInsulation` to `FoundationWall/Insulation/Layer/DistanceToTopOfInsulation`.
  - Moves `FoundationWall/Insulation/Layer/extension/DistanceToBottomOfInsulation` to `FoundationWall/Insulation/Layer/DistanceToBottomOfInsulation`.
  - Moves `Slab/PerimeterInsulationDepth` to `Slab/PerimeterInsulation/Layer/InsulationDepth`.
  - Moves `Slab/UnderSlabInsulationWidth` to `Slab/UnderSlabInsulation/Layer/InsulationWidth`.
  - Moves `Slab/UnderSlabInsulationSpansEntireSlab` to `Slab/UnderSlabInsulation/Layer/InsulationSpansEntireSlab`.
- Initial release of BuildResidentialHPXML measure, which generates an HPXML file from a set of building description inputs.
- Expanded capabilities for scheduling:
  - Allows modeling detailed occupancy via a schedule CSV file.
  - Introduces a measure for automatically generating detailed smooth/stochastic schedule CSV files.
  - Expands simplified weekday/weekend/monthly schedule inputs to additional building features.
  - Allows `HeatingSeason` & `CoolingSeason` to be specified for defining heating and cooling equipment availability.
- Adds a new results_hpxml.csv output file to summarize HPXML values (e.g., surface areas, HVAC capacities).
- Allows modeling lithium ion batteries.
- Allows use of `HeatPump/BackupSystem` for modeling a standalone (i.e., not integrated) backup heating system.
- Allows conditioned crawlspaces to be specified; modeled as crawlspaces that are actively maintained at setpoint.
- Allows non-zero refrigerant charge defect ratios for ground source heat pumps.
- Expands choices allowed for `Siding` (Wall/RimJoist) and `RoofType` (Roof) elements.
- Allows "none" for wall/rim joist siding.
- Allows interior finish inputs (e.g., 0.5" drywall) for walls, ceilings, and roofs.
- Allows specifying the foundation wall type (e.g., solid concrete, concrete block, wood, etc.).
- Allows additional fuel types for generators.
- Switches to the EnergyPlus Fan:SystemModel object for all HVAC systems.
- Introduces a small amount of infiltration for unvented spaces.
- Updates the assumption of flue losses vs tank losses for higher efficiency non-electric storage water heaters.
- Revises shared mechanical ventilation preconditioning control logic to operate less often.
- Adds alternative inputs:
  - Window/skylight physical properties (`GlassLayers`, `FrameType`, etc.) instead of `UFactor` & `SHGC`.
  - `Ducts/FractionDuctArea` instead of `Ducts/DuctSurfaceArea`.
  - `Length` instead of `Area` for foundation walls.
  - `Orientation` instead of `Azimuth` for all applicable surfaces, PV systems, and solar thermal systems.
  - CEER (Combined Energy Efficiency Ratio) instead of EER for room ACs.
  - `UsageBin` instead of `FirstHourRating` (for water heaters w/ UEF metric).
  - `CFM50` instead of `CFM25` or `Percent` for duct leakage.
- Allows more defaulting (optional inputs):
  - Mechanical ventilation airflow rate per ASHRAE 62.2-2019.
  - HVAC/DHW system efficiency (by age).
  - Mechanical ventilation fan power (by type).
  - Color (solar absorptance) for walls, roofs, and rim joists.
  - Foundation wall distance to top/bottom of insulation.
  - Door azimuth.
  - Radiant barrier grade.
  - Whole house fan airflow rate and fan power.
- Adds more warnings of inputs based on ANSI/BPI 2400 Standard.
- Removes error-check for number of bedrooms based on conditioned floor area, per RESNET guidance.
- Updates the reporting measure to register all outputs from the annual CSV with the OS runner (for use in, e.g., PAT).
- Removes timeseries CSV output columns that are all zeroes to reduce file size and processing time.
- Improves consistency of installation quality calculations for two/variable-speed air source heat pumps and ground source heat pumps.
- Relaxes requirement for heating (or cooling) setpoints so that they are only needed if heating (or cooling) equipment is present.
- Adds an `--ep-input-format` argument to run_simulation.rb to choose epJSON as the EnergyPlus input file format instead of IDF.
- Eliminates EnergyPlus warnings related to unused objects or invalid output meters/variables.
- Allows modeling PTAC and PTHP HVAC systems. 
- Allows user inputs for partition wall mass and furniture mass.

__Bugfixes__
- Improves ground reflectance when there is shading of windows/skylights.
- Improves HVAC fan power for central forced air systems.
- Fixes mechanical ventilation compartmentalization area calculation for SFA/MF homes with surfaces with InteriorAdjacentTo==ExteriorAdjacentTo.
- Negative `DistanceToTopOfInsulation` values are now disallowed.
- Fixes workflow errors if a `VentilationFan` has zero airflow rate or zero hours of operation.
- Fixes duct design load calculations for HPXML files with multiple ducted HVAC systems.
- Fixes ground source heat pump rated airflow.
- Relaxes `Overhangs` DistanceToBottomOfWindow vs DistanceToBottomOfWindow validation when Depth is zero.
- Fixes possibility of double-counting HVAC distribution losses if an `HVACDistribution` element has both AirDistribution properties and DSE values
- Fixes possibility of incorrect "Peak Electricity: Winter Total (W)" and "Peak Electricity: Summer Total (W)" outputs for homes with duct losses.
- Fixes heating/cooling seasons (used for e.g. summer vs winter window shading) for the southern hemisphere.
- Fixes possibility of EnergyPlus simulation failure for homes with ground-source heat pumps and airflow and/or charge defects.
- Fixes peak load/electricity outputs for homes with ground-source heat pumps and airflow and/or charge defects.

## OpenStudio-HPXML v1.2.0

__New Features__
- **Breaking change**: Heating/cooling component loads no longer calculated by default for faster performance; use `--add-component-loads` argument if desired.
- **Breaking change**: Replaces `Site/extension/ShelterCoefficient` with `Site/ShieldingofHome`.
- Allows `DuctLeakageMeasurement` & `ConditionedFloorAreaServed` to not be specified for ductless fan coil systems; **Breaking change**: `AirDistributionType` is now required for all air distribution systems.
- Allows `Slab/ExposedPerimeter` to be zero.
- Removes `ClothesDryer/ControlType` from being a required input, it is not used.
- Switches room air conditioner model to use Cutler performance curves.
- Relaxes tolerance for duct leakage to outside warning when ducts solely in conditioned space.
- Removes limitation that a shared water heater serving a shared laundry room can't also serve dwelling unit fixtures (i.e., FractionDHWLoadServed is no longer required to be zero).
- Adds IDs to schematron validation errors/warnings when possible.
- Moves additional error-checking from the ruby measure to the schematron validator. 

__Bugfixes__
- Fixes room air conditioner performance curve.
- Fixes ruby error if elements (e.g., `SystemIdentifier`) exist without the proper 'id'/'idref' attribute.
- Fixes error if boiler/GSHP pump power is zero
- Fixes possible "Electricity category end uses do not sum to total" error due to boiler pump energy.
- Fixes possible "Construction R-value ... does not match Assembly R-value" error for highly insulated enclosure elements.
- Adds error-checking for negative SEEReq results for shared cooling systems.
- Adds more detail to error messages regarding the wrong data type in the HPXML file.
- Prevents a solar hot water system w/ SolarFraction=1.

## OpenStudio-HPXML v1.1.0

__New Features__
- **Breaking change**: `Type` is now a required input for dehumidifiers; can be "portable" or "whole-home".
- **Breaking change**: `Location` is now a required input for dehumidifiers; must be "living space" as dehumidifiers are currently modeled as located in living space.
- **Breaking change**: `Type` is now a required input for Pool, PoolPump, HotTub, and HotTubPump.
- **Breaking change**: Both supply and return duct leakage to outside are now required inputs for AirDistribution systems.
- **Breaking change**: Simplifies inputs for fan coils and water loop heat pumps by A) removing HydronicAndAirDistribution element and B) moving WLHP inputs from extension elements to HeatPump element.
- Allows modeling airflow/charge defects for air conditioners, heat pumps, and furnaces (RESNET Standard 310).
- Allows modeling *multiple* dehumidifiers (previously only one allowed).
- Allows modeling generators (generic on-site power production).
- Allows detailed heating/cooling setpoints to be specified: 24-hour weekday & weekend values.
- Allows modeling window/skylight *exterior* shading via summer/winter shading coefficients.
- Allows JSON annual/timeseries output files to be generated instead of CSV. **Breaking change**: For CSV outputs, the first two sections in the results_annual.csv file are now prefixed with "Fuel Use:" and "End Use:", respectively.
- Allows more defaulting (optional inputs) for a variety of HPXML elements.
- Allows requesting timeseries unmet heating/cooling loads.
- Allows skipping schema/schematron validation (for speed); should only be used if the HPXML was already validated upstream.
- Allows HPXML files w/ multiple `Building` elements; requires providing the ID of the single building to be simulated.
- Includes hot water loads (in addition to heating/cooling loads) when timeseries total loads are requested.
- The `in.xml` HPXML file is now always produced for inspection of default values (e.g., autosized HVAC capacities). **Breaking change**: The `output_dir` HPXMLtoOpenStudio measure argument is now required.
- Overhauls documentation to be more comprehensive and standardized.
- `run_simulation.rb` now returns exit code 1 if not successful (i.e., either invalid inputs or simulation fails).

__Bugfixes__
- Improved modeling of window/skylight interior shading -- better reflects shading coefficient inputs.
- Adds error-checking on the HPXML schemaVersion.
- Adds various error-checking to the schematron validator.
- Adds error-checking for empty IDs in the HPXML file.
- Fixes heat pump water heater fan energy not included in SimulationOutputReport outputs.
- Fixes possibility of incorrect "A neighbor building has an azimuth (XXX) not equal to the azimuth of any wall" error.
- Fixes possibility of errors encountered before schematron validation has occurred.
- Small bugfixes related to basement interior surface solar absorptances.
- Allows NumberofConditionedFloors/NumberofConditionedFloorsAboveGrade to be non-integer values per the HPXML schema.
- HVAC sizing design load improvements for floors above crawlspaces/basements, walls, ducts, and heat pumps.
- Now recognizes Type="none" to prevent modeling of pools and hot tubs (pumps and heaters).
- Fixes error for overhangs with zero depth.
- Fixes possible error where the normalized flue height for the AIM-2 infiltration model is negative.
- Slight adjustment of default water heater recovery efficiency equation to prevent errors from values being too high.
- Fixes schematron file not being valid per ISO Schematron standard.

## OpenStudio-HPXML v1.0.0

__New Features__
- Updates to OpenStudio 3.1.0/EnergyPlus 9.4.0.
- **Breaking change**: Deprecates `WeatherStation/WMO` HPXML input, use `WeatherStation/extension/EPWFilePath` instead; also removes `weather_dir` argument from HPXMLtoOpenStudio measure.
- Implements water heater Uniform Energy Factor (UEF) model; replaces RESNET UEF->EF regression. **Breaking change**: `FirstHourRating` is now a required input for storage water heaters when UEF is provided.
- Adds optional HPXML fan power inputs for most HVAC system types. **Breaking change**: Removes ElectricAuxiliaryEnergy input for non-boiler heating systems.
- Uses air-source heat pump cooling performance curves for central air conditioners.
- Updates rated fan power assumption for mini-split heat pump models.
- Allows coal fuel type for non-boiler heating systems.
- Accommodates common walls adjacent to unconditioned space by using HPXML surfaces where InteriorAdjacentTo == ExteriorAdjacentTo.
- Adds optional HPXML inputs to define whether a clothes dryer is vented and its ventilation rate.
- Adds optional HPXML input for `SimulationControl/CalendarYear` for TMY weather files.
- Schematron validation improvements.
- Adds some HPXML XSD schema validation and additional error-checking.
- Various small updates to ASHRAE 140 test files.
- Reduces number of EnergyPlus output files produced by using new OutputControlFiles object.
- Release packages now include ASHRAE 140 test files/results.

__Bugfixes__
- EnergyPlus 9.4.0 fix for negative window solar absorptances at certain hours.
- Fixes airflow timeseries outputs to be averaged instead of summed.
- Updates HVAC sizing methodology for slab-on-grade foundation types.
- Fixes an error that could prevent schematron validation errors from being produced.
- Skips weather caching if filesystem is read only.

## OpenStudio-HPXML v0.11.0 Beta

__New Features__
- New [Schematron](http://schematron.com) validation (EPvalidator.xml) replaces custom ruby validation (EPvalidator.rb)
- **[Breaking Change]** `BuildingConstruction/ResidentialFacilityType` ("single-family detached", "single-family attached", "apartment unit", or "manufactured home") is a required input
- Ability to model shared systems for Attached/Multifamily dwelling units
  - Shared HVAC systems (cooling towers, chillers, central boilers, water loop heat pumps, fan coils, ground source heat pumps on shared hydronic circulation loops)
  - Shared water heaters serving either A) multiple dwelling units' service hot water or B) a shared laundry/equipment room, as well as hot water recirculation systems
  - Shared appliances (e.g., clothes dryer in a shared laundry room)
  - Shared hot water recirculation systems
  - Shared ventilation systems (optionally with preconditioning equipment and recirculation)
  - Shared PV systems
  - **[Breaking Change]** Appliances located in MF spaces (i.e., "other") must now be specified in more detail (i.e., "other heated space", "other non-freezing space", "other multifamily buffer space", or "other housing unit")
- Enclosure
  - New optional inputs: `Roof/RoofType`, `Wall/Siding`, and `RimJoist/Siding`
  - New optional inputs: `Skylight/InteriorShading/SummerShadingCoefficient` and `Skylight/InteriorShading/SummerShadingCoefficient`
  - New optional inputs: `Roof/RoofColor`, `Wall/Color`, and `RimJoist/Color` can be provided instead of `SolarAbsorptance`
  - New optional input to specify presence of flue/chimney, which results in increased infiltration
  - Allows adobe wall type
  - Allows `AirInfiltrationMeasurement/HousePressure` to be any value (previously required to be 50 Pa)
  - **[Breaking Change]** `Roof/RadiantBarrierGrade` input now required when there is a radiant barrier
- HVAC
  - Adds optional high-level HVAC autosizing controls
    - `AllowIncreasedFixedCapacities`: Describes how HVAC equipment with fixed capacities are handled. If true, the maximum of the user-specified fixed capacity and the heating/cooling design load will be used to reduce potential for unmet loads. Defaults to false.
    - `UseMaxLoadForHeatPumps`: Describes how autosized heat pumps are handled. If true, heat pumps are sized based on the maximum of heating and cooling design loads. If false, heat pumps are sized per ACCA Manual J/S based on cooling design loads with some oversizing allowances for heating design loads. Defaults to true.
  - Additional HVAC types: mini-split air conditioners and fixed (non-portable) space heaters
  - Adds optional inputs for ground-to-air heat pumps: `extension/PumpPowerWattsPerTon` and `extension/FanPowerWattsPerCFM`
- Ventilation
  - Allows _multiple_ whole-home ventilation, spot ventilation, and/or whole house fans
- Appliances & Plug Loads
  - Allows _multiple_ `Refrigerator` and `Freezer`
  - Allows `Pool`, `HotTub`, `PlugLoad` of type "electric vehicle charging" and "well pump", and `FuelLoad` of type "grill", "lighting", and "fireplace"
  - **[Breaking Change]** "other" and "TV other" plug loads now required
- Lighting
  - Allows lighting schedules and holiday lighting
- **[Breaking Change]** For hydronic distributions, `HydronicDistributionType` is now required
- **[Breaking Change]** For DSE distributions, `AnnualHeatingDistributionSystemEfficiency` and `AnnualCoolingDistributionSystemEfficiency` are both always required
- Allows more HPXML fuel types to be used for HVAC, water heating, appliances, etc.
- New inputs to define Daylight Saving period; defaults to enabled
- Adds more reporting of warnings/errors to run.log

__Bugfixes__
- Fixes pump energy for boilers and ground source heat pumps
- Fixes incorrect gallons of hot water use reported when there are multiple water heaters
- No longer report unmet load for buildings where the HVAC system only meets part of the load (e.g., room AC serving 33% of the load)
- Schedule bugfix for leap years

## OpenStudio-HPXML v0.10.0 Beta

__New Features__
- Dwelling units of single-family attached/multifamily buildings:
  - Adds new generic space types "other heated space", "other multifamily buffer space", and "other non-freezing space" for surface `ExteriorAdjacentTo` elements. "other housing unit", i.e. adiabatic surfaces, was already supported.
  - **[Breaking Change]** For `FrameFloors`, replaces "other housing unit above" and "other housing unit below" enumerations with "other housing unit". All four "other ..." spaces must have an `extension/OtherSpaceAboveOrBelow` property set to either "above" or "below".
  - Allows ducts and water heaters to be located in all "other ..." spaces.
  - Allows all appliances to be located in "other", in which internal gains are neglected.
- Allows `Fireplace` and `FloorFurnace` for heating system types.
- Allows "exterior wall", "under slab", and "roof deck" for `DuctLocation`.
- Allows "wood" and "wood pellets" as fuel types for additional HVAC systems, water heaters, and appliances.
- Allows `Location` to be provided for `Dishwasher` and `CookingRange`.
- Allows `BuildingSummary/Site/SiteType` ("urban", "suburban", or "rural") to be provided.
- Allows user-specified `Refrigerator` and `CookingRange` schedules to be provided.
- HVAC capacity elements are no longer required; if not provided, ACCA Manual J autosizing calculations will be used (-1 can continue to be used for capacity elements but is discouraged).
- Duct locations/areas can be defaulted by specifying supply/return `Duct` elements without `DuctSurfaceArea` and `DuctLocation`. `HVACDistribution/DistributionSystemType/AirDistribution/NumberofReturnRegisters` can be optionally provided to inform the default duct area calculations.
- **[Breaking Change]** Lighting inputs now use `LightingType[LightEmittingDiode | CompactFluorescent | FluorescentTube]` instead of `ThirdPartyCertification="ERI Tier I" or ThirdPartyCertification="ERI Tier II"`.
- **[Breaking Change]** `HVACDistribution/ConditionedFloorAreaServed` is now required for air distribution systems.
- **[Breaking Change]** Infiltration and attic ventilation specified using natural air changes per hour now uses `ACHnatural` instead of `extension/ConstantACHnatural`.
- **[Breaking Change]** The optional `PerformanceAdjustment` input for instantaneous water heaters is now treated as a performance multiplier (e.g., 0.92) instead of derate (e.g., 0.08).
- Adds ASHRAE 140 Class II test files.
- SimulationOutputReport reporting measure:
  - New optional timeseries outputs:  airflows (e.g., infiltration, mechanical ventilation, natural ventilation, whole house fan) and weather (e.g., temperatures, wind speed, solar).
  - Timeseries frequency can now be set to 'none' as an alternative to setting all include_timeseries_foo variables to false.
  - **[Breaking Change]** Renames "Wood" to "Wood Cord" to better distinguish from "Wood Pellets".
- Modeling improvements:
  - Improved calculation for infiltration height
  - Infiltration & mechanical ventilation now combined using ASHRAE 62.2 Normative Appendix C.
- Runtime improvements: 
  - Optimized ruby require calls.
  - Skip ViewFactor calculations when not needed (i.e., no conditioned basement).
- Error-checking:
  - Adds more space type-specific error checking of adjacent surfaces.
  - Adds additional HPXML datatype checks.
  - Adds a warning if a `HVACDistribution` system has ducts entirely within conditioned space and non-zero leakage to the outside.
  - Adds warnings if appliance inputs may be inappropriate and result in negative energy or hot water use.

__Bugfixes__
- Fixes error if there's a `FoundationWall` whose height is less than 0.5 ft.
- Fixes HVAC defrost control in EnergyPlus model to use "Timed" instead of "OnDemand".
- Fixes exterior air film and wind exposure for a `FrameFloor` over ambient conditions.
- Fixes air films for a `FrameFloor` ceiling.
- Fixes error if there are additional `LightingGroup` elements beyond the ones required.
- Fixes vented attic ventilation rate.
- Reported unmet heating/cooling load now correctly excludes latent energy.
- Ground-source heat pump backup fuel is now correctly honored instead of always using electricity.

## OpenStudio-HPXML v0.9.0 Beta

__New Features__
- **[Breaking Change]** Updates to OpenStudio v3.0.0 and EnergyPlus 9.3
- Numerous HPXML inputs are now optional with built-in defaulting, particularly for water heating, appliances, and PV. Set the `debug` argument to true to output a in.xml HPXML file with defaults applied for inspection. See the documentation for defaulting equations/assumptions/references.
- **[Breaking Change]** If clothes washer efficiency inputs are provided, `LabelUsage` is now required.
- **[Breaking Change]** If dishwasher efficiency inputs are provided, `LabelElectricRate`, `LabelGasRate`, `LabelAnnualGasCost`, and `LabelUsage` are now required.
- Adds optional specification of simulation controls including timestep and begin/end dates.
- Adds optional `extension/UsageMultiplier` inputs for appliances, plug loads, lighting, and water fixtures. Can be used to, e.g., reflect high/low usage occupants.
- Adds ability to model a dehumidifier.
- Adds ability to model kitchen/bath fans (spot ventilation).
- Improved desuperheater model; desuperheater can now be connected to heat pump water heaters.
- Updated clothes washer/dryer and dishwasher models per ANSI/RESNET/ICC 301-2019 Addendum A.
- Solar thermal systems modeled with `SolarFraction` can now be connected to combi water heating systems.
- **[Breaking Change]** Replaces optional `epw_output_path` and `osm_output_path` arguments with a single optional `output_dir` argument; adds an optional `debug` argument.
- **[Breaking Change]** Replaces optional `BuildingConstruction/extension/FractionofOperableWindowArea` with optional `Window/FractionOperable`.
- **[Breaking Change]** Replaces optional `extension/EPWFileName` with optional `extension/EPWFilePath` to allow absolute paths to be provided as an alternative to just the file name.
- Replaces REXML xml library with Oga for better runtime performance.
- Additional error-checking.
- SimulationOutputReport reporting measure:
  - Now reports wood and wood pellets
  - Can report monthly timeseries values if requested
  - Adds hot water outputs (gallons) for clothes washer, dishwasher, fixtures, and distribution waste.
  - Small improvement to calculation of component loads

__Bugfixes__
- Fixes possible simulation error for buildings with complex HVAC/duct systems.
- Fixes handling of infiltration induced by duct leakage imbalance (i.e., supply leakage != return leakage). Only affects ducts located in a vented crawlspace or vented attic.
- Fixes an unsuccessful simulation for buildings where the sum of multiple HVAC systems' fraction load served was slightly above 1 due to rounding.
- Small fix for interior partition wall thermal mass model.
- Skip building surfaces with areas that are extremely small.

## OpenStudio-HPXML v0.8.0 Beta

__Breaking Changes__
- Weather cache files are now in .csv instead of .cache format.
- `extension/StandbyLoss` changed to `StandbyLoss` for indirect water heaters.
- `Site/extension/DisableNaturalVentilation` changed to `BuildingConstruction/extension/FractionofOperableWindowArea` for more granularity.

__New Features__
- Adds a SimulationOutputReport reporting measure that provides a variety of annual/timeseries outputs in CSV format.
- Allows modeling of whole-house fans to address cooling.
- Improved natural ventilation algorithm that reduces the potential for incurring additional heating energy.
- Optional `HotWaterTemperature` input for water heaters.
- Optional `CompressorType` input for air conditioners and air-source heat pumps.
- Allows specifying the EnergyPlus simulation timestep.
- Runtime performance improvements.
- Additional HPXML error-checking.

__Bugfixes__
- Fix for central fan integrated supply (CFIS) fan energy.
- Fix simulation error when `FractionHeatLoadServed` (or `FractionCoolLoadServed`) sums to slightly greater than 1.
- Fix for running simulations on a different drive (either local or remote network).
- Fix for HVAC sizing error when latitude is exactly 64 (Big Delta, Alaska).
- Fixes running simulations when there is no weather cache file.
- Fixes view factors when conditioned basement foundation walls have a window/door.
- Fixes weather file download.
- Allow a building with ceiling fans and without lighting.

## OpenStudio-HPXML v0.7.0 Beta

- Initial beta release<|MERGE_RESOLUTION|>--- conflicted
+++ resolved
@@ -25,16 +25,14 @@
 - ReportUtilityBills measure:
   - Removes utility rate and PV related arguments in lieu of new utility bill scenarios described inside the HPXML file.
 - Allows shared dishwasher/clothes washer to be attached to a hot water distribution system instead of a single water heater.
-<<<<<<< HEAD
 - New capabilities for hourly/sub-hourly scheduling via schedule CSV files:
   - Detailed HVAC seasons.
   - Detailed natural ventilation for operable windows.
+  - Detailed dehumidifier availability schedule.
 - BuildResidentialScheduleFile measure:
   - Adds optional argument for specifying a power outage period.
   - Adds optional argument for controlling natural ventilation availability during a power outage period.
-=======
 - Improves Kiva foundation model heat transfer by providing better initial temperature assumptions based on foundation type and insulation levels.
->>>>>>> 4e6d1a66
 
 __Bugfixes__
 - Fixes possible incorrect autosizing of heat pump *separate* backup systems with respect to duct loads.
