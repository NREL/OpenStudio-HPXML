--- conflicted
+++ resolved
@@ -5,11 +5,8 @@
 
 __Bugfixes__
 - Fixes lighting multipliers not being applied when kWh/yr inputs are used.
-<<<<<<< HEAD
 - Fixes running detailed schedules with mixed timesteps (e.g., hourly heating/cooling setpoints and 15-minutely miscellaneous plug load schedules).
-=======
 - Fixes calculation of utility bill fixed costs for simulations with abbreviated run periods.
->>>>>>> 95cbda0e
 - Fixes error if heat pump `CompressorLockoutTemperature` == `BackupHeatingLockoutTemperature`.
 
 ## OpenStudio-HPXML v1.6.0
