## OpenStudio-HPXML v1.9.0

__New Features__
- Updates to HPXML v4.0 final release.
- Adds inputs for modeling skylight curbs and/or shafts.
<<<<<<< HEAD
- Adds optional `BuildingConstruction/UnitHeightAboveGrade` input for, e.g., apartment units of upper levels where the wind speed, and thus infiltration rate, is higher.
=======
- Allows modeling exterior horizontal insulation for a slab-on-grade foundation (or basement/crawlspace floor).
- Allows alternative infiltration input `AirInfiltrationMeasurement/LeakinessDescription`, in which the infiltration level is estimated using age of home, climate zone, foundation type, etc.
- Updates hot water end uses for operational calculations (i.e., when `NumberofResidents` provided) based on FSEC study.
- Central Fan Integrated Supply (CFIS) mechanical ventilation enhancements:
  - CFIS systems with no strategy to meet remainder of ventilation target (`CFISControls/AdditionalRuntimeOperatingMode="none"`).
>>>>>>> c2cec15f
- HVAC Manual J design load and sizing calculations:
  - Adds optional `DistributionSystemType/AirDistribution/extension/ManualJInputs/BlowerFanHeatBtuh` input.
  - Adds optional `DistributionSystemType/HydronicDistribution/extension/ManualJInputs/HotWaterPipingBtuh` input.
  - Adds optional `HVACSizingControl/ManualJInputs/InfiltrationShieldingClass` input to specify wind shielding class for infiltration design load calculations.
  - Adds optional `HVACSizingControl/ManualJInputs/InfiltrationMethod` input to specify which method to use for infiltration design load calculations.
  - Updates heat pump HERS sizing methodology to better prevent unmet hours in warmer climates.
  - Misc Manual J design load calculation improvements.
- Advanced research features:
  - Optional input `SimulationControl/AdvancedResearchFeatures/OnOffThermostatDeadbandTemperature` to model on/off thermostat deadband with start-up degradation for single and two speed AC/ASHP systems and time-based realistic staging for two speed AC/ASHP systems.
  - Optional input `SimulationControl/AdvancedResearchFeatures/HeatPumpBackupCapacityIncrement` to model multi-stage electric backup coils with time-based staging.
  - Maximum power ratio detailed schedule for variable-speed HVAC systems can now be used with `NumberofUnits` dwelling unit multiplier.
- BuildResidentialHPXML measure:
  - **Breaking change**: Replaced `slab_under_width` argument with `slab_under_insulation_width`.
  - **Breaking change**: Replaced `slab_perimeter_depth` argument with `slab_perimeter_insulation_depth`.
- **Breaking change**: Disaggregates "Walls" into "Above Grade Walls" and "Below Grade Walls" in results_design_load_details.csv output file.
- Adds a warning if the sum of supply/return duct leakage to outside values is very high.

__Bugfixes__
- Prevents possible error when using multiple `Attic`/`Foundation` elements for the same attic/foundation type.
- Adds error-checking for `NumberofConditionedFloorsAboveGrade`=0, which is not allowed per the documentation.
- Fixes utility bill calculations if there is battery storage or a generator.
- BuildResidentialScheduleFile measure: Fixes possible divide by zero error during generation of stochastic clothes washer and dishwasher schedules.
- Allows negative values for `Building/Site/Elevation`.

## OpenStudio-HPXML v1.8.1

__Bugfixes__
- Fixes cfm/ton restriction from incorrectly applying to furnace heating airflow rate.

## OpenStudio-HPXML v1.8.0

__New Features__
- Updates to OpenStudio 3.8/EnergyPlus 24.1/HPXML v4.0-rc4.
- Adds BPI-2400 HPXML test files and results; see [Testing Framework](https://openstudio-hpxml.readthedocs.io/en/latest/testing_framework.html) for more information.
- Updates per ANSI/RESNET/ICC 301-2022 w/ Addendum C:
  - **Breaking change**: For shared water heaters, `NumberofUnitsServed` is replaced by `extension/NumberofBedroomsServed`.
  - **Breaking change**: For shared hot water recirculation systems, `NumberofUnitsServed` is replaced by `NumberofBedroomsServed`.
  - Allows shared batteries (batteries serving multiple dwelling units).
  - Updated default CFIS fan power to 0.58 W/cfm.
  - Removed natural ventilation availability RH constraint; HR constraint remains.
  - Refrigerator and freezer schedules may now be based on ambient temperature using new `TemperatureScheduleCoefficients` and `ConstantScheduleCoefficients` inputs; the refrigerator default schedule uses these new inputs.  
  - Default schedules updated for cooking ranges, lighting, plug loads, televisions, hot water recirculation pumps, and occupant heat gains.
  - Adds schedule inputs for hot water recirculation pumps and general water use internal gains.
  - Updated water heater installation default location.
  - Updated calculation of hot water piping length for buildings with both conditioned and unconditioned basements to avoid double counting.
  - Updated how imbalanced infiltration and mechanical ventilation are combined on an hourly basis.
  - Updated handling of duct leakage imbalance induced infiltration.
  - Small change to default flow rate for imbalanced mechanical ventilation systems.
  - Updated window default interior shade coefficients to be calculated based on SHGC.
  - `AverageCeilingHeight` now used in natural ACH/CFM infiltration calculations.
- **Breaking change**: Replaces `BuildingSummary/Site/extension/GroundConductivity` with `BuildingSummary/Site/Soil/Conductivity`.
- **Breaking change**: Modeling whole SFA/MF buildings is now specified using a `SoftwareInfo/extension/WholeSFAorMFBuildingSimulation=true` element instead of `building-id=ALL` argument.
- **Breaking change**: Skylights attached to roofs of attics (e.g., with shafts or sun tunnels) must include the `Skylight/AttachedToFloor` element.
- Air source heat pump/air conditioner enhancements:
  - Adds heat pump backup autosizing methodology input (`HeatPumpBackupSizingMethodology`) with choices of "emergency" and "supplemental".
  - Allows autosizing with detailed performance data inputs for variable-speed HVAC systems using `CapacityFractionOfNominal`.
  - Now defaults to -20F for `CompressorLockoutTemperature` for variable-speed heat pump systems.
- Ground source heat pump enhancements:
  - Allows optional detailed inputs related to geothermal loop (`HVACPlant/GeothermalLoop`).
  - Allows optional ground diffusivity input.
  - Updates to using G-Functions from the [G-Function Library for Modeling Vertical Bore Ground Heat Exchanger](https://gdr.openei.org/submissions/1325).
  - Updated heating/cooling performance curves to reflect newer equipment.
  - Adds geothermal loop outputs (number/length of boreholes) to annual results output file.
- HVAC Manual J design load and sizing calculations:
  - **Breaking change**: Outputs for "Infiltration/Ventilation" category disaggregated into "Infiltration" and "Ventilation".
  - **Breaking change**: Outputs for "Windows" category no longer includes AED excursion; now a separate "AED Excursion" category.
  - Allows optional `HeatingAutosizingFactor`, `CoolingAutosizingFactor`, `BackupHeatingAutosizingFactor` inputs to scale HVAC capacities for autosized equipment.
  - Allows optional `HeatingAutosizingLimit`, `CoolingAutosizingLimit`, `BackupHeatingAutosizingLimit` inputs to set maximum HVAC capacities ceiling for autosized equipment.
  - Allows optional zone-level and space-level design load calculations using HPXML `Zones/Zone[ZoneType="conditioned"]/Spaces/Space` elements.
  - Allows additional outdoor design condition inputs: `DailyTemperatureRange` and `HumidityDifference`.
  - Adds a new detailed output file with block/space load details by surface, AED curves, etc.
  - Miscellaneous improvements.
- Allows optional `Ducts/DuctShape` and `Ducts/DuctFractionRectangular` inputs, which affect duct effective R-value used for modeling.
- Adds optional `Slab/extension/GapInsulationRValue` input for cases where a slab has horizontal (under slab) insulation.
- Allows radiant barriers for additional locations (attic gable walls and floor); reduced emissivity due to dust assumed for radiant barriers on attic floor.
- Adds window and skylight `GlassType` options of "low-e, high-solar-gain" and "low-e, low-solar-gain"; updates U-factor/SHGC lookup tables.
- Updates default temperature capacitance multiplier from 1 to 7, an average value found in the literature when calibrating timeseries EnergyPlus indoor temperatures to field data.
- Allows optional building site inputs (`GeoLocation/Latitude`, `GeoLocation/Longitude`, `Elevation`); useful when located far from, or at a very different elevation than, the EPW weather station.
- Updates default `ShieldingofHome` to be "well-shielded" for single-family attached and multifamily dwelling units.
- Improves heating/cooling component loads; for timesteps where there is no heating/cooling load, assigns heat transfer to heating or cooling by comparing indoor temperature to the average of heating/cooling setpoints.
- Adds net energy and net electricity timeseries output columns even when there is no PV or generator.
- Allow alternative label energy use (W) input for ceiling fans.
- Replaced state-average default fuel prices with EIA State Energy Data System (SEDS) prices.
- Adds more error-checking for inappropriate inputs (e.g., HVAC SHR=0 or clothes washer IMEF=0).
- Updates to run_simulation.rb script:
  - Allows requesting timeseries outputs with different frequencies (e.g., `--hourly enduses --monthly temperatures`).
  - **Breaking change**: Deprecates `--add-timeseries-output-variable`; EnergyPlus output variables can now be requested like other timeseries categories (using e.g. `--hourly 'Zone People Occupant Count'`).
  - Adds an optional `--skip-simulation` argument that allows skipping the EnergyPlus simulation.
- BuildResidentialHPXML measure:
  - **Breaking change**: Replaces `roof_radiant_barrier`/`roof_radiant_barrier_grade` arguments with `radiant_barrier_attic_location`/`radiant_barrier_grade`.
  - Allows specifying number of bedrooms served by the water heater which is used for apportioning tank losses; **Breaking change**: Replaces `water_heater_num_units_served` with `water_heater_num_bedrooms_served`.
  - Allows defining multiple unavailable periods; **Breaking change**: arguments renamed to `schedules_vacancy_periods`, `schedules_power_outage_periods`, and `schedules_power_outage_periods_window_natvent_availability`.
  - Adds detailed performance data inputs for variable-speed air source HVAC systems.
  - Adds heat pump backup sizing methodology input.
  - Add soil and moisture type arguments (for determining ground conductivity and diffusivity) and optional geothermal loop arguments for ground source heat pumps.
  - The "Geometry: Building Number of Units" input is now written to the HPXML `NumberofUnitsInBuilding` element.
  - Adds a blower fan efficiency input for specifying fan power W/cfm at maximum speed.
- BuildResidentialScheduleFile measure:
  - Allows appending columns to an existing CSV file rather than overwriting.
  - Other plug load schedules now use Other schedule fractions per ANSI/RESNET/ICC 301-2022 Addendum C.
  - TV plug load schedules now use TV schedule fractions from the American Time Use Survey and monthly multipliers from the 2010 Building America Analysis Spreadsheets.
  - Ceiling fan schedules now use ceiling fan schedule fractions and monthly multipliers from ANSI/RESNET/ICC 301-2022 Addendum C.
- ReportUtilityBills measure:
  - Adds new optional arguments for registering (with the OpenStudio runner) annual or monthly utility bills.
- Advanced research features:
  - **Breaking change**: Replaces `SimulationControl/TemperatureCapacitanceMultiplier` with `SimulationControl/AdvancedResearchFeatures/TemperatureCapacitanceMultiplier`.
  - Allows an optional boolean input `SimulationControl/AdvancedResearchFeatures/DefrostModelType` for heat pump advanced defrost model.
  - Adds maximum power ratio detailed schedule for variable-speed HVAC systems to model shedding controls per [AHRI 1380](https://www.ahrinet.org/search-standards/ahri-1380-i-p-demand-response-through-variable-capacity-hvac-systems-residential-and-small).

__Bugfixes__
- Fixes error if using AllowIncreasedFixedCapacities=true w/ HP detailed performance data.
- Prevents mains water temperature from going below freezing (0 C).
- Fixes error if HPXML has emissions scenario and abbreviated run period.
- Fixes detailed schedule error-checking where schedules with MAX < 1 were incorrectly allowed.
- Fixes error if using MF space types (e.g., "other heated space") and the building has no HVAC equipment.
- Fixes `ManualJInputs/HumiditySetpoint` not being used in the design load calculation.
- Fixes possible EnergyPlus error when a `Slab` representing a crawlspace dirt floor has perimeter or under slab insulation.
- Prevents errors due to incorrect `Floor/FloorOrCeiling` input; issues a warning when detected.
- Apportion shared water heater tank losses for HPWHs and combi systems.
- Fixes buried duct effective R-values.
- Fixes shared boiler default location (which could result in assuming there's a flue in conditioned space impacting infiltration).
- Fixes timeseries hot water energy consumption adjustment lag (associated with hot water distribution).
- Fixes possibility of negative timeseries delivered loads when there is a dehumidifier.

## OpenStudio-HPXML v1.7.0

__New Features__
- Updates to OpenStudio 3.7.0/EnergyPlus 23.2.
- **Breaking change**: Updates to HPXML v4.0-rc2:
  - HPXML namespace changed from http://hpxmlonline.com/2019/10 to http://hpxmlonline.com/2023/09.
  - Replaces "living space" with "conditioned space", which better represents what is modeled.
  - Replaces `HotTubs/HotTub` with `Spas/PermanentSpa`.
  - Replaces `PortableHeater` and `FixedHeater` with `SpaceHeater`.
- Allows simulating whole multifamily (MF) buildings in a single combined simulation:
  - **Breaking change**: Multiple elements move from `SoftwareInfo/extension` to `BuildingDetails/BuildingSummary/extension` to allow variation across units:
    - `HVACSizingControl`
    - `ShadingControl`
    - `SchedulesFilePath`
    - `NaturalVentilationAvailabilityDaysperWeek`
  - Allows `NumberofUnits` to be used as a multiplier on dwelling unit simulation results to reduce simulation runtime.
  - See the [OpenStudio-HPXML documentation](https://openstudio-hpxml.readthedocs.io/en/v1.7.0/workflow_inputs.html#whole-sfa-mf-buildings) for more detail.
- HVAC modeling updates:
  - Updated assumptions for variable-speed air conditioners, heat pumps, and mini-splits based on NEEP data. Expect results to change, potentially significantly so depending on the scenario.
  - Allows detailed heating and cooling performance data (min/max COPs and capacities at different outdoor temperatures) for variable-speed systems.
  - Updates deep ground temperatures (used for modeling ground-source heat pumps) using L. Xing's simplified design model (2014).
  - Replaces inverse calculations, used to calculate COPs from rated efficiencies, with regressions for single/two-speed central ACs and ASHPs.
- Output updates:
  - **Breaking change**: "Hot Tub" outputs renamed to "Permanent Spa".
  - Adds "Peak Electricity: Annual Total (W)" output.
  - Adds battery resilience hours output; allows requesting timeseries output.
  - ReportUtilityBills measure: Allows reporting monthly utility bills in addition to (or instead of) annual bills.
- BuildResidentialHPXML measure:
  - Allow duct area fractions (as an alternative to duct areas in ft^2).
  - Allow duct locations to be provided while defaulting duct areas (i.e., without providing duct area/fraction inputs).
  - Add generic "attic" and "crawlspace" location choices for supply/return ducts, water heater, and battery.
  - Always validate the HPXML file before applying defaults and only optionally validate the final HPXML file.
- Adds manufactured home belly as a foundation type and allows modeling ducts in a manufactured home belly.
- Battery losses now split between charging and discharging.
- Interior/exterior window shading multipliers are now modeled using the EnergyPlus incident solar multiplier.
- Allows `WaterFixture/FlowRate` as an alternative to `LowFlow`; hot water credit is now calculated based on fraction of low flow fixtures.
- Allows above-grade basements/crawlspaces defined solely with Wall (not FoundationWall) elements.
- Updates to 2022 EIA energy costs.
- Added README.md documentation for all OpenStudio measures.

__Bugfixes__
- Fixes battery resilience output to properly incorporate battery losses.
- Fixes lighting multipliers not being applied when kWh/yr inputs are used.
- Fixes running detailed schedules with mixed timesteps (e.g., hourly heating/cooling setpoints and 15-minutely miscellaneous plug load schedules).
- Fixes calculation of utility bill fixed costs for simulations with abbreviated run periods.
- Fixes error if heat pump `CompressorLockoutTemperature` == `BackupHeatingLockoutTemperature`.
- Fixes possible "Electricity category end uses do not sum to total" error for a heat pump w/o backup.
- Fixes ground source heat pump fan/pump adjustment to rated efficiency.
- Fixes error if conditioned basement has `InsulationSpansEntireSlab=true`.
- Fixes ReportSimulationOutput outputs for the Parametric Analysis Tool (PAT).
- Fixes missing radiation exchange between window and sky when an interior/exterior window shading multiplier less than 1 exists.
- Fixes monthly shallow ground temperatures (used primarily in HVAC autosizing) for the southern hemisphere.
- Various HVAC sizing bugfixes and improvements.
- Fixes low-speed heating COPs for some two-speed ASHPs and cooling COPs for some single-speed ACs/HPs.
- BuildResidentialHPXML measure: Fixes air distribution CFA served when there is not a central system that meets 100% of the load.

## OpenStudio-HPXML v1.6.0

__New Features__
- Updates to OpenStudio 3.6.1/EnergyPlus 23.1.
- **Breaking change**: Updates to newer proposed HPXML v4.0:
  - Replaces `VentilationFan/Quantity` and `CeilingFan/Quantity` with `Count`.
  - Replaces `PVSystem/InverterEfficiency` with `PVSystem/AttachedToInverter` and `Inverter/InverterEfficiency`.
  - Replaces `WaterHeatingSystem/extension/OperatingMode` with `WaterHeatingSystem/HPWHOperatingMode` for heat pump water heaters.
- Output updates:
  - **Breaking change**: Adds `End Use: Heating Heat Pump Backup Fans/Pumps` (disaggregated from `End Use: Heating Fans/Pumps`).
  - **Breaking change**: Replaces `Component Load: Windows` with `Component Load: Windows Conduction` and `Component Load: Windows Solar`.
  - **Breaking change**: Replaces `Component Load: Skylights` with `Component Load: Skylights Conduction` and `Component Load: Skylights Solar`.
  - **Breaking change**: Adds `Component Load: Lighting` (disaggregated from `Component Load: Internal Gains`).
  - **Breaking change**: Adds "net" values for emissions; "total" values now exclude generation (e.g., PV).
  - Adds `Load: Heating: Heat Pump Backup` (heating load delivered by heat pump backup systems).
  - Adds `System Use` outputs (end use outputs for each heating, cooling, and water heating system); allows requesting timeseries output.
  - All annual load outputs are now provided as timeseries outputs; previously only "Delivered" loads were available.
  - Peak summer/winter electricity outputs are now based on Jun/July/Aug and Dec/Jan/Feb months, not HVAC heating/cooling operation.
  - Allows specifying the number of decimal places for timeseries output.
  - Msgpack outputs are no longer rounded (since there is no file size penalty to storing full precision).
  - Annual emissions and utility bills now include all fuel/end uses, even if zero.
  - ReportSimulationOutput measure: Allows disabling individual annual output sections.
- **Breaking change**: Deprecates `OccupancyCalculationType` ("asset" or "operational").
   - If `NumberofResidents` not provided, an *asset* calculation is performed assuming standard occupancy per ANSI/RESNET/ICC 301.
   - If `NumberofResidents` is provided, an *operational* calculation is performed using a relationship between #Bedrooms and #Occupants from RECS 2015.
- Heat pump enhancements:
  - Allows `HeatingCapacityRetention[Fraction | Temperature]` inputs to define cold-climate performance; like `HeatingCapacity17F` but can apply to autosized systems and can use a user-specified temperature.
  - Default mini-split heating capacity retention updated from 0.4 to 0.5 (at 5 deg-F).
  - Allows `CompressorLockoutTemperature` as an optional input to control the minimum temperature the compressor can operate at.
  - Defaults for `CompressorLockoutTemperature`: 25F for dual-fuel, -20F for mini-split, 0F for all other heat pumps.
  - Defaults for `BackupHeatingLockoutTemperature`: 50F for dual-fuel, 40F for all other heat pumps.
  - Provides a warning if `BackupHeatingSwitchoverTemperature` or `BackupHeatingLockoutTemperature` are low and may cause unmet hours.
  - Autosizing is no longer all-or-none; backup heating can be autosized (defaulted) while specifying the heat pump capacities, or vice versa.
  - Allows `extension/CrankcaseHeaterPowerWatts` as an optional input; defaults to 50 W for central HPs/ACs and mini-splits.
  - Increased consistency between variable-speed central HP and mini-split HP models for degradation coefficients, gross SHR calculations, etc.
- Infiltration changes:
  - **Breaking change**: Infiltration for SFA/MF dwelling units must include `TypeOfInfiltrationLeakage` ("unit total" or "unit exterior only").
  - **Breaking change**: Replaces `BuildingConstruction/extension/HasFlueOrChimney` with `AirInfiltration/extension/HasFlueOrChimneyInConditionedSpace`; defaults now incorporate HVAC/water heater location.
  - Allows infiltration to be specified using `CFMnatural` or `EffectiveLeakageArea`.
- Lighting changes:
  - LightingGroups can now be specified using kWh/year annual consumption values as an alternative to fractions of different lighting types.
  - LightingGroups for interior, exterior, and garage are no longer required; if not provided, these lighting uses will not be modeled.
- HVAC sizing enhancements:
  - Allows optional inputs under `HVACSizingControl/ManualJInputs` to override Manual J defaults for HVAC autosizing calculations.
  - Updates to better align various default values and algorithms with Manual J.
  - Updates design load calculations to handle conditioned basements with insulated slabs.
- Duct enhancements:
  - Allows modeling ducts buried in attic loose-fill insulation using `Ducts/DuctBuriedInsulationLevel`.
  - Allows specifying `Ducts/DuctEffectiveRValue`, the value that will be used in the model, though its use is not recommended.
- Allows modeling a pilot light for non-electric heating systems (furnaces, stoves, boilers, and fireplaces).
- Allows summer vs winter shading seasons to be specified for windows and skylights.
- Allows defining one or more `UnavailablePeriods` (e.g., occupant vacancies or power outage periods).
- Stochastic schedules for garage lighting and TV plug loads now use interior lighting and miscellaneous plug load schedules, respectively.
- Performance improvement for HPXML files w/ large numbers of `Building` elements.
- Weather cache files (\*foo-cache.csv) are no longer used/needed.

__Bugfixes__
- Fixes `BackupHeatingSwitchoverTemperature` for a heat pump w/ *separate* backup system; now correctly ceases backup operation above this temperature.
- Fixes error if calculating utility bills for an all-electric home with a detailed JSON utility rate.
- Stochastic schedules now excludes columns for end uses that are not stochastically generated.
- Fixes operational calculation when the number of residents is set to zero.
- Fixes possible utility bill calculation error for a home with PV using a detailed electric utility rate.
- Fixes defaulted mechanical ventilation flow rate for SFA/MF buildings, with respect to infiltration credit.
- HPXML files w/ multiple `Building` elements now only show warnings for the single `Building` being simulated.
- Adds a warning for SFA/MF dwelling units without at least one attached wall/ceiling/floor surface.
- Various fixes for window/skylight/duct design loads for Manual J HVAC autosizing calculations.
- Ensure that ductless HVAC systems do not have a non-zero airflow defect ratio specified.
- Fixes possible "A neighbor building has an azimuth (XX) not equal to the azimuth of any wall" for SFA/MF units with neighboring buildings for shade.
- Fixes reported loads when no/partial HVAC system (e.g., room air conditioner that meets 30% of the cooling load).

## OpenStudio-HPXML v1.5.1

__New Features__
- When `Battery/Location` not provided, now defaults to garage if present, otherwise outside.
- BuildResidentialScheduleFile measure:
  - Allows requesting a subset of end uses (columns) to be generated.

__Bugfixes__
- Fixes total/net electricity timeseries outputs to include battery charging/discharging energy.
- Fixes error when a non-electric water heater has jacket insulation and the UEF metric is used.

## OpenStudio-HPXML v1.5.0

__New Features__
- Updates to OpenStudio 3.5.0/EnergyPlus 22.2.
- **Breaking change**: Updates to newer proposed HPXML v4.0:
  - Replaces `FrameFloors/FrameFloor` with `Floors/Floor`.
  - `Floor/FloorType` (WoodFrame, StructuralInsulatedPanel, SteelFrame, or SolidConcrete) is a required input.
  - All `Ducts` must now have a `SystemIdentifier`.
  - Replaces `WallType/StructurallyInsulatedPanel` with `WallType/StructuralInsulatedPanel`.
  - Replaces `SoftwareInfo/extension/SimulationControl/DaylightSaving/Enabled` with `Building/Site/TimeZone/DSTObserved`.
  - Replaces `StandbyLoss` with `StandbyLoss[Units="F/hr"]/Value` for an indirect water heater.
  - Replaces `BranchPipingLoopLength` with `BranchPipingLength` for a hot water recirculation system.
  - Replaces `Floor/extension/OtherSpaceAboveOrBelow` with `Floor/FloorOrCeiling`.
  - For PTAC with heating, replaces `HeatingSystem` of type PackagedTerminalAirConditionerHeating with `CoolingSystem/IntegratedHeating*` elements.
- **Breaking change**: Now performs full HPXML XSD schema validation (previously just limited checks); yields runtime speed improvements.
- **Breaking change**: HVAC/DHW equipment efficiencies can no longer be defaulted (e.g., based on age of equipment); they are now required.
- **Breaking change**: Deprecates ReportHPXMLOutput measure; HVAC autosized capacities & design loads moved to `results_annual.csv`.
- **Breaking change**: BuildResidentialHPXML measure: Replaces arguments using 'auto' for defaults with optional arguments of the appropriate data type.
- Utility bill calculations:
  - **Breaking change**: Removes utility rate and PV related arguments from the ReportUtilityBills measure in lieu of HPXML file inputs.
  - Allows calculating one or more utility bill scenarios (e.g., net metering vs feed-in tariff compensation types for a simulation with PV).
  - Adds detailed calculations for tiered, time-of-use, or real-time pricing electric rates using OpenEI tariff files.  
- Lithium ion battery:
  - Allows detailed charging/discharging schedules via CSV files.
  - Allows setting round trip efficiency.
  - **Breaking change**: Lifetime model is temporarily disabled; `Battery/extension/LifetimeModel` is not allowed.
- Allows SEER2/HSPF2 efficiency types for central air conditioners and heat pumps.
- Allows setting the natural ventilation availability (days/week that operable windows can be opened); default changed from 7 to 3 (M/W/F).
- Allows specifying duct surface area multipliers.
- Allows modeling CFIS ventilation systems with supplemental fans.
- Allows shared dishwasher/clothes washer to be attached to a hot water distribution system instead of a single water heater.
- Allows heating/cooling seasons that don't span the entire year.
- Allows modeling room air conditioners with heating or reverse cycle.
- Allows setting the ground soil conductivity used for foundation heat transfer and ground source heat pumps.
- Allows setting the EnergyPlus temperature capacitance multiplier.
- EnergyPlus modeling changes:
  - Switches Kiva foundation model timestep from 'Hourly' to 'Timestep'; small increase in runtime for sub-hourly simulations.
  - Improves Kiva foundation model heat transfer by providing better initial temperature assumptions based on foundation type and insulation levels.
- Annual/timeseries outputs:
  - Allows timeseries timestamps to be start or end of timestep convention; **Breaking change**: now defaults to start of timestep.
  - Adds annual emission outputs disaggregated by end use; timeseries emission outputs disaggregated by end use can be requested.
  - Allows generating timeseries unmet hours for heating and cooling.
  - Allows CSV timeseries output to be formatted for use with the DView application.
  - Adds heating/cooling setpoints to timeseries outputs when requesting zone temperatures.
  - Disaggregates Battery outputs from PV outputs.
  - Design temperatures, used to calculate design loads for HVAC equipment autosizing, are now output in `in.xml` and `results_annual.csv`.

__Bugfixes__
- Fixes possible incorrect autosizing of heat pump *separate* backup systems with respect to duct loads.
- Fixes incorrect autosizing of heat pump *integrated* backup systems if using MaxLoad/HERS sizing methodology and cooling design load exceeds heating design load.
- Fixes heating (or cooling) setpoints affecting the conditioned space temperature outside the heating (or cooling) season.
- Fixes handling non-integer number of occupants when using the stochastic occupancy schedule generator.
- Fixes units for Peak Loads (kBtu/hr, not kBtu) in annual results file.
- Fixes possible output error for ground source heat pumps with a shared hydronic circulation loop.
- Provides an error message if the EnergyPlus simulation used infinite energy.
- Fixes zero energy use for a ventilation fan w/ non-zero fan power and zero airflow rate.
- Fixes excessive heat transfer when foundation wall interior insulation does not start from the top of the wall.
- Fixes how relative paths are treated when using an OpenStudio Workflow.
- Fixes possible simulation error if a slab has an ExposedPerimeter near zero.
- Fixes possible "Could not identify surface type for surface" error.
- Fixes possible ruby error when defaulting water heater location.
- Battery round trip efficiency now correctly affects results.
- BuildResidentialHPXML measure: 
  - Fixes aspect ratio convention for single-family attached and multifamily dwelling units.

## OpenStudio-HPXML v1.4.0

__New Features__
- Updates to OpenStudio 3.4.0/EnergyPlus 22.1.
- High-level optional `OccupancyCalculationType` input to specify operational vs asset calculation. Defaults to asset. If operational, `NumberofResidents` is required.
- Allows calculating one or more emissions scenarios (e.g., high renewable penetration vs business as usual) for different emissions types (e.g., CO2e).
- New ReportUtilityBills reporting measure: adds a new results_bills.csv output file to summarize calculated utility bills.
- Switches from EnergyPlus SQL output to MessagePack output for faster performance and reduced file sizes when requesting timeseries outputs.
- New heat pump capabilities:
  - **Breaking change**: Replaces the `UseMaxLoadForHeatPumps` sizing option with `HeatPumpSizingMethodology`, which has three choices:
    - `ACCA`: nominal capacity sized per ACCA Manual J/S based on cooling design loads, with some oversizing allowances for larger heating design loads.
    - `HERS` (default): nominal capacity sized equal to the larger of heating/cooling design loads.
    - `MaxLoad`: nominal capacity sized based on the larger of heating/cooling design loads, while taking into account the heat pump's capacity retention at the design temperature.
  - Allows the separate backup system to be a central system (e.g., central furnace w/ ducts). Previously only non-central system types were allowed.
  - Heat pumps with switchover temperatures are now autosized by taking into account the switchover temperature, if higher than the heating design temperature.
  - Allows `BackupHeatingLockoutTemperature` as an optional input to control integrated backup heating availability during, e.g., a thermostat heating setback recovery event; defaults to 40F.
- New water heating capabilities:
  - Allows conventional storage tank water heaters to use a stratified (rather than mixed) tank model via `extension/TankModelType`; higher precision but runtime penalty. Defaults to mixed.
  - Allows operating mode (standard vs heat pump only) for heat pump water heaters (HPWHs) via `extension/OperatingMode`. Defaults to standard.
  - Updates combi boiler model to be simpler, faster, and more robust by using separate space/water heating plant loops and boilers.
- New capabilities for hourly/sub-hourly scheduling via schedule CSV files:
  - Detailed HVAC and water heater setpoints.
  - Detailed heat pump water heater operating modes.
- EnergyPlus modeling changes:
  - Switches from ScriptF to CarrollMRT radiant exchange algorithm.
  - Updates HVAC fans to use fan power law (cubic relationship between fan speed and power).
  - Updates HVAC rated fan power assumption per ASHRAE 1449-RP.
- Allows specifying a `StormWindow` element for windows/skylights; U-factors and SHGCs are automatically adjusted.
- Allows an optional `AirInfiltrationMeasurement/InfiltrationHeight` input.
- Allows an optional `Battery/UsableCapacity` input; now defaults to 0.9 x NominalCapacity (previously 0.8).
- For CFIS systems, allows an optional `extension/VentilationOnlyModeAirflowFraction` input to address duct losses during ventilation only mode.
- **Breaking change**: Each `VentilationFan` must have one (and only one) `UsedFor...` element set to true.
- BuildResidentialHPXML measure:
  - **Breaking change**: Changes the zip code argument name to `site_zip_code`.
  - Adds optional arguments for schedule CSV files, HPWH operating mode, water heater tank model, storm windows, heat pump lockout temperature, battery usable capacity, and emissions scenarios.
  - Adds support for ambient foundations for single-family attached and apartment units.
  - Adds support for unconditioned attics for apartment units.
  - Adds an optional argument to store additional custom properties in the HPXML file.
  - Adds an optional argument for whether the HPXML file is written with default values applied; defaults to false.
  - Adds an optional argument for whether the HPXML file is validated; defaults to false.
- ReportSimulationOutput measure:
  - **Breaking change**: New "End Use: \<Fuel\>: Heating Heat Pump Backup" output, disaggregated from "End Use: \<Fuel\>: Heating".
  - Adds "Energy Use: Total" and "Energy Use: Net" columns to the annual results output file; allows timeseries outputs.
  - Adds a "Fuel Use: Electricity: Net" timeseries output column for homes with electricity generation.
  - Adds optional argument for requesting timeseries EnergyPlus output variables.
  - Adds ability to include `TimeDST` and/or `TimeUTC` timestamp column(s) in results_timeseries.csv.
  - Timestamps in results_timeseries.csv are output in ISO 8601 standard format.
  - Allows user-specified annual/timeseries output file names.
- ReportHPXMLOutput measure:
  - Adds "Enclosure: Floor Area Foundation" output row in results_hpxml.csv.
- Adds support for shared hot water recirculation systems controlled by temperature.
- Relaxes requirement for `ConditionedFloorAreaServed` for air distribution systems; now only needed if duct surface areas not provided.
- Allows MessagePack annual/timeseries output files to be generated instead of CSV/JSON.

__Bugfixes__
- Adds more stringent limits for `AirflowDefectRatio` and `ChargeDefectRatio` (now allows values from 1/10th to 10x the design value).
- Catches case where leap year is specified but weather file does not contain 8784 hours.
- Fixes possible HVAC sizing error if design temperature difference (TD) is negative.
- Fixes an error if there is a pool or hot tub, but the pump `Type` is set to "none".
- Adds more decimal places in output files as needed for simulations with shorter timesteps and/or abbreviated run periods.
- Timeseries output fixes: some outputs off by 1 hour; possible negative combi boiler values.
- Fixes range hood ventilation interaction with infiltration to take into account the location of the cooking range.
- Fixes possible EMS error for ventilation systems with low (but non-zero) flow rates.
- Fixes documentation for `Overhangs/Depth` inputs; units should be ft and not inches.
- The `WaterFixturesUsageMultiplier` input now also applies to general water use internal gains and recirculation pump energy (for some control types).
- BuildResidentialHPXML measure:
  - Fixes units for "Cooling System: Cooling Capacity" argument (Btu/hr, not tons).
  - Fixes incorrect outside boundary condition for shared gable walls of cathedral ceilings, now set to adiabatic.

## OpenStudio-HPXML v1.3.0

__New Features__
- Updates to OpenStudio 3.3.0/EnergyPlus 9.6.0.
- **Breaking change**: Replaces "Unmet Load" outputs with "Unmet Hours".
- **Breaking change**: Renames "Load: Heating" and "Peak Load: Heating" (and Cooling) outputs to include "Delivered".
- **Breaking change**: Any heat pump backup heating requires `HeatPump/BackupType` ("integrated" or "separate") to be specified.
- **Breaking change**: For homes with multiple PV arrays, all inverter efficiencies must have the same value.
- **Breaking change**: HPXML schema version must now be '4.0' (proposed).
  - Moves `ClothesDryer/extension/IsVented` to `ClothesDryer/Vented`.
  - Moves `ClothesDryer/extension/VentedFlowRate` to `ClothesDryer/VentedFlowRate`.
  - Moves `FoundationWall/Insulation/Layer/extension/DistanceToTopOfInsulation` to `FoundationWall/Insulation/Layer/DistanceToTopOfInsulation`.
  - Moves `FoundationWall/Insulation/Layer/extension/DistanceToBottomOfInsulation` to `FoundationWall/Insulation/Layer/DistanceToBottomOfInsulation`.
  - Moves `Slab/PerimeterInsulationDepth` to `Slab/PerimeterInsulation/Layer/InsulationDepth`.
  - Moves `Slab/UnderSlabInsulationWidth` to `Slab/UnderSlabInsulation/Layer/InsulationWidth`.
  - Moves `Slab/UnderSlabInsulationSpansEntireSlab` to `Slab/UnderSlabInsulation/Layer/InsulationSpansEntireSlab`.
- Initial release of BuildResidentialHPXML measure, which generates an HPXML file from a set of building description inputs.
- Expanded capabilities for scheduling:
  - Allows modeling detailed occupancy via a schedule CSV file.
  - Introduces a measure for automatically generating detailed smooth/stochastic schedule CSV files.
  - Expands simplified weekday/weekend/monthly schedule inputs to additional building features.
  - Allows `HeatingSeason` & `CoolingSeason` to be specified for defining heating and cooling equipment availability.
- Adds a new results_hpxml.csv output file to summarize HPXML values (e.g., surface areas, HVAC capacities).
- Allows modeling lithium ion batteries.
- Allows use of `HeatPump/BackupSystem` for modeling a standalone (i.e., not integrated) backup heating system.
- Allows conditioned crawlspaces to be specified; modeled as crawlspaces that are actively maintained at setpoint.
- Allows non-zero refrigerant charge defect ratios for ground source heat pumps.
- Expands choices allowed for `Siding` (Wall/RimJoist) and `RoofType` (Roof) elements.
- Allows "none" for wall/rim joist siding.
- Allows interior finish inputs (e.g., 0.5" drywall) for walls, ceilings, and roofs.
- Allows specifying the foundation wall type (e.g., solid concrete, concrete block, wood, etc.).
- Allows additional fuel types for generators.
- Switches to the EnergyPlus Fan:SystemModel object for all HVAC systems.
- Introduces a small amount of infiltration for unvented spaces.
- Updates the assumption of flue losses vs tank losses for higher efficiency non-electric storage water heaters.
- Revises shared mechanical ventilation preconditioning control logic to operate less often.
- Adds alternative inputs:
  - Window/skylight physical properties (`GlassLayers`, `FrameType`, etc.) instead of `UFactor` & `SHGC`.
  - `Ducts/FractionDuctArea` instead of `Ducts/DuctSurfaceArea`.
  - `Length` instead of `Area` for foundation walls.
  - `Orientation` instead of `Azimuth` for all applicable surfaces, PV systems, and solar thermal systems.
  - CEER (Combined Energy Efficiency Ratio) instead of EER for room ACs.
  - `UsageBin` instead of `FirstHourRating` (for water heaters w/ UEF metric).
  - `CFM50` instead of `CFM25` or `Percent` for duct leakage.
- Allows more defaulting (optional inputs):
  - Mechanical ventilation airflow rate per ASHRAE 62.2-2019.
  - HVAC/DHW system efficiency (by age).
  - Mechanical ventilation fan power (by type).
  - Color (solar absorptance) for walls, roofs, and rim joists.
  - Foundation wall distance to top/bottom of insulation.
  - Door azimuth.
  - Radiant barrier grade.
  - Whole house fan airflow rate and fan power.
- Adds more warnings of inputs based on ANSI/BPI 2400 Standard.
- Removes error-check for number of bedrooms based on conditioned floor area, per RESNET guidance.
- Updates the reporting measure to register all outputs from the annual CSV with the OS runner (for use in, e.g., PAT).
- Removes timeseries CSV output columns that are all zeroes to reduce file size and processing time.
- Improves consistency of installation quality calculations for two/variable-speed air source heat pumps and ground source heat pumps.
- Relaxes requirement for heating (or cooling) setpoints so that they are only needed if heating (or cooling) equipment is present.
- Adds an `--ep-input-format` argument to run_simulation.rb to choose epJSON as the EnergyPlus input file format instead of IDF.
- Eliminates EnergyPlus warnings related to unused objects or invalid output meters/variables.
- Allows modeling PTAC and PTHP HVAC systems. 
- Allows user inputs for partition wall mass and furniture mass.

__Bugfixes__
- Improves ground reflectance when there is shading of windows/skylights.
- Improves HVAC fan power for central forced air systems.
- Fixes mechanical ventilation compartmentalization area calculation for SFA/MF homes with surfaces with InteriorAdjacentTo==ExteriorAdjacentTo.
- Negative `DistanceToTopOfInsulation` values are now disallowed.
- Fixes workflow errors if a `VentilationFan` has zero airflow rate or zero hours of operation.
- Fixes duct design load calculations for HPXML files with multiple ducted HVAC systems.
- Fixes ground source heat pump rated airflow.
- Relaxes `Overhangs` DistanceToBottomOfWindow vs DistanceToBottomOfWindow validation when Depth is zero.
- Fixes possibility of double-counting HVAC distribution losses if an `HVACDistribution` element has both AirDistribution properties and DSE values
- Fixes possibility of incorrect "Peak Electricity: Winter Total (W)" and "Peak Electricity: Summer Total (W)" outputs for homes with duct losses.
- Fixes heating/cooling seasons (used for e.g. summer vs winter window shading) for the southern hemisphere.
- Fixes possibility of EnergyPlus simulation failure for homes with ground-source heat pumps and airflow and/or charge defects.
- Fixes peak load/electricity outputs for homes with ground-source heat pumps and airflow and/or charge defects.

## OpenStudio-HPXML v1.2.0

__New Features__
- **Breaking change**: Heating/cooling component loads no longer calculated by default for faster performance; use `--add-component-loads` argument if desired.
- **Breaking change**: Replaces `Site/extension/ShelterCoefficient` with `Site/ShieldingofHome`.
- Allows `DuctLeakageMeasurement` & `ConditionedFloorAreaServed` to not be specified for ductless fan coil systems; **Breaking change**: `AirDistributionType` is now required for all air distribution systems.
- Allows `Slab/ExposedPerimeter` to be zero.
- Removes `ClothesDryer/ControlType` from being a required input, it is not used.
- Switches room air conditioner model to use Cutler performance curves.
- Relaxes tolerance for duct leakage to outside warning when ducts solely in conditioned space.
- Removes limitation that a shared water heater serving a shared laundry room can't also serve dwelling unit fixtures (i.e., FractionDHWLoadServed is no longer required to be zero).
- Adds IDs to schematron validation errors/warnings when possible.
- Moves additional error-checking from the ruby measure to the schematron validator. 

__Bugfixes__
- Fixes room air conditioner performance curve.
- Fixes ruby error if elements (e.g., `SystemIdentifier`) exist without the proper 'id'/'idref' attribute.
- Fixes error if boiler/GSHP pump power is zero
- Fixes possible "Electricity category end uses do not sum to total" error due to boiler pump energy.
- Fixes possible "Construction R-value ... does not match Assembly R-value" error for highly insulated enclosure elements.
- Adds error-checking for negative SEEReq results for shared cooling systems.
- Adds more detail to error messages regarding the wrong data type in the HPXML file.
- Prevents a solar hot water system w/ SolarFraction=1.

## OpenStudio-HPXML v1.1.0

__New Features__
- **Breaking change**: `Type` is now a required input for dehumidifiers; can be "portable" or "whole-home".
- **Breaking change**: `Location` is now a required input for dehumidifiers; must be "living space" as dehumidifiers are currently modeled as located in living space.
- **Breaking change**: `Type` is now a required input for Pool, PoolPump, HotTub, and HotTubPump.
- **Breaking change**: Both supply and return duct leakage to outside are now required inputs for AirDistribution systems.
- **Breaking change**: Simplifies inputs for fan coils and water loop heat pumps by A) removing HydronicAndAirDistribution element and B) moving WLHP inputs from extension elements to HeatPump element.
- Allows modeling airflow/charge defects for air conditioners, heat pumps, and furnaces (RESNET Standard 310).
- Allows modeling *multiple* dehumidifiers (previously only one allowed).
- Allows modeling generators (generic on-site power production).
- Allows detailed heating/cooling setpoints to be specified: 24-hour weekday & weekend values.
- Allows modeling window/skylight *exterior* shading via summer/winter shading coefficients.
- Allows JSON annual/timeseries output files to be generated instead of CSV. **Breaking change**: For CSV outputs, the first two sections in the results_annual.csv file are now prefixed with "Fuel Use:" and "End Use:", respectively.
- Allows more defaulting (optional inputs) for a variety of HPXML elements.
- Allows requesting timeseries unmet heating/cooling loads.
- Allows skipping schema/schematron validation (for speed); should only be used if the HPXML was already validated upstream.
- Allows HPXML files w/ multiple `Building` elements; requires providing the ID of the single building to be simulated.
- Includes hot water loads (in addition to heating/cooling loads) when timeseries total loads are requested.
- The `in.xml` HPXML file is now always produced for inspection of default values (e.g., autosized HVAC capacities). **Breaking change**: The `output_dir` HPXMLtoOpenStudio measure argument is now required.
- Overhauls documentation to be more comprehensive and standardized.
- `run_simulation.rb` now returns exit code 1 if not successful (i.e., either invalid inputs or simulation fails).

__Bugfixes__
- Improved modeling of window/skylight interior shading -- better reflects shading coefficient inputs.
- Adds error-checking on the HPXML schemaVersion.
- Adds various error-checking to the schematron validator.
- Adds error-checking for empty IDs in the HPXML file.
- Fixes heat pump water heater fan energy not included in SimulationOutputReport outputs.
- Fixes possibility of incorrect "A neighbor building has an azimuth (XXX) not equal to the azimuth of any wall" error.
- Fixes possibility of errors encountered before schematron validation has occurred.
- Small bugfixes related to basement interior surface solar absorptances.
- Allows NumberofConditionedFloors/NumberofConditionedFloorsAboveGrade to be non-integer values per the HPXML schema.
- HVAC sizing design load improvements for floors above crawlspaces/basements, walls, ducts, and heat pumps.
- Now recognizes Type="none" to prevent modeling of pools and hot tubs (pumps and heaters).
- Fixes error for overhangs with zero depth.
- Fixes possible error where the normalized flue height for the AIM-2 infiltration model is negative.
- Slight adjustment of default water heater recovery efficiency equation to prevent errors from values being too high.
- Fixes schematron file not being valid per ISO Schematron standard.

## OpenStudio-HPXML v1.0.0

__New Features__
- Updates to OpenStudio 3.1.0/EnergyPlus 9.4.0.
- **Breaking change**: Deprecates `WeatherStation/WMO` HPXML input, use `WeatherStation/extension/EPWFilePath` instead; also removes `weather_dir` argument from HPXMLtoOpenStudio measure.
- Implements water heater Uniform Energy Factor (UEF) model; replaces RESNET UEF->EF regression. **Breaking change**: `FirstHourRating` is now a required input for storage water heaters when UEF is provided.
- Adds optional HPXML fan power inputs for most HVAC system types. **Breaking change**: Removes ElectricAuxiliaryEnergy input for non-boiler heating systems.
- Uses air-source heat pump cooling performance curves for central air conditioners.
- Updates rated fan power assumption for mini-split heat pump models.
- Allows coal fuel type for non-boiler heating systems.
- Accommodates common walls adjacent to unconditioned space by using HPXML surfaces where InteriorAdjacentTo == ExteriorAdjacentTo.
- Adds optional HPXML inputs to define whether a clothes dryer is vented and its ventilation rate.
- Adds optional HPXML input for `SimulationControl/CalendarYear` for TMY weather files.
- Schematron validation improvements.
- Adds some HPXML XSD schema validation and additional error-checking.
- Various small updates to ASHRAE 140 test files.
- Reduces number of EnergyPlus output files produced by using new OutputControlFiles object.
- Release packages now include ASHRAE 140 test files/results.

__Bugfixes__
- EnergyPlus 9.4.0 fix for negative window solar absorptances at certain hours.
- Fixes airflow timeseries outputs to be averaged instead of summed.
- Updates HVAC sizing methodology for slab-on-grade foundation types.
- Fixes an error that could prevent schematron validation errors from being produced.
- Skips weather caching if filesystem is read only.

## OpenStudio-HPXML v0.11.0 Beta

__New Features__
- New [Schematron](http://schematron.com) validation (EPvalidator.xml) replaces custom ruby validation (EPvalidator.rb)
- **[Breaking change]** `BuildingConstruction/ResidentialFacilityType` ("single-family detached", "single-family attached", "apartment unit", or "manufactured home") is a required input
- Ability to model shared systems for Attached/Multifamily dwelling units
  - Shared HVAC systems (cooling towers, chillers, central boilers, water loop heat pumps, fan coils, ground source heat pumps on shared hydronic circulation loops)
  - Shared water heaters serving either A) multiple dwelling units' service hot water or B) a shared laundry/equipment room, as well as hot water recirculation systems
  - Shared appliances (e.g., clothes dryer in a shared laundry room)
  - Shared hot water recirculation systems
  - Shared ventilation systems (optionally with preconditioning equipment and recirculation)
  - Shared PV systems
  - **[Breaking change]** Appliances located in MF spaces (i.e., "other") must now be specified in more detail (i.e., "other heated space", "other non-freezing space", "other multifamily buffer space", or "other housing unit")
- Enclosure
  - New optional inputs: `Roof/RoofType`, `Wall/Siding`, and `RimJoist/Siding`
  - New optional inputs: `Skylight/InteriorShading/SummerShadingCoefficient` and `Skylight/InteriorShading/SummerShadingCoefficient`
  - New optional inputs: `Roof/RoofColor`, `Wall/Color`, and `RimJoist/Color` can be provided instead of `SolarAbsorptance`
  - New optional input to specify presence of flue/chimney, which results in increased infiltration
  - Allows adobe wall type
  - Allows `AirInfiltrationMeasurement/HousePressure` to be any value (previously required to be 50 Pa)
  - **[Breaking change]** `Roof/RadiantBarrierGrade` input now required when there is a radiant barrier
- HVAC
  - Adds optional high-level HVAC autosizing controls
    - `AllowIncreasedFixedCapacities`: Describes how HVAC equipment with fixed capacities are handled. If true, the maximum of the user-specified fixed capacity and the heating/cooling design load will be used to reduce potential for unmet loads. Defaults to false.
    - `UseMaxLoadForHeatPumps`: Describes how autosized heat pumps are handled. If true, heat pumps are sized based on the maximum of heating and cooling design loads. If false, heat pumps are sized per ACCA Manual J/S based on cooling design loads with some oversizing allowances for heating design loads. Defaults to true.
  - Additional HVAC types: mini-split air conditioners and fixed (non-portable) space heaters
  - Adds optional inputs for ground-to-air heat pumps: `extension/PumpPowerWattsPerTon` and `extension/FanPowerWattsPerCFM`
- Ventilation
  - Allows _multiple_ whole-home ventilation, spot ventilation, and/or whole house fans
- Appliances & Plug Loads
  - Allows _multiple_ `Refrigerator` and `Freezer`
  - Allows `Pool`, `HotTub`, `PlugLoad` of type "electric vehicle charging" and "well pump", and `FuelLoad` of type "grill", "lighting", and "fireplace"
  - **[Breaking change]** "other" and "TV other" plug loads now required
- Lighting
  - Allows lighting schedules and holiday lighting
- **[Breaking change]** For hydronic distributions, `HydronicDistributionType` is now required
- **[Breaking change]** For DSE distributions, `AnnualHeatingDistributionSystemEfficiency` and `AnnualCoolingDistributionSystemEfficiency` are both always required
- Allows more HPXML fuel types to be used for HVAC, water heating, appliances, etc.
- New inputs to define Daylight Saving period; defaults to enabled
- Adds more reporting of warnings/errors to run.log

__Bugfixes__
- Fixes pump energy for boilers and ground source heat pumps
- Fixes incorrect gallons of hot water use reported when there are multiple water heaters
- No longer report unmet load for buildings where the HVAC system only meets part of the load (e.g., room AC serving 33% of the load)
- Schedule bugfix for leap years

## OpenStudio-HPXML v0.10.0 Beta

__New Features__
- Dwelling units of single-family attached/multifamily buildings:
  - Adds new generic space types "other heated space", "other multifamily buffer space", and "other non-freezing space" for surface `ExteriorAdjacentTo` elements. "other housing unit", i.e. adiabatic surfaces, was already supported.
  - **[Breaking change]** For `FrameFloors`, replaces "other housing unit above" and "other housing unit below" enumerations with "other housing unit". All four "other ..." spaces must have an `extension/OtherSpaceAboveOrBelow` property set to either "above" or "below".
  - Allows ducts and water heaters to be located in all "other ..." spaces.
  - Allows all appliances to be located in "other", in which internal gains are neglected.
- Allows `Fireplace` and `FloorFurnace` for heating system types.
- Allows "exterior wall", "under slab", and "roof deck" for `DuctLocation`.
- Allows "wood" and "wood pellets" as fuel types for additional HVAC systems, water heaters, and appliances.
- Allows `Location` to be provided for `Dishwasher` and `CookingRange`.
- Allows `BuildingSummary/Site/SiteType` ("urban", "suburban", or "rural") to be provided.
- Allows user-specified `Refrigerator` and `CookingRange` schedules to be provided.
- HVAC capacity elements are no longer required; if not provided, ACCA Manual J autosizing calculations will be used (-1 can continue to be used for capacity elements but is discouraged).
- Duct locations/areas can be defaulted by specifying supply/return `Duct` elements without `DuctSurfaceArea` and `DuctLocation`. `HVACDistribution/DistributionSystemType/AirDistribution/NumberofReturnRegisters` can be optionally provided to inform the default duct area calculations.
- **[Breaking change]** Lighting inputs now use `LightingType[LightEmittingDiode | CompactFluorescent | FluorescentTube]` instead of `ThirdPartyCertification="ERI Tier I" or ThirdPartyCertification="ERI Tier II"`.
- **[Breaking change]** `HVACDistribution/ConditionedFloorAreaServed` is now required for air distribution systems.
- **[Breaking change]** Infiltration and attic ventilation specified using natural air changes per hour now uses `ACHnatural` instead of `extension/ConstantACHnatural`.
- **[Breaking change]** The optional `PerformanceAdjustment` input for instantaneous water heaters is now treated as a performance multiplier (e.g., 0.92) instead of derate (e.g., 0.08).
- Adds ASHRAE 140 Class II test files.
- SimulationOutputReport reporting measure:
  - New optional timeseries outputs:  airflows (e.g., infiltration, mechanical ventilation, natural ventilation, whole house fan) and weather (e.g., temperatures, wind speed, solar).
  - Timeseries frequency can now be set to 'none' as an alternative to setting all include_timeseries_foo variables to false.
  - **[Breaking change]** Renames "Wood" to "Wood Cord" to better distinguish from "Wood Pellets".
- Modeling improvements:
  - Improved calculation for infiltration height
  - Infiltration & mechanical ventilation now combined using ASHRAE 62.2 Normative Appendix C.
- Runtime improvements: 
  - Optimized ruby require calls.
  - Skip ViewFactor calculations when not needed (i.e., no conditioned basement).
- Error-checking:
  - Adds more space type-specific error checking of adjacent surfaces.
  - Adds additional HPXML datatype checks.
  - Adds a warning if a `HVACDistribution` system has ducts entirely within conditioned space and non-zero leakage to the outside.
  - Adds warnings if appliance inputs may be inappropriate and result in negative energy or hot water use.

__Bugfixes__
- Fixes error if there's a `FoundationWall` whose height is less than 0.5 ft.
- Fixes HVAC defrost control in EnergyPlus model to use "Timed" instead of "OnDemand".
- Fixes exterior air film and wind exposure for a `FrameFloor` over ambient conditions.
- Fixes air films for a `FrameFloor` ceiling.
- Fixes error if there are additional `LightingGroup` elements beyond the ones required.
- Fixes vented attic ventilation rate.
- Reported unmet heating/cooling load now correctly excludes latent energy.
- Ground-source heat pump backup fuel is now correctly honored instead of always using electricity.

## OpenStudio-HPXML v0.9.0 Beta

__New Features__
- **[Breaking change]** Updates to OpenStudio v3.0.0 and EnergyPlus 9.3
- Numerous HPXML inputs are now optional with built-in defaulting, particularly for water heating, appliances, and PV. Set the `debug` argument to true to output a in.xml HPXML file with defaults applied for inspection. See the documentation for defaulting equations/assumptions/references.
- **[Breaking change]** If clothes washer efficiency inputs are provided, `LabelUsage` is now required.
- **[Breaking change]** If dishwasher efficiency inputs are provided, `LabelElectricRate`, `LabelGasRate`, `LabelAnnualGasCost`, and `LabelUsage` are now required.
- Adds optional specification of simulation controls including timestep and begin/end dates.
- Adds optional `extension/UsageMultiplier` inputs for appliances, plug loads, lighting, and water fixtures. Can be used to, e.g., reflect high/low usage occupants.
- Adds ability to model a dehumidifier.
- Adds ability to model kitchen/bath fans (spot ventilation).
- Improved desuperheater model; desuperheater can now be connected to heat pump water heaters.
- Updated clothes washer/dryer and dishwasher models per ANSI/RESNET/ICC 301-2019 Addendum A.
- Solar thermal systems modeled with `SolarFraction` can now be connected to combi water heating systems.
- **[Breaking change]** Replaces optional `epw_output_path` and `osm_output_path` arguments with a single optional `output_dir` argument; adds an optional `debug` argument.
- **[Breaking change]** Replaces optional `BuildingConstruction/extension/FractionofOperableWindowArea` with optional `Window/FractionOperable`.
- **[Breaking change]** Replaces optional `extension/EPWFileName` with optional `extension/EPWFilePath` to allow absolute paths to be provided as an alternative to just the file name.
- Replaces REXML xml library with Oga for better runtime performance.
- Additional error-checking.
- SimulationOutputReport reporting measure:
  - Now reports wood and wood pellets
  - Can report monthly timeseries values if requested
  - Adds hot water outputs (gallons) for clothes washer, dishwasher, fixtures, and distribution waste.
  - Small improvement to calculation of component loads

__Bugfixes__
- Fixes possible simulation error for buildings with complex HVAC/duct systems.
- Fixes handling of infiltration induced by duct leakage imbalance (i.e., supply leakage != return leakage). Only affects ducts located in a vented crawlspace or vented attic.
- Fixes an unsuccessful simulation for buildings where the sum of multiple HVAC systems' fraction load served was slightly above 1 due to rounding.
- Small fix for interior partition wall thermal mass model.
- Skip building surfaces with areas that are extremely small.

## OpenStudio-HPXML v0.8.0 Beta

__Breaking changes__
- Weather cache files are now in .csv instead of .cache format.
- `extension/StandbyLoss` changed to `StandbyLoss` for indirect water heaters.
- `Site/extension/DisableNaturalVentilation` changed to `BuildingConstruction/extension/FractionofOperableWindowArea` for more granularity.

__New Features__
- Adds a SimulationOutputReport reporting measure that provides a variety of annual/timeseries outputs in CSV format.
- Allows modeling of whole-house fans to address cooling.
- Improved natural ventilation algorithm that reduces the potential for incurring additional heating energy.
- Optional `HotWaterTemperature` input for water heaters.
- Optional `CompressorType` input for air conditioners and air-source heat pumps.
- Allows specifying the EnergyPlus simulation timestep.
- Runtime performance improvements.
- Additional HPXML error-checking.

__Bugfixes__
- Fix for central fan integrated supply (CFIS) fan energy.
- Fix simulation error when `FractionHeatLoadServed` (or `FractionCoolLoadServed`) sums to slightly greater than 1.
- Fix for running simulations on a different drive (either local or remote network).
- Fix for HVAC sizing error when latitude is exactly 64 (Big Delta, Alaska).
- Fixes running simulations when there is no weather cache file.
- Fixes view factors when conditioned basement foundation walls have a window/door.
- Fixes weather file download.
- Allow a building with ceiling fans and without lighting.

## OpenStudio-HPXML v0.7.0 Beta

- Initial beta release<|MERGE_RESOLUTION|>--- conflicted
+++ resolved
@@ -3,15 +3,12 @@
 __New Features__
 - Updates to HPXML v4.0 final release.
 - Adds inputs for modeling skylight curbs and/or shafts.
-<<<<<<< HEAD
-- Adds optional `BuildingConstruction/UnitHeightAboveGrade` input for, e.g., apartment units of upper levels where the wind speed, and thus infiltration rate, is higher.
-=======
 - Allows modeling exterior horizontal insulation for a slab-on-grade foundation (or basement/crawlspace floor).
 - Allows alternative infiltration input `AirInfiltrationMeasurement/LeakinessDescription`, in which the infiltration level is estimated using age of home, climate zone, foundation type, etc.
+- Adds optional `BuildingConstruction/UnitHeightAboveGrade` input for, e.g., apartment units of upper levels where the wind speed, and thus infiltration rate, is higher.
 - Updates hot water end uses for operational calculations (i.e., when `NumberofResidents` provided) based on FSEC study.
 - Central Fan Integrated Supply (CFIS) mechanical ventilation enhancements:
   - CFIS systems with no strategy to meet remainder of ventilation target (`CFISControls/AdditionalRuntimeOperatingMode="none"`).
->>>>>>> c2cec15f
 - HVAC Manual J design load and sizing calculations:
   - Adds optional `DistributionSystemType/AirDistribution/extension/ManualJInputs/BlowerFanHeatBtuh` input.
   - Adds optional `DistributionSystemType/HydronicDistribution/extension/ManualJInputs/HotWaterPipingBtuh` input.
