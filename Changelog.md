--- conflicted
+++ resolved
@@ -1,10 +1,11 @@
-## OpenStudio-HPXML v1.3.0 (Pending)
+## OpenStudio-HPXML v1.3.0
 
 __New Features__
 - Updates to OpenStudio 3.3.0/EnergyPlus 9.6.0.
 - **Breaking change**: Replaces "Unmet Load" outputs with "Unmet Hours".
 - **Breaking change**: Renames "Load: Heating" and "Peak Load: Heating" (and Cooling) outputs to include "Delivered".
 - **Breaking change**: Any heat pump backup heating requires `HeatPump/BackupType` ("integrated" or "separate") to be specified.
+- **Breaking change**: For homes with multiple PV arrays, all inverter efficiencies must have the same value.
 - **Breaking change**: HPXML schema version must now be '4.0' (proposed).
   - Moves `ClothesDryer/extension/IsVented` to `ClothesDryer/IsVented`.
   - Moves `ClothesDryer/extension/VentedFlowRate` to `ClothesDryer/VentedFlowRate`.
@@ -13,17 +14,14 @@
   - Moves `Slab/PerimeterInsulationDepth` to `Slab/PerimeterInsulation/Layer/InsulationDepth`.
   - Moves `Slab/UnderSlabInsulationWidth` to `Slab/UnderSlabInsulation/Layer/InsulationWidth`.
   - Moves `Slab/UnderSlabInsulationSpansEntireSlab` to `Slab/UnderSlabInsulation/Layer/InsulationSpansEntireSlab`.
-- **Breaking change**: For homes with multiple PV arrays, all inverter efficiencies must have the same value.
 - Initial release of BuildResidentialHPXML measure, which generates an HPXML file from a set of building description inputs.
-- Adds a new results_hpxml.csv output file to summarize HPXML values (e.g., surface areas, HVAC capacities).
 - Expanded capabilities for scheduling:
   - Allows modeling detailed occupancy via a schedule CSV file.
   - Introduces a measure for automatically generating detailed smooth/stochastic schedule CSV files.
   - Expands simplified weekday/weekend/monthly schedule inputs to additional building features.
   - Allows `HeatingSeason` & `CoolingSeason` to be specified for defining heating and cooling equipment availability.
-<<<<<<< HEAD
-=======
 - Adds a new results_hpxml.csv output file to summarize HPXML values (e.g., surface areas, HVAC capacities).
+- Allows modeling lithium ion batteries.
 - Allows use of `HeatPump/BackupSystem` for modeling a standalone (i.e., not integrated) backup heating system.
 - Allows conditioned crawlspaces to be specified; modeled as crawlspaces that are actively maintained at setpoint.
 - Allows non-zero refrigerant charge defect ratios for ground source heat pumps.
@@ -36,7 +34,6 @@
 - Introduces a small amount of infiltration for unvented spaces.
 - Updates the assumption of flue losses vs tank losses for higher efficiency non-electric storage water heaters.
 - Revises shared mechanical ventilation preconditioning control logic to operate less often.
->>>>>>> a2eb7357
 - Adds alternative inputs:
   - Window/skylight physical properties (`GlassLayers`, `FrameType`, etc.) instead of `UFactor` & `SHGC`.
   - `Ducts/FractionDuctArea` instead of `Ducts/DuctSurfaceArea`.
@@ -54,22 +51,6 @@
   - Door azimuth.
   - Radiant barrier grade.
   - Whole house fan airflow rate and fan power.
-<<<<<<< HEAD
-- Allows modeling lithium ion batteries.
-- Allows modeling PTAC and PTHP HVAC systems. 
-- Allows conditioned crawlspaces to be specified; modeled as crawlspaces that are actively maintained at setpoint.
-- Allows non-zero refrigerant charge defect ratios for ground source heat pumps.
-- Expands choices allowed for `Siding` (Wall/RimJoist) and `RoofType` (Roof) elements.
-- Allows "none" for wall/rim joist siding.
-- Allows interior finish inputs (e.g., 0.5" drywall) for walls, ceilings, and roofs.
-- Allows specifying the foundation wall type (e.g., solid concrete, concrete block, wood, etc.).
-- Allows additional fuel types for generators.
-- Switches to the EnergyPlus Fan:SystemModel object for all HVAC systems.
-- Introduces a small amount of infiltration for unvented spaces.
-- Updates the assumption of flue losses vs tank losses for higher efficiency non-electric storage water heaters.
-- Revises shared mechanical ventilation preconditioning control logic to operate less often.
-=======
->>>>>>> a2eb7357
 - Adds more warnings of inputs based on ANSI/BPI 2400 Standard.
 - Removes error-check for number of bedrooms based on conditioned floor area, per RESNET guidance.
 - Updates the reporting measure to register all outputs from the annual CSV with the OS runner (for use in, e.g., PAT).
@@ -78,6 +59,7 @@
 - Relaxes requirement for heating (or cooling) setpoints so that they are only needed if heating (or cooling) equipment is present.
 - Adds an `--ep-input-format` argument to run_simulation.rb to choose epJSON as the EnergyPlus input file format instead of IDF.
 - Eliminates EnergyPlus warnings related to unused objects or invalid output meters/variables.
+- Allows modeling PTAC and PTHP HVAC systems. 
 - Allows user inputs for partition wall mass and furniture mass.
 
 __Bugfixes__
