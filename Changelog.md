## OpenStudio-HPXML v1.7.0

__New Features__
- **Breaking change**: Updates to newer proposed HPXML v4.0:
  - Replaces `PortableHeater` and `FixedHeater` with `SpaceHeater`.
- Adds manufactured home belly as a foundation type and allows modeling ducts in a manufactured home belly.
- Output updates:
  - Adds "Peak Electricity: Annual Total (W)" output.
  - Adds battery resilience hours output; allows requesting timeseries output.
  - ReportUtilityBills measure: Allows reporting monthly utility bills in addition to (or instead of) annual bills.
- Update to 2022 EIA energy costs.
<<<<<<< HEAD
- Ground source heat pump enhancements:
  - Connect to `HVACPlant/GeothermalLoop` and `BuildingSummary/Site/Soil` HPXML elements
  - Allow optional inputs related to geothermal loop: loop flow, borehole count/length/spacing/diameter/configuration, grout conductivity, pipe conductivity/diameter/shank spacing.
  - Allow optional ground diffusivity input for site soil.
  - Connect to the [G-Function Library](https://gdr.openei.org/submissions/1325) (in the Geothermal Data Repository) for using precalculated g-function values with GSHP modeling.
=======
- BuildResidentialHPXML measure:
  - Allow duct area fractions (as an alternative to duct areas in ft^2).
  - Allow duct locations to be provided while defaulting duct areas (i.e., without providing duct area/fraction inputs).
>>>>>>> 704f0d14

__Bugfixes__
- Fixes lighting multipliers not being applied when kWh/yr inputs are used.
- Fixes running detailed schedules with mixed timesteps (e.g., hourly heating/cooling setpoints and 15-minutely miscellaneous plug load schedules).
- Fixes calculation of utility bill fixed costs for simulations with abbreviated run periods.
- Fixes error if heat pump `CompressorLockoutTemperature` == `BackupHeatingLockoutTemperature`.
- Fixes possible "Electricity category end uses do not sum to total" error for a heat pump w/o backup.
- Fixes error if conditioned basement has `InsulationSpansEntireSlab=true`.
- Fixes ReportSimulationOutput outputs for the Parametric Analysis Tool (PAT).
- BuildResidentialHPXML measure: Fixes air distribution CFA served when there is not a central system that meets 100% of the load.

## OpenStudio-HPXML v1.6.0

__New Features__
- Updates to OpenStudio 3.6.1/EnergyPlus 23.1.
- **Breaking change**: Updates to newer proposed HPXML v4.0:
  - Replaces `VentilationFan/Quantity` and `CeilingFan/Quantity` with `Count`.
  - Replaces `PVSystem/InverterEfficiency` with `PVSystem/AttachedToInverter` and `Inverter/InverterEfficiency`.
  - Replaces `WaterHeatingSystem/extension/OperatingMode` with `WaterHeatingSystem/HPWHOperatingMode` for heat pump water heaters.
- Output updates:
  - **Breaking change**: Adds `End Use: Heating Heat Pump Backup Fans/Pumps` (disaggregated from `End Use: Heating Fans/Pumps`).
  - **Breaking change**: Replaces `Component Load: Windows` with `Component Load: Windows Conduction` and `Component Load: Windows Solar`.
  - **Breaking change**: Replaces `Component Load: Skylights` with `Component Load: Skylights Conduction` and `Component Load: Skylights Solar`.
  - **Breaking change**: Adds `Component Load: Lighting` (disaggregated from `Component Load: Internal Gains`).
  - **Breaking change**: Adds "net" values for emissions; "total" values now exclude generation (e.g., PV).
  - Adds `Load: Heating: Heat Pump Backup` (heating load delivered by heat pump backup systems).
  - Adds `System Use` outputs (end use outputs for each heating, cooling, and water heating system); allows requesting timeseries output.
  - All annual load outputs are now provided as timeseries outputs; previously only "Delivered" loads were available.
  - Peak summer/winter electricity outputs are now based on Jun/July/Aug and Dec/Jan/Feb months, not HVAC heating/cooling operation.
  - Allows specifying the number of decimal places for timeseries output.
  - Msgpack outputs are no longer rounded (since there is no file size penalty to storing full precision).
  - Annual emissions and utility bills now include all fuel/end uses, even if zero.
  - ReportSimulationOutput measure: Allows disabling individual annual output sections.
- **Breaking change**: Deprecates `OccupancyCalculationType` ("asset" or "operational").
   - If `NumberofResidents` not provided, an *asset* calculation is performed assuming standard occupancy per ANSI/RESNET/ICC 301.
   - If `NumberofResidents` is provided, an *operational* calculation is performed using a relationship between #Bedrooms and #Occupants from RECS 2015.
- Heat pump enhancements:
  - Allows `HeatingCapacityRetention[Fraction | Temperature]` inputs to define cold-climate performance; like `HeatingCapacity17F` but can apply to autosized systems and can use a user-specified temperature.
  - Default mini-split heating capacity retention updated from 0.4 to 0.5 (at 5 deg-F).
  - Allows `CompressorLockoutTemperature` as an optional input to control the minimum temperature the compressor can operate at.
  - Defaults for `CompressorLockoutTemperature`: 25F for dual-fuel, -20F for mini-split, 0F for all other heat pumps.
  - Defaults for `BackupHeatingLockoutTemperature`: 50F for dual-fuel, 40F for all other heat pumps.
  - Provides a warning if `BackupHeatingSwitchoverTemperature` or `BackupHeatingLockoutTemperature` are low and may cause unmet hours.
  - Autosizing is no longer all-or-none; backup heating can be autosized (defaulted) while specifying the heat pump capacities, or vice versa.
  - Allows `extension/CrankcaseHeaterPowerWatts` as an optional input; defaults to 50 W for central HPs/ACs and mini-splits.
  - Increased consistency between variable-speed central HP and mini-split HP models for degradation coefficients, gross SHR calculations, etc.
- Infiltration changes:
  - **Breaking change**: Infiltration for SFA/MF dwelling units must include `TypeOfInfiltrationLeakage` ("unit total" or "unit exterior only").
  - **Breaking change**: Replaces `BuildingConstruction/extension/HasFlueOrChimney` with `AirInfiltration/extension/HasFlueOrChimneyInConditionedSpace`; defaults now incorporate HVAC/water heater location.
  - Allows infiltration to be specified using `CFMnatural` or `EffectiveLeakageArea`.
- Lighting changes:
  - LightingGroups can now be specified using kWh/year annual consumption values as an alternative to fractions of different lighting types.
  - LightingGroups for interior, exterior, and garage are no longer required; if not provided, these lighting uses will not be modeled.
- HVAC sizing enhancements:
  - Allows optional inputs under `HVACSizingControl/ManualJInputs` to override Manual J defaults for HVAC autosizing calculations.
  - Updates to better align various default values and algorithms with Manual J.
  - Updates design load calculations to handle conditioned basements with insulated slabs.
- Duct enhancements:
  - Allows modeling ducts buried in attic loose-fill insulation using `Ducts/DuctBuriedInsulationLevel`.
  - Allows specifying `Ducts/DuctEffectiveRValue`, the value that will be used in the model, though its use is not recommended.
- Allows modeling a pilot light for non-electric heating systems (furnaces, stoves, boilers, and fireplaces).
- Allows summer vs winter shading seasons to be specified for windows and skylights.
- Allows defining one or more `UnavailablePeriods` (e.g., occupant vacancies or power outage periods).
- Stochastic schedules for garage lighting and TV plug loads now use interior lighting and miscellaneous plug load schedules, respectively.
- Performance improvement for HPXML files w/ large numbers of `Building` elements.
- Weather cache files (\*foo-cache.csv) are no longer used/needed.

__Bugfixes__
- Fixes `BackupHeatingSwitchoverTemperature` for a heat pump w/ *separate* backup system; now correctly ceases backup operation above this temperature.
- Fixes error if calculating utility bills for an all-electric home with a detailed JSON utility rate.
- Stochastic schedules now excludes columns for end uses that are not stochastically generated.
- Fixes operational calculation when the number of residents is set to zero.
- Fixes possible utility bill calculation error for a home with PV using a detailed electric utility rate.
- Fixes defaulted mechanical ventilation flow rate for SFA/MF buildings, with respect to infiltration credit.
- HPXML files w/ multiple `Building` elements now only show warnings for the single `Building` being simulated.
- Adds a warning for SFA/MF dwelling units without at least one attached wall/ceiling/floor surface.
- Various fixes for window/skylight/duct design loads for Manual J HVAC autosizing calculations.
- Ensure that ductless HVAC systems do not have a non-zero airflow defect ratio specified.
- Fixes possible "A neighbor building has an azimuth (XX) not equal to the azimuth of any wall" for SFA/MF units with neighboring buildings for shade.
- Fixes reported loads when no/partial HVAC system (e.g., room air conditioner that meets 30% of the cooling load).

## OpenStudio-HPXML v1.5.1

__New Features__
- When `Battery/Location` not provided, now defaults to garage if present, otherwise outside.
- BuildResidentialScheduleFile measure:
  - Allows requesting a subset of end uses (columns) to be generated.

__Bugfixes__
- Fixes total/net electricity timeseries outputs to include battery charging/discharging energy.
- Fixes error when a non-electric water heater has jacket insulation and the UEF metric is used.

## OpenStudio-HPXML v1.5.0

__New Features__
- Updates to OpenStudio 3.5.0/EnergyPlus 22.2.
- **Breaking change**: Updates to newer proposed HPXML v4.0:
  - Replaces `FrameFloors/FrameFloor` with `Floors/Floor`.
  - `Floor/FloorType` (WoodFrame, StructuralInsulatedPanel, SteelFrame, or SolidConcrete) is a required input.
  - All `Ducts` must now have a `SystemIdentifier`.
  - Replaces `WallType/StructurallyInsulatedPanel` with `WallType/StructuralInsulatedPanel`.
  - Replaces `SoftwareInfo/extension/SimulationControl/DaylightSaving/Enabled` with `Building/Site/TimeZone/DSTObserved`.
  - Replaces `StandbyLoss` with `StandbyLoss[Units="F/hr"]/Value` for an indirect water heater.
  - Replaces `BranchPipingLoopLength` with `BranchPipingLength` for a hot water recirculation system.
  - Replaces `Floor/extension/OtherSpaceAboveOrBelow` with `Floor/FloorOrCeiling`.
  - For PTAC with heating, replaces `HeatingSystem` of type PackagedTerminalAirConditionerHeating with `CoolingSystem/IntegratedHeating*` elements.
- **Breaking change**: Now performs full HPXML XSD schema validation (previously just limited checks); yields runtime speed improvements.
- **Breaking change**: HVAC/DHW equipment efficiencies can no longer be defaulted (e.g., based on age of equipment); they are now required.
- **Breaking change**: Deprecates ReportHPXMLOutput measure; HVAC autosized capacities & design loads moved to `results_annual.csv`.
- **Breaking change**: BuildResidentialHPXML measure: Replaces arguments using 'auto' for defaults with optional arguments of the appropriate data type.
- Utility bill calculations:
  - **Breaking change**: Removes utility rate and PV related arguments from the ReportUtilityBills measure in lieu of HPXML file inputs.
  - Allows calculating one or more utility bill scenarios (e.g., net metering vs feed-in tariff compensation types for a simulation with PV).
  - Adds detailed calculations for tiered, time-of-use, or real-time pricing electric rates using OpenEI tariff files.  
- Lithium ion battery:
  - Allows detailed charging/discharging schedules via CSV files.
  - Allows setting round trip efficiency.
  - **Breaking change**: Lifetime model is temporarily disabled; `Battery/extension/LifetimeModel` is not allowed.
- Allows SEER2/HSPF2 efficiency types for central air conditioners and heat pumps.
- Allows setting the natural ventilation availability (days/week that operable windows can be opened); default changed from 7 to 3 (M/W/F).
- Allows specifying duct surface area multipliers.
- Allows modeling CFIS ventilation systems with supplemental fans.
- Allows shared dishwasher/clothes washer to be attached to a hot water distribution system instead of a single water heater.
- Allows heating/cooling seasons that don't span the entire year.
- Allows modeling room air conditioners with heating or reverse cycle.
- Allows setting the ground soil conductivity used for foundation heat transfer and ground source heat pumps.
- Allows setting the EnergyPlus temperature capacitance multiplier.
- EnergyPlus modeling changes:
  - Switches Kiva foundation model timestep from 'Hourly' to 'Timestep'; small increase in runtime for sub-hourly simulations.
  - Improves Kiva foundation model heat transfer by providing better initial temperature assumptions based on foundation type and insulation levels.
- Annual/timeseries outputs:
  - Allows timeseries timestamps to be start or end of timestep convention; **Breaking change**: now defaults to start of timestep.
  - Adds annual emission outputs disaggregated by end use; timeseries emission outputs disaggregated by end use can be requested.
  - Allows generating timeseries unmet hours for heating and cooling.
  - Allows CSV timeseries output to be formatted for use with the DView application.
  - Adds heating/cooling setpoints to timeseries outputs when requesting zone temperatures.
  - Disaggregates Battery outputs from PV outputs.
  - Design temperatures, used to calculate design loads for HVAC equipment autosizing, are now output in `in.xml` and `results_annual.csv`.

__Bugfixes__
- Fixes possible incorrect autosizing of heat pump *separate* backup systems with respect to duct loads.
- Fixes incorrect autosizing of heat pump *integrated* backup systems if using MaxLoad/HERS sizing methodology and cooling design load exceeds heating design load.
- Fixes heating (or cooling) setpoints affecting the conditioned space temperature outside the heating (or cooling) season.
- Fixes handling non-integer number of occupants when using the stochastic occupancy schedule generator.
- Fixes units for Peak Loads (kBtu/hr, not kBtu) in annual results file.
- Fixes possible output error for ground source heat pumps with a shared hydronic circulation loop.
- Provides an error message if the EnergyPlus simulation used infinite energy.
- Fixes zero energy use for a ventilation fan w/ non-zero fan power and zero airflow rate.
- Fixes excessive heat transfer when foundation wall interior insulation does not start from the top of the wall.
- Fixes how relative paths are treated when using an OpenStudio Workflow.
- Fixes possible simulation error if a slab has an ExposedPerimeter near zero.
- Fixes possible "Could not identify surface type for surface" error.
- Fixes possible ruby error when defaulting water heater location.
- Battery round trip efficiency now correctly affects results.
- BuildResidentialHPXML measure: 
  - Fixes aspect ratio convention for single-family attached and multifamily dwelling units.

## OpenStudio-HPXML v1.4.0

__New Features__
- Updates to OpenStudio 3.4.0/EnergyPlus 22.1.
- High-level optional `OccupancyCalculationType` input to specify operational vs asset calculation. Defaults to asset. If operational, `NumberofResidents` is required.
- Allows calculating one or more emissions scenarios (e.g., high renewable penetration vs business as usual) for different emissions types (e.g., CO2e).
- New ReportUtilityBills reporting measure: adds a new results_bills.csv output file to summarize calculated utility bills.
- Switches from EnergyPlus SQL output to MessagePack output for faster performance and reduced file sizes when requesting timeseries outputs.
- New heat pump capabilities:
  - **Breaking change**: Replaces the `UseMaxLoadForHeatPumps` sizing option with `HeatPumpSizingMethodology`, which has three choices:
    - `ACCA`: nominal capacity sized per ACCA Manual J/S based on cooling design loads, with some oversizing allowances for larger heating design loads.
    - `HERS` (default): nominal capacity sized equal to the larger of heating/cooling design loads.
    - `MaxLoad`: nominal capacity sized based on the larger of heating/cooling design loads, while taking into account the heat pump's capacity retention at the design temperature.
  - Allows the separate backup system to be a central system (e.g., central furnace w/ ducts). Previously only non-central system types were allowed.
  - Heat pumps with switchover temperatures are now autosized by taking into account the switchover temperature, if higher than the heating design temperature.
  - Allows `BackupHeatingLockoutTemperature` as an optional input to control integrated backup heating availability during, e.g., a thermostat heating setback recovery event; defaults to 40F.
- New water heating capabilities:
  - Allows conventional storage tank water heaters to use a stratified (rather than mixed) tank model via `extension/TankModelType`; higher precision but runtime penalty. Defaults to mixed.
  - Allows operating mode (standard vs heat pump only) for heat pump water heaters (HPWHs) via `extension/OperatingMode`. Defaults to standard.
  - Updates combi boiler model to be simpler, faster, and more robust by using separate space/water heating plant loops and boilers.
- New capabilities for hourly/sub-hourly scheduling via schedule CSV files:
  - Detailed HVAC and water heater setpoints.
  - Detailed heat pump water heater operating modes.
- EnergyPlus modeling changes:
  - Switches from ScriptF to CarrollMRT radiant exchange algorithm.
  - Updates HVAC fans to use fan power law (cubic relationship between fan speed and power).
  - Updates HVAC rated fan power assumption per ASHRAE 1449-RP.
- Allows specifying a `StormWindow` element for windows/skylights; U-factors and SHGCs are automatically adjusted.
- Allows an optional `AirInfiltrationMeasurement/InfiltrationHeight` input.
- Allows an optional `Battery/UsableCapacity` input; now defaults to 0.9 x NominalCapacity (previously 0.8).
- For CFIS systems, allows an optional `extension/VentilationOnlyModeAirflowFraction` input to address duct losses during ventilation only mode.
- **Breaking change**: Each `VentilationFan` must have one (and only one) `UsedFor...` element set to true.
- BuildResidentialHPXML measure:
  - **Breaking change**: Changes the zip code argument name to `site_zip_code`.
  - Adds optional arguments for schedule CSV files, HPWH operating mode, water heater tank model, storm windows, heat pump lockout temperature, battery usable capacity, and emissions scenarios.
  - Adds support for ambient foundations for single-family attached and apartment units.
  - Adds support for unconditioned attics for apartment units.
  - Adds an optional argument to store additional custom properties in the HPXML file.
  - Adds an optional argument for whether the HPXML file is written with default values applied; defaults to false.
  - Adds an optional argument for whether the HPXML file is validated; defaults to false.
- ReportSimulationOutput measure:
  - **Breaking change**: New "End Use: \<Fuel\>: Heating Heat Pump Backup" output, disaggregated from "End Use: \<Fuel\>: Heating".
  - Adds "Energy Use: Total" and "Energy Use: Net" columns to the annual results output file; allows timeseries outputs.
  - Adds a "Fuel Use: Electricity: Net" timeseries output column for homes with electricity generation.
  - Adds optional argument for requesting timeseries EnergyPlus output variables.
  - Adds ability to include `TimeDST` and/or `TimeUTC` timestamp column(s) in results_timeseries.csv.
  - Timestamps in results_timeseries.csv are output in ISO 8601 standard format.
  - Allows user-specified annual/timeseries output file names.
- ReportHPXMLOutput measure:
  - Adds "Enclosure: Floor Area Foundation" output row in results_hpxml.csv.
- Adds support for shared hot water recirculation systems controlled by temperature.
- Relaxes requirement for `ConditionedFloorAreaServed` for air distribution systems; now only needed if duct surface areas not provided.
- Allows MessagePack annual/timeseries output files to be generated instead of CSV/JSON.

__Bugfixes__
- Adds more stringent limits for `AirflowDefectRatio` and `ChargeDefectRatio` (now allows values from 1/10th to 10x the design value).
- Catches case where leap year is specified but weather file does not contain 8784 hours.
- Fixes possible HVAC sizing error if design temperature difference (TD) is negative.
- Fixes an error if there is a pool or hot tub, but the pump `Type` is set to "none".
- Adds more decimal places in output files as needed for simulations with shorter timesteps and/or abbreviated run periods.
- Timeseries output fixes: some outputs off by 1 hour; possible negative combi boiler values.
- Fixes range hood ventilation interaction with infiltration to take into account the location of the cooking range.
- Fixes possible EMS error for ventilation systems with low (but non-zero) flow rates.
- Fixes documentation for `Overhangs/Depth` inputs; units should be ft and not inches.
- The `WaterFixturesUsageMultiplier` input now also applies to general water use internal gains and recirculation pump energy (for some control types).
- BuildResidentialHPXML measure:
  - Fixes units for "Cooling System: Cooling Capacity" argument (Btu/hr, not tons).
  - Fixes incorrect outside boundary condition for shared gable walls of cathedral ceilings, now set to adiabatic.

## OpenStudio-HPXML v1.3.0

__New Features__
- Updates to OpenStudio 3.3.0/EnergyPlus 9.6.0.
- **Breaking change**: Replaces "Unmet Load" outputs with "Unmet Hours".
- **Breaking change**: Renames "Load: Heating" and "Peak Load: Heating" (and Cooling) outputs to include "Delivered".
- **Breaking change**: Any heat pump backup heating requires `HeatPump/BackupType` ("integrated" or "separate") to be specified.
- **Breaking change**: For homes with multiple PV arrays, all inverter efficiencies must have the same value.
- **Breaking change**: HPXML schema version must now be '4.0' (proposed).
  - Moves `ClothesDryer/extension/IsVented` to `ClothesDryer/IsVented`.
  - Moves `ClothesDryer/extension/VentedFlowRate` to `ClothesDryer/VentedFlowRate`.
  - Moves `FoundationWall/Insulation/Layer/extension/DistanceToTopOfInsulation` to `FoundationWall/Insulation/Layer/DistanceToTopOfInsulation`.
  - Moves `FoundationWall/Insulation/Layer/extension/DistanceToBottomOfInsulation` to `FoundationWall/Insulation/Layer/DistanceToBottomOfInsulation`.
  - Moves `Slab/PerimeterInsulationDepth` to `Slab/PerimeterInsulation/Layer/InsulationDepth`.
  - Moves `Slab/UnderSlabInsulationWidth` to `Slab/UnderSlabInsulation/Layer/InsulationWidth`.
  - Moves `Slab/UnderSlabInsulationSpansEntireSlab` to `Slab/UnderSlabInsulation/Layer/InsulationSpansEntireSlab`.
- Initial release of BuildResidentialHPXML measure, which generates an HPXML file from a set of building description inputs.
- Expanded capabilities for scheduling:
  - Allows modeling detailed occupancy via a schedule CSV file.
  - Introduces a measure for automatically generating detailed smooth/stochastic schedule CSV files.
  - Expands simplified weekday/weekend/monthly schedule inputs to additional building features.
  - Allows `HeatingSeason` & `CoolingSeason` to be specified for defining heating and cooling equipment availability.
- Adds a new results_hpxml.csv output file to summarize HPXML values (e.g., surface areas, HVAC capacities).
- Allows modeling lithium ion batteries.
- Allows use of `HeatPump/BackupSystem` for modeling a standalone (i.e., not integrated) backup heating system.
- Allows conditioned crawlspaces to be specified; modeled as crawlspaces that are actively maintained at setpoint.
- Allows non-zero refrigerant charge defect ratios for ground source heat pumps.
- Expands choices allowed for `Siding` (Wall/RimJoist) and `RoofType` (Roof) elements.
- Allows "none" for wall/rim joist siding.
- Allows interior finish inputs (e.g., 0.5" drywall) for walls, ceilings, and roofs.
- Allows specifying the foundation wall type (e.g., solid concrete, concrete block, wood, etc.).
- Allows additional fuel types for generators.
- Switches to the EnergyPlus Fan:SystemModel object for all HVAC systems.
- Introduces a small amount of infiltration for unvented spaces.
- Updates the assumption of flue losses vs tank losses for higher efficiency non-electric storage water heaters.
- Revises shared mechanical ventilation preconditioning control logic to operate less often.
- Adds alternative inputs:
  - Window/skylight physical properties (`GlassLayers`, `FrameType`, etc.) instead of `UFactor` & `SHGC`.
  - `Ducts/FractionDuctArea` instead of `Ducts/DuctSurfaceArea`.
  - `Length` instead of `Area` for foundation walls.
  - `Orientation` instead of `Azimuth` for all applicable surfaces, PV systems, and solar thermal systems.
  - CEER (Combined Energy Efficiency Ratio) instead of EER for room ACs.
  - `UsageBin` instead of `FirstHourRating` (for water heaters w/ UEF metric).
  - `CFM50` instead of `CFM25` or `Percent` for duct leakage.
- Allows more defaulting (optional inputs):
  - Mechanical ventilation airflow rate per ASHRAE 62.2-2019.
  - HVAC/DHW system efficiency (by age).
  - Mechanical ventilation fan power (by type).
  - Color (solar absorptance) for walls, roofs, and rim joists.
  - Foundation wall distance to top/bottom of insulation.
  - Door azimuth.
  - Radiant barrier grade.
  - Whole house fan airflow rate and fan power.
- Adds more warnings of inputs based on ANSI/BPI 2400 Standard.
- Removes error-check for number of bedrooms based on conditioned floor area, per RESNET guidance.
- Updates the reporting measure to register all outputs from the annual CSV with the OS runner (for use in, e.g., PAT).
- Removes timeseries CSV output columns that are all zeroes to reduce file size and processing time.
- Improves consistency of installation quality calculations for two/variable-speed air source heat pumps and ground source heat pumps.
- Relaxes requirement for heating (or cooling) setpoints so that they are only needed if heating (or cooling) equipment is present.
- Adds an `--ep-input-format` argument to run_simulation.rb to choose epJSON as the EnergyPlus input file format instead of IDF.
- Eliminates EnergyPlus warnings related to unused objects or invalid output meters/variables.
- Allows modeling PTAC and PTHP HVAC systems. 
- Allows user inputs for partition wall mass and furniture mass.

__Bugfixes__
- Improves ground reflectance when there is shading of windows/skylights.
- Improves HVAC fan power for central forced air systems.
- Fixes mechanical ventilation compartmentalization area calculation for SFA/MF homes with surfaces with InteriorAdjacentTo==ExteriorAdjacentTo.
- Negative `DistanceToTopOfInsulation` values are now disallowed.
- Fixes workflow errors if a `VentilationFan` has zero airflow rate or zero hours of operation.
- Fixes duct design load calculations for HPXML files with multiple ducted HVAC systems.
- Fixes ground source heat pump rated airflow.
- Relaxes `Overhangs` DistanceToBottomOfWindow vs DistanceToBottomOfWindow validation when Depth is zero.
- Fixes possibility of double-counting HVAC distribution losses if an `HVACDistribution` element has both AirDistribution properties and DSE values
- Fixes possibility of incorrect "Peak Electricity: Winter Total (W)" and "Peak Electricity: Summer Total (W)" outputs for homes with duct losses.
- Fixes heating/cooling seasons (used for e.g. summer vs winter window shading) for the southern hemisphere.
- Fixes possibility of EnergyPlus simulation failure for homes with ground-source heat pumps and airflow and/or charge defects.
- Fixes peak load/electricity outputs for homes with ground-source heat pumps and airflow and/or charge defects.

## OpenStudio-HPXML v1.2.0

__New Features__
- **Breaking change**: Heating/cooling component loads no longer calculated by default for faster performance; use `--add-component-loads` argument if desired.
- **Breaking change**: Replaces `Site/extension/ShelterCoefficient` with `Site/ShieldingofHome`.
- Allows `DuctLeakageMeasurement` & `ConditionedFloorAreaServed` to not be specified for ductless fan coil systems; **Breaking change**: `AirDistributionType` is now required for all air distribution systems.
- Allows `Slab/ExposedPerimeter` to be zero.
- Removes `ClothesDryer/ControlType` from being a required input, it is not used.
- Switches room air conditioner model to use Cutler performance curves.
- Relaxes tolerance for duct leakage to outside warning when ducts solely in conditioned space.
- Removes limitation that a shared water heater serving a shared laundry room can't also serve dwelling unit fixtures (i.e., FractionDHWLoadServed is no longer required to be zero).
- Adds IDs to schematron validation errors/warnings when possible.
- Moves additional error-checking from the ruby measure to the schematron validator. 

__Bugfixes__
- Fixes room air conditioner performance curve.
- Fixes ruby error if elements (e.g., `SystemIdentifier`) exist without the proper 'id'/'idref' attribute.
- Fixes error if boiler/GSHP pump power is zero
- Fixes possible "Electricity category end uses do not sum to total" error due to boiler pump energy.
- Fixes possible "Construction R-value ... does not match Assembly R-value" error for highly insulated enclosure elements.
- Adds error-checking for negative SEEReq results for shared cooling systems.
- Adds more detail to error messages regarding the wrong data type in the HPXML file.
- Prevents a solar hot water system w/ SolarFraction=1.

## OpenStudio-HPXML v1.1.0

__New Features__
- **Breaking change**: `Type` is now a required input for dehumidifiers; can be "portable" or "whole-home".
- **Breaking change**: `Location` is now a required input for dehumidifiers; must be "living space" as dehumidifiers are currently modeled as located in living space.
- **Breaking change**: `Type` is now a required input for Pool, PoolPump, HotTub, and HotTubPump.
- **Breaking change**: Both supply and return duct leakage to outside are now required inputs for AirDistribution systems.
- **Breaking change**: Simplifies inputs for fan coils and water loop heat pumps by A) removing HydronicAndAirDistribution element and B) moving WLHP inputs from extension elements to HeatPump element.
- Allows modeling airflow/charge defects for air conditioners, heat pumps, and furnaces (RESNET Standard 310).
- Allows modeling *multiple* dehumidifiers (previously only one allowed).
- Allows modeling generators (generic on-site power production).
- Allows detailed heating/cooling setpoints to be specified: 24-hour weekday & weekend values.
- Allows modeling window/skylight *exterior* shading via summer/winter shading coefficients.
- Allows JSON annual/timeseries output files to be generated instead of CSV. **Breaking change**: For CSV outputs, the first two sections in the results_annual.csv file are now prefixed with "Fuel Use:" and "End Use:", respectively.
- Allows more defaulting (optional inputs) for a variety of HPXML elements.
- Allows requesting timeseries unmet heating/cooling loads.
- Allows skipping schema/schematron validation (for speed); should only be used if the HPXML was already validated upstream.
- Allows HPXML files w/ multiple `Building` elements; requires providing the ID of the single building to be simulated.
- Includes hot water loads (in addition to heating/cooling loads) when timeseries total loads are requested.
- The `in.xml` HPXML file is now always produced for inspection of default values (e.g., autosized HVAC capacities). **Breaking change**: The `output_dir` HPXMLtoOpenStudio measure argument is now required.
- Overhauls documentation to be more comprehensive and standardized.
- `run_simulation.rb` now returns exit code 1 if not successful (i.e., either invalid inputs or simulation fails).

__Bugfixes__
- Improved modeling of window/skylight interior shading -- better reflects shading coefficient inputs.
- Adds error-checking on the HPXML schemaVersion.
- Adds various error-checking to the schematron validator.
- Adds error-checking for empty IDs in the HPXML file.
- Fixes heat pump water heater fan energy not included in SimulationOutputReport outputs.
- Fixes possibility of incorrect "A neighbor building has an azimuth (XXX) not equal to the azimuth of any wall" error.
- Fixes possibility of errors encountered before schematron validation has occurred.
- Small bugfixes related to basement interior surface solar absorptances.
- Allows NumberofConditionedFloors/NumberofConditionedFloorsAboveGrade to be non-integer values per the HPXML schema.
- HVAC sizing design load improvements for floors above crawlspaces/basements, walls, ducts, and heat pumps.
- Now recognizes Type="none" to prevent modeling of pools and hot tubs (pumps and heaters).
- Fixes error for overhangs with zero depth.
- Fixes possible error where the normalized flue height for the AIM-2 infiltration model is negative.
- Slight adjustment of default water heater recovery efficiency equation to prevent errors from values being too high.
- Fixes schematron file not being valid per ISO Schematron standard.

## OpenStudio-HPXML v1.0.0

__New Features__
- Updates to OpenStudio 3.1.0/EnergyPlus 9.4.0.
- **Breaking change**: Deprecates `WeatherStation/WMO` HPXML input, use `WeatherStation/extension/EPWFilePath` instead; also removes `weather_dir` argument from HPXMLtoOpenStudio measure.
- Implements water heater Uniform Energy Factor (UEF) model; replaces RESNET UEF->EF regression. **Breaking change**: `FirstHourRating` is now a required input for storage water heaters when UEF is provided.
- Adds optional HPXML fan power inputs for most HVAC system types. **Breaking change**: Removes ElectricAuxiliaryEnergy input for non-boiler heating systems.
- Uses air-source heat pump cooling performance curves for central air conditioners.
- Updates rated fan power assumption for mini-split heat pump models.
- Allows coal fuel type for non-boiler heating systems.
- Accommodates common walls adjacent to unconditioned space by using HPXML surfaces where InteriorAdjacentTo == ExteriorAdjacentTo.
- Adds optional HPXML inputs to define whether a clothes dryer is vented and its ventilation rate.
- Adds optional HPXML input for `SimulationControl/CalendarYear` for TMY weather files.
- Schematron validation improvements.
- Adds some HPXML XSD schema validation and additional error-checking.
- Various small updates to ASHRAE 140 test files.
- Reduces number of EnergyPlus output files produced by using new OutputControlFiles object.
- Release packages now include ASHRAE 140 test files/results.

__Bugfixes__
- EnergyPlus 9.4.0 fix for negative window solar absorptances at certain hours.
- Fixes airflow timeseries outputs to be averaged instead of summed.
- Updates HVAC sizing methodology for slab-on-grade foundation types.
- Fixes an error that could prevent schematron validation errors from being produced.
- Skips weather caching if filesystem is read only.

## OpenStudio-HPXML v0.11.0 Beta

__New Features__
- New [Schematron](http://schematron.com) validation (EPvalidator.xml) replaces custom ruby validation (EPvalidator.rb)
- **[Breaking change]** `BuildingConstruction/ResidentialFacilityType` ("single-family detached", "single-family attached", "apartment unit", or "manufactured home") is a required input
- Ability to model shared systems for Attached/Multifamily dwelling units
  - Shared HVAC systems (cooling towers, chillers, central boilers, water loop heat pumps, fan coils, ground source heat pumps on shared hydronic circulation loops)
  - Shared water heaters serving either A) multiple dwelling units' service hot water or B) a shared laundry/equipment room, as well as hot water recirculation systems
  - Shared appliances (e.g., clothes dryer in a shared laundry room)
  - Shared hot water recirculation systems
  - Shared ventilation systems (optionally with preconditioning equipment and recirculation)
  - Shared PV systems
  - **[Breaking change]** Appliances located in MF spaces (i.e., "other") must now be specified in more detail (i.e., "other heated space", "other non-freezing space", "other multifamily buffer space", or "other housing unit")
- Enclosure
  - New optional inputs: `Roof/RoofType`, `Wall/Siding`, and `RimJoist/Siding`
  - New optional inputs: `Skylight/InteriorShading/SummerShadingCoefficient` and `Skylight/InteriorShading/SummerShadingCoefficient`
  - New optional inputs: `Roof/RoofColor`, `Wall/Color`, and `RimJoist/Color` can be provided instead of `SolarAbsorptance`
  - New optional input to specify presence of flue/chimney, which results in increased infiltration
  - Allows adobe wall type
  - Allows `AirInfiltrationMeasurement/HousePressure` to be any value (previously required to be 50 Pa)
  - **[Breaking change]** `Roof/RadiantBarrierGrade` input now required when there is a radiant barrier
- HVAC
  - Adds optional high-level HVAC autosizing controls
    - `AllowIncreasedFixedCapacities`: Describes how HVAC equipment with fixed capacities are handled. If true, the maximum of the user-specified fixed capacity and the heating/cooling design load will be used to reduce potential for unmet loads. Defaults to false.
    - `UseMaxLoadForHeatPumps`: Describes how autosized heat pumps are handled. If true, heat pumps are sized based on the maximum of heating and cooling design loads. If false, heat pumps are sized per ACCA Manual J/S based on cooling design loads with some oversizing allowances for heating design loads. Defaults to true.
  - Additional HVAC types: mini-split air conditioners and fixed (non-portable) space heaters
  - Adds optional inputs for ground-to-air heat pumps: `extension/PumpPowerWattsPerTon` and `extension/FanPowerWattsPerCFM`
- Ventilation
  - Allows _multiple_ whole-home ventilation, spot ventilation, and/or whole house fans
- Appliances & Plug Loads
  - Allows _multiple_ `Refrigerator` and `Freezer`
  - Allows `Pool`, `HotTub`, `PlugLoad` of type "electric vehicle charging" and "well pump", and `FuelLoad` of type "grill", "lighting", and "fireplace"
  - **[Breaking change]** "other" and "TV other" plug loads now required
- Lighting
  - Allows lighting schedules and holiday lighting
- **[Breaking change]** For hydronic distributions, `HydronicDistributionType` is now required
- **[Breaking change]** For DSE distributions, `AnnualHeatingDistributionSystemEfficiency` and `AnnualCoolingDistributionSystemEfficiency` are both always required
- Allows more HPXML fuel types to be used for HVAC, water heating, appliances, etc.
- New inputs to define Daylight Saving period; defaults to enabled
- Adds more reporting of warnings/errors to run.log

__Bugfixes__
- Fixes pump energy for boilers and ground source heat pumps
- Fixes incorrect gallons of hot water use reported when there are multiple water heaters
- No longer report unmet load for buildings where the HVAC system only meets part of the load (e.g., room AC serving 33% of the load)
- Schedule bugfix for leap years

## OpenStudio-HPXML v0.10.0 Beta

__New Features__
- Dwelling units of single-family attached/multifamily buildings:
  - Adds new generic space types "other heated space", "other multifamily buffer space", and "other non-freezing space" for surface `ExteriorAdjacentTo` elements. "other housing unit", i.e. adiabatic surfaces, was already supported.
  - **[Breaking change]** For `FrameFloors`, replaces "other housing unit above" and "other housing unit below" enumerations with "other housing unit". All four "other ..." spaces must have an `extension/OtherSpaceAboveOrBelow` property set to either "above" or "below".
  - Allows ducts and water heaters to be located in all "other ..." spaces.
  - Allows all appliances to be located in "other", in which internal gains are neglected.
- Allows `Fireplace` and `FloorFurnace` for heating system types.
- Allows "exterior wall", "under slab", and "roof deck" for `DuctLocation`.
- Allows "wood" and "wood pellets" as fuel types for additional HVAC systems, water heaters, and appliances.
- Allows `Location` to be provided for `Dishwasher` and `CookingRange`.
- Allows `BuildingSummary/Site/SiteType` ("urban", "suburban", or "rural") to be provided.
- Allows user-specified `Refrigerator` and `CookingRange` schedules to be provided.
- HVAC capacity elements are no longer required; if not provided, ACCA Manual J autosizing calculations will be used (-1 can continue to be used for capacity elements but is discouraged).
- Duct locations/areas can be defaulted by specifying supply/return `Duct` elements without `DuctSurfaceArea` and `DuctLocation`. `HVACDistribution/DistributionSystemType/AirDistribution/NumberofReturnRegisters` can be optionally provided to inform the default duct area calculations.
- **[Breaking change]** Lighting inputs now use `LightingType[LightEmittingDiode | CompactFluorescent | FluorescentTube]` instead of `ThirdPartyCertification="ERI Tier I" or ThirdPartyCertification="ERI Tier II"`.
- **[Breaking change]** `HVACDistribution/ConditionedFloorAreaServed` is now required for air distribution systems.
- **[Breaking change]** Infiltration and attic ventilation specified using natural air changes per hour now uses `ACHnatural` instead of `extension/ConstantACHnatural`.
- **[Breaking change]** The optional `PerformanceAdjustment` input for instantaneous water heaters is now treated as a performance multiplier (e.g., 0.92) instead of derate (e.g., 0.08).
- Adds ASHRAE 140 Class II test files.
- SimulationOutputReport reporting measure:
  - New optional timeseries outputs:  airflows (e.g., infiltration, mechanical ventilation, natural ventilation, whole house fan) and weather (e.g., temperatures, wind speed, solar).
  - Timeseries frequency can now be set to 'none' as an alternative to setting all include_timeseries_foo variables to false.
  - **[Breaking change]** Renames "Wood" to "Wood Cord" to better distinguish from "Wood Pellets".
- Modeling improvements:
  - Improved calculation for infiltration height
  - Infiltration & mechanical ventilation now combined using ASHRAE 62.2 Normative Appendix C.
- Runtime improvements: 
  - Optimized ruby require calls.
  - Skip ViewFactor calculations when not needed (i.e., no conditioned basement).
- Error-checking:
  - Adds more space type-specific error checking of adjacent surfaces.
  - Adds additional HPXML datatype checks.
  - Adds a warning if a `HVACDistribution` system has ducts entirely within conditioned space and non-zero leakage to the outside.
  - Adds warnings if appliance inputs may be inappropriate and result in negative energy or hot water use.

__Bugfixes__
- Fixes error if there's a `FoundationWall` whose height is less than 0.5 ft.
- Fixes HVAC defrost control in EnergyPlus model to use "Timed" instead of "OnDemand".
- Fixes exterior air film and wind exposure for a `FrameFloor` over ambient conditions.
- Fixes air films for a `FrameFloor` ceiling.
- Fixes error if there are additional `LightingGroup` elements beyond the ones required.
- Fixes vented attic ventilation rate.
- Reported unmet heating/cooling load now correctly excludes latent energy.
- Ground-source heat pump backup fuel is now correctly honored instead of always using electricity.

## OpenStudio-HPXML v0.9.0 Beta

__New Features__
- **[Breaking change]** Updates to OpenStudio v3.0.0 and EnergyPlus 9.3
- Numerous HPXML inputs are now optional with built-in defaulting, particularly for water heating, appliances, and PV. Set the `debug` argument to true to output a in.xml HPXML file with defaults applied for inspection. See the documentation for defaulting equations/assumptions/references.
- **[Breaking change]** If clothes washer efficiency inputs are provided, `LabelUsage` is now required.
- **[Breaking change]** If dishwasher efficiency inputs are provided, `LabelElectricRate`, `LabelGasRate`, `LabelAnnualGasCost`, and `LabelUsage` are now required.
- Adds optional specification of simulation controls including timestep and begin/end dates.
- Adds optional `extension/UsageMultiplier` inputs for appliances, plug loads, lighting, and water fixtures. Can be used to, e.g., reflect high/low usage occupants.
- Adds ability to model a dehumidifier.
- Adds ability to model kitchen/bath fans (spot ventilation).
- Improved desuperheater model; desuperheater can now be connected to heat pump water heaters.
- Updated clothes washer/dryer and dishwasher models per ANSI/RESNET/ICC 301-2019 Addendum A.
- Solar thermal systems modeled with `SolarFraction` can now be connected to combi water heating systems.
- **[Breaking change]** Replaces optional `epw_output_path` and `osm_output_path` arguments with a single optional `output_dir` argument; adds an optional `debug` argument.
- **[Breaking change]** Replaces optional `BuildingConstruction/extension/FractionofOperableWindowArea` with optional `Window/FractionOperable`.
- **[Breaking change]** Replaces optional `extension/EPWFileName` with optional `extension/EPWFilePath` to allow absolute paths to be provided as an alternative to just the file name.
- Replaces REXML xml library with Oga for better runtime performance.
- Additional error-checking.
- SimulationOutputReport reporting measure:
  - Now reports wood and wood pellets
  - Can report monthly timeseries values if requested
  - Adds hot water outputs (gallons) for clothes washer, dishwasher, fixtures, and distribution waste.
  - Small improvement to calculation of component loads

__Bugfixes__
- Fixes possible simulation error for buildings with complex HVAC/duct systems.
- Fixes handling of infiltration induced by duct leakage imbalance (i.e., supply leakage != return leakage). Only affects ducts located in a vented crawlspace or vented attic.
- Fixes an unsuccessful simulation for buildings where the sum of multiple HVAC systems' fraction load served was slightly above 1 due to rounding.
- Small fix for interior partition wall thermal mass model.
- Skip building surfaces with areas that are extremely small.

## OpenStudio-HPXML v0.8.0 Beta

__Breaking changes__
- Weather cache files are now in .csv instead of .cache format.
- `extension/StandbyLoss` changed to `StandbyLoss` for indirect water heaters.
- `Site/extension/DisableNaturalVentilation` changed to `BuildingConstruction/extension/FractionofOperableWindowArea` for more granularity.

__New Features__
- Adds a SimulationOutputReport reporting measure that provides a variety of annual/timeseries outputs in CSV format.
- Allows modeling of whole-house fans to address cooling.
- Improved natural ventilation algorithm that reduces the potential for incurring additional heating energy.
- Optional `HotWaterTemperature` input for water heaters.
- Optional `CompressorType` input for air conditioners and air-source heat pumps.
- Allows specifying the EnergyPlus simulation timestep.
- Runtime performance improvements.
- Additional HPXML error-checking.

__Bugfixes__
- Fix for central fan integrated supply (CFIS) fan energy.
- Fix simulation error when `FractionHeatLoadServed` (or `FractionCoolLoadServed`) sums to slightly greater than 1.
- Fix for running simulations on a different drive (either local or remote network).
- Fix for HVAC sizing error when latitude is exactly 64 (Big Delta, Alaska).
- Fixes running simulations when there is no weather cache file.
- Fixes view factors when conditioned basement foundation walls have a window/door.
- Fixes weather file download.
- Allow a building with ceiling fans and without lighting.

## OpenStudio-HPXML v0.7.0 Beta

- Initial beta release<|MERGE_RESOLUTION|>--- conflicted
+++ resolved
@@ -9,17 +9,14 @@
   - Adds battery resilience hours output; allows requesting timeseries output.
   - ReportUtilityBills measure: Allows reporting monthly utility bills in addition to (or instead of) annual bills.
 - Update to 2022 EIA energy costs.
-<<<<<<< HEAD
+- BuildResidentialHPXML measure:
+  - Allow duct area fractions (as an alternative to duct areas in ft^2).
+  - Allow duct locations to be provided while defaulting duct areas (i.e., without providing duct area/fraction inputs).
 - Ground source heat pump enhancements:
   - Connect to `HVACPlant/GeothermalLoop` and `BuildingSummary/Site/Soil` HPXML elements
   - Allow optional inputs related to geothermal loop: loop flow, borehole count/length/spacing/diameter/configuration, grout conductivity, pipe conductivity/diameter/shank spacing.
   - Allow optional ground diffusivity input for site soil.
   - Connect to the [G-Function Library](https://gdr.openei.org/submissions/1325) (in the Geothermal Data Repository) for using precalculated g-function values with GSHP modeling.
-=======
-- BuildResidentialHPXML measure:
-  - Allow duct area fractions (as an alternative to duct areas in ft^2).
-  - Allow duct locations to be provided while defaulting duct areas (i.e., without providing duct area/fraction inputs).
->>>>>>> 704f0d14
 
 __Bugfixes__
 - Fixes lighting multipliers not being applied when kWh/yr inputs are used.
