--- conflicted
+++ resolved
@@ -25,16 +25,12 @@
 - Updates ground temperatures using a correlation based on L. Xing's simplified design model (2014).
 - Improvements to HERS & MaxLoad heat pump sizing methodologies.
 - Added README.md documentation for all OpenStudio measures.
-<<<<<<< HEAD
-- For ground temperatures, use an adjustment based on a correlation between annual mean drybulb temperature and L. Xing's simplified design model (2014).
 - Ground source heat pump enhancements:
   - Connect to `HVACPlant/GeothermalLoop` and `BuildingSummary/Site/Soil` HPXML elements.
   - Allow optional inputs related to geothermal loop: loop flow, borehole count/length/spacing/diameter/configuration, grout conductivity, pipe conductivity/diameter/shank spacing.
   - Allow optional ground diffusivity input for site soil.
   - Connect to the [G-Function Library](https://gdr.openei.org/submissions/1325) (in the Geothermal Data Repository) for using precalculated g-function values with GSHP modeling.
   - **Breaking change**: Replaces `BuildingSummary/Site/extension/GroundConductivity` with `BuildingSummary/Site/Soil/Conductivity`.
-=======
->>>>>>> e2d970c1
 
 __Bugfixes__
 - Fixes battery resilience output to properly incorporate battery losses.
