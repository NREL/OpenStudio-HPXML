## OpenStudio-HPXML v1.5.0

__New Features__
- **Breaking Change**: Replaces `FrameFloors/FrameFloor` with `Floors/Floor`.
- **Breaking change**: Replaces `SoftwareInfo/extension/SimulationControl/DaylightSaving/Enabled` with `Building/Site/TimeZone/DSTObserved`.
- **Breaking Change**: Replaces `StandbyLoss` with `StandbyLoss[Units="F/hr"]/Value` for an indirect water heater.
- **Breaking Change**: Replaces `BranchPipingLoopLength` with `BranchPipingLength` for a hot water recirculation system.
- **Breaking Change**: Deprecates ReportHPXMLOutput measure; HVAC autosized capacities & design loads moved to `results_annual.csv`.
- Allows SEER2/HSPF2 efficiency types for central air conditioners and heat pumps.
- Allows heating/cooling seasons that don't span the entire year.
- Allows calculating one or more utility bill scenarios (e.g., net metering vs feed-in tariff compensation types for a simulation with PV).
- Allows setting the EnergyPlus temperature capacitance multiplier.
- Allows setting the ground soil conductivity used for foundation heat transfer and ground source heat pumps.
- Allows setting the natural ventilation availability (days/week that operable windows can be opened); default changed from 7 to 3 (M/W/F).
- Allows specifying duct surface area multipliers.
- Allows modeling CFIS ventilation systems with supplemental fans.
- Allows shared dishwasher/clothes washer to be attached to a hot water distribution system instead of a single water heater.
- Design temperatures, used to calculate design loads for HVAC equipment autosizing, are now output in `in.xml` and `results_annual.csv`.
- EnergyPlus modeling changes:
  - Switches Kiva foundation model timestep from 'Hourly' to 'Timestep'; small increase in runtime for sub-hourly simulations.
- Annual/timeseries outputs:
  - Adds annual emission outputs disaggregated by end use; timeseries emission outputs disaggregated by end use can be requested.
  - Allows generating timeseries unmet hours for heating and cooling.
  - Allows CSV timeseries output to be formatted for use with the DView application.
  - Adds heating/cooling setpoints to timeseries outputs when requesting zone temperatures.
- BuildResidentialHPXML measure:
  - **Breaking change**: Replaces arguments using 'auto' for defaults with optional arguments of the appropriate data type. New `heat_pump_sizing_methodology` argument and new boolean `foo_present` arguments for lighting, appliances, etc.
  - Adds optional arguments for utility bill scenarios.
- ReportUtilityBills measure:
  - Removes utility rate and PV related arguments in lieu of new utility bill scenarios described inside the HPXML file.
<<<<<<< HEAD
- Allows shared dishwasher/clothes washer to be attached to a hot water distribution system instead of a single water heater.
- Allows modeling on/off thermostat deadband with start-up degredation.
=======
>>>>>>> 06530d54
- Improves Kiva foundation model heat transfer by providing better initial temperature assumptions based on foundation type and insulation levels.

__Bugfixes__
- Fixes possible incorrect autosizing of heat pump *separate* backup systems with respect to duct loads.
- Fixes incorrect autosizing of heat pump *integrated* backup systems if using MaxLoad/HERS sizing methodology and cooling design load exceeds heating design load.
- Fixes heating (or cooling) setpoints affecting the conditioned space temperature outside the heating (or cooling) season.
- Fixes handling non-integer number of occupants when using the stochastic occupancy schedule generator.
- Fixes units for Peak Loads (kBtu/hr, not kBtu) in annual results file.
- Fixes possible output error for ground source heat pumps with a shared hydronic circulation loop.
- Provides an error message if the EnergyPlus simulation used infinite energy.
- Fixes zero energy use for a ventilation fan w/ non-zero fan power and zero airflow rate.
- Fixes excessive heat transfer when foundation wall interior insulation does not start from the top of the wall.
- Fixes how relative paths are treated when using an OpenStudio Workflow.
- Fixes possible simulation error if a slab has an ExposedPerimeter near zero.
- Fixes possible "Could not identify surface type for surface" error.
- BuildResidentialHPXML measure:
  - Fixes aspect ratio convention for single-family attached and multifamily dwelling units.

## OpenStudio-HPXML v1.4.0

__New Features__
- Updates to OpenStudio 3.4.0/EnergyPlus 22.1.
- High-level optional `OccupancyCalculationType` input to specify operational vs asset calculation. Defaults to asset. If operational, `NumberofResidents` is required.
- Allows calculating one or more emissions scenarios (e.g., high renewable penetration vs business as usual) for different emissions types (e.g., CO2e).
- New ReportUtilityBills reporting measure: adds a new results_bills.csv output file to summarize calculated utility bills.
- Switches from EnergyPlus SQL output to MessagePack output for faster performance and reduced file sizes when requesting timeseries outputs.
- New heat pump capabilities:
  - **Breaking change**: Replaces the `UseMaxLoadForHeatPumps` sizing option with `HeatPumpSizingMethodology`, which has three choices:
    - `ACCA`: nominal capacity sized per ACCA Manual J/S based on cooling design loads, with some oversizing allowances for larger heating design loads.
    - `HERS` (default): nominal capacity sized equal to the larger of heating/cooling design loads.
    - `MaxLoad`: nominal capacity sized based on the larger of heating/cooling design loads, while taking into account the heat pump's capacity retention at the design temperature.
  - Allows the separate backup system to be a central system (e.g., central furnace w/ ducts). Previously only non-central system types were allowed.
  - Heat pumps with switchover temperatures are now autosized by taking into account the switchover temperature, if higher than the heating design temperature.
  - Allows `BackupHeatingLockoutTemperature` as an optional input to control integrated backup heating availability during, e.g., a thermostat heating setback recovery event; defaults to 40F.
- New water heating capabilities:
  - Allows conventional storage tank water heaters to use a stratified (rather than mixed) tank model via `extension/TankModelType`; higher precision but runtime penalty. Defaults to mixed.
  - Allows operating mode (standard vs heat pump only) for heat pump water heaters (HPWHs) via `extension/OperatingMode`. Defaults to standard.
  - Updates combi boiler model to be simpler, faster, and more robust by using separate space/water heating plant loops and boilers.
- New capabilities for hourly/sub-hourly scheduling via schedule CSV files:
  - Detailed HVAC and water heater setpoints.
  - Detailed heat pump water heater operating modes.
- EnergyPlus modeling changes:
  - Switches from ScriptF to CarrollMRT radiant exchange algorithm.
  - Updates HVAC fans to use fan power law (cubic relationship between fan speed and power).
  - Updates HVAC rated fan power assumption per ASHRAE 1449-RP.
- Allows specifying a `StormWindow` element for windows/skylights; U-factors and SHGCs are automatically adjusted.
- Allows an optional `AirInfiltrationMeasurement/InfiltrationHeight` input.
- Allows an optional `Battery/UsableCapacity` input; now defaults to 0.9 x NominalCapacity (previously 0.8).
- For CFIS systems, allows an optional `extension/VentilationOnlyModeAirflowFraction` input to address duct losses during ventilation only mode.
- **Breaking change**: Each `VentilationFan` must have one (and only one) `UsedFor...` element set to true.
- BuildResidentialHPXML measure:
  - **Breaking change**: Changes the zip code argument name to `site_zip_code`.
  - Adds optional arguments for schedule CSV files, HPWH operating mode, water heater tank model, storm windows, heat pump lockout temperature, battery usable capacity, and emissions scenarios.
  - Adds support for ambient foundations for single-family attached and apartment units.
  - Adds support for unconditioned attics for apartment units.
  - Adds an optional argument to store additional custom properties in the HPXML file.
  - Adds an optional argument for whether the HPXML file is written with default values applied; defaults to false.
  - Adds an optional argument for whether the HPXML file is validated; defaults to false.
- ReportSimulationOutput measure:
  - **Breaking change**: New "End Use: \<Fuel\>: Heating Heat Pump Backup" output, disaggregated from "End Use: \<Fuel\>: Heating".
  - Adds "Energy Use: Total" and "Energy Use: Net" columns to the annual results output file; allows timeseries outputs.
  - Adds a "Fuel Use: Electricity: Net" timeseries output column for homes with electricity generation.
  - Adds optional argument for requesting timeseries EnergyPlus output variables.
  - Adds ability to include `TimeDST` and/or `TimeUTC` timestamp column(s) in results_timeseries.csv.
  - Timestamps in results_timeseries.csv are output in ISO 8601 standard format.
  - Allows user-specified annual/timeseries output file names.
- ReportHPXMLOutput measure:
  - Adds "Enclosure: Floor Area Foundation" output row in results_hpxml.csv.
- Adds support for shared hot water recirculation systems controlled by temperature.
- Relaxes requirement for `ConditionedFloorAreaServed` for air distribution systems; now only needed if duct surface areas not provided.
- Allows MessagePack annual/timeseries output files to be generated instead of CSV/JSON.

__Bugfixes__
- Adds more stringent limits for `AirflowDefectRatio` and `ChargeDefectRatio` (now allows values from 1/10th to 10x the design value).
- Catches case where leap year is specified but weather file does not contain 8784 hours.
- Fixes possible HVAC sizing error if design temperature difference (TD) is negative.
- Fixes an error if there is a pool or hot tub, but the pump `Type` is set to "none".
- Adds more decimal places in output files as needed for simulations with shorter timesteps and/or abbreviated run periods.
- Timeseries output fixes: some outputs off by 1 hour; possible negative combi boiler values.
- Fixes range hood ventilation interaction with infiltration to take into account the location of the cooking range.
- Fixes possible EMS error for ventilation systems with low (but non-zero) flow rates.
- Fixes documentation for `Overhangs/Depth` inputs; units should be ft and not inches.
- The `WaterFixturesUsageMultiplier` input now also applies to general water use internal gains and recirculation pump energy (for some control types).
- BuildResidentialHPXML measure:
  - Fixes units for "Cooling System: Cooling Capacity" argument (Btu/hr, not tons).
  - Fixes incorrect outside boundary condition for shared gable walls of cathedral ceilings, now set to adiabatic.

## OpenStudio-HPXML v1.3.0

__New Features__
- Updates to OpenStudio 3.3.0/EnergyPlus 9.6.0.
- **Breaking change**: Replaces "Unmet Load" outputs with "Unmet Hours".
- **Breaking change**: Renames "Load: Heating" and "Peak Load: Heating" (and Cooling) outputs to include "Delivered".
- **Breaking change**: Any heat pump backup heating requires `HeatPump/BackupType` ("integrated" or "separate") to be specified.
- **Breaking change**: For homes with multiple PV arrays, all inverter efficiencies must have the same value.
- **Breaking change**: HPXML schema version must now be '4.0' (proposed).
  - Moves `ClothesDryer/extension/IsVented` to `ClothesDryer/IsVented`.
  - Moves `ClothesDryer/extension/VentedFlowRate` to `ClothesDryer/VentedFlowRate`.
  - Moves `FoundationWall/Insulation/Layer/extension/DistanceToTopOfInsulation` to `FoundationWall/Insulation/Layer/DistanceToTopOfInsulation`.
  - Moves `FoundationWall/Insulation/Layer/extension/DistanceToBottomOfInsulation` to `FoundationWall/Insulation/Layer/DistanceToBottomOfInsulation`.
  - Moves `Slab/PerimeterInsulationDepth` to `Slab/PerimeterInsulation/Layer/InsulationDepth`.
  - Moves `Slab/UnderSlabInsulationWidth` to `Slab/UnderSlabInsulation/Layer/InsulationWidth`.
  - Moves `Slab/UnderSlabInsulationSpansEntireSlab` to `Slab/UnderSlabInsulation/Layer/InsulationSpansEntireSlab`.
- Initial release of BuildResidentialHPXML measure, which generates an HPXML file from a set of building description inputs.
- Expanded capabilities for scheduling:
  - Allows modeling detailed occupancy via a schedule CSV file.
  - Introduces a measure for automatically generating detailed smooth/stochastic schedule CSV files.
  - Expands simplified weekday/weekend/monthly schedule inputs to additional building features.
  - Allows `HeatingSeason` & `CoolingSeason` to be specified for defining heating and cooling equipment availability.
- Adds a new results_hpxml.csv output file to summarize HPXML values (e.g., surface areas, HVAC capacities).
- Allows modeling lithium ion batteries.
- Allows use of `HeatPump/BackupSystem` for modeling a standalone (i.e., not integrated) backup heating system.
- Allows conditioned crawlspaces to be specified; modeled as crawlspaces that are actively maintained at setpoint.
- Allows non-zero refrigerant charge defect ratios for ground source heat pumps.
- Expands choices allowed for `Siding` (Wall/RimJoist) and `RoofType` (Roof) elements.
- Allows "none" for wall/rim joist siding.
- Allows interior finish inputs (e.g., 0.5" drywall) for walls, ceilings, and roofs.
- Allows specifying the foundation wall type (e.g., solid concrete, concrete block, wood, etc.).
- Allows additional fuel types for generators.
- Switches to the EnergyPlus Fan:SystemModel object for all HVAC systems.
- Introduces a small amount of infiltration for unvented spaces.
- Updates the assumption of flue losses vs tank losses for higher efficiency non-electric storage water heaters.
- Revises shared mechanical ventilation preconditioning control logic to operate less often.
- Adds alternative inputs:
  - Window/skylight physical properties (`GlassLayers`, `FrameType`, etc.) instead of `UFactor` & `SHGC`.
  - `Ducts/FractionDuctArea` instead of `Ducts/DuctSurfaceArea`.
  - `Length` instead of `Area` for foundation walls.
  - `Orientation` instead of `Azimuth` for all applicable surfaces, PV systems, and solar thermal systems.
  - CEER (Combined Energy Efficiency Ratio) instead of EER for room ACs.
  - `UsageBin` instead of `FirstHourRating` (for water heaters w/ UEF metric).
  - `CFM50` instead of `CFM25` or `Percent` for duct leakage.
- Allows more defaulting (optional inputs):
  - Mechanical ventilation airflow rate per ASHRAE 62.2-2019.
  - HVAC/DHW system efficiency (by age).
  - Mechanical ventilation fan power (by type).
  - Color (solar absorptance) for walls, roofs, and rim joists.
  - Foundation wall distance to top/bottom of insulation.
  - Door azimuth.
  - Radiant barrier grade.
  - Whole house fan airflow rate and fan power.
- Adds more warnings of inputs based on ANSI/BPI 2400 Standard.
- Removes error-check for number of bedrooms based on conditioned floor area, per RESNET guidance.
- Updates the reporting measure to register all outputs from the annual CSV with the OS runner (for use in, e.g., PAT).
- Removes timeseries CSV output columns that are all zeroes to reduce file size and processing time.
- Improves consistency of installation quality calculations for two/variable-speed air source heat pumps and ground source heat pumps.
- Relaxes requirement for heating (or cooling) setpoints so that they are only needed if heating (or cooling) equipment is present.
- Adds an `--ep-input-format` argument to run_simulation.rb to choose epJSON as the EnergyPlus input file format instead of IDF.
- Eliminates EnergyPlus warnings related to unused objects or invalid output meters/variables.
- Allows modeling PTAC and PTHP HVAC systems. 
- Allows user inputs for partition wall mass and furniture mass.

__Bugfixes__
- Improves ground reflectance when there is shading of windows/skylights.
- Improves HVAC fan power for central forced air systems.
- Fixes mechanical ventilation compartmentalization area calculation for SFA/MF homes with surfaces with InteriorAdjacentTo==ExteriorAdjacentTo.
- Negative `DistanceToTopOfInsulation` values are now disallowed.
- Fixes workflow errors if a `VentilationFan` has zero airflow rate or zero hours of operation.
- Fixes duct design load calculations for HPXML files with multiple ducted HVAC systems.
- Fixes ground source heat pump rated airflow.
- Relaxes `Overhangs` DistanceToBottomOfWindow vs DistanceToBottomOfWindow validation when Depth is zero.
- Fixes possibility of double-counting HVAC distribution losses if an `HVACDistribution` element has both AirDistribution properties and DSE values
- Fixes possibility of incorrect "Peak Electricity: Winter Total (W)" and "Peak Electricity: Summer Total (W)" outputs for homes with duct losses.
- Fixes heating/cooling seasons (used for e.g. summer vs winter window shading) for the southern hemisphere.
- Fixes possibility of EnergyPlus simulation failure for homes with ground-source heat pumps and airflow and/or charge defects.
- Fixes peak load/electricity outputs for homes with ground-source heat pumps and airflow and/or charge defects.

## OpenStudio-HPXML v1.2.0

__New Features__
- **Breaking change**: Heating/cooling component loads no longer calculated by default for faster performance; use `--add-component-loads` argument if desired.
- **Breaking change**: Replaces `Site/extension/ShelterCoefficient` with `Site/ShieldingofHome`.
- Allows `DuctLeakageMeasurement` & `ConditionedFloorAreaServed` to not be specified for ductless fan coil systems; **Breaking change**: `AirDistributionType` is now required for all air distribution systems.
- Allows `Slab/ExposedPerimeter` to be zero.
- Removes `ClothesDryer/ControlType` from being a required input, it is not used.
- Switches room air conditioner model to use Cutler performance curves.
- Relaxes tolerance for duct leakage to outside warning when ducts solely in conditioned space.
- Removes limitation that a shared water heater serving a shared laundry room can't also serve dwelling unit fixtures (i.e., FractionDHWLoadServed is no longer required to be zero).
- Adds IDs to schematron validation errors/warnings when possible.
- Moves additional error-checking from the ruby measure to the schematron validator. 

__Bugfixes__
- Fixes room air conditioner performance curve.
- Fixes ruby error if elements (e.g., `SystemIdentifier`) exist without the proper 'id'/'idref' attribute.
- Fixes error if boiler/GSHP pump power is zero
- Fixes possible "Electricity category end uses do not sum to total" error due to boiler pump energy.
- Fixes possible "Construction R-value ... does not match Assembly R-value" error for highly insulated enclosure elements.
- Adds error-checking for negative SEEReq results for shared cooling systems.
- Adds more detail to error messages regarding the wrong data type in the HPXML file.
- Prevents a solar hot water system w/ SolarFraction=1.

## OpenStudio-HPXML v1.1.0

__New Features__
- **Breaking change**: `Type` is now a required input for dehumidifiers; can be "portable" or "whole-home".
- **Breaking change**: `Location` is now a required input for dehumidifiers; must be "living space" as dehumidifiers are currently modeled as located in living space.
- **Breaking change**: `Type` is now a required input for Pool, PoolPump, HotTub, and HotTubPump.
- **Breaking change**: Both supply and return duct leakage to outside are now required inputs for AirDistribution systems.
- **Breaking change**: Simplifies inputs for fan coils and water loop heat pumps by A) removing HydronicAndAirDistribution element and B) moving WLHP inputs from extension elements to HeatPump element.
- Allows modeling airflow/charge defects for air conditioners, heat pumps, and furnaces (RESNET Standard 310).
- Allows modeling *multiple* dehumidifiers (previously only one allowed).
- Allows modeling generators (generic on-site power production).
- Allows detailed heating/cooling setpoints to be specified: 24-hour weekday & weekend values.
- Allows modeling window/skylight *exterior* shading via summer/winter shading coefficients.
- Allows JSON annual/timeseries output files to be generated instead of CSV. **Breaking change**: For CSV outputs, the first two sections in the results_annual.csv file are now prefixed with "Fuel Use:" and "End Use:", respectively.
- Allows more defaulting (optional inputs) for a variety of HPXML elements.
- Allows requesting timeseries unmet heating/cooling loads.
- Allows skipping schema/schematron validation (for speed); should only be used if the HPXML was already validated upstream.
- Allows HPXML files w/ multiple `Building` elements; requires providing the ID of the single building to be simulated.
- Includes hot water loads (in addition to heating/cooling loads) when timeseries total loads are requested.
- The `in.xml` HPXML file is now always produced for inspection of default values (e.g., autosized HVAC capacities). **Breaking change**: The `output_dir` HPXMLtoOpenStudio measure argument is now required.
- Overhauls documentation to be more comprehensive and standardized.
- `run_simulation.rb` now returns exit code 1 if not successful (i.e., either invalid inputs or simulation fails).

__Bugfixes__
- Improved modeling of window/skylight interior shading -- better reflects shading coefficient inputs.
- Adds error-checking on the HPXML schemaVersion.
- Adds various error-checking to the schematron validator.
- Adds error-checking for empty IDs in the HPXML file.
- Fixes heat pump water heater fan energy not included in SimulationOutputReport outputs.
- Fixes possibility of incorrect "A neighbor building has an azimuth (XXX) not equal to the azimuth of any wall" error.
- Fixes possibility of errors encountered before schematron validation has occurred.
- Small bugfixes related to basement interior surface solar absorptances.
- Allows NumberofConditionedFloors/NumberofConditionedFloorsAboveGrade to be non-integer values per the HPXML schema.
- HVAC sizing design load improvements for floors above crawlspaces/basements, walls, ducts, and heat pumps.
- Now recognizes Type="none" to prevent modeling of pools and hot tubs (pumps and heaters).
- Fixes error for overhangs with zero depth.
- Fixes possible error where the normalized flue height for the AIM-2 infiltration model is negative.
- Slight adjustment of default water heater recovery efficiency equation to prevent errors from values being too high.
- Fixes schematron file not being valid per ISO Schematron standard.

## OpenStudio-HPXML v1.0.0

__New Features__
- Updates to OpenStudio 3.1.0/EnergyPlus 9.4.0.
- **Breaking change**: Deprecates `WeatherStation/WMO` HPXML input, use `WeatherStation/extension/EPWFilePath` instead; also removes `weather_dir` argument from HPXMLtoOpenStudio measure.
- Implements water heater Uniform Energy Factor (UEF) model; replaces RESNET UEF->EF regression. **Breaking change**: `FirstHourRating` is now a required input for storage water heaters when UEF is provided.
- Adds optional HPXML fan power inputs for most HVAC system types. **Breaking change**: Removes ElectricAuxiliaryEnergy input for non-boiler heating systems.
- Uses air-source heat pump cooling performance curves for central air conditioners.
- Updates rated fan power assumption for mini-split heat pump models.
- Allows coal fuel type for non-boiler heating systems.
- Accommodates common walls adjacent to unconditioned space by using HPXML surfaces where InteriorAdjacentTo == ExteriorAdjacentTo.
- Adds optional HPXML inputs to define whether a clothes dryer is vented and its ventilation rate.
- Adds optional HPXML input for `SimulationControl/CalendarYear` for TMY weather files.
- Schematron validation improvements.
- Adds some HPXML XSD schema validation and additional error-checking.
- Various small updates to ASHRAE 140 test files.
- Reduces number of EnergyPlus output files produced by using new OutputControlFiles object.
- Release packages now include ASHRAE 140 test files/results.

__Bugfixes__
- EnergyPlus 9.4.0 fix for negative window solar absorptances at certain hours.
- Fixes airflow timeseries outputs to be averaged instead of summed.
- Updates HVAC sizing methodology for slab-on-grade foundation types.
- Fixes an error that could prevent schematron validation errors from being produced.
- Skips weather caching if filesystem is read only.

## OpenStudio-HPXML v0.11.0 Beta

__New Features__
- New [Schematron](http://schematron.com) validation (EPvalidator.xml) replaces custom ruby validation (EPvalidator.rb)
- **[Breaking Change]** `BuildingConstruction/ResidentialFacilityType` ("single-family detached", "single-family attached", "apartment unit", or "manufactured home") is a required input
- Ability to model shared systems for Attached/Multifamily dwelling units
  - Shared HVAC systems (cooling towers, chillers, central boilers, water loop heat pumps, fan coils, ground source heat pumps on shared hydronic circulation loops)
  - Shared water heaters serving either A) multiple dwelling units' service hot water or B) a shared laundry/equipment room, as well as hot water recirculation systems
  - Shared appliances (e.g., clothes dryer in a shared laundry room)
  - Shared hot water recirculation systems
  - Shared ventilation systems (optionally with preconditioning equipment and recirculation)
  - Shared PV systems
  - **[Breaking Change]** Appliances located in MF spaces (i.e., "other") must now be specified in more detail (i.e., "other heated space", "other non-freezing space", "other multifamily buffer space", or "other housing unit")
- Enclosure
  - New optional inputs: `Roof/RoofType`, `Wall/Siding`, and `RimJoist/Siding`
  - New optional inputs: `Skylight/InteriorShading/SummerShadingCoefficient` and `Skylight/InteriorShading/SummerShadingCoefficient`
  - New optional inputs: `Roof/RoofColor`, `Wall/Color`, and `RimJoist/Color` can be provided instead of `SolarAbsorptance`
  - New optional input to specify presence of flue/chimney, which results in increased infiltration
  - Allows adobe wall type
  - Allows `AirInfiltrationMeasurement/HousePressure` to be any value (previously required to be 50 Pa)
  - **[Breaking Change]** `Roof/RadiantBarrierGrade` input now required when there is a radiant barrier
- HVAC
  - Adds optional high-level HVAC autosizing controls
    - `AllowIncreasedFixedCapacities`: Describes how HVAC equipment with fixed capacities are handled. If true, the maximum of the user-specified fixed capacity and the heating/cooling design load will be used to reduce potential for unmet loads. Defaults to false.
    - `UseMaxLoadForHeatPumps`: Describes how autosized heat pumps are handled. If true, heat pumps are sized based on the maximum of heating and cooling design loads. If false, heat pumps are sized per ACCA Manual J/S based on cooling design loads with some oversizing allowances for heating design loads. Defaults to true.
  - Additional HVAC types: mini-split air conditioners and fixed (non-portable) space heaters
  - Adds optional inputs for ground-to-air heat pumps: `extension/PumpPowerWattsPerTon` and `extension/FanPowerWattsPerCFM`
- Ventilation
  - Allows _multiple_ whole-home ventilation, spot ventilation, and/or whole house fans
- Appliances & Plug Loads
  - Allows _multiple_ `Refrigerator` and `Freezer`
  - Allows `Pool`, `HotTub`, `PlugLoad` of type "electric vehicle charging" and "well pump", and `FuelLoad` of type "grill", "lighting", and "fireplace"
  - **[Breaking Change]** "other" and "TV other" plug loads now required
- Lighting
  - Allows lighting schedules and holiday lighting
- **[Breaking Change]** For hydronic distributions, `HydronicDistributionType` is now required
- **[Breaking Change]** For DSE distributions, `AnnualHeatingDistributionSystemEfficiency` and `AnnualCoolingDistributionSystemEfficiency` are both always required
- Allows more HPXML fuel types to be used for HVAC, water heating, appliances, etc.
- New inputs to define Daylight Saving period; defaults to enabled
- Adds more reporting of warnings/errors to run.log

__Bugfixes__
- Fixes pump energy for boilers and ground source heat pumps
- Fixes incorrect gallons of hot water use reported when there are multiple water heaters
- No longer report unmet load for buildings where the HVAC system only meets part of the load (e.g., room AC serving 33% of the load)
- Schedule bugfix for leap years

## OpenStudio-HPXML v0.10.0 Beta

__New Features__
- Dwelling units of single-family attached/multifamily buildings:
  - Adds new generic space types "other heated space", "other multifamily buffer space", and "other non-freezing space" for surface `ExteriorAdjacentTo` elements. "other housing unit", i.e. adiabatic surfaces, was already supported.
  - **[Breaking Change]** For `FrameFloors`, replaces "other housing unit above" and "other housing unit below" enumerations with "other housing unit". All four "other ..." spaces must have an `extension/OtherSpaceAboveOrBelow` property set to either "above" or "below".
  - Allows ducts and water heaters to be located in all "other ..." spaces.
  - Allows all appliances to be located in "other", in which internal gains are neglected.
- Allows `Fireplace` and `FloorFurnace` for heating system types.
- Allows "exterior wall", "under slab", and "roof deck" for `DuctLocation`.
- Allows "wood" and "wood pellets" as fuel types for additional HVAC systems, water heaters, and appliances.
- Allows `Location` to be provided for `Dishwasher` and `CookingRange`.
- Allows `BuildingSummary/Site/SiteType` ("urban", "suburban", or "rural") to be provided.
- Allows user-specified `Refrigerator` and `CookingRange` schedules to be provided.
- HVAC capacity elements are no longer required; if not provided, ACCA Manual J autosizing calculations will be used (-1 can continue to be used for capacity elements but is discouraged).
- Duct locations/areas can be defaulted by specifying supply/return `Duct` elements without `DuctSurfaceArea` and `DuctLocation`. `HVACDistribution/DistributionSystemType/AirDistribution/NumberofReturnRegisters` can be optionally provided to inform the default duct area calculations.
- **[Breaking Change]** Lighting inputs now use `LightingType[LightEmittingDiode | CompactFluorescent | FluorescentTube]` instead of `ThirdPartyCertification="ERI Tier I" or ThirdPartyCertification="ERI Tier II"`.
- **[Breaking Change]** `HVACDistribution/ConditionedFloorAreaServed` is now required for air distribution systems.
- **[Breaking Change]** Infiltration and attic ventilation specified using natural air changes per hour now uses `ACHnatural` instead of `extension/ConstantACHnatural`.
- **[Breaking Change]** The optional `PerformanceAdjustment` input for instantaneous water heaters is now treated as a performance multiplier (e.g., 0.92) instead of derate (e.g., 0.08).
- Adds ASHRAE 140 Class II test files.
- SimulationOutputReport reporting measure:
  - New optional timeseries outputs:  airflows (e.g., infiltration, mechanical ventilation, natural ventilation, whole house fan) and weather (e.g., temperatures, wind speed, solar).
  - Timeseries frequency can now be set to 'none' as an alternative to setting all include_timeseries_foo variables to false.
  - **[Breaking Change]** Renames "Wood" to "Wood Cord" to better distinguish from "Wood Pellets".
- Modeling improvements:
  - Improved calculation for infiltration height
  - Infiltration & mechanical ventilation now combined using ASHRAE 62.2 Normative Appendix C.
- Runtime improvements: 
  - Optimized ruby require calls.
  - Skip ViewFactor calculations when not needed (i.e., no conditioned basement).
- Error-checking:
  - Adds more space type-specific error checking of adjacent surfaces.
  - Adds additional HPXML datatype checks.
  - Adds a warning if a `HVACDistribution` system has ducts entirely within conditioned space and non-zero leakage to the outside.
  - Adds warnings if appliance inputs may be inappropriate and result in negative energy or hot water use.

__Bugfixes__
- Fixes error if there's a `FoundationWall` whose height is less than 0.5 ft.
- Fixes HVAC defrost control in EnergyPlus model to use "Timed" instead of "OnDemand".
- Fixes exterior air film and wind exposure for a `FrameFloor` over ambient conditions.
- Fixes air films for a `FrameFloor` ceiling.
- Fixes error if there are additional `LightingGroup` elements beyond the ones required.
- Fixes vented attic ventilation rate.
- Reported unmet heating/cooling load now correctly excludes latent energy.
- Ground-source heat pump backup fuel is now correctly honored instead of always using electricity.

## OpenStudio-HPXML v0.9.0 Beta

__New Features__
- **[Breaking Change]** Updates to OpenStudio v3.0.0 and EnergyPlus 9.3
- Numerous HPXML inputs are now optional with built-in defaulting, particularly for water heating, appliances, and PV. Set the `debug` argument to true to output a in.xml HPXML file with defaults applied for inspection. See the documentation for defaulting equations/assumptions/references.
- **[Breaking Change]** If clothes washer efficiency inputs are provided, `LabelUsage` is now required.
- **[Breaking Change]** If dishwasher efficiency inputs are provided, `LabelElectricRate`, `LabelGasRate`, `LabelAnnualGasCost`, and `LabelUsage` are now required.
- Adds optional specification of simulation controls including timestep and begin/end dates.
- Adds optional `extension/UsageMultiplier` inputs for appliances, plug loads, lighting, and water fixtures. Can be used to, e.g., reflect high/low usage occupants.
- Adds ability to model a dehumidifier.
- Adds ability to model kitchen/bath fans (spot ventilation).
- Improved desuperheater model; desuperheater can now be connected to heat pump water heaters.
- Updated clothes washer/dryer and dishwasher models per ANSI/RESNET/ICC 301-2019 Addendum A.
- Solar thermal systems modeled with `SolarFraction` can now be connected to combi water heating systems.
- **[Breaking Change]** Replaces optional `epw_output_path` and `osm_output_path` arguments with a single optional `output_dir` argument; adds an optional `debug` argument.
- **[Breaking Change]** Replaces optional `BuildingConstruction/extension/FractionofOperableWindowArea` with optional `Window/FractionOperable`.
- **[Breaking Change]** Replaces optional `extension/EPWFileName` with optional `extension/EPWFilePath` to allow absolute paths to be provided as an alternative to just the file name.
- Replaces REXML xml library with Oga for better runtime performance.
- Additional error-checking.
- SimulationOutputReport reporting measure:
  - Now reports wood and wood pellets
  - Can report monthly timeseries values if requested
  - Adds hot water outputs (gallons) for clothes washer, dishwasher, fixtures, and distribution waste.
  - Small improvement to calculation of component loads

__Bugfixes__
- Fixes possible simulation error for buildings with complex HVAC/duct systems.
- Fixes handling of infiltration induced by duct leakage imbalance (i.e., supply leakage != return leakage). Only affects ducts located in a vented crawlspace or vented attic.
- Fixes an unsuccessful simulation for buildings where the sum of multiple HVAC systems' fraction load served was slightly above 1 due to rounding.
- Small fix for interior partition wall thermal mass model.
- Skip building surfaces with areas that are extremely small.

## OpenStudio-HPXML v0.8.0 Beta

__Breaking Changes__
- Weather cache files are now in .csv instead of .cache format.
- `extension/StandbyLoss` changed to `StandbyLoss` for indirect water heaters.
- `Site/extension/DisableNaturalVentilation` changed to `BuildingConstruction/extension/FractionofOperableWindowArea` for more granularity.

__New Features__
- Adds a SimulationOutputReport reporting measure that provides a variety of annual/timeseries outputs in CSV format.
- Allows modeling of whole-house fans to address cooling.
- Improved natural ventilation algorithm that reduces the potential for incurring additional heating energy.
- Optional `HotWaterTemperature` input for water heaters.
- Optional `CompressorType` input for air conditioners and air-source heat pumps.
- Allows specifying the EnergyPlus simulation timestep.
- Runtime performance improvements.
- Additional HPXML error-checking.

__Bugfixes__
- Fix for central fan integrated supply (CFIS) fan energy.
- Fix simulation error when `FractionHeatLoadServed` (or `FractionCoolLoadServed`) sums to slightly greater than 1.
- Fix for running simulations on a different drive (either local or remote network).
- Fix for HVAC sizing error when latitude is exactly 64 (Big Delta, Alaska).
- Fixes running simulations when there is no weather cache file.
- Fixes view factors when conditioned basement foundation walls have a window/door.
- Fixes weather file download.
- Allow a building with ceiling fans and without lighting.

## OpenStudio-HPXML v0.7.0 Beta

- Initial beta release<|MERGE_RESOLUTION|>--- conflicted
+++ resolved
@@ -28,11 +28,7 @@
   - Adds optional arguments for utility bill scenarios.
 - ReportUtilityBills measure:
   - Removes utility rate and PV related arguments in lieu of new utility bill scenarios described inside the HPXML file.
-<<<<<<< HEAD
-- Allows shared dishwasher/clothes washer to be attached to a hot water distribution system instead of a single water heater.
 - Allows modeling on/off thermostat deadband with start-up degredation.
-=======
->>>>>>> 06530d54
 - Improves Kiva foundation model heat transfer by providing better initial temperature assumptions based on foundation type and insulation levels.
 
 __Bugfixes__
