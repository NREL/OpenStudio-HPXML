--- conflicted
+++ resolved
@@ -3,13 +3,9 @@
 __New Features__
 - **Breaking change**: Heating/cooling component loads no longer calculated by default for faster performance; use `--add-component-loads` argument if desired.
 - **Breaking change**: Replaces `Site/extension/ShelterCoefficient` with `Site/ShieldingofHome`.
-<<<<<<< HEAD
 - **Breaking change**: `AirDistributionType` is now required for all air distribution systems.
 - Allows `Seasons/Heating` & `Seasons/Cooling` to be specified for defining heating and cooling seasons.
-- Allows `DuctLeakageMeasurement` & `ConditionedFloorAreaServed` to not be specified for ductless fan coil systems.
-=======
 - Allows `DuctLeakageMeasurement` & `ConditionedFloorAreaServed` to not be specified for ductless fan coil systems; **Breaking change**: `AirDistributionType` is now required for all air distribution systems.
->>>>>>> 66242b38
 - Allows `Slab/ExposedPerimeter` to be zero.
 - Removes `ClothesDryer/ControlType` from being a required input, it is not used.
 - Switches room air conditioner model to use Cutler performance curves.
