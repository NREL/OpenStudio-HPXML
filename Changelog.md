--- conflicted
+++ resolved
@@ -12,12 +12,8 @@
 - LightingGroups can now be specified using kWh/year annual consumption values as an alternative to fractions of different lighting types.
 - Allows building air leakage to be specified using CFMnatural or EffectiveLeakageArea.
 - Allows modeling a pilot light for non-electric heating systems (furnaces, stoves, boilers, and fireplaces).
-- Allows modeling one or more occupant vacancy periods (`VacancyPeriods` in the HPXML file).
-<<<<<<< HEAD
-- Allows modeling one or more power outage periods (`PowerOutagePeriods` in the HPXML file).
-=======
 - Window shading seasons now based on calendar dates (e.g., summer: May 1-Sep 30 in northern hemisphere) instead of monthly outdoor temperatures.
->>>>>>> cdc64669
+- Allows modeling one or more occupant vacancy periods (`VacancyPeriods`) and power outage periods (`PowerOutagePeriods`) in the HPXML file).
 - ReportSimulationOutput measure:
   - Peak summer/winter electricity outputs are now based on Jun/July/Aug and Dec/Jan/Feb months, not HVAC heating/cooling operation.
   - Annual emissions outputs now include all fuel/end uses, even if zero.
