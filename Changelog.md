## OpenStudio-HPXML v1.10.0

__New Features__
<<<<<<< HEAD
- HVAC modeling updates:
  - Updated DX heat pump and air conditioner models per RESNET MINHERS Addendum 82.
  - Allows optional EER or EER2 inputs for central air conditioners/heat pumps and mini-splits.
  - Updates to detailed performance datapoints:
    - **Breaking Change**: `OutdoorTemperature` values must be 47F, 17F, and 5F (plus an optional user-specified temperature <5F) for heating
    - **Breaking Change**: `OutdoorTemperature` values must be 82F and 95F (plus an optional user-specified temperature >95F) for cooling
    - **Breaking Change**: Additional datapoints with `CapacityDescription`="nominal" must be provided for variable speed equipment
    - Detailed performance datapoints can now be used for single stage and two stage equipment too.
=======
- Allows detailed modeling of electric vehicles (batteries and charging/discharging) using `Vehicles` as an alternative to the simple EV charging plug load.
>>>>>>> ed9269ef
- Allows requesting timeseries EnergyPlus output meters (e.g., `--hourly "MainsWater:Facility"`), similar to requesting EnergyPlus output variables.

__Bugfixes__
- Fixes zero occupants specified for one unit in a whole MF building from being treated like zero occupants for every unit.
- Fixes using detailed schedules with higher resolution (e.g., 10-min data) than the simulation timestep (e.g., 60-min).
- Fixes possible heating/cooling spikes when using maximum power ratio detailed schedule for variable-speed HVAC systems.
- Fixes unavailable periods for two consecutive, but partial, days.
- Fixes error when specifying a glass block window without interior shading coefficients.

## OpenStudio-HPXML v1.9.1

__New Features__
- Now can be used to obtain ACCA Manual J approval; see the [OpenStudio-HPXML documentation](https://openstudio-hpxml.readthedocs.io/en/latest/intro.html#capabilities).

__Bugfixes__
- Fixes Manual J design load calculations for radiant floors.

## OpenStudio-HPXML v1.9.0

__New Features__
- Updates to OpenStudio 3.9/EnergyPlus 24.2/HPXML v4.1-rc1.
- Allows `Site/Address/ZipCode` to be provided instead of `ClimateandRiskZones/WeatherStation/extension/EPWFilePath`, in which case the closest TMY3 weather station will be automatically selected.
- Allows optional inputs for modeling skylight curbs and/or shafts.
- Allows modeling exterior horizontal insulation for a slab-on-grade foundation (or basement/crawlspace floor).
- Allows alternative infiltration input `AirInfiltrationMeasurement/LeakinessDescription`, in which the infiltration level is estimated using age of home, climate zone, foundation type, etc.
- Window shading enhancements:
  - Allows optional `InteriorShading/Type` input (blinds, shades, curtains) as a way to default summer/winter shading coefficients.
  - Allows optional `ExteriorShading/Type` input (trees, solar screens/films, etc.) as a way to default summer/winter shading coefficients.
  - Allows optional `InsectScreen` input.
- Adds optional `BuildingConstruction/UnitHeightAboveGrade` input for, e.g., apartment units of upper levels where the wind speed, and thus infiltration rate, is higher.
- Updates operational calculations (i.e., when `NumberofResidents` provided):
  - Updates hot water usage based on FSEC study.
  - Updates misc/tv plug load usage based on RECS 2020 data.
  - Updates relationship between number of bedrooms and number of occupants to use RECS 2020 instead of RECS 2015.
- Allows optional `HeatingCapacity` and `BackupHeatingCapacity` inputs for heat pump water heaters (HPWHs).
- Central Fan Integrated Supply (CFIS) mechanical ventilation enhancements:
  - Allows CFIS systems without automatic flow control of outdoor air (`CFISControls/HasOutdoorAirControl=false`).
  - Allows CFIS systems with no strategy to meet remainder of ventilation target (`CFISControls/AdditionalRuntimeOperatingMode="none"`).
  - Allows CFIS systems with supplemental fans that run simultaneously with the air handler (`CFISControls/extension/SupplementalFanRunsWithAirHandlerFan=true`).
  - Allows CFIS systems with timer control, in which ventilation operation occurs at a fixed interval (`CFISControls/extension/ControlType="timer"`).
  - Allows CFIS systems to be attached to ductless HVAC systems like PTHPs (requires using a DSE=1 distribution system, see documentation).
- HVAC Manual J design load and sizing calculations:
  - Adds optional `DistributionSystemType/AirDistribution/extension/ManualJInputs/BlowerFanHeatBtuh` input for HVAC equipment whose performance data has not been adjusted for blower heat.
  - Adds optional `DistributionSystemType/AirDistribution/extension/ManualJInputs/DefaultTableDuctLoad` input to use Manual J default duct factor tables instead of ASHRAE 152.
  - Adds optional `DistributionSystemType/HydronicDistribution/extension/ManualJInputs/HotWaterPipingBtuh` input to include hydronic distribution piping losses through unconditioned spaces.
  - Adds optional `HVACSizingControl/ManualJInputs/InfiltrationShieldingClass` input to specify wind shielding class for infiltration design load calculations.
  - Adds optional `HVACSizingControl/ManualJInputs/InfiltrationMethod` input to specify which method to use for infiltration design load calculations.
  - Updates heat pump HERS sizing methodology to better prevent unmet hours in warmer climates.
  - Misc Manual J design load calculation improvements.
  - **Breaking change**: Disaggregates "Walls" into "Above Grade Walls" and "Below Grade Walls" in results_design_load_details.csv output file.
  - Significant speed improvements when using optional space-level design load calculations.
- Advanced research features:
  - Optional input `SimulationControl/AdvancedResearchFeatures/OnOffThermostatDeadbandTemperature` to model on/off thermostat deadband with start-up degradation for single and two speed AC/ASHP systems and time-based realistic staging for two speed AC/ASHP systems.
  - Optional input `SimulationControl/AdvancedResearchFeatures/HeatPumpBackupCapacityIncrement` to model multi-stage electric backup coils with time-based staging.
  - Maximum power ratio detailed schedule for variable-speed HVAC systems can now be used with `NumberofUnits` dwelling unit multiplier.
- RESNET HVAC modeling appendix:
  - Added optional `extension/FanMotorType`, changed rated fan power (w/cfm) and measured FanPowerWattsPerCFM assumptions to be based on fan motor type.
  - Updated the fan power calculation at each speed to be based on fan model type and whether ducted.
- BuildResidentialHPXML measure:
  - **Breaking change**: Replaced `slab_under_width` and `slab_perimeter_depth` arguments with `slab_under_insulation_width` and `slab_perimeter_insulation_depth`
  - **Breaking change**: Replaced `schedules_vacancy_periods`, `schedules_power_outage_periods`, and `schedules_power_outage_periods_window_natvent_availability` arguments with `schedules_unavailable_period_types`, `schedules_unavailable_period_dates`, and `schedules_unavailable_period_window_natvent_availabilities`; this improves flexibility for handling more unavailable period types.
- Utility bill calculations:
  - Allows OpenEI URDB tariffs that have $/day fixed charges.
  - Updates `openei_rates.zip` with the latest residential utility rates from the [OpenEI U.S. Utility Rate database](https://apps.openei.org/USURDB/).
- Adds a warning if the sum of supply/return duct leakage to outside values is very high.

__Bugfixes__
- Prevents possible error if only one of FracSensible/FracLatent are provided for a PlugLoad or FuelLoad; **Breaking change**: FracSensible and FracLatent must now be both be provided or omitted.
- Prevents possible error when using multiple `Attic`/`Foundation` elements for the same attic/foundation type.
- Adds error-checking for `NumberofConditionedFloorsAboveGrade`=0, which is not allowed per the documentation.
- Fixes utility bill calculations if there is battery storage or a generator.
- BuildResidentialScheduleFile measure: Fixes possible divide by zero error during generation of stochastic clothes washer and dishwasher schedules.
- Allows negative values for `Building/Site/Elevation`.
- Fixes lower element height for a water heater using the advanced `WaterHeatingSystem/extension/TankModelType=stratified`.
- Fixes possible error for a combi boiler system.
- Fixes error if modeling a ground-to-air heat pump with a separate backup heating system.
- Fixes default CFIS fan power during ventilation only mode.
- Fixes a bug that potentially oversizes heat pumps when detailed performance capacity fractions are provided.
- For a CFIS system with a supplemental fan, fixes supplemental fan runtime when using sub-hourly timesteps.
- Fixes GSHP rated fan/pump powers in net to gross calculations and improves default modeled pump power (W/ton).

## OpenStudio-HPXML v1.8.1

__Bugfixes__
- Fixes cfm/ton restriction from incorrectly applying to furnace heating airflow rate.

## OpenStudio-HPXML v1.8.0

__New Features__
- Updates to OpenStudio 3.8/EnergyPlus 24.1/HPXML v4.0-rc4.
- Adds BPI-2400 HPXML test files and results; see [Testing Framework](https://openstudio-hpxml.readthedocs.io/en/latest/testing_framework.html) for more information.
- Updates per ANSI/RESNET/ICC 301-2022 w/ Addendum C:
  - **Breaking change**: For shared water heaters, `NumberofUnitsServed` is replaced by `extension/NumberofBedroomsServed`.
  - **Breaking change**: For shared hot water recirculation systems, `NumberofUnitsServed` is replaced by `NumberofBedroomsServed`.
  - Allows shared batteries (batteries serving multiple dwelling units).
  - Updated default CFIS fan power to 0.58 W/cfm.
  - Removed natural ventilation availability RH constraint; HR constraint remains.
  - Refrigerator and freezer schedules may now be based on ambient temperature using new `TemperatureScheduleCoefficients` and `ConstantScheduleCoefficients` inputs; the refrigerator default schedule uses these new inputs.  
  - Default schedules updated for cooking ranges, lighting, plug loads, televisions, hot water recirculation pumps, and occupant heat gains.
  - Adds schedule inputs for hot water recirculation pumps and general water use internal gains.
  - Updated water heater installation default location.
  - Updated calculation of hot water piping length for buildings with both conditioned and unconditioned basements to avoid double counting.
  - Updated how imbalanced infiltration and mechanical ventilation are combined on an hourly basis.
  - Updated handling of duct leakage imbalance induced infiltration.
  - Small change to default flow rate for imbalanced mechanical ventilation systems.
  - Updated window default interior shade coefficients to be calculated based on SHGC.
  - `AverageCeilingHeight` now used in natural ACH/CFM infiltration calculations.
- **Breaking change**: Replaces `BuildingSummary/Site/extension/GroundConductivity` with `BuildingSummary/Site/Soil/Conductivity`.
- **Breaking change**: Modeling whole SFA/MF buildings is now specified using a `SoftwareInfo/extension/WholeSFAorMFBuildingSimulation=true` element instead of `building-id=ALL` argument.
- **Breaking change**: Skylights attached to roofs of attics (e.g., with shafts or sun tunnels) must include the `Skylight/AttachedToFloor` element.
- Air source heat pump/air conditioner enhancements:
  - Adds heat pump backup autosizing methodology input (`HeatPumpBackupSizingMethodology`) with choices of "emergency" and "supplemental".
  - Allows autosizing with detailed performance data inputs for variable-speed HVAC systems using `CapacityFractionOfNominal`.
  - Now defaults to -20F for `CompressorLockoutTemperature` for variable-speed heat pump systems.
- Ground source heat pump enhancements:
  - Allows optional detailed inputs related to geothermal loop (`HVACPlant/GeothermalLoop`).
  - Allows optional ground diffusivity input.
  - Updates to using G-Functions from the [G-Function Library for Modeling Vertical Bore Ground Heat Exchanger](https://gdr.openei.org/submissions/1325).
  - Updated heating/cooling performance curves to reflect newer equipment.
  - Adds geothermal loop outputs (number/length of boreholes) to annual results output file.
- HVAC Manual J design load and sizing calculations:
  - **Breaking change**: Outputs for "Infiltration/Ventilation" category disaggregated into "Infiltration" and "Ventilation".
  - **Breaking change**: Outputs for "Windows" category no longer includes AED excursion; now a separate "AED Excursion" category.
  - Allows optional `HeatingAutosizingFactor`, `CoolingAutosizingFactor`, `BackupHeatingAutosizingFactor` inputs to scale HVAC capacities for autosized equipment.
  - Allows optional `HeatingAutosizingLimit`, `CoolingAutosizingLimit`, `BackupHeatingAutosizingLimit` inputs to set maximum HVAC capacities ceiling for autosized equipment.
  - Allows optional zone-level and space-level design load calculations using HPXML `Zones/Zone[ZoneType="conditioned"]/Spaces/Space` elements.
  - Allows additional outdoor design condition inputs: `DailyTemperatureRange` and `HumidityDifference`.
  - Adds a new detailed output file with block/space load details by surface, AED curves, etc.
  - Miscellaneous improvements.
- Allows optional `Ducts/DuctShape` and `Ducts/DuctFractionRectangular` inputs, which affect duct effective R-value used for modeling.
- Adds optional `Slab/extension/GapInsulationRValue` input for cases where a slab has horizontal (under slab) insulation.
- Allows radiant barriers for additional locations (attic gable walls and floor); reduced emissivity due to dust assumed for radiant barriers on attic floor.
- Adds window and skylight `GlassType` options of "low-e, high-solar-gain" and "low-e, low-solar-gain"; updates U-factor/SHGC lookup tables.
- Updates default temperature capacitance multiplier from 1 to 7, an average value found in the literature when calibrating timeseries EnergyPlus indoor temperatures to field data.
- Allows optional building site inputs (`GeoLocation/Latitude`, `GeoLocation/Longitude`, `Elevation`); useful when located far from, or at a very different elevation than, the EPW weather station.
- Updates default `ShieldingofHome` to be "well-shielded" for single-family attached and multifamily dwelling units.
- Improves heating/cooling component loads; for timesteps where there is no heating/cooling load, assigns heat transfer to heating or cooling by comparing indoor temperature to the average of heating/cooling setpoints.
- Adds net energy and net electricity timeseries output columns even when there is no PV or generator.
- Allow alternative label energy use (W) input for ceiling fans.
- Replaced state-average default fuel prices with EIA State Energy Data System (SEDS) prices.
- Adds more error-checking for inappropriate inputs (e.g., HVAC SHR=0 or clothes washer IMEF=0).
- Updates to run_simulation.rb script:
  - Allows requesting timeseries outputs with different frequencies (e.g., `--hourly enduses --monthly temperatures`).
  - **Breaking change**: Deprecates `--add-timeseries-output-variable`; EnergyPlus output variables can now be requested like other timeseries categories (using e.g. `--hourly 'Zone People Occupant Count'`).
  - Adds an optional `--skip-simulation` argument that allows skipping the EnergyPlus simulation.
- BuildResidentialHPXML measure:
  - **Breaking change**: Replaces `roof_radiant_barrier`/`roof_radiant_barrier_grade` arguments with `radiant_barrier_attic_location`/`radiant_barrier_grade`.
  - Allows specifying number of bedrooms served by the water heater which is used for apportioning tank losses; **Breaking change**: Replaces `water_heater_num_units_served` with `water_heater_num_bedrooms_served`.
  - Allows defining multiple unavailable periods; **Breaking change**: arguments renamed to `schedules_vacancy_periods`, `schedules_power_outage_periods`, and `schedules_power_outage_periods_window_natvent_availability`.
  - Adds detailed performance data inputs for variable-speed air source HVAC systems.
  - Adds heat pump backup sizing methodology input.
  - Add soil and moisture type arguments (for determining ground conductivity and diffusivity) and optional geothermal loop arguments for ground source heat pumps.
  - The "Geometry: Building Number of Units" input is now written to the HPXML `NumberofUnitsInBuilding` element.
  - Adds a blower fan efficiency input for specifying fan power W/cfm at maximum speed.
- BuildResidentialScheduleFile measure:
  - Allows appending columns to an existing CSV file rather than overwriting.
  - Other plug load schedules now use Other schedule fractions per ANSI/RESNET/ICC 301-2022 Addendum C.
  - TV plug load schedules now use TV schedule fractions from the American Time Use Survey and monthly multipliers from the 2010 Building America Analysis Spreadsheets.
  - Ceiling fan schedules now use ceiling fan schedule fractions and monthly multipliers from ANSI/RESNET/ICC 301-2022 Addendum C.
- ReportUtilityBills measure:
  - Adds new optional arguments for registering (with the OpenStudio runner) annual or monthly utility bills.
- Advanced research features:
  - **Breaking change**: Replaces `SimulationControl/TemperatureCapacitanceMultiplier` with `SimulationControl/AdvancedResearchFeatures/TemperatureCapacitanceMultiplier`.
  - Allows an optional boolean input `SimulationControl/AdvancedResearchFeatures/DefrostModelType` for heat pump advanced defrost model.
  - Adds maximum power ratio detailed schedule for variable-speed HVAC systems to model shedding controls per [AHRI 1380](https://www.ahrinet.org/search-standards/ahri-1380-i-p-demand-response-through-variable-capacity-hvac-systems-residential-and-small).

__Bugfixes__
- Fixes error if using AllowIncreasedFixedCapacities=true w/ HP detailed performance data.
- Prevents mains water temperature from going below freezing (0 C).
- Fixes error if HPXML has emissions scenario and abbreviated run period.
- Fixes detailed schedule error-checking where schedules with MAX < 1 were incorrectly allowed.
- Fixes error if using MF space types (e.g., "other heated space") and the building has no HVAC equipment.
- Fixes `ManualJInputs/HumiditySetpoint` not being used in the design load calculation.
- Fixes possible EnergyPlus error when a `Slab` representing a crawlspace dirt floor has perimeter or under slab insulation.
- Prevents errors due to incorrect `Floor/FloorOrCeiling` input; issues a warning when detected.
- Apportion shared water heater tank losses for HPWHs and combi systems.
- Fixes buried duct effective R-values.
- Fixes shared boiler default location (which could result in assuming there's a flue in conditioned space impacting infiltration).
- Fixes timeseries hot water energy consumption adjustment lag (associated with hot water distribution).
- Fixes possibility of negative timeseries delivered loads when there is a dehumidifier.

## OpenStudio-HPXML v1.7.0

__New Features__
- Updates to OpenStudio 3.7.0/EnergyPlus 23.2.
- **Breaking change**: Updates to HPXML v4.0-rc2:
  - HPXML namespace changed from http://hpxmlonline.com/2019/10 to http://hpxmlonline.com/2023/09.
  - Replaces "living space" with "conditioned space", which better represents what is modeled.
  - Replaces `HotTubs/HotTub` with `Spas/PermanentSpa`.
  - Replaces `PortableHeater` and `FixedHeater` with `SpaceHeater`.
- Allows simulating whole multifamily (MF) buildings in a single combined simulation:
  - **Breaking change**: Multiple elements move from `SoftwareInfo/extension` to `BuildingDetails/BuildingSummary/extension` to allow variation across units:
    - `HVACSizingControl`
    - `ShadingControl`
    - `SchedulesFilePath`
    - `NaturalVentilationAvailabilityDaysperWeek`
  - Allows `NumberofUnits` to be used as a multiplier on dwelling unit simulation results to reduce simulation runtime.
  - See the [OpenStudio-HPXML documentation](https://openstudio-hpxml.readthedocs.io/en/v1.7.0/workflow_inputs.html#whole-sfa-mf-buildings) for more detail.
- HVAC modeling updates:
  - Updated assumptions for variable-speed air conditioners, heat pumps, and mini-splits based on NEEP data. Expect results to change, potentially significantly so depending on the scenario.
  - Allows detailed heating and cooling performance data (min/max COPs and capacities at different outdoor temperatures) for variable-speed systems.
  - Updates deep ground temperatures (used for modeling ground-source heat pumps) using L. Xing's simplified design model (2014).
  - Replaces inverse calculations, used to calculate COPs from rated efficiencies, with regressions for single/two-speed central ACs and ASHPs.
- Output updates:
  - **Breaking change**: "Hot Tub" outputs renamed to "Permanent Spa".
  - Adds "Peak Electricity: Annual Total (W)" output.
  - Adds battery resilience hours output; allows requesting timeseries output.
  - ReportUtilityBills measure: Allows reporting monthly utility bills in addition to (or instead of) annual bills.
- BuildResidentialHPXML measure:
  - Allow duct area fractions (as an alternative to duct areas in ft^2).
  - Allow duct locations to be provided while defaulting duct areas (i.e., without providing duct area/fraction inputs).
  - Add generic "attic" and "crawlspace" location choices for supply/return ducts, water heater, and battery.
  - Always validate the HPXML file before applying defaults and only optionally validate the final HPXML file.
- Adds manufactured home belly as a foundation type and allows modeling ducts in a manufactured home belly.
- Battery losses now split between charging and discharging.
- Interior/exterior window shading multipliers are now modeled using the EnergyPlus incident solar multiplier.
- Allows `WaterFixture/FlowRate` as an alternative to `LowFlow`; hot water credit is now calculated based on fraction of low flow fixtures.
- Allows above-grade basements/crawlspaces defined solely with Wall (not FoundationWall) elements.
- Updates to 2022 EIA energy costs.
- Added README.md documentation for all OpenStudio measures.

__Bugfixes__
- Fixes battery resilience output to properly incorporate battery losses.
- Fixes lighting multipliers not being applied when kWh/yr inputs are used.
- Fixes running detailed schedules with mixed timesteps (e.g., hourly heating/cooling setpoints and 15-minutely miscellaneous plug load schedules).
- Fixes calculation of utility bill fixed costs for simulations with abbreviated run periods.
- Fixes error if heat pump `CompressorLockoutTemperature` == `BackupHeatingLockoutTemperature`.
- Fixes possible "Electricity category end uses do not sum to total" error for a heat pump w/o backup.
- Fixes ground source heat pump fan/pump adjustment to rated efficiency.
- Fixes error if conditioned basement has `InsulationSpansEntireSlab=true`.
- Fixes ReportSimulationOutput outputs for the Parametric Analysis Tool (PAT).
- Fixes missing radiation exchange between window and sky when an interior/exterior window shading multiplier less than 1 exists.
- Fixes monthly shallow ground temperatures (used primarily in HVAC autosizing) for the southern hemisphere.
- Various HVAC sizing bugfixes and improvements.
- Fixes low-speed heating COPs for some two-speed ASHPs and cooling COPs for some single-speed ACs/HPs.
- BuildResidentialHPXML measure: Fixes air distribution CFA served when there is not a central system that meets 100% of the load.

## OpenStudio-HPXML v1.6.0

__New Features__
- Updates to OpenStudio 3.6.1/EnergyPlus 23.1.
- **Breaking change**: Updates to newer proposed HPXML v4.0:
  - Replaces `VentilationFan/Quantity` and `CeilingFan/Quantity` with `Count`.
  - Replaces `PVSystem/InverterEfficiency` with `PVSystem/AttachedToInverter` and `Inverter/InverterEfficiency`.
  - Replaces `WaterHeatingSystem/extension/OperatingMode` with `WaterHeatingSystem/HPWHOperatingMode` for heat pump water heaters.
- Output updates:
  - **Breaking change**: Adds `End Use: Heating Heat Pump Backup Fans/Pumps` (disaggregated from `End Use: Heating Fans/Pumps`).
  - **Breaking change**: Replaces `Component Load: Windows` with `Component Load: Windows Conduction` and `Component Load: Windows Solar`.
  - **Breaking change**: Replaces `Component Load: Skylights` with `Component Load: Skylights Conduction` and `Component Load: Skylights Solar`.
  - **Breaking change**: Adds `Component Load: Lighting` (disaggregated from `Component Load: Internal Gains`).
  - **Breaking change**: Adds "net" values for emissions; "total" values now exclude generation (e.g., PV).
  - Adds `Load: Heating: Heat Pump Backup` (heating load delivered by heat pump backup systems).
  - Adds `System Use` outputs (end use outputs for each heating, cooling, and water heating system); allows requesting timeseries output.
  - All annual load outputs are now provided as timeseries outputs; previously only "Delivered" loads were available.
  - Peak summer/winter electricity outputs are now based on Jun/July/Aug and Dec/Jan/Feb months, not HVAC heating/cooling operation.
  - Allows specifying the number of decimal places for timeseries output.
  - Msgpack outputs are no longer rounded (since there is no file size penalty to storing full precision).
  - Annual emissions and utility bills now include all fuel/end uses, even if zero.
  - ReportSimulationOutput measure: Allows disabling individual annual output sections.
- **Breaking change**: Deprecates `OccupancyCalculationType` ("asset" or "operational").
   - If `NumberofResidents` not provided, an *asset* calculation is performed assuming standard occupancy per ANSI/RESNET/ICC 301.
   - If `NumberofResidents` is provided, an *operational* calculation is performed using a relationship between #Bedrooms and #Occupants from RECS 2015.
- Heat pump enhancements:
  - Allows `HeatingCapacityRetention[Fraction | Temperature]` inputs to define cold-climate performance; like `HeatingCapacity17F` but can apply to autosized systems and can use a user-specified temperature.
  - Default mini-split heating capacity retention updated from 0.4 to 0.5 (at 5 deg-F).
  - Allows `CompressorLockoutTemperature` as an optional input to control the minimum temperature the compressor can operate at.
  - Defaults for `CompressorLockoutTemperature`: 25F for dual-fuel, -20F for mini-split, 0F for all other heat pumps.
  - Defaults for `BackupHeatingLockoutTemperature`: 50F for dual-fuel, 40F for all other heat pumps.
  - Provides a warning if `BackupHeatingSwitchoverTemperature` or `BackupHeatingLockoutTemperature` are low and may cause unmet hours.
  - Autosizing is no longer all-or-none; backup heating can be autosized (defaulted) while specifying the heat pump capacities, or vice versa.
  - Allows `extension/CrankcaseHeaterPowerWatts` as an optional input; defaults to 50 W for central HPs/ACs and mini-splits.
  - Increased consistency between variable-speed central HP and mini-split HP models for degradation coefficients, gross SHR calculations, etc.
- Infiltration changes:
  - **Breaking change**: Infiltration for SFA/MF dwelling units must include `TypeOfInfiltrationLeakage` ("unit total" or "unit exterior only").
  - **Breaking change**: Replaces `BuildingConstruction/extension/HasFlueOrChimney` with `AirInfiltration/extension/HasFlueOrChimneyInConditionedSpace`; defaults now incorporate HVAC/water heater location.
  - Allows infiltration to be specified using `CFMnatural` or `EffectiveLeakageArea`.
- Lighting changes:
  - LightingGroups can now be specified using kWh/year annual consumption values as an alternative to fractions of different lighting types.
  - LightingGroups for interior, exterior, and garage are no longer required; if not provided, these lighting uses will not be modeled.
- HVAC sizing enhancements:
  - Allows optional inputs under `HVACSizingControl/ManualJInputs` to override Manual J defaults for HVAC autosizing calculations.
  - Updates to better align various default values and algorithms with Manual J.
  - Updates design load calculations to handle conditioned basements with insulated slabs.
- Duct enhancements:
  - Allows modeling ducts buried in attic loose-fill insulation using `Ducts/DuctBuriedInsulationLevel`.
  - Allows specifying `Ducts/DuctEffectiveRValue`, the value that will be used in the model, though its use is not recommended.
- Allows modeling a pilot light for non-electric heating systems (furnaces, stoves, boilers, and fireplaces).
- Allows summer vs winter shading seasons to be specified for windows and skylights.
- Allows defining one or more `UnavailablePeriods` (e.g., occupant vacancies or power outage periods).
- Stochastic schedules for garage lighting and TV plug loads now use interior lighting and miscellaneous plug load schedules, respectively.
- Performance improvement for HPXML files w/ large numbers of `Building` elements.
- Weather cache files (\*foo-cache.csv) are no longer used/needed.

__Bugfixes__
- Fixes `BackupHeatingSwitchoverTemperature` for a heat pump w/ *separate* backup system; now correctly ceases backup operation above this temperature.
- Fixes error if calculating utility bills for an all-electric home with a detailed JSON utility rate.
- Stochastic schedules now excludes columns for end uses that are not stochastically generated.
- Fixes operational calculation when the number of residents is set to zero.
- Fixes possible utility bill calculation error for a home with PV using a detailed electric utility rate.
- Fixes defaulted mechanical ventilation flow rate for SFA/MF buildings, with respect to infiltration credit.
- HPXML files w/ multiple `Building` elements now only show warnings for the single `Building` being simulated.
- Adds a warning for SFA/MF dwelling units without at least one attached wall/ceiling/floor surface.
- Various fixes for window/skylight/duct design loads for Manual J HVAC autosizing calculations.
- Ensure that ductless HVAC systems do not have a non-zero airflow defect ratio specified.
- Fixes possible "A neighbor building has an azimuth (XX) not equal to the azimuth of any wall" for SFA/MF units with neighboring buildings for shade.
- Fixes reported loads when no/partial HVAC system (e.g., room air conditioner that meets 30% of the cooling load).

## OpenStudio-HPXML v1.5.1

__New Features__
- When `Battery/Location` not provided, now defaults to garage if present, otherwise outside.
- BuildResidentialScheduleFile measure:
  - Allows requesting a subset of end uses (columns) to be generated.

__Bugfixes__
- Fixes total/net electricity timeseries outputs to include battery charging/discharging energy.
- Fixes error when a non-electric water heater has jacket insulation and the UEF metric is used.

## OpenStudio-HPXML v1.5.0

__New Features__
- Updates to OpenStudio 3.5.0/EnergyPlus 22.2.
- **Breaking change**: Updates to newer proposed HPXML v4.0:
  - Replaces `FrameFloors/FrameFloor` with `Floors/Floor`.
  - `Floor/FloorType` (WoodFrame, StructuralInsulatedPanel, SteelFrame, or SolidConcrete) is a required input.
  - All `Ducts` must now have a `SystemIdentifier`.
  - Replaces `WallType/StructurallyInsulatedPanel` with `WallType/StructuralInsulatedPanel`.
  - Replaces `SoftwareInfo/extension/SimulationControl/DaylightSaving/Enabled` with `Building/Site/TimeZone/DSTObserved`.
  - Replaces `StandbyLoss` with `StandbyLoss[Units="F/hr"]/Value` for an indirect water heater.
  - Replaces `BranchPipingLoopLength` with `BranchPipingLength` for a hot water recirculation system.
  - Replaces `Floor/extension/OtherSpaceAboveOrBelow` with `Floor/FloorOrCeiling`.
  - For PTAC with heating, replaces `HeatingSystem` of type PackagedTerminalAirConditionerHeating with `CoolingSystem/IntegratedHeating*` elements.
- **Breaking change**: Now performs full HPXML XSD schema validation (previously just limited checks); yields runtime speed improvements.
- **Breaking change**: HVAC/DHW equipment efficiencies can no longer be defaulted (e.g., based on age of equipment); they are now required.
- **Breaking change**: Deprecates ReportHPXMLOutput measure; HVAC autosized capacities & design loads moved to `results_annual.csv`.
- **Breaking change**: BuildResidentialHPXML measure: Replaces arguments using 'auto' for defaults with optional arguments of the appropriate data type.
- Utility bill calculations:
  - **Breaking change**: Removes utility rate and PV related arguments from the ReportUtilityBills measure in lieu of HPXML file inputs.
  - Allows calculating one or more utility bill scenarios (e.g., net metering vs feed-in tariff compensation types for a simulation with PV).
  - Adds detailed calculations for tiered, time-of-use, or real-time pricing electric rates using OpenEI tariff files.  
- Lithium ion battery:
  - Allows detailed charging/discharging schedules via CSV files.
  - Allows setting round trip efficiency.
  - **Breaking change**: Lifetime model is temporarily disabled; `Battery/extension/LifetimeModel` is not allowed.
- Allows SEER2/HSPF2 efficiency types for central air conditioners and heat pumps.
- Allows setting the natural ventilation availability (days/week that operable windows can be opened); default changed from 7 to 3 (M/W/F).
- Allows specifying duct surface area multipliers.
- Allows modeling CFIS ventilation systems with supplemental fans.
- Allows shared dishwasher/clothes washer to be attached to a hot water distribution system instead of a single water heater.
- Allows heating/cooling seasons that don't span the entire year.
- Allows modeling room air conditioners with heating or reverse cycle.
- Allows setting the ground soil conductivity used for foundation heat transfer and ground source heat pumps.
- Allows setting the EnergyPlus temperature capacitance multiplier.
- EnergyPlus modeling changes:
  - Switches Kiva foundation model timestep from 'Hourly' to 'Timestep'; small increase in runtime for sub-hourly simulations.
  - Improves Kiva foundation model heat transfer by providing better initial temperature assumptions based on foundation type and insulation levels.
- Annual/timeseries outputs:
  - Allows timeseries timestamps to be start or end of timestep convention; **Breaking change**: now defaults to start of timestep.
  - Adds annual emission outputs disaggregated by end use; timeseries emission outputs disaggregated by end use can be requested.
  - Allows generating timeseries unmet hours for heating and cooling.
  - Allows CSV timeseries output to be formatted for use with the DView application.
  - Adds heating/cooling setpoints to timeseries outputs when requesting zone temperatures.
  - Disaggregates Battery outputs from PV outputs.
  - Design temperatures, used to calculate design loads for HVAC equipment autosizing, are now output in `in.xml` and `results_annual.csv`.

__Bugfixes__
- Fixes possible incorrect autosizing of heat pump *separate* backup systems with respect to duct loads.
- Fixes incorrect autosizing of heat pump *integrated* backup systems if using MaxLoad/HERS sizing methodology and cooling design load exceeds heating design load.
- Fixes heating (or cooling) setpoints affecting the conditioned space temperature outside the heating (or cooling) season.
- Fixes handling non-integer number of occupants when using the stochastic occupancy schedule generator.
- Fixes units for Peak Loads (kBtu/hr, not kBtu) in annual results file.
- Fixes possible output error for ground source heat pumps with a shared hydronic circulation loop.
- Provides an error message if the EnergyPlus simulation used infinite energy.
- Fixes zero energy use for a ventilation fan w/ non-zero fan power and zero airflow rate.
- Fixes excessive heat transfer when foundation wall interior insulation does not start from the top of the wall.
- Fixes how relative paths are treated when using an OpenStudio Workflow.
- Fixes possible simulation error if a slab has an ExposedPerimeter near zero.
- Fixes possible "Could not identify surface type for surface" error.
- Fixes possible ruby error when defaulting water heater location.
- Battery round trip efficiency now correctly affects results.
- BuildResidentialHPXML measure: 
  - Fixes aspect ratio convention for single-family attached and multifamily dwelling units.

## OpenStudio-HPXML v1.4.0

__New Features__
- Updates to OpenStudio 3.4.0/EnergyPlus 22.1.
- High-level optional `OccupancyCalculationType` input to specify operational vs asset calculation. Defaults to asset. If operational, `NumberofResidents` is required.
- Allows calculating one or more emissions scenarios (e.g., high renewable penetration vs business as usual) for different emissions types (e.g., CO2e).
- New ReportUtilityBills reporting measure: adds a new results_bills.csv output file to summarize calculated utility bills.
- Switches from EnergyPlus SQL output to MessagePack output for faster performance and reduced file sizes when requesting timeseries outputs.
- New heat pump capabilities:
  - **Breaking change**: Replaces the `UseMaxLoadForHeatPumps` sizing option with `HeatPumpSizingMethodology`, which has three choices:
    - `ACCA`: nominal capacity sized per ACCA Manual J/S based on cooling design loads, with some oversizing allowances for larger heating design loads.
    - `HERS` (default): nominal capacity sized equal to the larger of heating/cooling design loads.
    - `MaxLoad`: nominal capacity sized based on the larger of heating/cooling design loads, while taking into account the heat pump's capacity retention at the design temperature.
  - Allows the separate backup system to be a central system (e.g., central furnace w/ ducts). Previously only non-central system types were allowed.
  - Heat pumps with switchover temperatures are now autosized by taking into account the switchover temperature, if higher than the heating design temperature.
  - Allows `BackupHeatingLockoutTemperature` as an optional input to control integrated backup heating availability during, e.g., a thermostat heating setback recovery event; defaults to 40F.
- New water heating capabilities:
  - Allows conventional storage tank water heaters to use a stratified (rather than mixed) tank model via `extension/TankModelType`; higher precision but runtime penalty. Defaults to mixed.
  - Allows operating mode (standard vs heat pump only) for heat pump water heaters (HPWHs) via `extension/OperatingMode`. Defaults to standard.
  - Updates combi boiler model to be simpler, faster, and more robust by using separate space/water heating plant loops and boilers.
- New capabilities for hourly/sub-hourly scheduling via schedule CSV files:
  - Detailed HVAC and water heater setpoints.
  - Detailed heat pump water heater operating modes.
- EnergyPlus modeling changes:
  - Switches from ScriptF to CarrollMRT radiant exchange algorithm.
  - Updates HVAC fans to use fan power law (cubic relationship between fan speed and power).
  - Updates HVAC rated fan power assumption per ASHRAE 1449-RP.
- Allows specifying a `StormWindow` element for windows/skylights; U-factors and SHGCs are automatically adjusted.
- Allows an optional `AirInfiltrationMeasurement/InfiltrationHeight` input.
- Allows an optional `Battery/UsableCapacity` input; now defaults to 0.9 x NominalCapacity (previously 0.8).
- For CFIS systems, allows an optional `extension/VentilationOnlyModeAirflowFraction` input to address duct losses during ventilation only mode.
- **Breaking change**: Each `VentilationFan` must have one (and only one) `UsedFor...` element set to true.
- BuildResidentialHPXML measure:
  - **Breaking change**: Changes the zip code argument name to `site_zip_code`.
  - Adds optional arguments for schedule CSV files, HPWH operating mode, water heater tank model, storm windows, heat pump lockout temperature, battery usable capacity, and emissions scenarios.
  - Adds support for ambient foundations for single-family attached and apartment units.
  - Adds support for unconditioned attics for apartment units.
  - Adds an optional argument to store additional custom properties in the HPXML file.
  - Adds an optional argument for whether the HPXML file is written with default values applied; defaults to false.
  - Adds an optional argument for whether the HPXML file is validated; defaults to false.
- ReportSimulationOutput measure:
  - **Breaking change**: New "End Use: \<Fuel\>: Heating Heat Pump Backup" output, disaggregated from "End Use: \<Fuel\>: Heating".
  - Adds "Energy Use: Total" and "Energy Use: Net" columns to the annual results output file; allows timeseries outputs.
  - Adds a "Fuel Use: Electricity: Net" timeseries output column for homes with electricity generation.
  - Adds optional argument for requesting timeseries EnergyPlus output variables.
  - Adds ability to include `TimeDST` and/or `TimeUTC` timestamp column(s) in results_timeseries.csv.
  - Timestamps in results_timeseries.csv are output in ISO 8601 standard format.
  - Allows user-specified annual/timeseries output file names.
- ReportHPXMLOutput measure:
  - Adds "Enclosure: Floor Area Foundation" output row in results_hpxml.csv.
- Adds support for shared hot water recirculation systems controlled by temperature.
- Relaxes requirement for `ConditionedFloorAreaServed` for air distribution systems; now only needed if duct surface areas not provided.
- Allows MessagePack annual/timeseries output files to be generated instead of CSV/JSON.

__Bugfixes__
- Adds more stringent limits for `AirflowDefectRatio` and `ChargeDefectRatio` (now allows values from 1/10th to 10x the design value).
- Catches case where leap year is specified but weather file does not contain 8784 hours.
- Fixes possible HVAC sizing error if design temperature difference (TD) is negative.
- Fixes an error if there is a pool or hot tub, but the pump `Type` is set to "none".
- Adds more decimal places in output files as needed for simulations with shorter timesteps and/or abbreviated run periods.
- Timeseries output fixes: some outputs off by 1 hour; possible negative combi boiler values.
- Fixes range hood ventilation interaction with infiltration to take into account the location of the cooking range.
- Fixes possible EMS error for ventilation systems with low (but non-zero) flow rates.
- Fixes documentation for `Overhangs/Depth` inputs; units should be ft and not inches.
- The `WaterFixturesUsageMultiplier` input now also applies to general water use internal gains and recirculation pump energy (for some control types).
- BuildResidentialHPXML measure:
  - Fixes units for "Cooling System: Cooling Capacity" argument (Btu/hr, not tons).
  - Fixes incorrect outside boundary condition for shared gable walls of cathedral ceilings, now set to adiabatic.

## OpenStudio-HPXML v1.3.0

__New Features__
- Updates to OpenStudio 3.3.0/EnergyPlus 9.6.0.
- **Breaking change**: Replaces "Unmet Load" outputs with "Unmet Hours".
- **Breaking change**: Renames "Load: Heating" and "Peak Load: Heating" (and Cooling) outputs to include "Delivered".
- **Breaking change**: Any heat pump backup heating requires `HeatPump/BackupType` ("integrated" or "separate") to be specified.
- **Breaking change**: For homes with multiple PV arrays, all inverter efficiencies must have the same value.
- **Breaking change**: HPXML schema version must now be '4.0' (proposed).
  - Moves `ClothesDryer/extension/IsVented` to `ClothesDryer/Vented`.
  - Moves `ClothesDryer/extension/VentedFlowRate` to `ClothesDryer/VentedFlowRate`.
  - Moves `FoundationWall/Insulation/Layer/extension/DistanceToTopOfInsulation` to `FoundationWall/Insulation/Layer/DistanceToTopOfInsulation`.
  - Moves `FoundationWall/Insulation/Layer/extension/DistanceToBottomOfInsulation` to `FoundationWall/Insulation/Layer/DistanceToBottomOfInsulation`.
  - Moves `Slab/PerimeterInsulationDepth` to `Slab/PerimeterInsulation/Layer/InsulationDepth`.
  - Moves `Slab/UnderSlabInsulationWidth` to `Slab/UnderSlabInsulation/Layer/InsulationWidth`.
  - Moves `Slab/UnderSlabInsulationSpansEntireSlab` to `Slab/UnderSlabInsulation/Layer/InsulationSpansEntireSlab`.
- Initial release of BuildResidentialHPXML measure, which generates an HPXML file from a set of building description inputs.
- Expanded capabilities for scheduling:
  - Allows modeling detailed occupancy via a schedule CSV file.
  - Introduces a measure for automatically generating detailed smooth/stochastic schedule CSV files.
  - Expands simplified weekday/weekend/monthly schedule inputs to additional building features.
  - Allows `HeatingSeason` & `CoolingSeason` to be specified for defining heating and cooling equipment availability.
- Adds a new results_hpxml.csv output file to summarize HPXML values (e.g., surface areas, HVAC capacities).
- Allows modeling lithium ion batteries.
- Allows use of `HeatPump/BackupSystem` for modeling a standalone (i.e., not integrated) backup heating system.
- Allows conditioned crawlspaces to be specified; modeled as crawlspaces that are actively maintained at setpoint.
- Allows non-zero refrigerant charge defect ratios for ground source heat pumps.
- Expands choices allowed for `Siding` (Wall/RimJoist) and `RoofType` (Roof) elements.
- Allows "none" for wall/rim joist siding.
- Allows interior finish inputs (e.g., 0.5" drywall) for walls, ceilings, and roofs.
- Allows specifying the foundation wall type (e.g., solid concrete, concrete block, wood, etc.).
- Allows additional fuel types for generators.
- Switches to the EnergyPlus Fan:SystemModel object for all HVAC systems.
- Introduces a small amount of infiltration for unvented spaces.
- Updates the assumption of flue losses vs tank losses for higher efficiency non-electric storage water heaters.
- Revises shared mechanical ventilation preconditioning control logic to operate less often.
- Adds alternative inputs:
  - Window/skylight physical properties (`GlassLayers`, `FrameType`, etc.) instead of `UFactor` & `SHGC`.
  - `Ducts/FractionDuctArea` instead of `Ducts/DuctSurfaceArea`.
  - `Length` instead of `Area` for foundation walls.
  - `Orientation` instead of `Azimuth` for all applicable surfaces, PV systems, and solar thermal systems.
  - CEER (Combined Energy Efficiency Ratio) instead of EER for room ACs.
  - `UsageBin` instead of `FirstHourRating` (for water heaters w/ UEF metric).
  - `CFM50` instead of `CFM25` or `Percent` for duct leakage.
- Allows more defaulting (optional inputs):
  - Mechanical ventilation airflow rate per ASHRAE 62.2-2019.
  - HVAC/DHW system efficiency (by age).
  - Mechanical ventilation fan power (by type).
  - Color (solar absorptance) for walls, roofs, and rim joists.
  - Foundation wall distance to top/bottom of insulation.
  - Door azimuth.
  - Radiant barrier grade.
  - Whole house fan airflow rate and fan power.
- Adds more warnings of inputs based on ANSI/BPI 2400 Standard.
- Removes error-check for number of bedrooms based on conditioned floor area, per RESNET guidance.
- Updates the reporting measure to register all outputs from the annual CSV with the OS runner (for use in, e.g., PAT).
- Removes timeseries CSV output columns that are all zeroes to reduce file size and processing time.
- Improves consistency of installation quality calculations for two/variable-speed air source heat pumps and ground source heat pumps.
- Relaxes requirement for heating (or cooling) setpoints so that they are only needed if heating (or cooling) equipment is present.
- Adds an `--ep-input-format` argument to run_simulation.rb to choose epJSON as the EnergyPlus input file format instead of IDF.
- Eliminates EnergyPlus warnings related to unused objects or invalid output meters/variables.
- Allows modeling PTAC and PTHP HVAC systems. 
- Allows user inputs for partition wall mass and furniture mass.

__Bugfixes__
- Improves ground reflectance when there is shading of windows/skylights.
- Improves HVAC fan power for central forced air systems.
- Fixes mechanical ventilation compartmentalization area calculation for SFA/MF homes with surfaces with InteriorAdjacentTo==ExteriorAdjacentTo.
- Negative `DistanceToTopOfInsulation` values are now disallowed.
- Fixes workflow errors if a `VentilationFan` has zero airflow rate or zero hours of operation.
- Fixes duct design load calculations for HPXML files with multiple ducted HVAC systems.
- Fixes ground source heat pump rated airflow.
- Relaxes `Overhangs` DistanceToBottomOfWindow vs DistanceToBottomOfWindow validation when Depth is zero.
- Fixes possibility of double-counting HVAC distribution losses if an `HVACDistribution` element has both AirDistribution properties and DSE values
- Fixes possibility of incorrect "Peak Electricity: Winter Total (W)" and "Peak Electricity: Summer Total (W)" outputs for homes with duct losses.
- Fixes heating/cooling seasons (used for e.g. summer vs winter window shading) for the southern hemisphere.
- Fixes possibility of EnergyPlus simulation failure for homes with ground-source heat pumps and airflow and/or charge defects.
- Fixes peak load/electricity outputs for homes with ground-source heat pumps and airflow and/or charge defects.

## OpenStudio-HPXML v1.2.0

__New Features__
- **Breaking change**: Heating/cooling component loads no longer calculated by default for faster performance; use `--add-component-loads` argument if desired.
- **Breaking change**: Replaces `Site/extension/ShelterCoefficient` with `Site/ShieldingofHome`.
- Allows `DuctLeakageMeasurement` & `ConditionedFloorAreaServed` to not be specified for ductless fan coil systems; **Breaking change**: `AirDistributionType` is now required for all air distribution systems.
- Allows `Slab/ExposedPerimeter` to be zero.
- Removes `ClothesDryer/ControlType` from being a required input, it is not used.
- Switches room air conditioner model to use Cutler performance curves.
- Relaxes tolerance for duct leakage to outside warning when ducts solely in conditioned space.
- Removes limitation that a shared water heater serving a shared laundry room can't also serve dwelling unit fixtures (i.e., FractionDHWLoadServed is no longer required to be zero).
- Adds IDs to schematron validation errors/warnings when possible.
- Moves additional error-checking from the ruby measure to the schematron validator. 

__Bugfixes__
- Fixes room air conditioner performance curve.
- Fixes ruby error if elements (e.g., `SystemIdentifier`) exist without the proper 'id'/'idref' attribute.
- Fixes error if boiler/GSHP pump power is zero
- Fixes possible "Electricity category end uses do not sum to total" error due to boiler pump energy.
- Fixes possible "Construction R-value ... does not match Assembly R-value" error for highly insulated enclosure elements.
- Adds error-checking for negative SEEReq results for shared cooling systems.
- Adds more detail to error messages regarding the wrong data type in the HPXML file.
- Prevents a solar hot water system w/ SolarFraction=1.

## OpenStudio-HPXML v1.1.0

__New Features__
- **Breaking change**: `Type` is now a required input for dehumidifiers; can be "portable" or "whole-home".
- **Breaking change**: `Location` is now a required input for dehumidifiers; must be "living space" as dehumidifiers are currently modeled as located in living space.
- **Breaking change**: `Type` is now a required input for Pool, PoolPump, HotTub, and HotTubPump.
- **Breaking change**: Both supply and return duct leakage to outside are now required inputs for AirDistribution systems.
- **Breaking change**: Simplifies inputs for fan coils and water loop heat pumps by A) removing HydronicAndAirDistribution element and B) moving WLHP inputs from extension elements to HeatPump element.
- Allows modeling airflow/charge defects for air conditioners, heat pumps, and furnaces (RESNET Standard 310).
- Allows modeling *multiple* dehumidifiers (previously only one allowed).
- Allows modeling generators (generic on-site power production).
- Allows detailed heating/cooling setpoints to be specified: 24-hour weekday & weekend values.
- Allows modeling window/skylight *exterior* shading via summer/winter shading coefficients.
- Allows JSON annual/timeseries output files to be generated instead of CSV. **Breaking change**: For CSV outputs, the first two sections in the results_annual.csv file are now prefixed with "Fuel Use:" and "End Use:", respectively.
- Allows more defaulting (optional inputs) for a variety of HPXML elements.
- Allows requesting timeseries unmet heating/cooling loads.
- Allows skipping schema/schematron validation (for speed); should only be used if the HPXML was already validated upstream.
- Allows HPXML files w/ multiple `Building` elements; requires providing the ID of the single building to be simulated.
- Includes hot water loads (in addition to heating/cooling loads) when timeseries total loads are requested.
- The `in.xml` HPXML file is now always produced for inspection of default values (e.g., autosized HVAC capacities). **Breaking change**: The `output_dir` HPXMLtoOpenStudio measure argument is now required.
- Overhauls documentation to be more comprehensive and standardized.
- `run_simulation.rb` now returns exit code 1 if not successful (i.e., either invalid inputs or simulation fails).

__Bugfixes__
- Improved modeling of window/skylight interior shading -- better reflects shading coefficient inputs.
- Adds error-checking on the HPXML schemaVersion.
- Adds various error-checking to the schematron validator.
- Adds error-checking for empty IDs in the HPXML file.
- Fixes heat pump water heater fan energy not included in SimulationOutputReport outputs.
- Fixes possibility of incorrect "A neighbor building has an azimuth (XXX) not equal to the azimuth of any wall" error.
- Fixes possibility of errors encountered before schematron validation has occurred.
- Small bugfixes related to basement interior surface solar absorptances.
- Allows NumberofConditionedFloors/NumberofConditionedFloorsAboveGrade to be non-integer values per the HPXML schema.
- HVAC sizing design load improvements for floors above crawlspaces/basements, walls, ducts, and heat pumps.
- Now recognizes Type="none" to prevent modeling of pools and hot tubs (pumps and heaters).
- Fixes error for overhangs with zero depth.
- Fixes possible error where the normalized flue height for the AIM-2 infiltration model is negative.
- Slight adjustment of default water heater recovery efficiency equation to prevent errors from values being too high.
- Fixes schematron file not being valid per ISO Schematron standard.

## OpenStudio-HPXML v1.0.0

__New Features__
- Updates to OpenStudio 3.1.0/EnergyPlus 9.4.0.
- **Breaking change**: Deprecates `WeatherStation/WMO` HPXML input, use `WeatherStation/extension/EPWFilePath` instead; also removes `weather_dir` argument from HPXMLtoOpenStudio measure.
- Implements water heater Uniform Energy Factor (UEF) model; replaces RESNET UEF->EF regression. **Breaking change**: `FirstHourRating` is now a required input for storage water heaters when UEF is provided.
- Adds optional HPXML fan power inputs for most HVAC system types. **Breaking change**: Removes ElectricAuxiliaryEnergy input for non-boiler heating systems.
- Uses air-source heat pump cooling performance curves for central air conditioners.
- Updates rated fan power assumption for mini-split heat pump models.
- Allows coal fuel type for non-boiler heating systems.
- Accommodates common walls adjacent to unconditioned space by using HPXML surfaces where InteriorAdjacentTo == ExteriorAdjacentTo.
- Adds optional HPXML inputs to define whether a clothes dryer is vented and its ventilation rate.
- Adds optional HPXML input for `SimulationControl/CalendarYear` for TMY weather files.
- Schematron validation improvements.
- Adds some HPXML XSD schema validation and additional error-checking.
- Various small updates to ASHRAE 140 test files.
- Reduces number of EnergyPlus output files produced by using new OutputControlFiles object.
- Release packages now include ASHRAE 140 test files/results.

__Bugfixes__
- EnergyPlus 9.4.0 fix for negative window solar absorptances at certain hours.
- Fixes airflow timeseries outputs to be averaged instead of summed.
- Updates HVAC sizing methodology for slab-on-grade foundation types.
- Fixes an error that could prevent schematron validation errors from being produced.
- Skips weather caching if filesystem is read only.

## OpenStudio-HPXML v0.11.0 Beta

__New Features__
- New [Schematron](http://schematron.com) validation (EPvalidator.xml) replaces custom ruby validation (EPvalidator.rb)
- **[Breaking change]** `BuildingConstruction/ResidentialFacilityType` ("single-family detached", "single-family attached", "apartment unit", or "manufactured home") is a required input
- Ability to model shared systems for Attached/Multifamily dwelling units
  - Shared HVAC systems (cooling towers, chillers, central boilers, water loop heat pumps, fan coils, ground source heat pumps on shared hydronic circulation loops)
  - Shared water heaters serving either A) multiple dwelling units' service hot water or B) a shared laundry/equipment room, as well as hot water recirculation systems
  - Shared appliances (e.g., clothes dryer in a shared laundry room)
  - Shared hot water recirculation systems
  - Shared ventilation systems (optionally with preconditioning equipment and recirculation)
  - Shared PV systems
  - **[Breaking change]** Appliances located in MF spaces (i.e., "other") must now be specified in more detail (i.e., "other heated space", "other non-freezing space", "other multifamily buffer space", or "other housing unit")
- Enclosure
  - New optional inputs: `Roof/RoofType`, `Wall/Siding`, and `RimJoist/Siding`
  - New optional inputs: `Skylight/InteriorShading/SummerShadingCoefficient` and `Skylight/InteriorShading/SummerShadingCoefficient`
  - New optional inputs: `Roof/RoofColor`, `Wall/Color`, and `RimJoist/Color` can be provided instead of `SolarAbsorptance`
  - New optional input to specify presence of flue/chimney, which results in increased infiltration
  - Allows adobe wall type
  - Allows `AirInfiltrationMeasurement/HousePressure` to be any value (previously required to be 50 Pa)
  - **[Breaking change]** `Roof/RadiantBarrierGrade` input now required when there is a radiant barrier
- HVAC
  - Adds optional high-level HVAC autosizing controls
    - `AllowIncreasedFixedCapacities`: Describes how HVAC equipment with fixed capacities are handled. If true, the maximum of the user-specified fixed capacity and the heating/cooling design load will be used to reduce potential for unmet loads. Defaults to false.
    - `UseMaxLoadForHeatPumps`: Describes how autosized heat pumps are handled. If true, heat pumps are sized based on the maximum of heating and cooling design loads. If false, heat pumps are sized per ACCA Manual J/S based on cooling design loads with some oversizing allowances for heating design loads. Defaults to true.
  - Additional HVAC types: mini-split air conditioners and fixed (non-portable) space heaters
  - Adds optional inputs for ground-to-air heat pumps: `extension/PumpPowerWattsPerTon` and `extension/FanPowerWattsPerCFM`
- Ventilation
  - Allows _multiple_ whole-home ventilation, spot ventilation, and/or whole house fans
- Appliances & Plug Loads
  - Allows _multiple_ `Refrigerator` and `Freezer`
  - Allows `Pool`, `HotTub`, `PlugLoad` of type "electric vehicle charging" and "well pump", and `FuelLoad` of type "grill", "lighting", and "fireplace"
  - **[Breaking change]** "other" and "TV other" plug loads now required
- Lighting
  - Allows lighting schedules and holiday lighting
- **[Breaking change]** For hydronic distributions, `HydronicDistributionType` is now required
- **[Breaking change]** For DSE distributions, `AnnualHeatingDistributionSystemEfficiency` and `AnnualCoolingDistributionSystemEfficiency` are both always required
- Allows more HPXML fuel types to be used for HVAC, water heating, appliances, etc.
- New inputs to define Daylight Saving period; defaults to enabled
- Adds more reporting of warnings/errors to run.log

__Bugfixes__
- Fixes pump energy for boilers and ground source heat pumps
- Fixes incorrect gallons of hot water use reported when there are multiple water heaters
- No longer report unmet load for buildings where the HVAC system only meets part of the load (e.g., room AC serving 33% of the load)
- Schedule bugfix for leap years

## OpenStudio-HPXML v0.10.0 Beta

__New Features__
- Dwelling units of single-family attached/multifamily buildings:
  - Adds new generic space types "other heated space", "other multifamily buffer space", and "other non-freezing space" for surface `ExteriorAdjacentTo` elements. "other housing unit", i.e. adiabatic surfaces, was already supported.
  - **[Breaking change]** For `FrameFloors`, replaces "other housing unit above" and "other housing unit below" enumerations with "other housing unit". All four "other ..." spaces must have an `extension/OtherSpaceAboveOrBelow` property set to either "above" or "below".
  - Allows ducts and water heaters to be located in all "other ..." spaces.
  - Allows all appliances to be located in "other", in which internal gains are neglected.
- Allows `Fireplace` and `FloorFurnace` for heating system types.
- Allows "exterior wall", "under slab", and "roof deck" for `DuctLocation`.
- Allows "wood" and "wood pellets" as fuel types for additional HVAC systems, water heaters, and appliances.
- Allows `Location` to be provided for `Dishwasher` and `CookingRange`.
- Allows `BuildingSummary/Site/SiteType` ("urban", "suburban", or "rural") to be provided.
- Allows user-specified `Refrigerator` and `CookingRange` schedules to be provided.
- HVAC capacity elements are no longer required; if not provided, ACCA Manual J autosizing calculations will be used (-1 can continue to be used for capacity elements but is discouraged).
- Duct locations/areas can be defaulted by specifying supply/return `Duct` elements without `DuctSurfaceArea` and `DuctLocation`. `HVACDistribution/DistributionSystemType/AirDistribution/NumberofReturnRegisters` can be optionally provided to inform the default duct area calculations.
- **[Breaking change]** Lighting inputs now use `LightingType[LightEmittingDiode | CompactFluorescent | FluorescentTube]` instead of `ThirdPartyCertification="ERI Tier I" or ThirdPartyCertification="ERI Tier II"`.
- **[Breaking change]** `HVACDistribution/ConditionedFloorAreaServed` is now required for air distribution systems.
- **[Breaking change]** Infiltration and attic ventilation specified using natural air changes per hour now uses `ACHnatural` instead of `extension/ConstantACHnatural`.
- **[Breaking change]** The optional `PerformanceAdjustment` input for instantaneous water heaters is now treated as a performance multiplier (e.g., 0.92) instead of derate (e.g., 0.08).
- Adds ASHRAE 140 Class II test files.
- SimulationOutputReport reporting measure:
  - New optional timeseries outputs:  airflows (e.g., infiltration, mechanical ventilation, natural ventilation, whole house fan) and weather (e.g., temperatures, wind speed, solar).
  - Timeseries frequency can now be set to 'none' as an alternative to setting all include_timeseries_foo variables to false.
  - **[Breaking change]** Renames "Wood" to "Wood Cord" to better distinguish from "Wood Pellets".
- Modeling improvements:
  - Improved calculation for infiltration height
  - Infiltration & mechanical ventilation now combined using ASHRAE 62.2 Normative Appendix C.
- Runtime improvements: 
  - Optimized ruby require calls.
  - Skip ViewFactor calculations when not needed (i.e., no conditioned basement).
- Error-checking:
  - Adds more space type-specific error checking of adjacent surfaces.
  - Adds additional HPXML datatype checks.
  - Adds a warning if a `HVACDistribution` system has ducts entirely within conditioned space and non-zero leakage to the outside.
  - Adds warnings if appliance inputs may be inappropriate and result in negative energy or hot water use.

__Bugfixes__
- Fixes error if there's a `FoundationWall` whose height is less than 0.5 ft.
- Fixes HVAC defrost control in EnergyPlus model to use "Timed" instead of "OnDemand".
- Fixes exterior air film and wind exposure for a `FrameFloor` over ambient conditions.
- Fixes air films for a `FrameFloor` ceiling.
- Fixes error if there are additional `LightingGroup` elements beyond the ones required.
- Fixes vented attic ventilation rate.
- Reported unmet heating/cooling load now correctly excludes latent energy.
- Ground-source heat pump backup fuel is now correctly honored instead of always using electricity.

## OpenStudio-HPXML v0.9.0 Beta

__New Features__
- **[Breaking change]** Updates to OpenStudio v3.0.0 and EnergyPlus 9.3
- Numerous HPXML inputs are now optional with built-in defaulting, particularly for water heating, appliances, and PV. Set the `debug` argument to true to output a in.xml HPXML file with defaults applied for inspection. See the documentation for defaulting equations/assumptions/references.
- **[Breaking change]** If clothes washer efficiency inputs are provided, `LabelUsage` is now required.
- **[Breaking change]** If dishwasher efficiency inputs are provided, `LabelElectricRate`, `LabelGasRate`, `LabelAnnualGasCost`, and `LabelUsage` are now required.
- Adds optional specification of simulation controls including timestep and begin/end dates.
- Adds optional `extension/UsageMultiplier` inputs for appliances, plug loads, lighting, and water fixtures. Can be used to, e.g., reflect high/low usage occupants.
- Adds ability to model a dehumidifier.
- Adds ability to model kitchen/bath fans (spot ventilation).
- Improved desuperheater model; desuperheater can now be connected to heat pump water heaters.
- Updated clothes washer/dryer and dishwasher models per ANSI/RESNET/ICC 301-2019 Addendum A.
- Solar thermal systems modeled with `SolarFraction` can now be connected to combi water heating systems.
- **[Breaking change]** Replaces optional `epw_output_path` and `osm_output_path` arguments with a single optional `output_dir` argument; adds an optional `debug` argument.
- **[Breaking change]** Replaces optional `BuildingConstruction/extension/FractionofOperableWindowArea` with optional `Window/FractionOperable`.
- **[Breaking change]** Replaces optional `extension/EPWFileName` with optional `extension/EPWFilePath` to allow absolute paths to be provided as an alternative to just the file name.
- Replaces REXML xml library with Oga for better runtime performance.
- Additional error-checking.
- SimulationOutputReport reporting measure:
  - Now reports wood and wood pellets
  - Can report monthly timeseries values if requested
  - Adds hot water outputs (gallons) for clothes washer, dishwasher, fixtures, and distribution waste.
  - Small improvement to calculation of component loads

__Bugfixes__
- Fixes possible simulation error for buildings with complex HVAC/duct systems.
- Fixes handling of infiltration induced by duct leakage imbalance (i.e., supply leakage != return leakage). Only affects ducts located in a vented crawlspace or vented attic.
- Fixes an unsuccessful simulation for buildings where the sum of multiple HVAC systems' fraction load served was slightly above 1 due to rounding.
- Small fix for interior partition wall thermal mass model.
- Skip building surfaces with areas that are extremely small.

## OpenStudio-HPXML v0.8.0 Beta

__Breaking changes__
- Weather cache files are now in .csv instead of .cache format.
- `extension/StandbyLoss` changed to `StandbyLoss` for indirect water heaters.
- `Site/extension/DisableNaturalVentilation` changed to `BuildingConstruction/extension/FractionofOperableWindowArea` for more granularity.

__New Features__
- Adds a SimulationOutputReport reporting measure that provides a variety of annual/timeseries outputs in CSV format.
- Allows modeling of whole-house fans to address cooling.
- Improved natural ventilation algorithm that reduces the potential for incurring additional heating energy.
- Optional `HotWaterTemperature` input for water heaters.
- Optional `CompressorType` input for air conditioners and air-source heat pumps.
- Allows specifying the EnergyPlus simulation timestep.
- Runtime performance improvements.
- Additional HPXML error-checking.

__Bugfixes__
- Fix for central fan integrated supply (CFIS) fan energy.
- Fix simulation error when `FractionHeatLoadServed` (or `FractionCoolLoadServed`) sums to slightly greater than 1.
- Fix for running simulations on a different drive (either local or remote network).
- Fix for HVAC sizing error when latitude is exactly 64 (Big Delta, Alaska).
- Fixes running simulations when there is no weather cache file.
- Fixes view factors when conditioned basement foundation walls have a window/door.
- Fixes weather file download.
- Allow a building with ceiling fans and without lighting.

## OpenStudio-HPXML v0.7.0 Beta

- Initial beta release<|MERGE_RESOLUTION|>--- conflicted
+++ resolved
@@ -1,7 +1,6 @@
 ## OpenStudio-HPXML v1.10.0
 
 __New Features__
-<<<<<<< HEAD
 - HVAC modeling updates:
   - Updated DX heat pump and air conditioner models per RESNET MINHERS Addendum 82.
   - Allows optional EER or EER2 inputs for central air conditioners/heat pumps and mini-splits.
@@ -10,9 +9,7 @@
     - **Breaking Change**: `OutdoorTemperature` values must be 82F and 95F (plus an optional user-specified temperature >95F) for cooling
     - **Breaking Change**: Additional datapoints with `CapacityDescription`="nominal" must be provided for variable speed equipment
     - Detailed performance datapoints can now be used for single stage and two stage equipment too.
-=======
 - Allows detailed modeling of electric vehicles (batteries and charging/discharging) using `Vehicles` as an alternative to the simple EV charging plug load.
->>>>>>> ed9269ef
 - Allows requesting timeseries EnergyPlus output meters (e.g., `--hourly "MainsWater:Facility"`), similar to requesting EnergyPlus output variables.
 
 __Bugfixes__
