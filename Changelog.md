## OpenStudio-HPXML v1.9.0

__New Features__
- Updates to OpenStudio 3.9/EnergyPlus 24.2/HPXML v4.0 final release.
- Allows `Site/Address/ZipCode` to be provided instead of `ClimateandRiskZones/WeatherStation/extension/EPWFilePath`, in which case the closest TMY3 weather station will be automatically selected.
- Allows optional inputs for modeling skylight curbs and/or shafts.
- Allows modeling exterior horizontal insulation for a slab-on-grade foundation (or basement/crawlspace floor).
- Allows alternative infiltration input `AirInfiltrationMeasurement/LeakinessDescription`, in which the infiltration level is estimated using age of home, climate zone, foundation type, etc.
- Window shading enhancements:
  - Allows optional `InteriorShading/Type` input (blinds, shades, curtains) as a way to default summer/winter shading coefficients.
  - Allows optional `ExteriorShading/Type` input (trees, solar screens/films, etc.) as a way to default summer/winter shading coefficients.
  - Allows optional `InsectScreen` input.
- Adds optional `BuildingConstruction/UnitHeightAboveGrade` input for, e.g., apartment units of upper levels where the wind speed, and thus infiltration rate, is higher.
- Updates operational calculations (i.e., when `NumberofResidents` provided):
  - Updates hot water usage based on FSEC study.
  - Updates misc/tv plug load usage based on RECS 2020 data.
  - Updates relationship between number of bedrooms and number of occupants to use RECS 2020 instead of RECS 2015.
- Allows optional `HeatingCapacity` and `BackupHeatingCapacity` inputs for heat pump water heaters (HPWHs).
- Central Fan Integrated Supply (CFIS) mechanical ventilation enhancements:
  - Allows CFIS systems without automatic flow control of outdoor air (`CFISControls/HasOutdoorAirControl=false`).
  - Allows CFIS systems with no strategy to meet remainder of ventilation target (`CFISControls/AdditionalRuntimeOperatingMode="none"`).
  - Allows CFIS systems with supplemental fans that run simultaneously with the air handler (`CFISControls/extension/SupplementalFanRunsWithAirHandlerFan=true`).
  - Allows CFIS systems with timer control, in which ventilation operation occurs at a fixed interval (`CFISControls/extension/ControlType="timer"`).
  - Allows CFIS systems to be attached to ductless HVAC systems like PTHPs (requires using a DSE=1 distribution system, see documentation).
- HVAC Manual J design load and sizing calculations:
  - Adds optional `DistributionSystemType/AirDistribution/extension/ManualJInputs/BlowerFanHeatBtuh` input.
  - Adds optional `DistributionSystemType/HydronicDistribution/extension/ManualJInputs/HotWaterPipingBtuh` input.
  - Adds optional `HVACSizingControl/ManualJInputs/InfiltrationShieldingClass` input to specify wind shielding class for infiltration design load calculations.
  - Adds optional `HVACSizingControl/ManualJInputs/InfiltrationMethod` input to specify which method to use for infiltration design load calculations.
  - Updates heat pump HERS sizing methodology to better prevent unmet hours in warmer climates.
  - Misc Manual J design load calculation improvements.
  - **Breaking change**: Disaggregates "Walls" into "Above Grade Walls" and "Below Grade Walls" in results_design_load_details.csv output file.
- Advanced research features:
  - Optional input `SimulationControl/AdvancedResearchFeatures/OnOffThermostatDeadbandTemperature` to model on/off thermostat deadband with start-up degradation for single and two speed AC/ASHP systems and time-based realistic staging for two speed AC/ASHP systems.
  - Optional input `SimulationControl/AdvancedResearchFeatures/HeatPumpBackupCapacityIncrement` to model multi-stage electric backup coils with time-based staging.
  - Maximum power ratio detailed schedule for variable-speed HVAC systems can now be used with `NumberofUnits` dwelling unit multiplier.
- BuildResidentialHPXML measure:
  - **Breaking change**: Replaced `slab_under_width` and `slab_perimeter_depth` arguments with `slab_under_insulation_width` and `slab_perimeter_insulation_depth`
  - **Breaking change**: Replaced `schedules_vacancy_periods`, `schedules_power_outage_periods`, and `schedules_power_outage_periods_window_natvent_availability` arguments with `schedules_unavailable_period_types`, `schedules_unavailable_period_dates`, and `schedules_unavailable_period_window_natvent_availabilities`; this improves flexibility for handling more unavailable period types.
<<<<<<< HEAD
- Output updates:
  - **Breaking change**: Disaggregates "Walls" into "Above Grade Walls" and "Below Grade Walls" in results_design_load_details.csv output file.
  - Adds "Unmet Hours: Showers (hr)" and "Unmet Hours: Showers (%)" unmet showers outputs.
- Updates `openei_rates.zip` with the latest residential utility rates from the [OpenEI U.S. Utility Rate database](https://apps.openei.org/USURDB/).
=======
- Utility bill calculations:
  - Allows OpenEI URDB tariffs that have $/day fixed charges.
  - Updates `openei_rates.zip` with the latest residential utility rates from the [OpenEI U.S. Utility Rate database](https://apps.openei.org/USURDB/).
>>>>>>> 2f7c4755
- Adds a warning if the sum of supply/return duct leakage to outside values is very high.

__Bugfixes__
- Prevents possible error if only one of FracSensible/FracLatent are provided for a PlugLoad or FuelLoad; **Breaking change**: FracSensible and FracLatent must now be both be provided or omitted.
- Prevents possible error when using multiple `Attic`/`Foundation` elements for the same attic/foundation type.
- Adds error-checking for `NumberofConditionedFloorsAboveGrade`=0, which is not allowed per the documentation.
- Fixes utility bill calculations if there is battery storage or a generator.
- BuildResidentialScheduleFile measure: Fixes possible divide by zero error during generation of stochastic clothes washer and dishwasher schedules.
- Allows negative values for `Building/Site/Elevation`.
- Fixes lower element height for a water heater using the advanced `WaterHeatingSystem/extension/TankModelType=stratified`.
- Fixes possible error for a combi boiler system.
- Fixes error if modeling a ground-to-air heat pump with a separate backup heating system.
- Fixes default CFIS fan power during ventilation only mode.
- Fixes a bug that potentially oversizes heat pumps when detailed performance capacity fractions are provided.
- For a CFIS system with a supplemental fan, fixes supplemental fan runtime when using sub-hourly timesteps.

## OpenStudio-HPXML v1.8.1

__Bugfixes__
- Fixes cfm/ton restriction from incorrectly applying to furnace heating airflow rate.

## OpenStudio-HPXML v1.8.0

__New Features__
- Updates to OpenStudio 3.8/EnergyPlus 24.1/HPXML v4.0-rc4.
- Adds BPI-2400 HPXML test files and results; see [Testing Framework](https://openstudio-hpxml.readthedocs.io/en/latest/testing_framework.html) for more information.
- Updates per ANSI/RESNET/ICC 301-2022 w/ Addendum C:
  - **Breaking change**: For shared water heaters, `NumberofUnitsServed` is replaced by `extension/NumberofBedroomsServed`.
  - **Breaking change**: For shared hot water recirculation systems, `NumberofUnitsServed` is replaced by `NumberofBedroomsServed`.
  - Allows shared batteries (batteries serving multiple dwelling units).
  - Updated default CFIS fan power to 0.58 W/cfm.
  - Removed natural ventilation availability RH constraint; HR constraint remains.
  - Refrigerator and freezer schedules may now be based on ambient temperature using new `TemperatureScheduleCoefficients` and `ConstantScheduleCoefficients` inputs; the refrigerator default schedule uses these new inputs.  
  - Default schedules updated for cooking ranges, lighting, plug loads, televisions, hot water recirculation pumps, and occupant heat gains.
  - Adds schedule inputs for hot water recirculation pumps and general water use internal gains.
  - Updated water heater installation default location.
  - Updated calculation of hot water piping length for buildings with both conditioned and unconditioned basements to avoid double counting.
  - Updated how imbalanced infiltration and mechanical ventilation are combined on an hourly basis.
  - Updated handling of duct leakage imbalance induced infiltration.
  - Small change to default flow rate for imbalanced mechanical ventilation systems.
  - Updated window default interior shade coefficients to be calculated based on SHGC.
  - `AverageCeilingHeight` now used in natural ACH/CFM infiltration calculations.
- **Breaking change**: Replaces `BuildingSummary/Site/extension/GroundConductivity` with `BuildingSummary/Site/Soil/Conductivity`.
- **Breaking change**: Modeling whole SFA/MF buildings is now specified using a `SoftwareInfo/extension/WholeSFAorMFBuildingSimulation=true` element instead of `building-id=ALL` argument.
- **Breaking change**: Skylights attached to roofs of attics (e.g., with shafts or sun tunnels) must include the `Skylight/AttachedToFloor` element.
- Air source heat pump/air conditioner enhancements:
  - Adds heat pump backup autosizing methodology input (`HeatPumpBackupSizingMethodology`) with choices of "emergency" and "supplemental".
  - Allows autosizing with detailed performance data inputs for variable-speed HVAC systems using `CapacityFractionOfNominal`.
  - Now defaults to -20F for `CompressorLockoutTemperature` for variable-speed heat pump systems.
- Ground source heat pump enhancements:
  - Allows optional detailed inputs related to geothermal loop (`HVACPlant/GeothermalLoop`).
  - Allows optional ground diffusivity input.
  - Updates to using G-Functions from the [G-Function Library for Modeling Vertical Bore Ground Heat Exchanger](https://gdr.openei.org/submissions/1325).
  - Updated heating/cooling performance curves to reflect newer equipment.
  - Adds geothermal loop outputs (number/length of boreholes) to annual results output file.
- HVAC Manual J design load and sizing calculations:
  - **Breaking change**: Outputs for "Infiltration/Ventilation" category disaggregated into "Infiltration" and "Ventilation".
  - **Breaking change**: Outputs for "Windows" category no longer includes AED excursion; now a separate "AED Excursion" category.
  - Allows optional `HeatingAutosizingFactor`, `CoolingAutosizingFactor`, `BackupHeatingAutosizingFactor` inputs to scale HVAC capacities for autosized equipment.
  - Allows optional `HeatingAutosizingLimit`, `CoolingAutosizingLimit`, `BackupHeatingAutosizingLimit` inputs to set maximum HVAC capacities ceiling for autosized equipment.
  - Allows optional zone-level and space-level design load calculations using HPXML `Zones/Zone[ZoneType="conditioned"]/Spaces/Space` elements.
  - Allows additional outdoor design condition inputs: `DailyTemperatureRange` and `HumidityDifference`.
  - Adds a new detailed output file with block/space load details by surface, AED curves, etc.
  - Miscellaneous improvements.
- Allows optional `Ducts/DuctShape` and `Ducts/DuctFractionRectangular` inputs, which affect duct effective R-value used for modeling.
- Adds optional `Slab/extension/GapInsulationRValue` input for cases where a slab has horizontal (under slab) insulation.
- Allows radiant barriers for additional locations (attic gable walls and floor); reduced emissivity due to dust assumed for radiant barriers on attic floor.
- Adds window and skylight `GlassType` options of "low-e, high-solar-gain" and "low-e, low-solar-gain"; updates U-factor/SHGC lookup tables.
- Updates default temperature capacitance multiplier from 1 to 7, an average value found in the literature when calibrating timeseries EnergyPlus indoor temperatures to field data.
- Allows optional building site inputs (`GeoLocation/Latitude`, `GeoLocation/Longitude`, `Elevation`); useful when located far from, or at a very different elevation than, the EPW weather station.
- Updates default `ShieldingofHome` to be "well-shielded" for single-family attached and multifamily dwelling units.
- Improves heating/cooling component loads; for timesteps where there is no heating/cooling load, assigns heat transfer to heating or cooling by comparing indoor temperature to the average of heating/cooling setpoints.
- Adds net energy and net electricity timeseries output columns even when there is no PV or generator.
- Allow alternative label energy use (W) input for ceiling fans.
- Replaced state-average default fuel prices with EIA State Energy Data System (SEDS) prices.
- Adds more error-checking for inappropriate inputs (e.g., HVAC SHR=0 or clothes washer IMEF=0).
- Updates to run_simulation.rb script:
  - Allows requesting timeseries outputs with different frequencies (e.g., `--hourly enduses --monthly temperatures`).
  - **Breaking change**: Deprecates `--add-timeseries-output-variable`; EnergyPlus output variables can now be requested like other timeseries categories (using e.g. `--hourly 'Zone People Occupant Count'`).
  - Adds an optional `--skip-simulation` argument that allows skipping the EnergyPlus simulation.
- BuildResidentialHPXML measure:
  - **Breaking change**: Replaces `roof_radiant_barrier`/`roof_radiant_barrier_grade` arguments with `radiant_barrier_attic_location`/`radiant_barrier_grade`.
  - Allows specifying number of bedrooms served by the water heater which is used for apportioning tank losses; **Breaking change**: Replaces `water_heater_num_units_served` with `water_heater_num_bedrooms_served`.
  - Allows defining multiple unavailable periods; **Breaking change**: arguments renamed to `schedules_vacancy_periods`, `schedules_power_outage_periods`, and `schedules_power_outage_periods_window_natvent_availability`.
  - Adds detailed performance data inputs for variable-speed air source HVAC systems.
  - Adds heat pump backup sizing methodology input.
  - Add soil and moisture type arguments (for determining ground conductivity and diffusivity) and optional geothermal loop arguments for ground source heat pumps.
  - The "Geometry: Building Number of Units" input is now written to the HPXML `NumberofUnitsInBuilding` element.
  - Adds a blower fan efficiency input for specifying fan power W/cfm at maximum speed.
- BuildResidentialScheduleFile measure:
  - Allows appending columns to an existing CSV file rather than overwriting.
  - Other plug load schedules now use Other schedule fractions per ANSI/RESNET/ICC 301-2022 Addendum C.
  - TV plug load schedules now use TV schedule fractions from the American Time Use Survey and monthly multipliers from the 2010 Building America Analysis Spreadsheets.
  - Ceiling fan schedules now use ceiling fan schedule fractions and monthly multipliers from ANSI/RESNET/ICC 301-2022 Addendum C.
- ReportUtilityBills measure:
  - Adds new optional arguments for registering (with the OpenStudio runner) annual or monthly utility bills.
- Advanced research features:
  - **Breaking change**: Replaces `SimulationControl/TemperatureCapacitanceMultiplier` with `SimulationControl/AdvancedResearchFeatures/TemperatureCapacitanceMultiplier`.
  - Allows an optional boolean input `SimulationControl/AdvancedResearchFeatures/DefrostModelType` for heat pump advanced defrost model.
  - Adds maximum power ratio detailed schedule for variable-speed HVAC systems to model shedding controls per [AHRI 1380](https://www.ahrinet.org/search-standards/ahri-1380-i-p-demand-response-through-variable-capacity-hvac-systems-residential-and-small).

__Bugfixes__
- Fixes error if using AllowIncreasedFixedCapacities=true w/ HP detailed performance data.
- Prevents mains water temperature from going below freezing (0 C).
- Fixes error if HPXML has emissions scenario and abbreviated run period.
- Fixes detailed schedule error-checking where schedules with MAX < 1 were incorrectly allowed.
- Fixes error if using MF space types (e.g., "other heated space") and the building has no HVAC equipment.
- Fixes `ManualJInputs/HumiditySetpoint` not being used in the design load calculation.
- Fixes possible EnergyPlus error when a `Slab` representing a crawlspace dirt floor has perimeter or under slab insulation.
- Prevents errors due to incorrect `Floor/FloorOrCeiling` input; issues a warning when detected.
- Apportion shared water heater tank losses for HPWHs and combi systems.
- Fixes buried duct effective R-values.
- Fixes shared boiler default location (which could result in assuming there's a flue in conditioned space impacting infiltration).
- Fixes timeseries hot water energy consumption adjustment lag (associated with hot water distribution).
- Fixes possibility of negative timeseries delivered loads when there is a dehumidifier.

## OpenStudio-HPXML v1.7.0

__New Features__
- Updates to OpenStudio 3.7.0/EnergyPlus 23.2.
- **Breaking change**: Updates to HPXML v4.0-rc2:
  - HPXML namespace changed from http://hpxmlonline.com/2019/10 to http://hpxmlonline.com/2023/09.
  - Replaces "living space" with "conditioned space", which better represents what is modeled.
  - Replaces `HotTubs/HotTub` with `Spas/PermanentSpa`.
  - Replaces `PortableHeater` and `FixedHeater` with `SpaceHeater`.
- Allows simulating whole multifamily (MF) buildings in a single combined simulation:
  - **Breaking change**: Multiple elements move from `SoftwareInfo/extension` to `BuildingDetails/BuildingSummary/extension` to allow variation across units:
    - `HVACSizingControl`
    - `ShadingControl`
    - `SchedulesFilePath`
    - `NaturalVentilationAvailabilityDaysperWeek`
  - Allows `NumberofUnits` to be used as a multiplier on dwelling unit simulation results to reduce simulation runtime.
  - See the [OpenStudio-HPXML documentation](https://openstudio-hpxml.readthedocs.io/en/v1.7.0/workflow_inputs.html#whole-sfa-mf-buildings) for more detail.
- HVAC modeling updates:
  - Updated assumptions for variable-speed air conditioners, heat pumps, and mini-splits based on NEEP data. Expect results to change, potentially significantly so depending on the scenario.
  - Allows detailed heating and cooling performance data (min/max COPs and capacities at different outdoor temperatures) for variable-speed systems.
  - Updates deep ground temperatures (used for modeling ground-source heat pumps) using L. Xing's simplified design model (2014).
  - Replaces inverse calculations, used to calculate COPs from rated efficiencies, with regressions for single/two-speed central ACs and ASHPs.
- Output updates:
  - **Breaking change**: "Hot Tub" outputs renamed to "Permanent Spa".
  - Adds "Peak Electricity: Annual Total (W)" output.
  - Adds battery resilience hours output; allows requesting timeseries output.
  - ReportUtilityBills measure: Allows reporting monthly utility bills in addition to (or instead of) annual bills.
- BuildResidentialHPXML measure:
  - Allow duct area fractions (as an alternative to duct areas in ft^2).
  - Allow duct locations to be provided while defaulting duct areas (i.e., without providing duct area/fraction inputs).
  - Add generic "attic" and "crawlspace" location choices for supply/return ducts, water heater, and battery.
  - Always validate the HPXML file before applying defaults and only optionally validate the final HPXML file.
- Adds manufactured home belly as a foundation type and allows modeling ducts in a manufactured home belly.
- Battery losses now split between charging and discharging.
- Interior/exterior window shading multipliers are now modeled using the EnergyPlus incident solar multiplier.
- Allows `WaterFixture/FlowRate` as an alternative to `LowFlow`; hot water credit is now calculated based on fraction of low flow fixtures.
- Allows above-grade basements/crawlspaces defined solely with Wall (not FoundationWall) elements.
- Updates to 2022 EIA energy costs.
- Added README.md documentation for all OpenStudio measures.

__Bugfixes__
- Fixes battery resilience output to properly incorporate battery losses.
- Fixes lighting multipliers not being applied when kWh/yr inputs are used.
- Fixes running detailed schedules with mixed timesteps (e.g., hourly heating/cooling setpoints and 15-minutely miscellaneous plug load schedules).
- Fixes calculation of utility bill fixed costs for simulations with abbreviated run periods.
- Fixes error if heat pump `CompressorLockoutTemperature` == `BackupHeatingLockoutTemperature`.
- Fixes possible "Electricity category end uses do not sum to total" error for a heat pump w/o backup.
- Fixes ground source heat pump fan/pump adjustment to rated efficiency.
- Fixes error if conditioned basement has `InsulationSpansEntireSlab=true`.
- Fixes ReportSimulationOutput outputs for the Parametric Analysis Tool (PAT).
- Fixes missing radiation exchange between window and sky when an interior/exterior window shading multiplier less than 1 exists.
- Fixes monthly shallow ground temperatures (used primarily in HVAC autosizing) for the southern hemisphere.
- Various HVAC sizing bugfixes and improvements.
- Fixes low-speed heating COPs for some two-speed ASHPs and cooling COPs for some single-speed ACs/HPs.
- BuildResidentialHPXML measure: Fixes air distribution CFA served when there is not a central system that meets 100% of the load.

## OpenStudio-HPXML v1.6.0

__New Features__
- Updates to OpenStudio 3.6.1/EnergyPlus 23.1.
- **Breaking change**: Updates to newer proposed HPXML v4.0:
  - Replaces `VentilationFan/Quantity` and `CeilingFan/Quantity` with `Count`.
  - Replaces `PVSystem/InverterEfficiency` with `PVSystem/AttachedToInverter` and `Inverter/InverterEfficiency`.
  - Replaces `WaterHeatingSystem/extension/OperatingMode` with `WaterHeatingSystem/HPWHOperatingMode` for heat pump water heaters.
- Output updates:
  - **Breaking change**: Adds `End Use: Heating Heat Pump Backup Fans/Pumps` (disaggregated from `End Use: Heating Fans/Pumps`).
  - **Breaking change**: Replaces `Component Load: Windows` with `Component Load: Windows Conduction` and `Component Load: Windows Solar`.
  - **Breaking change**: Replaces `Component Load: Skylights` with `Component Load: Skylights Conduction` and `Component Load: Skylights Solar`.
  - **Breaking change**: Adds `Component Load: Lighting` (disaggregated from `Component Load: Internal Gains`).
  - **Breaking change**: Adds "net" values for emissions; "total" values now exclude generation (e.g., PV).
  - Adds `Load: Heating: Heat Pump Backup` (heating load delivered by heat pump backup systems).
  - Adds `System Use` outputs (end use outputs for each heating, cooling, and water heating system); allows requesting timeseries output.
  - All annual load outputs are now provided as timeseries outputs; previously only "Delivered" loads were available.
  - Peak summer/winter electricity outputs are now based on Jun/July/Aug and Dec/Jan/Feb months, not HVAC heating/cooling operation.
  - Allows specifying the number of decimal places for timeseries output.
  - Msgpack outputs are no longer rounded (since there is no file size penalty to storing full precision).
  - Annual emissions and utility bills now include all fuel/end uses, even if zero.
  - ReportSimulationOutput measure: Allows disabling individual annual output sections.
- **Breaking change**: Deprecates `OccupancyCalculationType` ("asset" or "operational").
   - If `NumberofResidents` not provided, an *asset* calculation is performed assuming standard occupancy per ANSI/RESNET/ICC 301.
   - If `NumberofResidents` is provided, an *operational* calculation is performed using a relationship between #Bedrooms and #Occupants from RECS 2015.
- Heat pump enhancements:
  - Allows `HeatingCapacityRetention[Fraction | Temperature]` inputs to define cold-climate performance; like `HeatingCapacity17F` but can apply to autosized systems and can use a user-specified temperature.
  - Default mini-split heating capacity retention updated from 0.4 to 0.5 (at 5 deg-F).
  - Allows `CompressorLockoutTemperature` as an optional input to control the minimum temperature the compressor can operate at.
  - Defaults for `CompressorLockoutTemperature`: 25F for dual-fuel, -20F for mini-split, 0F for all other heat pumps.
  - Defaults for `BackupHeatingLockoutTemperature`: 50F for dual-fuel, 40F for all other heat pumps.
  - Provides a warning if `BackupHeatingSwitchoverTemperature` or `BackupHeatingLockoutTemperature` are low and may cause unmet hours.
  - Autosizing is no longer all-or-none; backup heating can be autosized (defaulted) while specifying the heat pump capacities, or vice versa.
  - Allows `extension/CrankcaseHeaterPowerWatts` as an optional input; defaults to 50 W for central HPs/ACs and mini-splits.
  - Increased consistency between variable-speed central HP and mini-split HP models for degradation coefficients, gross SHR calculations, etc.
- Infiltration changes:
  - **Breaking change**: Infiltration for SFA/MF dwelling units must include `TypeOfInfiltrationLeakage` ("unit total" or "unit exterior only").
  - **Breaking change**: Replaces `BuildingConstruction/extension/HasFlueOrChimney` with `AirInfiltration/extension/HasFlueOrChimneyInConditionedSpace`; defaults now incorporate HVAC/water heater location.
  - Allows infiltration to be specified using `CFMnatural` or `EffectiveLeakageArea`.
- Lighting changes:
  - LightingGroups can now be specified using kWh/year annual consumption values as an alternative to fractions of different lighting types.
  - LightingGroups for interior, exterior, and garage are no longer required; if not provided, these lighting uses will not be modeled.
- HVAC sizing enhancements:
  - Allows optional inputs under `HVACSizingControl/ManualJInputs` to override Manual J defaults for HVAC autosizing calculations.
  - Updates to better align various default values and algorithms with Manual J.
  - Updates design load calculations to handle conditioned basements with insulated slabs.
- Duct enhancements:
  - Allows modeling ducts buried in attic loose-fill insulation using `Ducts/DuctBuriedInsulationLevel`.
  - Allows specifying `Ducts/DuctEffectiveRValue`, the value that will be used in the model, though its use is not recommended.
- Allows modeling a pilot light for non-electric heating systems (furnaces, stoves, boilers, and fireplaces).
- Allows summer vs winter shading seasons to be specified for windows and skylights.
- Allows defining one or more `UnavailablePeriods` (e.g., occupant vacancies or power outage periods).
- Stochastic schedules for garage lighting and TV plug loads now use interior lighting and miscellaneous plug load schedules, respectively.
- Performance improvement for HPXML files w/ large numbers of `Building` elements.
- Weather cache files (\*foo-cache.csv) are no longer used/needed.

__Bugfixes__
- Fixes `BackupHeatingSwitchoverTemperature` for a heat pump w/ *separate* backup system; now correctly ceases backup operation above this temperature.
- Fixes error if calculating utility bills for an all-electric home with a detailed JSON utility rate.
- Stochastic schedules now excludes columns for end uses that are not stochastically generated.
- Fixes operational calculation when the number of residents is set to zero.
- Fixes possible utility bill calculation error for a home with PV using a detailed electric utility rate.
- Fixes defaulted mechanical ventilation flow rate for SFA/MF buildings, with respect to infiltration credit.
- HPXML files w/ multiple `Building` elements now only show warnings for the single `Building` being simulated.
- Adds a warning for SFA/MF dwelling units without at least one attached wall/ceiling/floor surface.
- Various fixes for window/skylight/duct design loads for Manual J HVAC autosizing calculations.
- Ensure that ductless HVAC systems do not have a non-zero airflow defect ratio specified.
- Fixes possible "A neighbor building has an azimuth (XX) not equal to the azimuth of any wall" for SFA/MF units with neighboring buildings for shade.
- Fixes reported loads when no/partial HVAC system (e.g., room air conditioner that meets 30% of the cooling load).

## OpenStudio-HPXML v1.5.1

__New Features__
- When `Battery/Location` not provided, now defaults to garage if present, otherwise outside.
- BuildResidentialScheduleFile measure:
  - Allows requesting a subset of end uses (columns) to be generated.

__Bugfixes__
- Fixes total/net electricity timeseries outputs to include battery charging/discharging energy.
- Fixes error when a non-electric water heater has jacket insulation and the UEF metric is used.

## OpenStudio-HPXML v1.5.0

__New Features__
- Updates to OpenStudio 3.5.0/EnergyPlus 22.2.
- **Breaking change**: Updates to newer proposed HPXML v4.0:
  - Replaces `FrameFloors/FrameFloor` with `Floors/Floor`.
  - `Floor/FloorType` (WoodFrame, StructuralInsulatedPanel, SteelFrame, or SolidConcrete) is a required input.
  - All `Ducts` must now have a `SystemIdentifier`.
  - Replaces `WallType/StructurallyInsulatedPanel` with `WallType/StructuralInsulatedPanel`.
  - Replaces `SoftwareInfo/extension/SimulationControl/DaylightSaving/Enabled` with `Building/Site/TimeZone/DSTObserved`.
  - Replaces `StandbyLoss` with `StandbyLoss[Units="F/hr"]/Value` for an indirect water heater.
  - Replaces `BranchPipingLoopLength` with `BranchPipingLength` for a hot water recirculation system.
  - Replaces `Floor/extension/OtherSpaceAboveOrBelow` with `Floor/FloorOrCeiling`.
  - For PTAC with heating, replaces `HeatingSystem` of type PackagedTerminalAirConditionerHeating with `CoolingSystem/IntegratedHeating*` elements.
- **Breaking change**: Now performs full HPXML XSD schema validation (previously just limited checks); yields runtime speed improvements.
- **Breaking change**: HVAC/DHW equipment efficiencies can no longer be defaulted (e.g., based on age of equipment); they are now required.
- **Breaking change**: Deprecates ReportHPXMLOutput measure; HVAC autosized capacities & design loads moved to `results_annual.csv`.
- **Breaking change**: BuildResidentialHPXML measure: Replaces arguments using 'auto' for defaults with optional arguments of the appropriate data type.
- Utility bill calculations:
  - **Breaking change**: Removes utility rate and PV related arguments from the ReportUtilityBills measure in lieu of HPXML file inputs.
  - Allows calculating one or more utility bill scenarios (e.g., net metering vs feed-in tariff compensation types for a simulation with PV).
  - Adds detailed calculations for tiered, time-of-use, or real-time pricing electric rates using OpenEI tariff files.  
- Lithium ion battery:
  - Allows detailed charging/discharging schedules via CSV files.
  - Allows setting round trip efficiency.
  - **Breaking change**: Lifetime model is temporarily disabled; `Battery/extension/LifetimeModel` is not allowed.
- Allows SEER2/HSPF2 efficiency types for central air conditioners and heat pumps.
- Allows setting the natural ventilation availability (days/week that operable windows can be opened); default changed from 7 to 3 (M/W/F).
- Allows specifying duct surface area multipliers.
- Allows modeling CFIS ventilation systems with supplemental fans.
- Allows shared dishwasher/clothes washer to be attached to a hot water distribution system instead of a single water heater.
- Allows heating/cooling seasons that don't span the entire year.
- Allows modeling room air conditioners with heating or reverse cycle.
- Allows setting the ground soil conductivity used for foundation heat transfer and ground source heat pumps.
- Allows setting the EnergyPlus temperature capacitance multiplier.
- EnergyPlus modeling changes:
  - Switches Kiva foundation model timestep from 'Hourly' to 'Timestep'; small increase in runtime for sub-hourly simulations.
  - Improves Kiva foundation model heat transfer by providing better initial temperature assumptions based on foundation type and insulation levels.
- Annual/timeseries outputs:
  - Allows timeseries timestamps to be start or end of timestep convention; **Breaking change**: now defaults to start of timestep.
  - Adds annual emission outputs disaggregated by end use; timeseries emission outputs disaggregated by end use can be requested.
  - Allows generating timeseries unmet hours for heating and cooling.
  - Allows CSV timeseries output to be formatted for use with the DView application.
  - Adds heating/cooling setpoints to timeseries outputs when requesting zone temperatures.
  - Disaggregates Battery outputs from PV outputs.
  - Design temperatures, used to calculate design loads for HVAC equipment autosizing, are now output in `in.xml` and `results_annual.csv`.

__Bugfixes__
- Fixes possible incorrect autosizing of heat pump *separate* backup systems with respect to duct loads.
- Fixes incorrect autosizing of heat pump *integrated* backup systems if using MaxLoad/HERS sizing methodology and cooling design load exceeds heating design load.
- Fixes heating (or cooling) setpoints affecting the conditioned space temperature outside the heating (or cooling) season.
- Fixes handling non-integer number of occupants when using the stochastic occupancy schedule generator.
- Fixes units for Peak Loads (kBtu/hr, not kBtu) in annual results file.
- Fixes possible output error for ground source heat pumps with a shared hydronic circulation loop.
- Provides an error message if the EnergyPlus simulation used infinite energy.
- Fixes zero energy use for a ventilation fan w/ non-zero fan power and zero airflow rate.
- Fixes excessive heat transfer when foundation wall interior insulation does not start from the top of the wall.
- Fixes how relative paths are treated when using an OpenStudio Workflow.
- Fixes possible simulation error if a slab has an ExposedPerimeter near zero.
- Fixes possible "Could not identify surface type for surface" error.
- Fixes possible ruby error when defaulting water heater location.
- Battery round trip efficiency now correctly affects results.
- BuildResidentialHPXML measure: 
  - Fixes aspect ratio convention for single-family attached and multifamily dwelling units.

## OpenStudio-HPXML v1.4.0

__New Features__
- Updates to OpenStudio 3.4.0/EnergyPlus 22.1.
- High-level optional `OccupancyCalculationType` input to specify operational vs asset calculation. Defaults to asset. If operational, `NumberofResidents` is required.
- Allows calculating one or more emissions scenarios (e.g., high renewable penetration vs business as usual) for different emissions types (e.g., CO2e).
- New ReportUtilityBills reporting measure: adds a new results_bills.csv output file to summarize calculated utility bills.
- Switches from EnergyPlus SQL output to MessagePack output for faster performance and reduced file sizes when requesting timeseries outputs.
- New heat pump capabilities:
  - **Breaking change**: Replaces the `UseMaxLoadForHeatPumps` sizing option with `HeatPumpSizingMethodology`, which has three choices:
    - `ACCA`: nominal capacity sized per ACCA Manual J/S based on cooling design loads, with some oversizing allowances for larger heating design loads.
    - `HERS` (default): nominal capacity sized equal to the larger of heating/cooling design loads.
    - `MaxLoad`: nominal capacity sized based on the larger of heating/cooling design loads, while taking into account the heat pump's capacity retention at the design temperature.
  - Allows the separate backup system to be a central system (e.g., central furnace w/ ducts). Previously only non-central system types were allowed.
  - Heat pumps with switchover temperatures are now autosized by taking into account the switchover temperature, if higher than the heating design temperature.
  - Allows `BackupHeatingLockoutTemperature` as an optional input to control integrated backup heating availability during, e.g., a thermostat heating setback recovery event; defaults to 40F.
- New water heating capabilities:
  - Allows conventional storage tank water heaters to use a stratified (rather than mixed) tank model via `extension/TankModelType`; higher precision but runtime penalty. Defaults to mixed.
  - Allows operating mode (standard vs heat pump only) for heat pump water heaters (HPWHs) via `extension/OperatingMode`. Defaults to standard.
  - Updates combi boiler model to be simpler, faster, and more robust by using separate space/water heating plant loops and boilers.
- New capabilities for hourly/sub-hourly scheduling via schedule CSV files:
  - Detailed HVAC and water heater setpoints.
  - Detailed heat pump water heater operating modes.
- EnergyPlus modeling changes:
  - Switches from ScriptF to CarrollMRT radiant exchange algorithm.
  - Updates HVAC fans to use fan power law (cubic relationship between fan speed and power).
  - Updates HVAC rated fan power assumption per ASHRAE 1449-RP.
- Allows specifying a `StormWindow` element for windows/skylights; U-factors and SHGCs are automatically adjusted.
- Allows an optional `AirInfiltrationMeasurement/InfiltrationHeight` input.
- Allows an optional `Battery/UsableCapacity` input; now defaults to 0.9 x NominalCapacity (previously 0.8).
- For CFIS systems, allows an optional `extension/VentilationOnlyModeAirflowFraction` input to address duct losses during ventilation only mode.
- **Breaking change**: Each `VentilationFan` must have one (and only one) `UsedFor...` element set to true.
- BuildResidentialHPXML measure:
  - **Breaking change**: Changes the zip code argument name to `site_zip_code`.
  - Adds optional arguments for schedule CSV files, HPWH operating mode, water heater tank model, storm windows, heat pump lockout temperature, battery usable capacity, and emissions scenarios.
  - Adds support for ambient foundations for single-family attached and apartment units.
  - Adds support for unconditioned attics for apartment units.
  - Adds an optional argument to store additional custom properties in the HPXML file.
  - Adds an optional argument for whether the HPXML file is written with default values applied; defaults to false.
  - Adds an optional argument for whether the HPXML file is validated; defaults to false.
- ReportSimulationOutput measure:
  - **Breaking change**: New "End Use: \<Fuel\>: Heating Heat Pump Backup" output, disaggregated from "End Use: \<Fuel\>: Heating".
  - Adds "Energy Use: Total" and "Energy Use: Net" columns to the annual results output file; allows timeseries outputs.
  - Adds a "Fuel Use: Electricity: Net" timeseries output column for homes with electricity generation.
  - Adds optional argument for requesting timeseries EnergyPlus output variables.
  - Adds ability to include `TimeDST` and/or `TimeUTC` timestamp column(s) in results_timeseries.csv.
  - Timestamps in results_timeseries.csv are output in ISO 8601 standard format.
  - Allows user-specified annual/timeseries output file names.
- ReportHPXMLOutput measure:
  - Adds "Enclosure: Floor Area Foundation" output row in results_hpxml.csv.
- Adds support for shared hot water recirculation systems controlled by temperature.
- Relaxes requirement for `ConditionedFloorAreaServed` for air distribution systems; now only needed if duct surface areas not provided.
- Allows MessagePack annual/timeseries output files to be generated instead of CSV/JSON.

__Bugfixes__
- Adds more stringent limits for `AirflowDefectRatio` and `ChargeDefectRatio` (now allows values from 1/10th to 10x the design value).
- Catches case where leap year is specified but weather file does not contain 8784 hours.
- Fixes possible HVAC sizing error if design temperature difference (TD) is negative.
- Fixes an error if there is a pool or hot tub, but the pump `Type` is set to "none".
- Adds more decimal places in output files as needed for simulations with shorter timesteps and/or abbreviated run periods.
- Timeseries output fixes: some outputs off by 1 hour; possible negative combi boiler values.
- Fixes range hood ventilation interaction with infiltration to take into account the location of the cooking range.
- Fixes possible EMS error for ventilation systems with low (but non-zero) flow rates.
- Fixes documentation for `Overhangs/Depth` inputs; units should be ft and not inches.
- The `WaterFixturesUsageMultiplier` input now also applies to general water use internal gains and recirculation pump energy (for some control types).
- BuildResidentialHPXML measure:
  - Fixes units for "Cooling System: Cooling Capacity" argument (Btu/hr, not tons).
  - Fixes incorrect outside boundary condition for shared gable walls of cathedral ceilings, now set to adiabatic.

## OpenStudio-HPXML v1.3.0

__New Features__
- Updates to OpenStudio 3.3.0/EnergyPlus 9.6.0.
- **Breaking change**: Replaces "Unmet Load" outputs with "Unmet Hours".
- **Breaking change**: Renames "Load: Heating" and "Peak Load: Heating" (and Cooling) outputs to include "Delivered".
- **Breaking change**: Any heat pump backup heating requires `HeatPump/BackupType` ("integrated" or "separate") to be specified.
- **Breaking change**: For homes with multiple PV arrays, all inverter efficiencies must have the same value.
- **Breaking change**: HPXML schema version must now be '4.0' (proposed).
  - Moves `ClothesDryer/extension/IsVented` to `ClothesDryer/Vented`.
  - Moves `ClothesDryer/extension/VentedFlowRate` to `ClothesDryer/VentedFlowRate`.
  - Moves `FoundationWall/Insulation/Layer/extension/DistanceToTopOfInsulation` to `FoundationWall/Insulation/Layer/DistanceToTopOfInsulation`.
  - Moves `FoundationWall/Insulation/Layer/extension/DistanceToBottomOfInsulation` to `FoundationWall/Insulation/Layer/DistanceToBottomOfInsulation`.
  - Moves `Slab/PerimeterInsulationDepth` to `Slab/PerimeterInsulation/Layer/InsulationDepth`.
  - Moves `Slab/UnderSlabInsulationWidth` to `Slab/UnderSlabInsulation/Layer/InsulationWidth`.
  - Moves `Slab/UnderSlabInsulationSpansEntireSlab` to `Slab/UnderSlabInsulation/Layer/InsulationSpansEntireSlab`.
- Initial release of BuildResidentialHPXML measure, which generates an HPXML file from a set of building description inputs.
- Expanded capabilities for scheduling:
  - Allows modeling detailed occupancy via a schedule CSV file.
  - Introduces a measure for automatically generating detailed smooth/stochastic schedule CSV files.
  - Expands simplified weekday/weekend/monthly schedule inputs to additional building features.
  - Allows `HeatingSeason` & `CoolingSeason` to be specified for defining heating and cooling equipment availability.
- Adds a new results_hpxml.csv output file to summarize HPXML values (e.g., surface areas, HVAC capacities).
- Allows modeling lithium ion batteries.
- Allows use of `HeatPump/BackupSystem` for modeling a standalone (i.e., not integrated) backup heating system.
- Allows conditioned crawlspaces to be specified; modeled as crawlspaces that are actively maintained at setpoint.
- Allows non-zero refrigerant charge defect ratios for ground source heat pumps.
- Expands choices allowed for `Siding` (Wall/RimJoist) and `RoofType` (Roof) elements.
- Allows "none" for wall/rim joist siding.
- Allows interior finish inputs (e.g., 0.5" drywall) for walls, ceilings, and roofs.
- Allows specifying the foundation wall type (e.g., solid concrete, concrete block, wood, etc.).
- Allows additional fuel types for generators.
- Switches to the EnergyPlus Fan:SystemModel object for all HVAC systems.
- Introduces a small amount of infiltration for unvented spaces.
- Updates the assumption of flue losses vs tank losses for higher efficiency non-electric storage water heaters.
- Revises shared mechanical ventilation preconditioning control logic to operate less often.
- Adds alternative inputs:
  - Window/skylight physical properties (`GlassLayers`, `FrameType`, etc.) instead of `UFactor` & `SHGC`.
  - `Ducts/FractionDuctArea` instead of `Ducts/DuctSurfaceArea`.
  - `Length` instead of `Area` for foundation walls.
  - `Orientation` instead of `Azimuth` for all applicable surfaces, PV systems, and solar thermal systems.
  - CEER (Combined Energy Efficiency Ratio) instead of EER for room ACs.
  - `UsageBin` instead of `FirstHourRating` (for water heaters w/ UEF metric).
  - `CFM50` instead of `CFM25` or `Percent` for duct leakage.
- Allows more defaulting (optional inputs):
  - Mechanical ventilation airflow rate per ASHRAE 62.2-2019.
  - HVAC/DHW system efficiency (by age).
  - Mechanical ventilation fan power (by type).
  - Color (solar absorptance) for walls, roofs, and rim joists.
  - Foundation wall distance to top/bottom of insulation.
  - Door azimuth.
  - Radiant barrier grade.
  - Whole house fan airflow rate and fan power.
- Adds more warnings of inputs based on ANSI/BPI 2400 Standard.
- Removes error-check for number of bedrooms based on conditioned floor area, per RESNET guidance.
- Updates the reporting measure to register all outputs from the annual CSV with the OS runner (for use in, e.g., PAT).
- Removes timeseries CSV output columns that are all zeroes to reduce file size and processing time.
- Improves consistency of installation quality calculations for two/variable-speed air source heat pumps and ground source heat pumps.
- Relaxes requirement for heating (or cooling) setpoints so that they are only needed if heating (or cooling) equipment is present.
- Adds an `--ep-input-format` argument to run_simulation.rb to choose epJSON as the EnergyPlus input file format instead of IDF.
- Eliminates EnergyPlus warnings related to unused objects or invalid output meters/variables.
- Allows modeling PTAC and PTHP HVAC systems. 
- Allows user inputs for partition wall mass and furniture mass.

__Bugfixes__
- Improves ground reflectance when there is shading of windows/skylights.
- Improves HVAC fan power for central forced air systems.
- Fixes mechanical ventilation compartmentalization area calculation for SFA/MF homes with surfaces with InteriorAdjacentTo==ExteriorAdjacentTo.
- Negative `DistanceToTopOfInsulation` values are now disallowed.
- Fixes workflow errors if a `VentilationFan` has zero airflow rate or zero hours of operation.
- Fixes duct design load calculations for HPXML files with multiple ducted HVAC systems.
- Fixes ground source heat pump rated airflow.
- Relaxes `Overhangs` DistanceToBottomOfWindow vs DistanceToBottomOfWindow validation when Depth is zero.
- Fixes possibility of double-counting HVAC distribution losses if an `HVACDistribution` element has both AirDistribution properties and DSE values
- Fixes possibility of incorrect "Peak Electricity: Winter Total (W)" and "Peak Electricity: Summer Total (W)" outputs for homes with duct losses.
- Fixes heating/cooling seasons (used for e.g. summer vs winter window shading) for the southern hemisphere.
- Fixes possibility of EnergyPlus simulation failure for homes with ground-source heat pumps and airflow and/or charge defects.
- Fixes peak load/electricity outputs for homes with ground-source heat pumps and airflow and/or charge defects.

## OpenStudio-HPXML v1.2.0

__New Features__
- **Breaking change**: Heating/cooling component loads no longer calculated by default for faster performance; use `--add-component-loads` argument if desired.
- **Breaking change**: Replaces `Site/extension/ShelterCoefficient` with `Site/ShieldingofHome`.
- Allows `DuctLeakageMeasurement` & `ConditionedFloorAreaServed` to not be specified for ductless fan coil systems; **Breaking change**: `AirDistributionType` is now required for all air distribution systems.
- Allows `Slab/ExposedPerimeter` to be zero.
- Removes `ClothesDryer/ControlType` from being a required input, it is not used.
- Switches room air conditioner model to use Cutler performance curves.
- Relaxes tolerance for duct leakage to outside warning when ducts solely in conditioned space.
- Removes limitation that a shared water heater serving a shared laundry room can't also serve dwelling unit fixtures (i.e., FractionDHWLoadServed is no longer required to be zero).
- Adds IDs to schematron validation errors/warnings when possible.
- Moves additional error-checking from the ruby measure to the schematron validator. 

__Bugfixes__
- Fixes room air conditioner performance curve.
- Fixes ruby error if elements (e.g., `SystemIdentifier`) exist without the proper 'id'/'idref' attribute.
- Fixes error if boiler/GSHP pump power is zero
- Fixes possible "Electricity category end uses do not sum to total" error due to boiler pump energy.
- Fixes possible "Construction R-value ... does not match Assembly R-value" error for highly insulated enclosure elements.
- Adds error-checking for negative SEEReq results for shared cooling systems.
- Adds more detail to error messages regarding the wrong data type in the HPXML file.
- Prevents a solar hot water system w/ SolarFraction=1.

## OpenStudio-HPXML v1.1.0

__New Features__
- **Breaking change**: `Type` is now a required input for dehumidifiers; can be "portable" or "whole-home".
- **Breaking change**: `Location` is now a required input for dehumidifiers; must be "living space" as dehumidifiers are currently modeled as located in living space.
- **Breaking change**: `Type` is now a required input for Pool, PoolPump, HotTub, and HotTubPump.
- **Breaking change**: Both supply and return duct leakage to outside are now required inputs for AirDistribution systems.
- **Breaking change**: Simplifies inputs for fan coils and water loop heat pumps by A) removing HydronicAndAirDistribution element and B) moving WLHP inputs from extension elements to HeatPump element.
- Allows modeling airflow/charge defects for air conditioners, heat pumps, and furnaces (RESNET Standard 310).
- Allows modeling *multiple* dehumidifiers (previously only one allowed).
- Allows modeling generators (generic on-site power production).
- Allows detailed heating/cooling setpoints to be specified: 24-hour weekday & weekend values.
- Allows modeling window/skylight *exterior* shading via summer/winter shading coefficients.
- Allows JSON annual/timeseries output files to be generated instead of CSV. **Breaking change**: For CSV outputs, the first two sections in the results_annual.csv file are now prefixed with "Fuel Use:" and "End Use:", respectively.
- Allows more defaulting (optional inputs) for a variety of HPXML elements.
- Allows requesting timeseries unmet heating/cooling loads.
- Allows skipping schema/schematron validation (for speed); should only be used if the HPXML was already validated upstream.
- Allows HPXML files w/ multiple `Building` elements; requires providing the ID of the single building to be simulated.
- Includes hot water loads (in addition to heating/cooling loads) when timeseries total loads are requested.
- The `in.xml` HPXML file is now always produced for inspection of default values (e.g., autosized HVAC capacities). **Breaking change**: The `output_dir` HPXMLtoOpenStudio measure argument is now required.
- Overhauls documentation to be more comprehensive and standardized.
- `run_simulation.rb` now returns exit code 1 if not successful (i.e., either invalid inputs or simulation fails).

__Bugfixes__
- Improved modeling of window/skylight interior shading -- better reflects shading coefficient inputs.
- Adds error-checking on the HPXML schemaVersion.
- Adds various error-checking to the schematron validator.
- Adds error-checking for empty IDs in the HPXML file.
- Fixes heat pump water heater fan energy not included in SimulationOutputReport outputs.
- Fixes possibility of incorrect "A neighbor building has an azimuth (XXX) not equal to the azimuth of any wall" error.
- Fixes possibility of errors encountered before schematron validation has occurred.
- Small bugfixes related to basement interior surface solar absorptances.
- Allows NumberofConditionedFloors/NumberofConditionedFloorsAboveGrade to be non-integer values per the HPXML schema.
- HVAC sizing design load improvements for floors above crawlspaces/basements, walls, ducts, and heat pumps.
- Now recognizes Type="none" to prevent modeling of pools and hot tubs (pumps and heaters).
- Fixes error for overhangs with zero depth.
- Fixes possible error where the normalized flue height for the AIM-2 infiltration model is negative.
- Slight adjustment of default water heater recovery efficiency equation to prevent errors from values being too high.
- Fixes schematron file not being valid per ISO Schematron standard.

## OpenStudio-HPXML v1.0.0

__New Features__
- Updates to OpenStudio 3.1.0/EnergyPlus 9.4.0.
- **Breaking change**: Deprecates `WeatherStation/WMO` HPXML input, use `WeatherStation/extension/EPWFilePath` instead; also removes `weather_dir` argument from HPXMLtoOpenStudio measure.
- Implements water heater Uniform Energy Factor (UEF) model; replaces RESNET UEF->EF regression. **Breaking change**: `FirstHourRating` is now a required input for storage water heaters when UEF is provided.
- Adds optional HPXML fan power inputs for most HVAC system types. **Breaking change**: Removes ElectricAuxiliaryEnergy input for non-boiler heating systems.
- Uses air-source heat pump cooling performance curves for central air conditioners.
- Updates rated fan power assumption for mini-split heat pump models.
- Allows coal fuel type for non-boiler heating systems.
- Accommodates common walls adjacent to unconditioned space by using HPXML surfaces where InteriorAdjacentTo == ExteriorAdjacentTo.
- Adds optional HPXML inputs to define whether a clothes dryer is vented and its ventilation rate.
- Adds optional HPXML input for `SimulationControl/CalendarYear` for TMY weather files.
- Schematron validation improvements.
- Adds some HPXML XSD schema validation and additional error-checking.
- Various small updates to ASHRAE 140 test files.
- Reduces number of EnergyPlus output files produced by using new OutputControlFiles object.
- Release packages now include ASHRAE 140 test files/results.

__Bugfixes__
- EnergyPlus 9.4.0 fix for negative window solar absorptances at certain hours.
- Fixes airflow timeseries outputs to be averaged instead of summed.
- Updates HVAC sizing methodology for slab-on-grade foundation types.
- Fixes an error that could prevent schematron validation errors from being produced.
- Skips weather caching if filesystem is read only.

## OpenStudio-HPXML v0.11.0 Beta

__New Features__
- New [Schematron](http://schematron.com) validation (EPvalidator.xml) replaces custom ruby validation (EPvalidator.rb)
- **[Breaking change]** `BuildingConstruction/ResidentialFacilityType` ("single-family detached", "single-family attached", "apartment unit", or "manufactured home") is a required input
- Ability to model shared systems for Attached/Multifamily dwelling units
  - Shared HVAC systems (cooling towers, chillers, central boilers, water loop heat pumps, fan coils, ground source heat pumps on shared hydronic circulation loops)
  - Shared water heaters serving either A) multiple dwelling units' service hot water or B) a shared laundry/equipment room, as well as hot water recirculation systems
  - Shared appliances (e.g., clothes dryer in a shared laundry room)
  - Shared hot water recirculation systems
  - Shared ventilation systems (optionally with preconditioning equipment and recirculation)
  - Shared PV systems
  - **[Breaking change]** Appliances located in MF spaces (i.e., "other") must now be specified in more detail (i.e., "other heated space", "other non-freezing space", "other multifamily buffer space", or "other housing unit")
- Enclosure
  - New optional inputs: `Roof/RoofType`, `Wall/Siding`, and `RimJoist/Siding`
  - New optional inputs: `Skylight/InteriorShading/SummerShadingCoefficient` and `Skylight/InteriorShading/SummerShadingCoefficient`
  - New optional inputs: `Roof/RoofColor`, `Wall/Color`, and `RimJoist/Color` can be provided instead of `SolarAbsorptance`
  - New optional input to specify presence of flue/chimney, which results in increased infiltration
  - Allows adobe wall type
  - Allows `AirInfiltrationMeasurement/HousePressure` to be any value (previously required to be 50 Pa)
  - **[Breaking change]** `Roof/RadiantBarrierGrade` input now required when there is a radiant barrier
- HVAC
  - Adds optional high-level HVAC autosizing controls
    - `AllowIncreasedFixedCapacities`: Describes how HVAC equipment with fixed capacities are handled. If true, the maximum of the user-specified fixed capacity and the heating/cooling design load will be used to reduce potential for unmet loads. Defaults to false.
    - `UseMaxLoadForHeatPumps`: Describes how autosized heat pumps are handled. If true, heat pumps are sized based on the maximum of heating and cooling design loads. If false, heat pumps are sized per ACCA Manual J/S based on cooling design loads with some oversizing allowances for heating design loads. Defaults to true.
  - Additional HVAC types: mini-split air conditioners and fixed (non-portable) space heaters
  - Adds optional inputs for ground-to-air heat pumps: `extension/PumpPowerWattsPerTon` and `extension/FanPowerWattsPerCFM`
- Ventilation
  - Allows _multiple_ whole-home ventilation, spot ventilation, and/or whole house fans
- Appliances & Plug Loads
  - Allows _multiple_ `Refrigerator` and `Freezer`
  - Allows `Pool`, `HotTub`, `PlugLoad` of type "electric vehicle charging" and "well pump", and `FuelLoad` of type "grill", "lighting", and "fireplace"
  - **[Breaking change]** "other" and "TV other" plug loads now required
- Lighting
  - Allows lighting schedules and holiday lighting
- **[Breaking change]** For hydronic distributions, `HydronicDistributionType` is now required
- **[Breaking change]** For DSE distributions, `AnnualHeatingDistributionSystemEfficiency` and `AnnualCoolingDistributionSystemEfficiency` are both always required
- Allows more HPXML fuel types to be used for HVAC, water heating, appliances, etc.
- New inputs to define Daylight Saving period; defaults to enabled
- Adds more reporting of warnings/errors to run.log

__Bugfixes__
- Fixes pump energy for boilers and ground source heat pumps
- Fixes incorrect gallons of hot water use reported when there are multiple water heaters
- No longer report unmet load for buildings where the HVAC system only meets part of the load (e.g., room AC serving 33% of the load)
- Schedule bugfix for leap years

## OpenStudio-HPXML v0.10.0 Beta

__New Features__
- Dwelling units of single-family attached/multifamily buildings:
  - Adds new generic space types "other heated space", "other multifamily buffer space", and "other non-freezing space" for surface `ExteriorAdjacentTo` elements. "other housing unit", i.e. adiabatic surfaces, was already supported.
  - **[Breaking change]** For `FrameFloors`, replaces "other housing unit above" and "other housing unit below" enumerations with "other housing unit". All four "other ..." spaces must have an `extension/OtherSpaceAboveOrBelow` property set to either "above" or "below".
  - Allows ducts and water heaters to be located in all "other ..." spaces.
  - Allows all appliances to be located in "other", in which internal gains are neglected.
- Allows `Fireplace` and `FloorFurnace` for heating system types.
- Allows "exterior wall", "under slab", and "roof deck" for `DuctLocation`.
- Allows "wood" and "wood pellets" as fuel types for additional HVAC systems, water heaters, and appliances.
- Allows `Location` to be provided for `Dishwasher` and `CookingRange`.
- Allows `BuildingSummary/Site/SiteType` ("urban", "suburban", or "rural") to be provided.
- Allows user-specified `Refrigerator` and `CookingRange` schedules to be provided.
- HVAC capacity elements are no longer required; if not provided, ACCA Manual J autosizing calculations will be used (-1 can continue to be used for capacity elements but is discouraged).
- Duct locations/areas can be defaulted by specifying supply/return `Duct` elements without `DuctSurfaceArea` and `DuctLocation`. `HVACDistribution/DistributionSystemType/AirDistribution/NumberofReturnRegisters` can be optionally provided to inform the default duct area calculations.
- **[Breaking change]** Lighting inputs now use `LightingType[LightEmittingDiode | CompactFluorescent | FluorescentTube]` instead of `ThirdPartyCertification="ERI Tier I" or ThirdPartyCertification="ERI Tier II"`.
- **[Breaking change]** `HVACDistribution/ConditionedFloorAreaServed` is now required for air distribution systems.
- **[Breaking change]** Infiltration and attic ventilation specified using natural air changes per hour now uses `ACHnatural` instead of `extension/ConstantACHnatural`.
- **[Breaking change]** The optional `PerformanceAdjustment` input for instantaneous water heaters is now treated as a performance multiplier (e.g., 0.92) instead of derate (e.g., 0.08).
- Adds ASHRAE 140 Class II test files.
- SimulationOutputReport reporting measure:
  - New optional timeseries outputs:  airflows (e.g., infiltration, mechanical ventilation, natural ventilation, whole house fan) and weather (e.g., temperatures, wind speed, solar).
  - Timeseries frequency can now be set to 'none' as an alternative to setting all include_timeseries_foo variables to false.
  - **[Breaking change]** Renames "Wood" to "Wood Cord" to better distinguish from "Wood Pellets".
- Modeling improvements:
  - Improved calculation for infiltration height
  - Infiltration & mechanical ventilation now combined using ASHRAE 62.2 Normative Appendix C.
- Runtime improvements: 
  - Optimized ruby require calls.
  - Skip ViewFactor calculations when not needed (i.e., no conditioned basement).
- Error-checking:
  - Adds more space type-specific error checking of adjacent surfaces.
  - Adds additional HPXML datatype checks.
  - Adds a warning if a `HVACDistribution` system has ducts entirely within conditioned space and non-zero leakage to the outside.
  - Adds warnings if appliance inputs may be inappropriate and result in negative energy or hot water use.

__Bugfixes__
- Fixes error if there's a `FoundationWall` whose height is less than 0.5 ft.
- Fixes HVAC defrost control in EnergyPlus model to use "Timed" instead of "OnDemand".
- Fixes exterior air film and wind exposure for a `FrameFloor` over ambient conditions.
- Fixes air films for a `FrameFloor` ceiling.
- Fixes error if there are additional `LightingGroup` elements beyond the ones required.
- Fixes vented attic ventilation rate.
- Reported unmet heating/cooling load now correctly excludes latent energy.
- Ground-source heat pump backup fuel is now correctly honored instead of always using electricity.

## OpenStudio-HPXML v0.9.0 Beta

__New Features__
- **[Breaking change]** Updates to OpenStudio v3.0.0 and EnergyPlus 9.3
- Numerous HPXML inputs are now optional with built-in defaulting, particularly for water heating, appliances, and PV. Set the `debug` argument to true to output a in.xml HPXML file with defaults applied for inspection. See the documentation for defaulting equations/assumptions/references.
- **[Breaking change]** If clothes washer efficiency inputs are provided, `LabelUsage` is now required.
- **[Breaking change]** If dishwasher efficiency inputs are provided, `LabelElectricRate`, `LabelGasRate`, `LabelAnnualGasCost`, and `LabelUsage` are now required.
- Adds optional specification of simulation controls including timestep and begin/end dates.
- Adds optional `extension/UsageMultiplier` inputs for appliances, plug loads, lighting, and water fixtures. Can be used to, e.g., reflect high/low usage occupants.
- Adds ability to model a dehumidifier.
- Adds ability to model kitchen/bath fans (spot ventilation).
- Improved desuperheater model; desuperheater can now be connected to heat pump water heaters.
- Updated clothes washer/dryer and dishwasher models per ANSI/RESNET/ICC 301-2019 Addendum A.
- Solar thermal systems modeled with `SolarFraction` can now be connected to combi water heating systems.
- **[Breaking change]** Replaces optional `epw_output_path` and `osm_output_path` arguments with a single optional `output_dir` argument; adds an optional `debug` argument.
- **[Breaking change]** Replaces optional `BuildingConstruction/extension/FractionofOperableWindowArea` with optional `Window/FractionOperable`.
- **[Breaking change]** Replaces optional `extension/EPWFileName` with optional `extension/EPWFilePath` to allow absolute paths to be provided as an alternative to just the file name.
- Replaces REXML xml library with Oga for better runtime performance.
- Additional error-checking.
- SimulationOutputReport reporting measure:
  - Now reports wood and wood pellets
  - Can report monthly timeseries values if requested
  - Adds hot water outputs (gallons) for clothes washer, dishwasher, fixtures, and distribution waste.
  - Small improvement to calculation of component loads

__Bugfixes__
- Fixes possible simulation error for buildings with complex HVAC/duct systems.
- Fixes handling of infiltration induced by duct leakage imbalance (i.e., supply leakage != return leakage). Only affects ducts located in a vented crawlspace or vented attic.
- Fixes an unsuccessful simulation for buildings where the sum of multiple HVAC systems' fraction load served was slightly above 1 due to rounding.
- Small fix for interior partition wall thermal mass model.
- Skip building surfaces with areas that are extremely small.

## OpenStudio-HPXML v0.8.0 Beta

__Breaking changes__
- Weather cache files are now in .csv instead of .cache format.
- `extension/StandbyLoss` changed to `StandbyLoss` for indirect water heaters.
- `Site/extension/DisableNaturalVentilation` changed to `BuildingConstruction/extension/FractionofOperableWindowArea` for more granularity.

__New Features__
- Adds a SimulationOutputReport reporting measure that provides a variety of annual/timeseries outputs in CSV format.
- Allows modeling of whole-house fans to address cooling.
- Improved natural ventilation algorithm that reduces the potential for incurring additional heating energy.
- Optional `HotWaterTemperature` input for water heaters.
- Optional `CompressorType` input for air conditioners and air-source heat pumps.
- Allows specifying the EnergyPlus simulation timestep.
- Runtime performance improvements.
- Additional HPXML error-checking.

__Bugfixes__
- Fix for central fan integrated supply (CFIS) fan energy.
- Fix simulation error when `FractionHeatLoadServed` (or `FractionCoolLoadServed`) sums to slightly greater than 1.
- Fix for running simulations on a different drive (either local or remote network).
- Fix for HVAC sizing error when latitude is exactly 64 (Big Delta, Alaska).
- Fixes running simulations when there is no weather cache file.
- Fixes view factors when conditioned basement foundation walls have a window/door.
- Fixes weather file download.
- Allow a building with ceiling fans and without lighting.

## OpenStudio-HPXML v0.7.0 Beta

- Initial beta release<|MERGE_RESOLUTION|>--- conflicted
+++ resolved
@@ -37,17 +37,12 @@
 - BuildResidentialHPXML measure:
   - **Breaking change**: Replaced `slab_under_width` and `slab_perimeter_depth` arguments with `slab_under_insulation_width` and `slab_perimeter_insulation_depth`
   - **Breaking change**: Replaced `schedules_vacancy_periods`, `schedules_power_outage_periods`, and `schedules_power_outage_periods_window_natvent_availability` arguments with `schedules_unavailable_period_types`, `schedules_unavailable_period_dates`, and `schedules_unavailable_period_window_natvent_availabilities`; this improves flexibility for handling more unavailable period types.
-<<<<<<< HEAD
-- Output updates:
-  - **Breaking change**: Disaggregates "Walls" into "Above Grade Walls" and "Below Grade Walls" in results_design_load_details.csv output file.
-  - Adds "Unmet Hours: Showers (hr)" and "Unmet Hours: Showers (%)" unmet showers outputs.
-- Updates `openei_rates.zip` with the latest residential utility rates from the [OpenEI U.S. Utility Rate database](https://apps.openei.org/USURDB/).
-=======
 - Utility bill calculations:
   - Allows OpenEI URDB tariffs that have $/day fixed charges.
   - Updates `openei_rates.zip` with the latest residential utility rates from the [OpenEI U.S. Utility Rate database](https://apps.openei.org/USURDB/).
->>>>>>> 2f7c4755
 - Adds a warning if the sum of supply/return duct leakage to outside values is very high.
+- Output updates:
+  - Adds "Unmet Hours: Showers (hr)" and "Unmet Hours: Showers (%)" unmet showers outputs.
 
 __Bugfixes__
 - Prevents possible error if only one of FracSensible/FracLatent are provided for a PlugLoad or FuelLoad; **Breaking change**: FracSensible and FracLatent must now be both be provided or omitted.
