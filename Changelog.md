--- conflicted
+++ resolved
@@ -17,12 +17,9 @@
 - Relaxes requirement for `ConditionedFloorAreaServed` for air distribution systems; now only needed if duct surface areas not provided.
 - **Breaking change**: Each `VentilationFan` must have one (and only one) `UsedFor...` element set to true.
 - Updates combi boiler model to be simpler, faster, and more robust by using separate space/water heating plant loops and boilers.
-<<<<<<< HEAD
 - Switches from EnergyPlus SQL output to MessagePack output for faster performance and reduced file sizes when requesting timeseries outputs.
 - Allows MessagePack annual/timeseries output files to be generated instead of CSV/JSON.
-=======
 - Switches from ScriptF to CarrollMRT radiant exchange algorithm.
->>>>>>> 9e8d604c
 - BuildResidentialHPXML measure:
   - **Breaking change**: Changes the zip code argument name to `site_zip_code`.
   - Adds support for ambient foundations for single-family attached and apartment units.
