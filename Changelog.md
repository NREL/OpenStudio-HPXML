--- conflicted
+++ resolved
@@ -1,17 +1,12 @@
 ## OpenStudio-HPXML v1.5.0
 
 __New Features__
-<<<<<<< HEAD
 - Allows heating/cooling seasons that don't span the entire year.
 - Allows generating timeseries unmet hours for heating and cooling.
+- Allows CSV timeseries output to be formatted for use with the DView application.
 
 __Bugfixes__
 - Fixes heating (or cooling) setpoints from affecting the conditioned space temperature outside the heating (or cooling) season.
-=======
-- Allows CSV timeseries output to be formatted for use with the DView application.
-
-__Bugfixes__
->>>>>>> 76e3ff53
 
 ## OpenStudio-HPXML v1.4.0
 
