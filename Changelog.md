--- conflicted
+++ resolved
@@ -6,11 +6,8 @@
   - Allows requesting a subset of end uses (columns) to be generated.
 
 __Bugfixes__
-<<<<<<< HEAD
+- Fixes total/net electricity timeseries outputs to include battery charging/discharging energy.
 - Fixes error when a non-electric water heater has jacket insulation and the UEF metric is used.
-=======
-- Fixes total/net electricity timeseries outputs to include battery charging/discharging energy.
->>>>>>> 144a9eae
 
 ## OpenStudio-HPXML v1.5.0
 
