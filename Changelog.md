## OpenStudio-HPXML v1.2.0 (Pending)

__New Features__
- **Breaking change**: Heating/cooling component loads no longer calculated by default for faster performance; use `--add-component-loads` argument if desired.
- **Breaking change**: Replaces `Site/extension/ShelterCoefficient` with `Site/ShieldingofHome`.
- **Breaking change**: `AirDistributionType` is now required for all air distribution systems.
- Allows `DuctLeakageMeasurement` to not be specified for ductless fan coil systems.
- Allows `Slab/ExposedPerimeter` to be zero.
- Removes `ClothesDryer/ControlType` from being a required input, it is not used.
- Relaxes tolerance for duct leakage to outside warning when ducts solely in conditioned space.
- Moves additional error-checking from the ruby measure to the schematron validator.
<<<<<<< HEAD
- Adds more detail to error messages regarding the wrong data type in the HPXML file.
- Adds error-checking for negative SEEReq results for shared cooling systems.
=======
- Relaxes tolerance for duct leakage to outside warning when ducts solely in conditioned space.
>>>>>>> 7bb1196c

__Bugfixes__
- Fixes ruby error if elements (e.g., `SystemIdentifier`) exist without the proper 'id'/'idref' attribute.
- Fixes error if boiler/GSHP pump power is zero
- Fixes possible "Electricity category end uses do not sum to total" error due to boiler pump energy.
- Fixes possible "Construction R-value ... does not match Assembly R-value" error for highly insulated enclosure elements.
- Adds error-checking for negative SEEReq results for shared cooling systems.
- Adds more detail to error messages regarding the wrong data type in the HPXML file.
- Prevents a solar hot water system w/ SolarFraction=1.

## OpenStudio-HPXML v1.1.0

__New Features__
- **Breaking change**: `Type` is now a required input for dehumidifiers; can be "portable" or "whole-home".
- **Breaking change**: `Location` is now a required input for dehumidifiers; must be "living space" as dehumidifiers are currently modeled as located in living space.
- **Breaking change**: `Type` is now a required input for Pool, PoolPump, HotTub, and HotTubPump.
- **Breaking change**: Both supply and return duct leakage to outside are now required inputs for AirDistribution systems.
- **Breaking change**: Simplifies inputs for fan coils and water loop heat pumps by A) removing HydronicAndAirDistribution element and B) moving WLHP inputs from extension elements to HeatPump element.
- Allows modeling airflow/charge defects for air conditioners, heat pumps, and furnaces (RESNET Standard 310).
- Allows modeling *multiple* dehumidifiers (previously only one allowed).
- Allows modeling generators (generic on-site power production).
- Allows detailed heating/cooling setpoints to be specified: 24-hour weekday & weekend values.
- Allows modeling window/skylight *exterior* shading via summer/winter shading coefficients.
- Allows JSON annual/timeseries output files to be generated instead of CSV. **Breaking change**: For CSV outputs, the first two sections in the results_annual.csv file are now prefixed with "Fuel Use:" and "End Use:", respectively.
- Allows more defaulting (optional inputs) for a variety of HPXML elements.
- Allows requesting timeseries unmet heating/cooling loads.
- Allows skipping schema/schematron validation (for speed); should only be used if the HPXML was already validated upstream.
- Allows HPXML files w/ multiple `Building` elements; requires providing the ID of the single building to be simulated.
- Includes hot water loads (in addition to heating/cooling loads) when timeseries total loads are requested.
- The `in.xml` HPXML file is now always produced for inspection of default values (e.g., autosized HVAC capacities). **Breaking change**: The `output_dir` HPXMLtoOpenStudio measure argument is now required.
- Overhauls documentation to be more comprehensive and standardized.
- `run_simulation.rb` now returns exit code 1 if not successful (i.e., either invalid inputs or simulation fails).

__Bugfixes__
- Improved modeling of window/skylight interior shading -- better reflects shading coefficient inputs.
- Adds error-checking on the HPXML schemaVersion.
- Adds various error-checking to the schematron validator.
- Adds error-checking for empty IDs in the HPXML file.
- Fixes heat pump water heater fan energy not included in SimulationOutputReport outputs.
- Fixes possibility of incorrect "A neighbor building has an azimuth (XXX) not equal to the azimuth of any wall" error.
- Fixes possibility of errors encountered before schematron validation has occurred.
- Small bugfixes related to basement interior surface solar absorptances.
- Allows NumberofConditionedFloors/NumberofConditionedFloorsAboveGrade to be non-integer values per the HPXML schema.
- HVAC sizing design load improvements for floors above crawlspaces/basements, walls, ducts, and heat pumps.
- Now recognizes Type="none" to prevent modeling of pools and hot tubs (pumps and heaters).
- Fixes error for overhangs with zero depth.
- Fixes possible error where the normalized flue height for the AIM-2 infiltration model is negative.
- Slight adjustment of default water heater recovery efficiency equation to prevent errors from values being too high.
- Fixes schematron file not being valid per ISO Schematron standard.

## OpenStudio-HPXML v1.0.0

__New Features__
- Updates to OpenStudio 3.1.0/EnergyPlus 9.4.0.
- **Breaking change**: Deprecates `WeatherStation/WMO` HPXML input, use `WeatherStation/extension/EPWFilePath` instead; also removes `weather_dir` argument from HPXMLtoOpenStudio measure.
- Implements water heater Uniform Energy Factor (UEF) model; replaces RESNET UEF->EF regression. **Breaking change**: `FirstHourRating` is now a required input for storage water heaters when UEF is provided.
- Adds optional HPXML fan power inputs for most HVAC system types. **Breaking change**: Removes ElectricAuxiliaryEnergy input for non-boiler heating systems.
- Uses air-source heat pump cooling performance curves for central air conditioners.
- Updates rated fan power assumption for mini-split heat pump models.
- Allows coal fuel type for non-boiler heating systems.
- Accommodates common walls adjacent to unconditioned space by using HPXML surfaces where InteriorAdjacentTo == ExteriorAdjacentTo.
- Adds optional HPXML inputs to define whether a clothes dryer is vented and its ventilation rate.
- Adds optional HPXML input for `SimulationControl/CalendarYear` for TMY weather files.
- Schematron validation improvements.
- Adds some HPXML XSD schema validation and additional error-checking.
- Various small updates to ASHRAE 140 test files.
- Reduces number of EnergyPlus output files produced by using new OutputControlFiles object.
- Release packages now include ASHRAE 140 test files/results.

__Bugfixes__
- EnergyPlus 9.4.0 fix for negative window solar absorptances at certain hours.
- Fixes airflow timeseries outputs to be averaged instead of summed.
- Updates HVAC sizing methodology for slab-on-grade foundation types.
- Fixes an error that could prevent schematron validation errors from being produced.
- Skips weather caching if filesystem is read only.

## OpenStudio-HPXML v0.11.0 Beta

__New Features__
- New [Schematron](http://schematron.com) validation (EPvalidator.xml) replaces custom ruby validation (EPvalidator.rb)
- **[Breaking Change]** `BuildingConstruction/ResidentialFacilityType` ("single-family detached", "single-family attached", "apartment unit", or "manufactured home") is a required input
- Ability to model shared systems for Attached/Multifamily dwelling units
  - Shared HVAC systems (cooling towers, chillers, central boilers, water loop heat pumps, fan coils, ground source heat pumps on shared hydronic circulation loops)
  - Shared water heaters serving either A) multiple dwelling units' service hot water or B) a shared laundry/equipment room, as well as hot water recirculation systems
  - Shared appliances (e.g., clothes dryer in a shared laundry room)
  - Shared hot water recirculation systems
  - Shared ventilation systems (optionally with preconditioning equipment and recirculation)
  - Shared PV systems
  - **[Breaking Change]** Appliances located in MF spaces (i.e., "other") must now be specified in more detail (i.e., "other heated space", "other non-freezing space", "other multifamily buffer space", or "other housing unit")
- Enclosure
  - New optional inputs: `Roof/RoofType`, `Wall/Siding`, and `RimJoist/Siding`
  - New optional inputs: `Skylight/InteriorShading/SummerShadingCoefficient` and `Skylight/InteriorShading/SummerShadingCoefficient`
  - New optional inputs: `Roof/RoofColor`, `Wall/Color`, and `RimJoist/Color` can be provided instead of `SolarAbsorptance`
  - New optional input to specify presence of flue/chimney, which results in increased infiltration
  - Allows adobe wall type
  - Allows `AirInfiltrationMeasurement/HousePressure` to be any value (previously required to be 50 Pa)
  - **[Breaking Change]** `Roof/RadiantBarrierGrade` input now required when there is a radiant barrier
- HVAC
  - Adds optional high-level HVAC autosizing controls
    - `AllowIncreasedFixedCapacities`: Describes how HVAC equipment with fixed capacities are handled. If true, the maximum of the user-specified fixed capacity and the heating/cooling design load will be used to reduce potential for unmet loads. Defaults to false.
    - `UseMaxLoadForHeatPumps`: Describes how autosized heat pumps are handled. If true, heat pumps are sized based on the maximum of heating and cooling design loads. If false, heat pumps are sized per ACCA Manual J/S based on cooling design loads with some oversizing allowances for heating design loads. Defaults to true.
  - Additional HVAC types: mini-split air conditioners and fixed (non-portable) space heaters
  - Adds optional inputs for ground-to-air heat pumps: `extension/PumpPowerWattsPerTon` and `extension/FanPowerWattsPerCFM`
- Ventilation
  - Allows _multiple_ whole-home ventilation, spot ventilation, and/or whole house fans
- Appliances & Plug Loads
  - Allows _multiple_ `Refrigerator` and `Freezer`
  - Allows `Pool`, `HotTub`, `PlugLoad` of type "electric vehicle charging" and "well pump", and `FuelLoad` of type "grill", "lighting", and "fireplace"
  - **[Breaking Change]** "other" and "TV other" plug loads now required
- Lighting
  - Allows lighting schedules and holiday lighting
- **[Breaking Change]** For hydronic distributions, `HydronicDistributionType` is now required
- **[Breaking Change]** For DSE distributions, `AnnualHeatingDistributionSystemEfficiency` and `AnnualCoolingDistributionSystemEfficiency` are both always required
- Allows more HPXML fuel types to be used for HVAC, water heating, appliances, etc.
- New inputs to define Daylight Saving period; defaults to enabled
- Adds more reporting of warnings/errors to run.log

__Bugfixes__
- Fixes pump energy for boilers and ground source heat pumps
- Fixes incorrect gallons of hot water use reported when there are multiple water heaters
- No longer report unmet load for buildings where the HVAC system only meets part of the load (e.g., room AC serving 33% of the load)
- Schedule bugfix for leap years

## OpenStudio-HPXML v0.10.0 Beta

__New Features__
- Dwelling units of single-family attached/multifamily buildings:
  - Adds new generic space types "other heated space", "other multifamily buffer space", and "other non-freezing space" for surface `ExteriorAdjacentTo` elements. "other housing unit", i.e. adiabatic surfaces, was already supported.
  - **[Breaking Change]** For `FrameFloors`, replaces "other housing unit above" and "other housing unit below" enumerations with "other housing unit". All four "other ..." spaces must have an `extension/OtherSpaceAboveOrBelow` property set to either "above" or "below".
  - Allows ducts and water heaters to be located in all "other ..." spaces.
  - Allows all appliances to be located in "other", in which internal gains are neglected.
- Allows `Fireplace` and `FloorFurnace` for heating system types.
- Allows "exterior wall", "under slab", and "roof deck" for `DuctLocation`.
- Allows "wood" and "wood pellets" as fuel types for additional HVAC systems, water heaters, and appliances.
- Allows `Location` to be provided for `Dishwasher` and `CookingRange`.
- Allows `BuildingSummary/Site/SiteType` ("urban", "suburban", or "rural") to be provided.
- Allows user-specified `Refrigerator` and `CookingRange` schedules to be provided.
- HVAC capacity elements are no longer required; if not provided, ACCA Manual J autosizing calculations will be used (-1 can continue to be used for capacity elements but is discouraged).
- Duct locations/areas can be defaulted by specifying supply/return `Duct` elements without `DuctSurfaceArea` and `DuctLocation`. `HVACDistribution/DistributionSystemType/AirDistribution/NumberofReturnRegisters` can be optionally provided to inform the default duct area calculations.
- **[Breaking Change]** Lighting inputs now use `LightingType[LightEmittingDiode | CompactFluorescent | FluorescentTube]` instead of `ThirdPartyCertification="ERI Tier I" or ThirdPartyCertification="ERI Tier II"`.
- **[Breaking Change]** `HVACDistribution/ConditionedFloorAreaServed` is now required for air distribution systems.
- **[Breaking Change]** Infiltration and attic ventilation specified using natural air changes per hour now uses `ACHnatural` instead of `extension/ConstantACHnatural`.
- **[Breaking Change]** The optional `PerformanceAdjustment` input for instantaneous water heaters is now treated as a performance multiplier (e.g., 0.92) instead of derate (e.g., 0.08).
- Adds ASHRAE 140 Class II test files.
- SimulationOutputReport reporting measure:
  - New optional timeseries outputs:  airflows (e.g., infiltration, mechanical ventilation, natural ventilation, whole house fan) and weather (e.g., temperatures, wind speed, solar).
  - Timeseries frequency can now be set to 'none' as an alternative to setting all include_timeseries_foo variables to false.
  - **[Breaking Change]** Renames "Wood" to "Wood Cord" to better distinguish from "Wood Pellets".
- Modeling improvements:
  - Improved calculation for infiltration height
  - Infiltration & mechanical ventilation now combined using ASHRAE 62.2 Normative Appendix C.
- Runtime improvements: 
  - Optimized ruby require calls.
  - Skip ViewFactor calculations when not needed (i.e., no conditioned basement).
- Error-checking:
  - Adds more space type-specific error checking of adjacent surfaces.
  - Adds additional HPXML datatype checks.
  - Adds a warning if a `HVACDistribution` system has ducts entirely within conditioned space and non-zero leakage to the outside.
  - Adds warnings if appliance inputs may be inappropriate and result in negative energy or hot water use.

__Bugfixes__
- Fixes error if there's a `FoundationWall` whose height is less than 0.5 ft.
- Fixes HVAC defrost control in EnergyPlus model to use "Timed" instead of "OnDemand".
- Fixes exterior air film and wind exposure for a `FrameFloor` over ambient conditions.
- Fixes air films for a `FrameFloor` ceiling.
- Fixes error if there are additional `LightingGroup` elements beyond the ones required.
- Fixes vented attic ventilation rate.
- Reported unmet heating/cooling load now correctly excludes latent energy.
- Ground-source heat pump backup fuel is now correctly honored instead of always using electricity.

## OpenStudio-HPXML v0.9.0 Beta

__New Features__
- **[Breaking Change]** Updates to OpenStudio v3.0.0 and EnergyPlus 9.3
- Numerous HPXML inputs are now optional with built-in defaulting, particularly for water heating, appliances, and PV. Set the `debug` argument to true to output a in.xml HPXML file with defaults applied for inspection. See the documentation for defaulting equations/assumptions/references.
- **[Breaking Change]** If clothes washer efficiency inputs are provided, `LabelUsage` is now required.
- **[Breaking Change]** If dishwasher efficiency inputs are provided, `LabelElectricRate`, `LabelGasRate`, `LabelAnnualGasCost`, and `LabelUsage` are now required.
- Adds optional specification of simulation controls including timestep and begin/end dates.
- Adds optional `extension/UsageMultiplier` inputs for appliances, plug loads, lighting, and water fixtures. Can be used to, e.g., reflect high/low usage occupants.
- Adds ability to model a dehumidifier.
- Adds ability to model kitchen/bath fans (spot ventilation).
- Improved desuperheater model; desuperheater can now be connected to heat pump water heaters.
- Updated clothes washer/dryer and dishwasher models per ANSI/RESNET/ICC 301-2019 Addendum A.
- Solar thermal systems modeled with `SolarFraction` can now be connected to combi water heating systems.
- **[Breaking Change]** Replaces optional `epw_output_path` and `osm_output_path` arguments with a single optional `output_dir` argument; adds an optional `debug` argument.
- **[Breaking Change]** Replaces optional `BuildingConstruction/extension/FractionofOperableWindowArea` with optional `Window/FractionOperable`.
- **[Breaking Change]** Replaces optional `extension/EPWFileName` with optional `extension/EPWFilePath` to allow absolute paths to be provided as an alternative to just the file name.
- Replaces REXML xml library with Oga for better runtime performance.
- Additional error-checking.
- SimulationOutputReport reporting measure:
  - Now reports wood and wood pellets
  - Can report monthly timeseries values if requested
  - Adds hot water outputs (gallons) for clothes washer, dishwasher, fixtures, and distribution waste.
  - Small improvement to calculation of component loads

__Bugfixes__
- Fixes possible simulation error for buildings with complex HVAC/duct systems.
- Fixes handling of infiltration induced by duct leakage imbalance (i.e., supply leakage != return leakage). Only affects ducts located in a vented crawlspace or vented attic.
- Fixes an unsuccessful simulation for buildings where the sum of multiple HVAC systems' fraction load served was slightly above 1 due to rounding.
- Small fix for interior partition wall thermal mass model.
- Skip building surfaces with areas that are extremely small.

## OpenStudio-HPXML v0.8.0 Beta

__Breaking Changes__
- Weather cache files are now in .csv instead of .cache format.
- `extension/StandbyLoss` changed to `StandbyLoss` for indirect water heaters.
- `Site/extension/DisableNaturalVentilation` changed to `BuildingConstruction/extension/FractionofOperableWindowArea` for more granularity.

__New Features__
- Adds a SimulationOutputReport reporting measure that provides a variety of annual/timeseries outputs in CSV format.
- Allows modeling of whole-house fans to address cooling.
- Improved natural ventilation algorithm that reduces the potential for incurring additional heating energy.
- Optional `HotWaterTemperature` input for water heaters.
- Optional `CompressorType` input for air conditioners and air-source heat pumps.
- Allows specifying the EnergyPlus simulation timestep.
- Runtime performance improvements.
- Additional HPXML error-checking.

__Bugfixes__
- Fix for central fan integrated supply (CFIS) fan energy.
- Fix simulation error when `FractionHeatLoadServed` (or `FractionCoolLoadServed`) sums to slightly greater than 1.
- Fix for running simulations on a different drive (either local or remote network).
- Fix for HVAC sizing error when latitude is exactly 64 (Big Delta, Alaska).
- Fixes running simulations when there is no weather cache file.
- Fixes view factors when conditioned basement foundation walls have a window/door.
- Fixes weather file download.
- Allow a building with ceiling fans and without lighting.

## OpenStudio-HPXML v0.7.0 Beta

- Initial beta release<|MERGE_RESOLUTION|>--- conflicted
+++ resolved
@@ -9,12 +9,6 @@
 - Removes `ClothesDryer/ControlType` from being a required input, it is not used.
 - Relaxes tolerance for duct leakage to outside warning when ducts solely in conditioned space.
 - Moves additional error-checking from the ruby measure to the schematron validator.
-<<<<<<< HEAD
-- Adds more detail to error messages regarding the wrong data type in the HPXML file.
-- Adds error-checking for negative SEEReq results for shared cooling systems.
-=======
-- Relaxes tolerance for duct leakage to outside warning when ducts solely in conditioned space.
->>>>>>> 7bb1196c
 
 __Bugfixes__
 - Fixes ruby error if elements (e.g., `SystemIdentifier`) exist without the proper 'id'/'idref' attribute.
