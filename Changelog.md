## OpenStudio-HPXML v1.5.0

__New Features__
<<<<<<< HEAD
- Allows modeling room/window heat pump and room air conditioner with heating.
=======
- Allows heating/cooling seasons that don't span the entire year.
- Allows generating timeseries unmet hours for heating and cooling.
>>>>>>> 479cfbb6
- Allows CSV timeseries output to be formatted for use with the DView application.
- BuildResidentialHPXML measure:
  - **Breaking change**: Replaces arguments using 'auto' for defaults with optional arguments of the appropriate data type. New `heat_pump_sizing_methodology` argument and new boolean `foo_present` arguments for lighting, appliances, etc.
- ReportUtilityBills measure:
  - **Breaking change**: Replaces arguments using 'auto' for defaults with optional arguments of the appropriate data type.

__Bugfixes__
- Fixes heating (or cooling) setpoints affecting the conditioned space temperature outside the heating (or cooling) season.
- Fixes handling non-integer number of occupants when using the stochastic occupancy schedule generator.

## OpenStudio-HPXML v1.4.0

__New Features__
- Updates to OpenStudio 3.4.0/EnergyPlus 22.1.
- High-level optional `OccupancyCalculationType` input to specify operational vs asset calculation. Defaults to asset. If operational, `NumberofResidents` is required.
- Allows calculating one or more emissions scenarios (e.g., high renewable penetration vs business as usual) for different emissions types (e.g., CO2e).
- New ReportUtilityBills reporting measure: adds a new results_bills.csv output file to summarize calculated utility bills.
- Switches from EnergyPlus SQL output to MessagePack output for faster performance and reduced file sizes when requesting timeseries outputs.
- New heat pump capabilities:
  - **Breaking change**: Replaces the `UseMaxLoadForHeatPumps` sizing option with `HeatPumpSizingMethodology`, which has three choices:
    - `ACCA`: nominal capacity sized per ACCA Manual J/S based on cooling design loads, with some oversizing allowances for larger heating design loads.
    - `HERS` (default): nominal capacity sized equal to the larger of heating/cooling design loads.
    - `MaxLoad`: nominal capacity sized based on the larger of heating/cooling design loads, while taking into account the heat pump's capacity retention at the design temperature.
  - Allows the separate backup system to be a central system (e.g., central furnace w/ ducts). Previously only non-central system types were allowed.
  - Heat pumps with switchover temperatures are now autosized by taking into account the switchover temperature, if higher than the heating design temperature.
  - Allows `BackupHeatingLockoutTemperature` as an optional input to control integrated backup heating availability during, e.g., a thermostat heating setback recovery event; defaults to 40F.
- New water heating capabilities:
  - Allows conventional storage tank water heaters to use a stratified (rather than mixed) tank model via `extension/TankModelType`; higher precision but runtime penalty. Defaults to mixed.
  - Allows operating mode (standard vs heat pump only) for heat pump water heaters (HPWHs) via `extension/OperatingMode`. Defaults to standard.
  - Updates combi boiler model to be simpler, faster, and more robust by using separate space/water heating plant loops and boilers.
- New capabilities for hourly/sub-hourly scheduling via schedule CSV files:
  - Detailed HVAC and water heater setpoints.
  - Detailed heat pump water heater operating modes.
- EnergyPlus modeling changes:
  - Switches from ScriptF to CarrollMRT radiant exchange algorithm.
  - Updates HVAC fans to use fan power law (cubic relationship between fan speed and power).
  - Updates HVAC rated fan power assumption per ASHRAE 1449-RP.
- Allows specifying a `StormWindow` element for windows/skylights; U-factors and SHGCs are automatically adjusted.
- Allows an optional `AirInfiltrationMeasurement/InfiltrationHeight` input.
- Allows an optional `Battery/UsableCapacity` input; now defaults to 0.9 x NominalCapacity (previously 0.8).
- For CFIS systems, allows an optional `extension/VentilationOnlyModeAirflowFraction` input to address duct losses during ventilation only mode.
- **Breaking change**: Each `VentilationFan` must have one (and only one) `UsedFor...` element set to true.
- BuildResidentialHPXML measure:
  - **Breaking change**: Changes the zip code argument name to `site_zip_code`.
  - Adds optional arguments for schedule CSV files, HPWH operating mode, water heater tank model, storm windows, heat pump lockout temperature, battery usable capacity, and emissions scenarios.
  - Adds support for ambient foundations for single-family attached and apartment units.
  - Adds support for unconditioned attics for apartment units.
  - Adds an optional argument to store additional custom properties in the HPXML file.
  - Adds an optional argument for whether the HPXML file is written with default values applied; defaults to false.
  - Adds an optional argument for whether the HPXML file is validated; defaults to false.
- ReportSimulationOutput measure:
  - **Breaking change**: New "End Use: \<Fuel\>: Heating Heat Pump Backup" output, disaggregated from "End Use: \<Fuel\>: Heating".
  - Adds "Energy Use: Total" and "Energy Use: Net" columns to the annual results output file; allows timeseries outputs.
  - Adds a "Fuel Use: Electricity: Net" timeseries output column for homes with electricity generation.
  - Adds optional argument for requesting timeseries EnergyPlus output variables.
  - Adds ability to include `TimeDST` and/or `TimeUTC` timestamp column(s) in results_timeseries.csv.
  - Timestamps in results_timeseries.csv are output in ISO 8601 standard format.
  - Allows user-specified annual/timeseries output file names.
- ReportHPXMLOutput measure:
  - Adds "Enclosure: Floor Area Foundation" output row in results_hpxml.csv.
- Adds support for shared hot water recirculation systems controlled by temperature.
- Relaxes requirement for `ConditionedFloorAreaServed` for air distribution systems; now only needed if duct surface areas not provided.
- Allows MessagePack annual/timeseries output files to be generated instead of CSV/JSON.

__Bugfixes__
- Adds more stringent limits for `AirflowDefectRatio` and `ChargeDefectRatio` (now allows values from 1/10th to 10x the design value).
- Catches case where leap year is specified but weather file does not contain 8784 hours.
- Fixes possible HVAC sizing error if design temperature difference (TD) is negative.
- Fixes an error if there is a pool or hot tub, but the pump `Type` is set to "none".
- Adds more decimal places in output files as needed for simulations with shorter timesteps and/or abbreviated run periods.
- Timeseries output fixes: some outputs off by 1 hour; possible negative combi boiler values.
- Fixes range hood ventilation interaction with infiltration to take into account the location of the cooking range.
- Fixes possible EMS error for ventilation systems with low (but non-zero) flow rates.
- Fixes documentation for `Overhangs/Depth` inputs; units should be ft and not inches.
- The `WaterFixturesUsageMultiplier` input now also applies to general water use internal gains and recirculation pump energy (for some control types).
- BuildResidentialHPXML measure:
  - Fixes units for "Cooling System: Cooling Capacity" argument (Btu/hr, not tons).
  - Fixes incorrect outside boundary condition for shared gable walls of cathedral ceilings, now set to adiabatic.

## OpenStudio-HPXML v1.3.0

__New Features__
- Updates to OpenStudio 3.3.0/EnergyPlus 9.6.0.
- **Breaking change**: Replaces "Unmet Load" outputs with "Unmet Hours".
- **Breaking change**: Renames "Load: Heating" and "Peak Load: Heating" (and Cooling) outputs to include "Delivered".
- **Breaking change**: Any heat pump backup heating requires `HeatPump/BackupType` ("integrated" or "separate") to be specified.
- **Breaking change**: For homes with multiple PV arrays, all inverter efficiencies must have the same value.
- **Breaking change**: HPXML schema version must now be '4.0' (proposed).
  - Moves `ClothesDryer/extension/IsVented` to `ClothesDryer/IsVented`.
  - Moves `ClothesDryer/extension/VentedFlowRate` to `ClothesDryer/VentedFlowRate`.
  - Moves `FoundationWall/Insulation/Layer/extension/DistanceToTopOfInsulation` to `FoundationWall/Insulation/Layer/DistanceToTopOfInsulation`.
  - Moves `FoundationWall/Insulation/Layer/extension/DistanceToBottomOfInsulation` to `FoundationWall/Insulation/Layer/DistanceToBottomOfInsulation`.
  - Moves `Slab/PerimeterInsulationDepth` to `Slab/PerimeterInsulation/Layer/InsulationDepth`.
  - Moves `Slab/UnderSlabInsulationWidth` to `Slab/UnderSlabInsulation/Layer/InsulationWidth`.
  - Moves `Slab/UnderSlabInsulationSpansEntireSlab` to `Slab/UnderSlabInsulation/Layer/InsulationSpansEntireSlab`.
- Initial release of BuildResidentialHPXML measure, which generates an HPXML file from a set of building description inputs.
- Expanded capabilities for scheduling:
  - Allows modeling detailed occupancy via a schedule CSV file.
  - Introduces a measure for automatically generating detailed smooth/stochastic schedule CSV files.
  - Expands simplified weekday/weekend/monthly schedule inputs to additional building features.
  - Allows `HeatingSeason` & `CoolingSeason` to be specified for defining heating and cooling equipment availability.
- Adds a new results_hpxml.csv output file to summarize HPXML values (e.g., surface areas, HVAC capacities).
- Allows modeling lithium ion batteries.
- Allows use of `HeatPump/BackupSystem` for modeling a standalone (i.e., not integrated) backup heating system.
- Allows conditioned crawlspaces to be specified; modeled as crawlspaces that are actively maintained at setpoint.
- Allows non-zero refrigerant charge defect ratios for ground source heat pumps.
- Expands choices allowed for `Siding` (Wall/RimJoist) and `RoofType` (Roof) elements.
- Allows "none" for wall/rim joist siding.
- Allows interior finish inputs (e.g., 0.5" drywall) for walls, ceilings, and roofs.
- Allows specifying the foundation wall type (e.g., solid concrete, concrete block, wood, etc.).
- Allows additional fuel types for generators.
- Switches to the EnergyPlus Fan:SystemModel object for all HVAC systems.
- Introduces a small amount of infiltration for unvented spaces.
- Updates the assumption of flue losses vs tank losses for higher efficiency non-electric storage water heaters.
- Revises shared mechanical ventilation preconditioning control logic to operate less often.
- Adds alternative inputs:
  - Window/skylight physical properties (`GlassLayers`, `FrameType`, etc.) instead of `UFactor` & `SHGC`.
  - `Ducts/FractionDuctArea` instead of `Ducts/DuctSurfaceArea`.
  - `Length` instead of `Area` for foundation walls.
  - `Orientation` instead of `Azimuth` for all applicable surfaces, PV systems, and solar thermal systems.
  - CEER (Combined Energy Efficiency Ratio) instead of EER for room ACs.
  - `UsageBin` instead of `FirstHourRating` (for water heaters w/ UEF metric).
  - `CFM50` instead of `CFM25` or `Percent` for duct leakage.
- Allows more defaulting (optional inputs):
  - Mechanical ventilation airflow rate per ASHRAE 62.2-2019.
  - HVAC/DHW system efficiency (by age).
  - Mechanical ventilation fan power (by type).
  - Color (solar absorptance) for walls, roofs, and rim joists.
  - Foundation wall distance to top/bottom of insulation.
  - Door azimuth.
  - Radiant barrier grade.
  - Whole house fan airflow rate and fan power.
- Adds more warnings of inputs based on ANSI/BPI 2400 Standard.
- Removes error-check for number of bedrooms based on conditioned floor area, per RESNET guidance.
- Updates the reporting measure to register all outputs from the annual CSV with the OS runner (for use in, e.g., PAT).
- Removes timeseries CSV output columns that are all zeroes to reduce file size and processing time.
- Improves consistency of installation quality calculations for two/variable-speed air source heat pumps and ground source heat pumps.
- Relaxes requirement for heating (or cooling) setpoints so that they are only needed if heating (or cooling) equipment is present.
- Adds an `--ep-input-format` argument to run_simulation.rb to choose epJSON as the EnergyPlus input file format instead of IDF.
- Eliminates EnergyPlus warnings related to unused objects or invalid output meters/variables.
- Allows modeling PTAC and PTHP HVAC systems. 
- Allows user inputs for partition wall mass and furniture mass.

__Bugfixes__
- Improves ground reflectance when there is shading of windows/skylights.
- Improves HVAC fan power for central forced air systems.
- Fixes mechanical ventilation compartmentalization area calculation for SFA/MF homes with surfaces with InteriorAdjacentTo==ExteriorAdjacentTo.
- Negative `DistanceToTopOfInsulation` values are now disallowed.
- Fixes workflow errors if a `VentilationFan` has zero airflow rate or zero hours of operation.
- Fixes duct design load calculations for HPXML files with multiple ducted HVAC systems.
- Fixes ground source heat pump rated airflow.
- Relaxes `Overhangs` DistanceToBottomOfWindow vs DistanceToBottomOfWindow validation when Depth is zero.
- Fixes possibility of double-counting HVAC distribution losses if an `HVACDistribution` element has both AirDistribution properties and DSE values
- Fixes possibility of incorrect "Peak Electricity: Winter Total (W)" and "Peak Electricity: Summer Total (W)" outputs for homes with duct losses.
- Fixes heating/cooling seasons (used for e.g. summer vs winter window shading) for the southern hemisphere.
- Fixes possibility of EnergyPlus simulation failure for homes with ground-source heat pumps and airflow and/or charge defects.
- Fixes peak load/electricity outputs for homes with ground-source heat pumps and airflow and/or charge defects.

## OpenStudio-HPXML v1.2.0

__New Features__
- **Breaking change**: Heating/cooling component loads no longer calculated by default for faster performance; use `--add-component-loads` argument if desired.
- **Breaking change**: Replaces `Site/extension/ShelterCoefficient` with `Site/ShieldingofHome`.
- Allows `DuctLeakageMeasurement` & `ConditionedFloorAreaServed` to not be specified for ductless fan coil systems; **Breaking change**: `AirDistributionType` is now required for all air distribution systems.
- Allows `Slab/ExposedPerimeter` to be zero.
- Removes `ClothesDryer/ControlType` from being a required input, it is not used.
- Switches room air conditioner model to use Cutler performance curves.
- Relaxes tolerance for duct leakage to outside warning when ducts solely in conditioned space.
- Removes limitation that a shared water heater serving a shared laundry room can't also serve dwelling unit fixtures (i.e., FractionDHWLoadServed is no longer required to be zero).
- Adds IDs to schematron validation errors/warnings when possible.
- Moves additional error-checking from the ruby measure to the schematron validator. 

__Bugfixes__
- Fixes room air conditioner performance curve.
- Fixes ruby error if elements (e.g., `SystemIdentifier`) exist without the proper 'id'/'idref' attribute.
- Fixes error if boiler/GSHP pump power is zero
- Fixes possible "Electricity category end uses do not sum to total" error due to boiler pump energy.
- Fixes possible "Construction R-value ... does not match Assembly R-value" error for highly insulated enclosure elements.
- Adds error-checking for negative SEEReq results for shared cooling systems.
- Adds more detail to error messages regarding the wrong data type in the HPXML file.
- Prevents a solar hot water system w/ SolarFraction=1.

## OpenStudio-HPXML v1.1.0

__New Features__
- **Breaking change**: `Type` is now a required input for dehumidifiers; can be "portable" or "whole-home".
- **Breaking change**: `Location` is now a required input for dehumidifiers; must be "living space" as dehumidifiers are currently modeled as located in living space.
- **Breaking change**: `Type` is now a required input for Pool, PoolPump, HotTub, and HotTubPump.
- **Breaking change**: Both supply and return duct leakage to outside are now required inputs for AirDistribution systems.
- **Breaking change**: Simplifies inputs for fan coils and water loop heat pumps by A) removing HydronicAndAirDistribution element and B) moving WLHP inputs from extension elements to HeatPump element.
- Allows modeling airflow/charge defects for air conditioners, heat pumps, and furnaces (RESNET Standard 310).
- Allows modeling *multiple* dehumidifiers (previously only one allowed).
- Allows modeling generators (generic on-site power production).
- Allows detailed heating/cooling setpoints to be specified: 24-hour weekday & weekend values.
- Allows modeling window/skylight *exterior* shading via summer/winter shading coefficients.
- Allows JSON annual/timeseries output files to be generated instead of CSV. **Breaking change**: For CSV outputs, the first two sections in the results_annual.csv file are now prefixed with "Fuel Use:" and "End Use:", respectively.
- Allows more defaulting (optional inputs) for a variety of HPXML elements.
- Allows requesting timeseries unmet heating/cooling loads.
- Allows skipping schema/schematron validation (for speed); should only be used if the HPXML was already validated upstream.
- Allows HPXML files w/ multiple `Building` elements; requires providing the ID of the single building to be simulated.
- Includes hot water loads (in addition to heating/cooling loads) when timeseries total loads are requested.
- The `in.xml` HPXML file is now always produced for inspection of default values (e.g., autosized HVAC capacities). **Breaking change**: The `output_dir` HPXMLtoOpenStudio measure argument is now required.
- Overhauls documentation to be more comprehensive and standardized.
- `run_simulation.rb` now returns exit code 1 if not successful (i.e., either invalid inputs or simulation fails).

__Bugfixes__
- Improved modeling of window/skylight interior shading -- better reflects shading coefficient inputs.
- Adds error-checking on the HPXML schemaVersion.
- Adds various error-checking to the schematron validator.
- Adds error-checking for empty IDs in the HPXML file.
- Fixes heat pump water heater fan energy not included in SimulationOutputReport outputs.
- Fixes possibility of incorrect "A neighbor building has an azimuth (XXX) not equal to the azimuth of any wall" error.
- Fixes possibility of errors encountered before schematron validation has occurred.
- Small bugfixes related to basement interior surface solar absorptances.
- Allows NumberofConditionedFloors/NumberofConditionedFloorsAboveGrade to be non-integer values per the HPXML schema.
- HVAC sizing design load improvements for floors above crawlspaces/basements, walls, ducts, and heat pumps.
- Now recognizes Type="none" to prevent modeling of pools and hot tubs (pumps and heaters).
- Fixes error for overhangs with zero depth.
- Fixes possible error where the normalized flue height for the AIM-2 infiltration model is negative.
- Slight adjustment of default water heater recovery efficiency equation to prevent errors from values being too high.
- Fixes schematron file not being valid per ISO Schematron standard.

## OpenStudio-HPXML v1.0.0

__New Features__
- Updates to OpenStudio 3.1.0/EnergyPlus 9.4.0.
- **Breaking change**: Deprecates `WeatherStation/WMO` HPXML input, use `WeatherStation/extension/EPWFilePath` instead; also removes `weather_dir` argument from HPXMLtoOpenStudio measure.
- Implements water heater Uniform Energy Factor (UEF) model; replaces RESNET UEF->EF regression. **Breaking change**: `FirstHourRating` is now a required input for storage water heaters when UEF is provided.
- Adds optional HPXML fan power inputs for most HVAC system types. **Breaking change**: Removes ElectricAuxiliaryEnergy input for non-boiler heating systems.
- Uses air-source heat pump cooling performance curves for central air conditioners.
- Updates rated fan power assumption for mini-split heat pump models.
- Allows coal fuel type for non-boiler heating systems.
- Accommodates common walls adjacent to unconditioned space by using HPXML surfaces where InteriorAdjacentTo == ExteriorAdjacentTo.
- Adds optional HPXML inputs to define whether a clothes dryer is vented and its ventilation rate.
- Adds optional HPXML input for `SimulationControl/CalendarYear` for TMY weather files.
- Schematron validation improvements.
- Adds some HPXML XSD schema validation and additional error-checking.
- Various small updates to ASHRAE 140 test files.
- Reduces number of EnergyPlus output files produced by using new OutputControlFiles object.
- Release packages now include ASHRAE 140 test files/results.

__Bugfixes__
- EnergyPlus 9.4.0 fix for negative window solar absorptances at certain hours.
- Fixes airflow timeseries outputs to be averaged instead of summed.
- Updates HVAC sizing methodology for slab-on-grade foundation types.
- Fixes an error that could prevent schematron validation errors from being produced.
- Skips weather caching if filesystem is read only.

## OpenStudio-HPXML v0.11.0 Beta

__New Features__
- New [Schematron](http://schematron.com) validation (EPvalidator.xml) replaces custom ruby validation (EPvalidator.rb)
- **[Breaking Change]** `BuildingConstruction/ResidentialFacilityType` ("single-family detached", "single-family attached", "apartment unit", or "manufactured home") is a required input
- Ability to model shared systems for Attached/Multifamily dwelling units
  - Shared HVAC systems (cooling towers, chillers, central boilers, water loop heat pumps, fan coils, ground source heat pumps on shared hydronic circulation loops)
  - Shared water heaters serving either A) multiple dwelling units' service hot water or B) a shared laundry/equipment room, as well as hot water recirculation systems
  - Shared appliances (e.g., clothes dryer in a shared laundry room)
  - Shared hot water recirculation systems
  - Shared ventilation systems (optionally with preconditioning equipment and recirculation)
  - Shared PV systems
  - **[Breaking Change]** Appliances located in MF spaces (i.e., "other") must now be specified in more detail (i.e., "other heated space", "other non-freezing space", "other multifamily buffer space", or "other housing unit")
- Enclosure
  - New optional inputs: `Roof/RoofType`, `Wall/Siding`, and `RimJoist/Siding`
  - New optional inputs: `Skylight/InteriorShading/SummerShadingCoefficient` and `Skylight/InteriorShading/SummerShadingCoefficient`
  - New optional inputs: `Roof/RoofColor`, `Wall/Color`, and `RimJoist/Color` can be provided instead of `SolarAbsorptance`
  - New optional input to specify presence of flue/chimney, which results in increased infiltration
  - Allows adobe wall type
  - Allows `AirInfiltrationMeasurement/HousePressure` to be any value (previously required to be 50 Pa)
  - **[Breaking Change]** `Roof/RadiantBarrierGrade` input now required when there is a radiant barrier
- HVAC
  - Adds optional high-level HVAC autosizing controls
    - `AllowIncreasedFixedCapacities`: Describes how HVAC equipment with fixed capacities are handled. If true, the maximum of the user-specified fixed capacity and the heating/cooling design load will be used to reduce potential for unmet loads. Defaults to false.
    - `UseMaxLoadForHeatPumps`: Describes how autosized heat pumps are handled. If true, heat pumps are sized based on the maximum of heating and cooling design loads. If false, heat pumps are sized per ACCA Manual J/S based on cooling design loads with some oversizing allowances for heating design loads. Defaults to true.
  - Additional HVAC types: mini-split air conditioners and fixed (non-portable) space heaters
  - Adds optional inputs for ground-to-air heat pumps: `extension/PumpPowerWattsPerTon` and `extension/FanPowerWattsPerCFM`
- Ventilation
  - Allows _multiple_ whole-home ventilation, spot ventilation, and/or whole house fans
- Appliances & Plug Loads
  - Allows _multiple_ `Refrigerator` and `Freezer`
  - Allows `Pool`, `HotTub`, `PlugLoad` of type "electric vehicle charging" and "well pump", and `FuelLoad` of type "grill", "lighting", and "fireplace"
  - **[Breaking Change]** "other" and "TV other" plug loads now required
- Lighting
  - Allows lighting schedules and holiday lighting
- **[Breaking Change]** For hydronic distributions, `HydronicDistributionType` is now required
- **[Breaking Change]** For DSE distributions, `AnnualHeatingDistributionSystemEfficiency` and `AnnualCoolingDistributionSystemEfficiency` are both always required
- Allows more HPXML fuel types to be used for HVAC, water heating, appliances, etc.
- New inputs to define Daylight Saving period; defaults to enabled
- Adds more reporting of warnings/errors to run.log

__Bugfixes__
- Fixes pump energy for boilers and ground source heat pumps
- Fixes incorrect gallons of hot water use reported when there are multiple water heaters
- No longer report unmet load for buildings where the HVAC system only meets part of the load (e.g., room AC serving 33% of the load)
- Schedule bugfix for leap years

## OpenStudio-HPXML v0.10.0 Beta

__New Features__
- Dwelling units of single-family attached/multifamily buildings:
  - Adds new generic space types "other heated space", "other multifamily buffer space", and "other non-freezing space" for surface `ExteriorAdjacentTo` elements. "other housing unit", i.e. adiabatic surfaces, was already supported.
  - **[Breaking Change]** For `FrameFloors`, replaces "other housing unit above" and "other housing unit below" enumerations with "other housing unit". All four "other ..." spaces must have an `extension/OtherSpaceAboveOrBelow` property set to either "above" or "below".
  - Allows ducts and water heaters to be located in all "other ..." spaces.
  - Allows all appliances to be located in "other", in which internal gains are neglected.
- Allows `Fireplace` and `FloorFurnace` for heating system types.
- Allows "exterior wall", "under slab", and "roof deck" for `DuctLocation`.
- Allows "wood" and "wood pellets" as fuel types for additional HVAC systems, water heaters, and appliances.
- Allows `Location` to be provided for `Dishwasher` and `CookingRange`.
- Allows `BuildingSummary/Site/SiteType` ("urban", "suburban", or "rural") to be provided.
- Allows user-specified `Refrigerator` and `CookingRange` schedules to be provided.
- HVAC capacity elements are no longer required; if not provided, ACCA Manual J autosizing calculations will be used (-1 can continue to be used for capacity elements but is discouraged).
- Duct locations/areas can be defaulted by specifying supply/return `Duct` elements without `DuctSurfaceArea` and `DuctLocation`. `HVACDistribution/DistributionSystemType/AirDistribution/NumberofReturnRegisters` can be optionally provided to inform the default duct area calculations.
- **[Breaking Change]** Lighting inputs now use `LightingType[LightEmittingDiode | CompactFluorescent | FluorescentTube]` instead of `ThirdPartyCertification="ERI Tier I" or ThirdPartyCertification="ERI Tier II"`.
- **[Breaking Change]** `HVACDistribution/ConditionedFloorAreaServed` is now required for air distribution systems.
- **[Breaking Change]** Infiltration and attic ventilation specified using natural air changes per hour now uses `ACHnatural` instead of `extension/ConstantACHnatural`.
- **[Breaking Change]** The optional `PerformanceAdjustment` input for instantaneous water heaters is now treated as a performance multiplier (e.g., 0.92) instead of derate (e.g., 0.08).
- Adds ASHRAE 140 Class II test files.
- SimulationOutputReport reporting measure:
  - New optional timeseries outputs:  airflows (e.g., infiltration, mechanical ventilation, natural ventilation, whole house fan) and weather (e.g., temperatures, wind speed, solar).
  - Timeseries frequency can now be set to 'none' as an alternative to setting all include_timeseries_foo variables to false.
  - **[Breaking Change]** Renames "Wood" to "Wood Cord" to better distinguish from "Wood Pellets".
- Modeling improvements:
  - Improved calculation for infiltration height
  - Infiltration & mechanical ventilation now combined using ASHRAE 62.2 Normative Appendix C.
- Runtime improvements: 
  - Optimized ruby require calls.
  - Skip ViewFactor calculations when not needed (i.e., no conditioned basement).
- Error-checking:
  - Adds more space type-specific error checking of adjacent surfaces.
  - Adds additional HPXML datatype checks.
  - Adds a warning if a `HVACDistribution` system has ducts entirely within conditioned space and non-zero leakage to the outside.
  - Adds warnings if appliance inputs may be inappropriate and result in negative energy or hot water use.

__Bugfixes__
- Fixes error if there's a `FoundationWall` whose height is less than 0.5 ft.
- Fixes HVAC defrost control in EnergyPlus model to use "Timed" instead of "OnDemand".
- Fixes exterior air film and wind exposure for a `FrameFloor` over ambient conditions.
- Fixes air films for a `FrameFloor` ceiling.
- Fixes error if there are additional `LightingGroup` elements beyond the ones required.
- Fixes vented attic ventilation rate.
- Reported unmet heating/cooling load now correctly excludes latent energy.
- Ground-source heat pump backup fuel is now correctly honored instead of always using electricity.

## OpenStudio-HPXML v0.9.0 Beta

__New Features__
- **[Breaking Change]** Updates to OpenStudio v3.0.0 and EnergyPlus 9.3
- Numerous HPXML inputs are now optional with built-in defaulting, particularly for water heating, appliances, and PV. Set the `debug` argument to true to output a in.xml HPXML file with defaults applied for inspection. See the documentation for defaulting equations/assumptions/references.
- **[Breaking Change]** If clothes washer efficiency inputs are provided, `LabelUsage` is now required.
- **[Breaking Change]** If dishwasher efficiency inputs are provided, `LabelElectricRate`, `LabelGasRate`, `LabelAnnualGasCost`, and `LabelUsage` are now required.
- Adds optional specification of simulation controls including timestep and begin/end dates.
- Adds optional `extension/UsageMultiplier` inputs for appliances, plug loads, lighting, and water fixtures. Can be used to, e.g., reflect high/low usage occupants.
- Adds ability to model a dehumidifier.
- Adds ability to model kitchen/bath fans (spot ventilation).
- Improved desuperheater model; desuperheater can now be connected to heat pump water heaters.
- Updated clothes washer/dryer and dishwasher models per ANSI/RESNET/ICC 301-2019 Addendum A.
- Solar thermal systems modeled with `SolarFraction` can now be connected to combi water heating systems.
- **[Breaking Change]** Replaces optional `epw_output_path` and `osm_output_path` arguments with a single optional `output_dir` argument; adds an optional `debug` argument.
- **[Breaking Change]** Replaces optional `BuildingConstruction/extension/FractionofOperableWindowArea` with optional `Window/FractionOperable`.
- **[Breaking Change]** Replaces optional `extension/EPWFileName` with optional `extension/EPWFilePath` to allow absolute paths to be provided as an alternative to just the file name.
- Replaces REXML xml library with Oga for better runtime performance.
- Additional error-checking.
- SimulationOutputReport reporting measure:
  - Now reports wood and wood pellets
  - Can report monthly timeseries values if requested
  - Adds hot water outputs (gallons) for clothes washer, dishwasher, fixtures, and distribution waste.
  - Small improvement to calculation of component loads

__Bugfixes__
- Fixes possible simulation error for buildings with complex HVAC/duct systems.
- Fixes handling of infiltration induced by duct leakage imbalance (i.e., supply leakage != return leakage). Only affects ducts located in a vented crawlspace or vented attic.
- Fixes an unsuccessful simulation for buildings where the sum of multiple HVAC systems' fraction load served was slightly above 1 due to rounding.
- Small fix for interior partition wall thermal mass model.
- Skip building surfaces with areas that are extremely small.

## OpenStudio-HPXML v0.8.0 Beta

__Breaking Changes__
- Weather cache files are now in .csv instead of .cache format.
- `extension/StandbyLoss` changed to `StandbyLoss` for indirect water heaters.
- `Site/extension/DisableNaturalVentilation` changed to `BuildingConstruction/extension/FractionofOperableWindowArea` for more granularity.

__New Features__
- Adds a SimulationOutputReport reporting measure that provides a variety of annual/timeseries outputs in CSV format.
- Allows modeling of whole-house fans to address cooling.
- Improved natural ventilation algorithm that reduces the potential for incurring additional heating energy.
- Optional `HotWaterTemperature` input for water heaters.
- Optional `CompressorType` input for air conditioners and air-source heat pumps.
- Allows specifying the EnergyPlus simulation timestep.
- Runtime performance improvements.
- Additional HPXML error-checking.

__Bugfixes__
- Fix for central fan integrated supply (CFIS) fan energy.
- Fix simulation error when `FractionHeatLoadServed` (or `FractionCoolLoadServed`) sums to slightly greater than 1.
- Fix for running simulations on a different drive (either local or remote network).
- Fix for HVAC sizing error when latitude is exactly 64 (Big Delta, Alaska).
- Fixes running simulations when there is no weather cache file.
- Fixes view factors when conditioned basement foundation walls have a window/door.
- Fixes weather file download.
- Allow a building with ceiling fans and without lighting.

## OpenStudio-HPXML v0.7.0 Beta

- Initial beta release<|MERGE_RESOLUTION|>--- conflicted
+++ resolved
@@ -1,13 +1,10 @@
 ## OpenStudio-HPXML v1.5.0
 
 __New Features__
-<<<<<<< HEAD
-- Allows modeling room/window heat pump and room air conditioner with heating.
-=======
 - Allows heating/cooling seasons that don't span the entire year.
 - Allows generating timeseries unmet hours for heating and cooling.
->>>>>>> 479cfbb6
 - Allows CSV timeseries output to be formatted for use with the DView application.
+- Allows modeling room/window heat pump and room air conditioner with heating.
 - BuildResidentialHPXML measure:
   - **Breaking change**: Replaces arguments using 'auto' for defaults with optional arguments of the appropriate data type. New `heat_pump_sizing_methodology` argument and new boolean `foo_present` arguments for lighting, appliances, etc.
 - ReportUtilityBills measure:
