--- conflicted
+++ resolved
@@ -1,11 +1,8 @@
 ## OpenStudio-HPXML v1.7.0
 
 __New Features__
-<<<<<<< HEAD
 - Adds manufactured home belly as a foundation type and allows modeling ducts in a manufactured home belly.
-=======
 - ReportUtilityBills measure: Allows reporting monthly utility bills in addition to (or instead of) annual bills.
->>>>>>> 0a519a7c
 
 __Bugfixes__
 - Fixes lighting multipliers not being applied when kWh/yr inputs are used.
