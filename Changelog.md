--- conflicted
+++ resolved
@@ -14,13 +14,10 @@
 - Output updates:
   - **Breaking change**: Adds generator electricity produced to *total* fuel/energy use; previously it was only included in *net* values.
   - Adds new outputs for *net* peak electricity (summer/winter/annual); same as *total* peak electricity outputs but subtracts power produced by PV.
-<<<<<<< HEAD
+- Allows arbitrary columns to be present in a detailed schedule csv file with warning.
 - Electric panel calculations:
   - Allows optional `ElectricPanel` inputs for describing branch circuits and service feeders
   - Optionally reports breaker spaces and calculated loads for specified NEC calculation types
-=======
-- Allows arbitrary columns to be present in a detailed schedule csv file with warning.
->>>>>>> d10efead
 
 __Bugfixes__
 - Fixes zero occupants specified for one unit in a whole MF building from being treated like zero occupants for every unit.
