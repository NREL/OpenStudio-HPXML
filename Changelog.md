--- conflicted
+++ resolved
@@ -8,11 +8,8 @@
   - Adds "Peak Electricity: Annual Total (W)" output.
   - Adds battery resilience hours output; allows requesting timeseries output.
   - ReportUtilityBills measure: Allows reporting monthly utility bills in addition to (or instead of) annual bills.
-<<<<<<< HEAD
+- Update to 2022 EIA energy costs.
 - Connect to the [G-Function Library](https://gdr.openei.org/submissions/1325) (in the Geothermal Data Repository) for using precalculated g-function values with GSHP modeling.
-=======
-- Update to 2022 EIA energy costs.
->>>>>>> b6fc1554
 
 __Bugfixes__
 - Fixes lighting multipliers not being applied when kWh/yr inputs are used.
