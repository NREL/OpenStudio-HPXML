## OpenStudio-HPXML v1.4.0
__New Features__
- Adds "Energy Use: Total" and "Energy Use: Net" columns to the annual results output file; allows timeseries outputs.
- Allows calculating one or more emissions scenarios (e.g., high renewable penetration vs business as usual) for different emissions types (e.g., CO2e).
- Allows a heat pump separate backup system to be a central system (e.g., central furnace w/ ducts). Previously only non-central system types were allowed.
- Allows specifying a `StormWindow` element for windows/skylights; U-factors and SHGCs are automatically adjusted.
- Allows an optional `AirInfiltrationMeasurement/InfiltrationHeight` input.
- Allows an optional `Battery/UsableCapacity` input; now defaults to 0.9 x NominalCapacity (previously 0.8).
- Adds support for shared hot water recirculation systems controlled by temperature.
- Adds a "Fuel Use: Electricity: Net" timeseries output column for homes with electricity generation.
- The `WaterFixturesUsageMultiplier` input now also applies to general water use internal gains and recirculation pump energy (for some control types).
- Relaxes requirement for `ConditionedFloorAreaServed` for air distribution systems; now only needed if duct surface areas not provided.
- **Breaking change**: Each `VentilationFan` must have one (and only one) `UsedFor...` element set to true.
- BuildResidentialHPXML measure:
  - **Breaking change**: Changes the zip code argument name to `site_zip_code`.
  - Adds support for ambient foundations for single-family attached and apartment units.
  - Adds support for unconditioned attics for apartment units.
  - Adds an optional argument to store additional custom properties in the HPXML file.
  - Adds an optional argument for whether the HPXML file is written with default values applied; defaults to false.
  - Adds an optional argument for whether the HPXML file is validated; defaults to false.
- ReportSimulationOutput measure:
  - Add optional argument for requesting timeseries EnergyPlus output variables.
  - Add ability to include `TimeDST` and/or `TimeUTC` timestamp column(s) in results_timeseries.csv.
  - Timestamps in results_timeseries.csv are output in ISO 8601 standard format.
  - Allows user-specified annual/timeseries output file names.
<<<<<<< HEAD
- New ReportUtilityBills measure:
  - Adds a new results_bills.csv output file to summarize calculated utility bills.
=======
- ReportHPXMLOutput measure:
  - Adds "Enclosure: Floor Area Foundation" output row in results_hpxml.csv.
>>>>>>> d3a3bd73

__Bugfixes__
- Adds more stringent limits for `AirflowDefectRatio` and `ChargeDefectRatio` (now allows values from 1/10th to 10x the design value).
- Catches case where leap year is specified but weather file does not contain 8784 hours.
- Fixes possible HVAC sizing error if design temperature difference (TD) is negative.
- Fixes an error if there is a pool or hot tub, but the pump `Type` is set to "none".
- Adds more decimal places in output files as needed for simulations with shorter timesteps and/or abbreviated run periods.
- Timeseries output fixes: some outputs off by 1 hour; possible negative combi boiler values.
- Fixes range hood ventilation interaction with infiltration to take into account the location of the cooking range.

## OpenStudio-HPXML v1.3.0

__New Features__
- Updates to OpenStudio 3.3.0/EnergyPlus 9.6.0.
- **Breaking change**: Replaces "Unmet Load" outputs with "Unmet Hours".
- **Breaking change**: Renames "Load: Heating" and "Peak Load: Heating" (and Cooling) outputs to include "Delivered".
- **Breaking change**: Any heat pump backup heating requires `HeatPump/BackupType` ("integrated" or "separate") to be specified.
- **Breaking change**: For homes with multiple PV arrays, all inverter efficiencies must have the same value.
- **Breaking change**: HPXML schema version must now be '4.0' (proposed).
  - Moves `ClothesDryer/extension/IsVented` to `ClothesDryer/IsVented`.
  - Moves `ClothesDryer/extension/VentedFlowRate` to `ClothesDryer/VentedFlowRate`.
  - Moves `FoundationWall/Insulation/Layer/extension/DistanceToTopOfInsulation` to `FoundationWall/Insulation/Layer/DistanceToTopOfInsulation`.
  - Moves `FoundationWall/Insulation/Layer/extension/DistanceToBottomOfInsulation` to `FoundationWall/Insulation/Layer/DistanceToBottomOfInsulation`.
  - Moves `Slab/PerimeterInsulationDepth` to `Slab/PerimeterInsulation/Layer/InsulationDepth`.
  - Moves `Slab/UnderSlabInsulationWidth` to `Slab/UnderSlabInsulation/Layer/InsulationWidth`.
  - Moves `Slab/UnderSlabInsulationSpansEntireSlab` to `Slab/UnderSlabInsulation/Layer/InsulationSpansEntireSlab`.
- Initial release of BuildResidentialHPXML measure, which generates an HPXML file from a set of building description inputs.
- Expanded capabilities for scheduling:
  - Allows modeling detailed occupancy via a schedule CSV file.
  - Introduces a measure for automatically generating detailed smooth/stochastic schedule CSV files.
  - Expands simplified weekday/weekend/monthly schedule inputs to additional building features.
  - Allows `HeatingSeason` & `CoolingSeason` to be specified for defining heating and cooling equipment availability.
- Adds a new results_hpxml.csv output file to summarize HPXML values (e.g., surface areas, HVAC capacities).
- Allows modeling lithium ion batteries.
- Allows use of `HeatPump/BackupSystem` for modeling a standalone (i.e., not integrated) backup heating system.
- Allows conditioned crawlspaces to be specified; modeled as crawlspaces that are actively maintained at setpoint.
- Allows non-zero refrigerant charge defect ratios for ground source heat pumps.
- Expands choices allowed for `Siding` (Wall/RimJoist) and `RoofType` (Roof) elements.
- Allows "none" for wall/rim joist siding.
- Allows interior finish inputs (e.g., 0.5" drywall) for walls, ceilings, and roofs.
- Allows specifying the foundation wall type (e.g., solid concrete, concrete block, wood, etc.).
- Allows additional fuel types for generators.
- Switches to the EnergyPlus Fan:SystemModel object for all HVAC systems.
- Introduces a small amount of infiltration for unvented spaces.
- Updates the assumption of flue losses vs tank losses for higher efficiency non-electric storage water heaters.
- Revises shared mechanical ventilation preconditioning control logic to operate less often.
- Adds alternative inputs:
  - Window/skylight physical properties (`GlassLayers`, `FrameType`, etc.) instead of `UFactor` & `SHGC`.
  - `Ducts/FractionDuctArea` instead of `Ducts/DuctSurfaceArea`.
  - `Length` instead of `Area` for foundation walls.
  - `Orientation` instead of `Azimuth` for all applicable surfaces, PV systems, and solar thermal systems.
  - CEER (Combined Energy Efficiency Ratio) instead of EER for room ACs.
  - `UsageBin` instead of `FirstHourRating` (for water heaters w/ UEF metric).
  - `CFM50` instead of `CFM25` or `Percent` for duct leakage.
- Allows more defaulting (optional inputs):
  - Mechanical ventilation airflow rate per ASHRAE 62.2-2019.
  - HVAC/DHW system efficiency (by age).
  - Mechanical ventilation fan power (by type).
  - Color (solar absorptance) for walls, roofs, and rim joists.
  - Foundation wall distance to top/bottom of insulation.
  - Door azimuth.
  - Radiant barrier grade.
  - Whole house fan airflow rate and fan power.
- Adds more warnings of inputs based on ANSI/BPI 2400 Standard.
- Removes error-check for number of bedrooms based on conditioned floor area, per RESNET guidance.
- Updates the reporting measure to register all outputs from the annual CSV with the OS runner (for use in, e.g., PAT).
- Removes timeseries CSV output columns that are all zeroes to reduce file size and processing time.
- Improves consistency of installation quality calculations for two/variable-speed air source heat pumps and ground source heat pumps.
- Relaxes requirement for heating (or cooling) setpoints so that they are only needed if heating (or cooling) equipment is present.
- Adds an `--ep-input-format` argument to run_simulation.rb to choose epJSON as the EnergyPlus input file format instead of IDF.
- Eliminates EnergyPlus warnings related to unused objects or invalid output meters/variables.
- Allows modeling PTAC and PTHP HVAC systems. 
- Allows user inputs for partition wall mass and furniture mass.

__Bugfixes__
- Improves ground reflectance when there is shading of windows/skylights.
- Improves HVAC fan power for central forced air systems.
- Fixes mechanical ventilation compartmentalization area calculation for SFA/MF homes with surfaces with InteriorAdjacentTo==ExteriorAdjacentTo.
- Negative `DistanceToTopOfInsulation` values are now disallowed.
- Fixes workflow errors if a `VentilationFan` has zero airflow rate or zero hours of operation.
- Fixes duct design load calculations for HPXML files with multiple ducted HVAC systems.
- Fixes ground source heat pump rated airflow.
- Relaxes `Overhangs` DistanceToBottomOfWindow vs DistanceToBottomOfWindow validation when Depth is zero.
- Fixes possibility of double-counting HVAC distribution losses if an `HVACDistribution` element has both AirDistribution properties and DSE values
- Fixes possibility of incorrect "Peak Electricity: Winter Total (W)" and "Peak Electricity: Summer Total (W)" outputs for homes with duct losses.
- Fixes heating/cooling seasons (used for e.g. summer vs winter window shading) for the southern hemisphere.
- Fixes possibility of EnergyPlus simulation failure for homes with ground-source heat pumps and airflow and/or charge defects.
- Fixes peak load/electricity outputs for homes with ground-source heat pumps and airflow and/or charge defects.

## OpenStudio-HPXML v1.2.0

__New Features__
- **Breaking change**: Heating/cooling component loads no longer calculated by default for faster performance; use `--add-component-loads` argument if desired.
- **Breaking change**: Replaces `Site/extension/ShelterCoefficient` with `Site/ShieldingofHome`.
- Allows `DuctLeakageMeasurement` & `ConditionedFloorAreaServed` to not be specified for ductless fan coil systems; **Breaking change**: `AirDistributionType` is now required for all air distribution systems.
- Allows `Slab/ExposedPerimeter` to be zero.
- Removes `ClothesDryer/ControlType` from being a required input, it is not used.
- Switches room air conditioner model to use Cutler performance curves.
- Relaxes tolerance for duct leakage to outside warning when ducts solely in conditioned space.
- Removes limitation that a shared water heater serving a shared laundry room can't also serve dwelling unit fixtures (i.e., FractionDHWLoadServed is no longer required to be zero).
- Adds IDs to schematron validation errors/warnings when possible.
- Moves additional error-checking from the ruby measure to the schematron validator. 

__Bugfixes__
- Fixes room air conditioner performance curve.
- Fixes ruby error if elements (e.g., `SystemIdentifier`) exist without the proper 'id'/'idref' attribute.
- Fixes error if boiler/GSHP pump power is zero
- Fixes possible "Electricity category end uses do not sum to total" error due to boiler pump energy.
- Fixes possible "Construction R-value ... does not match Assembly R-value" error for highly insulated enclosure elements.
- Adds error-checking for negative SEEReq results for shared cooling systems.
- Adds more detail to error messages regarding the wrong data type in the HPXML file.
- Prevents a solar hot water system w/ SolarFraction=1.

## OpenStudio-HPXML v1.1.0

__New Features__
- **Breaking change**: `Type` is now a required input for dehumidifiers; can be "portable" or "whole-home".
- **Breaking change**: `Location` is now a required input for dehumidifiers; must be "living space" as dehumidifiers are currently modeled as located in living space.
- **Breaking change**: `Type` is now a required input for Pool, PoolPump, HotTub, and HotTubPump.
- **Breaking change**: Both supply and return duct leakage to outside are now required inputs for AirDistribution systems.
- **Breaking change**: Simplifies inputs for fan coils and water loop heat pumps by A) removing HydronicAndAirDistribution element and B) moving WLHP inputs from extension elements to HeatPump element.
- Allows modeling airflow/charge defects for air conditioners, heat pumps, and furnaces (RESNET Standard 310).
- Allows modeling *multiple* dehumidifiers (previously only one allowed).
- Allows modeling generators (generic on-site power production).
- Allows detailed heating/cooling setpoints to be specified: 24-hour weekday & weekend values.
- Allows modeling window/skylight *exterior* shading via summer/winter shading coefficients.
- Allows JSON annual/timeseries output files to be generated instead of CSV. **Breaking change**: For CSV outputs, the first two sections in the results_annual.csv file are now prefixed with "Fuel Use:" and "End Use:", respectively.
- Allows more defaulting (optional inputs) for a variety of HPXML elements.
- Allows requesting timeseries unmet heating/cooling loads.
- Allows skipping schema/schematron validation (for speed); should only be used if the HPXML was already validated upstream.
- Allows HPXML files w/ multiple `Building` elements; requires providing the ID of the single building to be simulated.
- Includes hot water loads (in addition to heating/cooling loads) when timeseries total loads are requested.
- The `in.xml` HPXML file is now always produced for inspection of default values (e.g., autosized HVAC capacities). **Breaking change**: The `output_dir` HPXMLtoOpenStudio measure argument is now required.
- Overhauls documentation to be more comprehensive and standardized.
- `run_simulation.rb` now returns exit code 1 if not successful (i.e., either invalid inputs or simulation fails).

__Bugfixes__
- Improved modeling of window/skylight interior shading -- better reflects shading coefficient inputs.
- Adds error-checking on the HPXML schemaVersion.
- Adds various error-checking to the schematron validator.
- Adds error-checking for empty IDs in the HPXML file.
- Fixes heat pump water heater fan energy not included in SimulationOutputReport outputs.
- Fixes possibility of incorrect "A neighbor building has an azimuth (XXX) not equal to the azimuth of any wall" error.
- Fixes possibility of errors encountered before schematron validation has occurred.
- Small bugfixes related to basement interior surface solar absorptances.
- Allows NumberofConditionedFloors/NumberofConditionedFloorsAboveGrade to be non-integer values per the HPXML schema.
- HVAC sizing design load improvements for floors above crawlspaces/basements, walls, ducts, and heat pumps.
- Now recognizes Type="none" to prevent modeling of pools and hot tubs (pumps and heaters).
- Fixes error for overhangs with zero depth.
- Fixes possible error where the normalized flue height for the AIM-2 infiltration model is negative.
- Slight adjustment of default water heater recovery efficiency equation to prevent errors from values being too high.
- Fixes schematron file not being valid per ISO Schematron standard.

## OpenStudio-HPXML v1.0.0

__New Features__
- Updates to OpenStudio 3.1.0/EnergyPlus 9.4.0.
- **Breaking change**: Deprecates `WeatherStation/WMO` HPXML input, use `WeatherStation/extension/EPWFilePath` instead; also removes `weather_dir` argument from HPXMLtoOpenStudio measure.
- Implements water heater Uniform Energy Factor (UEF) model; replaces RESNET UEF->EF regression. **Breaking change**: `FirstHourRating` is now a required input for storage water heaters when UEF is provided.
- Adds optional HPXML fan power inputs for most HVAC system types. **Breaking change**: Removes ElectricAuxiliaryEnergy input for non-boiler heating systems.
- Uses air-source heat pump cooling performance curves for central air conditioners.
- Updates rated fan power assumption for mini-split heat pump models.
- Allows coal fuel type for non-boiler heating systems.
- Accommodates common walls adjacent to unconditioned space by using HPXML surfaces where InteriorAdjacentTo == ExteriorAdjacentTo.
- Adds optional HPXML inputs to define whether a clothes dryer is vented and its ventilation rate.
- Adds optional HPXML input for `SimulationControl/CalendarYear` for TMY weather files.
- Schematron validation improvements.
- Adds some HPXML XSD schema validation and additional error-checking.
- Various small updates to ASHRAE 140 test files.
- Reduces number of EnergyPlus output files produced by using new OutputControlFiles object.
- Release packages now include ASHRAE 140 test files/results.

__Bugfixes__
- EnergyPlus 9.4.0 fix for negative window solar absorptances at certain hours.
- Fixes airflow timeseries outputs to be averaged instead of summed.
- Updates HVAC sizing methodology for slab-on-grade foundation types.
- Fixes an error that could prevent schematron validation errors from being produced.
- Skips weather caching if filesystem is read only.

## OpenStudio-HPXML v0.11.0 Beta

__New Features__
- New [Schematron](http://schematron.com) validation (EPvalidator.xml) replaces custom ruby validation (EPvalidator.rb)
- **[Breaking Change]** `BuildingConstruction/ResidentialFacilityType` ("single-family detached", "single-family attached", "apartment unit", or "manufactured home") is a required input
- Ability to model shared systems for Attached/Multifamily dwelling units
  - Shared HVAC systems (cooling towers, chillers, central boilers, water loop heat pumps, fan coils, ground source heat pumps on shared hydronic circulation loops)
  - Shared water heaters serving either A) multiple dwelling units' service hot water or B) a shared laundry/equipment room, as well as hot water recirculation systems
  - Shared appliances (e.g., clothes dryer in a shared laundry room)
  - Shared hot water recirculation systems
  - Shared ventilation systems (optionally with preconditioning equipment and recirculation)
  - Shared PV systems
  - **[Breaking Change]** Appliances located in MF spaces (i.e., "other") must now be specified in more detail (i.e., "other heated space", "other non-freezing space", "other multifamily buffer space", or "other housing unit")
- Enclosure
  - New optional inputs: `Roof/RoofType`, `Wall/Siding`, and `RimJoist/Siding`
  - New optional inputs: `Skylight/InteriorShading/SummerShadingCoefficient` and `Skylight/InteriorShading/SummerShadingCoefficient`
  - New optional inputs: `Roof/RoofColor`, `Wall/Color`, and `RimJoist/Color` can be provided instead of `SolarAbsorptance`
  - New optional input to specify presence of flue/chimney, which results in increased infiltration
  - Allows adobe wall type
  - Allows `AirInfiltrationMeasurement/HousePressure` to be any value (previously required to be 50 Pa)
  - **[Breaking Change]** `Roof/RadiantBarrierGrade` input now required when there is a radiant barrier
- HVAC
  - Adds optional high-level HVAC autosizing controls
    - `AllowIncreasedFixedCapacities`: Describes how HVAC equipment with fixed capacities are handled. If true, the maximum of the user-specified fixed capacity and the heating/cooling design load will be used to reduce potential for unmet loads. Defaults to false.
    - `UseMaxLoadForHeatPumps`: Describes how autosized heat pumps are handled. If true, heat pumps are sized based on the maximum of heating and cooling design loads. If false, heat pumps are sized per ACCA Manual J/S based on cooling design loads with some oversizing allowances for heating design loads. Defaults to true.
  - Additional HVAC types: mini-split air conditioners and fixed (non-portable) space heaters
  - Adds optional inputs for ground-to-air heat pumps: `extension/PumpPowerWattsPerTon` and `extension/FanPowerWattsPerCFM`
- Ventilation
  - Allows _multiple_ whole-home ventilation, spot ventilation, and/or whole house fans
- Appliances & Plug Loads
  - Allows _multiple_ `Refrigerator` and `Freezer`
  - Allows `Pool`, `HotTub`, `PlugLoad` of type "electric vehicle charging" and "well pump", and `FuelLoad` of type "grill", "lighting", and "fireplace"
  - **[Breaking Change]** "other" and "TV other" plug loads now required
- Lighting
  - Allows lighting schedules and holiday lighting
- **[Breaking Change]** For hydronic distributions, `HydronicDistributionType` is now required
- **[Breaking Change]** For DSE distributions, `AnnualHeatingDistributionSystemEfficiency` and `AnnualCoolingDistributionSystemEfficiency` are both always required
- Allows more HPXML fuel types to be used for HVAC, water heating, appliances, etc.
- New inputs to define Daylight Saving period; defaults to enabled
- Adds more reporting of warnings/errors to run.log

__Bugfixes__
- Fixes pump energy for boilers and ground source heat pumps
- Fixes incorrect gallons of hot water use reported when there are multiple water heaters
- No longer report unmet load for buildings where the HVAC system only meets part of the load (e.g., room AC serving 33% of the load)
- Schedule bugfix for leap years

## OpenStudio-HPXML v0.10.0 Beta

__New Features__
- Dwelling units of single-family attached/multifamily buildings:
  - Adds new generic space types "other heated space", "other multifamily buffer space", and "other non-freezing space" for surface `ExteriorAdjacentTo` elements. "other housing unit", i.e. adiabatic surfaces, was already supported.
  - **[Breaking Change]** For `FrameFloors`, replaces "other housing unit above" and "other housing unit below" enumerations with "other housing unit". All four "other ..." spaces must have an `extension/OtherSpaceAboveOrBelow` property set to either "above" or "below".
  - Allows ducts and water heaters to be located in all "other ..." spaces.
  - Allows all appliances to be located in "other", in which internal gains are neglected.
- Allows `Fireplace` and `FloorFurnace` for heating system types.
- Allows "exterior wall", "under slab", and "roof deck" for `DuctLocation`.
- Allows "wood" and "wood pellets" as fuel types for additional HVAC systems, water heaters, and appliances.
- Allows `Location` to be provided for `Dishwasher` and `CookingRange`.
- Allows `BuildingSummary/Site/SiteType` ("urban", "suburban", or "rural") to be provided.
- Allows user-specified `Refrigerator` and `CookingRange` schedules to be provided.
- HVAC capacity elements are no longer required; if not provided, ACCA Manual J autosizing calculations will be used (-1 can continue to be used for capacity elements but is discouraged).
- Duct locations/areas can be defaulted by specifying supply/return `Duct` elements without `DuctSurfaceArea` and `DuctLocation`. `HVACDistribution/DistributionSystemType/AirDistribution/NumberofReturnRegisters` can be optionally provided to inform the default duct area calculations.
- **[Breaking Change]** Lighting inputs now use `LightingType[LightEmittingDiode | CompactFluorescent | FluorescentTube]` instead of `ThirdPartyCertification="ERI Tier I" or ThirdPartyCertification="ERI Tier II"`.
- **[Breaking Change]** `HVACDistribution/ConditionedFloorAreaServed` is now required for air distribution systems.
- **[Breaking Change]** Infiltration and attic ventilation specified using natural air changes per hour now uses `ACHnatural` instead of `extension/ConstantACHnatural`.
- **[Breaking Change]** The optional `PerformanceAdjustment` input for instantaneous water heaters is now treated as a performance multiplier (e.g., 0.92) instead of derate (e.g., 0.08).
- Adds ASHRAE 140 Class II test files.
- SimulationOutputReport reporting measure:
  - New optional timeseries outputs:  airflows (e.g., infiltration, mechanical ventilation, natural ventilation, whole house fan) and weather (e.g., temperatures, wind speed, solar).
  - Timeseries frequency can now be set to 'none' as an alternative to setting all include_timeseries_foo variables to false.
  - **[Breaking Change]** Renames "Wood" to "Wood Cord" to better distinguish from "Wood Pellets".
- Modeling improvements:
  - Improved calculation for infiltration height
  - Infiltration & mechanical ventilation now combined using ASHRAE 62.2 Normative Appendix C.
- Runtime improvements: 
  - Optimized ruby require calls.
  - Skip ViewFactor calculations when not needed (i.e., no conditioned basement).
- Error-checking:
  - Adds more space type-specific error checking of adjacent surfaces.
  - Adds additional HPXML datatype checks.
  - Adds a warning if a `HVACDistribution` system has ducts entirely within conditioned space and non-zero leakage to the outside.
  - Adds warnings if appliance inputs may be inappropriate and result in negative energy or hot water use.

__Bugfixes__
- Fixes error if there's a `FoundationWall` whose height is less than 0.5 ft.
- Fixes HVAC defrost control in EnergyPlus model to use "Timed" instead of "OnDemand".
- Fixes exterior air film and wind exposure for a `FrameFloor` over ambient conditions.
- Fixes air films for a `FrameFloor` ceiling.
- Fixes error if there are additional `LightingGroup` elements beyond the ones required.
- Fixes vented attic ventilation rate.
- Reported unmet heating/cooling load now correctly excludes latent energy.
- Ground-source heat pump backup fuel is now correctly honored instead of always using electricity.

## OpenStudio-HPXML v0.9.0 Beta

__New Features__
- **[Breaking Change]** Updates to OpenStudio v3.0.0 and EnergyPlus 9.3
- Numerous HPXML inputs are now optional with built-in defaulting, particularly for water heating, appliances, and PV. Set the `debug` argument to true to output a in.xml HPXML file with defaults applied for inspection. See the documentation for defaulting equations/assumptions/references.
- **[Breaking Change]** If clothes washer efficiency inputs are provided, `LabelUsage` is now required.
- **[Breaking Change]** If dishwasher efficiency inputs are provided, `LabelElectricRate`, `LabelGasRate`, `LabelAnnualGasCost`, and `LabelUsage` are now required.
- Adds optional specification of simulation controls including timestep and begin/end dates.
- Adds optional `extension/UsageMultiplier` inputs for appliances, plug loads, lighting, and water fixtures. Can be used to, e.g., reflect high/low usage occupants.
- Adds ability to model a dehumidifier.
- Adds ability to model kitchen/bath fans (spot ventilation).
- Improved desuperheater model; desuperheater can now be connected to heat pump water heaters.
- Updated clothes washer/dryer and dishwasher models per ANSI/RESNET/ICC 301-2019 Addendum A.
- Solar thermal systems modeled with `SolarFraction` can now be connected to combi water heating systems.
- **[Breaking Change]** Replaces optional `epw_output_path` and `osm_output_path` arguments with a single optional `output_dir` argument; adds an optional `debug` argument.
- **[Breaking Change]** Replaces optional `BuildingConstruction/extension/FractionofOperableWindowArea` with optional `Window/FractionOperable`.
- **[Breaking Change]** Replaces optional `extension/EPWFileName` with optional `extension/EPWFilePath` to allow absolute paths to be provided as an alternative to just the file name.
- Replaces REXML xml library with Oga for better runtime performance.
- Additional error-checking.
- SimulationOutputReport reporting measure:
  - Now reports wood and wood pellets
  - Can report monthly timeseries values if requested
  - Adds hot water outputs (gallons) for clothes washer, dishwasher, fixtures, and distribution waste.
  - Small improvement to calculation of component loads

__Bugfixes__
- Fixes possible simulation error for buildings with complex HVAC/duct systems.
- Fixes handling of infiltration induced by duct leakage imbalance (i.e., supply leakage != return leakage). Only affects ducts located in a vented crawlspace or vented attic.
- Fixes an unsuccessful simulation for buildings where the sum of multiple HVAC systems' fraction load served was slightly above 1 due to rounding.
- Small fix for interior partition wall thermal mass model.
- Skip building surfaces with areas that are extremely small.

## OpenStudio-HPXML v0.8.0 Beta

__Breaking Changes__
- Weather cache files are now in .csv instead of .cache format.
- `extension/StandbyLoss` changed to `StandbyLoss` for indirect water heaters.
- `Site/extension/DisableNaturalVentilation` changed to `BuildingConstruction/extension/FractionofOperableWindowArea` for more granularity.

__New Features__
- Adds a SimulationOutputReport reporting measure that provides a variety of annual/timeseries outputs in CSV format.
- Allows modeling of whole-house fans to address cooling.
- Improved natural ventilation algorithm that reduces the potential for incurring additional heating energy.
- Optional `HotWaterTemperature` input for water heaters.
- Optional `CompressorType` input for air conditioners and air-source heat pumps.
- Allows specifying the EnergyPlus simulation timestep.
- Runtime performance improvements.
- Additional HPXML error-checking.

__Bugfixes__
- Fix for central fan integrated supply (CFIS) fan energy.
- Fix simulation error when `FractionHeatLoadServed` (or `FractionCoolLoadServed`) sums to slightly greater than 1.
- Fix for running simulations on a different drive (either local or remote network).
- Fix for HVAC sizing error when latitude is exactly 64 (Big Delta, Alaska).
- Fixes running simulations when there is no weather cache file.
- Fixes view factors when conditioned basement foundation walls have a window/door.
- Fixes weather file download.
- Allow a building with ceiling fans and without lighting.

## OpenStudio-HPXML v0.7.0 Beta

- Initial beta release<|MERGE_RESOLUTION|>--- conflicted
+++ resolved
@@ -23,13 +23,10 @@
   - Add ability to include `TimeDST` and/or `TimeUTC` timestamp column(s) in results_timeseries.csv.
   - Timestamps in results_timeseries.csv are output in ISO 8601 standard format.
   - Allows user-specified annual/timeseries output file names.
-<<<<<<< HEAD
+- ReportHPXMLOutput measure:
+  - Adds "Enclosure: Floor Area Foundation" output row in results_hpxml.csv.
 - New ReportUtilityBills measure:
   - Adds a new results_bills.csv output file to summarize calculated utility bills.
-=======
-- ReportHPXMLOutput measure:
-  - Adds "Enclosure: Floor Area Foundation" output row in results_hpxml.csv.
->>>>>>> d3a3bd73
 
 __Bugfixes__
 - Adds more stringent limits for `AirflowDefectRatio` and `ChargeDefectRatio` (now allows values from 1/10th to 10x the design value).
