--- conflicted
+++ resolved
@@ -1,11 +1,7 @@
 ## OpenStudio-HPXML v1.4.0
 
 __New Features__
-<<<<<<< HEAD
 - **Breaking change**: Allows performing an operational, instead of an asset, calculation through a new required `OccupancyCalculationType` input field.
-- Adds "Energy Use: Total" and "Energy Use: Net" columns to the annual results output file; allows timeseries outputs.
-=======
->>>>>>> b17cbb27
 - Allows calculating one or more emissions scenarios (e.g., high renewable penetration vs business as usual) for different emissions types (e.g., CO2e).
 - Allows a heat pump separate backup system to be a central system (e.g., central furnace w/ ducts). Previously only non-central system types were allowed.
 - Allows specifying a `StormWindow` element for windows/skylights; U-factors and SHGCs are automatically adjusted.
