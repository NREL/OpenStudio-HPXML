## OpenStudio-HPXML v1.8.0

__New Features__
- Updates to HPXML v4.0-rc3.
- Updates per ANSI/RESNET/ICC 301-2022 w/ Addendum C:
  - Allows shared batteries (batteries serving multiple dwelling units).
  - Updated default CFIS fan power to 0.58 W/cfm.
  - Removed natural ventilation availability RH constraint; HR constraint remains.
  - Refrigerator and freezer schedules may now be based on ambient temperature using new `TemperatureScheduleCoefficients` and `ConstantScheduleCoefficients` inputs; the refrigerator default schedule uses these new inputs.  
  - Default schedules updated for cooking ranges, lighting, plug loads, televisions, hot water recirculation pumps, and occupant heat gains.
  - Adds schedule inputs for hot water recirculation pumps and general water use internal gains.
<<<<<<< HEAD
  - Small updates to default water heater location for homes in IECC 3A or homes with both conditioned and unconditioned basements.
  - Small update to default hot water piping length for homes with both conditioned and unconditioned basements to avoid double counting.
=======
  - Updated water heater installation location defaulting to match ANSI 301-2022
  - Updated calculation of hot water piping length for buildings with both conditioned and unconditioned basements to avoid double counting.
  - `AverageCeilingHeight` now used in natural ACH/CFM infiltration calculations.
>>>>>>> 54df288a
- **Breaking change**: Replaces `BuildingSummary/Site/extension/GroundConductivity` with `BuildingSummary/Site/Soil/Conductivity`.
- **Breaking change**: Modeling whole SFA/MF buildings is now specified using a `SoftwareInfo/extension/WholeSFAorMFBuildingSimulation=true` element instead of `building-id=ALL` argument.
- Air source HVAC enhancements:
  - Adds heat pump backup autosizing methodology input (`HeatPumpBackupSizingMethodology`) with choices of "emergency" and "supplemental".
  - Allows autosizing with detailed performance data inputs for variable-speed HVAC systems using `CapacityFractionOfNominal`.
  - Adds maximum power ratio detailed schedule for variable-speed HVAC systems (e.g., to model shedding controls per [AHRI 1380](https://www.ahrinet.org/search-standards/ahri-1380-i-p-demand-response-through-variable-capacity-hvac-systems-residential-and-small)).
  - Now defaults to -20F for `CompressorLockoutTemperature` for variable-speed heat pump systems.
- Ground source heat pump enhancements:
  - Allows optional detailed inputs related to geothermal loop (`HVACPlant/GeothermalLoop`).
  - Allows optional ground diffusivity input.
  - Updates to using G-Functions from the [G-Function Library for Modeling Vertical Bore Ground Heat Exchanger](https://gdr.openei.org/submissions/1325).
  - Updated heating/cooling performance curves to reflect newer equipment.
- Allows radiant barriers for additional locations (attic gable walls and floor); reduced emissivity due to dust assumed for radiant barriers on attic floor.
- Adds window and skylight `GlassType` options of "low-e, high-solar-gain" and "low-e, low-solar-gain"; updates U-factor/SHGC lookup tables.
- BuildResidentialHPXML measure:
  - **Breaking change**: Replaces `roof_radiant_barrier`/`roof_radiant_barrier_grade` arguments with `radiant_barrier_attic_location`/`radiant_barrier_grade`.
  - Allows defining multiple unavailable periods; **Breaking change**: arguments renamed to `schedules_vacancy_periods`, `schedules_power_outage_periods`, and `schedules_power_outage_periods_window_natvent_availability`.
  - Adds detailed performance data inputs for variable-speed air source HVAC systems.
  - Adds heat pump backup sizing methodology input.
  - Add soil and moisture type arguments (for determining ground conductivity and diffusivity) and optional geothermal loop arguments for ground source heat pumps.
  - The "Geometry: Building Number of Units" input is now written to the HPXML `NumberofUnitsInBuilding` element.
- Miscellaneous Manual J improvements.
- Adds more error-checking for inappropriate inputs (e.g., HVAC SHR=0 or clothes washer IMEF=0).
- Allow alternative label energy use (W) input for ceiling fans.

__Bugfixes__
- Fixes error if using AllowIncreasedFixedCapacities=true w/ HP detailed performance data.
- Prevents mains water temperature from going below freezing (0 C).
- Fixes error if HPXML has emissions scenario and abbreviated run period.
- Fixes detailed schedule error-checking where schedules with MAX < 1 were incorrectly allowed.
- Fixes error if using MF space types (e.g., "other heated space") and the building has no HVAC equipment.
- Fixes `ManualJInputs/HumiditySetpoint` not being used in the design load calculation.

## OpenStudio-HPXML v1.7.0

__New Features__
- Updates to OpenStudio 3.7.0/EnergyPlus 23.2.
- **Breaking change**: Updates to HPXML v4.0-rc2:
  - HPXML namespace changed from http://hpxmlonline.com/2019/10 to http://hpxmlonline.com/2023/09.
  - Replaces "living space" with "conditioned space", which better represents what is modeled.
  - Replaces `HotTubs/HotTub` with `Spas/PermanentSpa`.
  - Replaces `PortableHeater` and `FixedHeater` with `SpaceHeater`.
- Allows simulating whole multifamily (MF) buildings in a single combined simulation:
  - **Breaking change**: Multiple elements move from `SoftwareInfo/extension` to `BuildingDetails/BuildingSummary/extension` to allow variation across units:
    - `HVACSizingControl`
    - `ShadingControl`
    - `SchedulesFilePath`
    - `NaturalVentilationAvailabilityDaysperWeek`
  - Allows `NumberofUnits` to be used as a multiplier on dwelling unit simulation results to reduce simulation runtime.
  - See the [OpenStudio-HPXML documentation](https://openstudio-hpxml.readthedocs.io/en/v1.7.0/workflow_inputs.html#whole-sfa-mf-buildings) for more detail.
- HVAC modeling updates:
  - Updated assumptions for variable-speed air conditioners, heat pumps, and mini-splits based on NEEP data. Expect results to change, potentially significantly so depending on the scenario.
  - Allows detailed heating and cooling performance data (min/max COPs and capacities at different outdoor temperatures) for variable-speed systems.
  - Updates deep ground temperatures (used for modeling ground-source heat pumps) using L. Xing's simplified design model (2014).
  - Replaces inverse calculations, used to calculate COPs from rated efficiencies, with regressions for single/two-speed central ACs and ASHPs.
- Output updates:
  - **Breaking change**: "Hot Tub" outputs renamed to "Permanent Spa".
  - Adds "Peak Electricity: Annual Total (W)" output.
  - Adds battery resilience hours output; allows requesting timeseries output.
  - ReportUtilityBills measure: Allows reporting monthly utility bills in addition to (or instead of) annual bills.
- BuildResidentialHPXML measure:
  - Allow duct area fractions (as an alternative to duct areas in ft^2).
  - Allow duct locations to be provided while defaulting duct areas (i.e., without providing duct area/fraction inputs).
  - Add generic "attic" and "crawlspace" location choices for supply/return ducts, water heater, and battery.
  - Always validate the HPXML file before applying defaults and only optionally validate the final HPXML file.
- Adds manufactured home belly as a foundation type and allows modeling ducts in a manufactured home belly.
- Battery losses now split between charging and discharging.
- Interior/exterior window shading multipliers are now modeled using the EnergyPlus incident solar multiplier.
- Allows `WaterFixture/FlowRate` as an alternative to `LowFlow`; hot water credit is now calculated based on fraction of low flow fixtures.
- Allows above-grade basements/crawlspaces defined solely with Wall (not FoundationWall) elements.
- Updates to 2022 EIA energy costs.
- Added README.md documentation for all OpenStudio measures.

__Bugfixes__
- Fixes battery resilience output to properly incorporate battery losses.
- Fixes lighting multipliers not being applied when kWh/yr inputs are used.
- Fixes running detailed schedules with mixed timesteps (e.g., hourly heating/cooling setpoints and 15-minutely miscellaneous plug load schedules).
- Fixes calculation of utility bill fixed costs for simulations with abbreviated run periods.
- Fixes error if heat pump `CompressorLockoutTemperature` == `BackupHeatingLockoutTemperature`.
- Fixes possible "Electricity category end uses do not sum to total" error for a heat pump w/o backup.
- Fixes ground source heat pump fan/pump adjustment to rated efficiency.
- Fixes error if conditioned basement has `InsulationSpansEntireSlab=true`.
- Fixes ReportSimulationOutput outputs for the Parametric Analysis Tool (PAT).
- Fixes missing radiation exchange between window and sky when an interior/exterior window shading multiplier less than 1 exists.
- Fixes monthly shallow ground temperatures (used primarily in HVAC autosizing) for the southern hemisphere.
- Various HVAC sizing bugfixes and improvements.
- Fixes low-speed heating COPs for some two-speed ASHPs and cooling COPs for some single-speed ACs/HPs.
- BuildResidentialHPXML measure: Fixes air distribution CFA served when there is not a central system that meets 100% of the load.

## OpenStudio-HPXML v1.6.0

__New Features__
- Updates to OpenStudio 3.6.1/EnergyPlus 23.1.
- **Breaking change**: Updates to newer proposed HPXML v4.0:
  - Replaces `VentilationFan/Quantity` and `CeilingFan/Quantity` with `Count`.
  - Replaces `PVSystem/InverterEfficiency` with `PVSystem/AttachedToInverter` and `Inverter/InverterEfficiency`.
  - Replaces `WaterHeatingSystem/extension/OperatingMode` with `WaterHeatingSystem/HPWHOperatingMode` for heat pump water heaters.
- Output updates:
  - **Breaking change**: Adds `End Use: Heating Heat Pump Backup Fans/Pumps` (disaggregated from `End Use: Heating Fans/Pumps`).
  - **Breaking change**: Replaces `Component Load: Windows` with `Component Load: Windows Conduction` and `Component Load: Windows Solar`.
  - **Breaking change**: Replaces `Component Load: Skylights` with `Component Load: Skylights Conduction` and `Component Load: Skylights Solar`.
  - **Breaking change**: Adds `Component Load: Lighting` (disaggregated from `Component Load: Internal Gains`).
  - **Breaking change**: Adds "net" values for emissions; "total" values now exclude generation (e.g., PV).
  - Adds `Load: Heating: Heat Pump Backup` (heating load delivered by heat pump backup systems).
  - Adds `System Use` outputs (end use outputs for each heating, cooling, and water heating system); allows requesting timeseries output.
  - All annual load outputs are now provided as timeseries outputs; previously only "Delivered" loads were available.
  - Peak summer/winter electricity outputs are now based on Jun/July/Aug and Dec/Jan/Feb months, not HVAC heating/cooling operation.
  - Allows specifying the number of decimal places for timeseries output.
  - Msgpack outputs are no longer rounded (since there is no file size penalty to storing full precision).
  - Annual emissions and utility bills now include all fuel/end uses, even if zero.
  - ReportSimulationOutput measure: Allows disabling individual annual output sections.
- **Breaking change**: Deprecates `OccupancyCalculationType` ("asset" or "operational").
   - If `NumberofResidents` not provided, an *asset* calculation is performed assuming standard occupancy per ANSI/RESNET/ICC 301.
   - If `NumberofResidents` is provided, an *operational* calculation is performed using a relationship between #Bedrooms and #Occupants from RECS 2015.
- Heat pump enhancements:
  - Allows `HeatingCapacityRetention[Fraction | Temperature]` inputs to define cold-climate performance; like `HeatingCapacity17F` but can apply to autosized systems and can use a user-specified temperature.
  - Default mini-split heating capacity retention updated from 0.4 to 0.5 (at 5 deg-F).
  - Allows `CompressorLockoutTemperature` as an optional input to control the minimum temperature the compressor can operate at.
  - Defaults for `CompressorLockoutTemperature`: 25F for dual-fuel, -20F for mini-split, 0F for all other heat pumps.
  - Defaults for `BackupHeatingLockoutTemperature`: 50F for dual-fuel, 40F for all other heat pumps.
  - Provides a warning if `BackupHeatingSwitchoverTemperature` or `BackupHeatingLockoutTemperature` are low and may cause unmet hours.
  - Autosizing is no longer all-or-none; backup heating can be autosized (defaulted) while specifying the heat pump capacities, or vice versa.
  - Allows `extension/CrankcaseHeaterPowerWatts` as an optional input; defaults to 50 W for central HPs/ACs and mini-splits.
  - Increased consistency between variable-speed central HP and mini-split HP models for degradation coefficients, gross SHR calculations, etc.
- Infiltration changes:
  - **Breaking change**: Infiltration for SFA/MF dwelling units must include `TypeOfInfiltrationLeakage` ("unit total" or "unit exterior only").
  - **Breaking change**: Replaces `BuildingConstruction/extension/HasFlueOrChimney` with `AirInfiltration/extension/HasFlueOrChimneyInConditionedSpace`; defaults now incorporate HVAC/water heater location.
  - Allows infiltration to be specified using `CFMnatural` or `EffectiveLeakageArea`.
- Lighting changes:
  - LightingGroups can now be specified using kWh/year annual consumption values as an alternative to fractions of different lighting types.
  - LightingGroups for interior, exterior, and garage are no longer required; if not provided, these lighting uses will not be modeled.
- HVAC sizing enhancements:
  - Allows optional inputs under `HVACSizingControl/ManualJInputs` to override Manual J defaults for HVAC autosizing calculations.
  - Updates to better align various default values and algorithms with Manual J.
  - Updates design load calculations to handle conditioned basements with insulated slabs.
- Duct enhancements:
  - Allows modeling ducts buried in attic loose-fill insulation using `Ducts/DuctBuriedInsulationLevel`.
  - Allows specifying `Ducts/DuctEffectiveRValue`, the value that will be used in the model, though its use is not recommended.
- Allows modeling a pilot light for non-electric heating systems (furnaces, stoves, boilers, and fireplaces).
- Allows summer vs winter shading seasons to be specified for windows and skylights.
- Allows defining one or more `UnavailablePeriods` (e.g., occupant vacancies or power outage periods).
- Stochastic schedules for garage lighting and TV plug loads now use interior lighting and miscellaneous plug load schedules, respectively.
- Performance improvement for HPXML files w/ large numbers of `Building` elements.
- Weather cache files (\*foo-cache.csv) are no longer used/needed.

__Bugfixes__
- Fixes `BackupHeatingSwitchoverTemperature` for a heat pump w/ *separate* backup system; now correctly ceases backup operation above this temperature.
- Fixes error if calculating utility bills for an all-electric home with a detailed JSON utility rate.
- Stochastic schedules now excludes columns for end uses that are not stochastically generated.
- Fixes operational calculation when the number of residents is set to zero.
- Fixes possible utility bill calculation error for a home with PV using a detailed electric utility rate.
- Fixes defaulted mechanical ventilation flow rate for SFA/MF buildings, with respect to infiltration credit.
- HPXML files w/ multiple `Building` elements now only show warnings for the single `Building` being simulated.
- Adds a warning for SFA/MF dwelling units without at least one attached wall/ceiling/floor surface.
- Various fixes for window/skylight/duct design loads for Manual J HVAC autosizing calculations.
- Ensure that ductless HVAC systems do not have a non-zero airflow defect ratio specified.
- Fixes possible "A neighbor building has an azimuth (XX) not equal to the azimuth of any wall" for SFA/MF units with neighboring buildings for shade.
- Fixes reported loads when no/partial HVAC system (e.g., room air conditioner that meets 30% of the cooling load).

## OpenStudio-HPXML v1.5.1

__New Features__
- When `Battery/Location` not provided, now defaults to garage if present, otherwise outside.
- BuildResidentialScheduleFile measure:
  - Allows requesting a subset of end uses (columns) to be generated.

__Bugfixes__
- Fixes total/net electricity timeseries outputs to include battery charging/discharging energy.
- Fixes error when a non-electric water heater has jacket insulation and the UEF metric is used.

## OpenStudio-HPXML v1.5.0

__New Features__
- Updates to OpenStudio 3.5.0/EnergyPlus 22.2.
- **Breaking change**: Updates to newer proposed HPXML v4.0:
  - Replaces `FrameFloors/FrameFloor` with `Floors/Floor`.
  - `Floor/FloorType` (WoodFrame, StructuralInsulatedPanel, SteelFrame, or SolidConcrete) is a required input.
  - All `Ducts` must now have a `SystemIdentifier`.
  - Replaces `WallType/StructurallyInsulatedPanel` with `WallType/StructuralInsulatedPanel`.
  - Replaces `SoftwareInfo/extension/SimulationControl/DaylightSaving/Enabled` with `Building/Site/TimeZone/DSTObserved`.
  - Replaces `StandbyLoss` with `StandbyLoss[Units="F/hr"]/Value` for an indirect water heater.
  - Replaces `BranchPipingLoopLength` with `BranchPipingLength` for a hot water recirculation system.
  - Replaces `Floor/extension/OtherSpaceAboveOrBelow` with `Floor/FloorOrCeiling`.
  - For PTAC with heating, replaces `HeatingSystem` of type PackagedTerminalAirConditionerHeating with `CoolingSystem/IntegratedHeating*` elements.
- **Breaking change**: Now performs full HPXML XSD schema validation (previously just limited checks); yields runtime speed improvements.
- **Breaking change**: HVAC/DHW equipment efficiencies can no longer be defaulted (e.g., based on age of equipment); they are now required.
- **Breaking change**: Deprecates ReportHPXMLOutput measure; HVAC autosized capacities & design loads moved to `results_annual.csv`.
- **Breaking change**: BuildResidentialHPXML measure: Replaces arguments using 'auto' for defaults with optional arguments of the appropriate data type.
- Utility bill calculations:
  - **Breaking change**: Removes utility rate and PV related arguments from the ReportUtilityBills measure in lieu of HPXML file inputs.
  - Allows calculating one or more utility bill scenarios (e.g., net metering vs feed-in tariff compensation types for a simulation with PV).
  - Adds detailed calculations for tiered, time-of-use, or real-time pricing electric rates using OpenEI tariff files.  
- Lithium ion battery:
  - Allows detailed charging/discharging schedules via CSV files.
  - Allows setting round trip efficiency.
  - **Breaking change**: Lifetime model is temporarily disabled; `Battery/extension/LifetimeModel` is not allowed.
- Allows SEER2/HSPF2 efficiency types for central air conditioners and heat pumps.
- Allows setting the natural ventilation availability (days/week that operable windows can be opened); default changed from 7 to 3 (M/W/F).
- Allows specifying duct surface area multipliers.
- Allows modeling CFIS ventilation systems with supplemental fans.
- Allows shared dishwasher/clothes washer to be attached to a hot water distribution system instead of a single water heater.
- Allows heating/cooling seasons that don't span the entire year.
- Allows modeling room air conditioners with heating or reverse cycle.
- Allows setting the ground soil conductivity used for foundation heat transfer and ground source heat pumps.
- Allows setting the EnergyPlus temperature capacitance multiplier.
- EnergyPlus modeling changes:
  - Switches Kiva foundation model timestep from 'Hourly' to 'Timestep'; small increase in runtime for sub-hourly simulations.
  - Improves Kiva foundation model heat transfer by providing better initial temperature assumptions based on foundation type and insulation levels.
- Annual/timeseries outputs:
  - Allows timeseries timestamps to be start or end of timestep convention; **Breaking change**: now defaults to start of timestep.
  - Adds annual emission outputs disaggregated by end use; timeseries emission outputs disaggregated by end use can be requested.
  - Allows generating timeseries unmet hours for heating and cooling.
  - Allows CSV timeseries output to be formatted for use with the DView application.
  - Adds heating/cooling setpoints to timeseries outputs when requesting zone temperatures.
  - Disaggregates Battery outputs from PV outputs.
  - Design temperatures, used to calculate design loads for HVAC equipment autosizing, are now output in `in.xml` and `results_annual.csv`.

__Bugfixes__
- Fixes possible incorrect autosizing of heat pump *separate* backup systems with respect to duct loads.
- Fixes incorrect autosizing of heat pump *integrated* backup systems if using MaxLoad/HERS sizing methodology and cooling design load exceeds heating design load.
- Fixes heating (or cooling) setpoints affecting the conditioned space temperature outside the heating (or cooling) season.
- Fixes handling non-integer number of occupants when using the stochastic occupancy schedule generator.
- Fixes units for Peak Loads (kBtu/hr, not kBtu) in annual results file.
- Fixes possible output error for ground source heat pumps with a shared hydronic circulation loop.
- Provides an error message if the EnergyPlus simulation used infinite energy.
- Fixes zero energy use for a ventilation fan w/ non-zero fan power and zero airflow rate.
- Fixes excessive heat transfer when foundation wall interior insulation does not start from the top of the wall.
- Fixes how relative paths are treated when using an OpenStudio Workflow.
- Fixes possible simulation error if a slab has an ExposedPerimeter near zero.
- Fixes possible "Could not identify surface type for surface" error.
- Fixes possible ruby error when defaulting water heater location.
- Battery round trip efficiency now correctly affects results.
- BuildResidentialHPXML measure: 
  - Fixes aspect ratio convention for single-family attached and multifamily dwelling units.

## OpenStudio-HPXML v1.4.0

__New Features__
- Updates to OpenStudio 3.4.0/EnergyPlus 22.1.
- High-level optional `OccupancyCalculationType` input to specify operational vs asset calculation. Defaults to asset. If operational, `NumberofResidents` is required.
- Allows calculating one or more emissions scenarios (e.g., high renewable penetration vs business as usual) for different emissions types (e.g., CO2e).
- New ReportUtilityBills reporting measure: adds a new results_bills.csv output file to summarize calculated utility bills.
- Switches from EnergyPlus SQL output to MessagePack output for faster performance and reduced file sizes when requesting timeseries outputs.
- New heat pump capabilities:
  - **Breaking change**: Replaces the `UseMaxLoadForHeatPumps` sizing option with `HeatPumpSizingMethodology`, which has three choices:
    - `ACCA`: nominal capacity sized per ACCA Manual J/S based on cooling design loads, with some oversizing allowances for larger heating design loads.
    - `HERS` (default): nominal capacity sized equal to the larger of heating/cooling design loads.
    - `MaxLoad`: nominal capacity sized based on the larger of heating/cooling design loads, while taking into account the heat pump's capacity retention at the design temperature.
  - Allows the separate backup system to be a central system (e.g., central furnace w/ ducts). Previously only non-central system types were allowed.
  - Heat pumps with switchover temperatures are now autosized by taking into account the switchover temperature, if higher than the heating design temperature.
  - Allows `BackupHeatingLockoutTemperature` as an optional input to control integrated backup heating availability during, e.g., a thermostat heating setback recovery event; defaults to 40F.
- New water heating capabilities:
  - Allows conventional storage tank water heaters to use a stratified (rather than mixed) tank model via `extension/TankModelType`; higher precision but runtime penalty. Defaults to mixed.
  - Allows operating mode (standard vs heat pump only) for heat pump water heaters (HPWHs) via `extension/OperatingMode`. Defaults to standard.
  - Updates combi boiler model to be simpler, faster, and more robust by using separate space/water heating plant loops and boilers.
- New capabilities for hourly/sub-hourly scheduling via schedule CSV files:
  - Detailed HVAC and water heater setpoints.
  - Detailed heat pump water heater operating modes.
- EnergyPlus modeling changes:
  - Switches from ScriptF to CarrollMRT radiant exchange algorithm.
  - Updates HVAC fans to use fan power law (cubic relationship between fan speed and power).
  - Updates HVAC rated fan power assumption per ASHRAE 1449-RP.
- Allows specifying a `StormWindow` element for windows/skylights; U-factors and SHGCs are automatically adjusted.
- Allows an optional `AirInfiltrationMeasurement/InfiltrationHeight` input.
- Allows an optional `Battery/UsableCapacity` input; now defaults to 0.9 x NominalCapacity (previously 0.8).
- For CFIS systems, allows an optional `extension/VentilationOnlyModeAirflowFraction` input to address duct losses during ventilation only mode.
- **Breaking change**: Each `VentilationFan` must have one (and only one) `UsedFor...` element set to true.
- BuildResidentialHPXML measure:
  - **Breaking change**: Changes the zip code argument name to `site_zip_code`.
  - Adds optional arguments for schedule CSV files, HPWH operating mode, water heater tank model, storm windows, heat pump lockout temperature, battery usable capacity, and emissions scenarios.
  - Adds support for ambient foundations for single-family attached and apartment units.
  - Adds support for unconditioned attics for apartment units.
  - Adds an optional argument to store additional custom properties in the HPXML file.
  - Adds an optional argument for whether the HPXML file is written with default values applied; defaults to false.
  - Adds an optional argument for whether the HPXML file is validated; defaults to false.
- ReportSimulationOutput measure:
  - **Breaking change**: New "End Use: \<Fuel\>: Heating Heat Pump Backup" output, disaggregated from "End Use: \<Fuel\>: Heating".
  - Adds "Energy Use: Total" and "Energy Use: Net" columns to the annual results output file; allows timeseries outputs.
  - Adds a "Fuel Use: Electricity: Net" timeseries output column for homes with electricity generation.
  - Adds optional argument for requesting timeseries EnergyPlus output variables.
  - Adds ability to include `TimeDST` and/or `TimeUTC` timestamp column(s) in results_timeseries.csv.
  - Timestamps in results_timeseries.csv are output in ISO 8601 standard format.
  - Allows user-specified annual/timeseries output file names.
- ReportHPXMLOutput measure:
  - Adds "Enclosure: Floor Area Foundation" output row in results_hpxml.csv.
- Adds support for shared hot water recirculation systems controlled by temperature.
- Relaxes requirement for `ConditionedFloorAreaServed` for air distribution systems; now only needed if duct surface areas not provided.
- Allows MessagePack annual/timeseries output files to be generated instead of CSV/JSON.

__Bugfixes__
- Adds more stringent limits for `AirflowDefectRatio` and `ChargeDefectRatio` (now allows values from 1/10th to 10x the design value).
- Catches case where leap year is specified but weather file does not contain 8784 hours.
- Fixes possible HVAC sizing error if design temperature difference (TD) is negative.
- Fixes an error if there is a pool or hot tub, but the pump `Type` is set to "none".
- Adds more decimal places in output files as needed for simulations with shorter timesteps and/or abbreviated run periods.
- Timeseries output fixes: some outputs off by 1 hour; possible negative combi boiler values.
- Fixes range hood ventilation interaction with infiltration to take into account the location of the cooking range.
- Fixes possible EMS error for ventilation systems with low (but non-zero) flow rates.
- Fixes documentation for `Overhangs/Depth` inputs; units should be ft and not inches.
- The `WaterFixturesUsageMultiplier` input now also applies to general water use internal gains and recirculation pump energy (for some control types).
- BuildResidentialHPXML measure:
  - Fixes units for "Cooling System: Cooling Capacity" argument (Btu/hr, not tons).
  - Fixes incorrect outside boundary condition for shared gable walls of cathedral ceilings, now set to adiabatic.

## OpenStudio-HPXML v1.3.0

__New Features__
- Updates to OpenStudio 3.3.0/EnergyPlus 9.6.0.
- **Breaking change**: Replaces "Unmet Load" outputs with "Unmet Hours".
- **Breaking change**: Renames "Load: Heating" and "Peak Load: Heating" (and Cooling) outputs to include "Delivered".
- **Breaking change**: Any heat pump backup heating requires `HeatPump/BackupType` ("integrated" or "separate") to be specified.
- **Breaking change**: For homes with multiple PV arrays, all inverter efficiencies must have the same value.
- **Breaking change**: HPXML schema version must now be '4.0' (proposed).
  - Moves `ClothesDryer/extension/IsVented` to `ClothesDryer/Vented`.
  - Moves `ClothesDryer/extension/VentedFlowRate` to `ClothesDryer/VentedFlowRate`.
  - Moves `FoundationWall/Insulation/Layer/extension/DistanceToTopOfInsulation` to `FoundationWall/Insulation/Layer/DistanceToTopOfInsulation`.
  - Moves `FoundationWall/Insulation/Layer/extension/DistanceToBottomOfInsulation` to `FoundationWall/Insulation/Layer/DistanceToBottomOfInsulation`.
  - Moves `Slab/PerimeterInsulationDepth` to `Slab/PerimeterInsulation/Layer/InsulationDepth`.
  - Moves `Slab/UnderSlabInsulationWidth` to `Slab/UnderSlabInsulation/Layer/InsulationWidth`.
  - Moves `Slab/UnderSlabInsulationSpansEntireSlab` to `Slab/UnderSlabInsulation/Layer/InsulationSpansEntireSlab`.
- Initial release of BuildResidentialHPXML measure, which generates an HPXML file from a set of building description inputs.
- Expanded capabilities for scheduling:
  - Allows modeling detailed occupancy via a schedule CSV file.
  - Introduces a measure for automatically generating detailed smooth/stochastic schedule CSV files.
  - Expands simplified weekday/weekend/monthly schedule inputs to additional building features.
  - Allows `HeatingSeason` & `CoolingSeason` to be specified for defining heating and cooling equipment availability.
- Adds a new results_hpxml.csv output file to summarize HPXML values (e.g., surface areas, HVAC capacities).
- Allows modeling lithium ion batteries.
- Allows use of `HeatPump/BackupSystem` for modeling a standalone (i.e., not integrated) backup heating system.
- Allows conditioned crawlspaces to be specified; modeled as crawlspaces that are actively maintained at setpoint.
- Allows non-zero refrigerant charge defect ratios for ground source heat pumps.
- Expands choices allowed for `Siding` (Wall/RimJoist) and `RoofType` (Roof) elements.
- Allows "none" for wall/rim joist siding.
- Allows interior finish inputs (e.g., 0.5" drywall) for walls, ceilings, and roofs.
- Allows specifying the foundation wall type (e.g., solid concrete, concrete block, wood, etc.).
- Allows additional fuel types for generators.
- Switches to the EnergyPlus Fan:SystemModel object for all HVAC systems.
- Introduces a small amount of infiltration for unvented spaces.
- Updates the assumption of flue losses vs tank losses for higher efficiency non-electric storage water heaters.
- Revises shared mechanical ventilation preconditioning control logic to operate less often.
- Adds alternative inputs:
  - Window/skylight physical properties (`GlassLayers`, `FrameType`, etc.) instead of `UFactor` & `SHGC`.
  - `Ducts/FractionDuctArea` instead of `Ducts/DuctSurfaceArea`.
  - `Length` instead of `Area` for foundation walls.
  - `Orientation` instead of `Azimuth` for all applicable surfaces, PV systems, and solar thermal systems.
  - CEER (Combined Energy Efficiency Ratio) instead of EER for room ACs.
  - `UsageBin` instead of `FirstHourRating` (for water heaters w/ UEF metric).
  - `CFM50` instead of `CFM25` or `Percent` for duct leakage.
- Allows more defaulting (optional inputs):
  - Mechanical ventilation airflow rate per ASHRAE 62.2-2019.
  - HVAC/DHW system efficiency (by age).
  - Mechanical ventilation fan power (by type).
  - Color (solar absorptance) for walls, roofs, and rim joists.
  - Foundation wall distance to top/bottom of insulation.
  - Door azimuth.
  - Radiant barrier grade.
  - Whole house fan airflow rate and fan power.
- Adds more warnings of inputs based on ANSI/BPI 2400 Standard.
- Removes error-check for number of bedrooms based on conditioned floor area, per RESNET guidance.
- Updates the reporting measure to register all outputs from the annual CSV with the OS runner (for use in, e.g., PAT).
- Removes timeseries CSV output columns that are all zeroes to reduce file size and processing time.
- Improves consistency of installation quality calculations for two/variable-speed air source heat pumps and ground source heat pumps.
- Relaxes requirement for heating (or cooling) setpoints so that they are only needed if heating (or cooling) equipment is present.
- Adds an `--ep-input-format` argument to run_simulation.rb to choose epJSON as the EnergyPlus input file format instead of IDF.
- Eliminates EnergyPlus warnings related to unused objects or invalid output meters/variables.
- Allows modeling PTAC and PTHP HVAC systems. 
- Allows user inputs for partition wall mass and furniture mass.

__Bugfixes__
- Improves ground reflectance when there is shading of windows/skylights.
- Improves HVAC fan power for central forced air systems.
- Fixes mechanical ventilation compartmentalization area calculation for SFA/MF homes with surfaces with InteriorAdjacentTo==ExteriorAdjacentTo.
- Negative `DistanceToTopOfInsulation` values are now disallowed.
- Fixes workflow errors if a `VentilationFan` has zero airflow rate or zero hours of operation.
- Fixes duct design load calculations for HPXML files with multiple ducted HVAC systems.
- Fixes ground source heat pump rated airflow.
- Relaxes `Overhangs` DistanceToBottomOfWindow vs DistanceToBottomOfWindow validation when Depth is zero.
- Fixes possibility of double-counting HVAC distribution losses if an `HVACDistribution` element has both AirDistribution properties and DSE values
- Fixes possibility of incorrect "Peak Electricity: Winter Total (W)" and "Peak Electricity: Summer Total (W)" outputs for homes with duct losses.
- Fixes heating/cooling seasons (used for e.g. summer vs winter window shading) for the southern hemisphere.
- Fixes possibility of EnergyPlus simulation failure for homes with ground-source heat pumps and airflow and/or charge defects.
- Fixes peak load/electricity outputs for homes with ground-source heat pumps and airflow and/or charge defects.

## OpenStudio-HPXML v1.2.0

__New Features__
- **Breaking change**: Heating/cooling component loads no longer calculated by default for faster performance; use `--add-component-loads` argument if desired.
- **Breaking change**: Replaces `Site/extension/ShelterCoefficient` with `Site/ShieldingofHome`.
- Allows `DuctLeakageMeasurement` & `ConditionedFloorAreaServed` to not be specified for ductless fan coil systems; **Breaking change**: `AirDistributionType` is now required for all air distribution systems.
- Allows `Slab/ExposedPerimeter` to be zero.
- Removes `ClothesDryer/ControlType` from being a required input, it is not used.
- Switches room air conditioner model to use Cutler performance curves.
- Relaxes tolerance for duct leakage to outside warning when ducts solely in conditioned space.
- Removes limitation that a shared water heater serving a shared laundry room can't also serve dwelling unit fixtures (i.e., FractionDHWLoadServed is no longer required to be zero).
- Adds IDs to schematron validation errors/warnings when possible.
- Moves additional error-checking from the ruby measure to the schematron validator. 

__Bugfixes__
- Fixes room air conditioner performance curve.
- Fixes ruby error if elements (e.g., `SystemIdentifier`) exist without the proper 'id'/'idref' attribute.
- Fixes error if boiler/GSHP pump power is zero
- Fixes possible "Electricity category end uses do not sum to total" error due to boiler pump energy.
- Fixes possible "Construction R-value ... does not match Assembly R-value" error for highly insulated enclosure elements.
- Adds error-checking for negative SEEReq results for shared cooling systems.
- Adds more detail to error messages regarding the wrong data type in the HPXML file.
- Prevents a solar hot water system w/ SolarFraction=1.

## OpenStudio-HPXML v1.1.0

__New Features__
- **Breaking change**: `Type` is now a required input for dehumidifiers; can be "portable" or "whole-home".
- **Breaking change**: `Location` is now a required input for dehumidifiers; must be "living space" as dehumidifiers are currently modeled as located in living space.
- **Breaking change**: `Type` is now a required input for Pool, PoolPump, HotTub, and HotTubPump.
- **Breaking change**: Both supply and return duct leakage to outside are now required inputs for AirDistribution systems.
- **Breaking change**: Simplifies inputs for fan coils and water loop heat pumps by A) removing HydronicAndAirDistribution element and B) moving WLHP inputs from extension elements to HeatPump element.
- Allows modeling airflow/charge defects for air conditioners, heat pumps, and furnaces (RESNET Standard 310).
- Allows modeling *multiple* dehumidifiers (previously only one allowed).
- Allows modeling generators (generic on-site power production).
- Allows detailed heating/cooling setpoints to be specified: 24-hour weekday & weekend values.
- Allows modeling window/skylight *exterior* shading via summer/winter shading coefficients.
- Allows JSON annual/timeseries output files to be generated instead of CSV. **Breaking change**: For CSV outputs, the first two sections in the results_annual.csv file are now prefixed with "Fuel Use:" and "End Use:", respectively.
- Allows more defaulting (optional inputs) for a variety of HPXML elements.
- Allows requesting timeseries unmet heating/cooling loads.
- Allows skipping schema/schematron validation (for speed); should only be used if the HPXML was already validated upstream.
- Allows HPXML files w/ multiple `Building` elements; requires providing the ID of the single building to be simulated.
- Includes hot water loads (in addition to heating/cooling loads) when timeseries total loads are requested.
- The `in.xml` HPXML file is now always produced for inspection of default values (e.g., autosized HVAC capacities). **Breaking change**: The `output_dir` HPXMLtoOpenStudio measure argument is now required.
- Overhauls documentation to be more comprehensive and standardized.
- `run_simulation.rb` now returns exit code 1 if not successful (i.e., either invalid inputs or simulation fails).

__Bugfixes__
- Improved modeling of window/skylight interior shading -- better reflects shading coefficient inputs.
- Adds error-checking on the HPXML schemaVersion.
- Adds various error-checking to the schematron validator.
- Adds error-checking for empty IDs in the HPXML file.
- Fixes heat pump water heater fan energy not included in SimulationOutputReport outputs.
- Fixes possibility of incorrect "A neighbor building has an azimuth (XXX) not equal to the azimuth of any wall" error.
- Fixes possibility of errors encountered before schematron validation has occurred.
- Small bugfixes related to basement interior surface solar absorptances.
- Allows NumberofConditionedFloors/NumberofConditionedFloorsAboveGrade to be non-integer values per the HPXML schema.
- HVAC sizing design load improvements for floors above crawlspaces/basements, walls, ducts, and heat pumps.
- Now recognizes Type="none" to prevent modeling of pools and hot tubs (pumps and heaters).
- Fixes error for overhangs with zero depth.
- Fixes possible error where the normalized flue height for the AIM-2 infiltration model is negative.
- Slight adjustment of default water heater recovery efficiency equation to prevent errors from values being too high.
- Fixes schematron file not being valid per ISO Schematron standard.

## OpenStudio-HPXML v1.0.0

__New Features__
- Updates to OpenStudio 3.1.0/EnergyPlus 9.4.0.
- **Breaking change**: Deprecates `WeatherStation/WMO` HPXML input, use `WeatherStation/extension/EPWFilePath` instead; also removes `weather_dir` argument from HPXMLtoOpenStudio measure.
- Implements water heater Uniform Energy Factor (UEF) model; replaces RESNET UEF->EF regression. **Breaking change**: `FirstHourRating` is now a required input for storage water heaters when UEF is provided.
- Adds optional HPXML fan power inputs for most HVAC system types. **Breaking change**: Removes ElectricAuxiliaryEnergy input for non-boiler heating systems.
- Uses air-source heat pump cooling performance curves for central air conditioners.
- Updates rated fan power assumption for mini-split heat pump models.
- Allows coal fuel type for non-boiler heating systems.
- Accommodates common walls adjacent to unconditioned space by using HPXML surfaces where InteriorAdjacentTo == ExteriorAdjacentTo.
- Adds optional HPXML inputs to define whether a clothes dryer is vented and its ventilation rate.
- Adds optional HPXML input for `SimulationControl/CalendarYear` for TMY weather files.
- Schematron validation improvements.
- Adds some HPXML XSD schema validation and additional error-checking.
- Various small updates to ASHRAE 140 test files.
- Reduces number of EnergyPlus output files produced by using new OutputControlFiles object.
- Release packages now include ASHRAE 140 test files/results.

__Bugfixes__
- EnergyPlus 9.4.0 fix for negative window solar absorptances at certain hours.
- Fixes airflow timeseries outputs to be averaged instead of summed.
- Updates HVAC sizing methodology for slab-on-grade foundation types.
- Fixes an error that could prevent schematron validation errors from being produced.
- Skips weather caching if filesystem is read only.

## OpenStudio-HPXML v0.11.0 Beta

__New Features__
- New [Schematron](http://schematron.com) validation (EPvalidator.xml) replaces custom ruby validation (EPvalidator.rb)
- **[Breaking change]** `BuildingConstruction/ResidentialFacilityType` ("single-family detached", "single-family attached", "apartment unit", or "manufactured home") is a required input
- Ability to model shared systems for Attached/Multifamily dwelling units
  - Shared HVAC systems (cooling towers, chillers, central boilers, water loop heat pumps, fan coils, ground source heat pumps on shared hydronic circulation loops)
  - Shared water heaters serving either A) multiple dwelling units' service hot water or B) a shared laundry/equipment room, as well as hot water recirculation systems
  - Shared appliances (e.g., clothes dryer in a shared laundry room)
  - Shared hot water recirculation systems
  - Shared ventilation systems (optionally with preconditioning equipment and recirculation)
  - Shared PV systems
  - **[Breaking change]** Appliances located in MF spaces (i.e., "other") must now be specified in more detail (i.e., "other heated space", "other non-freezing space", "other multifamily buffer space", or "other housing unit")
- Enclosure
  - New optional inputs: `Roof/RoofType`, `Wall/Siding`, and `RimJoist/Siding`
  - New optional inputs: `Skylight/InteriorShading/SummerShadingCoefficient` and `Skylight/InteriorShading/SummerShadingCoefficient`
  - New optional inputs: `Roof/RoofColor`, `Wall/Color`, and `RimJoist/Color` can be provided instead of `SolarAbsorptance`
  - New optional input to specify presence of flue/chimney, which results in increased infiltration
  - Allows adobe wall type
  - Allows `AirInfiltrationMeasurement/HousePressure` to be any value (previously required to be 50 Pa)
  - **[Breaking change]** `Roof/RadiantBarrierGrade` input now required when there is a radiant barrier
- HVAC
  - Adds optional high-level HVAC autosizing controls
    - `AllowIncreasedFixedCapacities`: Describes how HVAC equipment with fixed capacities are handled. If true, the maximum of the user-specified fixed capacity and the heating/cooling design load will be used to reduce potential for unmet loads. Defaults to false.
    - `UseMaxLoadForHeatPumps`: Describes how autosized heat pumps are handled. If true, heat pumps are sized based on the maximum of heating and cooling design loads. If false, heat pumps are sized per ACCA Manual J/S based on cooling design loads with some oversizing allowances for heating design loads. Defaults to true.
  - Additional HVAC types: mini-split air conditioners and fixed (non-portable) space heaters
  - Adds optional inputs for ground-to-air heat pumps: `extension/PumpPowerWattsPerTon` and `extension/FanPowerWattsPerCFM`
- Ventilation
  - Allows _multiple_ whole-home ventilation, spot ventilation, and/or whole house fans
- Appliances & Plug Loads
  - Allows _multiple_ `Refrigerator` and `Freezer`
  - Allows `Pool`, `HotTub`, `PlugLoad` of type "electric vehicle charging" and "well pump", and `FuelLoad` of type "grill", "lighting", and "fireplace"
  - **[Breaking change]** "other" and "TV other" plug loads now required
- Lighting
  - Allows lighting schedules and holiday lighting
- **[Breaking change]** For hydronic distributions, `HydronicDistributionType` is now required
- **[Breaking change]** For DSE distributions, `AnnualHeatingDistributionSystemEfficiency` and `AnnualCoolingDistributionSystemEfficiency` are both always required
- Allows more HPXML fuel types to be used for HVAC, water heating, appliances, etc.
- New inputs to define Daylight Saving period; defaults to enabled
- Adds more reporting of warnings/errors to run.log

__Bugfixes__
- Fixes pump energy for boilers and ground source heat pumps
- Fixes incorrect gallons of hot water use reported when there are multiple water heaters
- No longer report unmet load for buildings where the HVAC system only meets part of the load (e.g., room AC serving 33% of the load)
- Schedule bugfix for leap years

## OpenStudio-HPXML v0.10.0 Beta

__New Features__
- Dwelling units of single-family attached/multifamily buildings:
  - Adds new generic space types "other heated space", "other multifamily buffer space", and "other non-freezing space" for surface `ExteriorAdjacentTo` elements. "other housing unit", i.e. adiabatic surfaces, was already supported.
  - **[Breaking change]** For `FrameFloors`, replaces "other housing unit above" and "other housing unit below" enumerations with "other housing unit". All four "other ..." spaces must have an `extension/OtherSpaceAboveOrBelow` property set to either "above" or "below".
  - Allows ducts and water heaters to be located in all "other ..." spaces.
  - Allows all appliances to be located in "other", in which internal gains are neglected.
- Allows `Fireplace` and `FloorFurnace` for heating system types.
- Allows "exterior wall", "under slab", and "roof deck" for `DuctLocation`.
- Allows "wood" and "wood pellets" as fuel types for additional HVAC systems, water heaters, and appliances.
- Allows `Location` to be provided for `Dishwasher` and `CookingRange`.
- Allows `BuildingSummary/Site/SiteType` ("urban", "suburban", or "rural") to be provided.
- Allows user-specified `Refrigerator` and `CookingRange` schedules to be provided.
- HVAC capacity elements are no longer required; if not provided, ACCA Manual J autosizing calculations will be used (-1 can continue to be used for capacity elements but is discouraged).
- Duct locations/areas can be defaulted by specifying supply/return `Duct` elements without `DuctSurfaceArea` and `DuctLocation`. `HVACDistribution/DistributionSystemType/AirDistribution/NumberofReturnRegisters` can be optionally provided to inform the default duct area calculations.
- **[Breaking change]** Lighting inputs now use `LightingType[LightEmittingDiode | CompactFluorescent | FluorescentTube]` instead of `ThirdPartyCertification="ERI Tier I" or ThirdPartyCertification="ERI Tier II"`.
- **[Breaking change]** `HVACDistribution/ConditionedFloorAreaServed` is now required for air distribution systems.
- **[Breaking change]** Infiltration and attic ventilation specified using natural air changes per hour now uses `ACHnatural` instead of `extension/ConstantACHnatural`.
- **[Breaking change]** The optional `PerformanceAdjustment` input for instantaneous water heaters is now treated as a performance multiplier (e.g., 0.92) instead of derate (e.g., 0.08).
- Adds ASHRAE 140 Class II test files.
- SimulationOutputReport reporting measure:
  - New optional timeseries outputs:  airflows (e.g., infiltration, mechanical ventilation, natural ventilation, whole house fan) and weather (e.g., temperatures, wind speed, solar).
  - Timeseries frequency can now be set to 'none' as an alternative to setting all include_timeseries_foo variables to false.
  - **[Breaking change]** Renames "Wood" to "Wood Cord" to better distinguish from "Wood Pellets".
- Modeling improvements:
  - Improved calculation for infiltration height
  - Infiltration & mechanical ventilation now combined using ASHRAE 62.2 Normative Appendix C.
- Runtime improvements: 
  - Optimized ruby require calls.
  - Skip ViewFactor calculations when not needed (i.e., no conditioned basement).
- Error-checking:
  - Adds more space type-specific error checking of adjacent surfaces.
  - Adds additional HPXML datatype checks.
  - Adds a warning if a `HVACDistribution` system has ducts entirely within conditioned space and non-zero leakage to the outside.
  - Adds warnings if appliance inputs may be inappropriate and result in negative energy or hot water use.

__Bugfixes__
- Fixes error if there's a `FoundationWall` whose height is less than 0.5 ft.
- Fixes HVAC defrost control in EnergyPlus model to use "Timed" instead of "OnDemand".
- Fixes exterior air film and wind exposure for a `FrameFloor` over ambient conditions.
- Fixes air films for a `FrameFloor` ceiling.
- Fixes error if there are additional `LightingGroup` elements beyond the ones required.
- Fixes vented attic ventilation rate.
- Reported unmet heating/cooling load now correctly excludes latent energy.
- Ground-source heat pump backup fuel is now correctly honored instead of always using electricity.

## OpenStudio-HPXML v0.9.0 Beta

__New Features__
- **[Breaking change]** Updates to OpenStudio v3.0.0 and EnergyPlus 9.3
- Numerous HPXML inputs are now optional with built-in defaulting, particularly for water heating, appliances, and PV. Set the `debug` argument to true to output a in.xml HPXML file with defaults applied for inspection. See the documentation for defaulting equations/assumptions/references.
- **[Breaking change]** If clothes washer efficiency inputs are provided, `LabelUsage` is now required.
- **[Breaking change]** If dishwasher efficiency inputs are provided, `LabelElectricRate`, `LabelGasRate`, `LabelAnnualGasCost`, and `LabelUsage` are now required.
- Adds optional specification of simulation controls including timestep and begin/end dates.
- Adds optional `extension/UsageMultiplier` inputs for appliances, plug loads, lighting, and water fixtures. Can be used to, e.g., reflect high/low usage occupants.
- Adds ability to model a dehumidifier.
- Adds ability to model kitchen/bath fans (spot ventilation).
- Improved desuperheater model; desuperheater can now be connected to heat pump water heaters.
- Updated clothes washer/dryer and dishwasher models per ANSI/RESNET/ICC 301-2019 Addendum A.
- Solar thermal systems modeled with `SolarFraction` can now be connected to combi water heating systems.
- **[Breaking change]** Replaces optional `epw_output_path` and `osm_output_path` arguments with a single optional `output_dir` argument; adds an optional `debug` argument.
- **[Breaking change]** Replaces optional `BuildingConstruction/extension/FractionofOperableWindowArea` with optional `Window/FractionOperable`.
- **[Breaking change]** Replaces optional `extension/EPWFileName` with optional `extension/EPWFilePath` to allow absolute paths to be provided as an alternative to just the file name.
- Replaces REXML xml library with Oga for better runtime performance.
- Additional error-checking.
- SimulationOutputReport reporting measure:
  - Now reports wood and wood pellets
  - Can report monthly timeseries values if requested
  - Adds hot water outputs (gallons) for clothes washer, dishwasher, fixtures, and distribution waste.
  - Small improvement to calculation of component loads

__Bugfixes__
- Fixes possible simulation error for buildings with complex HVAC/duct systems.
- Fixes handling of infiltration induced by duct leakage imbalance (i.e., supply leakage != return leakage). Only affects ducts located in a vented crawlspace or vented attic.
- Fixes an unsuccessful simulation for buildings where the sum of multiple HVAC systems' fraction load served was slightly above 1 due to rounding.
- Small fix for interior partition wall thermal mass model.
- Skip building surfaces with areas that are extremely small.

## OpenStudio-HPXML v0.8.0 Beta

__Breaking changes__
- Weather cache files are now in .csv instead of .cache format.
- `extension/StandbyLoss` changed to `StandbyLoss` for indirect water heaters.
- `Site/extension/DisableNaturalVentilation` changed to `BuildingConstruction/extension/FractionofOperableWindowArea` for more granularity.

__New Features__
- Adds a SimulationOutputReport reporting measure that provides a variety of annual/timeseries outputs in CSV format.
- Allows modeling of whole-house fans to address cooling.
- Improved natural ventilation algorithm that reduces the potential for incurring additional heating energy.
- Optional `HotWaterTemperature` input for water heaters.
- Optional `CompressorType` input for air conditioners and air-source heat pumps.
- Allows specifying the EnergyPlus simulation timestep.
- Runtime performance improvements.
- Additional HPXML error-checking.

__Bugfixes__
- Fix for central fan integrated supply (CFIS) fan energy.
- Fix simulation error when `FractionHeatLoadServed` (or `FractionCoolLoadServed`) sums to slightly greater than 1.
- Fix for running simulations on a different drive (either local or remote network).
- Fix for HVAC sizing error when latitude is exactly 64 (Big Delta, Alaska).
- Fixes running simulations when there is no weather cache file.
- Fixes view factors when conditioned basement foundation walls have a window/door.
- Fixes weather file download.
- Allow a building with ceiling fans and without lighting.

## OpenStudio-HPXML v0.7.0 Beta

- Initial beta release<|MERGE_RESOLUTION|>--- conflicted
+++ resolved
@@ -9,14 +9,9 @@
   - Refrigerator and freezer schedules may now be based on ambient temperature using new `TemperatureScheduleCoefficients` and `ConstantScheduleCoefficients` inputs; the refrigerator default schedule uses these new inputs.  
   - Default schedules updated for cooking ranges, lighting, plug loads, televisions, hot water recirculation pumps, and occupant heat gains.
   - Adds schedule inputs for hot water recirculation pumps and general water use internal gains.
-<<<<<<< HEAD
-  - Small updates to default water heater location for homes in IECC 3A or homes with both conditioned and unconditioned basements.
-  - Small update to default hot water piping length for homes with both conditioned and unconditioned basements to avoid double counting.
-=======
   - Updated water heater installation location defaulting to match ANSI 301-2022
   - Updated calculation of hot water piping length for buildings with both conditioned and unconditioned basements to avoid double counting.
   - `AverageCeilingHeight` now used in natural ACH/CFM infiltration calculations.
->>>>>>> 54df288a
 - **Breaking change**: Replaces `BuildingSummary/Site/extension/GroundConductivity` with `BuildingSummary/Site/Soil/Conductivity`.
 - **Breaking change**: Modeling whole SFA/MF buildings is now specified using a `SoftwareInfo/extension/WholeSFAorMFBuildingSimulation=true` element instead of `building-id=ALL` argument.
 - Air source HVAC enhancements:
