--- conflicted
+++ resolved
@@ -9,15 +9,11 @@
   - Maximum power ratio detailed schedule for variable-speed HVAC systems can now be used with `NumberofUnits` dwelling unit multiplier.
 
 __Bugfixes__
-<<<<<<< HEAD
-- Allows additional flexibility for multiple `Attic`/`Foundation` elements.
+- Prevents possible error when using multiple `Attic`/`Foundation` elements for the same attic/foundation type.
+- Adds error-checking for `NumberofConditionedFloorsAboveGrade`=0, which is not allowed per the documentation.
 - ReportUtilityBills measure:
   - When PV is present, account for battery storage and generator production as Energy instead of PV Credit.
   - Fixes not accounting for battery storage and generator production when PV is not present.
-=======
-- Prevents possible error when using multiple `Attic`/`Foundation` elements for the same attic/foundation type.
-- Adds error-checking for `NumberofConditionedFloorsAboveGrade`=0, which is not allowed per the documentation.
->>>>>>> 5b61ad23
 
 ## OpenStudio-HPXML v1.8.1
 
