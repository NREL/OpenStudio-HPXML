## OpenStudio-HPXML v1.7.0
__New Features__
- ReportUtilityBills measure: Allows reporting monthly utility bills in addition to (or instead of) annual bills.

__Bugfixes__
- Fixes lighting multipliers not being applied when kWh/yr inputs are used.
<<<<<<< HEAD
- Fixes calculation of utility bill fixed costs for simulations with abbreviated run periods.
=======
- Fixes error if heat pump `CompressorLockoutTemperature` == `BackupHeatingLockoutTemperature`.
>>>>>>> deb2c5e0

## OpenStudio-HPXML v1.6.0

__New Features__
- Updates to OpenStudio 3.6.1/EnergyPlus 23.1.
- **Breaking change**: Updates to newer proposed HPXML v4.0:
  - Replaces `VentilationFan/Quantity` and `CeilingFan/Quantity` with `Count`.
  - Replaces `PVSystem/InverterEfficiency` with `PVSystem/AttachedToInverter` and `Inverter/InverterEfficiency`.
  - Replaces `WaterHeatingSystem/extension/OperatingMode` with `WaterHeatingSystem/HPWHOperatingMode` for heat pump water heaters.
- Output updates:
  - **Breaking change**: Adds `End Use: Heating Heat Pump Backup Fans/Pumps` (disaggregated from `End Use: Heating Fans/Pumps`).
  - **Breaking change**: Replaces `Component Load: Windows` with `Component Load: Windows Conduction` and `Component Load: Windows Solar`.
  - **Breaking change**: Replaces `Component Load: Skylights` with `Component Load: Skylights Conduction` and `Component Load: Skylights Solar`.
  - **Breaking change**: Adds `Component Load: Lighting` (disaggregated from `Component Load: Internal Gains`).
  - **Breaking change**: Adds "net" values for emissions; "total" values now exclude generation (e.g., PV).
  - Adds `Load: Heating: Heat Pump Backup` (heating load delivered by heat pump backup systems).
  - Adds `System Use` outputs (end use outputs for each heating, cooling, and water heating system); allows requesting timeseries output.
  - All annual load outputs are now provided as timeseries outputs; previously only "Delivered" loads were available.
  - Peak summer/winter electricity outputs are now based on Jun/July/Aug and Dec/Jan/Feb months, not HVAC heating/cooling operation.
  - Allows specifying the number of decimal places for timeseries output.
  - Msgpack outputs are no longer rounded (since there is no file size penalty to storing full precision).
  - Annual emissions and utility bills now include all fuel/end uses, even if zero.
  - ReportSimulationOutput measure: Allows disabling individual annual output sections.
- **Breaking change**: Deprecates `OccupancyCalculationType` ("asset" or "operational").
   - If `NumberofResidents` not provided, an *asset* calculation is performed assuming standard occupancy per ANSI/RESNET/ICC 301.
   - If `NumberofResidents` is provided, an *operational* calculation is performed using a relationship between #Bedrooms and #Occupants from RECS 2015.
- Heat pump enhancements:
  - Allows `HeatingCapacityRetention[Fraction | Temperature]` inputs to define cold-climate performance; like `HeatingCapacity17F` but can apply to autosized systems and can use a user-specified temperature.
  - Default mini-split heating capacity retention updated from 0.4 to 0.5 (at 5 deg-F).
  - Allows `CompressorLockoutTemperature` as an optional input to control the minimum temperature the compressor can operate at.
  - Defaults for `CompressorLockoutTemperature`: 25F for dual-fuel, -20F for mini-split, 0F for all other heat pumps.
  - Defaults for `BackupHeatingLockoutTemperature`: 50F for dual-fuel, 40F for all other heat pumps.
  - Provides a warning if `BackupHeatingSwitchoverTemperature` or `BackupHeatingLockoutTemperature` are low and may cause unmet hours.
  - Autosizing is no longer all-or-none; backup heating can be autosized (defaulted) while specifying the heat pump capacities, or vice versa.
  - Allows `extension/CrankcaseHeaterPowerWatts` as an optional input; defaults to 50 W for central HPs/ACs and mini-splits.
  - Increased consistency between variable-speed central HP and mini-split HP models for degradation coefficients, gross SHR calculations, etc.
- Infiltration changes:
  - **Breaking change**: Infiltration for SFA/MF dwelling units must include `TypeOfInfiltrationLeakage` ("unit total" or "unit exterior only").
  - **Breaking change**: Replaces `BuildingConstruction/extension/HasFlueOrChimney` with `AirInfiltration/extension/HasFlueOrChimneyInConditionedSpace`; defaults now incorporate HVAC/water heater location.
  - Allows infiltration to be specified using `CFMnatural` or `EffectiveLeakageArea`.
- Lighting changes:
  - LightingGroups can now be specified using kWh/year annual consumption values as an alternative to fractions of different lighting types.
  - LightingGroups for interior, exterior, and garage are no longer required; if not provided, these lighting uses will not be modeled.
- HVAC sizing enhancements:
  - Allows optional inputs under `HVACSizingControl/ManualJInputs` to override Manual J defaults for HVAC autosizing calculations.
  - Updates to better align various default values and algorithms with Manual J.
  - Updates design load calculations to handle conditioned basements with insulated slabs.
- Duct enhancements:
  - Allows modeling ducts buried in attic loose-fill insulation using `Ducts/DuctBuriedInsulationLevel`.
  - Allows specifying `Ducts/DuctEffectiveRValue`, the value that will be used in the model, though its use is not recommended.
- Allows modeling a pilot light for non-electric heating systems (furnaces, stoves, boilers, and fireplaces).
- Allows summer vs winter shading seasons to be specified for windows and skylights.
- Allows defining one or more `UnavailablePeriods` (e.g., occupant vacancies or power outage periods).
- Stochastic schedules for garage lighting and TV plug loads now use interior lighting and miscellaneous plug load schedules, respectively.
- Performance improvement for HPXML files w/ large numbers of `Building` elements.
- Weather cache files (\*foo-cache.csv) are no longer used/needed.

__Bugfixes__
- Fixes `BackupHeatingSwitchoverTemperature` for a heat pump w/ *separate* backup system; now correctly ceases backup operation above this temperature.
- Fixes error if calculating utility bills for an all-electric home with a detailed JSON utility rate.
- Stochastic schedules now excludes columns for end uses that are not stochastically generated.
- Fixes operational calculation when the number of residents is set to zero.
- Fixes possible utility bill calculation error for a home with PV using a detailed electric utility rate.
- Fixes defaulted mechanical ventilation flow rate for SFA/MF buildings, with respect to infiltration credit.
- HPXML files w/ multiple `Building` elements now only show warnings for the single `Building` being simulated.
- Adds a warning for SFA/MF dwelling units without at least one attached wall/ceiling/floor surface.
- Various fixes for window/skylight/duct design loads for Manual J HVAC autosizing calculations.
- Ensure that ductless HVAC systems do not have a non-zero airflow defect ratio specified.
- Fixes possible "A neighbor building has an azimuth (XX) not equal to the azimuth of any wall" for SFA/MF units with neighboring buildings for shade.
- Fixes reported loads when no/partial HVAC system (e.g., room air conditioner that meets 30% of the cooling load).

## OpenStudio-HPXML v1.5.1

__New Features__
- When `Battery/Location` not provided, now defaults to garage if present, otherwise outside.
- BuildResidentialScheduleFile measure:
  - Allows requesting a subset of end uses (columns) to be generated.

__Bugfixes__
- Fixes total/net electricity timeseries outputs to include battery charging/discharging energy.
- Fixes error when a non-electric water heater has jacket insulation and the UEF metric is used.

## OpenStudio-HPXML v1.5.0

__New Features__
- Updates to OpenStudio 3.5.0/EnergyPlus 22.2.
- **Breaking change**: Updates to newer proposed HPXML v4.0:
  - Replaces `FrameFloors/FrameFloor` with `Floors/Floor`.
  - `Floor/FloorType` (WoodFrame, StructuralInsulatedPanel, SteelFrame, or SolidConcrete) is a required input.
  - All `Ducts` must now have a `SystemIdentifier`.
  - Replaces `WallType/StructurallyInsulatedPanel` with `WallType/StructuralInsulatedPanel`.
  - Replaces `SoftwareInfo/extension/SimulationControl/DaylightSaving/Enabled` with `Building/Site/TimeZone/DSTObserved`.
  - Replaces `StandbyLoss` with `StandbyLoss[Units="F/hr"]/Value` for an indirect water heater.
  - Replaces `BranchPipingLoopLength` with `BranchPipingLength` for a hot water recirculation system.
  - Replaces `Floor/extension/OtherSpaceAboveOrBelow` with `Floor/FloorOrCeiling`.
  - For PTAC with heating, replaces `HeatingSystem` of type PackagedTerminalAirConditionerHeating with `CoolingSystem/IntegratedHeating*` elements.
- **Breaking change**: Now performs full HPXML XSD schema validation (previously just limited checks); yields runtime speed improvements.
- **Breaking change**: HVAC/DHW equipment efficiencies can no longer be defaulted (e.g., based on age of equipment); they are now required.
- **Breaking change**: Deprecates ReportHPXMLOutput measure; HVAC autosized capacities & design loads moved to `results_annual.csv`.
- **Breaking change**: BuildResidentialHPXML measure: Replaces arguments using 'auto' for defaults with optional arguments of the appropriate data type.
- Utility bill calculations:
  - **Breaking change**: Removes utility rate and PV related arguments from the ReportUtilityBills measure in lieu of HPXML file inputs.
  - Allows calculating one or more utility bill scenarios (e.g., net metering vs feed-in tariff compensation types for a simulation with PV).
  - Adds detailed calculations for tiered, time-of-use, or real-time pricing electric rates using OpenEI tariff files.  
- Lithium ion battery:
  - Allows detailed charging/discharging schedules via CSV files.
  - Allows setting round trip efficiency.
  - **Breaking change**: Lifetime model is temporarily disabled; `Battery/extension/LifetimeModel` is not allowed.
- Allows SEER2/HSPF2 efficiency types for central air conditioners and heat pumps.
- Allows setting the natural ventilation availability (days/week that operable windows can be opened); default changed from 7 to 3 (M/W/F).
- Allows specifying duct surface area multipliers.
- Allows modeling CFIS ventilation systems with supplemental fans.
- Allows shared dishwasher/clothes washer to be attached to a hot water distribution system instead of a single water heater.
- Allows heating/cooling seasons that don't span the entire year.
- Allows modeling room air conditioners with heating or reverse cycle.
- Allows setting the ground soil conductivity used for foundation heat transfer and ground source heat pumps.
- Allows setting the EnergyPlus temperature capacitance multiplier.
- EnergyPlus modeling changes:
  - Switches Kiva foundation model timestep from 'Hourly' to 'Timestep'; small increase in runtime for sub-hourly simulations.
  - Improves Kiva foundation model heat transfer by providing better initial temperature assumptions based on foundation type and insulation levels.
- Annual/timeseries outputs:
  - Allows timeseries timestamps to be start or end of timestep convention; **Breaking change**: now defaults to start of timestep.
  - Adds annual emission outputs disaggregated by end use; timeseries emission outputs disaggregated by end use can be requested.
  - Allows generating timeseries unmet hours for heating and cooling.
  - Allows CSV timeseries output to be formatted for use with the DView application.
  - Adds heating/cooling setpoints to timeseries outputs when requesting zone temperatures.
  - Disaggregates Battery outputs from PV outputs.
  - Design temperatures, used to calculate design loads for HVAC equipment autosizing, are now output in `in.xml` and `results_annual.csv`.

__Bugfixes__
- Fixes possible incorrect autosizing of heat pump *separate* backup systems with respect to duct loads.
- Fixes incorrect autosizing of heat pump *integrated* backup systems if using MaxLoad/HERS sizing methodology and cooling design load exceeds heating design load.
- Fixes heating (or cooling) setpoints affecting the conditioned space temperature outside the heating (or cooling) season.
- Fixes handling non-integer number of occupants when using the stochastic occupancy schedule generator.
- Fixes units for Peak Loads (kBtu/hr, not kBtu) in annual results file.
- Fixes possible output error for ground source heat pumps with a shared hydronic circulation loop.
- Provides an error message if the EnergyPlus simulation used infinite energy.
- Fixes zero energy use for a ventilation fan w/ non-zero fan power and zero airflow rate.
- Fixes excessive heat transfer when foundation wall interior insulation does not start from the top of the wall.
- Fixes how relative paths are treated when using an OpenStudio Workflow.
- Fixes possible simulation error if a slab has an ExposedPerimeter near zero.
- Fixes possible "Could not identify surface type for surface" error.
- Fixes possible ruby error when defaulting water heater location.
- Battery round trip efficiency now correctly affects results.
- BuildResidentialHPXML measure: 
  - Fixes aspect ratio convention for single-family attached and multifamily dwelling units.

## OpenStudio-HPXML v1.4.0

__New Features__
- Updates to OpenStudio 3.4.0/EnergyPlus 22.1.
- High-level optional `OccupancyCalculationType` input to specify operational vs asset calculation. Defaults to asset. If operational, `NumberofResidents` is required.
- Allows calculating one or more emissions scenarios (e.g., high renewable penetration vs business as usual) for different emissions types (e.g., CO2e).
- New ReportUtilityBills reporting measure: adds a new results_bills.csv output file to summarize calculated utility bills.
- Switches from EnergyPlus SQL output to MessagePack output for faster performance and reduced file sizes when requesting timeseries outputs.
- New heat pump capabilities:
  - **Breaking change**: Replaces the `UseMaxLoadForHeatPumps` sizing option with `HeatPumpSizingMethodology`, which has three choices:
    - `ACCA`: nominal capacity sized per ACCA Manual J/S based on cooling design loads, with some oversizing allowances for larger heating design loads.
    - `HERS` (default): nominal capacity sized equal to the larger of heating/cooling design loads.
    - `MaxLoad`: nominal capacity sized based on the larger of heating/cooling design loads, while taking into account the heat pump's capacity retention at the design temperature.
  - Allows the separate backup system to be a central system (e.g., central furnace w/ ducts). Previously only non-central system types were allowed.
  - Heat pumps with switchover temperatures are now autosized by taking into account the switchover temperature, if higher than the heating design temperature.
  - Allows `BackupHeatingLockoutTemperature` as an optional input to control integrated backup heating availability during, e.g., a thermostat heating setback recovery event; defaults to 40F.
- New water heating capabilities:
  - Allows conventional storage tank water heaters to use a stratified (rather than mixed) tank model via `extension/TankModelType`; higher precision but runtime penalty. Defaults to mixed.
  - Allows operating mode (standard vs heat pump only) for heat pump water heaters (HPWHs) via `extension/OperatingMode`. Defaults to standard.
  - Updates combi boiler model to be simpler, faster, and more robust by using separate space/water heating plant loops and boilers.
- New capabilities for hourly/sub-hourly scheduling via schedule CSV files:
  - Detailed HVAC and water heater setpoints.
  - Detailed heat pump water heater operating modes.
- EnergyPlus modeling changes:
  - Switches from ScriptF to CarrollMRT radiant exchange algorithm.
  - Updates HVAC fans to use fan power law (cubic relationship between fan speed and power).
  - Updates HVAC rated fan power assumption per ASHRAE 1449-RP.
- Allows specifying a `StormWindow` element for windows/skylights; U-factors and SHGCs are automatically adjusted.
- Allows an optional `AirInfiltrationMeasurement/InfiltrationHeight` input.
- Allows an optional `Battery/UsableCapacity` input; now defaults to 0.9 x NominalCapacity (previously 0.8).
- For CFIS systems, allows an optional `extension/VentilationOnlyModeAirflowFraction` input to address duct losses during ventilation only mode.
- **Breaking change**: Each `VentilationFan` must have one (and only one) `UsedFor...` element set to true.
- BuildResidentialHPXML measure:
  - **Breaking change**: Changes the zip code argument name to `site_zip_code`.
  - Adds optional arguments for schedule CSV files, HPWH operating mode, water heater tank model, storm windows, heat pump lockout temperature, battery usable capacity, and emissions scenarios.
  - Adds support for ambient foundations for single-family attached and apartment units.
  - Adds support for unconditioned attics for apartment units.
  - Adds an optional argument to store additional custom properties in the HPXML file.
  - Adds an optional argument for whether the HPXML file is written with default values applied; defaults to false.
  - Adds an optional argument for whether the HPXML file is validated; defaults to false.
- ReportSimulationOutput measure:
  - **Breaking change**: New "End Use: \<Fuel\>: Heating Heat Pump Backup" output, disaggregated from "End Use: \<Fuel\>: Heating".
  - Adds "Energy Use: Total" and "Energy Use: Net" columns to the annual results output file; allows timeseries outputs.
  - Adds a "Fuel Use: Electricity: Net" timeseries output column for homes with electricity generation.
  - Adds optional argument for requesting timeseries EnergyPlus output variables.
  - Adds ability to include `TimeDST` and/or `TimeUTC` timestamp column(s) in results_timeseries.csv.
  - Timestamps in results_timeseries.csv are output in ISO 8601 standard format.
  - Allows user-specified annual/timeseries output file names.
- ReportHPXMLOutput measure:
  - Adds "Enclosure: Floor Area Foundation" output row in results_hpxml.csv.
- Adds support for shared hot water recirculation systems controlled by temperature.
- Relaxes requirement for `ConditionedFloorAreaServed` for air distribution systems; now only needed if duct surface areas not provided.
- Allows MessagePack annual/timeseries output files to be generated instead of CSV/JSON.

__Bugfixes__
- Adds more stringent limits for `AirflowDefectRatio` and `ChargeDefectRatio` (now allows values from 1/10th to 10x the design value).
- Catches case where leap year is specified but weather file does not contain 8784 hours.
- Fixes possible HVAC sizing error if design temperature difference (TD) is negative.
- Fixes an error if there is a pool or hot tub, but the pump `Type` is set to "none".
- Adds more decimal places in output files as needed for simulations with shorter timesteps and/or abbreviated run periods.
- Timeseries output fixes: some outputs off by 1 hour; possible negative combi boiler values.
- Fixes range hood ventilation interaction with infiltration to take into account the location of the cooking range.
- Fixes possible EMS error for ventilation systems with low (but non-zero) flow rates.
- Fixes documentation for `Overhangs/Depth` inputs; units should be ft and not inches.
- The `WaterFixturesUsageMultiplier` input now also applies to general water use internal gains and recirculation pump energy (for some control types).
- BuildResidentialHPXML measure:
  - Fixes units for "Cooling System: Cooling Capacity" argument (Btu/hr, not tons).
  - Fixes incorrect outside boundary condition for shared gable walls of cathedral ceilings, now set to adiabatic.

## OpenStudio-HPXML v1.3.0

__New Features__
- Updates to OpenStudio 3.3.0/EnergyPlus 9.6.0.
- **Breaking change**: Replaces "Unmet Load" outputs with "Unmet Hours".
- **Breaking change**: Renames "Load: Heating" and "Peak Load: Heating" (and Cooling) outputs to include "Delivered".
- **Breaking change**: Any heat pump backup heating requires `HeatPump/BackupType` ("integrated" or "separate") to be specified.
- **Breaking change**: For homes with multiple PV arrays, all inverter efficiencies must have the same value.
- **Breaking change**: HPXML schema version must now be '4.0' (proposed).
  - Moves `ClothesDryer/extension/IsVented` to `ClothesDryer/IsVented`.
  - Moves `ClothesDryer/extension/VentedFlowRate` to `ClothesDryer/VentedFlowRate`.
  - Moves `FoundationWall/Insulation/Layer/extension/DistanceToTopOfInsulation` to `FoundationWall/Insulation/Layer/DistanceToTopOfInsulation`.
  - Moves `FoundationWall/Insulation/Layer/extension/DistanceToBottomOfInsulation` to `FoundationWall/Insulation/Layer/DistanceToBottomOfInsulation`.
  - Moves `Slab/PerimeterInsulationDepth` to `Slab/PerimeterInsulation/Layer/InsulationDepth`.
  - Moves `Slab/UnderSlabInsulationWidth` to `Slab/UnderSlabInsulation/Layer/InsulationWidth`.
  - Moves `Slab/UnderSlabInsulationSpansEntireSlab` to `Slab/UnderSlabInsulation/Layer/InsulationSpansEntireSlab`.
- Initial release of BuildResidentialHPXML measure, which generates an HPXML file from a set of building description inputs.
- Expanded capabilities for scheduling:
  - Allows modeling detailed occupancy via a schedule CSV file.
  - Introduces a measure for automatically generating detailed smooth/stochastic schedule CSV files.
  - Expands simplified weekday/weekend/monthly schedule inputs to additional building features.
  - Allows `HeatingSeason` & `CoolingSeason` to be specified for defining heating and cooling equipment availability.
- Adds a new results_hpxml.csv output file to summarize HPXML values (e.g., surface areas, HVAC capacities).
- Allows modeling lithium ion batteries.
- Allows use of `HeatPump/BackupSystem` for modeling a standalone (i.e., not integrated) backup heating system.
- Allows conditioned crawlspaces to be specified; modeled as crawlspaces that are actively maintained at setpoint.
- Allows non-zero refrigerant charge defect ratios for ground source heat pumps.
- Expands choices allowed for `Siding` (Wall/RimJoist) and `RoofType` (Roof) elements.
- Allows "none" for wall/rim joist siding.
- Allows interior finish inputs (e.g., 0.5" drywall) for walls, ceilings, and roofs.
- Allows specifying the foundation wall type (e.g., solid concrete, concrete block, wood, etc.).
- Allows additional fuel types for generators.
- Switches to the EnergyPlus Fan:SystemModel object for all HVAC systems.
- Introduces a small amount of infiltration for unvented spaces.
- Updates the assumption of flue losses vs tank losses for higher efficiency non-electric storage water heaters.
- Revises shared mechanical ventilation preconditioning control logic to operate less often.
- Adds alternative inputs:
  - Window/skylight physical properties (`GlassLayers`, `FrameType`, etc.) instead of `UFactor` & `SHGC`.
  - `Ducts/FractionDuctArea` instead of `Ducts/DuctSurfaceArea`.
  - `Length` instead of `Area` for foundation walls.
  - `Orientation` instead of `Azimuth` for all applicable surfaces, PV systems, and solar thermal systems.
  - CEER (Combined Energy Efficiency Ratio) instead of EER for room ACs.
  - `UsageBin` instead of `FirstHourRating` (for water heaters w/ UEF metric).
  - `CFM50` instead of `CFM25` or `Percent` for duct leakage.
- Allows more defaulting (optional inputs):
  - Mechanical ventilation airflow rate per ASHRAE 62.2-2019.
  - HVAC/DHW system efficiency (by age).
  - Mechanical ventilation fan power (by type).
  - Color (solar absorptance) for walls, roofs, and rim joists.
  - Foundation wall distance to top/bottom of insulation.
  - Door azimuth.
  - Radiant barrier grade.
  - Whole house fan airflow rate and fan power.
- Adds more warnings of inputs based on ANSI/BPI 2400 Standard.
- Removes error-check for number of bedrooms based on conditioned floor area, per RESNET guidance.
- Updates the reporting measure to register all outputs from the annual CSV with the OS runner (for use in, e.g., PAT).
- Removes timeseries CSV output columns that are all zeroes to reduce file size and processing time.
- Improves consistency of installation quality calculations for two/variable-speed air source heat pumps and ground source heat pumps.
- Relaxes requirement for heating (or cooling) setpoints so that they are only needed if heating (or cooling) equipment is present.
- Adds an `--ep-input-format` argument to run_simulation.rb to choose epJSON as the EnergyPlus input file format instead of IDF.
- Eliminates EnergyPlus warnings related to unused objects or invalid output meters/variables.
- Allows modeling PTAC and PTHP HVAC systems. 
- Allows user inputs for partition wall mass and furniture mass.

__Bugfixes__
- Improves ground reflectance when there is shading of windows/skylights.
- Improves HVAC fan power for central forced air systems.
- Fixes mechanical ventilation compartmentalization area calculation for SFA/MF homes with surfaces with InteriorAdjacentTo==ExteriorAdjacentTo.
- Negative `DistanceToTopOfInsulation` values are now disallowed.
- Fixes workflow errors if a `VentilationFan` has zero airflow rate or zero hours of operation.
- Fixes duct design load calculations for HPXML files with multiple ducted HVAC systems.
- Fixes ground source heat pump rated airflow.
- Relaxes `Overhangs` DistanceToBottomOfWindow vs DistanceToBottomOfWindow validation when Depth is zero.
- Fixes possibility of double-counting HVAC distribution losses if an `HVACDistribution` element has both AirDistribution properties and DSE values
- Fixes possibility of incorrect "Peak Electricity: Winter Total (W)" and "Peak Electricity: Summer Total (W)" outputs for homes with duct losses.
- Fixes heating/cooling seasons (used for e.g. summer vs winter window shading) for the southern hemisphere.
- Fixes possibility of EnergyPlus simulation failure for homes with ground-source heat pumps and airflow and/or charge defects.
- Fixes peak load/electricity outputs for homes with ground-source heat pumps and airflow and/or charge defects.

## OpenStudio-HPXML v1.2.0

__New Features__
- **Breaking change**: Heating/cooling component loads no longer calculated by default for faster performance; use `--add-component-loads` argument if desired.
- **Breaking change**: Replaces `Site/extension/ShelterCoefficient` with `Site/ShieldingofHome`.
- Allows `DuctLeakageMeasurement` & `ConditionedFloorAreaServed` to not be specified for ductless fan coil systems; **Breaking change**: `AirDistributionType` is now required for all air distribution systems.
- Allows `Slab/ExposedPerimeter` to be zero.
- Removes `ClothesDryer/ControlType` from being a required input, it is not used.
- Switches room air conditioner model to use Cutler performance curves.
- Relaxes tolerance for duct leakage to outside warning when ducts solely in conditioned space.
- Removes limitation that a shared water heater serving a shared laundry room can't also serve dwelling unit fixtures (i.e., FractionDHWLoadServed is no longer required to be zero).
- Adds IDs to schematron validation errors/warnings when possible.
- Moves additional error-checking from the ruby measure to the schematron validator. 

__Bugfixes__
- Fixes room air conditioner performance curve.
- Fixes ruby error if elements (e.g., `SystemIdentifier`) exist without the proper 'id'/'idref' attribute.
- Fixes error if boiler/GSHP pump power is zero
- Fixes possible "Electricity category end uses do not sum to total" error due to boiler pump energy.
- Fixes possible "Construction R-value ... does not match Assembly R-value" error for highly insulated enclosure elements.
- Adds error-checking for negative SEEReq results for shared cooling systems.
- Adds more detail to error messages regarding the wrong data type in the HPXML file.
- Prevents a solar hot water system w/ SolarFraction=1.

## OpenStudio-HPXML v1.1.0

__New Features__
- **Breaking change**: `Type` is now a required input for dehumidifiers; can be "portable" or "whole-home".
- **Breaking change**: `Location` is now a required input for dehumidifiers; must be "living space" as dehumidifiers are currently modeled as located in living space.
- **Breaking change**: `Type` is now a required input for Pool, PoolPump, HotTub, and HotTubPump.
- **Breaking change**: Both supply and return duct leakage to outside are now required inputs for AirDistribution systems.
- **Breaking change**: Simplifies inputs for fan coils and water loop heat pumps by A) removing HydronicAndAirDistribution element and B) moving WLHP inputs from extension elements to HeatPump element.
- Allows modeling airflow/charge defects for air conditioners, heat pumps, and furnaces (RESNET Standard 310).
- Allows modeling *multiple* dehumidifiers (previously only one allowed).
- Allows modeling generators (generic on-site power production).
- Allows detailed heating/cooling setpoints to be specified: 24-hour weekday & weekend values.
- Allows modeling window/skylight *exterior* shading via summer/winter shading coefficients.
- Allows JSON annual/timeseries output files to be generated instead of CSV. **Breaking change**: For CSV outputs, the first two sections in the results_annual.csv file are now prefixed with "Fuel Use:" and "End Use:", respectively.
- Allows more defaulting (optional inputs) for a variety of HPXML elements.
- Allows requesting timeseries unmet heating/cooling loads.
- Allows skipping schema/schematron validation (for speed); should only be used if the HPXML was already validated upstream.
- Allows HPXML files w/ multiple `Building` elements; requires providing the ID of the single building to be simulated.
- Includes hot water loads (in addition to heating/cooling loads) when timeseries total loads are requested.
- The `in.xml` HPXML file is now always produced for inspection of default values (e.g., autosized HVAC capacities). **Breaking change**: The `output_dir` HPXMLtoOpenStudio measure argument is now required.
- Overhauls documentation to be more comprehensive and standardized.
- `run_simulation.rb` now returns exit code 1 if not successful (i.e., either invalid inputs or simulation fails).

__Bugfixes__
- Improved modeling of window/skylight interior shading -- better reflects shading coefficient inputs.
- Adds error-checking on the HPXML schemaVersion.
- Adds various error-checking to the schematron validator.
- Adds error-checking for empty IDs in the HPXML file.
- Fixes heat pump water heater fan energy not included in SimulationOutputReport outputs.
- Fixes possibility of incorrect "A neighbor building has an azimuth (XXX) not equal to the azimuth of any wall" error.
- Fixes possibility of errors encountered before schematron validation has occurred.
- Small bugfixes related to basement interior surface solar absorptances.
- Allows NumberofConditionedFloors/NumberofConditionedFloorsAboveGrade to be non-integer values per the HPXML schema.
- HVAC sizing design load improvements for floors above crawlspaces/basements, walls, ducts, and heat pumps.
- Now recognizes Type="none" to prevent modeling of pools and hot tubs (pumps and heaters).
- Fixes error for overhangs with zero depth.
- Fixes possible error where the normalized flue height for the AIM-2 infiltration model is negative.
- Slight adjustment of default water heater recovery efficiency equation to prevent errors from values being too high.
- Fixes schematron file not being valid per ISO Schematron standard.

## OpenStudio-HPXML v1.0.0

__New Features__
- Updates to OpenStudio 3.1.0/EnergyPlus 9.4.0.
- **Breaking change**: Deprecates `WeatherStation/WMO` HPXML input, use `WeatherStation/extension/EPWFilePath` instead; also removes `weather_dir` argument from HPXMLtoOpenStudio measure.
- Implements water heater Uniform Energy Factor (UEF) model; replaces RESNET UEF->EF regression. **Breaking change**: `FirstHourRating` is now a required input for storage water heaters when UEF is provided.
- Adds optional HPXML fan power inputs for most HVAC system types. **Breaking change**: Removes ElectricAuxiliaryEnergy input for non-boiler heating systems.
- Uses air-source heat pump cooling performance curves for central air conditioners.
- Updates rated fan power assumption for mini-split heat pump models.
- Allows coal fuel type for non-boiler heating systems.
- Accommodates common walls adjacent to unconditioned space by using HPXML surfaces where InteriorAdjacentTo == ExteriorAdjacentTo.
- Adds optional HPXML inputs to define whether a clothes dryer is vented and its ventilation rate.
- Adds optional HPXML input for `SimulationControl/CalendarYear` for TMY weather files.
- Schematron validation improvements.
- Adds some HPXML XSD schema validation and additional error-checking.
- Various small updates to ASHRAE 140 test files.
- Reduces number of EnergyPlus output files produced by using new OutputControlFiles object.
- Release packages now include ASHRAE 140 test files/results.

__Bugfixes__
- EnergyPlus 9.4.0 fix for negative window solar absorptances at certain hours.
- Fixes airflow timeseries outputs to be averaged instead of summed.
- Updates HVAC sizing methodology for slab-on-grade foundation types.
- Fixes an error that could prevent schematron validation errors from being produced.
- Skips weather caching if filesystem is read only.

## OpenStudio-HPXML v0.11.0 Beta

__New Features__
- New [Schematron](http://schematron.com) validation (EPvalidator.xml) replaces custom ruby validation (EPvalidator.rb)
- **[Breaking change]** `BuildingConstruction/ResidentialFacilityType` ("single-family detached", "single-family attached", "apartment unit", or "manufactured home") is a required input
- Ability to model shared systems for Attached/Multifamily dwelling units
  - Shared HVAC systems (cooling towers, chillers, central boilers, water loop heat pumps, fan coils, ground source heat pumps on shared hydronic circulation loops)
  - Shared water heaters serving either A) multiple dwelling units' service hot water or B) a shared laundry/equipment room, as well as hot water recirculation systems
  - Shared appliances (e.g., clothes dryer in a shared laundry room)
  - Shared hot water recirculation systems
  - Shared ventilation systems (optionally with preconditioning equipment and recirculation)
  - Shared PV systems
  - **[Breaking change]** Appliances located in MF spaces (i.e., "other") must now be specified in more detail (i.e., "other heated space", "other non-freezing space", "other multifamily buffer space", or "other housing unit")
- Enclosure
  - New optional inputs: `Roof/RoofType`, `Wall/Siding`, and `RimJoist/Siding`
  - New optional inputs: `Skylight/InteriorShading/SummerShadingCoefficient` and `Skylight/InteriorShading/SummerShadingCoefficient`
  - New optional inputs: `Roof/RoofColor`, `Wall/Color`, and `RimJoist/Color` can be provided instead of `SolarAbsorptance`
  - New optional input to specify presence of flue/chimney, which results in increased infiltration
  - Allows adobe wall type
  - Allows `AirInfiltrationMeasurement/HousePressure` to be any value (previously required to be 50 Pa)
  - **[Breaking change]** `Roof/RadiantBarrierGrade` input now required when there is a radiant barrier
- HVAC
  - Adds optional high-level HVAC autosizing controls
    - `AllowIncreasedFixedCapacities`: Describes how HVAC equipment with fixed capacities are handled. If true, the maximum of the user-specified fixed capacity and the heating/cooling design load will be used to reduce potential for unmet loads. Defaults to false.
    - `UseMaxLoadForHeatPumps`: Describes how autosized heat pumps are handled. If true, heat pumps are sized based on the maximum of heating and cooling design loads. If false, heat pumps are sized per ACCA Manual J/S based on cooling design loads with some oversizing allowances for heating design loads. Defaults to true.
  - Additional HVAC types: mini-split air conditioners and fixed (non-portable) space heaters
  - Adds optional inputs for ground-to-air heat pumps: `extension/PumpPowerWattsPerTon` and `extension/FanPowerWattsPerCFM`
- Ventilation
  - Allows _multiple_ whole-home ventilation, spot ventilation, and/or whole house fans
- Appliances & Plug Loads
  - Allows _multiple_ `Refrigerator` and `Freezer`
  - Allows `Pool`, `HotTub`, `PlugLoad` of type "electric vehicle charging" and "well pump", and `FuelLoad` of type "grill", "lighting", and "fireplace"
  - **[Breaking change]** "other" and "TV other" plug loads now required
- Lighting
  - Allows lighting schedules and holiday lighting
- **[Breaking change]** For hydronic distributions, `HydronicDistributionType` is now required
- **[Breaking change]** For DSE distributions, `AnnualHeatingDistributionSystemEfficiency` and `AnnualCoolingDistributionSystemEfficiency` are both always required
- Allows more HPXML fuel types to be used for HVAC, water heating, appliances, etc.
- New inputs to define Daylight Saving period; defaults to enabled
- Adds more reporting of warnings/errors to run.log

__Bugfixes__
- Fixes pump energy for boilers and ground source heat pumps
- Fixes incorrect gallons of hot water use reported when there are multiple water heaters
- No longer report unmet load for buildings where the HVAC system only meets part of the load (e.g., room AC serving 33% of the load)
- Schedule bugfix for leap years

## OpenStudio-HPXML v0.10.0 Beta

__New Features__
- Dwelling units of single-family attached/multifamily buildings:
  - Adds new generic space types "other heated space", "other multifamily buffer space", and "other non-freezing space" for surface `ExteriorAdjacentTo` elements. "other housing unit", i.e. adiabatic surfaces, was already supported.
  - **[Breaking change]** For `FrameFloors`, replaces "other housing unit above" and "other housing unit below" enumerations with "other housing unit". All four "other ..." spaces must have an `extension/OtherSpaceAboveOrBelow` property set to either "above" or "below".
  - Allows ducts and water heaters to be located in all "other ..." spaces.
  - Allows all appliances to be located in "other", in which internal gains are neglected.
- Allows `Fireplace` and `FloorFurnace` for heating system types.
- Allows "exterior wall", "under slab", and "roof deck" for `DuctLocation`.
- Allows "wood" and "wood pellets" as fuel types for additional HVAC systems, water heaters, and appliances.
- Allows `Location` to be provided for `Dishwasher` and `CookingRange`.
- Allows `BuildingSummary/Site/SiteType` ("urban", "suburban", or "rural") to be provided.
- Allows user-specified `Refrigerator` and `CookingRange` schedules to be provided.
- HVAC capacity elements are no longer required; if not provided, ACCA Manual J autosizing calculations will be used (-1 can continue to be used for capacity elements but is discouraged).
- Duct locations/areas can be defaulted by specifying supply/return `Duct` elements without `DuctSurfaceArea` and `DuctLocation`. `HVACDistribution/DistributionSystemType/AirDistribution/NumberofReturnRegisters` can be optionally provided to inform the default duct area calculations.
- **[Breaking change]** Lighting inputs now use `LightingType[LightEmittingDiode | CompactFluorescent | FluorescentTube]` instead of `ThirdPartyCertification="ERI Tier I" or ThirdPartyCertification="ERI Tier II"`.
- **[Breaking change]** `HVACDistribution/ConditionedFloorAreaServed` is now required for air distribution systems.
- **[Breaking change]** Infiltration and attic ventilation specified using natural air changes per hour now uses `ACHnatural` instead of `extension/ConstantACHnatural`.
- **[Breaking change]** The optional `PerformanceAdjustment` input for instantaneous water heaters is now treated as a performance multiplier (e.g., 0.92) instead of derate (e.g., 0.08).
- Adds ASHRAE 140 Class II test files.
- SimulationOutputReport reporting measure:
  - New optional timeseries outputs:  airflows (e.g., infiltration, mechanical ventilation, natural ventilation, whole house fan) and weather (e.g., temperatures, wind speed, solar).
  - Timeseries frequency can now be set to 'none' as an alternative to setting all include_timeseries_foo variables to false.
  - **[Breaking change]** Renames "Wood" to "Wood Cord" to better distinguish from "Wood Pellets".
- Modeling improvements:
  - Improved calculation for infiltration height
  - Infiltration & mechanical ventilation now combined using ASHRAE 62.2 Normative Appendix C.
- Runtime improvements: 
  - Optimized ruby require calls.
  - Skip ViewFactor calculations when not needed (i.e., no conditioned basement).
- Error-checking:
  - Adds more space type-specific error checking of adjacent surfaces.
  - Adds additional HPXML datatype checks.
  - Adds a warning if a `HVACDistribution` system has ducts entirely within conditioned space and non-zero leakage to the outside.
  - Adds warnings if appliance inputs may be inappropriate and result in negative energy or hot water use.

__Bugfixes__
- Fixes error if there's a `FoundationWall` whose height is less than 0.5 ft.
- Fixes HVAC defrost control in EnergyPlus model to use "Timed" instead of "OnDemand".
- Fixes exterior air film and wind exposure for a `FrameFloor` over ambient conditions.
- Fixes air films for a `FrameFloor` ceiling.
- Fixes error if there are additional `LightingGroup` elements beyond the ones required.
- Fixes vented attic ventilation rate.
- Reported unmet heating/cooling load now correctly excludes latent energy.
- Ground-source heat pump backup fuel is now correctly honored instead of always using electricity.

## OpenStudio-HPXML v0.9.0 Beta

__New Features__
- **[Breaking change]** Updates to OpenStudio v3.0.0 and EnergyPlus 9.3
- Numerous HPXML inputs are now optional with built-in defaulting, particularly for water heating, appliances, and PV. Set the `debug` argument to true to output a in.xml HPXML file with defaults applied for inspection. See the documentation for defaulting equations/assumptions/references.
- **[Breaking change]** If clothes washer efficiency inputs are provided, `LabelUsage` is now required.
- **[Breaking change]** If dishwasher efficiency inputs are provided, `LabelElectricRate`, `LabelGasRate`, `LabelAnnualGasCost`, and `LabelUsage` are now required.
- Adds optional specification of simulation controls including timestep and begin/end dates.
- Adds optional `extension/UsageMultiplier` inputs for appliances, plug loads, lighting, and water fixtures. Can be used to, e.g., reflect high/low usage occupants.
- Adds ability to model a dehumidifier.
- Adds ability to model kitchen/bath fans (spot ventilation).
- Improved desuperheater model; desuperheater can now be connected to heat pump water heaters.
- Updated clothes washer/dryer and dishwasher models per ANSI/RESNET/ICC 301-2019 Addendum A.
- Solar thermal systems modeled with `SolarFraction` can now be connected to combi water heating systems.
- **[Breaking change]** Replaces optional `epw_output_path` and `osm_output_path` arguments with a single optional `output_dir` argument; adds an optional `debug` argument.
- **[Breaking change]** Replaces optional `BuildingConstruction/extension/FractionofOperableWindowArea` with optional `Window/FractionOperable`.
- **[Breaking change]** Replaces optional `extension/EPWFileName` with optional `extension/EPWFilePath` to allow absolute paths to be provided as an alternative to just the file name.
- Replaces REXML xml library with Oga for better runtime performance.
- Additional error-checking.
- SimulationOutputReport reporting measure:
  - Now reports wood and wood pellets
  - Can report monthly timeseries values if requested
  - Adds hot water outputs (gallons) for clothes washer, dishwasher, fixtures, and distribution waste.
  - Small improvement to calculation of component loads

__Bugfixes__
- Fixes possible simulation error for buildings with complex HVAC/duct systems.
- Fixes handling of infiltration induced by duct leakage imbalance (i.e., supply leakage != return leakage). Only affects ducts located in a vented crawlspace or vented attic.
- Fixes an unsuccessful simulation for buildings where the sum of multiple HVAC systems' fraction load served was slightly above 1 due to rounding.
- Small fix for interior partition wall thermal mass model.
- Skip building surfaces with areas that are extremely small.

## OpenStudio-HPXML v0.8.0 Beta

__Breaking changes__
- Weather cache files are now in .csv instead of .cache format.
- `extension/StandbyLoss` changed to `StandbyLoss` for indirect water heaters.
- `Site/extension/DisableNaturalVentilation` changed to `BuildingConstruction/extension/FractionofOperableWindowArea` for more granularity.

__New Features__
- Adds a SimulationOutputReport reporting measure that provides a variety of annual/timeseries outputs in CSV format.
- Allows modeling of whole-house fans to address cooling.
- Improved natural ventilation algorithm that reduces the potential for incurring additional heating energy.
- Optional `HotWaterTemperature` input for water heaters.
- Optional `CompressorType` input for air conditioners and air-source heat pumps.
- Allows specifying the EnergyPlus simulation timestep.
- Runtime performance improvements.
- Additional HPXML error-checking.

__Bugfixes__
- Fix for central fan integrated supply (CFIS) fan energy.
- Fix simulation error when `FractionHeatLoadServed` (or `FractionCoolLoadServed`) sums to slightly greater than 1.
- Fix for running simulations on a different drive (either local or remote network).
- Fix for HVAC sizing error when latitude is exactly 64 (Big Delta, Alaska).
- Fixes running simulations when there is no weather cache file.
- Fixes view factors when conditioned basement foundation walls have a window/door.
- Fixes weather file download.
- Allow a building with ceiling fans and without lighting.

## OpenStudio-HPXML v0.7.0 Beta

- Initial beta release<|MERGE_RESOLUTION|>--- conflicted
+++ resolved
@@ -1,14 +1,12 @@
 ## OpenStudio-HPXML v1.7.0
+
 __New Features__
 - ReportUtilityBills measure: Allows reporting monthly utility bills in addition to (or instead of) annual bills.
 
 __Bugfixes__
 - Fixes lighting multipliers not being applied when kWh/yr inputs are used.
-<<<<<<< HEAD
 - Fixes calculation of utility bill fixed costs for simulations with abbreviated run periods.
-=======
 - Fixes error if heat pump `CompressorLockoutTemperature` == `BackupHeatingLockoutTemperature`.
->>>>>>> deb2c5e0
 
 ## OpenStudio-HPXML v1.6.0
 
