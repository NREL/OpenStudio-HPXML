## OpenStudio-HPXML v1.5.0

__New Features__
- Updates to OpenStudio 3.5.0/EnergyPlus 22.2.
- Updates to newer proposed HPXML v4.0:
  - **Breaking Change**: Replaces `FrameFloors/FrameFloor` with `Floors/Floor`.
  - **Breaking change**: `Floor/FloorType` (WoodFrame, StructuralInsulatedPanel, SteelFrame, or SolidConcrete) is a required input.
  - **Breaking Change**: All `Ducts` must now have a `SystemIdentifier`.
  - **Breaking Change**: Replaces `WallType/StructurallyInsulatedPanel` with `WallType/StructuralInsulatedPanel`.
  - **Breaking change**: Replaces `SoftwareInfo/extension/SimulationControl/DaylightSaving/Enabled` with `Building/Site/TimeZone/DSTObserved`.
  - **Breaking Change**: Replaces `StandbyLoss` with `StandbyLoss[Units="F/hr"]/Value` for an indirect water heater.
  - **Breaking Change**: Replaces `BranchPipingLoopLength` with `BranchPipingLength` for a hot water recirculation system.
  - **Breaking Change**: Replaces `Floor/extension/OtherSpaceAboveOrBelow` with `Floor/FloorOrCeiling`.
  - **Breaking change**: For PTAC with heating, replaces `HeatingSystem` of type PackagedTerminalAirConditionerHeating with `CoolingSystem/IntegratedHeating*` elements.
- **Breaking Change**: Now performs full HPXML XSD schema validation (previously just limited checks); yields runtime speed improvements.
- **Breaking Change**: HVAC/DHW equipment efficiencies can no longer be defaulted (e.g., based on age of equipment); they are now required.
- **Breaking Change**: Deprecates ReportHPXMLOutput measure; HVAC autosized capacities & design loads moved to `results_annual.csv`.
- **Breaking change**: BuildResidentialHPXML measure: Replaces arguments using 'auto' for defaults with optional arguments of the appropriate data type.
- Utility bill calculations:
  - **Breaking change**: Removes utility rate and PV related arguments from the ReportUtilityBills measure in lieu of HPXML file inputs.
  - Allows calculating one or more utility bill scenarios (e.g., net metering vs feed-in tariff compensation types for a simulation with PV).
  - Adds detailed calculations for tiered, time-of-use, or real-time pricing electric rates using OpenEI tariff files.  
- Lithium ion battery:
  - Allows detailed charging/discharging schedules via CSV files.
  - Allows setting round trip efficiency.
  - **Breaking change**: Lifetime model is temporarily disabled; `Battery/extension/LifetimeModel` is not allowed.
- Allows SEER2/HSPF2 efficiency types for central air conditioners and heat pumps.
- Allows setting the natural ventilation availability (days/week that operable windows can be opened); default changed from 7 to 3 (M/W/F).
- Allows specifying duct surface area multipliers.
- Allows modeling CFIS ventilation systems with supplemental fans.
- Allows shared dishwasher/clothes washer to be attached to a hot water distribution system instead of a single water heater.
- Allows heating/cooling seasons that don't span the entire year.
- Allows modeling room air conditioners with heating or reverse cycle.
- Allows setting the ground soil conductivity used for foundation heat transfer and ground source heat pumps.
- Allows setting the EnergyPlus temperature capacitance multiplier.
- EnergyPlus modeling changes:
  - Switches Kiva foundation model timestep from 'Hourly' to 'Timestep'; small increase in runtime for sub-hourly simulations.
  - Improves Kiva foundation model heat transfer by providing better initial temperature assumptions based on foundation type and insulation levels.
- Annual/timeseries outputs:
  - Allows timeseries timestamps to be start or end of timestep convention; **Breaking change**: now defaults to start of timestep.
  - Adds annual emission outputs disaggregated by end use; timeseries emission outputs disaggregated by end use can be requested.
  - Allows generating timeseries unmet hours for heating and cooling.
  - Allows CSV timeseries output to be formatted for use with the DView application.
  - Adds heating/cooling setpoints to timeseries outputs when requesting zone temperatures.
<<<<<<< HEAD
- Allows modeling room air conditioners with heating or reverse cycle.
- **Breaking change**: For PTAC with heating, replaces `HeatingSystem` of type PackagedTerminalAirConditionerHeating with `CoolingSystem/IntegratedHeating*` elements.
- BuildResidentialHPXML measure:
  - **Breaking change**: Replaces arguments using 'auto' for defaults with optional arguments of the appropriate data type. New `heat_pump_sizing_methodology` argument and new boolean `foo_present` arguments for lighting, appliances, etc.
  - Adds optional arguments for utility bill scenarios.
- ReportUtilityBills measure:
  - Removes utility rate and PV related arguments in lieu of new utility bill scenarios described inside the HPXML file.
- New capabilities for hourly/sub-hourly scheduling via schedule CSV files:
  - Detailed HVAC seasons.
  - Detailed natural ventilation availability for operable windows.
  - Detailed dehumidifier availability.
  - Detailed whole/local ventilation and whole house fan availability.
- BuildResidentialScheduleFile measure:
  - Adds detailed calculations for tiered, time-of-use, or real-time pricing electric rates using OpenEI tariff files.
  - Adds optional argument for specifying a power outage period.
  - Adds optional argument for controlling natural ventilation availability during a power outage period.
- Improves Kiva foundation model heat transfer by providing better initial temperature assumptions based on foundation type and insulation levels.
=======
  - Disaggregates Battery outputs from PV outputs.
  - Design temperatures, used to calculate design loads for HVAC equipment autosizing, are now output in `in.xml` and `results_annual.csv`.
>>>>>>> 4cffb9d6

__Bugfixes__
- Fixes possible incorrect autosizing of heat pump *separate* backup systems with respect to duct loads.
- Fixes incorrect autosizing of heat pump *integrated* backup systems if using MaxLoad/HERS sizing methodology and cooling design load exceeds heating design load.
- Fixes heating (or cooling) setpoints affecting the conditioned space temperature outside the heating (or cooling) season.
- Fixes handling non-integer number of occupants when using the stochastic occupancy schedule generator.
- Fixes units for Peak Loads (kBtu/hr, not kBtu) in annual results file.
- Fixes possible output error for ground source heat pumps with a shared hydronic circulation loop.
- Provides an error message if the EnergyPlus simulation used infinite energy.
- Fixes zero energy use for a ventilation fan w/ non-zero fan power and zero airflow rate.
- Fixes excessive heat transfer when foundation wall interior insulation does not start from the top of the wall.
- Fixes how relative paths are treated when using an OpenStudio Workflow.
- Fixes possible simulation error if a slab has an ExposedPerimeter near zero.
- Fixes possible "Could not identify surface type for surface" error.
- Fixes possible ruby error when defaulting water heater location.
- Battery round trip efficiency now correctly affects results.
- BuildResidentialHPXML measure: 
  - Fixes aspect ratio convention for single-family attached and multifamily dwelling units.

## OpenStudio-HPXML v1.4.0

__New Features__
- Updates to OpenStudio 3.4.0/EnergyPlus 22.1.
- High-level optional `OccupancyCalculationType` input to specify operational vs asset calculation. Defaults to asset. If operational, `NumberofResidents` is required.
- Allows calculating one or more emissions scenarios (e.g., high renewable penetration vs business as usual) for different emissions types (e.g., CO2e).
- New ReportUtilityBills reporting measure: adds a new results_bills.csv output file to summarize calculated utility bills.
- Switches from EnergyPlus SQL output to MessagePack output for faster performance and reduced file sizes when requesting timeseries outputs.
- New heat pump capabilities:
  - **Breaking change**: Replaces the `UseMaxLoadForHeatPumps` sizing option with `HeatPumpSizingMethodology`, which has three choices:
    - `ACCA`: nominal capacity sized per ACCA Manual J/S based on cooling design loads, with some oversizing allowances for larger heating design loads.
    - `HERS` (default): nominal capacity sized equal to the larger of heating/cooling design loads.
    - `MaxLoad`: nominal capacity sized based on the larger of heating/cooling design loads, while taking into account the heat pump's capacity retention at the design temperature.
  - Allows the separate backup system to be a central system (e.g., central furnace w/ ducts). Previously only non-central system types were allowed.
  - Heat pumps with switchover temperatures are now autosized by taking into account the switchover temperature, if higher than the heating design temperature.
  - Allows `BackupHeatingLockoutTemperature` as an optional input to control integrated backup heating availability during, e.g., a thermostat heating setback recovery event; defaults to 40F.
- New water heating capabilities:
  - Allows conventional storage tank water heaters to use a stratified (rather than mixed) tank model via `extension/TankModelType`; higher precision but runtime penalty. Defaults to mixed.
  - Allows operating mode (standard vs heat pump only) for heat pump water heaters (HPWHs) via `extension/OperatingMode`. Defaults to standard.
  - Updates combi boiler model to be simpler, faster, and more robust by using separate space/water heating plant loops and boilers.
- New capabilities for hourly/sub-hourly scheduling via schedule CSV files:
  - Detailed HVAC and water heater setpoints.
  - Detailed heat pump water heater operating modes.
- EnergyPlus modeling changes:
  - Switches from ScriptF to CarrollMRT radiant exchange algorithm.
  - Updates HVAC fans to use fan power law (cubic relationship between fan speed and power).
  - Updates HVAC rated fan power assumption per ASHRAE 1449-RP.
- Allows specifying a `StormWindow` element for windows/skylights; U-factors and SHGCs are automatically adjusted.
- Allows an optional `AirInfiltrationMeasurement/InfiltrationHeight` input.
- Allows an optional `Battery/UsableCapacity` input; now defaults to 0.9 x NominalCapacity (previously 0.8).
- For CFIS systems, allows an optional `extension/VentilationOnlyModeAirflowFraction` input to address duct losses during ventilation only mode.
- **Breaking change**: Each `VentilationFan` must have one (and only one) `UsedFor...` element set to true.
- BuildResidentialHPXML measure:
  - **Breaking change**: Changes the zip code argument name to `site_zip_code`.
  - Adds optional arguments for schedule CSV files, HPWH operating mode, water heater tank model, storm windows, heat pump lockout temperature, battery usable capacity, and emissions scenarios.
  - Adds support for ambient foundations for single-family attached and apartment units.
  - Adds support for unconditioned attics for apartment units.
  - Adds an optional argument to store additional custom properties in the HPXML file.
  - Adds an optional argument for whether the HPXML file is written with default values applied; defaults to false.
  - Adds an optional argument for whether the HPXML file is validated; defaults to false.
- ReportSimulationOutput measure:
  - **Breaking change**: New "End Use: \<Fuel\>: Heating Heat Pump Backup" output, disaggregated from "End Use: \<Fuel\>: Heating".
  - Adds "Energy Use: Total" and "Energy Use: Net" columns to the annual results output file; allows timeseries outputs.
  - Adds a "Fuel Use: Electricity: Net" timeseries output column for homes with electricity generation.
  - Adds optional argument for requesting timeseries EnergyPlus output variables.
  - Adds ability to include `TimeDST` and/or `TimeUTC` timestamp column(s) in results_timeseries.csv.
  - Timestamps in results_timeseries.csv are output in ISO 8601 standard format.
  - Allows user-specified annual/timeseries output file names.
- ReportHPXMLOutput measure:
  - Adds "Enclosure: Floor Area Foundation" output row in results_hpxml.csv.
- Adds support for shared hot water recirculation systems controlled by temperature.
- Relaxes requirement for `ConditionedFloorAreaServed` for air distribution systems; now only needed if duct surface areas not provided.
- Allows MessagePack annual/timeseries output files to be generated instead of CSV/JSON.

__Bugfixes__
- Adds more stringent limits for `AirflowDefectRatio` and `ChargeDefectRatio` (now allows values from 1/10th to 10x the design value).
- Catches case where leap year is specified but weather file does not contain 8784 hours.
- Fixes possible HVAC sizing error if design temperature difference (TD) is negative.
- Fixes an error if there is a pool or hot tub, but the pump `Type` is set to "none".
- Adds more decimal places in output files as needed for simulations with shorter timesteps and/or abbreviated run periods.
- Timeseries output fixes: some outputs off by 1 hour; possible negative combi boiler values.
- Fixes range hood ventilation interaction with infiltration to take into account the location of the cooking range.
- Fixes possible EMS error for ventilation systems with low (but non-zero) flow rates.
- Fixes documentation for `Overhangs/Depth` inputs; units should be ft and not inches.
- The `WaterFixturesUsageMultiplier` input now also applies to general water use internal gains and recirculation pump energy (for some control types).
- BuildResidentialHPXML measure:
  - Fixes units for "Cooling System: Cooling Capacity" argument (Btu/hr, not tons).
  - Fixes incorrect outside boundary condition for shared gable walls of cathedral ceilings, now set to adiabatic.

## OpenStudio-HPXML v1.3.0

__New Features__
- Updates to OpenStudio 3.3.0/EnergyPlus 9.6.0.
- **Breaking change**: Replaces "Unmet Load" outputs with "Unmet Hours".
- **Breaking change**: Renames "Load: Heating" and "Peak Load: Heating" (and Cooling) outputs to include "Delivered".
- **Breaking change**: Any heat pump backup heating requires `HeatPump/BackupType` ("integrated" or "separate") to be specified.
- **Breaking change**: For homes with multiple PV arrays, all inverter efficiencies must have the same value.
- **Breaking change**: HPXML schema version must now be '4.0' (proposed).
  - Moves `ClothesDryer/extension/IsVented` to `ClothesDryer/IsVented`.
  - Moves `ClothesDryer/extension/VentedFlowRate` to `ClothesDryer/VentedFlowRate`.
  - Moves `FoundationWall/Insulation/Layer/extension/DistanceToTopOfInsulation` to `FoundationWall/Insulation/Layer/DistanceToTopOfInsulation`.
  - Moves `FoundationWall/Insulation/Layer/extension/DistanceToBottomOfInsulation` to `FoundationWall/Insulation/Layer/DistanceToBottomOfInsulation`.
  - Moves `Slab/PerimeterInsulationDepth` to `Slab/PerimeterInsulation/Layer/InsulationDepth`.
  - Moves `Slab/UnderSlabInsulationWidth` to `Slab/UnderSlabInsulation/Layer/InsulationWidth`.
  - Moves `Slab/UnderSlabInsulationSpansEntireSlab` to `Slab/UnderSlabInsulation/Layer/InsulationSpansEntireSlab`.
- Initial release of BuildResidentialHPXML measure, which generates an HPXML file from a set of building description inputs.
- Expanded capabilities for scheduling:
  - Allows modeling detailed occupancy via a schedule CSV file.
  - Introduces a measure for automatically generating detailed smooth/stochastic schedule CSV files.
  - Expands simplified weekday/weekend/monthly schedule inputs to additional building features.
  - Allows `HeatingSeason` & `CoolingSeason` to be specified for defining heating and cooling equipment availability.
- Adds a new results_hpxml.csv output file to summarize HPXML values (e.g., surface areas, HVAC capacities).
- Allows modeling lithium ion batteries.
- Allows use of `HeatPump/BackupSystem` for modeling a standalone (i.e., not integrated) backup heating system.
- Allows conditioned crawlspaces to be specified; modeled as crawlspaces that are actively maintained at setpoint.
- Allows non-zero refrigerant charge defect ratios for ground source heat pumps.
- Expands choices allowed for `Siding` (Wall/RimJoist) and `RoofType` (Roof) elements.
- Allows "none" for wall/rim joist siding.
- Allows interior finish inputs (e.g., 0.5" drywall) for walls, ceilings, and roofs.
- Allows specifying the foundation wall type (e.g., solid concrete, concrete block, wood, etc.).
- Allows additional fuel types for generators.
- Switches to the EnergyPlus Fan:SystemModel object for all HVAC systems.
- Introduces a small amount of infiltration for unvented spaces.
- Updates the assumption of flue losses vs tank losses for higher efficiency non-electric storage water heaters.
- Revises shared mechanical ventilation preconditioning control logic to operate less often.
- Adds alternative inputs:
  - Window/skylight physical properties (`GlassLayers`, `FrameType`, etc.) instead of `UFactor` & `SHGC`.
  - `Ducts/FractionDuctArea` instead of `Ducts/DuctSurfaceArea`.
  - `Length` instead of `Area` for foundation walls.
  - `Orientation` instead of `Azimuth` for all applicable surfaces, PV systems, and solar thermal systems.
  - CEER (Combined Energy Efficiency Ratio) instead of EER for room ACs.
  - `UsageBin` instead of `FirstHourRating` (for water heaters w/ UEF metric).
  - `CFM50` instead of `CFM25` or `Percent` for duct leakage.
- Allows more defaulting (optional inputs):
  - Mechanical ventilation airflow rate per ASHRAE 62.2-2019.
  - HVAC/DHW system efficiency (by age).
  - Mechanical ventilation fan power (by type).
  - Color (solar absorptance) for walls, roofs, and rim joists.
  - Foundation wall distance to top/bottom of insulation.
  - Door azimuth.
  - Radiant barrier grade.
  - Whole house fan airflow rate and fan power.
- Adds more warnings of inputs based on ANSI/BPI 2400 Standard.
- Removes error-check for number of bedrooms based on conditioned floor area, per RESNET guidance.
- Updates the reporting measure to register all outputs from the annual CSV with the OS runner (for use in, e.g., PAT).
- Removes timeseries CSV output columns that are all zeroes to reduce file size and processing time.
- Improves consistency of installation quality calculations for two/variable-speed air source heat pumps and ground source heat pumps.
- Relaxes requirement for heating (or cooling) setpoints so that they are only needed if heating (or cooling) equipment is present.
- Adds an `--ep-input-format` argument to run_simulation.rb to choose epJSON as the EnergyPlus input file format instead of IDF.
- Eliminates EnergyPlus warnings related to unused objects or invalid output meters/variables.
- Allows modeling PTAC and PTHP HVAC systems. 
- Allows user inputs for partition wall mass and furniture mass.

__Bugfixes__
- Improves ground reflectance when there is shading of windows/skylights.
- Improves HVAC fan power for central forced air systems.
- Fixes mechanical ventilation compartmentalization area calculation for SFA/MF homes with surfaces with InteriorAdjacentTo==ExteriorAdjacentTo.
- Negative `DistanceToTopOfInsulation` values are now disallowed.
- Fixes workflow errors if a `VentilationFan` has zero airflow rate or zero hours of operation.
- Fixes duct design load calculations for HPXML files with multiple ducted HVAC systems.
- Fixes ground source heat pump rated airflow.
- Relaxes `Overhangs` DistanceToBottomOfWindow vs DistanceToBottomOfWindow validation when Depth is zero.
- Fixes possibility of double-counting HVAC distribution losses if an `HVACDistribution` element has both AirDistribution properties and DSE values
- Fixes possibility of incorrect "Peak Electricity: Winter Total (W)" and "Peak Electricity: Summer Total (W)" outputs for homes with duct losses.
- Fixes heating/cooling seasons (used for e.g. summer vs winter window shading) for the southern hemisphere.
- Fixes possibility of EnergyPlus simulation failure for homes with ground-source heat pumps and airflow and/or charge defects.
- Fixes peak load/electricity outputs for homes with ground-source heat pumps and airflow and/or charge defects.

## OpenStudio-HPXML v1.2.0

__New Features__
- **Breaking change**: Heating/cooling component loads no longer calculated by default for faster performance; use `--add-component-loads` argument if desired.
- **Breaking change**: Replaces `Site/extension/ShelterCoefficient` with `Site/ShieldingofHome`.
- Allows `DuctLeakageMeasurement` & `ConditionedFloorAreaServed` to not be specified for ductless fan coil systems; **Breaking change**: `AirDistributionType` is now required for all air distribution systems.
- Allows `Slab/ExposedPerimeter` to be zero.
- Removes `ClothesDryer/ControlType` from being a required input, it is not used.
- Switches room air conditioner model to use Cutler performance curves.
- Relaxes tolerance for duct leakage to outside warning when ducts solely in conditioned space.
- Removes limitation that a shared water heater serving a shared laundry room can't also serve dwelling unit fixtures (i.e., FractionDHWLoadServed is no longer required to be zero).
- Adds IDs to schematron validation errors/warnings when possible.
- Moves additional error-checking from the ruby measure to the schematron validator. 

__Bugfixes__
- Fixes room air conditioner performance curve.
- Fixes ruby error if elements (e.g., `SystemIdentifier`) exist without the proper 'id'/'idref' attribute.
- Fixes error if boiler/GSHP pump power is zero
- Fixes possible "Electricity category end uses do not sum to total" error due to boiler pump energy.
- Fixes possible "Construction R-value ... does not match Assembly R-value" error for highly insulated enclosure elements.
- Adds error-checking for negative SEEReq results for shared cooling systems.
- Adds more detail to error messages regarding the wrong data type in the HPXML file.
- Prevents a solar hot water system w/ SolarFraction=1.

## OpenStudio-HPXML v1.1.0

__New Features__
- **Breaking change**: `Type` is now a required input for dehumidifiers; can be "portable" or "whole-home".
- **Breaking change**: `Location` is now a required input for dehumidifiers; must be "living space" as dehumidifiers are currently modeled as located in living space.
- **Breaking change**: `Type` is now a required input for Pool, PoolPump, HotTub, and HotTubPump.
- **Breaking change**: Both supply and return duct leakage to outside are now required inputs for AirDistribution systems.
- **Breaking change**: Simplifies inputs for fan coils and water loop heat pumps by A) removing HydronicAndAirDistribution element and B) moving WLHP inputs from extension elements to HeatPump element.
- Allows modeling airflow/charge defects for air conditioners, heat pumps, and furnaces (RESNET Standard 310).
- Allows modeling *multiple* dehumidifiers (previously only one allowed).
- Allows modeling generators (generic on-site power production).
- Allows detailed heating/cooling setpoints to be specified: 24-hour weekday & weekend values.
- Allows modeling window/skylight *exterior* shading via summer/winter shading coefficients.
- Allows JSON annual/timeseries output files to be generated instead of CSV. **Breaking change**: For CSV outputs, the first two sections in the results_annual.csv file are now prefixed with "Fuel Use:" and "End Use:", respectively.
- Allows more defaulting (optional inputs) for a variety of HPXML elements.
- Allows requesting timeseries unmet heating/cooling loads.
- Allows skipping schema/schematron validation (for speed); should only be used if the HPXML was already validated upstream.
- Allows HPXML files w/ multiple `Building` elements; requires providing the ID of the single building to be simulated.
- Includes hot water loads (in addition to heating/cooling loads) when timeseries total loads are requested.
- The `in.xml` HPXML file is now always produced for inspection of default values (e.g., autosized HVAC capacities). **Breaking change**: The `output_dir` HPXMLtoOpenStudio measure argument is now required.
- Overhauls documentation to be more comprehensive and standardized.
- `run_simulation.rb` now returns exit code 1 if not successful (i.e., either invalid inputs or simulation fails).

__Bugfixes__
- Improved modeling of window/skylight interior shading -- better reflects shading coefficient inputs.
- Adds error-checking on the HPXML schemaVersion.
- Adds various error-checking to the schematron validator.
- Adds error-checking for empty IDs in the HPXML file.
- Fixes heat pump water heater fan energy not included in SimulationOutputReport outputs.
- Fixes possibility of incorrect "A neighbor building has an azimuth (XXX) not equal to the azimuth of any wall" error.
- Fixes possibility of errors encountered before schematron validation has occurred.
- Small bugfixes related to basement interior surface solar absorptances.
- Allows NumberofConditionedFloors/NumberofConditionedFloorsAboveGrade to be non-integer values per the HPXML schema.
- HVAC sizing design load improvements for floors above crawlspaces/basements, walls, ducts, and heat pumps.
- Now recognizes Type="none" to prevent modeling of pools and hot tubs (pumps and heaters).
- Fixes error for overhangs with zero depth.
- Fixes possible error where the normalized flue height for the AIM-2 infiltration model is negative.
- Slight adjustment of default water heater recovery efficiency equation to prevent errors from values being too high.
- Fixes schematron file not being valid per ISO Schematron standard.

## OpenStudio-HPXML v1.0.0

__New Features__
- Updates to OpenStudio 3.1.0/EnergyPlus 9.4.0.
- **Breaking change**: Deprecates `WeatherStation/WMO` HPXML input, use `WeatherStation/extension/EPWFilePath` instead; also removes `weather_dir` argument from HPXMLtoOpenStudio measure.
- Implements water heater Uniform Energy Factor (UEF) model; replaces RESNET UEF->EF regression. **Breaking change**: `FirstHourRating` is now a required input for storage water heaters when UEF is provided.
- Adds optional HPXML fan power inputs for most HVAC system types. **Breaking change**: Removes ElectricAuxiliaryEnergy input for non-boiler heating systems.
- Uses air-source heat pump cooling performance curves for central air conditioners.
- Updates rated fan power assumption for mini-split heat pump models.
- Allows coal fuel type for non-boiler heating systems.
- Accommodates common walls adjacent to unconditioned space by using HPXML surfaces where InteriorAdjacentTo == ExteriorAdjacentTo.
- Adds optional HPXML inputs to define whether a clothes dryer is vented and its ventilation rate.
- Adds optional HPXML input for `SimulationControl/CalendarYear` for TMY weather files.
- Schematron validation improvements.
- Adds some HPXML XSD schema validation and additional error-checking.
- Various small updates to ASHRAE 140 test files.
- Reduces number of EnergyPlus output files produced by using new OutputControlFiles object.
- Release packages now include ASHRAE 140 test files/results.

__Bugfixes__
- EnergyPlus 9.4.0 fix for negative window solar absorptances at certain hours.
- Fixes airflow timeseries outputs to be averaged instead of summed.
- Updates HVAC sizing methodology for slab-on-grade foundation types.
- Fixes an error that could prevent schematron validation errors from being produced.
- Skips weather caching if filesystem is read only.

## OpenStudio-HPXML v0.11.0 Beta

__New Features__
- New [Schematron](http://schematron.com) validation (EPvalidator.xml) replaces custom ruby validation (EPvalidator.rb)
- **[Breaking Change]** `BuildingConstruction/ResidentialFacilityType` ("single-family detached", "single-family attached", "apartment unit", or "manufactured home") is a required input
- Ability to model shared systems for Attached/Multifamily dwelling units
  - Shared HVAC systems (cooling towers, chillers, central boilers, water loop heat pumps, fan coils, ground source heat pumps on shared hydronic circulation loops)
  - Shared water heaters serving either A) multiple dwelling units' service hot water or B) a shared laundry/equipment room, as well as hot water recirculation systems
  - Shared appliances (e.g., clothes dryer in a shared laundry room)
  - Shared hot water recirculation systems
  - Shared ventilation systems (optionally with preconditioning equipment and recirculation)
  - Shared PV systems
  - **[Breaking Change]** Appliances located in MF spaces (i.e., "other") must now be specified in more detail (i.e., "other heated space", "other non-freezing space", "other multifamily buffer space", or "other housing unit")
- Enclosure
  - New optional inputs: `Roof/RoofType`, `Wall/Siding`, and `RimJoist/Siding`
  - New optional inputs: `Skylight/InteriorShading/SummerShadingCoefficient` and `Skylight/InteriorShading/SummerShadingCoefficient`
  - New optional inputs: `Roof/RoofColor`, `Wall/Color`, and `RimJoist/Color` can be provided instead of `SolarAbsorptance`
  - New optional input to specify presence of flue/chimney, which results in increased infiltration
  - Allows adobe wall type
  - Allows `AirInfiltrationMeasurement/HousePressure` to be any value (previously required to be 50 Pa)
  - **[Breaking Change]** `Roof/RadiantBarrierGrade` input now required when there is a radiant barrier
- HVAC
  - Adds optional high-level HVAC autosizing controls
    - `AllowIncreasedFixedCapacities`: Describes how HVAC equipment with fixed capacities are handled. If true, the maximum of the user-specified fixed capacity and the heating/cooling design load will be used to reduce potential for unmet loads. Defaults to false.
    - `UseMaxLoadForHeatPumps`: Describes how autosized heat pumps are handled. If true, heat pumps are sized based on the maximum of heating and cooling design loads. If false, heat pumps are sized per ACCA Manual J/S based on cooling design loads with some oversizing allowances for heating design loads. Defaults to true.
  - Additional HVAC types: mini-split air conditioners and fixed (non-portable) space heaters
  - Adds optional inputs for ground-to-air heat pumps: `extension/PumpPowerWattsPerTon` and `extension/FanPowerWattsPerCFM`
- Ventilation
  - Allows _multiple_ whole-home ventilation, spot ventilation, and/or whole house fans
- Appliances & Plug Loads
  - Allows _multiple_ `Refrigerator` and `Freezer`
  - Allows `Pool`, `HotTub`, `PlugLoad` of type "electric vehicle charging" and "well pump", and `FuelLoad` of type "grill", "lighting", and "fireplace"
  - **[Breaking Change]** "other" and "TV other" plug loads now required
- Lighting
  - Allows lighting schedules and holiday lighting
- **[Breaking Change]** For hydronic distributions, `HydronicDistributionType` is now required
- **[Breaking Change]** For DSE distributions, `AnnualHeatingDistributionSystemEfficiency` and `AnnualCoolingDistributionSystemEfficiency` are both always required
- Allows more HPXML fuel types to be used for HVAC, water heating, appliances, etc.
- New inputs to define Daylight Saving period; defaults to enabled
- Adds more reporting of warnings/errors to run.log

__Bugfixes__
- Fixes pump energy for boilers and ground source heat pumps
- Fixes incorrect gallons of hot water use reported when there are multiple water heaters
- No longer report unmet load for buildings where the HVAC system only meets part of the load (e.g., room AC serving 33% of the load)
- Schedule bugfix for leap years

## OpenStudio-HPXML v0.10.0 Beta

__New Features__
- Dwelling units of single-family attached/multifamily buildings:
  - Adds new generic space types "other heated space", "other multifamily buffer space", and "other non-freezing space" for surface `ExteriorAdjacentTo` elements. "other housing unit", i.e. adiabatic surfaces, was already supported.
  - **[Breaking Change]** For `FrameFloors`, replaces "other housing unit above" and "other housing unit below" enumerations with "other housing unit". All four "other ..." spaces must have an `extension/OtherSpaceAboveOrBelow` property set to either "above" or "below".
  - Allows ducts and water heaters to be located in all "other ..." spaces.
  - Allows all appliances to be located in "other", in which internal gains are neglected.
- Allows `Fireplace` and `FloorFurnace` for heating system types.
- Allows "exterior wall", "under slab", and "roof deck" for `DuctLocation`.
- Allows "wood" and "wood pellets" as fuel types for additional HVAC systems, water heaters, and appliances.
- Allows `Location` to be provided for `Dishwasher` and `CookingRange`.
- Allows `BuildingSummary/Site/SiteType` ("urban", "suburban", or "rural") to be provided.
- Allows user-specified `Refrigerator` and `CookingRange` schedules to be provided.
- HVAC capacity elements are no longer required; if not provided, ACCA Manual J autosizing calculations will be used (-1 can continue to be used for capacity elements but is discouraged).
- Duct locations/areas can be defaulted by specifying supply/return `Duct` elements without `DuctSurfaceArea` and `DuctLocation`. `HVACDistribution/DistributionSystemType/AirDistribution/NumberofReturnRegisters` can be optionally provided to inform the default duct area calculations.
- **[Breaking Change]** Lighting inputs now use `LightingType[LightEmittingDiode | CompactFluorescent | FluorescentTube]` instead of `ThirdPartyCertification="ERI Tier I" or ThirdPartyCertification="ERI Tier II"`.
- **[Breaking Change]** `HVACDistribution/ConditionedFloorAreaServed` is now required for air distribution systems.
- **[Breaking Change]** Infiltration and attic ventilation specified using natural air changes per hour now uses `ACHnatural` instead of `extension/ConstantACHnatural`.
- **[Breaking Change]** The optional `PerformanceAdjustment` input for instantaneous water heaters is now treated as a performance multiplier (e.g., 0.92) instead of derate (e.g., 0.08).
- Adds ASHRAE 140 Class II test files.
- SimulationOutputReport reporting measure:
  - New optional timeseries outputs:  airflows (e.g., infiltration, mechanical ventilation, natural ventilation, whole house fan) and weather (e.g., temperatures, wind speed, solar).
  - Timeseries frequency can now be set to 'none' as an alternative to setting all include_timeseries_foo variables to false.
  - **[Breaking Change]** Renames "Wood" to "Wood Cord" to better distinguish from "Wood Pellets".
- Modeling improvements:
  - Improved calculation for infiltration height
  - Infiltration & mechanical ventilation now combined using ASHRAE 62.2 Normative Appendix C.
- Runtime improvements: 
  - Optimized ruby require calls.
  - Skip ViewFactor calculations when not needed (i.e., no conditioned basement).
- Error-checking:
  - Adds more space type-specific error checking of adjacent surfaces.
  - Adds additional HPXML datatype checks.
  - Adds a warning if a `HVACDistribution` system has ducts entirely within conditioned space and non-zero leakage to the outside.
  - Adds warnings if appliance inputs may be inappropriate and result in negative energy or hot water use.

__Bugfixes__
- Fixes error if there's a `FoundationWall` whose height is less than 0.5 ft.
- Fixes HVAC defrost control in EnergyPlus model to use "Timed" instead of "OnDemand".
- Fixes exterior air film and wind exposure for a `FrameFloor` over ambient conditions.
- Fixes air films for a `FrameFloor` ceiling.
- Fixes error if there are additional `LightingGroup` elements beyond the ones required.
- Fixes vented attic ventilation rate.
- Reported unmet heating/cooling load now correctly excludes latent energy.
- Ground-source heat pump backup fuel is now correctly honored instead of always using electricity.

## OpenStudio-HPXML v0.9.0 Beta

__New Features__
- **[Breaking Change]** Updates to OpenStudio v3.0.0 and EnergyPlus 9.3
- Numerous HPXML inputs are now optional with built-in defaulting, particularly for water heating, appliances, and PV. Set the `debug` argument to true to output a in.xml HPXML file with defaults applied for inspection. See the documentation for defaulting equations/assumptions/references.
- **[Breaking Change]** If clothes washer efficiency inputs are provided, `LabelUsage` is now required.
- **[Breaking Change]** If dishwasher efficiency inputs are provided, `LabelElectricRate`, `LabelGasRate`, `LabelAnnualGasCost`, and `LabelUsage` are now required.
- Adds optional specification of simulation controls including timestep and begin/end dates.
- Adds optional `extension/UsageMultiplier` inputs for appliances, plug loads, lighting, and water fixtures. Can be used to, e.g., reflect high/low usage occupants.
- Adds ability to model a dehumidifier.
- Adds ability to model kitchen/bath fans (spot ventilation).
- Improved desuperheater model; desuperheater can now be connected to heat pump water heaters.
- Updated clothes washer/dryer and dishwasher models per ANSI/RESNET/ICC 301-2019 Addendum A.
- Solar thermal systems modeled with `SolarFraction` can now be connected to combi water heating systems.
- **[Breaking Change]** Replaces optional `epw_output_path` and `osm_output_path` arguments with a single optional `output_dir` argument; adds an optional `debug` argument.
- **[Breaking Change]** Replaces optional `BuildingConstruction/extension/FractionofOperableWindowArea` with optional `Window/FractionOperable`.
- **[Breaking Change]** Replaces optional `extension/EPWFileName` with optional `extension/EPWFilePath` to allow absolute paths to be provided as an alternative to just the file name.
- Replaces REXML xml library with Oga for better runtime performance.
- Additional error-checking.
- SimulationOutputReport reporting measure:
  - Now reports wood and wood pellets
  - Can report monthly timeseries values if requested
  - Adds hot water outputs (gallons) for clothes washer, dishwasher, fixtures, and distribution waste.
  - Small improvement to calculation of component loads

__Bugfixes__
- Fixes possible simulation error for buildings with complex HVAC/duct systems.
- Fixes handling of infiltration induced by duct leakage imbalance (i.e., supply leakage != return leakage). Only affects ducts located in a vented crawlspace or vented attic.
- Fixes an unsuccessful simulation for buildings where the sum of multiple HVAC systems' fraction load served was slightly above 1 due to rounding.
- Small fix for interior partition wall thermal mass model.
- Skip building surfaces with areas that are extremely small.

## OpenStudio-HPXML v0.8.0 Beta

__Breaking Changes__
- Weather cache files are now in .csv instead of .cache format.
- `extension/StandbyLoss` changed to `StandbyLoss` for indirect water heaters.
- `Site/extension/DisableNaturalVentilation` changed to `BuildingConstruction/extension/FractionofOperableWindowArea` for more granularity.

__New Features__
- Adds a SimulationOutputReport reporting measure that provides a variety of annual/timeseries outputs in CSV format.
- Allows modeling of whole-house fans to address cooling.
- Improved natural ventilation algorithm that reduces the potential for incurring additional heating energy.
- Optional `HotWaterTemperature` input for water heaters.
- Optional `CompressorType` input for air conditioners and air-source heat pumps.
- Allows specifying the EnergyPlus simulation timestep.
- Runtime performance improvements.
- Additional HPXML error-checking.

__Bugfixes__
- Fix for central fan integrated supply (CFIS) fan energy.
- Fix simulation error when `FractionHeatLoadServed` (or `FractionCoolLoadServed`) sums to slightly greater than 1.
- Fix for running simulations on a different drive (either local or remote network).
- Fix for HVAC sizing error when latitude is exactly 64 (Big Delta, Alaska).
- Fixes running simulations when there is no weather cache file.
- Fixes view factors when conditioned basement foundation walls have a window/door.
- Fixes weather file download.
- Allow a building with ceiling fans and without lighting.

## OpenStudio-HPXML v0.7.0 Beta

- Initial beta release<|MERGE_RESOLUTION|>--- conflicted
+++ resolved
@@ -42,28 +42,16 @@
   - Allows generating timeseries unmet hours for heating and cooling.
   - Allows CSV timeseries output to be formatted for use with the DView application.
   - Adds heating/cooling setpoints to timeseries outputs when requesting zone temperatures.
-<<<<<<< HEAD
-- Allows modeling room air conditioners with heating or reverse cycle.
-- **Breaking change**: For PTAC with heating, replaces `HeatingSystem` of type PackagedTerminalAirConditionerHeating with `CoolingSystem/IntegratedHeating*` elements.
-- BuildResidentialHPXML measure:
-  - **Breaking change**: Replaces arguments using 'auto' for defaults with optional arguments of the appropriate data type. New `heat_pump_sizing_methodology` argument and new boolean `foo_present` arguments for lighting, appliances, etc.
-  - Adds optional arguments for utility bill scenarios.
-- ReportUtilityBills measure:
-  - Removes utility rate and PV related arguments in lieu of new utility bill scenarios described inside the HPXML file.
+  - Disaggregates Battery outputs from PV outputs.
+  - Design temperatures, used to calculate design loads for HVAC equipment autosizing, are now output in `in.xml` and `results_annual.csv`.
 - New capabilities for hourly/sub-hourly scheduling via schedule CSV files:
   - Detailed HVAC seasons.
   - Detailed natural ventilation availability for operable windows.
   - Detailed dehumidifier availability.
   - Detailed whole/local ventilation and whole house fan availability.
 - BuildResidentialScheduleFile measure:
-  - Adds detailed calculations for tiered, time-of-use, or real-time pricing electric rates using OpenEI tariff files.
   - Adds optional argument for specifying a power outage period.
   - Adds optional argument for controlling natural ventilation availability during a power outage period.
-- Improves Kiva foundation model heat transfer by providing better initial temperature assumptions based on foundation type and insulation levels.
-=======
-  - Disaggregates Battery outputs from PV outputs.
-  - Design temperatures, used to calculate design loads for HVAC equipment autosizing, are now output in `in.xml` and `results_annual.csv`.
->>>>>>> 4cffb9d6
 
 __Bugfixes__
 - Fixes possible incorrect autosizing of heat pump *separate* backup systems with respect to duct loads.
