## OpenStudio-HPXML v1.5.0

__New Features__
- **Breaking Change**: Replaces `FrameFloors/FrameFloor` with `Floors/Floor`.
- **Breaking change**: Replaces `SoftwareInfo/extension/SimulationControl/DaylightSaving/Enabled` with `Building/Site/TimeZone/DSTObserved`.
- **Breaking Change**: Replaces `StandbyLoss` with `StandbyLoss[Units="F/hr"]/Value` for an indirect water heater.
- **Breaking Change**: Replaces `BranchPipingLoopLength` with `BranchPipingLength` for a hot water recirculation system.
- **Breaking Change**: Deprecates ReportHPXMLOutput measure; HVAC autosized capacities & design loads moved to `results_annual.csv`.
- Allows SEER2/HSPF2 efficiency types for central air conditioners and heat pumps.
- Allows heating/cooling seasons that don't span the entire year.
- Allows calculating one or more utility bill scenarios (e.g., net metering vs feed-in tariff compensation types for a simulation with PV).
- Allows setting the EnergyPlus temperature capacitance multiplier.
- Allows setting the ground soil conductivity used for foundation heat transfer and ground source heat pumps.
- Allows setting the natural ventilation availability (days/week that operable windows can be opened); default changed from 7 to 3 (M/W/F).
- Allows specifying duct surface area multipliers.
- Allows modeling CFIS ventilation systems with supplemental fans.
- Allows shared dishwasher/clothes washer to be attached to a hot water distribution system instead of a single water heater.
- Design temperatures, used to calculate design loads for HVAC equipment autosizing, are now output in `in.xml` and `results_annual.csv`.
- EnergyPlus modeling changes:
  - Switches Kiva foundation model timestep from 'Hourly' to 'Timestep'; small increase in runtime for sub-hourly simulations.
- Annual/timeseries outputs:
  - Adds annual emission outputs disaggregated by end use; timeseries emission outputs disaggregated by end use can be requested.
  - Allows generating timeseries unmet hours for heating and cooling.
  - Allows CSV timeseries output to be formatted for use with the DView application.
  - Adds heating/cooling setpoints to timeseries outputs when requesting zone temperatures.
- BuildResidentialHPXML measure:
  - **Breaking change**: Replaces arguments using 'auto' for defaults with optional arguments of the appropriate data type. New `heat_pump_sizing_methodology` argument and new boolean `foo_present` arguments for lighting, appliances, etc.
  - Adds optional arguments for utility bill scenarios.
- ReportUtilityBills measure:
  - Removes utility rate and PV related arguments in lieu of new utility bill scenarios described inside the HPXML file.
<<<<<<< HEAD
- Allows shared dishwasher/clothes washer to be attached to a hot water distribution system instead of a single water heater.
- New capabilities for hourly/sub-hourly scheduling via schedule CSV files:
  - Detailed HVAC seasons.
  - Detailed natural ventilation for operable windows.
  - Detailed dehumidifier availability schedule.
- BuildResidentialScheduleFile measure:
  - Adds optional argument for specifying a power outage period.
  - Adds optional argument for controlling natural ventilation availability during a power outage period.
=======
>>>>>>> 06530d54
- Improves Kiva foundation model heat transfer by providing better initial temperature assumptions based on foundation type and insulation levels.

__Bugfixes__
- Fixes possible incorrect autosizing of heat pump *separate* backup systems with respect to duct loads.
- Fixes incorrect autosizing of heat pump *integrated* backup systems if using MaxLoad/HERS sizing methodology and cooling design load exceeds heating design load.
- Fixes heating (or cooling) setpoints affecting the conditioned space temperature outside the heating (or cooling) season.
- Fixes handling non-integer number of occupants when using the stochastic occupancy schedule generator.
- Fixes units for Peak Loads (kBtu/hr, not kBtu) in annual results file.
- Fixes possible output error for ground source heat pumps with a shared hydronic circulation loop.
- Provides an error message if the EnergyPlus simulation used infinite energy.
- Fixes zero energy use for a ventilation fan w/ non-zero fan power and zero airflow rate.
- Fixes excessive heat transfer when foundation wall interior insulation does not start from the top of the wall.
- Fixes how relative paths are treated when using an OpenStudio Workflow.
- Fixes possible simulation error if a slab has an ExposedPerimeter near zero.
- Fixes possible "Could not identify surface type for surface" error.
- BuildResidentialHPXML measure:
  - Fixes aspect ratio convention for single-family attached and multifamily dwelling units.

## OpenStudio-HPXML v1.4.0

__New Features__
- Updates to OpenStudio 3.4.0/EnergyPlus 22.1.
- High-level optional `OccupancyCalculationType` input to specify operational vs asset calculation. Defaults to asset. If operational, `NumberofResidents` is required.
- Allows calculating one or more emissions scenarios (e.g., high renewable penetration vs business as usual) for different emissions types (e.g., CO2e).
- New ReportUtilityBills reporting measure: adds a new results_bills.csv output file to summarize calculated utility bills.
- Switches from EnergyPlus SQL output to MessagePack output for faster performance and reduced file sizes when requesting timeseries outputs.
- New heat pump capabilities:
  - **Breaking change**: Replaces the `UseMaxLoadForHeatPumps` sizing option with `HeatPumpSizingMethodology`, which has three choices:
    - `ACCA`: nominal capacity sized per ACCA Manual J/S based on cooling design loads, with some oversizing allowances for larger heating design loads.
    - `HERS` (default): nominal capacity sized equal to the larger of heating/cooling design loads.
    - `MaxLoad`: nominal capacity sized based on the larger of heating/cooling design loads, while taking into account the heat pump's capacity retention at the design temperature.
  - Allows the separate backup system to be a central system (e.g., central furnace w/ ducts). Previously only non-central system types were allowed.
  - Heat pumps with switchover temperatures are now autosized by taking into account the switchover temperature, if higher than the heating design temperature.
  - Allows `BackupHeatingLockoutTemperature` as an optional input to control integrated backup heating availability during, e.g., a thermostat heating setback recovery event; defaults to 40F.
- New water heating capabilities:
  - Allows conventional storage tank water heaters to use a stratified (rather than mixed) tank model via `extension/TankModelType`; higher precision but runtime penalty. Defaults to mixed.
  - Allows operating mode (standard vs heat pump only) for heat pump water heaters (HPWHs) via `extension/OperatingMode`. Defaults to standard.
  - Updates combi boiler model to be simpler, faster, and more robust by using separate space/water heating plant loops and boilers.
- New capabilities for hourly/sub-hourly scheduling via schedule CSV files:
  - Detailed HVAC and water heater setpoints.
  - Detailed heat pump water heater operating modes.
- EnergyPlus modeling changes:
  - Switches from ScriptF to CarrollMRT radiant exchange algorithm.
  - Updates HVAC fans to use fan power law (cubic relationship between fan speed and power).
  - Updates HVAC rated fan power assumption per ASHRAE 1449-RP.
- Allows specifying a `StormWindow` element for windows/skylights; U-factors and SHGCs are automatically adjusted.
- Allows an optional `AirInfiltrationMeasurement/InfiltrationHeight` input.
- Allows an optional `Battery/UsableCapacity` input; now defaults to 0.9 x NominalCapacity (previously 0.8).
- For CFIS systems, allows an optional `extension/VentilationOnlyModeAirflowFraction` input to address duct losses during ventilation only mode.
- **Breaking change**: Each `VentilationFan` must have one (and only one) `UsedFor...` element set to true.
- BuildResidentialHPXML measure:
  - **Breaking change**: Changes the zip code argument name to `site_zip_code`.
  - Adds optional arguments for schedule CSV files, HPWH operating mode, water heater tank model, storm windows, heat pump lockout temperature, battery usable capacity, and emissions scenarios.
  - Adds support for ambient foundations for single-family attached and apartment units.
  - Adds support for unconditioned attics for apartment units.
  - Adds an optional argument to store additional custom properties in the HPXML file.
  - Adds an optional argument for whether the HPXML file is written with default values applied; defaults to false.
  - Adds an optional argument for whether the HPXML file is validated; defaults to false.
- ReportSimulationOutput measure:
  - **Breaking change**: New "End Use: \<Fuel\>: Heating Heat Pump Backup" output, disaggregated from "End Use: \<Fuel\>: Heating".
  - Adds "Energy Use: Total" and "Energy Use: Net" columns to the annual results output file; allows timeseries outputs.
  - Adds a "Fuel Use: Electricity: Net" timeseries output column for homes with electricity generation.
  - Adds optional argument for requesting timeseries EnergyPlus output variables.
  - Adds ability to include `TimeDST` and/or `TimeUTC` timestamp column(s) in results_timeseries.csv.
  - Timestamps in results_timeseries.csv are output in ISO 8601 standard format.
  - Allows user-specified annual/timeseries output file names.
- ReportHPXMLOutput measure:
  - Adds "Enclosure: Floor Area Foundation" output row in results_hpxml.csv.
- Adds support for shared hot water recirculation systems controlled by temperature.
- Relaxes requirement for `ConditionedFloorAreaServed` for air distribution systems; now only needed if duct surface areas not provided.
- Allows MessagePack annual/timeseries output files to be generated instead of CSV/JSON.

__Bugfixes__
- Adds more stringent limits for `AirflowDefectRatio` and `ChargeDefectRatio` (now allows values from 1/10th to 10x the design value).
- Catches case where leap year is specified but weather file does not contain 8784 hours.
- Fixes possible HVAC sizing error if design temperature difference (TD) is negative.
- Fixes an error if there is a pool or hot tub, but the pump `Type` is set to "none".
- Adds more decimal places in output files as needed for simulations with shorter timesteps and/or abbreviated run periods.
- Timeseries output fixes: some outputs off by 1 hour; possible negative combi boiler values.
- Fixes range hood ventilation interaction with infiltration to take into account the location of the cooking range.
- Fixes possible EMS error for ventilation systems with low (but non-zero) flow rates.
- Fixes documentation for `Overhangs/Depth` inputs; units should be ft and not inches.
- The `WaterFixturesUsageMultiplier` input now also applies to general water use internal gains and recirculation pump energy (for some control types).
- BuildResidentialHPXML measure:
  - Fixes units for "Cooling System: Cooling Capacity" argument (Btu/hr, not tons).
  - Fixes incorrect outside boundary condition for shared gable walls of cathedral ceilings, now set to adiabatic.

## OpenStudio-HPXML v1.3.0

__New Features__
- Updates to OpenStudio 3.3.0/EnergyPlus 9.6.0.
- **Breaking change**: Replaces "Unmet Load" outputs with "Unmet Hours".
- **Breaking change**: Renames "Load: Heating" and "Peak Load: Heating" (and Cooling) outputs to include "Delivered".
- **Breaking change**: Any heat pump backup heating requires `HeatPump/BackupType` ("integrated" or "separate") to be specified.
- **Breaking change**: For homes with multiple PV arrays, all inverter efficiencies must have the same value.
- **Breaking change**: HPXML schema version must now be '4.0' (proposed).
  - Moves `ClothesDryer/extension/IsVented` to `ClothesDryer/IsVented`.
  - Moves `ClothesDryer/extension/VentedFlowRate` to `ClothesDryer/VentedFlowRate`.
  - Moves `FoundationWall/Insulation/Layer/extension/DistanceToTopOfInsulation` to `FoundationWall/Insulation/Layer/DistanceToTopOfInsulation`.
  - Moves `FoundationWall/Insulation/Layer/extension/DistanceToBottomOfInsulation` to `FoundationWall/Insulation/Layer/DistanceToBottomOfInsulation`.
  - Moves `Slab/PerimeterInsulationDepth` to `Slab/PerimeterInsulation/Layer/InsulationDepth`.
  - Moves `Slab/UnderSlabInsulationWidth` to `Slab/UnderSlabInsulation/Layer/InsulationWidth`.
  - Moves `Slab/UnderSlabInsulationSpansEntireSlab` to `Slab/UnderSlabInsulation/Layer/InsulationSpansEntireSlab`.
- Initial release of BuildResidentialHPXML measure, which generates an HPXML file from a set of building description inputs.
- Expanded capabilities for scheduling:
  - Allows modeling detailed occupancy via a schedule CSV file.
  - Introduces a measure for automatically generating detailed smooth/stochastic schedule CSV files.
  - Expands simplified weekday/weekend/monthly schedule inputs to additional building features.
  - Allows `HeatingSeason` & `CoolingSeason` to be specified for defining heating and cooling equipment availability.
- Adds a new results_hpxml.csv output file to summarize HPXML values (e.g., surface areas, HVAC capacities).
- Allows modeling lithium ion batteries.
- Allows use of `HeatPump/BackupSystem` for modeling a standalone (i.e., not integrated) backup heating system.
- Allows conditioned crawlspaces to be specified; modeled as crawlspaces that are actively maintained at setpoint.
- Allows non-zero refrigerant charge defect ratios for ground source heat pumps.
- Expands choices allowed for `Siding` (Wall/RimJoist) and `RoofType` (Roof) elements.
- Allows "none" for wall/rim joist siding.
- Allows interior finish inputs (e.g., 0.5" drywall) for walls, ceilings, and roofs.
- Allows specifying the foundation wall type (e.g., solid concrete, concrete block, wood, etc.).
- Allows additional fuel types for generators.
- Switches to the EnergyPlus Fan:SystemModel object for all HVAC systems.
- Introduces a small amount of infiltration for unvented spaces.
- Updates the assumption of flue losses vs tank losses for higher efficiency non-electric storage water heaters.
- Revises shared mechanical ventilation preconditioning control logic to operate less often.
- Adds alternative inputs:
  - Window/skylight physical properties (`GlassLayers`, `FrameType`, etc.) instead of `UFactor` & `SHGC`.
  - `Ducts/FractionDuctArea` instead of `Ducts/DuctSurfaceArea`.
  - `Length` instead of `Area` for foundation walls.
  - `Orientation` instead of `Azimuth` for all applicable surfaces, PV systems, and solar thermal systems.
  - CEER (Combined Energy Efficiency Ratio) instead of EER for room ACs.
  - `UsageBin` instead of `FirstHourRating` (for water heaters w/ UEF metric).
  - `CFM50` instead of `CFM25` or `Percent` for duct leakage.
- Allows more defaulting (optional inputs):
  - Mechanical ventilation airflow rate per ASHRAE 62.2-2019.
  - HVAC/DHW system efficiency (by age).
  - Mechanical ventilation fan power (by type).
  - Color (solar absorptance) for walls, roofs, and rim joists.
  - Foundation wall distance to top/bottom of insulation.
  - Door azimuth.
  - Radiant barrier grade.
  - Whole house fan airflow rate and fan power.
- Adds more warnings of inputs based on ANSI/BPI 2400 Standard.
- Removes error-check for number of bedrooms based on conditioned floor area, per RESNET guidance.
- Updates the reporting measure to register all outputs from the annual CSV with the OS runner (for use in, e.g., PAT).
- Removes timeseries CSV output columns that are all zeroes to reduce file size and processing time.
- Improves consistency of installation quality calculations for two/variable-speed air source heat pumps and ground source heat pumps.
- Relaxes requirement for heating (or cooling) setpoints so that they are only needed if heating (or cooling) equipment is present.
- Adds an `--ep-input-format` argument to run_simulation.rb to choose epJSON as the EnergyPlus input file format instead of IDF.
- Eliminates EnergyPlus warnings related to unused objects or invalid output meters/variables.
- Allows modeling PTAC and PTHP HVAC systems. 
- Allows user inputs for partition wall mass and furniture mass.

__Bugfixes__
- Improves ground reflectance when there is shading of windows/skylights.
- Improves HVAC fan power for central forced air systems.
- Fixes mechanical ventilation compartmentalization area calculation for SFA/MF homes with surfaces with InteriorAdjacentTo==ExteriorAdjacentTo.
- Negative `DistanceToTopOfInsulation` values are now disallowed.
- Fixes workflow errors if a `VentilationFan` has zero airflow rate or zero hours of operation.
- Fixes duct design load calculations for HPXML files with multiple ducted HVAC systems.
- Fixes ground source heat pump rated airflow.
- Relaxes `Overhangs` DistanceToBottomOfWindow vs DistanceToBottomOfWindow validation when Depth is zero.
- Fixes possibility of double-counting HVAC distribution losses if an `HVACDistribution` element has both AirDistribution properties and DSE values
- Fixes possibility of incorrect "Peak Electricity: Winter Total (W)" and "Peak Electricity: Summer Total (W)" outputs for homes with duct losses.
- Fixes heating/cooling seasons (used for e.g. summer vs winter window shading) for the southern hemisphere.
- Fixes possibility of EnergyPlus simulation failure for homes with ground-source heat pumps and airflow and/or charge defects.
- Fixes peak load/electricity outputs for homes with ground-source heat pumps and airflow and/or charge defects.

## OpenStudio-HPXML v1.2.0

__New Features__
- **Breaking change**: Heating/cooling component loads no longer calculated by default for faster performance; use `--add-component-loads` argument if desired.
- **Breaking change**: Replaces `Site/extension/ShelterCoefficient` with `Site/ShieldingofHome`.
- Allows `DuctLeakageMeasurement` & `ConditionedFloorAreaServed` to not be specified for ductless fan coil systems; **Breaking change**: `AirDistributionType` is now required for all air distribution systems.
- Allows `Slab/ExposedPerimeter` to be zero.
- Removes `ClothesDryer/ControlType` from being a required input, it is not used.
- Switches room air conditioner model to use Cutler performance curves.
- Relaxes tolerance for duct leakage to outside warning when ducts solely in conditioned space.
- Removes limitation that a shared water heater serving a shared laundry room can't also serve dwelling unit fixtures (i.e., FractionDHWLoadServed is no longer required to be zero).
- Adds IDs to schematron validation errors/warnings when possible.
- Moves additional error-checking from the ruby measure to the schematron validator. 

__Bugfixes__
- Fixes room air conditioner performance curve.
- Fixes ruby error if elements (e.g., `SystemIdentifier`) exist without the proper 'id'/'idref' attribute.
- Fixes error if boiler/GSHP pump power is zero
- Fixes possible "Electricity category end uses do not sum to total" error due to boiler pump energy.
- Fixes possible "Construction R-value ... does not match Assembly R-value" error for highly insulated enclosure elements.
- Adds error-checking for negative SEEReq results for shared cooling systems.
- Adds more detail to error messages regarding the wrong data type in the HPXML file.
- Prevents a solar hot water system w/ SolarFraction=1.

## OpenStudio-HPXML v1.1.0

__New Features__
- **Breaking change**: `Type` is now a required input for dehumidifiers; can be "portable" or "whole-home".
- **Breaking change**: `Location` is now a required input for dehumidifiers; must be "living space" as dehumidifiers are currently modeled as located in living space.
- **Breaking change**: `Type` is now a required input for Pool, PoolPump, HotTub, and HotTubPump.
- **Breaking change**: Both supply and return duct leakage to outside are now required inputs for AirDistribution systems.
- **Breaking change**: Simplifies inputs for fan coils and water loop heat pumps by A) removing HydronicAndAirDistribution element and B) moving WLHP inputs from extension elements to HeatPump element.
- Allows modeling airflow/charge defects for air conditioners, heat pumps, and furnaces (RESNET Standard 310).
- Allows modeling *multiple* dehumidifiers (previously only one allowed).
- Allows modeling generators (generic on-site power production).
- Allows detailed heating/cooling setpoints to be specified: 24-hour weekday & weekend values.
- Allows modeling window/skylight *exterior* shading via summer/winter shading coefficients.
- Allows JSON annual/timeseries output files to be generated instead of CSV. **Breaking change**: For CSV outputs, the first two sections in the results_annual.csv file are now prefixed with "Fuel Use:" and "End Use:", respectively.
- Allows more defaulting (optional inputs) for a variety of HPXML elements.
- Allows requesting timeseries unmet heating/cooling loads.
- Allows skipping schema/schematron validation (for speed); should only be used if the HPXML was already validated upstream.
- Allows HPXML files w/ multiple `Building` elements; requires providing the ID of the single building to be simulated.
- Includes hot water loads (in addition to heating/cooling loads) when timeseries total loads are requested.
- The `in.xml` HPXML file is now always produced for inspection of default values (e.g., autosized HVAC capacities). **Breaking change**: The `output_dir` HPXMLtoOpenStudio measure argument is now required.
- Overhauls documentation to be more comprehensive and standardized.
- `run_simulation.rb` now returns exit code 1 if not successful (i.e., either invalid inputs or simulation fails).

__Bugfixes__
- Improved modeling of window/skylight interior shading -- better reflects shading coefficient inputs.
- Adds error-checking on the HPXML schemaVersion.
- Adds various error-checking to the schematron validator.
- Adds error-checking for empty IDs in the HPXML file.
- Fixes heat pump water heater fan energy not included in SimulationOutputReport outputs.
- Fixes possibility of incorrect "A neighbor building has an azimuth (XXX) not equal to the azimuth of any wall" error.
- Fixes possibility of errors encountered before schematron validation has occurred.
- Small bugfixes related to basement interior surface solar absorptances.
- Allows NumberofConditionedFloors/NumberofConditionedFloorsAboveGrade to be non-integer values per the HPXML schema.
- HVAC sizing design load improvements for floors above crawlspaces/basements, walls, ducts, and heat pumps.
- Now recognizes Type="none" to prevent modeling of pools and hot tubs (pumps and heaters).
- Fixes error for overhangs with zero depth.
- Fixes possible error where the normalized flue height for the AIM-2 infiltration model is negative.
- Slight adjustment of default water heater recovery efficiency equation to prevent errors from values being too high.
- Fixes schematron file not being valid per ISO Schematron standard.

## OpenStudio-HPXML v1.0.0

__New Features__
- Updates to OpenStudio 3.1.0/EnergyPlus 9.4.0.
- **Breaking change**: Deprecates `WeatherStation/WMO` HPXML input, use `WeatherStation/extension/EPWFilePath` instead; also removes `weather_dir` argument from HPXMLtoOpenStudio measure.
- Implements water heater Uniform Energy Factor (UEF) model; replaces RESNET UEF->EF regression. **Breaking change**: `FirstHourRating` is now a required input for storage water heaters when UEF is provided.
- Adds optional HPXML fan power inputs for most HVAC system types. **Breaking change**: Removes ElectricAuxiliaryEnergy input for non-boiler heating systems.
- Uses air-source heat pump cooling performance curves for central air conditioners.
- Updates rated fan power assumption for mini-split heat pump models.
- Allows coal fuel type for non-boiler heating systems.
- Accommodates common walls adjacent to unconditioned space by using HPXML surfaces where InteriorAdjacentTo == ExteriorAdjacentTo.
- Adds optional HPXML inputs to define whether a clothes dryer is vented and its ventilation rate.
- Adds optional HPXML input for `SimulationControl/CalendarYear` for TMY weather files.
- Schematron validation improvements.
- Adds some HPXML XSD schema validation and additional error-checking.
- Various small updates to ASHRAE 140 test files.
- Reduces number of EnergyPlus output files produced by using new OutputControlFiles object.
- Release packages now include ASHRAE 140 test files/results.

__Bugfixes__
- EnergyPlus 9.4.0 fix for negative window solar absorptances at certain hours.
- Fixes airflow timeseries outputs to be averaged instead of summed.
- Updates HVAC sizing methodology for slab-on-grade foundation types.
- Fixes an error that could prevent schematron validation errors from being produced.
- Skips weather caching if filesystem is read only.

## OpenStudio-HPXML v0.11.0 Beta

__New Features__
- New [Schematron](http://schematron.com) validation (EPvalidator.xml) replaces custom ruby validation (EPvalidator.rb)
- **[Breaking Change]** `BuildingConstruction/ResidentialFacilityType` ("single-family detached", "single-family attached", "apartment unit", or "manufactured home") is a required input
- Ability to model shared systems for Attached/Multifamily dwelling units
  - Shared HVAC systems (cooling towers, chillers, central boilers, water loop heat pumps, fan coils, ground source heat pumps on shared hydronic circulation loops)
  - Shared water heaters serving either A) multiple dwelling units' service hot water or B) a shared laundry/equipment room, as well as hot water recirculation systems
  - Shared appliances (e.g., clothes dryer in a shared laundry room)
  - Shared hot water recirculation systems
  - Shared ventilation systems (optionally with preconditioning equipment and recirculation)
  - Shared PV systems
  - **[Breaking Change]** Appliances located in MF spaces (i.e., "other") must now be specified in more detail (i.e., "other heated space", "other non-freezing space", "other multifamily buffer space", or "other housing unit")
- Enclosure
  - New optional inputs: `Roof/RoofType`, `Wall/Siding`, and `RimJoist/Siding`
  - New optional inputs: `Skylight/InteriorShading/SummerShadingCoefficient` and `Skylight/InteriorShading/SummerShadingCoefficient`
  - New optional inputs: `Roof/RoofColor`, `Wall/Color`, and `RimJoist/Color` can be provided instead of `SolarAbsorptance`
  - New optional input to specify presence of flue/chimney, which results in increased infiltration
  - Allows adobe wall type
  - Allows `AirInfiltrationMeasurement/HousePressure` to be any value (previously required to be 50 Pa)
  - **[Breaking Change]** `Roof/RadiantBarrierGrade` input now required when there is a radiant barrier
- HVAC
  - Adds optional high-level HVAC autosizing controls
    - `AllowIncreasedFixedCapacities`: Describes how HVAC equipment with fixed capacities are handled. If true, the maximum of the user-specified fixed capacity and the heating/cooling design load will be used to reduce potential for unmet loads. Defaults to false.
    - `UseMaxLoadForHeatPumps`: Describes how autosized heat pumps are handled. If true, heat pumps are sized based on the maximum of heating and cooling design loads. If false, heat pumps are sized per ACCA Manual J/S based on cooling design loads with some oversizing allowances for heating design loads. Defaults to true.
  - Additional HVAC types: mini-split air conditioners and fixed (non-portable) space heaters
  - Adds optional inputs for ground-to-air heat pumps: `extension/PumpPowerWattsPerTon` and `extension/FanPowerWattsPerCFM`
- Ventilation
  - Allows _multiple_ whole-home ventilation, spot ventilation, and/or whole house fans
- Appliances & Plug Loads
  - Allows _multiple_ `Refrigerator` and `Freezer`
  - Allows `Pool`, `HotTub`, `PlugLoad` of type "electric vehicle charging" and "well pump", and `FuelLoad` of type "grill", "lighting", and "fireplace"
  - **[Breaking Change]** "other" and "TV other" plug loads now required
- Lighting
  - Allows lighting schedules and holiday lighting
- **[Breaking Change]** For hydronic distributions, `HydronicDistributionType` is now required
- **[Breaking Change]** For DSE distributions, `AnnualHeatingDistributionSystemEfficiency` and `AnnualCoolingDistributionSystemEfficiency` are both always required
- Allows more HPXML fuel types to be used for HVAC, water heating, appliances, etc.
- New inputs to define Daylight Saving period; defaults to enabled
- Adds more reporting of warnings/errors to run.log

__Bugfixes__
- Fixes pump energy for boilers and ground source heat pumps
- Fixes incorrect gallons of hot water use reported when there are multiple water heaters
- No longer report unmet load for buildings where the HVAC system only meets part of the load (e.g., room AC serving 33% of the load)
- Schedule bugfix for leap years

## OpenStudio-HPXML v0.10.0 Beta

__New Features__
- Dwelling units of single-family attached/multifamily buildings:
  - Adds new generic space types "other heated space", "other multifamily buffer space", and "other non-freezing space" for surface `ExteriorAdjacentTo` elements. "other housing unit", i.e. adiabatic surfaces, was already supported.
  - **[Breaking Change]** For `FrameFloors`, replaces "other housing unit above" and "other housing unit below" enumerations with "other housing unit". All four "other ..." spaces must have an `extension/OtherSpaceAboveOrBelow` property set to either "above" or "below".
  - Allows ducts and water heaters to be located in all "other ..." spaces.
  - Allows all appliances to be located in "other", in which internal gains are neglected.
- Allows `Fireplace` and `FloorFurnace` for heating system types.
- Allows "exterior wall", "under slab", and "roof deck" for `DuctLocation`.
- Allows "wood" and "wood pellets" as fuel types for additional HVAC systems, water heaters, and appliances.
- Allows `Location` to be provided for `Dishwasher` and `CookingRange`.
- Allows `BuildingSummary/Site/SiteType` ("urban", "suburban", or "rural") to be provided.
- Allows user-specified `Refrigerator` and `CookingRange` schedules to be provided.
- HVAC capacity elements are no longer required; if not provided, ACCA Manual J autosizing calculations will be used (-1 can continue to be used for capacity elements but is discouraged).
- Duct locations/areas can be defaulted by specifying supply/return `Duct` elements without `DuctSurfaceArea` and `DuctLocation`. `HVACDistribution/DistributionSystemType/AirDistribution/NumberofReturnRegisters` can be optionally provided to inform the default duct area calculations.
- **[Breaking Change]** Lighting inputs now use `LightingType[LightEmittingDiode | CompactFluorescent | FluorescentTube]` instead of `ThirdPartyCertification="ERI Tier I" or ThirdPartyCertification="ERI Tier II"`.
- **[Breaking Change]** `HVACDistribution/ConditionedFloorAreaServed` is now required for air distribution systems.
- **[Breaking Change]** Infiltration and attic ventilation specified using natural air changes per hour now uses `ACHnatural` instead of `extension/ConstantACHnatural`.
- **[Breaking Change]** The optional `PerformanceAdjustment` input for instantaneous water heaters is now treated as a performance multiplier (e.g., 0.92) instead of derate (e.g., 0.08).
- Adds ASHRAE 140 Class II test files.
- SimulationOutputReport reporting measure:
  - New optional timeseries outputs:  airflows (e.g., infiltration, mechanical ventilation, natural ventilation, whole house fan) and weather (e.g., temperatures, wind speed, solar).
  - Timeseries frequency can now be set to 'none' as an alternative to setting all include_timeseries_foo variables to false.
  - **[Breaking Change]** Renames "Wood" to "Wood Cord" to better distinguish from "Wood Pellets".
- Modeling improvements:
  - Improved calculation for infiltration height
  - Infiltration & mechanical ventilation now combined using ASHRAE 62.2 Normative Appendix C.
- Runtime improvements: 
  - Optimized ruby require calls.
  - Skip ViewFactor calculations when not needed (i.e., no conditioned basement).
- Error-checking:
  - Adds more space type-specific error checking of adjacent surfaces.
  - Adds additional HPXML datatype checks.
  - Adds a warning if a `HVACDistribution` system has ducts entirely within conditioned space and non-zero leakage to the outside.
  - Adds warnings if appliance inputs may be inappropriate and result in negative energy or hot water use.

__Bugfixes__
- Fixes error if there's a `FoundationWall` whose height is less than 0.5 ft.
- Fixes HVAC defrost control in EnergyPlus model to use "Timed" instead of "OnDemand".
- Fixes exterior air film and wind exposure for a `FrameFloor` over ambient conditions.
- Fixes air films for a `FrameFloor` ceiling.
- Fixes error if there are additional `LightingGroup` elements beyond the ones required.
- Fixes vented attic ventilation rate.
- Reported unmet heating/cooling load now correctly excludes latent energy.
- Ground-source heat pump backup fuel is now correctly honored instead of always using electricity.

## OpenStudio-HPXML v0.9.0 Beta

__New Features__
- **[Breaking Change]** Updates to OpenStudio v3.0.0 and EnergyPlus 9.3
- Numerous HPXML inputs are now optional with built-in defaulting, particularly for water heating, appliances, and PV. Set the `debug` argument to true to output a in.xml HPXML file with defaults applied for inspection. See the documentation for defaulting equations/assumptions/references.
- **[Breaking Change]** If clothes washer efficiency inputs are provided, `LabelUsage` is now required.
- **[Breaking Change]** If dishwasher efficiency inputs are provided, `LabelElectricRate`, `LabelGasRate`, `LabelAnnualGasCost`, and `LabelUsage` are now required.
- Adds optional specification of simulation controls including timestep and begin/end dates.
- Adds optional `extension/UsageMultiplier` inputs for appliances, plug loads, lighting, and water fixtures. Can be used to, e.g., reflect high/low usage occupants.
- Adds ability to model a dehumidifier.
- Adds ability to model kitchen/bath fans (spot ventilation).
- Improved desuperheater model; desuperheater can now be connected to heat pump water heaters.
- Updated clothes washer/dryer and dishwasher models per ANSI/RESNET/ICC 301-2019 Addendum A.
- Solar thermal systems modeled with `SolarFraction` can now be connected to combi water heating systems.
- **[Breaking Change]** Replaces optional `epw_output_path` and `osm_output_path` arguments with a single optional `output_dir` argument; adds an optional `debug` argument.
- **[Breaking Change]** Replaces optional `BuildingConstruction/extension/FractionofOperableWindowArea` with optional `Window/FractionOperable`.
- **[Breaking Change]** Replaces optional `extension/EPWFileName` with optional `extension/EPWFilePath` to allow absolute paths to be provided as an alternative to just the file name.
- Replaces REXML xml library with Oga for better runtime performance.
- Additional error-checking.
- SimulationOutputReport reporting measure:
  - Now reports wood and wood pellets
  - Can report monthly timeseries values if requested
  - Adds hot water outputs (gallons) for clothes washer, dishwasher, fixtures, and distribution waste.
  - Small improvement to calculation of component loads

__Bugfixes__
- Fixes possible simulation error for buildings with complex HVAC/duct systems.
- Fixes handling of infiltration induced by duct leakage imbalance (i.e., supply leakage != return leakage). Only affects ducts located in a vented crawlspace or vented attic.
- Fixes an unsuccessful simulation for buildings where the sum of multiple HVAC systems' fraction load served was slightly above 1 due to rounding.
- Small fix for interior partition wall thermal mass model.
- Skip building surfaces with areas that are extremely small.

## OpenStudio-HPXML v0.8.0 Beta

__Breaking Changes__
- Weather cache files are now in .csv instead of .cache format.
- `extension/StandbyLoss` changed to `StandbyLoss` for indirect water heaters.
- `Site/extension/DisableNaturalVentilation` changed to `BuildingConstruction/extension/FractionofOperableWindowArea` for more granularity.

__New Features__
- Adds a SimulationOutputReport reporting measure that provides a variety of annual/timeseries outputs in CSV format.
- Allows modeling of whole-house fans to address cooling.
- Improved natural ventilation algorithm that reduces the potential for incurring additional heating energy.
- Optional `HotWaterTemperature` input for water heaters.
- Optional `CompressorType` input for air conditioners and air-source heat pumps.
- Allows specifying the EnergyPlus simulation timestep.
- Runtime performance improvements.
- Additional HPXML error-checking.

__Bugfixes__
- Fix for central fan integrated supply (CFIS) fan energy.
- Fix simulation error when `FractionHeatLoadServed` (or `FractionCoolLoadServed`) sums to slightly greater than 1.
- Fix for running simulations on a different drive (either local or remote network).
- Fix for HVAC sizing error when latitude is exactly 64 (Big Delta, Alaska).
- Fixes running simulations when there is no weather cache file.
- Fixes view factors when conditioned basement foundation walls have a window/door.
- Fixes weather file download.
- Allow a building with ceiling fans and without lighting.

## OpenStudio-HPXML v0.7.0 Beta

- Initial beta release<|MERGE_RESOLUTION|>--- conflicted
+++ resolved
@@ -28,7 +28,6 @@
   - Adds optional arguments for utility bill scenarios.
 - ReportUtilityBills measure:
   - Removes utility rate and PV related arguments in lieu of new utility bill scenarios described inside the HPXML file.
-<<<<<<< HEAD
 - Allows shared dishwasher/clothes washer to be attached to a hot water distribution system instead of a single water heater.
 - New capabilities for hourly/sub-hourly scheduling via schedule CSV files:
   - Detailed HVAC seasons.
@@ -37,8 +36,6 @@
 - BuildResidentialScheduleFile measure:
   - Adds optional argument for specifying a power outage period.
   - Adds optional argument for controlling natural ventilation availability during a power outage period.
-=======
->>>>>>> 06530d54
 - Improves Kiva foundation model heat transfer by providing better initial temperature assumptions based on foundation type and insulation levels.
 
 __Bugfixes__
