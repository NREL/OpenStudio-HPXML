## OpenStudio-HPXML v1.7.0

__New Features__
- Updates to OpenStudio 3.7.0/EnergyPlus 23.2.
- **Breaking change**: Updates to official HPXML v4.0:
  - HPXML namespace changed from http://hpxmlonline.com/2019/10 to http://hpxmlonline.com/2023/09.
  - Replaces "living space" with "conditioned space", which better represents what is modeled.
  - Replaces `HotTubs/HotTub` with `Spas/PermanentSpa`.
  - Replaces `PortableHeater` and `FixedHeater` with `SpaceHeater`.
- Adds manufactured home belly as a foundation type and allows modeling ducts in a manufactured home belly.
- Output updates:
  - **Breaking change**: "Hot Tub" outputs renamed to "Permanent Spa".
  - Adds "Peak Electricity: Annual Total (W)" output.
  - Adds battery resilience hours output; allows requesting timeseries output.
  - ReportUtilityBills measure: Allows reporting monthly utility bills in addition to (or instead of) annual bills.
- Update to 2022 EIA energy costs.
- BuildResidentialHPXML measure:
  - Allow duct area fractions (as an alternative to duct areas in ft^2).
  - Allow duct locations to be provided while defaulting duct areas (i.e., without providing duct area/fraction inputs).
  - Add generic "attic" and "crawlspace" location choices for supply/return ducts, water heater, and battery.
  - Always validate the HPXML file before applying defaults and only optionally validate the final HPXML file.
- Battery losses now split between charging and discharging.
<<<<<<< HEAD
- Added README.md documentation for all OpenStudio measures.
=======
- Interior/exterior window shading multipliers are now modeled using the EnergyPlus incident solar multiplier.
- Improvements to HERS & MaxLoad heat pump sizing methodologies.
>>>>>>> dd8a2ce3

__Bugfixes__
- Fixes battery resilience output to properly incorporate battery losses.
- Fixes lighting multipliers not being applied when kWh/yr inputs are used.
- Fixes running detailed schedules with mixed timesteps (e.g., hourly heating/cooling setpoints and 15-minutely miscellaneous plug load schedules).
- Fixes calculation of utility bill fixed costs for simulations with abbreviated run periods.
- Fixes error if heat pump `CompressorLockoutTemperature` == `BackupHeatingLockoutTemperature`.
- Fixes possible "Electricity category end uses do not sum to total" error for a heat pump w/o backup.
- Fixes ground source heat pump fan/pump adjustment to rated efficiency.
- Fixes error if conditioned basement has `InsulationSpansEntireSlab=true`.
- Fixes ReportSimulationOutput outputs for the Parametric Analysis Tool (PAT).
- Fixes missing radiation exchange between window and sky when an interior/exterior window shading multiplier less than 1 exists.
- Fixes AC/HP cooling bug when applying cooling equipment adjustment.
- BuildResidentialHPXML measure: Fixes air distribution CFA served when there is not a central system that meets 100% of the load.

## OpenStudio-HPXML v1.6.0

__New Features__
- Updates to OpenStudio 3.6.1/EnergyPlus 23.1.
- **Breaking change**: Updates to newer proposed HPXML v4.0:
  - Replaces `VentilationFan/Quantity` and `CeilingFan/Quantity` with `Count`.
  - Replaces `PVSystem/InverterEfficiency` with `PVSystem/AttachedToInverter` and `Inverter/InverterEfficiency`.
  - Replaces `WaterHeatingSystem/extension/OperatingMode` with `WaterHeatingSystem/HPWHOperatingMode` for heat pump water heaters.
- Output updates:
  - **Breaking change**: Adds `End Use: Heating Heat Pump Backup Fans/Pumps` (disaggregated from `End Use: Heating Fans/Pumps`).
  - **Breaking change**: Replaces `Component Load: Windows` with `Component Load: Windows Conduction` and `Component Load: Windows Solar`.
  - **Breaking change**: Replaces `Component Load: Skylights` with `Component Load: Skylights Conduction` and `Component Load: Skylights Solar`.
  - **Breaking change**: Adds `Component Load: Lighting` (disaggregated from `Component Load: Internal Gains`).
  - **Breaking change**: Adds "net" values for emissions; "total" values now exclude generation (e.g., PV).
  - Adds `Load: Heating: Heat Pump Backup` (heating load delivered by heat pump backup systems).
  - Adds `System Use` outputs (end use outputs for each heating, cooling, and water heating system); allows requesting timeseries output.
  - All annual load outputs are now provided as timeseries outputs; previously only "Delivered" loads were available.
  - Peak summer/winter electricity outputs are now based on Jun/July/Aug and Dec/Jan/Feb months, not HVAC heating/cooling operation.
  - Allows specifying the number of decimal places for timeseries output.
  - Msgpack outputs are no longer rounded (since there is no file size penalty to storing full precision).
  - Annual emissions and utility bills now include all fuel/end uses, even if zero.
  - ReportSimulationOutput measure: Allows disabling individual annual output sections.
- **Breaking change**: Deprecates `OccupancyCalculationType` ("asset" or "operational").
   - If `NumberofResidents` not provided, an *asset* calculation is performed assuming standard occupancy per ANSI/RESNET/ICC 301.
   - If `NumberofResidents` is provided, an *operational* calculation is performed using a relationship between #Bedrooms and #Occupants from RECS 2015.
- Heat pump enhancements:
  - Allows `HeatingCapacityRetention[Fraction | Temperature]` inputs to define cold-climate performance; like `HeatingCapacity17F` but can apply to autosized systems and can use a user-specified temperature.
  - Default mini-split heating capacity retention updated from 0.4 to 0.5 (at 5 deg-F).
  - Allows `CompressorLockoutTemperature` as an optional input to control the minimum temperature the compressor can operate at.
  - Defaults for `CompressorLockoutTemperature`: 25F for dual-fuel, -20F for mini-split, 0F for all other heat pumps.
  - Defaults for `BackupHeatingLockoutTemperature`: 50F for dual-fuel, 40F for all other heat pumps.
  - Provides a warning if `BackupHeatingSwitchoverTemperature` or `BackupHeatingLockoutTemperature` are low and may cause unmet hours.
  - Autosizing is no longer all-or-none; backup heating can be autosized (defaulted) while specifying the heat pump capacities, or vice versa.
  - Allows `extension/CrankcaseHeaterPowerWatts` as an optional input; defaults to 50 W for central HPs/ACs and mini-splits.
  - Increased consistency between variable-speed central HP and mini-split HP models for degradation coefficients, gross SHR calculations, etc.
- Infiltration changes:
  - **Breaking change**: Infiltration for SFA/MF dwelling units must include `TypeOfInfiltrationLeakage` ("unit total" or "unit exterior only").
  - **Breaking change**: Replaces `BuildingConstruction/extension/HasFlueOrChimney` with `AirInfiltration/extension/HasFlueOrChimneyInConditionedSpace`; defaults now incorporate HVAC/water heater location.
  - Allows infiltration to be specified using `CFMnatural` or `EffectiveLeakageArea`.
- Lighting changes:
  - LightingGroups can now be specified using kWh/year annual consumption values as an alternative to fractions of different lighting types.
  - LightingGroups for interior, exterior, and garage are no longer required; if not provided, these lighting uses will not be modeled.
- HVAC sizing enhancements:
  - Allows optional inputs under `HVACSizingControl/ManualJInputs` to override Manual J defaults for HVAC autosizing calculations.
  - Updates to better align various default values and algorithms with Manual J.
  - Updates design load calculations to handle conditioned basements with insulated slabs.
- Duct enhancements:
  - Allows modeling ducts buried in attic loose-fill insulation using `Ducts/DuctBuriedInsulationLevel`.
  - Allows specifying `Ducts/DuctEffectiveRValue`, the value that will be used in the model, though its use is not recommended.
- Allows modeling a pilot light for non-electric heating systems (furnaces, stoves, boilers, and fireplaces).
- Allows summer vs winter shading seasons to be specified for windows and skylights.
- Allows defining one or more `UnavailablePeriods` (e.g., occupant vacancies or power outage periods).
- Stochastic schedules for garage lighting and TV plug loads now use interior lighting and miscellaneous plug load schedules, respectively.
- Performance improvement for HPXML files w/ large numbers of `Building` elements.
- Weather cache files (\*foo-cache.csv) are no longer used/needed.

__Bugfixes__
- Fixes `BackupHeatingSwitchoverTemperature` for a heat pump w/ *separate* backup system; now correctly ceases backup operation above this temperature.
- Fixes error if calculating utility bills for an all-electric home with a detailed JSON utility rate.
- Stochastic schedules now excludes columns for end uses that are not stochastically generated.
- Fixes operational calculation when the number of residents is set to zero.
- Fixes possible utility bill calculation error for a home with PV using a detailed electric utility rate.
- Fixes defaulted mechanical ventilation flow rate for SFA/MF buildings, with respect to infiltration credit.
- HPXML files w/ multiple `Building` elements now only show warnings for the single `Building` being simulated.
- Adds a warning for SFA/MF dwelling units without at least one attached wall/ceiling/floor surface.
- Various fixes for window/skylight/duct design loads for Manual J HVAC autosizing calculations.
- Ensure that ductless HVAC systems do not have a non-zero airflow defect ratio specified.
- Fixes possible "A neighbor building has an azimuth (XX) not equal to the azimuth of any wall" for SFA/MF units with neighboring buildings for shade.
- Fixes reported loads when no/partial HVAC system (e.g., room air conditioner that meets 30% of the cooling load).

## OpenStudio-HPXML v1.5.1

__New Features__
- When `Battery/Location` not provided, now defaults to garage if present, otherwise outside.
- BuildResidentialScheduleFile measure:
  - Allows requesting a subset of end uses (columns) to be generated.

__Bugfixes__
- Fixes total/net electricity timeseries outputs to include battery charging/discharging energy.
- Fixes error when a non-electric water heater has jacket insulation and the UEF metric is used.

## OpenStudio-HPXML v1.5.0

__New Features__
- Updates to OpenStudio 3.5.0/EnergyPlus 22.2.
- **Breaking change**: Updates to newer proposed HPXML v4.0:
  - Replaces `FrameFloors/FrameFloor` with `Floors/Floor`.
  - `Floor/FloorType` (WoodFrame, StructuralInsulatedPanel, SteelFrame, or SolidConcrete) is a required input.
  - All `Ducts` must now have a `SystemIdentifier`.
  - Replaces `WallType/StructurallyInsulatedPanel` with `WallType/StructuralInsulatedPanel`.
  - Replaces `SoftwareInfo/extension/SimulationControl/DaylightSaving/Enabled` with `Building/Site/TimeZone/DSTObserved`.
  - Replaces `StandbyLoss` with `StandbyLoss[Units="F/hr"]/Value` for an indirect water heater.
  - Replaces `BranchPipingLoopLength` with `BranchPipingLength` for a hot water recirculation system.
  - Replaces `Floor/extension/OtherSpaceAboveOrBelow` with `Floor/FloorOrCeiling`.
  - For PTAC with heating, replaces `HeatingSystem` of type PackagedTerminalAirConditionerHeating with `CoolingSystem/IntegratedHeating*` elements.
- **Breaking change**: Now performs full HPXML XSD schema validation (previously just limited checks); yields runtime speed improvements.
- **Breaking change**: HVAC/DHW equipment efficiencies can no longer be defaulted (e.g., based on age of equipment); they are now required.
- **Breaking change**: Deprecates ReportHPXMLOutput measure; HVAC autosized capacities & design loads moved to `results_annual.csv`.
- **Breaking change**: BuildResidentialHPXML measure: Replaces arguments using 'auto' for defaults with optional arguments of the appropriate data type.
- Utility bill calculations:
  - **Breaking change**: Removes utility rate and PV related arguments from the ReportUtilityBills measure in lieu of HPXML file inputs.
  - Allows calculating one or more utility bill scenarios (e.g., net metering vs feed-in tariff compensation types for a simulation with PV).
  - Adds detailed calculations for tiered, time-of-use, or real-time pricing electric rates using OpenEI tariff files.  
- Lithium ion battery:
  - Allows detailed charging/discharging schedules via CSV files.
  - Allows setting round trip efficiency.
  - **Breaking change**: Lifetime model is temporarily disabled; `Battery/extension/LifetimeModel` is not allowed.
- Allows SEER2/HSPF2 efficiency types for central air conditioners and heat pumps.
- Allows setting the natural ventilation availability (days/week that operable windows can be opened); default changed from 7 to 3 (M/W/F).
- Allows specifying duct surface area multipliers.
- Allows modeling CFIS ventilation systems with supplemental fans.
- Allows shared dishwasher/clothes washer to be attached to a hot water distribution system instead of a single water heater.
- Allows heating/cooling seasons that don't span the entire year.
- Allows modeling room air conditioners with heating or reverse cycle.
- Allows setting the ground soil conductivity used for foundation heat transfer and ground source heat pumps.
- Allows setting the EnergyPlus temperature capacitance multiplier.
- EnergyPlus modeling changes:
  - Switches Kiva foundation model timestep from 'Hourly' to 'Timestep'; small increase in runtime for sub-hourly simulations.
  - Improves Kiva foundation model heat transfer by providing better initial temperature assumptions based on foundation type and insulation levels.
- Annual/timeseries outputs:
  - Allows timeseries timestamps to be start or end of timestep convention; **Breaking change**: now defaults to start of timestep.
  - Adds annual emission outputs disaggregated by end use; timeseries emission outputs disaggregated by end use can be requested.
  - Allows generating timeseries unmet hours for heating and cooling.
  - Allows CSV timeseries output to be formatted for use with the DView application.
  - Adds heating/cooling setpoints to timeseries outputs when requesting zone temperatures.
  - Disaggregates Battery outputs from PV outputs.
  - Design temperatures, used to calculate design loads for HVAC equipment autosizing, are now output in `in.xml` and `results_annual.csv`.

__Bugfixes__
- Fixes possible incorrect autosizing of heat pump *separate* backup systems with respect to duct loads.
- Fixes incorrect autosizing of heat pump *integrated* backup systems if using MaxLoad/HERS sizing methodology and cooling design load exceeds heating design load.
- Fixes heating (or cooling) setpoints affecting the conditioned space temperature outside the heating (or cooling) season.
- Fixes handling non-integer number of occupants when using the stochastic occupancy schedule generator.
- Fixes units for Peak Loads (kBtu/hr, not kBtu) in annual results file.
- Fixes possible output error for ground source heat pumps with a shared hydronic circulation loop.
- Provides an error message if the EnergyPlus simulation used infinite energy.
- Fixes zero energy use for a ventilation fan w/ non-zero fan power and zero airflow rate.
- Fixes excessive heat transfer when foundation wall interior insulation does not start from the top of the wall.
- Fixes how relative paths are treated when using an OpenStudio Workflow.
- Fixes possible simulation error if a slab has an ExposedPerimeter near zero.
- Fixes possible "Could not identify surface type for surface" error.
- Fixes possible ruby error when defaulting water heater location.
- Battery round trip efficiency now correctly affects results.
- BuildResidentialHPXML measure: 
  - Fixes aspect ratio convention for single-family attached and multifamily dwelling units.

## OpenStudio-HPXML v1.4.0

__New Features__
- Updates to OpenStudio 3.4.0/EnergyPlus 22.1.
- High-level optional `OccupancyCalculationType` input to specify operational vs asset calculation. Defaults to asset. If operational, `NumberofResidents` is required.
- Allows calculating one or more emissions scenarios (e.g., high renewable penetration vs business as usual) for different emissions types (e.g., CO2e).
- New ReportUtilityBills reporting measure: adds a new results_bills.csv output file to summarize calculated utility bills.
- Switches from EnergyPlus SQL output to MessagePack output for faster performance and reduced file sizes when requesting timeseries outputs.
- New heat pump capabilities:
  - **Breaking change**: Replaces the `UseMaxLoadForHeatPumps` sizing option with `HeatPumpSizingMethodology`, which has three choices:
    - `ACCA`: nominal capacity sized per ACCA Manual J/S based on cooling design loads, with some oversizing allowances for larger heating design loads.
    - `HERS` (default): nominal capacity sized equal to the larger of heating/cooling design loads.
    - `MaxLoad`: nominal capacity sized based on the larger of heating/cooling design loads, while taking into account the heat pump's capacity retention at the design temperature.
  - Allows the separate backup system to be a central system (e.g., central furnace w/ ducts). Previously only non-central system types were allowed.
  - Heat pumps with switchover temperatures are now autosized by taking into account the switchover temperature, if higher than the heating design temperature.
  - Allows `BackupHeatingLockoutTemperature` as an optional input to control integrated backup heating availability during, e.g., a thermostat heating setback recovery event; defaults to 40F.
- New water heating capabilities:
  - Allows conventional storage tank water heaters to use a stratified (rather than mixed) tank model via `extension/TankModelType`; higher precision but runtime penalty. Defaults to mixed.
  - Allows operating mode (standard vs heat pump only) for heat pump water heaters (HPWHs) via `extension/OperatingMode`. Defaults to standard.
  - Updates combi boiler model to be simpler, faster, and more robust by using separate space/water heating plant loops and boilers.
- New capabilities for hourly/sub-hourly scheduling via schedule CSV files:
  - Detailed HVAC and water heater setpoints.
  - Detailed heat pump water heater operating modes.
- EnergyPlus modeling changes:
  - Switches from ScriptF to CarrollMRT radiant exchange algorithm.
  - Updates HVAC fans to use fan power law (cubic relationship between fan speed and power).
  - Updates HVAC rated fan power assumption per ASHRAE 1449-RP.
- Allows specifying a `StormWindow` element for windows/skylights; U-factors and SHGCs are automatically adjusted.
- Allows an optional `AirInfiltrationMeasurement/InfiltrationHeight` input.
- Allows an optional `Battery/UsableCapacity` input; now defaults to 0.9 x NominalCapacity (previously 0.8).
- For CFIS systems, allows an optional `extension/VentilationOnlyModeAirflowFraction` input to address duct losses during ventilation only mode.
- **Breaking change**: Each `VentilationFan` must have one (and only one) `UsedFor...` element set to true.
- BuildResidentialHPXML measure:
  - **Breaking change**: Changes the zip code argument name to `site_zip_code`.
  - Adds optional arguments for schedule CSV files, HPWH operating mode, water heater tank model, storm windows, heat pump lockout temperature, battery usable capacity, and emissions scenarios.
  - Adds support for ambient foundations for single-family attached and apartment units.
  - Adds support for unconditioned attics for apartment units.
  - Adds an optional argument to store additional custom properties in the HPXML file.
  - Adds an optional argument for whether the HPXML file is written with default values applied; defaults to false.
  - Adds an optional argument for whether the HPXML file is validated; defaults to false.
- ReportSimulationOutput measure:
  - **Breaking change**: New "End Use: \<Fuel\>: Heating Heat Pump Backup" output, disaggregated from "End Use: \<Fuel\>: Heating".
  - Adds "Energy Use: Total" and "Energy Use: Net" columns to the annual results output file; allows timeseries outputs.
  - Adds a "Fuel Use: Electricity: Net" timeseries output column for homes with electricity generation.
  - Adds optional argument for requesting timeseries EnergyPlus output variables.
  - Adds ability to include `TimeDST` and/or `TimeUTC` timestamp column(s) in results_timeseries.csv.
  - Timestamps in results_timeseries.csv are output in ISO 8601 standard format.
  - Allows user-specified annual/timeseries output file names.
- ReportHPXMLOutput measure:
  - Adds "Enclosure: Floor Area Foundation" output row in results_hpxml.csv.
- Adds support for shared hot water recirculation systems controlled by temperature.
- Relaxes requirement for `ConditionedFloorAreaServed` for air distribution systems; now only needed if duct surface areas not provided.
- Allows MessagePack annual/timeseries output files to be generated instead of CSV/JSON.

__Bugfixes__
- Adds more stringent limits for `AirflowDefectRatio` and `ChargeDefectRatio` (now allows values from 1/10th to 10x the design value).
- Catches case where leap year is specified but weather file does not contain 8784 hours.
- Fixes possible HVAC sizing error if design temperature difference (TD) is negative.
- Fixes an error if there is a pool or hot tub, but the pump `Type` is set to "none".
- Adds more decimal places in output files as needed for simulations with shorter timesteps and/or abbreviated run periods.
- Timeseries output fixes: some outputs off by 1 hour; possible negative combi boiler values.
- Fixes range hood ventilation interaction with infiltration to take into account the location of the cooking range.
- Fixes possible EMS error for ventilation systems with low (but non-zero) flow rates.
- Fixes documentation for `Overhangs/Depth` inputs; units should be ft and not inches.
- The `WaterFixturesUsageMultiplier` input now also applies to general water use internal gains and recirculation pump energy (for some control types).
- BuildResidentialHPXML measure:
  - Fixes units for "Cooling System: Cooling Capacity" argument (Btu/hr, not tons).
  - Fixes incorrect outside boundary condition for shared gable walls of cathedral ceilings, now set to adiabatic.

## OpenStudio-HPXML v1.3.0

__New Features__
- Updates to OpenStudio 3.3.0/EnergyPlus 9.6.0.
- **Breaking change**: Replaces "Unmet Load" outputs with "Unmet Hours".
- **Breaking change**: Renames "Load: Heating" and "Peak Load: Heating" (and Cooling) outputs to include "Delivered".
- **Breaking change**: Any heat pump backup heating requires `HeatPump/BackupType` ("integrated" or "separate") to be specified.
- **Breaking change**: For homes with multiple PV arrays, all inverter efficiencies must have the same value.
- **Breaking change**: HPXML schema version must now be '4.0' (proposed).
  - Moves `ClothesDryer/extension/IsVented` to `ClothesDryer/IsVented`.
  - Moves `ClothesDryer/extension/VentedFlowRate` to `ClothesDryer/VentedFlowRate`.
  - Moves `FoundationWall/Insulation/Layer/extension/DistanceToTopOfInsulation` to `FoundationWall/Insulation/Layer/DistanceToTopOfInsulation`.
  - Moves `FoundationWall/Insulation/Layer/extension/DistanceToBottomOfInsulation` to `FoundationWall/Insulation/Layer/DistanceToBottomOfInsulation`.
  - Moves `Slab/PerimeterInsulationDepth` to `Slab/PerimeterInsulation/Layer/InsulationDepth`.
  - Moves `Slab/UnderSlabInsulationWidth` to `Slab/UnderSlabInsulation/Layer/InsulationWidth`.
  - Moves `Slab/UnderSlabInsulationSpansEntireSlab` to `Slab/UnderSlabInsulation/Layer/InsulationSpansEntireSlab`.
- Initial release of BuildResidentialHPXML measure, which generates an HPXML file from a set of building description inputs.
- Expanded capabilities for scheduling:
  - Allows modeling detailed occupancy via a schedule CSV file.
  - Introduces a measure for automatically generating detailed smooth/stochastic schedule CSV files.
  - Expands simplified weekday/weekend/monthly schedule inputs to additional building features.
  - Allows `HeatingSeason` & `CoolingSeason` to be specified for defining heating and cooling equipment availability.
- Adds a new results_hpxml.csv output file to summarize HPXML values (e.g., surface areas, HVAC capacities).
- Allows modeling lithium ion batteries.
- Allows use of `HeatPump/BackupSystem` for modeling a standalone (i.e., not integrated) backup heating system.
- Allows conditioned crawlspaces to be specified; modeled as crawlspaces that are actively maintained at setpoint.
- Allows non-zero refrigerant charge defect ratios for ground source heat pumps.
- Expands choices allowed for `Siding` (Wall/RimJoist) and `RoofType` (Roof) elements.
- Allows "none" for wall/rim joist siding.
- Allows interior finish inputs (e.g., 0.5" drywall) for walls, ceilings, and roofs.
- Allows specifying the foundation wall type (e.g., solid concrete, concrete block, wood, etc.).
- Allows additional fuel types for generators.
- Switches to the EnergyPlus Fan:SystemModel object for all HVAC systems.
- Introduces a small amount of infiltration for unvented spaces.
- Updates the assumption of flue losses vs tank losses for higher efficiency non-electric storage water heaters.
- Revises shared mechanical ventilation preconditioning control logic to operate less often.
- Adds alternative inputs:
  - Window/skylight physical properties (`GlassLayers`, `FrameType`, etc.) instead of `UFactor` & `SHGC`.
  - `Ducts/FractionDuctArea` instead of `Ducts/DuctSurfaceArea`.
  - `Length` instead of `Area` for foundation walls.
  - `Orientation` instead of `Azimuth` for all applicable surfaces, PV systems, and solar thermal systems.
  - CEER (Combined Energy Efficiency Ratio) instead of EER for room ACs.
  - `UsageBin` instead of `FirstHourRating` (for water heaters w/ UEF metric).
  - `CFM50` instead of `CFM25` or `Percent` for duct leakage.
- Allows more defaulting (optional inputs):
  - Mechanical ventilation airflow rate per ASHRAE 62.2-2019.
  - HVAC/DHW system efficiency (by age).
  - Mechanical ventilation fan power (by type).
  - Color (solar absorptance) for walls, roofs, and rim joists.
  - Foundation wall distance to top/bottom of insulation.
  - Door azimuth.
  - Radiant barrier grade.
  - Whole house fan airflow rate and fan power.
- Adds more warnings of inputs based on ANSI/BPI 2400 Standard.
- Removes error-check for number of bedrooms based on conditioned floor area, per RESNET guidance.
- Updates the reporting measure to register all outputs from the annual CSV with the OS runner (for use in, e.g., PAT).
- Removes timeseries CSV output columns that are all zeroes to reduce file size and processing time.
- Improves consistency of installation quality calculations for two/variable-speed air source heat pumps and ground source heat pumps.
- Relaxes requirement for heating (or cooling) setpoints so that they are only needed if heating (or cooling) equipment is present.
- Adds an `--ep-input-format` argument to run_simulation.rb to choose epJSON as the EnergyPlus input file format instead of IDF.
- Eliminates EnergyPlus warnings related to unused objects or invalid output meters/variables.
- Allows modeling PTAC and PTHP HVAC systems. 
- Allows user inputs for partition wall mass and furniture mass.

__Bugfixes__
- Improves ground reflectance when there is shading of windows/skylights.
- Improves HVAC fan power for central forced air systems.
- Fixes mechanical ventilation compartmentalization area calculation for SFA/MF homes with surfaces with InteriorAdjacentTo==ExteriorAdjacentTo.
- Negative `DistanceToTopOfInsulation` values are now disallowed.
- Fixes workflow errors if a `VentilationFan` has zero airflow rate or zero hours of operation.
- Fixes duct design load calculations for HPXML files with multiple ducted HVAC systems.
- Fixes ground source heat pump rated airflow.
- Relaxes `Overhangs` DistanceToBottomOfWindow vs DistanceToBottomOfWindow validation when Depth is zero.
- Fixes possibility of double-counting HVAC distribution losses if an `HVACDistribution` element has both AirDistribution properties and DSE values
- Fixes possibility of incorrect "Peak Electricity: Winter Total (W)" and "Peak Electricity: Summer Total (W)" outputs for homes with duct losses.
- Fixes heating/cooling seasons (used for e.g. summer vs winter window shading) for the southern hemisphere.
- Fixes possibility of EnergyPlus simulation failure for homes with ground-source heat pumps and airflow and/or charge defects.
- Fixes peak load/electricity outputs for homes with ground-source heat pumps and airflow and/or charge defects.

## OpenStudio-HPXML v1.2.0

__New Features__
- **Breaking change**: Heating/cooling component loads no longer calculated by default for faster performance; use `--add-component-loads` argument if desired.
- **Breaking change**: Replaces `Site/extension/ShelterCoefficient` with `Site/ShieldingofHome`.
- Allows `DuctLeakageMeasurement` & `ConditionedFloorAreaServed` to not be specified for ductless fan coil systems; **Breaking change**: `AirDistributionType` is now required for all air distribution systems.
- Allows `Slab/ExposedPerimeter` to be zero.
- Removes `ClothesDryer/ControlType` from being a required input, it is not used.
- Switches room air conditioner model to use Cutler performance curves.
- Relaxes tolerance for duct leakage to outside warning when ducts solely in conditioned space.
- Removes limitation that a shared water heater serving a shared laundry room can't also serve dwelling unit fixtures (i.e., FractionDHWLoadServed is no longer required to be zero).
- Adds IDs to schematron validation errors/warnings when possible.
- Moves additional error-checking from the ruby measure to the schematron validator. 

__Bugfixes__
- Fixes room air conditioner performance curve.
- Fixes ruby error if elements (e.g., `SystemIdentifier`) exist without the proper 'id'/'idref' attribute.
- Fixes error if boiler/GSHP pump power is zero
- Fixes possible "Electricity category end uses do not sum to total" error due to boiler pump energy.
- Fixes possible "Construction R-value ... does not match Assembly R-value" error for highly insulated enclosure elements.
- Adds error-checking for negative SEEReq results for shared cooling systems.
- Adds more detail to error messages regarding the wrong data type in the HPXML file.
- Prevents a solar hot water system w/ SolarFraction=1.

## OpenStudio-HPXML v1.1.0

__New Features__
- **Breaking change**: `Type` is now a required input for dehumidifiers; can be "portable" or "whole-home".
- **Breaking change**: `Location` is now a required input for dehumidifiers; must be "living space" as dehumidifiers are currently modeled as located in living space.
- **Breaking change**: `Type` is now a required input for Pool, PoolPump, HotTub, and HotTubPump.
- **Breaking change**: Both supply and return duct leakage to outside are now required inputs for AirDistribution systems.
- **Breaking change**: Simplifies inputs for fan coils and water loop heat pumps by A) removing HydronicAndAirDistribution element and B) moving WLHP inputs from extension elements to HeatPump element.
- Allows modeling airflow/charge defects for air conditioners, heat pumps, and furnaces (RESNET Standard 310).
- Allows modeling *multiple* dehumidifiers (previously only one allowed).
- Allows modeling generators (generic on-site power production).
- Allows detailed heating/cooling setpoints to be specified: 24-hour weekday & weekend values.
- Allows modeling window/skylight *exterior* shading via summer/winter shading coefficients.
- Allows JSON annual/timeseries output files to be generated instead of CSV. **Breaking change**: For CSV outputs, the first two sections in the results_annual.csv file are now prefixed with "Fuel Use:" and "End Use:", respectively.
- Allows more defaulting (optional inputs) for a variety of HPXML elements.
- Allows requesting timeseries unmet heating/cooling loads.
- Allows skipping schema/schematron validation (for speed); should only be used if the HPXML was already validated upstream.
- Allows HPXML files w/ multiple `Building` elements; requires providing the ID of the single building to be simulated.
- Includes hot water loads (in addition to heating/cooling loads) when timeseries total loads are requested.
- The `in.xml` HPXML file is now always produced for inspection of default values (e.g., autosized HVAC capacities). **Breaking change**: The `output_dir` HPXMLtoOpenStudio measure argument is now required.
- Overhauls documentation to be more comprehensive and standardized.
- `run_simulation.rb` now returns exit code 1 if not successful (i.e., either invalid inputs or simulation fails).

__Bugfixes__
- Improved modeling of window/skylight interior shading -- better reflects shading coefficient inputs.
- Adds error-checking on the HPXML schemaVersion.
- Adds various error-checking to the schematron validator.
- Adds error-checking for empty IDs in the HPXML file.
- Fixes heat pump water heater fan energy not included in SimulationOutputReport outputs.
- Fixes possibility of incorrect "A neighbor building has an azimuth (XXX) not equal to the azimuth of any wall" error.
- Fixes possibility of errors encountered before schematron validation has occurred.
- Small bugfixes related to basement interior surface solar absorptances.
- Allows NumberofConditionedFloors/NumberofConditionedFloorsAboveGrade to be non-integer values per the HPXML schema.
- HVAC sizing design load improvements for floors above crawlspaces/basements, walls, ducts, and heat pumps.
- Now recognizes Type="none" to prevent modeling of pools and hot tubs (pumps and heaters).
- Fixes error for overhangs with zero depth.
- Fixes possible error where the normalized flue height for the AIM-2 infiltration model is negative.
- Slight adjustment of default water heater recovery efficiency equation to prevent errors from values being too high.
- Fixes schematron file not being valid per ISO Schematron standard.

## OpenStudio-HPXML v1.0.0

__New Features__
- Updates to OpenStudio 3.1.0/EnergyPlus 9.4.0.
- **Breaking change**: Deprecates `WeatherStation/WMO` HPXML input, use `WeatherStation/extension/EPWFilePath` instead; also removes `weather_dir` argument from HPXMLtoOpenStudio measure.
- Implements water heater Uniform Energy Factor (UEF) model; replaces RESNET UEF->EF regression. **Breaking change**: `FirstHourRating` is now a required input for storage water heaters when UEF is provided.
- Adds optional HPXML fan power inputs for most HVAC system types. **Breaking change**: Removes ElectricAuxiliaryEnergy input for non-boiler heating systems.
- Uses air-source heat pump cooling performance curves for central air conditioners.
- Updates rated fan power assumption for mini-split heat pump models.
- Allows coal fuel type for non-boiler heating systems.
- Accommodates common walls adjacent to unconditioned space by using HPXML surfaces where InteriorAdjacentTo == ExteriorAdjacentTo.
- Adds optional HPXML inputs to define whether a clothes dryer is vented and its ventilation rate.
- Adds optional HPXML input for `SimulationControl/CalendarYear` for TMY weather files.
- Schematron validation improvements.
- Adds some HPXML XSD schema validation and additional error-checking.
- Various small updates to ASHRAE 140 test files.
- Reduces number of EnergyPlus output files produced by using new OutputControlFiles object.
- Release packages now include ASHRAE 140 test files/results.

__Bugfixes__
- EnergyPlus 9.4.0 fix for negative window solar absorptances at certain hours.
- Fixes airflow timeseries outputs to be averaged instead of summed.
- Updates HVAC sizing methodology for slab-on-grade foundation types.
- Fixes an error that could prevent schematron validation errors from being produced.
- Skips weather caching if filesystem is read only.

## OpenStudio-HPXML v0.11.0 Beta

__New Features__
- New [Schematron](http://schematron.com) validation (EPvalidator.xml) replaces custom ruby validation (EPvalidator.rb)
- **[Breaking change]** `BuildingConstruction/ResidentialFacilityType` ("single-family detached", "single-family attached", "apartment unit", or "manufactured home") is a required input
- Ability to model shared systems for Attached/Multifamily dwelling units
  - Shared HVAC systems (cooling towers, chillers, central boilers, water loop heat pumps, fan coils, ground source heat pumps on shared hydronic circulation loops)
  - Shared water heaters serving either A) multiple dwelling units' service hot water or B) a shared laundry/equipment room, as well as hot water recirculation systems
  - Shared appliances (e.g., clothes dryer in a shared laundry room)
  - Shared hot water recirculation systems
  - Shared ventilation systems (optionally with preconditioning equipment and recirculation)
  - Shared PV systems
  - **[Breaking change]** Appliances located in MF spaces (i.e., "other") must now be specified in more detail (i.e., "other heated space", "other non-freezing space", "other multifamily buffer space", or "other housing unit")
- Enclosure
  - New optional inputs: `Roof/RoofType`, `Wall/Siding`, and `RimJoist/Siding`
  - New optional inputs: `Skylight/InteriorShading/SummerShadingCoefficient` and `Skylight/InteriorShading/SummerShadingCoefficient`
  - New optional inputs: `Roof/RoofColor`, `Wall/Color`, and `RimJoist/Color` can be provided instead of `SolarAbsorptance`
  - New optional input to specify presence of flue/chimney, which results in increased infiltration
  - Allows adobe wall type
  - Allows `AirInfiltrationMeasurement/HousePressure` to be any value (previously required to be 50 Pa)
  - **[Breaking change]** `Roof/RadiantBarrierGrade` input now required when there is a radiant barrier
- HVAC
  - Adds optional high-level HVAC autosizing controls
    - `AllowIncreasedFixedCapacities`: Describes how HVAC equipment with fixed capacities are handled. If true, the maximum of the user-specified fixed capacity and the heating/cooling design load will be used to reduce potential for unmet loads. Defaults to false.
    - `UseMaxLoadForHeatPumps`: Describes how autosized heat pumps are handled. If true, heat pumps are sized based on the maximum of heating and cooling design loads. If false, heat pumps are sized per ACCA Manual J/S based on cooling design loads with some oversizing allowances for heating design loads. Defaults to true.
  - Additional HVAC types: mini-split air conditioners and fixed (non-portable) space heaters
  - Adds optional inputs for ground-to-air heat pumps: `extension/PumpPowerWattsPerTon` and `extension/FanPowerWattsPerCFM`
- Ventilation
  - Allows _multiple_ whole-home ventilation, spot ventilation, and/or whole house fans
- Appliances & Plug Loads
  - Allows _multiple_ `Refrigerator` and `Freezer`
  - Allows `Pool`, `HotTub`, `PlugLoad` of type "electric vehicle charging" and "well pump", and `FuelLoad` of type "grill", "lighting", and "fireplace"
  - **[Breaking change]** "other" and "TV other" plug loads now required
- Lighting
  - Allows lighting schedules and holiday lighting
- **[Breaking change]** For hydronic distributions, `HydronicDistributionType` is now required
- **[Breaking change]** For DSE distributions, `AnnualHeatingDistributionSystemEfficiency` and `AnnualCoolingDistributionSystemEfficiency` are both always required
- Allows more HPXML fuel types to be used for HVAC, water heating, appliances, etc.
- New inputs to define Daylight Saving period; defaults to enabled
- Adds more reporting of warnings/errors to run.log

__Bugfixes__
- Fixes pump energy for boilers and ground source heat pumps
- Fixes incorrect gallons of hot water use reported when there are multiple water heaters
- No longer report unmet load for buildings where the HVAC system only meets part of the load (e.g., room AC serving 33% of the load)
- Schedule bugfix for leap years

## OpenStudio-HPXML v0.10.0 Beta

__New Features__
- Dwelling units of single-family attached/multifamily buildings:
  - Adds new generic space types "other heated space", "other multifamily buffer space", and "other non-freezing space" for surface `ExteriorAdjacentTo` elements. "other housing unit", i.e. adiabatic surfaces, was already supported.
  - **[Breaking change]** For `FrameFloors`, replaces "other housing unit above" and "other housing unit below" enumerations with "other housing unit". All four "other ..." spaces must have an `extension/OtherSpaceAboveOrBelow` property set to either "above" or "below".
  - Allows ducts and water heaters to be located in all "other ..." spaces.
  - Allows all appliances to be located in "other", in which internal gains are neglected.
- Allows `Fireplace` and `FloorFurnace` for heating system types.
- Allows "exterior wall", "under slab", and "roof deck" for `DuctLocation`.
- Allows "wood" and "wood pellets" as fuel types for additional HVAC systems, water heaters, and appliances.
- Allows `Location` to be provided for `Dishwasher` and `CookingRange`.
- Allows `BuildingSummary/Site/SiteType` ("urban", "suburban", or "rural") to be provided.
- Allows user-specified `Refrigerator` and `CookingRange` schedules to be provided.
- HVAC capacity elements are no longer required; if not provided, ACCA Manual J autosizing calculations will be used (-1 can continue to be used for capacity elements but is discouraged).
- Duct locations/areas can be defaulted by specifying supply/return `Duct` elements without `DuctSurfaceArea` and `DuctLocation`. `HVACDistribution/DistributionSystemType/AirDistribution/NumberofReturnRegisters` can be optionally provided to inform the default duct area calculations.
- **[Breaking change]** Lighting inputs now use `LightingType[LightEmittingDiode | CompactFluorescent | FluorescentTube]` instead of `ThirdPartyCertification="ERI Tier I" or ThirdPartyCertification="ERI Tier II"`.
- **[Breaking change]** `HVACDistribution/ConditionedFloorAreaServed` is now required for air distribution systems.
- **[Breaking change]** Infiltration and attic ventilation specified using natural air changes per hour now uses `ACHnatural` instead of `extension/ConstantACHnatural`.
- **[Breaking change]** The optional `PerformanceAdjustment` input for instantaneous water heaters is now treated as a performance multiplier (e.g., 0.92) instead of derate (e.g., 0.08).
- Adds ASHRAE 140 Class II test files.
- SimulationOutputReport reporting measure:
  - New optional timeseries outputs:  airflows (e.g., infiltration, mechanical ventilation, natural ventilation, whole house fan) and weather (e.g., temperatures, wind speed, solar).
  - Timeseries frequency can now be set to 'none' as an alternative to setting all include_timeseries_foo variables to false.
  - **[Breaking change]** Renames "Wood" to "Wood Cord" to better distinguish from "Wood Pellets".
- Modeling improvements:
  - Improved calculation for infiltration height
  - Infiltration & mechanical ventilation now combined using ASHRAE 62.2 Normative Appendix C.
- Runtime improvements: 
  - Optimized ruby require calls.
  - Skip ViewFactor calculations when not needed (i.e., no conditioned basement).
- Error-checking:
  - Adds more space type-specific error checking of adjacent surfaces.
  - Adds additional HPXML datatype checks.
  - Adds a warning if a `HVACDistribution` system has ducts entirely within conditioned space and non-zero leakage to the outside.
  - Adds warnings if appliance inputs may be inappropriate and result in negative energy or hot water use.

__Bugfixes__
- Fixes error if there's a `FoundationWall` whose height is less than 0.5 ft.
- Fixes HVAC defrost control in EnergyPlus model to use "Timed" instead of "OnDemand".
- Fixes exterior air film and wind exposure for a `FrameFloor` over ambient conditions.
- Fixes air films for a `FrameFloor` ceiling.
- Fixes error if there are additional `LightingGroup` elements beyond the ones required.
- Fixes vented attic ventilation rate.
- Reported unmet heating/cooling load now correctly excludes latent energy.
- Ground-source heat pump backup fuel is now correctly honored instead of always using electricity.

## OpenStudio-HPXML v0.9.0 Beta

__New Features__
- **[Breaking change]** Updates to OpenStudio v3.0.0 and EnergyPlus 9.3
- Numerous HPXML inputs are now optional with built-in defaulting, particularly for water heating, appliances, and PV. Set the `debug` argument to true to output a in.xml HPXML file with defaults applied for inspection. See the documentation for defaulting equations/assumptions/references.
- **[Breaking change]** If clothes washer efficiency inputs are provided, `LabelUsage` is now required.
- **[Breaking change]** If dishwasher efficiency inputs are provided, `LabelElectricRate`, `LabelGasRate`, `LabelAnnualGasCost`, and `LabelUsage` are now required.
- Adds optional specification of simulation controls including timestep and begin/end dates.
- Adds optional `extension/UsageMultiplier` inputs for appliances, plug loads, lighting, and water fixtures. Can be used to, e.g., reflect high/low usage occupants.
- Adds ability to model a dehumidifier.
- Adds ability to model kitchen/bath fans (spot ventilation).
- Improved desuperheater model; desuperheater can now be connected to heat pump water heaters.
- Updated clothes washer/dryer and dishwasher models per ANSI/RESNET/ICC 301-2019 Addendum A.
- Solar thermal systems modeled with `SolarFraction` can now be connected to combi water heating systems.
- **[Breaking change]** Replaces optional `epw_output_path` and `osm_output_path` arguments with a single optional `output_dir` argument; adds an optional `debug` argument.
- **[Breaking change]** Replaces optional `BuildingConstruction/extension/FractionofOperableWindowArea` with optional `Window/FractionOperable`.
- **[Breaking change]** Replaces optional `extension/EPWFileName` with optional `extension/EPWFilePath` to allow absolute paths to be provided as an alternative to just the file name.
- Replaces REXML xml library with Oga for better runtime performance.
- Additional error-checking.
- SimulationOutputReport reporting measure:
  - Now reports wood and wood pellets
  - Can report monthly timeseries values if requested
  - Adds hot water outputs (gallons) for clothes washer, dishwasher, fixtures, and distribution waste.
  - Small improvement to calculation of component loads

__Bugfixes__
- Fixes possible simulation error for buildings with complex HVAC/duct systems.
- Fixes handling of infiltration induced by duct leakage imbalance (i.e., supply leakage != return leakage). Only affects ducts located in a vented crawlspace or vented attic.
- Fixes an unsuccessful simulation for buildings where the sum of multiple HVAC systems' fraction load served was slightly above 1 due to rounding.
- Small fix for interior partition wall thermal mass model.
- Skip building surfaces with areas that are extremely small.

## OpenStudio-HPXML v0.8.0 Beta

__Breaking changes__
- Weather cache files are now in .csv instead of .cache format.
- `extension/StandbyLoss` changed to `StandbyLoss` for indirect water heaters.
- `Site/extension/DisableNaturalVentilation` changed to `BuildingConstruction/extension/FractionofOperableWindowArea` for more granularity.

__New Features__
- Adds a SimulationOutputReport reporting measure that provides a variety of annual/timeseries outputs in CSV format.
- Allows modeling of whole-house fans to address cooling.
- Improved natural ventilation algorithm that reduces the potential for incurring additional heating energy.
- Optional `HotWaterTemperature` input for water heaters.
- Optional `CompressorType` input for air conditioners and air-source heat pumps.
- Allows specifying the EnergyPlus simulation timestep.
- Runtime performance improvements.
- Additional HPXML error-checking.

__Bugfixes__
- Fix for central fan integrated supply (CFIS) fan energy.
- Fix simulation error when `FractionHeatLoadServed` (or `FractionCoolLoadServed`) sums to slightly greater than 1.
- Fix for running simulations on a different drive (either local or remote network).
- Fix for HVAC sizing error when latitude is exactly 64 (Big Delta, Alaska).
- Fixes running simulations when there is no weather cache file.
- Fixes view factors when conditioned basement foundation walls have a window/door.
- Fixes weather file download.
- Allow a building with ceiling fans and without lighting.

## OpenStudio-HPXML v0.7.0 Beta

- Initial beta release<|MERGE_RESOLUTION|>--- conflicted
+++ resolved
@@ -20,12 +20,9 @@
   - Add generic "attic" and "crawlspace" location choices for supply/return ducts, water heater, and battery.
   - Always validate the HPXML file before applying defaults and only optionally validate the final HPXML file.
 - Battery losses now split between charging and discharging.
-<<<<<<< HEAD
-- Added README.md documentation for all OpenStudio measures.
-=======
 - Interior/exterior window shading multipliers are now modeled using the EnergyPlus incident solar multiplier.
 - Improvements to HERS & MaxLoad heat pump sizing methodologies.
->>>>>>> dd8a2ce3
+- Added README.md documentation for all OpenStudio measures.
 
 __Bugfixes__
 - Fixes battery resilience output to properly incorporate battery losses.
