## OpenStudio-HPXML v1.9.0

__New Features__
- Adds inputs for modeling skylight curbs and/or shafts.
<<<<<<< HEAD
- Allow qualitative infiltration inputs with `AirInfiltrationMeasurement/LeakinessDescription` and `BuildingConstruction/YearBuilt`.
=======
- Central Fan Integrated Supply (CFIS) mechanical ventilation enhancements:
  - Allows modeling systems with no strategy to meet remainder of ventilation target (`CFISControls/AdditionalRuntimeOperatingMode="none"`).
>>>>>>> 610d1f56
- HVAC Manual J design load and sizing calculations:
  - Adds optional inputs and outputs for blower fan heat and piping load.
  - Miscellaneous improvements.
  - Adds optional `InfiltrationMethod` input to specify which infiltration inputs to use for manual J load calculations.
- Advanced research features:
  - Maximum power ratio detailed schedule for variable-speed HVAC systems can now be used with `NumberofUnits` dwelling unit multiplier.

__Bugfixes__
- Prevents possible error when using multiple `Attic`/`Foundation` elements for the same attic/foundation type.
- Adds error-checking for `NumberofConditionedFloorsAboveGrade`=0, which is not allowed per the documentation.
- Fixes utility bill calculations if there is battery storage or a generator.

## OpenStudio-HPXML v1.8.1

__Bugfixes__
- Fixes cfm/ton restriction from incorrectly applying to furnace heating airflow rate.

## OpenStudio-HPXML v1.8.0

__New Features__
- Updates to OpenStudio 3.8/EnergyPlus 24.1/HPXML v4.0-rc4.
- Adds BPI-2400 HPXML test files and results; see [Testing Framework](https://openstudio-hpxml.readthedocs.io/en/latest/testing_framework.html) for more information.
- Updates per ANSI/RESNET/ICC 301-2022 w/ Addendum C:
  - **Breaking change**: For shared water heaters, `NumberofUnitsServed` is replaced by `extension/NumberofBedroomsServed`.
  - **Breaking change**: For shared hot water recirculation systems, `NumberofUnitsServed` is replaced by `NumberofBedroomsServed`.
  - Allows shared batteries (batteries serving multiple dwelling units).
  - Updated default CFIS fan power to 0.58 W/cfm.
  - Removed natural ventilation availability RH constraint; HR constraint remains.
  - Refrigerator and freezer schedules may now be based on ambient temperature using new `TemperatureScheduleCoefficients` and `ConstantScheduleCoefficients` inputs; the refrigerator default schedule uses these new inputs.  
  - Default schedules updated for cooking ranges, lighting, plug loads, televisions, hot water recirculation pumps, and occupant heat gains.
  - Adds schedule inputs for hot water recirculation pumps and general water use internal gains.
  - Updated water heater installation default location.
  - Updated calculation of hot water piping length for buildings with both conditioned and unconditioned basements to avoid double counting.
  - Updated how imbalanced infiltration and mechanical ventilation are combined on an hourly basis.
  - Updated handling of duct leakage imbalance induced infiltration.
  - Small change to default flow rate for imbalanced mechanical ventilation systems.
  - Updated window default interior shade coefficients to be calculated based on SHGC.
  - `AverageCeilingHeight` now used in natural ACH/CFM infiltration calculations.
- **Breaking change**: Replaces `BuildingSummary/Site/extension/GroundConductivity` with `BuildingSummary/Site/Soil/Conductivity`.
- **Breaking change**: Modeling whole SFA/MF buildings is now specified using a `SoftwareInfo/extension/WholeSFAorMFBuildingSimulation=true` element instead of `building-id=ALL` argument.
- **Breaking change**: Skylights attached to roofs of attics (e.g., with shafts or sun tunnels) must include the `Skylight/AttachedToFloor` element.
- Air source heat pump/air conditioner enhancements:
  - Adds heat pump backup autosizing methodology input (`HeatPumpBackupSizingMethodology`) with choices of "emergency" and "supplemental".
  - Allows autosizing with detailed performance data inputs for variable-speed HVAC systems using `CapacityFractionOfNominal`.
  - Now defaults to -20F for `CompressorLockoutTemperature` for variable-speed heat pump systems.
- Ground source heat pump enhancements:
  - Allows optional detailed inputs related to geothermal loop (`HVACPlant/GeothermalLoop`).
  - Allows optional ground diffusivity input.
  - Updates to using G-Functions from the [G-Function Library for Modeling Vertical Bore Ground Heat Exchanger](https://gdr.openei.org/submissions/1325).
  - Updated heating/cooling performance curves to reflect newer equipment.
  - Adds geothermal loop outputs (number/length of boreholes) to annual results output file.
- HVAC Manual J design load and sizing calculations:
  - **Breaking change**: Outputs for "Infiltration/Ventilation" category disaggregated into "Infiltration" and "Ventilation".
  - **Breaking change**: Outputs for "Windows" category no longer includes AED excursion; now a separate "AED Excursion" category.
  - Allows optional `HeatingAutosizingFactor`, `CoolingAutosizingFactor`, `BackupHeatingAutosizingFactor` inputs to scale HVAC capacities for autosized equipment.
  - Allows optional `HeatingAutosizingLimit`, `CoolingAutosizingLimit`, `BackupHeatingAutosizingLimit` inputs to set maximum HVAC capacities ceiling for autosized equipment.
  - Allows optional zone-level and space-level design load calculations using HPXML `Zones/Zone[ZoneType="conditioned"]/Spaces/Space` elements.
  - Allows additional outdoor design condition inputs: `DailyTemperatureRange` and `HumidityDifference`.
  - Adds a new detailed output file with block/space load details by surface, AED curves, etc.
  - Miscellaneous improvements.
- Allows optional `Ducts/DuctShape` and `Ducts/DuctFractionRectangular` inputs, which affect duct effective R-value used for modeling.
- Adds optional `Slab/extension/GapInsulationRValue` input for cases where a slab has horizontal (under slab) insulation.
- Allows radiant barriers for additional locations (attic gable walls and floor); reduced emissivity due to dust assumed for radiant barriers on attic floor.
- Adds window and skylight `GlassType` options of "low-e, high-solar-gain" and "low-e, low-solar-gain"; updates U-factor/SHGC lookup tables.
- Updates default temperature capacitance multiplier from 1 to 7, an average value found in the literature when calibrating timeseries EnergyPlus indoor temperatures to field data.
- Allows optional building site inputs (`GeoLocation/Latitude`, `GeoLocation/Longitude`, `Elevation`); useful when located far from, or at a very different elevation than, the EPW weather station.
- Updates default `ShieldingofHome` to be "well-shielded" for single-family attached and multifamily dwelling units.
- Improves heating/cooling component loads; for timesteps where there is no heating/cooling load, assigns heat transfer to heating or cooling by comparing indoor temperature to the average of heating/cooling setpoints.
- Adds net energy and net electricity timeseries output columns even when there is no PV or generator.
- Allow alternative label energy use (W) input for ceiling fans.
- Replaced state-average default fuel prices with EIA State Energy Data System (SEDS) prices.
- Adds more error-checking for inappropriate inputs (e.g., HVAC SHR=0 or clothes washer IMEF=0).
- Updates to run_simulation.rb script:
  - Allows requesting timeseries outputs with different frequencies (e.g., `--hourly enduses --monthly temperatures`).
  - **Breaking change**: Deprecates `--add-timeseries-output-variable`; EnergyPlus output variables can now be requested like other timeseries categories (using e.g. `--hourly 'Zone People Occupant Count'`).
  - Adds an optional `--skip-simulation` argument that allows skipping the EnergyPlus simulation.
- BuildResidentialHPXML measure:
  - **Breaking change**: Replaces `roof_radiant_barrier`/`roof_radiant_barrier_grade` arguments with `radiant_barrier_attic_location`/`radiant_barrier_grade`.
  - Allows specifying number of bedrooms served by the water heater which is used for apportioning tank losses; **Breaking change**: Replaces `water_heater_num_units_served` with `water_heater_num_bedrooms_served`.
  - Allows defining multiple unavailable periods; **Breaking change**: arguments renamed to `schedules_vacancy_periods`, `schedules_power_outage_periods`, and `schedules_power_outage_periods_window_natvent_availability`.
  - Adds detailed performance data inputs for variable-speed air source HVAC systems.
  - Adds heat pump backup sizing methodology input.
  - Add soil and moisture type arguments (for determining ground conductivity and diffusivity) and optional geothermal loop arguments for ground source heat pumps.
  - The "Geometry: Building Number of Units" input is now written to the HPXML `NumberofUnitsInBuilding` element.
  - Adds a blower fan efficiency input for specifying fan power W/cfm at maximum speed.
- BuildResidentialScheduleFile measure:
  - Allows appending columns to an existing CSV file rather than overwriting.
  - Other plug load schedules now use Other schedule fractions per ANSI/RESNET/ICC 301-2022 Addendum C.
  - TV plug load schedules now use TV schedule fractions from the American Time Use Survey and monthly multipliers from the 2010 Building America Analysis Spreadsheets.
  - Ceiling fan schedules now use ceiling fan schedule fractions and monthly multipliers from ANSI/RESNET/ICC 301-2022 Addendum C.
- ReportUtilityBills measure:
  - Adds new optional arguments for registering (with the OpenStudio runner) annual or monthly utility bills.
- Advanced research features:
  - **Breaking change**: Replaces `SimulationControl/TemperatureCapacitanceMultiplier` with `SimulationControl/AdvancedResearchFeatures/TemperatureCapacitanceMultiplier`.
  - Allows an optional boolean input `SimulationControl/AdvancedResearchFeatures/DefrostModelType` for heat pump advanced defrost model.
  - Adds maximum power ratio detailed schedule for variable-speed HVAC systems to model shedding controls per [AHRI 1380](https://www.ahrinet.org/search-standards/ahri-1380-i-p-demand-response-through-variable-capacity-hvac-systems-residential-and-small).

__Bugfixes__
- Fixes error if using AllowIncreasedFixedCapacities=true w/ HP detailed performance data.
- Prevents mains water temperature from going below freezing (0 C).
- Fixes error if HPXML has emissions scenario and abbreviated run period.
- Fixes detailed schedule error-checking where schedules with MAX < 1 were incorrectly allowed.
- Fixes error if using MF space types (e.g., "other heated space") and the building has no HVAC equipment.
- Fixes `ManualJInputs/HumiditySetpoint` not being used in the design load calculation.
- Fixes possible EnergyPlus error when a `Slab` representing a crawlspace dirt floor has perimeter or under slab insulation.
- Prevents errors due to incorrect `Floor/FloorOrCeiling` input; issues a warning when detected.
- Apportion shared water heater tank losses for HPWHs and combi systems.
- Fixes buried duct effective R-values.
- Fixes shared boiler default location (which could result in assuming there's a flue in conditioned space impacting infiltration).
- Fixes timeseries hot water energy consumption adjustment lag (associated with hot water distribution).
- Fixes possibility of negative timeseries delivered loads when there is a dehumidifier.

## OpenStudio-HPXML v1.7.0

__New Features__
- Updates to OpenStudio 3.7.0/EnergyPlus 23.2.
- **Breaking change**: Updates to HPXML v4.0-rc2:
  - HPXML namespace changed from http://hpxmlonline.com/2019/10 to http://hpxmlonline.com/2023/09.
  - Replaces "living space" with "conditioned space", which better represents what is modeled.
  - Replaces `HotTubs/HotTub` with `Spas/PermanentSpa`.
  - Replaces `PortableHeater` and `FixedHeater` with `SpaceHeater`.
- Allows simulating whole multifamily (MF) buildings in a single combined simulation:
  - **Breaking change**: Multiple elements move from `SoftwareInfo/extension` to `BuildingDetails/BuildingSummary/extension` to allow variation across units:
    - `HVACSizingControl`
    - `ShadingControl`
    - `SchedulesFilePath`
    - `NaturalVentilationAvailabilityDaysperWeek`
  - Allows `NumberofUnits` to be used as a multiplier on dwelling unit simulation results to reduce simulation runtime.
  - See the [OpenStudio-HPXML documentation](https://openstudio-hpxml.readthedocs.io/en/v1.7.0/workflow_inputs.html#whole-sfa-mf-buildings) for more detail.
- HVAC modeling updates:
  - Updated assumptions for variable-speed air conditioners, heat pumps, and mini-splits based on NEEP data. Expect results to change, potentially significantly so depending on the scenario.
  - Allows detailed heating and cooling performance data (min/max COPs and capacities at different outdoor temperatures) for variable-speed systems.
  - Updates deep ground temperatures (used for modeling ground-source heat pumps) using L. Xing's simplified design model (2014).
  - Replaces inverse calculations, used to calculate COPs from rated efficiencies, with regressions for single/two-speed central ACs and ASHPs.
- Output updates:
  - **Breaking change**: "Hot Tub" outputs renamed to "Permanent Spa".
  - Adds "Peak Electricity: Annual Total (W)" output.
  - Adds battery resilience hours output; allows requesting timeseries output.
  - ReportUtilityBills measure: Allows reporting monthly utility bills in addition to (or instead of) annual bills.
- BuildResidentialHPXML measure:
  - Allow duct area fractions (as an alternative to duct areas in ft^2).
  - Allow duct locations to be provided while defaulting duct areas (i.e., without providing duct area/fraction inputs).
  - Add generic "attic" and "crawlspace" location choices for supply/return ducts, water heater, and battery.
  - Always validate the HPXML file before applying defaults and only optionally validate the final HPXML file.
- Adds manufactured home belly as a foundation type and allows modeling ducts in a manufactured home belly.
- Battery losses now split between charging and discharging.
- Interior/exterior window shading multipliers are now modeled using the EnergyPlus incident solar multiplier.
- Allows `WaterFixture/FlowRate` as an alternative to `LowFlow`; hot water credit is now calculated based on fraction of low flow fixtures.
- Allows above-grade basements/crawlspaces defined solely with Wall (not FoundationWall) elements.
- Updates to 2022 EIA energy costs.
- Added README.md documentation for all OpenStudio measures.

__Bugfixes__
- Fixes battery resilience output to properly incorporate battery losses.
- Fixes lighting multipliers not being applied when kWh/yr inputs are used.
- Fixes running detailed schedules with mixed timesteps (e.g., hourly heating/cooling setpoints and 15-minutely miscellaneous plug load schedules).
- Fixes calculation of utility bill fixed costs for simulations with abbreviated run periods.
- Fixes error if heat pump `CompressorLockoutTemperature` == `BackupHeatingLockoutTemperature`.
- Fixes possible "Electricity category end uses do not sum to total" error for a heat pump w/o backup.
- Fixes ground source heat pump fan/pump adjustment to rated efficiency.
- Fixes error if conditioned basement has `InsulationSpansEntireSlab=true`.
- Fixes ReportSimulationOutput outputs for the Parametric Analysis Tool (PAT).
- Fixes missing radiation exchange between window and sky when an interior/exterior window shading multiplier less than 1 exists.
- Fixes monthly shallow ground temperatures (used primarily in HVAC autosizing) for the southern hemisphere.
- Various HVAC sizing bugfixes and improvements.
- Fixes low-speed heating COPs for some two-speed ASHPs and cooling COPs for some single-speed ACs/HPs.
- BuildResidentialHPXML measure: Fixes air distribution CFA served when there is not a central system that meets 100% of the load.

## OpenStudio-HPXML v1.6.0

__New Features__
- Updates to OpenStudio 3.6.1/EnergyPlus 23.1.
- **Breaking change**: Updates to newer proposed HPXML v4.0:
  - Replaces `VentilationFan/Quantity` and `CeilingFan/Quantity` with `Count`.
  - Replaces `PVSystem/InverterEfficiency` with `PVSystem/AttachedToInverter` and `Inverter/InverterEfficiency`.
  - Replaces `WaterHeatingSystem/extension/OperatingMode` with `WaterHeatingSystem/HPWHOperatingMode` for heat pump water heaters.
- Output updates:
  - **Breaking change**: Adds `End Use: Heating Heat Pump Backup Fans/Pumps` (disaggregated from `End Use: Heating Fans/Pumps`).
  - **Breaking change**: Replaces `Component Load: Windows` with `Component Load: Windows Conduction` and `Component Load: Windows Solar`.
  - **Breaking change**: Replaces `Component Load: Skylights` with `Component Load: Skylights Conduction` and `Component Load: Skylights Solar`.
  - **Breaking change**: Adds `Component Load: Lighting` (disaggregated from `Component Load: Internal Gains`).
  - **Breaking change**: Adds "net" values for emissions; "total" values now exclude generation (e.g., PV).
  - Adds `Load: Heating: Heat Pump Backup` (heating load delivered by heat pump backup systems).
  - Adds `System Use` outputs (end use outputs for each heating, cooling, and water heating system); allows requesting timeseries output.
  - All annual load outputs are now provided as timeseries outputs; previously only "Delivered" loads were available.
  - Peak summer/winter electricity outputs are now based on Jun/July/Aug and Dec/Jan/Feb months, not HVAC heating/cooling operation.
  - Allows specifying the number of decimal places for timeseries output.
  - Msgpack outputs are no longer rounded (since there is no file size penalty to storing full precision).
  - Annual emissions and utility bills now include all fuel/end uses, even if zero.
  - ReportSimulationOutput measure: Allows disabling individual annual output sections.
- **Breaking change**: Deprecates `OccupancyCalculationType` ("asset" or "operational").
   - If `NumberofResidents` not provided, an *asset* calculation is performed assuming standard occupancy per ANSI/RESNET/ICC 301.
   - If `NumberofResidents` is provided, an *operational* calculation is performed using a relationship between #Bedrooms and #Occupants from RECS 2015.
- Heat pump enhancements:
  - Allows `HeatingCapacityRetention[Fraction | Temperature]` inputs to define cold-climate performance; like `HeatingCapacity17F` but can apply to autosized systems and can use a user-specified temperature.
  - Default mini-split heating capacity retention updated from 0.4 to 0.5 (at 5 deg-F).
  - Allows `CompressorLockoutTemperature` as an optional input to control the minimum temperature the compressor can operate at.
  - Defaults for `CompressorLockoutTemperature`: 25F for dual-fuel, -20F for mini-split, 0F for all other heat pumps.
  - Defaults for `BackupHeatingLockoutTemperature`: 50F for dual-fuel, 40F for all other heat pumps.
  - Provides a warning if `BackupHeatingSwitchoverTemperature` or `BackupHeatingLockoutTemperature` are low and may cause unmet hours.
  - Autosizing is no longer all-or-none; backup heating can be autosized (defaulted) while specifying the heat pump capacities, or vice versa.
  - Allows `extension/CrankcaseHeaterPowerWatts` as an optional input; defaults to 50 W for central HPs/ACs and mini-splits.
  - Increased consistency between variable-speed central HP and mini-split HP models for degradation coefficients, gross SHR calculations, etc.
- Infiltration changes:
  - **Breaking change**: Infiltration for SFA/MF dwelling units must include `TypeOfInfiltrationLeakage` ("unit total" or "unit exterior only").
  - **Breaking change**: Replaces `BuildingConstruction/extension/HasFlueOrChimney` with `AirInfiltration/extension/HasFlueOrChimneyInConditionedSpace`; defaults now incorporate HVAC/water heater location.
  - Allows infiltration to be specified using `CFMnatural` or `EffectiveLeakageArea`.
- Lighting changes:
  - LightingGroups can now be specified using kWh/year annual consumption values as an alternative to fractions of different lighting types.
  - LightingGroups for interior, exterior, and garage are no longer required; if not provided, these lighting uses will not be modeled.
- HVAC sizing enhancements:
  - Allows optional inputs under `HVACSizingControl/ManualJInputs` to override Manual J defaults for HVAC autosizing calculations.
  - Updates to better align various default values and algorithms with Manual J.
  - Updates design load calculations to handle conditioned basements with insulated slabs.
- Duct enhancements:
  - Allows modeling ducts buried in attic loose-fill insulation using `Ducts/DuctBuriedInsulationLevel`.
  - Allows specifying `Ducts/DuctEffectiveRValue`, the value that will be used in the model, though its use is not recommended.
- Allows modeling a pilot light for non-electric heating systems (furnaces, stoves, boilers, and fireplaces).
- Allows summer vs winter shading seasons to be specified for windows and skylights.
- Allows defining one or more `UnavailablePeriods` (e.g., occupant vacancies or power outage periods).
- Stochastic schedules for garage lighting and TV plug loads now use interior lighting and miscellaneous plug load schedules, respectively.
- Performance improvement for HPXML files w/ large numbers of `Building` elements.
- Weather cache files (\*foo-cache.csv) are no longer used/needed.

__Bugfixes__
- Fixes `BackupHeatingSwitchoverTemperature` for a heat pump w/ *separate* backup system; now correctly ceases backup operation above this temperature.
- Fixes error if calculating utility bills for an all-electric home with a detailed JSON utility rate.
- Stochastic schedules now excludes columns for end uses that are not stochastically generated.
- Fixes operational calculation when the number of residents is set to zero.
- Fixes possible utility bill calculation error for a home with PV using a detailed electric utility rate.
- Fixes defaulted mechanical ventilation flow rate for SFA/MF buildings, with respect to infiltration credit.
- HPXML files w/ multiple `Building` elements now only show warnings for the single `Building` being simulated.
- Adds a warning for SFA/MF dwelling units without at least one attached wall/ceiling/floor surface.
- Various fixes for window/skylight/duct design loads for Manual J HVAC autosizing calculations.
- Ensure that ductless HVAC systems do not have a non-zero airflow defect ratio specified.
- Fixes possible "A neighbor building has an azimuth (XX) not equal to the azimuth of any wall" for SFA/MF units with neighboring buildings for shade.
- Fixes reported loads when no/partial HVAC system (e.g., room air conditioner that meets 30% of the cooling load).

## OpenStudio-HPXML v1.5.1

__New Features__
- When `Battery/Location` not provided, now defaults to garage if present, otherwise outside.
- BuildResidentialScheduleFile measure:
  - Allows requesting a subset of end uses (columns) to be generated.

__Bugfixes__
- Fixes total/net electricity timeseries outputs to include battery charging/discharging energy.
- Fixes error when a non-electric water heater has jacket insulation and the UEF metric is used.

## OpenStudio-HPXML v1.5.0

__New Features__
- Updates to OpenStudio 3.5.0/EnergyPlus 22.2.
- **Breaking change**: Updates to newer proposed HPXML v4.0:
  - Replaces `FrameFloors/FrameFloor` with `Floors/Floor`.
  - `Floor/FloorType` (WoodFrame, StructuralInsulatedPanel, SteelFrame, or SolidConcrete) is a required input.
  - All `Ducts` must now have a `SystemIdentifier`.
  - Replaces `WallType/StructurallyInsulatedPanel` with `WallType/StructuralInsulatedPanel`.
  - Replaces `SoftwareInfo/extension/SimulationControl/DaylightSaving/Enabled` with `Building/Site/TimeZone/DSTObserved`.
  - Replaces `StandbyLoss` with `StandbyLoss[Units="F/hr"]/Value` for an indirect water heater.
  - Replaces `BranchPipingLoopLength` with `BranchPipingLength` for a hot water recirculation system.
  - Replaces `Floor/extension/OtherSpaceAboveOrBelow` with `Floor/FloorOrCeiling`.
  - For PTAC with heating, replaces `HeatingSystem` of type PackagedTerminalAirConditionerHeating with `CoolingSystem/IntegratedHeating*` elements.
- **Breaking change**: Now performs full HPXML XSD schema validation (previously just limited checks); yields runtime speed improvements.
- **Breaking change**: HVAC/DHW equipment efficiencies can no longer be defaulted (e.g., based on age of equipment); they are now required.
- **Breaking change**: Deprecates ReportHPXMLOutput measure; HVAC autosized capacities & design loads moved to `results_annual.csv`.
- **Breaking change**: BuildResidentialHPXML measure: Replaces arguments using 'auto' for defaults with optional arguments of the appropriate data type.
- Utility bill calculations:
  - **Breaking change**: Removes utility rate and PV related arguments from the ReportUtilityBills measure in lieu of HPXML file inputs.
  - Allows calculating one or more utility bill scenarios (e.g., net metering vs feed-in tariff compensation types for a simulation with PV).
  - Adds detailed calculations for tiered, time-of-use, or real-time pricing electric rates using OpenEI tariff files.  
- Lithium ion battery:
  - Allows detailed charging/discharging schedules via CSV files.
  - Allows setting round trip efficiency.
  - **Breaking change**: Lifetime model is temporarily disabled; `Battery/extension/LifetimeModel` is not allowed.
- Allows SEER2/HSPF2 efficiency types for central air conditioners and heat pumps.
- Allows setting the natural ventilation availability (days/week that operable windows can be opened); default changed from 7 to 3 (M/W/F).
- Allows specifying duct surface area multipliers.
- Allows modeling CFIS ventilation systems with supplemental fans.
- Allows shared dishwasher/clothes washer to be attached to a hot water distribution system instead of a single water heater.
- Allows heating/cooling seasons that don't span the entire year.
- Allows modeling room air conditioners with heating or reverse cycle.
- Allows setting the ground soil conductivity used for foundation heat transfer and ground source heat pumps.
- Allows setting the EnergyPlus temperature capacitance multiplier.
- EnergyPlus modeling changes:
  - Switches Kiva foundation model timestep from 'Hourly' to 'Timestep'; small increase in runtime for sub-hourly simulations.
  - Improves Kiva foundation model heat transfer by providing better initial temperature assumptions based on foundation type and insulation levels.
- Annual/timeseries outputs:
  - Allows timeseries timestamps to be start or end of timestep convention; **Breaking change**: now defaults to start of timestep.
  - Adds annual emission outputs disaggregated by end use; timeseries emission outputs disaggregated by end use can be requested.
  - Allows generating timeseries unmet hours for heating and cooling.
  - Allows CSV timeseries output to be formatted for use with the DView application.
  - Adds heating/cooling setpoints to timeseries outputs when requesting zone temperatures.
  - Disaggregates Battery outputs from PV outputs.
  - Design temperatures, used to calculate design loads for HVAC equipment autosizing, are now output in `in.xml` and `results_annual.csv`.

__Bugfixes__
- Fixes possible incorrect autosizing of heat pump *separate* backup systems with respect to duct loads.
- Fixes incorrect autosizing of heat pump *integrated* backup systems if using MaxLoad/HERS sizing methodology and cooling design load exceeds heating design load.
- Fixes heating (or cooling) setpoints affecting the conditioned space temperature outside the heating (or cooling) season.
- Fixes handling non-integer number of occupants when using the stochastic occupancy schedule generator.
- Fixes units for Peak Loads (kBtu/hr, not kBtu) in annual results file.
- Fixes possible output error for ground source heat pumps with a shared hydronic circulation loop.
- Provides an error message if the EnergyPlus simulation used infinite energy.
- Fixes zero energy use for a ventilation fan w/ non-zero fan power and zero airflow rate.
- Fixes excessive heat transfer when foundation wall interior insulation does not start from the top of the wall.
- Fixes how relative paths are treated when using an OpenStudio Workflow.
- Fixes possible simulation error if a slab has an ExposedPerimeter near zero.
- Fixes possible "Could not identify surface type for surface" error.
- Fixes possible ruby error when defaulting water heater location.
- Battery round trip efficiency now correctly affects results.
- BuildResidentialHPXML measure: 
  - Fixes aspect ratio convention for single-family attached and multifamily dwelling units.

## OpenStudio-HPXML v1.4.0

__New Features__
- Updates to OpenStudio 3.4.0/EnergyPlus 22.1.
- High-level optional `OccupancyCalculationType` input to specify operational vs asset calculation. Defaults to asset. If operational, `NumberofResidents` is required.
- Allows calculating one or more emissions scenarios (e.g., high renewable penetration vs business as usual) for different emissions types (e.g., CO2e).
- New ReportUtilityBills reporting measure: adds a new results_bills.csv output file to summarize calculated utility bills.
- Switches from EnergyPlus SQL output to MessagePack output for faster performance and reduced file sizes when requesting timeseries outputs.
- New heat pump capabilities:
  - **Breaking change**: Replaces the `UseMaxLoadForHeatPumps` sizing option with `HeatPumpSizingMethodology`, which has three choices:
    - `ACCA`: nominal capacity sized per ACCA Manual J/S based on cooling design loads, with some oversizing allowances for larger heating design loads.
    - `HERS` (default): nominal capacity sized equal to the larger of heating/cooling design loads.
    - `MaxLoad`: nominal capacity sized based on the larger of heating/cooling design loads, while taking into account the heat pump's capacity retention at the design temperature.
  - Allows the separate backup system to be a central system (e.g., central furnace w/ ducts). Previously only non-central system types were allowed.
  - Heat pumps with switchover temperatures are now autosized by taking into account the switchover temperature, if higher than the heating design temperature.
  - Allows `BackupHeatingLockoutTemperature` as an optional input to control integrated backup heating availability during, e.g., a thermostat heating setback recovery event; defaults to 40F.
- New water heating capabilities:
  - Allows conventional storage tank water heaters to use a stratified (rather than mixed) tank model via `extension/TankModelType`; higher precision but runtime penalty. Defaults to mixed.
  - Allows operating mode (standard vs heat pump only) for heat pump water heaters (HPWHs) via `extension/OperatingMode`. Defaults to standard.
  - Updates combi boiler model to be simpler, faster, and more robust by using separate space/water heating plant loops and boilers.
- New capabilities for hourly/sub-hourly scheduling via schedule CSV files:
  - Detailed HVAC and water heater setpoints.
  - Detailed heat pump water heater operating modes.
- EnergyPlus modeling changes:
  - Switches from ScriptF to CarrollMRT radiant exchange algorithm.
  - Updates HVAC fans to use fan power law (cubic relationship between fan speed and power).
  - Updates HVAC rated fan power assumption per ASHRAE 1449-RP.
- Allows specifying a `StormWindow` element for windows/skylights; U-factors and SHGCs are automatically adjusted.
- Allows an optional `AirInfiltrationMeasurement/InfiltrationHeight` input.
- Allows an optional `Battery/UsableCapacity` input; now defaults to 0.9 x NominalCapacity (previously 0.8).
- For CFIS systems, allows an optional `extension/VentilationOnlyModeAirflowFraction` input to address duct losses during ventilation only mode.
- **Breaking change**: Each `VentilationFan` must have one (and only one) `UsedFor...` element set to true.
- BuildResidentialHPXML measure:
  - **Breaking change**: Changes the zip code argument name to `site_zip_code`.
  - Adds optional arguments for schedule CSV files, HPWH operating mode, water heater tank model, storm windows, heat pump lockout temperature, battery usable capacity, and emissions scenarios.
  - Adds support for ambient foundations for single-family attached and apartment units.
  - Adds support for unconditioned attics for apartment units.
  - Adds an optional argument to store additional custom properties in the HPXML file.
  - Adds an optional argument for whether the HPXML file is written with default values applied; defaults to false.
  - Adds an optional argument for whether the HPXML file is validated; defaults to false.
- ReportSimulationOutput measure:
  - **Breaking change**: New "End Use: \<Fuel\>: Heating Heat Pump Backup" output, disaggregated from "End Use: \<Fuel\>: Heating".
  - Adds "Energy Use: Total" and "Energy Use: Net" columns to the annual results output file; allows timeseries outputs.
  - Adds a "Fuel Use: Electricity: Net" timeseries output column for homes with electricity generation.
  - Adds optional argument for requesting timeseries EnergyPlus output variables.
  - Adds ability to include `TimeDST` and/or `TimeUTC` timestamp column(s) in results_timeseries.csv.
  - Timestamps in results_timeseries.csv are output in ISO 8601 standard format.
  - Allows user-specified annual/timeseries output file names.
- ReportHPXMLOutput measure:
  - Adds "Enclosure: Floor Area Foundation" output row in results_hpxml.csv.
- Adds support for shared hot water recirculation systems controlled by temperature.
- Relaxes requirement for `ConditionedFloorAreaServed` for air distribution systems; now only needed if duct surface areas not provided.
- Allows MessagePack annual/timeseries output files to be generated instead of CSV/JSON.

__Bugfixes__
- Adds more stringent limits for `AirflowDefectRatio` and `ChargeDefectRatio` (now allows values from 1/10th to 10x the design value).
- Catches case where leap year is specified but weather file does not contain 8784 hours.
- Fixes possible HVAC sizing error if design temperature difference (TD) is negative.
- Fixes an error if there is a pool or hot tub, but the pump `Type` is set to "none".
- Adds more decimal places in output files as needed for simulations with shorter timesteps and/or abbreviated run periods.
- Timeseries output fixes: some outputs off by 1 hour; possible negative combi boiler values.
- Fixes range hood ventilation interaction with infiltration to take into account the location of the cooking range.
- Fixes possible EMS error for ventilation systems with low (but non-zero) flow rates.
- Fixes documentation for `Overhangs/Depth` inputs; units should be ft and not inches.
- The `WaterFixturesUsageMultiplier` input now also applies to general water use internal gains and recirculation pump energy (for some control types).
- BuildResidentialHPXML measure:
  - Fixes units for "Cooling System: Cooling Capacity" argument (Btu/hr, not tons).
  - Fixes incorrect outside boundary condition for shared gable walls of cathedral ceilings, now set to adiabatic.

## OpenStudio-HPXML v1.3.0

__New Features__
- Updates to OpenStudio 3.3.0/EnergyPlus 9.6.0.
- **Breaking change**: Replaces "Unmet Load" outputs with "Unmet Hours".
- **Breaking change**: Renames "Load: Heating" and "Peak Load: Heating" (and Cooling) outputs to include "Delivered".
- **Breaking change**: Any heat pump backup heating requires `HeatPump/BackupType` ("integrated" or "separate") to be specified.
- **Breaking change**: For homes with multiple PV arrays, all inverter efficiencies must have the same value.
- **Breaking change**: HPXML schema version must now be '4.0' (proposed).
  - Moves `ClothesDryer/extension/IsVented` to `ClothesDryer/Vented`.
  - Moves `ClothesDryer/extension/VentedFlowRate` to `ClothesDryer/VentedFlowRate`.
  - Moves `FoundationWall/Insulation/Layer/extension/DistanceToTopOfInsulation` to `FoundationWall/Insulation/Layer/DistanceToTopOfInsulation`.
  - Moves `FoundationWall/Insulation/Layer/extension/DistanceToBottomOfInsulation` to `FoundationWall/Insulation/Layer/DistanceToBottomOfInsulation`.
  - Moves `Slab/PerimeterInsulationDepth` to `Slab/PerimeterInsulation/Layer/InsulationDepth`.
  - Moves `Slab/UnderSlabInsulationWidth` to `Slab/UnderSlabInsulation/Layer/InsulationWidth`.
  - Moves `Slab/UnderSlabInsulationSpansEntireSlab` to `Slab/UnderSlabInsulation/Layer/InsulationSpansEntireSlab`.
- Initial release of BuildResidentialHPXML measure, which generates an HPXML file from a set of building description inputs.
- Expanded capabilities for scheduling:
  - Allows modeling detailed occupancy via a schedule CSV file.
  - Introduces a measure for automatically generating detailed smooth/stochastic schedule CSV files.
  - Expands simplified weekday/weekend/monthly schedule inputs to additional building features.
  - Allows `HeatingSeason` & `CoolingSeason` to be specified for defining heating and cooling equipment availability.
- Adds a new results_hpxml.csv output file to summarize HPXML values (e.g., surface areas, HVAC capacities).
- Allows modeling lithium ion batteries.
- Allows use of `HeatPump/BackupSystem` for modeling a standalone (i.e., not integrated) backup heating system.
- Allows conditioned crawlspaces to be specified; modeled as crawlspaces that are actively maintained at setpoint.
- Allows non-zero refrigerant charge defect ratios for ground source heat pumps.
- Expands choices allowed for `Siding` (Wall/RimJoist) and `RoofType` (Roof) elements.
- Allows "none" for wall/rim joist siding.
- Allows interior finish inputs (e.g., 0.5" drywall) for walls, ceilings, and roofs.
- Allows specifying the foundation wall type (e.g., solid concrete, concrete block, wood, etc.).
- Allows additional fuel types for generators.
- Switches to the EnergyPlus Fan:SystemModel object for all HVAC systems.
- Introduces a small amount of infiltration for unvented spaces.
- Updates the assumption of flue losses vs tank losses for higher efficiency non-electric storage water heaters.
- Revises shared mechanical ventilation preconditioning control logic to operate less often.
- Adds alternative inputs:
  - Window/skylight physical properties (`GlassLayers`, `FrameType`, etc.) instead of `UFactor` & `SHGC`.
  - `Ducts/FractionDuctArea` instead of `Ducts/DuctSurfaceArea`.
  - `Length` instead of `Area` for foundation walls.
  - `Orientation` instead of `Azimuth` for all applicable surfaces, PV systems, and solar thermal systems.
  - CEER (Combined Energy Efficiency Ratio) instead of EER for room ACs.
  - `UsageBin` instead of `FirstHourRating` (for water heaters w/ UEF metric).
  - `CFM50` instead of `CFM25` or `Percent` for duct leakage.
- Allows more defaulting (optional inputs):
  - Mechanical ventilation airflow rate per ASHRAE 62.2-2019.
  - HVAC/DHW system efficiency (by age).
  - Mechanical ventilation fan power (by type).
  - Color (solar absorptance) for walls, roofs, and rim joists.
  - Foundation wall distance to top/bottom of insulation.
  - Door azimuth.
  - Radiant barrier grade.
  - Whole house fan airflow rate and fan power.
- Adds more warnings of inputs based on ANSI/BPI 2400 Standard.
- Removes error-check for number of bedrooms based on conditioned floor area, per RESNET guidance.
- Updates the reporting measure to register all outputs from the annual CSV with the OS runner (for use in, e.g., PAT).
- Removes timeseries CSV output columns that are all zeroes to reduce file size and processing time.
- Improves consistency of installation quality calculations for two/variable-speed air source heat pumps and ground source heat pumps.
- Relaxes requirement for heating (or cooling) setpoints so that they are only needed if heating (or cooling) equipment is present.
- Adds an `--ep-input-format` argument to run_simulation.rb to choose epJSON as the EnergyPlus input file format instead of IDF.
- Eliminates EnergyPlus warnings related to unused objects or invalid output meters/variables.
- Allows modeling PTAC and PTHP HVAC systems. 
- Allows user inputs for partition wall mass and furniture mass.

__Bugfixes__
- Improves ground reflectance when there is shading of windows/skylights.
- Improves HVAC fan power for central forced air systems.
- Fixes mechanical ventilation compartmentalization area calculation for SFA/MF homes with surfaces with InteriorAdjacentTo==ExteriorAdjacentTo.
- Negative `DistanceToTopOfInsulation` values are now disallowed.
- Fixes workflow errors if a `VentilationFan` has zero airflow rate or zero hours of operation.
- Fixes duct design load calculations for HPXML files with multiple ducted HVAC systems.
- Fixes ground source heat pump rated airflow.
- Relaxes `Overhangs` DistanceToBottomOfWindow vs DistanceToBottomOfWindow validation when Depth is zero.
- Fixes possibility of double-counting HVAC distribution losses if an `HVACDistribution` element has both AirDistribution properties and DSE values
- Fixes possibility of incorrect "Peak Electricity: Winter Total (W)" and "Peak Electricity: Summer Total (W)" outputs for homes with duct losses.
- Fixes heating/cooling seasons (used for e.g. summer vs winter window shading) for the southern hemisphere.
- Fixes possibility of EnergyPlus simulation failure for homes with ground-source heat pumps and airflow and/or charge defects.
- Fixes peak load/electricity outputs for homes with ground-source heat pumps and airflow and/or charge defects.

## OpenStudio-HPXML v1.2.0

__New Features__
- **Breaking change**: Heating/cooling component loads no longer calculated by default for faster performance; use `--add-component-loads` argument if desired.
- **Breaking change**: Replaces `Site/extension/ShelterCoefficient` with `Site/ShieldingofHome`.
- Allows `DuctLeakageMeasurement` & `ConditionedFloorAreaServed` to not be specified for ductless fan coil systems; **Breaking change**: `AirDistributionType` is now required for all air distribution systems.
- Allows `Slab/ExposedPerimeter` to be zero.
- Removes `ClothesDryer/ControlType` from being a required input, it is not used.
- Switches room air conditioner model to use Cutler performance curves.
- Relaxes tolerance for duct leakage to outside warning when ducts solely in conditioned space.
- Removes limitation that a shared water heater serving a shared laundry room can't also serve dwelling unit fixtures (i.e., FractionDHWLoadServed is no longer required to be zero).
- Adds IDs to schematron validation errors/warnings when possible.
- Moves additional error-checking from the ruby measure to the schematron validator. 

__Bugfixes__
- Fixes room air conditioner performance curve.
- Fixes ruby error if elements (e.g., `SystemIdentifier`) exist without the proper 'id'/'idref' attribute.
- Fixes error if boiler/GSHP pump power is zero
- Fixes possible "Electricity category end uses do not sum to total" error due to boiler pump energy.
- Fixes possible "Construction R-value ... does not match Assembly R-value" error for highly insulated enclosure elements.
- Adds error-checking for negative SEEReq results for shared cooling systems.
- Adds more detail to error messages regarding the wrong data type in the HPXML file.
- Prevents a solar hot water system w/ SolarFraction=1.

## OpenStudio-HPXML v1.1.0

__New Features__
- **Breaking change**: `Type` is now a required input for dehumidifiers; can be "portable" or "whole-home".
- **Breaking change**: `Location` is now a required input for dehumidifiers; must be "living space" as dehumidifiers are currently modeled as located in living space.
- **Breaking change**: `Type` is now a required input for Pool, PoolPump, HotTub, and HotTubPump.
- **Breaking change**: Both supply and return duct leakage to outside are now required inputs for AirDistribution systems.
- **Breaking change**: Simplifies inputs for fan coils and water loop heat pumps by A) removing HydronicAndAirDistribution element and B) moving WLHP inputs from extension elements to HeatPump element.
- Allows modeling airflow/charge defects for air conditioners, heat pumps, and furnaces (RESNET Standard 310).
- Allows modeling *multiple* dehumidifiers (previously only one allowed).
- Allows modeling generators (generic on-site power production).
- Allows detailed heating/cooling setpoints to be specified: 24-hour weekday & weekend values.
- Allows modeling window/skylight *exterior* shading via summer/winter shading coefficients.
- Allows JSON annual/timeseries output files to be generated instead of CSV. **Breaking change**: For CSV outputs, the first two sections in the results_annual.csv file are now prefixed with "Fuel Use:" and "End Use:", respectively.
- Allows more defaulting (optional inputs) for a variety of HPXML elements.
- Allows requesting timeseries unmet heating/cooling loads.
- Allows skipping schema/schematron validation (for speed); should only be used if the HPXML was already validated upstream.
- Allows HPXML files w/ multiple `Building` elements; requires providing the ID of the single building to be simulated.
- Includes hot water loads (in addition to heating/cooling loads) when timeseries total loads are requested.
- The `in.xml` HPXML file is now always produced for inspection of default values (e.g., autosized HVAC capacities). **Breaking change**: The `output_dir` HPXMLtoOpenStudio measure argument is now required.
- Overhauls documentation to be more comprehensive and standardized.
- `run_simulation.rb` now returns exit code 1 if not successful (i.e., either invalid inputs or simulation fails).

__Bugfixes__
- Improved modeling of window/skylight interior shading -- better reflects shading coefficient inputs.
- Adds error-checking on the HPXML schemaVersion.
- Adds various error-checking to the schematron validator.
- Adds error-checking for empty IDs in the HPXML file.
- Fixes heat pump water heater fan energy not included in SimulationOutputReport outputs.
- Fixes possibility of incorrect "A neighbor building has an azimuth (XXX) not equal to the azimuth of any wall" error.
- Fixes possibility of errors encountered before schematron validation has occurred.
- Small bugfixes related to basement interior surface solar absorptances.
- Allows NumberofConditionedFloors/NumberofConditionedFloorsAboveGrade to be non-integer values per the HPXML schema.
- HVAC sizing design load improvements for floors above crawlspaces/basements, walls, ducts, and heat pumps.
- Now recognizes Type="none" to prevent modeling of pools and hot tubs (pumps and heaters).
- Fixes error for overhangs with zero depth.
- Fixes possible error where the normalized flue height for the AIM-2 infiltration model is negative.
- Slight adjustment of default water heater recovery efficiency equation to prevent errors from values being too high.
- Fixes schematron file not being valid per ISO Schematron standard.

## OpenStudio-HPXML v1.0.0

__New Features__
- Updates to OpenStudio 3.1.0/EnergyPlus 9.4.0.
- **Breaking change**: Deprecates `WeatherStation/WMO` HPXML input, use `WeatherStation/extension/EPWFilePath` instead; also removes `weather_dir` argument from HPXMLtoOpenStudio measure.
- Implements water heater Uniform Energy Factor (UEF) model; replaces RESNET UEF->EF regression. **Breaking change**: `FirstHourRating` is now a required input for storage water heaters when UEF is provided.
- Adds optional HPXML fan power inputs for most HVAC system types. **Breaking change**: Removes ElectricAuxiliaryEnergy input for non-boiler heating systems.
- Uses air-source heat pump cooling performance curves for central air conditioners.
- Updates rated fan power assumption for mini-split heat pump models.
- Allows coal fuel type for non-boiler heating systems.
- Accommodates common walls adjacent to unconditioned space by using HPXML surfaces where InteriorAdjacentTo == ExteriorAdjacentTo.
- Adds optional HPXML inputs to define whether a clothes dryer is vented and its ventilation rate.
- Adds optional HPXML input for `SimulationControl/CalendarYear` for TMY weather files.
- Schematron validation improvements.
- Adds some HPXML XSD schema validation and additional error-checking.
- Various small updates to ASHRAE 140 test files.
- Reduces number of EnergyPlus output files produced by using new OutputControlFiles object.
- Release packages now include ASHRAE 140 test files/results.

__Bugfixes__
- EnergyPlus 9.4.0 fix for negative window solar absorptances at certain hours.
- Fixes airflow timeseries outputs to be averaged instead of summed.
- Updates HVAC sizing methodology for slab-on-grade foundation types.
- Fixes an error that could prevent schematron validation errors from being produced.
- Skips weather caching if filesystem is read only.

## OpenStudio-HPXML v0.11.0 Beta

__New Features__
- New [Schematron](http://schematron.com) validation (EPvalidator.xml) replaces custom ruby validation (EPvalidator.rb)
- **[Breaking change]** `BuildingConstruction/ResidentialFacilityType` ("single-family detached", "single-family attached", "apartment unit", or "manufactured home") is a required input
- Ability to model shared systems for Attached/Multifamily dwelling units
  - Shared HVAC systems (cooling towers, chillers, central boilers, water loop heat pumps, fan coils, ground source heat pumps on shared hydronic circulation loops)
  - Shared water heaters serving either A) multiple dwelling units' service hot water or B) a shared laundry/equipment room, as well as hot water recirculation systems
  - Shared appliances (e.g., clothes dryer in a shared laundry room)
  - Shared hot water recirculation systems
  - Shared ventilation systems (optionally with preconditioning equipment and recirculation)
  - Shared PV systems
  - **[Breaking change]** Appliances located in MF spaces (i.e., "other") must now be specified in more detail (i.e., "other heated space", "other non-freezing space", "other multifamily buffer space", or "other housing unit")
- Enclosure
  - New optional inputs: `Roof/RoofType`, `Wall/Siding`, and `RimJoist/Siding`
  - New optional inputs: `Skylight/InteriorShading/SummerShadingCoefficient` and `Skylight/InteriorShading/SummerShadingCoefficient`
  - New optional inputs: `Roof/RoofColor`, `Wall/Color`, and `RimJoist/Color` can be provided instead of `SolarAbsorptance`
  - New optional input to specify presence of flue/chimney, which results in increased infiltration
  - Allows adobe wall type
  - Allows `AirInfiltrationMeasurement/HousePressure` to be any value (previously required to be 50 Pa)
  - **[Breaking change]** `Roof/RadiantBarrierGrade` input now required when there is a radiant barrier
- HVAC
  - Adds optional high-level HVAC autosizing controls
    - `AllowIncreasedFixedCapacities`: Describes how HVAC equipment with fixed capacities are handled. If true, the maximum of the user-specified fixed capacity and the heating/cooling design load will be used to reduce potential for unmet loads. Defaults to false.
    - `UseMaxLoadForHeatPumps`: Describes how autosized heat pumps are handled. If true, heat pumps are sized based on the maximum of heating and cooling design loads. If false, heat pumps are sized per ACCA Manual J/S based on cooling design loads with some oversizing allowances for heating design loads. Defaults to true.
  - Additional HVAC types: mini-split air conditioners and fixed (non-portable) space heaters
  - Adds optional inputs for ground-to-air heat pumps: `extension/PumpPowerWattsPerTon` and `extension/FanPowerWattsPerCFM`
- Ventilation
  - Allows _multiple_ whole-home ventilation, spot ventilation, and/or whole house fans
- Appliances & Plug Loads
  - Allows _multiple_ `Refrigerator` and `Freezer`
  - Allows `Pool`, `HotTub`, `PlugLoad` of type "electric vehicle charging" and "well pump", and `FuelLoad` of type "grill", "lighting", and "fireplace"
  - **[Breaking change]** "other" and "TV other" plug loads now required
- Lighting
  - Allows lighting schedules and holiday lighting
- **[Breaking change]** For hydronic distributions, `HydronicDistributionType` is now required
- **[Breaking change]** For DSE distributions, `AnnualHeatingDistributionSystemEfficiency` and `AnnualCoolingDistributionSystemEfficiency` are both always required
- Allows more HPXML fuel types to be used for HVAC, water heating, appliances, etc.
- New inputs to define Daylight Saving period; defaults to enabled
- Adds more reporting of warnings/errors to run.log

__Bugfixes__
- Fixes pump energy for boilers and ground source heat pumps
- Fixes incorrect gallons of hot water use reported when there are multiple water heaters
- No longer report unmet load for buildings where the HVAC system only meets part of the load (e.g., room AC serving 33% of the load)
- Schedule bugfix for leap years

## OpenStudio-HPXML v0.10.0 Beta

__New Features__
- Dwelling units of single-family attached/multifamily buildings:
  - Adds new generic space types "other heated space", "other multifamily buffer space", and "other non-freezing space" for surface `ExteriorAdjacentTo` elements. "other housing unit", i.e. adiabatic surfaces, was already supported.
  - **[Breaking change]** For `FrameFloors`, replaces "other housing unit above" and "other housing unit below" enumerations with "other housing unit". All four "other ..." spaces must have an `extension/OtherSpaceAboveOrBelow` property set to either "above" or "below".
  - Allows ducts and water heaters to be located in all "other ..." spaces.
  - Allows all appliances to be located in "other", in which internal gains are neglected.
- Allows `Fireplace` and `FloorFurnace` for heating system types.
- Allows "exterior wall", "under slab", and "roof deck" for `DuctLocation`.
- Allows "wood" and "wood pellets" as fuel types for additional HVAC systems, water heaters, and appliances.
- Allows `Location` to be provided for `Dishwasher` and `CookingRange`.
- Allows `BuildingSummary/Site/SiteType` ("urban", "suburban", or "rural") to be provided.
- Allows user-specified `Refrigerator` and `CookingRange` schedules to be provided.
- HVAC capacity elements are no longer required; if not provided, ACCA Manual J autosizing calculations will be used (-1 can continue to be used for capacity elements but is discouraged).
- Duct locations/areas can be defaulted by specifying supply/return `Duct` elements without `DuctSurfaceArea` and `DuctLocation`. `HVACDistribution/DistributionSystemType/AirDistribution/NumberofReturnRegisters` can be optionally provided to inform the default duct area calculations.
- **[Breaking change]** Lighting inputs now use `LightingType[LightEmittingDiode | CompactFluorescent | FluorescentTube]` instead of `ThirdPartyCertification="ERI Tier I" or ThirdPartyCertification="ERI Tier II"`.
- **[Breaking change]** `HVACDistribution/ConditionedFloorAreaServed` is now required for air distribution systems.
- **[Breaking change]** Infiltration and attic ventilation specified using natural air changes per hour now uses `ACHnatural` instead of `extension/ConstantACHnatural`.
- **[Breaking change]** The optional `PerformanceAdjustment` input for instantaneous water heaters is now treated as a performance multiplier (e.g., 0.92) instead of derate (e.g., 0.08).
- Adds ASHRAE 140 Class II test files.
- SimulationOutputReport reporting measure:
  - New optional timeseries outputs:  airflows (e.g., infiltration, mechanical ventilation, natural ventilation, whole house fan) and weather (e.g., temperatures, wind speed, solar).
  - Timeseries frequency can now be set to 'none' as an alternative to setting all include_timeseries_foo variables to false.
  - **[Breaking change]** Renames "Wood" to "Wood Cord" to better distinguish from "Wood Pellets".
- Modeling improvements:
  - Improved calculation for infiltration height
  - Infiltration & mechanical ventilation now combined using ASHRAE 62.2 Normative Appendix C.
- Runtime improvements: 
  - Optimized ruby require calls.
  - Skip ViewFactor calculations when not needed (i.e., no conditioned basement).
- Error-checking:
  - Adds more space type-specific error checking of adjacent surfaces.
  - Adds additional HPXML datatype checks.
  - Adds a warning if a `HVACDistribution` system has ducts entirely within conditioned space and non-zero leakage to the outside.
  - Adds warnings if appliance inputs may be inappropriate and result in negative energy or hot water use.

__Bugfixes__
- Fixes error if there's a `FoundationWall` whose height is less than 0.5 ft.
- Fixes HVAC defrost control in EnergyPlus model to use "Timed" instead of "OnDemand".
- Fixes exterior air film and wind exposure for a `FrameFloor` over ambient conditions.
- Fixes air films for a `FrameFloor` ceiling.
- Fixes error if there are additional `LightingGroup` elements beyond the ones required.
- Fixes vented attic ventilation rate.
- Reported unmet heating/cooling load now correctly excludes latent energy.
- Ground-source heat pump backup fuel is now correctly honored instead of always using electricity.

## OpenStudio-HPXML v0.9.0 Beta

__New Features__
- **[Breaking change]** Updates to OpenStudio v3.0.0 and EnergyPlus 9.3
- Numerous HPXML inputs are now optional with built-in defaulting, particularly for water heating, appliances, and PV. Set the `debug` argument to true to output a in.xml HPXML file with defaults applied for inspection. See the documentation for defaulting equations/assumptions/references.
- **[Breaking change]** If clothes washer efficiency inputs are provided, `LabelUsage` is now required.
- **[Breaking change]** If dishwasher efficiency inputs are provided, `LabelElectricRate`, `LabelGasRate`, `LabelAnnualGasCost`, and `LabelUsage` are now required.
- Adds optional specification of simulation controls including timestep and begin/end dates.
- Adds optional `extension/UsageMultiplier` inputs for appliances, plug loads, lighting, and water fixtures. Can be used to, e.g., reflect high/low usage occupants.
- Adds ability to model a dehumidifier.
- Adds ability to model kitchen/bath fans (spot ventilation).
- Improved desuperheater model; desuperheater can now be connected to heat pump water heaters.
- Updated clothes washer/dryer and dishwasher models per ANSI/RESNET/ICC 301-2019 Addendum A.
- Solar thermal systems modeled with `SolarFraction` can now be connected to combi water heating systems.
- **[Breaking change]** Replaces optional `epw_output_path` and `osm_output_path` arguments with a single optional `output_dir` argument; adds an optional `debug` argument.
- **[Breaking change]** Replaces optional `BuildingConstruction/extension/FractionofOperableWindowArea` with optional `Window/FractionOperable`.
- **[Breaking change]** Replaces optional `extension/EPWFileName` with optional `extension/EPWFilePath` to allow absolute paths to be provided as an alternative to just the file name.
- Replaces REXML xml library with Oga for better runtime performance.
- Additional error-checking.
- SimulationOutputReport reporting measure:
  - Now reports wood and wood pellets
  - Can report monthly timeseries values if requested
  - Adds hot water outputs (gallons) for clothes washer, dishwasher, fixtures, and distribution waste.
  - Small improvement to calculation of component loads

__Bugfixes__
- Fixes possible simulation error for buildings with complex HVAC/duct systems.
- Fixes handling of infiltration induced by duct leakage imbalance (i.e., supply leakage != return leakage). Only affects ducts located in a vented crawlspace or vented attic.
- Fixes an unsuccessful simulation for buildings where the sum of multiple HVAC systems' fraction load served was slightly above 1 due to rounding.
- Small fix for interior partition wall thermal mass model.
- Skip building surfaces with areas that are extremely small.

## OpenStudio-HPXML v0.8.0 Beta

__Breaking changes__
- Weather cache files are now in .csv instead of .cache format.
- `extension/StandbyLoss` changed to `StandbyLoss` for indirect water heaters.
- `Site/extension/DisableNaturalVentilation` changed to `BuildingConstruction/extension/FractionofOperableWindowArea` for more granularity.

__New Features__
- Adds a SimulationOutputReport reporting measure that provides a variety of annual/timeseries outputs in CSV format.
- Allows modeling of whole-house fans to address cooling.
- Improved natural ventilation algorithm that reduces the potential for incurring additional heating energy.
- Optional `HotWaterTemperature` input for water heaters.
- Optional `CompressorType` input for air conditioners and air-source heat pumps.
- Allows specifying the EnergyPlus simulation timestep.
- Runtime performance improvements.
- Additional HPXML error-checking.

__Bugfixes__
- Fix for central fan integrated supply (CFIS) fan energy.
- Fix simulation error when `FractionHeatLoadServed` (or `FractionCoolLoadServed`) sums to slightly greater than 1.
- Fix for running simulations on a different drive (either local or remote network).
- Fix for HVAC sizing error when latitude is exactly 64 (Big Delta, Alaska).
- Fixes running simulations when there is no weather cache file.
- Fixes view factors when conditioned basement foundation walls have a window/door.
- Fixes weather file download.
- Allow a building with ceiling fans and without lighting.

## OpenStudio-HPXML v0.7.0 Beta

- Initial beta release<|MERGE_RESOLUTION|>--- conflicted
+++ resolved
@@ -2,12 +2,9 @@
 
 __New Features__
 - Adds inputs for modeling skylight curbs and/or shafts.
-<<<<<<< HEAD
 - Allow qualitative infiltration inputs with `AirInfiltrationMeasurement/LeakinessDescription` and `BuildingConstruction/YearBuilt`.
-=======
 - Central Fan Integrated Supply (CFIS) mechanical ventilation enhancements:
   - Allows modeling systems with no strategy to meet remainder of ventilation target (`CFISControls/AdditionalRuntimeOperatingMode="none"`).
->>>>>>> 610d1f56
 - HVAC Manual J design load and sizing calculations:
   - Adds optional inputs and outputs for blower fan heat and piping load.
   - Miscellaneous improvements.
