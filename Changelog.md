--- conflicted
+++ resolved
@@ -2,18 +2,14 @@
 
 __New Features__
 - Allows heating/cooling seasons that don't span the entire year.
-<<<<<<< HEAD
-- Allows generating timeseries unmet hours for heating and cooling.
-- Allows CSV timeseries output to be formatted for use with the DView application.
-- Allows modeling room/window heat pump and room air conditioner with heating.
-=======
 - EnergyPlus modeling changes:
   - Switches Kiva foundation model timestep from 'Hourly' to 'Timestep'; small increase in runtime for sub-hourly simulations.
 - Timeseries outputs:
   - Allows generating timeseries unmet hours for heating and cooling.
   - Allows CSV timeseries output to be formatted for use with the DView application.
   - Adds heating/cooling setpoints to timeseries outputs when requesting zone temperatures.
->>>>>>> ccc3f7bd
+- Allows modeling room/window heat pump and room air conditioner with heating.
+- **Breaking change**: For PTAC with electric resistence, eliminates HeatingSystemType `PackagedTerminalAirConditionerHeating`. Instead, uses `AttachedHeatingSystemFuel`, `AttachedHeatingSystemCapacity`, `AttachedHeatingSystemAnnualEfficiency` and `AttachedHeatingSystemFractionHeatLoadServed` under `CoolingSystem` to describe the attached heating system.
 - BuildResidentialHPXML measure:
   - **Breaking change**: Replaces arguments using 'auto' for defaults with optional arguments of the appropriate data type. New `heat_pump_sizing_methodology` argument and new boolean `foo_present` arguments for lighting, appliances, etc.
 - ReportUtilityBills measure:
