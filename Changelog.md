## OpenStudio-HPXML v1.11.0

__New Features__
- Updates to HPXML v4.2-rc3.
- Allows optional `UsageMultiplier` for electric vehicles described using `Vehicles`.
- Water heater improvements:
  - Improves tank losses when using `EnergyFactor` as the metric; now consistent with how `UniformEnergyFactor` is handled.
  - Improves HPWH tank volume defaulting, particularly when `NumberofResidents` is provided.
- Updated site defaults:
  - `Address/CityMunicipality`, `Address/StateCode`, `GeoLocation/Latitude`, `GeoLocation/Longitude`, and `TimeZone/UTCOffset` now default based on zip code if available.
  - `TimeZone/DSTObserved` now defaults to false if `Address/StateCode` is 'AZ' or 'HI'.
- Minor PV improvements:
  - Allow `PVSystem/AttachedToInverter` to be omitted (unless there are multiple `Inverter` elements)
  - Allow multiple inverters with different efficiencies and use a weighted-average efficiency in the model (previously threw an error)
- Updates shared pump power for ground-source heat pumps on a shared recirculation loop to cycle with heating/cooling load rather than operate continuously per RESNET HERS Addendum 94.

__Bugfixes__
- Fixes ground-source heat pump plant loop fluid type (workaround for OpenStudio bug).
- Fixes default hours driven per week for electric vehicles (8.88 -> 9.5).
- Fixes empty TimeDST/TimeUTC columns in JSON timeseries data.
<<<<<<< HEAD
- Fixes an EMS bug in heat pump defrost models that over-estimates defrost fractions.
=======
- Fixes zero mech vent fan energy when CFIS system w/ `AdditionalRuntimeOperatingMode="air handler fan"` has the airflow rate set to zero.
- Fixes requested EnergyPlus timeseries output variables/meters not displayed in DView if they don't have units.
>>>>>>> b18a6e09

## OpenStudio-HPXML v1.10.0

__New Features__
- Updates to OpenStudio 3.10/EnergyPlus 25.1/HPXML v4.2-rc2.
- HVAC modeling updates per RESNET HERS Addendum 82:
  - **Breaking change**: `CompressorType` required for central and mini-split air conditioners and heat pumps as well as ground-to-air heat pumps.
  - **Breaking change**: Replaces `HeatingCapacityRetention[Fraction | Temperature]` with `HeatingCapacityFraction17F`.
  - Allows optional pan heater inputs (`extension/PanHeaterPowerWatts` and `extension/PanHeaterControlType`) for central and mini-split heat pumps; defaults to assuming a pan heater is present.
  - Allows optional EER2/EER inputs (`AnnualCoolingEfficiency[Units="EER2" or Units="EER"]/Value`) for central and mini-split air conditioners and heat pumps.
  - Deprecates SHR inputs (e.g., `CoolingSensibleHeatFraction`); they are no longer used.
  - Allows optional `extension/FanMotorType` input for central equipment; updates `FanPowerWattsPerCFM` defaults to be based on fan motor type.
  - Allows optional `extension/EquipmentType` inputs for central air conditioners and heat pumps; only used for SEER/SEER2, EER/EER2, and HSPF/HSPF2 conversions.
  - Allows optional design airflow rate inputs (`extension/HeatingDesignAirflowCFM` and `extension/CoolingDesignAirflowCFM`).
  - Updates default compressor lockout temperature for dual-fuel heat pumps from 25F to 40F.
  - Updates default design airflow rates to use cfm/ton assumptions rather than Manual S-based approach.
  - Updates defrost model to better account for load and energy use during defrost:
    - Allows optional defrost supplemental heat input (`extension/BackupHeatingActiveDuringDefrost`) for air-source heat pumps with integrated backup.
    - Deprecates `SimulationControl/AdvancedResearchFeatures/DefrostModelType` input.
  - Updates to detailed performance datapoints:
    - **Breaking change**: Updated requirements for allowed combinations of `CapacityDescription` and `OutdoorTemperature`; see the [documentation](https://openstudio-hpxml.readthedocs.io/en/latest/workflow_inputs.html#hpxml-hvac-detailed-perf-data) for more details.
    - Detailed performance datapoints can now be specified for single stage and two stage equipment too.
    - Adds more error-checking to ensure appropriate data inputs.
- Optional GSHP input `SimulationControl/AdvancedResearchFeatures/GroundToAirHeatPumpModelType` to choose "standard" (default) or "experimental"; "experimental" model better accounts for coil staging.
- Updates asset calculations for dishwashers, clothes washers, fixtures, and hot water waste per RESNET HERS Addenda 81 and 90f.
- Allows optional `ClothesDryer/DryingMethod` input to inform whether the appliance is vented or ventless.
- Infiltration improvements:
  - Improves defaults for `InfiltrationVolume`, `InfiltrationHeight`, and `AverageCeilingHeight`.
  - Allows optional `WithinInfiltrationVolume` input for conditioned basements; defaults to true.
- Electric vehicle enhancements:
  - Allows detailed modeling of electric vehicles (batteries and charging/discharging) using `Vehicles` as an alternative to the simple EV charging `PlugLoad`.
  - Adds EV driving unmet hours output.
  - Updates the default schedule for the EV charging `PlugLoad` to better reflect real-world hourly/monthly variation.
- Electric panel NEC load calculations (experimental research feature):
  - Allows optional `ElectricPanel` inputs for describing branch circuits and service feeders
  - Optionally reports breaker spaces and calculated loads for specified NEC calculation types (`SoftwareInfo/extension/ElectricPanelCalculations/ServiceFeeders/Type`)
- Allows requesting timeseries EnergyPlus output meters (e.g., `--hourly "MainsWater:Facility"`), similar to requesting EnergyPlus output variables.
- BuildResidentialScheduleFile measure:
  - Adds stochastic schedule generation for electric vehicle charging (using `Vehicles`).
  - Removes generation of stochastic schedules for building components not present in the HPXML file.
- Output updates:
  - **Breaking change**: Adds generator electricity produced to *total* fuel/energy use; previously it was only included in *net* values.
  - Adds optional new outputs for timeseries zone conditions (humidity ratio and relative humidity and dewpoint, radiant, and operative temperatures).
  - Adds new outputs for *net* peak electricity (summer/winter/annual); same as *total* peak electricity outputs but subtracts power produced by PV.
  - Avoids writing the E+ eplustbl.htm by default; use the debug flag to get it.
  - Deletes eplusout\*.msgpack files by default (run_simulation.rb only); use the debug flag to preserve them.
- Allows arbitrary columns to be present in a detailed schedule csv file with warning.

__Bugfixes__
- Fixes EPvalidator schematron file extension (.sch, not .xml).
- Fixes zero occupants specified for one unit in a whole MF building from being treated like zero occupants for every unit.
- Fixes using detailed schedules with higher resolution (e.g., 10-min data) than the simulation timestep (e.g., 60-min).
- Fixes possible heating/cooling spikes when using maximum power ratio detailed schedule for variable-speed HVAC systems.
- Fixes unavailable periods for two consecutive, but partial, days.
- Fixes error when specifying a glass block window without interior shading coefficients.
- Fixes battery charging/discharging not being included in peak electricity outputs.
- Fixes possible error if there's a surface w/ interior unconditioned space and exterior "other housing unit".
- Fixes default shading coefficients for window solar screens and solar film.
- Fixes `SolarFraction` documentation/error-checking for solar thermal systems; must now be <= 0.99.
- Fixes whole house fans so that they are unavailable during vacancies.
- Fixes error if there's a vented attic with zero roof pitch.
- Fixes tank loss coefficient when TankModelType=stratified for a conventional storage water heater.
- Fixes possibility of incorrect design duct load for really bad ducts (e.g., ducts with high surface area in a cold attic).
- Fixes duplicate emission end use rows for electricity in results_annual.csv.
- Adds error-checking to ensure TankModelType=stratified is not used with a non-electric water heater.
- BuildResidentialHPXML measure: Improves default duct areas/locations for 1-story buildings with a conditioned basement and ducts located in the attic.
- BuildResidentialHPXML measure: Fixes error when specifying a combi boiler as the water heater type and a *shared* boiler as the heating system type.
- BuildResidentialScheduleFile measure: Fixes out-of-sync shifting of occupancy and end use schedule resulting in activities even when there is no occupancy.
- BuildResidentialScheduleFile measure: Fixes a small bug in sink schedule generation resulting in more concentrated schedule.
- ReportUtilityBills measure: Apply fixed charges for fuels that are referenced by the HPXML file but consume no energy (e.g., gas heating system in Florida).

## OpenStudio-HPXML v1.9.1

__New Features__
- Now can be used to obtain ACCA Manual J approval; see the [OpenStudio-HPXML documentation](https://openstudio-hpxml.readthedocs.io/en/latest/intro.html#capabilities).

__Bugfixes__
- Fixes Manual J design load calculations for radiant floors.

## OpenStudio-HPXML v1.9.0

__New Features__
- Updates to OpenStudio 3.9/EnergyPlus 24.2/HPXML v4.1-rc1.
- Allows `Site/Address/ZipCode` to be provided instead of `ClimateandRiskZones/WeatherStation/extension/EPWFilePath`, in which case the closest TMY3 weather station will be automatically selected.
- Allows optional inputs for modeling skylight curbs and/or shafts.
- Allows modeling exterior horizontal insulation for a slab-on-grade foundation (or basement/crawlspace floor).
- Allows alternative infiltration input `AirInfiltrationMeasurement/LeakinessDescription`, in which the infiltration level is estimated using age of home, climate zone, foundation type, etc.
- Window shading enhancements:
  - Allows optional `InteriorShading/Type` input (blinds, shades, curtains) as a way to default summer/winter shading coefficients.
  - Allows optional `ExteriorShading/Type` input (trees, solar screens/films, etc.) as a way to default summer/winter shading coefficients.
  - Allows optional `InsectScreen` input.
- Adds optional `BuildingConstruction/UnitHeightAboveGrade` input for, e.g., apartment units of upper levels where the wind speed, and thus infiltration rate, is higher.
- Updates operational calculations (i.e., when `NumberofResidents` provided):
  - Updates hot water usage based on FSEC study.
  - Updates misc/tv plug load usage based on RECS 2020 data.
  - Updates relationship between number of bedrooms and number of occupants to use RECS 2020 instead of RECS 2015.
- Allows optional `HeatingCapacity` and `BackupHeatingCapacity` inputs for heat pump water heaters (HPWHs).
- Central Fan Integrated Supply (CFIS) mechanical ventilation enhancements:
  - Allows CFIS systems without automatic flow control of outdoor air (`CFISControls/HasOutdoorAirControl=false`).
  - Allows CFIS systems with no strategy to meet remainder of ventilation target (`CFISControls/AdditionalRuntimeOperatingMode="none"`).
  - Allows CFIS systems with supplemental fans that run simultaneously with the air handler (`CFISControls/extension/SupplementalFanRunsWithAirHandlerFan=true`).
  - Allows CFIS systems with timer control, in which ventilation operation occurs at a fixed interval (`CFISControls/extension/ControlType="timer"`).
  - Allows CFIS systems to be attached to ductless HVAC systems like PTHPs (requires using a DSE=1 distribution system, see documentation).
- HVAC Manual J design load and sizing calculations:
  - Adds optional `DistributionSystemType/AirDistribution/extension/ManualJInputs/BlowerFanHeatBtuh` input for HVAC equipment whose performance data has not been adjusted for blower heat.
  - Adds optional `DistributionSystemType/AirDistribution/extension/ManualJInputs/DefaultTableDuctLoad` input to use Manual J default duct factor tables instead of ASHRAE 152.
  - Adds optional `DistributionSystemType/HydronicDistribution/extension/ManualJInputs/HotWaterPipingBtuh` input to include hydronic distribution piping losses through unconditioned spaces.
  - Adds optional `HVACSizingControl/ManualJInputs/InfiltrationShieldingClass` input to specify wind shielding class for infiltration design load calculations.
  - Adds optional `HVACSizingControl/ManualJInputs/InfiltrationMethod` input to specify which method to use for infiltration design load calculations.
  - Updates heat pump HERS sizing methodology to better prevent unmet hours in warmer climates.
  - Misc Manual J design load calculation improvements.
  - **Breaking change**: Disaggregates "Walls" into "Above Grade Walls" and "Below Grade Walls" in results_design_load_details.csv output file.
  - Significant speed improvements when using optional space-level design load calculations.
- Advanced research features:
  - Optional input `SimulationControl/AdvancedResearchFeatures/OnOffThermostatDeadbandTemperature` to model on/off thermostat deadband with start-up degradation for single and two speed AC/ASHP systems and time-based realistic staging for two speed AC/ASHP systems.
  - Optional input `SimulationControl/AdvancedResearchFeatures/HeatPumpBackupCapacityIncrement` to model multi-stage electric backup coils with time-based staging.
  - Maximum power ratio detailed schedule for variable-speed HVAC systems can now be used with `NumberofUnits` dwelling unit multiplier.
- BuildResidentialHPXML measure:
  - **Breaking change**: Replaced `slab_under_width` and `slab_perimeter_depth` arguments with `slab_under_insulation_width` and `slab_perimeter_insulation_depth`
  - **Breaking change**: Replaced `schedules_vacancy_periods`, `schedules_power_outage_periods`, and `schedules_power_outage_periods_window_natvent_availability` arguments with `schedules_unavailable_period_types`, `schedules_unavailable_period_dates`, and `schedules_unavailable_period_window_natvent_availabilities`; this improves flexibility for handling more unavailable period types.
- Utility bill calculations:
  - Allows OpenEI URDB tariffs that have $/day fixed charges.
  - Updates `openei_rates.zip` with the latest residential utility rates from the [OpenEI U.S. Utility Rate database](https://apps.openei.org/USURDB/).
- Adds a warning if the sum of supply/return duct leakage to outside values is very high.

__Bugfixes__
- Prevents possible error if only one of FracSensible/FracLatent are provided for a PlugLoad or FuelLoad; **Breaking change**: FracSensible and FracLatent must now be both be provided or omitted.
- Prevents possible error when using multiple `Attic`/`Foundation` elements for the same attic/foundation type.
- Adds error-checking for `NumberofConditionedFloorsAboveGrade`=0, which is not allowed per the documentation.
- Fixes utility bill calculations if there is battery storage or a generator.
- BuildResidentialScheduleFile measure: Fixes possible divide by zero error during generation of stochastic clothes washer and dishwasher schedules.
- Allows negative values for `Building/Site/Elevation`.
- Fixes lower element height for a water heater using the advanced `WaterHeatingSystem/extension/TankModelType=stratified`.
- Fixes possible error for a combi boiler system.
- Fixes error if modeling a ground-to-air heat pump with a separate backup heating system.
- Fixes default CFIS fan power during ventilation only mode.
- Fixes a bug that potentially oversizes heat pumps when detailed performance capacity fractions are provided.
- For a CFIS system with a supplemental fan, fixes supplemental fan runtime when using sub-hourly timesteps.
- Fixes GSHP rated fan/pump powers in net to gross calculations and improves default modeled pump power (W/ton).

## OpenStudio-HPXML v1.8.1

__Bugfixes__
- Fixes cfm/ton restriction from incorrectly applying to furnace heating airflow rate.

## OpenStudio-HPXML v1.8.0

__New Features__
- Updates to OpenStudio 3.8/EnergyPlus 24.1/HPXML v4.0-rc4.
- Adds BPI-2400 HPXML test files and results; see [Testing Framework](https://openstudio-hpxml.readthedocs.io/en/latest/testing_framework.html) for more information.
- Updates per ANSI/RESNET/ICC 301-2022 w/ Addendum C:
  - **Breaking change**: For shared water heaters, `NumberofUnitsServed` is replaced by `extension/NumberofBedroomsServed`.
  - **Breaking change**: For shared hot water recirculation systems, `NumberofUnitsServed` is replaced by `NumberofBedroomsServed`.
  - Allows shared batteries (batteries serving multiple dwelling units).
  - Updated default CFIS fan power to 0.58 W/cfm.
  - Removed natural ventilation availability RH constraint; HR constraint remains.
  - Refrigerator and freezer schedules may now be based on ambient temperature using new `TemperatureScheduleCoefficients` and `ConstantScheduleCoefficients` inputs; the refrigerator default schedule uses these new inputs.
  - Default schedules updated for cooking ranges, lighting, plug loads, televisions, hot water recirculation pumps, and occupant heat gains.
  - Adds schedule inputs for hot water recirculation pumps and general water use internal gains.
  - Updated water heater installation default location.
  - Updated calculation of hot water piping length for buildings with both conditioned and unconditioned basements to avoid double counting.
  - Updated how imbalanced infiltration and mechanical ventilation are combined on an hourly basis.
  - Updated handling of duct leakage imbalance induced infiltration.
  - Small change to default flow rate for imbalanced mechanical ventilation systems.
  - Updated window default interior shade coefficients to be calculated based on SHGC.
  - `AverageCeilingHeight` now used in natural ACH/CFM infiltration calculations.
- **Breaking change**: Replaces `BuildingSummary/Site/extension/GroundConductivity` with `BuildingSummary/Site/Soil/Conductivity`.
- **Breaking change**: Modeling whole SFA/MF buildings is now specified using a `SoftwareInfo/extension/WholeSFAorMFBuildingSimulation=true` element instead of `building-id=ALL` argument.
- **Breaking change**: Skylights attached to roofs of attics (e.g., with shafts or sun tunnels) must include the `Skylight/AttachedToFloor` element.
- Air source heat pump/air conditioner enhancements:
  - Adds heat pump backup autosizing methodology input (`HeatPumpBackupSizingMethodology`) with choices of "emergency" and "supplemental".
  - Allows autosizing with detailed performance data inputs for variable-speed HVAC systems using `CapacityFractionOfNominal`.
  - Now defaults to -20F for `CompressorLockoutTemperature` for variable-speed heat pump systems.
- Ground source heat pump enhancements:
  - Allows optional detailed inputs related to geothermal loop (`HVACPlant/GeothermalLoop`).
  - Allows optional ground diffusivity input.
  - Updates to using G-Functions from the [G-Function Library for Modeling Vertical Bore Ground Heat Exchanger](https://gdr.openei.org/submissions/1325).
  - Updated heating/cooling performance curves to reflect newer equipment.
  - Adds geothermal loop outputs (number/length of boreholes) to annual results output file.
- HVAC Manual J design load and sizing calculations:
  - **Breaking change**: Outputs for "Infiltration/Ventilation" category disaggregated into "Infiltration" and "Ventilation".
  - **Breaking change**: Outputs for "Windows" category no longer includes AED excursion; now a separate "AED Excursion" category.
  - Allows optional `HeatingAutosizingFactor`, `CoolingAutosizingFactor`, `BackupHeatingAutosizingFactor` inputs to scale HVAC capacities for autosized equipment.
  - Allows optional `HeatingAutosizingLimit`, `CoolingAutosizingLimit`, `BackupHeatingAutosizingLimit` inputs to set maximum HVAC capacities ceiling for autosized equipment.
  - Allows optional zone-level and space-level design load calculations using HPXML `Zones/Zone[ZoneType="conditioned"]/Spaces/Space` elements.
  - Allows additional outdoor design condition inputs: `DailyTemperatureRange` and `HumidityDifference`.
  - Adds a new detailed output file with block/space load details by surface, AED curves, etc.
  - Miscellaneous improvements.
- Allows optional `Ducts/DuctShape` and `Ducts/DuctFractionRectangular` inputs, which affect duct effective R-value used for modeling.
- Adds optional `Slab/extension/GapInsulationRValue` input for cases where a slab has horizontal (under slab) insulation.
- Allows radiant barriers for additional locations (attic gable walls and floor); reduced emissivity due to dust assumed for radiant barriers on attic floor.
- Adds window and skylight `GlassType` options of "low-e, high-solar-gain" and "low-e, low-solar-gain"; updates U-factor/SHGC lookup tables.
- Updates default temperature capacitance multiplier from 1 to 7, an average value found in the literature when calibrating timeseries EnergyPlus indoor temperatures to field data.
- Allows optional building site inputs (`GeoLocation/Latitude`, `GeoLocation/Longitude`, `Elevation`); useful when located far from, or at a very different elevation than, the EPW weather station.
- Updates default `ShieldingofHome` to be "well-shielded" for single-family attached and multifamily dwelling units.
- Improves heating/cooling component loads; for timesteps where there is no heating/cooling load, assigns heat transfer to heating or cooling by comparing indoor temperature to the average of heating/cooling setpoints.
- Adds net energy and net electricity timeseries output columns even when there is no PV or generator.
- Allow alternative label energy use (W) input for ceiling fans.
- Replaced state-average default fuel prices with EIA State Energy Data System (SEDS) prices.
- Adds more error-checking for inappropriate inputs (e.g., HVAC SHR=0 or clothes washer IMEF=0).
- Updates to run_simulation.rb script:
  - Allows requesting timeseries outputs with different frequencies (e.g., `--hourly enduses --monthly temperatures`).
  - **Breaking change**: Deprecates `--add-timeseries-output-variable`; EnergyPlus output variables can now be requested like other timeseries categories (using e.g. `--hourly 'Zone People Occupant Count'`).
  - Adds an optional `--skip-simulation` argument that allows skipping the EnergyPlus simulation.
- BuildResidentialHPXML measure:
  - **Breaking change**: Replaces `roof_radiant_barrier`/`roof_radiant_barrier_grade` arguments with `radiant_barrier_attic_location`/`radiant_barrier_grade`.
  - Allows specifying number of bedrooms served by the water heater which is used for apportioning tank losses; **Breaking change**: Replaces `water_heater_num_units_served` with `water_heater_num_bedrooms_served`.
  - Allows defining multiple unavailable periods; **Breaking change**: arguments renamed to `schedules_vacancy_periods`, `schedules_power_outage_periods`, and `schedules_power_outage_periods_window_natvent_availability`.
  - Adds detailed performance data inputs for variable-speed air source HVAC systems.
  - Adds heat pump backup sizing methodology input.
  - Add soil and moisture type arguments (for determining ground conductivity and diffusivity) and optional geothermal loop arguments for ground source heat pumps.
  - The "Geometry: Building Number of Units" input is now written to the HPXML `NumberofUnitsInBuilding` element.
  - Adds a blower fan efficiency input for specifying fan power W/cfm at maximum speed.
- BuildResidentialScheduleFile measure:
  - Allows appending columns to an existing CSV file rather than overwriting.
  - Other plug load schedules now use Other schedule fractions per ANSI/RESNET/ICC 301-2022 Addendum C.
  - TV plug load schedules now use TV schedule fractions from the American Time Use Survey and monthly multipliers from the 2010 Building America Analysis Spreadsheets.
  - Ceiling fan schedules now use ceiling fan schedule fractions and monthly multipliers from ANSI/RESNET/ICC 301-2022 Addendum C.
- ReportUtilityBills measure:
  - Adds new optional arguments for registering (with the OpenStudio runner) annual or monthly utility bills.
- Advanced research features:
  - **Breaking change**: Replaces `SimulationControl/TemperatureCapacitanceMultiplier` with `SimulationControl/AdvancedResearchFeatures/TemperatureCapacitanceMultiplier`.
  - Allows an optional input `SimulationControl/AdvancedResearchFeatures/DefrostModelType` for heat pump advanced defrost model.
  - Adds maximum power ratio detailed schedule for variable-speed HVAC systems to model shedding controls per [AHRI 1380](https://www.ahrinet.org/search-standards/ahri-1380-i-p-demand-response-through-variable-capacity-hvac-systems-residential-and-small).

__Bugfixes__
- Fixes error if using AllowIncreasedFixedCapacities=true w/ HP detailed performance data.
- Prevents mains water temperature from going below freezing (0 C).
- Fixes error if HPXML has emissions scenario and abbreviated run period.
- Fixes detailed schedule error-checking where schedules with MAX < 1 were incorrectly allowed.
- Fixes error if using MF space types (e.g., "other heated space") and the building has no HVAC equipment.
- Fixes `ManualJInputs/HumiditySetpoint` not being used in the design load calculation.
- Fixes possible EnergyPlus error when a `Slab` representing a crawlspace dirt floor has perimeter or under slab insulation.
- Prevents errors due to incorrect `Floor/FloorOrCeiling` input; issues a warning when detected.
- Apportion shared water heater tank losses for HPWHs and combi systems.
- Fixes buried duct effective R-values.
- Fixes shared boiler default location (which could result in assuming there's a flue in conditioned space impacting infiltration).
- Fixes timeseries hot water energy consumption adjustment lag (associated with hot water distribution).
- Fixes possibility of negative timeseries delivered loads when there is a dehumidifier.

## OpenStudio-HPXML v1.7.0

__New Features__
- Updates to OpenStudio 3.7.0/EnergyPlus 23.2.
- **Breaking change**: Updates to HPXML v4.0-rc2:
  - HPXML namespace changed from http://hpxmlonline.com/2019/10 to http://hpxmlonline.com/2023/09.
  - Replaces "living space" with "conditioned space", which better represents what is modeled.
  - Replaces `HotTubs/HotTub` with `Spas/PermanentSpa`.
  - Replaces `PortableHeater` and `FixedHeater` with `SpaceHeater`.
- Allows simulating whole multifamily (MF) buildings in a single combined simulation:
  - **Breaking change**: Multiple elements move from `SoftwareInfo/extension` to `BuildingDetails/BuildingSummary/extension` to allow variation across units:
    - `HVACSizingControl`
    - `ShadingControl`
    - `SchedulesFilePath`
    - `NaturalVentilationAvailabilityDaysperWeek`
  - Allows `NumberofUnits` to be used as a multiplier on dwelling unit simulation results to reduce simulation runtime.
  - See the [OpenStudio-HPXML documentation](https://openstudio-hpxml.readthedocs.io/en/v1.7.0/workflow_inputs.html#whole-sfa-mf-buildings) for more detail.
- HVAC modeling updates:
  - Updated assumptions for variable-speed air conditioners, heat pumps, and mini-splits based on NEEP data. Expect results to change, potentially significantly so depending on the scenario.
  - Allows detailed heating and cooling performance data (min/max COPs and capacities at different outdoor temperatures) for variable-speed systems.
  - Updates deep ground temperatures (used for modeling ground-source heat pumps) using L. Xing's simplified design model (2014).
  - Replaces inverse calculations, used to calculate COPs from rated efficiencies, with regressions for single/two-speed central ACs and ASHPs.
- Output updates:
  - **Breaking change**: "Hot Tub" outputs renamed to "Permanent Spa".
  - Adds "Peak Electricity: Annual Total (W)" output.
  - Adds battery resilience hours output; allows requesting timeseries output.
  - ReportUtilityBills measure: Allows reporting monthly utility bills in addition to (or instead of) annual bills.
- BuildResidentialHPXML measure:
  - Allow duct area fractions (as an alternative to duct areas in ft^2).
  - Allow duct locations to be provided while defaulting duct areas (i.e., without providing duct area/fraction inputs).
  - Add generic "attic" and "crawlspace" location choices for supply/return ducts, water heater, and battery.
  - Always validate the HPXML file before applying defaults and only optionally validate the final HPXML file.
- Adds manufactured home belly as a foundation type and allows modeling ducts in a manufactured home belly.
- Battery losses now split between charging and discharging.
- Interior/exterior window shading multipliers are now modeled using the EnergyPlus incident solar multiplier.
- Allows `WaterFixture/FlowRate` as an alternative to `LowFlow`; hot water credit is now calculated based on fraction of low flow fixtures.
- Allows above-grade basements/crawlspaces defined solely with Wall (not FoundationWall) elements.
- Updates to 2022 EIA energy costs.
- Added README.md documentation for all OpenStudio measures.

__Bugfixes__
- Fixes battery resilience output to properly incorporate battery losses.
- Fixes lighting multipliers not being applied when kWh/yr inputs are used.
- Fixes running detailed schedules with mixed timesteps (e.g., hourly heating/cooling setpoints and 15-minutely miscellaneous plug load schedules).
- Fixes calculation of utility bill fixed costs for simulations with abbreviated run periods.
- Fixes error if heat pump `CompressorLockoutTemperature` == `BackupHeatingLockoutTemperature`.
- Fixes possible "Electricity category end uses do not sum to total" error for a heat pump w/o backup.
- Fixes ground source heat pump fan/pump adjustment to rated efficiency.
- Fixes error if conditioned basement has `InsulationSpansEntireSlab=true`.
- Fixes ReportSimulationOutput outputs for the Parametric Analysis Tool (PAT).
- Fixes missing radiation exchange between window and sky when an interior/exterior window shading multiplier less than 1 exists.
- Fixes monthly shallow ground temperatures (used primarily in HVAC autosizing) for the southern hemisphere.
- Various HVAC sizing bugfixes and improvements.
- Fixes low-speed heating COPs for some two-speed ASHPs and cooling COPs for some single-speed ACs/HPs.
- BuildResidentialHPXML measure: Fixes air distribution CFA served when there is not a central system that meets 100% of the load.

## OpenStudio-HPXML v1.6.0

__New Features__
- Updates to OpenStudio 3.6.1/EnergyPlus 23.1.
- **Breaking change**: Updates to newer proposed HPXML v4.0:
  - Replaces `VentilationFan/Quantity` and `CeilingFan/Quantity` with `Count`.
  - Replaces `PVSystem/InverterEfficiency` with `PVSystem/AttachedToInverter` and `Inverter/InverterEfficiency`.
  - Replaces `WaterHeatingSystem/extension/OperatingMode` with `WaterHeatingSystem/HPWHOperatingMode` for heat pump water heaters.
- Output updates:
  - **Breaking change**: Adds `End Use: Heating Heat Pump Backup Fans/Pumps` (disaggregated from `End Use: Heating Fans/Pumps`).
  - **Breaking change**: Replaces `Component Load: Windows` with `Component Load: Windows Conduction` and `Component Load: Windows Solar`.
  - **Breaking change**: Replaces `Component Load: Skylights` with `Component Load: Skylights Conduction` and `Component Load: Skylights Solar`.
  - **Breaking change**: Adds `Component Load: Lighting` (disaggregated from `Component Load: Internal Gains`).
  - **Breaking change**: Adds "net" values for emissions; "total" values now exclude generation (e.g., PV).
  - Adds `Load: Heating: Heat Pump Backup` (heating load delivered by heat pump backup systems).
  - Adds `System Use` outputs (end use outputs for each heating, cooling, and water heating system); allows requesting timeseries output.
  - All annual load outputs are now provided as timeseries outputs; previously only "Delivered" loads were available.
  - Peak summer/winter electricity outputs are now based on Jun/July/Aug and Dec/Jan/Feb months, not HVAC heating/cooling operation.
  - Allows specifying the number of decimal places for timeseries output.
  - Msgpack outputs are no longer rounded (since there is no file size penalty to storing full precision).
  - Annual emissions and utility bills now include all fuel/end uses, even if zero.
  - ReportSimulationOutput measure: Allows disabling individual annual output sections.
- **Breaking change**: Deprecates `OccupancyCalculationType` ("asset" or "operational").
   - If `NumberofResidents` not provided, an *asset* calculation is performed assuming standard occupancy per ANSI/RESNET/ICC 301.
   - If `NumberofResidents` is provided, an *operational* calculation is performed using a relationship between #Bedrooms and #Occupants from RECS 2015.
- Heat pump enhancements:
  - Allows `HeatingCapacityRetention[Fraction | Temperature]` inputs to define cold-climate performance; like `HeatingCapacity17F` but can apply to autosized systems and can use a user-specified temperature.
  - Default mini-split heating capacity retention updated from 0.4 to 0.5 (at 5 deg-F).
  - Allows `CompressorLockoutTemperature` as an optional input to control the minimum temperature the compressor can operate at.
  - Defaults for `CompressorLockoutTemperature`: 25F for dual-fuel, -20F for mini-split, 0F for all other heat pumps.
  - Defaults for `BackupHeatingLockoutTemperature`: 50F for dual-fuel, 40F for all other heat pumps.
  - Provides a warning if `BackupHeatingSwitchoverTemperature` or `BackupHeatingLockoutTemperature` are low and may cause unmet hours.
  - Autosizing is no longer all-or-none; backup heating can be autosized (defaulted) while specifying the heat pump capacities, or vice versa.
  - Allows `extension/CrankcaseHeaterPowerWatts` as an optional input; defaults to 50 W for central HPs/ACs and mini-splits.
  - Increased consistency between variable-speed central HP and mini-split HP models for degradation coefficients, gross SHR calculations, etc.
- Infiltration changes:
  - **Breaking change**: Infiltration for SFA/MF dwelling units must include `TypeOfInfiltrationLeakage` ("unit total" or "unit exterior only").
  - **Breaking change**: Replaces `BuildingConstruction/extension/HasFlueOrChimney` with `AirInfiltration/extension/HasFlueOrChimneyInConditionedSpace`; defaults now incorporate HVAC/water heater location.
  - Allows infiltration to be specified using `CFMnatural` or `EffectiveLeakageArea`.
- Lighting changes:
  - LightingGroups can now be specified using kWh/year annual consumption values as an alternative to fractions of different lighting types.
  - LightingGroups for interior, exterior, and garage are no longer required; if not provided, these lighting uses will not be modeled.
- HVAC sizing enhancements:
  - Allows optional inputs under `HVACSizingControl/ManualJInputs` to override Manual J defaults for HVAC autosizing calculations.
  - Updates to better align various default values and algorithms with Manual J.
  - Updates design load calculations to handle conditioned basements with insulated slabs.
- Duct enhancements:
  - Allows modeling ducts buried in attic loose-fill insulation using `Ducts/DuctBuriedInsulationLevel`.
  - Allows specifying `Ducts/DuctEffectiveRValue`, the value that will be used in the model, though its use is not recommended.
- Allows modeling a pilot light for non-electric heating systems (furnaces, stoves, boilers, and fireplaces).
- Allows summer vs winter shading seasons to be specified for windows and skylights.
- Allows defining one or more `UnavailablePeriods` (e.g., occupant vacancies or power outage periods).
- Stochastic schedules for garage lighting and TV plug loads now use interior lighting and miscellaneous plug load schedules, respectively.
- Performance improvement for HPXML files w/ large numbers of `Building` elements.
- Weather cache files (\*foo-cache.csv) are no longer used/needed.

__Bugfixes__
- Fixes `BackupHeatingSwitchoverTemperature` for a heat pump w/ *separate* backup system; now correctly ceases backup operation above this temperature.
- Fixes error if calculating utility bills for an all-electric home with a detailed JSON utility rate.
- Stochastic schedules now excludes columns for end uses that are not stochastically generated.
- Fixes operational calculation when the number of residents is set to zero.
- Fixes possible utility bill calculation error for a home with PV using a detailed electric utility rate.
- Fixes defaulted mechanical ventilation flow rate for SFA/MF buildings, with respect to infiltration credit.
- HPXML files w/ multiple `Building` elements now only show warnings for the single `Building` being simulated.
- Adds a warning for SFA/MF dwelling units without at least one attached wall/ceiling/floor surface.
- Various fixes for window/skylight/duct design loads for Manual J HVAC autosizing calculations.
- Ensure that ductless HVAC systems do not have a non-zero airflow defect ratio specified.
- Fixes possible "A neighbor building has an azimuth (XX) not equal to the azimuth of any wall" for SFA/MF units with neighboring buildings for shade.
- Fixes reported loads when no/partial HVAC system (e.g., room air conditioner that meets 30% of the cooling load).

## OpenStudio-HPXML v1.5.1

__New Features__
- When `Battery/Location` not provided, now defaults to garage if present, otherwise outside.
- BuildResidentialScheduleFile measure:
  - Allows requesting a subset of end uses (columns) to be generated.

__Bugfixes__
- Fixes total/net electricity timeseries outputs to include battery charging/discharging energy.
- Fixes error when a non-electric water heater has jacket insulation and the UEF metric is used.

## OpenStudio-HPXML v1.5.0

__New Features__
- Updates to OpenStudio 3.5.0/EnergyPlus 22.2.
- **Breaking change**: Updates to newer proposed HPXML v4.0:
  - Replaces `FrameFloors/FrameFloor` with `Floors/Floor`.
  - `Floor/FloorType` (WoodFrame, StructuralInsulatedPanel, SteelFrame, or SolidConcrete) is a required input.
  - All `Ducts` must now have a `SystemIdentifier`.
  - Replaces `WallType/StructurallyInsulatedPanel` with `WallType/StructuralInsulatedPanel`.
  - Replaces `SoftwareInfo/extension/SimulationControl/DaylightSaving/Enabled` with `Building/Site/TimeZone/DSTObserved`.
  - Replaces `StandbyLoss` with `StandbyLoss[Units="F/hr"]/Value` for an indirect water heater.
  - Replaces `BranchPipingLoopLength` with `BranchPipingLength` for a hot water recirculation system.
  - Replaces `Floor/extension/OtherSpaceAboveOrBelow` with `Floor/FloorOrCeiling`.
  - For PTAC with heating, replaces `HeatingSystem` of type PackagedTerminalAirConditionerHeating with `CoolingSystem/IntegratedHeating*` elements.
- **Breaking change**: Now performs full HPXML XSD schema validation (previously just limited checks); yields runtime speed improvements.
- **Breaking change**: HVAC/DHW equipment efficiencies can no longer be defaulted (e.g., based on age of equipment); they are now required.
- **Breaking change**: Deprecates ReportHPXMLOutput measure; HVAC autosized capacities & design loads moved to `results_annual.csv`.
- **Breaking change**: BuildResidentialHPXML measure: Replaces arguments using 'auto' for defaults with optional arguments of the appropriate data type.
- Utility bill calculations:
  - **Breaking change**: Removes utility rate and PV related arguments from the ReportUtilityBills measure in lieu of HPXML file inputs.
  - Allows calculating one or more utility bill scenarios (e.g., net metering vs feed-in tariff compensation types for a simulation with PV).
  - Adds detailed calculations for tiered, time-of-use, or real-time pricing electric rates using OpenEI tariff files.
- Lithium ion battery:
  - Allows detailed charging/discharging schedules via CSV files.
  - Allows setting round trip efficiency.
  - **Breaking change**: Lifetime model is temporarily disabled; `Battery/extension/LifetimeModel` is not allowed.
- Allows SEER2/HSPF2 efficiency types for central air conditioners and heat pumps.
- Allows setting the natural ventilation availability (days/week that operable windows can be opened); default changed from 7 to 3 (M/W/F).
- Allows specifying duct surface area multipliers.
- Allows modeling CFIS ventilation systems with supplemental fans.
- Allows shared dishwasher/clothes washer to be attached to a hot water distribution system instead of a single water heater.
- Allows heating/cooling seasons that don't span the entire year.
- Allows modeling room air conditioners with heating or reverse cycle.
- Allows setting the ground soil conductivity used for foundation heat transfer and ground source heat pumps.
- Allows setting the EnergyPlus temperature capacitance multiplier.
- EnergyPlus modeling changes:
  - Switches Kiva foundation model timestep from 'Hourly' to 'Timestep'; small increase in runtime for sub-hourly simulations.
  - Improves Kiva foundation model heat transfer by providing better initial temperature assumptions based on foundation type and insulation levels.
- Annual/timeseries outputs:
  - Allows timeseries timestamps to be start or end of timestep convention; **Breaking change**: now defaults to start of timestep.
  - Adds annual emission outputs disaggregated by end use; timeseries emission outputs disaggregated by end use can be requested.
  - Allows generating timeseries unmet hours for heating and cooling.
  - Allows CSV timeseries output to be formatted for use with the DView application.
  - Adds heating/cooling setpoints to timeseries outputs when requesting zone temperatures.
  - Disaggregates Battery outputs from PV outputs.
  - Design temperatures, used to calculate design loads for HVAC equipment autosizing, are now output in `in.xml` and `results_annual.csv`.

__Bugfixes__
- Fixes possible incorrect autosizing of heat pump *separate* backup systems with respect to duct loads.
- Fixes incorrect autosizing of heat pump *integrated* backup systems if using MaxLoad/HERS sizing methodology and cooling design load exceeds heating design load.
- Fixes heating (or cooling) setpoints affecting the conditioned space temperature outside the heating (or cooling) season.
- Fixes handling non-integer number of occupants when using the stochastic occupancy schedule generator.
- Fixes units for Peak Loads (kBtu/hr, not kBtu) in annual results file.
- Fixes possible output error for ground source heat pumps with a shared hydronic circulation loop.
- Provides an error message if the EnergyPlus simulation used infinite energy.
- Fixes zero energy use for a ventilation fan w/ non-zero fan power and zero airflow rate.
- Fixes excessive heat transfer when foundation wall interior insulation does not start from the top of the wall.
- Fixes how relative paths are treated when using an OpenStudio Workflow.
- Fixes possible simulation error if a slab has an ExposedPerimeter near zero.
- Fixes possible "Could not identify surface type for surface" error.
- Fixes possible ruby error when defaulting water heater location.
- Battery round trip efficiency now correctly affects results.
- BuildResidentialHPXML measure:
  - Fixes aspect ratio convention for single-family attached and multifamily dwelling units.

## OpenStudio-HPXML v1.4.0

__New Features__
- Updates to OpenStudio 3.4.0/EnergyPlus 22.1.
- High-level optional `OccupancyCalculationType` input to specify operational vs asset calculation. Defaults to asset. If operational, `NumberofResidents` is required.
- Allows calculating one or more emissions scenarios (e.g., high renewable penetration vs business as usual) for different emissions types (e.g., CO2e).
- New ReportUtilityBills reporting measure: adds a new results_bills.csv output file to summarize calculated utility bills.
- Switches from EnergyPlus SQL output to MessagePack output for faster performance and reduced file sizes when requesting timeseries outputs.
- New heat pump capabilities:
  - **Breaking change**: Replaces the `UseMaxLoadForHeatPumps` sizing option with `HeatPumpSizingMethodology`, which has three choices:
    - `ACCA`: nominal capacity sized per ACCA Manual J/S based on cooling design loads, with some oversizing allowances for larger heating design loads.
    - `HERS` (default): nominal capacity sized equal to the larger of heating/cooling design loads.
    - `MaxLoad`: nominal capacity sized based on the larger of heating/cooling design loads, while taking into account the heat pump's capacity retention at the design temperature.
  - Allows the separate backup system to be a central system (e.g., central furnace w/ ducts). Previously only non-central system types were allowed.
  - Heat pumps with switchover temperatures are now autosized by taking into account the switchover temperature, if higher than the heating design temperature.
  - Allows `BackupHeatingLockoutTemperature` as an optional input to control integrated backup heating availability during, e.g., a thermostat heating setback recovery event; defaults to 40F.
- New water heating capabilities:
  - Allows conventional storage tank water heaters to use a stratified (rather than mixed) tank model via `extension/TankModelType`; higher precision but runtime penalty. Defaults to mixed.
  - Allows operating mode (standard vs heat pump only) for heat pump water heaters (HPWHs) via `extension/OperatingMode`. Defaults to standard.
  - Updates combi boiler model to be simpler, faster, and more robust by using separate space/water heating plant loops and boilers.
- New capabilities for hourly/sub-hourly scheduling via schedule CSV files:
  - Detailed HVAC and water heater setpoints.
  - Detailed heat pump water heater operating modes.
- EnergyPlus modeling changes:
  - Switches from ScriptF to CarrollMRT radiant exchange algorithm.
  - Updates HVAC fans to use fan power law (cubic relationship between fan speed and power).
  - Updates HVAC rated fan power assumption per ASHRAE 1449-RP.
- Allows specifying a `StormWindow` element for windows/skylights; U-factors and SHGCs are automatically adjusted.
- Allows an optional `AirInfiltrationMeasurement/InfiltrationHeight` input.
- Allows an optional `Battery/UsableCapacity` input; now defaults to 0.9 x NominalCapacity (previously 0.8).
- For CFIS systems, allows an optional `extension/VentilationOnlyModeAirflowFraction` input to address duct losses during ventilation only mode.
- **Breaking change**: Each `VentilationFan` must have one (and only one) `UsedFor...` element set to true.
- BuildResidentialHPXML measure:
  - **Breaking change**: Changes the zip code argument name to `site_zip_code`.
  - Adds optional arguments for schedule CSV files, HPWH operating mode, water heater tank model, storm windows, heat pump lockout temperature, battery usable capacity, and emissions scenarios.
  - Adds support for ambient foundations for single-family attached and apartment units.
  - Adds support for unconditioned attics for apartment units.
  - Adds an optional argument to store additional custom properties in the HPXML file.
  - Adds an optional argument for whether the HPXML file is written with default values applied; defaults to false.
  - Adds an optional argument for whether the HPXML file is validated; defaults to false.
- ReportSimulationOutput measure:
  - **Breaking change**: New "End Use: \<Fuel\>: Heating Heat Pump Backup" output, disaggregated from "End Use: \<Fuel\>: Heating".
  - Adds "Energy Use: Total" and "Energy Use: Net" columns to the annual results output file; allows timeseries outputs.
  - Adds a "Fuel Use: Electricity: Net" timeseries output column for homes with electricity generation.
  - Adds optional argument for requesting timeseries EnergyPlus output variables.
  - Adds ability to include `TimeDST` and/or `TimeUTC` timestamp column(s) in results_timeseries.csv.
  - Timestamps in results_timeseries.csv are output in ISO 8601 standard format.
  - Allows user-specified annual/timeseries output file names.
- ReportHPXMLOutput measure:
  - Adds "Enclosure: Floor Area Foundation" output row in results_hpxml.csv.
- Adds support for shared hot water recirculation systems controlled by temperature.
- Relaxes requirement for `ConditionedFloorAreaServed` for air distribution systems; now only needed if duct surface areas not provided.
- Allows MessagePack annual/timeseries output files to be generated instead of CSV/JSON.

__Bugfixes__
- Adds more stringent limits for `AirflowDefectRatio` and `ChargeDefectRatio` (now allows values from 1/10th to 10x the design value).
- Catches case where leap year is specified but weather file does not contain 8784 hours.
- Fixes possible HVAC sizing error if design temperature difference (TD) is negative.
- Fixes an error if there is a pool or hot tub, but the pump `Type` is set to "none".
- Adds more decimal places in output files as needed for simulations with shorter timesteps and/or abbreviated run periods.
- Timeseries output fixes: some outputs off by 1 hour; possible negative combi boiler values.
- Fixes range hood ventilation interaction with infiltration to take into account the location of the cooking range.
- Fixes possible EMS error for ventilation systems with low (but non-zero) flow rates.
- Fixes documentation for `Overhangs/Depth` inputs; units should be ft and not inches.
- The `WaterFixturesUsageMultiplier` input now also applies to general water use internal gains and recirculation pump energy (for some control types).
- BuildResidentialHPXML measure:
  - Fixes units for "Cooling System: Cooling Capacity" argument (Btu/hr, not tons).
  - Fixes incorrect outside boundary condition for shared gable walls of cathedral ceilings, now set to adiabatic.

## OpenStudio-HPXML v1.3.0

__New Features__
- Updates to OpenStudio 3.3.0/EnergyPlus 9.6.0.
- **Breaking change**: Replaces "Unmet Load" outputs with "Unmet Hours".
- **Breaking change**: Renames "Load: Heating" and "Peak Load: Heating" (and Cooling) outputs to include "Delivered".
- **Breaking change**: Any heat pump backup heating requires `HeatPump/BackupType` ("integrated" or "separate") to be specified.
- **Breaking change**: For homes with multiple PV arrays, all inverter efficiencies must have the same value.
- **Breaking change**: HPXML schema version must now be '4.0' (proposed).
  - Moves `ClothesDryer/extension/IsVented` to `ClothesDryer/Vented`.
  - Moves `ClothesDryer/extension/VentedFlowRate` to `ClothesDryer/VentedFlowRate`.
  - Moves `FoundationWall/Insulation/Layer/extension/DistanceToTopOfInsulation` to `FoundationWall/Insulation/Layer/DistanceToTopOfInsulation`.
  - Moves `FoundationWall/Insulation/Layer/extension/DistanceToBottomOfInsulation` to `FoundationWall/Insulation/Layer/DistanceToBottomOfInsulation`.
  - Moves `Slab/PerimeterInsulationDepth` to `Slab/PerimeterInsulation/Layer/InsulationDepth`.
  - Moves `Slab/UnderSlabInsulationWidth` to `Slab/UnderSlabInsulation/Layer/InsulationWidth`.
  - Moves `Slab/UnderSlabInsulationSpansEntireSlab` to `Slab/UnderSlabInsulation/Layer/InsulationSpansEntireSlab`.
- Initial release of BuildResidentialHPXML measure, which generates an HPXML file from a set of building description inputs.
- Expanded capabilities for scheduling:
  - Allows modeling detailed occupancy via a schedule CSV file.
  - Introduces a measure for automatically generating detailed smooth/stochastic schedule CSV files.
  - Expands simplified weekday/weekend/monthly schedule inputs to additional building features.
  - Allows `HeatingSeason` & `CoolingSeason` to be specified for defining heating and cooling equipment availability.
- Adds a new results_hpxml.csv output file to summarize HPXML values (e.g., surface areas, HVAC capacities).
- Allows modeling lithium ion batteries.
- Allows use of `HeatPump/BackupSystem` for modeling a standalone (i.e., not integrated) backup heating system.
- Allows conditioned crawlspaces to be specified; modeled as crawlspaces that are actively maintained at setpoint.
- Allows non-zero refrigerant charge defect ratios for ground source heat pumps.
- Expands choices allowed for `Siding` (Wall/RimJoist) and `RoofType` (Roof) elements.
- Allows "none" for wall/rim joist siding.
- Allows interior finish inputs (e.g., 0.5" drywall) for walls, ceilings, and roofs.
- Allows specifying the foundation wall type (e.g., solid concrete, concrete block, wood, etc.).
- Allows additional fuel types for generators.
- Switches to the EnergyPlus Fan:SystemModel object for all HVAC systems.
- Introduces a small amount of infiltration for unvented spaces.
- Updates the assumption of flue losses vs tank losses for higher efficiency non-electric storage water heaters.
- Revises shared mechanical ventilation preconditioning control logic to operate less often.
- Adds alternative inputs:
  - Window/skylight physical properties (`GlassLayers`, `FrameType`, etc.) instead of `UFactor` & `SHGC`.
  - `Ducts/FractionDuctArea` instead of `Ducts/DuctSurfaceArea`.
  - `Length` instead of `Area` for foundation walls.
  - `Orientation` instead of `Azimuth` for all applicable surfaces, PV systems, and solar thermal systems.
  - CEER (Combined Energy Efficiency Ratio) instead of EER for room ACs.
  - `UsageBin` instead of `FirstHourRating` (for water heaters w/ UEF metric).
  - `CFM50` instead of `CFM25` or `Percent` for duct leakage.
- Allows more defaulting (optional inputs):
  - Mechanical ventilation airflow rate per ASHRAE 62.2-2019.
  - HVAC/DHW system efficiency (by age).
  - Mechanical ventilation fan power (by type).
  - Color (solar absorptance) for walls, roofs, and rim joists.
  - Foundation wall distance to top/bottom of insulation.
  - Door azimuth.
  - Radiant barrier grade.
  - Whole house fan airflow rate and fan power.
- Adds more warnings of inputs based on ANSI/BPI 2400 Standard.
- Removes error-check for number of bedrooms based on conditioned floor area, per RESNET guidance.
- Updates the reporting measure to register all outputs from the annual CSV with the OS runner (for use in, e.g., PAT).
- Removes timeseries CSV output columns that are all zeroes to reduce file size and processing time.
- Improves consistency of installation quality calculations for two/variable-speed air source heat pumps and ground source heat pumps.
- Relaxes requirement for heating (or cooling) setpoints so that they are only needed if heating (or cooling) equipment is present.
- Adds an `--ep-input-format` argument to run_simulation.rb to choose epJSON as the EnergyPlus input file format instead of IDF.
- Eliminates EnergyPlus warnings related to unused objects or invalid output meters/variables.
- Allows modeling PTAC and PTHP HVAC systems.
- Allows user inputs for partition wall mass and furniture mass.

__Bugfixes__
- Improves ground reflectance when there is shading of windows/skylights.
- Improves HVAC fan power for central forced air systems.
- Fixes mechanical ventilation compartmentalization area calculation for SFA/MF homes with surfaces with InteriorAdjacentTo==ExteriorAdjacentTo.
- Negative `DistanceToTopOfInsulation` values are now disallowed.
- Fixes workflow errors if a `VentilationFan` has zero airflow rate or zero hours of operation.
- Fixes duct design load calculations for HPXML files with multiple ducted HVAC systems.
- Fixes ground source heat pump rated airflow.
- Relaxes `Overhangs` DistanceToBottomOfWindow vs DistanceToBottomOfWindow validation when Depth is zero.
- Fixes possibility of double-counting HVAC distribution losses if an `HVACDistribution` element has both AirDistribution properties and DSE values
- Fixes possibility of incorrect "Peak Electricity: Winter Total (W)" and "Peak Electricity: Summer Total (W)" outputs for homes with duct losses.
- Fixes heating/cooling seasons (used for e.g. summer vs winter window shading) for the southern hemisphere.
- Fixes possibility of EnergyPlus simulation failure for homes with ground-source heat pumps and airflow and/or charge defects.
- Fixes peak load/electricity outputs for homes with ground-source heat pumps and airflow and/or charge defects.

## OpenStudio-HPXML v1.2.0

__New Features__
- **Breaking change**: Heating/cooling component loads no longer calculated by default for faster performance; use `--add-component-loads` argument if desired.
- **Breaking change**: Replaces `Site/extension/ShelterCoefficient` with `Site/ShieldingofHome`.
- Allows `DuctLeakageMeasurement` & `ConditionedFloorAreaServed` to not be specified for ductless fan coil systems; **Breaking change**: `AirDistributionType` is now required for all air distribution systems.
- Allows `Slab/ExposedPerimeter` to be zero.
- Removes `ClothesDryer/ControlType` from being a required input, it is not used.
- Switches room air conditioner model to use Cutler performance curves.
- Relaxes tolerance for duct leakage to outside warning when ducts solely in conditioned space.
- Removes limitation that a shared water heater serving a shared laundry room can't also serve dwelling unit fixtures (i.e., FractionDHWLoadServed is no longer required to be zero).
- Adds IDs to schematron validation errors/warnings when possible.
- Moves additional error-checking from the ruby measure to the schematron validator.

__Bugfixes__
- Fixes room air conditioner performance curve.
- Fixes ruby error if elements (e.g., `SystemIdentifier`) exist without the proper 'id'/'idref' attribute.
- Fixes error if boiler/GSHP pump power is zero
- Fixes possible "Electricity category end uses do not sum to total" error due to boiler pump energy.
- Fixes possible "Construction R-value ... does not match Assembly R-value" error for highly insulated enclosure elements.
- Adds error-checking for negative SEEReq results for shared cooling systems.
- Adds more detail to error messages regarding the wrong data type in the HPXML file.
- Prevents a solar hot water system w/ SolarFraction=1.

## OpenStudio-HPXML v1.1.0

__New Features__
- **Breaking change**: `Type` is now a required input for dehumidifiers; can be "portable" or "whole-home".
- **Breaking change**: `Location` is now a required input for dehumidifiers; must be "living space" as dehumidifiers are currently modeled as located in living space.
- **Breaking change**: `Type` is now a required input for Pool, PoolPump, HotTub, and HotTubPump.
- **Breaking change**: Both supply and return duct leakage to outside are now required inputs for AirDistribution systems.
- **Breaking change**: Simplifies inputs for fan coils and water loop heat pumps by A) removing HydronicAndAirDistribution element and B) moving WLHP inputs from extension elements to HeatPump element.
- Allows modeling airflow/charge defects for air conditioners, heat pumps, and furnaces (RESNET Standard 310).
- Allows modeling *multiple* dehumidifiers (previously only one allowed).
- Allows modeling generators (generic on-site power production).
- Allows detailed heating/cooling setpoints to be specified: 24-hour weekday & weekend values.
- Allows modeling window/skylight *exterior* shading via summer/winter shading coefficients.
- Allows JSON annual/timeseries output files to be generated instead of CSV. **Breaking change**: For CSV outputs, the first two sections in the results_annual.csv file are now prefixed with "Fuel Use:" and "End Use:", respectively.
- Allows more defaulting (optional inputs) for a variety of HPXML elements.
- Allows requesting timeseries unmet heating/cooling loads.
- Allows skipping schema/schematron validation (for speed); should only be used if the HPXML was already validated upstream.
- Allows HPXML files w/ multiple `Building` elements; requires providing the ID of the single building to be simulated.
- Includes hot water loads (in addition to heating/cooling loads) when timeseries total loads are requested.
- The `in.xml` HPXML file is now always produced for inspection of default values (e.g., autosized HVAC capacities). **Breaking change**: The `output_dir` HPXMLtoOpenStudio measure argument is now required.
- Overhauls documentation to be more comprehensive and standardized.
- `run_simulation.rb` now returns exit code 1 if not successful (i.e., either invalid inputs or simulation fails).

__Bugfixes__
- Improved modeling of window/skylight interior shading -- better reflects shading coefficient inputs.
- Adds error-checking on the HPXML schemaVersion.
- Adds various error-checking to the schematron validator.
- Adds error-checking for empty IDs in the HPXML file.
- Fixes heat pump water heater fan energy not included in SimulationOutputReport outputs.
- Fixes possibility of incorrect "A neighbor building has an azimuth (XXX) not equal to the azimuth of any wall" error.
- Fixes possibility of errors encountered before schematron validation has occurred.
- Small bugfixes related to basement interior surface solar absorptances.
- Allows NumberofConditionedFloors/NumberofConditionedFloorsAboveGrade to be non-integer values per the HPXML schema.
- HVAC sizing design load improvements for floors above crawlspaces/basements, walls, ducts, and heat pumps.
- Now recognizes Type="none" to prevent modeling of pools and hot tubs (pumps and heaters).
- Fixes error for overhangs with zero depth.
- Fixes possible error where the normalized flue height for the AIM-2 infiltration model is negative.
- Slight adjustment of default water heater recovery efficiency equation to prevent errors from values being too high.
- Fixes schematron file not being valid per ISO Schematron standard.

## OpenStudio-HPXML v1.0.0

__New Features__
- Updates to OpenStudio 3.1.0/EnergyPlus 9.4.0.
- **Breaking change**: Deprecates `WeatherStation/WMO` HPXML input, use `WeatherStation/extension/EPWFilePath` instead; also removes `weather_dir` argument from HPXMLtoOpenStudio measure.
- Implements water heater Uniform Energy Factor (UEF) model; replaces RESNET UEF->EF regression. **Breaking change**: `FirstHourRating` is now a required input for storage water heaters when UEF is provided.
- Adds optional HPXML fan power inputs for most HVAC system types. **Breaking change**: Removes ElectricAuxiliaryEnergy input for non-boiler heating systems.
- Uses air-source heat pump cooling performance curves for central air conditioners.
- Updates rated fan power assumption for mini-split heat pump models.
- Allows coal fuel type for non-boiler heating systems.
- Accommodates common walls adjacent to unconditioned space by using HPXML surfaces where InteriorAdjacentTo == ExteriorAdjacentTo.
- Adds optional HPXML inputs to define whether a clothes dryer is vented and its ventilation rate.
- Adds optional HPXML input for `SimulationControl/CalendarYear` for TMY weather files.
- Schematron validation improvements.
- Adds some HPXML XSD schema validation and additional error-checking.
- Various small updates to ASHRAE 140 test files.
- Reduces number of EnergyPlus output files produced by using new OutputControlFiles object.
- Release packages now include ASHRAE 140 test files/results.

__Bugfixes__
- EnergyPlus 9.4.0 fix for negative window solar absorptances at certain hours.
- Fixes airflow timeseries outputs to be averaged instead of summed.
- Updates HVAC sizing methodology for slab-on-grade foundation types.
- Fixes an error that could prevent schematron validation errors from being produced.
- Skips weather caching if filesystem is read only.

## OpenStudio-HPXML v0.11.0 Beta

__New Features__
- New [Schematron](http://schematron.com) validation (EPvalidator.xml) replaces custom ruby validation (EPvalidator.rb)
- **[Breaking change]** `BuildingConstruction/ResidentialFacilityType` ("single-family detached", "single-family attached", "apartment unit", or "manufactured home") is a required input
- Ability to model shared systems for Attached/Multifamily dwelling units
  - Shared HVAC systems (cooling towers, chillers, central boilers, water loop heat pumps, fan coils, ground source heat pumps on shared hydronic circulation loops)
  - Shared water heaters serving either A) multiple dwelling units' service hot water or B) a shared laundry/equipment room, as well as hot water recirculation systems
  - Shared appliances (e.g., clothes dryer in a shared laundry room)
  - Shared hot water recirculation systems
  - Shared ventilation systems (optionally with preconditioning equipment and recirculation)
  - Shared PV systems
  - **[Breaking change]** Appliances located in MF spaces (i.e., "other") must now be specified in more detail (i.e., "other heated space", "other non-freezing space", "other multifamily buffer space", or "other housing unit")
- Enclosure
  - New optional inputs: `Roof/RoofType`, `Wall/Siding`, and `RimJoist/Siding`
  - New optional inputs: `Skylight/InteriorShading/SummerShadingCoefficient` and `Skylight/InteriorShading/SummerShadingCoefficient`
  - New optional inputs: `Roof/RoofColor`, `Wall/Color`, and `RimJoist/Color` can be provided instead of `SolarAbsorptance`
  - New optional input to specify presence of flue/chimney, which results in increased infiltration
  - Allows adobe wall type
  - Allows `AirInfiltrationMeasurement/HousePressure` to be any value (previously required to be 50 Pa)
  - **[Breaking change]** `Roof/RadiantBarrierGrade` input now required when there is a radiant barrier
- HVAC
  - Adds optional high-level HVAC autosizing controls
    - `AllowIncreasedFixedCapacities`: Describes how HVAC equipment with fixed capacities are handled. If true, the maximum of the user-specified fixed capacity and the heating/cooling design load will be used to reduce potential for unmet loads. Defaults to false.
    - `UseMaxLoadForHeatPumps`: Describes how autosized heat pumps are handled. If true, heat pumps are sized based on the maximum of heating and cooling design loads. If false, heat pumps are sized per ACCA Manual J/S based on cooling design loads with some oversizing allowances for heating design loads. Defaults to true.
  - Additional HVAC types: mini-split air conditioners and fixed (non-portable) space heaters
  - Adds optional inputs for ground-to-air heat pumps: `extension/PumpPowerWattsPerTon` and `extension/FanPowerWattsPerCFM`
- Ventilation
  - Allows _multiple_ whole-home ventilation, spot ventilation, and/or whole house fans
- Appliances & Plug Loads
  - Allows _multiple_ `Refrigerator` and `Freezer`
  - Allows `Pool`, `HotTub`, `PlugLoad` of type "electric vehicle charging" and "well pump", and `FuelLoad` of type "grill", "lighting", and "fireplace"
  - **[Breaking change]** "other" and "TV other" plug loads now required
- Lighting
  - Allows lighting schedules and holiday lighting
- **[Breaking change]** For hydronic distributions, `HydronicDistributionType` is now required
- **[Breaking change]** For DSE distributions, `AnnualHeatingDistributionSystemEfficiency` and `AnnualCoolingDistributionSystemEfficiency` are both always required
- Allows more HPXML fuel types to be used for HVAC, water heating, appliances, etc.
- New inputs to define Daylight Saving period; defaults to enabled
- Adds more reporting of warnings/errors to run.log

__Bugfixes__
- Fixes pump energy for boilers and ground source heat pumps
- Fixes incorrect gallons of hot water use reported when there are multiple water heaters
- No longer report unmet load for buildings where the HVAC system only meets part of the load (e.g., room AC serving 33% of the load)
- Schedule bugfix for leap years

## OpenStudio-HPXML v0.10.0 Beta

__New Features__
- Dwelling units of single-family attached/multifamily buildings:
  - Adds new generic space types "other heated space", "other multifamily buffer space", and "other non-freezing space" for surface `ExteriorAdjacentTo` elements. "other housing unit", i.e. adiabatic surfaces, was already supported.
  - **[Breaking change]** For `FrameFloors`, replaces "other housing unit above" and "other housing unit below" enumerations with "other housing unit". All four "other ..." spaces must have an `extension/OtherSpaceAboveOrBelow` property set to either "above" or "below".
  - Allows ducts and water heaters to be located in all "other ..." spaces.
  - Allows all appliances to be located in "other", in which internal gains are neglected.
- Allows `Fireplace` and `FloorFurnace` for heating system types.
- Allows "exterior wall", "under slab", and "roof deck" for `DuctLocation`.
- Allows "wood" and "wood pellets" as fuel types for additional HVAC systems, water heaters, and appliances.
- Allows `Location` to be provided for `Dishwasher` and `CookingRange`.
- Allows `BuildingSummary/Site/SiteType` ("urban", "suburban", or "rural") to be provided.
- Allows user-specified `Refrigerator` and `CookingRange` schedules to be provided.
- HVAC capacity elements are no longer required; if not provided, ACCA Manual J autosizing calculations will be used (-1 can continue to be used for capacity elements but is discouraged).
- Duct locations/areas can be defaulted by specifying supply/return `Duct` elements without `DuctSurfaceArea` and `DuctLocation`. `HVACDistribution/DistributionSystemType/AirDistribution/NumberofReturnRegisters` can be optionally provided to inform the default duct area calculations.
- **[Breaking change]** Lighting inputs now use `LightingType[LightEmittingDiode | CompactFluorescent | FluorescentTube]` instead of `ThirdPartyCertification="ERI Tier I" or ThirdPartyCertification="ERI Tier II"`.
- **[Breaking change]** `HVACDistribution/ConditionedFloorAreaServed` is now required for air distribution systems.
- **[Breaking change]** Infiltration and attic ventilation specified using natural air changes per hour now uses `ACHnatural` instead of `extension/ConstantACHnatural`.
- **[Breaking change]** The optional `PerformanceAdjustment` input for instantaneous water heaters is now treated as a performance multiplier (e.g., 0.92) instead of derate (e.g., 0.08).
- Adds ASHRAE 140 Class II test files.
- SimulationOutputReport reporting measure:
  - New optional timeseries outputs:  airflows (e.g., infiltration, mechanical ventilation, natural ventilation, whole house fan) and weather (e.g., temperatures, wind speed, solar).
  - Timeseries frequency can now be set to 'none' as an alternative to setting all include_timeseries_foo variables to false.
  - **[Breaking change]** Renames "Wood" to "Wood Cord" to better distinguish from "Wood Pellets".
- Modeling improvements:
  - Improved calculation for infiltration height
  - Infiltration & mechanical ventilation now combined using ASHRAE 62.2 Normative Appendix C.
- Runtime improvements:
  - Optimized ruby require calls.
  - Skip ViewFactor calculations when not needed (i.e., no conditioned basement).
- Error-checking:
  - Adds more space type-specific error checking of adjacent surfaces.
  - Adds additional HPXML datatype checks.
  - Adds a warning if a `HVACDistribution` system has ducts entirely within conditioned space and non-zero leakage to the outside.
  - Adds warnings if appliance inputs may be inappropriate and result in negative energy or hot water use.

__Bugfixes__
- Fixes error if there's a `FoundationWall` whose height is less than 0.5 ft.
- Fixes HVAC defrost control in EnergyPlus model to use "Timed" instead of "OnDemand".
- Fixes exterior air film and wind exposure for a `FrameFloor` over ambient conditions.
- Fixes air films for a `FrameFloor` ceiling.
- Fixes error if there are additional `LightingGroup` elements beyond the ones required.
- Fixes vented attic ventilation rate.
- Reported unmet heating/cooling load now correctly excludes latent energy.
- Ground-source heat pump backup fuel is now correctly honored instead of always using electricity.

## OpenStudio-HPXML v0.9.0 Beta

__New Features__
- **[Breaking change]** Updates to OpenStudio v3.0.0 and EnergyPlus 9.3
- Numerous HPXML inputs are now optional with built-in defaulting, particularly for water heating, appliances, and PV. Set the `debug` argument to true to output a in.xml HPXML file with defaults applied for inspection. See the documentation for defaulting equations/assumptions/references.
- **[Breaking change]** If clothes washer efficiency inputs are provided, `LabelUsage` is now required.
- **[Breaking change]** If dishwasher efficiency inputs are provided, `LabelElectricRate`, `LabelGasRate`, `LabelAnnualGasCost`, and `LabelUsage` are now required.
- Adds optional specification of simulation controls including timestep and begin/end dates.
- Adds optional `extension/UsageMultiplier` inputs for appliances, plug loads, lighting, and water fixtures. Can be used to, e.g., reflect high/low usage occupants.
- Adds ability to model a dehumidifier.
- Adds ability to model kitchen/bath fans (spot ventilation).
- Improved desuperheater model; desuperheater can now be connected to heat pump water heaters.
- Updated clothes washer/dryer and dishwasher models per ANSI/RESNET/ICC 301-2019 Addendum A.
- Solar thermal systems modeled with `SolarFraction` can now be connected to combi water heating systems.
- **[Breaking change]** Replaces optional `epw_output_path` and `osm_output_path` arguments with a single optional `output_dir` argument; adds an optional `debug` argument.
- **[Breaking change]** Replaces optional `BuildingConstruction/extension/FractionofOperableWindowArea` with optional `Window/FractionOperable`.
- **[Breaking change]** Replaces optional `extension/EPWFileName` with optional `extension/EPWFilePath` to allow absolute paths to be provided as an alternative to just the file name.
- Replaces REXML xml library with Oga for better runtime performance.
- Additional error-checking.
- SimulationOutputReport reporting measure:
  - Now reports wood and wood pellets
  - Can report monthly timeseries values if requested
  - Adds hot water outputs (gallons) for clothes washer, dishwasher, fixtures, and distribution waste.
  - Small improvement to calculation of component loads

__Bugfixes__
- Fixes possible simulation error for buildings with complex HVAC/duct systems.
- Fixes handling of infiltration induced by duct leakage imbalance (i.e., supply leakage != return leakage). Only affects ducts located in a vented crawlspace or vented attic.
- Fixes an unsuccessful simulation for buildings where the sum of multiple HVAC systems' fraction load served was slightly above 1 due to rounding.
- Small fix for interior partition wall thermal mass model.
- Skip building surfaces with areas that are extremely small.

## OpenStudio-HPXML v0.8.0 Beta

__Breaking changes__
- Weather cache files are now in .csv instead of .cache format.
- `extension/StandbyLoss` changed to `StandbyLoss` for indirect water heaters.
- `Site/extension/DisableNaturalVentilation` changed to `BuildingConstruction/extension/FractionofOperableWindowArea` for more granularity.

__New Features__
- Adds a SimulationOutputReport reporting measure that provides a variety of annual/timeseries outputs in CSV format.
- Allows modeling of whole-house fans to address cooling.
- Improved natural ventilation algorithm that reduces the potential for incurring additional heating energy.
- Optional `HotWaterTemperature` input for water heaters.
- Optional `CompressorType` input for air conditioners and air-source heat pumps.
- Allows specifying the EnergyPlus simulation timestep.
- Runtime performance improvements.
- Additional HPXML error-checking.

__Bugfixes__
- Fix for central fan integrated supply (CFIS) fan energy.
- Fix simulation error when `FractionHeatLoadServed` (or `FractionCoolLoadServed`) sums to slightly greater than 1.
- Fix for running simulations on a different drive (either local or remote network).
- Fix for HVAC sizing error when latitude is exactly 64 (Big Delta, Alaska).
- Fixes running simulations when there is no weather cache file.
- Fixes view factors when conditioned basement foundation walls have a window/door.
- Fixes weather file download.
- Allow a building with ceiling fans and without lighting.

## OpenStudio-HPXML v0.7.0 Beta

- Initial beta release<|MERGE_RESOLUTION|>--- conflicted
+++ resolved
@@ -18,12 +18,9 @@
 - Fixes ground-source heat pump plant loop fluid type (workaround for OpenStudio bug).
 - Fixes default hours driven per week for electric vehicles (8.88 -> 9.5).
 - Fixes empty TimeDST/TimeUTC columns in JSON timeseries data.
-<<<<<<< HEAD
 - Fixes an EMS bug in heat pump defrost models that over-estimates defrost fractions.
-=======
 - Fixes zero mech vent fan energy when CFIS system w/ `AdditionalRuntimeOperatingMode="air handler fan"` has the airflow rate set to zero.
 - Fixes requested EnergyPlus timeseries output variables/meters not displayed in DView if they don't have units.
->>>>>>> b18a6e09
 
 ## OpenStudio-HPXML v1.10.0
 
