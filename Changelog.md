--- conflicted
+++ resolved
@@ -15,11 +15,7 @@
 - Minor PV improvements:
   - Allow `PVSystem/AttachedToInverter` to be omitted (unless there are multiple `Inverter` elements).
   - Allow multiple inverters with different efficiencies and use a weighted-average efficiency in the model (previously threw an error)
-<<<<<<< HEAD
-- Updates shared pump power for ground-source heat pumps on a shared recirculation loop to cycle with heating/cooling load rather than operate continuously per RESNET HERS Addendum 94.
-- Removes minimum window U-factor to apply storm windows, throw a warning instead if the window U-factor is below 0.3 with storm windows.
-=======
->>>>>>> 4ecb9610
+- For storm windows, removes minimum base window U-factor limit and throws a warning instead if the base window U-factor is below 0.3.
 - BuildResidentialHPXML measure:
   - Automatically adjusts garage dimensions for dwelling units with small footprints to avoid errors.
 
