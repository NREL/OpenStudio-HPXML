## OpenStudio-HPXML v1.4.0
__New Features__
<<<<<<< HEAD
- Adds a new results_bills.csv output file to summarize calculated utility bills.
=======
- Allows calculating one or more emissions scenarios (e.g., high renewable penetration vs business as usual) for different emissions types (e.g., CO2).
>>>>>>> bbc1548d
- Allows optional `AirInfiltrationMeasurement/InfiltrationHeight` input.
- Adds a "Fuel Use: Electricity: Net" timeseries output column for homes with electricity generation.
- BuildResidentialHPXML measure: Adds an optional argument to allow the HPXML file to be written with default values applied.
- ReportSimulationOutput measure: Allows user-specified annual/timeseries output file names.
- The `WaterFixturesUsageMultiplier` input now also applies to general water use internal gains and recirculation pump energy (for some control types).
- Relaxes requirement for `ConditionedFloorAreaServed` for air distribution systems; now only needed if duct surface areas not provided.

__Bugfixes__
- Fixes possible HVAC sizing error if design temperature difference (TD) is negative.
- Fixes an error if there is a pool or hot tub, but the pump `Type` is set to "none".
- Adds more decimal places in output files as needed for simulations with shorter timesteps and/or abbreviated run periods.

## OpenStudio-HPXML v1.3.0

__New Features__
- Updates to OpenStudio 3.3.0/EnergyPlus 9.6.0.
- **Breaking change**: Replaces "Unmet Load" outputs with "Unmet Hours".
- **Breaking change**: Renames "Load: Heating" and "Peak Load: Heating" (and Cooling) outputs to include "Delivered".
- **Breaking change**: Any heat pump backup heating requires `HeatPump/BackupType` ("integrated" or "separate") to be specified.
- **Breaking change**: For homes with multiple PV arrays, all inverter efficiencies must have the same value.
- **Breaking change**: HPXML schema version must now be '4.0' (proposed).
  - Moves `ClothesDryer/extension/IsVented` to `ClothesDryer/IsVented`.
  - Moves `ClothesDryer/extension/VentedFlowRate` to `ClothesDryer/VentedFlowRate`.
  - Moves `FoundationWall/Insulation/Layer/extension/DistanceToTopOfInsulation` to `FoundationWall/Insulation/Layer/DistanceToTopOfInsulation`.
  - Moves `FoundationWall/Insulation/Layer/extension/DistanceToBottomOfInsulation` to `FoundationWall/Insulation/Layer/DistanceToBottomOfInsulation`.
  - Moves `Slab/PerimeterInsulationDepth` to `Slab/PerimeterInsulation/Layer/InsulationDepth`.
  - Moves `Slab/UnderSlabInsulationWidth` to `Slab/UnderSlabInsulation/Layer/InsulationWidth`.
  - Moves `Slab/UnderSlabInsulationSpansEntireSlab` to `Slab/UnderSlabInsulation/Layer/InsulationSpansEntireSlab`.
- Initial release of BuildResidentialHPXML measure, which generates an HPXML file from a set of building description inputs.
- Expanded capabilities for scheduling:
  - Allows modeling detailed occupancy via a schedule CSV file.
  - Introduces a measure for automatically generating detailed smooth/stochastic schedule CSV files.
  - Expands simplified weekday/weekend/monthly schedule inputs to additional building features.
  - Allows `HeatingSeason` & `CoolingSeason` to be specified for defining heating and cooling equipment availability.
- Adds a new results_hpxml.csv output file to summarize HPXML values (e.g., surface areas, HVAC capacities).
- Allows modeling lithium ion batteries.
- Allows use of `HeatPump/BackupSystem` for modeling a standalone (i.e., not integrated) backup heating system.
- Allows conditioned crawlspaces to be specified; modeled as crawlspaces that are actively maintained at setpoint.
- Allows non-zero refrigerant charge defect ratios for ground source heat pumps.
- Expands choices allowed for `Siding` (Wall/RimJoist) and `RoofType` (Roof) elements.
- Allows "none" for wall/rim joist siding.
- Allows interior finish inputs (e.g., 0.5" drywall) for walls, ceilings, and roofs.
- Allows specifying the foundation wall type (e.g., solid concrete, concrete block, wood, etc.).
- Allows additional fuel types for generators.
- Switches to the EnergyPlus Fan:SystemModel object for all HVAC systems.
- Introduces a small amount of infiltration for unvented spaces.
- Updates the assumption of flue losses vs tank losses for higher efficiency non-electric storage water heaters.
- Revises shared mechanical ventilation preconditioning control logic to operate less often.
- Adds alternative inputs:
  - Window/skylight physical properties (`GlassLayers`, `FrameType`, etc.) instead of `UFactor` & `SHGC`.
  - `Ducts/FractionDuctArea` instead of `Ducts/DuctSurfaceArea`.
  - `Length` instead of `Area` for foundation walls.
  - `Orientation` instead of `Azimuth` for all applicable surfaces, PV systems, and solar thermal systems.
  - CEER (Combined Energy Efficiency Ratio) instead of EER for room ACs.
  - `UsageBin` instead of `FirstHourRating` (for water heaters w/ UEF metric).
  - `CFM50` instead of `CFM25` or `Percent` for duct leakage.
- Allows more defaulting (optional inputs):
  - Mechanical ventilation airflow rate per ASHRAE 62.2-2019.
  - HVAC/DHW system efficiency (by age).
  - Mechanical ventilation fan power (by type).
  - Color (solar absorptance) for walls, roofs, and rim joists.
  - Foundation wall distance to top/bottom of insulation.
  - Door azimuth.
  - Radiant barrier grade.
  - Whole house fan airflow rate and fan power.
- Adds more warnings of inputs based on ANSI/BPI 2400 Standard.
- Removes error-check for number of bedrooms based on conditioned floor area, per RESNET guidance.
- Updates the reporting measure to register all outputs from the annual CSV with the OS runner (for use in, e.g., PAT).
- Removes timeseries CSV output columns that are all zeroes to reduce file size and processing time.
- Improves consistency of installation quality calculations for two/variable-speed air source heat pumps and ground source heat pumps.
- Relaxes requirement for heating (or cooling) setpoints so that they are only needed if heating (or cooling) equipment is present.
- Adds an `--ep-input-format` argument to run_simulation.rb to choose epJSON as the EnergyPlus input file format instead of IDF.
- Eliminates EnergyPlus warnings related to unused objects or invalid output meters/variables.
- Allows modeling PTAC and PTHP HVAC systems. 
- Allows user inputs for partition wall mass and furniture mass.

__Bugfixes__
- Improves ground reflectance when there is shading of windows/skylights.
- Improves HVAC fan power for central forced air systems.
- Fixes mechanical ventilation compartmentalization area calculation for SFA/MF homes with surfaces with InteriorAdjacentTo==ExteriorAdjacentTo.
- Negative `DistanceToTopOfInsulation` values are now disallowed.
- Fixes workflow errors if a `VentilationFan` has zero airflow rate or zero hours of operation.
- Fixes duct design load calculations for HPXML files with multiple ducted HVAC systems.
- Fixes ground source heat pump rated airflow.
- Relaxes `Overhangs` DistanceToBottomOfWindow vs DistanceToBottomOfWindow validation when Depth is zero.
- Fixes possibility of double-counting HVAC distribution losses if an `HVACDistribution` element has both AirDistribution properties and DSE values
- Fixes possibility of incorrect "Peak Electricity: Winter Total (W)" and "Peak Electricity: Summer Total (W)" outputs for homes with duct losses.
- Fixes heating/cooling seasons (used for e.g. summer vs winter window shading) for the southern hemisphere.
- Fixes possibility of EnergyPlus simulation failure for homes with ground-source heat pumps and airflow and/or charge defects.
- Fixes peak load/electricity outputs for homes with ground-source heat pumps and airflow and/or charge defects.

## OpenStudio-HPXML v1.2.0

__New Features__
- **Breaking change**: Heating/cooling component loads no longer calculated by default for faster performance; use `--add-component-loads` argument if desired.
- **Breaking change**: Replaces `Site/extension/ShelterCoefficient` with `Site/ShieldingofHome`.
- Allows `DuctLeakageMeasurement` & `ConditionedFloorAreaServed` to not be specified for ductless fan coil systems; **Breaking change**: `AirDistributionType` is now required for all air distribution systems.
- Allows `Slab/ExposedPerimeter` to be zero.
- Removes `ClothesDryer/ControlType` from being a required input, it is not used.
- Switches room air conditioner model to use Cutler performance curves.
- Relaxes tolerance for duct leakage to outside warning when ducts solely in conditioned space.
- Removes limitation that a shared water heater serving a shared laundry room can't also serve dwelling unit fixtures (i.e., FractionDHWLoadServed is no longer required to be zero).
- Adds IDs to schematron validation errors/warnings when possible.
- Moves additional error-checking from the ruby measure to the schematron validator. 

__Bugfixes__
- Fixes room air conditioner performance curve.
- Fixes ruby error if elements (e.g., `SystemIdentifier`) exist without the proper 'id'/'idref' attribute.
- Fixes error if boiler/GSHP pump power is zero
- Fixes possible "Electricity category end uses do not sum to total" error due to boiler pump energy.
- Fixes possible "Construction R-value ... does not match Assembly R-value" error for highly insulated enclosure elements.
- Adds error-checking for negative SEEReq results for shared cooling systems.
- Adds more detail to error messages regarding the wrong data type in the HPXML file.
- Prevents a solar hot water system w/ SolarFraction=1.

## OpenStudio-HPXML v1.1.0

__New Features__
- **Breaking change**: `Type` is now a required input for dehumidifiers; can be "portable" or "whole-home".
- **Breaking change**: `Location` is now a required input for dehumidifiers; must be "living space" as dehumidifiers are currently modeled as located in living space.
- **Breaking change**: `Type` is now a required input for Pool, PoolPump, HotTub, and HotTubPump.
- **Breaking change**: Both supply and return duct leakage to outside are now required inputs for AirDistribution systems.
- **Breaking change**: Simplifies inputs for fan coils and water loop heat pumps by A) removing HydronicAndAirDistribution element and B) moving WLHP inputs from extension elements to HeatPump element.
- Allows modeling airflow/charge defects for air conditioners, heat pumps, and furnaces (RESNET Standard 310).
- Allows modeling *multiple* dehumidifiers (previously only one allowed).
- Allows modeling generators (generic on-site power production).
- Allows detailed heating/cooling setpoints to be specified: 24-hour weekday & weekend values.
- Allows modeling window/skylight *exterior* shading via summer/winter shading coefficients.
- Allows JSON annual/timeseries output files to be generated instead of CSV. **Breaking change**: For CSV outputs, the first two sections in the results_annual.csv file are now prefixed with "Fuel Use:" and "End Use:", respectively.
- Allows more defaulting (optional inputs) for a variety of HPXML elements.
- Allows requesting timeseries unmet heating/cooling loads.
- Allows skipping schema/schematron validation (for speed); should only be used if the HPXML was already validated upstream.
- Allows HPXML files w/ multiple `Building` elements; requires providing the ID of the single building to be simulated.
- Includes hot water loads (in addition to heating/cooling loads) when timeseries total loads are requested.
- The `in.xml` HPXML file is now always produced for inspection of default values (e.g., autosized HVAC capacities). **Breaking change**: The `output_dir` HPXMLtoOpenStudio measure argument is now required.
- Overhauls documentation to be more comprehensive and standardized.
- `run_simulation.rb` now returns exit code 1 if not successful (i.e., either invalid inputs or simulation fails).

__Bugfixes__
- Improved modeling of window/skylight interior shading -- better reflects shading coefficient inputs.
- Adds error-checking on the HPXML schemaVersion.
- Adds various error-checking to the schematron validator.
- Adds error-checking for empty IDs in the HPXML file.
- Fixes heat pump water heater fan energy not included in SimulationOutputReport outputs.
- Fixes possibility of incorrect "A neighbor building has an azimuth (XXX) not equal to the azimuth of any wall" error.
- Fixes possibility of errors encountered before schematron validation has occurred.
- Small bugfixes related to basement interior surface solar absorptances.
- Allows NumberofConditionedFloors/NumberofConditionedFloorsAboveGrade to be non-integer values per the HPXML schema.
- HVAC sizing design load improvements for floors above crawlspaces/basements, walls, ducts, and heat pumps.
- Now recognizes Type="none" to prevent modeling of pools and hot tubs (pumps and heaters).
- Fixes error for overhangs with zero depth.
- Fixes possible error where the normalized flue height for the AIM-2 infiltration model is negative.
- Slight adjustment of default water heater recovery efficiency equation to prevent errors from values being too high.
- Fixes schematron file not being valid per ISO Schematron standard.

## OpenStudio-HPXML v1.0.0

__New Features__
- Updates to OpenStudio 3.1.0/EnergyPlus 9.4.0.
- **Breaking change**: Deprecates `WeatherStation/WMO` HPXML input, use `WeatherStation/extension/EPWFilePath` instead; also removes `weather_dir` argument from HPXMLtoOpenStudio measure.
- Implements water heater Uniform Energy Factor (UEF) model; replaces RESNET UEF->EF regression. **Breaking change**: `FirstHourRating` is now a required input for storage water heaters when UEF is provided.
- Adds optional HPXML fan power inputs for most HVAC system types. **Breaking change**: Removes ElectricAuxiliaryEnergy input for non-boiler heating systems.
- Uses air-source heat pump cooling performance curves for central air conditioners.
- Updates rated fan power assumption for mini-split heat pump models.
- Allows coal fuel type for non-boiler heating systems.
- Accommodates common walls adjacent to unconditioned space by using HPXML surfaces where InteriorAdjacentTo == ExteriorAdjacentTo.
- Adds optional HPXML inputs to define whether a clothes dryer is vented and its ventilation rate.
- Adds optional HPXML input for `SimulationControl/CalendarYear` for TMY weather files.
- Schematron validation improvements.
- Adds some HPXML XSD schema validation and additional error-checking.
- Various small updates to ASHRAE 140 test files.
- Reduces number of EnergyPlus output files produced by using new OutputControlFiles object.
- Release packages now include ASHRAE 140 test files/results.

__Bugfixes__
- EnergyPlus 9.4.0 fix for negative window solar absorptances at certain hours.
- Fixes airflow timeseries outputs to be averaged instead of summed.
- Updates HVAC sizing methodology for slab-on-grade foundation types.
- Fixes an error that could prevent schematron validation errors from being produced.
- Skips weather caching if filesystem is read only.

## OpenStudio-HPXML v0.11.0 Beta

__New Features__
- New [Schematron](http://schematron.com) validation (EPvalidator.xml) replaces custom ruby validation (EPvalidator.rb)
- **[Breaking Change]** `BuildingConstruction/ResidentialFacilityType` ("single-family detached", "single-family attached", "apartment unit", or "manufactured home") is a required input
- Ability to model shared systems for Attached/Multifamily dwelling units
  - Shared HVAC systems (cooling towers, chillers, central boilers, water loop heat pumps, fan coils, ground source heat pumps on shared hydronic circulation loops)
  - Shared water heaters serving either A) multiple dwelling units' service hot water or B) a shared laundry/equipment room, as well as hot water recirculation systems
  - Shared appliances (e.g., clothes dryer in a shared laundry room)
  - Shared hot water recirculation systems
  - Shared ventilation systems (optionally with preconditioning equipment and recirculation)
  - Shared PV systems
  - **[Breaking Change]** Appliances located in MF spaces (i.e., "other") must now be specified in more detail (i.e., "other heated space", "other non-freezing space", "other multifamily buffer space", or "other housing unit")
- Enclosure
  - New optional inputs: `Roof/RoofType`, `Wall/Siding`, and `RimJoist/Siding`
  - New optional inputs: `Skylight/InteriorShading/SummerShadingCoefficient` and `Skylight/InteriorShading/SummerShadingCoefficient`
  - New optional inputs: `Roof/RoofColor`, `Wall/Color`, and `RimJoist/Color` can be provided instead of `SolarAbsorptance`
  - New optional input to specify presence of flue/chimney, which results in increased infiltration
  - Allows adobe wall type
  - Allows `AirInfiltrationMeasurement/HousePressure` to be any value (previously required to be 50 Pa)
  - **[Breaking Change]** `Roof/RadiantBarrierGrade` input now required when there is a radiant barrier
- HVAC
  - Adds optional high-level HVAC autosizing controls
    - `AllowIncreasedFixedCapacities`: Describes how HVAC equipment with fixed capacities are handled. If true, the maximum of the user-specified fixed capacity and the heating/cooling design load will be used to reduce potential for unmet loads. Defaults to false.
    - `UseMaxLoadForHeatPumps`: Describes how autosized heat pumps are handled. If true, heat pumps are sized based on the maximum of heating and cooling design loads. If false, heat pumps are sized per ACCA Manual J/S based on cooling design loads with some oversizing allowances for heating design loads. Defaults to true.
  - Additional HVAC types: mini-split air conditioners and fixed (non-portable) space heaters
  - Adds optional inputs for ground-to-air heat pumps: `extension/PumpPowerWattsPerTon` and `extension/FanPowerWattsPerCFM`
- Ventilation
  - Allows _multiple_ whole-home ventilation, spot ventilation, and/or whole house fans
- Appliances & Plug Loads
  - Allows _multiple_ `Refrigerator` and `Freezer`
  - Allows `Pool`, `HotTub`, `PlugLoad` of type "electric vehicle charging" and "well pump", and `FuelLoad` of type "grill", "lighting", and "fireplace"
  - **[Breaking Change]** "other" and "TV other" plug loads now required
- Lighting
  - Allows lighting schedules and holiday lighting
- **[Breaking Change]** For hydronic distributions, `HydronicDistributionType` is now required
- **[Breaking Change]** For DSE distributions, `AnnualHeatingDistributionSystemEfficiency` and `AnnualCoolingDistributionSystemEfficiency` are both always required
- Allows more HPXML fuel types to be used for HVAC, water heating, appliances, etc.
- New inputs to define Daylight Saving period; defaults to enabled
- Adds more reporting of warnings/errors to run.log

__Bugfixes__
- Fixes pump energy for boilers and ground source heat pumps
- Fixes incorrect gallons of hot water use reported when there are multiple water heaters
- No longer report unmet load for buildings where the HVAC system only meets part of the load (e.g., room AC serving 33% of the load)
- Schedule bugfix for leap years

## OpenStudio-HPXML v0.10.0 Beta

__New Features__
- Dwelling units of single-family attached/multifamily buildings:
  - Adds new generic space types "other heated space", "other multifamily buffer space", and "other non-freezing space" for surface `ExteriorAdjacentTo` elements. "other housing unit", i.e. adiabatic surfaces, was already supported.
  - **[Breaking Change]** For `FrameFloors`, replaces "other housing unit above" and "other housing unit below" enumerations with "other housing unit". All four "other ..." spaces must have an `extension/OtherSpaceAboveOrBelow` property set to either "above" or "below".
  - Allows ducts and water heaters to be located in all "other ..." spaces.
  - Allows all appliances to be located in "other", in which internal gains are neglected.
- Allows `Fireplace` and `FloorFurnace` for heating system types.
- Allows "exterior wall", "under slab", and "roof deck" for `DuctLocation`.
- Allows "wood" and "wood pellets" as fuel types for additional HVAC systems, water heaters, and appliances.
- Allows `Location` to be provided for `Dishwasher` and `CookingRange`.
- Allows `BuildingSummary/Site/SiteType` ("urban", "suburban", or "rural") to be provided.
- Allows user-specified `Refrigerator` and `CookingRange` schedules to be provided.
- HVAC capacity elements are no longer required; if not provided, ACCA Manual J autosizing calculations will be used (-1 can continue to be used for capacity elements but is discouraged).
- Duct locations/areas can be defaulted by specifying supply/return `Duct` elements without `DuctSurfaceArea` and `DuctLocation`. `HVACDistribution/DistributionSystemType/AirDistribution/NumberofReturnRegisters` can be optionally provided to inform the default duct area calculations.
- **[Breaking Change]** Lighting inputs now use `LightingType[LightEmittingDiode | CompactFluorescent | FluorescentTube]` instead of `ThirdPartyCertification="ERI Tier I" or ThirdPartyCertification="ERI Tier II"`.
- **[Breaking Change]** `HVACDistribution/ConditionedFloorAreaServed` is now required for air distribution systems.
- **[Breaking Change]** Infiltration and attic ventilation specified using natural air changes per hour now uses `ACHnatural` instead of `extension/ConstantACHnatural`.
- **[Breaking Change]** The optional `PerformanceAdjustment` input for instantaneous water heaters is now treated as a performance multiplier (e.g., 0.92) instead of derate (e.g., 0.08).
- Adds ASHRAE 140 Class II test files.
- SimulationOutputReport reporting measure:
  - New optional timeseries outputs:  airflows (e.g., infiltration, mechanical ventilation, natural ventilation, whole house fan) and weather (e.g., temperatures, wind speed, solar).
  - Timeseries frequency can now be set to 'none' as an alternative to setting all include_timeseries_foo variables to false.
  - **[Breaking Change]** Renames "Wood" to "Wood Cord" to better distinguish from "Wood Pellets".
- Modeling improvements:
  - Improved calculation for infiltration height
  - Infiltration & mechanical ventilation now combined using ASHRAE 62.2 Normative Appendix C.
- Runtime improvements: 
  - Optimized ruby require calls.
  - Skip ViewFactor calculations when not needed (i.e., no conditioned basement).
- Error-checking:
  - Adds more space type-specific error checking of adjacent surfaces.
  - Adds additional HPXML datatype checks.
  - Adds a warning if a `HVACDistribution` system has ducts entirely within conditioned space and non-zero leakage to the outside.
  - Adds warnings if appliance inputs may be inappropriate and result in negative energy or hot water use.

__Bugfixes__
- Fixes error if there's a `FoundationWall` whose height is less than 0.5 ft.
- Fixes HVAC defrost control in EnergyPlus model to use "Timed" instead of "OnDemand".
- Fixes exterior air film and wind exposure for a `FrameFloor` over ambient conditions.
- Fixes air films for a `FrameFloor` ceiling.
- Fixes error if there are additional `LightingGroup` elements beyond the ones required.
- Fixes vented attic ventilation rate.
- Reported unmet heating/cooling load now correctly excludes latent energy.
- Ground-source heat pump backup fuel is now correctly honored instead of always using electricity.

## OpenStudio-HPXML v0.9.0 Beta

__New Features__
- **[Breaking Change]** Updates to OpenStudio v3.0.0 and EnergyPlus 9.3
- Numerous HPXML inputs are now optional with built-in defaulting, particularly for water heating, appliances, and PV. Set the `debug` argument to true to output a in.xml HPXML file with defaults applied for inspection. See the documentation for defaulting equations/assumptions/references.
- **[Breaking Change]** If clothes washer efficiency inputs are provided, `LabelUsage` is now required.
- **[Breaking Change]** If dishwasher efficiency inputs are provided, `LabelElectricRate`, `LabelGasRate`, `LabelAnnualGasCost`, and `LabelUsage` are now required.
- Adds optional specification of simulation controls including timestep and begin/end dates.
- Adds optional `extension/UsageMultiplier` inputs for appliances, plug loads, lighting, and water fixtures. Can be used to, e.g., reflect high/low usage occupants.
- Adds ability to model a dehumidifier.
- Adds ability to model kitchen/bath fans (spot ventilation).
- Improved desuperheater model; desuperheater can now be connected to heat pump water heaters.
- Updated clothes washer/dryer and dishwasher models per ANSI/RESNET/ICC 301-2019 Addendum A.
- Solar thermal systems modeled with `SolarFraction` can now be connected to combi water heating systems.
- **[Breaking Change]** Replaces optional `epw_output_path` and `osm_output_path` arguments with a single optional `output_dir` argument; adds an optional `debug` argument.
- **[Breaking Change]** Replaces optional `BuildingConstruction/extension/FractionofOperableWindowArea` with optional `Window/FractionOperable`.
- **[Breaking Change]** Replaces optional `extension/EPWFileName` with optional `extension/EPWFilePath` to allow absolute paths to be provided as an alternative to just the file name.
- Replaces REXML xml library with Oga for better runtime performance.
- Additional error-checking.
- SimulationOutputReport reporting measure:
  - Now reports wood and wood pellets
  - Can report monthly timeseries values if requested
  - Adds hot water outputs (gallons) for clothes washer, dishwasher, fixtures, and distribution waste.
  - Small improvement to calculation of component loads

__Bugfixes__
- Fixes possible simulation error for buildings with complex HVAC/duct systems.
- Fixes handling of infiltration induced by duct leakage imbalance (i.e., supply leakage != return leakage). Only affects ducts located in a vented crawlspace or vented attic.
- Fixes an unsuccessful simulation for buildings where the sum of multiple HVAC systems' fraction load served was slightly above 1 due to rounding.
- Small fix for interior partition wall thermal mass model.
- Skip building surfaces with areas that are extremely small.

## OpenStudio-HPXML v0.8.0 Beta

__Breaking Changes__
- Weather cache files are now in .csv instead of .cache format.
- `extension/StandbyLoss` changed to `StandbyLoss` for indirect water heaters.
- `Site/extension/DisableNaturalVentilation` changed to `BuildingConstruction/extension/FractionofOperableWindowArea` for more granularity.

__New Features__
- Adds a SimulationOutputReport reporting measure that provides a variety of annual/timeseries outputs in CSV format.
- Allows modeling of whole-house fans to address cooling.
- Improved natural ventilation algorithm that reduces the potential for incurring additional heating energy.
- Optional `HotWaterTemperature` input for water heaters.
- Optional `CompressorType` input for air conditioners and air-source heat pumps.
- Allows specifying the EnergyPlus simulation timestep.
- Runtime performance improvements.
- Additional HPXML error-checking.

__Bugfixes__
- Fix for central fan integrated supply (CFIS) fan energy.
- Fix simulation error when `FractionHeatLoadServed` (or `FractionCoolLoadServed`) sums to slightly greater than 1.
- Fix for running simulations on a different drive (either local or remote network).
- Fix for HVAC sizing error when latitude is exactly 64 (Big Delta, Alaska).
- Fixes running simulations when there is no weather cache file.
- Fixes view factors when conditioned basement foundation walls have a window/door.
- Fixes weather file download.
- Allow a building with ceiling fans and without lighting.

## OpenStudio-HPXML v0.7.0 Beta

- Initial beta release<|MERGE_RESOLUTION|>--- conflicted
+++ resolved
@@ -1,10 +1,7 @@
 ## OpenStudio-HPXML v1.4.0
 __New Features__
-<<<<<<< HEAD
 - Adds a new results_bills.csv output file to summarize calculated utility bills.
-=======
 - Allows calculating one or more emissions scenarios (e.g., high renewable penetration vs business as usual) for different emissions types (e.g., CO2).
->>>>>>> bbc1548d
 - Allows optional `AirInfiltrationMeasurement/InfiltrationHeight` input.
 - Adds a "Fuel Use: Electricity: Net" timeseries output column for homes with electricity generation.
 - BuildResidentialHPXML measure: Adds an optional argument to allow the HPXML file to be written with default values applied.
