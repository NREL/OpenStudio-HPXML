## OpenStudio-HPXML v1.3.0 (Pending)

__New Features__
- Updates to OpenStudio 3.2.0/EnergyPlus 9.5.0.
- Introduces a small amount of infiltration for unvented spaces.
- **Breaking change**: Replaces ClothesDryer `extension/IsVented` and `extension/VentedFlowRate` with `Vented` and `VentedFlowRate`.
- Allows additional fuel types for generators.
- Adds an `--ep-input-format` argument to run_simulation.rb to choose epJSON as the EnergyPlus input file format instead of IDF.
- Allows non-zero refrigerant charge defect ratios for ground source heat pumps.
- Allows `HeatingSeason` & `CoolingSeason` to be specified for defining heating and cooling equipment availability.
- Removes error-check for number of bedrooms based on conditioned floor area, per RESNET guidance.
- Revises shared mechanical ventilation preconditioning control logic to operate less often.
<<<<<<< HEAD
- Allows age-based defaulting of HVAC/DHW systems.
- Allows CEER(Combined Energy Efficiency Ratio) efficiency unit for window AC.
=======
- Allows defaulting of HVAC/DHW system efficiency (by age).
- Allows defaulting of mechanical ventilation fan power (by type).
>>>>>>> 5e7ab711

__Bugfixes__
- Improves ground reflectance when there is shading of windows/skylights.

## OpenStudio-HPXML v1.2.0

__New Features__
- **Breaking change**: Heating/cooling component loads no longer calculated by default for faster performance; use `--add-component-loads` argument if desired.
- **Breaking change**: Replaces `Site/extension/ShelterCoefficient` with `Site/ShieldingofHome`.
- Allows `DuctLeakageMeasurement` & `ConditionedFloorAreaServed` to not be specified for ductless fan coil systems; **Breaking change**: `AirDistributionType` is now required for all air distribution systems.
- Allows `Slab/ExposedPerimeter` to be zero.
- Removes `ClothesDryer/ControlType` from being a required input, it is not used.
- Switches room air conditioner model to use Cutler performance curves.
- Relaxes tolerance for duct leakage to outside warning when ducts solely in conditioned space.
- Removes limitation that a shared water heater serving a shared laundry room can't also serve dwelling unit fixtures (i.e., FractionDHWLoadServed is no longer required to be zero).
- Adds IDs to schematron validation errors/warnings when possible.
- Moves additional error-checking from the ruby measure to the schematron validator. 

__Bugfixes__
- Fixes room air conditioner performance curve.
- Fixes ruby error if elements (e.g., `SystemIdentifier`) exist without the proper 'id'/'idref' attribute.
- Fixes error if boiler/GSHP pump power is zero
- Fixes possible "Electricity category end uses do not sum to total" error due to boiler pump energy.
- Fixes possible "Construction R-value ... does not match Assembly R-value" error for highly insulated enclosure elements.
- Adds error-checking for negative SEEReq results for shared cooling systems.
- Adds more detail to error messages regarding the wrong data type in the HPXML file.
- Prevents a solar hot water system w/ SolarFraction=1.

## OpenStudio-HPXML v1.1.0

__New Features__
- **Breaking change**: `Type` is now a required input for dehumidifiers; can be "portable" or "whole-home".
- **Breaking change**: `Location` is now a required input for dehumidifiers; must be "living space" as dehumidifiers are currently modeled as located in living space.
- **Breaking change**: `Type` is now a required input for Pool, PoolPump, HotTub, and HotTubPump.
- **Breaking change**: Both supply and return duct leakage to outside are now required inputs for AirDistribution systems.
- **Breaking change**: Simplifies inputs for fan coils and water loop heat pumps by A) removing HydronicAndAirDistribution element and B) moving WLHP inputs from extension elements to HeatPump element.
- Allows modeling airflow/charge defects for air conditioners, heat pumps, and furnaces (RESNET Standard 310).
- Allows modeling *multiple* dehumidifiers (previously only one allowed).
- Allows modeling generators (generic on-site power production).
- Allows detailed heating/cooling setpoints to be specified: 24-hour weekday & weekend values.
- Allows modeling window/skylight *exterior* shading via summer/winter shading coefficients.
- Allows JSON annual/timeseries output files to be generated instead of CSV. **Breaking change**: For CSV outputs, the first two sections in the results_annual.csv file are now prefixed with "Fuel Use:" and "End Use:", respectively.
- Allows more defaulting (optional inputs) for a variety of HPXML elements.
- Allows requesting timeseries unmet heating/cooling loads.
- Allows skipping schema/schematron validation (for speed); should only be used if the HPXML was already validated upstream.
- Allows HPXML files w/ multiple `Building` elements; requires providing the ID of the single building to be simulated.
- Includes hot water loads (in addition to heating/cooling loads) when timeseries total loads are requested.
- The `in.xml` HPXML file is now always produced for inspection of default values (e.g., autosized HVAC capacities). **Breaking change**: The `output_dir` HPXMLtoOpenStudio measure argument is now required.
- Overhauls documentation to be more comprehensive and standardized.
- `run_simulation.rb` now returns exit code 1 if not successful (i.e., either invalid inputs or simulation fails).

__Bugfixes__
- Improved modeling of window/skylight interior shading -- better reflects shading coefficient inputs.
- Adds error-checking on the HPXML schemaVersion.
- Adds various error-checking to the schematron validator.
- Adds error-checking for empty IDs in the HPXML file.
- Fixes heat pump water heater fan energy not included in SimulationOutputReport outputs.
- Fixes possibility of incorrect "A neighbor building has an azimuth (XXX) not equal to the azimuth of any wall" error.
- Fixes possibility of errors encountered before schematron validation has occurred.
- Small bugfixes related to basement interior surface solar absorptances.
- Allows NumberofConditionedFloors/NumberofConditionedFloorsAboveGrade to be non-integer values per the HPXML schema.
- HVAC sizing design load improvements for floors above crawlspaces/basements, walls, ducts, and heat pumps.
- Now recognizes Type="none" to prevent modeling of pools and hot tubs (pumps and heaters).
- Fixes error for overhangs with zero depth.
- Fixes possible error where the normalized flue height for the AIM-2 infiltration model is negative.
- Slight adjustment of default water heater recovery efficiency equation to prevent errors from values being too high.
- Fixes schematron file not being valid per ISO Schematron standard.

## OpenStudio-HPXML v1.0.0

__New Features__
- Updates to OpenStudio 3.1.0/EnergyPlus 9.4.0.
- **Breaking change**: Deprecates `WeatherStation/WMO` HPXML input, use `WeatherStation/extension/EPWFilePath` instead; also removes `weather_dir` argument from HPXMLtoOpenStudio measure.
- Implements water heater Uniform Energy Factor (UEF) model; replaces RESNET UEF->EF regression. **Breaking change**: `FirstHourRating` is now a required input for storage water heaters when UEF is provided.
- Adds optional HPXML fan power inputs for most HVAC system types. **Breaking change**: Removes ElectricAuxiliaryEnergy input for non-boiler heating systems.
- Uses air-source heat pump cooling performance curves for central air conditioners.
- Updates rated fan power assumption for mini-split heat pump models.
- Allows coal fuel type for non-boiler heating systems.
- Accommodates common walls adjacent to unconditioned space by using HPXML surfaces where InteriorAdjacentTo == ExteriorAdjacentTo.
- Adds optional HPXML inputs to define whether a clothes dryer is vented and its ventilation rate.
- Adds optional HPXML input for `SimulationControl/CalendarYear` for TMY weather files.
- Schematron validation improvements.
- Adds some HPXML XSD schema validation and additional error-checking.
- Various small updates to ASHRAE 140 test files.
- Reduces number of EnergyPlus output files produced by using new OutputControlFiles object.
- Release packages now include ASHRAE 140 test files/results.

__Bugfixes__
- EnergyPlus 9.4.0 fix for negative window solar absorptances at certain hours.
- Fixes airflow timeseries outputs to be averaged instead of summed.
- Updates HVAC sizing methodology for slab-on-grade foundation types.
- Fixes an error that could prevent schematron validation errors from being produced.
- Skips weather caching if filesystem is read only.

## OpenStudio-HPXML v0.11.0 Beta

__New Features__
- New [Schematron](http://schematron.com) validation (EPvalidator.xml) replaces custom ruby validation (EPvalidator.rb)
- **[Breaking Change]** `BuildingConstruction/ResidentialFacilityType` ("single-family detached", "single-family attached", "apartment unit", or "manufactured home") is a required input
- Ability to model shared systems for Attached/Multifamily dwelling units
  - Shared HVAC systems (cooling towers, chillers, central boilers, water loop heat pumps, fan coils, ground source heat pumps on shared hydronic circulation loops)
  - Shared water heaters serving either A) multiple dwelling units' service hot water or B) a shared laundry/equipment room, as well as hot water recirculation systems
  - Shared appliances (e.g., clothes dryer in a shared laundry room)
  - Shared hot water recirculation systems
  - Shared ventilation systems (optionally with preconditioning equipment and recirculation)
  - Shared PV systems
  - **[Breaking Change]** Appliances located in MF spaces (i.e., "other") must now be specified in more detail (i.e., "other heated space", "other non-freezing space", "other multifamily buffer space", or "other housing unit")
- Enclosure
  - New optional inputs: `Roof/RoofType`, `Wall/Siding`, and `RimJoist/Siding`
  - New optional inputs: `Skylight/InteriorShading/SummerShadingCoefficient` and `Skylight/InteriorShading/SummerShadingCoefficient`
  - New optional inputs: `Roof/RoofColor`, `Wall/Color`, and `RimJoist/Color` can be provided instead of `SolarAbsorptance`
  - New optional input to specify presence of flue/chimney, which results in increased infiltration
  - Allows adobe wall type
  - Allows `AirInfiltrationMeasurement/HousePressure` to be any value (previously required to be 50 Pa)
  - **[Breaking Change]** `Roof/RadiantBarrierGrade` input now required when there is a radiant barrier
- HVAC
  - Adds optional high-level HVAC autosizing controls
    - `AllowIncreasedFixedCapacities`: Describes how HVAC equipment with fixed capacities are handled. If true, the maximum of the user-specified fixed capacity and the heating/cooling design load will be used to reduce potential for unmet loads. Defaults to false.
    - `UseMaxLoadForHeatPumps`: Describes how autosized heat pumps are handled. If true, heat pumps are sized based on the maximum of heating and cooling design loads. If false, heat pumps are sized per ACCA Manual J/S based on cooling design loads with some oversizing allowances for heating design loads. Defaults to true.
  - Additional HVAC types: mini-split air conditioners and fixed (non-portable) space heaters
  - Adds optional inputs for ground-to-air heat pumps: `extension/PumpPowerWattsPerTon` and `extension/FanPowerWattsPerCFM`
- Ventilation
  - Allows _multiple_ whole-home ventilation, spot ventilation, and/or whole house fans
- Appliances & Plug Loads
  - Allows _multiple_ `Refrigerator` and `Freezer`
  - Allows `Pool`, `HotTub`, `PlugLoad` of type "electric vehicle charging" and "well pump", and `FuelLoad` of type "grill", "lighting", and "fireplace"
  - **[Breaking Change]** "other" and "TV other" plug loads now required
- Lighting
  - Allows lighting schedules and holiday lighting
- **[Breaking Change]** For hydronic distributions, `HydronicDistributionType` is now required
- **[Breaking Change]** For DSE distributions, `AnnualHeatingDistributionSystemEfficiency` and `AnnualCoolingDistributionSystemEfficiency` are both always required
- Allows more HPXML fuel types to be used for HVAC, water heating, appliances, etc.
- New inputs to define Daylight Saving period; defaults to enabled
- Adds more reporting of warnings/errors to run.log

__Bugfixes__
- Fixes pump energy for boilers and ground source heat pumps
- Fixes incorrect gallons of hot water use reported when there are multiple water heaters
- No longer report unmet load for buildings where the HVAC system only meets part of the load (e.g., room AC serving 33% of the load)
- Schedule bugfix for leap years

## OpenStudio-HPXML v0.10.0 Beta

__New Features__
- Dwelling units of single-family attached/multifamily buildings:
  - Adds new generic space types "other heated space", "other multifamily buffer space", and "other non-freezing space" for surface `ExteriorAdjacentTo` elements. "other housing unit", i.e. adiabatic surfaces, was already supported.
  - **[Breaking Change]** For `FrameFloors`, replaces "other housing unit above" and "other housing unit below" enumerations with "other housing unit". All four "other ..." spaces must have an `extension/OtherSpaceAboveOrBelow` property set to either "above" or "below".
  - Allows ducts and water heaters to be located in all "other ..." spaces.
  - Allows all appliances to be located in "other", in which internal gains are neglected.
- Allows `Fireplace` and `FloorFurnace` for heating system types.
- Allows "exterior wall", "under slab", and "roof deck" for `DuctLocation`.
- Allows "wood" and "wood pellets" as fuel types for additional HVAC systems, water heaters, and appliances.
- Allows `Location` to be provided for `Dishwasher` and `CookingRange`.
- Allows `BuildingSummary/Site/SiteType` ("urban", "suburban", or "rural") to be provided.
- Allows user-specified `Refrigerator` and `CookingRange` schedules to be provided.
- HVAC capacity elements are no longer required; if not provided, ACCA Manual J autosizing calculations will be used (-1 can continue to be used for capacity elements but is discouraged).
- Duct locations/areas can be defaulted by specifying supply/return `Duct` elements without `DuctSurfaceArea` and `DuctLocation`. `HVACDistribution/DistributionSystemType/AirDistribution/NumberofReturnRegisters` can be optionally provided to inform the default duct area calculations.
- **[Breaking Change]** Lighting inputs now use `LightingType[LightEmittingDiode | CompactFluorescent | FluorescentTube]` instead of `ThirdPartyCertification="ERI Tier I" or ThirdPartyCertification="ERI Tier II"`.
- **[Breaking Change]** `HVACDistribution/ConditionedFloorAreaServed` is now required for air distribution systems.
- **[Breaking Change]** Infiltration and attic ventilation specified using natural air changes per hour now uses `ACHnatural` instead of `extension/ConstantACHnatural`.
- **[Breaking Change]** The optional `PerformanceAdjustment` input for instantaneous water heaters is now treated as a performance multiplier (e.g., 0.92) instead of derate (e.g., 0.08).
- Adds ASHRAE 140 Class II test files.
- SimulationOutputReport reporting measure:
  - New optional timeseries outputs:  airflows (e.g., infiltration, mechanical ventilation, natural ventilation, whole house fan) and weather (e.g., temperatures, wind speed, solar).
  - Timeseries frequency can now be set to 'none' as an alternative to setting all include_timeseries_foo variables to false.
  - **[Breaking Change]** Renames "Wood" to "Wood Cord" to better distinguish from "Wood Pellets".
- Modeling improvements:
  - Improved calculation for infiltration height
  - Infiltration & mechanical ventilation now combined using ASHRAE 62.2 Normative Appendix C.
- Runtime improvements: 
  - Optimized ruby require calls.
  - Skip ViewFactor calculations when not needed (i.e., no conditioned basement).
- Error-checking:
  - Adds more space type-specific error checking of adjacent surfaces.
  - Adds additional HPXML datatype checks.
  - Adds a warning if a `HVACDistribution` system has ducts entirely within conditioned space and non-zero leakage to the outside.
  - Adds warnings if appliance inputs may be inappropriate and result in negative energy or hot water use.

__Bugfixes__
- Fixes error if there's a `FoundationWall` whose height is less than 0.5 ft.
- Fixes HVAC defrost control in EnergyPlus model to use "Timed" instead of "OnDemand".
- Fixes exterior air film and wind exposure for a `FrameFloor` over ambient conditions.
- Fixes air films for a `FrameFloor` ceiling.
- Fixes error if there are additional `LightingGroup` elements beyond the ones required.
- Fixes vented attic ventilation rate.
- Reported unmet heating/cooling load now correctly excludes latent energy.
- Ground-source heat pump backup fuel is now correctly honored instead of always using electricity.

## OpenStudio-HPXML v0.9.0 Beta

__New Features__
- **[Breaking Change]** Updates to OpenStudio v3.0.0 and EnergyPlus 9.3
- Numerous HPXML inputs are now optional with built-in defaulting, particularly for water heating, appliances, and PV. Set the `debug` argument to true to output a in.xml HPXML file with defaults applied for inspection. See the documentation for defaulting equations/assumptions/references.
- **[Breaking Change]** If clothes washer efficiency inputs are provided, `LabelUsage` is now required.
- **[Breaking Change]** If dishwasher efficiency inputs are provided, `LabelElectricRate`, `LabelGasRate`, `LabelAnnualGasCost`, and `LabelUsage` are now required.
- Adds optional specification of simulation controls including timestep and begin/end dates.
- Adds optional `extension/UsageMultiplier` inputs for appliances, plug loads, lighting, and water fixtures. Can be used to, e.g., reflect high/low usage occupants.
- Adds ability to model a dehumidifier.
- Adds ability to model kitchen/bath fans (spot ventilation).
- Improved desuperheater model; desuperheater can now be connected to heat pump water heaters.
- Updated clothes washer/dryer and dishwasher models per ANSI/RESNET/ICC 301-2019 Addendum A.
- Solar thermal systems modeled with `SolarFraction` can now be connected to combi water heating systems.
- **[Breaking Change]** Replaces optional `epw_output_path` and `osm_output_path` arguments with a single optional `output_dir` argument; adds an optional `debug` argument.
- **[Breaking Change]** Replaces optional `BuildingConstruction/extension/FractionofOperableWindowArea` with optional `Window/FractionOperable`.
- **[Breaking Change]** Replaces optional `extension/EPWFileName` with optional `extension/EPWFilePath` to allow absolute paths to be provided as an alternative to just the file name.
- Replaces REXML xml library with Oga for better runtime performance.
- Additional error-checking.
- SimulationOutputReport reporting measure:
  - Now reports wood and wood pellets
  - Can report monthly timeseries values if requested
  - Adds hot water outputs (gallons) for clothes washer, dishwasher, fixtures, and distribution waste.
  - Small improvement to calculation of component loads

__Bugfixes__
- Fixes possible simulation error for buildings with complex HVAC/duct systems.
- Fixes handling of infiltration induced by duct leakage imbalance (i.e., supply leakage != return leakage). Only affects ducts located in a vented crawlspace or vented attic.
- Fixes an unsuccessful simulation for buildings where the sum of multiple HVAC systems' fraction load served was slightly above 1 due to rounding.
- Small fix for interior partition wall thermal mass model.
- Skip building surfaces with areas that are extremely small.

## OpenStudio-HPXML v0.8.0 Beta

__Breaking Changes__
- Weather cache files are now in .csv instead of .cache format.
- `extension/StandbyLoss` changed to `StandbyLoss` for indirect water heaters.
- `Site/extension/DisableNaturalVentilation` changed to `BuildingConstruction/extension/FractionofOperableWindowArea` for more granularity.

__New Features__
- Adds a SimulationOutputReport reporting measure that provides a variety of annual/timeseries outputs in CSV format.
- Allows modeling of whole-house fans to address cooling.
- Improved natural ventilation algorithm that reduces the potential for incurring additional heating energy.
- Optional `HotWaterTemperature` input for water heaters.
- Optional `CompressorType` input for air conditioners and air-source heat pumps.
- Allows specifying the EnergyPlus simulation timestep.
- Runtime performance improvements.
- Additional HPXML error-checking.

__Bugfixes__
- Fix for central fan integrated supply (CFIS) fan energy.
- Fix simulation error when `FractionHeatLoadServed` (or `FractionCoolLoadServed`) sums to slightly greater than 1.
- Fix for running simulations on a different drive (either local or remote network).
- Fix for HVAC sizing error when latitude is exactly 64 (Big Delta, Alaska).
- Fixes running simulations when there is no weather cache file.
- Fixes view factors when conditioned basement foundation walls have a window/door.
- Fixes weather file download.
- Allow a building with ceiling fans and without lighting.

## OpenStudio-HPXML v0.7.0 Beta

- Initial beta release<|MERGE_RESOLUTION|>--- conflicted
+++ resolved
@@ -10,13 +10,9 @@
 - Allows `HeatingSeason` & `CoolingSeason` to be specified for defining heating and cooling equipment availability.
 - Removes error-check for number of bedrooms based on conditioned floor area, per RESNET guidance.
 - Revises shared mechanical ventilation preconditioning control logic to operate less often.
-<<<<<<< HEAD
-- Allows age-based defaulting of HVAC/DHW systems.
-- Allows CEER(Combined Energy Efficiency Ratio) efficiency unit for window AC.
-=======
 - Allows defaulting of HVAC/DHW system efficiency (by age).
 - Allows defaulting of mechanical ventilation fan power (by type).
->>>>>>> 5e7ab711
+- Allows CEER(Combined Energy Efficiency Ratio) efficiency unit for window AC.
 
 __Bugfixes__
 - Improves ground reflectance when there is shading of windows/skylights.
