--- conflicted
+++ resolved
@@ -4,15 +4,12 @@
 - Allows heating/cooling seasons that don't span the entire year.
 - Allows generating timeseries unmet hours for heating and cooling.
 - Allows CSV timeseries output to be formatted for use with the DView application.
-<<<<<<< HEAD
 - EnergyPlus modeling changes:
-  - Switches Kiva foundation simulation timestep from 'Hourly' to 'Timestep'; small increase in runtime for sub-hourly simulations.
-=======
+  - Switches Kiva foundation model timestep from 'Hourly' to 'Timestep'; small increase in runtime for sub-hourly simulations.
 - BuildResidentialHPXML measure:
   - **Breaking change**: Replaces arguments using 'auto' for defaults with optional arguments of the appropriate data type. New `heat_pump_sizing_methodology` argument and new boolean `foo_present` arguments for lighting, appliances, etc.
 - ReportUtilityBills measure:
   - **Breaking change**: Replaces arguments using 'auto' for defaults with optional arguments of the appropriate data type.
->>>>>>> 30f28014
 
 __Bugfixes__
 - Fixes heating (or cooling) setpoints affecting the conditioned space temperature outside the heating (or cooling) season.
