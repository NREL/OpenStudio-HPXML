--- conflicted
+++ resolved
@@ -6,17 +6,13 @@
   - **Breaking change**: Replaces `PVSystem/InverterEfficiency` with `PVSystem/AttachedToInverter` and `Inverter/InverterEfficiency`.
 - LightingGroups can now be specified using kWh/year annual consumption values as an alternative to fractions of different lighting types.
 - Allows modeling one or more occupant vacancy periods (`VacancyPeriods` in the HPXML file).
-<<<<<<< HEAD
-- ReportSimulationOutput measure: Allows specifying the number of decimal places for timeseries output.
+- ReportSimulationOutput measure:
+  - Allows specifying the number of decimal places for timeseries output.
+  - Msgpack outputs are no longer rounded (since there is no file size penalty to storing full precision).
 - **Breaking change**: Updates component loads outputs:
   - Replaces `Windows` and `Skylights` with `Windows Conduction`, `Windows Solar`, `Skylights Conduction`, and `Skylights Solar`.
   - Disaggregates `Lighting` from `Internal Gains`.
   - Removes `Internal Mass`.
-=======
-- ReportSimulationOutput measure:
-  - Allows specifying the number of decimal places for timeseries output.
-  - Msgpack outputs are no longer rounded (since there is no file size penalty to storing full precision).
->>>>>>> 3fc35fbb
 
 __Bugfixes__
 - Fixes error if calculating utility bills for an all-electric home with a detailed JSON utility rate.
