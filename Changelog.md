## OpenStudio-HPXML v1.10.0

__New Features__
- Allows detailed modeling of electric vehicles (batteries and charging/discharging) using `Vehicles` as an alternative to the simple EV charging `PlugLoad`.
- Allows requesting timeseries EnergyPlus output meters (e.g., `--hourly "MainsWater:Facility"`), similar to requesting EnergyPlus output variables.
<<<<<<< HEAD
- Electric panel calculations:
  - Allows optional `ElectricPanel` inputs for describing branch circuits and service feeders
  - Optionally reports breaker spaces and calculated loads for specified NEC calculation types
=======
- BuildResidentialScheduleFile measure:
  - Adds stochastic schedule generation for electric vehicle charging.
  - Removes generation of stochastic schedules for building components not present in the HPXML file.
>>>>>>> a784be6a

__Bugfixes__
- Fixes zero occupants specified for one unit in a whole MF building from being treated like zero occupants for every unit.
- Fixes using detailed schedules with higher resolution (e.g., 10-min data) than the simulation timestep (e.g., 60-min).
- Fixes possible heating/cooling spikes when using maximum power ratio detailed schedule for variable-speed HVAC systems.
- Fixes unavailable periods for two consecutive, but partial, days.
- Fixes error when specifying a glass block window without interior shading coefficients.

## OpenStudio-HPXML v1.9.1

__New Features__
- Now can be used to obtain ACCA Manual J approval; see the [OpenStudio-HPXML documentation](https://openstudio-hpxml.readthedocs.io/en/latest/intro.html#capabilities).

__Bugfixes__
- Fixes Manual J design load calculations for radiant floors.

## OpenStudio-HPXML v1.9.0

__New Features__
- Updates to OpenStudio 3.9/EnergyPlus 24.2/HPXML v4.1-rc1.
- Allows `Site/Address/ZipCode` to be provided instead of `ClimateandRiskZones/WeatherStation/extension/EPWFilePath`, in which case the closest TMY3 weather station will be automatically selected.
- Allows optional inputs for modeling skylight curbs and/or shafts.
- Allows modeling exterior horizontal insulation for a slab-on-grade foundation (or basement/crawlspace floor).
- Allows alternative infiltration input `AirInfiltrationMeasurement/LeakinessDescription`, in which the infiltration level is estimated using age of home, climate zone, foundation type, etc.
- Window shading enhancements:
  - Allows optional `InteriorShading/Type` input (blinds, shades, curtains) as a way to default summer/winter shading coefficients.
  - Allows optional `ExteriorShading/Type` input (trees, solar screens/films, etc.) as a way to default summer/winter shading coefficients.
  - Allows optional `InsectScreen` input.
- Adds optional `BuildingConstruction/UnitHeightAboveGrade` input for, e.g., apartment units of upper levels where the wind speed, and thus infiltration rate, is higher.
- Updates operational calculations (i.e., when `NumberofResidents` provided):
  - Updates hot water usage based on FSEC study.
  - Updates misc/tv plug load usage based on RECS 2020 data.
  - Updates relationship between number of bedrooms and number of occupants to use RECS 2020 instead of RECS 2015.
- Allows optional `HeatingCapacity` and `BackupHeatingCapacity` inputs for heat pump water heaters (HPWHs).
- Central Fan Integrated Supply (CFIS) mechanical ventilation enhancements:
  - Allows CFIS systems without automatic flow control of outdoor air (`CFISControls/HasOutdoorAirControl=false`).
  - Allows CFIS systems with no strategy to meet remainder of ventilation target (`CFISControls/AdditionalRuntimeOperatingMode="none"`).
  - Allows CFIS systems with supplemental fans that run simultaneously with the air handler (`CFISControls/extension/SupplementalFanRunsWithAirHandlerFan=true`).
  - Allows CFIS systems with timer control, in which ventilation operation occurs at a fixed interval (`CFISControls/extension/ControlType="timer"`).
  - Allows CFIS systems to be attached to ductless HVAC systems like PTHPs (requires using a DSE=1 distribution system, see documentation).
- HVAC Manual J design load and sizing calculations:
  - Adds optional `DistributionSystemType/AirDistribution/extension/ManualJInputs/BlowerFanHeatBtuh` input for HVAC equipment whose performance data has not been adjusted for blower heat.
  - Adds optional `DistributionSystemType/AirDistribution/extension/ManualJInputs/DefaultTableDuctLoad` input to use Manual J default duct factor tables instead of ASHRAE 152.
  - Adds optional `DistributionSystemType/HydronicDistribution/extension/ManualJInputs/HotWaterPipingBtuh` input to include hydronic distribution piping losses through unconditioned spaces.
  - Adds optional `HVACSizingControl/ManualJInputs/InfiltrationShieldingClass` input to specify wind shielding class for infiltration design load calculations.
  - Adds optional `HVACSizingControl/ManualJInputs/InfiltrationMethod` input to specify which method to use for infiltration design load calculations.
  - Updates heat pump HERS sizing methodology to better prevent unmet hours in warmer climates.
  - Misc Manual J design load calculation improvements.
  - **Breaking change**: Disaggregates "Walls" into "Above Grade Walls" and "Below Grade Walls" in results_design_load_details.csv output file.
  - Significant speed improvements when using optional space-level design load calculations.
- Advanced research features:
  - Optional input `SimulationControl/AdvancedResearchFeatures/OnOffThermostatDeadbandTemperature` to model on/off thermostat deadband with start-up degradation for single and two speed AC/ASHP systems and time-based realistic staging for two speed AC/ASHP systems.
  - Optional input `SimulationControl/AdvancedResearchFeatures/HeatPumpBackupCapacityIncrement` to model multi-stage electric backup coils with time-based staging.
  - Maximum power ratio detailed schedule for variable-speed HVAC systems can now be used with `NumberofUnits` dwelling unit multiplier.
- BuildResidentialHPXML measure:
  - **Breaking change**: Replaced `slab_under_width` and `slab_perimeter_depth` arguments with `slab_under_insulation_width` and `slab_perimeter_insulation_depth`
  - **Breaking change**: Replaced `schedules_vacancy_periods`, `schedules_power_outage_periods`, and `schedules_power_outage_periods_window_natvent_availability` arguments with `schedules_unavailable_period_types`, `schedules_unavailable_period_dates`, and `schedules_unavailable_period_window_natvent_availabilities`; this improves flexibility for handling more unavailable period types.
- Utility bill calculations:
  - Allows OpenEI URDB tariffs that have $/day fixed charges.
  - Updates `openei_rates.zip` with the latest residential utility rates from the [OpenEI U.S. Utility Rate database](https://apps.openei.org/USURDB/).
- Adds a warning if the sum of supply/return duct leakage to outside values is very high.

__Bugfixes__
- Prevents possible error if only one of FracSensible/FracLatent are provided for a PlugLoad or FuelLoad; **Breaking change**: FracSensible and FracLatent must now be both be provided or omitted.
- Prevents possible error when using multiple `Attic`/`Foundation` elements for the same attic/foundation type.
- Adds error-checking for `NumberofConditionedFloorsAboveGrade`=0, which is not allowed per the documentation.
- Fixes utility bill calculations if there is battery storage or a generator.
- BuildResidentialScheduleFile measure: Fixes possible divide by zero error during generation of stochastic clothes washer and dishwasher schedules.
- Allows negative values for `Building/Site/Elevation`.
- Fixes lower element height for a water heater using the advanced `WaterHeatingSystem/extension/TankModelType=stratified`.
- Fixes possible error for a combi boiler system.
- Fixes error if modeling a ground-to-air heat pump with a separate backup heating system.
- Fixes default CFIS fan power during ventilation only mode.
- Fixes a bug that potentially oversizes heat pumps when detailed performance capacity fractions are provided.
- For a CFIS system with a supplemental fan, fixes supplemental fan runtime when using sub-hourly timesteps.
- Fixes GSHP rated fan/pump powers in net to gross calculations and improves default modeled pump power (W/ton).

## OpenStudio-HPXML v1.8.1

__Bugfixes__
- Fixes cfm/ton restriction from incorrectly applying to furnace heating airflow rate.

## OpenStudio-HPXML v1.8.0

__New Features__
- Updates to OpenStudio 3.8/EnergyPlus 24.1/HPXML v4.0-rc4.
- Adds BPI-2400 HPXML test files and results; see [Testing Framework](https://openstudio-hpxml.readthedocs.io/en/latest/testing_framework.html) for more information.
- Updates per ANSI/RESNET/ICC 301-2022 w/ Addendum C:
  - **Breaking change**: For shared water heaters, `NumberofUnitsServed` is replaced by `extension/NumberofBedroomsServed`.
  - **Breaking change**: For shared hot water recirculation systems, `NumberofUnitsServed` is replaced by `NumberofBedroomsServed`.
  - Allows shared batteries (batteries serving multiple dwelling units).
  - Updated default CFIS fan power to 0.58 W/cfm.
  - Removed natural ventilation availability RH constraint; HR constraint remains.
  - Refrigerator and freezer schedules may now be based on ambient temperature using new `TemperatureScheduleCoefficients` and `ConstantScheduleCoefficients` inputs; the refrigerator default schedule uses these new inputs.  
  - Default schedules updated for cooking ranges, lighting, plug loads, televisions, hot water recirculation pumps, and occupant heat gains.
  - Adds schedule inputs for hot water recirculation pumps and general water use internal gains.
  - Updated water heater installation default location.
  - Updated calculation of hot water piping length for buildings with both conditioned and unconditioned basements to avoid double counting.
  - Updated how imbalanced infiltration and mechanical ventilation are combined on an hourly basis.
  - Updated handling of duct leakage imbalance induced infiltration.
  - Small change to default flow rate for imbalanced mechanical ventilation systems.
  - Updated window default interior shade coefficients to be calculated based on SHGC.
  - `AverageCeilingHeight` now used in natural ACH/CFM infiltration calculations.
- **Breaking change**: Replaces `BuildingSummary/Site/extension/GroundConductivity` with `BuildingSummary/Site/Soil/Conductivity`.
- **Breaking change**: Modeling whole SFA/MF buildings is now specified using a `SoftwareInfo/extension/WholeSFAorMFBuildingSimulation=true` element instead of `building-id=ALL` argument.
- **Breaking change**: Skylights attached to roofs of attics (e.g., with shafts or sun tunnels) must include the `Skylight/AttachedToFloor` element.
- Air source heat pump/air conditioner enhancements:
  - Adds heat pump backup autosizing methodology input (`HeatPumpBackupSizingMethodology`) with choices of "emergency" and "supplemental".
  - Allows autosizing with detailed performance data inputs for variable-speed HVAC systems using `CapacityFractionOfNominal`.
  - Now defaults to -20F for `CompressorLockoutTemperature` for variable-speed heat pump systems.
- Ground source heat pump enhancements:
  - Allows optional detailed inputs related to geothermal loop (`HVACPlant/GeothermalLoop`).
  - Allows optional ground diffusivity input.
  - Updates to using G-Functions from the [G-Function Library for Modeling Vertical Bore Ground Heat Exchanger](https://gdr.openei.org/submissions/1325).
  - Updated heating/cooling performance curves to reflect newer equipment.
  - Adds geothermal loop outputs (number/length of boreholes) to annual results output file.
- HVAC Manual J design load and sizing calculations:
  - **Breaking change**: Outputs for "Infiltration/Ventilation" category disaggregated into "Infiltration" and "Ventilation".
  - **Breaking change**: Outputs for "Windows" category no longer includes AED excursion; now a separate "AED Excursion" category.
  - Allows optional `HeatingAutosizingFactor`, `CoolingAutosizingFactor`, `BackupHeatingAutosizingFactor` inputs to scale HVAC capacities for autosized equipment.
  - Allows optional `HeatingAutosizingLimit`, `CoolingAutosizingLimit`, `BackupHeatingAutosizingLimit` inputs to set maximum HVAC capacities ceiling for autosized equipment.
  - Allows optional zone-level and space-level design load calculations using HPXML `Zones/Zone[ZoneType="conditioned"]/Spaces/Space` elements.
  - Allows additional outdoor design condition inputs: `DailyTemperatureRange` and `HumidityDifference`.
  - Adds a new detailed output file with block/space load details by surface, AED curves, etc.
  - Miscellaneous improvements.
- Allows optional `Ducts/DuctShape` and `Ducts/DuctFractionRectangular` inputs, which affect duct effective R-value used for modeling.
- Adds optional `Slab/extension/GapInsulationRValue` input for cases where a slab has horizontal (under slab) insulation.
- Allows radiant barriers for additional locations (attic gable walls and floor); reduced emissivity due to dust assumed for radiant barriers on attic floor.
- Adds window and skylight `GlassType` options of "low-e, high-solar-gain" and "low-e, low-solar-gain"; updates U-factor/SHGC lookup tables.
- Updates default temperature capacitance multiplier from 1 to 7, an average value found in the literature when calibrating timeseries EnergyPlus indoor temperatures to field data.
- Allows optional building site inputs (`GeoLocation/Latitude`, `GeoLocation/Longitude`, `Elevation`); useful when located far from, or at a very different elevation than, the EPW weather station.
- Updates default `ShieldingofHome` to be "well-shielded" for single-family attached and multifamily dwelling units.
- Improves heating/cooling component loads; for timesteps where there is no heating/cooling load, assigns heat transfer to heating or cooling by comparing indoor temperature to the average of heating/cooling setpoints.
- Adds net energy and net electricity timeseries output columns even when there is no PV or generator.
- Allow alternative label energy use (W) input for ceiling fans.
- Replaced state-average default fuel prices with EIA State Energy Data System (SEDS) prices.
- Adds more error-checking for inappropriate inputs (e.g., HVAC SHR=0 or clothes washer IMEF=0).
- Updates to run_simulation.rb script:
  - Allows requesting timeseries outputs with different frequencies (e.g., `--hourly enduses --monthly temperatures`).
  - **Breaking change**: Deprecates `--add-timeseries-output-variable`; EnergyPlus output variables can now be requested like other timeseries categories (using e.g. `--hourly 'Zone People Occupant Count'`).
  - Adds an optional `--skip-simulation` argument that allows skipping the EnergyPlus simulation.
- BuildResidentialHPXML measure:
  - **Breaking change**: Replaces `roof_radiant_barrier`/`roof_radiant_barrier_grade` arguments with `radiant_barrier_attic_location`/`radiant_barrier_grade`.
  - Allows specifying number of bedrooms served by the water heater which is used for apportioning tank losses; **Breaking change**: Replaces `water_heater_num_units_served` with `water_heater_num_bedrooms_served`.
  - Allows defining multiple unavailable periods; **Breaking change**: arguments renamed to `schedules_vacancy_periods`, `schedules_power_outage_periods`, and `schedules_power_outage_periods_window_natvent_availability`.
  - Adds detailed performance data inputs for variable-speed air source HVAC systems.
  - Adds heat pump backup sizing methodology input.
  - Add soil and moisture type arguments (for determining ground conductivity and diffusivity) and optional geothermal loop arguments for ground source heat pumps.
  - The "Geometry: Building Number of Units" input is now written to the HPXML `NumberofUnitsInBuilding` element.
  - Adds a blower fan efficiency input for specifying fan power W/cfm at maximum speed.
- BuildResidentialScheduleFile measure:
  - Allows appending columns to an existing CSV file rather than overwriting.
  - Other plug load schedules now use Other schedule fractions per ANSI/RESNET/ICC 301-2022 Addendum C.
  - TV plug load schedules now use TV schedule fractions from the American Time Use Survey and monthly multipliers from the 2010 Building America Analysis Spreadsheets.
  - Ceiling fan schedules now use ceiling fan schedule fractions and monthly multipliers from ANSI/RESNET/ICC 301-2022 Addendum C.
- ReportUtilityBills measure:
  - Adds new optional arguments for registering (with the OpenStudio runner) annual or monthly utility bills.
- Advanced research features:
  - **Breaking change**: Replaces `SimulationControl/TemperatureCapacitanceMultiplier` with `SimulationControl/AdvancedResearchFeatures/TemperatureCapacitanceMultiplier`.
  - Allows an optional boolean input `SimulationControl/AdvancedResearchFeatures/DefrostModelType` for heat pump advanced defrost model.
  - Adds maximum power ratio detailed schedule for variable-speed HVAC systems to model shedding controls per [AHRI 1380](https://www.ahrinet.org/search-standards/ahri-1380-i-p-demand-response-through-variable-capacity-hvac-systems-residential-and-small).

__Bugfixes__
- Fixes error if using AllowIncreasedFixedCapacities=true w/ HP detailed performance data.
- Prevents mains water temperature from going below freezing (0 C).
- Fixes error if HPXML has emissions scenario and abbreviated run period.
- Fixes detailed schedule error-checking where schedules with MAX < 1 were incorrectly allowed.
- Fixes error if using MF space types (e.g., "other heated space") and the building has no HVAC equipment.
- Fixes `ManualJInputs/HumiditySetpoint` not being used in the design load calculation.
- Fixes possible EnergyPlus error when a `Slab` representing a crawlspace dirt floor has perimeter or under slab insulation.
- Prevents errors due to incorrect `Floor/FloorOrCeiling` input; issues a warning when detected.
- Apportion shared water heater tank losses for HPWHs and combi systems.
- Fixes buried duct effective R-values.
- Fixes shared boiler default location (which could result in assuming there's a flue in conditioned space impacting infiltration).
- Fixes timeseries hot water energy consumption adjustment lag (associated with hot water distribution).
- Fixes possibility of negative timeseries delivered loads when there is a dehumidifier.

## OpenStudio-HPXML v1.7.0

__New Features__
- Updates to OpenStudio 3.7.0/EnergyPlus 23.2.
- **Breaking change**: Updates to HPXML v4.0-rc2:
  - HPXML namespace changed from http://hpxmlonline.com/2019/10 to http://hpxmlonline.com/2023/09.
  - Replaces "living space" with "conditioned space", which better represents what is modeled.
  - Replaces `HotTubs/HotTub` with `Spas/PermanentSpa`.
  - Replaces `PortableHeater` and `FixedHeater` with `SpaceHeater`.
- Allows simulating whole multifamily (MF) buildings in a single combined simulation:
  - **Breaking change**: Multiple elements move from `SoftwareInfo/extension` to `BuildingDetails/BuildingSummary/extension` to allow variation across units:
    - `HVACSizingControl`
    - `ShadingControl`
    - `SchedulesFilePath`
    - `NaturalVentilationAvailabilityDaysperWeek`
  - Allows `NumberofUnits` to be used as a multiplier on dwelling unit simulation results to reduce simulation runtime.
  - See the [OpenStudio-HPXML documentation](https://openstudio-hpxml.readthedocs.io/en/v1.7.0/workflow_inputs.html#whole-sfa-mf-buildings) for more detail.
- HVAC modeling updates:
  - Updated assumptions for variable-speed air conditioners, heat pumps, and mini-splits based on NEEP data. Expect results to change, potentially significantly so depending on the scenario.
  - Allows detailed heating and cooling performance data (min/max COPs and capacities at different outdoor temperatures) for variable-speed systems.
  - Updates deep ground temperatures (used for modeling ground-source heat pumps) using L. Xing's simplified design model (2014).
  - Replaces inverse calculations, used to calculate COPs from rated efficiencies, with regressions for single/two-speed central ACs and ASHPs.
- Output updates:
  - **Breaking change**: "Hot Tub" outputs renamed to "Permanent Spa".
  - Adds "Peak Electricity: Annual Total (W)" output.
  - Adds battery resilience hours output; allows requesting timeseries output.
  - ReportUtilityBills measure: Allows reporting monthly utility bills in addition to (or instead of) annual bills.
- BuildResidentialHPXML measure:
  - Allow duct area fractions (as an alternative to duct areas in ft^2).
  - Allow duct locations to be provided while defaulting duct areas (i.e., without providing duct area/fraction inputs).
  - Add generic "attic" and "crawlspace" location choices for supply/return ducts, water heater, and battery.
  - Always validate the HPXML file before applying defaults and only optionally validate the final HPXML file.
- Adds manufactured home belly as a foundation type and allows modeling ducts in a manufactured home belly.
- Battery losses now split between charging and discharging.
- Interior/exterior window shading multipliers are now modeled using the EnergyPlus incident solar multiplier.
- Allows `WaterFixture/FlowRate` as an alternative to `LowFlow`; hot water credit is now calculated based on fraction of low flow fixtures.
- Allows above-grade basements/crawlspaces defined solely with Wall (not FoundationWall) elements.
- Updates to 2022 EIA energy costs.
- Added README.md documentation for all OpenStudio measures.

__Bugfixes__
- Fixes battery resilience output to properly incorporate battery losses.
- Fixes lighting multipliers not being applied when kWh/yr inputs are used.
- Fixes running detailed schedules with mixed timesteps (e.g., hourly heating/cooling setpoints and 15-minutely miscellaneous plug load schedules).
- Fixes calculation of utility bill fixed costs for simulations with abbreviated run periods.
- Fixes error if heat pump `CompressorLockoutTemperature` == `BackupHeatingLockoutTemperature`.
- Fixes possible "Electricity category end uses do not sum to total" error for a heat pump w/o backup.
- Fixes ground source heat pump fan/pump adjustment to rated efficiency.
- Fixes error if conditioned basement has `InsulationSpansEntireSlab=true`.
- Fixes ReportSimulationOutput outputs for the Parametric Analysis Tool (PAT).
- Fixes missing radiation exchange between window and sky when an interior/exterior window shading multiplier less than 1 exists.
- Fixes monthly shallow ground temperatures (used primarily in HVAC autosizing) for the southern hemisphere.
- Various HVAC sizing bugfixes and improvements.
- Fixes low-speed heating COPs for some two-speed ASHPs and cooling COPs for some single-speed ACs/HPs.
- BuildResidentialHPXML measure: Fixes air distribution CFA served when there is not a central system that meets 100% of the load.

## OpenStudio-HPXML v1.6.0

__New Features__
- Updates to OpenStudio 3.6.1/EnergyPlus 23.1.
- **Breaking change**: Updates to newer proposed HPXML v4.0:
  - Replaces `VentilationFan/Quantity` and `CeilingFan/Quantity` with `Count`.
  - Replaces `PVSystem/InverterEfficiency` with `PVSystem/AttachedToInverter` and `Inverter/InverterEfficiency`.
  - Replaces `WaterHeatingSystem/extension/OperatingMode` with `WaterHeatingSystem/HPWHOperatingMode` for heat pump water heaters.
- Output updates:
  - **Breaking change**: Adds `End Use: Heating Heat Pump Backup Fans/Pumps` (disaggregated from `End Use: Heating Fans/Pumps`).
  - **Breaking change**: Replaces `Component Load: Windows` with `Component Load: Windows Conduction` and `Component Load: Windows Solar`.
  - **Breaking change**: Replaces `Component Load: Skylights` with `Component Load: Skylights Conduction` and `Component Load: Skylights Solar`.
  - **Breaking change**: Adds `Component Load: Lighting` (disaggregated from `Component Load: Internal Gains`).
  - **Breaking change**: Adds "net" values for emissions; "total" values now exclude generation (e.g., PV).
  - Adds `Load: Heating: Heat Pump Backup` (heating load delivered by heat pump backup systems).
  - Adds `System Use` outputs (end use outputs for each heating, cooling, and water heating system); allows requesting timeseries output.
  - All annual load outputs are now provided as timeseries outputs; previously only "Delivered" loads were available.
  - Peak summer/winter electricity outputs are now based on Jun/July/Aug and Dec/Jan/Feb months, not HVAC heating/cooling operation.
  - Allows specifying the number of decimal places for timeseries output.
  - Msgpack outputs are no longer rounded (since there is no file size penalty to storing full precision).
  - Annual emissions and utility bills now include all fuel/end uses, even if zero.
  - ReportSimulationOutput measure: Allows disabling individual annual output sections.
- **Breaking change**: Deprecates `OccupancyCalculationType` ("asset" or "operational").
   - If `NumberofResidents` not provided, an *asset* calculation is performed assuming standard occupancy per ANSI/RESNET/ICC 301.
   - If `NumberofResidents` is provided, an *operational* calculation is performed using a relationship between #Bedrooms and #Occupants from RECS 2015.
- Heat pump enhancements:
  - Allows `HeatingCapacityRetention[Fraction | Temperature]` inputs to define cold-climate performance; like `HeatingCapacity17F` but can apply to autosized systems and can use a user-specified temperature.
  - Default mini-split heating capacity retention updated from 0.4 to 0.5 (at 5 deg-F).
  - Allows `CompressorLockoutTemperature` as an optional input to control the minimum temperature the compressor can operate at.
  - Defaults for `CompressorLockoutTemperature`: 25F for dual-fuel, -20F for mini-split, 0F for all other heat pumps.
  - Defaults for `BackupHeatingLockoutTemperature`: 50F for dual-fuel, 40F for all other heat pumps.
  - Provides a warning if `BackupHeatingSwitchoverTemperature` or `BackupHeatingLockoutTemperature` are low and may cause unmet hours.
  - Autosizing is no longer all-or-none; backup heating can be autosized (defaulted) while specifying the heat pump capacities, or vice versa.
  - Allows `extension/CrankcaseHeaterPowerWatts` as an optional input; defaults to 50 W for central HPs/ACs and mini-splits.
  - Increased consistency between variable-speed central HP and mini-split HP models for degradation coefficients, gross SHR calculations, etc.
- Infiltration changes:
  - **Breaking change**: Infiltration for SFA/MF dwelling units must include `TypeOfInfiltrationLeakage` ("unit total" or "unit exterior only").
  - **Breaking change**: Replaces `BuildingConstruction/extension/HasFlueOrChimney` with `AirInfiltration/extension/HasFlueOrChimneyInConditionedSpace`; defaults now incorporate HVAC/water heater location.
  - Allows infiltration to be specified using `CFMnatural` or `EffectiveLeakageArea`.
- Lighting changes:
  - LightingGroups can now be specified using kWh/year annual consumption values as an alternative to fractions of different lighting types.
  - LightingGroups for interior, exterior, and garage are no longer required; if not provided, these lighting uses will not be modeled.
- HVAC sizing enhancements:
  - Allows optional inputs under `HVACSizingControl/ManualJInputs` to override Manual J defaults for HVAC autosizing calculations.
  - Updates to better align various default values and algorithms with Manual J.
  - Updates design load calculations to handle conditioned basements with insulated slabs.
- Duct enhancements:
  - Allows modeling ducts buried in attic loose-fill insulation using `Ducts/DuctBuriedInsulationLevel`.
  - Allows specifying `Ducts/DuctEffectiveRValue`, the value that will be used in the model, though its use is not recommended.
- Allows modeling a pilot light for non-electric heating systems (furnaces, stoves, boilers, and fireplaces).
- Allows summer vs winter shading seasons to be specified for windows and skylights.
- Allows defining one or more `UnavailablePeriods` (e.g., occupant vacancies or power outage periods).
- Stochastic schedules for garage lighting and TV plug loads now use interior lighting and miscellaneous plug load schedules, respectively.
- Performance improvement for HPXML files w/ large numbers of `Building` elements.
- Weather cache files (\*foo-cache.csv) are no longer used/needed.

__Bugfixes__
- Fixes `BackupHeatingSwitchoverTemperature` for a heat pump w/ *separate* backup system; now correctly ceases backup operation above this temperature.
- Fixes error if calculating utility bills for an all-electric home with a detailed JSON utility rate.
- Stochastic schedules now excludes columns for end uses that are not stochastically generated.
- Fixes operational calculation when the number of residents is set to zero.
- Fixes possible utility bill calculation error for a home with PV using a detailed electric utility rate.
- Fixes defaulted mechanical ventilation flow rate for SFA/MF buildings, with respect to infiltration credit.
- HPXML files w/ multiple `Building` elements now only show warnings for the single `Building` being simulated.
- Adds a warning for SFA/MF dwelling units without at least one attached wall/ceiling/floor surface.
- Various fixes for window/skylight/duct design loads for Manual J HVAC autosizing calculations.
- Ensure that ductless HVAC systems do not have a non-zero airflow defect ratio specified.
- Fixes possible "A neighbor building has an azimuth (XX) not equal to the azimuth of any wall" for SFA/MF units with neighboring buildings for shade.
- Fixes reported loads when no/partial HVAC system (e.g., room air conditioner that meets 30% of the cooling load).

## OpenStudio-HPXML v1.5.1

__New Features__
- When `Battery/Location` not provided, now defaults to garage if present, otherwise outside.
- BuildResidentialScheduleFile measure:
  - Allows requesting a subset of end uses (columns) to be generated.

__Bugfixes__
- Fixes total/net electricity timeseries outputs to include battery charging/discharging energy.
- Fixes error when a non-electric water heater has jacket insulation and the UEF metric is used.

## OpenStudio-HPXML v1.5.0

__New Features__
- Updates to OpenStudio 3.5.0/EnergyPlus 22.2.
- **Breaking change**: Updates to newer proposed HPXML v4.0:
  - Replaces `FrameFloors/FrameFloor` with `Floors/Floor`.
  - `Floor/FloorType` (WoodFrame, StructuralInsulatedPanel, SteelFrame, or SolidConcrete) is a required input.
  - All `Ducts` must now have a `SystemIdentifier`.
  - Replaces `WallType/StructurallyInsulatedPanel` with `WallType/StructuralInsulatedPanel`.
  - Replaces `SoftwareInfo/extension/SimulationControl/DaylightSaving/Enabled` with `Building/Site/TimeZone/DSTObserved`.
  - Replaces `StandbyLoss` with `StandbyLoss[Units="F/hr"]/Value` for an indirect water heater.
  - Replaces `BranchPipingLoopLength` with `BranchPipingLength` for a hot water recirculation system.
  - Replaces `Floor/extension/OtherSpaceAboveOrBelow` with `Floor/FloorOrCeiling`.
  - For PTAC with heating, replaces `HeatingSystem` of type PackagedTerminalAirConditionerHeating with `CoolingSystem/IntegratedHeating*` elements.
- **Breaking change**: Now performs full HPXML XSD schema validation (previously just limited checks); yields runtime speed improvements.
- **Breaking change**: HVAC/DHW equipment efficiencies can no longer be defaulted (e.g., based on age of equipment); they are now required.
- **Breaking change**: Deprecates ReportHPXMLOutput measure; HVAC autosized capacities & design loads moved to `results_annual.csv`.
- **Breaking change**: BuildResidentialHPXML measure: Replaces arguments using 'auto' for defaults with optional arguments of the appropriate data type.
- Utility bill calculations:
  - **Breaking change**: Removes utility rate and PV related arguments from the ReportUtilityBills measure in lieu of HPXML file inputs.
  - Allows calculating one or more utility bill scenarios (e.g., net metering vs feed-in tariff compensation types for a simulation with PV).
  - Adds detailed calculations for tiered, time-of-use, or real-time pricing electric rates using OpenEI tariff files.  
- Lithium ion battery:
  - Allows detailed charging/discharging schedules via CSV files.
  - Allows setting round trip efficiency.
  - **Breaking change**: Lifetime model is temporarily disabled; `Battery/extension/LifetimeModel` is not allowed.
- Allows SEER2/HSPF2 efficiency types for central air conditioners and heat pumps.
- Allows setting the natural ventilation availability (days/week that operable windows can be opened); default changed from 7 to 3 (M/W/F).
- Allows specifying duct surface area multipliers.
- Allows modeling CFIS ventilation systems with supplemental fans.
- Allows shared dishwasher/clothes washer to be attached to a hot water distribution system instead of a single water heater.
- Allows heating/cooling seasons that don't span the entire year.
- Allows modeling room air conditioners with heating or reverse cycle.
- Allows setting the ground soil conductivity used for foundation heat transfer and ground source heat pumps.
- Allows setting the EnergyPlus temperature capacitance multiplier.
- EnergyPlus modeling changes:
  - Switches Kiva foundation model timestep from 'Hourly' to 'Timestep'; small increase in runtime for sub-hourly simulations.
  - Improves Kiva foundation model heat transfer by providing better initial temperature assumptions based on foundation type and insulation levels.
- Annual/timeseries outputs:
  - Allows timeseries timestamps to be start or end of timestep convention; **Breaking change**: now defaults to start of timestep.
  - Adds annual emission outputs disaggregated by end use; timeseries emission outputs disaggregated by end use can be requested.
  - Allows generating timeseries unmet hours for heating and cooling.
  - Allows CSV timeseries output to be formatted for use with the DView application.
  - Adds heating/cooling setpoints to timeseries outputs when requesting zone temperatures.
  - Disaggregates Battery outputs from PV outputs.
  - Design temperatures, used to calculate design loads for HVAC equipment autosizing, are now output in `in.xml` and `results_annual.csv`.

__Bugfixes__
- Fixes possible incorrect autosizing of heat pump *separate* backup systems with respect to duct loads.
- Fixes incorrect autosizing of heat pump *integrated* backup systems if using MaxLoad/HERS sizing methodology and cooling design load exceeds heating design load.
- Fixes heating (or cooling) setpoints affecting the conditioned space temperature outside the heating (or cooling) season.
- Fixes handling non-integer number of occupants when using the stochastic occupancy schedule generator.
- Fixes units for Peak Loads (kBtu/hr, not kBtu) in annual results file.
- Fixes possible output error for ground source heat pumps with a shared hydronic circulation loop.
- Provides an error message if the EnergyPlus simulation used infinite energy.
- Fixes zero energy use for a ventilation fan w/ non-zero fan power and zero airflow rate.
- Fixes excessive heat transfer when foundation wall interior insulation does not start from the top of the wall.
- Fixes how relative paths are treated when using an OpenStudio Workflow.
- Fixes possible simulation error if a slab has an ExposedPerimeter near zero.
- Fixes possible "Could not identify surface type for surface" error.
- Fixes possible ruby error when defaulting water heater location.
- Battery round trip efficiency now correctly affects results.
- BuildResidentialHPXML measure: 
  - Fixes aspect ratio convention for single-family attached and multifamily dwelling units.

## OpenStudio-HPXML v1.4.0

__New Features__
- Updates to OpenStudio 3.4.0/EnergyPlus 22.1.
- High-level optional `OccupancyCalculationType` input to specify operational vs asset calculation. Defaults to asset. If operational, `NumberofResidents` is required.
- Allows calculating one or more emissions scenarios (e.g., high renewable penetration vs business as usual) for different emissions types (e.g., CO2e).
- New ReportUtilityBills reporting measure: adds a new results_bills.csv output file to summarize calculated utility bills.
- Switches from EnergyPlus SQL output to MessagePack output for faster performance and reduced file sizes when requesting timeseries outputs.
- New heat pump capabilities:
  - **Breaking change**: Replaces the `UseMaxLoadForHeatPumps` sizing option with `HeatPumpSizingMethodology`, which has three choices:
    - `ACCA`: nominal capacity sized per ACCA Manual J/S based on cooling design loads, with some oversizing allowances for larger heating design loads.
    - `HERS` (default): nominal capacity sized equal to the larger of heating/cooling design loads.
    - `MaxLoad`: nominal capacity sized based on the larger of heating/cooling design loads, while taking into account the heat pump's capacity retention at the design temperature.
  - Allows the separate backup system to be a central system (e.g., central furnace w/ ducts). Previously only non-central system types were allowed.
  - Heat pumps with switchover temperatures are now autosized by taking into account the switchover temperature, if higher than the heating design temperature.
  - Allows `BackupHeatingLockoutTemperature` as an optional input to control integrated backup heating availability during, e.g., a thermostat heating setback recovery event; defaults to 40F.
- New water heating capabilities:
  - Allows conventional storage tank water heaters to use a stratified (rather than mixed) tank model via `extension/TankModelType`; higher precision but runtime penalty. Defaults to mixed.
  - Allows operating mode (standard vs heat pump only) for heat pump water heaters (HPWHs) via `extension/OperatingMode`. Defaults to standard.
  - Updates combi boiler model to be simpler, faster, and more robust by using separate space/water heating plant loops and boilers.
- New capabilities for hourly/sub-hourly scheduling via schedule CSV files:
  - Detailed HVAC and water heater setpoints.
  - Detailed heat pump water heater operating modes.
- EnergyPlus modeling changes:
  - Switches from ScriptF to CarrollMRT radiant exchange algorithm.
  - Updates HVAC fans to use fan power law (cubic relationship between fan speed and power).
  - Updates HVAC rated fan power assumption per ASHRAE 1449-RP.
- Allows specifying a `StormWindow` element for windows/skylights; U-factors and SHGCs are automatically adjusted.
- Allows an optional `AirInfiltrationMeasurement/InfiltrationHeight` input.
- Allows an optional `Battery/UsableCapacity` input; now defaults to 0.9 x NominalCapacity (previously 0.8).
- For CFIS systems, allows an optional `extension/VentilationOnlyModeAirflowFraction` input to address duct losses during ventilation only mode.
- **Breaking change**: Each `VentilationFan` must have one (and only one) `UsedFor...` element set to true.
- BuildResidentialHPXML measure:
  - **Breaking change**: Changes the zip code argument name to `site_zip_code`.
  - Adds optional arguments for schedule CSV files, HPWH operating mode, water heater tank model, storm windows, heat pump lockout temperature, battery usable capacity, and emissions scenarios.
  - Adds support for ambient foundations for single-family attached and apartment units.
  - Adds support for unconditioned attics for apartment units.
  - Adds an optional argument to store additional custom properties in the HPXML file.
  - Adds an optional argument for whether the HPXML file is written with default values applied; defaults to false.
  - Adds an optional argument for whether the HPXML file is validated; defaults to false.
- ReportSimulationOutput measure:
  - **Breaking change**: New "End Use: \<Fuel\>: Heating Heat Pump Backup" output, disaggregated from "End Use: \<Fuel\>: Heating".
  - Adds "Energy Use: Total" and "Energy Use: Net" columns to the annual results output file; allows timeseries outputs.
  - Adds a "Fuel Use: Electricity: Net" timeseries output column for homes with electricity generation.
  - Adds optional argument for requesting timeseries EnergyPlus output variables.
  - Adds ability to include `TimeDST` and/or `TimeUTC` timestamp column(s) in results_timeseries.csv.
  - Timestamps in results_timeseries.csv are output in ISO 8601 standard format.
  - Allows user-specified annual/timeseries output file names.
- ReportHPXMLOutput measure:
  - Adds "Enclosure: Floor Area Foundation" output row in results_hpxml.csv.
- Adds support for shared hot water recirculation systems controlled by temperature.
- Relaxes requirement for `ConditionedFloorAreaServed` for air distribution systems; now only needed if duct surface areas not provided.
- Allows MessagePack annual/timeseries output files to be generated instead of CSV/JSON.

__Bugfixes__
- Adds more stringent limits for `AirflowDefectRatio` and `ChargeDefectRatio` (now allows values from 1/10th to 10x the design value).
- Catches case where leap year is specified but weather file does not contain 8784 hours.
- Fixes possible HVAC sizing error if design temperature difference (TD) is negative.
- Fixes an error if there is a pool or hot tub, but the pump `Type` is set to "none".
- Adds more decimal places in output files as needed for simulations with shorter timesteps and/or abbreviated run periods.
- Timeseries output fixes: some outputs off by 1 hour; possible negative combi boiler values.
- Fixes range hood ventilation interaction with infiltration to take into account the location of the cooking range.
- Fixes possible EMS error for ventilation systems with low (but non-zero) flow rates.
- Fixes documentation for `Overhangs/Depth` inputs; units should be ft and not inches.
- The `WaterFixturesUsageMultiplier` input now also applies to general water use internal gains and recirculation pump energy (for some control types).
- BuildResidentialHPXML measure:
  - Fixes units for "Cooling System: Cooling Capacity" argument (Btu/hr, not tons).
  - Fixes incorrect outside boundary condition for shared gable walls of cathedral ceilings, now set to adiabatic.

## OpenStudio-HPXML v1.3.0

__New Features__
- Updates to OpenStudio 3.3.0/EnergyPlus 9.6.0.
- **Breaking change**: Replaces "Unmet Load" outputs with "Unmet Hours".
- **Breaking change**: Renames "Load: Heating" and "Peak Load: Heating" (and Cooling) outputs to include "Delivered".
- **Breaking change**: Any heat pump backup heating requires `HeatPump/BackupType` ("integrated" or "separate") to be specified.
- **Breaking change**: For homes with multiple PV arrays, all inverter efficiencies must have the same value.
- **Breaking change**: HPXML schema version must now be '4.0' (proposed).
  - Moves `ClothesDryer/extension/IsVented` to `ClothesDryer/Vented`.
  - Moves `ClothesDryer/extension/VentedFlowRate` to `ClothesDryer/VentedFlowRate`.
  - Moves `FoundationWall/Insulation/Layer/extension/DistanceToTopOfInsulation` to `FoundationWall/Insulation/Layer/DistanceToTopOfInsulation`.
  - Moves `FoundationWall/Insulation/Layer/extension/DistanceToBottomOfInsulation` to `FoundationWall/Insulation/Layer/DistanceToBottomOfInsulation`.
  - Moves `Slab/PerimeterInsulationDepth` to `Slab/PerimeterInsulation/Layer/InsulationDepth`.
  - Moves `Slab/UnderSlabInsulationWidth` to `Slab/UnderSlabInsulation/Layer/InsulationWidth`.
  - Moves `Slab/UnderSlabInsulationSpansEntireSlab` to `Slab/UnderSlabInsulation/Layer/InsulationSpansEntireSlab`.
- Initial release of BuildResidentialHPXML measure, which generates an HPXML file from a set of building description inputs.
- Expanded capabilities for scheduling:
  - Allows modeling detailed occupancy via a schedule CSV file.
  - Introduces a measure for automatically generating detailed smooth/stochastic schedule CSV files.
  - Expands simplified weekday/weekend/monthly schedule inputs to additional building features.
  - Allows `HeatingSeason` & `CoolingSeason` to be specified for defining heating and cooling equipment availability.
- Adds a new results_hpxml.csv output file to summarize HPXML values (e.g., surface areas, HVAC capacities).
- Allows modeling lithium ion batteries.
- Allows use of `HeatPump/BackupSystem` for modeling a standalone (i.e., not integrated) backup heating system.
- Allows conditioned crawlspaces to be specified; modeled as crawlspaces that are actively maintained at setpoint.
- Allows non-zero refrigerant charge defect ratios for ground source heat pumps.
- Expands choices allowed for `Siding` (Wall/RimJoist) and `RoofType` (Roof) elements.
- Allows "none" for wall/rim joist siding.
- Allows interior finish inputs (e.g., 0.5" drywall) for walls, ceilings, and roofs.
- Allows specifying the foundation wall type (e.g., solid concrete, concrete block, wood, etc.).
- Allows additional fuel types for generators.
- Switches to the EnergyPlus Fan:SystemModel object for all HVAC systems.
- Introduces a small amount of infiltration for unvented spaces.
- Updates the assumption of flue losses vs tank losses for higher efficiency non-electric storage water heaters.
- Revises shared mechanical ventilation preconditioning control logic to operate less often.
- Adds alternative inputs:
  - Window/skylight physical properties (`GlassLayers`, `FrameType`, etc.) instead of `UFactor` & `SHGC`.
  - `Ducts/FractionDuctArea` instead of `Ducts/DuctSurfaceArea`.
  - `Length` instead of `Area` for foundation walls.
  - `Orientation` instead of `Azimuth` for all applicable surfaces, PV systems, and solar thermal systems.
  - CEER (Combined Energy Efficiency Ratio) instead of EER for room ACs.
  - `UsageBin` instead of `FirstHourRating` (for water heaters w/ UEF metric).
  - `CFM50` instead of `CFM25` or `Percent` for duct leakage.
- Allows more defaulting (optional inputs):
  - Mechanical ventilation airflow rate per ASHRAE 62.2-2019.
  - HVAC/DHW system efficiency (by age).
  - Mechanical ventilation fan power (by type).
  - Color (solar absorptance) for walls, roofs, and rim joists.
  - Foundation wall distance to top/bottom of insulation.
  - Door azimuth.
  - Radiant barrier grade.
  - Whole house fan airflow rate and fan power.
- Adds more warnings of inputs based on ANSI/BPI 2400 Standard.
- Removes error-check for number of bedrooms based on conditioned floor area, per RESNET guidance.
- Updates the reporting measure to register all outputs from the annual CSV with the OS runner (for use in, e.g., PAT).
- Removes timeseries CSV output columns that are all zeroes to reduce file size and processing time.
- Improves consistency of installation quality calculations for two/variable-speed air source heat pumps and ground source heat pumps.
- Relaxes requirement for heating (or cooling) setpoints so that they are only needed if heating (or cooling) equipment is present.
- Adds an `--ep-input-format` argument to run_simulation.rb to choose epJSON as the EnergyPlus input file format instead of IDF.
- Eliminates EnergyPlus warnings related to unused objects or invalid output meters/variables.
- Allows modeling PTAC and PTHP HVAC systems. 
- Allows user inputs for partition wall mass and furniture mass.

__Bugfixes__
- Improves ground reflectance when there is shading of windows/skylights.
- Improves HVAC fan power for central forced air systems.
- Fixes mechanical ventilation compartmentalization area calculation for SFA/MF homes with surfaces with InteriorAdjacentTo==ExteriorAdjacentTo.
- Negative `DistanceToTopOfInsulation` values are now disallowed.
- Fixes workflow errors if a `VentilationFan` has zero airflow rate or zero hours of operation.
- Fixes duct design load calculations for HPXML files with multiple ducted HVAC systems.
- Fixes ground source heat pump rated airflow.
- Relaxes `Overhangs` DistanceToBottomOfWindow vs DistanceToBottomOfWindow validation when Depth is zero.
- Fixes possibility of double-counting HVAC distribution losses if an `HVACDistribution` element has both AirDistribution properties and DSE values
- Fixes possibility of incorrect "Peak Electricity: Winter Total (W)" and "Peak Electricity: Summer Total (W)" outputs for homes with duct losses.
- Fixes heating/cooling seasons (used for e.g. summer vs winter window shading) for the southern hemisphere.
- Fixes possibility of EnergyPlus simulation failure for homes with ground-source heat pumps and airflow and/or charge defects.
- Fixes peak load/electricity outputs for homes with ground-source heat pumps and airflow and/or charge defects.

## OpenStudio-HPXML v1.2.0

__New Features__
- **Breaking change**: Heating/cooling component loads no longer calculated by default for faster performance; use `--add-component-loads` argument if desired.
- **Breaking change**: Replaces `Site/extension/ShelterCoefficient` with `Site/ShieldingofHome`.
- Allows `DuctLeakageMeasurement` & `ConditionedFloorAreaServed` to not be specified for ductless fan coil systems; **Breaking change**: `AirDistributionType` is now required for all air distribution systems.
- Allows `Slab/ExposedPerimeter` to be zero.
- Removes `ClothesDryer/ControlType` from being a required input, it is not used.
- Switches room air conditioner model to use Cutler performance curves.
- Relaxes tolerance for duct leakage to outside warning when ducts solely in conditioned space.
- Removes limitation that a shared water heater serving a shared laundry room can't also serve dwelling unit fixtures (i.e., FractionDHWLoadServed is no longer required to be zero).
- Adds IDs to schematron validation errors/warnings when possible.
- Moves additional error-checking from the ruby measure to the schematron validator. 

__Bugfixes__
- Fixes room air conditioner performance curve.
- Fixes ruby error if elements (e.g., `SystemIdentifier`) exist without the proper 'id'/'idref' attribute.
- Fixes error if boiler/GSHP pump power is zero
- Fixes possible "Electricity category end uses do not sum to total" error due to boiler pump energy.
- Fixes possible "Construction R-value ... does not match Assembly R-value" error for highly insulated enclosure elements.
- Adds error-checking for negative SEEReq results for shared cooling systems.
- Adds more detail to error messages regarding the wrong data type in the HPXML file.
- Prevents a solar hot water system w/ SolarFraction=1.

## OpenStudio-HPXML v1.1.0

__New Features__
- **Breaking change**: `Type` is now a required input for dehumidifiers; can be "portable" or "whole-home".
- **Breaking change**: `Location` is now a required input for dehumidifiers; must be "living space" as dehumidifiers are currently modeled as located in living space.
- **Breaking change**: `Type` is now a required input for Pool, PoolPump, HotTub, and HotTubPump.
- **Breaking change**: Both supply and return duct leakage to outside are now required inputs for AirDistribution systems.
- **Breaking change**: Simplifies inputs for fan coils and water loop heat pumps by A) removing HydronicAndAirDistribution element and B) moving WLHP inputs from extension elements to HeatPump element.
- Allows modeling airflow/charge defects for air conditioners, heat pumps, and furnaces (RESNET Standard 310).
- Allows modeling *multiple* dehumidifiers (previously only one allowed).
- Allows modeling generators (generic on-site power production).
- Allows detailed heating/cooling setpoints to be specified: 24-hour weekday & weekend values.
- Allows modeling window/skylight *exterior* shading via summer/winter shading coefficients.
- Allows JSON annual/timeseries output files to be generated instead of CSV. **Breaking change**: For CSV outputs, the first two sections in the results_annual.csv file are now prefixed with "Fuel Use:" and "End Use:", respectively.
- Allows more defaulting (optional inputs) for a variety of HPXML elements.
- Allows requesting timeseries unmet heating/cooling loads.
- Allows skipping schema/schematron validation (for speed); should only be used if the HPXML was already validated upstream.
- Allows HPXML files w/ multiple `Building` elements; requires providing the ID of the single building to be simulated.
- Includes hot water loads (in addition to heating/cooling loads) when timeseries total loads are requested.
- The `in.xml` HPXML file is now always produced for inspection of default values (e.g., autosized HVAC capacities). **Breaking change**: The `output_dir` HPXMLtoOpenStudio measure argument is now required.
- Overhauls documentation to be more comprehensive and standardized.
- `run_simulation.rb` now returns exit code 1 if not successful (i.e., either invalid inputs or simulation fails).

__Bugfixes__
- Improved modeling of window/skylight interior shading -- better reflects shading coefficient inputs.
- Adds error-checking on the HPXML schemaVersion.
- Adds various error-checking to the schematron validator.
- Adds error-checking for empty IDs in the HPXML file.
- Fixes heat pump water heater fan energy not included in SimulationOutputReport outputs.
- Fixes possibility of incorrect "A neighbor building has an azimuth (XXX) not equal to the azimuth of any wall" error.
- Fixes possibility of errors encountered before schematron validation has occurred.
- Small bugfixes related to basement interior surface solar absorptances.
- Allows NumberofConditionedFloors/NumberofConditionedFloorsAboveGrade to be non-integer values per the HPXML schema.
- HVAC sizing design load improvements for floors above crawlspaces/basements, walls, ducts, and heat pumps.
- Now recognizes Type="none" to prevent modeling of pools and hot tubs (pumps and heaters).
- Fixes error for overhangs with zero depth.
- Fixes possible error where the normalized flue height for the AIM-2 infiltration model is negative.
- Slight adjustment of default water heater recovery efficiency equation to prevent errors from values being too high.
- Fixes schematron file not being valid per ISO Schematron standard.

## OpenStudio-HPXML v1.0.0

__New Features__
- Updates to OpenStudio 3.1.0/EnergyPlus 9.4.0.
- **Breaking change**: Deprecates `WeatherStation/WMO` HPXML input, use `WeatherStation/extension/EPWFilePath` instead; also removes `weather_dir` argument from HPXMLtoOpenStudio measure.
- Implements water heater Uniform Energy Factor (UEF) model; replaces RESNET UEF->EF regression. **Breaking change**: `FirstHourRating` is now a required input for storage water heaters when UEF is provided.
- Adds optional HPXML fan power inputs for most HVAC system types. **Breaking change**: Removes ElectricAuxiliaryEnergy input for non-boiler heating systems.
- Uses air-source heat pump cooling performance curves for central air conditioners.
- Updates rated fan power assumption for mini-split heat pump models.
- Allows coal fuel type for non-boiler heating systems.
- Accommodates common walls adjacent to unconditioned space by using HPXML surfaces where InteriorAdjacentTo == ExteriorAdjacentTo.
- Adds optional HPXML inputs to define whether a clothes dryer is vented and its ventilation rate.
- Adds optional HPXML input for `SimulationControl/CalendarYear` for TMY weather files.
- Schematron validation improvements.
- Adds some HPXML XSD schema validation and additional error-checking.
- Various small updates to ASHRAE 140 test files.
- Reduces number of EnergyPlus output files produced by using new OutputControlFiles object.
- Release packages now include ASHRAE 140 test files/results.

__Bugfixes__
- EnergyPlus 9.4.0 fix for negative window solar absorptances at certain hours.
- Fixes airflow timeseries outputs to be averaged instead of summed.
- Updates HVAC sizing methodology for slab-on-grade foundation types.
- Fixes an error that could prevent schematron validation errors from being produced.
- Skips weather caching if filesystem is read only.

## OpenStudio-HPXML v0.11.0 Beta

__New Features__
- New [Schematron](http://schematron.com) validation (EPvalidator.xml) replaces custom ruby validation (EPvalidator.rb)
- **[Breaking change]** `BuildingConstruction/ResidentialFacilityType` ("single-family detached", "single-family attached", "apartment unit", or "manufactured home") is a required input
- Ability to model shared systems for Attached/Multifamily dwelling units
  - Shared HVAC systems (cooling towers, chillers, central boilers, water loop heat pumps, fan coils, ground source heat pumps on shared hydronic circulation loops)
  - Shared water heaters serving either A) multiple dwelling units' service hot water or B) a shared laundry/equipment room, as well as hot water recirculation systems
  - Shared appliances (e.g., clothes dryer in a shared laundry room)
  - Shared hot water recirculation systems
  - Shared ventilation systems (optionally with preconditioning equipment and recirculation)
  - Shared PV systems
  - **[Breaking change]** Appliances located in MF spaces (i.e., "other") must now be specified in more detail (i.e., "other heated space", "other non-freezing space", "other multifamily buffer space", or "other housing unit")
- Enclosure
  - New optional inputs: `Roof/RoofType`, `Wall/Siding`, and `RimJoist/Siding`
  - New optional inputs: `Skylight/InteriorShading/SummerShadingCoefficient` and `Skylight/InteriorShading/SummerShadingCoefficient`
  - New optional inputs: `Roof/RoofColor`, `Wall/Color`, and `RimJoist/Color` can be provided instead of `SolarAbsorptance`
  - New optional input to specify presence of flue/chimney, which results in increased infiltration
  - Allows adobe wall type
  - Allows `AirInfiltrationMeasurement/HousePressure` to be any value (previously required to be 50 Pa)
  - **[Breaking change]** `Roof/RadiantBarrierGrade` input now required when there is a radiant barrier
- HVAC
  - Adds optional high-level HVAC autosizing controls
    - `AllowIncreasedFixedCapacities`: Describes how HVAC equipment with fixed capacities are handled. If true, the maximum of the user-specified fixed capacity and the heating/cooling design load will be used to reduce potential for unmet loads. Defaults to false.
    - `UseMaxLoadForHeatPumps`: Describes how autosized heat pumps are handled. If true, heat pumps are sized based on the maximum of heating and cooling design loads. If false, heat pumps are sized per ACCA Manual J/S based on cooling design loads with some oversizing allowances for heating design loads. Defaults to true.
  - Additional HVAC types: mini-split air conditioners and fixed (non-portable) space heaters
  - Adds optional inputs for ground-to-air heat pumps: `extension/PumpPowerWattsPerTon` and `extension/FanPowerWattsPerCFM`
- Ventilation
  - Allows _multiple_ whole-home ventilation, spot ventilation, and/or whole house fans
- Appliances & Plug Loads
  - Allows _multiple_ `Refrigerator` and `Freezer`
  - Allows `Pool`, `HotTub`, `PlugLoad` of type "electric vehicle charging" and "well pump", and `FuelLoad` of type "grill", "lighting", and "fireplace"
  - **[Breaking change]** "other" and "TV other" plug loads now required
- Lighting
  - Allows lighting schedules and holiday lighting
- **[Breaking change]** For hydronic distributions, `HydronicDistributionType` is now required
- **[Breaking change]** For DSE distributions, `AnnualHeatingDistributionSystemEfficiency` and `AnnualCoolingDistributionSystemEfficiency` are both always required
- Allows more HPXML fuel types to be used for HVAC, water heating, appliances, etc.
- New inputs to define Daylight Saving period; defaults to enabled
- Adds more reporting of warnings/errors to run.log

__Bugfixes__
- Fixes pump energy for boilers and ground source heat pumps
- Fixes incorrect gallons of hot water use reported when there are multiple water heaters
- No longer report unmet load for buildings where the HVAC system only meets part of the load (e.g., room AC serving 33% of the load)
- Schedule bugfix for leap years

## OpenStudio-HPXML v0.10.0 Beta

__New Features__
- Dwelling units of single-family attached/multifamily buildings:
  - Adds new generic space types "other heated space", "other multifamily buffer space", and "other non-freezing space" for surface `ExteriorAdjacentTo` elements. "other housing unit", i.e. adiabatic surfaces, was already supported.
  - **[Breaking change]** For `FrameFloors`, replaces "other housing unit above" and "other housing unit below" enumerations with "other housing unit". All four "other ..." spaces must have an `extension/OtherSpaceAboveOrBelow` property set to either "above" or "below".
  - Allows ducts and water heaters to be located in all "other ..." spaces.
  - Allows all appliances to be located in "other", in which internal gains are neglected.
- Allows `Fireplace` and `FloorFurnace` for heating system types.
- Allows "exterior wall", "under slab", and "roof deck" for `DuctLocation`.
- Allows "wood" and "wood pellets" as fuel types for additional HVAC systems, water heaters, and appliances.
- Allows `Location` to be provided for `Dishwasher` and `CookingRange`.
- Allows `BuildingSummary/Site/SiteType` ("urban", "suburban", or "rural") to be provided.
- Allows user-specified `Refrigerator` and `CookingRange` schedules to be provided.
- HVAC capacity elements are no longer required; if not provided, ACCA Manual J autosizing calculations will be used (-1 can continue to be used for capacity elements but is discouraged).
- Duct locations/areas can be defaulted by specifying supply/return `Duct` elements without `DuctSurfaceArea` and `DuctLocation`. `HVACDistribution/DistributionSystemType/AirDistribution/NumberofReturnRegisters` can be optionally provided to inform the default duct area calculations.
- **[Breaking change]** Lighting inputs now use `LightingType[LightEmittingDiode | CompactFluorescent | FluorescentTube]` instead of `ThirdPartyCertification="ERI Tier I" or ThirdPartyCertification="ERI Tier II"`.
- **[Breaking change]** `HVACDistribution/ConditionedFloorAreaServed` is now required for air distribution systems.
- **[Breaking change]** Infiltration and attic ventilation specified using natural air changes per hour now uses `ACHnatural` instead of `extension/ConstantACHnatural`.
- **[Breaking change]** The optional `PerformanceAdjustment` input for instantaneous water heaters is now treated as a performance multiplier (e.g., 0.92) instead of derate (e.g., 0.08).
- Adds ASHRAE 140 Class II test files.
- SimulationOutputReport reporting measure:
  - New optional timeseries outputs:  airflows (e.g., infiltration, mechanical ventilation, natural ventilation, whole house fan) and weather (e.g., temperatures, wind speed, solar).
  - Timeseries frequency can now be set to 'none' as an alternative to setting all include_timeseries_foo variables to false.
  - **[Breaking change]** Renames "Wood" to "Wood Cord" to better distinguish from "Wood Pellets".
- Modeling improvements:
  - Improved calculation for infiltration height
  - Infiltration & mechanical ventilation now combined using ASHRAE 62.2 Normative Appendix C.
- Runtime improvements: 
  - Optimized ruby require calls.
  - Skip ViewFactor calculations when not needed (i.e., no conditioned basement).
- Error-checking:
  - Adds more space type-specific error checking of adjacent surfaces.
  - Adds additional HPXML datatype checks.
  - Adds a warning if a `HVACDistribution` system has ducts entirely within conditioned space and non-zero leakage to the outside.
  - Adds warnings if appliance inputs may be inappropriate and result in negative energy or hot water use.

__Bugfixes__
- Fixes error if there's a `FoundationWall` whose height is less than 0.5 ft.
- Fixes HVAC defrost control in EnergyPlus model to use "Timed" instead of "OnDemand".
- Fixes exterior air film and wind exposure for a `FrameFloor` over ambient conditions.
- Fixes air films for a `FrameFloor` ceiling.
- Fixes error if there are additional `LightingGroup` elements beyond the ones required.
- Fixes vented attic ventilation rate.
- Reported unmet heating/cooling load now correctly excludes latent energy.
- Ground-source heat pump backup fuel is now correctly honored instead of always using electricity.

## OpenStudio-HPXML v0.9.0 Beta

__New Features__
- **[Breaking change]** Updates to OpenStudio v3.0.0 and EnergyPlus 9.3
- Numerous HPXML inputs are now optional with built-in defaulting, particularly for water heating, appliances, and PV. Set the `debug` argument to true to output a in.xml HPXML file with defaults applied for inspection. See the documentation for defaulting equations/assumptions/references.
- **[Breaking change]** If clothes washer efficiency inputs are provided, `LabelUsage` is now required.
- **[Breaking change]** If dishwasher efficiency inputs are provided, `LabelElectricRate`, `LabelGasRate`, `LabelAnnualGasCost`, and `LabelUsage` are now required.
- Adds optional specification of simulation controls including timestep and begin/end dates.
- Adds optional `extension/UsageMultiplier` inputs for appliances, plug loads, lighting, and water fixtures. Can be used to, e.g., reflect high/low usage occupants.
- Adds ability to model a dehumidifier.
- Adds ability to model kitchen/bath fans (spot ventilation).
- Improved desuperheater model; desuperheater can now be connected to heat pump water heaters.
- Updated clothes washer/dryer and dishwasher models per ANSI/RESNET/ICC 301-2019 Addendum A.
- Solar thermal systems modeled with `SolarFraction` can now be connected to combi water heating systems.
- **[Breaking change]** Replaces optional `epw_output_path` and `osm_output_path` arguments with a single optional `output_dir` argument; adds an optional `debug` argument.
- **[Breaking change]** Replaces optional `BuildingConstruction/extension/FractionofOperableWindowArea` with optional `Window/FractionOperable`.
- **[Breaking change]** Replaces optional `extension/EPWFileName` with optional `extension/EPWFilePath` to allow absolute paths to be provided as an alternative to just the file name.
- Replaces REXML xml library with Oga for better runtime performance.
- Additional error-checking.
- SimulationOutputReport reporting measure:
  - Now reports wood and wood pellets
  - Can report monthly timeseries values if requested
  - Adds hot water outputs (gallons) for clothes washer, dishwasher, fixtures, and distribution waste.
  - Small improvement to calculation of component loads

__Bugfixes__
- Fixes possible simulation error for buildings with complex HVAC/duct systems.
- Fixes handling of infiltration induced by duct leakage imbalance (i.e., supply leakage != return leakage). Only affects ducts located in a vented crawlspace or vented attic.
- Fixes an unsuccessful simulation for buildings where the sum of multiple HVAC systems' fraction load served was slightly above 1 due to rounding.
- Small fix for interior partition wall thermal mass model.
- Skip building surfaces with areas that are extremely small.

## OpenStudio-HPXML v0.8.0 Beta

__Breaking changes__
- Weather cache files are now in .csv instead of .cache format.
- `extension/StandbyLoss` changed to `StandbyLoss` for indirect water heaters.
- `Site/extension/DisableNaturalVentilation` changed to `BuildingConstruction/extension/FractionofOperableWindowArea` for more granularity.

__New Features__
- Adds a SimulationOutputReport reporting measure that provides a variety of annual/timeseries outputs in CSV format.
- Allows modeling of whole-house fans to address cooling.
- Improved natural ventilation algorithm that reduces the potential for incurring additional heating energy.
- Optional `HotWaterTemperature` input for water heaters.
- Optional `CompressorType` input for air conditioners and air-source heat pumps.
- Allows specifying the EnergyPlus simulation timestep.
- Runtime performance improvements.
- Additional HPXML error-checking.

__Bugfixes__
- Fix for central fan integrated supply (CFIS) fan energy.
- Fix simulation error when `FractionHeatLoadServed` (or `FractionCoolLoadServed`) sums to slightly greater than 1.
- Fix for running simulations on a different drive (either local or remote network).
- Fix for HVAC sizing error when latitude is exactly 64 (Big Delta, Alaska).
- Fixes running simulations when there is no weather cache file.
- Fixes view factors when conditioned basement foundation walls have a window/door.
- Fixes weather file download.
- Allow a building with ceiling fans and without lighting.

## OpenStudio-HPXML v0.7.0 Beta

- Initial beta release<|MERGE_RESOLUTION|>--- conflicted
+++ resolved
@@ -3,15 +3,12 @@
 __New Features__
 - Allows detailed modeling of electric vehicles (batteries and charging/discharging) using `Vehicles` as an alternative to the simple EV charging `PlugLoad`.
 - Allows requesting timeseries EnergyPlus output meters (e.g., `--hourly "MainsWater:Facility"`), similar to requesting EnergyPlus output variables.
-<<<<<<< HEAD
+- BuildResidentialScheduleFile measure:
+  - Adds stochastic schedule generation for electric vehicle charging.
+  - Removes generation of stochastic schedules for building components not present in the HPXML file.
 - Electric panel calculations:
   - Allows optional `ElectricPanel` inputs for describing branch circuits and service feeders
   - Optionally reports breaker spaces and calculated loads for specified NEC calculation types
-=======
-- BuildResidentialScheduleFile measure:
-  - Adds stochastic schedule generation for electric vehicle charging.
-  - Removes generation of stochastic schedules for building components not present in the HPXML file.
->>>>>>> a784be6a
 
 __Bugfixes__
 - Fixes zero occupants specified for one unit in a whole MF building from being treated like zero occupants for every unit.
