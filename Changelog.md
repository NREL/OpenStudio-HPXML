--- conflicted
+++ resolved
@@ -1,14 +1,9 @@
 ## OpenStudio-HPXML v1.7.0
 
 __New Features__
-<<<<<<< HEAD
+- Updates to OpenStudio 3.7.0/EnergyPlus 23.2.
 - **Breaking change**: Updates to HPXML v4.0-rc2:
-  - HPXML namespace changed from http://hpxmlonline.com/2019/10 to http://hpxmlonline.com/2023/09
-=======
-- Updates to OpenStudio 3.7.0/EnergyPlus 23.2.
-- **Breaking change**: Updates to official HPXML v4.0:
   - HPXML namespace changed from http://hpxmlonline.com/2019/10 to http://hpxmlonline.com/2023/09.
->>>>>>> e2d970c1
   - Replaces "living space" with "conditioned space", which better represents what is modeled.
   - Replaces `HotTubs/HotTub` with `Spas/PermanentSpa`.
   - Replaces `PortableHeater` and `FixedHeater` with `SpaceHeater`.
