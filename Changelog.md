## OpenStudio-HPXML v1.3.0 (Pending)

__New Features__
- Updates to OpenStudio 3.2.0/EnergyPlus 9.5.0.
- Introduces a small amount of infiltration for unvented spaces.
- **Breaking change**: Replaces ClothesDryer `extension/IsVented` and `extension/VentedFlowRate` with `Vented` and `VentedFlowRate`.
- Allows additional fuel types for generators.
- Adds an `--ep-input-format` argument to run_simulation.rb to choose epJSON as the EnergyPlus input file format instead of IDF.
- Allows non-zero refrigerant charge defect ratios for ground source heat pumps.
- Allows `HeatingSeason` & `CoolingSeason` to be specified for defining heating and cooling equipment availability.
- Removes error-check for number of bedrooms based on conditioned floor area, per RESNET guidance.
- Revises shared mechanical ventilation preconditioning control logic to operate less often.
- Allows defaulting of HVAC/DHW system efficiency (by age).
- Allows defaulting of mechanical ventilation fan power (by type).
<<<<<<< HEAD
- Allows modeling PTAC and PTHP hvac systems. 
=======
- Allows CEER (Combined Energy Efficiency Ratio) efficiency unit for room AC.
>>>>>>> 11e31275

__Bugfixes__
- Improves ground reflectance when there is shading of windows/skylights.

## OpenStudio-HPXML v1.2.0

__New Features__
- **Breaking change**: Heating/cooling component loads no longer calculated by default for faster performance; use `--add-component-loads` argument if desired.
- **Breaking change**: Replaces `Site/extension/ShelterCoefficient` with `Site/ShieldingofHome`.
- Allows `DuctLeakageMeasurement` & `ConditionedFloorAreaServed` to not be specified for ductless fan coil systems; **Breaking change**: `AirDistributionType` is now required for all air distribution systems.
- Allows `Slab/ExposedPerimeter` to be zero.
- Removes `ClothesDryer/ControlType` from being a required input, it is not used.
- Switches room air conditioner model to use Cutler performance curves.
- Relaxes tolerance for duct leakage to outside warning when ducts solely in conditioned space.
- Removes limitation that a shared water heater serving a shared laundry room can't also serve dwelling unit fixtures (i.e., FractionDHWLoadServed is no longer required to be zero).
- Adds IDs to schematron validation errors/warnings when possible.
- Moves additional error-checking from the ruby measure to the schematron validator. 

__Bugfixes__
- Fixes room air conditioner performance curve.
- Fixes ruby error if elements (e.g., `SystemIdentifier`) exist without the proper 'id'/'idref' attribute.
- Fixes error if boiler/GSHP pump power is zero
- Fixes possible "Electricity category end uses do not sum to total" error due to boiler pump energy.
- Fixes possible "Construction R-value ... does not match Assembly R-value" error for highly insulated enclosure elements.
- Adds error-checking for negative SEEReq results for shared cooling systems.
- Adds more detail to error messages regarding the wrong data type in the HPXML file.
- Prevents a solar hot water system w/ SolarFraction=1.

## OpenStudio-HPXML v1.1.0

__New Features__
- **Breaking change**: `Type` is now a required input for dehumidifiers; can be "portable" or "whole-home".
- **Breaking change**: `Location` is now a required input for dehumidifiers; must be "living space" as dehumidifiers are currently modeled as located in living space.
- **Breaking change**: `Type` is now a required input for Pool, PoolPump, HotTub, and HotTubPump.
- **Breaking change**: Both supply and return duct leakage to outside are now required inputs for AirDistribution systems.
- **Breaking change**: Simplifies inputs for fan coils and water loop heat pumps by A) removing HydronicAndAirDistribution element and B) moving WLHP inputs from extension elements to HeatPump element.
- Allows modeling airflow/charge defects for air conditioners, heat pumps, and furnaces (RESNET Standard 310).
- Allows modeling *multiple* dehumidifiers (previously only one allowed).
- Allows modeling generators (generic on-site power production).
- Allows detailed heating/cooling setpoints to be specified: 24-hour weekday & weekend values.
- Allows modeling window/skylight *exterior* shading via summer/winter shading coefficients.
- Allows JSON annual/timeseries output files to be generated instead of CSV. **Breaking change**: For CSV outputs, the first two sections in the results_annual.csv file are now prefixed with "Fuel Use:" and "End Use:", respectively.
- Allows more defaulting (optional inputs) for a variety of HPXML elements.
- Allows requesting timeseries unmet heating/cooling loads.
- Allows skipping schema/schematron validation (for speed); should only be used if the HPXML was already validated upstream.
- Allows HPXML files w/ multiple `Building` elements; requires providing the ID of the single building to be simulated.
- Includes hot water loads (in addition to heating/cooling loads) when timeseries total loads are requested.
- The `in.xml` HPXML file is now always produced for inspection of default values (e.g., autosized HVAC capacities). **Breaking change**: The `output_dir` HPXMLtoOpenStudio measure argument is now required.
- Overhauls documentation to be more comprehensive and standardized.
- `run_simulation.rb` now returns exit code 1 if not successful (i.e., either invalid inputs or simulation fails).

__Bugfixes__
- Improved modeling of window/skylight interior shading -- better reflects shading coefficient inputs.
- Adds error-checking on the HPXML schemaVersion.
- Adds various error-checking to the schematron validator.
- Adds error-checking for empty IDs in the HPXML file.
- Fixes heat pump water heater fan energy not included in SimulationOutputReport outputs.
- Fixes possibility of incorrect "A neighbor building has an azimuth (XXX) not equal to the azimuth of any wall" error.
- Fixes possibility of errors encountered before schematron validation has occurred.
- Small bugfixes related to basement interior surface solar absorptances.
- Allows NumberofConditionedFloors/NumberofConditionedFloorsAboveGrade to be non-integer values per the HPXML schema.
- HVAC sizing design load improvements for floors above crawlspaces/basements, walls, ducts, and heat pumps.
- Now recognizes Type="none" to prevent modeling of pools and hot tubs (pumps and heaters).
- Fixes error for overhangs with zero depth.
- Fixes possible error where the normalized flue height for the AIM-2 infiltration model is negative.
- Slight adjustment of default water heater recovery efficiency equation to prevent errors from values being too high.
- Fixes schematron file not being valid per ISO Schematron standard.

## OpenStudio-HPXML v1.0.0

__New Features__
- Updates to OpenStudio 3.1.0/EnergyPlus 9.4.0.
- **Breaking change**: Deprecates `WeatherStation/WMO` HPXML input, use `WeatherStation/extension/EPWFilePath` instead; also removes `weather_dir` argument from HPXMLtoOpenStudio measure.
- Implements water heater Uniform Energy Factor (UEF) model; replaces RESNET UEF->EF regression. **Breaking change**: `FirstHourRating` is now a required input for storage water heaters when UEF is provided.
- Adds optional HPXML fan power inputs for most HVAC system types. **Breaking change**: Removes ElectricAuxiliaryEnergy input for non-boiler heating systems.
- Uses air-source heat pump cooling performance curves for central air conditioners.
- Updates rated fan power assumption for mini-split heat pump models.
- Allows coal fuel type for non-boiler heating systems.
- Accommodates common walls adjacent to unconditioned space by using HPXML surfaces where InteriorAdjacentTo == ExteriorAdjacentTo.
- Adds optional HPXML inputs to define whether a clothes dryer is vented and its ventilation rate.
- Adds optional HPXML input for `SimulationControl/CalendarYear` for TMY weather files.
- Schematron validation improvements.
- Adds some HPXML XSD schema validation and additional error-checking.
- Various small updates to ASHRAE 140 test files.
- Reduces number of EnergyPlus output files produced by using new OutputControlFiles object.
- Release packages now include ASHRAE 140 test files/results.

__Bugfixes__
- EnergyPlus 9.4.0 fix for negative window solar absorptances at certain hours.
- Fixes airflow timeseries outputs to be averaged instead of summed.
- Updates HVAC sizing methodology for slab-on-grade foundation types.
- Fixes an error that could prevent schematron validation errors from being produced.
- Skips weather caching if filesystem is read only.

## OpenStudio-HPXML v0.11.0 Beta

__New Features__
- New [Schematron](http://schematron.com) validation (EPvalidator.xml) replaces custom ruby validation (EPvalidator.rb)
- **[Breaking Change]** `BuildingConstruction/ResidentialFacilityType` ("single-family detached", "single-family attached", "apartment unit", or "manufactured home") is a required input
- Ability to model shared systems for Attached/Multifamily dwelling units
  - Shared HVAC systems (cooling towers, chillers, central boilers, water loop heat pumps, fan coils, ground source heat pumps on shared hydronic circulation loops)
  - Shared water heaters serving either A) multiple dwelling units' service hot water or B) a shared laundry/equipment room, as well as hot water recirculation systems
  - Shared appliances (e.g., clothes dryer in a shared laundry room)
  - Shared hot water recirculation systems
  - Shared ventilation systems (optionally with preconditioning equipment and recirculation)
  - Shared PV systems
  - **[Breaking Change]** Appliances located in MF spaces (i.e., "other") must now be specified in more detail (i.e., "other heated space", "other non-freezing space", "other multifamily buffer space", or "other housing unit")
- Enclosure
  - New optional inputs: `Roof/RoofType`, `Wall/Siding`, and `RimJoist/Siding`
  - New optional inputs: `Skylight/InteriorShading/SummerShadingCoefficient` and `Skylight/InteriorShading/SummerShadingCoefficient`
  - New optional inputs: `Roof/RoofColor`, `Wall/Color`, and `RimJoist/Color` can be provided instead of `SolarAbsorptance`
  - New optional input to specify presence of flue/chimney, which results in increased infiltration
  - Allows adobe wall type
  - Allows `AirInfiltrationMeasurement/HousePressure` to be any value (previously required to be 50 Pa)
  - **[Breaking Change]** `Roof/RadiantBarrierGrade` input now required when there is a radiant barrier
- HVAC
  - Adds optional high-level HVAC autosizing controls
    - `AllowIncreasedFixedCapacities`: Describes how HVAC equipment with fixed capacities are handled. If true, the maximum of the user-specified fixed capacity and the heating/cooling design load will be used to reduce potential for unmet loads. Defaults to false.
    - `UseMaxLoadForHeatPumps`: Describes how autosized heat pumps are handled. If true, heat pumps are sized based on the maximum of heating and cooling design loads. If false, heat pumps are sized per ACCA Manual J/S based on cooling design loads with some oversizing allowances for heating design loads. Defaults to true.
  - Additional HVAC types: mini-split air conditioners and fixed (non-portable) space heaters
  - Adds optional inputs for ground-to-air heat pumps: `extension/PumpPowerWattsPerTon` and `extension/FanPowerWattsPerCFM`
- Ventilation
  - Allows _multiple_ whole-home ventilation, spot ventilation, and/or whole house fans
- Appliances & Plug Loads
  - Allows _multiple_ `Refrigerator` and `Freezer`
  - Allows `Pool`, `HotTub`, `PlugLoad` of type "electric vehicle charging" and "well pump", and `FuelLoad` of type "grill", "lighting", and "fireplace"
  - **[Breaking Change]** "other" and "TV other" plug loads now required
- Lighting
  - Allows lighting schedules and holiday lighting
- **[Breaking Change]** For hydronic distributions, `HydronicDistributionType` is now required
- **[Breaking Change]** For DSE distributions, `AnnualHeatingDistributionSystemEfficiency` and `AnnualCoolingDistributionSystemEfficiency` are both always required
- Allows more HPXML fuel types to be used for HVAC, water heating, appliances, etc.
- New inputs to define Daylight Saving period; defaults to enabled
- Adds more reporting of warnings/errors to run.log

__Bugfixes__
- Fixes pump energy for boilers and ground source heat pumps
- Fixes incorrect gallons of hot water use reported when there are multiple water heaters
- No longer report unmet load for buildings where the HVAC system only meets part of the load (e.g., room AC serving 33% of the load)
- Schedule bugfix for leap years

## OpenStudio-HPXML v0.10.0 Beta

__New Features__
- Dwelling units of single-family attached/multifamily buildings:
  - Adds new generic space types "other heated space", "other multifamily buffer space", and "other non-freezing space" for surface `ExteriorAdjacentTo` elements. "other housing unit", i.e. adiabatic surfaces, was already supported.
  - **[Breaking Change]** For `FrameFloors`, replaces "other housing unit above" and "other housing unit below" enumerations with "other housing unit". All four "other ..." spaces must have an `extension/OtherSpaceAboveOrBelow` property set to either "above" or "below".
  - Allows ducts and water heaters to be located in all "other ..." spaces.
  - Allows all appliances to be located in "other", in which internal gains are neglected.
- Allows `Fireplace` and `FloorFurnace` for heating system types.
- Allows "exterior wall", "under slab", and "roof deck" for `DuctLocation`.
- Allows "wood" and "wood pellets" as fuel types for additional HVAC systems, water heaters, and appliances.
- Allows `Location` to be provided for `Dishwasher` and `CookingRange`.
- Allows `BuildingSummary/Site/SiteType` ("urban", "suburban", or "rural") to be provided.
- Allows user-specified `Refrigerator` and `CookingRange` schedules to be provided.
- HVAC capacity elements are no longer required; if not provided, ACCA Manual J autosizing calculations will be used (-1 can continue to be used for capacity elements but is discouraged).
- Duct locations/areas can be defaulted by specifying supply/return `Duct` elements without `DuctSurfaceArea` and `DuctLocation`. `HVACDistribution/DistributionSystemType/AirDistribution/NumberofReturnRegisters` can be optionally provided to inform the default duct area calculations.
- **[Breaking Change]** Lighting inputs now use `LightingType[LightEmittingDiode | CompactFluorescent | FluorescentTube]` instead of `ThirdPartyCertification="ERI Tier I" or ThirdPartyCertification="ERI Tier II"`.
- **[Breaking Change]** `HVACDistribution/ConditionedFloorAreaServed` is now required for air distribution systems.
- **[Breaking Change]** Infiltration and attic ventilation specified using natural air changes per hour now uses `ACHnatural` instead of `extension/ConstantACHnatural`.
- **[Breaking Change]** The optional `PerformanceAdjustment` input for instantaneous water heaters is now treated as a performance multiplier (e.g., 0.92) instead of derate (e.g., 0.08).
- Adds ASHRAE 140 Class II test files.
- SimulationOutputReport reporting measure:
  - New optional timeseries outputs:  airflows (e.g., infiltration, mechanical ventilation, natural ventilation, whole house fan) and weather (e.g., temperatures, wind speed, solar).
  - Timeseries frequency can now be set to 'none' as an alternative to setting all include_timeseries_foo variables to false.
  - **[Breaking Change]** Renames "Wood" to "Wood Cord" to better distinguish from "Wood Pellets".
- Modeling improvements:
  - Improved calculation for infiltration height
  - Infiltration & mechanical ventilation now combined using ASHRAE 62.2 Normative Appendix C.
- Runtime improvements: 
  - Optimized ruby require calls.
  - Skip ViewFactor calculations when not needed (i.e., no conditioned basement).
- Error-checking:
  - Adds more space type-specific error checking of adjacent surfaces.
  - Adds additional HPXML datatype checks.
  - Adds a warning if a `HVACDistribution` system has ducts entirely within conditioned space and non-zero leakage to the outside.
  - Adds warnings if appliance inputs may be inappropriate and result in negative energy or hot water use.

__Bugfixes__
- Fixes error if there's a `FoundationWall` whose height is less than 0.5 ft.
- Fixes HVAC defrost control in EnergyPlus model to use "Timed" instead of "OnDemand".
- Fixes exterior air film and wind exposure for a `FrameFloor` over ambient conditions.
- Fixes air films for a `FrameFloor` ceiling.
- Fixes error if there are additional `LightingGroup` elements beyond the ones required.
- Fixes vented attic ventilation rate.
- Reported unmet heating/cooling load now correctly excludes latent energy.
- Ground-source heat pump backup fuel is now correctly honored instead of always using electricity.

## OpenStudio-HPXML v0.9.0 Beta

__New Features__
- **[Breaking Change]** Updates to OpenStudio v3.0.0 and EnergyPlus 9.3
- Numerous HPXML inputs are now optional with built-in defaulting, particularly for water heating, appliances, and PV. Set the `debug` argument to true to output a in.xml HPXML file with defaults applied for inspection. See the documentation for defaulting equations/assumptions/references.
- **[Breaking Change]** If clothes washer efficiency inputs are provided, `LabelUsage` is now required.
- **[Breaking Change]** If dishwasher efficiency inputs are provided, `LabelElectricRate`, `LabelGasRate`, `LabelAnnualGasCost`, and `LabelUsage` are now required.
- Adds optional specification of simulation controls including timestep and begin/end dates.
- Adds optional `extension/UsageMultiplier` inputs for appliances, plug loads, lighting, and water fixtures. Can be used to, e.g., reflect high/low usage occupants.
- Adds ability to model a dehumidifier.
- Adds ability to model kitchen/bath fans (spot ventilation).
- Improved desuperheater model; desuperheater can now be connected to heat pump water heaters.
- Updated clothes washer/dryer and dishwasher models per ANSI/RESNET/ICC 301-2019 Addendum A.
- Solar thermal systems modeled with `SolarFraction` can now be connected to combi water heating systems.
- **[Breaking Change]** Replaces optional `epw_output_path` and `osm_output_path` arguments with a single optional `output_dir` argument; adds an optional `debug` argument.
- **[Breaking Change]** Replaces optional `BuildingConstruction/extension/FractionofOperableWindowArea` with optional `Window/FractionOperable`.
- **[Breaking Change]** Replaces optional `extension/EPWFileName` with optional `extension/EPWFilePath` to allow absolute paths to be provided as an alternative to just the file name.
- Replaces REXML xml library with Oga for better runtime performance.
- Additional error-checking.
- SimulationOutputReport reporting measure:
  - Now reports wood and wood pellets
  - Can report monthly timeseries values if requested
  - Adds hot water outputs (gallons) for clothes washer, dishwasher, fixtures, and distribution waste.
  - Small improvement to calculation of component loads

__Bugfixes__
- Fixes possible simulation error for buildings with complex HVAC/duct systems.
- Fixes handling of infiltration induced by duct leakage imbalance (i.e., supply leakage != return leakage). Only affects ducts located in a vented crawlspace or vented attic.
- Fixes an unsuccessful simulation for buildings where the sum of multiple HVAC systems' fraction load served was slightly above 1 due to rounding.
- Small fix for interior partition wall thermal mass model.
- Skip building surfaces with areas that are extremely small.

## OpenStudio-HPXML v0.8.0 Beta

__Breaking Changes__
- Weather cache files are now in .csv instead of .cache format.
- `extension/StandbyLoss` changed to `StandbyLoss` for indirect water heaters.
- `Site/extension/DisableNaturalVentilation` changed to `BuildingConstruction/extension/FractionofOperableWindowArea` for more granularity.

__New Features__
- Adds a SimulationOutputReport reporting measure that provides a variety of annual/timeseries outputs in CSV format.
- Allows modeling of whole-house fans to address cooling.
- Improved natural ventilation algorithm that reduces the potential for incurring additional heating energy.
- Optional `HotWaterTemperature` input for water heaters.
- Optional `CompressorType` input for air conditioners and air-source heat pumps.
- Allows specifying the EnergyPlus simulation timestep.
- Runtime performance improvements.
- Additional HPXML error-checking.

__Bugfixes__
- Fix for central fan integrated supply (CFIS) fan energy.
- Fix simulation error when `FractionHeatLoadServed` (or `FractionCoolLoadServed`) sums to slightly greater than 1.
- Fix for running simulations on a different drive (either local or remote network).
- Fix for HVAC sizing error when latitude is exactly 64 (Big Delta, Alaska).
- Fixes running simulations when there is no weather cache file.
- Fixes view factors when conditioned basement foundation walls have a window/door.
- Fixes weather file download.
- Allow a building with ceiling fans and without lighting.

## OpenStudio-HPXML v0.7.0 Beta

- Initial beta release<|MERGE_RESOLUTION|>--- conflicted
+++ resolved
@@ -12,11 +12,8 @@
 - Revises shared mechanical ventilation preconditioning control logic to operate less often.
 - Allows defaulting of HVAC/DHW system efficiency (by age).
 - Allows defaulting of mechanical ventilation fan power (by type).
-<<<<<<< HEAD
+- Allows CEER (Combined Energy Efficiency Ratio) efficiency unit for room AC.
 - Allows modeling PTAC and PTHP hvac systems. 
-=======
-- Allows CEER (Combined Energy Efficiency Ratio) efficiency unit for room AC.
->>>>>>> 11e31275
 
 __Bugfixes__
 - Improves ground reflectance when there is shading of windows/skylights.
