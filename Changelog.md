## OpenStudio-HPXML v1.4.0

__New Features__
<<<<<<< HEAD
- **Breaking change**: Allows performing an operational, instead of an asset, calculation through a new required `OccupancyCalculationType` input field.
- Allows calculating one or more emissions scenarios (e.g., high renewable penetration vs business as usual) for different emissions types (e.g., CO2).
=======
- Allows calculating one or more emissions scenarios (e.g., high renewable penetration vs business as usual) for different emissions types (e.g., CO2e).
>>>>>>> 602378b4
- Allows a heat pump separate backup system to be a central system (e.g., central furnace w/ ducts). Previously only non-central system types were allowed.
- Allows an optional `AirInfiltrationMeasurement/InfiltrationHeight` input.
- Adds support for shared hot water recirculation systems controlled by temperature.
- Adds a "Fuel Use: Electricity: Net" timeseries output column for homes with electricity generation.
- The `WaterFixturesUsageMultiplier` input now also applies to general water use internal gains and recirculation pump energy (for some control types).
- Relaxes requirement for `ConditionedFloorAreaServed` for air distribution systems; now only needed if duct surface areas not provided.
- BuildResidentialHPXML measure:
  - **Breaking change**: Changes the zip code argument name to `site_zip_code`.
  - Adds support for ambient foundations for single-family attached and apartment units.
  - Adds support for unconditioned attics for apartment units.
  - Adds an optional argument for whether the HPXML file is written with default values applied; defaults to false.
  - Adds an optional argument for whether the HPXML file is validated; defaults to false.
- ReportSimulationOutput measure:
  - Add ability to include `TimeDST` and/or `TimeUTC` timestamp column(s) in results_timeseries.csv.
  - Timestamps in results_timeseries.csv are output in ISO 8601 standard format.
  - Allows user-specified annual/timeseries output file names.

__Bugfixes__
- Adds more stringent limits for `AirflowDefectRatio` and `ChargeDefectRatio` (now allows values from 1/10th to 10x the design value).
- Catches case where leap year is specified but weather file does not contain 8784 hours.
- Fixes possible HVAC sizing error if design temperature difference (TD) is negative.
- Fixes an error if there is a pool or hot tub, but the pump `Type` is set to "none".
- Adds more decimal places in output files as needed for simulations with shorter timesteps and/or abbreviated run periods.

## OpenStudio-HPXML v1.3.0

__New Features__
- Updates to OpenStudio 3.3.0/EnergyPlus 9.6.0.
- **Breaking change**: Replaces "Unmet Load" outputs with "Unmet Hours".
- **Breaking change**: Renames "Load: Heating" and "Peak Load: Heating" (and Cooling) outputs to include "Delivered".
- **Breaking change**: Any heat pump backup heating requires `HeatPump/BackupType` ("integrated" or "separate") to be specified.
- **Breaking change**: For homes with multiple PV arrays, all inverter efficiencies must have the same value.
- **Breaking change**: HPXML schema version must now be '4.0' (proposed).
  - Moves `ClothesDryer/extension/IsVented` to `ClothesDryer/IsVented`.
  - Moves `ClothesDryer/extension/VentedFlowRate` to `ClothesDryer/VentedFlowRate`.
  - Moves `FoundationWall/Insulation/Layer/extension/DistanceToTopOfInsulation` to `FoundationWall/Insulation/Layer/DistanceToTopOfInsulation`.
  - Moves `FoundationWall/Insulation/Layer/extension/DistanceToBottomOfInsulation` to `FoundationWall/Insulation/Layer/DistanceToBottomOfInsulation`.
  - Moves `Slab/PerimeterInsulationDepth` to `Slab/PerimeterInsulation/Layer/InsulationDepth`.
  - Moves `Slab/UnderSlabInsulationWidth` to `Slab/UnderSlabInsulation/Layer/InsulationWidth`.
  - Moves `Slab/UnderSlabInsulationSpansEntireSlab` to `Slab/UnderSlabInsulation/Layer/InsulationSpansEntireSlab`.
- Initial release of BuildResidentialHPXML measure, which generates an HPXML file from a set of building description inputs.
- Expanded capabilities for scheduling:
  - Allows modeling detailed occupancy via a schedule CSV file.
  - Introduces a measure for automatically generating detailed smooth/stochastic schedule CSV files.
  - Expands simplified weekday/weekend/monthly schedule inputs to additional building features.
  - Allows `HeatingSeason` & `CoolingSeason` to be specified for defining heating and cooling equipment availability.
- Adds a new results_hpxml.csv output file to summarize HPXML values (e.g., surface areas, HVAC capacities).
- Allows modeling lithium ion batteries.
- Allows use of `HeatPump/BackupSystem` for modeling a standalone (i.e., not integrated) backup heating system.
- Allows conditioned crawlspaces to be specified; modeled as crawlspaces that are actively maintained at setpoint.
- Allows non-zero refrigerant charge defect ratios for ground source heat pumps.
- Expands choices allowed for `Siding` (Wall/RimJoist) and `RoofType` (Roof) elements.
- Allows "none" for wall/rim joist siding.
- Allows interior finish inputs (e.g., 0.5" drywall) for walls, ceilings, and roofs.
- Allows specifying the foundation wall type (e.g., solid concrete, concrete block, wood, etc.).
- Allows additional fuel types for generators.
- Switches to the EnergyPlus Fan:SystemModel object for all HVAC systems.
- Introduces a small amount of infiltration for unvented spaces.
- Updates the assumption of flue losses vs tank losses for higher efficiency non-electric storage water heaters.
- Revises shared mechanical ventilation preconditioning control logic to operate less often.
- Adds alternative inputs:
  - Window/skylight physical properties (`GlassLayers`, `FrameType`, etc.) instead of `UFactor` & `SHGC`.
  - `Ducts/FractionDuctArea` instead of `Ducts/DuctSurfaceArea`.
  - `Length` instead of `Area` for foundation walls.
  - `Orientation` instead of `Azimuth` for all applicable surfaces, PV systems, and solar thermal systems.
  - CEER (Combined Energy Efficiency Ratio) instead of EER for room ACs.
  - `UsageBin` instead of `FirstHourRating` (for water heaters w/ UEF metric).
  - `CFM50` instead of `CFM25` or `Percent` for duct leakage.
- Allows more defaulting (optional inputs):
  - Mechanical ventilation airflow rate per ASHRAE 62.2-2019.
  - HVAC/DHW system efficiency (by age).
  - Mechanical ventilation fan power (by type).
  - Color (solar absorptance) for walls, roofs, and rim joists.
  - Foundation wall distance to top/bottom of insulation.
  - Door azimuth.
  - Radiant barrier grade.
  - Whole house fan airflow rate and fan power.
- Adds more warnings of inputs based on ANSI/BPI 2400 Standard.
- Removes error-check for number of bedrooms based on conditioned floor area, per RESNET guidance.
- Updates the reporting measure to register all outputs from the annual CSV with the OS runner (for use in, e.g., PAT).
- Removes timeseries CSV output columns that are all zeroes to reduce file size and processing time.
- Improves consistency of installation quality calculations for two/variable-speed air source heat pumps and ground source heat pumps.
- Relaxes requirement for heating (or cooling) setpoints so that they are only needed if heating (or cooling) equipment is present.
- Adds an `--ep-input-format` argument to run_simulation.rb to choose epJSON as the EnergyPlus input file format instead of IDF.
- Eliminates EnergyPlus warnings related to unused objects or invalid output meters/variables.
- Allows modeling PTAC and PTHP HVAC systems. 
- Allows user inputs for partition wall mass and furniture mass.

__Bugfixes__
- Improves ground reflectance when there is shading of windows/skylights.
- Improves HVAC fan power for central forced air systems.
- Fixes mechanical ventilation compartmentalization area calculation for SFA/MF homes with surfaces with InteriorAdjacentTo==ExteriorAdjacentTo.
- Negative `DistanceToTopOfInsulation` values are now disallowed.
- Fixes workflow errors if a `VentilationFan` has zero airflow rate or zero hours of operation.
- Fixes duct design load calculations for HPXML files with multiple ducted HVAC systems.
- Fixes ground source heat pump rated airflow.
- Relaxes `Overhangs` DistanceToBottomOfWindow vs DistanceToBottomOfWindow validation when Depth is zero.
- Fixes possibility of double-counting HVAC distribution losses if an `HVACDistribution` element has both AirDistribution properties and DSE values
- Fixes possibility of incorrect "Peak Electricity: Winter Total (W)" and "Peak Electricity: Summer Total (W)" outputs for homes with duct losses.
- Fixes heating/cooling seasons (used for e.g. summer vs winter window shading) for the southern hemisphere.
- Fixes possibility of EnergyPlus simulation failure for homes with ground-source heat pumps and airflow and/or charge defects.
- Fixes peak load/electricity outputs for homes with ground-source heat pumps and airflow and/or charge defects.

## OpenStudio-HPXML v1.2.0

__New Features__
- **Breaking change**: Heating/cooling component loads no longer calculated by default for faster performance; use `--add-component-loads` argument if desired.
- **Breaking change**: Replaces `Site/extension/ShelterCoefficient` with `Site/ShieldingofHome`.
- Allows `DuctLeakageMeasurement` & `ConditionedFloorAreaServed` to not be specified for ductless fan coil systems; **Breaking change**: `AirDistributionType` is now required for all air distribution systems.
- Allows `Slab/ExposedPerimeter` to be zero.
- Removes `ClothesDryer/ControlType` from being a required input, it is not used.
- Switches room air conditioner model to use Cutler performance curves.
- Relaxes tolerance for duct leakage to outside warning when ducts solely in conditioned space.
- Removes limitation that a shared water heater serving a shared laundry room can't also serve dwelling unit fixtures (i.e., FractionDHWLoadServed is no longer required to be zero).
- Adds IDs to schematron validation errors/warnings when possible.
- Moves additional error-checking from the ruby measure to the schematron validator. 

__Bugfixes__
- Fixes room air conditioner performance curve.
- Fixes ruby error if elements (e.g., `SystemIdentifier`) exist without the proper 'id'/'idref' attribute.
- Fixes error if boiler/GSHP pump power is zero
- Fixes possible "Electricity category end uses do not sum to total" error due to boiler pump energy.
- Fixes possible "Construction R-value ... does not match Assembly R-value" error for highly insulated enclosure elements.
- Adds error-checking for negative SEEReq results for shared cooling systems.
- Adds more detail to error messages regarding the wrong data type in the HPXML file.
- Prevents a solar hot water system w/ SolarFraction=1.

## OpenStudio-HPXML v1.1.0

__New Features__
- **Breaking change**: `Type` is now a required input for dehumidifiers; can be "portable" or "whole-home".
- **Breaking change**: `Location` is now a required input for dehumidifiers; must be "living space" as dehumidifiers are currently modeled as located in living space.
- **Breaking change**: `Type` is now a required input for Pool, PoolPump, HotTub, and HotTubPump.
- **Breaking change**: Both supply and return duct leakage to outside are now required inputs for AirDistribution systems.
- **Breaking change**: Simplifies inputs for fan coils and water loop heat pumps by A) removing HydronicAndAirDistribution element and B) moving WLHP inputs from extension elements to HeatPump element.
- Allows modeling airflow/charge defects for air conditioners, heat pumps, and furnaces (RESNET Standard 310).
- Allows modeling *multiple* dehumidifiers (previously only one allowed).
- Allows modeling generators (generic on-site power production).
- Allows detailed heating/cooling setpoints to be specified: 24-hour weekday & weekend values.
- Allows modeling window/skylight *exterior* shading via summer/winter shading coefficients.
- Allows JSON annual/timeseries output files to be generated instead of CSV. **Breaking change**: For CSV outputs, the first two sections in the results_annual.csv file are now prefixed with "Fuel Use:" and "End Use:", respectively.
- Allows more defaulting (optional inputs) for a variety of HPXML elements.
- Allows requesting timeseries unmet heating/cooling loads.
- Allows skipping schema/schematron validation (for speed); should only be used if the HPXML was already validated upstream.
- Allows HPXML files w/ multiple `Building` elements; requires providing the ID of the single building to be simulated.
- Includes hot water loads (in addition to heating/cooling loads) when timeseries total loads are requested.
- The `in.xml` HPXML file is now always produced for inspection of default values (e.g., autosized HVAC capacities). **Breaking change**: The `output_dir` HPXMLtoOpenStudio measure argument is now required.
- Overhauls documentation to be more comprehensive and standardized.
- `run_simulation.rb` now returns exit code 1 if not successful (i.e., either invalid inputs or simulation fails).

__Bugfixes__
- Improved modeling of window/skylight interior shading -- better reflects shading coefficient inputs.
- Adds error-checking on the HPXML schemaVersion.
- Adds various error-checking to the schematron validator.
- Adds error-checking for empty IDs in the HPXML file.
- Fixes heat pump water heater fan energy not included in SimulationOutputReport outputs.
- Fixes possibility of incorrect "A neighbor building has an azimuth (XXX) not equal to the azimuth of any wall" error.
- Fixes possibility of errors encountered before schematron validation has occurred.
- Small bugfixes related to basement interior surface solar absorptances.
- Allows NumberofConditionedFloors/NumberofConditionedFloorsAboveGrade to be non-integer values per the HPXML schema.
- HVAC sizing design load improvements for floors above crawlspaces/basements, walls, ducts, and heat pumps.
- Now recognizes Type="none" to prevent modeling of pools and hot tubs (pumps and heaters).
- Fixes error for overhangs with zero depth.
- Fixes possible error where the normalized flue height for the AIM-2 infiltration model is negative.
- Slight adjustment of default water heater recovery efficiency equation to prevent errors from values being too high.
- Fixes schematron file not being valid per ISO Schematron standard.

## OpenStudio-HPXML v1.0.0

__New Features__
- Updates to OpenStudio 3.1.0/EnergyPlus 9.4.0.
- **Breaking change**: Deprecates `WeatherStation/WMO` HPXML input, use `WeatherStation/extension/EPWFilePath` instead; also removes `weather_dir` argument from HPXMLtoOpenStudio measure.
- Implements water heater Uniform Energy Factor (UEF) model; replaces RESNET UEF->EF regression. **Breaking change**: `FirstHourRating` is now a required input for storage water heaters when UEF is provided.
- Adds optional HPXML fan power inputs for most HVAC system types. **Breaking change**: Removes ElectricAuxiliaryEnergy input for non-boiler heating systems.
- Uses air-source heat pump cooling performance curves for central air conditioners.
- Updates rated fan power assumption for mini-split heat pump models.
- Allows coal fuel type for non-boiler heating systems.
- Accommodates common walls adjacent to unconditioned space by using HPXML surfaces where InteriorAdjacentTo == ExteriorAdjacentTo.
- Adds optional HPXML inputs to define whether a clothes dryer is vented and its ventilation rate.
- Adds optional HPXML input for `SimulationControl/CalendarYear` for TMY weather files.
- Schematron validation improvements.
- Adds some HPXML XSD schema validation and additional error-checking.
- Various small updates to ASHRAE 140 test files.
- Reduces number of EnergyPlus output files produced by using new OutputControlFiles object.
- Release packages now include ASHRAE 140 test files/results.

__Bugfixes__
- EnergyPlus 9.4.0 fix for negative window solar absorptances at certain hours.
- Fixes airflow timeseries outputs to be averaged instead of summed.
- Updates HVAC sizing methodology for slab-on-grade foundation types.
- Fixes an error that could prevent schematron validation errors from being produced.
- Skips weather caching if filesystem is read only.

## OpenStudio-HPXML v0.11.0 Beta

__New Features__
- New [Schematron](http://schematron.com) validation (EPvalidator.xml) replaces custom ruby validation (EPvalidator.rb)
- **[Breaking Change]** `BuildingConstruction/ResidentialFacilityType` ("single-family detached", "single-family attached", "apartment unit", or "manufactured home") is a required input
- Ability to model shared systems for Attached/Multifamily dwelling units
  - Shared HVAC systems (cooling towers, chillers, central boilers, water loop heat pumps, fan coils, ground source heat pumps on shared hydronic circulation loops)
  - Shared water heaters serving either A) multiple dwelling units' service hot water or B) a shared laundry/equipment room, as well as hot water recirculation systems
  - Shared appliances (e.g., clothes dryer in a shared laundry room)
  - Shared hot water recirculation systems
  - Shared ventilation systems (optionally with preconditioning equipment and recirculation)
  - Shared PV systems
  - **[Breaking Change]** Appliances located in MF spaces (i.e., "other") must now be specified in more detail (i.e., "other heated space", "other non-freezing space", "other multifamily buffer space", or "other housing unit")
- Enclosure
  - New optional inputs: `Roof/RoofType`, `Wall/Siding`, and `RimJoist/Siding`
  - New optional inputs: `Skylight/InteriorShading/SummerShadingCoefficient` and `Skylight/InteriorShading/SummerShadingCoefficient`
  - New optional inputs: `Roof/RoofColor`, `Wall/Color`, and `RimJoist/Color` can be provided instead of `SolarAbsorptance`
  - New optional input to specify presence of flue/chimney, which results in increased infiltration
  - Allows adobe wall type
  - Allows `AirInfiltrationMeasurement/HousePressure` to be any value (previously required to be 50 Pa)
  - **[Breaking Change]** `Roof/RadiantBarrierGrade` input now required when there is a radiant barrier
- HVAC
  - Adds optional high-level HVAC autosizing controls
    - `AllowIncreasedFixedCapacities`: Describes how HVAC equipment with fixed capacities are handled. If true, the maximum of the user-specified fixed capacity and the heating/cooling design load will be used to reduce potential for unmet loads. Defaults to false.
    - `UseMaxLoadForHeatPumps`: Describes how autosized heat pumps are handled. If true, heat pumps are sized based on the maximum of heating and cooling design loads. If false, heat pumps are sized per ACCA Manual J/S based on cooling design loads with some oversizing allowances for heating design loads. Defaults to true.
  - Additional HVAC types: mini-split air conditioners and fixed (non-portable) space heaters
  - Adds optional inputs for ground-to-air heat pumps: `extension/PumpPowerWattsPerTon` and `extension/FanPowerWattsPerCFM`
- Ventilation
  - Allows _multiple_ whole-home ventilation, spot ventilation, and/or whole house fans
- Appliances & Plug Loads
  - Allows _multiple_ `Refrigerator` and `Freezer`
  - Allows `Pool`, `HotTub`, `PlugLoad` of type "electric vehicle charging" and "well pump", and `FuelLoad` of type "grill", "lighting", and "fireplace"
  - **[Breaking Change]** "other" and "TV other" plug loads now required
- Lighting
  - Allows lighting schedules and holiday lighting
- **[Breaking Change]** For hydronic distributions, `HydronicDistributionType` is now required
- **[Breaking Change]** For DSE distributions, `AnnualHeatingDistributionSystemEfficiency` and `AnnualCoolingDistributionSystemEfficiency` are both always required
- Allows more HPXML fuel types to be used for HVAC, water heating, appliances, etc.
- New inputs to define Daylight Saving period; defaults to enabled
- Adds more reporting of warnings/errors to run.log

__Bugfixes__
- Fixes pump energy for boilers and ground source heat pumps
- Fixes incorrect gallons of hot water use reported when there are multiple water heaters
- No longer report unmet load for buildings where the HVAC system only meets part of the load (e.g., room AC serving 33% of the load)
- Schedule bugfix for leap years

## OpenStudio-HPXML v0.10.0 Beta

__New Features__
- Dwelling units of single-family attached/multifamily buildings:
  - Adds new generic space types "other heated space", "other multifamily buffer space", and "other non-freezing space" for surface `ExteriorAdjacentTo` elements. "other housing unit", i.e. adiabatic surfaces, was already supported.
  - **[Breaking Change]** For `FrameFloors`, replaces "other housing unit above" and "other housing unit below" enumerations with "other housing unit". All four "other ..." spaces must have an `extension/OtherSpaceAboveOrBelow` property set to either "above" or "below".
  - Allows ducts and water heaters to be located in all "other ..." spaces.
  - Allows all appliances to be located in "other", in which internal gains are neglected.
- Allows `Fireplace` and `FloorFurnace` for heating system types.
- Allows "exterior wall", "under slab", and "roof deck" for `DuctLocation`.
- Allows "wood" and "wood pellets" as fuel types for additional HVAC systems, water heaters, and appliances.
- Allows `Location` to be provided for `Dishwasher` and `CookingRange`.
- Allows `BuildingSummary/Site/SiteType` ("urban", "suburban", or "rural") to be provided.
- Allows user-specified `Refrigerator` and `CookingRange` schedules to be provided.
- HVAC capacity elements are no longer required; if not provided, ACCA Manual J autosizing calculations will be used (-1 can continue to be used for capacity elements but is discouraged).
- Duct locations/areas can be defaulted by specifying supply/return `Duct` elements without `DuctSurfaceArea` and `DuctLocation`. `HVACDistribution/DistributionSystemType/AirDistribution/NumberofReturnRegisters` can be optionally provided to inform the default duct area calculations.
- **[Breaking Change]** Lighting inputs now use `LightingType[LightEmittingDiode | CompactFluorescent | FluorescentTube]` instead of `ThirdPartyCertification="ERI Tier I" or ThirdPartyCertification="ERI Tier II"`.
- **[Breaking Change]** `HVACDistribution/ConditionedFloorAreaServed` is now required for air distribution systems.
- **[Breaking Change]** Infiltration and attic ventilation specified using natural air changes per hour now uses `ACHnatural` instead of `extension/ConstantACHnatural`.
- **[Breaking Change]** The optional `PerformanceAdjustment` input for instantaneous water heaters is now treated as a performance multiplier (e.g., 0.92) instead of derate (e.g., 0.08).
- Adds ASHRAE 140 Class II test files.
- SimulationOutputReport reporting measure:
  - New optional timeseries outputs:  airflows (e.g., infiltration, mechanical ventilation, natural ventilation, whole house fan) and weather (e.g., temperatures, wind speed, solar).
  - Timeseries frequency can now be set to 'none' as an alternative to setting all include_timeseries_foo variables to false.
  - **[Breaking Change]** Renames "Wood" to "Wood Cord" to better distinguish from "Wood Pellets".
- Modeling improvements:
  - Improved calculation for infiltration height
  - Infiltration & mechanical ventilation now combined using ASHRAE 62.2 Normative Appendix C.
- Runtime improvements: 
  - Optimized ruby require calls.
  - Skip ViewFactor calculations when not needed (i.e., no conditioned basement).
- Error-checking:
  - Adds more space type-specific error checking of adjacent surfaces.
  - Adds additional HPXML datatype checks.
  - Adds a warning if a `HVACDistribution` system has ducts entirely within conditioned space and non-zero leakage to the outside.
  - Adds warnings if appliance inputs may be inappropriate and result in negative energy or hot water use.

__Bugfixes__
- Fixes error if there's a `FoundationWall` whose height is less than 0.5 ft.
- Fixes HVAC defrost control in EnergyPlus model to use "Timed" instead of "OnDemand".
- Fixes exterior air film and wind exposure for a `FrameFloor` over ambient conditions.
- Fixes air films for a `FrameFloor` ceiling.
- Fixes error if there are additional `LightingGroup` elements beyond the ones required.
- Fixes vented attic ventilation rate.
- Reported unmet heating/cooling load now correctly excludes latent energy.
- Ground-source heat pump backup fuel is now correctly honored instead of always using electricity.

## OpenStudio-HPXML v0.9.0 Beta

__New Features__
- **[Breaking Change]** Updates to OpenStudio v3.0.0 and EnergyPlus 9.3
- Numerous HPXML inputs are now optional with built-in defaulting, particularly for water heating, appliances, and PV. Set the `debug` argument to true to output a in.xml HPXML file with defaults applied for inspection. See the documentation for defaulting equations/assumptions/references.
- **[Breaking Change]** If clothes washer efficiency inputs are provided, `LabelUsage` is now required.
- **[Breaking Change]** If dishwasher efficiency inputs are provided, `LabelElectricRate`, `LabelGasRate`, `LabelAnnualGasCost`, and `LabelUsage` are now required.
- Adds optional specification of simulation controls including timestep and begin/end dates.
- Adds optional `extension/UsageMultiplier` inputs for appliances, plug loads, lighting, and water fixtures. Can be used to, e.g., reflect high/low usage occupants.
- Adds ability to model a dehumidifier.
- Adds ability to model kitchen/bath fans (spot ventilation).
- Improved desuperheater model; desuperheater can now be connected to heat pump water heaters.
- Updated clothes washer/dryer and dishwasher models per ANSI/RESNET/ICC 301-2019 Addendum A.
- Solar thermal systems modeled with `SolarFraction` can now be connected to combi water heating systems.
- **[Breaking Change]** Replaces optional `epw_output_path` and `osm_output_path` arguments with a single optional `output_dir` argument; adds an optional `debug` argument.
- **[Breaking Change]** Replaces optional `BuildingConstruction/extension/FractionofOperableWindowArea` with optional `Window/FractionOperable`.
- **[Breaking Change]** Replaces optional `extension/EPWFileName` with optional `extension/EPWFilePath` to allow absolute paths to be provided as an alternative to just the file name.
- Replaces REXML xml library with Oga for better runtime performance.
- Additional error-checking.
- SimulationOutputReport reporting measure:
  - Now reports wood and wood pellets
  - Can report monthly timeseries values if requested
  - Adds hot water outputs (gallons) for clothes washer, dishwasher, fixtures, and distribution waste.
  - Small improvement to calculation of component loads

__Bugfixes__
- Fixes possible simulation error for buildings with complex HVAC/duct systems.
- Fixes handling of infiltration induced by duct leakage imbalance (i.e., supply leakage != return leakage). Only affects ducts located in a vented crawlspace or vented attic.
- Fixes an unsuccessful simulation for buildings where the sum of multiple HVAC systems' fraction load served was slightly above 1 due to rounding.
- Small fix for interior partition wall thermal mass model.
- Skip building surfaces with areas that are extremely small.

## OpenStudio-HPXML v0.8.0 Beta

__Breaking Changes__
- Weather cache files are now in .csv instead of .cache format.
- `extension/StandbyLoss` changed to `StandbyLoss` for indirect water heaters.
- `Site/extension/DisableNaturalVentilation` changed to `BuildingConstruction/extension/FractionofOperableWindowArea` for more granularity.

__New Features__
- Adds a SimulationOutputReport reporting measure that provides a variety of annual/timeseries outputs in CSV format.
- Allows modeling of whole-house fans to address cooling.
- Improved natural ventilation algorithm that reduces the potential for incurring additional heating energy.
- Optional `HotWaterTemperature` input for water heaters.
- Optional `CompressorType` input for air conditioners and air-source heat pumps.
- Allows specifying the EnergyPlus simulation timestep.
- Runtime performance improvements.
- Additional HPXML error-checking.

__Bugfixes__
- Fix for central fan integrated supply (CFIS) fan energy.
- Fix simulation error when `FractionHeatLoadServed` (or `FractionCoolLoadServed`) sums to slightly greater than 1.
- Fix for running simulations on a different drive (either local or remote network).
- Fix for HVAC sizing error when latitude is exactly 64 (Big Delta, Alaska).
- Fixes running simulations when there is no weather cache file.
- Fixes view factors when conditioned basement foundation walls have a window/door.
- Fixes weather file download.
- Allow a building with ceiling fans and without lighting.

## OpenStudio-HPXML v0.7.0 Beta

- Initial beta release<|MERGE_RESOLUTION|>--- conflicted
+++ resolved
@@ -1,12 +1,8 @@
 ## OpenStudio-HPXML v1.4.0
 
 __New Features__
-<<<<<<< HEAD
 - **Breaking change**: Allows performing an operational, instead of an asset, calculation through a new required `OccupancyCalculationType` input field.
-- Allows calculating one or more emissions scenarios (e.g., high renewable penetration vs business as usual) for different emissions types (e.g., CO2).
-=======
 - Allows calculating one or more emissions scenarios (e.g., high renewable penetration vs business as usual) for different emissions types (e.g., CO2e).
->>>>>>> 602378b4
 - Allows a heat pump separate backup system to be a central system (e.g., central furnace w/ ducts). Previously only non-central system types were allowed.
 - Allows an optional `AirInfiltrationMeasurement/InfiltrationHeight` input.
 - Adds support for shared hot water recirculation systems controlled by temperature.
