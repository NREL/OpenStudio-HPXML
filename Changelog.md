## OpenStudio-HPXML v1.2.0 (Pending)

__New Features__
- Updates to OpenStudio 3.2.0/EnergyPlus 9.5.0.
<<<<<<< HEAD
- Allows `Slab/ExposedPerimeter` to be zero.
=======
- **Breaking change**: Heating/cooling component loads no longer calculated by default for faster performance; use `--add-component-loads` argument if desired.
>>>>>>> 38c3b21b
- **Breaking change**: Replaces `Site/extension/ShelterCoefficient` with `Site/ShieldingofHome`.
- **Breaking change**: `AirDistributionType` is now required for all air distribution systems.
- Allows additional fuel types for generators.
- Allows `DuctLeakageMeasurement` & `ConditionedFloorAreaServed` to not be specified for ductless fan coil systems.
- Allows `Slab/ExposedPerimeter` to be zero.
- Removes `ClothesDryer/ControlType` from being a required input, it is not used.
<<<<<<< HEAD
- Moves additional error-checking from the ruby measure to the schematron validator.
=======
>>>>>>> 38c3b21b
- Relaxes tolerance for duct leakage to outside warning when ducts solely in conditioned space.
- Moves additional error-checking from the ruby measure to the schematron validator.

__Bugfixes__
<<<<<<< HEAD
- Improves ground reflectance when there is shading of windows/skylights.
- Adds more detail to error messages regarding the wrong data type in the HPXML file.
=======
- Fixes room air conditioner performance curve.
>>>>>>> 38c3b21b
- Fixes ruby error if elements (e.g., `SystemIdentifier`) exist without the proper 'id'/'idref' attribute.
- Fixes error if boiler/GSHP pump power is zero
- Fixes possible "Electricity category end uses do not sum to total" error due to boiler pump energy.
- Fixes possible "Construction R-value ... does not match Assembly R-value" error for highly insulated enclosure elements.
- Adds error-checking for negative SEEReq results for shared cooling systems.
- Adds more detail to error messages regarding the wrong data type in the HPXML file.
- Prevents a solar hot water system w/ SolarFraction=1.

## OpenStudio-HPXML v1.1.0

__New Features__
- **Breaking change**: `Type` is now a required input for dehumidifiers; can be "portable" or "whole-home".
- **Breaking change**: `Location` is now a required input for dehumidifiers; must be "living space" as dehumidifiers are currently modeled as located in living space.
- **Breaking change**: `Type` is now a required input for Pool, PoolPump, HotTub, and HotTubPump.
- **Breaking change**: Both supply and return duct leakage to outside are now required inputs for AirDistribution systems.
- **Breaking change**: Simplifies inputs for fan coils and water loop heat pumps by A) removing HydronicAndAirDistribution element and B) moving WLHP inputs from extension elements to HeatPump element.
- Allows modeling airflow/charge defects for air conditioners, heat pumps, and furnaces (RESNET Standard 310).
- Allows modeling *multiple* dehumidifiers (previously only one allowed).
- Allows modeling generators (generic on-site power production).
- Allows detailed heating/cooling setpoints to be specified: 24-hour weekday & weekend values.
- Allows modeling window/skylight *exterior* shading via summer/winter shading coefficients.
- Allows JSON annual/timeseries output files to be generated instead of CSV. **Breaking change**: For CSV outputs, the first two sections in the results_annual.csv file are now prefixed with "Fuel Use:" and "End Use:", respectively.
- Allows more defaulting (optional inputs) for a variety of HPXML elements.
- Allows requesting timeseries unmet heating/cooling loads.
- Allows skipping schema/schematron validation (for speed); should only be used if the HPXML was already validated upstream.
- Allows HPXML files w/ multiple `Building` elements; requires providing the ID of the single building to be simulated.
- Includes hot water loads (in addition to heating/cooling loads) when timeseries total loads are requested.
- The `in.xml` HPXML file is now always produced for inspection of default values (e.g., autosized HVAC capacities). **Breaking change**: The `output_dir` HPXMLtoOpenStudio measure argument is now required.
- Overhauls documentation to be more comprehensive and standardized.
- `run_simulation.rb` now returns exit code 1 if not successful (i.e., either invalid inputs or simulation fails).

__Bugfixes__
- Improved modeling of window/skylight interior shading -- better reflects shading coefficient inputs.
- Adds error-checking on the HPXML schemaVersion.
- Adds various error-checking to the schematron validator.
- Adds error-checking for empty IDs in the HPXML file.
- Fixes heat pump water heater fan energy not included in SimulationOutputReport outputs.
- Fixes possibility of incorrect "A neighbor building has an azimuth (XXX) not equal to the azimuth of any wall" error.
- Fixes possibility of errors encountered before schematron validation has occurred.
- Small bugfixes related to basement interior surface solar absorptances.
- Allows NumberofConditionedFloors/NumberofConditionedFloorsAboveGrade to be non-integer values per the HPXML schema.
- HVAC sizing design load improvements for floors above crawlspaces/basements, walls, ducts, and heat pumps.
- Now recognizes Type="none" to prevent modeling of pools and hot tubs (pumps and heaters).
- Fixes error for overhangs with zero depth.
- Fixes possible error where the normalized flue height for the AIM-2 infiltration model is negative.
- Slight adjustment of default water heater recovery efficiency equation to prevent errors from values being too high.
- Fixes schematron file not being valid per ISO Schematron standard.

## OpenStudio-HPXML v1.0.0

__New Features__
- Updates to OpenStudio 3.1.0/EnergyPlus 9.4.0.
- **Breaking change**: Deprecates `WeatherStation/WMO` HPXML input, use `WeatherStation/extension/EPWFilePath` instead; also removes `weather_dir` argument from HPXMLtoOpenStudio measure.
- Implements water heater Uniform Energy Factor (UEF) model; replaces RESNET UEF->EF regression. **Breaking change**: `FirstHourRating` is now a required input for storage water heaters when UEF is provided.
- Adds optional HPXML fan power inputs for most HVAC system types. **Breaking change**: Removes ElectricAuxiliaryEnergy input for non-boiler heating systems.
- Uses air-source heat pump cooling performance curves for central air conditioners.
- Updates rated fan power assumption for mini-split heat pump models.
- Allows coal fuel type for non-boiler heating systems.
- Accommodates common walls adjacent to unconditioned space by using HPXML surfaces where InteriorAdjacentTo == ExteriorAdjacentTo.
- Adds optional HPXML inputs to define whether a clothes dryer is vented and its ventilation rate.
- Adds optional HPXML input for `SimulationControl/CalendarYear` for TMY weather files.
- Schematron validation improvements.
- Adds some HPXML XSD schema validation and additional error-checking.
- Various small updates to ASHRAE 140 test files.
- Reduces number of EnergyPlus output files produced by using new OutputControlFiles object.
- Release packages now include ASHRAE 140 test files/results.

__Bugfixes__
- EnergyPlus 9.4.0 fix for negative window solar absorptances at certain hours.
- Fixes airflow timeseries outputs to be averaged instead of summed.
- Updates HVAC sizing methodology for slab-on-grade foundation types.
- Fixes an error that could prevent schematron validation errors from being produced.
- Skips weather caching if filesystem is read only.

## OpenStudio-HPXML v0.11.0 Beta

__New Features__
- New [Schematron](http://schematron.com) validation (EPvalidator.xml) replaces custom ruby validation (EPvalidator.rb)
- **[Breaking Change]** `BuildingConstruction/ResidentialFacilityType` ("single-family detached", "single-family attached", "apartment unit", or "manufactured home") is a required input
- Ability to model shared systems for Attached/Multifamily dwelling units
  - Shared HVAC systems (cooling towers, chillers, central boilers, water loop heat pumps, fan coils, ground source heat pumps on shared hydronic circulation loops)
  - Shared water heaters serving either A) multiple dwelling units' service hot water or B) a shared laundry/equipment room, as well as hot water recirculation systems
  - Shared appliances (e.g., clothes dryer in a shared laundry room)
  - Shared hot water recirculation systems
  - Shared ventilation systems (optionally with preconditioning equipment and recirculation)
  - Shared PV systems
  - **[Breaking Change]** Appliances located in MF spaces (i.e., "other") must now be specified in more detail (i.e., "other heated space", "other non-freezing space", "other multifamily buffer space", or "other housing unit")
- Enclosure
  - New optional inputs: `Roof/RoofType`, `Wall/Siding`, and `RimJoist/Siding`
  - New optional inputs: `Skylight/InteriorShading/SummerShadingCoefficient` and `Skylight/InteriorShading/SummerShadingCoefficient`
  - New optional inputs: `Roof/RoofColor`, `Wall/Color`, and `RimJoist/Color` can be provided instead of `SolarAbsorptance`
  - New optional input to specify presence of flue/chimney, which results in increased infiltration
  - Allows adobe wall type
  - Allows `AirInfiltrationMeasurement/HousePressure` to be any value (previously required to be 50 Pa)
  - **[Breaking Change]** `Roof/RadiantBarrierGrade` input now required when there is a radiant barrier
- HVAC
  - Adds optional high-level HVAC autosizing controls
    - `AllowIncreasedFixedCapacities`: Describes how HVAC equipment with fixed capacities are handled. If true, the maximum of the user-specified fixed capacity and the heating/cooling design load will be used to reduce potential for unmet loads. Defaults to false.
    - `UseMaxLoadForHeatPumps`: Describes how autosized heat pumps are handled. If true, heat pumps are sized based on the maximum of heating and cooling design loads. If false, heat pumps are sized per ACCA Manual J/S based on cooling design loads with some oversizing allowances for heating design loads. Defaults to true.
  - Additional HVAC types: mini-split air conditioners and fixed (non-portable) space heaters
  - Adds optional inputs for ground-to-air heat pumps: `extension/PumpPowerWattsPerTon` and `extension/FanPowerWattsPerCFM`
- Ventilation
  - Allows _multiple_ whole-home ventilation, spot ventilation, and/or whole house fans
- Appliances & Plug Loads
  - Allows _multiple_ `Refrigerator` and `Freezer`
  - Allows `Pool`, `HotTub`, `PlugLoad` of type "electric vehicle charging" and "well pump", and `FuelLoad` of type "grill", "lighting", and "fireplace"
  - **[Breaking Change]** "other" and "TV other" plug loads now required
- Lighting
  - Allows lighting schedules and holiday lighting
- **[Breaking Change]** For hydronic distributions, `HydronicDistributionType` is now required
- **[Breaking Change]** For DSE distributions, `AnnualHeatingDistributionSystemEfficiency` and `AnnualCoolingDistributionSystemEfficiency` are both always required
- Allows more HPXML fuel types to be used for HVAC, water heating, appliances, etc.
- New inputs to define Daylight Saving period; defaults to enabled
- Adds more reporting of warnings/errors to run.log

__Bugfixes__
- Fixes pump energy for boilers and ground source heat pumps
- Fixes incorrect gallons of hot water use reported when there are multiple water heaters
- No longer report unmet load for buildings where the HVAC system only meets part of the load (e.g., room AC serving 33% of the load)
- Schedule bugfix for leap years

## OpenStudio-HPXML v0.10.0 Beta

__New Features__
- Dwelling units of single-family attached/multifamily buildings:
  - Adds new generic space types "other heated space", "other multifamily buffer space", and "other non-freezing space" for surface `ExteriorAdjacentTo` elements. "other housing unit", i.e. adiabatic surfaces, was already supported.
  - **[Breaking Change]** For `FrameFloors`, replaces "other housing unit above" and "other housing unit below" enumerations with "other housing unit". All four "other ..." spaces must have an `extension/OtherSpaceAboveOrBelow` property set to either "above" or "below".
  - Allows ducts and water heaters to be located in all "other ..." spaces.
  - Allows all appliances to be located in "other", in which internal gains are neglected.
- Allows `Fireplace` and `FloorFurnace` for heating system types.
- Allows "exterior wall", "under slab", and "roof deck" for `DuctLocation`.
- Allows "wood" and "wood pellets" as fuel types for additional HVAC systems, water heaters, and appliances.
- Allows `Location` to be provided for `Dishwasher` and `CookingRange`.
- Allows `BuildingSummary/Site/SiteType` ("urban", "suburban", or "rural") to be provided.
- Allows user-specified `Refrigerator` and `CookingRange` schedules to be provided.
- HVAC capacity elements are no longer required; if not provided, ACCA Manual J autosizing calculations will be used (-1 can continue to be used for capacity elements but is discouraged).
- Duct locations/areas can be defaulted by specifying supply/return `Duct` elements without `DuctSurfaceArea` and `DuctLocation`. `HVACDistribution/DistributionSystemType/AirDistribution/NumberofReturnRegisters` can be optionally provided to inform the default duct area calculations.
- **[Breaking Change]** Lighting inputs now use `LightingType[LightEmittingDiode | CompactFluorescent | FluorescentTube]` instead of `ThirdPartyCertification="ERI Tier I" or ThirdPartyCertification="ERI Tier II"`.
- **[Breaking Change]** `HVACDistribution/ConditionedFloorAreaServed` is now required for air distribution systems.
- **[Breaking Change]** Infiltration and attic ventilation specified using natural air changes per hour now uses `ACHnatural` instead of `extension/ConstantACHnatural`.
- **[Breaking Change]** The optional `PerformanceAdjustment` input for instantaneous water heaters is now treated as a performance multiplier (e.g., 0.92) instead of derate (e.g., 0.08).
- Adds ASHRAE 140 Class II test files.
- SimulationOutputReport reporting measure:
  - New optional timeseries outputs:  airflows (e.g., infiltration, mechanical ventilation, natural ventilation, whole house fan) and weather (e.g., temperatures, wind speed, solar).
  - Timeseries frequency can now be set to 'none' as an alternative to setting all include_timeseries_foo variables to false.
  - **[Breaking Change]** Renames "Wood" to "Wood Cord" to better distinguish from "Wood Pellets".
- Modeling improvements:
  - Improved calculation for infiltration height
  - Infiltration & mechanical ventilation now combined using ASHRAE 62.2 Normative Appendix C.
- Runtime improvements: 
  - Optimized ruby require calls.
  - Skip ViewFactor calculations when not needed (i.e., no conditioned basement).
- Error-checking:
  - Adds more space type-specific error checking of adjacent surfaces.
  - Adds additional HPXML datatype checks.
  - Adds a warning if a `HVACDistribution` system has ducts entirely within conditioned space and non-zero leakage to the outside.
  - Adds warnings if appliance inputs may be inappropriate and result in negative energy or hot water use.

__Bugfixes__
- Fixes error if there's a `FoundationWall` whose height is less than 0.5 ft.
- Fixes HVAC defrost control in EnergyPlus model to use "Timed" instead of "OnDemand".
- Fixes exterior air film and wind exposure for a `FrameFloor` over ambient conditions.
- Fixes air films for a `FrameFloor` ceiling.
- Fixes error if there are additional `LightingGroup` elements beyond the ones required.
- Fixes vented attic ventilation rate.
- Reported unmet heating/cooling load now correctly excludes latent energy.
- Ground-source heat pump backup fuel is now correctly honored instead of always using electricity.

## OpenStudio-HPXML v0.9.0 Beta

__New Features__
- **[Breaking Change]** Updates to OpenStudio v3.0.0 and EnergyPlus 9.3
- Numerous HPXML inputs are now optional with built-in defaulting, particularly for water heating, appliances, and PV. Set the `debug` argument to true to output a in.xml HPXML file with defaults applied for inspection. See the documentation for defaulting equations/assumptions/references.
- **[Breaking Change]** If clothes washer efficiency inputs are provided, `LabelUsage` is now required.
- **[Breaking Change]** If dishwasher efficiency inputs are provided, `LabelElectricRate`, `LabelGasRate`, `LabelAnnualGasCost`, and `LabelUsage` are now required.
- Adds optional specification of simulation controls including timestep and begin/end dates.
- Adds optional `extension/UsageMultiplier` inputs for appliances, plug loads, lighting, and water fixtures. Can be used to, e.g., reflect high/low usage occupants.
- Adds ability to model a dehumidifier.
- Adds ability to model kitchen/bath fans (spot ventilation).
- Improved desuperheater model; desuperheater can now be connected to heat pump water heaters.
- Updated clothes washer/dryer and dishwasher models per ANSI/RESNET/ICC 301-2019 Addendum A.
- Solar thermal systems modeled with `SolarFraction` can now be connected to combi water heating systems.
- **[Breaking Change]** Replaces optional `epw_output_path` and `osm_output_path` arguments with a single optional `output_dir` argument; adds an optional `debug` argument.
- **[Breaking Change]** Replaces optional `BuildingConstruction/extension/FractionofOperableWindowArea` with optional `Window/FractionOperable`.
- **[Breaking Change]** Replaces optional `extension/EPWFileName` with optional `extension/EPWFilePath` to allow absolute paths to be provided as an alternative to just the file name.
- Replaces REXML xml library with Oga for better runtime performance.
- Additional error-checking.
- SimulationOutputReport reporting measure:
  - Now reports wood and wood pellets
  - Can report monthly timeseries values if requested
  - Adds hot water outputs (gallons) for clothes washer, dishwasher, fixtures, and distribution waste.
  - Small improvement to calculation of component loads

__Bugfixes__
- Fixes possible simulation error for buildings with complex HVAC/duct systems.
- Fixes handling of infiltration induced by duct leakage imbalance (i.e., supply leakage != return leakage). Only affects ducts located in a vented crawlspace or vented attic.
- Fixes an unsuccessful simulation for buildings where the sum of multiple HVAC systems' fraction load served was slightly above 1 due to rounding.
- Small fix for interior partition wall thermal mass model.
- Skip building surfaces with areas that are extremely small.

## OpenStudio-HPXML v0.8.0 Beta

__Breaking Changes__
- Weather cache files are now in .csv instead of .cache format.
- `extension/StandbyLoss` changed to `StandbyLoss` for indirect water heaters.
- `Site/extension/DisableNaturalVentilation` changed to `BuildingConstruction/extension/FractionofOperableWindowArea` for more granularity.

__New Features__
- Adds a SimulationOutputReport reporting measure that provides a variety of annual/timeseries outputs in CSV format.
- Allows modeling of whole-house fans to address cooling.
- Improved natural ventilation algorithm that reduces the potential for incurring additional heating energy.
- Optional `HotWaterTemperature` input for water heaters.
- Optional `CompressorType` input for air conditioners and air-source heat pumps.
- Allows specifying the EnergyPlus simulation timestep.
- Runtime performance improvements.
- Additional HPXML error-checking.

__Bugfixes__
- Fix for central fan integrated supply (CFIS) fan energy.
- Fix simulation error when `FractionHeatLoadServed` (or `FractionCoolLoadServed`) sums to slightly greater than 1.
- Fix for running simulations on a different drive (either local or remote network).
- Fix for HVAC sizing error when latitude is exactly 64 (Big Delta, Alaska).
- Fixes running simulations when there is no weather cache file.
- Fixes view factors when conditioned basement foundation walls have a window/door.
- Fixes weather file download.
- Allow a building with ceiling fans and without lighting.

## OpenStudio-HPXML v0.7.0 Beta

- Initial beta release<|MERGE_RESOLUTION|>--- conflicted
+++ resolved
@@ -2,31 +2,19 @@
 
 __New Features__
 - Updates to OpenStudio 3.2.0/EnergyPlus 9.5.0.
-<<<<<<< HEAD
-- Allows `Slab/ExposedPerimeter` to be zero.
-=======
 - **Breaking change**: Heating/cooling component loads no longer calculated by default for faster performance; use `--add-component-loads` argument if desired.
->>>>>>> 38c3b21b
 - **Breaking change**: Replaces `Site/extension/ShelterCoefficient` with `Site/ShieldingofHome`.
 - **Breaking change**: `AirDistributionType` is now required for all air distribution systems.
 - Allows additional fuel types for generators.
 - Allows `DuctLeakageMeasurement` & `ConditionedFloorAreaServed` to not be specified for ductless fan coil systems.
 - Allows `Slab/ExposedPerimeter` to be zero.
 - Removes `ClothesDryer/ControlType` from being a required input, it is not used.
-<<<<<<< HEAD
-- Moves additional error-checking from the ruby measure to the schematron validator.
-=======
->>>>>>> 38c3b21b
 - Relaxes tolerance for duct leakage to outside warning when ducts solely in conditioned space.
 - Moves additional error-checking from the ruby measure to the schematron validator.
 
 __Bugfixes__
-<<<<<<< HEAD
 - Improves ground reflectance when there is shading of windows/skylights.
-- Adds more detail to error messages regarding the wrong data type in the HPXML file.
-=======
 - Fixes room air conditioner performance curve.
->>>>>>> 38c3b21b
 - Fixes ruby error if elements (e.g., `SystemIdentifier`) exist without the proper 'id'/'idref' attribute.
 - Fixes error if boiler/GSHP pump power is zero
 - Fixes possible "Electricity category end uses do not sum to total" error due to boiler pump energy.
