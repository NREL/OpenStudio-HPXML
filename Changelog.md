--- conflicted
+++ resolved
@@ -53,14 +53,11 @@
 - Adds manufactured home belly as a foundation type and allows modeling ducts in a manufactured home belly.
 - Battery losses now split between charging and discharging.
 - Interior/exterior window shading multipliers are now modeled using the EnergyPlus incident solar multiplier.
-<<<<<<< HEAD
-- Added metrics for unmet hot water loads
-=======
 - Allows `WaterFixture/FlowRate` as an alternative to `LowFlow`; hot water credit is now calculated based on fraction of low flow fixtures.
 - Allows above-grade basements/crawlspaces defined solely with Wall (not FoundationWall) elements.
 - Updates to 2022 EIA energy costs.
 - Added README.md documentation for all OpenStudio measures.
->>>>>>> b0f18ace
+- Added metrics for unmet hot water loads
 
 __Bugfixes__
 - Fixes battery resilience output to properly incorporate battery losses.
