## OpenStudio-HPXML v1.3.0 (Pending)

__New Features__
- Updates to OpenStudio 3.2.0/EnergyPlus 9.5.0.
- Introduces a small amount of infiltration for unvented spaces.
- **Breaking change**: Replaces ClothesDryer `extension/IsVented` and `extension/VentedFlowRate` with `Vented` and `VentedFlowRate`.
- Allows additional fuel types for generators.
- Adds an `--ep-input-format` argument to run_simulation.rb to choose epJSON as the EnergyPlus input file format instead of IDF.
- Allows non-zero refrigerant charge defect ratios for ground source heat pumps.
- Allows `HeatingSeason` & `CoolingSeason` to be specified for defining heating and cooling equipment availability.
- Removes error-check for number of bedrooms based on conditioned floor area, per RESNET guidance.
- Revises shared mechanical ventilation preconditioning control logic to operate less often.
- Allows defaulting of HVAC/DHW system efficiency (by age).
- Allows defaulting of mechanical ventilation fan power (by type).
- Allows CEER (Combined Energy Efficiency Ratio) efficiency unit for room AC.
- Allows "none" for wall/rim joist siding.
- Updates the reporting measure to register all outputs from the annual CSV with the OS runner (for use in, e.g., PAT).
<<<<<<< HEAD
- Allows modeling PTAC and PTHP hvac systems. 
=======
- Switches to the EnergyPlus Fan:SystemModel object for all HVAC systems.
>>>>>>> 6d276007

__Bugfixes__
- Improves ground reflectance when there is shading of windows/skylights.
- Fixes heating fan power for single-stage systems that have different heating/cooling airflow rates.

## OpenStudio-HPXML v1.2.0

__New Features__
- **Breaking change**: Heating/cooling component loads no longer calculated by default for faster performance; use `--add-component-loads` argument if desired.
- **Breaking change**: Replaces `Site/extension/ShelterCoefficient` with `Site/ShieldingofHome`.
- Allows `DuctLeakageMeasurement` & `ConditionedFloorAreaServed` to not be specified for ductless fan coil systems; **Breaking change**: `AirDistributionType` is now required for all air distribution systems.
- Allows `Slab/ExposedPerimeter` to be zero.
- Removes `ClothesDryer/ControlType` from being a required input, it is not used.
- Switches room air conditioner model to use Cutler performance curves.
- Relaxes tolerance for duct leakage to outside warning when ducts solely in conditioned space.
- Removes limitation that a shared water heater serving a shared laundry room can't also serve dwelling unit fixtures (i.e., FractionDHWLoadServed is no longer required to be zero).
- Adds IDs to schematron validation errors/warnings when possible.
- Moves additional error-checking from the ruby measure to the schematron validator. 

__Bugfixes__
- Fixes room air conditioner performance curve.
- Fixes ruby error if elements (e.g., `SystemIdentifier`) exist without the proper 'id'/'idref' attribute.
- Fixes error if boiler/GSHP pump power is zero
- Fixes possible "Electricity category end uses do not sum to total" error due to boiler pump energy.
- Fixes possible "Construction R-value ... does not match Assembly R-value" error for highly insulated enclosure elements.
- Adds error-checking for negative SEEReq results for shared cooling systems.
- Adds more detail to error messages regarding the wrong data type in the HPXML file.
- Prevents a solar hot water system w/ SolarFraction=1.

## OpenStudio-HPXML v1.1.0

__New Features__
- **Breaking change**: `Type` is now a required input for dehumidifiers; can be "portable" or "whole-home".
- **Breaking change**: `Location` is now a required input for dehumidifiers; must be "living space" as dehumidifiers are currently modeled as located in living space.
- **Breaking change**: `Type` is now a required input for Pool, PoolPump, HotTub, and HotTubPump.
- **Breaking change**: Both supply and return duct leakage to outside are now required inputs for AirDistribution systems.
- **Breaking change**: Simplifies inputs for fan coils and water loop heat pumps by A) removing HydronicAndAirDistribution element and B) moving WLHP inputs from extension elements to HeatPump element.
- Allows modeling airflow/charge defects for air conditioners, heat pumps, and furnaces (RESNET Standard 310).
- Allows modeling *multiple* dehumidifiers (previously only one allowed).
- Allows modeling generators (generic on-site power production).
- Allows detailed heating/cooling setpoints to be specified: 24-hour weekday & weekend values.
- Allows modeling window/skylight *exterior* shading via summer/winter shading coefficients.
- Allows JSON annual/timeseries output files to be generated instead of CSV. **Breaking change**: For CSV outputs, the first two sections in the results_annual.csv file are now prefixed with "Fuel Use:" and "End Use:", respectively.
- Allows more defaulting (optional inputs) for a variety of HPXML elements.
- Allows requesting timeseries unmet heating/cooling loads.
- Allows skipping schema/schematron validation (for speed); should only be used if the HPXML was already validated upstream.
- Allows HPXML files w/ multiple `Building` elements; requires providing the ID of the single building to be simulated.
- Includes hot water loads (in addition to heating/cooling loads) when timeseries total loads are requested.
- The `in.xml` HPXML file is now always produced for inspection of default values (e.g., autosized HVAC capacities). **Breaking change**: The `output_dir` HPXMLtoOpenStudio measure argument is now required.
- Overhauls documentation to be more comprehensive and standardized.
- `run_simulation.rb` now returns exit code 1 if not successful (i.e., either invalid inputs or simulation fails).

__Bugfixes__
- Improved modeling of window/skylight interior shading -- better reflects shading coefficient inputs.
- Adds error-checking on the HPXML schemaVersion.
- Adds various error-checking to the schematron validator.
- Adds error-checking for empty IDs in the HPXML file.
- Fixes heat pump water heater fan energy not included in SimulationOutputReport outputs.
- Fixes possibility of incorrect "A neighbor building has an azimuth (XXX) not equal to the azimuth of any wall" error.
- Fixes possibility of errors encountered before schematron validation has occurred.
- Small bugfixes related to basement interior surface solar absorptances.
- Allows NumberofConditionedFloors/NumberofConditionedFloorsAboveGrade to be non-integer values per the HPXML schema.
- HVAC sizing design load improvements for floors above crawlspaces/basements, walls, ducts, and heat pumps.
- Now recognizes Type="none" to prevent modeling of pools and hot tubs (pumps and heaters).
- Fixes error for overhangs with zero depth.
- Fixes possible error where the normalized flue height for the AIM-2 infiltration model is negative.
- Slight adjustment of default water heater recovery efficiency equation to prevent errors from values being too high.
- Fixes schematron file not being valid per ISO Schematron standard.

## OpenStudio-HPXML v1.0.0

__New Features__
- Updates to OpenStudio 3.1.0/EnergyPlus 9.4.0.
- **Breaking change**: Deprecates `WeatherStation/WMO` HPXML input, use `WeatherStation/extension/EPWFilePath` instead; also removes `weather_dir` argument from HPXMLtoOpenStudio measure.
- Implements water heater Uniform Energy Factor (UEF) model; replaces RESNET UEF->EF regression. **Breaking change**: `FirstHourRating` is now a required input for storage water heaters when UEF is provided.
- Adds optional HPXML fan power inputs for most HVAC system types. **Breaking change**: Removes ElectricAuxiliaryEnergy input for non-boiler heating systems.
- Uses air-source heat pump cooling performance curves for central air conditioners.
- Updates rated fan power assumption for mini-split heat pump models.
- Allows coal fuel type for non-boiler heating systems.
- Accommodates common walls adjacent to unconditioned space by using HPXML surfaces where InteriorAdjacentTo == ExteriorAdjacentTo.
- Adds optional HPXML inputs to define whether a clothes dryer is vented and its ventilation rate.
- Adds optional HPXML input for `SimulationControl/CalendarYear` for TMY weather files.
- Schematron validation improvements.
- Adds some HPXML XSD schema validation and additional error-checking.
- Various small updates to ASHRAE 140 test files.
- Reduces number of EnergyPlus output files produced by using new OutputControlFiles object.
- Release packages now include ASHRAE 140 test files/results.

__Bugfixes__
- EnergyPlus 9.4.0 fix for negative window solar absorptances at certain hours.
- Fixes airflow timeseries outputs to be averaged instead of summed.
- Updates HVAC sizing methodology for slab-on-grade foundation types.
- Fixes an error that could prevent schematron validation errors from being produced.
- Skips weather caching if filesystem is read only.

## OpenStudio-HPXML v0.11.0 Beta

__New Features__
- New [Schematron](http://schematron.com) validation (EPvalidator.xml) replaces custom ruby validation (EPvalidator.rb)
- **[Breaking Change]** `BuildingConstruction/ResidentialFacilityType` ("single-family detached", "single-family attached", "apartment unit", or "manufactured home") is a required input
- Ability to model shared systems for Attached/Multifamily dwelling units
  - Shared HVAC systems (cooling towers, chillers, central boilers, water loop heat pumps, fan coils, ground source heat pumps on shared hydronic circulation loops)
  - Shared water heaters serving either A) multiple dwelling units' service hot water or B) a shared laundry/equipment room, as well as hot water recirculation systems
  - Shared appliances (e.g., clothes dryer in a shared laundry room)
  - Shared hot water recirculation systems
  - Shared ventilation systems (optionally with preconditioning equipment and recirculation)
  - Shared PV systems
  - **[Breaking Change]** Appliances located in MF spaces (i.e., "other") must now be specified in more detail (i.e., "other heated space", "other non-freezing space", "other multifamily buffer space", or "other housing unit")
- Enclosure
  - New optional inputs: `Roof/RoofType`, `Wall/Siding`, and `RimJoist/Siding`
  - New optional inputs: `Skylight/InteriorShading/SummerShadingCoefficient` and `Skylight/InteriorShading/SummerShadingCoefficient`
  - New optional inputs: `Roof/RoofColor`, `Wall/Color`, and `RimJoist/Color` can be provided instead of `SolarAbsorptance`
  - New optional input to specify presence of flue/chimney, which results in increased infiltration
  - Allows adobe wall type
  - Allows `AirInfiltrationMeasurement/HousePressure` to be any value (previously required to be 50 Pa)
  - **[Breaking Change]** `Roof/RadiantBarrierGrade` input now required when there is a radiant barrier
- HVAC
  - Adds optional high-level HVAC autosizing controls
    - `AllowIncreasedFixedCapacities`: Describes how HVAC equipment with fixed capacities are handled. If true, the maximum of the user-specified fixed capacity and the heating/cooling design load will be used to reduce potential for unmet loads. Defaults to false.
    - `UseMaxLoadForHeatPumps`: Describes how autosized heat pumps are handled. If true, heat pumps are sized based on the maximum of heating and cooling design loads. If false, heat pumps are sized per ACCA Manual J/S based on cooling design loads with some oversizing allowances for heating design loads. Defaults to true.
  - Additional HVAC types: mini-split air conditioners and fixed (non-portable) space heaters
  - Adds optional inputs for ground-to-air heat pumps: `extension/PumpPowerWattsPerTon` and `extension/FanPowerWattsPerCFM`
- Ventilation
  - Allows _multiple_ whole-home ventilation, spot ventilation, and/or whole house fans
- Appliances & Plug Loads
  - Allows _multiple_ `Refrigerator` and `Freezer`
  - Allows `Pool`, `HotTub`, `PlugLoad` of type "electric vehicle charging" and "well pump", and `FuelLoad` of type "grill", "lighting", and "fireplace"
  - **[Breaking Change]** "other" and "TV other" plug loads now required
- Lighting
  - Allows lighting schedules and holiday lighting
- **[Breaking Change]** For hydronic distributions, `HydronicDistributionType` is now required
- **[Breaking Change]** For DSE distributions, `AnnualHeatingDistributionSystemEfficiency` and `AnnualCoolingDistributionSystemEfficiency` are both always required
- Allows more HPXML fuel types to be used for HVAC, water heating, appliances, etc.
- New inputs to define Daylight Saving period; defaults to enabled
- Adds more reporting of warnings/errors to run.log

__Bugfixes__
- Fixes pump energy for boilers and ground source heat pumps
- Fixes incorrect gallons of hot water use reported when there are multiple water heaters
- No longer report unmet load for buildings where the HVAC system only meets part of the load (e.g., room AC serving 33% of the load)
- Schedule bugfix for leap years

## OpenStudio-HPXML v0.10.0 Beta

__New Features__
- Dwelling units of single-family attached/multifamily buildings:
  - Adds new generic space types "other heated space", "other multifamily buffer space", and "other non-freezing space" for surface `ExteriorAdjacentTo` elements. "other housing unit", i.e. adiabatic surfaces, was already supported.
  - **[Breaking Change]** For `FrameFloors`, replaces "other housing unit above" and "other housing unit below" enumerations with "other housing unit". All four "other ..." spaces must have an `extension/OtherSpaceAboveOrBelow` property set to either "above" or "below".
  - Allows ducts and water heaters to be located in all "other ..." spaces.
  - Allows all appliances to be located in "other", in which internal gains are neglected.
- Allows `Fireplace` and `FloorFurnace` for heating system types.
- Allows "exterior wall", "under slab", and "roof deck" for `DuctLocation`.
- Allows "wood" and "wood pellets" as fuel types for additional HVAC systems, water heaters, and appliances.
- Allows `Location` to be provided for `Dishwasher` and `CookingRange`.
- Allows `BuildingSummary/Site/SiteType` ("urban", "suburban", or "rural") to be provided.
- Allows user-specified `Refrigerator` and `CookingRange` schedules to be provided.
- HVAC capacity elements are no longer required; if not provided, ACCA Manual J autosizing calculations will be used (-1 can continue to be used for capacity elements but is discouraged).
- Duct locations/areas can be defaulted by specifying supply/return `Duct` elements without `DuctSurfaceArea` and `DuctLocation`. `HVACDistribution/DistributionSystemType/AirDistribution/NumberofReturnRegisters` can be optionally provided to inform the default duct area calculations.
- **[Breaking Change]** Lighting inputs now use `LightingType[LightEmittingDiode | CompactFluorescent | FluorescentTube]` instead of `ThirdPartyCertification="ERI Tier I" or ThirdPartyCertification="ERI Tier II"`.
- **[Breaking Change]** `HVACDistribution/ConditionedFloorAreaServed` is now required for air distribution systems.
- **[Breaking Change]** Infiltration and attic ventilation specified using natural air changes per hour now uses `ACHnatural` instead of `extension/ConstantACHnatural`.
- **[Breaking Change]** The optional `PerformanceAdjustment` input for instantaneous water heaters is now treated as a performance multiplier (e.g., 0.92) instead of derate (e.g., 0.08).
- Adds ASHRAE 140 Class II test files.
- SimulationOutputReport reporting measure:
  - New optional timeseries outputs:  airflows (e.g., infiltration, mechanical ventilation, natural ventilation, whole house fan) and weather (e.g., temperatures, wind speed, solar).
  - Timeseries frequency can now be set to 'none' as an alternative to setting all include_timeseries_foo variables to false.
  - **[Breaking Change]** Renames "Wood" to "Wood Cord" to better distinguish from "Wood Pellets".
- Modeling improvements:
  - Improved calculation for infiltration height
  - Infiltration & mechanical ventilation now combined using ASHRAE 62.2 Normative Appendix C.
- Runtime improvements: 
  - Optimized ruby require calls.
  - Skip ViewFactor calculations when not needed (i.e., no conditioned basement).
- Error-checking:
  - Adds more space type-specific error checking of adjacent surfaces.
  - Adds additional HPXML datatype checks.
  - Adds a warning if a `HVACDistribution` system has ducts entirely within conditioned space and non-zero leakage to the outside.
  - Adds warnings if appliance inputs may be inappropriate and result in negative energy or hot water use.

__Bugfixes__
- Fixes error if there's a `FoundationWall` whose height is less than 0.5 ft.
- Fixes HVAC defrost control in EnergyPlus model to use "Timed" instead of "OnDemand".
- Fixes exterior air film and wind exposure for a `FrameFloor` over ambient conditions.
- Fixes air films for a `FrameFloor` ceiling.
- Fixes error if there are additional `LightingGroup` elements beyond the ones required.
- Fixes vented attic ventilation rate.
- Reported unmet heating/cooling load now correctly excludes latent energy.
- Ground-source heat pump backup fuel is now correctly honored instead of always using electricity.

## OpenStudio-HPXML v0.9.0 Beta

__New Features__
- **[Breaking Change]** Updates to OpenStudio v3.0.0 and EnergyPlus 9.3
- Numerous HPXML inputs are now optional with built-in defaulting, particularly for water heating, appliances, and PV. Set the `debug` argument to true to output a in.xml HPXML file with defaults applied for inspection. See the documentation for defaulting equations/assumptions/references.
- **[Breaking Change]** If clothes washer efficiency inputs are provided, `LabelUsage` is now required.
- **[Breaking Change]** If dishwasher efficiency inputs are provided, `LabelElectricRate`, `LabelGasRate`, `LabelAnnualGasCost`, and `LabelUsage` are now required.
- Adds optional specification of simulation controls including timestep and begin/end dates.
- Adds optional `extension/UsageMultiplier` inputs for appliances, plug loads, lighting, and water fixtures. Can be used to, e.g., reflect high/low usage occupants.
- Adds ability to model a dehumidifier.
- Adds ability to model kitchen/bath fans (spot ventilation).
- Improved desuperheater model; desuperheater can now be connected to heat pump water heaters.
- Updated clothes washer/dryer and dishwasher models per ANSI/RESNET/ICC 301-2019 Addendum A.
- Solar thermal systems modeled with `SolarFraction` can now be connected to combi water heating systems.
- **[Breaking Change]** Replaces optional `epw_output_path` and `osm_output_path` arguments with a single optional `output_dir` argument; adds an optional `debug` argument.
- **[Breaking Change]** Replaces optional `BuildingConstruction/extension/FractionofOperableWindowArea` with optional `Window/FractionOperable`.
- **[Breaking Change]** Replaces optional `extension/EPWFileName` with optional `extension/EPWFilePath` to allow absolute paths to be provided as an alternative to just the file name.
- Replaces REXML xml library with Oga for better runtime performance.
- Additional error-checking.
- SimulationOutputReport reporting measure:
  - Now reports wood and wood pellets
  - Can report monthly timeseries values if requested
  - Adds hot water outputs (gallons) for clothes washer, dishwasher, fixtures, and distribution waste.
  - Small improvement to calculation of component loads

__Bugfixes__
- Fixes possible simulation error for buildings with complex HVAC/duct systems.
- Fixes handling of infiltration induced by duct leakage imbalance (i.e., supply leakage != return leakage). Only affects ducts located in a vented crawlspace or vented attic.
- Fixes an unsuccessful simulation for buildings where the sum of multiple HVAC systems' fraction load served was slightly above 1 due to rounding.
- Small fix for interior partition wall thermal mass model.
- Skip building surfaces with areas that are extremely small.

## OpenStudio-HPXML v0.8.0 Beta

__Breaking Changes__
- Weather cache files are now in .csv instead of .cache format.
- `extension/StandbyLoss` changed to `StandbyLoss` for indirect water heaters.
- `Site/extension/DisableNaturalVentilation` changed to `BuildingConstruction/extension/FractionofOperableWindowArea` for more granularity.

__New Features__
- Adds a SimulationOutputReport reporting measure that provides a variety of annual/timeseries outputs in CSV format.
- Allows modeling of whole-house fans to address cooling.
- Improved natural ventilation algorithm that reduces the potential for incurring additional heating energy.
- Optional `HotWaterTemperature` input for water heaters.
- Optional `CompressorType` input for air conditioners and air-source heat pumps.
- Allows specifying the EnergyPlus simulation timestep.
- Runtime performance improvements.
- Additional HPXML error-checking.

__Bugfixes__
- Fix for central fan integrated supply (CFIS) fan energy.
- Fix simulation error when `FractionHeatLoadServed` (or `FractionCoolLoadServed`) sums to slightly greater than 1.
- Fix for running simulations on a different drive (either local or remote network).
- Fix for HVAC sizing error when latitude is exactly 64 (Big Delta, Alaska).
- Fixes running simulations when there is no weather cache file.
- Fixes view factors when conditioned basement foundation walls have a window/door.
- Fixes weather file download.
- Allow a building with ceiling fans and without lighting.

## OpenStudio-HPXML v0.7.0 Beta

- Initial beta release<|MERGE_RESOLUTION|>--- conflicted
+++ resolved
@@ -15,11 +15,8 @@
 - Allows CEER (Combined Energy Efficiency Ratio) efficiency unit for room AC.
 - Allows "none" for wall/rim joist siding.
 - Updates the reporting measure to register all outputs from the annual CSV with the OS runner (for use in, e.g., PAT).
-<<<<<<< HEAD
+- Switches to the EnergyPlus Fan:SystemModel object for all HVAC systems.
 - Allows modeling PTAC and PTHP hvac systems. 
-=======
-- Switches to the EnergyPlus Fan:SystemModel object for all HVAC systems.
->>>>>>> 6d276007
 
 __Bugfixes__
 - Improves ground reflectance when there is shading of windows/skylights.
