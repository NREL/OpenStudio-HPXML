## OpenStudio-HPXML v1.4.0
__New Features__
- Updates to OpenStudio 3.4.0/EnergyPlus 22.1.
- Allows calculating one or more emissions scenarios (e.g., high renewable penetration vs business as usual) for different emissions types (e.g., CO2e).
- Allows a heat pump separate backup system to be a central system (e.g., central furnace w/ ducts). Previously only non-central system types were allowed.
- **Breaking change**: Replaces the `UseMaxLoadForHeatPumps` sizing option with `HeatPumpSizingMethodology`, which has three choices:
  - `ACCA`: nominal capacity sized per ACCA Manual J/S based on cooling design loads, with some oversizing allowances for larger heating design loads.
  - `HERS` (default): nominal capacity sized equal to the larger of heating/cooling design loads.
  - `MaxLoad`: nominal capacity sized based on the larger of heating/cooling design loads, while taking into account the heat pump's capacity retention at the design temperature.
- Heat pumps with switchover temperatures are now autosized by taking into account the switchover temperature, if higher than the heating design temperature.
- Allows specifying a `StormWindow` element for windows/skylights; U-factors and SHGCs are automatically adjusted.
- Allows an optional `AirInfiltrationMeasurement/InfiltrationHeight` input.
- Allows an optional `Battery/UsableCapacity` input; now defaults to 0.9 x NominalCapacity (previously 0.8).
- For CFIS systems, allows an optional `extension/VentilationOnlyModeAirflowFraction` input to address duct losses during ventilation only mode.
- Adds support for shared hot water recirculation systems controlled by temperature.
- The `WaterFixturesUsageMultiplier` input now also applies to general water use internal gains and recirculation pump energy (for some control types).
- Relaxes requirement for `ConditionedFloorAreaServed` for air distribution systems; now only needed if duct surface areas not provided.
- **Breaking change**: Each `VentilationFan` must have one (and only one) `UsedFor...` element set to true.
- Updates combi boiler model to be simpler, faster, and more robust by using separate space/water heating plant loops and boilers.
- Switches from EnergyPlus SQL output to MessagePack output for faster performance and reduced file sizes when requesting timeseries outputs.
- Allows MessagePack annual/timeseries output files to be generated instead of CSV/JSON.
<<<<<<< HEAD
=======
- Switches from ScriptF to CarrollMRT radiant exchange algorithm.
>>>>>>> 224d32ad
- BuildResidentialHPXML measure:
  - **Breaking change**: Changes the zip code argument name to `site_zip_code`.
  - Adds support for ambient foundations for single-family attached and apartment units.
  - Adds support for unconditioned attics for apartment units.
  - Adds an optional argument to store additional custom properties in the HPXML file.
  - Adds an optional argument for whether the HPXML file is written with default values applied; defaults to false.
  - Adds an optional argument for whether the HPXML file is validated; defaults to false.
- ReportSimulationOutput measure:
  - **Breaking change**: New "End Use: \<Fuel\>: Heating Heat Pump Backup" output, disaggregated from "End Use: \<Fuel\>: Heating".
  - Adds "Energy Use: Total" and "Energy Use: Net" columns to the annual results output file; allows timeseries outputs.
  - Adds a "Fuel Use: Electricity: Net" timeseries output column for homes with electricity generation.
  - Adds optional argument for requesting timeseries EnergyPlus output variables.
  - Adds ability to include `TimeDST` and/or `TimeUTC` timestamp column(s) in results_timeseries.csv.
  - Timestamps in results_timeseries.csv are output in ISO 8601 standard format.
  - Allows user-specified annual/timeseries output file names.
- ReportHPXMLOutput measure:
  - Adds "Enclosure: Floor Area Foundation" output row in results_hpxml.csv.
- New ReportUtilityBills measure:
  - Adds a new results_bills.csv output file to summarize calculated utility bills.

__Bugfixes__
- Adds more stringent limits for `AirflowDefectRatio` and `ChargeDefectRatio` (now allows values from 1/10th to 10x the design value).
- Catches case where leap year is specified but weather file does not contain 8784 hours.
- Fixes possible HVAC sizing error if design temperature difference (TD) is negative.
- Fixes an error if there is a pool or hot tub, but the pump `Type` is set to "none".
- Adds more decimal places in output files as needed for simulations with shorter timesteps and/or abbreviated run periods.
- Timeseries output fixes: some outputs off by 1 hour; possible negative combi boiler values.
- Fixes range hood ventilation interaction with infiltration to take into account the location of the cooking range.
- BuildResidentialHPXML measure: Fixes incorrect outside boundary condition for shared gable walls of cathedral ceilings, now set to adiabatic.
- Fixes possible EMS error for ventilation systems with low (but non-zero) flow rates.

## OpenStudio-HPXML v1.3.0

__New Features__
- Updates to OpenStudio 3.3.0/EnergyPlus 9.6.0.
- **Breaking change**: Replaces "Unmet Load" outputs with "Unmet Hours".
- **Breaking change**: Renames "Load: Heating" and "Peak Load: Heating" (and Cooling) outputs to include "Delivered".
- **Breaking change**: Any heat pump backup heating requires `HeatPump/BackupType` ("integrated" or "separate") to be specified.
- **Breaking change**: For homes with multiple PV arrays, all inverter efficiencies must have the same value.
- **Breaking change**: HPXML schema version must now be '4.0' (proposed).
  - Moves `ClothesDryer/extension/IsVented` to `ClothesDryer/IsVented`.
  - Moves `ClothesDryer/extension/VentedFlowRate` to `ClothesDryer/VentedFlowRate`.
  - Moves `FoundationWall/Insulation/Layer/extension/DistanceToTopOfInsulation` to `FoundationWall/Insulation/Layer/DistanceToTopOfInsulation`.
  - Moves `FoundationWall/Insulation/Layer/extension/DistanceToBottomOfInsulation` to `FoundationWall/Insulation/Layer/DistanceToBottomOfInsulation`.
  - Moves `Slab/PerimeterInsulationDepth` to `Slab/PerimeterInsulation/Layer/InsulationDepth`.
  - Moves `Slab/UnderSlabInsulationWidth` to `Slab/UnderSlabInsulation/Layer/InsulationWidth`.
  - Moves `Slab/UnderSlabInsulationSpansEntireSlab` to `Slab/UnderSlabInsulation/Layer/InsulationSpansEntireSlab`.
- Initial release of BuildResidentialHPXML measure, which generates an HPXML file from a set of building description inputs.
- Expanded capabilities for scheduling:
  - Allows modeling detailed occupancy via a schedule CSV file.
  - Introduces a measure for automatically generating detailed smooth/stochastic schedule CSV files.
  - Expands simplified weekday/weekend/monthly schedule inputs to additional building features.
  - Allows `HeatingSeason` & `CoolingSeason` to be specified for defining heating and cooling equipment availability.
- Adds a new results_hpxml.csv output file to summarize HPXML values (e.g., surface areas, HVAC capacities).
- Allows modeling lithium ion batteries.
- Allows use of `HeatPump/BackupSystem` for modeling a standalone (i.e., not integrated) backup heating system.
- Allows conditioned crawlspaces to be specified; modeled as crawlspaces that are actively maintained at setpoint.
- Allows non-zero refrigerant charge defect ratios for ground source heat pumps.
- Expands choices allowed for `Siding` (Wall/RimJoist) and `RoofType` (Roof) elements.
- Allows "none" for wall/rim joist siding.
- Allows interior finish inputs (e.g., 0.5" drywall) for walls, ceilings, and roofs.
- Allows specifying the foundation wall type (e.g., solid concrete, concrete block, wood, etc.).
- Allows additional fuel types for generators.
- Switches to the EnergyPlus Fan:SystemModel object for all HVAC systems.
- Introduces a small amount of infiltration for unvented spaces.
- Updates the assumption of flue losses vs tank losses for higher efficiency non-electric storage water heaters.
- Revises shared mechanical ventilation preconditioning control logic to operate less often.
- Adds alternative inputs:
  - Window/skylight physical properties (`GlassLayers`, `FrameType`, etc.) instead of `UFactor` & `SHGC`.
  - `Ducts/FractionDuctArea` instead of `Ducts/DuctSurfaceArea`.
  - `Length` instead of `Area` for foundation walls.
  - `Orientation` instead of `Azimuth` for all applicable surfaces, PV systems, and solar thermal systems.
  - CEER (Combined Energy Efficiency Ratio) instead of EER for room ACs.
  - `UsageBin` instead of `FirstHourRating` (for water heaters w/ UEF metric).
  - `CFM50` instead of `CFM25` or `Percent` for duct leakage.
- Allows more defaulting (optional inputs):
  - Mechanical ventilation airflow rate per ASHRAE 62.2-2019.
  - HVAC/DHW system efficiency (by age).
  - Mechanical ventilation fan power (by type).
  - Color (solar absorptance) for walls, roofs, and rim joists.
  - Foundation wall distance to top/bottom of insulation.
  - Door azimuth.
  - Radiant barrier grade.
  - Whole house fan airflow rate and fan power.
- Adds more warnings of inputs based on ANSI/BPI 2400 Standard.
- Removes error-check for number of bedrooms based on conditioned floor area, per RESNET guidance.
- Updates the reporting measure to register all outputs from the annual CSV with the OS runner (for use in, e.g., PAT).
- Removes timeseries CSV output columns that are all zeroes to reduce file size and processing time.
- Improves consistency of installation quality calculations for two/variable-speed air source heat pumps and ground source heat pumps.
- Relaxes requirement for heating (or cooling) setpoints so that they are only needed if heating (or cooling) equipment is present.
- Adds an `--ep-input-format` argument to run_simulation.rb to choose epJSON as the EnergyPlus input file format instead of IDF.
- Eliminates EnergyPlus warnings related to unused objects or invalid output meters/variables.
- Allows modeling PTAC and PTHP HVAC systems. 
- Allows user inputs for partition wall mass and furniture mass.

__Bugfixes__
- Improves ground reflectance when there is shading of windows/skylights.
- Improves HVAC fan power for central forced air systems.
- Fixes mechanical ventilation compartmentalization area calculation for SFA/MF homes with surfaces with InteriorAdjacentTo==ExteriorAdjacentTo.
- Negative `DistanceToTopOfInsulation` values are now disallowed.
- Fixes workflow errors if a `VentilationFan` has zero airflow rate or zero hours of operation.
- Fixes duct design load calculations for HPXML files with multiple ducted HVAC systems.
- Fixes ground source heat pump rated airflow.
- Relaxes `Overhangs` DistanceToBottomOfWindow vs DistanceToBottomOfWindow validation when Depth is zero.
- Fixes possibility of double-counting HVAC distribution losses if an `HVACDistribution` element has both AirDistribution properties and DSE values
- Fixes possibility of incorrect "Peak Electricity: Winter Total (W)" and "Peak Electricity: Summer Total (W)" outputs for homes with duct losses.
- Fixes heating/cooling seasons (used for e.g. summer vs winter window shading) for the southern hemisphere.
- Fixes possibility of EnergyPlus simulation failure for homes with ground-source heat pumps and airflow and/or charge defects.
- Fixes peak load/electricity outputs for homes with ground-source heat pumps and airflow and/or charge defects.

## OpenStudio-HPXML v1.2.0

__New Features__
- **Breaking change**: Heating/cooling component loads no longer calculated by default for faster performance; use `--add-component-loads` argument if desired.
- **Breaking change**: Replaces `Site/extension/ShelterCoefficient` with `Site/ShieldingofHome`.
- Allows `DuctLeakageMeasurement` & `ConditionedFloorAreaServed` to not be specified for ductless fan coil systems; **Breaking change**: `AirDistributionType` is now required for all air distribution systems.
- Allows `Slab/ExposedPerimeter` to be zero.
- Removes `ClothesDryer/ControlType` from being a required input, it is not used.
- Switches room air conditioner model to use Cutler performance curves.
- Relaxes tolerance for duct leakage to outside warning when ducts solely in conditioned space.
- Removes limitation that a shared water heater serving a shared laundry room can't also serve dwelling unit fixtures (i.e., FractionDHWLoadServed is no longer required to be zero).
- Adds IDs to schematron validation errors/warnings when possible.
- Moves additional error-checking from the ruby measure to the schematron validator. 

__Bugfixes__
- Fixes room air conditioner performance curve.
- Fixes ruby error if elements (e.g., `SystemIdentifier`) exist without the proper 'id'/'idref' attribute.
- Fixes error if boiler/GSHP pump power is zero
- Fixes possible "Electricity category end uses do not sum to total" error due to boiler pump energy.
- Fixes possible "Construction R-value ... does not match Assembly R-value" error for highly insulated enclosure elements.
- Adds error-checking for negative SEEReq results for shared cooling systems.
- Adds more detail to error messages regarding the wrong data type in the HPXML file.
- Prevents a solar hot water system w/ SolarFraction=1.

## OpenStudio-HPXML v1.1.0

__New Features__
- **Breaking change**: `Type` is now a required input for dehumidifiers; can be "portable" or "whole-home".
- **Breaking change**: `Location` is now a required input for dehumidifiers; must be "living space" as dehumidifiers are currently modeled as located in living space.
- **Breaking change**: `Type` is now a required input for Pool, PoolPump, HotTub, and HotTubPump.
- **Breaking change**: Both supply and return duct leakage to outside are now required inputs for AirDistribution systems.
- **Breaking change**: Simplifies inputs for fan coils and water loop heat pumps by A) removing HydronicAndAirDistribution element and B) moving WLHP inputs from extension elements to HeatPump element.
- Allows modeling airflow/charge defects for air conditioners, heat pumps, and furnaces (RESNET Standard 310).
- Allows modeling *multiple* dehumidifiers (previously only one allowed).
- Allows modeling generators (generic on-site power production).
- Allows detailed heating/cooling setpoints to be specified: 24-hour weekday & weekend values.
- Allows modeling window/skylight *exterior* shading via summer/winter shading coefficients.
- Allows JSON annual/timeseries output files to be generated instead of CSV. **Breaking change**: For CSV outputs, the first two sections in the results_annual.csv file are now prefixed with "Fuel Use:" and "End Use:", respectively.
- Allows more defaulting (optional inputs) for a variety of HPXML elements.
- Allows requesting timeseries unmet heating/cooling loads.
- Allows skipping schema/schematron validation (for speed); should only be used if the HPXML was already validated upstream.
- Allows HPXML files w/ multiple `Building` elements; requires providing the ID of the single building to be simulated.
- Includes hot water loads (in addition to heating/cooling loads) when timeseries total loads are requested.
- The `in.xml` HPXML file is now always produced for inspection of default values (e.g., autosized HVAC capacities). **Breaking change**: The `output_dir` HPXMLtoOpenStudio measure argument is now required.
- Overhauls documentation to be more comprehensive and standardized.
- `run_simulation.rb` now returns exit code 1 if not successful (i.e., either invalid inputs or simulation fails).

__Bugfixes__
- Improved modeling of window/skylight interior shading -- better reflects shading coefficient inputs.
- Adds error-checking on the HPXML schemaVersion.
- Adds various error-checking to the schematron validator.
- Adds error-checking for empty IDs in the HPXML file.
- Fixes heat pump water heater fan energy not included in SimulationOutputReport outputs.
- Fixes possibility of incorrect "A neighbor building has an azimuth (XXX) not equal to the azimuth of any wall" error.
- Fixes possibility of errors encountered before schematron validation has occurred.
- Small bugfixes related to basement interior surface solar absorptances.
- Allows NumberofConditionedFloors/NumberofConditionedFloorsAboveGrade to be non-integer values per the HPXML schema.
- HVAC sizing design load improvements for floors above crawlspaces/basements, walls, ducts, and heat pumps.
- Now recognizes Type="none" to prevent modeling of pools and hot tubs (pumps and heaters).
- Fixes error for overhangs with zero depth.
- Fixes possible error where the normalized flue height for the AIM-2 infiltration model is negative.
- Slight adjustment of default water heater recovery efficiency equation to prevent errors from values being too high.
- Fixes schematron file not being valid per ISO Schematron standard.

## OpenStudio-HPXML v1.0.0

__New Features__
- Updates to OpenStudio 3.1.0/EnergyPlus 9.4.0.
- **Breaking change**: Deprecates `WeatherStation/WMO` HPXML input, use `WeatherStation/extension/EPWFilePath` instead; also removes `weather_dir` argument from HPXMLtoOpenStudio measure.
- Implements water heater Uniform Energy Factor (UEF) model; replaces RESNET UEF->EF regression. **Breaking change**: `FirstHourRating` is now a required input for storage water heaters when UEF is provided.
- Adds optional HPXML fan power inputs for most HVAC system types. **Breaking change**: Removes ElectricAuxiliaryEnergy input for non-boiler heating systems.
- Uses air-source heat pump cooling performance curves for central air conditioners.
- Updates rated fan power assumption for mini-split heat pump models.
- Allows coal fuel type for non-boiler heating systems.
- Accommodates common walls adjacent to unconditioned space by using HPXML surfaces where InteriorAdjacentTo == ExteriorAdjacentTo.
- Adds optional HPXML inputs to define whether a clothes dryer is vented and its ventilation rate.
- Adds optional HPXML input for `SimulationControl/CalendarYear` for TMY weather files.
- Schematron validation improvements.
- Adds some HPXML XSD schema validation and additional error-checking.
- Various small updates to ASHRAE 140 test files.
- Reduces number of EnergyPlus output files produced by using new OutputControlFiles object.
- Release packages now include ASHRAE 140 test files/results.

__Bugfixes__
- EnergyPlus 9.4.0 fix for negative window solar absorptances at certain hours.
- Fixes airflow timeseries outputs to be averaged instead of summed.
- Updates HVAC sizing methodology for slab-on-grade foundation types.
- Fixes an error that could prevent schematron validation errors from being produced.
- Skips weather caching if filesystem is read only.

## OpenStudio-HPXML v0.11.0 Beta

__New Features__
- New [Schematron](http://schematron.com) validation (EPvalidator.xml) replaces custom ruby validation (EPvalidator.rb)
- **[Breaking Change]** `BuildingConstruction/ResidentialFacilityType` ("single-family detached", "single-family attached", "apartment unit", or "manufactured home") is a required input
- Ability to model shared systems for Attached/Multifamily dwelling units
  - Shared HVAC systems (cooling towers, chillers, central boilers, water loop heat pumps, fan coils, ground source heat pumps on shared hydronic circulation loops)
  - Shared water heaters serving either A) multiple dwelling units' service hot water or B) a shared laundry/equipment room, as well as hot water recirculation systems
  - Shared appliances (e.g., clothes dryer in a shared laundry room)
  - Shared hot water recirculation systems
  - Shared ventilation systems (optionally with preconditioning equipment and recirculation)
  - Shared PV systems
  - **[Breaking Change]** Appliances located in MF spaces (i.e., "other") must now be specified in more detail (i.e., "other heated space", "other non-freezing space", "other multifamily buffer space", or "other housing unit")
- Enclosure
  - New optional inputs: `Roof/RoofType`, `Wall/Siding`, and `RimJoist/Siding`
  - New optional inputs: `Skylight/InteriorShading/SummerShadingCoefficient` and `Skylight/InteriorShading/SummerShadingCoefficient`
  - New optional inputs: `Roof/RoofColor`, `Wall/Color`, and `RimJoist/Color` can be provided instead of `SolarAbsorptance`
  - New optional input to specify presence of flue/chimney, which results in increased infiltration
  - Allows adobe wall type
  - Allows `AirInfiltrationMeasurement/HousePressure` to be any value (previously required to be 50 Pa)
  - **[Breaking Change]** `Roof/RadiantBarrierGrade` input now required when there is a radiant barrier
- HVAC
  - Adds optional high-level HVAC autosizing controls
    - `AllowIncreasedFixedCapacities`: Describes how HVAC equipment with fixed capacities are handled. If true, the maximum of the user-specified fixed capacity and the heating/cooling design load will be used to reduce potential for unmet loads. Defaults to false.
    - `UseMaxLoadForHeatPumps`: Describes how autosized heat pumps are handled. If true, heat pumps are sized based on the maximum of heating and cooling design loads. If false, heat pumps are sized per ACCA Manual J/S based on cooling design loads with some oversizing allowances for heating design loads. Defaults to true.
  - Additional HVAC types: mini-split air conditioners and fixed (non-portable) space heaters
  - Adds optional inputs for ground-to-air heat pumps: `extension/PumpPowerWattsPerTon` and `extension/FanPowerWattsPerCFM`
- Ventilation
  - Allows _multiple_ whole-home ventilation, spot ventilation, and/or whole house fans
- Appliances & Plug Loads
  - Allows _multiple_ `Refrigerator` and `Freezer`
  - Allows `Pool`, `HotTub`, `PlugLoad` of type "electric vehicle charging" and "well pump", and `FuelLoad` of type "grill", "lighting", and "fireplace"
  - **[Breaking Change]** "other" and "TV other" plug loads now required
- Lighting
  - Allows lighting schedules and holiday lighting
- **[Breaking Change]** For hydronic distributions, `HydronicDistributionType` is now required
- **[Breaking Change]** For DSE distributions, `AnnualHeatingDistributionSystemEfficiency` and `AnnualCoolingDistributionSystemEfficiency` are both always required
- Allows more HPXML fuel types to be used for HVAC, water heating, appliances, etc.
- New inputs to define Daylight Saving period; defaults to enabled
- Adds more reporting of warnings/errors to run.log

__Bugfixes__
- Fixes pump energy for boilers and ground source heat pumps
- Fixes incorrect gallons of hot water use reported when there are multiple water heaters
- No longer report unmet load for buildings where the HVAC system only meets part of the load (e.g., room AC serving 33% of the load)
- Schedule bugfix for leap years

## OpenStudio-HPXML v0.10.0 Beta

__New Features__
- Dwelling units of single-family attached/multifamily buildings:
  - Adds new generic space types "other heated space", "other multifamily buffer space", and "other non-freezing space" for surface `ExteriorAdjacentTo` elements. "other housing unit", i.e. adiabatic surfaces, was already supported.
  - **[Breaking Change]** For `FrameFloors`, replaces "other housing unit above" and "other housing unit below" enumerations with "other housing unit". All four "other ..." spaces must have an `extension/OtherSpaceAboveOrBelow` property set to either "above" or "below".
  - Allows ducts and water heaters to be located in all "other ..." spaces.
  - Allows all appliances to be located in "other", in which internal gains are neglected.
- Allows `Fireplace` and `FloorFurnace` for heating system types.
- Allows "exterior wall", "under slab", and "roof deck" for `DuctLocation`.
- Allows "wood" and "wood pellets" as fuel types for additional HVAC systems, water heaters, and appliances.
- Allows `Location` to be provided for `Dishwasher` and `CookingRange`.
- Allows `BuildingSummary/Site/SiteType` ("urban", "suburban", or "rural") to be provided.
- Allows user-specified `Refrigerator` and `CookingRange` schedules to be provided.
- HVAC capacity elements are no longer required; if not provided, ACCA Manual J autosizing calculations will be used (-1 can continue to be used for capacity elements but is discouraged).
- Duct locations/areas can be defaulted by specifying supply/return `Duct` elements without `DuctSurfaceArea` and `DuctLocation`. `HVACDistribution/DistributionSystemType/AirDistribution/NumberofReturnRegisters` can be optionally provided to inform the default duct area calculations.
- **[Breaking Change]** Lighting inputs now use `LightingType[LightEmittingDiode | CompactFluorescent | FluorescentTube]` instead of `ThirdPartyCertification="ERI Tier I" or ThirdPartyCertification="ERI Tier II"`.
- **[Breaking Change]** `HVACDistribution/ConditionedFloorAreaServed` is now required for air distribution systems.
- **[Breaking Change]** Infiltration and attic ventilation specified using natural air changes per hour now uses `ACHnatural` instead of `extension/ConstantACHnatural`.
- **[Breaking Change]** The optional `PerformanceAdjustment` input for instantaneous water heaters is now treated as a performance multiplier (e.g., 0.92) instead of derate (e.g., 0.08).
- Adds ASHRAE 140 Class II test files.
- SimulationOutputReport reporting measure:
  - New optional timeseries outputs:  airflows (e.g., infiltration, mechanical ventilation, natural ventilation, whole house fan) and weather (e.g., temperatures, wind speed, solar).
  - Timeseries frequency can now be set to 'none' as an alternative to setting all include_timeseries_foo variables to false.
  - **[Breaking Change]** Renames "Wood" to "Wood Cord" to better distinguish from "Wood Pellets".
- Modeling improvements:
  - Improved calculation for infiltration height
  - Infiltration & mechanical ventilation now combined using ASHRAE 62.2 Normative Appendix C.
- Runtime improvements: 
  - Optimized ruby require calls.
  - Skip ViewFactor calculations when not needed (i.e., no conditioned basement).
- Error-checking:
  - Adds more space type-specific error checking of adjacent surfaces.
  - Adds additional HPXML datatype checks.
  - Adds a warning if a `HVACDistribution` system has ducts entirely within conditioned space and non-zero leakage to the outside.
  - Adds warnings if appliance inputs may be inappropriate and result in negative energy or hot water use.

__Bugfixes__
- Fixes error if there's a `FoundationWall` whose height is less than 0.5 ft.
- Fixes HVAC defrost control in EnergyPlus model to use "Timed" instead of "OnDemand".
- Fixes exterior air film and wind exposure for a `FrameFloor` over ambient conditions.
- Fixes air films for a `FrameFloor` ceiling.
- Fixes error if there are additional `LightingGroup` elements beyond the ones required.
- Fixes vented attic ventilation rate.
- Reported unmet heating/cooling load now correctly excludes latent energy.
- Ground-source heat pump backup fuel is now correctly honored instead of always using electricity.

## OpenStudio-HPXML v0.9.0 Beta

__New Features__
- **[Breaking Change]** Updates to OpenStudio v3.0.0 and EnergyPlus 9.3
- Numerous HPXML inputs are now optional with built-in defaulting, particularly for water heating, appliances, and PV. Set the `debug` argument to true to output a in.xml HPXML file with defaults applied for inspection. See the documentation for defaulting equations/assumptions/references.
- **[Breaking Change]** If clothes washer efficiency inputs are provided, `LabelUsage` is now required.
- **[Breaking Change]** If dishwasher efficiency inputs are provided, `LabelElectricRate`, `LabelGasRate`, `LabelAnnualGasCost`, and `LabelUsage` are now required.
- Adds optional specification of simulation controls including timestep and begin/end dates.
- Adds optional `extension/UsageMultiplier` inputs for appliances, plug loads, lighting, and water fixtures. Can be used to, e.g., reflect high/low usage occupants.
- Adds ability to model a dehumidifier.
- Adds ability to model kitchen/bath fans (spot ventilation).
- Improved desuperheater model; desuperheater can now be connected to heat pump water heaters.
- Updated clothes washer/dryer and dishwasher models per ANSI/RESNET/ICC 301-2019 Addendum A.
- Solar thermal systems modeled with `SolarFraction` can now be connected to combi water heating systems.
- **[Breaking Change]** Replaces optional `epw_output_path` and `osm_output_path` arguments with a single optional `output_dir` argument; adds an optional `debug` argument.
- **[Breaking Change]** Replaces optional `BuildingConstruction/extension/FractionofOperableWindowArea` with optional `Window/FractionOperable`.
- **[Breaking Change]** Replaces optional `extension/EPWFileName` with optional `extension/EPWFilePath` to allow absolute paths to be provided as an alternative to just the file name.
- Replaces REXML xml library with Oga for better runtime performance.
- Additional error-checking.
- SimulationOutputReport reporting measure:
  - Now reports wood and wood pellets
  - Can report monthly timeseries values if requested
  - Adds hot water outputs (gallons) for clothes washer, dishwasher, fixtures, and distribution waste.
  - Small improvement to calculation of component loads

__Bugfixes__
- Fixes possible simulation error for buildings with complex HVAC/duct systems.
- Fixes handling of infiltration induced by duct leakage imbalance (i.e., supply leakage != return leakage). Only affects ducts located in a vented crawlspace or vented attic.
- Fixes an unsuccessful simulation for buildings where the sum of multiple HVAC systems' fraction load served was slightly above 1 due to rounding.
- Small fix for interior partition wall thermal mass model.
- Skip building surfaces with areas that are extremely small.

## OpenStudio-HPXML v0.8.0 Beta

__Breaking Changes__
- Weather cache files are now in .csv instead of .cache format.
- `extension/StandbyLoss` changed to `StandbyLoss` for indirect water heaters.
- `Site/extension/DisableNaturalVentilation` changed to `BuildingConstruction/extension/FractionofOperableWindowArea` for more granularity.

__New Features__
- Adds a SimulationOutputReport reporting measure that provides a variety of annual/timeseries outputs in CSV format.
- Allows modeling of whole-house fans to address cooling.
- Improved natural ventilation algorithm that reduces the potential for incurring additional heating energy.
- Optional `HotWaterTemperature` input for water heaters.
- Optional `CompressorType` input for air conditioners and air-source heat pumps.
- Allows specifying the EnergyPlus simulation timestep.
- Runtime performance improvements.
- Additional HPXML error-checking.

__Bugfixes__
- Fix for central fan integrated supply (CFIS) fan energy.
- Fix simulation error when `FractionHeatLoadServed` (or `FractionCoolLoadServed`) sums to slightly greater than 1.
- Fix for running simulations on a different drive (either local or remote network).
- Fix for HVAC sizing error when latitude is exactly 64 (Big Delta, Alaska).
- Fixes running simulations when there is no weather cache file.
- Fixes view factors when conditioned basement foundation walls have a window/door.
- Fixes weather file download.
- Allow a building with ceiling fans and without lighting.

## OpenStudio-HPXML v0.7.0 Beta

- Initial beta release<|MERGE_RESOLUTION|>--- conflicted
+++ resolved
@@ -19,10 +19,7 @@
 - Updates combi boiler model to be simpler, faster, and more robust by using separate space/water heating plant loops and boilers.
 - Switches from EnergyPlus SQL output to MessagePack output for faster performance and reduced file sizes when requesting timeseries outputs.
 - Allows MessagePack annual/timeseries output files to be generated instead of CSV/JSON.
-<<<<<<< HEAD
-=======
 - Switches from ScriptF to CarrollMRT radiant exchange algorithm.
->>>>>>> 224d32ad
 - BuildResidentialHPXML measure:
   - **Breaking change**: Changes the zip code argument name to `site_zip_code`.
   - Adds support for ambient foundations for single-family attached and apartment units.
