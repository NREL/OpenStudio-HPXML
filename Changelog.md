--- conflicted
+++ resolved
@@ -13,13 +13,9 @@
 - Allows setting the ground soil conductivity used for foundation heat transfer and ground source heat pumps.
 - Allows setting the natural ventilation availability (days/week that operable windows can be opened); default changed from 7 to 3 (M/W/F).
 - Allows specifying duct surface area multipliers.
-<<<<<<< HEAD
 - Allows modeling CFIS ventilation systems with supplemental fans.
 - Allows shared dishwasher/clothes washer to be attached to a hot water distribution system instead of a single water heater.
-- Design temperatures, used to calculate design loads for HVAC equipment autosizing, are now output in `in.xml` and `results_hpxml.csv`.
-=======
 - Design temperatures, used to calculate design loads for HVAC equipment autosizing, are now output in `in.xml` and `results_annual.csv`.
->>>>>>> d0cf4f78
 - EnergyPlus modeling changes:
   - Switches Kiva foundation model timestep from 'Hourly' to 'Timestep'; small increase in runtime for sub-hourly simulations.
 - Annual/timeseries outputs:
