## OpenStudio-HPXML v1.6.0

__New Features__
- **Breaking change**: Updates to newer proposed HPXML v4.0:
  - Replaces `VentilationFan/Quantity` and `CeilingFan/Quantity` with `Count`.
  - Replaces `PVSystem/InverterEfficiency` with `PVSystem/AttachedToInverter` and `Inverter/InverterEfficiency`.
  - Replaces `WaterHeatingSystem/extension/OperatingMode` with `WaterHeatingSystem/HPWHOperatingMode` for heat pump water heaters.
- Output updates:
  - **Breaking change**: Adds `End Use: Heating Heat Pump Backup Fans/Pumps` (disaggregated from `End Use: Heating Fans/Pumps`).
  - **Breaking change**: Replaces `Component Load: Windows` with `Component Load: Windows Conduction` and `Component Load: Windows Solar`.
  - **Breaking change**: Replaces `Component Load: Skylights` with `Component Load: Skylights Conduction` and `Component Load: Skylights Solar`.
  - **Breaking change**: Adds `Component Load: Lighting` (disaggregated from `Component Load: Internal Gains`).
  - Adds `Load: Heating: Heat Pump Backup` (heating load delivered by heat pump backup systems).
  - Adds `System Use` outputs (energy use for each HVAC and water heating system); allows requesting timeseries output.
  - Peak summer/winter electricity outputs are now based on Jun/July/Aug and Dec/Jan/Feb months, not HVAC heating/cooling operation.
  - Allows specifying the number of decimal places for timeseries output.
  - Msgpack outputs are no longer rounded (since there is no file size penalty to storing full precision).
  - Annual emissions and utility bills now include all fuel/end uses, even if zero.
- Heat pump enhancements:
  - Allows `CompressorLockoutTemperature` as an optional input to control the minimum temperature the compressor can operate at.
  - Updates defaults for `CompressorLockoutTemperature` and `BackupHeatingLockoutTemperature`.
  - Provides a warning if `BackupHeatingSwitchoverTemperature` or `BackupHeatingLockoutTemperature` are low and may cause unmet hours.
- Infiltration changes:
  - **Breaking change**: Infiltration for SFA/MF dwelling units must include `TypeOfInfiltrationTest` ("compartmentalization test" or "guarded test").
  - Allows infiltration to be specified using `CFMnatural` or `EffectiveLeakageArea`.
- Lighting changes:
  - LightingGroups can now be specified using kWh/year annual consumption values as an alternative to fractions of different lighting types.
  - LightingGroups for interior, exterior, and garage are no longer required; if not provided, these lighting uses will not be modeled.
- Allows modeling a pilot light for non-electric heating systems (furnaces, stoves, boilers, and fireplaces).
- Window shading seasons now based on calendar dates (e.g., summer: May 1-Sep 30 in northern hemisphere) instead of monthly outdoor temperatures.
- Allows modeling one or more occupant vacancy periods (`VacancyPeriods`) and power outage periods (`PowerOutagePeriods`) in the HPXML file.
<<<<<<< HEAD
=======
- ReportSimulationOutput measure:
  - Adds annual energy outputs per HVAC and water heating system; allows requesting timeseries output.
  - Peak summer/winter electricity outputs are now based on Jun/July/Aug and Dec/Jan/Feb months, not HVAC heating/cooling operation.
  - Annual emissions outputs now include all fuel/end uses, even if zero.
  - Allows specifying the number of decimal places for timeseries output.
  - Msgpack outputs are no longer rounded (since there is no file size penalty to storing full precision).
- ReportUtilityBills measure:
  - Utility bill outputs now include all fuels, even if zero.
- **Breaking change**: Updates component loads outputs:
  - Replaces `Windows` and `Skylights` with `Windows Conduction`, `Windows Solar`, `Skylights Conduction`, and `Skylights Solar`.
  - Disaggregates `Lighting` from `Internal Gains`.
- Performance improvement for HPXML files w/ large numbers of `Building` elements.
>>>>>>> 86c058c3

__Bugfixes__
- Fixes `BackupHeatingSwitchoverTemperature` for a heat pump w/ *separate* backup system; now correctly ceases backup operation above this temperature.
- Fixes error if calculating utility bills for an all-electric home with a detailed JSON utility rate.
- BuildResidentialScheduleFile measure now:
  - Excludes columns for end uses that are not stochastically generated.
  - Garage lighting and TV plug load schedules use interior lighting and miscellaneous plug load schedules, respectively.
- Fixes operational calculation when the number of residents is set to zero.
- Fixes possible utility bill calculation error for a home with PV using a detailed electric utility rate.
- Fixes defaulted mechanical ventilation flow rate for SFA/MF buildings, with respect to infiltration credit.
- HPXML files w/ multiple `Building` elements now only show warnings for the single `Building` being simulated.

## OpenStudio-HPXML v1.5.1

__New Features__
- When `Battery/Location` not provided, now defaults to garage if present, otherwise outside.
- BuildResidentialScheduleFile measure:
  - Allows requesting a subset of end uses (columns) to be generated.

__Bugfixes__
- Fixes total/net electricity timeseries outputs to include battery charging/discharging energy.
- Fixes error when a non-electric water heater has jacket insulation and the UEF metric is used.

## OpenStudio-HPXML v1.5.0

__New Features__
- Updates to OpenStudio 3.5.0/EnergyPlus 22.2.
- **Breaking change**: Updates to newer proposed HPXML v4.0:
  - Replaces `FrameFloors/FrameFloor` with `Floors/Floor`.
  - `Floor/FloorType` (WoodFrame, StructuralInsulatedPanel, SteelFrame, or SolidConcrete) is a required input.
  - All `Ducts` must now have a `SystemIdentifier`.
  - Replaces `WallType/StructurallyInsulatedPanel` with `WallType/StructuralInsulatedPanel`.
  - Replaces `SoftwareInfo/extension/SimulationControl/DaylightSaving/Enabled` with `Building/Site/TimeZone/DSTObserved`.
  - Replaces `StandbyLoss` with `StandbyLoss[Units="F/hr"]/Value` for an indirect water heater.
  - Replaces `BranchPipingLoopLength` with `BranchPipingLength` for a hot water recirculation system.
  - Replaces `Floor/extension/OtherSpaceAboveOrBelow` with `Floor/FloorOrCeiling`.
  - For PTAC with heating, replaces `HeatingSystem` of type PackagedTerminalAirConditionerHeating with `CoolingSystem/IntegratedHeating*` elements.
- **Breaking change**: Now performs full HPXML XSD schema validation (previously just limited checks); yields runtime speed improvements.
- **Breaking change**: HVAC/DHW equipment efficiencies can no longer be defaulted (e.g., based on age of equipment); they are now required.
- **Breaking change**: Deprecates ReportHPXMLOutput measure; HVAC autosized capacities & design loads moved to `results_annual.csv`.
- **Breaking change**: BuildResidentialHPXML measure: Replaces arguments using 'auto' for defaults with optional arguments of the appropriate data type.
- Utility bill calculations:
  - **Breaking change**: Removes utility rate and PV related arguments from the ReportUtilityBills measure in lieu of HPXML file inputs.
  - Allows calculating one or more utility bill scenarios (e.g., net metering vs feed-in tariff compensation types for a simulation with PV).
  - Adds detailed calculations for tiered, time-of-use, or real-time pricing electric rates using OpenEI tariff files.  
- Lithium ion battery:
  - Allows detailed charging/discharging schedules via CSV files.
  - Allows setting round trip efficiency.
  - **Breaking change**: Lifetime model is temporarily disabled; `Battery/extension/LifetimeModel` is not allowed.
- Allows SEER2/HSPF2 efficiency types for central air conditioners and heat pumps.
- Allows setting the natural ventilation availability (days/week that operable windows can be opened); default changed from 7 to 3 (M/W/F).
- Allows specifying duct surface area multipliers.
- Allows modeling CFIS ventilation systems with supplemental fans.
- Allows shared dishwasher/clothes washer to be attached to a hot water distribution system instead of a single water heater.
- Allows heating/cooling seasons that don't span the entire year.
- Allows modeling room air conditioners with heating or reverse cycle.
- Allows setting the ground soil conductivity used for foundation heat transfer and ground source heat pumps.
- Allows setting the EnergyPlus temperature capacitance multiplier.
- EnergyPlus modeling changes:
  - Switches Kiva foundation model timestep from 'Hourly' to 'Timestep'; small increase in runtime for sub-hourly simulations.
  - Improves Kiva foundation model heat transfer by providing better initial temperature assumptions based on foundation type and insulation levels.
- Annual/timeseries outputs:
  - Allows timeseries timestamps to be start or end of timestep convention; **Breaking change**: now defaults to start of timestep.
  - Adds annual emission outputs disaggregated by end use; timeseries emission outputs disaggregated by end use can be requested.
  - Allows generating timeseries unmet hours for heating and cooling.
  - Allows CSV timeseries output to be formatted for use with the DView application.
  - Adds heating/cooling setpoints to timeseries outputs when requesting zone temperatures.
  - Disaggregates Battery outputs from PV outputs.
  - Design temperatures, used to calculate design loads for HVAC equipment autosizing, are now output in `in.xml` and `results_annual.csv`.

__Bugfixes__
- Fixes possible incorrect autosizing of heat pump *separate* backup systems with respect to duct loads.
- Fixes incorrect autosizing of heat pump *integrated* backup systems if using MaxLoad/HERS sizing methodology and cooling design load exceeds heating design load.
- Fixes heating (or cooling) setpoints affecting the conditioned space temperature outside the heating (or cooling) season.
- Fixes handling non-integer number of occupants when using the stochastic occupancy schedule generator.
- Fixes units for Peak Loads (kBtu/hr, not kBtu) in annual results file.
- Fixes possible output error for ground source heat pumps with a shared hydronic circulation loop.
- Provides an error message if the EnergyPlus simulation used infinite energy.
- Fixes zero energy use for a ventilation fan w/ non-zero fan power and zero airflow rate.
- Fixes excessive heat transfer when foundation wall interior insulation does not start from the top of the wall.
- Fixes how relative paths are treated when using an OpenStudio Workflow.
- Fixes possible simulation error if a slab has an ExposedPerimeter near zero.
- Fixes possible "Could not identify surface type for surface" error.
- Fixes possible ruby error when defaulting water heater location.
- Battery round trip efficiency now correctly affects results.
- BuildResidentialHPXML measure: 
  - Fixes aspect ratio convention for single-family attached and multifamily dwelling units.

## OpenStudio-HPXML v1.4.0

__New Features__
- Updates to OpenStudio 3.4.0/EnergyPlus 22.1.
- High-level optional `OccupancyCalculationType` input to specify operational vs asset calculation. Defaults to asset. If operational, `NumberofResidents` is required.
- Allows calculating one or more emissions scenarios (e.g., high renewable penetration vs business as usual) for different emissions types (e.g., CO2e).
- New ReportUtilityBills reporting measure: adds a new results_bills.csv output file to summarize calculated utility bills.
- Switches from EnergyPlus SQL output to MessagePack output for faster performance and reduced file sizes when requesting timeseries outputs.
- New heat pump capabilities:
  - **Breaking change**: Replaces the `UseMaxLoadForHeatPumps` sizing option with `HeatPumpSizingMethodology`, which has three choices:
    - `ACCA`: nominal capacity sized per ACCA Manual J/S based on cooling design loads, with some oversizing allowances for larger heating design loads.
    - `HERS` (default): nominal capacity sized equal to the larger of heating/cooling design loads.
    - `MaxLoad`: nominal capacity sized based on the larger of heating/cooling design loads, while taking into account the heat pump's capacity retention at the design temperature.
  - Allows the separate backup system to be a central system (e.g., central furnace w/ ducts). Previously only non-central system types were allowed.
  - Heat pumps with switchover temperatures are now autosized by taking into account the switchover temperature, if higher than the heating design temperature.
  - Allows `BackupHeatingLockoutTemperature` as an optional input to control integrated backup heating availability during, e.g., a thermostat heating setback recovery event; defaults to 40F.
- New water heating capabilities:
  - Allows conventional storage tank water heaters to use a stratified (rather than mixed) tank model via `extension/TankModelType`; higher precision but runtime penalty. Defaults to mixed.
  - Allows operating mode (standard vs heat pump only) for heat pump water heaters (HPWHs) via `extension/OperatingMode`. Defaults to standard.
  - Updates combi boiler model to be simpler, faster, and more robust by using separate space/water heating plant loops and boilers.
- New capabilities for hourly/sub-hourly scheduling via schedule CSV files:
  - Detailed HVAC and water heater setpoints.
  - Detailed heat pump water heater operating modes.
- EnergyPlus modeling changes:
  - Switches from ScriptF to CarrollMRT radiant exchange algorithm.
  - Updates HVAC fans to use fan power law (cubic relationship between fan speed and power).
  - Updates HVAC rated fan power assumption per ASHRAE 1449-RP.
- Allows specifying a `StormWindow` element for windows/skylights; U-factors and SHGCs are automatically adjusted.
- Allows an optional `AirInfiltrationMeasurement/InfiltrationHeight` input.
- Allows an optional `Battery/UsableCapacity` input; now defaults to 0.9 x NominalCapacity (previously 0.8).
- For CFIS systems, allows an optional `extension/VentilationOnlyModeAirflowFraction` input to address duct losses during ventilation only mode.
- **Breaking change**: Each `VentilationFan` must have one (and only one) `UsedFor...` element set to true.
- BuildResidentialHPXML measure:
  - **Breaking change**: Changes the zip code argument name to `site_zip_code`.
  - Adds optional arguments for schedule CSV files, HPWH operating mode, water heater tank model, storm windows, heat pump lockout temperature, battery usable capacity, and emissions scenarios.
  - Adds support for ambient foundations for single-family attached and apartment units.
  - Adds support for unconditioned attics for apartment units.
  - Adds an optional argument to store additional custom properties in the HPXML file.
  - Adds an optional argument for whether the HPXML file is written with default values applied; defaults to false.
  - Adds an optional argument for whether the HPXML file is validated; defaults to false.
- ReportSimulationOutput measure:
  - **Breaking change**: New "End Use: \<Fuel\>: Heating Heat Pump Backup" output, disaggregated from "End Use: \<Fuel\>: Heating".
  - Adds "Energy Use: Total" and "Energy Use: Net" columns to the annual results output file; allows timeseries outputs.
  - Adds a "Fuel Use: Electricity: Net" timeseries output column for homes with electricity generation.
  - Adds optional argument for requesting timeseries EnergyPlus output variables.
  - Adds ability to include `TimeDST` and/or `TimeUTC` timestamp column(s) in results_timeseries.csv.
  - Timestamps in results_timeseries.csv are output in ISO 8601 standard format.
  - Allows user-specified annual/timeseries output file names.
- ReportHPXMLOutput measure:
  - Adds "Enclosure: Floor Area Foundation" output row in results_hpxml.csv.
- Adds support for shared hot water recirculation systems controlled by temperature.
- Relaxes requirement for `ConditionedFloorAreaServed` for air distribution systems; now only needed if duct surface areas not provided.
- Allows MessagePack annual/timeseries output files to be generated instead of CSV/JSON.

__Bugfixes__
- Adds more stringent limits for `AirflowDefectRatio` and `ChargeDefectRatio` (now allows values from 1/10th to 10x the design value).
- Catches case where leap year is specified but weather file does not contain 8784 hours.
- Fixes possible HVAC sizing error if design temperature difference (TD) is negative.
- Fixes an error if there is a pool or hot tub, but the pump `Type` is set to "none".
- Adds more decimal places in output files as needed for simulations with shorter timesteps and/or abbreviated run periods.
- Timeseries output fixes: some outputs off by 1 hour; possible negative combi boiler values.
- Fixes range hood ventilation interaction with infiltration to take into account the location of the cooking range.
- Fixes possible EMS error for ventilation systems with low (but non-zero) flow rates.
- Fixes documentation for `Overhangs/Depth` inputs; units should be ft and not inches.
- The `WaterFixturesUsageMultiplier` input now also applies to general water use internal gains and recirculation pump energy (for some control types).
- BuildResidentialHPXML measure:
  - Fixes units for "Cooling System: Cooling Capacity" argument (Btu/hr, not tons).
  - Fixes incorrect outside boundary condition for shared gable walls of cathedral ceilings, now set to adiabatic.

## OpenStudio-HPXML v1.3.0

__New Features__
- Updates to OpenStudio 3.3.0/EnergyPlus 9.6.0.
- **Breaking change**: Replaces "Unmet Load" outputs with "Unmet Hours".
- **Breaking change**: Renames "Load: Heating" and "Peak Load: Heating" (and Cooling) outputs to include "Delivered".
- **Breaking change**: Any heat pump backup heating requires `HeatPump/BackupType` ("integrated" or "separate") to be specified.
- **Breaking change**: For homes with multiple PV arrays, all inverter efficiencies must have the same value.
- **Breaking change**: HPXML schema version must now be '4.0' (proposed).
  - Moves `ClothesDryer/extension/IsVented` to `ClothesDryer/IsVented`.
  - Moves `ClothesDryer/extension/VentedFlowRate` to `ClothesDryer/VentedFlowRate`.
  - Moves `FoundationWall/Insulation/Layer/extension/DistanceToTopOfInsulation` to `FoundationWall/Insulation/Layer/DistanceToTopOfInsulation`.
  - Moves `FoundationWall/Insulation/Layer/extension/DistanceToBottomOfInsulation` to `FoundationWall/Insulation/Layer/DistanceToBottomOfInsulation`.
  - Moves `Slab/PerimeterInsulationDepth` to `Slab/PerimeterInsulation/Layer/InsulationDepth`.
  - Moves `Slab/UnderSlabInsulationWidth` to `Slab/UnderSlabInsulation/Layer/InsulationWidth`.
  - Moves `Slab/UnderSlabInsulationSpansEntireSlab` to `Slab/UnderSlabInsulation/Layer/InsulationSpansEntireSlab`.
- Initial release of BuildResidentialHPXML measure, which generates an HPXML file from a set of building description inputs.
- Expanded capabilities for scheduling:
  - Allows modeling detailed occupancy via a schedule CSV file.
  - Introduces a measure for automatically generating detailed smooth/stochastic schedule CSV files.
  - Expands simplified weekday/weekend/monthly schedule inputs to additional building features.
  - Allows `HeatingSeason` & `CoolingSeason` to be specified for defining heating and cooling equipment availability.
- Adds a new results_hpxml.csv output file to summarize HPXML values (e.g., surface areas, HVAC capacities).
- Allows modeling lithium ion batteries.
- Allows use of `HeatPump/BackupSystem` for modeling a standalone (i.e., not integrated) backup heating system.
- Allows conditioned crawlspaces to be specified; modeled as crawlspaces that are actively maintained at setpoint.
- Allows non-zero refrigerant charge defect ratios for ground source heat pumps.
- Expands choices allowed for `Siding` (Wall/RimJoist) and `RoofType` (Roof) elements.
- Allows "none" for wall/rim joist siding.
- Allows interior finish inputs (e.g., 0.5" drywall) for walls, ceilings, and roofs.
- Allows specifying the foundation wall type (e.g., solid concrete, concrete block, wood, etc.).
- Allows additional fuel types for generators.
- Switches to the EnergyPlus Fan:SystemModel object for all HVAC systems.
- Introduces a small amount of infiltration for unvented spaces.
- Updates the assumption of flue losses vs tank losses for higher efficiency non-electric storage water heaters.
- Revises shared mechanical ventilation preconditioning control logic to operate less often.
- Adds alternative inputs:
  - Window/skylight physical properties (`GlassLayers`, `FrameType`, etc.) instead of `UFactor` & `SHGC`.
  - `Ducts/FractionDuctArea` instead of `Ducts/DuctSurfaceArea`.
  - `Length` instead of `Area` for foundation walls.
  - `Orientation` instead of `Azimuth` for all applicable surfaces, PV systems, and solar thermal systems.
  - CEER (Combined Energy Efficiency Ratio) instead of EER for room ACs.
  - `UsageBin` instead of `FirstHourRating` (for water heaters w/ UEF metric).
  - `CFM50` instead of `CFM25` or `Percent` for duct leakage.
- Allows more defaulting (optional inputs):
  - Mechanical ventilation airflow rate per ASHRAE 62.2-2019.
  - HVAC/DHW system efficiency (by age).
  - Mechanical ventilation fan power (by type).
  - Color (solar absorptance) for walls, roofs, and rim joists.
  - Foundation wall distance to top/bottom of insulation.
  - Door azimuth.
  - Radiant barrier grade.
  - Whole house fan airflow rate and fan power.
- Adds more warnings of inputs based on ANSI/BPI 2400 Standard.
- Removes error-check for number of bedrooms based on conditioned floor area, per RESNET guidance.
- Updates the reporting measure to register all outputs from the annual CSV with the OS runner (for use in, e.g., PAT).
- Removes timeseries CSV output columns that are all zeroes to reduce file size and processing time.
- Improves consistency of installation quality calculations for two/variable-speed air source heat pumps and ground source heat pumps.
- Relaxes requirement for heating (or cooling) setpoints so that they are only needed if heating (or cooling) equipment is present.
- Adds an `--ep-input-format` argument to run_simulation.rb to choose epJSON as the EnergyPlus input file format instead of IDF.
- Eliminates EnergyPlus warnings related to unused objects or invalid output meters/variables.
- Allows modeling PTAC and PTHP HVAC systems. 
- Allows user inputs for partition wall mass and furniture mass.

__Bugfixes__
- Improves ground reflectance when there is shading of windows/skylights.
- Improves HVAC fan power for central forced air systems.
- Fixes mechanical ventilation compartmentalization area calculation for SFA/MF homes with surfaces with InteriorAdjacentTo==ExteriorAdjacentTo.
- Negative `DistanceToTopOfInsulation` values are now disallowed.
- Fixes workflow errors if a `VentilationFan` has zero airflow rate or zero hours of operation.
- Fixes duct design load calculations for HPXML files with multiple ducted HVAC systems.
- Fixes ground source heat pump rated airflow.
- Relaxes `Overhangs` DistanceToBottomOfWindow vs DistanceToBottomOfWindow validation when Depth is zero.
- Fixes possibility of double-counting HVAC distribution losses if an `HVACDistribution` element has both AirDistribution properties and DSE values
- Fixes possibility of incorrect "Peak Electricity: Winter Total (W)" and "Peak Electricity: Summer Total (W)" outputs for homes with duct losses.
- Fixes heating/cooling seasons (used for e.g. summer vs winter window shading) for the southern hemisphere.
- Fixes possibility of EnergyPlus simulation failure for homes with ground-source heat pumps and airflow and/or charge defects.
- Fixes peak load/electricity outputs for homes with ground-source heat pumps and airflow and/or charge defects.

## OpenStudio-HPXML v1.2.0

__New Features__
- **Breaking change**: Heating/cooling component loads no longer calculated by default for faster performance; use `--add-component-loads` argument if desired.
- **Breaking change**: Replaces `Site/extension/ShelterCoefficient` with `Site/ShieldingofHome`.
- Allows `DuctLeakageMeasurement` & `ConditionedFloorAreaServed` to not be specified for ductless fan coil systems; **Breaking change**: `AirDistributionType` is now required for all air distribution systems.
- Allows `Slab/ExposedPerimeter` to be zero.
- Removes `ClothesDryer/ControlType` from being a required input, it is not used.
- Switches room air conditioner model to use Cutler performance curves.
- Relaxes tolerance for duct leakage to outside warning when ducts solely in conditioned space.
- Removes limitation that a shared water heater serving a shared laundry room can't also serve dwelling unit fixtures (i.e., FractionDHWLoadServed is no longer required to be zero).
- Adds IDs to schematron validation errors/warnings when possible.
- Moves additional error-checking from the ruby measure to the schematron validator. 

__Bugfixes__
- Fixes room air conditioner performance curve.
- Fixes ruby error if elements (e.g., `SystemIdentifier`) exist without the proper 'id'/'idref' attribute.
- Fixes error if boiler/GSHP pump power is zero
- Fixes possible "Electricity category end uses do not sum to total" error due to boiler pump energy.
- Fixes possible "Construction R-value ... does not match Assembly R-value" error for highly insulated enclosure elements.
- Adds error-checking for negative SEEReq results for shared cooling systems.
- Adds more detail to error messages regarding the wrong data type in the HPXML file.
- Prevents a solar hot water system w/ SolarFraction=1.

## OpenStudio-HPXML v1.1.0

__New Features__
- **Breaking change**: `Type` is now a required input for dehumidifiers; can be "portable" or "whole-home".
- **Breaking change**: `Location` is now a required input for dehumidifiers; must be "living space" as dehumidifiers are currently modeled as located in living space.
- **Breaking change**: `Type` is now a required input for Pool, PoolPump, HotTub, and HotTubPump.
- **Breaking change**: Both supply and return duct leakage to outside are now required inputs for AirDistribution systems.
- **Breaking change**: Simplifies inputs for fan coils and water loop heat pumps by A) removing HydronicAndAirDistribution element and B) moving WLHP inputs from extension elements to HeatPump element.
- Allows modeling airflow/charge defects for air conditioners, heat pumps, and furnaces (RESNET Standard 310).
- Allows modeling *multiple* dehumidifiers (previously only one allowed).
- Allows modeling generators (generic on-site power production).
- Allows detailed heating/cooling setpoints to be specified: 24-hour weekday & weekend values.
- Allows modeling window/skylight *exterior* shading via summer/winter shading coefficients.
- Allows JSON annual/timeseries output files to be generated instead of CSV. **Breaking change**: For CSV outputs, the first two sections in the results_annual.csv file are now prefixed with "Fuel Use:" and "End Use:", respectively.
- Allows more defaulting (optional inputs) for a variety of HPXML elements.
- Allows requesting timeseries unmet heating/cooling loads.
- Allows skipping schema/schematron validation (for speed); should only be used if the HPXML was already validated upstream.
- Allows HPXML files w/ multiple `Building` elements; requires providing the ID of the single building to be simulated.
- Includes hot water loads (in addition to heating/cooling loads) when timeseries total loads are requested.
- The `in.xml` HPXML file is now always produced for inspection of default values (e.g., autosized HVAC capacities). **Breaking change**: The `output_dir` HPXMLtoOpenStudio measure argument is now required.
- Overhauls documentation to be more comprehensive and standardized.
- `run_simulation.rb` now returns exit code 1 if not successful (i.e., either invalid inputs or simulation fails).

__Bugfixes__
- Improved modeling of window/skylight interior shading -- better reflects shading coefficient inputs.
- Adds error-checking on the HPXML schemaVersion.
- Adds various error-checking to the schematron validator.
- Adds error-checking for empty IDs in the HPXML file.
- Fixes heat pump water heater fan energy not included in SimulationOutputReport outputs.
- Fixes possibility of incorrect "A neighbor building has an azimuth (XXX) not equal to the azimuth of any wall" error.
- Fixes possibility of errors encountered before schematron validation has occurred.
- Small bugfixes related to basement interior surface solar absorptances.
- Allows NumberofConditionedFloors/NumberofConditionedFloorsAboveGrade to be non-integer values per the HPXML schema.
- HVAC sizing design load improvements for floors above crawlspaces/basements, walls, ducts, and heat pumps.
- Now recognizes Type="none" to prevent modeling of pools and hot tubs (pumps and heaters).
- Fixes error for overhangs with zero depth.
- Fixes possible error where the normalized flue height for the AIM-2 infiltration model is negative.
- Slight adjustment of default water heater recovery efficiency equation to prevent errors from values being too high.
- Fixes schematron file not being valid per ISO Schematron standard.

## OpenStudio-HPXML v1.0.0

__New Features__
- Updates to OpenStudio 3.1.0/EnergyPlus 9.4.0.
- **Breaking change**: Deprecates `WeatherStation/WMO` HPXML input, use `WeatherStation/extension/EPWFilePath` instead; also removes `weather_dir` argument from HPXMLtoOpenStudio measure.
- Implements water heater Uniform Energy Factor (UEF) model; replaces RESNET UEF->EF regression. **Breaking change**: `FirstHourRating` is now a required input for storage water heaters when UEF is provided.
- Adds optional HPXML fan power inputs for most HVAC system types. **Breaking change**: Removes ElectricAuxiliaryEnergy input for non-boiler heating systems.
- Uses air-source heat pump cooling performance curves for central air conditioners.
- Updates rated fan power assumption for mini-split heat pump models.
- Allows coal fuel type for non-boiler heating systems.
- Accommodates common walls adjacent to unconditioned space by using HPXML surfaces where InteriorAdjacentTo == ExteriorAdjacentTo.
- Adds optional HPXML inputs to define whether a clothes dryer is vented and its ventilation rate.
- Adds optional HPXML input for `SimulationControl/CalendarYear` for TMY weather files.
- Schematron validation improvements.
- Adds some HPXML XSD schema validation and additional error-checking.
- Various small updates to ASHRAE 140 test files.
- Reduces number of EnergyPlus output files produced by using new OutputControlFiles object.
- Release packages now include ASHRAE 140 test files/results.

__Bugfixes__
- EnergyPlus 9.4.0 fix for negative window solar absorptances at certain hours.
- Fixes airflow timeseries outputs to be averaged instead of summed.
- Updates HVAC sizing methodology for slab-on-grade foundation types.
- Fixes an error that could prevent schematron validation errors from being produced.
- Skips weather caching if filesystem is read only.

## OpenStudio-HPXML v0.11.0 Beta

__New Features__
- New [Schematron](http://schematron.com) validation (EPvalidator.xml) replaces custom ruby validation (EPvalidator.rb)
- **[Breaking change]** `BuildingConstruction/ResidentialFacilityType` ("single-family detached", "single-family attached", "apartment unit", or "manufactured home") is a required input
- Ability to model shared systems for Attached/Multifamily dwelling units
  - Shared HVAC systems (cooling towers, chillers, central boilers, water loop heat pumps, fan coils, ground source heat pumps on shared hydronic circulation loops)
  - Shared water heaters serving either A) multiple dwelling units' service hot water or B) a shared laundry/equipment room, as well as hot water recirculation systems
  - Shared appliances (e.g., clothes dryer in a shared laundry room)
  - Shared hot water recirculation systems
  - Shared ventilation systems (optionally with preconditioning equipment and recirculation)
  - Shared PV systems
  - **[Breaking change]** Appliances located in MF spaces (i.e., "other") must now be specified in more detail (i.e., "other heated space", "other non-freezing space", "other multifamily buffer space", or "other housing unit")
- Enclosure
  - New optional inputs: `Roof/RoofType`, `Wall/Siding`, and `RimJoist/Siding`
  - New optional inputs: `Skylight/InteriorShading/SummerShadingCoefficient` and `Skylight/InteriorShading/SummerShadingCoefficient`
  - New optional inputs: `Roof/RoofColor`, `Wall/Color`, and `RimJoist/Color` can be provided instead of `SolarAbsorptance`
  - New optional input to specify presence of flue/chimney, which results in increased infiltration
  - Allows adobe wall type
  - Allows `AirInfiltrationMeasurement/HousePressure` to be any value (previously required to be 50 Pa)
  - **[Breaking change]** `Roof/RadiantBarrierGrade` input now required when there is a radiant barrier
- HVAC
  - Adds optional high-level HVAC autosizing controls
    - `AllowIncreasedFixedCapacities`: Describes how HVAC equipment with fixed capacities are handled. If true, the maximum of the user-specified fixed capacity and the heating/cooling design load will be used to reduce potential for unmet loads. Defaults to false.
    - `UseMaxLoadForHeatPumps`: Describes how autosized heat pumps are handled. If true, heat pumps are sized based on the maximum of heating and cooling design loads. If false, heat pumps are sized per ACCA Manual J/S based on cooling design loads with some oversizing allowances for heating design loads. Defaults to true.
  - Additional HVAC types: mini-split air conditioners and fixed (non-portable) space heaters
  - Adds optional inputs for ground-to-air heat pumps: `extension/PumpPowerWattsPerTon` and `extension/FanPowerWattsPerCFM`
- Ventilation
  - Allows _multiple_ whole-home ventilation, spot ventilation, and/or whole house fans
- Appliances & Plug Loads
  - Allows _multiple_ `Refrigerator` and `Freezer`
  - Allows `Pool`, `HotTub`, `PlugLoad` of type "electric vehicle charging" and "well pump", and `FuelLoad` of type "grill", "lighting", and "fireplace"
  - **[Breaking change]** "other" and "TV other" plug loads now required
- Lighting
  - Allows lighting schedules and holiday lighting
- **[Breaking change]** For hydronic distributions, `HydronicDistributionType` is now required
- **[Breaking change]** For DSE distributions, `AnnualHeatingDistributionSystemEfficiency` and `AnnualCoolingDistributionSystemEfficiency` are both always required
- Allows more HPXML fuel types to be used for HVAC, water heating, appliances, etc.
- New inputs to define Daylight Saving period; defaults to enabled
- Adds more reporting of warnings/errors to run.log

__Bugfixes__
- Fixes pump energy for boilers and ground source heat pumps
- Fixes incorrect gallons of hot water use reported when there are multiple water heaters
- No longer report unmet load for buildings where the HVAC system only meets part of the load (e.g., room AC serving 33% of the load)
- Schedule bugfix for leap years

## OpenStudio-HPXML v0.10.0 Beta

__New Features__
- Dwelling units of single-family attached/multifamily buildings:
  - Adds new generic space types "other heated space", "other multifamily buffer space", and "other non-freezing space" for surface `ExteriorAdjacentTo` elements. "other housing unit", i.e. adiabatic surfaces, was already supported.
  - **[Breaking change]** For `FrameFloors`, replaces "other housing unit above" and "other housing unit below" enumerations with "other housing unit". All four "other ..." spaces must have an `extension/OtherSpaceAboveOrBelow` property set to either "above" or "below".
  - Allows ducts and water heaters to be located in all "other ..." spaces.
  - Allows all appliances to be located in "other", in which internal gains are neglected.
- Allows `Fireplace` and `FloorFurnace` for heating system types.
- Allows "exterior wall", "under slab", and "roof deck" for `DuctLocation`.
- Allows "wood" and "wood pellets" as fuel types for additional HVAC systems, water heaters, and appliances.
- Allows `Location` to be provided for `Dishwasher` and `CookingRange`.
- Allows `BuildingSummary/Site/SiteType` ("urban", "suburban", or "rural") to be provided.
- Allows user-specified `Refrigerator` and `CookingRange` schedules to be provided.
- HVAC capacity elements are no longer required; if not provided, ACCA Manual J autosizing calculations will be used (-1 can continue to be used for capacity elements but is discouraged).
- Duct locations/areas can be defaulted by specifying supply/return `Duct` elements without `DuctSurfaceArea` and `DuctLocation`. `HVACDistribution/DistributionSystemType/AirDistribution/NumberofReturnRegisters` can be optionally provided to inform the default duct area calculations.
- **[Breaking change]** Lighting inputs now use `LightingType[LightEmittingDiode | CompactFluorescent | FluorescentTube]` instead of `ThirdPartyCertification="ERI Tier I" or ThirdPartyCertification="ERI Tier II"`.
- **[Breaking change]** `HVACDistribution/ConditionedFloorAreaServed` is now required for air distribution systems.
- **[Breaking change]** Infiltration and attic ventilation specified using natural air changes per hour now uses `ACHnatural` instead of `extension/ConstantACHnatural`.
- **[Breaking change]** The optional `PerformanceAdjustment` input for instantaneous water heaters is now treated as a performance multiplier (e.g., 0.92) instead of derate (e.g., 0.08).
- Adds ASHRAE 140 Class II test files.
- SimulationOutputReport reporting measure:
  - New optional timeseries outputs:  airflows (e.g., infiltration, mechanical ventilation, natural ventilation, whole house fan) and weather (e.g., temperatures, wind speed, solar).
  - Timeseries frequency can now be set to 'none' as an alternative to setting all include_timeseries_foo variables to false.
  - **[Breaking change]** Renames "Wood" to "Wood Cord" to better distinguish from "Wood Pellets".
- Modeling improvements:
  - Improved calculation for infiltration height
  - Infiltration & mechanical ventilation now combined using ASHRAE 62.2 Normative Appendix C.
- Runtime improvements: 
  - Optimized ruby require calls.
  - Skip ViewFactor calculations when not needed (i.e., no conditioned basement).
- Error-checking:
  - Adds more space type-specific error checking of adjacent surfaces.
  - Adds additional HPXML datatype checks.
  - Adds a warning if a `HVACDistribution` system has ducts entirely within conditioned space and non-zero leakage to the outside.
  - Adds warnings if appliance inputs may be inappropriate and result in negative energy or hot water use.

__Bugfixes__
- Fixes error if there's a `FoundationWall` whose height is less than 0.5 ft.
- Fixes HVAC defrost control in EnergyPlus model to use "Timed" instead of "OnDemand".
- Fixes exterior air film and wind exposure for a `FrameFloor` over ambient conditions.
- Fixes air films for a `FrameFloor` ceiling.
- Fixes error if there are additional `LightingGroup` elements beyond the ones required.
- Fixes vented attic ventilation rate.
- Reported unmet heating/cooling load now correctly excludes latent energy.
- Ground-source heat pump backup fuel is now correctly honored instead of always using electricity.

## OpenStudio-HPXML v0.9.0 Beta

__New Features__
- **[Breaking change]** Updates to OpenStudio v3.0.0 and EnergyPlus 9.3
- Numerous HPXML inputs are now optional with built-in defaulting, particularly for water heating, appliances, and PV. Set the `debug` argument to true to output a in.xml HPXML file with defaults applied for inspection. See the documentation for defaulting equations/assumptions/references.
- **[Breaking change]** If clothes washer efficiency inputs are provided, `LabelUsage` is now required.
- **[Breaking change]** If dishwasher efficiency inputs are provided, `LabelElectricRate`, `LabelGasRate`, `LabelAnnualGasCost`, and `LabelUsage` are now required.
- Adds optional specification of simulation controls including timestep and begin/end dates.
- Adds optional `extension/UsageMultiplier` inputs for appliances, plug loads, lighting, and water fixtures. Can be used to, e.g., reflect high/low usage occupants.
- Adds ability to model a dehumidifier.
- Adds ability to model kitchen/bath fans (spot ventilation).
- Improved desuperheater model; desuperheater can now be connected to heat pump water heaters.
- Updated clothes washer/dryer and dishwasher models per ANSI/RESNET/ICC 301-2019 Addendum A.
- Solar thermal systems modeled with `SolarFraction` can now be connected to combi water heating systems.
- **[Breaking change]** Replaces optional `epw_output_path` and `osm_output_path` arguments with a single optional `output_dir` argument; adds an optional `debug` argument.
- **[Breaking change]** Replaces optional `BuildingConstruction/extension/FractionofOperableWindowArea` with optional `Window/FractionOperable`.
- **[Breaking change]** Replaces optional `extension/EPWFileName` with optional `extension/EPWFilePath` to allow absolute paths to be provided as an alternative to just the file name.
- Replaces REXML xml library with Oga for better runtime performance.
- Additional error-checking.
- SimulationOutputReport reporting measure:
  - Now reports wood and wood pellets
  - Can report monthly timeseries values if requested
  - Adds hot water outputs (gallons) for clothes washer, dishwasher, fixtures, and distribution waste.
  - Small improvement to calculation of component loads

__Bugfixes__
- Fixes possible simulation error for buildings with complex HVAC/duct systems.
- Fixes handling of infiltration induced by duct leakage imbalance (i.e., supply leakage != return leakage). Only affects ducts located in a vented crawlspace or vented attic.
- Fixes an unsuccessful simulation for buildings where the sum of multiple HVAC systems' fraction load served was slightly above 1 due to rounding.
- Small fix for interior partition wall thermal mass model.
- Skip building surfaces with areas that are extremely small.

## OpenStudio-HPXML v0.8.0 Beta

__Breaking changes__
- Weather cache files are now in .csv instead of .cache format.
- `extension/StandbyLoss` changed to `StandbyLoss` for indirect water heaters.
- `Site/extension/DisableNaturalVentilation` changed to `BuildingConstruction/extension/FractionofOperableWindowArea` for more granularity.

__New Features__
- Adds a SimulationOutputReport reporting measure that provides a variety of annual/timeseries outputs in CSV format.
- Allows modeling of whole-house fans to address cooling.
- Improved natural ventilation algorithm that reduces the potential for incurring additional heating energy.
- Optional `HotWaterTemperature` input for water heaters.
- Optional `CompressorType` input for air conditioners and air-source heat pumps.
- Allows specifying the EnergyPlus simulation timestep.
- Runtime performance improvements.
- Additional HPXML error-checking.

__Bugfixes__
- Fix for central fan integrated supply (CFIS) fan energy.
- Fix simulation error when `FractionHeatLoadServed` (or `FractionCoolLoadServed`) sums to slightly greater than 1.
- Fix for running simulations on a different drive (either local or remote network).
- Fix for HVAC sizing error when latitude is exactly 64 (Big Delta, Alaska).
- Fixes running simulations when there is no weather cache file.
- Fixes view factors when conditioned basement foundation walls have a window/door.
- Fixes weather file download.
- Allow a building with ceiling fans and without lighting.

## OpenStudio-HPXML v0.7.0 Beta

- Initial beta release<|MERGE_RESOLUTION|>--- conflicted
+++ resolved
@@ -29,21 +29,7 @@
 - Allows modeling a pilot light for non-electric heating systems (furnaces, stoves, boilers, and fireplaces).
 - Window shading seasons now based on calendar dates (e.g., summer: May 1-Sep 30 in northern hemisphere) instead of monthly outdoor temperatures.
 - Allows modeling one or more occupant vacancy periods (`VacancyPeriods`) and power outage periods (`PowerOutagePeriods`) in the HPXML file.
-<<<<<<< HEAD
-=======
-- ReportSimulationOutput measure:
-  - Adds annual energy outputs per HVAC and water heating system; allows requesting timeseries output.
-  - Peak summer/winter electricity outputs are now based on Jun/July/Aug and Dec/Jan/Feb months, not HVAC heating/cooling operation.
-  - Annual emissions outputs now include all fuel/end uses, even if zero.
-  - Allows specifying the number of decimal places for timeseries output.
-  - Msgpack outputs are no longer rounded (since there is no file size penalty to storing full precision).
-- ReportUtilityBills measure:
-  - Utility bill outputs now include all fuels, even if zero.
-- **Breaking change**: Updates component loads outputs:
-  - Replaces `Windows` and `Skylights` with `Windows Conduction`, `Windows Solar`, `Skylights Conduction`, and `Skylights Solar`.
-  - Disaggregates `Lighting` from `Internal Gains`.
 - Performance improvement for HPXML files w/ large numbers of `Building` elements.
->>>>>>> 86c058c3
 
 __Bugfixes__
 - Fixes `BackupHeatingSwitchoverTemperature` for a heat pump w/ *separate* backup system; now correctly ceases backup operation above this temperature.
