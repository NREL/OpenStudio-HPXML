## OpenStudio-HPXML v1.7.0

__New Features__
- Updates to OpenStudio 3.7.0/EnergyPlus 23.2.
- **Breaking change**: Updates to HPXML v4.0-rc2:
  - HPXML namespace changed from http://hpxmlonline.com/2019/10 to http://hpxmlonline.com/2023/09.
  - Replaces "living space" with "conditioned space", which better represents what is modeled.
  - Replaces `HotTubs/HotTub` with `Spas/PermanentSpa`.
  - Replaces `PortableHeater` and `FixedHeater` with `SpaceHeater`.
- HVAC updates:
  - Replaces inverse calculations, used to calculate COPs from rated efficiencies, with regressions for single/two-speed central ACs and ASHPs.
- Allows simulating whole multifamily (MF) buildings in a single combined simulation:
  - **Breaking change**: Multiple elements move from `SoftwareInfo/extension` to `BuildingDetails/BuildingSummary/extension` to allow variation across units:
    - `HVACSizingControl`
    - `ShadingControl`
    - `SchedulesFilePath`
    - `NaturalVentilationAvailabilityDaysperWeek`
  - Allows `NumberofUnits` to be used as a multiplier on dwelling unit simulation results to reduce simulation runtime.
  - See the [OpenStudio-HPXML documentation](https://openstudio-hpxml.readthedocs.io/en/v1.7.0/workflow_inputs.html#whole-sfa-mf-buildings) for more detail.
- HVAC modeling updates:
  - Updated assumptions for variable-speed air conditioners, heat pumps, and mini-splits.
  - Allows detailed heating and cooling performance data (min/max COPs and capacities at different outdoor temperatures) for variable-speed systems.
  - Updates deep ground temperatures (used for modeling ground-source heat pumps) using L. Xing's simplified design model (2014).
- Output updates:
  - **Breaking change**: "Hot Tub" outputs renamed to "Permanent Spa".
  - Adds "Peak Electricity: Annual Total (W)" output.
  - Adds battery resilience hours output; allows requesting timeseries output.
  - ReportUtilityBills measure: Allows reporting monthly utility bills in addition to (or instead of) annual bills.
- BuildResidentialHPXML measure:
  - Allow duct area fractions (as an alternative to duct areas in ft^2).
  - Allow duct locations to be provided while defaulting duct areas (i.e., without providing duct area/fraction inputs).
  - Add generic "attic" and "crawlspace" location choices for supply/return ducts, water heater, and battery.
  - Always validate the HPXML file before applying defaults and only optionally validate the final HPXML file.
- Adds manufactured home belly as a foundation type and allows modeling ducts in a manufactured home belly.
- Battery losses now split between charging and discharging.
- Interior/exterior window shading multipliers are now modeled using the EnergyPlus incident solar multiplier.
- Allows `WaterFixture/FlowRate` as an alternative to `LowFlow`; hot water credit is now calculated based on fraction of low flow fixtures.
- Updates to 2022 EIA energy costs.
- Added README.md documentation for all OpenStudio measures.

__Bugfixes__
- Fixes battery resilience output to properly incorporate battery losses.
- Fixes lighting multipliers not being applied when kWh/yr inputs are used.
- Fixes running detailed schedules with mixed timesteps (e.g., hourly heating/cooling setpoints and 15-minutely miscellaneous plug load schedules).
- Fixes calculation of utility bill fixed costs for simulations with abbreviated run periods.
- Fixes error if heat pump `CompressorLockoutTemperature` == `BackupHeatingLockoutTemperature`.
- Fixes possible "Electricity category end uses do not sum to total" error for a heat pump w/o backup.
- Fixes ground source heat pump fan/pump adjustment to rated efficiency.
- Fixes error if conditioned basement has `InsulationSpansEntireSlab=true`.
- Fixes ReportSimulationOutput outputs for the Parametric Analysis Tool (PAT).
- Fixes missing radiation exchange between window and sky when an interior/exterior window shading multiplier less than 1 exists.
<<<<<<< HEAD
- Fixes AC/HP cooling bug when applying cooling equipment adjustment.
- Fixes low-speed heating COPs for some two-speed ASHPs and cooling COPs for some single-speed ACs/HPs.
=======
- Fixes monthly shallow ground temperatures (used primarily in HVAC autosizing) for the southern hemisphere.
- Various HVAC sizing bugfixes and improvements.
>>>>>>> adc2d8fd
- BuildResidentialHPXML measure: Fixes air distribution CFA served when there is not a central system that meets 100% of the load.

## OpenStudio-HPXML v1.6.0

__New Features__
- Updates to OpenStudio 3.6.1/EnergyPlus 23.1.
- **Breaking change**: Updates to newer proposed HPXML v4.0:
  - Replaces `VentilationFan/Quantity` and `CeilingFan/Quantity` with `Count`.
  - Replaces `PVSystem/InverterEfficiency` with `PVSystem/AttachedToInverter` and `Inverter/InverterEfficiency`.
  - Replaces `WaterHeatingSystem/extension/OperatingMode` with `WaterHeatingSystem/HPWHOperatingMode` for heat pump water heaters.
- Output updates:
  - **Breaking change**: Adds `End Use: Heating Heat Pump Backup Fans/Pumps` (disaggregated from `End Use: Heating Fans/Pumps`).
  - **Breaking change**: Replaces `Component Load: Windows` with `Component Load: Windows Conduction` and `Component Load: Windows Solar`.
  - **Breaking change**: Replaces `Component Load: Skylights` with `Component Load: Skylights Conduction` and `Component Load: Skylights Solar`.
  - **Breaking change**: Adds `Component Load: Lighting` (disaggregated from `Component Load: Internal Gains`).
  - **Breaking change**: Adds "net" values for emissions; "total" values now exclude generation (e.g., PV).
  - Adds `Load: Heating: Heat Pump Backup` (heating load delivered by heat pump backup systems).
  - Adds `System Use` outputs (end use outputs for each heating, cooling, and water heating system); allows requesting timeseries output.
  - All annual load outputs are now provided as timeseries outputs; previously only "Delivered" loads were available.
  - Peak summer/winter electricity outputs are now based on Jun/July/Aug and Dec/Jan/Feb months, not HVAC heating/cooling operation.
  - Allows specifying the number of decimal places for timeseries output.
  - Msgpack outputs are no longer rounded (since there is no file size penalty to storing full precision).
  - Annual emissions and utility bills now include all fuel/end uses, even if zero.
  - ReportSimulationOutput measure: Allows disabling individual annual output sections.
- **Breaking change**: Deprecates `OccupancyCalculationType` ("asset" or "operational").
   - If `NumberofResidents` not provided, an *asset* calculation is performed assuming standard occupancy per ANSI/RESNET/ICC 301.
   - If `NumberofResidents` is provided, an *operational* calculation is performed using a relationship between #Bedrooms and #Occupants from RECS 2015.
- Heat pump enhancements:
  - Allows `HeatingCapacityRetention[Fraction | Temperature]` inputs to define cold-climate performance; like `HeatingCapacity17F` but can apply to autosized systems and can use a user-specified temperature.
  - Default mini-split heating capacity retention updated from 0.4 to 0.5 (at 5 deg-F).
  - Allows `CompressorLockoutTemperature` as an optional input to control the minimum temperature the compressor can operate at.
  - Defaults for `CompressorLockoutTemperature`: 25F for dual-fuel, -20F for mini-split, 0F for all other heat pumps.
  - Defaults for `BackupHeatingLockoutTemperature`: 50F for dual-fuel, 40F for all other heat pumps.
  - Provides a warning if `BackupHeatingSwitchoverTemperature` or `BackupHeatingLockoutTemperature` are low and may cause unmet hours.
  - Autosizing is no longer all-or-none; backup heating can be autosized (defaulted) while specifying the heat pump capacities, or vice versa.
  - Allows `extension/CrankcaseHeaterPowerWatts` as an optional input; defaults to 50 W for central HPs/ACs and mini-splits.
  - Increased consistency between variable-speed central HP and mini-split HP models for degradation coefficients, gross SHR calculations, etc.
- Infiltration changes:
  - **Breaking change**: Infiltration for SFA/MF dwelling units must include `TypeOfInfiltrationLeakage` ("unit total" or "unit exterior only").
  - **Breaking change**: Replaces `BuildingConstruction/extension/HasFlueOrChimney` with `AirInfiltration/extension/HasFlueOrChimneyInConditionedSpace`; defaults now incorporate HVAC/water heater location.
  - Allows infiltration to be specified using `CFMnatural` or `EffectiveLeakageArea`.
- Lighting changes:
  - LightingGroups can now be specified using kWh/year annual consumption values as an alternative to fractions of different lighting types.
  - LightingGroups for interior, exterior, and garage are no longer required; if not provided, these lighting uses will not be modeled.
- HVAC sizing enhancements:
  - Allows optional inputs under `HVACSizingControl/ManualJInputs` to override Manual J defaults for HVAC autosizing calculations.
  - Updates to better align various default values and algorithms with Manual J.
  - Updates design load calculations to handle conditioned basements with insulated slabs.
- Duct enhancements:
  - Allows modeling ducts buried in attic loose-fill insulation using `Ducts/DuctBuriedInsulationLevel`.
  - Allows specifying `Ducts/DuctEffectiveRValue`, the value that will be used in the model, though its use is not recommended.
- Allows modeling a pilot light for non-electric heating systems (furnaces, stoves, boilers, and fireplaces).
- Allows summer vs winter shading seasons to be specified for windows and skylights.
- Allows defining one or more `UnavailablePeriods` (e.g., occupant vacancies or power outage periods).
- Stochastic schedules for garage lighting and TV plug loads now use interior lighting and miscellaneous plug load schedules, respectively.
- Performance improvement for HPXML files w/ large numbers of `Building` elements.
- Weather cache files (\*foo-cache.csv) are no longer used/needed.

__Bugfixes__
- Fixes `BackupHeatingSwitchoverTemperature` for a heat pump w/ *separate* backup system; now correctly ceases backup operation above this temperature.
- Fixes error if calculating utility bills for an all-electric home with a detailed JSON utility rate.
- Stochastic schedules now excludes columns for end uses that are not stochastically generated.
- Fixes operational calculation when the number of residents is set to zero.
- Fixes possible utility bill calculation error for a home with PV using a detailed electric utility rate.
- Fixes defaulted mechanical ventilation flow rate for SFA/MF buildings, with respect to infiltration credit.
- HPXML files w/ multiple `Building` elements now only show warnings for the single `Building` being simulated.
- Adds a warning for SFA/MF dwelling units without at least one attached wall/ceiling/floor surface.
- Various fixes for window/skylight/duct design loads for Manual J HVAC autosizing calculations.
- Ensure that ductless HVAC systems do not have a non-zero airflow defect ratio specified.
- Fixes possible "A neighbor building has an azimuth (XX) not equal to the azimuth of any wall" for SFA/MF units with neighboring buildings for shade.
- Fixes reported loads when no/partial HVAC system (e.g., room air conditioner that meets 30% of the cooling load).

## OpenStudio-HPXML v1.5.1

__New Features__
- When `Battery/Location` not provided, now defaults to garage if present, otherwise outside.
- BuildResidentialScheduleFile measure:
  - Allows requesting a subset of end uses (columns) to be generated.

__Bugfixes__
- Fixes total/net electricity timeseries outputs to include battery charging/discharging energy.
- Fixes error when a non-electric water heater has jacket insulation and the UEF metric is used.

## OpenStudio-HPXML v1.5.0

__New Features__
- Updates to OpenStudio 3.5.0/EnergyPlus 22.2.
- **Breaking change**: Updates to newer proposed HPXML v4.0:
  - Replaces `FrameFloors/FrameFloor` with `Floors/Floor`.
  - `Floor/FloorType` (WoodFrame, StructuralInsulatedPanel, SteelFrame, or SolidConcrete) is a required input.
  - All `Ducts` must now have a `SystemIdentifier`.
  - Replaces `WallType/StructurallyInsulatedPanel` with `WallType/StructuralInsulatedPanel`.
  - Replaces `SoftwareInfo/extension/SimulationControl/DaylightSaving/Enabled` with `Building/Site/TimeZone/DSTObserved`.
  - Replaces `StandbyLoss` with `StandbyLoss[Units="F/hr"]/Value` for an indirect water heater.
  - Replaces `BranchPipingLoopLength` with `BranchPipingLength` for a hot water recirculation system.
  - Replaces `Floor/extension/OtherSpaceAboveOrBelow` with `Floor/FloorOrCeiling`.
  - For PTAC with heating, replaces `HeatingSystem` of type PackagedTerminalAirConditionerHeating with `CoolingSystem/IntegratedHeating*` elements.
- **Breaking change**: Now performs full HPXML XSD schema validation (previously just limited checks); yields runtime speed improvements.
- **Breaking change**: HVAC/DHW equipment efficiencies can no longer be defaulted (e.g., based on age of equipment); they are now required.
- **Breaking change**: Deprecates ReportHPXMLOutput measure; HVAC autosized capacities & design loads moved to `results_annual.csv`.
- **Breaking change**: BuildResidentialHPXML measure: Replaces arguments using 'auto' for defaults with optional arguments of the appropriate data type.
- Utility bill calculations:
  - **Breaking change**: Removes utility rate and PV related arguments from the ReportUtilityBills measure in lieu of HPXML file inputs.
  - Allows calculating one or more utility bill scenarios (e.g., net metering vs feed-in tariff compensation types for a simulation with PV).
  - Adds detailed calculations for tiered, time-of-use, or real-time pricing electric rates using OpenEI tariff files.  
- Lithium ion battery:
  - Allows detailed charging/discharging schedules via CSV files.
  - Allows setting round trip efficiency.
  - **Breaking change**: Lifetime model is temporarily disabled; `Battery/extension/LifetimeModel` is not allowed.
- Allows SEER2/HSPF2 efficiency types for central air conditioners and heat pumps.
- Allows setting the natural ventilation availability (days/week that operable windows can be opened); default changed from 7 to 3 (M/W/F).
- Allows specifying duct surface area multipliers.
- Allows modeling CFIS ventilation systems with supplemental fans.
- Allows shared dishwasher/clothes washer to be attached to a hot water distribution system instead of a single water heater.
- Allows heating/cooling seasons that don't span the entire year.
- Allows modeling room air conditioners with heating or reverse cycle.
- Allows setting the ground soil conductivity used for foundation heat transfer and ground source heat pumps.
- Allows setting the EnergyPlus temperature capacitance multiplier.
- EnergyPlus modeling changes:
  - Switches Kiva foundation model timestep from 'Hourly' to 'Timestep'; small increase in runtime for sub-hourly simulations.
  - Improves Kiva foundation model heat transfer by providing better initial temperature assumptions based on foundation type and insulation levels.
- Annual/timeseries outputs:
  - Allows timeseries timestamps to be start or end of timestep convention; **Breaking change**: now defaults to start of timestep.
  - Adds annual emission outputs disaggregated by end use; timeseries emission outputs disaggregated by end use can be requested.
  - Allows generating timeseries unmet hours for heating and cooling.
  - Allows CSV timeseries output to be formatted for use with the DView application.
  - Adds heating/cooling setpoints to timeseries outputs when requesting zone temperatures.
  - Disaggregates Battery outputs from PV outputs.
  - Design temperatures, used to calculate design loads for HVAC equipment autosizing, are now output in `in.xml` and `results_annual.csv`.

__Bugfixes__
- Fixes possible incorrect autosizing of heat pump *separate* backup systems with respect to duct loads.
- Fixes incorrect autosizing of heat pump *integrated* backup systems if using MaxLoad/HERS sizing methodology and cooling design load exceeds heating design load.
- Fixes heating (or cooling) setpoints affecting the conditioned space temperature outside the heating (or cooling) season.
- Fixes handling non-integer number of occupants when using the stochastic occupancy schedule generator.
- Fixes units for Peak Loads (kBtu/hr, not kBtu) in annual results file.
- Fixes possible output error for ground source heat pumps with a shared hydronic circulation loop.
- Provides an error message if the EnergyPlus simulation used infinite energy.
- Fixes zero energy use for a ventilation fan w/ non-zero fan power and zero airflow rate.
- Fixes excessive heat transfer when foundation wall interior insulation does not start from the top of the wall.
- Fixes how relative paths are treated when using an OpenStudio Workflow.
- Fixes possible simulation error if a slab has an ExposedPerimeter near zero.
- Fixes possible "Could not identify surface type for surface" error.
- Fixes possible ruby error when defaulting water heater location.
- Battery round trip efficiency now correctly affects results.
- BuildResidentialHPXML measure: 
  - Fixes aspect ratio convention for single-family attached and multifamily dwelling units.

## OpenStudio-HPXML v1.4.0

__New Features__
- Updates to OpenStudio 3.4.0/EnergyPlus 22.1.
- High-level optional `OccupancyCalculationType` input to specify operational vs asset calculation. Defaults to asset. If operational, `NumberofResidents` is required.
- Allows calculating one or more emissions scenarios (e.g., high renewable penetration vs business as usual) for different emissions types (e.g., CO2e).
- New ReportUtilityBills reporting measure: adds a new results_bills.csv output file to summarize calculated utility bills.
- Switches from EnergyPlus SQL output to MessagePack output for faster performance and reduced file sizes when requesting timeseries outputs.
- New heat pump capabilities:
  - **Breaking change**: Replaces the `UseMaxLoadForHeatPumps` sizing option with `HeatPumpSizingMethodology`, which has three choices:
    - `ACCA`: nominal capacity sized per ACCA Manual J/S based on cooling design loads, with some oversizing allowances for larger heating design loads.
    - `HERS` (default): nominal capacity sized equal to the larger of heating/cooling design loads.
    - `MaxLoad`: nominal capacity sized based on the larger of heating/cooling design loads, while taking into account the heat pump's capacity retention at the design temperature.
  - Allows the separate backup system to be a central system (e.g., central furnace w/ ducts). Previously only non-central system types were allowed.
  - Heat pumps with switchover temperatures are now autosized by taking into account the switchover temperature, if higher than the heating design temperature.
  - Allows `BackupHeatingLockoutTemperature` as an optional input to control integrated backup heating availability during, e.g., a thermostat heating setback recovery event; defaults to 40F.
- New water heating capabilities:
  - Allows conventional storage tank water heaters to use a stratified (rather than mixed) tank model via `extension/TankModelType`; higher precision but runtime penalty. Defaults to mixed.
  - Allows operating mode (standard vs heat pump only) for heat pump water heaters (HPWHs) via `extension/OperatingMode`. Defaults to standard.
  - Updates combi boiler model to be simpler, faster, and more robust by using separate space/water heating plant loops and boilers.
- New capabilities for hourly/sub-hourly scheduling via schedule CSV files:
  - Detailed HVAC and water heater setpoints.
  - Detailed heat pump water heater operating modes.
- EnergyPlus modeling changes:
  - Switches from ScriptF to CarrollMRT radiant exchange algorithm.
  - Updates HVAC fans to use fan power law (cubic relationship between fan speed and power).
  - Updates HVAC rated fan power assumption per ASHRAE 1449-RP.
- Allows specifying a `StormWindow` element for windows/skylights; U-factors and SHGCs are automatically adjusted.
- Allows an optional `AirInfiltrationMeasurement/InfiltrationHeight` input.
- Allows an optional `Battery/UsableCapacity` input; now defaults to 0.9 x NominalCapacity (previously 0.8).
- For CFIS systems, allows an optional `extension/VentilationOnlyModeAirflowFraction` input to address duct losses during ventilation only mode.
- **Breaking change**: Each `VentilationFan` must have one (and only one) `UsedFor...` element set to true.
- BuildResidentialHPXML measure:
  - **Breaking change**: Changes the zip code argument name to `site_zip_code`.
  - Adds optional arguments for schedule CSV files, HPWH operating mode, water heater tank model, storm windows, heat pump lockout temperature, battery usable capacity, and emissions scenarios.
  - Adds support for ambient foundations for single-family attached and apartment units.
  - Adds support for unconditioned attics for apartment units.
  - Adds an optional argument to store additional custom properties in the HPXML file.
  - Adds an optional argument for whether the HPXML file is written with default values applied; defaults to false.
  - Adds an optional argument for whether the HPXML file is validated; defaults to false.
- ReportSimulationOutput measure:
  - **Breaking change**: New "End Use: \<Fuel\>: Heating Heat Pump Backup" output, disaggregated from "End Use: \<Fuel\>: Heating".
  - Adds "Energy Use: Total" and "Energy Use: Net" columns to the annual results output file; allows timeseries outputs.
  - Adds a "Fuel Use: Electricity: Net" timeseries output column for homes with electricity generation.
  - Adds optional argument for requesting timeseries EnergyPlus output variables.
  - Adds ability to include `TimeDST` and/or `TimeUTC` timestamp column(s) in results_timeseries.csv.
  - Timestamps in results_timeseries.csv are output in ISO 8601 standard format.
  - Allows user-specified annual/timeseries output file names.
- ReportHPXMLOutput measure:
  - Adds "Enclosure: Floor Area Foundation" output row in results_hpxml.csv.
- Adds support for shared hot water recirculation systems controlled by temperature.
- Relaxes requirement for `ConditionedFloorAreaServed` for air distribution systems; now only needed if duct surface areas not provided.
- Allows MessagePack annual/timeseries output files to be generated instead of CSV/JSON.

__Bugfixes__
- Adds more stringent limits for `AirflowDefectRatio` and `ChargeDefectRatio` (now allows values from 1/10th to 10x the design value).
- Catches case where leap year is specified but weather file does not contain 8784 hours.
- Fixes possible HVAC sizing error if design temperature difference (TD) is negative.
- Fixes an error if there is a pool or hot tub, but the pump `Type` is set to "none".
- Adds more decimal places in output files as needed for simulations with shorter timesteps and/or abbreviated run periods.
- Timeseries output fixes: some outputs off by 1 hour; possible negative combi boiler values.
- Fixes range hood ventilation interaction with infiltration to take into account the location of the cooking range.
- Fixes possible EMS error for ventilation systems with low (but non-zero) flow rates.
- Fixes documentation for `Overhangs/Depth` inputs; units should be ft and not inches.
- The `WaterFixturesUsageMultiplier` input now also applies to general water use internal gains and recirculation pump energy (for some control types).
- BuildResidentialHPXML measure:
  - Fixes units for "Cooling System: Cooling Capacity" argument (Btu/hr, not tons).
  - Fixes incorrect outside boundary condition for shared gable walls of cathedral ceilings, now set to adiabatic.

## OpenStudio-HPXML v1.3.0

__New Features__
- Updates to OpenStudio 3.3.0/EnergyPlus 9.6.0.
- **Breaking change**: Replaces "Unmet Load" outputs with "Unmet Hours".
- **Breaking change**: Renames "Load: Heating" and "Peak Load: Heating" (and Cooling) outputs to include "Delivered".
- **Breaking change**: Any heat pump backup heating requires `HeatPump/BackupType` ("integrated" or "separate") to be specified.
- **Breaking change**: For homes with multiple PV arrays, all inverter efficiencies must have the same value.
- **Breaking change**: HPXML schema version must now be '4.0' (proposed).
  - Moves `ClothesDryer/extension/IsVented` to `ClothesDryer/Vented`.
  - Moves `ClothesDryer/extension/VentedFlowRate` to `ClothesDryer/VentedFlowRate`.
  - Moves `FoundationWall/Insulation/Layer/extension/DistanceToTopOfInsulation` to `FoundationWall/Insulation/Layer/DistanceToTopOfInsulation`.
  - Moves `FoundationWall/Insulation/Layer/extension/DistanceToBottomOfInsulation` to `FoundationWall/Insulation/Layer/DistanceToBottomOfInsulation`.
  - Moves `Slab/PerimeterInsulationDepth` to `Slab/PerimeterInsulation/Layer/InsulationDepth`.
  - Moves `Slab/UnderSlabInsulationWidth` to `Slab/UnderSlabInsulation/Layer/InsulationWidth`.
  - Moves `Slab/UnderSlabInsulationSpansEntireSlab` to `Slab/UnderSlabInsulation/Layer/InsulationSpansEntireSlab`.
- Initial release of BuildResidentialHPXML measure, which generates an HPXML file from a set of building description inputs.
- Expanded capabilities for scheduling:
  - Allows modeling detailed occupancy via a schedule CSV file.
  - Introduces a measure for automatically generating detailed smooth/stochastic schedule CSV files.
  - Expands simplified weekday/weekend/monthly schedule inputs to additional building features.
  - Allows `HeatingSeason` & `CoolingSeason` to be specified for defining heating and cooling equipment availability.
- Adds a new results_hpxml.csv output file to summarize HPXML values (e.g., surface areas, HVAC capacities).
- Allows modeling lithium ion batteries.
- Allows use of `HeatPump/BackupSystem` for modeling a standalone (i.e., not integrated) backup heating system.
- Allows conditioned crawlspaces to be specified; modeled as crawlspaces that are actively maintained at setpoint.
- Allows non-zero refrigerant charge defect ratios for ground source heat pumps.
- Expands choices allowed for `Siding` (Wall/RimJoist) and `RoofType` (Roof) elements.
- Allows "none" for wall/rim joist siding.
- Allows interior finish inputs (e.g., 0.5" drywall) for walls, ceilings, and roofs.
- Allows specifying the foundation wall type (e.g., solid concrete, concrete block, wood, etc.).
- Allows additional fuel types for generators.
- Switches to the EnergyPlus Fan:SystemModel object for all HVAC systems.
- Introduces a small amount of infiltration for unvented spaces.
- Updates the assumption of flue losses vs tank losses for higher efficiency non-electric storage water heaters.
- Revises shared mechanical ventilation preconditioning control logic to operate less often.
- Adds alternative inputs:
  - Window/skylight physical properties (`GlassLayers`, `FrameType`, etc.) instead of `UFactor` & `SHGC`.
  - `Ducts/FractionDuctArea` instead of `Ducts/DuctSurfaceArea`.
  - `Length` instead of `Area` for foundation walls.
  - `Orientation` instead of `Azimuth` for all applicable surfaces, PV systems, and solar thermal systems.
  - CEER (Combined Energy Efficiency Ratio) instead of EER for room ACs.
  - `UsageBin` instead of `FirstHourRating` (for water heaters w/ UEF metric).
  - `CFM50` instead of `CFM25` or `Percent` for duct leakage.
- Allows more defaulting (optional inputs):
  - Mechanical ventilation airflow rate per ASHRAE 62.2-2019.
  - HVAC/DHW system efficiency (by age).
  - Mechanical ventilation fan power (by type).
  - Color (solar absorptance) for walls, roofs, and rim joists.
  - Foundation wall distance to top/bottom of insulation.
  - Door azimuth.
  - Radiant barrier grade.
  - Whole house fan airflow rate and fan power.
- Adds more warnings of inputs based on ANSI/BPI 2400 Standard.
- Removes error-check for number of bedrooms based on conditioned floor area, per RESNET guidance.
- Updates the reporting measure to register all outputs from the annual CSV with the OS runner (for use in, e.g., PAT).
- Removes timeseries CSV output columns that are all zeroes to reduce file size and processing time.
- Improves consistency of installation quality calculations for two/variable-speed air source heat pumps and ground source heat pumps.
- Relaxes requirement for heating (or cooling) setpoints so that they are only needed if heating (or cooling) equipment is present.
- Adds an `--ep-input-format` argument to run_simulation.rb to choose epJSON as the EnergyPlus input file format instead of IDF.
- Eliminates EnergyPlus warnings related to unused objects or invalid output meters/variables.
- Allows modeling PTAC and PTHP HVAC systems. 
- Allows user inputs for partition wall mass and furniture mass.

__Bugfixes__
- Improves ground reflectance when there is shading of windows/skylights.
- Improves HVAC fan power for central forced air systems.
- Fixes mechanical ventilation compartmentalization area calculation for SFA/MF homes with surfaces with InteriorAdjacentTo==ExteriorAdjacentTo.
- Negative `DistanceToTopOfInsulation` values are now disallowed.
- Fixes workflow errors if a `VentilationFan` has zero airflow rate or zero hours of operation.
- Fixes duct design load calculations for HPXML files with multiple ducted HVAC systems.
- Fixes ground source heat pump rated airflow.
- Relaxes `Overhangs` DistanceToBottomOfWindow vs DistanceToBottomOfWindow validation when Depth is zero.
- Fixes possibility of double-counting HVAC distribution losses if an `HVACDistribution` element has both AirDistribution properties and DSE values
- Fixes possibility of incorrect "Peak Electricity: Winter Total (W)" and "Peak Electricity: Summer Total (W)" outputs for homes with duct losses.
- Fixes heating/cooling seasons (used for e.g. summer vs winter window shading) for the southern hemisphere.
- Fixes possibility of EnergyPlus simulation failure for homes with ground-source heat pumps and airflow and/or charge defects.
- Fixes peak load/electricity outputs for homes with ground-source heat pumps and airflow and/or charge defects.

## OpenStudio-HPXML v1.2.0

__New Features__
- **Breaking change**: Heating/cooling component loads no longer calculated by default for faster performance; use `--add-component-loads` argument if desired.
- **Breaking change**: Replaces `Site/extension/ShelterCoefficient` with `Site/ShieldingofHome`.
- Allows `DuctLeakageMeasurement` & `ConditionedFloorAreaServed` to not be specified for ductless fan coil systems; **Breaking change**: `AirDistributionType` is now required for all air distribution systems.
- Allows `Slab/ExposedPerimeter` to be zero.
- Removes `ClothesDryer/ControlType` from being a required input, it is not used.
- Switches room air conditioner model to use Cutler performance curves.
- Relaxes tolerance for duct leakage to outside warning when ducts solely in conditioned space.
- Removes limitation that a shared water heater serving a shared laundry room can't also serve dwelling unit fixtures (i.e., FractionDHWLoadServed is no longer required to be zero).
- Adds IDs to schematron validation errors/warnings when possible.
- Moves additional error-checking from the ruby measure to the schematron validator. 

__Bugfixes__
- Fixes room air conditioner performance curve.
- Fixes ruby error if elements (e.g., `SystemIdentifier`) exist without the proper 'id'/'idref' attribute.
- Fixes error if boiler/GSHP pump power is zero
- Fixes possible "Electricity category end uses do not sum to total" error due to boiler pump energy.
- Fixes possible "Construction R-value ... does not match Assembly R-value" error for highly insulated enclosure elements.
- Adds error-checking for negative SEEReq results for shared cooling systems.
- Adds more detail to error messages regarding the wrong data type in the HPXML file.
- Prevents a solar hot water system w/ SolarFraction=1.

## OpenStudio-HPXML v1.1.0

__New Features__
- **Breaking change**: `Type` is now a required input for dehumidifiers; can be "portable" or "whole-home".
- **Breaking change**: `Location` is now a required input for dehumidifiers; must be "living space" as dehumidifiers are currently modeled as located in living space.
- **Breaking change**: `Type` is now a required input for Pool, PoolPump, HotTub, and HotTubPump.
- **Breaking change**: Both supply and return duct leakage to outside are now required inputs for AirDistribution systems.
- **Breaking change**: Simplifies inputs for fan coils and water loop heat pumps by A) removing HydronicAndAirDistribution element and B) moving WLHP inputs from extension elements to HeatPump element.
- Allows modeling airflow/charge defects for air conditioners, heat pumps, and furnaces (RESNET Standard 310).
- Allows modeling *multiple* dehumidifiers (previously only one allowed).
- Allows modeling generators (generic on-site power production).
- Allows detailed heating/cooling setpoints to be specified: 24-hour weekday & weekend values.
- Allows modeling window/skylight *exterior* shading via summer/winter shading coefficients.
- Allows JSON annual/timeseries output files to be generated instead of CSV. **Breaking change**: For CSV outputs, the first two sections in the results_annual.csv file are now prefixed with "Fuel Use:" and "End Use:", respectively.
- Allows more defaulting (optional inputs) for a variety of HPXML elements.
- Allows requesting timeseries unmet heating/cooling loads.
- Allows skipping schema/schematron validation (for speed); should only be used if the HPXML was already validated upstream.
- Allows HPXML files w/ multiple `Building` elements; requires providing the ID of the single building to be simulated.
- Includes hot water loads (in addition to heating/cooling loads) when timeseries total loads are requested.
- The `in.xml` HPXML file is now always produced for inspection of default values (e.g., autosized HVAC capacities). **Breaking change**: The `output_dir` HPXMLtoOpenStudio measure argument is now required.
- Overhauls documentation to be more comprehensive and standardized.
- `run_simulation.rb` now returns exit code 1 if not successful (i.e., either invalid inputs or simulation fails).

__Bugfixes__
- Improved modeling of window/skylight interior shading -- better reflects shading coefficient inputs.
- Adds error-checking on the HPXML schemaVersion.
- Adds various error-checking to the schematron validator.
- Adds error-checking for empty IDs in the HPXML file.
- Fixes heat pump water heater fan energy not included in SimulationOutputReport outputs.
- Fixes possibility of incorrect "A neighbor building has an azimuth (XXX) not equal to the azimuth of any wall" error.
- Fixes possibility of errors encountered before schematron validation has occurred.
- Small bugfixes related to basement interior surface solar absorptances.
- Allows NumberofConditionedFloors/NumberofConditionedFloorsAboveGrade to be non-integer values per the HPXML schema.
- HVAC sizing design load improvements for floors above crawlspaces/basements, walls, ducts, and heat pumps.
- Now recognizes Type="none" to prevent modeling of pools and hot tubs (pumps and heaters).
- Fixes error for overhangs with zero depth.
- Fixes possible error where the normalized flue height for the AIM-2 infiltration model is negative.
- Slight adjustment of default water heater recovery efficiency equation to prevent errors from values being too high.
- Fixes schematron file not being valid per ISO Schematron standard.

## OpenStudio-HPXML v1.0.0

__New Features__
- Updates to OpenStudio 3.1.0/EnergyPlus 9.4.0.
- **Breaking change**: Deprecates `WeatherStation/WMO` HPXML input, use `WeatherStation/extension/EPWFilePath` instead; also removes `weather_dir` argument from HPXMLtoOpenStudio measure.
- Implements water heater Uniform Energy Factor (UEF) model; replaces RESNET UEF->EF regression. **Breaking change**: `FirstHourRating` is now a required input for storage water heaters when UEF is provided.
- Adds optional HPXML fan power inputs for most HVAC system types. **Breaking change**: Removes ElectricAuxiliaryEnergy input for non-boiler heating systems.
- Uses air-source heat pump cooling performance curves for central air conditioners.
- Updates rated fan power assumption for mini-split heat pump models.
- Allows coal fuel type for non-boiler heating systems.
- Accommodates common walls adjacent to unconditioned space by using HPXML surfaces where InteriorAdjacentTo == ExteriorAdjacentTo.
- Adds optional HPXML inputs to define whether a clothes dryer is vented and its ventilation rate.
- Adds optional HPXML input for `SimulationControl/CalendarYear` for TMY weather files.
- Schematron validation improvements.
- Adds some HPXML XSD schema validation and additional error-checking.
- Various small updates to ASHRAE 140 test files.
- Reduces number of EnergyPlus output files produced by using new OutputControlFiles object.
- Release packages now include ASHRAE 140 test files/results.

__Bugfixes__
- EnergyPlus 9.4.0 fix for negative window solar absorptances at certain hours.
- Fixes airflow timeseries outputs to be averaged instead of summed.
- Updates HVAC sizing methodology for slab-on-grade foundation types.
- Fixes an error that could prevent schematron validation errors from being produced.
- Skips weather caching if filesystem is read only.

## OpenStudio-HPXML v0.11.0 Beta

__New Features__
- New [Schematron](http://schematron.com) validation (EPvalidator.xml) replaces custom ruby validation (EPvalidator.rb)
- **[Breaking change]** `BuildingConstruction/ResidentialFacilityType` ("single-family detached", "single-family attached", "apartment unit", or "manufactured home") is a required input
- Ability to model shared systems for Attached/Multifamily dwelling units
  - Shared HVAC systems (cooling towers, chillers, central boilers, water loop heat pumps, fan coils, ground source heat pumps on shared hydronic circulation loops)
  - Shared water heaters serving either A) multiple dwelling units' service hot water or B) a shared laundry/equipment room, as well as hot water recirculation systems
  - Shared appliances (e.g., clothes dryer in a shared laundry room)
  - Shared hot water recirculation systems
  - Shared ventilation systems (optionally with preconditioning equipment and recirculation)
  - Shared PV systems
  - **[Breaking change]** Appliances located in MF spaces (i.e., "other") must now be specified in more detail (i.e., "other heated space", "other non-freezing space", "other multifamily buffer space", or "other housing unit")
- Enclosure
  - New optional inputs: `Roof/RoofType`, `Wall/Siding`, and `RimJoist/Siding`
  - New optional inputs: `Skylight/InteriorShading/SummerShadingCoefficient` and `Skylight/InteriorShading/SummerShadingCoefficient`
  - New optional inputs: `Roof/RoofColor`, `Wall/Color`, and `RimJoist/Color` can be provided instead of `SolarAbsorptance`
  - New optional input to specify presence of flue/chimney, which results in increased infiltration
  - Allows adobe wall type
  - Allows `AirInfiltrationMeasurement/HousePressure` to be any value (previously required to be 50 Pa)
  - **[Breaking change]** `Roof/RadiantBarrierGrade` input now required when there is a radiant barrier
- HVAC
  - Adds optional high-level HVAC autosizing controls
    - `AllowIncreasedFixedCapacities`: Describes how HVAC equipment with fixed capacities are handled. If true, the maximum of the user-specified fixed capacity and the heating/cooling design load will be used to reduce potential for unmet loads. Defaults to false.
    - `UseMaxLoadForHeatPumps`: Describes how autosized heat pumps are handled. If true, heat pumps are sized based on the maximum of heating and cooling design loads. If false, heat pumps are sized per ACCA Manual J/S based on cooling design loads with some oversizing allowances for heating design loads. Defaults to true.
  - Additional HVAC types: mini-split air conditioners and fixed (non-portable) space heaters
  - Adds optional inputs for ground-to-air heat pumps: `extension/PumpPowerWattsPerTon` and `extension/FanPowerWattsPerCFM`
- Ventilation
  - Allows _multiple_ whole-home ventilation, spot ventilation, and/or whole house fans
- Appliances & Plug Loads
  - Allows _multiple_ `Refrigerator` and `Freezer`
  - Allows `Pool`, `HotTub`, `PlugLoad` of type "electric vehicle charging" and "well pump", and `FuelLoad` of type "grill", "lighting", and "fireplace"
  - **[Breaking change]** "other" and "TV other" plug loads now required
- Lighting
  - Allows lighting schedules and holiday lighting
- **[Breaking change]** For hydronic distributions, `HydronicDistributionType` is now required
- **[Breaking change]** For DSE distributions, `AnnualHeatingDistributionSystemEfficiency` and `AnnualCoolingDistributionSystemEfficiency` are both always required
- Allows more HPXML fuel types to be used for HVAC, water heating, appliances, etc.
- New inputs to define Daylight Saving period; defaults to enabled
- Adds more reporting of warnings/errors to run.log

__Bugfixes__
- Fixes pump energy for boilers and ground source heat pumps
- Fixes incorrect gallons of hot water use reported when there are multiple water heaters
- No longer report unmet load for buildings where the HVAC system only meets part of the load (e.g., room AC serving 33% of the load)
- Schedule bugfix for leap years

## OpenStudio-HPXML v0.10.0 Beta

__New Features__
- Dwelling units of single-family attached/multifamily buildings:
  - Adds new generic space types "other heated space", "other multifamily buffer space", and "other non-freezing space" for surface `ExteriorAdjacentTo` elements. "other housing unit", i.e. adiabatic surfaces, was already supported.
  - **[Breaking change]** For `FrameFloors`, replaces "other housing unit above" and "other housing unit below" enumerations with "other housing unit". All four "other ..." spaces must have an `extension/OtherSpaceAboveOrBelow` property set to either "above" or "below".
  - Allows ducts and water heaters to be located in all "other ..." spaces.
  - Allows all appliances to be located in "other", in which internal gains are neglected.
- Allows `Fireplace` and `FloorFurnace` for heating system types.
- Allows "exterior wall", "under slab", and "roof deck" for `DuctLocation`.
- Allows "wood" and "wood pellets" as fuel types for additional HVAC systems, water heaters, and appliances.
- Allows `Location` to be provided for `Dishwasher` and `CookingRange`.
- Allows `BuildingSummary/Site/SiteType` ("urban", "suburban", or "rural") to be provided.
- Allows user-specified `Refrigerator` and `CookingRange` schedules to be provided.
- HVAC capacity elements are no longer required; if not provided, ACCA Manual J autosizing calculations will be used (-1 can continue to be used for capacity elements but is discouraged).
- Duct locations/areas can be defaulted by specifying supply/return `Duct` elements without `DuctSurfaceArea` and `DuctLocation`. `HVACDistribution/DistributionSystemType/AirDistribution/NumberofReturnRegisters` can be optionally provided to inform the default duct area calculations.
- **[Breaking change]** Lighting inputs now use `LightingType[LightEmittingDiode | CompactFluorescent | FluorescentTube]` instead of `ThirdPartyCertification="ERI Tier I" or ThirdPartyCertification="ERI Tier II"`.
- **[Breaking change]** `HVACDistribution/ConditionedFloorAreaServed` is now required for air distribution systems.
- **[Breaking change]** Infiltration and attic ventilation specified using natural air changes per hour now uses `ACHnatural` instead of `extension/ConstantACHnatural`.
- **[Breaking change]** The optional `PerformanceAdjustment` input for instantaneous water heaters is now treated as a performance multiplier (e.g., 0.92) instead of derate (e.g., 0.08).
- Adds ASHRAE 140 Class II test files.
- SimulationOutputReport reporting measure:
  - New optional timeseries outputs:  airflows (e.g., infiltration, mechanical ventilation, natural ventilation, whole house fan) and weather (e.g., temperatures, wind speed, solar).
  - Timeseries frequency can now be set to 'none' as an alternative to setting all include_timeseries_foo variables to false.
  - **[Breaking change]** Renames "Wood" to "Wood Cord" to better distinguish from "Wood Pellets".
- Modeling improvements:
  - Improved calculation for infiltration height
  - Infiltration & mechanical ventilation now combined using ASHRAE 62.2 Normative Appendix C.
- Runtime improvements: 
  - Optimized ruby require calls.
  - Skip ViewFactor calculations when not needed (i.e., no conditioned basement).
- Error-checking:
  - Adds more space type-specific error checking of adjacent surfaces.
  - Adds additional HPXML datatype checks.
  - Adds a warning if a `HVACDistribution` system has ducts entirely within conditioned space and non-zero leakage to the outside.
  - Adds warnings if appliance inputs may be inappropriate and result in negative energy or hot water use.

__Bugfixes__
- Fixes error if there's a `FoundationWall` whose height is less than 0.5 ft.
- Fixes HVAC defrost control in EnergyPlus model to use "Timed" instead of "OnDemand".
- Fixes exterior air film and wind exposure for a `FrameFloor` over ambient conditions.
- Fixes air films for a `FrameFloor` ceiling.
- Fixes error if there are additional `LightingGroup` elements beyond the ones required.
- Fixes vented attic ventilation rate.
- Reported unmet heating/cooling load now correctly excludes latent energy.
- Ground-source heat pump backup fuel is now correctly honored instead of always using electricity.

## OpenStudio-HPXML v0.9.0 Beta

__New Features__
- **[Breaking change]** Updates to OpenStudio v3.0.0 and EnergyPlus 9.3
- Numerous HPXML inputs are now optional with built-in defaulting, particularly for water heating, appliances, and PV. Set the `debug` argument to true to output a in.xml HPXML file with defaults applied for inspection. See the documentation for defaulting equations/assumptions/references.
- **[Breaking change]** If clothes washer efficiency inputs are provided, `LabelUsage` is now required.
- **[Breaking change]** If dishwasher efficiency inputs are provided, `LabelElectricRate`, `LabelGasRate`, `LabelAnnualGasCost`, and `LabelUsage` are now required.
- Adds optional specification of simulation controls including timestep and begin/end dates.
- Adds optional `extension/UsageMultiplier` inputs for appliances, plug loads, lighting, and water fixtures. Can be used to, e.g., reflect high/low usage occupants.
- Adds ability to model a dehumidifier.
- Adds ability to model kitchen/bath fans (spot ventilation).
- Improved desuperheater model; desuperheater can now be connected to heat pump water heaters.
- Updated clothes washer/dryer and dishwasher models per ANSI/RESNET/ICC 301-2019 Addendum A.
- Solar thermal systems modeled with `SolarFraction` can now be connected to combi water heating systems.
- **[Breaking change]** Replaces optional `epw_output_path` and `osm_output_path` arguments with a single optional `output_dir` argument; adds an optional `debug` argument.
- **[Breaking change]** Replaces optional `BuildingConstruction/extension/FractionofOperableWindowArea` with optional `Window/FractionOperable`.
- **[Breaking change]** Replaces optional `extension/EPWFileName` with optional `extension/EPWFilePath` to allow absolute paths to be provided as an alternative to just the file name.
- Replaces REXML xml library with Oga for better runtime performance.
- Additional error-checking.
- SimulationOutputReport reporting measure:
  - Now reports wood and wood pellets
  - Can report monthly timeseries values if requested
  - Adds hot water outputs (gallons) for clothes washer, dishwasher, fixtures, and distribution waste.
  - Small improvement to calculation of component loads

__Bugfixes__
- Fixes possible simulation error for buildings with complex HVAC/duct systems.
- Fixes handling of infiltration induced by duct leakage imbalance (i.e., supply leakage != return leakage). Only affects ducts located in a vented crawlspace or vented attic.
- Fixes an unsuccessful simulation for buildings where the sum of multiple HVAC systems' fraction load served was slightly above 1 due to rounding.
- Small fix for interior partition wall thermal mass model.
- Skip building surfaces with areas that are extremely small.

## OpenStudio-HPXML v0.8.0 Beta

__Breaking changes__
- Weather cache files are now in .csv instead of .cache format.
- `extension/StandbyLoss` changed to `StandbyLoss` for indirect water heaters.
- `Site/extension/DisableNaturalVentilation` changed to `BuildingConstruction/extension/FractionofOperableWindowArea` for more granularity.

__New Features__
- Adds a SimulationOutputReport reporting measure that provides a variety of annual/timeseries outputs in CSV format.
- Allows modeling of whole-house fans to address cooling.
- Improved natural ventilation algorithm that reduces the potential for incurring additional heating energy.
- Optional `HotWaterTemperature` input for water heaters.
- Optional `CompressorType` input for air conditioners and air-source heat pumps.
- Allows specifying the EnergyPlus simulation timestep.
- Runtime performance improvements.
- Additional HPXML error-checking.

__Bugfixes__
- Fix for central fan integrated supply (CFIS) fan energy.
- Fix simulation error when `FractionHeatLoadServed` (or `FractionCoolLoadServed`) sums to slightly greater than 1.
- Fix for running simulations on a different drive (either local or remote network).
- Fix for HVAC sizing error when latitude is exactly 64 (Big Delta, Alaska).
- Fixes running simulations when there is no weather cache file.
- Fixes view factors when conditioned basement foundation walls have a window/door.
- Fixes weather file download.
- Allow a building with ceiling fans and without lighting.

## OpenStudio-HPXML v0.7.0 Beta

- Initial beta release<|MERGE_RESOLUTION|>--- conflicted
+++ resolved
@@ -49,13 +49,9 @@
 - Fixes error if conditioned basement has `InsulationSpansEntireSlab=true`.
 - Fixes ReportSimulationOutput outputs for the Parametric Analysis Tool (PAT).
 - Fixes missing radiation exchange between window and sky when an interior/exterior window shading multiplier less than 1 exists.
-<<<<<<< HEAD
-- Fixes AC/HP cooling bug when applying cooling equipment adjustment.
-- Fixes low-speed heating COPs for some two-speed ASHPs and cooling COPs for some single-speed ACs/HPs.
-=======
 - Fixes monthly shallow ground temperatures (used primarily in HVAC autosizing) for the southern hemisphere.
 - Various HVAC sizing bugfixes and improvements.
->>>>>>> adc2d8fd
+- Fixes low-speed heating COPs for some two-speed ASHPs and cooling COPs for some single-speed ACs/HPs.
 - BuildResidentialHPXML measure: Fixes air distribution CFA served when there is not a central system that meets 100% of the load.
 
 ## OpenStudio-HPXML v1.6.0
