## OpenStudio-HPXML v1.10.0

__New Features__
<<<<<<< HEAD
- HVAC modeling updates:
  - **Breaking Change**: Replaces `HeatPump/extension/HeatingCapacityRetention[Fraction | Temperature]` with `HeatPump/extension/HeatingCapacityFraction17F`.
  - Updated DX heat pump and air conditioner models per RESNET MINHERS Addendum 82.
  - Allows optional EER or EER2 inputs for central air conditioners/heat pumps and mini-splits.
  - Updates to detailed performance datapoints:
    - **Breaking Change**: `OutdoorTemperature` values must be 47F, 17F, and 5F (plus an optional user-specified temperature <5F) for heating
    - **Breaking Change**: `OutdoorTemperature` values must be 82F and 95F (plus an optional user-specified temperature >95F) for cooling
    - **Breaking Change**: Additional datapoints with `CapacityDescription`="nominal" must be provided for variable speed equipment
    - Detailed performance datapoints can now be used for single stage and two stage equipment too.
- Allows detailed modeling of electric vehicles (batteries and charging/discharging) using `Vehicles` as an alternative to the simple EV charging `PlugLoad`.
=======
- Electric vehicle enhancements:
  - Allows detailed modeling of electric vehicles (batteries and charging/discharging) using `Vehicles` as an alternative to the simple EV charging `PlugLoad`.
  - Adds EV driving unmet hours output.
>>>>>>> 663f682c
- Allows requesting timeseries EnergyPlus output meters (e.g., `--hourly "MainsWater:Facility"`), similar to requesting EnergyPlus output variables.
- BuildResidentialScheduleFile measure:
  - Adds stochastic schedule generation for electric vehicle charging (using `Vehicles`).
  - Removes generation of stochastic schedules for building components not present in the HPXML file.
- Output updates:
  - **Breaking change**: Adds generator electricity produced to *total* fuel/energy use; previously it was only included in *net* values.
  - Adds new outputs for *net* peak electricity (summer/winter/annual); same as *total* peak electricity outputs but subtracts power produced by PV.

__Bugfixes__
- Fixes zero occupants specified for one unit in a whole MF building from being treated like zero occupants for every unit.
- Fixes using detailed schedules with higher resolution (e.g., 10-min data) than the simulation timestep (e.g., 60-min).
- Fixes possible heating/cooling spikes when using maximum power ratio detailed schedule for variable-speed HVAC systems.
- Fixes unavailable periods for two consecutive, but partial, days.
- Fixes error when specifying a glass block window without interior shading coefficients.
- Fixes battery charging/discharging not being included in peak electricity outputs.

## OpenStudio-HPXML v1.9.1

__New Features__
- Now can be used to obtain ACCA Manual J approval; see the [OpenStudio-HPXML documentation](https://openstudio-hpxml.readthedocs.io/en/latest/intro.html#capabilities).

__Bugfixes__
- Fixes Manual J design load calculations for radiant floors.

## OpenStudio-HPXML v1.9.0

__New Features__
- Updates to OpenStudio 3.9/EnergyPlus 24.2/HPXML v4.1-rc1.
- Allows `Site/Address/ZipCode` to be provided instead of `ClimateandRiskZones/WeatherStation/extension/EPWFilePath`, in which case the closest TMY3 weather station will be automatically selected.
- Allows optional inputs for modeling skylight curbs and/or shafts.
- Allows modeling exterior horizontal insulation for a slab-on-grade foundation (or basement/crawlspace floor).
- Allows alternative infiltration input `AirInfiltrationMeasurement/LeakinessDescription`, in which the infiltration level is estimated using age of home, climate zone, foundation type, etc.
- Window shading enhancements:
  - Allows optional `InteriorShading/Type` input (blinds, shades, curtains) as a way to default summer/winter shading coefficients.
  - Allows optional `ExteriorShading/Type` input (trees, solar screens/films, etc.) as a way to default summer/winter shading coefficients.
  - Allows optional `InsectScreen` input.
- Adds optional `BuildingConstruction/UnitHeightAboveGrade` input for, e.g., apartment units of upper levels where the wind speed, and thus infiltration rate, is higher.
- Updates operational calculations (i.e., when `NumberofResidents` provided):
  - Updates hot water usage based on FSEC study.
  - Updates misc/tv plug load usage based on RECS 2020 data.
  - Updates relationship between number of bedrooms and number of occupants to use RECS 2020 instead of RECS 2015.
- Allows optional `HeatingCapacity` and `BackupHeatingCapacity` inputs for heat pump water heaters (HPWHs).
- Central Fan Integrated Supply (CFIS) mechanical ventilation enhancements:
  - Allows CFIS systems without automatic flow control of outdoor air (`CFISControls/HasOutdoorAirControl=false`).
  - Allows CFIS systems with no strategy to meet remainder of ventilation target (`CFISControls/AdditionalRuntimeOperatingMode="none"`).
  - Allows CFIS systems with supplemental fans that run simultaneously with the air handler (`CFISControls/extension/SupplementalFanRunsWithAirHandlerFan=true`).
  - Allows CFIS systems with timer control, in which ventilation operation occurs at a fixed interval (`CFISControls/extension/ControlType="timer"`).
  - Allows CFIS systems to be attached to ductless HVAC systems like PTHPs (requires using a DSE=1 distribution system, see documentation).
- HVAC Manual J design load and sizing calculations:
  - Adds optional `DistributionSystemType/AirDistribution/extension/ManualJInputs/BlowerFanHeatBtuh` input for HVAC equipment whose performance data has not been adjusted for blower heat.
  - Adds optional `DistributionSystemType/AirDistribution/extension/ManualJInputs/DefaultTableDuctLoad` input to use Manual J default duct factor tables instead of ASHRAE 152.
  - Adds optional `DistributionSystemType/HydronicDistribution/extension/ManualJInputs/HotWaterPipingBtuh` input to include hydronic distribution piping losses through unconditioned spaces.
  - Adds optional `HVACSizingControl/ManualJInputs/InfiltrationShieldingClass` input to specify wind shielding class for infiltration design load calculations.
  - Adds optional `HVACSizingControl/ManualJInputs/InfiltrationMethod` input to specify which method to use for infiltration design load calculations.
  - Updates heat pump HERS sizing methodology to better prevent unmet hours in warmer climates.
  - Misc Manual J design load calculation improvements.
  - **Breaking change**: Disaggregates "Walls" into "Above Grade Walls" and "Below Grade Walls" in results_design_load_details.csv output file.
  - Significant speed improvements when using optional space-level design load calculations.
- Advanced research features:
  - Optional input `SimulationControl/AdvancedResearchFeatures/OnOffThermostatDeadbandTemperature` to model on/off thermostat deadband with start-up degradation for single and two speed AC/ASHP systems and time-based realistic staging for two speed AC/ASHP systems.
  - Optional input `SimulationControl/AdvancedResearchFeatures/HeatPumpBackupCapacityIncrement` to model multi-stage electric backup coils with time-based staging.
  - Maximum power ratio detailed schedule for variable-speed HVAC systems can now be used with `NumberofUnits` dwelling unit multiplier.
- RESNET HVAC modeling appendix:
  - Added optional `extension/FanMotorType`, changed rated fan power (w/cfm) and measured FanPowerWattsPerCFM assumptions to be based on fan motor type.
  - Updated the fan power calculation at each speed to be based on fan model type and whether ducted.
- BuildResidentialHPXML measure:
  - **Breaking change**: Replaced `slab_under_width` and `slab_perimeter_depth` arguments with `slab_under_insulation_width` and `slab_perimeter_insulation_depth`
  - **Breaking change**: Replaced `schedules_vacancy_periods`, `schedules_power_outage_periods`, and `schedules_power_outage_periods_window_natvent_availability` arguments with `schedules_unavailable_period_types`, `schedules_unavailable_period_dates`, and `schedules_unavailable_period_window_natvent_availabilities`; this improves flexibility for handling more unavailable period types.
- Utility bill calculations:
  - Allows OpenEI URDB tariffs that have $/day fixed charges.
  - Updates `openei_rates.zip` with the latest residential utility rates from the [OpenEI U.S. Utility Rate database](https://apps.openei.org/USURDB/).
- Adds a warning if the sum of supply/return duct leakage to outside values is very high.

__Bugfixes__
- Prevents possible error if only one of FracSensible/FracLatent are provided for a PlugLoad or FuelLoad; **Breaking change**: FracSensible and FracLatent must now be both be provided or omitted.
- Prevents possible error when using multiple `Attic`/`Foundation` elements for the same attic/foundation type.
- Adds error-checking for `NumberofConditionedFloorsAboveGrade`=0, which is not allowed per the documentation.
- Fixes utility bill calculations if there is battery storage or a generator.
- BuildResidentialScheduleFile measure: Fixes possible divide by zero error during generation of stochastic clothes washer and dishwasher schedules.
- Allows negative values for `Building/Site/Elevation`.
- Fixes lower element height for a water heater using the advanced `WaterHeatingSystem/extension/TankModelType=stratified`.
- Fixes possible error for a combi boiler system.
- Fixes error if modeling a ground-to-air heat pump with a separate backup heating system.
- Fixes default CFIS fan power during ventilation only mode.
- Fixes a bug that potentially oversizes heat pumps when detailed performance capacity fractions are provided.
- For a CFIS system with a supplemental fan, fixes supplemental fan runtime when using sub-hourly timesteps.
- Fixes GSHP rated fan/pump powers in net to gross calculations and improves default modeled pump power (W/ton).

## OpenStudio-HPXML v1.8.1

__Bugfixes__
- Fixes cfm/ton restriction from incorrectly applying to furnace heating airflow rate.

## OpenStudio-HPXML v1.8.0

__New Features__
- Updates to OpenStudio 3.8/EnergyPlus 24.1/HPXML v4.0-rc4.
- Adds BPI-2400 HPXML test files and results; see [Testing Framework](https://openstudio-hpxml.readthedocs.io/en/latest/testing_framework.html) for more information.
- Updates per ANSI/RESNET/ICC 301-2022 w/ Addendum C:
  - **Breaking change**: For shared water heaters, `NumberofUnitsServed` is replaced by `extension/NumberofBedroomsServed`.
  - **Breaking change**: For shared hot water recirculation systems, `NumberofUnitsServed` is replaced by `NumberofBedroomsServed`.
  - Allows shared batteries (batteries serving multiple dwelling units).
  - Updated default CFIS fan power to 0.58 W/cfm.
  - Removed natural ventilation availability RH constraint; HR constraint remains.
  - Refrigerator and freezer schedules may now be based on ambient temperature using new `TemperatureScheduleCoefficients` and `ConstantScheduleCoefficients` inputs; the refrigerator default schedule uses these new inputs.  
  - Default schedules updated for cooking ranges, lighting, plug loads, televisions, hot water recirculation pumps, and occupant heat gains.
  - Adds schedule inputs for hot water recirculation pumps and general water use internal gains.
  - Updated water heater installation default location.
  - Updated calculation of hot water piping length for buildings with both conditioned and unconditioned basements to avoid double counting.
  - Updated how imbalanced infiltration and mechanical ventilation are combined on an hourly basis.
  - Updated handling of duct leakage imbalance induced infiltration.
  - Small change to default flow rate for imbalanced mechanical ventilation systems.
  - Updated window default interior shade coefficients to be calculated based on SHGC.
  - `AverageCeilingHeight` now used in natural ACH/CFM infiltration calculations.
- **Breaking change**: Replaces `BuildingSummary/Site/extension/GroundConductivity` with `BuildingSummary/Site/Soil/Conductivity`.
- **Breaking change**: Modeling whole SFA/MF buildings is now specified using a `SoftwareInfo/extension/WholeSFAorMFBuildingSimulation=true` element instead of `building-id=ALL` argument.
- **Breaking change**: Skylights attached to roofs of attics (e.g., with shafts or sun tunnels) must include the `Skylight/AttachedToFloor` element.
- Air source heat pump/air conditioner enhancements:
  - Adds heat pump backup autosizing methodology input (`HeatPumpBackupSizingMethodology`) with choices of "emergency" and "supplemental".
  - Allows autosizing with detailed performance data inputs for variable-speed HVAC systems using `CapacityFractionOfNominal`.
  - Now defaults to -20F for `CompressorLockoutTemperature` for variable-speed heat pump systems.
- Ground source heat pump enhancements:
  - Allows optional detailed inputs related to geothermal loop (`HVACPlant/GeothermalLoop`).
  - Allows optional ground diffusivity input.
  - Updates to using G-Functions from the [G-Function Library for Modeling Vertical Bore Ground Heat Exchanger](https://gdr.openei.org/submissions/1325).
  - Updated heating/cooling performance curves to reflect newer equipment.
  - Adds geothermal loop outputs (number/length of boreholes) to annual results output file.
- HVAC Manual J design load and sizing calculations:
  - **Breaking change**: Outputs for "Infiltration/Ventilation" category disaggregated into "Infiltration" and "Ventilation".
  - **Breaking change**: Outputs for "Windows" category no longer includes AED excursion; now a separate "AED Excursion" category.
  - Allows optional `HeatingAutosizingFactor`, `CoolingAutosizingFactor`, `BackupHeatingAutosizingFactor` inputs to scale HVAC capacities for autosized equipment.
  - Allows optional `HeatingAutosizingLimit`, `CoolingAutosizingLimit`, `BackupHeatingAutosizingLimit` inputs to set maximum HVAC capacities ceiling for autosized equipment.
  - Allows optional zone-level and space-level design load calculations using HPXML `Zones/Zone[ZoneType="conditioned"]/Spaces/Space` elements.
  - Allows additional outdoor design condition inputs: `DailyTemperatureRange` and `HumidityDifference`.
  - Adds a new detailed output file with block/space load details by surface, AED curves, etc.
  - Miscellaneous improvements.
- Allows optional `Ducts/DuctShape` and `Ducts/DuctFractionRectangular` inputs, which affect duct effective R-value used for modeling.
- Adds optional `Slab/extension/GapInsulationRValue` input for cases where a slab has horizontal (under slab) insulation.
- Allows radiant barriers for additional locations (attic gable walls and floor); reduced emissivity due to dust assumed for radiant barriers on attic floor.
- Adds window and skylight `GlassType` options of "low-e, high-solar-gain" and "low-e, low-solar-gain"; updates U-factor/SHGC lookup tables.
- Updates default temperature capacitance multiplier from 1 to 7, an average value found in the literature when calibrating timeseries EnergyPlus indoor temperatures to field data.
- Allows optional building site inputs (`GeoLocation/Latitude`, `GeoLocation/Longitude`, `Elevation`); useful when located far from, or at a very different elevation than, the EPW weather station.
- Updates default `ShieldingofHome` to be "well-shielded" for single-family attached and multifamily dwelling units.
- Improves heating/cooling component loads; for timesteps where there is no heating/cooling load, assigns heat transfer to heating or cooling by comparing indoor temperature to the average of heating/cooling setpoints.
- Adds net energy and net electricity timeseries output columns even when there is no PV or generator.
- Allow alternative label energy use (W) input for ceiling fans.
- Replaced state-average default fuel prices with EIA State Energy Data System (SEDS) prices.
- Adds more error-checking for inappropriate inputs (e.g., HVAC SHR=0 or clothes washer IMEF=0).
- Updates to run_simulation.rb script:
  - Allows requesting timeseries outputs with different frequencies (e.g., `--hourly enduses --monthly temperatures`).
  - **Breaking change**: Deprecates `--add-timeseries-output-variable`; EnergyPlus output variables can now be requested like other timeseries categories (using e.g. `--hourly 'Zone People Occupant Count'`).
  - Adds an optional `--skip-simulation` argument that allows skipping the EnergyPlus simulation.
- BuildResidentialHPXML measure:
  - **Breaking change**: Replaces `roof_radiant_barrier`/`roof_radiant_barrier_grade` arguments with `radiant_barrier_attic_location`/`radiant_barrier_grade`.
  - Allows specifying number of bedrooms served by the water heater which is used for apportioning tank losses; **Breaking change**: Replaces `water_heater_num_units_served` with `water_heater_num_bedrooms_served`.
  - Allows defining multiple unavailable periods; **Breaking change**: arguments renamed to `schedules_vacancy_periods`, `schedules_power_outage_periods`, and `schedules_power_outage_periods_window_natvent_availability`.
  - Adds detailed performance data inputs for variable-speed air source HVAC systems.
  - Adds heat pump backup sizing methodology input.
  - Add soil and moisture type arguments (for determining ground conductivity and diffusivity) and optional geothermal loop arguments for ground source heat pumps.
  - The "Geometry: Building Number of Units" input is now written to the HPXML `NumberofUnitsInBuilding` element.
  - Adds a blower fan efficiency input for specifying fan power W/cfm at maximum speed.
- BuildResidentialScheduleFile measure:
  - Allows appending columns to an existing CSV file rather than overwriting.
  - Other plug load schedules now use Other schedule fractions per ANSI/RESNET/ICC 301-2022 Addendum C.
  - TV plug load schedules now use TV schedule fractions from the American Time Use Survey and monthly multipliers from the 2010 Building America Analysis Spreadsheets.
  - Ceiling fan schedules now use ceiling fan schedule fractions and monthly multipliers from ANSI/RESNET/ICC 301-2022 Addendum C.
- ReportUtilityBills measure:
  - Adds new optional arguments for registering (with the OpenStudio runner) annual or monthly utility bills.
- Advanced research features:
  - **Breaking change**: Replaces `SimulationControl/TemperatureCapacitanceMultiplier` with `SimulationControl/AdvancedResearchFeatures/TemperatureCapacitanceMultiplier`.
  - Allows an optional boolean input `SimulationControl/AdvancedResearchFeatures/DefrostModelType` for heat pump advanced defrost model.
  - Adds maximum power ratio detailed schedule for variable-speed HVAC systems to model shedding controls per [AHRI 1380](https://www.ahrinet.org/search-standards/ahri-1380-i-p-demand-response-through-variable-capacity-hvac-systems-residential-and-small).

__Bugfixes__
- Fixes error if using AllowIncreasedFixedCapacities=true w/ HP detailed performance data.
- Prevents mains water temperature from going below freezing (0 C).
- Fixes error if HPXML has emissions scenario and abbreviated run period.
- Fixes detailed schedule error-checking where schedules with MAX < 1 were incorrectly allowed.
- Fixes error if using MF space types (e.g., "other heated space") and the building has no HVAC equipment.
- Fixes `ManualJInputs/HumiditySetpoint` not being used in the design load calculation.
- Fixes possible EnergyPlus error when a `Slab` representing a crawlspace dirt floor has perimeter or under slab insulation.
- Prevents errors due to incorrect `Floor/FloorOrCeiling` input; issues a warning when detected.
- Apportion shared water heater tank losses for HPWHs and combi systems.
- Fixes buried duct effective R-values.
- Fixes shared boiler default location (which could result in assuming there's a flue in conditioned space impacting infiltration).
- Fixes timeseries hot water energy consumption adjustment lag (associated with hot water distribution).
- Fixes possibility of negative timeseries delivered loads when there is a dehumidifier.

## OpenStudio-HPXML v1.7.0

__New Features__
- Updates to OpenStudio 3.7.0/EnergyPlus 23.2.
- **Breaking change**: Updates to HPXML v4.0-rc2:
  - HPXML namespace changed from http://hpxmlonline.com/2019/10 to http://hpxmlonline.com/2023/09.
  - Replaces "living space" with "conditioned space", which better represents what is modeled.
  - Replaces `HotTubs/HotTub` with `Spas/PermanentSpa`.
  - Replaces `PortableHeater` and `FixedHeater` with `SpaceHeater`.
- Allows simulating whole multifamily (MF) buildings in a single combined simulation:
  - **Breaking change**: Multiple elements move from `SoftwareInfo/extension` to `BuildingDetails/BuildingSummary/extension` to allow variation across units:
    - `HVACSizingControl`
    - `ShadingControl`
    - `SchedulesFilePath`
    - `NaturalVentilationAvailabilityDaysperWeek`
  - Allows `NumberofUnits` to be used as a multiplier on dwelling unit simulation results to reduce simulation runtime.
  - See the [OpenStudio-HPXML documentation](https://openstudio-hpxml.readthedocs.io/en/v1.7.0/workflow_inputs.html#whole-sfa-mf-buildings) for more detail.
- HVAC modeling updates:
  - Updated assumptions for variable-speed air conditioners, heat pumps, and mini-splits based on NEEP data. Expect results to change, potentially significantly so depending on the scenario.
  - Allows detailed heating and cooling performance data (min/max COPs and capacities at different outdoor temperatures) for variable-speed systems.
  - Updates deep ground temperatures (used for modeling ground-source heat pumps) using L. Xing's simplified design model (2014).
  - Replaces inverse calculations, used to calculate COPs from rated efficiencies, with regressions for single/two-speed central ACs and ASHPs.
- Output updates:
  - **Breaking change**: "Hot Tub" outputs renamed to "Permanent Spa".
  - Adds "Peak Electricity: Annual Total (W)" output.
  - Adds battery resilience hours output; allows requesting timeseries output.
  - ReportUtilityBills measure: Allows reporting monthly utility bills in addition to (or instead of) annual bills.
- BuildResidentialHPXML measure:
  - Allow duct area fractions (as an alternative to duct areas in ft^2).
  - Allow duct locations to be provided while defaulting duct areas (i.e., without providing duct area/fraction inputs).
  - Add generic "attic" and "crawlspace" location choices for supply/return ducts, water heater, and battery.
  - Always validate the HPXML file before applying defaults and only optionally validate the final HPXML file.
- Adds manufactured home belly as a foundation type and allows modeling ducts in a manufactured home belly.
- Battery losses now split between charging and discharging.
- Interior/exterior window shading multipliers are now modeled using the EnergyPlus incident solar multiplier.
- Allows `WaterFixture/FlowRate` as an alternative to `LowFlow`; hot water credit is now calculated based on fraction of low flow fixtures.
- Allows above-grade basements/crawlspaces defined solely with Wall (not FoundationWall) elements.
- Updates to 2022 EIA energy costs.
- Added README.md documentation for all OpenStudio measures.

__Bugfixes__
- Fixes battery resilience output to properly incorporate battery losses.
- Fixes lighting multipliers not being applied when kWh/yr inputs are used.
- Fixes running detailed schedules with mixed timesteps (e.g., hourly heating/cooling setpoints and 15-minutely miscellaneous plug load schedules).
- Fixes calculation of utility bill fixed costs for simulations with abbreviated run periods.
- Fixes error if heat pump `CompressorLockoutTemperature` == `BackupHeatingLockoutTemperature`.
- Fixes possible "Electricity category end uses do not sum to total" error for a heat pump w/o backup.
- Fixes ground source heat pump fan/pump adjustment to rated efficiency.
- Fixes error if conditioned basement has `InsulationSpansEntireSlab=true`.
- Fixes ReportSimulationOutput outputs for the Parametric Analysis Tool (PAT).
- Fixes missing radiation exchange between window and sky when an interior/exterior window shading multiplier less than 1 exists.
- Fixes monthly shallow ground temperatures (used primarily in HVAC autosizing) for the southern hemisphere.
- Various HVAC sizing bugfixes and improvements.
- Fixes low-speed heating COPs for some two-speed ASHPs and cooling COPs for some single-speed ACs/HPs.
- BuildResidentialHPXML measure: Fixes air distribution CFA served when there is not a central system that meets 100% of the load.

## OpenStudio-HPXML v1.6.0

__New Features__
- Updates to OpenStudio 3.6.1/EnergyPlus 23.1.
- **Breaking change**: Updates to newer proposed HPXML v4.0:
  - Replaces `VentilationFan/Quantity` and `CeilingFan/Quantity` with `Count`.
  - Replaces `PVSystem/InverterEfficiency` with `PVSystem/AttachedToInverter` and `Inverter/InverterEfficiency`.
  - Replaces `WaterHeatingSystem/extension/OperatingMode` with `WaterHeatingSystem/HPWHOperatingMode` for heat pump water heaters.
- Output updates:
  - **Breaking change**: Adds `End Use: Heating Heat Pump Backup Fans/Pumps` (disaggregated from `End Use: Heating Fans/Pumps`).
  - **Breaking change**: Replaces `Component Load: Windows` with `Component Load: Windows Conduction` and `Component Load: Windows Solar`.
  - **Breaking change**: Replaces `Component Load: Skylights` with `Component Load: Skylights Conduction` and `Component Load: Skylights Solar`.
  - **Breaking change**: Adds `Component Load: Lighting` (disaggregated from `Component Load: Internal Gains`).
  - **Breaking change**: Adds "net" values for emissions; "total" values now exclude generation (e.g., PV).
  - Adds `Load: Heating: Heat Pump Backup` (heating load delivered by heat pump backup systems).
  - Adds `System Use` outputs (end use outputs for each heating, cooling, and water heating system); allows requesting timeseries output.
  - All annual load outputs are now provided as timeseries outputs; previously only "Delivered" loads were available.
  - Peak summer/winter electricity outputs are now based on Jun/July/Aug and Dec/Jan/Feb months, not HVAC heating/cooling operation.
  - Allows specifying the number of decimal places for timeseries output.
  - Msgpack outputs are no longer rounded (since there is no file size penalty to storing full precision).
  - Annual emissions and utility bills now include all fuel/end uses, even if zero.
  - ReportSimulationOutput measure: Allows disabling individual annual output sections.
- **Breaking change**: Deprecates `OccupancyCalculationType` ("asset" or "operational").
   - If `NumberofResidents` not provided, an *asset* calculation is performed assuming standard occupancy per ANSI/RESNET/ICC 301.
   - If `NumberofResidents` is provided, an *operational* calculation is performed using a relationship between #Bedrooms and #Occupants from RECS 2015.
- Heat pump enhancements:
  - Allows `HeatingCapacityRetention[Fraction | Temperature]` inputs to define cold-climate performance; like `HeatingCapacity17F` but can apply to autosized systems and can use a user-specified temperature.
  - Default mini-split heating capacity retention updated from 0.4 to 0.5 (at 5 deg-F).
  - Allows `CompressorLockoutTemperature` as an optional input to control the minimum temperature the compressor can operate at.
  - Defaults for `CompressorLockoutTemperature`: 25F for dual-fuel, -20F for mini-split, 0F for all other heat pumps.
  - Defaults for `BackupHeatingLockoutTemperature`: 50F for dual-fuel, 40F for all other heat pumps.
  - Provides a warning if `BackupHeatingSwitchoverTemperature` or `BackupHeatingLockoutTemperature` are low and may cause unmet hours.
  - Autosizing is no longer all-or-none; backup heating can be autosized (defaulted) while specifying the heat pump capacities, or vice versa.
  - Allows `extension/CrankcaseHeaterPowerWatts` as an optional input; defaults to 50 W for central HPs/ACs and mini-splits.
  - Increased consistency between variable-speed central HP and mini-split HP models for degradation coefficients, gross SHR calculations, etc.
- Infiltration changes:
  - **Breaking change**: Infiltration for SFA/MF dwelling units must include `TypeOfInfiltrationLeakage` ("unit total" or "unit exterior only").
  - **Breaking change**: Replaces `BuildingConstruction/extension/HasFlueOrChimney` with `AirInfiltration/extension/HasFlueOrChimneyInConditionedSpace`; defaults now incorporate HVAC/water heater location.
  - Allows infiltration to be specified using `CFMnatural` or `EffectiveLeakageArea`.
- Lighting changes:
  - LightingGroups can now be specified using kWh/year annual consumption values as an alternative to fractions of different lighting types.
  - LightingGroups for interior, exterior, and garage are no longer required; if not provided, these lighting uses will not be modeled.
- HVAC sizing enhancements:
  - Allows optional inputs under `HVACSizingControl/ManualJInputs` to override Manual J defaults for HVAC autosizing calculations.
  - Updates to better align various default values and algorithms with Manual J.
  - Updates design load calculations to handle conditioned basements with insulated slabs.
- Duct enhancements:
  - Allows modeling ducts buried in attic loose-fill insulation using `Ducts/DuctBuriedInsulationLevel`.
  - Allows specifying `Ducts/DuctEffectiveRValue`, the value that will be used in the model, though its use is not recommended.
- Allows modeling a pilot light for non-electric heating systems (furnaces, stoves, boilers, and fireplaces).
- Allows summer vs winter shading seasons to be specified for windows and skylights.
- Allows defining one or more `UnavailablePeriods` (e.g., occupant vacancies or power outage periods).
- Stochastic schedules for garage lighting and TV plug loads now use interior lighting and miscellaneous plug load schedules, respectively.
- Performance improvement for HPXML files w/ large numbers of `Building` elements.
- Weather cache files (\*foo-cache.csv) are no longer used/needed.

__Bugfixes__
- Fixes `BackupHeatingSwitchoverTemperature` for a heat pump w/ *separate* backup system; now correctly ceases backup operation above this temperature.
- Fixes error if calculating utility bills for an all-electric home with a detailed JSON utility rate.
- Stochastic schedules now excludes columns for end uses that are not stochastically generated.
- Fixes operational calculation when the number of residents is set to zero.
- Fixes possible utility bill calculation error for a home with PV using a detailed electric utility rate.
- Fixes defaulted mechanical ventilation flow rate for SFA/MF buildings, with respect to infiltration credit.
- HPXML files w/ multiple `Building` elements now only show warnings for the single `Building` being simulated.
- Adds a warning for SFA/MF dwelling units without at least one attached wall/ceiling/floor surface.
- Various fixes for window/skylight/duct design loads for Manual J HVAC autosizing calculations.
- Ensure that ductless HVAC systems do not have a non-zero airflow defect ratio specified.
- Fixes possible "A neighbor building has an azimuth (XX) not equal to the azimuth of any wall" for SFA/MF units with neighboring buildings for shade.
- Fixes reported loads when no/partial HVAC system (e.g., room air conditioner that meets 30% of the cooling load).

## OpenStudio-HPXML v1.5.1

__New Features__
- When `Battery/Location` not provided, now defaults to garage if present, otherwise outside.
- BuildResidentialScheduleFile measure:
  - Allows requesting a subset of end uses (columns) to be generated.

__Bugfixes__
- Fixes total/net electricity timeseries outputs to include battery charging/discharging energy.
- Fixes error when a non-electric water heater has jacket insulation and the UEF metric is used.

## OpenStudio-HPXML v1.5.0

__New Features__
- Updates to OpenStudio 3.5.0/EnergyPlus 22.2.
- **Breaking change**: Updates to newer proposed HPXML v4.0:
  - Replaces `FrameFloors/FrameFloor` with `Floors/Floor`.
  - `Floor/FloorType` (WoodFrame, StructuralInsulatedPanel, SteelFrame, or SolidConcrete) is a required input.
  - All `Ducts` must now have a `SystemIdentifier`.
  - Replaces `WallType/StructurallyInsulatedPanel` with `WallType/StructuralInsulatedPanel`.
  - Replaces `SoftwareInfo/extension/SimulationControl/DaylightSaving/Enabled` with `Building/Site/TimeZone/DSTObserved`.
  - Replaces `StandbyLoss` with `StandbyLoss[Units="F/hr"]/Value` for an indirect water heater.
  - Replaces `BranchPipingLoopLength` with `BranchPipingLength` for a hot water recirculation system.
  - Replaces `Floor/extension/OtherSpaceAboveOrBelow` with `Floor/FloorOrCeiling`.
  - For PTAC with heating, replaces `HeatingSystem` of type PackagedTerminalAirConditionerHeating with `CoolingSystem/IntegratedHeating*` elements.
- **Breaking change**: Now performs full HPXML XSD schema validation (previously just limited checks); yields runtime speed improvements.
- **Breaking change**: HVAC/DHW equipment efficiencies can no longer be defaulted (e.g., based on age of equipment); they are now required.
- **Breaking change**: Deprecates ReportHPXMLOutput measure; HVAC autosized capacities & design loads moved to `results_annual.csv`.
- **Breaking change**: BuildResidentialHPXML measure: Replaces arguments using 'auto' for defaults with optional arguments of the appropriate data type.
- Utility bill calculations:
  - **Breaking change**: Removes utility rate and PV related arguments from the ReportUtilityBills measure in lieu of HPXML file inputs.
  - Allows calculating one or more utility bill scenarios (e.g., net metering vs feed-in tariff compensation types for a simulation with PV).
  - Adds detailed calculations for tiered, time-of-use, or real-time pricing electric rates using OpenEI tariff files.  
- Lithium ion battery:
  - Allows detailed charging/discharging schedules via CSV files.
  - Allows setting round trip efficiency.
  - **Breaking change**: Lifetime model is temporarily disabled; `Battery/extension/LifetimeModel` is not allowed.
- Allows SEER2/HSPF2 efficiency types for central air conditioners and heat pumps.
- Allows setting the natural ventilation availability (days/week that operable windows can be opened); default changed from 7 to 3 (M/W/F).
- Allows specifying duct surface area multipliers.
- Allows modeling CFIS ventilation systems with supplemental fans.
- Allows shared dishwasher/clothes washer to be attached to a hot water distribution system instead of a single water heater.
- Allows heating/cooling seasons that don't span the entire year.
- Allows modeling room air conditioners with heating or reverse cycle.
- Allows setting the ground soil conductivity used for foundation heat transfer and ground source heat pumps.
- Allows setting the EnergyPlus temperature capacitance multiplier.
- EnergyPlus modeling changes:
  - Switches Kiva foundation model timestep from 'Hourly' to 'Timestep'; small increase in runtime for sub-hourly simulations.
  - Improves Kiva foundation model heat transfer by providing better initial temperature assumptions based on foundation type and insulation levels.
- Annual/timeseries outputs:
  - Allows timeseries timestamps to be start or end of timestep convention; **Breaking change**: now defaults to start of timestep.
  - Adds annual emission outputs disaggregated by end use; timeseries emission outputs disaggregated by end use can be requested.
  - Allows generating timeseries unmet hours for heating and cooling.
  - Allows CSV timeseries output to be formatted for use with the DView application.
  - Adds heating/cooling setpoints to timeseries outputs when requesting zone temperatures.
  - Disaggregates Battery outputs from PV outputs.
  - Design temperatures, used to calculate design loads for HVAC equipment autosizing, are now output in `in.xml` and `results_annual.csv`.

__Bugfixes__
- Fixes possible incorrect autosizing of heat pump *separate* backup systems with respect to duct loads.
- Fixes incorrect autosizing of heat pump *integrated* backup systems if using MaxLoad/HERS sizing methodology and cooling design load exceeds heating design load.
- Fixes heating (or cooling) setpoints affecting the conditioned space temperature outside the heating (or cooling) season.
- Fixes handling non-integer number of occupants when using the stochastic occupancy schedule generator.
- Fixes units for Peak Loads (kBtu/hr, not kBtu) in annual results file.
- Fixes possible output error for ground source heat pumps with a shared hydronic circulation loop.
- Provides an error message if the EnergyPlus simulation used infinite energy.
- Fixes zero energy use for a ventilation fan w/ non-zero fan power and zero airflow rate.
- Fixes excessive heat transfer when foundation wall interior insulation does not start from the top of the wall.
- Fixes how relative paths are treated when using an OpenStudio Workflow.
- Fixes possible simulation error if a slab has an ExposedPerimeter near zero.
- Fixes possible "Could not identify surface type for surface" error.
- Fixes possible ruby error when defaulting water heater location.
- Battery round trip efficiency now correctly affects results.
- BuildResidentialHPXML measure: 
  - Fixes aspect ratio convention for single-family attached and multifamily dwelling units.

## OpenStudio-HPXML v1.4.0

__New Features__
- Updates to OpenStudio 3.4.0/EnergyPlus 22.1.
- High-level optional `OccupancyCalculationType` input to specify operational vs asset calculation. Defaults to asset. If operational, `NumberofResidents` is required.
- Allows calculating one or more emissions scenarios (e.g., high renewable penetration vs business as usual) for different emissions types (e.g., CO2e).
- New ReportUtilityBills reporting measure: adds a new results_bills.csv output file to summarize calculated utility bills.
- Switches from EnergyPlus SQL output to MessagePack output for faster performance and reduced file sizes when requesting timeseries outputs.
- New heat pump capabilities:
  - **Breaking change**: Replaces the `UseMaxLoadForHeatPumps` sizing option with `HeatPumpSizingMethodology`, which has three choices:
    - `ACCA`: nominal capacity sized per ACCA Manual J/S based on cooling design loads, with some oversizing allowances for larger heating design loads.
    - `HERS` (default): nominal capacity sized equal to the larger of heating/cooling design loads.
    - `MaxLoad`: nominal capacity sized based on the larger of heating/cooling design loads, while taking into account the heat pump's capacity retention at the design temperature.
  - Allows the separate backup system to be a central system (e.g., central furnace w/ ducts). Previously only non-central system types were allowed.
  - Heat pumps with switchover temperatures are now autosized by taking into account the switchover temperature, if higher than the heating design temperature.
  - Allows `BackupHeatingLockoutTemperature` as an optional input to control integrated backup heating availability during, e.g., a thermostat heating setback recovery event; defaults to 40F.
- New water heating capabilities:
  - Allows conventional storage tank water heaters to use a stratified (rather than mixed) tank model via `extension/TankModelType`; higher precision but runtime penalty. Defaults to mixed.
  - Allows operating mode (standard vs heat pump only) for heat pump water heaters (HPWHs) via `extension/OperatingMode`. Defaults to standard.
  - Updates combi boiler model to be simpler, faster, and more robust by using separate space/water heating plant loops and boilers.
- New capabilities for hourly/sub-hourly scheduling via schedule CSV files:
  - Detailed HVAC and water heater setpoints.
  - Detailed heat pump water heater operating modes.
- EnergyPlus modeling changes:
  - Switches from ScriptF to CarrollMRT radiant exchange algorithm.
  - Updates HVAC fans to use fan power law (cubic relationship between fan speed and power).
  - Updates HVAC rated fan power assumption per ASHRAE 1449-RP.
- Allows specifying a `StormWindow` element for windows/skylights; U-factors and SHGCs are automatically adjusted.
- Allows an optional `AirInfiltrationMeasurement/InfiltrationHeight` input.
- Allows an optional `Battery/UsableCapacity` input; now defaults to 0.9 x NominalCapacity (previously 0.8).
- For CFIS systems, allows an optional `extension/VentilationOnlyModeAirflowFraction` input to address duct losses during ventilation only mode.
- **Breaking change**: Each `VentilationFan` must have one (and only one) `UsedFor...` element set to true.
- BuildResidentialHPXML measure:
  - **Breaking change**: Changes the zip code argument name to `site_zip_code`.
  - Adds optional arguments for schedule CSV files, HPWH operating mode, water heater tank model, storm windows, heat pump lockout temperature, battery usable capacity, and emissions scenarios.
  - Adds support for ambient foundations for single-family attached and apartment units.
  - Adds support for unconditioned attics for apartment units.
  - Adds an optional argument to store additional custom properties in the HPXML file.
  - Adds an optional argument for whether the HPXML file is written with default values applied; defaults to false.
  - Adds an optional argument for whether the HPXML file is validated; defaults to false.
- ReportSimulationOutput measure:
  - **Breaking change**: New "End Use: \<Fuel\>: Heating Heat Pump Backup" output, disaggregated from "End Use: \<Fuel\>: Heating".
  - Adds "Energy Use: Total" and "Energy Use: Net" columns to the annual results output file; allows timeseries outputs.
  - Adds a "Fuel Use: Electricity: Net" timeseries output column for homes with electricity generation.
  - Adds optional argument for requesting timeseries EnergyPlus output variables.
  - Adds ability to include `TimeDST` and/or `TimeUTC` timestamp column(s) in results_timeseries.csv.
  - Timestamps in results_timeseries.csv are output in ISO 8601 standard format.
  - Allows user-specified annual/timeseries output file names.
- ReportHPXMLOutput measure:
  - Adds "Enclosure: Floor Area Foundation" output row in results_hpxml.csv.
- Adds support for shared hot water recirculation systems controlled by temperature.
- Relaxes requirement for `ConditionedFloorAreaServed` for air distribution systems; now only needed if duct surface areas not provided.
- Allows MessagePack annual/timeseries output files to be generated instead of CSV/JSON.

__Bugfixes__
- Adds more stringent limits for `AirflowDefectRatio` and `ChargeDefectRatio` (now allows values from 1/10th to 10x the design value).
- Catches case where leap year is specified but weather file does not contain 8784 hours.
- Fixes possible HVAC sizing error if design temperature difference (TD) is negative.
- Fixes an error if there is a pool or hot tub, but the pump `Type` is set to "none".
- Adds more decimal places in output files as needed for simulations with shorter timesteps and/or abbreviated run periods.
- Timeseries output fixes: some outputs off by 1 hour; possible negative combi boiler values.
- Fixes range hood ventilation interaction with infiltration to take into account the location of the cooking range.
- Fixes possible EMS error for ventilation systems with low (but non-zero) flow rates.
- Fixes documentation for `Overhangs/Depth` inputs; units should be ft and not inches.
- The `WaterFixturesUsageMultiplier` input now also applies to general water use internal gains and recirculation pump energy (for some control types).
- BuildResidentialHPXML measure:
  - Fixes units for "Cooling System: Cooling Capacity" argument (Btu/hr, not tons).
  - Fixes incorrect outside boundary condition for shared gable walls of cathedral ceilings, now set to adiabatic.

## OpenStudio-HPXML v1.3.0

__New Features__
- Updates to OpenStudio 3.3.0/EnergyPlus 9.6.0.
- **Breaking change**: Replaces "Unmet Load" outputs with "Unmet Hours".
- **Breaking change**: Renames "Load: Heating" and "Peak Load: Heating" (and Cooling) outputs to include "Delivered".
- **Breaking change**: Any heat pump backup heating requires `HeatPump/BackupType` ("integrated" or "separate") to be specified.
- **Breaking change**: For homes with multiple PV arrays, all inverter efficiencies must have the same value.
- **Breaking change**: HPXML schema version must now be '4.0' (proposed).
  - Moves `ClothesDryer/extension/IsVented` to `ClothesDryer/Vented`.
  - Moves `ClothesDryer/extension/VentedFlowRate` to `ClothesDryer/VentedFlowRate`.
  - Moves `FoundationWall/Insulation/Layer/extension/DistanceToTopOfInsulation` to `FoundationWall/Insulation/Layer/DistanceToTopOfInsulation`.
  - Moves `FoundationWall/Insulation/Layer/extension/DistanceToBottomOfInsulation` to `FoundationWall/Insulation/Layer/DistanceToBottomOfInsulation`.
  - Moves `Slab/PerimeterInsulationDepth` to `Slab/PerimeterInsulation/Layer/InsulationDepth`.
  - Moves `Slab/UnderSlabInsulationWidth` to `Slab/UnderSlabInsulation/Layer/InsulationWidth`.
  - Moves `Slab/UnderSlabInsulationSpansEntireSlab` to `Slab/UnderSlabInsulation/Layer/InsulationSpansEntireSlab`.
- Initial release of BuildResidentialHPXML measure, which generates an HPXML file from a set of building description inputs.
- Expanded capabilities for scheduling:
  - Allows modeling detailed occupancy via a schedule CSV file.
  - Introduces a measure for automatically generating detailed smooth/stochastic schedule CSV files.
  - Expands simplified weekday/weekend/monthly schedule inputs to additional building features.
  - Allows `HeatingSeason` & `CoolingSeason` to be specified for defining heating and cooling equipment availability.
- Adds a new results_hpxml.csv output file to summarize HPXML values (e.g., surface areas, HVAC capacities).
- Allows modeling lithium ion batteries.
- Allows use of `HeatPump/BackupSystem` for modeling a standalone (i.e., not integrated) backup heating system.
- Allows conditioned crawlspaces to be specified; modeled as crawlspaces that are actively maintained at setpoint.
- Allows non-zero refrigerant charge defect ratios for ground source heat pumps.
- Expands choices allowed for `Siding` (Wall/RimJoist) and `RoofType` (Roof) elements.
- Allows "none" for wall/rim joist siding.
- Allows interior finish inputs (e.g., 0.5" drywall) for walls, ceilings, and roofs.
- Allows specifying the foundation wall type (e.g., solid concrete, concrete block, wood, etc.).
- Allows additional fuel types for generators.
- Switches to the EnergyPlus Fan:SystemModel object for all HVAC systems.
- Introduces a small amount of infiltration for unvented spaces.
- Updates the assumption of flue losses vs tank losses for higher efficiency non-electric storage water heaters.
- Revises shared mechanical ventilation preconditioning control logic to operate less often.
- Adds alternative inputs:
  - Window/skylight physical properties (`GlassLayers`, `FrameType`, etc.) instead of `UFactor` & `SHGC`.
  - `Ducts/FractionDuctArea` instead of `Ducts/DuctSurfaceArea`.
  - `Length` instead of `Area` for foundation walls.
  - `Orientation` instead of `Azimuth` for all applicable surfaces, PV systems, and solar thermal systems.
  - CEER (Combined Energy Efficiency Ratio) instead of EER for room ACs.
  - `UsageBin` instead of `FirstHourRating` (for water heaters w/ UEF metric).
  - `CFM50` instead of `CFM25` or `Percent` for duct leakage.
- Allows more defaulting (optional inputs):
  - Mechanical ventilation airflow rate per ASHRAE 62.2-2019.
  - HVAC/DHW system efficiency (by age).
  - Mechanical ventilation fan power (by type).
  - Color (solar absorptance) for walls, roofs, and rim joists.
  - Foundation wall distance to top/bottom of insulation.
  - Door azimuth.
  - Radiant barrier grade.
  - Whole house fan airflow rate and fan power.
- Adds more warnings of inputs based on ANSI/BPI 2400 Standard.
- Removes error-check for number of bedrooms based on conditioned floor area, per RESNET guidance.
- Updates the reporting measure to register all outputs from the annual CSV with the OS runner (for use in, e.g., PAT).
- Removes timeseries CSV output columns that are all zeroes to reduce file size and processing time.
- Improves consistency of installation quality calculations for two/variable-speed air source heat pumps and ground source heat pumps.
- Relaxes requirement for heating (or cooling) setpoints so that they are only needed if heating (or cooling) equipment is present.
- Adds an `--ep-input-format` argument to run_simulation.rb to choose epJSON as the EnergyPlus input file format instead of IDF.
- Eliminates EnergyPlus warnings related to unused objects or invalid output meters/variables.
- Allows modeling PTAC and PTHP HVAC systems. 
- Allows user inputs for partition wall mass and furniture mass.

__Bugfixes__
- Improves ground reflectance when there is shading of windows/skylights.
- Improves HVAC fan power for central forced air systems.
- Fixes mechanical ventilation compartmentalization area calculation for SFA/MF homes with surfaces with InteriorAdjacentTo==ExteriorAdjacentTo.
- Negative `DistanceToTopOfInsulation` values are now disallowed.
- Fixes workflow errors if a `VentilationFan` has zero airflow rate or zero hours of operation.
- Fixes duct design load calculations for HPXML files with multiple ducted HVAC systems.
- Fixes ground source heat pump rated airflow.
- Relaxes `Overhangs` DistanceToBottomOfWindow vs DistanceToBottomOfWindow validation when Depth is zero.
- Fixes possibility of double-counting HVAC distribution losses if an `HVACDistribution` element has both AirDistribution properties and DSE values
- Fixes possibility of incorrect "Peak Electricity: Winter Total (W)" and "Peak Electricity: Summer Total (W)" outputs for homes with duct losses.
- Fixes heating/cooling seasons (used for e.g. summer vs winter window shading) for the southern hemisphere.
- Fixes possibility of EnergyPlus simulation failure for homes with ground-source heat pumps and airflow and/or charge defects.
- Fixes peak load/electricity outputs for homes with ground-source heat pumps and airflow and/or charge defects.

## OpenStudio-HPXML v1.2.0

__New Features__
- **Breaking change**: Heating/cooling component loads no longer calculated by default for faster performance; use `--add-component-loads` argument if desired.
- **Breaking change**: Replaces `Site/extension/ShelterCoefficient` with `Site/ShieldingofHome`.
- Allows `DuctLeakageMeasurement` & `ConditionedFloorAreaServed` to not be specified for ductless fan coil systems; **Breaking change**: `AirDistributionType` is now required for all air distribution systems.
- Allows `Slab/ExposedPerimeter` to be zero.
- Removes `ClothesDryer/ControlType` from being a required input, it is not used.
- Switches room air conditioner model to use Cutler performance curves.
- Relaxes tolerance for duct leakage to outside warning when ducts solely in conditioned space.
- Removes limitation that a shared water heater serving a shared laundry room can't also serve dwelling unit fixtures (i.e., FractionDHWLoadServed is no longer required to be zero).
- Adds IDs to schematron validation errors/warnings when possible.
- Moves additional error-checking from the ruby measure to the schematron validator. 

__Bugfixes__
- Fixes room air conditioner performance curve.
- Fixes ruby error if elements (e.g., `SystemIdentifier`) exist without the proper 'id'/'idref' attribute.
- Fixes error if boiler/GSHP pump power is zero
- Fixes possible "Electricity category end uses do not sum to total" error due to boiler pump energy.
- Fixes possible "Construction R-value ... does not match Assembly R-value" error for highly insulated enclosure elements.
- Adds error-checking for negative SEEReq results for shared cooling systems.
- Adds more detail to error messages regarding the wrong data type in the HPXML file.
- Prevents a solar hot water system w/ SolarFraction=1.

## OpenStudio-HPXML v1.1.0

__New Features__
- **Breaking change**: `Type` is now a required input for dehumidifiers; can be "portable" or "whole-home".
- **Breaking change**: `Location` is now a required input for dehumidifiers; must be "living space" as dehumidifiers are currently modeled as located in living space.
- **Breaking change**: `Type` is now a required input for Pool, PoolPump, HotTub, and HotTubPump.
- **Breaking change**: Both supply and return duct leakage to outside are now required inputs for AirDistribution systems.
- **Breaking change**: Simplifies inputs for fan coils and water loop heat pumps by A) removing HydronicAndAirDistribution element and B) moving WLHP inputs from extension elements to HeatPump element.
- Allows modeling airflow/charge defects for air conditioners, heat pumps, and furnaces (RESNET Standard 310).
- Allows modeling *multiple* dehumidifiers (previously only one allowed).
- Allows modeling generators (generic on-site power production).
- Allows detailed heating/cooling setpoints to be specified: 24-hour weekday & weekend values.
- Allows modeling window/skylight *exterior* shading via summer/winter shading coefficients.
- Allows JSON annual/timeseries output files to be generated instead of CSV. **Breaking change**: For CSV outputs, the first two sections in the results_annual.csv file are now prefixed with "Fuel Use:" and "End Use:", respectively.
- Allows more defaulting (optional inputs) for a variety of HPXML elements.
- Allows requesting timeseries unmet heating/cooling loads.
- Allows skipping schema/schematron validation (for speed); should only be used if the HPXML was already validated upstream.
- Allows HPXML files w/ multiple `Building` elements; requires providing the ID of the single building to be simulated.
- Includes hot water loads (in addition to heating/cooling loads) when timeseries total loads are requested.
- The `in.xml` HPXML file is now always produced for inspection of default values (e.g., autosized HVAC capacities). **Breaking change**: The `output_dir` HPXMLtoOpenStudio measure argument is now required.
- Overhauls documentation to be more comprehensive and standardized.
- `run_simulation.rb` now returns exit code 1 if not successful (i.e., either invalid inputs or simulation fails).

__Bugfixes__
- Improved modeling of window/skylight interior shading -- better reflects shading coefficient inputs.
- Adds error-checking on the HPXML schemaVersion.
- Adds various error-checking to the schematron validator.
- Adds error-checking for empty IDs in the HPXML file.
- Fixes heat pump water heater fan energy not included in SimulationOutputReport outputs.
- Fixes possibility of incorrect "A neighbor building has an azimuth (XXX) not equal to the azimuth of any wall" error.
- Fixes possibility of errors encountered before schematron validation has occurred.
- Small bugfixes related to basement interior surface solar absorptances.
- Allows NumberofConditionedFloors/NumberofConditionedFloorsAboveGrade to be non-integer values per the HPXML schema.
- HVAC sizing design load improvements for floors above crawlspaces/basements, walls, ducts, and heat pumps.
- Now recognizes Type="none" to prevent modeling of pools and hot tubs (pumps and heaters).
- Fixes error for overhangs with zero depth.
- Fixes possible error where the normalized flue height for the AIM-2 infiltration model is negative.
- Slight adjustment of default water heater recovery efficiency equation to prevent errors from values being too high.
- Fixes schematron file not being valid per ISO Schematron standard.

## OpenStudio-HPXML v1.0.0

__New Features__
- Updates to OpenStudio 3.1.0/EnergyPlus 9.4.0.
- **Breaking change**: Deprecates `WeatherStation/WMO` HPXML input, use `WeatherStation/extension/EPWFilePath` instead; also removes `weather_dir` argument from HPXMLtoOpenStudio measure.
- Implements water heater Uniform Energy Factor (UEF) model; replaces RESNET UEF->EF regression. **Breaking change**: `FirstHourRating` is now a required input for storage water heaters when UEF is provided.
- Adds optional HPXML fan power inputs for most HVAC system types. **Breaking change**: Removes ElectricAuxiliaryEnergy input for non-boiler heating systems.
- Uses air-source heat pump cooling performance curves for central air conditioners.
- Updates rated fan power assumption for mini-split heat pump models.
- Allows coal fuel type for non-boiler heating systems.
- Accommodates common walls adjacent to unconditioned space by using HPXML surfaces where InteriorAdjacentTo == ExteriorAdjacentTo.
- Adds optional HPXML inputs to define whether a clothes dryer is vented and its ventilation rate.
- Adds optional HPXML input for `SimulationControl/CalendarYear` for TMY weather files.
- Schematron validation improvements.
- Adds some HPXML XSD schema validation and additional error-checking.
- Various small updates to ASHRAE 140 test files.
- Reduces number of EnergyPlus output files produced by using new OutputControlFiles object.
- Release packages now include ASHRAE 140 test files/results.

__Bugfixes__
- EnergyPlus 9.4.0 fix for negative window solar absorptances at certain hours.
- Fixes airflow timeseries outputs to be averaged instead of summed.
- Updates HVAC sizing methodology for slab-on-grade foundation types.
- Fixes an error that could prevent schematron validation errors from being produced.
- Skips weather caching if filesystem is read only.

## OpenStudio-HPXML v0.11.0 Beta

__New Features__
- New [Schematron](http://schematron.com) validation (EPvalidator.xml) replaces custom ruby validation (EPvalidator.rb)
- **[Breaking change]** `BuildingConstruction/ResidentialFacilityType` ("single-family detached", "single-family attached", "apartment unit", or "manufactured home") is a required input
- Ability to model shared systems for Attached/Multifamily dwelling units
  - Shared HVAC systems (cooling towers, chillers, central boilers, water loop heat pumps, fan coils, ground source heat pumps on shared hydronic circulation loops)
  - Shared water heaters serving either A) multiple dwelling units' service hot water or B) a shared laundry/equipment room, as well as hot water recirculation systems
  - Shared appliances (e.g., clothes dryer in a shared laundry room)
  - Shared hot water recirculation systems
  - Shared ventilation systems (optionally with preconditioning equipment and recirculation)
  - Shared PV systems
  - **[Breaking change]** Appliances located in MF spaces (i.e., "other") must now be specified in more detail (i.e., "other heated space", "other non-freezing space", "other multifamily buffer space", or "other housing unit")
- Enclosure
  - New optional inputs: `Roof/RoofType`, `Wall/Siding`, and `RimJoist/Siding`
  - New optional inputs: `Skylight/InteriorShading/SummerShadingCoefficient` and `Skylight/InteriorShading/SummerShadingCoefficient`
  - New optional inputs: `Roof/RoofColor`, `Wall/Color`, and `RimJoist/Color` can be provided instead of `SolarAbsorptance`
  - New optional input to specify presence of flue/chimney, which results in increased infiltration
  - Allows adobe wall type
  - Allows `AirInfiltrationMeasurement/HousePressure` to be any value (previously required to be 50 Pa)
  - **[Breaking change]** `Roof/RadiantBarrierGrade` input now required when there is a radiant barrier
- HVAC
  - Adds optional high-level HVAC autosizing controls
    - `AllowIncreasedFixedCapacities`: Describes how HVAC equipment with fixed capacities are handled. If true, the maximum of the user-specified fixed capacity and the heating/cooling design load will be used to reduce potential for unmet loads. Defaults to false.
    - `UseMaxLoadForHeatPumps`: Describes how autosized heat pumps are handled. If true, heat pumps are sized based on the maximum of heating and cooling design loads. If false, heat pumps are sized per ACCA Manual J/S based on cooling design loads with some oversizing allowances for heating design loads. Defaults to true.
  - Additional HVAC types: mini-split air conditioners and fixed (non-portable) space heaters
  - Adds optional inputs for ground-to-air heat pumps: `extension/PumpPowerWattsPerTon` and `extension/FanPowerWattsPerCFM`
- Ventilation
  - Allows _multiple_ whole-home ventilation, spot ventilation, and/or whole house fans
- Appliances & Plug Loads
  - Allows _multiple_ `Refrigerator` and `Freezer`
  - Allows `Pool`, `HotTub`, `PlugLoad` of type "electric vehicle charging" and "well pump", and `FuelLoad` of type "grill", "lighting", and "fireplace"
  - **[Breaking change]** "other" and "TV other" plug loads now required
- Lighting
  - Allows lighting schedules and holiday lighting
- **[Breaking change]** For hydronic distributions, `HydronicDistributionType` is now required
- **[Breaking change]** For DSE distributions, `AnnualHeatingDistributionSystemEfficiency` and `AnnualCoolingDistributionSystemEfficiency` are both always required
- Allows more HPXML fuel types to be used for HVAC, water heating, appliances, etc.
- New inputs to define Daylight Saving period; defaults to enabled
- Adds more reporting of warnings/errors to run.log

__Bugfixes__
- Fixes pump energy for boilers and ground source heat pumps
- Fixes incorrect gallons of hot water use reported when there are multiple water heaters
- No longer report unmet load for buildings where the HVAC system only meets part of the load (e.g., room AC serving 33% of the load)
- Schedule bugfix for leap years

## OpenStudio-HPXML v0.10.0 Beta

__New Features__
- Dwelling units of single-family attached/multifamily buildings:
  - Adds new generic space types "other heated space", "other multifamily buffer space", and "other non-freezing space" for surface `ExteriorAdjacentTo` elements. "other housing unit", i.e. adiabatic surfaces, was already supported.
  - **[Breaking change]** For `FrameFloors`, replaces "other housing unit above" and "other housing unit below" enumerations with "other housing unit". All four "other ..." spaces must have an `extension/OtherSpaceAboveOrBelow` property set to either "above" or "below".
  - Allows ducts and water heaters to be located in all "other ..." spaces.
  - Allows all appliances to be located in "other", in which internal gains are neglected.
- Allows `Fireplace` and `FloorFurnace` for heating system types.
- Allows "exterior wall", "under slab", and "roof deck" for `DuctLocation`.
- Allows "wood" and "wood pellets" as fuel types for additional HVAC systems, water heaters, and appliances.
- Allows `Location` to be provided for `Dishwasher` and `CookingRange`.
- Allows `BuildingSummary/Site/SiteType` ("urban", "suburban", or "rural") to be provided.
- Allows user-specified `Refrigerator` and `CookingRange` schedules to be provided.
- HVAC capacity elements are no longer required; if not provided, ACCA Manual J autosizing calculations will be used (-1 can continue to be used for capacity elements but is discouraged).
- Duct locations/areas can be defaulted by specifying supply/return `Duct` elements without `DuctSurfaceArea` and `DuctLocation`. `HVACDistribution/DistributionSystemType/AirDistribution/NumberofReturnRegisters` can be optionally provided to inform the default duct area calculations.
- **[Breaking change]** Lighting inputs now use `LightingType[LightEmittingDiode | CompactFluorescent | FluorescentTube]` instead of `ThirdPartyCertification="ERI Tier I" or ThirdPartyCertification="ERI Tier II"`.
- **[Breaking change]** `HVACDistribution/ConditionedFloorAreaServed` is now required for air distribution systems.
- **[Breaking change]** Infiltration and attic ventilation specified using natural air changes per hour now uses `ACHnatural` instead of `extension/ConstantACHnatural`.
- **[Breaking change]** The optional `PerformanceAdjustment` input for instantaneous water heaters is now treated as a performance multiplier (e.g., 0.92) instead of derate (e.g., 0.08).
- Adds ASHRAE 140 Class II test files.
- SimulationOutputReport reporting measure:
  - New optional timeseries outputs:  airflows (e.g., infiltration, mechanical ventilation, natural ventilation, whole house fan) and weather (e.g., temperatures, wind speed, solar).
  - Timeseries frequency can now be set to 'none' as an alternative to setting all include_timeseries_foo variables to false.
  - **[Breaking change]** Renames "Wood" to "Wood Cord" to better distinguish from "Wood Pellets".
- Modeling improvements:
  - Improved calculation for infiltration height
  - Infiltration & mechanical ventilation now combined using ASHRAE 62.2 Normative Appendix C.
- Runtime improvements: 
  - Optimized ruby require calls.
  - Skip ViewFactor calculations when not needed (i.e., no conditioned basement).
- Error-checking:
  - Adds more space type-specific error checking of adjacent surfaces.
  - Adds additional HPXML datatype checks.
  - Adds a warning if a `HVACDistribution` system has ducts entirely within conditioned space and non-zero leakage to the outside.
  - Adds warnings if appliance inputs may be inappropriate and result in negative energy or hot water use.

__Bugfixes__
- Fixes error if there's a `FoundationWall` whose height is less than 0.5 ft.
- Fixes HVAC defrost control in EnergyPlus model to use "Timed" instead of "OnDemand".
- Fixes exterior air film and wind exposure for a `FrameFloor` over ambient conditions.
- Fixes air films for a `FrameFloor` ceiling.
- Fixes error if there are additional `LightingGroup` elements beyond the ones required.
- Fixes vented attic ventilation rate.
- Reported unmet heating/cooling load now correctly excludes latent energy.
- Ground-source heat pump backup fuel is now correctly honored instead of always using electricity.

## OpenStudio-HPXML v0.9.0 Beta

__New Features__
- **[Breaking change]** Updates to OpenStudio v3.0.0 and EnergyPlus 9.3
- Numerous HPXML inputs are now optional with built-in defaulting, particularly for water heating, appliances, and PV. Set the `debug` argument to true to output a in.xml HPXML file with defaults applied for inspection. See the documentation for defaulting equations/assumptions/references.
- **[Breaking change]** If clothes washer efficiency inputs are provided, `LabelUsage` is now required.
- **[Breaking change]** If dishwasher efficiency inputs are provided, `LabelElectricRate`, `LabelGasRate`, `LabelAnnualGasCost`, and `LabelUsage` are now required.
- Adds optional specification of simulation controls including timestep and begin/end dates.
- Adds optional `extension/UsageMultiplier` inputs for appliances, plug loads, lighting, and water fixtures. Can be used to, e.g., reflect high/low usage occupants.
- Adds ability to model a dehumidifier.
- Adds ability to model kitchen/bath fans (spot ventilation).
- Improved desuperheater model; desuperheater can now be connected to heat pump water heaters.
- Updated clothes washer/dryer and dishwasher models per ANSI/RESNET/ICC 301-2019 Addendum A.
- Solar thermal systems modeled with `SolarFraction` can now be connected to combi water heating systems.
- **[Breaking change]** Replaces optional `epw_output_path` and `osm_output_path` arguments with a single optional `output_dir` argument; adds an optional `debug` argument.
- **[Breaking change]** Replaces optional `BuildingConstruction/extension/FractionofOperableWindowArea` with optional `Window/FractionOperable`.
- **[Breaking change]** Replaces optional `extension/EPWFileName` with optional `extension/EPWFilePath` to allow absolute paths to be provided as an alternative to just the file name.
- Replaces REXML xml library with Oga for better runtime performance.
- Additional error-checking.
- SimulationOutputReport reporting measure:
  - Now reports wood and wood pellets
  - Can report monthly timeseries values if requested
  - Adds hot water outputs (gallons) for clothes washer, dishwasher, fixtures, and distribution waste.
  - Small improvement to calculation of component loads

__Bugfixes__
- Fixes possible simulation error for buildings with complex HVAC/duct systems.
- Fixes handling of infiltration induced by duct leakage imbalance (i.e., supply leakage != return leakage). Only affects ducts located in a vented crawlspace or vented attic.
- Fixes an unsuccessful simulation for buildings where the sum of multiple HVAC systems' fraction load served was slightly above 1 due to rounding.
- Small fix for interior partition wall thermal mass model.
- Skip building surfaces with areas that are extremely small.

## OpenStudio-HPXML v0.8.0 Beta

__Breaking changes__
- Weather cache files are now in .csv instead of .cache format.
- `extension/StandbyLoss` changed to `StandbyLoss` for indirect water heaters.
- `Site/extension/DisableNaturalVentilation` changed to `BuildingConstruction/extension/FractionofOperableWindowArea` for more granularity.

__New Features__
- Adds a SimulationOutputReport reporting measure that provides a variety of annual/timeseries outputs in CSV format.
- Allows modeling of whole-house fans to address cooling.
- Improved natural ventilation algorithm that reduces the potential for incurring additional heating energy.
- Optional `HotWaterTemperature` input for water heaters.
- Optional `CompressorType` input for air conditioners and air-source heat pumps.
- Allows specifying the EnergyPlus simulation timestep.
- Runtime performance improvements.
- Additional HPXML error-checking.

__Bugfixes__
- Fix for central fan integrated supply (CFIS) fan energy.
- Fix simulation error when `FractionHeatLoadServed` (or `FractionCoolLoadServed`) sums to slightly greater than 1.
- Fix for running simulations on a different drive (either local or remote network).
- Fix for HVAC sizing error when latitude is exactly 64 (Big Delta, Alaska).
- Fixes running simulations when there is no weather cache file.
- Fixes view factors when conditioned basement foundation walls have a window/door.
- Fixes weather file download.
- Allow a building with ceiling fans and without lighting.

## OpenStudio-HPXML v0.7.0 Beta

- Initial beta release<|MERGE_RESOLUTION|>--- conflicted
+++ resolved
@@ -1,7 +1,6 @@
 ## OpenStudio-HPXML v1.10.0
 
 __New Features__
-<<<<<<< HEAD
 - HVAC modeling updates:
   - **Breaking Change**: Replaces `HeatPump/extension/HeatingCapacityRetention[Fraction | Temperature]` with `HeatPump/extension/HeatingCapacityFraction17F`.
   - Updated DX heat pump and air conditioner models per RESNET MINHERS Addendum 82.
@@ -11,12 +10,9 @@
     - **Breaking Change**: `OutdoorTemperature` values must be 82F and 95F (plus an optional user-specified temperature >95F) for cooling
     - **Breaking Change**: Additional datapoints with `CapacityDescription`="nominal" must be provided for variable speed equipment
     - Detailed performance datapoints can now be used for single stage and two stage equipment too.
-- Allows detailed modeling of electric vehicles (batteries and charging/discharging) using `Vehicles` as an alternative to the simple EV charging `PlugLoad`.
-=======
 - Electric vehicle enhancements:
   - Allows detailed modeling of electric vehicles (batteries and charging/discharging) using `Vehicles` as an alternative to the simple EV charging `PlugLoad`.
   - Adds EV driving unmet hours output.
->>>>>>> 663f682c
 - Allows requesting timeseries EnergyPlus output meters (e.g., `--hourly "MainsWater:Facility"`), similar to requesting EnergyPlus output variables.
 - BuildResidentialScheduleFile measure:
   - Adds stochastic schedule generation for electric vehicle charging (using `Vehicles`).
