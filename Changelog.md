## OpenStudio-HPXML v1.6.0

__New Features__
<<<<<<< HEAD
- Updates to newer proposed HPXML v4.0:
  - **Breaking change**: Replaces `VentilationFan/Quantity` and `CeilingFan/Quantity` with `Count`.
  - **Breaking change**: Replaces `PVSystem/InverterEfficiency` with `PVSystem/AttachedToInverter` and `Inverter/InverterEfficiency`.
=======
- Allows modeling one or more occupant vacancy periods (`VacancyPeriods` in the HPXML file).
- ReportSimulationOutput measure: Allows specifying the number of decimal places for timeseries output.

__Bugfixes__
- Fixes error if calculating utility bills for an all-electric home with a detailed JSON utility rate.
- BuildResidentialScheduleFile measure now excludes columns for end uses that are not stochastically generated.
- Fixes operational calculation when the number of residents is set to zero.

## OpenStudio-HPXML v1.5.1

__New Features__
- When `Battery/Location` not provided, now defaults to garage if present, otherwise outside.
>>>>>>> d999787c
- BuildResidentialScheduleFile measure:
  - Allows requesting a subset of end uses (columns) to be generated.

__Bugfixes__
- Fixes total/net electricity timeseries outputs to include battery charging/discharging energy.
- Fixes error when a non-electric water heater has jacket insulation and the UEF metric is used.

## OpenStudio-HPXML v1.5.0

__New Features__
- Updates to OpenStudio 3.5.0/EnergyPlus 22.2.
- Updates to newer proposed HPXML v4.0:
  - **Breaking change**: Replaces `FrameFloors/FrameFloor` with `Floors/Floor`.
  - **Breaking change**: `Floor/FloorType` (WoodFrame, StructuralInsulatedPanel, SteelFrame, or SolidConcrete) is a required input.
  - **Breaking change**: All `Ducts` must now have a `SystemIdentifier`.
  - **Breaking change**: Replaces `WallType/StructurallyInsulatedPanel` with `WallType/StructuralInsulatedPanel`.
  - **Breaking change**: Replaces `SoftwareInfo/extension/SimulationControl/DaylightSaving/Enabled` with `Building/Site/TimeZone/DSTObserved`.
  - **Breaking change**: Replaces `StandbyLoss` with `StandbyLoss[Units="F/hr"]/Value` for an indirect water heater.
  - **Breaking change**: Replaces `BranchPipingLoopLength` with `BranchPipingLength` for a hot water recirculation system.
  - **Breaking change**: Replaces `Floor/extension/OtherSpaceAboveOrBelow` with `Floor/FloorOrCeiling`.
  - **Breaking change**: For PTAC with heating, replaces `HeatingSystem` of type PackagedTerminalAirConditionerHeating with `CoolingSystem/IntegratedHeating*` elements.
- **Breaking change**: Now performs full HPXML XSD schema validation (previously just limited checks); yields runtime speed improvements.
- **Breaking change**: HVAC/DHW equipment efficiencies can no longer be defaulted (e.g., based on age of equipment); they are now required.
- **Breaking change**: Deprecates ReportHPXMLOutput measure; HVAC autosized capacities & design loads moved to `results_annual.csv`.
- **Breaking change**: BuildResidentialHPXML measure: Replaces arguments using 'auto' for defaults with optional arguments of the appropriate data type.
- Utility bill calculations:
  - **Breaking change**: Removes utility rate and PV related arguments from the ReportUtilityBills measure in lieu of HPXML file inputs.
  - Allows calculating one or more utility bill scenarios (e.g., net metering vs feed-in tariff compensation types for a simulation with PV).
  - Adds detailed calculations for tiered, time-of-use, or real-time pricing electric rates using OpenEI tariff files.  
- Lithium ion battery:
  - Allows detailed charging/discharging schedules via CSV files.
  - Allows setting round trip efficiency.
  - **Breaking change**: Lifetime model is temporarily disabled; `Battery/extension/LifetimeModel` is not allowed.
- Allows SEER2/HSPF2 efficiency types for central air conditioners and heat pumps.
- Allows setting the natural ventilation availability (days/week that operable windows can be opened); default changed from 7 to 3 (M/W/F).
- Allows specifying duct surface area multipliers.
- Allows modeling CFIS ventilation systems with supplemental fans.
- Allows shared dishwasher/clothes washer to be attached to a hot water distribution system instead of a single water heater.
- Allows heating/cooling seasons that don't span the entire year.
- Allows modeling room air conditioners with heating or reverse cycle.
- Allows setting the ground soil conductivity used for foundation heat transfer and ground source heat pumps.
- Allows setting the EnergyPlus temperature capacitance multiplier.
- EnergyPlus modeling changes:
  - Switches Kiva foundation model timestep from 'Hourly' to 'Timestep'; small increase in runtime for sub-hourly simulations.
  - Improves Kiva foundation model heat transfer by providing better initial temperature assumptions based on foundation type and insulation levels.
- Annual/timeseries outputs:
  - Allows timeseries timestamps to be start or end of timestep convention; **Breaking change**: now defaults to start of timestep.
  - Adds annual emission outputs disaggregated by end use; timeseries emission outputs disaggregated by end use can be requested.
  - Allows generating timeseries unmet hours for heating and cooling.
  - Allows CSV timeseries output to be formatted for use with the DView application.
  - Adds heating/cooling setpoints to timeseries outputs when requesting zone temperatures.
  - Disaggregates Battery outputs from PV outputs.
  - Design temperatures, used to calculate design loads for HVAC equipment autosizing, are now output in `in.xml` and `results_annual.csv`.

__Bugfixes__
- Fixes possible incorrect autosizing of heat pump *separate* backup systems with respect to duct loads.
- Fixes incorrect autosizing of heat pump *integrated* backup systems if using MaxLoad/HERS sizing methodology and cooling design load exceeds heating design load.
- Fixes heating (or cooling) setpoints affecting the conditioned space temperature outside the heating (or cooling) season.
- Fixes handling non-integer number of occupants when using the stochastic occupancy schedule generator.
- Fixes units for Peak Loads (kBtu/hr, not kBtu) in annual results file.
- Fixes possible output error for ground source heat pumps with a shared hydronic circulation loop.
- Provides an error message if the EnergyPlus simulation used infinite energy.
- Fixes zero energy use for a ventilation fan w/ non-zero fan power and zero airflow rate.
- Fixes excessive heat transfer when foundation wall interior insulation does not start from the top of the wall.
- Fixes how relative paths are treated when using an OpenStudio Workflow.
- Fixes possible simulation error if a slab has an ExposedPerimeter near zero.
- Fixes possible "Could not identify surface type for surface" error.
- Fixes possible ruby error when defaulting water heater location.
- Battery round trip efficiency now correctly affects results.
- BuildResidentialHPXML measure: 
  - Fixes aspect ratio convention for single-family attached and multifamily dwelling units.

## OpenStudio-HPXML v1.4.0

__New Features__
- Updates to OpenStudio 3.4.0/EnergyPlus 22.1.
- High-level optional `OccupancyCalculationType` input to specify operational vs asset calculation. Defaults to asset. If operational, `NumberofResidents` is required.
- Allows calculating one or more emissions scenarios (e.g., high renewable penetration vs business as usual) for different emissions types (e.g., CO2e).
- New ReportUtilityBills reporting measure: adds a new results_bills.csv output file to summarize calculated utility bills.
- Switches from EnergyPlus SQL output to MessagePack output for faster performance and reduced file sizes when requesting timeseries outputs.
- New heat pump capabilities:
  - **Breaking change**: Replaces the `UseMaxLoadForHeatPumps` sizing option with `HeatPumpSizingMethodology`, which has three choices:
    - `ACCA`: nominal capacity sized per ACCA Manual J/S based on cooling design loads, with some oversizing allowances for larger heating design loads.
    - `HERS` (default): nominal capacity sized equal to the larger of heating/cooling design loads.
    - `MaxLoad`: nominal capacity sized based on the larger of heating/cooling design loads, while taking into account the heat pump's capacity retention at the design temperature.
  - Allows the separate backup system to be a central system (e.g., central furnace w/ ducts). Previously only non-central system types were allowed.
  - Heat pumps with switchover temperatures are now autosized by taking into account the switchover temperature, if higher than the heating design temperature.
  - Allows `BackupHeatingLockoutTemperature` as an optional input to control integrated backup heating availability during, e.g., a thermostat heating setback recovery event; defaults to 40F.
- New water heating capabilities:
  - Allows conventional storage tank water heaters to use a stratified (rather than mixed) tank model via `extension/TankModelType`; higher precision but runtime penalty. Defaults to mixed.
  - Allows operating mode (standard vs heat pump only) for heat pump water heaters (HPWHs) via `extension/OperatingMode`. Defaults to standard.
  - Updates combi boiler model to be simpler, faster, and more robust by using separate space/water heating plant loops and boilers.
- New capabilities for hourly/sub-hourly scheduling via schedule CSV files:
  - Detailed HVAC and water heater setpoints.
  - Detailed heat pump water heater operating modes.
- EnergyPlus modeling changes:
  - Switches from ScriptF to CarrollMRT radiant exchange algorithm.
  - Updates HVAC fans to use fan power law (cubic relationship between fan speed and power).
  - Updates HVAC rated fan power assumption per ASHRAE 1449-RP.
- Allows specifying a `StormWindow` element for windows/skylights; U-factors and SHGCs are automatically adjusted.
- Allows an optional `AirInfiltrationMeasurement/InfiltrationHeight` input.
- Allows an optional `Battery/UsableCapacity` input; now defaults to 0.9 x NominalCapacity (previously 0.8).
- For CFIS systems, allows an optional `extension/VentilationOnlyModeAirflowFraction` input to address duct losses during ventilation only mode.
- **Breaking change**: Each `VentilationFan` must have one (and only one) `UsedFor...` element set to true.
- BuildResidentialHPXML measure:
  - **Breaking change**: Changes the zip code argument name to `site_zip_code`.
  - Adds optional arguments for schedule CSV files, HPWH operating mode, water heater tank model, storm windows, heat pump lockout temperature, battery usable capacity, and emissions scenarios.
  - Adds support for ambient foundations for single-family attached and apartment units.
  - Adds support for unconditioned attics for apartment units.
  - Adds an optional argument to store additional custom properties in the HPXML file.
  - Adds an optional argument for whether the HPXML file is written with default values applied; defaults to false.
  - Adds an optional argument for whether the HPXML file is validated; defaults to false.
- ReportSimulationOutput measure:
  - **Breaking change**: New "End Use: \<Fuel\>: Heating Heat Pump Backup" output, disaggregated from "End Use: \<Fuel\>: Heating".
  - Adds "Energy Use: Total" and "Energy Use: Net" columns to the annual results output file; allows timeseries outputs.
  - Adds a "Fuel Use: Electricity: Net" timeseries output column for homes with electricity generation.
  - Adds optional argument for requesting timeseries EnergyPlus output variables.
  - Adds ability to include `TimeDST` and/or `TimeUTC` timestamp column(s) in results_timeseries.csv.
  - Timestamps in results_timeseries.csv are output in ISO 8601 standard format.
  - Allows user-specified annual/timeseries output file names.
- ReportHPXMLOutput measure:
  - Adds "Enclosure: Floor Area Foundation" output row in results_hpxml.csv.
- Adds support for shared hot water recirculation systems controlled by temperature.
- Relaxes requirement for `ConditionedFloorAreaServed` for air distribution systems; now only needed if duct surface areas not provided.
- Allows MessagePack annual/timeseries output files to be generated instead of CSV/JSON.

__Bugfixes__
- Adds more stringent limits for `AirflowDefectRatio` and `ChargeDefectRatio` (now allows values from 1/10th to 10x the design value).
- Catches case where leap year is specified but weather file does not contain 8784 hours.
- Fixes possible HVAC sizing error if design temperature difference (TD) is negative.
- Fixes an error if there is a pool or hot tub, but the pump `Type` is set to "none".
- Adds more decimal places in output files as needed for simulations with shorter timesteps and/or abbreviated run periods.
- Timeseries output fixes: some outputs off by 1 hour; possible negative combi boiler values.
- Fixes range hood ventilation interaction with infiltration to take into account the location of the cooking range.
- Fixes possible EMS error for ventilation systems with low (but non-zero) flow rates.
- Fixes documentation for `Overhangs/Depth` inputs; units should be ft and not inches.
- The `WaterFixturesUsageMultiplier` input now also applies to general water use internal gains and recirculation pump energy (for some control types).
- BuildResidentialHPXML measure:
  - Fixes units for "Cooling System: Cooling Capacity" argument (Btu/hr, not tons).
  - Fixes incorrect outside boundary condition for shared gable walls of cathedral ceilings, now set to adiabatic.

## OpenStudio-HPXML v1.3.0

__New Features__
- Updates to OpenStudio 3.3.0/EnergyPlus 9.6.0.
- **Breaking change**: Replaces "Unmet Load" outputs with "Unmet Hours".
- **Breaking change**: Renames "Load: Heating" and "Peak Load: Heating" (and Cooling) outputs to include "Delivered".
- **Breaking change**: Any heat pump backup heating requires `HeatPump/BackupType` ("integrated" or "separate") to be specified.
- **Breaking change**: For homes with multiple PV arrays, all inverter efficiencies must have the same value.
- **Breaking change**: HPXML schema version must now be '4.0' (proposed).
  - Moves `ClothesDryer/extension/IsVented` to `ClothesDryer/IsVented`.
  - Moves `ClothesDryer/extension/VentedFlowRate` to `ClothesDryer/VentedFlowRate`.
  - Moves `FoundationWall/Insulation/Layer/extension/DistanceToTopOfInsulation` to `FoundationWall/Insulation/Layer/DistanceToTopOfInsulation`.
  - Moves `FoundationWall/Insulation/Layer/extension/DistanceToBottomOfInsulation` to `FoundationWall/Insulation/Layer/DistanceToBottomOfInsulation`.
  - Moves `Slab/PerimeterInsulationDepth` to `Slab/PerimeterInsulation/Layer/InsulationDepth`.
  - Moves `Slab/UnderSlabInsulationWidth` to `Slab/UnderSlabInsulation/Layer/InsulationWidth`.
  - Moves `Slab/UnderSlabInsulationSpansEntireSlab` to `Slab/UnderSlabInsulation/Layer/InsulationSpansEntireSlab`.
- Initial release of BuildResidentialHPXML measure, which generates an HPXML file from a set of building description inputs.
- Expanded capabilities for scheduling:
  - Allows modeling detailed occupancy via a schedule CSV file.
  - Introduces a measure for automatically generating detailed smooth/stochastic schedule CSV files.
  - Expands simplified weekday/weekend/monthly schedule inputs to additional building features.
  - Allows `HeatingSeason` & `CoolingSeason` to be specified for defining heating and cooling equipment availability.
- Adds a new results_hpxml.csv output file to summarize HPXML values (e.g., surface areas, HVAC capacities).
- Allows modeling lithium ion batteries.
- Allows use of `HeatPump/BackupSystem` for modeling a standalone (i.e., not integrated) backup heating system.
- Allows conditioned crawlspaces to be specified; modeled as crawlspaces that are actively maintained at setpoint.
- Allows non-zero refrigerant charge defect ratios for ground source heat pumps.
- Expands choices allowed for `Siding` (Wall/RimJoist) and `RoofType` (Roof) elements.
- Allows "none" for wall/rim joist siding.
- Allows interior finish inputs (e.g., 0.5" drywall) for walls, ceilings, and roofs.
- Allows specifying the foundation wall type (e.g., solid concrete, concrete block, wood, etc.).
- Allows additional fuel types for generators.
- Switches to the EnergyPlus Fan:SystemModel object for all HVAC systems.
- Introduces a small amount of infiltration for unvented spaces.
- Updates the assumption of flue losses vs tank losses for higher efficiency non-electric storage water heaters.
- Revises shared mechanical ventilation preconditioning control logic to operate less often.
- Adds alternative inputs:
  - Window/skylight physical properties (`GlassLayers`, `FrameType`, etc.) instead of `UFactor` & `SHGC`.
  - `Ducts/FractionDuctArea` instead of `Ducts/DuctSurfaceArea`.
  - `Length` instead of `Area` for foundation walls.
  - `Orientation` instead of `Azimuth` for all applicable surfaces, PV systems, and solar thermal systems.
  - CEER (Combined Energy Efficiency Ratio) instead of EER for room ACs.
  - `UsageBin` instead of `FirstHourRating` (for water heaters w/ UEF metric).
  - `CFM50` instead of `CFM25` or `Percent` for duct leakage.
- Allows more defaulting (optional inputs):
  - Mechanical ventilation airflow rate per ASHRAE 62.2-2019.
  - HVAC/DHW system efficiency (by age).
  - Mechanical ventilation fan power (by type).
  - Color (solar absorptance) for walls, roofs, and rim joists.
  - Foundation wall distance to top/bottom of insulation.
  - Door azimuth.
  - Radiant barrier grade.
  - Whole house fan airflow rate and fan power.
- Adds more warnings of inputs based on ANSI/BPI 2400 Standard.
- Removes error-check for number of bedrooms based on conditioned floor area, per RESNET guidance.
- Updates the reporting measure to register all outputs from the annual CSV with the OS runner (for use in, e.g., PAT).
- Removes timeseries CSV output columns that are all zeroes to reduce file size and processing time.
- Improves consistency of installation quality calculations for two/variable-speed air source heat pumps and ground source heat pumps.
- Relaxes requirement for heating (or cooling) setpoints so that they are only needed if heating (or cooling) equipment is present.
- Adds an `--ep-input-format` argument to run_simulation.rb to choose epJSON as the EnergyPlus input file format instead of IDF.
- Eliminates EnergyPlus warnings related to unused objects or invalid output meters/variables.
- Allows modeling PTAC and PTHP HVAC systems. 
- Allows user inputs for partition wall mass and furniture mass.

__Bugfixes__
- Improves ground reflectance when there is shading of windows/skylights.
- Improves HVAC fan power for central forced air systems.
- Fixes mechanical ventilation compartmentalization area calculation for SFA/MF homes with surfaces with InteriorAdjacentTo==ExteriorAdjacentTo.
- Negative `DistanceToTopOfInsulation` values are now disallowed.
- Fixes workflow errors if a `VentilationFan` has zero airflow rate or zero hours of operation.
- Fixes duct design load calculations for HPXML files with multiple ducted HVAC systems.
- Fixes ground source heat pump rated airflow.
- Relaxes `Overhangs` DistanceToBottomOfWindow vs DistanceToBottomOfWindow validation when Depth is zero.
- Fixes possibility of double-counting HVAC distribution losses if an `HVACDistribution` element has both AirDistribution properties and DSE values
- Fixes possibility of incorrect "Peak Electricity: Winter Total (W)" and "Peak Electricity: Summer Total (W)" outputs for homes with duct losses.
- Fixes heating/cooling seasons (used for e.g. summer vs winter window shading) for the southern hemisphere.
- Fixes possibility of EnergyPlus simulation failure for homes with ground-source heat pumps and airflow and/or charge defects.
- Fixes peak load/electricity outputs for homes with ground-source heat pumps and airflow and/or charge defects.

## OpenStudio-HPXML v1.2.0

__New Features__
- **Breaking change**: Heating/cooling component loads no longer calculated by default for faster performance; use `--add-component-loads` argument if desired.
- **Breaking change**: Replaces `Site/extension/ShelterCoefficient` with `Site/ShieldingofHome`.
- Allows `DuctLeakageMeasurement` & `ConditionedFloorAreaServed` to not be specified for ductless fan coil systems; **Breaking change**: `AirDistributionType` is now required for all air distribution systems.
- Allows `Slab/ExposedPerimeter` to be zero.
- Removes `ClothesDryer/ControlType` from being a required input, it is not used.
- Switches room air conditioner model to use Cutler performance curves.
- Relaxes tolerance for duct leakage to outside warning when ducts solely in conditioned space.
- Removes limitation that a shared water heater serving a shared laundry room can't also serve dwelling unit fixtures (i.e., FractionDHWLoadServed is no longer required to be zero).
- Adds IDs to schematron validation errors/warnings when possible.
- Moves additional error-checking from the ruby measure to the schematron validator. 

__Bugfixes__
- Fixes room air conditioner performance curve.
- Fixes ruby error if elements (e.g., `SystemIdentifier`) exist without the proper 'id'/'idref' attribute.
- Fixes error if boiler/GSHP pump power is zero
- Fixes possible "Electricity category end uses do not sum to total" error due to boiler pump energy.
- Fixes possible "Construction R-value ... does not match Assembly R-value" error for highly insulated enclosure elements.
- Adds error-checking for negative SEEReq results for shared cooling systems.
- Adds more detail to error messages regarding the wrong data type in the HPXML file.
- Prevents a solar hot water system w/ SolarFraction=1.

## OpenStudio-HPXML v1.1.0

__New Features__
- **Breaking change**: `Type` is now a required input for dehumidifiers; can be "portable" or "whole-home".
- **Breaking change**: `Location` is now a required input for dehumidifiers; must be "living space" as dehumidifiers are currently modeled as located in living space.
- **Breaking change**: `Type` is now a required input for Pool, PoolPump, HotTub, and HotTubPump.
- **Breaking change**: Both supply and return duct leakage to outside are now required inputs for AirDistribution systems.
- **Breaking change**: Simplifies inputs for fan coils and water loop heat pumps by A) removing HydronicAndAirDistribution element and B) moving WLHP inputs from extension elements to HeatPump element.
- Allows modeling airflow/charge defects for air conditioners, heat pumps, and furnaces (RESNET Standard 310).
- Allows modeling *multiple* dehumidifiers (previously only one allowed).
- Allows modeling generators (generic on-site power production).
- Allows detailed heating/cooling setpoints to be specified: 24-hour weekday & weekend values.
- Allows modeling window/skylight *exterior* shading via summer/winter shading coefficients.
- Allows JSON annual/timeseries output files to be generated instead of CSV. **Breaking change**: For CSV outputs, the first two sections in the results_annual.csv file are now prefixed with "Fuel Use:" and "End Use:", respectively.
- Allows more defaulting (optional inputs) for a variety of HPXML elements.
- Allows requesting timeseries unmet heating/cooling loads.
- Allows skipping schema/schematron validation (for speed); should only be used if the HPXML was already validated upstream.
- Allows HPXML files w/ multiple `Building` elements; requires providing the ID of the single building to be simulated.
- Includes hot water loads (in addition to heating/cooling loads) when timeseries total loads are requested.
- The `in.xml` HPXML file is now always produced for inspection of default values (e.g., autosized HVAC capacities). **Breaking change**: The `output_dir` HPXMLtoOpenStudio measure argument is now required.
- Overhauls documentation to be more comprehensive and standardized.
- `run_simulation.rb` now returns exit code 1 if not successful (i.e., either invalid inputs or simulation fails).

__Bugfixes__
- Improved modeling of window/skylight interior shading -- better reflects shading coefficient inputs.
- Adds error-checking on the HPXML schemaVersion.
- Adds various error-checking to the schematron validator.
- Adds error-checking for empty IDs in the HPXML file.
- Fixes heat pump water heater fan energy not included in SimulationOutputReport outputs.
- Fixes possibility of incorrect "A neighbor building has an azimuth (XXX) not equal to the azimuth of any wall" error.
- Fixes possibility of errors encountered before schematron validation has occurred.
- Small bugfixes related to basement interior surface solar absorptances.
- Allows NumberofConditionedFloors/NumberofConditionedFloorsAboveGrade to be non-integer values per the HPXML schema.
- HVAC sizing design load improvements for floors above crawlspaces/basements, walls, ducts, and heat pumps.
- Now recognizes Type="none" to prevent modeling of pools and hot tubs (pumps and heaters).
- Fixes error for overhangs with zero depth.
- Fixes possible error where the normalized flue height for the AIM-2 infiltration model is negative.
- Slight adjustment of default water heater recovery efficiency equation to prevent errors from values being too high.
- Fixes schematron file not being valid per ISO Schematron standard.

## OpenStudio-HPXML v1.0.0

__New Features__
- Updates to OpenStudio 3.1.0/EnergyPlus 9.4.0.
- **Breaking change**: Deprecates `WeatherStation/WMO` HPXML input, use `WeatherStation/extension/EPWFilePath` instead; also removes `weather_dir` argument from HPXMLtoOpenStudio measure.
- Implements water heater Uniform Energy Factor (UEF) model; replaces RESNET UEF->EF regression. **Breaking change**: `FirstHourRating` is now a required input for storage water heaters when UEF is provided.
- Adds optional HPXML fan power inputs for most HVAC system types. **Breaking change**: Removes ElectricAuxiliaryEnergy input for non-boiler heating systems.
- Uses air-source heat pump cooling performance curves for central air conditioners.
- Updates rated fan power assumption for mini-split heat pump models.
- Allows coal fuel type for non-boiler heating systems.
- Accommodates common walls adjacent to unconditioned space by using HPXML surfaces where InteriorAdjacentTo == ExteriorAdjacentTo.
- Adds optional HPXML inputs to define whether a clothes dryer is vented and its ventilation rate.
- Adds optional HPXML input for `SimulationControl/CalendarYear` for TMY weather files.
- Schematron validation improvements.
- Adds some HPXML XSD schema validation and additional error-checking.
- Various small updates to ASHRAE 140 test files.
- Reduces number of EnergyPlus output files produced by using new OutputControlFiles object.
- Release packages now include ASHRAE 140 test files/results.

__Bugfixes__
- EnergyPlus 9.4.0 fix for negative window solar absorptances at certain hours.
- Fixes airflow timeseries outputs to be averaged instead of summed.
- Updates HVAC sizing methodology for slab-on-grade foundation types.
- Fixes an error that could prevent schematron validation errors from being produced.
- Skips weather caching if filesystem is read only.

## OpenStudio-HPXML v0.11.0 Beta

__New Features__
- New [Schematron](http://schematron.com) validation (EPvalidator.xml) replaces custom ruby validation (EPvalidator.rb)
- **[Breaking change]** `BuildingConstruction/ResidentialFacilityType` ("single-family detached", "single-family attached", "apartment unit", or "manufactured home") is a required input
- Ability to model shared systems for Attached/Multifamily dwelling units
  - Shared HVAC systems (cooling towers, chillers, central boilers, water loop heat pumps, fan coils, ground source heat pumps on shared hydronic circulation loops)
  - Shared water heaters serving either A) multiple dwelling units' service hot water or B) a shared laundry/equipment room, as well as hot water recirculation systems
  - Shared appliances (e.g., clothes dryer in a shared laundry room)
  - Shared hot water recirculation systems
  - Shared ventilation systems (optionally with preconditioning equipment and recirculation)
  - Shared PV systems
  - **[Breaking change]** Appliances located in MF spaces (i.e., "other") must now be specified in more detail (i.e., "other heated space", "other non-freezing space", "other multifamily buffer space", or "other housing unit")
- Enclosure
  - New optional inputs: `Roof/RoofType`, `Wall/Siding`, and `RimJoist/Siding`
  - New optional inputs: `Skylight/InteriorShading/SummerShadingCoefficient` and `Skylight/InteriorShading/SummerShadingCoefficient`
  - New optional inputs: `Roof/RoofColor`, `Wall/Color`, and `RimJoist/Color` can be provided instead of `SolarAbsorptance`
  - New optional input to specify presence of flue/chimney, which results in increased infiltration
  - Allows adobe wall type
  - Allows `AirInfiltrationMeasurement/HousePressure` to be any value (previously required to be 50 Pa)
  - **[Breaking change]** `Roof/RadiantBarrierGrade` input now required when there is a radiant barrier
- HVAC
  - Adds optional high-level HVAC autosizing controls
    - `AllowIncreasedFixedCapacities`: Describes how HVAC equipment with fixed capacities are handled. If true, the maximum of the user-specified fixed capacity and the heating/cooling design load will be used to reduce potential for unmet loads. Defaults to false.
    - `UseMaxLoadForHeatPumps`: Describes how autosized heat pumps are handled. If true, heat pumps are sized based on the maximum of heating and cooling design loads. If false, heat pumps are sized per ACCA Manual J/S based on cooling design loads with some oversizing allowances for heating design loads. Defaults to true.
  - Additional HVAC types: mini-split air conditioners and fixed (non-portable) space heaters
  - Adds optional inputs for ground-to-air heat pumps: `extension/PumpPowerWattsPerTon` and `extension/FanPowerWattsPerCFM`
- Ventilation
  - Allows _multiple_ whole-home ventilation, spot ventilation, and/or whole house fans
- Appliances & Plug Loads
  - Allows _multiple_ `Refrigerator` and `Freezer`
  - Allows `Pool`, `HotTub`, `PlugLoad` of type "electric vehicle charging" and "well pump", and `FuelLoad` of type "grill", "lighting", and "fireplace"
  - **[Breaking change]** "other" and "TV other" plug loads now required
- Lighting
  - Allows lighting schedules and holiday lighting
- **[Breaking change]** For hydronic distributions, `HydronicDistributionType` is now required
- **[Breaking change]** For DSE distributions, `AnnualHeatingDistributionSystemEfficiency` and `AnnualCoolingDistributionSystemEfficiency` are both always required
- Allows more HPXML fuel types to be used for HVAC, water heating, appliances, etc.
- New inputs to define Daylight Saving period; defaults to enabled
- Adds more reporting of warnings/errors to run.log

__Bugfixes__
- Fixes pump energy for boilers and ground source heat pumps
- Fixes incorrect gallons of hot water use reported when there are multiple water heaters
- No longer report unmet load for buildings where the HVAC system only meets part of the load (e.g., room AC serving 33% of the load)
- Schedule bugfix for leap years

## OpenStudio-HPXML v0.10.0 Beta

__New Features__
- Dwelling units of single-family attached/multifamily buildings:
  - Adds new generic space types "other heated space", "other multifamily buffer space", and "other non-freezing space" for surface `ExteriorAdjacentTo` elements. "other housing unit", i.e. adiabatic surfaces, was already supported.
  - **[Breaking change]** For `FrameFloors`, replaces "other housing unit above" and "other housing unit below" enumerations with "other housing unit". All four "other ..." spaces must have an `extension/OtherSpaceAboveOrBelow` property set to either "above" or "below".
  - Allows ducts and water heaters to be located in all "other ..." spaces.
  - Allows all appliances to be located in "other", in which internal gains are neglected.
- Allows `Fireplace` and `FloorFurnace` for heating system types.
- Allows "exterior wall", "under slab", and "roof deck" for `DuctLocation`.
- Allows "wood" and "wood pellets" as fuel types for additional HVAC systems, water heaters, and appliances.
- Allows `Location` to be provided for `Dishwasher` and `CookingRange`.
- Allows `BuildingSummary/Site/SiteType` ("urban", "suburban", or "rural") to be provided.
- Allows user-specified `Refrigerator` and `CookingRange` schedules to be provided.
- HVAC capacity elements are no longer required; if not provided, ACCA Manual J autosizing calculations will be used (-1 can continue to be used for capacity elements but is discouraged).
- Duct locations/areas can be defaulted by specifying supply/return `Duct` elements without `DuctSurfaceArea` and `DuctLocation`. `HVACDistribution/DistributionSystemType/AirDistribution/NumberofReturnRegisters` can be optionally provided to inform the default duct area calculations.
- **[Breaking change]** Lighting inputs now use `LightingType[LightEmittingDiode | CompactFluorescent | FluorescentTube]` instead of `ThirdPartyCertification="ERI Tier I" or ThirdPartyCertification="ERI Tier II"`.
- **[Breaking change]** `HVACDistribution/ConditionedFloorAreaServed` is now required for air distribution systems.
- **[Breaking change]** Infiltration and attic ventilation specified using natural air changes per hour now uses `ACHnatural` instead of `extension/ConstantACHnatural`.
- **[Breaking change]** The optional `PerformanceAdjustment` input for instantaneous water heaters is now treated as a performance multiplier (e.g., 0.92) instead of derate (e.g., 0.08).
- Adds ASHRAE 140 Class II test files.
- SimulationOutputReport reporting measure:
  - New optional timeseries outputs:  airflows (e.g., infiltration, mechanical ventilation, natural ventilation, whole house fan) and weather (e.g., temperatures, wind speed, solar).
  - Timeseries frequency can now be set to 'none' as an alternative to setting all include_timeseries_foo variables to false.
  - **[Breaking change]** Renames "Wood" to "Wood Cord" to better distinguish from "Wood Pellets".
- Modeling improvements:
  - Improved calculation for infiltration height
  - Infiltration & mechanical ventilation now combined using ASHRAE 62.2 Normative Appendix C.
- Runtime improvements: 
  - Optimized ruby require calls.
  - Skip ViewFactor calculations when not needed (i.e., no conditioned basement).
- Error-checking:
  - Adds more space type-specific error checking of adjacent surfaces.
  - Adds additional HPXML datatype checks.
  - Adds a warning if a `HVACDistribution` system has ducts entirely within conditioned space and non-zero leakage to the outside.
  - Adds warnings if appliance inputs may be inappropriate and result in negative energy or hot water use.

__Bugfixes__
- Fixes error if there's a `FoundationWall` whose height is less than 0.5 ft.
- Fixes HVAC defrost control in EnergyPlus model to use "Timed" instead of "OnDemand".
- Fixes exterior air film and wind exposure for a `FrameFloor` over ambient conditions.
- Fixes air films for a `FrameFloor` ceiling.
- Fixes error if there are additional `LightingGroup` elements beyond the ones required.
- Fixes vented attic ventilation rate.
- Reported unmet heating/cooling load now correctly excludes latent energy.
- Ground-source heat pump backup fuel is now correctly honored instead of always using electricity.

## OpenStudio-HPXML v0.9.0 Beta

__New Features__
- **[Breaking change]** Updates to OpenStudio v3.0.0 and EnergyPlus 9.3
- Numerous HPXML inputs are now optional with built-in defaulting, particularly for water heating, appliances, and PV. Set the `debug` argument to true to output a in.xml HPXML file with defaults applied for inspection. See the documentation for defaulting equations/assumptions/references.
- **[Breaking change]** If clothes washer efficiency inputs are provided, `LabelUsage` is now required.
- **[Breaking change]** If dishwasher efficiency inputs are provided, `LabelElectricRate`, `LabelGasRate`, `LabelAnnualGasCost`, and `LabelUsage` are now required.
- Adds optional specification of simulation controls including timestep and begin/end dates.
- Adds optional `extension/UsageMultiplier` inputs for appliances, plug loads, lighting, and water fixtures. Can be used to, e.g., reflect high/low usage occupants.
- Adds ability to model a dehumidifier.
- Adds ability to model kitchen/bath fans (spot ventilation).
- Improved desuperheater model; desuperheater can now be connected to heat pump water heaters.
- Updated clothes washer/dryer and dishwasher models per ANSI/RESNET/ICC 301-2019 Addendum A.
- Solar thermal systems modeled with `SolarFraction` can now be connected to combi water heating systems.
- **[Breaking change]** Replaces optional `epw_output_path` and `osm_output_path` arguments with a single optional `output_dir` argument; adds an optional `debug` argument.
- **[Breaking change]** Replaces optional `BuildingConstruction/extension/FractionofOperableWindowArea` with optional `Window/FractionOperable`.
- **[Breaking change]** Replaces optional `extension/EPWFileName` with optional `extension/EPWFilePath` to allow absolute paths to be provided as an alternative to just the file name.
- Replaces REXML xml library with Oga for better runtime performance.
- Additional error-checking.
- SimulationOutputReport reporting measure:
  - Now reports wood and wood pellets
  - Can report monthly timeseries values if requested
  - Adds hot water outputs (gallons) for clothes washer, dishwasher, fixtures, and distribution waste.
  - Small improvement to calculation of component loads

__Bugfixes__
- Fixes possible simulation error for buildings with complex HVAC/duct systems.
- Fixes handling of infiltration induced by duct leakage imbalance (i.e., supply leakage != return leakage). Only affects ducts located in a vented crawlspace or vented attic.
- Fixes an unsuccessful simulation for buildings where the sum of multiple HVAC systems' fraction load served was slightly above 1 due to rounding.
- Small fix for interior partition wall thermal mass model.
- Skip building surfaces with areas that are extremely small.

## OpenStudio-HPXML v0.8.0 Beta

__Breaking changes__
- Weather cache files are now in .csv instead of .cache format.
- `extension/StandbyLoss` changed to `StandbyLoss` for indirect water heaters.
- `Site/extension/DisableNaturalVentilation` changed to `BuildingConstruction/extension/FractionofOperableWindowArea` for more granularity.

__New Features__
- Adds a SimulationOutputReport reporting measure that provides a variety of annual/timeseries outputs in CSV format.
- Allows modeling of whole-house fans to address cooling.
- Improved natural ventilation algorithm that reduces the potential for incurring additional heating energy.
- Optional `HotWaterTemperature` input for water heaters.
- Optional `CompressorType` input for air conditioners and air-source heat pumps.
- Allows specifying the EnergyPlus simulation timestep.
- Runtime performance improvements.
- Additional HPXML error-checking.

__Bugfixes__
- Fix for central fan integrated supply (CFIS) fan energy.
- Fix simulation error when `FractionHeatLoadServed` (or `FractionCoolLoadServed`) sums to slightly greater than 1.
- Fix for running simulations on a different drive (either local or remote network).
- Fix for HVAC sizing error when latitude is exactly 64 (Big Delta, Alaska).
- Fixes running simulations when there is no weather cache file.
- Fixes view factors when conditioned basement foundation walls have a window/door.
- Fixes weather file download.
- Allow a building with ceiling fans and without lighting.

## OpenStudio-HPXML v0.7.0 Beta

- Initial beta release<|MERGE_RESOLUTION|>--- conflicted
+++ resolved
@@ -1,11 +1,9 @@
 ## OpenStudio-HPXML v1.6.0
 
 __New Features__
-<<<<<<< HEAD
 - Updates to newer proposed HPXML v4.0:
   - **Breaking change**: Replaces `VentilationFan/Quantity` and `CeilingFan/Quantity` with `Count`.
   - **Breaking change**: Replaces `PVSystem/InverterEfficiency` with `PVSystem/AttachedToInverter` and `Inverter/InverterEfficiency`.
-=======
 - Allows modeling one or more occupant vacancy periods (`VacancyPeriods` in the HPXML file).
 - ReportSimulationOutput measure: Allows specifying the number of decimal places for timeseries output.
 
@@ -18,7 +16,6 @@
 
 __New Features__
 - When `Battery/Location` not provided, now defaults to garage if present, otherwise outside.
->>>>>>> d999787c
 - BuildResidentialScheduleFile measure:
   - Allows requesting a subset of end uses (columns) to be generated.
 
