--- conflicted
+++ resolved
@@ -23,9 +23,7 @@
 - Allows arbitrary columns to be present in a detailed schedule csv file with warning.
 
 __Bugfixes__
-<<<<<<< HEAD
 - Fixes EPvalidator schematron file extension (.sch, not .xml).
-=======
 - Fixes zero occupants specified for one unit in a whole MF building from being treated like zero occupants for every unit.
 - Fixes using detailed schedules with higher resolution (e.g., 10-min data) than the simulation timestep (e.g., 60-min).
 - Fixes possible heating/cooling spikes when using maximum power ratio detailed schedule for variable-speed HVAC systems.
@@ -42,7 +40,6 @@
 - BuildResidentialHPXML measure: Fixes error when specifying a combi boiler as the water heater type and a *shared* boiler as the heating system type.
 - BuildResidentialScheduleFile measure: Fixes out-of-sync shifting of occupancy and end use schedule resulting in activities even when there is no occupancy.
 - BuildResidentialScheduleFile measure: Fixes a small bug in sink schedule generation resulting in more concentrated schedule.
->>>>>>> 46ee7fc0
 
 ## OpenStudio-HPXML v1.9.1
 
