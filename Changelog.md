--- conflicted
+++ resolved
@@ -3,21 +3,12 @@
 __New Features__
 - **Breaking change**: Heating/cooling component loads no longer calculated by default for faster performance; use `--add-component-loads` argument if desired.
 - **Breaking change**: Replaces `Site/extension/ShelterCoefficient` with `Site/ShieldingofHome`.
-<<<<<<< HEAD
-- **Breaking change**: `AirDistributionType` is now required for all air distributions.
-=======
 - **Breaking change**: `AirDistributionType` is now required for all air distribution systems.
->>>>>>> 3b28a749
 - Allows `DuctLeakageMeasurement` to not be specified for ductless fan coil systems.
 - Allows `Slab/ExposedPerimeter` to be zero.
 - Removes `ClothesDryer/ControlType` from being a required input, it is not used.
 - Relaxes tolerance for duct leakage to outside warning when ducts solely in conditioned space.
 - Moves additional error-checking from the ruby measure to the schematron validator.
-<<<<<<< HEAD
-- Adds more detail to error messages regarding the wrong data type in the HPXML file.
-- Adds error-checking for negative SEEReq results for shared cooling systems.
-=======
->>>>>>> 3b28a749
 
 __Bugfixes__
 - Fixes ruby error if elements (e.g., `SystemIdentifier`) exist without the proper 'id'/'idref' attribute.
