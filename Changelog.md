--- conflicted
+++ resolved
@@ -49,13 +49,9 @@
 - Relaxes requirement for heating (or cooling) setpoints so that they are only needed if heating (or cooling) equipment is present.
 - Adds an `--ep-input-format` argument to run_simulation.rb to choose epJSON as the EnergyPlus input file format instead of IDF.
 - Eliminates EnergyPlus warnings related to unused objects or invalid output meters/variables.
-<<<<<<< HEAD
-- Allows modeling PTAC and PTHP HVAC systems.
-- Allows modeling lithium ion batteries.
-=======
 - Allows modeling PTAC and PTHP HVAC systems. 
 - Allows user inputs for partition wall mass and furniture mass.
->>>>>>> c6c6acef
+- Allows modeling lithium ion batteries.
 
 __Bugfixes__
 - Improves ground reflectance when there is shading of windows/skylights.
