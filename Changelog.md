## OpenStudio-HPXML v1.4.0
__New Features__
<<<<<<< HEAD
- Expanded capabilities for scheduling:
  - Allows modeling detailed HVAC setpoints via a schedule CSV file.
=======
- Adds "Energy Use: Total" and "Energy Use: Net" columns to the annual results output file; allows timeseries outputs.
>>>>>>> 5c0bd9b5
- Allows calculating one or more emissions scenarios (e.g., high renewable penetration vs business as usual) for different emissions types (e.g., CO2e).
- Allows a heat pump separate backup system to be a central system (e.g., central furnace w/ ducts). Previously only non-central system types were allowed.
- Allows specifying a `StormWindow` element for windows/skylights; U-factors and SHGCs are automatically adjusted.
- Allows an optional `AirInfiltrationMeasurement/InfiltrationHeight` input.
- Allows an optional `Battery/UsableCapacity` input; now defaults to 0.9 x NominalCapacity (previously 0.8).
- Adds support for shared hot water recirculation systems controlled by temperature.
- Adds a "Fuel Use: Electricity: Net" timeseries output column for homes with electricity generation.
- The `WaterFixturesUsageMultiplier` input now also applies to general water use internal gains and recirculation pump energy (for some control types).
- Relaxes requirement for `ConditionedFloorAreaServed` for air distribution systems; now only needed if duct surface areas not provided.
- BuildResidentialHPXML measure:
  - **Breaking change**: Changes the zip code argument name to `site_zip_code`.
  - Adds support for ambient foundations for single-family attached and apartment units.
  - Adds support for unconditioned attics for apartment units.
  - Adds an optional argument to store additional custom properties in the HPXML file.
  - Adds an optional argument for whether the HPXML file is written with default values applied; defaults to false.
  - Adds an optional argument for whether the HPXML file is validated; defaults to false.
- BuildResidentialScheduleFile:
  - Adds optional arguments for offsetting heating/cooling setpoint schedules during nighttime and daytime unoccupied hours.
- ReportSimulationOutput measure:
  - Add optional argument for requesting timeseries EnergyPlus output variables.
  - Add ability to include `TimeDST` and/or `TimeUTC` timestamp column(s) in results_timeseries.csv.
  - Timestamps in results_timeseries.csv are output in ISO 8601 standard format.
  - Allows user-specified annual/timeseries output file names.

__Bugfixes__
- Adds more stringent limits for `AirflowDefectRatio` and `ChargeDefectRatio` (now allows values from 1/10th to 10x the design value).
- Catches case where leap year is specified but weather file does not contain 8784 hours.
- Fixes possible HVAC sizing error if design temperature difference (TD) is negative.
- Fixes an error if there is a pool or hot tub, but the pump `Type` is set to "none".
- Adds more decimal places in output files as needed for simulations with shorter timesteps and/or abbreviated run periods.
- Timeseries output fixes: some outputs off by 1 hour; possible negative combi boiler values.

## OpenStudio-HPXML v1.3.0

__New Features__
- Updates to OpenStudio 3.3.0/EnergyPlus 9.6.0.
- **Breaking change**: Replaces "Unmet Load" outputs with "Unmet Hours".
- **Breaking change**: Renames "Load: Heating" and "Peak Load: Heating" (and Cooling) outputs to include "Delivered".
- **Breaking change**: Any heat pump backup heating requires `HeatPump/BackupType` ("integrated" or "separate") to be specified.
- **Breaking change**: For homes with multiple PV arrays, all inverter efficiencies must have the same value.
- **Breaking change**: HPXML schema version must now be '4.0' (proposed).
  - Moves `ClothesDryer/extension/IsVented` to `ClothesDryer/IsVented`.
  - Moves `ClothesDryer/extension/VentedFlowRate` to `ClothesDryer/VentedFlowRate`.
  - Moves `FoundationWall/Insulation/Layer/extension/DistanceToTopOfInsulation` to `FoundationWall/Insulation/Layer/DistanceToTopOfInsulation`.
  - Moves `FoundationWall/Insulation/Layer/extension/DistanceToBottomOfInsulation` to `FoundationWall/Insulation/Layer/DistanceToBottomOfInsulation`.
  - Moves `Slab/PerimeterInsulationDepth` to `Slab/PerimeterInsulation/Layer/InsulationDepth`.
  - Moves `Slab/UnderSlabInsulationWidth` to `Slab/UnderSlabInsulation/Layer/InsulationWidth`.
  - Moves `Slab/UnderSlabInsulationSpansEntireSlab` to `Slab/UnderSlabInsulation/Layer/InsulationSpansEntireSlab`.
- Initial release of BuildResidentialHPXML measure, which generates an HPXML file from a set of building description inputs.
- Expanded capabilities for scheduling:
  - Allows modeling detailed occupancy via a schedule CSV file.
  - Introduces a measure for automatically generating detailed smooth/stochastic schedule CSV files.
  - Expands simplified weekday/weekend/monthly schedule inputs to additional building features.
  - Allows `HeatingSeason` & `CoolingSeason` to be specified for defining heating and cooling equipment availability.
- Adds a new results_hpxml.csv output file to summarize HPXML values (e.g., surface areas, HVAC capacities).
- Allows modeling lithium ion batteries.
- Allows use of `HeatPump/BackupSystem` for modeling a standalone (i.e., not integrated) backup heating system.
- Allows conditioned crawlspaces to be specified; modeled as crawlspaces that are actively maintained at setpoint.
- Allows non-zero refrigerant charge defect ratios for ground source heat pumps.
- Expands choices allowed for `Siding` (Wall/RimJoist) and `RoofType` (Roof) elements.
- Allows "none" for wall/rim joist siding.
- Allows interior finish inputs (e.g., 0.5" drywall) for walls, ceilings, and roofs.
- Allows specifying the foundation wall type (e.g., solid concrete, concrete block, wood, etc.).
- Allows additional fuel types for generators.
- Switches to the EnergyPlus Fan:SystemModel object for all HVAC systems.
- Introduces a small amount of infiltration for unvented spaces.
- Updates the assumption of flue losses vs tank losses for higher efficiency non-electric storage water heaters.
- Revises shared mechanical ventilation preconditioning control logic to operate less often.
- Adds alternative inputs:
  - Window/skylight physical properties (`GlassLayers`, `FrameType`, etc.) instead of `UFactor` & `SHGC`.
  - `Ducts/FractionDuctArea` instead of `Ducts/DuctSurfaceArea`.
  - `Length` instead of `Area` for foundation walls.
  - `Orientation` instead of `Azimuth` for all applicable surfaces, PV systems, and solar thermal systems.
  - CEER (Combined Energy Efficiency Ratio) instead of EER for room ACs.
  - `UsageBin` instead of `FirstHourRating` (for water heaters w/ UEF metric).
  - `CFM50` instead of `CFM25` or `Percent` for duct leakage.
- Allows more defaulting (optional inputs):
  - Mechanical ventilation airflow rate per ASHRAE 62.2-2019.
  - HVAC/DHW system efficiency (by age).
  - Mechanical ventilation fan power (by type).
  - Color (solar absorptance) for walls, roofs, and rim joists.
  - Foundation wall distance to top/bottom of insulation.
  - Door azimuth.
  - Radiant barrier grade.
  - Whole house fan airflow rate and fan power.
- Adds more warnings of inputs based on ANSI/BPI 2400 Standard.
- Removes error-check for number of bedrooms based on conditioned floor area, per RESNET guidance.
- Updates the reporting measure to register all outputs from the annual CSV with the OS runner (for use in, e.g., PAT).
- Removes timeseries CSV output columns that are all zeroes to reduce file size and processing time.
- Improves consistency of installation quality calculations for two/variable-speed air source heat pumps and ground source heat pumps.
- Relaxes requirement for heating (or cooling) setpoints so that they are only needed if heating (or cooling) equipment is present.
- Adds an `--ep-input-format` argument to run_simulation.rb to choose epJSON as the EnergyPlus input file format instead of IDF.
- Eliminates EnergyPlus warnings related to unused objects or invalid output meters/variables.
- Allows modeling PTAC and PTHP HVAC systems. 
- Allows user inputs for partition wall mass and furniture mass.

__Bugfixes__
- Improves ground reflectance when there is shading of windows/skylights.
- Improves HVAC fan power for central forced air systems.
- Fixes mechanical ventilation compartmentalization area calculation for SFA/MF homes with surfaces with InteriorAdjacentTo==ExteriorAdjacentTo.
- Negative `DistanceToTopOfInsulation` values are now disallowed.
- Fixes workflow errors if a `VentilationFan` has zero airflow rate or zero hours of operation.
- Fixes duct design load calculations for HPXML files with multiple ducted HVAC systems.
- Fixes ground source heat pump rated airflow.
- Relaxes `Overhangs` DistanceToBottomOfWindow vs DistanceToBottomOfWindow validation when Depth is zero.
- Fixes possibility of double-counting HVAC distribution losses if an `HVACDistribution` element has both AirDistribution properties and DSE values
- Fixes possibility of incorrect "Peak Electricity: Winter Total (W)" and "Peak Electricity: Summer Total (W)" outputs for homes with duct losses.
- Fixes heating/cooling seasons (used for e.g. summer vs winter window shading) for the southern hemisphere.
- Fixes possibility of EnergyPlus simulation failure for homes with ground-source heat pumps and airflow and/or charge defects.
- Fixes peak load/electricity outputs for homes with ground-source heat pumps and airflow and/or charge defects.

## OpenStudio-HPXML v1.2.0

__New Features__
- **Breaking change**: Heating/cooling component loads no longer calculated by default for faster performance; use `--add-component-loads` argument if desired.
- **Breaking change**: Replaces `Site/extension/ShelterCoefficient` with `Site/ShieldingofHome`.
- Allows `DuctLeakageMeasurement` & `ConditionedFloorAreaServed` to not be specified for ductless fan coil systems; **Breaking change**: `AirDistributionType` is now required for all air distribution systems.
- Allows `Slab/ExposedPerimeter` to be zero.
- Removes `ClothesDryer/ControlType` from being a required input, it is not used.
- Switches room air conditioner model to use Cutler performance curves.
- Relaxes tolerance for duct leakage to outside warning when ducts solely in conditioned space.
- Removes limitation that a shared water heater serving a shared laundry room can't also serve dwelling unit fixtures (i.e., FractionDHWLoadServed is no longer required to be zero).
- Adds IDs to schematron validation errors/warnings when possible.
- Moves additional error-checking from the ruby measure to the schematron validator. 

__Bugfixes__
- Fixes room air conditioner performance curve.
- Fixes ruby error if elements (e.g., `SystemIdentifier`) exist without the proper 'id'/'idref' attribute.
- Fixes error if boiler/GSHP pump power is zero
- Fixes possible "Electricity category end uses do not sum to total" error due to boiler pump energy.
- Fixes possible "Construction R-value ... does not match Assembly R-value" error for highly insulated enclosure elements.
- Adds error-checking for negative SEEReq results for shared cooling systems.
- Adds more detail to error messages regarding the wrong data type in the HPXML file.
- Prevents a solar hot water system w/ SolarFraction=1.

## OpenStudio-HPXML v1.1.0

__New Features__
- **Breaking change**: `Type` is now a required input for dehumidifiers; can be "portable" or "whole-home".
- **Breaking change**: `Location` is now a required input for dehumidifiers; must be "living space" as dehumidifiers are currently modeled as located in living space.
- **Breaking change**: `Type` is now a required input for Pool, PoolPump, HotTub, and HotTubPump.
- **Breaking change**: Both supply and return duct leakage to outside are now required inputs for AirDistribution systems.
- **Breaking change**: Simplifies inputs for fan coils and water loop heat pumps by A) removing HydronicAndAirDistribution element and B) moving WLHP inputs from extension elements to HeatPump element.
- Allows modeling airflow/charge defects for air conditioners, heat pumps, and furnaces (RESNET Standard 310).
- Allows modeling *multiple* dehumidifiers (previously only one allowed).
- Allows modeling generators (generic on-site power production).
- Allows detailed heating/cooling setpoints to be specified: 24-hour weekday & weekend values.
- Allows modeling window/skylight *exterior* shading via summer/winter shading coefficients.
- Allows JSON annual/timeseries output files to be generated instead of CSV. **Breaking change**: For CSV outputs, the first two sections in the results_annual.csv file are now prefixed with "Fuel Use:" and "End Use:", respectively.
- Allows more defaulting (optional inputs) for a variety of HPXML elements.
- Allows requesting timeseries unmet heating/cooling loads.
- Allows skipping schema/schematron validation (for speed); should only be used if the HPXML was already validated upstream.
- Allows HPXML files w/ multiple `Building` elements; requires providing the ID of the single building to be simulated.
- Includes hot water loads (in addition to heating/cooling loads) when timeseries total loads are requested.
- The `in.xml` HPXML file is now always produced for inspection of default values (e.g., autosized HVAC capacities). **Breaking change**: The `output_dir` HPXMLtoOpenStudio measure argument is now required.
- Overhauls documentation to be more comprehensive and standardized.
- `run_simulation.rb` now returns exit code 1 if not successful (i.e., either invalid inputs or simulation fails).

__Bugfixes__
- Improved modeling of window/skylight interior shading -- better reflects shading coefficient inputs.
- Adds error-checking on the HPXML schemaVersion.
- Adds various error-checking to the schematron validator.
- Adds error-checking for empty IDs in the HPXML file.
- Fixes heat pump water heater fan energy not included in SimulationOutputReport outputs.
- Fixes possibility of incorrect "A neighbor building has an azimuth (XXX) not equal to the azimuth of any wall" error.
- Fixes possibility of errors encountered before schematron validation has occurred.
- Small bugfixes related to basement interior surface solar absorptances.
- Allows NumberofConditionedFloors/NumberofConditionedFloorsAboveGrade to be non-integer values per the HPXML schema.
- HVAC sizing design load improvements for floors above crawlspaces/basements, walls, ducts, and heat pumps.
- Now recognizes Type="none" to prevent modeling of pools and hot tubs (pumps and heaters).
- Fixes error for overhangs with zero depth.
- Fixes possible error where the normalized flue height for the AIM-2 infiltration model is negative.
- Slight adjustment of default water heater recovery efficiency equation to prevent errors from values being too high.
- Fixes schematron file not being valid per ISO Schematron standard.

## OpenStudio-HPXML v1.0.0

__New Features__
- Updates to OpenStudio 3.1.0/EnergyPlus 9.4.0.
- **Breaking change**: Deprecates `WeatherStation/WMO` HPXML input, use `WeatherStation/extension/EPWFilePath` instead; also removes `weather_dir` argument from HPXMLtoOpenStudio measure.
- Implements water heater Uniform Energy Factor (UEF) model; replaces RESNET UEF->EF regression. **Breaking change**: `FirstHourRating` is now a required input for storage water heaters when UEF is provided.
- Adds optional HPXML fan power inputs for most HVAC system types. **Breaking change**: Removes ElectricAuxiliaryEnergy input for non-boiler heating systems.
- Uses air-source heat pump cooling performance curves for central air conditioners.
- Updates rated fan power assumption for mini-split heat pump models.
- Allows coal fuel type for non-boiler heating systems.
- Accommodates common walls adjacent to unconditioned space by using HPXML surfaces where InteriorAdjacentTo == ExteriorAdjacentTo.
- Adds optional HPXML inputs to define whether a clothes dryer is vented and its ventilation rate.
- Adds optional HPXML input for `SimulationControl/CalendarYear` for TMY weather files.
- Schematron validation improvements.
- Adds some HPXML XSD schema validation and additional error-checking.
- Various small updates to ASHRAE 140 test files.
- Reduces number of EnergyPlus output files produced by using new OutputControlFiles object.
- Release packages now include ASHRAE 140 test files/results.

__Bugfixes__
- EnergyPlus 9.4.0 fix for negative window solar absorptances at certain hours.
- Fixes airflow timeseries outputs to be averaged instead of summed.
- Updates HVAC sizing methodology for slab-on-grade foundation types.
- Fixes an error that could prevent schematron validation errors from being produced.
- Skips weather caching if filesystem is read only.

## OpenStudio-HPXML v0.11.0 Beta

__New Features__
- New [Schematron](http://schematron.com) validation (EPvalidator.xml) replaces custom ruby validation (EPvalidator.rb)
- **[Breaking Change]** `BuildingConstruction/ResidentialFacilityType` ("single-family detached", "single-family attached", "apartment unit", or "manufactured home") is a required input
- Ability to model shared systems for Attached/Multifamily dwelling units
  - Shared HVAC systems (cooling towers, chillers, central boilers, water loop heat pumps, fan coils, ground source heat pumps on shared hydronic circulation loops)
  - Shared water heaters serving either A) multiple dwelling units' service hot water or B) a shared laundry/equipment room, as well as hot water recirculation systems
  - Shared appliances (e.g., clothes dryer in a shared laundry room)
  - Shared hot water recirculation systems
  - Shared ventilation systems (optionally with preconditioning equipment and recirculation)
  - Shared PV systems
  - **[Breaking Change]** Appliances located in MF spaces (i.e., "other") must now be specified in more detail (i.e., "other heated space", "other non-freezing space", "other multifamily buffer space", or "other housing unit")
- Enclosure
  - New optional inputs: `Roof/RoofType`, `Wall/Siding`, and `RimJoist/Siding`
  - New optional inputs: `Skylight/InteriorShading/SummerShadingCoefficient` and `Skylight/InteriorShading/SummerShadingCoefficient`
  - New optional inputs: `Roof/RoofColor`, `Wall/Color`, and `RimJoist/Color` can be provided instead of `SolarAbsorptance`
  - New optional input to specify presence of flue/chimney, which results in increased infiltration
  - Allows adobe wall type
  - Allows `AirInfiltrationMeasurement/HousePressure` to be any value (previously required to be 50 Pa)
  - **[Breaking Change]** `Roof/RadiantBarrierGrade` input now required when there is a radiant barrier
- HVAC
  - Adds optional high-level HVAC autosizing controls
    - `AllowIncreasedFixedCapacities`: Describes how HVAC equipment with fixed capacities are handled. If true, the maximum of the user-specified fixed capacity and the heating/cooling design load will be used to reduce potential for unmet loads. Defaults to false.
    - `UseMaxLoadForHeatPumps`: Describes how autosized heat pumps are handled. If true, heat pumps are sized based on the maximum of heating and cooling design loads. If false, heat pumps are sized per ACCA Manual J/S based on cooling design loads with some oversizing allowances for heating design loads. Defaults to true.
  - Additional HVAC types: mini-split air conditioners and fixed (non-portable) space heaters
  - Adds optional inputs for ground-to-air heat pumps: `extension/PumpPowerWattsPerTon` and `extension/FanPowerWattsPerCFM`
- Ventilation
  - Allows _multiple_ whole-home ventilation, spot ventilation, and/or whole house fans
- Appliances & Plug Loads
  - Allows _multiple_ `Refrigerator` and `Freezer`
  - Allows `Pool`, `HotTub`, `PlugLoad` of type "electric vehicle charging" and "well pump", and `FuelLoad` of type "grill", "lighting", and "fireplace"
  - **[Breaking Change]** "other" and "TV other" plug loads now required
- Lighting
  - Allows lighting schedules and holiday lighting
- **[Breaking Change]** For hydronic distributions, `HydronicDistributionType` is now required
- **[Breaking Change]** For DSE distributions, `AnnualHeatingDistributionSystemEfficiency` and `AnnualCoolingDistributionSystemEfficiency` are both always required
- Allows more HPXML fuel types to be used for HVAC, water heating, appliances, etc.
- New inputs to define Daylight Saving period; defaults to enabled
- Adds more reporting of warnings/errors to run.log

__Bugfixes__
- Fixes pump energy for boilers and ground source heat pumps
- Fixes incorrect gallons of hot water use reported when there are multiple water heaters
- No longer report unmet load for buildings where the HVAC system only meets part of the load (e.g., room AC serving 33% of the load)
- Schedule bugfix for leap years

## OpenStudio-HPXML v0.10.0 Beta

__New Features__
- Dwelling units of single-family attached/multifamily buildings:
  - Adds new generic space types "other heated space", "other multifamily buffer space", and "other non-freezing space" for surface `ExteriorAdjacentTo` elements. "other housing unit", i.e. adiabatic surfaces, was already supported.
  - **[Breaking Change]** For `FrameFloors`, replaces "other housing unit above" and "other housing unit below" enumerations with "other housing unit". All four "other ..." spaces must have an `extension/OtherSpaceAboveOrBelow` property set to either "above" or "below".
  - Allows ducts and water heaters to be located in all "other ..." spaces.
  - Allows all appliances to be located in "other", in which internal gains are neglected.
- Allows `Fireplace` and `FloorFurnace` for heating system types.
- Allows "exterior wall", "under slab", and "roof deck" for `DuctLocation`.
- Allows "wood" and "wood pellets" as fuel types for additional HVAC systems, water heaters, and appliances.
- Allows `Location` to be provided for `Dishwasher` and `CookingRange`.
- Allows `BuildingSummary/Site/SiteType` ("urban", "suburban", or "rural") to be provided.
- Allows user-specified `Refrigerator` and `CookingRange` schedules to be provided.
- HVAC capacity elements are no longer required; if not provided, ACCA Manual J autosizing calculations will be used (-1 can continue to be used for capacity elements but is discouraged).
- Duct locations/areas can be defaulted by specifying supply/return `Duct` elements without `DuctSurfaceArea` and `DuctLocation`. `HVACDistribution/DistributionSystemType/AirDistribution/NumberofReturnRegisters` can be optionally provided to inform the default duct area calculations.
- **[Breaking Change]** Lighting inputs now use `LightingType[LightEmittingDiode | CompactFluorescent | FluorescentTube]` instead of `ThirdPartyCertification="ERI Tier I" or ThirdPartyCertification="ERI Tier II"`.
- **[Breaking Change]** `HVACDistribution/ConditionedFloorAreaServed` is now required for air distribution systems.
- **[Breaking Change]** Infiltration and attic ventilation specified using natural air changes per hour now uses `ACHnatural` instead of `extension/ConstantACHnatural`.
- **[Breaking Change]** The optional `PerformanceAdjustment` input for instantaneous water heaters is now treated as a performance multiplier (e.g., 0.92) instead of derate (e.g., 0.08).
- Adds ASHRAE 140 Class II test files.
- SimulationOutputReport reporting measure:
  - New optional timeseries outputs:  airflows (e.g., infiltration, mechanical ventilation, natural ventilation, whole house fan) and weather (e.g., temperatures, wind speed, solar).
  - Timeseries frequency can now be set to 'none' as an alternative to setting all include_timeseries_foo variables to false.
  - **[Breaking Change]** Renames "Wood" to "Wood Cord" to better distinguish from "Wood Pellets".
- Modeling improvements:
  - Improved calculation for infiltration height
  - Infiltration & mechanical ventilation now combined using ASHRAE 62.2 Normative Appendix C.
- Runtime improvements: 
  - Optimized ruby require calls.
  - Skip ViewFactor calculations when not needed (i.e., no conditioned basement).
- Error-checking:
  - Adds more space type-specific error checking of adjacent surfaces.
  - Adds additional HPXML datatype checks.
  - Adds a warning if a `HVACDistribution` system has ducts entirely within conditioned space and non-zero leakage to the outside.
  - Adds warnings if appliance inputs may be inappropriate and result in negative energy or hot water use.

__Bugfixes__
- Fixes error if there's a `FoundationWall` whose height is less than 0.5 ft.
- Fixes HVAC defrost control in EnergyPlus model to use "Timed" instead of "OnDemand".
- Fixes exterior air film and wind exposure for a `FrameFloor` over ambient conditions.
- Fixes air films for a `FrameFloor` ceiling.
- Fixes error if there are additional `LightingGroup` elements beyond the ones required.
- Fixes vented attic ventilation rate.
- Reported unmet heating/cooling load now correctly excludes latent energy.
- Ground-source heat pump backup fuel is now correctly honored instead of always using electricity.

## OpenStudio-HPXML v0.9.0 Beta

__New Features__
- **[Breaking Change]** Updates to OpenStudio v3.0.0 and EnergyPlus 9.3
- Numerous HPXML inputs are now optional with built-in defaulting, particularly for water heating, appliances, and PV. Set the `debug` argument to true to output a in.xml HPXML file with defaults applied for inspection. See the documentation for defaulting equations/assumptions/references.
- **[Breaking Change]** If clothes washer efficiency inputs are provided, `LabelUsage` is now required.
- **[Breaking Change]** If dishwasher efficiency inputs are provided, `LabelElectricRate`, `LabelGasRate`, `LabelAnnualGasCost`, and `LabelUsage` are now required.
- Adds optional specification of simulation controls including timestep and begin/end dates.
- Adds optional `extension/UsageMultiplier` inputs for appliances, plug loads, lighting, and water fixtures. Can be used to, e.g., reflect high/low usage occupants.
- Adds ability to model a dehumidifier.
- Adds ability to model kitchen/bath fans (spot ventilation).
- Improved desuperheater model; desuperheater can now be connected to heat pump water heaters.
- Updated clothes washer/dryer and dishwasher models per ANSI/RESNET/ICC 301-2019 Addendum A.
- Solar thermal systems modeled with `SolarFraction` can now be connected to combi water heating systems.
- **[Breaking Change]** Replaces optional `epw_output_path` and `osm_output_path` arguments with a single optional `output_dir` argument; adds an optional `debug` argument.
- **[Breaking Change]** Replaces optional `BuildingConstruction/extension/FractionofOperableWindowArea` with optional `Window/FractionOperable`.
- **[Breaking Change]** Replaces optional `extension/EPWFileName` with optional `extension/EPWFilePath` to allow absolute paths to be provided as an alternative to just the file name.
- Replaces REXML xml library with Oga for better runtime performance.
- Additional error-checking.
- SimulationOutputReport reporting measure:
  - Now reports wood and wood pellets
  - Can report monthly timeseries values if requested
  - Adds hot water outputs (gallons) for clothes washer, dishwasher, fixtures, and distribution waste.
  - Small improvement to calculation of component loads

__Bugfixes__
- Fixes possible simulation error for buildings with complex HVAC/duct systems.
- Fixes handling of infiltration induced by duct leakage imbalance (i.e., supply leakage != return leakage). Only affects ducts located in a vented crawlspace or vented attic.
- Fixes an unsuccessful simulation for buildings where the sum of multiple HVAC systems' fraction load served was slightly above 1 due to rounding.
- Small fix for interior partition wall thermal mass model.
- Skip building surfaces with areas that are extremely small.

## OpenStudio-HPXML v0.8.0 Beta

__Breaking Changes__
- Weather cache files are now in .csv instead of .cache format.
- `extension/StandbyLoss` changed to `StandbyLoss` for indirect water heaters.
- `Site/extension/DisableNaturalVentilation` changed to `BuildingConstruction/extension/FractionofOperableWindowArea` for more granularity.

__New Features__
- Adds a SimulationOutputReport reporting measure that provides a variety of annual/timeseries outputs in CSV format.
- Allows modeling of whole-house fans to address cooling.
- Improved natural ventilation algorithm that reduces the potential for incurring additional heating energy.
- Optional `HotWaterTemperature` input for water heaters.
- Optional `CompressorType` input for air conditioners and air-source heat pumps.
- Allows specifying the EnergyPlus simulation timestep.
- Runtime performance improvements.
- Additional HPXML error-checking.

__Bugfixes__
- Fix for central fan integrated supply (CFIS) fan energy.
- Fix simulation error when `FractionHeatLoadServed` (or `FractionCoolLoadServed`) sums to slightly greater than 1.
- Fix for running simulations on a different drive (either local or remote network).
- Fix for HVAC sizing error when latitude is exactly 64 (Big Delta, Alaska).
- Fixes running simulations when there is no weather cache file.
- Fixes view factors when conditioned basement foundation walls have a window/door.
- Fixes weather file download.
- Allow a building with ceiling fans and without lighting.

## OpenStudio-HPXML v0.7.0 Beta

- Initial beta release<|MERGE_RESOLUTION|>--- conflicted
+++ resolved
@@ -1,11 +1,8 @@
 ## OpenStudio-HPXML v1.4.0
 __New Features__
-<<<<<<< HEAD
 - Expanded capabilities for scheduling:
   - Allows modeling detailed HVAC setpoints via a schedule CSV file.
-=======
 - Adds "Energy Use: Total" and "Energy Use: Net" columns to the annual results output file; allows timeseries outputs.
->>>>>>> 5c0bd9b5
 - Allows calculating one or more emissions scenarios (e.g., high renewable penetration vs business as usual) for different emissions types (e.g., CO2e).
 - Allows a heat pump separate backup system to be a central system (e.g., central furnace w/ ducts). Previously only non-central system types were allowed.
 - Allows specifying a `StormWindow` element for windows/skylights; U-factors and SHGCs are automatically adjusted.
