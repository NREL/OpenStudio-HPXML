--- conflicted
+++ resolved
@@ -39,12 +39,9 @@
 - Removes error-check for number of bedrooms based on conditioned floor area, per RESNET guidance.
 - Updates the reporting measure to register all outputs from the annual CSV with the OS runner (for use in, e.g., PAT).
 - Removes timeseries CSV output columns that are all zeroes to reduce file size and processing time.
-<<<<<<< HEAD
 - Use constant Cutler curve coefficients in installation quality calculations instead of coil curve coefficients for two-speed, variable-speed systems and ground source heat pump.
 - Fix a bug where gshp rated airflow is set to actual airflow.
-=======
 - Relaxes requirement for heating (or cooling) setpoints so that they are only needed if heating (or cooling) equipment is present.
->>>>>>> 2a86e9d2
 - Adds an `--ep-input-format` argument to run_simulation.rb to choose epJSON as the EnergyPlus input file format instead of IDF.
 - Eliminates EnergyPlus warnings related to unused objects or invalid output meters/variables.
 
