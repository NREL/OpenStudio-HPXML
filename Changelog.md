--- conflicted
+++ resolved
@@ -3,11 +3,8 @@
 - Allows calculating one or more emissions scenarios (e.g., high renewable penetration vs business as usual) for different emissions types (e.g., CO2e).
 - Allows a heat pump separate backup system to be a central system (e.g., central furnace w/ ducts). Previously only non-central system types were allowed.
 - Allows an optional `AirInfiltrationMeasurement/InfiltrationHeight` input.
-<<<<<<< HEAD
 - Allows an optional `Battery/UsableCapacity` input; now defaults to 0.9 x NominalCapacity (previously 0.8).
-=======
 - Adds support for shared hot water recirculation systems controlled by temperature.
->>>>>>> 602378b4
 - Adds a "Fuel Use: Electricity: Net" timeseries output column for homes with electricity generation.
 - The `WaterFixturesUsageMultiplier` input now also applies to general water use internal gains and recirculation pump energy (for some control types).
 - Relaxes requirement for `ConditionedFloorAreaServed` for air distribution systems; now only needed if duct surface areas not provided.
