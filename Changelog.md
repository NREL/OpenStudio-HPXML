--- conflicted
+++ resolved
@@ -1,10 +1,6 @@
 ## OpenStudio-HPXML v1.4.0
 __New Features__
-<<<<<<< HEAD
 - Add ability to include `TimeDST` and/or `TimeUTC` timestamp column(s) in results_timeseries.csv.
-- **Breaking change**: Changes the BuildResidentialHPXML measure's zip code argument name to `site_zip_code`.
-=======
->>>>>>> 2f8f517c
 - Allows calculating one or more emissions scenarios (e.g., high renewable penetration vs business as usual) for different emissions types (e.g., CO2).
 - Allows an optional `AirInfiltrationMeasurement/InfiltrationHeight` input.
 - Adds a "Fuel Use: Electricity: Net" timeseries output column for homes with electricity generation.
