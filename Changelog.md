## OpenStudio-HPXML v1.8.0

__New Features__
- Updates to HPXML v4.0-rc3.
- **Breaking change**: Modeling whole SFA/MF buildings is now specified using a `SoftwareInfo/extension/WholeSFAorMFBuildingSimulation=true` element instead of `building-id=ALL` argument.
- Replaces `BuildingSummary/Site/extension/GroundConductivity` with `BuildingSummary/Site/Soil/Conductivity`.
- Allows radiant barriers for additional locations (attic gable walls and floor); reduced emissivity due to dust assumed for radiant barriers on attic floor.
- Allows autosizing with detailed performance data inputs for variable-speed air source HVAC systems using `CapacityFractionOfNominal`.
- Ground source heat pump enhancements:
  - Allows optional detailed inputs related to geothermal loop (`HVACPlant/GeothermalLoop`).
  - Allows optional ground diffusivity input.
  - Updates to using G-Functions from the [G-Function Library for Modeling Vertical Bore Ground Heat Exchanger](https://gdr.openei.org/submissions/1325).
  - Updated heating/cooling performance curves to reflect newer equipment.
- Now defaults to -20F for `CompressorLockoutTemperature` for variable-speed air-to-air heat pumps.
- BuildResidentialHPXML measure:
  - **Breaking change**: Replaces `roof_radiant_barrier`/`roof_radiant_barrier_grade` arguments with `radiant_barrier_attic_location`/`radiant_barrier_grade`.
  - Adds detailed performance data inputs for variable-speed air source HVAC systems.
  - Add soil and moisture type arguments (for determining ground conductivity and diffusivity) and optional geothermal loop arguments for ground source heat pumps.
  - The "Geometry: Building Number of Units" input is now written to the HPXML `NumberofUnitsInBuilding` element.
- Adds window and skylight `GlassType` options of "low-e, high-solar-gain" and "low-e, low-solar-gain"; updates U-factor/SHGC lookup tables.
- Updated water heater installation location defaulting to match ANSI 301-2022
- Adds more error-checking for inappropriate inputs (e.g., HVAC SHR=0 or clothes washer IMEF=0).
<<<<<<< HEAD
- Adds maximum power ratio detailed schedule for variable-speed HVAC systems (e.g., to model shedding controls per AHRI 1380).
=======
- Update calculation of hot water piping length for buildings with both conditioned and unconditioned basements to avoid double counting.
>>>>>>> 87b63bfb

__Bugfixes__
- Fixes error if using AllowIncreasedFixedCapacities=true w/ HP detailed performance data.
- Prevents mains water temperature from going below freezing (0 C).
- Fixes error if HPXML has emissions scenario and abbreviated run period.
- Fixes detailed schedule error-checking where schedules with MAX < 1 were incorrectly allowed.

## OpenStudio-HPXML v1.7.0

__New Features__
- Updates to OpenStudio 3.7.0/EnergyPlus 23.2.
- **Breaking change**: Updates to HPXML v4.0-rc2:
  - HPXML namespace changed from http://hpxmlonline.com/2019/10 to http://hpxmlonline.com/2023/09.
  - Replaces "living space" with "conditioned space", which better represents what is modeled.
  - Replaces `HotTubs/HotTub` with `Spas/PermanentSpa`.
  - Replaces `PortableHeater` and `FixedHeater` with `SpaceHeater`.
- Allows simulating whole multifamily (MF) buildings in a single combined simulation:
  - **Breaking change**: Multiple elements move from `SoftwareInfo/extension` to `BuildingDetails/BuildingSummary/extension` to allow variation across units:
    - `HVACSizingControl`
    - `ShadingControl`
    - `SchedulesFilePath`
    - `NaturalVentilationAvailabilityDaysperWeek`
  - Allows `NumberofUnits` to be used as a multiplier on dwelling unit simulation results to reduce simulation runtime.
  - See the [OpenStudio-HPXML documentation](https://openstudio-hpxml.readthedocs.io/en/v1.7.0/workflow_inputs.html#whole-sfa-mf-buildings) for more detail.
- HVAC modeling updates:
  - Updated assumptions for variable-speed air conditioners, heat pumps, and mini-splits based on NEEP data. Expect results to change, potentially significantly so depending on the scenario.
  - Allows detailed heating and cooling performance data (min/max COPs and capacities at different outdoor temperatures) for variable-speed systems.
  - Updates deep ground temperatures (used for modeling ground-source heat pumps) using L. Xing's simplified design model (2014).
  - Replaces inverse calculations, used to calculate COPs from rated efficiencies, with regressions for single/two-speed central ACs and ASHPs.
- Output updates:
  - **Breaking change**: "Hot Tub" outputs renamed to "Permanent Spa".
  - Adds "Peak Electricity: Annual Total (W)" output.
  - Adds battery resilience hours output; allows requesting timeseries output.
  - ReportUtilityBills measure: Allows reporting monthly utility bills in addition to (or instead of) annual bills.
- BuildResidentialHPXML measure:
  - Allow duct area fractions (as an alternative to duct areas in ft^2).
  - Allow duct locations to be provided while defaulting duct areas (i.e., without providing duct area/fraction inputs).
  - Add generic "attic" and "crawlspace" location choices for supply/return ducts, water heater, and battery.
  - Always validate the HPXML file before applying defaults and only optionally validate the final HPXML file.
- Adds manufactured home belly as a foundation type and allows modeling ducts in a manufactured home belly.
- Battery losses now split between charging and discharging.
- Interior/exterior window shading multipliers are now modeled using the EnergyPlus incident solar multiplier.
- Allows `WaterFixture/FlowRate` as an alternative to `LowFlow`; hot water credit is now calculated based on fraction of low flow fixtures.
- Allows above-grade basements/crawlspaces defined solely with Wall (not FoundationWall) elements.
- Updates to 2022 EIA energy costs.
- Added README.md documentation for all OpenStudio measures.

__Bugfixes__
- Fixes battery resilience output to properly incorporate battery losses.
- Fixes lighting multipliers not being applied when kWh/yr inputs are used.
- Fixes running detailed schedules with mixed timesteps (e.g., hourly heating/cooling setpoints and 15-minutely miscellaneous plug load schedules).
- Fixes calculation of utility bill fixed costs for simulations with abbreviated run periods.
- Fixes error if heat pump `CompressorLockoutTemperature` == `BackupHeatingLockoutTemperature`.
- Fixes possible "Electricity category end uses do not sum to total" error for a heat pump w/o backup.
- Fixes ground source heat pump fan/pump adjustment to rated efficiency.
- Fixes error if conditioned basement has `InsulationSpansEntireSlab=true`.
- Fixes ReportSimulationOutput outputs for the Parametric Analysis Tool (PAT).
- Fixes missing radiation exchange between window and sky when an interior/exterior window shading multiplier less than 1 exists.
- Fixes monthly shallow ground temperatures (used primarily in HVAC autosizing) for the southern hemisphere.
- Various HVAC sizing bugfixes and improvements.
- Fixes low-speed heating COPs for some two-speed ASHPs and cooling COPs for some single-speed ACs/HPs.
- BuildResidentialHPXML measure: Fixes air distribution CFA served when there is not a central system that meets 100% of the load.

## OpenStudio-HPXML v1.6.0

__New Features__
- Updates to OpenStudio 3.6.1/EnergyPlus 23.1.
- **Breaking change**: Updates to newer proposed HPXML v4.0:
  - Replaces `VentilationFan/Quantity` and `CeilingFan/Quantity` with `Count`.
  - Replaces `PVSystem/InverterEfficiency` with `PVSystem/AttachedToInverter` and `Inverter/InverterEfficiency`.
  - Replaces `WaterHeatingSystem/extension/OperatingMode` with `WaterHeatingSystem/HPWHOperatingMode` for heat pump water heaters.
- Output updates:
  - **Breaking change**: Adds `End Use: Heating Heat Pump Backup Fans/Pumps` (disaggregated from `End Use: Heating Fans/Pumps`).
  - **Breaking change**: Replaces `Component Load: Windows` with `Component Load: Windows Conduction` and `Component Load: Windows Solar`.
  - **Breaking change**: Replaces `Component Load: Skylights` with `Component Load: Skylights Conduction` and `Component Load: Skylights Solar`.
  - **Breaking change**: Adds `Component Load: Lighting` (disaggregated from `Component Load: Internal Gains`).
  - **Breaking change**: Adds "net" values for emissions; "total" values now exclude generation (e.g., PV).
  - Adds `Load: Heating: Heat Pump Backup` (heating load delivered by heat pump backup systems).
  - Adds `System Use` outputs (end use outputs for each heating, cooling, and water heating system); allows requesting timeseries output.
  - All annual load outputs are now provided as timeseries outputs; previously only "Delivered" loads were available.
  - Peak summer/winter electricity outputs are now based on Jun/July/Aug and Dec/Jan/Feb months, not HVAC heating/cooling operation.
  - Allows specifying the number of decimal places for timeseries output.
  - Msgpack outputs are no longer rounded (since there is no file size penalty to storing full precision).
  - Annual emissions and utility bills now include all fuel/end uses, even if zero.
  - ReportSimulationOutput measure: Allows disabling individual annual output sections.
- **Breaking change**: Deprecates `OccupancyCalculationType` ("asset" or "operational").
   - If `NumberofResidents` not provided, an *asset* calculation is performed assuming standard occupancy per ANSI/RESNET/ICC 301.
   - If `NumberofResidents` is provided, an *operational* calculation is performed using a relationship between #Bedrooms and #Occupants from RECS 2015.
- Heat pump enhancements:
  - Allows `HeatingCapacityRetention[Fraction | Temperature]` inputs to define cold-climate performance; like `HeatingCapacity17F` but can apply to autosized systems and can use a user-specified temperature.
  - Default mini-split heating capacity retention updated from 0.4 to 0.5 (at 5 deg-F).
  - Allows `CompressorLockoutTemperature` as an optional input to control the minimum temperature the compressor can operate at.
  - Defaults for `CompressorLockoutTemperature`: 25F for dual-fuel, -20F for mini-split, 0F for all other heat pumps.
  - Defaults for `BackupHeatingLockoutTemperature`: 50F for dual-fuel, 40F for all other heat pumps.
  - Provides a warning if `BackupHeatingSwitchoverTemperature` or `BackupHeatingLockoutTemperature` are low and may cause unmet hours.
  - Autosizing is no longer all-or-none; backup heating can be autosized (defaulted) while specifying the heat pump capacities, or vice versa.
  - Allows `extension/CrankcaseHeaterPowerWatts` as an optional input; defaults to 50 W for central HPs/ACs and mini-splits.
  - Increased consistency between variable-speed central HP and mini-split HP models for degradation coefficients, gross SHR calculations, etc.
- Infiltration changes:
  - **Breaking change**: Infiltration for SFA/MF dwelling units must include `TypeOfInfiltrationLeakage` ("unit total" or "unit exterior only").
  - **Breaking change**: Replaces `BuildingConstruction/extension/HasFlueOrChimney` with `AirInfiltration/extension/HasFlueOrChimneyInConditionedSpace`; defaults now incorporate HVAC/water heater location.
  - Allows infiltration to be specified using `CFMnatural` or `EffectiveLeakageArea`.
- Lighting changes:
  - LightingGroups can now be specified using kWh/year annual consumption values as an alternative to fractions of different lighting types.
  - LightingGroups for interior, exterior, and garage are no longer required; if not provided, these lighting uses will not be modeled.
- HVAC sizing enhancements:
  - Allows optional inputs under `HVACSizingControl/ManualJInputs` to override Manual J defaults for HVAC autosizing calculations.
  - Updates to better align various default values and algorithms with Manual J.
  - Updates design load calculations to handle conditioned basements with insulated slabs.
- Duct enhancements:
  - Allows modeling ducts buried in attic loose-fill insulation using `Ducts/DuctBuriedInsulationLevel`.
  - Allows specifying `Ducts/DuctEffectiveRValue`, the value that will be used in the model, though its use is not recommended.
- Allows modeling a pilot light for non-electric heating systems (furnaces, stoves, boilers, and fireplaces).
- Allows summer vs winter shading seasons to be specified for windows and skylights.
- Allows defining one or more `UnavailablePeriods` (e.g., occupant vacancies or power outage periods).
- Stochastic schedules for garage lighting and TV plug loads now use interior lighting and miscellaneous plug load schedules, respectively.
- Performance improvement for HPXML files w/ large numbers of `Building` elements.
- Weather cache files (\*foo-cache.csv) are no longer used/needed.

__Bugfixes__
- Fixes `BackupHeatingSwitchoverTemperature` for a heat pump w/ *separate* backup system; now correctly ceases backup operation above this temperature.
- Fixes error if calculating utility bills for an all-electric home with a detailed JSON utility rate.
- Stochastic schedules now excludes columns for end uses that are not stochastically generated.
- Fixes operational calculation when the number of residents is set to zero.
- Fixes possible utility bill calculation error for a home with PV using a detailed electric utility rate.
- Fixes defaulted mechanical ventilation flow rate for SFA/MF buildings, with respect to infiltration credit.
- HPXML files w/ multiple `Building` elements now only show warnings for the single `Building` being simulated.
- Adds a warning for SFA/MF dwelling units without at least one attached wall/ceiling/floor surface.
- Various fixes for window/skylight/duct design loads for Manual J HVAC autosizing calculations.
- Ensure that ductless HVAC systems do not have a non-zero airflow defect ratio specified.
- Fixes possible "A neighbor building has an azimuth (XX) not equal to the azimuth of any wall" for SFA/MF units with neighboring buildings for shade.
- Fixes reported loads when no/partial HVAC system (e.g., room air conditioner that meets 30% of the cooling load).

## OpenStudio-HPXML v1.5.1

__New Features__
- When `Battery/Location` not provided, now defaults to garage if present, otherwise outside.
- BuildResidentialScheduleFile measure:
  - Allows requesting a subset of end uses (columns) to be generated.

__Bugfixes__
- Fixes total/net electricity timeseries outputs to include battery charging/discharging energy.
- Fixes error when a non-electric water heater has jacket insulation and the UEF metric is used.

## OpenStudio-HPXML v1.5.0

__New Features__
- Updates to OpenStudio 3.5.0/EnergyPlus 22.2.
- **Breaking change**: Updates to newer proposed HPXML v4.0:
  - Replaces `FrameFloors/FrameFloor` with `Floors/Floor`.
  - `Floor/FloorType` (WoodFrame, StructuralInsulatedPanel, SteelFrame, or SolidConcrete) is a required input.
  - All `Ducts` must now have a `SystemIdentifier`.
  - Replaces `WallType/StructurallyInsulatedPanel` with `WallType/StructuralInsulatedPanel`.
  - Replaces `SoftwareInfo/extension/SimulationControl/DaylightSaving/Enabled` with `Building/Site/TimeZone/DSTObserved`.
  - Replaces `StandbyLoss` with `StandbyLoss[Units="F/hr"]/Value` for an indirect water heater.
  - Replaces `BranchPipingLoopLength` with `BranchPipingLength` for a hot water recirculation system.
  - Replaces `Floor/extension/OtherSpaceAboveOrBelow` with `Floor/FloorOrCeiling`.
  - For PTAC with heating, replaces `HeatingSystem` of type PackagedTerminalAirConditionerHeating with `CoolingSystem/IntegratedHeating*` elements.
- **Breaking change**: Now performs full HPXML XSD schema validation (previously just limited checks); yields runtime speed improvements.
- **Breaking change**: HVAC/DHW equipment efficiencies can no longer be defaulted (e.g., based on age of equipment); they are now required.
- **Breaking change**: Deprecates ReportHPXMLOutput measure; HVAC autosized capacities & design loads moved to `results_annual.csv`.
- **Breaking change**: BuildResidentialHPXML measure: Replaces arguments using 'auto' for defaults with optional arguments of the appropriate data type.
- Utility bill calculations:
  - **Breaking change**: Removes utility rate and PV related arguments from the ReportUtilityBills measure in lieu of HPXML file inputs.
  - Allows calculating one or more utility bill scenarios (e.g., net metering vs feed-in tariff compensation types for a simulation with PV).
  - Adds detailed calculations for tiered, time-of-use, or real-time pricing electric rates using OpenEI tariff files.  
- Lithium ion battery:
  - Allows detailed charging/discharging schedules via CSV files.
  - Allows setting round trip efficiency.
  - **Breaking change**: Lifetime model is temporarily disabled; `Battery/extension/LifetimeModel` is not allowed.
- Allows SEER2/HSPF2 efficiency types for central air conditioners and heat pumps.
- Allows setting the natural ventilation availability (days/week that operable windows can be opened); default changed from 7 to 3 (M/W/F).
- Allows specifying duct surface area multipliers.
- Allows modeling CFIS ventilation systems with supplemental fans.
- Allows shared dishwasher/clothes washer to be attached to a hot water distribution system instead of a single water heater.
- Allows heating/cooling seasons that don't span the entire year.
- Allows modeling room air conditioners with heating or reverse cycle.
- Allows setting the ground soil conductivity used for foundation heat transfer and ground source heat pumps.
- Allows setting the EnergyPlus temperature capacitance multiplier.
- EnergyPlus modeling changes:
  - Switches Kiva foundation model timestep from 'Hourly' to 'Timestep'; small increase in runtime for sub-hourly simulations.
  - Improves Kiva foundation model heat transfer by providing better initial temperature assumptions based on foundation type and insulation levels.
- Annual/timeseries outputs:
  - Allows timeseries timestamps to be start or end of timestep convention; **Breaking change**: now defaults to start of timestep.
  - Adds annual emission outputs disaggregated by end use; timeseries emission outputs disaggregated by end use can be requested.
  - Allows generating timeseries unmet hours for heating and cooling.
  - Allows CSV timeseries output to be formatted for use with the DView application.
  - Adds heating/cooling setpoints to timeseries outputs when requesting zone temperatures.
  - Disaggregates Battery outputs from PV outputs.
  - Design temperatures, used to calculate design loads for HVAC equipment autosizing, are now output in `in.xml` and `results_annual.csv`.

__Bugfixes__
- Fixes possible incorrect autosizing of heat pump *separate* backup systems with respect to duct loads.
- Fixes incorrect autosizing of heat pump *integrated* backup systems if using MaxLoad/HERS sizing methodology and cooling design load exceeds heating design load.
- Fixes heating (or cooling) setpoints affecting the conditioned space temperature outside the heating (or cooling) season.
- Fixes handling non-integer number of occupants when using the stochastic occupancy schedule generator.
- Fixes units for Peak Loads (kBtu/hr, not kBtu) in annual results file.
- Fixes possible output error for ground source heat pumps with a shared hydronic circulation loop.
- Provides an error message if the EnergyPlus simulation used infinite energy.
- Fixes zero energy use for a ventilation fan w/ non-zero fan power and zero airflow rate.
- Fixes excessive heat transfer when foundation wall interior insulation does not start from the top of the wall.
- Fixes how relative paths are treated when using an OpenStudio Workflow.
- Fixes possible simulation error if a slab has an ExposedPerimeter near zero.
- Fixes possible "Could not identify surface type for surface" error.
- Fixes possible ruby error when defaulting water heater location.
- Battery round trip efficiency now correctly affects results.
- BuildResidentialHPXML measure: 
  - Fixes aspect ratio convention for single-family attached and multifamily dwelling units.

## OpenStudio-HPXML v1.4.0

__New Features__
- Updates to OpenStudio 3.4.0/EnergyPlus 22.1.
- High-level optional `OccupancyCalculationType` input to specify operational vs asset calculation. Defaults to asset. If operational, `NumberofResidents` is required.
- Allows calculating one or more emissions scenarios (e.g., high renewable penetration vs business as usual) for different emissions types (e.g., CO2e).
- New ReportUtilityBills reporting measure: adds a new results_bills.csv output file to summarize calculated utility bills.
- Switches from EnergyPlus SQL output to MessagePack output for faster performance and reduced file sizes when requesting timeseries outputs.
- New heat pump capabilities:
  - **Breaking change**: Replaces the `UseMaxLoadForHeatPumps` sizing option with `HeatPumpSizingMethodology`, which has three choices:
    - `ACCA`: nominal capacity sized per ACCA Manual J/S based on cooling design loads, with some oversizing allowances for larger heating design loads.
    - `HERS` (default): nominal capacity sized equal to the larger of heating/cooling design loads.
    - `MaxLoad`: nominal capacity sized based on the larger of heating/cooling design loads, while taking into account the heat pump's capacity retention at the design temperature.
  - Allows the separate backup system to be a central system (e.g., central furnace w/ ducts). Previously only non-central system types were allowed.
  - Heat pumps with switchover temperatures are now autosized by taking into account the switchover temperature, if higher than the heating design temperature.
  - Allows `BackupHeatingLockoutTemperature` as an optional input to control integrated backup heating availability during, e.g., a thermostat heating setback recovery event; defaults to 40F.
- New water heating capabilities:
  - Allows conventional storage tank water heaters to use a stratified (rather than mixed) tank model via `extension/TankModelType`; higher precision but runtime penalty. Defaults to mixed.
  - Allows operating mode (standard vs heat pump only) for heat pump water heaters (HPWHs) via `extension/OperatingMode`. Defaults to standard.
  - Updates combi boiler model to be simpler, faster, and more robust by using separate space/water heating plant loops and boilers.
- New capabilities for hourly/sub-hourly scheduling via schedule CSV files:
  - Detailed HVAC and water heater setpoints.
  - Detailed heat pump water heater operating modes.
- EnergyPlus modeling changes:
  - Switches from ScriptF to CarrollMRT radiant exchange algorithm.
  - Updates HVAC fans to use fan power law (cubic relationship between fan speed and power).
  - Updates HVAC rated fan power assumption per ASHRAE 1449-RP.
- Allows specifying a `StormWindow` element for windows/skylights; U-factors and SHGCs are automatically adjusted.
- Allows an optional `AirInfiltrationMeasurement/InfiltrationHeight` input.
- Allows an optional `Battery/UsableCapacity` input; now defaults to 0.9 x NominalCapacity (previously 0.8).
- For CFIS systems, allows an optional `extension/VentilationOnlyModeAirflowFraction` input to address duct losses during ventilation only mode.
- **Breaking change**: Each `VentilationFan` must have one (and only one) `UsedFor...` element set to true.
- BuildResidentialHPXML measure:
  - **Breaking change**: Changes the zip code argument name to `site_zip_code`.
  - Adds optional arguments for schedule CSV files, HPWH operating mode, water heater tank model, storm windows, heat pump lockout temperature, battery usable capacity, and emissions scenarios.
  - Adds support for ambient foundations for single-family attached and apartment units.
  - Adds support for unconditioned attics for apartment units.
  - Adds an optional argument to store additional custom properties in the HPXML file.
  - Adds an optional argument for whether the HPXML file is written with default values applied; defaults to false.
  - Adds an optional argument for whether the HPXML file is validated; defaults to false.
- ReportSimulationOutput measure:
  - **Breaking change**: New "End Use: \<Fuel\>: Heating Heat Pump Backup" output, disaggregated from "End Use: \<Fuel\>: Heating".
  - Adds "Energy Use: Total" and "Energy Use: Net" columns to the annual results output file; allows timeseries outputs.
  - Adds a "Fuel Use: Electricity: Net" timeseries output column for homes with electricity generation.
  - Adds optional argument for requesting timeseries EnergyPlus output variables.
  - Adds ability to include `TimeDST` and/or `TimeUTC` timestamp column(s) in results_timeseries.csv.
  - Timestamps in results_timeseries.csv are output in ISO 8601 standard format.
  - Allows user-specified annual/timeseries output file names.
- ReportHPXMLOutput measure:
  - Adds "Enclosure: Floor Area Foundation" output row in results_hpxml.csv.
- Adds support for shared hot water recirculation systems controlled by temperature.
- Relaxes requirement for `ConditionedFloorAreaServed` for air distribution systems; now only needed if duct surface areas not provided.
- Allows MessagePack annual/timeseries output files to be generated instead of CSV/JSON.

__Bugfixes__
- Adds more stringent limits for `AirflowDefectRatio` and `ChargeDefectRatio` (now allows values from 1/10th to 10x the design value).
- Catches case where leap year is specified but weather file does not contain 8784 hours.
- Fixes possible HVAC sizing error if design temperature difference (TD) is negative.
- Fixes an error if there is a pool or hot tub, but the pump `Type` is set to "none".
- Adds more decimal places in output files as needed for simulations with shorter timesteps and/or abbreviated run periods.
- Timeseries output fixes: some outputs off by 1 hour; possible negative combi boiler values.
- Fixes range hood ventilation interaction with infiltration to take into account the location of the cooking range.
- Fixes possible EMS error for ventilation systems with low (but non-zero) flow rates.
- Fixes documentation for `Overhangs/Depth` inputs; units should be ft and not inches.
- The `WaterFixturesUsageMultiplier` input now also applies to general water use internal gains and recirculation pump energy (for some control types).
- BuildResidentialHPXML measure:
  - Fixes units for "Cooling System: Cooling Capacity" argument (Btu/hr, not tons).
  - Fixes incorrect outside boundary condition for shared gable walls of cathedral ceilings, now set to adiabatic.

## OpenStudio-HPXML v1.3.0

__New Features__
- Updates to OpenStudio 3.3.0/EnergyPlus 9.6.0.
- **Breaking change**: Replaces "Unmet Load" outputs with "Unmet Hours".
- **Breaking change**: Renames "Load: Heating" and "Peak Load: Heating" (and Cooling) outputs to include "Delivered".
- **Breaking change**: Any heat pump backup heating requires `HeatPump/BackupType` ("integrated" or "separate") to be specified.
- **Breaking change**: For homes with multiple PV arrays, all inverter efficiencies must have the same value.
- **Breaking change**: HPXML schema version must now be '4.0' (proposed).
  - Moves `ClothesDryer/extension/IsVented` to `ClothesDryer/Vented`.
  - Moves `ClothesDryer/extension/VentedFlowRate` to `ClothesDryer/VentedFlowRate`.
  - Moves `FoundationWall/Insulation/Layer/extension/DistanceToTopOfInsulation` to `FoundationWall/Insulation/Layer/DistanceToTopOfInsulation`.
  - Moves `FoundationWall/Insulation/Layer/extension/DistanceToBottomOfInsulation` to `FoundationWall/Insulation/Layer/DistanceToBottomOfInsulation`.
  - Moves `Slab/PerimeterInsulationDepth` to `Slab/PerimeterInsulation/Layer/InsulationDepth`.
  - Moves `Slab/UnderSlabInsulationWidth` to `Slab/UnderSlabInsulation/Layer/InsulationWidth`.
  - Moves `Slab/UnderSlabInsulationSpansEntireSlab` to `Slab/UnderSlabInsulation/Layer/InsulationSpansEntireSlab`.
- Initial release of BuildResidentialHPXML measure, which generates an HPXML file from a set of building description inputs.
- Expanded capabilities for scheduling:
  - Allows modeling detailed occupancy via a schedule CSV file.
  - Introduces a measure for automatically generating detailed smooth/stochastic schedule CSV files.
  - Expands simplified weekday/weekend/monthly schedule inputs to additional building features.
  - Allows `HeatingSeason` & `CoolingSeason` to be specified for defining heating and cooling equipment availability.
- Adds a new results_hpxml.csv output file to summarize HPXML values (e.g., surface areas, HVAC capacities).
- Allows modeling lithium ion batteries.
- Allows use of `HeatPump/BackupSystem` for modeling a standalone (i.e., not integrated) backup heating system.
- Allows conditioned crawlspaces to be specified; modeled as crawlspaces that are actively maintained at setpoint.
- Allows non-zero refrigerant charge defect ratios for ground source heat pumps.
- Expands choices allowed for `Siding` (Wall/RimJoist) and `RoofType` (Roof) elements.
- Allows "none" for wall/rim joist siding.
- Allows interior finish inputs (e.g., 0.5" drywall) for walls, ceilings, and roofs.
- Allows specifying the foundation wall type (e.g., solid concrete, concrete block, wood, etc.).
- Allows additional fuel types for generators.
- Switches to the EnergyPlus Fan:SystemModel object for all HVAC systems.
- Introduces a small amount of infiltration for unvented spaces.
- Updates the assumption of flue losses vs tank losses for higher efficiency non-electric storage water heaters.
- Revises shared mechanical ventilation preconditioning control logic to operate less often.
- Adds alternative inputs:
  - Window/skylight physical properties (`GlassLayers`, `FrameType`, etc.) instead of `UFactor` & `SHGC`.
  - `Ducts/FractionDuctArea` instead of `Ducts/DuctSurfaceArea`.
  - `Length` instead of `Area` for foundation walls.
  - `Orientation` instead of `Azimuth` for all applicable surfaces, PV systems, and solar thermal systems.
  - CEER (Combined Energy Efficiency Ratio) instead of EER for room ACs.
  - `UsageBin` instead of `FirstHourRating` (for water heaters w/ UEF metric).
  - `CFM50` instead of `CFM25` or `Percent` for duct leakage.
- Allows more defaulting (optional inputs):
  - Mechanical ventilation airflow rate per ASHRAE 62.2-2019.
  - HVAC/DHW system efficiency (by age).
  - Mechanical ventilation fan power (by type).
  - Color (solar absorptance) for walls, roofs, and rim joists.
  - Foundation wall distance to top/bottom of insulation.
  - Door azimuth.
  - Radiant barrier grade.
  - Whole house fan airflow rate and fan power.
- Adds more warnings of inputs based on ANSI/BPI 2400 Standard.
- Removes error-check for number of bedrooms based on conditioned floor area, per RESNET guidance.
- Updates the reporting measure to register all outputs from the annual CSV with the OS runner (for use in, e.g., PAT).
- Removes timeseries CSV output columns that are all zeroes to reduce file size and processing time.
- Improves consistency of installation quality calculations for two/variable-speed air source heat pumps and ground source heat pumps.
- Relaxes requirement for heating (or cooling) setpoints so that they are only needed if heating (or cooling) equipment is present.
- Adds an `--ep-input-format` argument to run_simulation.rb to choose epJSON as the EnergyPlus input file format instead of IDF.
- Eliminates EnergyPlus warnings related to unused objects or invalid output meters/variables.
- Allows modeling PTAC and PTHP HVAC systems. 
- Allows user inputs for partition wall mass and furniture mass.

__Bugfixes__
- Improves ground reflectance when there is shading of windows/skylights.
- Improves HVAC fan power for central forced air systems.
- Fixes mechanical ventilation compartmentalization area calculation for SFA/MF homes with surfaces with InteriorAdjacentTo==ExteriorAdjacentTo.
- Negative `DistanceToTopOfInsulation` values are now disallowed.
- Fixes workflow errors if a `VentilationFan` has zero airflow rate or zero hours of operation.
- Fixes duct design load calculations for HPXML files with multiple ducted HVAC systems.
- Fixes ground source heat pump rated airflow.
- Relaxes `Overhangs` DistanceToBottomOfWindow vs DistanceToBottomOfWindow validation when Depth is zero.
- Fixes possibility of double-counting HVAC distribution losses if an `HVACDistribution` element has both AirDistribution properties and DSE values
- Fixes possibility of incorrect "Peak Electricity: Winter Total (W)" and "Peak Electricity: Summer Total (W)" outputs for homes with duct losses.
- Fixes heating/cooling seasons (used for e.g. summer vs winter window shading) for the southern hemisphere.
- Fixes possibility of EnergyPlus simulation failure for homes with ground-source heat pumps and airflow and/or charge defects.
- Fixes peak load/electricity outputs for homes with ground-source heat pumps and airflow and/or charge defects.

## OpenStudio-HPXML v1.2.0

__New Features__
- **Breaking change**: Heating/cooling component loads no longer calculated by default for faster performance; use `--add-component-loads` argument if desired.
- **Breaking change**: Replaces `Site/extension/ShelterCoefficient` with `Site/ShieldingofHome`.
- Allows `DuctLeakageMeasurement` & `ConditionedFloorAreaServed` to not be specified for ductless fan coil systems; **Breaking change**: `AirDistributionType` is now required for all air distribution systems.
- Allows `Slab/ExposedPerimeter` to be zero.
- Removes `ClothesDryer/ControlType` from being a required input, it is not used.
- Switches room air conditioner model to use Cutler performance curves.
- Relaxes tolerance for duct leakage to outside warning when ducts solely in conditioned space.
- Removes limitation that a shared water heater serving a shared laundry room can't also serve dwelling unit fixtures (i.e., FractionDHWLoadServed is no longer required to be zero).
- Adds IDs to schematron validation errors/warnings when possible.
- Moves additional error-checking from the ruby measure to the schematron validator. 

__Bugfixes__
- Fixes room air conditioner performance curve.
- Fixes ruby error if elements (e.g., `SystemIdentifier`) exist without the proper 'id'/'idref' attribute.
- Fixes error if boiler/GSHP pump power is zero
- Fixes possible "Electricity category end uses do not sum to total" error due to boiler pump energy.
- Fixes possible "Construction R-value ... does not match Assembly R-value" error for highly insulated enclosure elements.
- Adds error-checking for negative SEEReq results for shared cooling systems.
- Adds more detail to error messages regarding the wrong data type in the HPXML file.
- Prevents a solar hot water system w/ SolarFraction=1.

## OpenStudio-HPXML v1.1.0

__New Features__
- **Breaking change**: `Type` is now a required input for dehumidifiers; can be "portable" or "whole-home".
- **Breaking change**: `Location` is now a required input for dehumidifiers; must be "living space" as dehumidifiers are currently modeled as located in living space.
- **Breaking change**: `Type` is now a required input for Pool, PoolPump, HotTub, and HotTubPump.
- **Breaking change**: Both supply and return duct leakage to outside are now required inputs for AirDistribution systems.
- **Breaking change**: Simplifies inputs for fan coils and water loop heat pumps by A) removing HydronicAndAirDistribution element and B) moving WLHP inputs from extension elements to HeatPump element.
- Allows modeling airflow/charge defects for air conditioners, heat pumps, and furnaces (RESNET Standard 310).
- Allows modeling *multiple* dehumidifiers (previously only one allowed).
- Allows modeling generators (generic on-site power production).
- Allows detailed heating/cooling setpoints to be specified: 24-hour weekday & weekend values.
- Allows modeling window/skylight *exterior* shading via summer/winter shading coefficients.
- Allows JSON annual/timeseries output files to be generated instead of CSV. **Breaking change**: For CSV outputs, the first two sections in the results_annual.csv file are now prefixed with "Fuel Use:" and "End Use:", respectively.
- Allows more defaulting (optional inputs) for a variety of HPXML elements.
- Allows requesting timeseries unmet heating/cooling loads.
- Allows skipping schema/schematron validation (for speed); should only be used if the HPXML was already validated upstream.
- Allows HPXML files w/ multiple `Building` elements; requires providing the ID of the single building to be simulated.
- Includes hot water loads (in addition to heating/cooling loads) when timeseries total loads are requested.
- The `in.xml` HPXML file is now always produced for inspection of default values (e.g., autosized HVAC capacities). **Breaking change**: The `output_dir` HPXMLtoOpenStudio measure argument is now required.
- Overhauls documentation to be more comprehensive and standardized.
- `run_simulation.rb` now returns exit code 1 if not successful (i.e., either invalid inputs or simulation fails).

__Bugfixes__
- Improved modeling of window/skylight interior shading -- better reflects shading coefficient inputs.
- Adds error-checking on the HPXML schemaVersion.
- Adds various error-checking to the schematron validator.
- Adds error-checking for empty IDs in the HPXML file.
- Fixes heat pump water heater fan energy not included in SimulationOutputReport outputs.
- Fixes possibility of incorrect "A neighbor building has an azimuth (XXX) not equal to the azimuth of any wall" error.
- Fixes possibility of errors encountered before schematron validation has occurred.
- Small bugfixes related to basement interior surface solar absorptances.
- Allows NumberofConditionedFloors/NumberofConditionedFloorsAboveGrade to be non-integer values per the HPXML schema.
- HVAC sizing design load improvements for floors above crawlspaces/basements, walls, ducts, and heat pumps.
- Now recognizes Type="none" to prevent modeling of pools and hot tubs (pumps and heaters).
- Fixes error for overhangs with zero depth.
- Fixes possible error where the normalized flue height for the AIM-2 infiltration model is negative.
- Slight adjustment of default water heater recovery efficiency equation to prevent errors from values being too high.
- Fixes schematron file not being valid per ISO Schematron standard.

## OpenStudio-HPXML v1.0.0

__New Features__
- Updates to OpenStudio 3.1.0/EnergyPlus 9.4.0.
- **Breaking change**: Deprecates `WeatherStation/WMO` HPXML input, use `WeatherStation/extension/EPWFilePath` instead; also removes `weather_dir` argument from HPXMLtoOpenStudio measure.
- Implements water heater Uniform Energy Factor (UEF) model; replaces RESNET UEF->EF regression. **Breaking change**: `FirstHourRating` is now a required input for storage water heaters when UEF is provided.
- Adds optional HPXML fan power inputs for most HVAC system types. **Breaking change**: Removes ElectricAuxiliaryEnergy input for non-boiler heating systems.
- Uses air-source heat pump cooling performance curves for central air conditioners.
- Updates rated fan power assumption for mini-split heat pump models.
- Allows coal fuel type for non-boiler heating systems.
- Accommodates common walls adjacent to unconditioned space by using HPXML surfaces where InteriorAdjacentTo == ExteriorAdjacentTo.
- Adds optional HPXML inputs to define whether a clothes dryer is vented and its ventilation rate.
- Adds optional HPXML input for `SimulationControl/CalendarYear` for TMY weather files.
- Schematron validation improvements.
- Adds some HPXML XSD schema validation and additional error-checking.
- Various small updates to ASHRAE 140 test files.
- Reduces number of EnergyPlus output files produced by using new OutputControlFiles object.
- Release packages now include ASHRAE 140 test files/results.

__Bugfixes__
- EnergyPlus 9.4.0 fix for negative window solar absorptances at certain hours.
- Fixes airflow timeseries outputs to be averaged instead of summed.
- Updates HVAC sizing methodology for slab-on-grade foundation types.
- Fixes an error that could prevent schematron validation errors from being produced.
- Skips weather caching if filesystem is read only.

## OpenStudio-HPXML v0.11.0 Beta

__New Features__
- New [Schematron](http://schematron.com) validation (EPvalidator.xml) replaces custom ruby validation (EPvalidator.rb)
- **[Breaking change]** `BuildingConstruction/ResidentialFacilityType` ("single-family detached", "single-family attached", "apartment unit", or "manufactured home") is a required input
- Ability to model shared systems for Attached/Multifamily dwelling units
  - Shared HVAC systems (cooling towers, chillers, central boilers, water loop heat pumps, fan coils, ground source heat pumps on shared hydronic circulation loops)
  - Shared water heaters serving either A) multiple dwelling units' service hot water or B) a shared laundry/equipment room, as well as hot water recirculation systems
  - Shared appliances (e.g., clothes dryer in a shared laundry room)
  - Shared hot water recirculation systems
  - Shared ventilation systems (optionally with preconditioning equipment and recirculation)
  - Shared PV systems
  - **[Breaking change]** Appliances located in MF spaces (i.e., "other") must now be specified in more detail (i.e., "other heated space", "other non-freezing space", "other multifamily buffer space", or "other housing unit")
- Enclosure
  - New optional inputs: `Roof/RoofType`, `Wall/Siding`, and `RimJoist/Siding`
  - New optional inputs: `Skylight/InteriorShading/SummerShadingCoefficient` and `Skylight/InteriorShading/SummerShadingCoefficient`
  - New optional inputs: `Roof/RoofColor`, `Wall/Color`, and `RimJoist/Color` can be provided instead of `SolarAbsorptance`
  - New optional input to specify presence of flue/chimney, which results in increased infiltration
  - Allows adobe wall type
  - Allows `AirInfiltrationMeasurement/HousePressure` to be any value (previously required to be 50 Pa)
  - **[Breaking change]** `Roof/RadiantBarrierGrade` input now required when there is a radiant barrier
- HVAC
  - Adds optional high-level HVAC autosizing controls
    - `AllowIncreasedFixedCapacities`: Describes how HVAC equipment with fixed capacities are handled. If true, the maximum of the user-specified fixed capacity and the heating/cooling design load will be used to reduce potential for unmet loads. Defaults to false.
    - `UseMaxLoadForHeatPumps`: Describes how autosized heat pumps are handled. If true, heat pumps are sized based on the maximum of heating and cooling design loads. If false, heat pumps are sized per ACCA Manual J/S based on cooling design loads with some oversizing allowances for heating design loads. Defaults to true.
  - Additional HVAC types: mini-split air conditioners and fixed (non-portable) space heaters
  - Adds optional inputs for ground-to-air heat pumps: `extension/PumpPowerWattsPerTon` and `extension/FanPowerWattsPerCFM`
- Ventilation
  - Allows _multiple_ whole-home ventilation, spot ventilation, and/or whole house fans
- Appliances & Plug Loads
  - Allows _multiple_ `Refrigerator` and `Freezer`
  - Allows `Pool`, `HotTub`, `PlugLoad` of type "electric vehicle charging" and "well pump", and `FuelLoad` of type "grill", "lighting", and "fireplace"
  - **[Breaking change]** "other" and "TV other" plug loads now required
- Lighting
  - Allows lighting schedules and holiday lighting
- **[Breaking change]** For hydronic distributions, `HydronicDistributionType` is now required
- **[Breaking change]** For DSE distributions, `AnnualHeatingDistributionSystemEfficiency` and `AnnualCoolingDistributionSystemEfficiency` are both always required
- Allows more HPXML fuel types to be used for HVAC, water heating, appliances, etc.
- New inputs to define Daylight Saving period; defaults to enabled
- Adds more reporting of warnings/errors to run.log

__Bugfixes__
- Fixes pump energy for boilers and ground source heat pumps
- Fixes incorrect gallons of hot water use reported when there are multiple water heaters
- No longer report unmet load for buildings where the HVAC system only meets part of the load (e.g., room AC serving 33% of the load)
- Schedule bugfix for leap years

## OpenStudio-HPXML v0.10.0 Beta

__New Features__
- Dwelling units of single-family attached/multifamily buildings:
  - Adds new generic space types "other heated space", "other multifamily buffer space", and "other non-freezing space" for surface `ExteriorAdjacentTo` elements. "other housing unit", i.e. adiabatic surfaces, was already supported.
  - **[Breaking change]** For `FrameFloors`, replaces "other housing unit above" and "other housing unit below" enumerations with "other housing unit". All four "other ..." spaces must have an `extension/OtherSpaceAboveOrBelow` property set to either "above" or "below".
  - Allows ducts and water heaters to be located in all "other ..." spaces.
  - Allows all appliances to be located in "other", in which internal gains are neglected.
- Allows `Fireplace` and `FloorFurnace` for heating system types.
- Allows "exterior wall", "under slab", and "roof deck" for `DuctLocation`.
- Allows "wood" and "wood pellets" as fuel types for additional HVAC systems, water heaters, and appliances.
- Allows `Location` to be provided for `Dishwasher` and `CookingRange`.
- Allows `BuildingSummary/Site/SiteType` ("urban", "suburban", or "rural") to be provided.
- Allows user-specified `Refrigerator` and `CookingRange` schedules to be provided.
- HVAC capacity elements are no longer required; if not provided, ACCA Manual J autosizing calculations will be used (-1 can continue to be used for capacity elements but is discouraged).
- Duct locations/areas can be defaulted by specifying supply/return `Duct` elements without `DuctSurfaceArea` and `DuctLocation`. `HVACDistribution/DistributionSystemType/AirDistribution/NumberofReturnRegisters` can be optionally provided to inform the default duct area calculations.
- **[Breaking change]** Lighting inputs now use `LightingType[LightEmittingDiode | CompactFluorescent | FluorescentTube]` instead of `ThirdPartyCertification="ERI Tier I" or ThirdPartyCertification="ERI Tier II"`.
- **[Breaking change]** `HVACDistribution/ConditionedFloorAreaServed` is now required for air distribution systems.
- **[Breaking change]** Infiltration and attic ventilation specified using natural air changes per hour now uses `ACHnatural` instead of `extension/ConstantACHnatural`.
- **[Breaking change]** The optional `PerformanceAdjustment` input for instantaneous water heaters is now treated as a performance multiplier (e.g., 0.92) instead of derate (e.g., 0.08).
- Adds ASHRAE 140 Class II test files.
- SimulationOutputReport reporting measure:
  - New optional timeseries outputs:  airflows (e.g., infiltration, mechanical ventilation, natural ventilation, whole house fan) and weather (e.g., temperatures, wind speed, solar).
  - Timeseries frequency can now be set to 'none' as an alternative to setting all include_timeseries_foo variables to false.
  - **[Breaking change]** Renames "Wood" to "Wood Cord" to better distinguish from "Wood Pellets".
- Modeling improvements:
  - Improved calculation for infiltration height
  - Infiltration & mechanical ventilation now combined using ASHRAE 62.2 Normative Appendix C.
- Runtime improvements: 
  - Optimized ruby require calls.
  - Skip ViewFactor calculations when not needed (i.e., no conditioned basement).
- Error-checking:
  - Adds more space type-specific error checking of adjacent surfaces.
  - Adds additional HPXML datatype checks.
  - Adds a warning if a `HVACDistribution` system has ducts entirely within conditioned space and non-zero leakage to the outside.
  - Adds warnings if appliance inputs may be inappropriate and result in negative energy or hot water use.

__Bugfixes__
- Fixes error if there's a `FoundationWall` whose height is less than 0.5 ft.
- Fixes HVAC defrost control in EnergyPlus model to use "Timed" instead of "OnDemand".
- Fixes exterior air film and wind exposure for a `FrameFloor` over ambient conditions.
- Fixes air films for a `FrameFloor` ceiling.
- Fixes error if there are additional `LightingGroup` elements beyond the ones required.
- Fixes vented attic ventilation rate.
- Reported unmet heating/cooling load now correctly excludes latent energy.
- Ground-source heat pump backup fuel is now correctly honored instead of always using electricity.

## OpenStudio-HPXML v0.9.0 Beta

__New Features__
- **[Breaking change]** Updates to OpenStudio v3.0.0 and EnergyPlus 9.3
- Numerous HPXML inputs are now optional with built-in defaulting, particularly for water heating, appliances, and PV. Set the `debug` argument to true to output a in.xml HPXML file with defaults applied for inspection. See the documentation for defaulting equations/assumptions/references.
- **[Breaking change]** If clothes washer efficiency inputs are provided, `LabelUsage` is now required.
- **[Breaking change]** If dishwasher efficiency inputs are provided, `LabelElectricRate`, `LabelGasRate`, `LabelAnnualGasCost`, and `LabelUsage` are now required.
- Adds optional specification of simulation controls including timestep and begin/end dates.
- Adds optional `extension/UsageMultiplier` inputs for appliances, plug loads, lighting, and water fixtures. Can be used to, e.g., reflect high/low usage occupants.
- Adds ability to model a dehumidifier.
- Adds ability to model kitchen/bath fans (spot ventilation).
- Improved desuperheater model; desuperheater can now be connected to heat pump water heaters.
- Updated clothes washer/dryer and dishwasher models per ANSI/RESNET/ICC 301-2019 Addendum A.
- Solar thermal systems modeled with `SolarFraction` can now be connected to combi water heating systems.
- **[Breaking change]** Replaces optional `epw_output_path` and `osm_output_path` arguments with a single optional `output_dir` argument; adds an optional `debug` argument.
- **[Breaking change]** Replaces optional `BuildingConstruction/extension/FractionofOperableWindowArea` with optional `Window/FractionOperable`.
- **[Breaking change]** Replaces optional `extension/EPWFileName` with optional `extension/EPWFilePath` to allow absolute paths to be provided as an alternative to just the file name.
- Replaces REXML xml library with Oga for better runtime performance.
- Additional error-checking.
- SimulationOutputReport reporting measure:
  - Now reports wood and wood pellets
  - Can report monthly timeseries values if requested
  - Adds hot water outputs (gallons) for clothes washer, dishwasher, fixtures, and distribution waste.
  - Small improvement to calculation of component loads

__Bugfixes__
- Fixes possible simulation error for buildings with complex HVAC/duct systems.
- Fixes handling of infiltration induced by duct leakage imbalance (i.e., supply leakage != return leakage). Only affects ducts located in a vented crawlspace or vented attic.
- Fixes an unsuccessful simulation for buildings where the sum of multiple HVAC systems' fraction load served was slightly above 1 due to rounding.
- Small fix for interior partition wall thermal mass model.
- Skip building surfaces with areas that are extremely small.

## OpenStudio-HPXML v0.8.0 Beta

__Breaking changes__
- Weather cache files are now in .csv instead of .cache format.
- `extension/StandbyLoss` changed to `StandbyLoss` for indirect water heaters.
- `Site/extension/DisableNaturalVentilation` changed to `BuildingConstruction/extension/FractionofOperableWindowArea` for more granularity.

__New Features__
- Adds a SimulationOutputReport reporting measure that provides a variety of annual/timeseries outputs in CSV format.
- Allows modeling of whole-house fans to address cooling.
- Improved natural ventilation algorithm that reduces the potential for incurring additional heating energy.
- Optional `HotWaterTemperature` input for water heaters.
- Optional `CompressorType` input for air conditioners and air-source heat pumps.
- Allows specifying the EnergyPlus simulation timestep.
- Runtime performance improvements.
- Additional HPXML error-checking.

__Bugfixes__
- Fix for central fan integrated supply (CFIS) fan energy.
- Fix simulation error when `FractionHeatLoadServed` (or `FractionCoolLoadServed`) sums to slightly greater than 1.
- Fix for running simulations on a different drive (either local or remote network).
- Fix for HVAC sizing error when latitude is exactly 64 (Big Delta, Alaska).
- Fixes running simulations when there is no weather cache file.
- Fixes view factors when conditioned basement foundation walls have a window/door.
- Fixes weather file download.
- Allow a building with ceiling fans and without lighting.

## OpenStudio-HPXML v0.7.0 Beta

- Initial beta release<|MERGE_RESOLUTION|>--- conflicted
+++ resolved
@@ -20,11 +20,8 @@
 - Adds window and skylight `GlassType` options of "low-e, high-solar-gain" and "low-e, low-solar-gain"; updates U-factor/SHGC lookup tables.
 - Updated water heater installation location defaulting to match ANSI 301-2022
 - Adds more error-checking for inappropriate inputs (e.g., HVAC SHR=0 or clothes washer IMEF=0).
-<<<<<<< HEAD
 - Adds maximum power ratio detailed schedule for variable-speed HVAC systems (e.g., to model shedding controls per AHRI 1380).
-=======
 - Update calculation of hot water piping length for buildings with both conditioned and unconditioned basements to avoid double counting.
->>>>>>> 87b63bfb
 
 __Bugfixes__
 - Fixes error if using AllowIncreasedFixedCapacities=true w/ HP detailed performance data.
