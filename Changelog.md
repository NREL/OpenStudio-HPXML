--- conflicted
+++ resolved
@@ -64,11 +64,8 @@
 - Fixes detailed schedule error-checking where schedules with MAX < 1 were incorrectly allowed.
 - Fixes error if using MF space types (e.g., "other heated space") and the building has no HVAC equipment.
 - Fixes `ManualJInputs/HumiditySetpoint` not being used in the design load calculation.
-<<<<<<< HEAD
+- Fixes possible EnergyPlus error when a `Slab` representing a crawlspace dirt floor has perimeter or under slab insulation.
 - Prevents errors due to incorrect `Floor/FloorOrCeiling` input; issues a warning when detected.
-=======
-- Fixes possible EnergyPlus error when a `Slab` representing a crawlspace dirt floor has perimeter or under slab insulation.
->>>>>>> 0b71f83a
 
 ## OpenStudio-HPXML v1.7.0
 
