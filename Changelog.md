## OpenStudio-HPXML v1.7.0

__New Features__
- **Breaking change**: Updates to newer proposed HPXML v4.0:
  - Replaces `PortableHeater` and `FixedHeater` with `SpaceHeater`.
- Adds manufactured home belly as a foundation type and allows modeling ducts in a manufactured home belly.
- Output updates:
  - Adds "Peak Electricity: Annual Total (W)" output.
  - Adds battery resilience hours output; allows requesting timeseries output.
  - ReportUtilityBills measure: Allows reporting monthly utility bills in addition to (or instead of) annual bills.

__Bugfixes__
- Fixes lighting multipliers not being applied when kWh/yr inputs are used.
- Fixes running detailed schedules with mixed timesteps (e.g., hourly heating/cooling setpoints and 15-minutely miscellaneous plug load schedules).
- Fixes calculation of utility bill fixed costs for simulations with abbreviated run periods.
- Fixes error if heat pump `CompressorLockoutTemperature` == `BackupHeatingLockoutTemperature`.
- Fixes possible "Electricity category end uses do not sum to total" error for a heat pump w/o backup.
- Fixes error if conditioned basement has `InsulationSpansEntireSlab=true`.
<<<<<<< HEAD
- Fixes ReportSimulationOutput outputs for the Parametric Analysis Tool (PAT).
=======
- BuildResidentialHPXML measure: Fixes air distribution CFA served when there is not a central system that meets 100% of the load.
>>>>>>> 5d2a7c3a

## OpenStudio-HPXML v1.6.0

__New Features__
- Updates to OpenStudio 3.6.1/EnergyPlus 23.1.
- **Breaking change**: Updates to newer proposed HPXML v4.0:
  - Replaces `VentilationFan/Quantity` and `CeilingFan/Quantity` with `Count`.
  - Replaces `PVSystem/InverterEfficiency` with `PVSystem/AttachedToInverter` and `Inverter/InverterEfficiency`.
  - Replaces `WaterHeatingSystem/extension/OperatingMode` with `WaterHeatingSystem/HPWHOperatingMode` for heat pump water heaters.
- Output updates:
  - **Breaking change**: Adds `End Use: Heating Heat Pump Backup Fans/Pumps` (disaggregated from `End Use: Heating Fans/Pumps`).
  - **Breaking change**: Replaces `Component Load: Windows` with `Component Load: Windows Conduction` and `Component Load: Windows Solar`.
  - **Breaking change**: Replaces `Component Load: Skylights` with `Component Load: Skylights Conduction` and `Component Load: Skylights Solar`.
  - **Breaking change**: Adds `Component Load: Lighting` (disaggregated from `Component Load: Internal Gains`).
  - **Breaking change**: Adds "net" values for emissions; "total" values now exclude generation (e.g., PV).
  - Adds `Load: Heating: Heat Pump Backup` (heating load delivered by heat pump backup systems).
  - Adds `System Use` outputs (end use outputs for each heating, cooling, and water heating system); allows requesting timeseries output.
  - All annual load outputs are now provided as timeseries outputs; previously only "Delivered" loads were available.
  - Peak summer/winter electricity outputs are now based on Jun/July/Aug and Dec/Jan/Feb months, not HVAC heating/cooling operation.
  - Allows specifying the number of decimal places for timeseries output.
  - Msgpack outputs are no longer rounded (since there is no file size penalty to storing full precision).
  - Annual emissions and utility bills now include all fuel/end uses, even if zero.
  - ReportSimulationOutput measure: Allows disabling individual annual output sections.
- **Breaking change**: Deprecates `OccupancyCalculationType` ("asset" or "operational").
   - If `NumberofResidents` not provided, an *asset* calculation is performed assuming standard occupancy per ANSI/RESNET/ICC 301.
   - If `NumberofResidents` is provided, an *operational* calculation is performed using a relationship between #Bedrooms and #Occupants from RECS 2015.
- Heat pump enhancements:
  - Allows `HeatingCapacityRetention[Fraction | Temperature]` inputs to define cold-climate performance; like `HeatingCapacity17F` but can apply to autosized systems and can use a user-specified temperature.
  - Default mini-split heating capacity retention updated from 0.4 to 0.5 (at 5 deg-F).
  - Allows `CompressorLockoutTemperature` as an optional input to control the minimum temperature the compressor can operate at.
  - Defaults for `CompressorLockoutTemperature`: 25F for dual-fuel, -20F for mini-split, 0F for all other heat pumps.
  - Defaults for `BackupHeatingLockoutTemperature`: 50F for dual-fuel, 40F for all other heat pumps.
  - Provides a warning if `BackupHeatingSwitchoverTemperature` or `BackupHeatingLockoutTemperature` are low and may cause unmet hours.
  - Autosizing is no longer all-or-none; backup heating can be autosized (defaulted) while specifying the heat pump capacities, or vice versa.
  - Allows `extension/CrankcaseHeaterPowerWatts` as an optional input; defaults to 50 W for central HPs/ACs and mini-splits.
  - Increased consistency between variable-speed central HP and mini-split HP models for degradation coefficients, gross SHR calculations, etc.
- Infiltration changes:
  - **Breaking change**: Infiltration for SFA/MF dwelling units must include `TypeOfInfiltrationLeakage` ("unit total" or "unit exterior only").
  - **Breaking change**: Replaces `BuildingConstruction/extension/HasFlueOrChimney` with `AirInfiltration/extension/HasFlueOrChimneyInConditionedSpace`; defaults now incorporate HVAC/water heater location.
  - Allows infiltration to be specified using `CFMnatural` or `EffectiveLeakageArea`.
- Lighting changes:
  - LightingGroups can now be specified using kWh/year annual consumption values as an alternative to fractions of different lighting types.
  - LightingGroups for interior, exterior, and garage are no longer required; if not provided, these lighting uses will not be modeled.
- HVAC sizing enhancements:
  - Allows optional inputs under `HVACSizingControl/ManualJInputs` to override Manual J defaults for HVAC autosizing calculations.
  - Updates to better align various default values and algorithms with Manual J.
  - Updates design load calculations to handle conditioned basements with insulated slabs.
- Duct enhancements:
  - Allows modeling ducts buried in attic loose-fill insulation using `Ducts/DuctBuriedInsulationLevel`.
  - Allows specifying `Ducts/DuctEffectiveRValue`, the value that will be used in the model, though its use is not recommended.
- Allows modeling a pilot light for non-electric heating systems (furnaces, stoves, boilers, and fireplaces).
- Allows summer vs winter shading seasons to be specified for windows and skylights.
- Allows defining one or more `UnavailablePeriods` (e.g., occupant vacancies or power outage periods).
- Stochastic schedules for garage lighting and TV plug loads now use interior lighting and miscellaneous plug load schedules, respectively.
- Performance improvement for HPXML files w/ large numbers of `Building` elements.
- Weather cache files (\*foo-cache.csv) are no longer used/needed.

__Bugfixes__
- Fixes `BackupHeatingSwitchoverTemperature` for a heat pump w/ *separate* backup system; now correctly ceases backup operation above this temperature.
- Fixes error if calculating utility bills for an all-electric home with a detailed JSON utility rate.
- Stochastic schedules now excludes columns for end uses that are not stochastically generated.
- Fixes operational calculation when the number of residents is set to zero.
- Fixes possible utility bill calculation error for a home with PV using a detailed electric utility rate.
- Fixes defaulted mechanical ventilation flow rate for SFA/MF buildings, with respect to infiltration credit.
- HPXML files w/ multiple `Building` elements now only show warnings for the single `Building` being simulated.
- Adds a warning for SFA/MF dwelling units without at least one attached wall/ceiling/floor surface.
- Various fixes for window/skylight/duct design loads for Manual J HVAC autosizing calculations.
- Ensure that ductless HVAC systems do not have a non-zero airflow defect ratio specified.
- Fixes possible "A neighbor building has an azimuth (XX) not equal to the azimuth of any wall" for SFA/MF units with neighboring buildings for shade.
- Fixes reported loads when no/partial HVAC system (e.g., room air conditioner that meets 30% of the cooling load).

## OpenStudio-HPXML v1.5.1

__New Features__
- When `Battery/Location` not provided, now defaults to garage if present, otherwise outside.
- BuildResidentialScheduleFile measure:
  - Allows requesting a subset of end uses (columns) to be generated.

__Bugfixes__
- Fixes total/net electricity timeseries outputs to include battery charging/discharging energy.
- Fixes error when a non-electric water heater has jacket insulation and the UEF metric is used.

## OpenStudio-HPXML v1.5.0

__New Features__
- Updates to OpenStudio 3.5.0/EnergyPlus 22.2.
- **Breaking change**: Updates to newer proposed HPXML v4.0:
  - Replaces `FrameFloors/FrameFloor` with `Floors/Floor`.
  - `Floor/FloorType` (WoodFrame, StructuralInsulatedPanel, SteelFrame, or SolidConcrete) is a required input.
  - All `Ducts` must now have a `SystemIdentifier`.
  - Replaces `WallType/StructurallyInsulatedPanel` with `WallType/StructuralInsulatedPanel`.
  - Replaces `SoftwareInfo/extension/SimulationControl/DaylightSaving/Enabled` with `Building/Site/TimeZone/DSTObserved`.
  - Replaces `StandbyLoss` with `StandbyLoss[Units="F/hr"]/Value` for an indirect water heater.
  - Replaces `BranchPipingLoopLength` with `BranchPipingLength` for a hot water recirculation system.
  - Replaces `Floor/extension/OtherSpaceAboveOrBelow` with `Floor/FloorOrCeiling`.
  - For PTAC with heating, replaces `HeatingSystem` of type PackagedTerminalAirConditionerHeating with `CoolingSystem/IntegratedHeating*` elements.
- **Breaking change**: Now performs full HPXML XSD schema validation (previously just limited checks); yields runtime speed improvements.
- **Breaking change**: HVAC/DHW equipment efficiencies can no longer be defaulted (e.g., based on age of equipment); they are now required.
- **Breaking change**: Deprecates ReportHPXMLOutput measure; HVAC autosized capacities & design loads moved to `results_annual.csv`.
- **Breaking change**: BuildResidentialHPXML measure: Replaces arguments using 'auto' for defaults with optional arguments of the appropriate data type.
- Utility bill calculations:
  - **Breaking change**: Removes utility rate and PV related arguments from the ReportUtilityBills measure in lieu of HPXML file inputs.
  - Allows calculating one or more utility bill scenarios (e.g., net metering vs feed-in tariff compensation types for a simulation with PV).
  - Adds detailed calculations for tiered, time-of-use, or real-time pricing electric rates using OpenEI tariff files.  
- Lithium ion battery:
  - Allows detailed charging/discharging schedules via CSV files.
  - Allows setting round trip efficiency.
  - **Breaking change**: Lifetime model is temporarily disabled; `Battery/extension/LifetimeModel` is not allowed.
- Allows SEER2/HSPF2 efficiency types for central air conditioners and heat pumps.
- Allows setting the natural ventilation availability (days/week that operable windows can be opened); default changed from 7 to 3 (M/W/F).
- Allows specifying duct surface area multipliers.
- Allows modeling CFIS ventilation systems with supplemental fans.
- Allows shared dishwasher/clothes washer to be attached to a hot water distribution system instead of a single water heater.
- Allows heating/cooling seasons that don't span the entire year.
- Allows modeling room air conditioners with heating or reverse cycle.
- Allows setting the ground soil conductivity used for foundation heat transfer and ground source heat pumps.
- Allows setting the EnergyPlus temperature capacitance multiplier.
- EnergyPlus modeling changes:
  - Switches Kiva foundation model timestep from 'Hourly' to 'Timestep'; small increase in runtime for sub-hourly simulations.
  - Improves Kiva foundation model heat transfer by providing better initial temperature assumptions based on foundation type and insulation levels.
- Annual/timeseries outputs:
  - Allows timeseries timestamps to be start or end of timestep convention; **Breaking change**: now defaults to start of timestep.
  - Adds annual emission outputs disaggregated by end use; timeseries emission outputs disaggregated by end use can be requested.
  - Allows generating timeseries unmet hours for heating and cooling.
  - Allows CSV timeseries output to be formatted for use with the DView application.
  - Adds heating/cooling setpoints to timeseries outputs when requesting zone temperatures.
  - Disaggregates Battery outputs from PV outputs.
  - Design temperatures, used to calculate design loads for HVAC equipment autosizing, are now output in `in.xml` and `results_annual.csv`.

__Bugfixes__
- Fixes possible incorrect autosizing of heat pump *separate* backup systems with respect to duct loads.
- Fixes incorrect autosizing of heat pump *integrated* backup systems if using MaxLoad/HERS sizing methodology and cooling design load exceeds heating design load.
- Fixes heating (or cooling) setpoints affecting the conditioned space temperature outside the heating (or cooling) season.
- Fixes handling non-integer number of occupants when using the stochastic occupancy schedule generator.
- Fixes units for Peak Loads (kBtu/hr, not kBtu) in annual results file.
- Fixes possible output error for ground source heat pumps with a shared hydronic circulation loop.
- Provides an error message if the EnergyPlus simulation used infinite energy.
- Fixes zero energy use for a ventilation fan w/ non-zero fan power and zero airflow rate.
- Fixes excessive heat transfer when foundation wall interior insulation does not start from the top of the wall.
- Fixes how relative paths are treated when using an OpenStudio Workflow.
- Fixes possible simulation error if a slab has an ExposedPerimeter near zero.
- Fixes possible "Could not identify surface type for surface" error.
- Fixes possible ruby error when defaulting water heater location.
- Battery round trip efficiency now correctly affects results.
- BuildResidentialHPXML measure: 
  - Fixes aspect ratio convention for single-family attached and multifamily dwelling units.

## OpenStudio-HPXML v1.4.0

__New Features__
- Updates to OpenStudio 3.4.0/EnergyPlus 22.1.
- High-level optional `OccupancyCalculationType` input to specify operational vs asset calculation. Defaults to asset. If operational, `NumberofResidents` is required.
- Allows calculating one or more emissions scenarios (e.g., high renewable penetration vs business as usual) for different emissions types (e.g., CO2e).
- New ReportUtilityBills reporting measure: adds a new results_bills.csv output file to summarize calculated utility bills.
- Switches from EnergyPlus SQL output to MessagePack output for faster performance and reduced file sizes when requesting timeseries outputs.
- New heat pump capabilities:
  - **Breaking change**: Replaces the `UseMaxLoadForHeatPumps` sizing option with `HeatPumpSizingMethodology`, which has three choices:
    - `ACCA`: nominal capacity sized per ACCA Manual J/S based on cooling design loads, with some oversizing allowances for larger heating design loads.
    - `HERS` (default): nominal capacity sized equal to the larger of heating/cooling design loads.
    - `MaxLoad`: nominal capacity sized based on the larger of heating/cooling design loads, while taking into account the heat pump's capacity retention at the design temperature.
  - Allows the separate backup system to be a central system (e.g., central furnace w/ ducts). Previously only non-central system types were allowed.
  - Heat pumps with switchover temperatures are now autosized by taking into account the switchover temperature, if higher than the heating design temperature.
  - Allows `BackupHeatingLockoutTemperature` as an optional input to control integrated backup heating availability during, e.g., a thermostat heating setback recovery event; defaults to 40F.
- New water heating capabilities:
  - Allows conventional storage tank water heaters to use a stratified (rather than mixed) tank model via `extension/TankModelType`; higher precision but runtime penalty. Defaults to mixed.
  - Allows operating mode (standard vs heat pump only) for heat pump water heaters (HPWHs) via `extension/OperatingMode`. Defaults to standard.
  - Updates combi boiler model to be simpler, faster, and more robust by using separate space/water heating plant loops and boilers.
- New capabilities for hourly/sub-hourly scheduling via schedule CSV files:
  - Detailed HVAC and water heater setpoints.
  - Detailed heat pump water heater operating modes.
- EnergyPlus modeling changes:
  - Switches from ScriptF to CarrollMRT radiant exchange algorithm.
  - Updates HVAC fans to use fan power law (cubic relationship between fan speed and power).
  - Updates HVAC rated fan power assumption per ASHRAE 1449-RP.
- Allows specifying a `StormWindow` element for windows/skylights; U-factors and SHGCs are automatically adjusted.
- Allows an optional `AirInfiltrationMeasurement/InfiltrationHeight` input.
- Allows an optional `Battery/UsableCapacity` input; now defaults to 0.9 x NominalCapacity (previously 0.8).
- For CFIS systems, allows an optional `extension/VentilationOnlyModeAirflowFraction` input to address duct losses during ventilation only mode.
- **Breaking change**: Each `VentilationFan` must have one (and only one) `UsedFor...` element set to true.
- BuildResidentialHPXML measure:
  - **Breaking change**: Changes the zip code argument name to `site_zip_code`.
  - Adds optional arguments for schedule CSV files, HPWH operating mode, water heater tank model, storm windows, heat pump lockout temperature, battery usable capacity, and emissions scenarios.
  - Adds support for ambient foundations for single-family attached and apartment units.
  - Adds support for unconditioned attics for apartment units.
  - Adds an optional argument to store additional custom properties in the HPXML file.
  - Adds an optional argument for whether the HPXML file is written with default values applied; defaults to false.
  - Adds an optional argument for whether the HPXML file is validated; defaults to false.
- ReportSimulationOutput measure:
  - **Breaking change**: New "End Use: \<Fuel\>: Heating Heat Pump Backup" output, disaggregated from "End Use: \<Fuel\>: Heating".
  - Adds "Energy Use: Total" and "Energy Use: Net" columns to the annual results output file; allows timeseries outputs.
  - Adds a "Fuel Use: Electricity: Net" timeseries output column for homes with electricity generation.
  - Adds optional argument for requesting timeseries EnergyPlus output variables.
  - Adds ability to include `TimeDST` and/or `TimeUTC` timestamp column(s) in results_timeseries.csv.
  - Timestamps in results_timeseries.csv are output in ISO 8601 standard format.
  - Allows user-specified annual/timeseries output file names.
- ReportHPXMLOutput measure:
  - Adds "Enclosure: Floor Area Foundation" output row in results_hpxml.csv.
- Adds support for shared hot water recirculation systems controlled by temperature.
- Relaxes requirement for `ConditionedFloorAreaServed` for air distribution systems; now only needed if duct surface areas not provided.
- Allows MessagePack annual/timeseries output files to be generated instead of CSV/JSON.

__Bugfixes__
- Adds more stringent limits for `AirflowDefectRatio` and `ChargeDefectRatio` (now allows values from 1/10th to 10x the design value).
- Catches case where leap year is specified but weather file does not contain 8784 hours.
- Fixes possible HVAC sizing error if design temperature difference (TD) is negative.
- Fixes an error if there is a pool or hot tub, but the pump `Type` is set to "none".
- Adds more decimal places in output files as needed for simulations with shorter timesteps and/or abbreviated run periods.
- Timeseries output fixes: some outputs off by 1 hour; possible negative combi boiler values.
- Fixes range hood ventilation interaction with infiltration to take into account the location of the cooking range.
- Fixes possible EMS error for ventilation systems with low (but non-zero) flow rates.
- Fixes documentation for `Overhangs/Depth` inputs; units should be ft and not inches.
- The `WaterFixturesUsageMultiplier` input now also applies to general water use internal gains and recirculation pump energy (for some control types).
- BuildResidentialHPXML measure:
  - Fixes units for "Cooling System: Cooling Capacity" argument (Btu/hr, not tons).
  - Fixes incorrect outside boundary condition for shared gable walls of cathedral ceilings, now set to adiabatic.

## OpenStudio-HPXML v1.3.0

__New Features__
- Updates to OpenStudio 3.3.0/EnergyPlus 9.6.0.
- **Breaking change**: Replaces "Unmet Load" outputs with "Unmet Hours".
- **Breaking change**: Renames "Load: Heating" and "Peak Load: Heating" (and Cooling) outputs to include "Delivered".
- **Breaking change**: Any heat pump backup heating requires `HeatPump/BackupType` ("integrated" or "separate") to be specified.
- **Breaking change**: For homes with multiple PV arrays, all inverter efficiencies must have the same value.
- **Breaking change**: HPXML schema version must now be '4.0' (proposed).
  - Moves `ClothesDryer/extension/IsVented` to `ClothesDryer/IsVented`.
  - Moves `ClothesDryer/extension/VentedFlowRate` to `ClothesDryer/VentedFlowRate`.
  - Moves `FoundationWall/Insulation/Layer/extension/DistanceToTopOfInsulation` to `FoundationWall/Insulation/Layer/DistanceToTopOfInsulation`.
  - Moves `FoundationWall/Insulation/Layer/extension/DistanceToBottomOfInsulation` to `FoundationWall/Insulation/Layer/DistanceToBottomOfInsulation`.
  - Moves `Slab/PerimeterInsulationDepth` to `Slab/PerimeterInsulation/Layer/InsulationDepth`.
  - Moves `Slab/UnderSlabInsulationWidth` to `Slab/UnderSlabInsulation/Layer/InsulationWidth`.
  - Moves `Slab/UnderSlabInsulationSpansEntireSlab` to `Slab/UnderSlabInsulation/Layer/InsulationSpansEntireSlab`.
- Initial release of BuildResidentialHPXML measure, which generates an HPXML file from a set of building description inputs.
- Expanded capabilities for scheduling:
  - Allows modeling detailed occupancy via a schedule CSV file.
  - Introduces a measure for automatically generating detailed smooth/stochastic schedule CSV files.
  - Expands simplified weekday/weekend/monthly schedule inputs to additional building features.
  - Allows `HeatingSeason` & `CoolingSeason` to be specified for defining heating and cooling equipment availability.
- Adds a new results_hpxml.csv output file to summarize HPXML values (e.g., surface areas, HVAC capacities).
- Allows modeling lithium ion batteries.
- Allows use of `HeatPump/BackupSystem` for modeling a standalone (i.e., not integrated) backup heating system.
- Allows conditioned crawlspaces to be specified; modeled as crawlspaces that are actively maintained at setpoint.
- Allows non-zero refrigerant charge defect ratios for ground source heat pumps.
- Expands choices allowed for `Siding` (Wall/RimJoist) and `RoofType` (Roof) elements.
- Allows "none" for wall/rim joist siding.
- Allows interior finish inputs (e.g., 0.5" drywall) for walls, ceilings, and roofs.
- Allows specifying the foundation wall type (e.g., solid concrete, concrete block, wood, etc.).
- Allows additional fuel types for generators.
- Switches to the EnergyPlus Fan:SystemModel object for all HVAC systems.
- Introduces a small amount of infiltration for unvented spaces.
- Updates the assumption of flue losses vs tank losses for higher efficiency non-electric storage water heaters.
- Revises shared mechanical ventilation preconditioning control logic to operate less often.
- Adds alternative inputs:
  - Window/skylight physical properties (`GlassLayers`, `FrameType`, etc.) instead of `UFactor` & `SHGC`.
  - `Ducts/FractionDuctArea` instead of `Ducts/DuctSurfaceArea`.
  - `Length` instead of `Area` for foundation walls.
  - `Orientation` instead of `Azimuth` for all applicable surfaces, PV systems, and solar thermal systems.
  - CEER (Combined Energy Efficiency Ratio) instead of EER for room ACs.
  - `UsageBin` instead of `FirstHourRating` (for water heaters w/ UEF metric).
  - `CFM50` instead of `CFM25` or `Percent` for duct leakage.
- Allows more defaulting (optional inputs):
  - Mechanical ventilation airflow rate per ASHRAE 62.2-2019.
  - HVAC/DHW system efficiency (by age).
  - Mechanical ventilation fan power (by type).
  - Color (solar absorptance) for walls, roofs, and rim joists.
  - Foundation wall distance to top/bottom of insulation.
  - Door azimuth.
  - Radiant barrier grade.
  - Whole house fan airflow rate and fan power.
- Adds more warnings of inputs based on ANSI/BPI 2400 Standard.
- Removes error-check for number of bedrooms based on conditioned floor area, per RESNET guidance.
- Updates the reporting measure to register all outputs from the annual CSV with the OS runner (for use in, e.g., PAT).
- Removes timeseries CSV output columns that are all zeroes to reduce file size and processing time.
- Improves consistency of installation quality calculations for two/variable-speed air source heat pumps and ground source heat pumps.
- Relaxes requirement for heating (or cooling) setpoints so that they are only needed if heating (or cooling) equipment is present.
- Adds an `--ep-input-format` argument to run_simulation.rb to choose epJSON as the EnergyPlus input file format instead of IDF.
- Eliminates EnergyPlus warnings related to unused objects or invalid output meters/variables.
- Allows modeling PTAC and PTHP HVAC systems. 
- Allows user inputs for partition wall mass and furniture mass.

__Bugfixes__
- Improves ground reflectance when there is shading of windows/skylights.
- Improves HVAC fan power for central forced air systems.
- Fixes mechanical ventilation compartmentalization area calculation for SFA/MF homes with surfaces with InteriorAdjacentTo==ExteriorAdjacentTo.
- Negative `DistanceToTopOfInsulation` values are now disallowed.
- Fixes workflow errors if a `VentilationFan` has zero airflow rate or zero hours of operation.
- Fixes duct design load calculations for HPXML files with multiple ducted HVAC systems.
- Fixes ground source heat pump rated airflow.
- Relaxes `Overhangs` DistanceToBottomOfWindow vs DistanceToBottomOfWindow validation when Depth is zero.
- Fixes possibility of double-counting HVAC distribution losses if an `HVACDistribution` element has both AirDistribution properties and DSE values
- Fixes possibility of incorrect "Peak Electricity: Winter Total (W)" and "Peak Electricity: Summer Total (W)" outputs for homes with duct losses.
- Fixes heating/cooling seasons (used for e.g. summer vs winter window shading) for the southern hemisphere.
- Fixes possibility of EnergyPlus simulation failure for homes with ground-source heat pumps and airflow and/or charge defects.
- Fixes peak load/electricity outputs for homes with ground-source heat pumps and airflow and/or charge defects.

## OpenStudio-HPXML v1.2.0

__New Features__
- **Breaking change**: Heating/cooling component loads no longer calculated by default for faster performance; use `--add-component-loads` argument if desired.
- **Breaking change**: Replaces `Site/extension/ShelterCoefficient` with `Site/ShieldingofHome`.
- Allows `DuctLeakageMeasurement` & `ConditionedFloorAreaServed` to not be specified for ductless fan coil systems; **Breaking change**: `AirDistributionType` is now required for all air distribution systems.
- Allows `Slab/ExposedPerimeter` to be zero.
- Removes `ClothesDryer/ControlType` from being a required input, it is not used.
- Switches room air conditioner model to use Cutler performance curves.
- Relaxes tolerance for duct leakage to outside warning when ducts solely in conditioned space.
- Removes limitation that a shared water heater serving a shared laundry room can't also serve dwelling unit fixtures (i.e., FractionDHWLoadServed is no longer required to be zero).
- Adds IDs to schematron validation errors/warnings when possible.
- Moves additional error-checking from the ruby measure to the schematron validator. 

__Bugfixes__
- Fixes room air conditioner performance curve.
- Fixes ruby error if elements (e.g., `SystemIdentifier`) exist without the proper 'id'/'idref' attribute.
- Fixes error if boiler/GSHP pump power is zero
- Fixes possible "Electricity category end uses do not sum to total" error due to boiler pump energy.
- Fixes possible "Construction R-value ... does not match Assembly R-value" error for highly insulated enclosure elements.
- Adds error-checking for negative SEEReq results for shared cooling systems.
- Adds more detail to error messages regarding the wrong data type in the HPXML file.
- Prevents a solar hot water system w/ SolarFraction=1.

## OpenStudio-HPXML v1.1.0

__New Features__
- **Breaking change**: `Type` is now a required input for dehumidifiers; can be "portable" or "whole-home".
- **Breaking change**: `Location` is now a required input for dehumidifiers; must be "living space" as dehumidifiers are currently modeled as located in living space.
- **Breaking change**: `Type` is now a required input for Pool, PoolPump, HotTub, and HotTubPump.
- **Breaking change**: Both supply and return duct leakage to outside are now required inputs for AirDistribution systems.
- **Breaking change**: Simplifies inputs for fan coils and water loop heat pumps by A) removing HydronicAndAirDistribution element and B) moving WLHP inputs from extension elements to HeatPump element.
- Allows modeling airflow/charge defects for air conditioners, heat pumps, and furnaces (RESNET Standard 310).
- Allows modeling *multiple* dehumidifiers (previously only one allowed).
- Allows modeling generators (generic on-site power production).
- Allows detailed heating/cooling setpoints to be specified: 24-hour weekday & weekend values.
- Allows modeling window/skylight *exterior* shading via summer/winter shading coefficients.
- Allows JSON annual/timeseries output files to be generated instead of CSV. **Breaking change**: For CSV outputs, the first two sections in the results_annual.csv file are now prefixed with "Fuel Use:" and "End Use:", respectively.
- Allows more defaulting (optional inputs) for a variety of HPXML elements.
- Allows requesting timeseries unmet heating/cooling loads.
- Allows skipping schema/schematron validation (for speed); should only be used if the HPXML was already validated upstream.
- Allows HPXML files w/ multiple `Building` elements; requires providing the ID of the single building to be simulated.
- Includes hot water loads (in addition to heating/cooling loads) when timeseries total loads are requested.
- The `in.xml` HPXML file is now always produced for inspection of default values (e.g., autosized HVAC capacities). **Breaking change**: The `output_dir` HPXMLtoOpenStudio measure argument is now required.
- Overhauls documentation to be more comprehensive and standardized.
- `run_simulation.rb` now returns exit code 1 if not successful (i.e., either invalid inputs or simulation fails).

__Bugfixes__
- Improved modeling of window/skylight interior shading -- better reflects shading coefficient inputs.
- Adds error-checking on the HPXML schemaVersion.
- Adds various error-checking to the schematron validator.
- Adds error-checking for empty IDs in the HPXML file.
- Fixes heat pump water heater fan energy not included in SimulationOutputReport outputs.
- Fixes possibility of incorrect "A neighbor building has an azimuth (XXX) not equal to the azimuth of any wall" error.
- Fixes possibility of errors encountered before schematron validation has occurred.
- Small bugfixes related to basement interior surface solar absorptances.
- Allows NumberofConditionedFloors/NumberofConditionedFloorsAboveGrade to be non-integer values per the HPXML schema.
- HVAC sizing design load improvements for floors above crawlspaces/basements, walls, ducts, and heat pumps.
- Now recognizes Type="none" to prevent modeling of pools and hot tubs (pumps and heaters).
- Fixes error for overhangs with zero depth.
- Fixes possible error where the normalized flue height for the AIM-2 infiltration model is negative.
- Slight adjustment of default water heater recovery efficiency equation to prevent errors from values being too high.
- Fixes schematron file not being valid per ISO Schematron standard.

## OpenStudio-HPXML v1.0.0

__New Features__
- Updates to OpenStudio 3.1.0/EnergyPlus 9.4.0.
- **Breaking change**: Deprecates `WeatherStation/WMO` HPXML input, use `WeatherStation/extension/EPWFilePath` instead; also removes `weather_dir` argument from HPXMLtoOpenStudio measure.
- Implements water heater Uniform Energy Factor (UEF) model; replaces RESNET UEF->EF regression. **Breaking change**: `FirstHourRating` is now a required input for storage water heaters when UEF is provided.
- Adds optional HPXML fan power inputs for most HVAC system types. **Breaking change**: Removes ElectricAuxiliaryEnergy input for non-boiler heating systems.
- Uses air-source heat pump cooling performance curves for central air conditioners.
- Updates rated fan power assumption for mini-split heat pump models.
- Allows coal fuel type for non-boiler heating systems.
- Accommodates common walls adjacent to unconditioned space by using HPXML surfaces where InteriorAdjacentTo == ExteriorAdjacentTo.
- Adds optional HPXML inputs to define whether a clothes dryer is vented and its ventilation rate.
- Adds optional HPXML input for `SimulationControl/CalendarYear` for TMY weather files.
- Schematron validation improvements.
- Adds some HPXML XSD schema validation and additional error-checking.
- Various small updates to ASHRAE 140 test files.
- Reduces number of EnergyPlus output files produced by using new OutputControlFiles object.
- Release packages now include ASHRAE 140 test files/results.

__Bugfixes__
- EnergyPlus 9.4.0 fix for negative window solar absorptances at certain hours.
- Fixes airflow timeseries outputs to be averaged instead of summed.
- Updates HVAC sizing methodology for slab-on-grade foundation types.
- Fixes an error that could prevent schematron validation errors from being produced.
- Skips weather caching if filesystem is read only.

## OpenStudio-HPXML v0.11.0 Beta

__New Features__
- New [Schematron](http://schematron.com) validation (EPvalidator.xml) replaces custom ruby validation (EPvalidator.rb)
- **[Breaking change]** `BuildingConstruction/ResidentialFacilityType` ("single-family detached", "single-family attached", "apartment unit", or "manufactured home") is a required input
- Ability to model shared systems for Attached/Multifamily dwelling units
  - Shared HVAC systems (cooling towers, chillers, central boilers, water loop heat pumps, fan coils, ground source heat pumps on shared hydronic circulation loops)
  - Shared water heaters serving either A) multiple dwelling units' service hot water or B) a shared laundry/equipment room, as well as hot water recirculation systems
  - Shared appliances (e.g., clothes dryer in a shared laundry room)
  - Shared hot water recirculation systems
  - Shared ventilation systems (optionally with preconditioning equipment and recirculation)
  - Shared PV systems
  - **[Breaking change]** Appliances located in MF spaces (i.e., "other") must now be specified in more detail (i.e., "other heated space", "other non-freezing space", "other multifamily buffer space", or "other housing unit")
- Enclosure
  - New optional inputs: `Roof/RoofType`, `Wall/Siding`, and `RimJoist/Siding`
  - New optional inputs: `Skylight/InteriorShading/SummerShadingCoefficient` and `Skylight/InteriorShading/SummerShadingCoefficient`
  - New optional inputs: `Roof/RoofColor`, `Wall/Color`, and `RimJoist/Color` can be provided instead of `SolarAbsorptance`
  - New optional input to specify presence of flue/chimney, which results in increased infiltration
  - Allows adobe wall type
  - Allows `AirInfiltrationMeasurement/HousePressure` to be any value (previously required to be 50 Pa)
  - **[Breaking change]** `Roof/RadiantBarrierGrade` input now required when there is a radiant barrier
- HVAC
  - Adds optional high-level HVAC autosizing controls
    - `AllowIncreasedFixedCapacities`: Describes how HVAC equipment with fixed capacities are handled. If true, the maximum of the user-specified fixed capacity and the heating/cooling design load will be used to reduce potential for unmet loads. Defaults to false.
    - `UseMaxLoadForHeatPumps`: Describes how autosized heat pumps are handled. If true, heat pumps are sized based on the maximum of heating and cooling design loads. If false, heat pumps are sized per ACCA Manual J/S based on cooling design loads with some oversizing allowances for heating design loads. Defaults to true.
  - Additional HVAC types: mini-split air conditioners and fixed (non-portable) space heaters
  - Adds optional inputs for ground-to-air heat pumps: `extension/PumpPowerWattsPerTon` and `extension/FanPowerWattsPerCFM`
- Ventilation
  - Allows _multiple_ whole-home ventilation, spot ventilation, and/or whole house fans
- Appliances & Plug Loads
  - Allows _multiple_ `Refrigerator` and `Freezer`
  - Allows `Pool`, `HotTub`, `PlugLoad` of type "electric vehicle charging" and "well pump", and `FuelLoad` of type "grill", "lighting", and "fireplace"
  - **[Breaking change]** "other" and "TV other" plug loads now required
- Lighting
  - Allows lighting schedules and holiday lighting
- **[Breaking change]** For hydronic distributions, `HydronicDistributionType` is now required
- **[Breaking change]** For DSE distributions, `AnnualHeatingDistributionSystemEfficiency` and `AnnualCoolingDistributionSystemEfficiency` are both always required
- Allows more HPXML fuel types to be used for HVAC, water heating, appliances, etc.
- New inputs to define Daylight Saving period; defaults to enabled
- Adds more reporting of warnings/errors to run.log

__Bugfixes__
- Fixes pump energy for boilers and ground source heat pumps
- Fixes incorrect gallons of hot water use reported when there are multiple water heaters
- No longer report unmet load for buildings where the HVAC system only meets part of the load (e.g., room AC serving 33% of the load)
- Schedule bugfix for leap years

## OpenStudio-HPXML v0.10.0 Beta

__New Features__
- Dwelling units of single-family attached/multifamily buildings:
  - Adds new generic space types "other heated space", "other multifamily buffer space", and "other non-freezing space" for surface `ExteriorAdjacentTo` elements. "other housing unit", i.e. adiabatic surfaces, was already supported.
  - **[Breaking change]** For `FrameFloors`, replaces "other housing unit above" and "other housing unit below" enumerations with "other housing unit". All four "other ..." spaces must have an `extension/OtherSpaceAboveOrBelow` property set to either "above" or "below".
  - Allows ducts and water heaters to be located in all "other ..." spaces.
  - Allows all appliances to be located in "other", in which internal gains are neglected.
- Allows `Fireplace` and `FloorFurnace` for heating system types.
- Allows "exterior wall", "under slab", and "roof deck" for `DuctLocation`.
- Allows "wood" and "wood pellets" as fuel types for additional HVAC systems, water heaters, and appliances.
- Allows `Location` to be provided for `Dishwasher` and `CookingRange`.
- Allows `BuildingSummary/Site/SiteType` ("urban", "suburban", or "rural") to be provided.
- Allows user-specified `Refrigerator` and `CookingRange` schedules to be provided.
- HVAC capacity elements are no longer required; if not provided, ACCA Manual J autosizing calculations will be used (-1 can continue to be used for capacity elements but is discouraged).
- Duct locations/areas can be defaulted by specifying supply/return `Duct` elements without `DuctSurfaceArea` and `DuctLocation`. `HVACDistribution/DistributionSystemType/AirDistribution/NumberofReturnRegisters` can be optionally provided to inform the default duct area calculations.
- **[Breaking change]** Lighting inputs now use `LightingType[LightEmittingDiode | CompactFluorescent | FluorescentTube]` instead of `ThirdPartyCertification="ERI Tier I" or ThirdPartyCertification="ERI Tier II"`.
- **[Breaking change]** `HVACDistribution/ConditionedFloorAreaServed` is now required for air distribution systems.
- **[Breaking change]** Infiltration and attic ventilation specified using natural air changes per hour now uses `ACHnatural` instead of `extension/ConstantACHnatural`.
- **[Breaking change]** The optional `PerformanceAdjustment` input for instantaneous water heaters is now treated as a performance multiplier (e.g., 0.92) instead of derate (e.g., 0.08).
- Adds ASHRAE 140 Class II test files.
- SimulationOutputReport reporting measure:
  - New optional timeseries outputs:  airflows (e.g., infiltration, mechanical ventilation, natural ventilation, whole house fan) and weather (e.g., temperatures, wind speed, solar).
  - Timeseries frequency can now be set to 'none' as an alternative to setting all include_timeseries_foo variables to false.
  - **[Breaking change]** Renames "Wood" to "Wood Cord" to better distinguish from "Wood Pellets".
- Modeling improvements:
  - Improved calculation for infiltration height
  - Infiltration & mechanical ventilation now combined using ASHRAE 62.2 Normative Appendix C.
- Runtime improvements: 
  - Optimized ruby require calls.
  - Skip ViewFactor calculations when not needed (i.e., no conditioned basement).
- Error-checking:
  - Adds more space type-specific error checking of adjacent surfaces.
  - Adds additional HPXML datatype checks.
  - Adds a warning if a `HVACDistribution` system has ducts entirely within conditioned space and non-zero leakage to the outside.
  - Adds warnings if appliance inputs may be inappropriate and result in negative energy or hot water use.

__Bugfixes__
- Fixes error if there's a `FoundationWall` whose height is less than 0.5 ft.
- Fixes HVAC defrost control in EnergyPlus model to use "Timed" instead of "OnDemand".
- Fixes exterior air film and wind exposure for a `FrameFloor` over ambient conditions.
- Fixes air films for a `FrameFloor` ceiling.
- Fixes error if there are additional `LightingGroup` elements beyond the ones required.
- Fixes vented attic ventilation rate.
- Reported unmet heating/cooling load now correctly excludes latent energy.
- Ground-source heat pump backup fuel is now correctly honored instead of always using electricity.

## OpenStudio-HPXML v0.9.0 Beta

__New Features__
- **[Breaking change]** Updates to OpenStudio v3.0.0 and EnergyPlus 9.3
- Numerous HPXML inputs are now optional with built-in defaulting, particularly for water heating, appliances, and PV. Set the `debug` argument to true to output a in.xml HPXML file with defaults applied for inspection. See the documentation for defaulting equations/assumptions/references.
- **[Breaking change]** If clothes washer efficiency inputs are provided, `LabelUsage` is now required.
- **[Breaking change]** If dishwasher efficiency inputs are provided, `LabelElectricRate`, `LabelGasRate`, `LabelAnnualGasCost`, and `LabelUsage` are now required.
- Adds optional specification of simulation controls including timestep and begin/end dates.
- Adds optional `extension/UsageMultiplier` inputs for appliances, plug loads, lighting, and water fixtures. Can be used to, e.g., reflect high/low usage occupants.
- Adds ability to model a dehumidifier.
- Adds ability to model kitchen/bath fans (spot ventilation).
- Improved desuperheater model; desuperheater can now be connected to heat pump water heaters.
- Updated clothes washer/dryer and dishwasher models per ANSI/RESNET/ICC 301-2019 Addendum A.
- Solar thermal systems modeled with `SolarFraction` can now be connected to combi water heating systems.
- **[Breaking change]** Replaces optional `epw_output_path` and `osm_output_path` arguments with a single optional `output_dir` argument; adds an optional `debug` argument.
- **[Breaking change]** Replaces optional `BuildingConstruction/extension/FractionofOperableWindowArea` with optional `Window/FractionOperable`.
- **[Breaking change]** Replaces optional `extension/EPWFileName` with optional `extension/EPWFilePath` to allow absolute paths to be provided as an alternative to just the file name.
- Replaces REXML xml library with Oga for better runtime performance.
- Additional error-checking.
- SimulationOutputReport reporting measure:
  - Now reports wood and wood pellets
  - Can report monthly timeseries values if requested
  - Adds hot water outputs (gallons) for clothes washer, dishwasher, fixtures, and distribution waste.
  - Small improvement to calculation of component loads

__Bugfixes__
- Fixes possible simulation error for buildings with complex HVAC/duct systems.
- Fixes handling of infiltration induced by duct leakage imbalance (i.e., supply leakage != return leakage). Only affects ducts located in a vented crawlspace or vented attic.
- Fixes an unsuccessful simulation for buildings where the sum of multiple HVAC systems' fraction load served was slightly above 1 due to rounding.
- Small fix for interior partition wall thermal mass model.
- Skip building surfaces with areas that are extremely small.

## OpenStudio-HPXML v0.8.0 Beta

__Breaking changes__
- Weather cache files are now in .csv instead of .cache format.
- `extension/StandbyLoss` changed to `StandbyLoss` for indirect water heaters.
- `Site/extension/DisableNaturalVentilation` changed to `BuildingConstruction/extension/FractionofOperableWindowArea` for more granularity.

__New Features__
- Adds a SimulationOutputReport reporting measure that provides a variety of annual/timeseries outputs in CSV format.
- Allows modeling of whole-house fans to address cooling.
- Improved natural ventilation algorithm that reduces the potential for incurring additional heating energy.
- Optional `HotWaterTemperature` input for water heaters.
- Optional `CompressorType` input for air conditioners and air-source heat pumps.
- Allows specifying the EnergyPlus simulation timestep.
- Runtime performance improvements.
- Additional HPXML error-checking.

__Bugfixes__
- Fix for central fan integrated supply (CFIS) fan energy.
- Fix simulation error when `FractionHeatLoadServed` (or `FractionCoolLoadServed`) sums to slightly greater than 1.
- Fix for running simulations on a different drive (either local or remote network).
- Fix for HVAC sizing error when latitude is exactly 64 (Big Delta, Alaska).
- Fixes running simulations when there is no weather cache file.
- Fixes view factors when conditioned basement foundation walls have a window/door.
- Fixes weather file download.
- Allow a building with ceiling fans and without lighting.

## OpenStudio-HPXML v0.7.0 Beta

- Initial beta release<|MERGE_RESOLUTION|>--- conflicted
+++ resolved
@@ -16,11 +16,8 @@
 - Fixes error if heat pump `CompressorLockoutTemperature` == `BackupHeatingLockoutTemperature`.
 - Fixes possible "Electricity category end uses do not sum to total" error for a heat pump w/o backup.
 - Fixes error if conditioned basement has `InsulationSpansEntireSlab=true`.
-<<<<<<< HEAD
 - Fixes ReportSimulationOutput outputs for the Parametric Analysis Tool (PAT).
-=======
 - BuildResidentialHPXML measure: Fixes air distribution CFA served when there is not a central system that meets 100% of the load.
->>>>>>> 5d2a7c3a
 
 ## OpenStudio-HPXML v1.6.0
 
