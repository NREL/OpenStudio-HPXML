## OpenStudio-HPXML v1.6.0

__New Features__
- **Breaking change**: Updates to newer proposed HPXML v4.0:
  - Replaces `VentilationFan/Quantity` and `CeilingFan/Quantity` with `Count`.
  - Replaces `PVSystem/InverterEfficiency` with `PVSystem/AttachedToInverter` and `Inverter/InverterEfficiency`.
  - Replaces `WaterHeatingSystem/extension/OperatingMode` with `WaterHeatingSystem/HPWHOperatingMode` for heat pump water heaters.
- Output updates:
  - **Breaking change**: Adds `End Use: Heating Heat Pump Backup Fans/Pumps` (disaggregated from `End Use: Heating Fans/Pumps`).
  - **Breaking change**: Replaces `Component Load: Windows` with `Component Load: Windows Conduction` and `Component Load: Windows Solar`.
  - **Breaking change**: Replaces `Component Load: Skylights` with `Component Load: Skylights Conduction` and `Component Load: Skylights Solar`.
  - **Breaking change**: Adds `Component Load: Lighting` (disaggregated from `Component Load: Internal Gains`).
  - Adds `Load: Heating: Heat Pump Backup` (heating load delivered by heat pump backup systems).
  - Adds `System Use` outputs (energy use for each HVAC and water heating system); allows requesting timeseries output.
  - Peak summer/winter electricity outputs are now based on Jun/July/Aug and Dec/Jan/Feb months, not HVAC heating/cooling operation.
  - Allows specifying the number of decimal places for timeseries output.
  - Msgpack outputs are no longer rounded (since there is no file size penalty to storing full precision).
  - Annual emissions and utility bills now include all fuel/end uses, even if zero.
- Heat pump enhancements:
  - Allows `CompressorLockoutTemperature` as an optional input to control the minimum temperature the compressor can operate at.
  - Updates defaults for `CompressorLockoutTemperature` and `BackupHeatingLockoutTemperature`.
  - Provides a warning if `BackupHeatingSwitchoverTemperature` or `BackupHeatingLockoutTemperature` are low and may cause unmet hours.
- Infiltration changes:
  - **Breaking change**: Infiltration for SFA/MF dwelling units must include `TypeOfInfiltrationTest` ("compartmentalization test" or "guarded test").
  - Allows infiltration to be specified using `CFMnatural` or `EffectiveLeakageArea`.
- Lighting changes:
  - LightingGroups can now be specified using kWh/year annual consumption values as an alternative to fractions of different lighting types.
  - LightingGroups for interior, exterior, and garage are no longer required; if not provided, these lighting uses will not be modeled.
- Allows modeling a pilot light for non-electric heating systems (furnaces, stoves, boilers, and fireplaces).
<<<<<<< HEAD
- Window shading seasons now based on calendar dates (e.g., summer: May 1 - Sep 30 in northern hemisphere) instead of monthly outdoor temperatures.
=======
- Allows summer vs winter shading seasons to be specified for windows and skylights.
>>>>>>> 4f39a733
- Allows modeling one or more occupant vacancy periods (`VacancyPeriods`) and power outage periods (`PowerOutagePeriods`) in the HPXML file.
- Performance improvement for HPXML files w/ large numbers of `Building` elements.

__Bugfixes__
- Fixes `BackupHeatingSwitchoverTemperature` for a heat pump w/ *separate* backup system; now correctly ceases backup operation above this temperature.
- Fixes error if calculating utility bills for an all-electric home with a detailed JSON utility rate.
- BuildResidentialScheduleFile measure now:
  - Excludes columns for end uses that are not stochastically generated.
  - Garage lighting and TV plug load schedules use interior lighting and miscellaneous plug load schedules, respectively.
- Fixes operational calculation when the number of residents is set to zero.
- Fixes possible utility bill calculation error for a home with PV using a detailed electric utility rate.
- Fixes defaulted mechanical ventilation flow rate for SFA/MF buildings, with respect to infiltration credit.
- HPXML files w/ multiple `Building` elements now only show warnings for the single `Building` being simulated.

## OpenStudio-HPXML v1.5.1

__New Features__
- When `Battery/Location` not provided, now defaults to garage if present, otherwise outside.
- BuildResidentialScheduleFile measure:
  - Allows requesting a subset of end uses (columns) to be generated.

__Bugfixes__
- Fixes total/net electricity timeseries outputs to include battery charging/discharging energy.
- Fixes error when a non-electric water heater has jacket insulation and the UEF metric is used.

## OpenStudio-HPXML v1.5.0

__New Features__
- Updates to OpenStudio 3.5.0/EnergyPlus 22.2.
- **Breaking change**: Updates to newer proposed HPXML v4.0:
  - Replaces `FrameFloors/FrameFloor` with `Floors/Floor`.
  - `Floor/FloorType` (WoodFrame, StructuralInsulatedPanel, SteelFrame, or SolidConcrete) is a required input.
  - All `Ducts` must now have a `SystemIdentifier`.
  - Replaces `WallType/StructurallyInsulatedPanel` with `WallType/StructuralInsulatedPanel`.
  - Replaces `SoftwareInfo/extension/SimulationControl/DaylightSaving/Enabled` with `Building/Site/TimeZone/DSTObserved`.
  - Replaces `StandbyLoss` with `StandbyLoss[Units="F/hr"]/Value` for an indirect water heater.
  - Replaces `BranchPipingLoopLength` with `BranchPipingLength` for a hot water recirculation system.
  - Replaces `Floor/extension/OtherSpaceAboveOrBelow` with `Floor/FloorOrCeiling`.
  - For PTAC with heating, replaces `HeatingSystem` of type PackagedTerminalAirConditionerHeating with `CoolingSystem/IntegratedHeating*` elements.
- **Breaking change**: Now performs full HPXML XSD schema validation (previously just limited checks); yields runtime speed improvements.
- **Breaking change**: HVAC/DHW equipment efficiencies can no longer be defaulted (e.g., based on age of equipment); they are now required.
- **Breaking change**: Deprecates ReportHPXMLOutput measure; HVAC autosized capacities & design loads moved to `results_annual.csv`.
- **Breaking change**: BuildResidentialHPXML measure: Replaces arguments using 'auto' for defaults with optional arguments of the appropriate data type.
- Utility bill calculations:
  - **Breaking change**: Removes utility rate and PV related arguments from the ReportUtilityBills measure in lieu of HPXML file inputs.
  - Allows calculating one or more utility bill scenarios (e.g., net metering vs feed-in tariff compensation types for a simulation with PV).
  - Adds detailed calculations for tiered, time-of-use, or real-time pricing electric rates using OpenEI tariff files.  
- Lithium ion battery:
  - Allows detailed charging/discharging schedules via CSV files.
  - Allows setting round trip efficiency.
  - **Breaking change**: Lifetime model is temporarily disabled; `Battery/extension/LifetimeModel` is not allowed.
- Allows SEER2/HSPF2 efficiency types for central air conditioners and heat pumps.
- Allows setting the natural ventilation availability (days/week that operable windows can be opened); default changed from 7 to 3 (M/W/F).
- Allows specifying duct surface area multipliers.
- Allows modeling CFIS ventilation systems with supplemental fans.
- Allows shared dishwasher/clothes washer to be attached to a hot water distribution system instead of a single water heater.
- Allows heating/cooling seasons that don't span the entire year.
- Allows modeling room air conditioners with heating or reverse cycle.
- Allows setting the ground soil conductivity used for foundation heat transfer and ground source heat pumps.
- Allows setting the EnergyPlus temperature capacitance multiplier.
- EnergyPlus modeling changes:
  - Switches Kiva foundation model timestep from 'Hourly' to 'Timestep'; small increase in runtime for sub-hourly simulations.
  - Improves Kiva foundation model heat transfer by providing better initial temperature assumptions based on foundation type and insulation levels.
- Annual/timeseries outputs:
  - Allows timeseries timestamps to be start or end of timestep convention; **Breaking change**: now defaults to start of timestep.
  - Adds annual emission outputs disaggregated by end use; timeseries emission outputs disaggregated by end use can be requested.
  - Allows generating timeseries unmet hours for heating and cooling.
  - Allows CSV timeseries output to be formatted for use with the DView application.
  - Adds heating/cooling setpoints to timeseries outputs when requesting zone temperatures.
  - Disaggregates Battery outputs from PV outputs.
  - Design temperatures, used to calculate design loads for HVAC equipment autosizing, are now output in `in.xml` and `results_annual.csv`.

__Bugfixes__
- Fixes possible incorrect autosizing of heat pump *separate* backup systems with respect to duct loads.
- Fixes incorrect autosizing of heat pump *integrated* backup systems if using MaxLoad/HERS sizing methodology and cooling design load exceeds heating design load.
- Fixes heating (or cooling) setpoints affecting the conditioned space temperature outside the heating (or cooling) season.
- Fixes handling non-integer number of occupants when using the stochastic occupancy schedule generator.
- Fixes units for Peak Loads (kBtu/hr, not kBtu) in annual results file.
- Fixes possible output error for ground source heat pumps with a shared hydronic circulation loop.
- Provides an error message if the EnergyPlus simulation used infinite energy.
- Fixes zero energy use for a ventilation fan w/ non-zero fan power and zero airflow rate.
- Fixes excessive heat transfer when foundation wall interior insulation does not start from the top of the wall.
- Fixes how relative paths are treated when using an OpenStudio Workflow.
- Fixes possible simulation error if a slab has an ExposedPerimeter near zero.
- Fixes possible "Could not identify surface type for surface" error.
- Fixes possible ruby error when defaulting water heater location.
- Battery round trip efficiency now correctly affects results.
- BuildResidentialHPXML measure: 
  - Fixes aspect ratio convention for single-family attached and multifamily dwelling units.

## OpenStudio-HPXML v1.4.0

__New Features__
- Updates to OpenStudio 3.4.0/EnergyPlus 22.1.
- High-level optional `OccupancyCalculationType` input to specify operational vs asset calculation. Defaults to asset. If operational, `NumberofResidents` is required.
- Allows calculating one or more emissions scenarios (e.g., high renewable penetration vs business as usual) for different emissions types (e.g., CO2e).
- New ReportUtilityBills reporting measure: adds a new results_bills.csv output file to summarize calculated utility bills.
- Switches from EnergyPlus SQL output to MessagePack output for faster performance and reduced file sizes when requesting timeseries outputs.
- New heat pump capabilities:
  - **Breaking change**: Replaces the `UseMaxLoadForHeatPumps` sizing option with `HeatPumpSizingMethodology`, which has three choices:
    - `ACCA`: nominal capacity sized per ACCA Manual J/S based on cooling design loads, with some oversizing allowances for larger heating design loads.
    - `HERS` (default): nominal capacity sized equal to the larger of heating/cooling design loads.
    - `MaxLoad`: nominal capacity sized based on the larger of heating/cooling design loads, while taking into account the heat pump's capacity retention at the design temperature.
  - Allows the separate backup system to be a central system (e.g., central furnace w/ ducts). Previously only non-central system types were allowed.
  - Heat pumps with switchover temperatures are now autosized by taking into account the switchover temperature, if higher than the heating design temperature.
  - Allows `BackupHeatingLockoutTemperature` as an optional input to control integrated backup heating availability during, e.g., a thermostat heating setback recovery event; defaults to 40F.
- New water heating capabilities:
  - Allows conventional storage tank water heaters to use a stratified (rather than mixed) tank model via `extension/TankModelType`; higher precision but runtime penalty. Defaults to mixed.
  - Allows operating mode (standard vs heat pump only) for heat pump water heaters (HPWHs) via `extension/OperatingMode`. Defaults to standard.
  - Updates combi boiler model to be simpler, faster, and more robust by using separate space/water heating plant loops and boilers.
- New capabilities for hourly/sub-hourly scheduling via schedule CSV files:
  - Detailed HVAC and water heater setpoints.
  - Detailed heat pump water heater operating modes.
- EnergyPlus modeling changes:
  - Switches from ScriptF to CarrollMRT radiant exchange algorithm.
  - Updates HVAC fans to use fan power law (cubic relationship between fan speed and power).
  - Updates HVAC rated fan power assumption per ASHRAE 1449-RP.
- Allows specifying a `StormWindow` element for windows/skylights; U-factors and SHGCs are automatically adjusted.
- Allows an optional `AirInfiltrationMeasurement/InfiltrationHeight` input.
- Allows an optional `Battery/UsableCapacity` input; now defaults to 0.9 x NominalCapacity (previously 0.8).
- For CFIS systems, allows an optional `extension/VentilationOnlyModeAirflowFraction` input to address duct losses during ventilation only mode.
- **Breaking change**: Each `VentilationFan` must have one (and only one) `UsedFor...` element set to true.
- BuildResidentialHPXML measure:
  - **Breaking change**: Changes the zip code argument name to `site_zip_code`.
  - Adds optional arguments for schedule CSV files, HPWH operating mode, water heater tank model, storm windows, heat pump lockout temperature, battery usable capacity, and emissions scenarios.
  - Adds support for ambient foundations for single-family attached and apartment units.
  - Adds support for unconditioned attics for apartment units.
  - Adds an optional argument to store additional custom properties in the HPXML file.
  - Adds an optional argument for whether the HPXML file is written with default values applied; defaults to false.
  - Adds an optional argument for whether the HPXML file is validated; defaults to false.
- ReportSimulationOutput measure:
  - **Breaking change**: New "End Use: \<Fuel\>: Heating Heat Pump Backup" output, disaggregated from "End Use: \<Fuel\>: Heating".
  - Adds "Energy Use: Total" and "Energy Use: Net" columns to the annual results output file; allows timeseries outputs.
  - Adds a "Fuel Use: Electricity: Net" timeseries output column for homes with electricity generation.
  - Adds optional argument for requesting timeseries EnergyPlus output variables.
  - Adds ability to include `TimeDST` and/or `TimeUTC` timestamp column(s) in results_timeseries.csv.
  - Timestamps in results_timeseries.csv are output in ISO 8601 standard format.
  - Allows user-specified annual/timeseries output file names.
- ReportHPXMLOutput measure:
  - Adds "Enclosure: Floor Area Foundation" output row in results_hpxml.csv.
- Adds support for shared hot water recirculation systems controlled by temperature.
- Relaxes requirement for `ConditionedFloorAreaServed` for air distribution systems; now only needed if duct surface areas not provided.
- Allows MessagePack annual/timeseries output files to be generated instead of CSV/JSON.

__Bugfixes__
- Adds more stringent limits for `AirflowDefectRatio` and `ChargeDefectRatio` (now allows values from 1/10th to 10x the design value).
- Catches case where leap year is specified but weather file does not contain 8784 hours.
- Fixes possible HVAC sizing error if design temperature difference (TD) is negative.
- Fixes an error if there is a pool or hot tub, but the pump `Type` is set to "none".
- Adds more decimal places in output files as needed for simulations with shorter timesteps and/or abbreviated run periods.
- Timeseries output fixes: some outputs off by 1 hour; possible negative combi boiler values.
- Fixes range hood ventilation interaction with infiltration to take into account the location of the cooking range.
- Fixes possible EMS error for ventilation systems with low (but non-zero) flow rates.
- Fixes documentation for `Overhangs/Depth` inputs; units should be ft and not inches.
- The `WaterFixturesUsageMultiplier` input now also applies to general water use internal gains and recirculation pump energy (for some control types).
- BuildResidentialHPXML measure:
  - Fixes units for "Cooling System: Cooling Capacity" argument (Btu/hr, not tons).
  - Fixes incorrect outside boundary condition for shared gable walls of cathedral ceilings, now set to adiabatic.

## OpenStudio-HPXML v1.3.0

__New Features__
- Updates to OpenStudio 3.3.0/EnergyPlus 9.6.0.
- **Breaking change**: Replaces "Unmet Load" outputs with "Unmet Hours".
- **Breaking change**: Renames "Load: Heating" and "Peak Load: Heating" (and Cooling) outputs to include "Delivered".
- **Breaking change**: Any heat pump backup heating requires `HeatPump/BackupType` ("integrated" or "separate") to be specified.
- **Breaking change**: For homes with multiple PV arrays, all inverter efficiencies must have the same value.
- **Breaking change**: HPXML schema version must now be '4.0' (proposed).
  - Moves `ClothesDryer/extension/IsVented` to `ClothesDryer/IsVented`.
  - Moves `ClothesDryer/extension/VentedFlowRate` to `ClothesDryer/VentedFlowRate`.
  - Moves `FoundationWall/Insulation/Layer/extension/DistanceToTopOfInsulation` to `FoundationWall/Insulation/Layer/DistanceToTopOfInsulation`.
  - Moves `FoundationWall/Insulation/Layer/extension/DistanceToBottomOfInsulation` to `FoundationWall/Insulation/Layer/DistanceToBottomOfInsulation`.
  - Moves `Slab/PerimeterInsulationDepth` to `Slab/PerimeterInsulation/Layer/InsulationDepth`.
  - Moves `Slab/UnderSlabInsulationWidth` to `Slab/UnderSlabInsulation/Layer/InsulationWidth`.
  - Moves `Slab/UnderSlabInsulationSpansEntireSlab` to `Slab/UnderSlabInsulation/Layer/InsulationSpansEntireSlab`.
- Initial release of BuildResidentialHPXML measure, which generates an HPXML file from a set of building description inputs.
- Expanded capabilities for scheduling:
  - Allows modeling detailed occupancy via a schedule CSV file.
  - Introduces a measure for automatically generating detailed smooth/stochastic schedule CSV files.
  - Expands simplified weekday/weekend/monthly schedule inputs to additional building features.
  - Allows `HeatingSeason` & `CoolingSeason` to be specified for defining heating and cooling equipment availability.
- Adds a new results_hpxml.csv output file to summarize HPXML values (e.g., surface areas, HVAC capacities).
- Allows modeling lithium ion batteries.
- Allows use of `HeatPump/BackupSystem` for modeling a standalone (i.e., not integrated) backup heating system.
- Allows conditioned crawlspaces to be specified; modeled as crawlspaces that are actively maintained at setpoint.
- Allows non-zero refrigerant charge defect ratios for ground source heat pumps.
- Expands choices allowed for `Siding` (Wall/RimJoist) and `RoofType` (Roof) elements.
- Allows "none" for wall/rim joist siding.
- Allows interior finish inputs (e.g., 0.5" drywall) for walls, ceilings, and roofs.
- Allows specifying the foundation wall type (e.g., solid concrete, concrete block, wood, etc.).
- Allows additional fuel types for generators.
- Switches to the EnergyPlus Fan:SystemModel object for all HVAC systems.
- Introduces a small amount of infiltration for unvented spaces.
- Updates the assumption of flue losses vs tank losses for higher efficiency non-electric storage water heaters.
- Revises shared mechanical ventilation preconditioning control logic to operate less often.
- Adds alternative inputs:
  - Window/skylight physical properties (`GlassLayers`, `FrameType`, etc.) instead of `UFactor` & `SHGC`.
  - `Ducts/FractionDuctArea` instead of `Ducts/DuctSurfaceArea`.
  - `Length` instead of `Area` for foundation walls.
  - `Orientation` instead of `Azimuth` for all applicable surfaces, PV systems, and solar thermal systems.
  - CEER (Combined Energy Efficiency Ratio) instead of EER for room ACs.
  - `UsageBin` instead of `FirstHourRating` (for water heaters w/ UEF metric).
  - `CFM50` instead of `CFM25` or `Percent` for duct leakage.
- Allows more defaulting (optional inputs):
  - Mechanical ventilation airflow rate per ASHRAE 62.2-2019.
  - HVAC/DHW system efficiency (by age).
  - Mechanical ventilation fan power (by type).
  - Color (solar absorptance) for walls, roofs, and rim joists.
  - Foundation wall distance to top/bottom of insulation.
  - Door azimuth.
  - Radiant barrier grade.
  - Whole house fan airflow rate and fan power.
- Adds more warnings of inputs based on ANSI/BPI 2400 Standard.
- Removes error-check for number of bedrooms based on conditioned floor area, per RESNET guidance.
- Updates the reporting measure to register all outputs from the annual CSV with the OS runner (for use in, e.g., PAT).
- Removes timeseries CSV output columns that are all zeroes to reduce file size and processing time.
- Improves consistency of installation quality calculations for two/variable-speed air source heat pumps and ground source heat pumps.
- Relaxes requirement for heating (or cooling) setpoints so that they are only needed if heating (or cooling) equipment is present.
- Adds an `--ep-input-format` argument to run_simulation.rb to choose epJSON as the EnergyPlus input file format instead of IDF.
- Eliminates EnergyPlus warnings related to unused objects or invalid output meters/variables.
- Allows modeling PTAC and PTHP HVAC systems. 
- Allows user inputs for partition wall mass and furniture mass.

__Bugfixes__
- Improves ground reflectance when there is shading of windows/skylights.
- Improves HVAC fan power for central forced air systems.
- Fixes mechanical ventilation compartmentalization area calculation for SFA/MF homes with surfaces with InteriorAdjacentTo==ExteriorAdjacentTo.
- Negative `DistanceToTopOfInsulation` values are now disallowed.
- Fixes workflow errors if a `VentilationFan` has zero airflow rate or zero hours of operation.
- Fixes duct design load calculations for HPXML files with multiple ducted HVAC systems.
- Fixes ground source heat pump rated airflow.
- Relaxes `Overhangs` DistanceToBottomOfWindow vs DistanceToBottomOfWindow validation when Depth is zero.
- Fixes possibility of double-counting HVAC distribution losses if an `HVACDistribution` element has both AirDistribution properties and DSE values
- Fixes possibility of incorrect "Peak Electricity: Winter Total (W)" and "Peak Electricity: Summer Total (W)" outputs for homes with duct losses.
- Fixes heating/cooling seasons (used for e.g. summer vs winter window shading) for the southern hemisphere.
- Fixes possibility of EnergyPlus simulation failure for homes with ground-source heat pumps and airflow and/or charge defects.
- Fixes peak load/electricity outputs for homes with ground-source heat pumps and airflow and/or charge defects.

## OpenStudio-HPXML v1.2.0

__New Features__
- **Breaking change**: Heating/cooling component loads no longer calculated by default for faster performance; use `--add-component-loads` argument if desired.
- **Breaking change**: Replaces `Site/extension/ShelterCoefficient` with `Site/ShieldingofHome`.
- Allows `DuctLeakageMeasurement` & `ConditionedFloorAreaServed` to not be specified for ductless fan coil systems; **Breaking change**: `AirDistributionType` is now required for all air distribution systems.
- Allows `Slab/ExposedPerimeter` to be zero.
- Removes `ClothesDryer/ControlType` from being a required input, it is not used.
- Switches room air conditioner model to use Cutler performance curves.
- Relaxes tolerance for duct leakage to outside warning when ducts solely in conditioned space.
- Removes limitation that a shared water heater serving a shared laundry room can't also serve dwelling unit fixtures (i.e., FractionDHWLoadServed is no longer required to be zero).
- Adds IDs to schematron validation errors/warnings when possible.
- Moves additional error-checking from the ruby measure to the schematron validator. 

__Bugfixes__
- Fixes room air conditioner performance curve.
- Fixes ruby error if elements (e.g., `SystemIdentifier`) exist without the proper 'id'/'idref' attribute.
- Fixes error if boiler/GSHP pump power is zero
- Fixes possible "Electricity category end uses do not sum to total" error due to boiler pump energy.
- Fixes possible "Construction R-value ... does not match Assembly R-value" error for highly insulated enclosure elements.
- Adds error-checking for negative SEEReq results for shared cooling systems.
- Adds more detail to error messages regarding the wrong data type in the HPXML file.
- Prevents a solar hot water system w/ SolarFraction=1.

## OpenStudio-HPXML v1.1.0

__New Features__
- **Breaking change**: `Type` is now a required input for dehumidifiers; can be "portable" or "whole-home".
- **Breaking change**: `Location` is now a required input for dehumidifiers; must be "living space" as dehumidifiers are currently modeled as located in living space.
- **Breaking change**: `Type` is now a required input for Pool, PoolPump, HotTub, and HotTubPump.
- **Breaking change**: Both supply and return duct leakage to outside are now required inputs for AirDistribution systems.
- **Breaking change**: Simplifies inputs for fan coils and water loop heat pumps by A) removing HydronicAndAirDistribution element and B) moving WLHP inputs from extension elements to HeatPump element.
- Allows modeling airflow/charge defects for air conditioners, heat pumps, and furnaces (RESNET Standard 310).
- Allows modeling *multiple* dehumidifiers (previously only one allowed).
- Allows modeling generators (generic on-site power production).
- Allows detailed heating/cooling setpoints to be specified: 24-hour weekday & weekend values.
- Allows modeling window/skylight *exterior* shading via summer/winter shading coefficients.
- Allows JSON annual/timeseries output files to be generated instead of CSV. **Breaking change**: For CSV outputs, the first two sections in the results_annual.csv file are now prefixed with "Fuel Use:" and "End Use:", respectively.
- Allows more defaulting (optional inputs) for a variety of HPXML elements.
- Allows requesting timeseries unmet heating/cooling loads.
- Allows skipping schema/schematron validation (for speed); should only be used if the HPXML was already validated upstream.
- Allows HPXML files w/ multiple `Building` elements; requires providing the ID of the single building to be simulated.
- Includes hot water loads (in addition to heating/cooling loads) when timeseries total loads are requested.
- The `in.xml` HPXML file is now always produced for inspection of default values (e.g., autosized HVAC capacities). **Breaking change**: The `output_dir` HPXMLtoOpenStudio measure argument is now required.
- Overhauls documentation to be more comprehensive and standardized.
- `run_simulation.rb` now returns exit code 1 if not successful (i.e., either invalid inputs or simulation fails).

__Bugfixes__
- Improved modeling of window/skylight interior shading -- better reflects shading coefficient inputs.
- Adds error-checking on the HPXML schemaVersion.
- Adds various error-checking to the schematron validator.
- Adds error-checking for empty IDs in the HPXML file.
- Fixes heat pump water heater fan energy not included in SimulationOutputReport outputs.
- Fixes possibility of incorrect "A neighbor building has an azimuth (XXX) not equal to the azimuth of any wall" error.
- Fixes possibility of errors encountered before schematron validation has occurred.
- Small bugfixes related to basement interior surface solar absorptances.
- Allows NumberofConditionedFloors/NumberofConditionedFloorsAboveGrade to be non-integer values per the HPXML schema.
- HVAC sizing design load improvements for floors above crawlspaces/basements, walls, ducts, and heat pumps.
- Now recognizes Type="none" to prevent modeling of pools and hot tubs (pumps and heaters).
- Fixes error for overhangs with zero depth.
- Fixes possible error where the normalized flue height for the AIM-2 infiltration model is negative.
- Slight adjustment of default water heater recovery efficiency equation to prevent errors from values being too high.
- Fixes schematron file not being valid per ISO Schematron standard.

## OpenStudio-HPXML v1.0.0

__New Features__
- Updates to OpenStudio 3.1.0/EnergyPlus 9.4.0.
- **Breaking change**: Deprecates `WeatherStation/WMO` HPXML input, use `WeatherStation/extension/EPWFilePath` instead; also removes `weather_dir` argument from HPXMLtoOpenStudio measure.
- Implements water heater Uniform Energy Factor (UEF) model; replaces RESNET UEF->EF regression. **Breaking change**: `FirstHourRating` is now a required input for storage water heaters when UEF is provided.
- Adds optional HPXML fan power inputs for most HVAC system types. **Breaking change**: Removes ElectricAuxiliaryEnergy input for non-boiler heating systems.
- Uses air-source heat pump cooling performance curves for central air conditioners.
- Updates rated fan power assumption for mini-split heat pump models.
- Allows coal fuel type for non-boiler heating systems.
- Accommodates common walls adjacent to unconditioned space by using HPXML surfaces where InteriorAdjacentTo == ExteriorAdjacentTo.
- Adds optional HPXML inputs to define whether a clothes dryer is vented and its ventilation rate.
- Adds optional HPXML input for `SimulationControl/CalendarYear` for TMY weather files.
- Schematron validation improvements.
- Adds some HPXML XSD schema validation and additional error-checking.
- Various small updates to ASHRAE 140 test files.
- Reduces number of EnergyPlus output files produced by using new OutputControlFiles object.
- Release packages now include ASHRAE 140 test files/results.

__Bugfixes__
- EnergyPlus 9.4.0 fix for negative window solar absorptances at certain hours.
- Fixes airflow timeseries outputs to be averaged instead of summed.
- Updates HVAC sizing methodology for slab-on-grade foundation types.
- Fixes an error that could prevent schematron validation errors from being produced.
- Skips weather caching if filesystem is read only.

## OpenStudio-HPXML v0.11.0 Beta

__New Features__
- New [Schematron](http://schematron.com) validation (EPvalidator.xml) replaces custom ruby validation (EPvalidator.rb)
- **[Breaking change]** `BuildingConstruction/ResidentialFacilityType` ("single-family detached", "single-family attached", "apartment unit", or "manufactured home") is a required input
- Ability to model shared systems for Attached/Multifamily dwelling units
  - Shared HVAC systems (cooling towers, chillers, central boilers, water loop heat pumps, fan coils, ground source heat pumps on shared hydronic circulation loops)
  - Shared water heaters serving either A) multiple dwelling units' service hot water or B) a shared laundry/equipment room, as well as hot water recirculation systems
  - Shared appliances (e.g., clothes dryer in a shared laundry room)
  - Shared hot water recirculation systems
  - Shared ventilation systems (optionally with preconditioning equipment and recirculation)
  - Shared PV systems
  - **[Breaking change]** Appliances located in MF spaces (i.e., "other") must now be specified in more detail (i.e., "other heated space", "other non-freezing space", "other multifamily buffer space", or "other housing unit")
- Enclosure
  - New optional inputs: `Roof/RoofType`, `Wall/Siding`, and `RimJoist/Siding`
  - New optional inputs: `Skylight/InteriorShading/SummerShadingCoefficient` and `Skylight/InteriorShading/SummerShadingCoefficient`
  - New optional inputs: `Roof/RoofColor`, `Wall/Color`, and `RimJoist/Color` can be provided instead of `SolarAbsorptance`
  - New optional input to specify presence of flue/chimney, which results in increased infiltration
  - Allows adobe wall type
  - Allows `AirInfiltrationMeasurement/HousePressure` to be any value (previously required to be 50 Pa)
  - **[Breaking change]** `Roof/RadiantBarrierGrade` input now required when there is a radiant barrier
- HVAC
  - Adds optional high-level HVAC autosizing controls
    - `AllowIncreasedFixedCapacities`: Describes how HVAC equipment with fixed capacities are handled. If true, the maximum of the user-specified fixed capacity and the heating/cooling design load will be used to reduce potential for unmet loads. Defaults to false.
    - `UseMaxLoadForHeatPumps`: Describes how autosized heat pumps are handled. If true, heat pumps are sized based on the maximum of heating and cooling design loads. If false, heat pumps are sized per ACCA Manual J/S based on cooling design loads with some oversizing allowances for heating design loads. Defaults to true.
  - Additional HVAC types: mini-split air conditioners and fixed (non-portable) space heaters
  - Adds optional inputs for ground-to-air heat pumps: `extension/PumpPowerWattsPerTon` and `extension/FanPowerWattsPerCFM`
- Ventilation
  - Allows _multiple_ whole-home ventilation, spot ventilation, and/or whole house fans
- Appliances & Plug Loads
  - Allows _multiple_ `Refrigerator` and `Freezer`
  - Allows `Pool`, `HotTub`, `PlugLoad` of type "electric vehicle charging" and "well pump", and `FuelLoad` of type "grill", "lighting", and "fireplace"
  - **[Breaking change]** "other" and "TV other" plug loads now required
- Lighting
  - Allows lighting schedules and holiday lighting
- **[Breaking change]** For hydronic distributions, `HydronicDistributionType` is now required
- **[Breaking change]** For DSE distributions, `AnnualHeatingDistributionSystemEfficiency` and `AnnualCoolingDistributionSystemEfficiency` are both always required
- Allows more HPXML fuel types to be used for HVAC, water heating, appliances, etc.
- New inputs to define Daylight Saving period; defaults to enabled
- Adds more reporting of warnings/errors to run.log

__Bugfixes__
- Fixes pump energy for boilers and ground source heat pumps
- Fixes incorrect gallons of hot water use reported when there are multiple water heaters
- No longer report unmet load for buildings where the HVAC system only meets part of the load (e.g., room AC serving 33% of the load)
- Schedule bugfix for leap years

## OpenStudio-HPXML v0.10.0 Beta

__New Features__
- Dwelling units of single-family attached/multifamily buildings:
  - Adds new generic space types "other heated space", "other multifamily buffer space", and "other non-freezing space" for surface `ExteriorAdjacentTo` elements. "other housing unit", i.e. adiabatic surfaces, was already supported.
  - **[Breaking change]** For `FrameFloors`, replaces "other housing unit above" and "other housing unit below" enumerations with "other housing unit". All four "other ..." spaces must have an `extension/OtherSpaceAboveOrBelow` property set to either "above" or "below".
  - Allows ducts and water heaters to be located in all "other ..." spaces.
  - Allows all appliances to be located in "other", in which internal gains are neglected.
- Allows `Fireplace` and `FloorFurnace` for heating system types.
- Allows "exterior wall", "under slab", and "roof deck" for `DuctLocation`.
- Allows "wood" and "wood pellets" as fuel types for additional HVAC systems, water heaters, and appliances.
- Allows `Location` to be provided for `Dishwasher` and `CookingRange`.
- Allows `BuildingSummary/Site/SiteType` ("urban", "suburban", or "rural") to be provided.
- Allows user-specified `Refrigerator` and `CookingRange` schedules to be provided.
- HVAC capacity elements are no longer required; if not provided, ACCA Manual J autosizing calculations will be used (-1 can continue to be used for capacity elements but is discouraged).
- Duct locations/areas can be defaulted by specifying supply/return `Duct` elements without `DuctSurfaceArea` and `DuctLocation`. `HVACDistribution/DistributionSystemType/AirDistribution/NumberofReturnRegisters` can be optionally provided to inform the default duct area calculations.
- **[Breaking change]** Lighting inputs now use `LightingType[LightEmittingDiode | CompactFluorescent | FluorescentTube]` instead of `ThirdPartyCertification="ERI Tier I" or ThirdPartyCertification="ERI Tier II"`.
- **[Breaking change]** `HVACDistribution/ConditionedFloorAreaServed` is now required for air distribution systems.
- **[Breaking change]** Infiltration and attic ventilation specified using natural air changes per hour now uses `ACHnatural` instead of `extension/ConstantACHnatural`.
- **[Breaking change]** The optional `PerformanceAdjustment` input for instantaneous water heaters is now treated as a performance multiplier (e.g., 0.92) instead of derate (e.g., 0.08).
- Adds ASHRAE 140 Class II test files.
- SimulationOutputReport reporting measure:
  - New optional timeseries outputs:  airflows (e.g., infiltration, mechanical ventilation, natural ventilation, whole house fan) and weather (e.g., temperatures, wind speed, solar).
  - Timeseries frequency can now be set to 'none' as an alternative to setting all include_timeseries_foo variables to false.
  - **[Breaking change]** Renames "Wood" to "Wood Cord" to better distinguish from "Wood Pellets".
- Modeling improvements:
  - Improved calculation for infiltration height
  - Infiltration & mechanical ventilation now combined using ASHRAE 62.2 Normative Appendix C.
- Runtime improvements: 
  - Optimized ruby require calls.
  - Skip ViewFactor calculations when not needed (i.e., no conditioned basement).
- Error-checking:
  - Adds more space type-specific error checking of adjacent surfaces.
  - Adds additional HPXML datatype checks.
  - Adds a warning if a `HVACDistribution` system has ducts entirely within conditioned space and non-zero leakage to the outside.
  - Adds warnings if appliance inputs may be inappropriate and result in negative energy or hot water use.

__Bugfixes__
- Fixes error if there's a `FoundationWall` whose height is less than 0.5 ft.
- Fixes HVAC defrost control in EnergyPlus model to use "Timed" instead of "OnDemand".
- Fixes exterior air film and wind exposure for a `FrameFloor` over ambient conditions.
- Fixes air films for a `FrameFloor` ceiling.
- Fixes error if there are additional `LightingGroup` elements beyond the ones required.
- Fixes vented attic ventilation rate.
- Reported unmet heating/cooling load now correctly excludes latent energy.
- Ground-source heat pump backup fuel is now correctly honored instead of always using electricity.

## OpenStudio-HPXML v0.9.0 Beta

__New Features__
- **[Breaking change]** Updates to OpenStudio v3.0.0 and EnergyPlus 9.3
- Numerous HPXML inputs are now optional with built-in defaulting, particularly for water heating, appliances, and PV. Set the `debug` argument to true to output a in.xml HPXML file with defaults applied for inspection. See the documentation for defaulting equations/assumptions/references.
- **[Breaking change]** If clothes washer efficiency inputs are provided, `LabelUsage` is now required.
- **[Breaking change]** If dishwasher efficiency inputs are provided, `LabelElectricRate`, `LabelGasRate`, `LabelAnnualGasCost`, and `LabelUsage` are now required.
- Adds optional specification of simulation controls including timestep and begin/end dates.
- Adds optional `extension/UsageMultiplier` inputs for appliances, plug loads, lighting, and water fixtures. Can be used to, e.g., reflect high/low usage occupants.
- Adds ability to model a dehumidifier.
- Adds ability to model kitchen/bath fans (spot ventilation).
- Improved desuperheater model; desuperheater can now be connected to heat pump water heaters.
- Updated clothes washer/dryer and dishwasher models per ANSI/RESNET/ICC 301-2019 Addendum A.
- Solar thermal systems modeled with `SolarFraction` can now be connected to combi water heating systems.
- **[Breaking change]** Replaces optional `epw_output_path` and `osm_output_path` arguments with a single optional `output_dir` argument; adds an optional `debug` argument.
- **[Breaking change]** Replaces optional `BuildingConstruction/extension/FractionofOperableWindowArea` with optional `Window/FractionOperable`.
- **[Breaking change]** Replaces optional `extension/EPWFileName` with optional `extension/EPWFilePath` to allow absolute paths to be provided as an alternative to just the file name.
- Replaces REXML xml library with Oga for better runtime performance.
- Additional error-checking.
- SimulationOutputReport reporting measure:
  - Now reports wood and wood pellets
  - Can report monthly timeseries values if requested
  - Adds hot water outputs (gallons) for clothes washer, dishwasher, fixtures, and distribution waste.
  - Small improvement to calculation of component loads

__Bugfixes__
- Fixes possible simulation error for buildings with complex HVAC/duct systems.
- Fixes handling of infiltration induced by duct leakage imbalance (i.e., supply leakage != return leakage). Only affects ducts located in a vented crawlspace or vented attic.
- Fixes an unsuccessful simulation for buildings where the sum of multiple HVAC systems' fraction load served was slightly above 1 due to rounding.
- Small fix for interior partition wall thermal mass model.
- Skip building surfaces with areas that are extremely small.

## OpenStudio-HPXML v0.8.0 Beta

__Breaking changes__
- Weather cache files are now in .csv instead of .cache format.
- `extension/StandbyLoss` changed to `StandbyLoss` for indirect water heaters.
- `Site/extension/DisableNaturalVentilation` changed to `BuildingConstruction/extension/FractionofOperableWindowArea` for more granularity.

__New Features__
- Adds a SimulationOutputReport reporting measure that provides a variety of annual/timeseries outputs in CSV format.
- Allows modeling of whole-house fans to address cooling.
- Improved natural ventilation algorithm that reduces the potential for incurring additional heating energy.
- Optional `HotWaterTemperature` input for water heaters.
- Optional `CompressorType` input for air conditioners and air-source heat pumps.
- Allows specifying the EnergyPlus simulation timestep.
- Runtime performance improvements.
- Additional HPXML error-checking.

__Bugfixes__
- Fix for central fan integrated supply (CFIS) fan energy.
- Fix simulation error when `FractionHeatLoadServed` (or `FractionCoolLoadServed`) sums to slightly greater than 1.
- Fix for running simulations on a different drive (either local or remote network).
- Fix for HVAC sizing error when latitude is exactly 64 (Big Delta, Alaska).
- Fixes running simulations when there is no weather cache file.
- Fixes view factors when conditioned basement foundation walls have a window/door.
- Fixes weather file download.
- Allow a building with ceiling fans and without lighting.

## OpenStudio-HPXML v0.7.0 Beta

- Initial beta release<|MERGE_RESOLUTION|>--- conflicted
+++ resolved
@@ -27,11 +27,7 @@
   - LightingGroups can now be specified using kWh/year annual consumption values as an alternative to fractions of different lighting types.
   - LightingGroups for interior, exterior, and garage are no longer required; if not provided, these lighting uses will not be modeled.
 - Allows modeling a pilot light for non-electric heating systems (furnaces, stoves, boilers, and fireplaces).
-<<<<<<< HEAD
-- Window shading seasons now based on calendar dates (e.g., summer: May 1 - Sep 30 in northern hemisphere) instead of monthly outdoor temperatures.
-=======
 - Allows summer vs winter shading seasons to be specified for windows and skylights.
->>>>>>> 4f39a733
 - Allows modeling one or more occupant vacancy periods (`VacancyPeriods`) and power outage periods (`PowerOutagePeriods`) in the HPXML file.
 - Performance improvement for HPXML files w/ large numbers of `Building` elements.
 
