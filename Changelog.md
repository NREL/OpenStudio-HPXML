## OpenStudio-HPXML v1.6.0

__New Features__
- **Breaking change**: Updates to newer proposed HPXML v4.0:
  - Replaces `VentilationFan/Quantity` and `CeilingFan/Quantity` with `Count`.
  - Replaces `PVSystem/InverterEfficiency` with `PVSystem/AttachedToInverter` and `Inverter/InverterEfficiency`.
  - Replaces `WaterHeatingSystem/extension/OperatingMode` with `WaterHeatingSystem/HPWHOperatingMode` for heat pump water heaters.
- Output updates:
  - **Breaking change**: Adds `End Use: Heating Heat Pump Backup Fans/Pumps` (disaggregated from `End Use: Heating Fans/Pumps`).
  - **Breaking change**: Replaces `Component Load: Windows` with `Component Load: Windows Conduction` and `Component Load: Windows Solar`.
  - **Breaking change**: Replaces `Component Load: Skylights` with `Component Load: Skylights Conduction` and `Component Load: Skylights Solar`.
  - **Breaking change**: Adds `Component Load: Lighting` (disaggregated from `Component Load: Internal Gains`).
  - **Breaking change**: Adds "net" values for emissions; "total" values now exclude generation (e.g., PV).
  - Adds `Load: Heating: Heat Pump Backup` (heating load delivered by heat pump backup systems).
  - Adds `System Use` outputs (end use outputs for each heating, cooling, and water heating system); allows requesting timeseries output.
  - All annual load outputs are now provided as timeseries outputs; previously only "Delivered" loads were available.
  - Peak summer/winter electricity outputs are now based on Jun/July/Aug and Dec/Jan/Feb months, not HVAC heating/cooling operation.
  - Allows specifying the number of decimal places for timeseries output.
  - Msgpack outputs are no longer rounded (since there is no file size penalty to storing full precision).
  - Annual emissions and utility bills now include all fuel/end uses, even if zero.
  - ReportSimulationOutput measure: Allows disabling individual annual output sections.
- Heat pump enhancements:
  - Allows `CompressorLockoutTemperature` as an optional input to control the minimum temperature the compressor can operate at.
  - Updates defaults for `CompressorLockoutTemperature` and `BackupHeatingLockoutTemperature`.
  - Provides a warning if `BackupHeatingSwitchoverTemperature` or `BackupHeatingLockoutTemperature` are low and may cause unmet hours.
<<<<<<< HEAD
- LightingGroups can now be specified using kWh/year annual consumption values as an alternative to fractions of different lighting types.
- Allows building air leakage to be specified using CFMnatural or EffectiveLeakageArea.
- Allows modeling one or more occupant vacancy periods (`VacancyPeriods` in the HPXML file).
- ReportSimulationOutput measure:
  - Allows specifying the number of decimal places for timeseries output.
  - Msgpack outputs are no longer rounded (since there is no file size penalty to storing full precision).
- **Breaking change**: Updates component loads outputs:
  - Replaces `Windows` and `Skylights` with `Windows Conduction`, `Windows Solar`, `Skylights Conduction`, and `Skylights Solar`.
  - Disaggregates `Lighting` from `Internal Gains`.
- **Research Feature**: Allows modeling on/off thermostat deadband with start-up degredation for single speed central ac and single speed ashp systems. Currently only supports homes with at most one cooling system serving 100% cooling loads, and one heating system serving 100% heating loads (including heat pumps). An on/off thermostat deadband temperature is a temperature difference between cut-in and cut-out temperature for HVAC operations, applied to both heating and cooling.
- **Research Feature**: Allows modeling time-based realistic staging for two speed DX systems (central ac and ASHP). Assumes 5 minutes before transitioning to a higher speed.
=======
- Infiltration changes:
  - **Breaking change**: Infiltration for SFA/MF dwelling units must include `TypeOfInfiltrationTest` ("compartmentalization test" or "guarded test").
  - Allows infiltration to be specified using `CFMnatural` or `EffectiveLeakageArea`.
- Lighting changes:
  - LightingGroups can now be specified using kWh/year annual consumption values as an alternative to fractions of different lighting types.
  - LightingGroups for interior, exterior, and garage are no longer required; if not provided, these lighting uses will not be modeled.
- HVAC sizing enhancements:
  - Allows optional inputs under `HVACSizingControl/ManualJInputs` to override Manual J defaults for HVAC autosizing calculations.
  - Updates to better align various default values and algorithms with Manual J.
  - Updates design load calculations to handle conditioned basements with insulated slabs.
- Allows modeling a pilot light for non-electric heating systems (furnaces, stoves, boilers, and fireplaces).
- Allows summer vs winter shading seasons to be specified for windows and skylights.
- Allows defining one or more `UnavailablePeriods` (e.g., occupant vacancies or power outage periods).
- Stochastic schedules for garage lighting and TV plug loads now use interior lighting and miscellaneous plug load schedules, respectively.
- Performance improvement for HPXML files w/ large numbers of `Building` elements.
- Weather cache files (\*foo-cache.csv) are no longer used/needed.
- **Research Feature**: Allows modeling on/off thermostat deadband with start-up degradation for single speed central ac and single speed ashp systems. Currently only supports homes with at most one cooling system serving 100% cooling loads, and one heating system serving 100% heating loads (including heat pumps). An on/off thermostat deadband temperature is a temperature difference between cut-in and cut-out temperature for HVAC operations, applied to both heating and cooling.
>>>>>>> 574d9a08

__Bugfixes__
- Fixes `BackupHeatingSwitchoverTemperature` for a heat pump w/ *separate* backup system; now correctly ceases backup operation above this temperature.
- Fixes error if calculating utility bills for an all-electric home with a detailed JSON utility rate.
- Stochastic schedules now excludes columns for end uses that are not stochastically generated.
- Fixes operational calculation when the number of residents is set to zero.
- Fixes possible utility bill calculation error for a home with PV using a detailed electric utility rate.
- Fixes defaulted mechanical ventilation flow rate for SFA/MF buildings, with respect to infiltration credit.
- HPXML files w/ multiple `Building` elements now only show warnings for the single `Building` being simulated.
- Adds a warning for SFA/MF dwelling units without at least one attached wall/ceiling/floor surface.
- Fixes window/skylight design loads for Manual J HVAC autosizing calculations.

## OpenStudio-HPXML v1.5.1

__New Features__
- When `Battery/Location` not provided, now defaults to garage if present, otherwise outside.
- BuildResidentialScheduleFile measure:
  - Allows requesting a subset of end uses (columns) to be generated.

__Bugfixes__
- Fixes total/net electricity timeseries outputs to include battery charging/discharging energy.
- Fixes error when a non-electric water heater has jacket insulation and the UEF metric is used.

## OpenStudio-HPXML v1.5.0

__New Features__
- Updates to OpenStudio 3.5.0/EnergyPlus 22.2.
- **Breaking change**: Updates to newer proposed HPXML v4.0:
  - Replaces `FrameFloors/FrameFloor` with `Floors/Floor`.
  - `Floor/FloorType` (WoodFrame, StructuralInsulatedPanel, SteelFrame, or SolidConcrete) is a required input.
  - All `Ducts` must now have a `SystemIdentifier`.
  - Replaces `WallType/StructurallyInsulatedPanel` with `WallType/StructuralInsulatedPanel`.
  - Replaces `SoftwareInfo/extension/SimulationControl/DaylightSaving/Enabled` with `Building/Site/TimeZone/DSTObserved`.
  - Replaces `StandbyLoss` with `StandbyLoss[Units="F/hr"]/Value` for an indirect water heater.
  - Replaces `BranchPipingLoopLength` with `BranchPipingLength` for a hot water recirculation system.
  - Replaces `Floor/extension/OtherSpaceAboveOrBelow` with `Floor/FloorOrCeiling`.
  - For PTAC with heating, replaces `HeatingSystem` of type PackagedTerminalAirConditionerHeating with `CoolingSystem/IntegratedHeating*` elements.
- **Breaking change**: Now performs full HPXML XSD schema validation (previously just limited checks); yields runtime speed improvements.
- **Breaking change**: HVAC/DHW equipment efficiencies can no longer be defaulted (e.g., based on age of equipment); they are now required.
- **Breaking change**: Deprecates ReportHPXMLOutput measure; HVAC autosized capacities & design loads moved to `results_annual.csv`.
- **Breaking change**: BuildResidentialHPXML measure: Replaces arguments using 'auto' for defaults with optional arguments of the appropriate data type.
- Utility bill calculations:
  - **Breaking change**: Removes utility rate and PV related arguments from the ReportUtilityBills measure in lieu of HPXML file inputs.
  - Allows calculating one or more utility bill scenarios (e.g., net metering vs feed-in tariff compensation types for a simulation with PV).
  - Adds detailed calculations for tiered, time-of-use, or real-time pricing electric rates using OpenEI tariff files.  
- Lithium ion battery:
  - Allows detailed charging/discharging schedules via CSV files.
  - Allows setting round trip efficiency.
  - **Breaking change**: Lifetime model is temporarily disabled; `Battery/extension/LifetimeModel` is not allowed.
- Allows SEER2/HSPF2 efficiency types for central air conditioners and heat pumps.
- Allows setting the natural ventilation availability (days/week that operable windows can be opened); default changed from 7 to 3 (M/W/F).
- Allows specifying duct surface area multipliers.
- Allows modeling CFIS ventilation systems with supplemental fans.
- Allows shared dishwasher/clothes washer to be attached to a hot water distribution system instead of a single water heater.
- Allows heating/cooling seasons that don't span the entire year.
- Allows modeling room air conditioners with heating or reverse cycle.
- Allows setting the ground soil conductivity used for foundation heat transfer and ground source heat pumps.
- Allows setting the EnergyPlus temperature capacitance multiplier.
- EnergyPlus modeling changes:
  - Switches Kiva foundation model timestep from 'Hourly' to 'Timestep'; small increase in runtime for sub-hourly simulations.
  - Improves Kiva foundation model heat transfer by providing better initial temperature assumptions based on foundation type and insulation levels.
- Annual/timeseries outputs:
  - Allows timeseries timestamps to be start or end of timestep convention; **Breaking change**: now defaults to start of timestep.
  - Adds annual emission outputs disaggregated by end use; timeseries emission outputs disaggregated by end use can be requested.
  - Allows generating timeseries unmet hours for heating and cooling.
  - Allows CSV timeseries output to be formatted for use with the DView application.
  - Adds heating/cooling setpoints to timeseries outputs when requesting zone temperatures.
  - Disaggregates Battery outputs from PV outputs.
  - Design temperatures, used to calculate design loads for HVAC equipment autosizing, are now output in `in.xml` and `results_annual.csv`.

__Bugfixes__
- Fixes possible incorrect autosizing of heat pump *separate* backup systems with respect to duct loads.
- Fixes incorrect autosizing of heat pump *integrated* backup systems if using MaxLoad/HERS sizing methodology and cooling design load exceeds heating design load.
- Fixes heating (or cooling) setpoints affecting the conditioned space temperature outside the heating (or cooling) season.
- Fixes handling non-integer number of occupants when using the stochastic occupancy schedule generator.
- Fixes units for Peak Loads (kBtu/hr, not kBtu) in annual results file.
- Fixes possible output error for ground source heat pumps with a shared hydronic circulation loop.
- Provides an error message if the EnergyPlus simulation used infinite energy.
- Fixes zero energy use for a ventilation fan w/ non-zero fan power and zero airflow rate.
- Fixes excessive heat transfer when foundation wall interior insulation does not start from the top of the wall.
- Fixes how relative paths are treated when using an OpenStudio Workflow.
- Fixes possible simulation error if a slab has an ExposedPerimeter near zero.
- Fixes possible "Could not identify surface type for surface" error.
- Fixes possible ruby error when defaulting water heater location.
- Battery round trip efficiency now correctly affects results.
- BuildResidentialHPXML measure: 
  - Fixes aspect ratio convention for single-family attached and multifamily dwelling units.

## OpenStudio-HPXML v1.4.0

__New Features__
- Updates to OpenStudio 3.4.0/EnergyPlus 22.1.
- High-level optional `OccupancyCalculationType` input to specify operational vs asset calculation. Defaults to asset. If operational, `NumberofResidents` is required.
- Allows calculating one or more emissions scenarios (e.g., high renewable penetration vs business as usual) for different emissions types (e.g., CO2e).
- New ReportUtilityBills reporting measure: adds a new results_bills.csv output file to summarize calculated utility bills.
- Switches from EnergyPlus SQL output to MessagePack output for faster performance and reduced file sizes when requesting timeseries outputs.
- New heat pump capabilities:
  - **Breaking change**: Replaces the `UseMaxLoadForHeatPumps` sizing option with `HeatPumpSizingMethodology`, which has three choices:
    - `ACCA`: nominal capacity sized per ACCA Manual J/S based on cooling design loads, with some oversizing allowances for larger heating design loads.
    - `HERS` (default): nominal capacity sized equal to the larger of heating/cooling design loads.
    - `MaxLoad`: nominal capacity sized based on the larger of heating/cooling design loads, while taking into account the heat pump's capacity retention at the design temperature.
  - Allows the separate backup system to be a central system (e.g., central furnace w/ ducts). Previously only non-central system types were allowed.
  - Heat pumps with switchover temperatures are now autosized by taking into account the switchover temperature, if higher than the heating design temperature.
  - Allows `BackupHeatingLockoutTemperature` as an optional input to control integrated backup heating availability during, e.g., a thermostat heating setback recovery event; defaults to 40F.
- New water heating capabilities:
  - Allows conventional storage tank water heaters to use a stratified (rather than mixed) tank model via `extension/TankModelType`; higher precision but runtime penalty. Defaults to mixed.
  - Allows operating mode (standard vs heat pump only) for heat pump water heaters (HPWHs) via `extension/OperatingMode`. Defaults to standard.
  - Updates combi boiler model to be simpler, faster, and more robust by using separate space/water heating plant loops and boilers.
- New capabilities for hourly/sub-hourly scheduling via schedule CSV files:
  - Detailed HVAC and water heater setpoints.
  - Detailed heat pump water heater operating modes.
- EnergyPlus modeling changes:
  - Switches from ScriptF to CarrollMRT radiant exchange algorithm.
  - Updates HVAC fans to use fan power law (cubic relationship between fan speed and power).
  - Updates HVAC rated fan power assumption per ASHRAE 1449-RP.
- Allows specifying a `StormWindow` element for windows/skylights; U-factors and SHGCs are automatically adjusted.
- Allows an optional `AirInfiltrationMeasurement/InfiltrationHeight` input.
- Allows an optional `Battery/UsableCapacity` input; now defaults to 0.9 x NominalCapacity (previously 0.8).
- For CFIS systems, allows an optional `extension/VentilationOnlyModeAirflowFraction` input to address duct losses during ventilation only mode.
- **Breaking change**: Each `VentilationFan` must have one (and only one) `UsedFor...` element set to true.
- BuildResidentialHPXML measure:
  - **Breaking change**: Changes the zip code argument name to `site_zip_code`.
  - Adds optional arguments for schedule CSV files, HPWH operating mode, water heater tank model, storm windows, heat pump lockout temperature, battery usable capacity, and emissions scenarios.
  - Adds support for ambient foundations for single-family attached and apartment units.
  - Adds support for unconditioned attics for apartment units.
  - Adds an optional argument to store additional custom properties in the HPXML file.
  - Adds an optional argument for whether the HPXML file is written with default values applied; defaults to false.
  - Adds an optional argument for whether the HPXML file is validated; defaults to false.
- ReportSimulationOutput measure:
  - **Breaking change**: New "End Use: \<Fuel\>: Heating Heat Pump Backup" output, disaggregated from "End Use: \<Fuel\>: Heating".
  - Adds "Energy Use: Total" and "Energy Use: Net" columns to the annual results output file; allows timeseries outputs.
  - Adds a "Fuel Use: Electricity: Net" timeseries output column for homes with electricity generation.
  - Adds optional argument for requesting timeseries EnergyPlus output variables.
  - Adds ability to include `TimeDST` and/or `TimeUTC` timestamp column(s) in results_timeseries.csv.
  - Timestamps in results_timeseries.csv are output in ISO 8601 standard format.
  - Allows user-specified annual/timeseries output file names.
- ReportHPXMLOutput measure:
  - Adds "Enclosure: Floor Area Foundation" output row in results_hpxml.csv.
- Adds support for shared hot water recirculation systems controlled by temperature.
- Relaxes requirement for `ConditionedFloorAreaServed` for air distribution systems; now only needed if duct surface areas not provided.
- Allows MessagePack annual/timeseries output files to be generated instead of CSV/JSON.

__Bugfixes__
- Adds more stringent limits for `AirflowDefectRatio` and `ChargeDefectRatio` (now allows values from 1/10th to 10x the design value).
- Catches case where leap year is specified but weather file does not contain 8784 hours.
- Fixes possible HVAC sizing error if design temperature difference (TD) is negative.
- Fixes an error if there is a pool or hot tub, but the pump `Type` is set to "none".
- Adds more decimal places in output files as needed for simulations with shorter timesteps and/or abbreviated run periods.
- Timeseries output fixes: some outputs off by 1 hour; possible negative combi boiler values.
- Fixes range hood ventilation interaction with infiltration to take into account the location of the cooking range.
- Fixes possible EMS error for ventilation systems with low (but non-zero) flow rates.
- Fixes documentation for `Overhangs/Depth` inputs; units should be ft and not inches.
- The `WaterFixturesUsageMultiplier` input now also applies to general water use internal gains and recirculation pump energy (for some control types).
- BuildResidentialHPXML measure:
  - Fixes units for "Cooling System: Cooling Capacity" argument (Btu/hr, not tons).
  - Fixes incorrect outside boundary condition for shared gable walls of cathedral ceilings, now set to adiabatic.

## OpenStudio-HPXML v1.3.0

__New Features__
- Updates to OpenStudio 3.3.0/EnergyPlus 9.6.0.
- **Breaking change**: Replaces "Unmet Load" outputs with "Unmet Hours".
- **Breaking change**: Renames "Load: Heating" and "Peak Load: Heating" (and Cooling) outputs to include "Delivered".
- **Breaking change**: Any heat pump backup heating requires `HeatPump/BackupType` ("integrated" or "separate") to be specified.
- **Breaking change**: For homes with multiple PV arrays, all inverter efficiencies must have the same value.
- **Breaking change**: HPXML schema version must now be '4.0' (proposed).
  - Moves `ClothesDryer/extension/IsVented` to `ClothesDryer/IsVented`.
  - Moves `ClothesDryer/extension/VentedFlowRate` to `ClothesDryer/VentedFlowRate`.
  - Moves `FoundationWall/Insulation/Layer/extension/DistanceToTopOfInsulation` to `FoundationWall/Insulation/Layer/DistanceToTopOfInsulation`.
  - Moves `FoundationWall/Insulation/Layer/extension/DistanceToBottomOfInsulation` to `FoundationWall/Insulation/Layer/DistanceToBottomOfInsulation`.
  - Moves `Slab/PerimeterInsulationDepth` to `Slab/PerimeterInsulation/Layer/InsulationDepth`.
  - Moves `Slab/UnderSlabInsulationWidth` to `Slab/UnderSlabInsulation/Layer/InsulationWidth`.
  - Moves `Slab/UnderSlabInsulationSpansEntireSlab` to `Slab/UnderSlabInsulation/Layer/InsulationSpansEntireSlab`.
- Initial release of BuildResidentialHPXML measure, which generates an HPXML file from a set of building description inputs.
- Expanded capabilities for scheduling:
  - Allows modeling detailed occupancy via a schedule CSV file.
  - Introduces a measure for automatically generating detailed smooth/stochastic schedule CSV files.
  - Expands simplified weekday/weekend/monthly schedule inputs to additional building features.
  - Allows `HeatingSeason` & `CoolingSeason` to be specified for defining heating and cooling equipment availability.
- Adds a new results_hpxml.csv output file to summarize HPXML values (e.g., surface areas, HVAC capacities).
- Allows modeling lithium ion batteries.
- Allows use of `HeatPump/BackupSystem` for modeling a standalone (i.e., not integrated) backup heating system.
- Allows conditioned crawlspaces to be specified; modeled as crawlspaces that are actively maintained at setpoint.
- Allows non-zero refrigerant charge defect ratios for ground source heat pumps.
- Expands choices allowed for `Siding` (Wall/RimJoist) and `RoofType` (Roof) elements.
- Allows "none" for wall/rim joist siding.
- Allows interior finish inputs (e.g., 0.5" drywall) for walls, ceilings, and roofs.
- Allows specifying the foundation wall type (e.g., solid concrete, concrete block, wood, etc.).
- Allows additional fuel types for generators.
- Switches to the EnergyPlus Fan:SystemModel object for all HVAC systems.
- Introduces a small amount of infiltration for unvented spaces.
- Updates the assumption of flue losses vs tank losses for higher efficiency non-electric storage water heaters.
- Revises shared mechanical ventilation preconditioning control logic to operate less often.
- Adds alternative inputs:
  - Window/skylight physical properties (`GlassLayers`, `FrameType`, etc.) instead of `UFactor` & `SHGC`.
  - `Ducts/FractionDuctArea` instead of `Ducts/DuctSurfaceArea`.
  - `Length` instead of `Area` for foundation walls.
  - `Orientation` instead of `Azimuth` for all applicable surfaces, PV systems, and solar thermal systems.
  - CEER (Combined Energy Efficiency Ratio) instead of EER for room ACs.
  - `UsageBin` instead of `FirstHourRating` (for water heaters w/ UEF metric).
  - `CFM50` instead of `CFM25` or `Percent` for duct leakage.
- Allows more defaulting (optional inputs):
  - Mechanical ventilation airflow rate per ASHRAE 62.2-2019.
  - HVAC/DHW system efficiency (by age).
  - Mechanical ventilation fan power (by type).
  - Color (solar absorptance) for walls, roofs, and rim joists.
  - Foundation wall distance to top/bottom of insulation.
  - Door azimuth.
  - Radiant barrier grade.
  - Whole house fan airflow rate and fan power.
- Adds more warnings of inputs based on ANSI/BPI 2400 Standard.
- Removes error-check for number of bedrooms based on conditioned floor area, per RESNET guidance.
- Updates the reporting measure to register all outputs from the annual CSV with the OS runner (for use in, e.g., PAT).
- Removes timeseries CSV output columns that are all zeroes to reduce file size and processing time.
- Improves consistency of installation quality calculations for two/variable-speed air source heat pumps and ground source heat pumps.
- Relaxes requirement for heating (or cooling) setpoints so that they are only needed if heating (or cooling) equipment is present.
- Adds an `--ep-input-format` argument to run_simulation.rb to choose epJSON as the EnergyPlus input file format instead of IDF.
- Eliminates EnergyPlus warnings related to unused objects or invalid output meters/variables.
- Allows modeling PTAC and PTHP HVAC systems. 
- Allows user inputs for partition wall mass and furniture mass.

__Bugfixes__
- Improves ground reflectance when there is shading of windows/skylights.
- Improves HVAC fan power for central forced air systems.
- Fixes mechanical ventilation compartmentalization area calculation for SFA/MF homes with surfaces with InteriorAdjacentTo==ExteriorAdjacentTo.
- Negative `DistanceToTopOfInsulation` values are now disallowed.
- Fixes workflow errors if a `VentilationFan` has zero airflow rate or zero hours of operation.
- Fixes duct design load calculations for HPXML files with multiple ducted HVAC systems.
- Fixes ground source heat pump rated airflow.
- Relaxes `Overhangs` DistanceToBottomOfWindow vs DistanceToBottomOfWindow validation when Depth is zero.
- Fixes possibility of double-counting HVAC distribution losses if an `HVACDistribution` element has both AirDistribution properties and DSE values
- Fixes possibility of incorrect "Peak Electricity: Winter Total (W)" and "Peak Electricity: Summer Total (W)" outputs for homes with duct losses.
- Fixes heating/cooling seasons (used for e.g. summer vs winter window shading) for the southern hemisphere.
- Fixes possibility of EnergyPlus simulation failure for homes with ground-source heat pumps and airflow and/or charge defects.
- Fixes peak load/electricity outputs for homes with ground-source heat pumps and airflow and/or charge defects.

## OpenStudio-HPXML v1.2.0

__New Features__
- **Breaking change**: Heating/cooling component loads no longer calculated by default for faster performance; use `--add-component-loads` argument if desired.
- **Breaking change**: Replaces `Site/extension/ShelterCoefficient` with `Site/ShieldingofHome`.
- Allows `DuctLeakageMeasurement` & `ConditionedFloorAreaServed` to not be specified for ductless fan coil systems; **Breaking change**: `AirDistributionType` is now required for all air distribution systems.
- Allows `Slab/ExposedPerimeter` to be zero.
- Removes `ClothesDryer/ControlType` from being a required input, it is not used.
- Switches room air conditioner model to use Cutler performance curves.
- Relaxes tolerance for duct leakage to outside warning when ducts solely in conditioned space.
- Removes limitation that a shared water heater serving a shared laundry room can't also serve dwelling unit fixtures (i.e., FractionDHWLoadServed is no longer required to be zero).
- Adds IDs to schematron validation errors/warnings when possible.
- Moves additional error-checking from the ruby measure to the schematron validator. 

__Bugfixes__
- Fixes room air conditioner performance curve.
- Fixes ruby error if elements (e.g., `SystemIdentifier`) exist without the proper 'id'/'idref' attribute.
- Fixes error if boiler/GSHP pump power is zero
- Fixes possible "Electricity category end uses do not sum to total" error due to boiler pump energy.
- Fixes possible "Construction R-value ... does not match Assembly R-value" error for highly insulated enclosure elements.
- Adds error-checking for negative SEEReq results for shared cooling systems.
- Adds more detail to error messages regarding the wrong data type in the HPXML file.
- Prevents a solar hot water system w/ SolarFraction=1.

## OpenStudio-HPXML v1.1.0

__New Features__
- **Breaking change**: `Type` is now a required input for dehumidifiers; can be "portable" or "whole-home".
- **Breaking change**: `Location` is now a required input for dehumidifiers; must be "living space" as dehumidifiers are currently modeled as located in living space.
- **Breaking change**: `Type` is now a required input for Pool, PoolPump, HotTub, and HotTubPump.
- **Breaking change**: Both supply and return duct leakage to outside are now required inputs for AirDistribution systems.
- **Breaking change**: Simplifies inputs for fan coils and water loop heat pumps by A) removing HydronicAndAirDistribution element and B) moving WLHP inputs from extension elements to HeatPump element.
- Allows modeling airflow/charge defects for air conditioners, heat pumps, and furnaces (RESNET Standard 310).
- Allows modeling *multiple* dehumidifiers (previously only one allowed).
- Allows modeling generators (generic on-site power production).
- Allows detailed heating/cooling setpoints to be specified: 24-hour weekday & weekend values.
- Allows modeling window/skylight *exterior* shading via summer/winter shading coefficients.
- Allows JSON annual/timeseries output files to be generated instead of CSV. **Breaking change**: For CSV outputs, the first two sections in the results_annual.csv file are now prefixed with "Fuel Use:" and "End Use:", respectively.
- Allows more defaulting (optional inputs) for a variety of HPXML elements.
- Allows requesting timeseries unmet heating/cooling loads.
- Allows skipping schema/schematron validation (for speed); should only be used if the HPXML was already validated upstream.
- Allows HPXML files w/ multiple `Building` elements; requires providing the ID of the single building to be simulated.
- Includes hot water loads (in addition to heating/cooling loads) when timeseries total loads are requested.
- The `in.xml` HPXML file is now always produced for inspection of default values (e.g., autosized HVAC capacities). **Breaking change**: The `output_dir` HPXMLtoOpenStudio measure argument is now required.
- Overhauls documentation to be more comprehensive and standardized.
- `run_simulation.rb` now returns exit code 1 if not successful (i.e., either invalid inputs or simulation fails).

__Bugfixes__
- Improved modeling of window/skylight interior shading -- better reflects shading coefficient inputs.
- Adds error-checking on the HPXML schemaVersion.
- Adds various error-checking to the schematron validator.
- Adds error-checking for empty IDs in the HPXML file.
- Fixes heat pump water heater fan energy not included in SimulationOutputReport outputs.
- Fixes possibility of incorrect "A neighbor building has an azimuth (XXX) not equal to the azimuth of any wall" error.
- Fixes possibility of errors encountered before schematron validation has occurred.
- Small bugfixes related to basement interior surface solar absorptances.
- Allows NumberofConditionedFloors/NumberofConditionedFloorsAboveGrade to be non-integer values per the HPXML schema.
- HVAC sizing design load improvements for floors above crawlspaces/basements, walls, ducts, and heat pumps.
- Now recognizes Type="none" to prevent modeling of pools and hot tubs (pumps and heaters).
- Fixes error for overhangs with zero depth.
- Fixes possible error where the normalized flue height for the AIM-2 infiltration model is negative.
- Slight adjustment of default water heater recovery efficiency equation to prevent errors from values being too high.
- Fixes schematron file not being valid per ISO Schematron standard.

## OpenStudio-HPXML v1.0.0

__New Features__
- Updates to OpenStudio 3.1.0/EnergyPlus 9.4.0.
- **Breaking change**: Deprecates `WeatherStation/WMO` HPXML input, use `WeatherStation/extension/EPWFilePath` instead; also removes `weather_dir` argument from HPXMLtoOpenStudio measure.
- Implements water heater Uniform Energy Factor (UEF) model; replaces RESNET UEF->EF regression. **Breaking change**: `FirstHourRating` is now a required input for storage water heaters when UEF is provided.
- Adds optional HPXML fan power inputs for most HVAC system types. **Breaking change**: Removes ElectricAuxiliaryEnergy input for non-boiler heating systems.
- Uses air-source heat pump cooling performance curves for central air conditioners.
- Updates rated fan power assumption for mini-split heat pump models.
- Allows coal fuel type for non-boiler heating systems.
- Accommodates common walls adjacent to unconditioned space by using HPXML surfaces where InteriorAdjacentTo == ExteriorAdjacentTo.
- Adds optional HPXML inputs to define whether a clothes dryer is vented and its ventilation rate.
- Adds optional HPXML input for `SimulationControl/CalendarYear` for TMY weather files.
- Schematron validation improvements.
- Adds some HPXML XSD schema validation and additional error-checking.
- Various small updates to ASHRAE 140 test files.
- Reduces number of EnergyPlus output files produced by using new OutputControlFiles object.
- Release packages now include ASHRAE 140 test files/results.

__Bugfixes__
- EnergyPlus 9.4.0 fix for negative window solar absorptances at certain hours.
- Fixes airflow timeseries outputs to be averaged instead of summed.
- Updates HVAC sizing methodology for slab-on-grade foundation types.
- Fixes an error that could prevent schematron validation errors from being produced.
- Skips weather caching if filesystem is read only.

## OpenStudio-HPXML v0.11.0 Beta

__New Features__
- New [Schematron](http://schematron.com) validation (EPvalidator.xml) replaces custom ruby validation (EPvalidator.rb)
- **[Breaking change]** `BuildingConstruction/ResidentialFacilityType` ("single-family detached", "single-family attached", "apartment unit", or "manufactured home") is a required input
- Ability to model shared systems for Attached/Multifamily dwelling units
  - Shared HVAC systems (cooling towers, chillers, central boilers, water loop heat pumps, fan coils, ground source heat pumps on shared hydronic circulation loops)
  - Shared water heaters serving either A) multiple dwelling units' service hot water or B) a shared laundry/equipment room, as well as hot water recirculation systems
  - Shared appliances (e.g., clothes dryer in a shared laundry room)
  - Shared hot water recirculation systems
  - Shared ventilation systems (optionally with preconditioning equipment and recirculation)
  - Shared PV systems
  - **[Breaking change]** Appliances located in MF spaces (i.e., "other") must now be specified in more detail (i.e., "other heated space", "other non-freezing space", "other multifamily buffer space", or "other housing unit")
- Enclosure
  - New optional inputs: `Roof/RoofType`, `Wall/Siding`, and `RimJoist/Siding`
  - New optional inputs: `Skylight/InteriorShading/SummerShadingCoefficient` and `Skylight/InteriorShading/SummerShadingCoefficient`
  - New optional inputs: `Roof/RoofColor`, `Wall/Color`, and `RimJoist/Color` can be provided instead of `SolarAbsorptance`
  - New optional input to specify presence of flue/chimney, which results in increased infiltration
  - Allows adobe wall type
  - Allows `AirInfiltrationMeasurement/HousePressure` to be any value (previously required to be 50 Pa)
  - **[Breaking change]** `Roof/RadiantBarrierGrade` input now required when there is a radiant barrier
- HVAC
  - Adds optional high-level HVAC autosizing controls
    - `AllowIncreasedFixedCapacities`: Describes how HVAC equipment with fixed capacities are handled. If true, the maximum of the user-specified fixed capacity and the heating/cooling design load will be used to reduce potential for unmet loads. Defaults to false.
    - `UseMaxLoadForHeatPumps`: Describes how autosized heat pumps are handled. If true, heat pumps are sized based on the maximum of heating and cooling design loads. If false, heat pumps are sized per ACCA Manual J/S based on cooling design loads with some oversizing allowances for heating design loads. Defaults to true.
  - Additional HVAC types: mini-split air conditioners and fixed (non-portable) space heaters
  - Adds optional inputs for ground-to-air heat pumps: `extension/PumpPowerWattsPerTon` and `extension/FanPowerWattsPerCFM`
- Ventilation
  - Allows _multiple_ whole-home ventilation, spot ventilation, and/or whole house fans
- Appliances & Plug Loads
  - Allows _multiple_ `Refrigerator` and `Freezer`
  - Allows `Pool`, `HotTub`, `PlugLoad` of type "electric vehicle charging" and "well pump", and `FuelLoad` of type "grill", "lighting", and "fireplace"
  - **[Breaking change]** "other" and "TV other" plug loads now required
- Lighting
  - Allows lighting schedules and holiday lighting
- **[Breaking change]** For hydronic distributions, `HydronicDistributionType` is now required
- **[Breaking change]** For DSE distributions, `AnnualHeatingDistributionSystemEfficiency` and `AnnualCoolingDistributionSystemEfficiency` are both always required
- Allows more HPXML fuel types to be used for HVAC, water heating, appliances, etc.
- New inputs to define Daylight Saving period; defaults to enabled
- Adds more reporting of warnings/errors to run.log

__Bugfixes__
- Fixes pump energy for boilers and ground source heat pumps
- Fixes incorrect gallons of hot water use reported when there are multiple water heaters
- No longer report unmet load for buildings where the HVAC system only meets part of the load (e.g., room AC serving 33% of the load)
- Schedule bugfix for leap years

## OpenStudio-HPXML v0.10.0 Beta

__New Features__
- Dwelling units of single-family attached/multifamily buildings:
  - Adds new generic space types "other heated space", "other multifamily buffer space", and "other non-freezing space" for surface `ExteriorAdjacentTo` elements. "other housing unit", i.e. adiabatic surfaces, was already supported.
  - **[Breaking change]** For `FrameFloors`, replaces "other housing unit above" and "other housing unit below" enumerations with "other housing unit". All four "other ..." spaces must have an `extension/OtherSpaceAboveOrBelow` property set to either "above" or "below".
  - Allows ducts and water heaters to be located in all "other ..." spaces.
  - Allows all appliances to be located in "other", in which internal gains are neglected.
- Allows `Fireplace` and `FloorFurnace` for heating system types.
- Allows "exterior wall", "under slab", and "roof deck" for `DuctLocation`.
- Allows "wood" and "wood pellets" as fuel types for additional HVAC systems, water heaters, and appliances.
- Allows `Location` to be provided for `Dishwasher` and `CookingRange`.
- Allows `BuildingSummary/Site/SiteType` ("urban", "suburban", or "rural") to be provided.
- Allows user-specified `Refrigerator` and `CookingRange` schedules to be provided.
- HVAC capacity elements are no longer required; if not provided, ACCA Manual J autosizing calculations will be used (-1 can continue to be used for capacity elements but is discouraged).
- Duct locations/areas can be defaulted by specifying supply/return `Duct` elements without `DuctSurfaceArea` and `DuctLocation`. `HVACDistribution/DistributionSystemType/AirDistribution/NumberofReturnRegisters` can be optionally provided to inform the default duct area calculations.
- **[Breaking change]** Lighting inputs now use `LightingType[LightEmittingDiode | CompactFluorescent | FluorescentTube]` instead of `ThirdPartyCertification="ERI Tier I" or ThirdPartyCertification="ERI Tier II"`.
- **[Breaking change]** `HVACDistribution/ConditionedFloorAreaServed` is now required for air distribution systems.
- **[Breaking change]** Infiltration and attic ventilation specified using natural air changes per hour now uses `ACHnatural` instead of `extension/ConstantACHnatural`.
- **[Breaking change]** The optional `PerformanceAdjustment` input for instantaneous water heaters is now treated as a performance multiplier (e.g., 0.92) instead of derate (e.g., 0.08).
- Adds ASHRAE 140 Class II test files.
- SimulationOutputReport reporting measure:
  - New optional timeseries outputs:  airflows (e.g., infiltration, mechanical ventilation, natural ventilation, whole house fan) and weather (e.g., temperatures, wind speed, solar).
  - Timeseries frequency can now be set to 'none' as an alternative to setting all include_timeseries_foo variables to false.
  - **[Breaking change]** Renames "Wood" to "Wood Cord" to better distinguish from "Wood Pellets".
- Modeling improvements:
  - Improved calculation for infiltration height
  - Infiltration & mechanical ventilation now combined using ASHRAE 62.2 Normative Appendix C.
- Runtime improvements: 
  - Optimized ruby require calls.
  - Skip ViewFactor calculations when not needed (i.e., no conditioned basement).
- Error-checking:
  - Adds more space type-specific error checking of adjacent surfaces.
  - Adds additional HPXML datatype checks.
  - Adds a warning if a `HVACDistribution` system has ducts entirely within conditioned space and non-zero leakage to the outside.
  - Adds warnings if appliance inputs may be inappropriate and result in negative energy or hot water use.

__Bugfixes__
- Fixes error if there's a `FoundationWall` whose height is less than 0.5 ft.
- Fixes HVAC defrost control in EnergyPlus model to use "Timed" instead of "OnDemand".
- Fixes exterior air film and wind exposure for a `FrameFloor` over ambient conditions.
- Fixes air films for a `FrameFloor` ceiling.
- Fixes error if there are additional `LightingGroup` elements beyond the ones required.
- Fixes vented attic ventilation rate.
- Reported unmet heating/cooling load now correctly excludes latent energy.
- Ground-source heat pump backup fuel is now correctly honored instead of always using electricity.

## OpenStudio-HPXML v0.9.0 Beta

__New Features__
- **[Breaking change]** Updates to OpenStudio v3.0.0 and EnergyPlus 9.3
- Numerous HPXML inputs are now optional with built-in defaulting, particularly for water heating, appliances, and PV. Set the `debug` argument to true to output a in.xml HPXML file with defaults applied for inspection. See the documentation for defaulting equations/assumptions/references.
- **[Breaking change]** If clothes washer efficiency inputs are provided, `LabelUsage` is now required.
- **[Breaking change]** If dishwasher efficiency inputs are provided, `LabelElectricRate`, `LabelGasRate`, `LabelAnnualGasCost`, and `LabelUsage` are now required.
- Adds optional specification of simulation controls including timestep and begin/end dates.
- Adds optional `extension/UsageMultiplier` inputs for appliances, plug loads, lighting, and water fixtures. Can be used to, e.g., reflect high/low usage occupants.
- Adds ability to model a dehumidifier.
- Adds ability to model kitchen/bath fans (spot ventilation).
- Improved desuperheater model; desuperheater can now be connected to heat pump water heaters.
- Updated clothes washer/dryer and dishwasher models per ANSI/RESNET/ICC 301-2019 Addendum A.
- Solar thermal systems modeled with `SolarFraction` can now be connected to combi water heating systems.
- **[Breaking change]** Replaces optional `epw_output_path` and `osm_output_path` arguments with a single optional `output_dir` argument; adds an optional `debug` argument.
- **[Breaking change]** Replaces optional `BuildingConstruction/extension/FractionofOperableWindowArea` with optional `Window/FractionOperable`.
- **[Breaking change]** Replaces optional `extension/EPWFileName` with optional `extension/EPWFilePath` to allow absolute paths to be provided as an alternative to just the file name.
- Replaces REXML xml library with Oga for better runtime performance.
- Additional error-checking.
- SimulationOutputReport reporting measure:
  - Now reports wood and wood pellets
  - Can report monthly timeseries values if requested
  - Adds hot water outputs (gallons) for clothes washer, dishwasher, fixtures, and distribution waste.
  - Small improvement to calculation of component loads

__Bugfixes__
- Fixes possible simulation error for buildings with complex HVAC/duct systems.
- Fixes handling of infiltration induced by duct leakage imbalance (i.e., supply leakage != return leakage). Only affects ducts located in a vented crawlspace or vented attic.
- Fixes an unsuccessful simulation for buildings where the sum of multiple HVAC systems' fraction load served was slightly above 1 due to rounding.
- Small fix for interior partition wall thermal mass model.
- Skip building surfaces with areas that are extremely small.

## OpenStudio-HPXML v0.8.0 Beta

__Breaking changes__
- Weather cache files are now in .csv instead of .cache format.
- `extension/StandbyLoss` changed to `StandbyLoss` for indirect water heaters.
- `Site/extension/DisableNaturalVentilation` changed to `BuildingConstruction/extension/FractionofOperableWindowArea` for more granularity.

__New Features__
- Adds a SimulationOutputReport reporting measure that provides a variety of annual/timeseries outputs in CSV format.
- Allows modeling of whole-house fans to address cooling.
- Improved natural ventilation algorithm that reduces the potential for incurring additional heating energy.
- Optional `HotWaterTemperature` input for water heaters.
- Optional `CompressorType` input for air conditioners and air-source heat pumps.
- Allows specifying the EnergyPlus simulation timestep.
- Runtime performance improvements.
- Additional HPXML error-checking.

__Bugfixes__
- Fix for central fan integrated supply (CFIS) fan energy.
- Fix simulation error when `FractionHeatLoadServed` (or `FractionCoolLoadServed`) sums to slightly greater than 1.
- Fix for running simulations on a different drive (either local or remote network).
- Fix for HVAC sizing error when latitude is exactly 64 (Big Delta, Alaska).
- Fixes running simulations when there is no weather cache file.
- Fixes view factors when conditioned basement foundation walls have a window/door.
- Fixes weather file download.
- Allow a building with ceiling fans and without lighting.

## OpenStudio-HPXML v0.7.0 Beta

- Initial beta release<|MERGE_RESOLUTION|>--- conflicted
+++ resolved
@@ -23,19 +23,6 @@
   - Allows `CompressorLockoutTemperature` as an optional input to control the minimum temperature the compressor can operate at.
   - Updates defaults for `CompressorLockoutTemperature` and `BackupHeatingLockoutTemperature`.
   - Provides a warning if `BackupHeatingSwitchoverTemperature` or `BackupHeatingLockoutTemperature` are low and may cause unmet hours.
-<<<<<<< HEAD
-- LightingGroups can now be specified using kWh/year annual consumption values as an alternative to fractions of different lighting types.
-- Allows building air leakage to be specified using CFMnatural or EffectiveLeakageArea.
-- Allows modeling one or more occupant vacancy periods (`VacancyPeriods` in the HPXML file).
-- ReportSimulationOutput measure:
-  - Allows specifying the number of decimal places for timeseries output.
-  - Msgpack outputs are no longer rounded (since there is no file size penalty to storing full precision).
-- **Breaking change**: Updates component loads outputs:
-  - Replaces `Windows` and `Skylights` with `Windows Conduction`, `Windows Solar`, `Skylights Conduction`, and `Skylights Solar`.
-  - Disaggregates `Lighting` from `Internal Gains`.
-- **Research Feature**: Allows modeling on/off thermostat deadband with start-up degredation for single speed central ac and single speed ashp systems. Currently only supports homes with at most one cooling system serving 100% cooling loads, and one heating system serving 100% heating loads (including heat pumps). An on/off thermostat deadband temperature is a temperature difference between cut-in and cut-out temperature for HVAC operations, applied to both heating and cooling.
-- **Research Feature**: Allows modeling time-based realistic staging for two speed DX systems (central ac and ASHP). Assumes 5 minutes before transitioning to a higher speed.
-=======
 - Infiltration changes:
   - **Breaking change**: Infiltration for SFA/MF dwelling units must include `TypeOfInfiltrationTest` ("compartmentalization test" or "guarded test").
   - Allows infiltration to be specified using `CFMnatural` or `EffectiveLeakageArea`.
@@ -53,7 +40,7 @@
 - Performance improvement for HPXML files w/ large numbers of `Building` elements.
 - Weather cache files (\*foo-cache.csv) are no longer used/needed.
 - **Research Feature**: Allows modeling on/off thermostat deadband with start-up degradation for single speed central ac and single speed ashp systems. Currently only supports homes with at most one cooling system serving 100% cooling loads, and one heating system serving 100% heating loads (including heat pumps). An on/off thermostat deadband temperature is a temperature difference between cut-in and cut-out temperature for HVAC operations, applied to both heating and cooling.
->>>>>>> 574d9a08
+- **Research Feature**: Allows modeling time-based realistic staging for two speed DX systems (central ac and ASHP). Assumes 5 minutes before transitioning to a higher speed.
 
 __Bugfixes__
 - Fixes `BackupHeatingSwitchoverTemperature` for a heat pump w/ *separate* backup system; now correctly ceases backup operation above this temperature.
