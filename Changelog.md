## OpenStudio-HPXML v1.5.0

__New Features__
- **Breaking Change**: Replaces `FrameFloors/FrameFloor` with `Floors/Floor`.
- Allows SEER2/HSPF2 efficiency types for central air conditioners and heat pumps.
- Allows heating/cooling seasons that don't span the entire year.
- Allows calculating one or more utility bill scenarios (e.g., net metering vs feed-in tariff compensation types for a simulation with PV).
<<<<<<< HEAD
- New lithium ion battery capabilities:
  - Allows modeling a battery without PV.
  - Detailed charging/discharging schedules via CSV files.
=======
- Allows setting the EnergyPlus temperature capacitance multiplier.
>>>>>>> 1b5af40e
- EnergyPlus modeling changes:
  - Switches Kiva foundation model timestep from 'Hourly' to 'Timestep'; small increase in runtime for sub-hourly simulations.
- Annual/timeseries outputs:
  - Adds annual emission outputs disaggregated by end use; timeseries emission outputs disaggregated by end use can be requested.
  - Allows generating timeseries unmet hours for heating and cooling.
  - Allows CSV timeseries output to be formatted for use with the DView application.
  - Adds heating/cooling setpoints to timeseries outputs when requesting zone temperatures.
  - Disaggregates Battery outputs from PV outputs.
- BuildResidentialHPXML measure:
  - **Breaking change**: Replaces arguments using 'auto' for defaults with optional arguments of the appropriate data type. New `heat_pump_sizing_methodology` argument and new boolean `foo_present` arguments for lighting, appliances, etc.
  - Adds optional arguments for utility bill scenarios.
- ReportUtilityBills measure:
  - Removes utility rate and PV related arguments in lieu of new utility bill scenarios feature.

__Bugfixes__
- Fixes possible incorrect autosizing of heat pump *separate* backup systems with respect to duct loads.
- Fixes incorrect autosizing of heat pump *integrated* backup systems if using MaxLoad/HERS sizing methodology and cooling design load exceeds heating design load.
- Fixes heating (or cooling) setpoints affecting the conditioned space temperature outside the heating (or cooling) season.
- Fixes handling non-integer number of occupants when using the stochastic occupancy schedule generator.
- Fixes units for Peak Loads (kBtu/hr, not kBtu) in annual results file.
- Fixes possible output error for ground source heat pumps with a shared hydronic circulation loop.
- Provides an error message if the EnergyPlus simulation used infinite energy.
- Fixes zero energy use for a ventilation fan w/ non-zero fan power and zero airflow rate.
- Fixes excessive heat transfer when foundation wall interior insulation does not start from the top of the wall.

## OpenStudio-HPXML v1.4.0

__New Features__
- Updates to OpenStudio 3.4.0/EnergyPlus 22.1.
- High-level optional `OccupancyCalculationType` input to specify operational vs asset calculation. Defaults to asset. If operational, `NumberofResidents` is required.
- Allows calculating one or more emissions scenarios (e.g., high renewable penetration vs business as usual) for different emissions types (e.g., CO2e).
- New ReportUtilityBills reporting measure: adds a new results_bills.csv output file to summarize calculated utility bills.
- Switches from EnergyPlus SQL output to MessagePack output for faster performance and reduced file sizes when requesting timeseries outputs.
- New heat pump capabilities:
  - **Breaking change**: Replaces the `UseMaxLoadForHeatPumps` sizing option with `HeatPumpSizingMethodology`, which has three choices:
    - `ACCA`: nominal capacity sized per ACCA Manual J/S based on cooling design loads, with some oversizing allowances for larger heating design loads.
    - `HERS` (default): nominal capacity sized equal to the larger of heating/cooling design loads.
    - `MaxLoad`: nominal capacity sized based on the larger of heating/cooling design loads, while taking into account the heat pump's capacity retention at the design temperature.
  - Allows the separate backup system to be a central system (e.g., central furnace w/ ducts). Previously only non-central system types were allowed.
  - Heat pumps with switchover temperatures are now autosized by taking into account the switchover temperature, if higher than the heating design temperature.
  - Allows `BackupHeatingLockoutTemperature` as an optional input to control integrated backup heating availability during, e.g., a thermostat heating setback recovery event; defaults to 40F.
- New water heating capabilities:
  - Allows conventional storage tank water heaters to use a stratified (rather than mixed) tank model via `extension/TankModelType`; higher precision but runtime penalty. Defaults to mixed.
  - Allows operating mode (standard vs heat pump only) for heat pump water heaters (HPWHs) via `extension/OperatingMode`. Defaults to standard.
  - Updates combi boiler model to be simpler, faster, and more robust by using separate space/water heating plant loops and boilers.
- New capabilities for hourly/sub-hourly scheduling via schedule CSV files:
  - Detailed HVAC and water heater setpoints.
  - Detailed heat pump water heater operating modes.
- EnergyPlus modeling changes:
  - Switches from ScriptF to CarrollMRT radiant exchange algorithm.
  - Updates HVAC fans to use fan power law (cubic relationship between fan speed and power).
  - Updates HVAC rated fan power assumption per ASHRAE 1449-RP.
- Allows specifying a `StormWindow` element for windows/skylights; U-factors and SHGCs are automatically adjusted.
- Allows an optional `AirInfiltrationMeasurement/InfiltrationHeight` input.
- Allows an optional `Battery/UsableCapacity` input; now defaults to 0.9 x NominalCapacity (previously 0.8).
- For CFIS systems, allows an optional `extension/VentilationOnlyModeAirflowFraction` input to address duct losses during ventilation only mode.
- **Breaking change**: Each `VentilationFan` must have one (and only one) `UsedFor...` element set to true.
- BuildResidentialHPXML measure:
  - **Breaking change**: Changes the zip code argument name to `site_zip_code`.
  - Adds optional arguments for schedule CSV files, HPWH operating mode, water heater tank model, storm windows, heat pump lockout temperature, battery usable capacity, and emissions scenarios.
  - Adds support for ambient foundations for single-family attached and apartment units.
  - Adds support for unconditioned attics for apartment units.
  - Adds an optional argument to store additional custom properties in the HPXML file.
  - Adds an optional argument for whether the HPXML file is written with default values applied; defaults to false.
  - Adds an optional argument for whether the HPXML file is validated; defaults to false.
- ReportSimulationOutput measure:
  - **Breaking change**: New "End Use: \<Fuel\>: Heating Heat Pump Backup" output, disaggregated from "End Use: \<Fuel\>: Heating".
  - Adds "Energy Use: Total" and "Energy Use: Net" columns to the annual results output file; allows timeseries outputs.
  - Adds a "Fuel Use: Electricity: Net" timeseries output column for homes with electricity generation.
  - Adds optional argument for requesting timeseries EnergyPlus output variables.
  - Adds ability to include `TimeDST` and/or `TimeUTC` timestamp column(s) in results_timeseries.csv.
  - Timestamps in results_timeseries.csv are output in ISO 8601 standard format.
  - Allows user-specified annual/timeseries output file names.
- ReportHPXMLOutput measure:
  - Adds "Enclosure: Floor Area Foundation" output row in results_hpxml.csv.
- Adds support for shared hot water recirculation systems controlled by temperature.
- Relaxes requirement for `ConditionedFloorAreaServed` for air distribution systems; now only needed if duct surface areas not provided.
- Allows MessagePack annual/timeseries output files to be generated instead of CSV/JSON.

__Bugfixes__
- Adds more stringent limits for `AirflowDefectRatio` and `ChargeDefectRatio` (now allows values from 1/10th to 10x the design value).
- Catches case where leap year is specified but weather file does not contain 8784 hours.
- Fixes possible HVAC sizing error if design temperature difference (TD) is negative.
- Fixes an error if there is a pool or hot tub, but the pump `Type` is set to "none".
- Adds more decimal places in output files as needed for simulations with shorter timesteps and/or abbreviated run periods.
- Timeseries output fixes: some outputs off by 1 hour; possible negative combi boiler values.
- Fixes range hood ventilation interaction with infiltration to take into account the location of the cooking range.
- Fixes possible EMS error for ventilation systems with low (but non-zero) flow rates.
- Fixes documentation for `Overhangs/Depth` inputs; units should be ft and not inches.
- The `WaterFixturesUsageMultiplier` input now also applies to general water use internal gains and recirculation pump energy (for some control types).
- BuildResidentialHPXML measure:
  - Fixes units for "Cooling System: Cooling Capacity" argument (Btu/hr, not tons).
  - Fixes incorrect outside boundary condition for shared gable walls of cathedral ceilings, now set to adiabatic.

## OpenStudio-HPXML v1.3.0

__New Features__
- Updates to OpenStudio 3.3.0/EnergyPlus 9.6.0.
- **Breaking change**: Replaces "Unmet Load" outputs with "Unmet Hours".
- **Breaking change**: Renames "Load: Heating" and "Peak Load: Heating" (and Cooling) outputs to include "Delivered".
- **Breaking change**: Any heat pump backup heating requires `HeatPump/BackupType` ("integrated" or "separate") to be specified.
- **Breaking change**: For homes with multiple PV arrays, all inverter efficiencies must have the same value.
- **Breaking change**: HPXML schema version must now be '4.0' (proposed).
  - Moves `ClothesDryer/extension/IsVented` to `ClothesDryer/IsVented`.
  - Moves `ClothesDryer/extension/VentedFlowRate` to `ClothesDryer/VentedFlowRate`.
  - Moves `FoundationWall/Insulation/Layer/extension/DistanceToTopOfInsulation` to `FoundationWall/Insulation/Layer/DistanceToTopOfInsulation`.
  - Moves `FoundationWall/Insulation/Layer/extension/DistanceToBottomOfInsulation` to `FoundationWall/Insulation/Layer/DistanceToBottomOfInsulation`.
  - Moves `Slab/PerimeterInsulationDepth` to `Slab/PerimeterInsulation/Layer/InsulationDepth`.
  - Moves `Slab/UnderSlabInsulationWidth` to `Slab/UnderSlabInsulation/Layer/InsulationWidth`.
  - Moves `Slab/UnderSlabInsulationSpansEntireSlab` to `Slab/UnderSlabInsulation/Layer/InsulationSpansEntireSlab`.
- Initial release of BuildResidentialHPXML measure, which generates an HPXML file from a set of building description inputs.
- Expanded capabilities for scheduling:
  - Allows modeling detailed occupancy via a schedule CSV file.
  - Introduces a measure for automatically generating detailed smooth/stochastic schedule CSV files.
  - Expands simplified weekday/weekend/monthly schedule inputs to additional building features.
  - Allows `HeatingSeason` & `CoolingSeason` to be specified for defining heating and cooling equipment availability.
- Adds a new results_hpxml.csv output file to summarize HPXML values (e.g., surface areas, HVAC capacities).
- Allows modeling lithium ion batteries.
- Allows use of `HeatPump/BackupSystem` for modeling a standalone (i.e., not integrated) backup heating system.
- Allows conditioned crawlspaces to be specified; modeled as crawlspaces that are actively maintained at setpoint.
- Allows non-zero refrigerant charge defect ratios for ground source heat pumps.
- Expands choices allowed for `Siding` (Wall/RimJoist) and `RoofType` (Roof) elements.
- Allows "none" for wall/rim joist siding.
- Allows interior finish inputs (e.g., 0.5" drywall) for walls, ceilings, and roofs.
- Allows specifying the foundation wall type (e.g., solid concrete, concrete block, wood, etc.).
- Allows additional fuel types for generators.
- Switches to the EnergyPlus Fan:SystemModel object for all HVAC systems.
- Introduces a small amount of infiltration for unvented spaces.
- Updates the assumption of flue losses vs tank losses for higher efficiency non-electric storage water heaters.
- Revises shared mechanical ventilation preconditioning control logic to operate less often.
- Adds alternative inputs:
  - Window/skylight physical properties (`GlassLayers`, `FrameType`, etc.) instead of `UFactor` & `SHGC`.
  - `Ducts/FractionDuctArea` instead of `Ducts/DuctSurfaceArea`.
  - `Length` instead of `Area` for foundation walls.
  - `Orientation` instead of `Azimuth` for all applicable surfaces, PV systems, and solar thermal systems.
  - CEER (Combined Energy Efficiency Ratio) instead of EER for room ACs.
  - `UsageBin` instead of `FirstHourRating` (for water heaters w/ UEF metric).
  - `CFM50` instead of `CFM25` or `Percent` for duct leakage.
- Allows more defaulting (optional inputs):
  - Mechanical ventilation airflow rate per ASHRAE 62.2-2019.
  - HVAC/DHW system efficiency (by age).
  - Mechanical ventilation fan power (by type).
  - Color (solar absorptance) for walls, roofs, and rim joists.
  - Foundation wall distance to top/bottom of insulation.
  - Door azimuth.
  - Radiant barrier grade.
  - Whole house fan airflow rate and fan power.
- Adds more warnings of inputs based on ANSI/BPI 2400 Standard.
- Removes error-check for number of bedrooms based on conditioned floor area, per RESNET guidance.
- Updates the reporting measure to register all outputs from the annual CSV with the OS runner (for use in, e.g., PAT).
- Removes timeseries CSV output columns that are all zeroes to reduce file size and processing time.
- Improves consistency of installation quality calculations for two/variable-speed air source heat pumps and ground source heat pumps.
- Relaxes requirement for heating (or cooling) setpoints so that they are only needed if heating (or cooling) equipment is present.
- Adds an `--ep-input-format` argument to run_simulation.rb to choose epJSON as the EnergyPlus input file format instead of IDF.
- Eliminates EnergyPlus warnings related to unused objects or invalid output meters/variables.
- Allows modeling PTAC and PTHP HVAC systems. 
- Allows user inputs for partition wall mass and furniture mass.

__Bugfixes__
- Improves ground reflectance when there is shading of windows/skylights.
- Improves HVAC fan power for central forced air systems.
- Fixes mechanical ventilation compartmentalization area calculation for SFA/MF homes with surfaces with InteriorAdjacentTo==ExteriorAdjacentTo.
- Negative `DistanceToTopOfInsulation` values are now disallowed.
- Fixes workflow errors if a `VentilationFan` has zero airflow rate or zero hours of operation.
- Fixes duct design load calculations for HPXML files with multiple ducted HVAC systems.
- Fixes ground source heat pump rated airflow.
- Relaxes `Overhangs` DistanceToBottomOfWindow vs DistanceToBottomOfWindow validation when Depth is zero.
- Fixes possibility of double-counting HVAC distribution losses if an `HVACDistribution` element has both AirDistribution properties and DSE values
- Fixes possibility of incorrect "Peak Electricity: Winter Total (W)" and "Peak Electricity: Summer Total (W)" outputs for homes with duct losses.
- Fixes heating/cooling seasons (used for e.g. summer vs winter window shading) for the southern hemisphere.
- Fixes possibility of EnergyPlus simulation failure for homes with ground-source heat pumps and airflow and/or charge defects.
- Fixes peak load/electricity outputs for homes with ground-source heat pumps and airflow and/or charge defects.

## OpenStudio-HPXML v1.2.0

__New Features__
- **Breaking change**: Heating/cooling component loads no longer calculated by default for faster performance; use `--add-component-loads` argument if desired.
- **Breaking change**: Replaces `Site/extension/ShelterCoefficient` with `Site/ShieldingofHome`.
- Allows `DuctLeakageMeasurement` & `ConditionedFloorAreaServed` to not be specified for ductless fan coil systems; **Breaking change**: `AirDistributionType` is now required for all air distribution systems.
- Allows `Slab/ExposedPerimeter` to be zero.
- Removes `ClothesDryer/ControlType` from being a required input, it is not used.
- Switches room air conditioner model to use Cutler performance curves.
- Relaxes tolerance for duct leakage to outside warning when ducts solely in conditioned space.
- Removes limitation that a shared water heater serving a shared laundry room can't also serve dwelling unit fixtures (i.e., FractionDHWLoadServed is no longer required to be zero).
- Adds IDs to schematron validation errors/warnings when possible.
- Moves additional error-checking from the ruby measure to the schematron validator. 

__Bugfixes__
- Fixes room air conditioner performance curve.
- Fixes ruby error if elements (e.g., `SystemIdentifier`) exist without the proper 'id'/'idref' attribute.
- Fixes error if boiler/GSHP pump power is zero
- Fixes possible "Electricity category end uses do not sum to total" error due to boiler pump energy.
- Fixes possible "Construction R-value ... does not match Assembly R-value" error for highly insulated enclosure elements.
- Adds error-checking for negative SEEReq results for shared cooling systems.
- Adds more detail to error messages regarding the wrong data type in the HPXML file.
- Prevents a solar hot water system w/ SolarFraction=1.

## OpenStudio-HPXML v1.1.0

__New Features__
- **Breaking change**: `Type` is now a required input for dehumidifiers; can be "portable" or "whole-home".
- **Breaking change**: `Location` is now a required input for dehumidifiers; must be "living space" as dehumidifiers are currently modeled as located in living space.
- **Breaking change**: `Type` is now a required input for Pool, PoolPump, HotTub, and HotTubPump.
- **Breaking change**: Both supply and return duct leakage to outside are now required inputs for AirDistribution systems.
- **Breaking change**: Simplifies inputs for fan coils and water loop heat pumps by A) removing HydronicAndAirDistribution element and B) moving WLHP inputs from extension elements to HeatPump element.
- Allows modeling airflow/charge defects for air conditioners, heat pumps, and furnaces (RESNET Standard 310).
- Allows modeling *multiple* dehumidifiers (previously only one allowed).
- Allows modeling generators (generic on-site power production).
- Allows detailed heating/cooling setpoints to be specified: 24-hour weekday & weekend values.
- Allows modeling window/skylight *exterior* shading via summer/winter shading coefficients.
- Allows JSON annual/timeseries output files to be generated instead of CSV. **Breaking change**: For CSV outputs, the first two sections in the results_annual.csv file are now prefixed with "Fuel Use:" and "End Use:", respectively.
- Allows more defaulting (optional inputs) for a variety of HPXML elements.
- Allows requesting timeseries unmet heating/cooling loads.
- Allows skipping schema/schematron validation (for speed); should only be used if the HPXML was already validated upstream.
- Allows HPXML files w/ multiple `Building` elements; requires providing the ID of the single building to be simulated.
- Includes hot water loads (in addition to heating/cooling loads) when timeseries total loads are requested.
- The `in.xml` HPXML file is now always produced for inspection of default values (e.g., autosized HVAC capacities). **Breaking change**: The `output_dir` HPXMLtoOpenStudio measure argument is now required.
- Overhauls documentation to be more comprehensive and standardized.
- `run_simulation.rb` now returns exit code 1 if not successful (i.e., either invalid inputs or simulation fails).

__Bugfixes__
- Improved modeling of window/skylight interior shading -- better reflects shading coefficient inputs.
- Adds error-checking on the HPXML schemaVersion.
- Adds various error-checking to the schematron validator.
- Adds error-checking for empty IDs in the HPXML file.
- Fixes heat pump water heater fan energy not included in SimulationOutputReport outputs.
- Fixes possibility of incorrect "A neighbor building has an azimuth (XXX) not equal to the azimuth of any wall" error.
- Fixes possibility of errors encountered before schematron validation has occurred.
- Small bugfixes related to basement interior surface solar absorptances.
- Allows NumberofConditionedFloors/NumberofConditionedFloorsAboveGrade to be non-integer values per the HPXML schema.
- HVAC sizing design load improvements for floors above crawlspaces/basements, walls, ducts, and heat pumps.
- Now recognizes Type="none" to prevent modeling of pools and hot tubs (pumps and heaters).
- Fixes error for overhangs with zero depth.
- Fixes possible error where the normalized flue height for the AIM-2 infiltration model is negative.
- Slight adjustment of default water heater recovery efficiency equation to prevent errors from values being too high.
- Fixes schematron file not being valid per ISO Schematron standard.

## OpenStudio-HPXML v1.0.0

__New Features__
- Updates to OpenStudio 3.1.0/EnergyPlus 9.4.0.
- **Breaking change**: Deprecates `WeatherStation/WMO` HPXML input, use `WeatherStation/extension/EPWFilePath` instead; also removes `weather_dir` argument from HPXMLtoOpenStudio measure.
- Implements water heater Uniform Energy Factor (UEF) model; replaces RESNET UEF->EF regression. **Breaking change**: `FirstHourRating` is now a required input for storage water heaters when UEF is provided.
- Adds optional HPXML fan power inputs for most HVAC system types. **Breaking change**: Removes ElectricAuxiliaryEnergy input for non-boiler heating systems.
- Uses air-source heat pump cooling performance curves for central air conditioners.
- Updates rated fan power assumption for mini-split heat pump models.
- Allows coal fuel type for non-boiler heating systems.
- Accommodates common walls adjacent to unconditioned space by using HPXML surfaces where InteriorAdjacentTo == ExteriorAdjacentTo.
- Adds optional HPXML inputs to define whether a clothes dryer is vented and its ventilation rate.
- Adds optional HPXML input for `SimulationControl/CalendarYear` for TMY weather files.
- Schematron validation improvements.
- Adds some HPXML XSD schema validation and additional error-checking.
- Various small updates to ASHRAE 140 test files.
- Reduces number of EnergyPlus output files produced by using new OutputControlFiles object.
- Release packages now include ASHRAE 140 test files/results.

__Bugfixes__
- EnergyPlus 9.4.0 fix for negative window solar absorptances at certain hours.
- Fixes airflow timeseries outputs to be averaged instead of summed.
- Updates HVAC sizing methodology for slab-on-grade foundation types.
- Fixes an error that could prevent schematron validation errors from being produced.
- Skips weather caching if filesystem is read only.

## OpenStudio-HPXML v0.11.0 Beta

__New Features__
- New [Schematron](http://schematron.com) validation (EPvalidator.xml) replaces custom ruby validation (EPvalidator.rb)
- **[Breaking Change]** `BuildingConstruction/ResidentialFacilityType` ("single-family detached", "single-family attached", "apartment unit", or "manufactured home") is a required input
- Ability to model shared systems for Attached/Multifamily dwelling units
  - Shared HVAC systems (cooling towers, chillers, central boilers, water loop heat pumps, fan coils, ground source heat pumps on shared hydronic circulation loops)
  - Shared water heaters serving either A) multiple dwelling units' service hot water or B) a shared laundry/equipment room, as well as hot water recirculation systems
  - Shared appliances (e.g., clothes dryer in a shared laundry room)
  - Shared hot water recirculation systems
  - Shared ventilation systems (optionally with preconditioning equipment and recirculation)
  - Shared PV systems
  - **[Breaking Change]** Appliances located in MF spaces (i.e., "other") must now be specified in more detail (i.e., "other heated space", "other non-freezing space", "other multifamily buffer space", or "other housing unit")
- Enclosure
  - New optional inputs: `Roof/RoofType`, `Wall/Siding`, and `RimJoist/Siding`
  - New optional inputs: `Skylight/InteriorShading/SummerShadingCoefficient` and `Skylight/InteriorShading/SummerShadingCoefficient`
  - New optional inputs: `Roof/RoofColor`, `Wall/Color`, and `RimJoist/Color` can be provided instead of `SolarAbsorptance`
  - New optional input to specify presence of flue/chimney, which results in increased infiltration
  - Allows adobe wall type
  - Allows `AirInfiltrationMeasurement/HousePressure` to be any value (previously required to be 50 Pa)
  - **[Breaking Change]** `Roof/RadiantBarrierGrade` input now required when there is a radiant barrier
- HVAC
  - Adds optional high-level HVAC autosizing controls
    - `AllowIncreasedFixedCapacities`: Describes how HVAC equipment with fixed capacities are handled. If true, the maximum of the user-specified fixed capacity and the heating/cooling design load will be used to reduce potential for unmet loads. Defaults to false.
    - `UseMaxLoadForHeatPumps`: Describes how autosized heat pumps are handled. If true, heat pumps are sized based on the maximum of heating and cooling design loads. If false, heat pumps are sized per ACCA Manual J/S based on cooling design loads with some oversizing allowances for heating design loads. Defaults to true.
  - Additional HVAC types: mini-split air conditioners and fixed (non-portable) space heaters
  - Adds optional inputs for ground-to-air heat pumps: `extension/PumpPowerWattsPerTon` and `extension/FanPowerWattsPerCFM`
- Ventilation
  - Allows _multiple_ whole-home ventilation, spot ventilation, and/or whole house fans
- Appliances & Plug Loads
  - Allows _multiple_ `Refrigerator` and `Freezer`
  - Allows `Pool`, `HotTub`, `PlugLoad` of type "electric vehicle charging" and "well pump", and `FuelLoad` of type "grill", "lighting", and "fireplace"
  - **[Breaking Change]** "other" and "TV other" plug loads now required
- Lighting
  - Allows lighting schedules and holiday lighting
- **[Breaking Change]** For hydronic distributions, `HydronicDistributionType` is now required
- **[Breaking Change]** For DSE distributions, `AnnualHeatingDistributionSystemEfficiency` and `AnnualCoolingDistributionSystemEfficiency` are both always required
- Allows more HPXML fuel types to be used for HVAC, water heating, appliances, etc.
- New inputs to define Daylight Saving period; defaults to enabled
- Adds more reporting of warnings/errors to run.log

__Bugfixes__
- Fixes pump energy for boilers and ground source heat pumps
- Fixes incorrect gallons of hot water use reported when there are multiple water heaters
- No longer report unmet load for buildings where the HVAC system only meets part of the load (e.g., room AC serving 33% of the load)
- Schedule bugfix for leap years

## OpenStudio-HPXML v0.10.0 Beta

__New Features__
- Dwelling units of single-family attached/multifamily buildings:
  - Adds new generic space types "other heated space", "other multifamily buffer space", and "other non-freezing space" for surface `ExteriorAdjacentTo` elements. "other housing unit", i.e. adiabatic surfaces, was already supported.
  - **[Breaking Change]** For `FrameFloors`, replaces "other housing unit above" and "other housing unit below" enumerations with "other housing unit". All four "other ..." spaces must have an `extension/OtherSpaceAboveOrBelow` property set to either "above" or "below".
  - Allows ducts and water heaters to be located in all "other ..." spaces.
  - Allows all appliances to be located in "other", in which internal gains are neglected.
- Allows `Fireplace` and `FloorFurnace` for heating system types.
- Allows "exterior wall", "under slab", and "roof deck" for `DuctLocation`.
- Allows "wood" and "wood pellets" as fuel types for additional HVAC systems, water heaters, and appliances.
- Allows `Location` to be provided for `Dishwasher` and `CookingRange`.
- Allows `BuildingSummary/Site/SiteType` ("urban", "suburban", or "rural") to be provided.
- Allows user-specified `Refrigerator` and `CookingRange` schedules to be provided.
- HVAC capacity elements are no longer required; if not provided, ACCA Manual J autosizing calculations will be used (-1 can continue to be used for capacity elements but is discouraged).
- Duct locations/areas can be defaulted by specifying supply/return `Duct` elements without `DuctSurfaceArea` and `DuctLocation`. `HVACDistribution/DistributionSystemType/AirDistribution/NumberofReturnRegisters` can be optionally provided to inform the default duct area calculations.
- **[Breaking Change]** Lighting inputs now use `LightingType[LightEmittingDiode | CompactFluorescent | FluorescentTube]` instead of `ThirdPartyCertification="ERI Tier I" or ThirdPartyCertification="ERI Tier II"`.
- **[Breaking Change]** `HVACDistribution/ConditionedFloorAreaServed` is now required for air distribution systems.
- **[Breaking Change]** Infiltration and attic ventilation specified using natural air changes per hour now uses `ACHnatural` instead of `extension/ConstantACHnatural`.
- **[Breaking Change]** The optional `PerformanceAdjustment` input for instantaneous water heaters is now treated as a performance multiplier (e.g., 0.92) instead of derate (e.g., 0.08).
- Adds ASHRAE 140 Class II test files.
- SimulationOutputReport reporting measure:
  - New optional timeseries outputs:  airflows (e.g., infiltration, mechanical ventilation, natural ventilation, whole house fan) and weather (e.g., temperatures, wind speed, solar).
  - Timeseries frequency can now be set to 'none' as an alternative to setting all include_timeseries_foo variables to false.
  - **[Breaking Change]** Renames "Wood" to "Wood Cord" to better distinguish from "Wood Pellets".
- Modeling improvements:
  - Improved calculation for infiltration height
  - Infiltration & mechanical ventilation now combined using ASHRAE 62.2 Normative Appendix C.
- Runtime improvements: 
  - Optimized ruby require calls.
  - Skip ViewFactor calculations when not needed (i.e., no conditioned basement).
- Error-checking:
  - Adds more space type-specific error checking of adjacent surfaces.
  - Adds additional HPXML datatype checks.
  - Adds a warning if a `HVACDistribution` system has ducts entirely within conditioned space and non-zero leakage to the outside.
  - Adds warnings if appliance inputs may be inappropriate and result in negative energy or hot water use.

__Bugfixes__
- Fixes error if there's a `FoundationWall` whose height is less than 0.5 ft.
- Fixes HVAC defrost control in EnergyPlus model to use "Timed" instead of "OnDemand".
- Fixes exterior air film and wind exposure for a `FrameFloor` over ambient conditions.
- Fixes air films for a `FrameFloor` ceiling.
- Fixes error if there are additional `LightingGroup` elements beyond the ones required.
- Fixes vented attic ventilation rate.
- Reported unmet heating/cooling load now correctly excludes latent energy.
- Ground-source heat pump backup fuel is now correctly honored instead of always using electricity.

## OpenStudio-HPXML v0.9.0 Beta

__New Features__
- **[Breaking Change]** Updates to OpenStudio v3.0.0 and EnergyPlus 9.3
- Numerous HPXML inputs are now optional with built-in defaulting, particularly for water heating, appliances, and PV. Set the `debug` argument to true to output a in.xml HPXML file with defaults applied for inspection. See the documentation for defaulting equations/assumptions/references.
- **[Breaking Change]** If clothes washer efficiency inputs are provided, `LabelUsage` is now required.
- **[Breaking Change]** If dishwasher efficiency inputs are provided, `LabelElectricRate`, `LabelGasRate`, `LabelAnnualGasCost`, and `LabelUsage` are now required.
- Adds optional specification of simulation controls including timestep and begin/end dates.
- Adds optional `extension/UsageMultiplier` inputs for appliances, plug loads, lighting, and water fixtures. Can be used to, e.g., reflect high/low usage occupants.
- Adds ability to model a dehumidifier.
- Adds ability to model kitchen/bath fans (spot ventilation).
- Improved desuperheater model; desuperheater can now be connected to heat pump water heaters.
- Updated clothes washer/dryer and dishwasher models per ANSI/RESNET/ICC 301-2019 Addendum A.
- Solar thermal systems modeled with `SolarFraction` can now be connected to combi water heating systems.
- **[Breaking Change]** Replaces optional `epw_output_path` and `osm_output_path` arguments with a single optional `output_dir` argument; adds an optional `debug` argument.
- **[Breaking Change]** Replaces optional `BuildingConstruction/extension/FractionofOperableWindowArea` with optional `Window/FractionOperable`.
- **[Breaking Change]** Replaces optional `extension/EPWFileName` with optional `extension/EPWFilePath` to allow absolute paths to be provided as an alternative to just the file name.
- Replaces REXML xml library with Oga for better runtime performance.
- Additional error-checking.
- SimulationOutputReport reporting measure:
  - Now reports wood and wood pellets
  - Can report monthly timeseries values if requested
  - Adds hot water outputs (gallons) for clothes washer, dishwasher, fixtures, and distribution waste.
  - Small improvement to calculation of component loads

__Bugfixes__
- Fixes possible simulation error for buildings with complex HVAC/duct systems.
- Fixes handling of infiltration induced by duct leakage imbalance (i.e., supply leakage != return leakage). Only affects ducts located in a vented crawlspace or vented attic.
- Fixes an unsuccessful simulation for buildings where the sum of multiple HVAC systems' fraction load served was slightly above 1 due to rounding.
- Small fix for interior partition wall thermal mass model.
- Skip building surfaces with areas that are extremely small.

## OpenStudio-HPXML v0.8.0 Beta

__Breaking Changes__
- Weather cache files are now in .csv instead of .cache format.
- `extension/StandbyLoss` changed to `StandbyLoss` for indirect water heaters.
- `Site/extension/DisableNaturalVentilation` changed to `BuildingConstruction/extension/FractionofOperableWindowArea` for more granularity.

__New Features__
- Adds a SimulationOutputReport reporting measure that provides a variety of annual/timeseries outputs in CSV format.
- Allows modeling of whole-house fans to address cooling.
- Improved natural ventilation algorithm that reduces the potential for incurring additional heating energy.
- Optional `HotWaterTemperature` input for water heaters.
- Optional `CompressorType` input for air conditioners and air-source heat pumps.
- Allows specifying the EnergyPlus simulation timestep.
- Runtime performance improvements.
- Additional HPXML error-checking.

__Bugfixes__
- Fix for central fan integrated supply (CFIS) fan energy.
- Fix simulation error when `FractionHeatLoadServed` (or `FractionCoolLoadServed`) sums to slightly greater than 1.
- Fix for running simulations on a different drive (either local or remote network).
- Fix for HVAC sizing error when latitude is exactly 64 (Big Delta, Alaska).
- Fixes running simulations when there is no weather cache file.
- Fixes view factors when conditioned basement foundation walls have a window/door.
- Fixes weather file download.
- Allow a building with ceiling fans and without lighting.

## OpenStudio-HPXML v0.7.0 Beta

- Initial beta release<|MERGE_RESOLUTION|>--- conflicted
+++ resolved
@@ -5,13 +5,10 @@
 - Allows SEER2/HSPF2 efficiency types for central air conditioners and heat pumps.
 - Allows heating/cooling seasons that don't span the entire year.
 - Allows calculating one or more utility bill scenarios (e.g., net metering vs feed-in tariff compensation types for a simulation with PV).
-<<<<<<< HEAD
+- Allows setting the EnergyPlus temperature capacitance multiplier.
 - New lithium ion battery capabilities:
   - Allows modeling a battery without PV.
   - Detailed charging/discharging schedules via CSV files.
-=======
-- Allows setting the EnergyPlus temperature capacitance multiplier.
->>>>>>> 1b5af40e
 - EnergyPlus modeling changes:
   - Switches Kiva foundation model timestep from 'Hourly' to 'Timestep'; small increase in runtime for sub-hourly simulations.
 - Annual/timeseries outputs:
