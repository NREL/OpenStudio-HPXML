## OpenStudio-HPXML v1.10.0

__New Features__
- Electric vehicle enhancements:
  - Allows detailed modeling of electric vehicles (batteries and charging/discharging) using `Vehicles` as an alternative to the simple EV charging `PlugLoad`.
  - Adds EV driving unmet hours output.
- Allows requesting timeseries EnergyPlus output meters (e.g., `--hourly "MainsWater:Facility"`), similar to requesting EnergyPlus output variables.
- BuildResidentialScheduleFile measure:
  - Adds stochastic schedule generation for electric vehicle charging (using `Vehicles`).
  - Removes generation of stochastic schedules for building components not present in the HPXML file.
- Output updates:
  - **Breaking change**: Adds generator electricity produced to *total* fuel/energy use; previously it was only included in *net* values.
  - Adds new outputs for *net* peak electricity (summer/winter/annual); same as *total* peak electricity outputs but subtracts power produced by PV.

__Bugfixes__
- Fixes zero occupants specified for one unit in a whole MF building from being treated like zero occupants for every unit.
- Fixes using detailed schedules with higher resolution (e.g., 10-min data) than the simulation timestep (e.g., 60-min).
- Fixes possible heating/cooling spikes when using maximum power ratio detailed schedule for variable-speed HVAC systems.
- Fixes unavailable periods for two consecutive, but partial, days.
- Fixes error when specifying a glass block window without interior shading coefficients.
- Fixes battery charging/discharging not being included in peak electricity outputs.
<<<<<<< HEAD
- BuildResidentialHPXML measure: Fixes error when specifying a combi boiler as the water heater type and a *shared* boiler as the heating system type.
=======
- Fixes possible error if there's a surface w/ interior unconditioned space and exterior "other housing unit".
>>>>>>> c78a94c3

## OpenStudio-HPXML v1.9.1

__New Features__
- Now can be used to obtain ACCA Manual J approval; see the [OpenStudio-HPXML documentation](https://openstudio-hpxml.readthedocs.io/en/latest/intro.html#capabilities).

__Bugfixes__
- Fixes Manual J design load calculations for radiant floors.

## OpenStudio-HPXML v1.9.0

__New Features__
- Updates to OpenStudio 3.9/EnergyPlus 24.2/HPXML v4.1-rc1.
- Allows `Site/Address/ZipCode` to be provided instead of `ClimateandRiskZones/WeatherStation/extension/EPWFilePath`, in which case the closest TMY3 weather station will be automatically selected.
- Allows optional inputs for modeling skylight curbs and/or shafts.
- Allows modeling exterior horizontal insulation for a slab-on-grade foundation (or basement/crawlspace floor).
- Allows alternative infiltration input `AirInfiltrationMeasurement/LeakinessDescription`, in which the infiltration level is estimated using age of home, climate zone, foundation type, etc.
- Window shading enhancements:
  - Allows optional `InteriorShading/Type` input (blinds, shades, curtains) as a way to default summer/winter shading coefficients.
  - Allows optional `ExteriorShading/Type` input (trees, solar screens/films, etc.) as a way to default summer/winter shading coefficients.
  - Allows optional `InsectScreen` input.
- Adds optional `BuildingConstruction/UnitHeightAboveGrade` input for, e.g., apartment units of upper levels where the wind speed, and thus infiltration rate, is higher.
- Updates operational calculations (i.e., when `NumberofResidents` provided):
  - Updates hot water usage based on FSEC study.
  - Updates misc/tv plug load usage based on RECS 2020 data.
  - Updates relationship between number of bedrooms and number of occupants to use RECS 2020 instead of RECS 2015.
- Allows optional `HeatingCapacity` and `BackupHeatingCapacity` inputs for heat pump water heaters (HPWHs).
- Central Fan Integrated Supply (CFIS) mechanical ventilation enhancements:
  - Allows CFIS systems without automatic flow control of outdoor air (`CFISControls/HasOutdoorAirControl=false`).
  - Allows CFIS systems with no strategy to meet remainder of ventilation target (`CFISControls/AdditionalRuntimeOperatingMode="none"`).
  - Allows CFIS systems with supplemental fans that run simultaneously with the air handler (`CFISControls/extension/SupplementalFanRunsWithAirHandlerFan=true`).
  - Allows CFIS systems with timer control, in which ventilation operation occurs at a fixed interval (`CFISControls/extension/ControlType="timer"`).
  - Allows CFIS systems to be attached to ductless HVAC systems like PTHPs (requires using a DSE=1 distribution system, see documentation).
- HVAC Manual J design load and sizing calculations:
  - Adds optional `DistributionSystemType/AirDistribution/extension/ManualJInputs/BlowerFanHeatBtuh` input for HVAC equipment whose performance data has not been adjusted for blower heat.
  - Adds optional `DistributionSystemType/AirDistribution/extension/ManualJInputs/DefaultTableDuctLoad` input to use Manual J default duct factor tables instead of ASHRAE 152.
  - Adds optional `DistributionSystemType/HydronicDistribution/extension/ManualJInputs/HotWaterPipingBtuh` input to include hydronic distribution piping losses through unconditioned spaces.
  - Adds optional `HVACSizingControl/ManualJInputs/InfiltrationShieldingClass` input to specify wind shielding class for infiltration design load calculations.
  - Adds optional `HVACSizingControl/ManualJInputs/InfiltrationMethod` input to specify which method to use for infiltration design load calculations.
  - Updates heat pump HERS sizing methodology to better prevent unmet hours in warmer climates.
  - Misc Manual J design load calculation improvements.
  - **Breaking change**: Disaggregates "Walls" into "Above Grade Walls" and "Below Grade Walls" in results_design_load_details.csv output file.
  - Significant speed improvements when using optional space-level design load calculations.
- Advanced research features:
  - Optional input `SimulationControl/AdvancedResearchFeatures/OnOffThermostatDeadbandTemperature` to model on/off thermostat deadband with start-up degradation for single and two speed AC/ASHP systems and time-based realistic staging for two speed AC/ASHP systems.
  - Optional input `SimulationControl/AdvancedResearchFeatures/HeatPumpBackupCapacityIncrement` to model multi-stage electric backup coils with time-based staging.
  - Maximum power ratio detailed schedule for variable-speed HVAC systems can now be used with `NumberofUnits` dwelling unit multiplier.
- BuildResidentialHPXML measure:
  - **Breaking change**: Replaced `slab_under_width` and `slab_perimeter_depth` arguments with `slab_under_insulation_width` and `slab_perimeter_insulation_depth`
  - **Breaking change**: Replaced `schedules_vacancy_periods`, `schedules_power_outage_periods`, and `schedules_power_outage_periods_window_natvent_availability` arguments with `schedules_unavailable_period_types`, `schedules_unavailable_period_dates`, and `schedules_unavailable_period_window_natvent_availabilities`; this improves flexibility for handling more unavailable period types.
- Utility bill calculations:
  - Allows OpenEI URDB tariffs that have $/day fixed charges.
  - Updates `openei_rates.zip` with the latest residential utility rates from the [OpenEI U.S. Utility Rate database](https://apps.openei.org/USURDB/).
- Adds a warning if the sum of supply/return duct leakage to outside values is very high.

__Bugfixes__
- Prevents possible error if only one of FracSensible/FracLatent are provided for a PlugLoad or FuelLoad; **Breaking change**: FracSensible and FracLatent must now be both be provided or omitted.
- Prevents possible error when using multiple `Attic`/`Foundation` elements for the same attic/foundation type.
- Adds error-checking for `NumberofConditionedFloorsAboveGrade`=0, which is not allowed per the documentation.
- Fixes utility bill calculations if there is battery storage or a generator.
- BuildResidentialScheduleFile measure: Fixes possible divide by zero error during generation of stochastic clothes washer and dishwasher schedules.
- Allows negative values for `Building/Site/Elevation`.
- Fixes lower element height for a water heater using the advanced `WaterHeatingSystem/extension/TankModelType=stratified`.
- Fixes possible error for a combi boiler system.
- Fixes error if modeling a ground-to-air heat pump with a separate backup heating system.
- Fixes default CFIS fan power during ventilation only mode.
- Fixes a bug that potentially oversizes heat pumps when detailed performance capacity fractions are provided.
- For a CFIS system with a supplemental fan, fixes supplemental fan runtime when using sub-hourly timesteps.
- Fixes GSHP rated fan/pump powers in net to gross calculations and improves default modeled pump power (W/ton).

## OpenStudio-HPXML v1.8.1

__Bugfixes__
- Fixes cfm/ton restriction from incorrectly applying to furnace heating airflow rate.

## OpenStudio-HPXML v1.8.0

__New Features__
- Updates to OpenStudio 3.8/EnergyPlus 24.1/HPXML v4.0-rc4.
- Adds BPI-2400 HPXML test files and results; see [Testing Framework](https://openstudio-hpxml.readthedocs.io/en/latest/testing_framework.html) for more information.
- Updates per ANSI/RESNET/ICC 301-2022 w/ Addendum C:
  - **Breaking change**: For shared water heaters, `NumberofUnitsServed` is replaced by `extension/NumberofBedroomsServed`.
  - **Breaking change**: For shared hot water recirculation systems, `NumberofUnitsServed` is replaced by `NumberofBedroomsServed`.
  - Allows shared batteries (batteries serving multiple dwelling units).
  - Updated default CFIS fan power to 0.58 W/cfm.
  - Removed natural ventilation availability RH constraint; HR constraint remains.
  - Refrigerator and freezer schedules may now be based on ambient temperature using new `TemperatureScheduleCoefficients` and `ConstantScheduleCoefficients` inputs; the refrigerator default schedule uses these new inputs.  
  - Default schedules updated for cooking ranges, lighting, plug loads, televisions, hot water recirculation pumps, and occupant heat gains.
  - Adds schedule inputs for hot water recirculation pumps and general water use internal gains.
  - Updated water heater installation default location.
  - Updated calculation of hot water piping length for buildings with both conditioned and unconditioned basements to avoid double counting.
  - Updated how imbalanced infiltration and mechanical ventilation are combined on an hourly basis.
  - Updated handling of duct leakage imbalance induced infiltration.
  - Small change to default flow rate for imbalanced mechanical ventilation systems.
  - Updated window default interior shade coefficients to be calculated based on SHGC.
  - `AverageCeilingHeight` now used in natural ACH/CFM infiltration calculations.
- **Breaking change**: Replaces `BuildingSummary/Site/extension/GroundConductivity` with `BuildingSummary/Site/Soil/Conductivity`.
- **Breaking change**: Modeling whole SFA/MF buildings is now specified using a `SoftwareInfo/extension/WholeSFAorMFBuildingSimulation=true` element instead of `building-id=ALL` argument.
- **Breaking change**: Skylights attached to roofs of attics (e.g., with shafts or sun tunnels) must include the `Skylight/AttachedToFloor` element.
- Air source heat pump/air conditioner enhancements:
  - Adds heat pump backup autosizing methodology input (`HeatPumpBackupSizingMethodology`) with choices of "emergency" and "supplemental".
  - Allows autosizing with detailed performance data inputs for variable-speed HVAC systems using `CapacityFractionOfNominal`.
  - Now defaults to -20F for `CompressorLockoutTemperature` for variable-speed heat pump systems.
- Ground source heat pump enhancements:
  - Allows optional detailed inputs related to geothermal loop (`HVACPlant/GeothermalLoop`).
  - Allows optional ground diffusivity input.
  - Updates to using G-Functions from the [G-Function Library for Modeling Vertical Bore Ground Heat Exchanger](https://gdr.openei.org/submissions/1325).
  - Updated heating/cooling performance curves to reflect newer equipment.
  - Adds geothermal loop outputs (number/length of boreholes) to annual results output file.
- HVAC Manual J design load and sizing calculations:
  - **Breaking change**: Outputs for "Infiltration/Ventilation" category disaggregated into "Infiltration" and "Ventilation".
  - **Breaking change**: Outputs for "Windows" category no longer includes AED excursion; now a separate "AED Excursion" category.
  - Allows optional `HeatingAutosizingFactor`, `CoolingAutosizingFactor`, `BackupHeatingAutosizingFactor` inputs to scale HVAC capacities for autosized equipment.
  - Allows optional `HeatingAutosizingLimit`, `CoolingAutosizingLimit`, `BackupHeatingAutosizingLimit` inputs to set maximum HVAC capacities ceiling for autosized equipment.
  - Allows optional zone-level and space-level design load calculations using HPXML `Zones/Zone[ZoneType="conditioned"]/Spaces/Space` elements.
  - Allows additional outdoor design condition inputs: `DailyTemperatureRange` and `HumidityDifference`.
  - Adds a new detailed output file with block/space load details by surface, AED curves, etc.
  - Miscellaneous improvements.
- Allows optional `Ducts/DuctShape` and `Ducts/DuctFractionRectangular` inputs, which affect duct effective R-value used for modeling.
- Adds optional `Slab/extension/GapInsulationRValue` input for cases where a slab has horizontal (under slab) insulation.
- Allows radiant barriers for additional locations (attic gable walls and floor); reduced emissivity due to dust assumed for radiant barriers on attic floor.
- Adds window and skylight `GlassType` options of "low-e, high-solar-gain" and "low-e, low-solar-gain"; updates U-factor/SHGC lookup tables.
- Updates default temperature capacitance multiplier from 1 to 7, an average value found in the literature when calibrating timeseries EnergyPlus indoor temperatures to field data.
- Allows optional building site inputs (`GeoLocation/Latitude`, `GeoLocation/Longitude`, `Elevation`); useful when located far from, or at a very different elevation than, the EPW weather station.
- Updates default `ShieldingofHome` to be "well-shielded" for single-family attached and multifamily dwelling units.
- Improves heating/cooling component loads; for timesteps where there is no heating/cooling load, assigns heat transfer to heating or cooling by comparing indoor temperature to the average of heating/cooling setpoints.
- Adds net energy and net electricity timeseries output columns even when there is no PV or generator.
- Allow alternative label energy use (W) input for ceiling fans.
- Replaced state-average default fuel prices with EIA State Energy Data System (SEDS) prices.
- Adds more error-checking for inappropriate inputs (e.g., HVAC SHR=0 or clothes washer IMEF=0).
- Updates to run_simulation.rb script:
  - Allows requesting timeseries outputs with different frequencies (e.g., `--hourly enduses --monthly temperatures`).
  - **Breaking change**: Deprecates `--add-timeseries-output-variable`; EnergyPlus output variables can now be requested like other timeseries categories (using e.g. `--hourly 'Zone People Occupant Count'`).
  - Adds an optional `--skip-simulation` argument that allows skipping the EnergyPlus simulation.
- BuildResidentialHPXML measure:
  - **Breaking change**: Replaces `roof_radiant_barrier`/`roof_radiant_barrier_grade` arguments with `radiant_barrier_attic_location`/`radiant_barrier_grade`.
  - Allows specifying number of bedrooms served by the water heater which is used for apportioning tank losses; **Breaking change**: Replaces `water_heater_num_units_served` with `water_heater_num_bedrooms_served`.
  - Allows defining multiple unavailable periods; **Breaking change**: arguments renamed to `schedules_vacancy_periods`, `schedules_power_outage_periods`, and `schedules_power_outage_periods_window_natvent_availability`.
  - Adds detailed performance data inputs for variable-speed air source HVAC systems.
  - Adds heat pump backup sizing methodology input.
  - Add soil and moisture type arguments (for determining ground conductivity and diffusivity) and optional geothermal loop arguments for ground source heat pumps.
  - The "Geometry: Building Number of Units" input is now written to the HPXML `NumberofUnitsInBuilding` element.
  - Adds a blower fan efficiency input for specifying fan power W/cfm at maximum speed.
- BuildResidentialScheduleFile measure:
  - Allows appending columns to an existing CSV file rather than overwriting.
  - Other plug load schedules now use Other schedule fractions per ANSI/RESNET/ICC 301-2022 Addendum C.
  - TV plug load schedules now use TV schedule fractions from the American Time Use Survey and monthly multipliers from the 2010 Building America Analysis Spreadsheets.
  - Ceiling fan schedules now use ceiling fan schedule fractions and monthly multipliers from ANSI/RESNET/ICC 301-2022 Addendum C.
- ReportUtilityBills measure:
  - Adds new optional arguments for registering (with the OpenStudio runner) annual or monthly utility bills.
- Advanced research features:
  - **Breaking change**: Replaces `SimulationControl/TemperatureCapacitanceMultiplier` with `SimulationControl/AdvancedResearchFeatures/TemperatureCapacitanceMultiplier`.
  - Allows an optional boolean input `SimulationControl/AdvancedResearchFeatures/DefrostModelType` for heat pump advanced defrost model.
  - Adds maximum power ratio detailed schedule for variable-speed HVAC systems to model shedding controls per [AHRI 1380](https://www.ahrinet.org/search-standards/ahri-1380-i-p-demand-response-through-variable-capacity-hvac-systems-residential-and-small).

__Bugfixes__
- Fixes error if using AllowIncreasedFixedCapacities=true w/ HP detailed performance data.
- Prevents mains water temperature from going below freezing (0 C).
- Fixes error if HPXML has emissions scenario and abbreviated run period.
- Fixes detailed schedule error-checking where schedules with MAX < 1 were incorrectly allowed.
- Fixes error if using MF space types (e.g., "other heated space") and the building has no HVAC equipment.
- Fixes `ManualJInputs/HumiditySetpoint` not being used in the design load calculation.
- Fixes possible EnergyPlus error when a `Slab` representing a crawlspace dirt floor has perimeter or under slab insulation.
- Prevents errors due to incorrect `Floor/FloorOrCeiling` input; issues a warning when detected.
- Apportion shared water heater tank losses for HPWHs and combi systems.
- Fixes buried duct effective R-values.
- Fixes shared boiler default location (which could result in assuming there's a flue in conditioned space impacting infiltration).
- Fixes timeseries hot water energy consumption adjustment lag (associated with hot water distribution).
- Fixes possibility of negative timeseries delivered loads when there is a dehumidifier.

## OpenStudio-HPXML v1.7.0

__New Features__
- Updates to OpenStudio 3.7.0/EnergyPlus 23.2.
- **Breaking change**: Updates to HPXML v4.0-rc2:
  - HPXML namespace changed from http://hpxmlonline.com/2019/10 to http://hpxmlonline.com/2023/09.
  - Replaces "living space" with "conditioned space", which better represents what is modeled.
  - Replaces `HotTubs/HotTub` with `Spas/PermanentSpa`.
  - Replaces `PortableHeater` and `FixedHeater` with `SpaceHeater`.
- Allows simulating whole multifamily (MF) buildings in a single combined simulation:
  - **Breaking change**: Multiple elements move from `SoftwareInfo/extension` to `BuildingDetails/BuildingSummary/extension` to allow variation across units:
    - `HVACSizingControl`
    - `ShadingControl`
    - `SchedulesFilePath`
    - `NaturalVentilationAvailabilityDaysperWeek`
  - Allows `NumberofUnits` to be used as a multiplier on dwelling unit simulation results to reduce simulation runtime.
  - See the [OpenStudio-HPXML documentation](https://openstudio-hpxml.readthedocs.io/en/v1.7.0/workflow_inputs.html#whole-sfa-mf-buildings) for more detail.
- HVAC modeling updates:
  - Updated assumptions for variable-speed air conditioners, heat pumps, and mini-splits based on NEEP data. Expect results to change, potentially significantly so depending on the scenario.
  - Allows detailed heating and cooling performance data (min/max COPs and capacities at different outdoor temperatures) for variable-speed systems.
  - Updates deep ground temperatures (used for modeling ground-source heat pumps) using L. Xing's simplified design model (2014).
  - Replaces inverse calculations, used to calculate COPs from rated efficiencies, with regressions for single/two-speed central ACs and ASHPs.
- Output updates:
  - **Breaking change**: "Hot Tub" outputs renamed to "Permanent Spa".
  - Adds "Peak Electricity: Annual Total (W)" output.
  - Adds battery resilience hours output; allows requesting timeseries output.
  - ReportUtilityBills measure: Allows reporting monthly utility bills in addition to (or instead of) annual bills.
- BuildResidentialHPXML measure:
  - Allow duct area fractions (as an alternative to duct areas in ft^2).
  - Allow duct locations to be provided while defaulting duct areas (i.e., without providing duct area/fraction inputs).
  - Add generic "attic" and "crawlspace" location choices for supply/return ducts, water heater, and battery.
  - Always validate the HPXML file before applying defaults and only optionally validate the final HPXML file.
- Adds manufactured home belly as a foundation type and allows modeling ducts in a manufactured home belly.
- Battery losses now split between charging and discharging.
- Interior/exterior window shading multipliers are now modeled using the EnergyPlus incident solar multiplier.
- Allows `WaterFixture/FlowRate` as an alternative to `LowFlow`; hot water credit is now calculated based on fraction of low flow fixtures.
- Allows above-grade basements/crawlspaces defined solely with Wall (not FoundationWall) elements.
- Updates to 2022 EIA energy costs.
- Added README.md documentation for all OpenStudio measures.

__Bugfixes__
- Fixes battery resilience output to properly incorporate battery losses.
- Fixes lighting multipliers not being applied when kWh/yr inputs are used.
- Fixes running detailed schedules with mixed timesteps (e.g., hourly heating/cooling setpoints and 15-minutely miscellaneous plug load schedules).
- Fixes calculation of utility bill fixed costs for simulations with abbreviated run periods.
- Fixes error if heat pump `CompressorLockoutTemperature` == `BackupHeatingLockoutTemperature`.
- Fixes possible "Electricity category end uses do not sum to total" error for a heat pump w/o backup.
- Fixes ground source heat pump fan/pump adjustment to rated efficiency.
- Fixes error if conditioned basement has `InsulationSpansEntireSlab=true`.
- Fixes ReportSimulationOutput outputs for the Parametric Analysis Tool (PAT).
- Fixes missing radiation exchange between window and sky when an interior/exterior window shading multiplier less than 1 exists.
- Fixes monthly shallow ground temperatures (used primarily in HVAC autosizing) for the southern hemisphere.
- Various HVAC sizing bugfixes and improvements.
- Fixes low-speed heating COPs for some two-speed ASHPs and cooling COPs for some single-speed ACs/HPs.
- BuildResidentialHPXML measure: Fixes air distribution CFA served when there is not a central system that meets 100% of the load.

## OpenStudio-HPXML v1.6.0

__New Features__
- Updates to OpenStudio 3.6.1/EnergyPlus 23.1.
- **Breaking change**: Updates to newer proposed HPXML v4.0:
  - Replaces `VentilationFan/Quantity` and `CeilingFan/Quantity` with `Count`.
  - Replaces `PVSystem/InverterEfficiency` with `PVSystem/AttachedToInverter` and `Inverter/InverterEfficiency`.
  - Replaces `WaterHeatingSystem/extension/OperatingMode` with `WaterHeatingSystem/HPWHOperatingMode` for heat pump water heaters.
- Output updates:
  - **Breaking change**: Adds `End Use: Heating Heat Pump Backup Fans/Pumps` (disaggregated from `End Use: Heating Fans/Pumps`).
  - **Breaking change**: Replaces `Component Load: Windows` with `Component Load: Windows Conduction` and `Component Load: Windows Solar`.
  - **Breaking change**: Replaces `Component Load: Skylights` with `Component Load: Skylights Conduction` and `Component Load: Skylights Solar`.
  - **Breaking change**: Adds `Component Load: Lighting` (disaggregated from `Component Load: Internal Gains`).
  - **Breaking change**: Adds "net" values for emissions; "total" values now exclude generation (e.g., PV).
  - Adds `Load: Heating: Heat Pump Backup` (heating load delivered by heat pump backup systems).
  - Adds `System Use` outputs (end use outputs for each heating, cooling, and water heating system); allows requesting timeseries output.
  - All annual load outputs are now provided as timeseries outputs; previously only "Delivered" loads were available.
  - Peak summer/winter electricity outputs are now based on Jun/July/Aug and Dec/Jan/Feb months, not HVAC heating/cooling operation.
  - Allows specifying the number of decimal places for timeseries output.
  - Msgpack outputs are no longer rounded (since there is no file size penalty to storing full precision).
  - Annual emissions and utility bills now include all fuel/end uses, even if zero.
  - ReportSimulationOutput measure: Allows disabling individual annual output sections.
- **Breaking change**: Deprecates `OccupancyCalculationType` ("asset" or "operational").
   - If `NumberofResidents` not provided, an *asset* calculation is performed assuming standard occupancy per ANSI/RESNET/ICC 301.
   - If `NumberofResidents` is provided, an *operational* calculation is performed using a relationship between #Bedrooms and #Occupants from RECS 2015.
- Heat pump enhancements:
  - Allows `HeatingCapacityRetention[Fraction | Temperature]` inputs to define cold-climate performance; like `HeatingCapacity17F` but can apply to autosized systems and can use a user-specified temperature.
  - Default mini-split heating capacity retention updated from 0.4 to 0.5 (at 5 deg-F).
  - Allows `CompressorLockoutTemperature` as an optional input to control the minimum temperature the compressor can operate at.
  - Defaults for `CompressorLockoutTemperature`: 25F for dual-fuel, -20F for mini-split, 0F for all other heat pumps.
  - Defaults for `BackupHeatingLockoutTemperature`: 50F for dual-fuel, 40F for all other heat pumps.
  - Provides a warning if `BackupHeatingSwitchoverTemperature` or `BackupHeatingLockoutTemperature` are low and may cause unmet hours.
  - Autosizing is no longer all-or-none; backup heating can be autosized (defaulted) while specifying the heat pump capacities, or vice versa.
  - Allows `extension/CrankcaseHeaterPowerWatts` as an optional input; defaults to 50 W for central HPs/ACs and mini-splits.
  - Increased consistency between variable-speed central HP and mini-split HP models for degradation coefficients, gross SHR calculations, etc.
- Infiltration changes:
  - **Breaking change**: Infiltration for SFA/MF dwelling units must include `TypeOfInfiltrationLeakage` ("unit total" or "unit exterior only").
  - **Breaking change**: Replaces `BuildingConstruction/extension/HasFlueOrChimney` with `AirInfiltration/extension/HasFlueOrChimneyInConditionedSpace`; defaults now incorporate HVAC/water heater location.
  - Allows infiltration to be specified using `CFMnatural` or `EffectiveLeakageArea`.
- Lighting changes:
  - LightingGroups can now be specified using kWh/year annual consumption values as an alternative to fractions of different lighting types.
  - LightingGroups for interior, exterior, and garage are no longer required; if not provided, these lighting uses will not be modeled.
- HVAC sizing enhancements:
  - Allows optional inputs under `HVACSizingControl/ManualJInputs` to override Manual J defaults for HVAC autosizing calculations.
  - Updates to better align various default values and algorithms with Manual J.
  - Updates design load calculations to handle conditioned basements with insulated slabs.
- Duct enhancements:
  - Allows modeling ducts buried in attic loose-fill insulation using `Ducts/DuctBuriedInsulationLevel`.
  - Allows specifying `Ducts/DuctEffectiveRValue`, the value that will be used in the model, though its use is not recommended.
- Allows modeling a pilot light for non-electric heating systems (furnaces, stoves, boilers, and fireplaces).
- Allows summer vs winter shading seasons to be specified for windows and skylights.
- Allows defining one or more `UnavailablePeriods` (e.g., occupant vacancies or power outage periods).
- Stochastic schedules for garage lighting and TV plug loads now use interior lighting and miscellaneous plug load schedules, respectively.
- Performance improvement for HPXML files w/ large numbers of `Building` elements.
- Weather cache files (\*foo-cache.csv) are no longer used/needed.

__Bugfixes__
- Fixes `BackupHeatingSwitchoverTemperature` for a heat pump w/ *separate* backup system; now correctly ceases backup operation above this temperature.
- Fixes error if calculating utility bills for an all-electric home with a detailed JSON utility rate.
- Stochastic schedules now excludes columns for end uses that are not stochastically generated.
- Fixes operational calculation when the number of residents is set to zero.
- Fixes possible utility bill calculation error for a home with PV using a detailed electric utility rate.
- Fixes defaulted mechanical ventilation flow rate for SFA/MF buildings, with respect to infiltration credit.
- HPXML files w/ multiple `Building` elements now only show warnings for the single `Building` being simulated.
- Adds a warning for SFA/MF dwelling units without at least one attached wall/ceiling/floor surface.
- Various fixes for window/skylight/duct design loads for Manual J HVAC autosizing calculations.
- Ensure that ductless HVAC systems do not have a non-zero airflow defect ratio specified.
- Fixes possible "A neighbor building has an azimuth (XX) not equal to the azimuth of any wall" for SFA/MF units with neighboring buildings for shade.
- Fixes reported loads when no/partial HVAC system (e.g., room air conditioner that meets 30% of the cooling load).

## OpenStudio-HPXML v1.5.1

__New Features__
- When `Battery/Location` not provided, now defaults to garage if present, otherwise outside.
- BuildResidentialScheduleFile measure:
  - Allows requesting a subset of end uses (columns) to be generated.

__Bugfixes__
- Fixes total/net electricity timeseries outputs to include battery charging/discharging energy.
- Fixes error when a non-electric water heater has jacket insulation and the UEF metric is used.

## OpenStudio-HPXML v1.5.0

__New Features__
- Updates to OpenStudio 3.5.0/EnergyPlus 22.2.
- **Breaking change**: Updates to newer proposed HPXML v4.0:
  - Replaces `FrameFloors/FrameFloor` with `Floors/Floor`.
  - `Floor/FloorType` (WoodFrame, StructuralInsulatedPanel, SteelFrame, or SolidConcrete) is a required input.
  - All `Ducts` must now have a `SystemIdentifier`.
  - Replaces `WallType/StructurallyInsulatedPanel` with `WallType/StructuralInsulatedPanel`.
  - Replaces `SoftwareInfo/extension/SimulationControl/DaylightSaving/Enabled` with `Building/Site/TimeZone/DSTObserved`.
  - Replaces `StandbyLoss` with `StandbyLoss[Units="F/hr"]/Value` for an indirect water heater.
  - Replaces `BranchPipingLoopLength` with `BranchPipingLength` for a hot water recirculation system.
  - Replaces `Floor/extension/OtherSpaceAboveOrBelow` with `Floor/FloorOrCeiling`.
  - For PTAC with heating, replaces `HeatingSystem` of type PackagedTerminalAirConditionerHeating with `CoolingSystem/IntegratedHeating*` elements.
- **Breaking change**: Now performs full HPXML XSD schema validation (previously just limited checks); yields runtime speed improvements.
- **Breaking change**: HVAC/DHW equipment efficiencies can no longer be defaulted (e.g., based on age of equipment); they are now required.
- **Breaking change**: Deprecates ReportHPXMLOutput measure; HVAC autosized capacities & design loads moved to `results_annual.csv`.
- **Breaking change**: BuildResidentialHPXML measure: Replaces arguments using 'auto' for defaults with optional arguments of the appropriate data type.
- Utility bill calculations:
  - **Breaking change**: Removes utility rate and PV related arguments from the ReportUtilityBills measure in lieu of HPXML file inputs.
  - Allows calculating one or more utility bill scenarios (e.g., net metering vs feed-in tariff compensation types for a simulation with PV).
  - Adds detailed calculations for tiered, time-of-use, or real-time pricing electric rates using OpenEI tariff files.  
- Lithium ion battery:
  - Allows detailed charging/discharging schedules via CSV files.
  - Allows setting round trip efficiency.
  - **Breaking change**: Lifetime model is temporarily disabled; `Battery/extension/LifetimeModel` is not allowed.
- Allows SEER2/HSPF2 efficiency types for central air conditioners and heat pumps.
- Allows setting the natural ventilation availability (days/week that operable windows can be opened); default changed from 7 to 3 (M/W/F).
- Allows specifying duct surface area multipliers.
- Allows modeling CFIS ventilation systems with supplemental fans.
- Allows shared dishwasher/clothes washer to be attached to a hot water distribution system instead of a single water heater.
- Allows heating/cooling seasons that don't span the entire year.
- Allows modeling room air conditioners with heating or reverse cycle.
- Allows setting the ground soil conductivity used for foundation heat transfer and ground source heat pumps.
- Allows setting the EnergyPlus temperature capacitance multiplier.
- EnergyPlus modeling changes:
  - Switches Kiva foundation model timestep from 'Hourly' to 'Timestep'; small increase in runtime for sub-hourly simulations.
  - Improves Kiva foundation model heat transfer by providing better initial temperature assumptions based on foundation type and insulation levels.
- Annual/timeseries outputs:
  - Allows timeseries timestamps to be start or end of timestep convention; **Breaking change**: now defaults to start of timestep.
  - Adds annual emission outputs disaggregated by end use; timeseries emission outputs disaggregated by end use can be requested.
  - Allows generating timeseries unmet hours for heating and cooling.
  - Allows CSV timeseries output to be formatted for use with the DView application.
  - Adds heating/cooling setpoints to timeseries outputs when requesting zone temperatures.
  - Disaggregates Battery outputs from PV outputs.
  - Design temperatures, used to calculate design loads for HVAC equipment autosizing, are now output in `in.xml` and `results_annual.csv`.

__Bugfixes__
- Fixes possible incorrect autosizing of heat pump *separate* backup systems with respect to duct loads.
- Fixes incorrect autosizing of heat pump *integrated* backup systems if using MaxLoad/HERS sizing methodology and cooling design load exceeds heating design load.
- Fixes heating (or cooling) setpoints affecting the conditioned space temperature outside the heating (or cooling) season.
- Fixes handling non-integer number of occupants when using the stochastic occupancy schedule generator.
- Fixes units for Peak Loads (kBtu/hr, not kBtu) in annual results file.
- Fixes possible output error for ground source heat pumps with a shared hydronic circulation loop.
- Provides an error message if the EnergyPlus simulation used infinite energy.
- Fixes zero energy use for a ventilation fan w/ non-zero fan power and zero airflow rate.
- Fixes excessive heat transfer when foundation wall interior insulation does not start from the top of the wall.
- Fixes how relative paths are treated when using an OpenStudio Workflow.
- Fixes possible simulation error if a slab has an ExposedPerimeter near zero.
- Fixes possible "Could not identify surface type for surface" error.
- Fixes possible ruby error when defaulting water heater location.
- Battery round trip efficiency now correctly affects results.
- BuildResidentialHPXML measure: 
  - Fixes aspect ratio convention for single-family attached and multifamily dwelling units.

## OpenStudio-HPXML v1.4.0

__New Features__
- Updates to OpenStudio 3.4.0/EnergyPlus 22.1.
- High-level optional `OccupancyCalculationType` input to specify operational vs asset calculation. Defaults to asset. If operational, `NumberofResidents` is required.
- Allows calculating one or more emissions scenarios (e.g., high renewable penetration vs business as usual) for different emissions types (e.g., CO2e).
- New ReportUtilityBills reporting measure: adds a new results_bills.csv output file to summarize calculated utility bills.
- Switches from EnergyPlus SQL output to MessagePack output for faster performance and reduced file sizes when requesting timeseries outputs.
- New heat pump capabilities:
  - **Breaking change**: Replaces the `UseMaxLoadForHeatPumps` sizing option with `HeatPumpSizingMethodology`, which has three choices:
    - `ACCA`: nominal capacity sized per ACCA Manual J/S based on cooling design loads, with some oversizing allowances for larger heating design loads.
    - `HERS` (default): nominal capacity sized equal to the larger of heating/cooling design loads.
    - `MaxLoad`: nominal capacity sized based on the larger of heating/cooling design loads, while taking into account the heat pump's capacity retention at the design temperature.
  - Allows the separate backup system to be a central system (e.g., central furnace w/ ducts). Previously only non-central system types were allowed.
  - Heat pumps with switchover temperatures are now autosized by taking into account the switchover temperature, if higher than the heating design temperature.
  - Allows `BackupHeatingLockoutTemperature` as an optional input to control integrated backup heating availability during, e.g., a thermostat heating setback recovery event; defaults to 40F.
- New water heating capabilities:
  - Allows conventional storage tank water heaters to use a stratified (rather than mixed) tank model via `extension/TankModelType`; higher precision but runtime penalty. Defaults to mixed.
  - Allows operating mode (standard vs heat pump only) for heat pump water heaters (HPWHs) via `extension/OperatingMode`. Defaults to standard.
  - Updates combi boiler model to be simpler, faster, and more robust by using separate space/water heating plant loops and boilers.
- New capabilities for hourly/sub-hourly scheduling via schedule CSV files:
  - Detailed HVAC and water heater setpoints.
  - Detailed heat pump water heater operating modes.
- EnergyPlus modeling changes:
  - Switches from ScriptF to CarrollMRT radiant exchange algorithm.
  - Updates HVAC fans to use fan power law (cubic relationship between fan speed and power).
  - Updates HVAC rated fan power assumption per ASHRAE 1449-RP.
- Allows specifying a `StormWindow` element for windows/skylights; U-factors and SHGCs are automatically adjusted.
- Allows an optional `AirInfiltrationMeasurement/InfiltrationHeight` input.
- Allows an optional `Battery/UsableCapacity` input; now defaults to 0.9 x NominalCapacity (previously 0.8).
- For CFIS systems, allows an optional `extension/VentilationOnlyModeAirflowFraction` input to address duct losses during ventilation only mode.
- **Breaking change**: Each `VentilationFan` must have one (and only one) `UsedFor...` element set to true.
- BuildResidentialHPXML measure:
  - **Breaking change**: Changes the zip code argument name to `site_zip_code`.
  - Adds optional arguments for schedule CSV files, HPWH operating mode, water heater tank model, storm windows, heat pump lockout temperature, battery usable capacity, and emissions scenarios.
  - Adds support for ambient foundations for single-family attached and apartment units.
  - Adds support for unconditioned attics for apartment units.
  - Adds an optional argument to store additional custom properties in the HPXML file.
  - Adds an optional argument for whether the HPXML file is written with default values applied; defaults to false.
  - Adds an optional argument for whether the HPXML file is validated; defaults to false.
- ReportSimulationOutput measure:
  - **Breaking change**: New "End Use: \<Fuel\>: Heating Heat Pump Backup" output, disaggregated from "End Use: \<Fuel\>: Heating".
  - Adds "Energy Use: Total" and "Energy Use: Net" columns to the annual results output file; allows timeseries outputs.
  - Adds a "Fuel Use: Electricity: Net" timeseries output column for homes with electricity generation.
  - Adds optional argument for requesting timeseries EnergyPlus output variables.
  - Adds ability to include `TimeDST` and/or `TimeUTC` timestamp column(s) in results_timeseries.csv.
  - Timestamps in results_timeseries.csv are output in ISO 8601 standard format.
  - Allows user-specified annual/timeseries output file names.
- ReportHPXMLOutput measure:
  - Adds "Enclosure: Floor Area Foundation" output row in results_hpxml.csv.
- Adds support for shared hot water recirculation systems controlled by temperature.
- Relaxes requirement for `ConditionedFloorAreaServed` for air distribution systems; now only needed if duct surface areas not provided.
- Allows MessagePack annual/timeseries output files to be generated instead of CSV/JSON.

__Bugfixes__
- Adds more stringent limits for `AirflowDefectRatio` and `ChargeDefectRatio` (now allows values from 1/10th to 10x the design value).
- Catches case where leap year is specified but weather file does not contain 8784 hours.
- Fixes possible HVAC sizing error if design temperature difference (TD) is negative.
- Fixes an error if there is a pool or hot tub, but the pump `Type` is set to "none".
- Adds more decimal places in output files as needed for simulations with shorter timesteps and/or abbreviated run periods.
- Timeseries output fixes: some outputs off by 1 hour; possible negative combi boiler values.
- Fixes range hood ventilation interaction with infiltration to take into account the location of the cooking range.
- Fixes possible EMS error for ventilation systems with low (but non-zero) flow rates.
- Fixes documentation for `Overhangs/Depth` inputs; units should be ft and not inches.
- The `WaterFixturesUsageMultiplier` input now also applies to general water use internal gains and recirculation pump energy (for some control types).
- BuildResidentialHPXML measure:
  - Fixes units for "Cooling System: Cooling Capacity" argument (Btu/hr, not tons).
  - Fixes incorrect outside boundary condition for shared gable walls of cathedral ceilings, now set to adiabatic.

## OpenStudio-HPXML v1.3.0

__New Features__
- Updates to OpenStudio 3.3.0/EnergyPlus 9.6.0.
- **Breaking change**: Replaces "Unmet Load" outputs with "Unmet Hours".
- **Breaking change**: Renames "Load: Heating" and "Peak Load: Heating" (and Cooling) outputs to include "Delivered".
- **Breaking change**: Any heat pump backup heating requires `HeatPump/BackupType` ("integrated" or "separate") to be specified.
- **Breaking change**: For homes with multiple PV arrays, all inverter efficiencies must have the same value.
- **Breaking change**: HPXML schema version must now be '4.0' (proposed).
  - Moves `ClothesDryer/extension/IsVented` to `ClothesDryer/Vented`.
  - Moves `ClothesDryer/extension/VentedFlowRate` to `ClothesDryer/VentedFlowRate`.
  - Moves `FoundationWall/Insulation/Layer/extension/DistanceToTopOfInsulation` to `FoundationWall/Insulation/Layer/DistanceToTopOfInsulation`.
  - Moves `FoundationWall/Insulation/Layer/extension/DistanceToBottomOfInsulation` to `FoundationWall/Insulation/Layer/DistanceToBottomOfInsulation`.
  - Moves `Slab/PerimeterInsulationDepth` to `Slab/PerimeterInsulation/Layer/InsulationDepth`.
  - Moves `Slab/UnderSlabInsulationWidth` to `Slab/UnderSlabInsulation/Layer/InsulationWidth`.
  - Moves `Slab/UnderSlabInsulationSpansEntireSlab` to `Slab/UnderSlabInsulation/Layer/InsulationSpansEntireSlab`.
- Initial release of BuildResidentialHPXML measure, which generates an HPXML file from a set of building description inputs.
- Expanded capabilities for scheduling:
  - Allows modeling detailed occupancy via a schedule CSV file.
  - Introduces a measure for automatically generating detailed smooth/stochastic schedule CSV files.
  - Expands simplified weekday/weekend/monthly schedule inputs to additional building features.
  - Allows `HeatingSeason` & `CoolingSeason` to be specified for defining heating and cooling equipment availability.
- Adds a new results_hpxml.csv output file to summarize HPXML values (e.g., surface areas, HVAC capacities).
- Allows modeling lithium ion batteries.
- Allows use of `HeatPump/BackupSystem` for modeling a standalone (i.e., not integrated) backup heating system.
- Allows conditioned crawlspaces to be specified; modeled as crawlspaces that are actively maintained at setpoint.
- Allows non-zero refrigerant charge defect ratios for ground source heat pumps.
- Expands choices allowed for `Siding` (Wall/RimJoist) and `RoofType` (Roof) elements.
- Allows "none" for wall/rim joist siding.
- Allows interior finish inputs (e.g., 0.5" drywall) for walls, ceilings, and roofs.
- Allows specifying the foundation wall type (e.g., solid concrete, concrete block, wood, etc.).
- Allows additional fuel types for generators.
- Switches to the EnergyPlus Fan:SystemModel object for all HVAC systems.
- Introduces a small amount of infiltration for unvented spaces.
- Updates the assumption of flue losses vs tank losses for higher efficiency non-electric storage water heaters.
- Revises shared mechanical ventilation preconditioning control logic to operate less often.
- Adds alternative inputs:
  - Window/skylight physical properties (`GlassLayers`, `FrameType`, etc.) instead of `UFactor` & `SHGC`.
  - `Ducts/FractionDuctArea` instead of `Ducts/DuctSurfaceArea`.
  - `Length` instead of `Area` for foundation walls.
  - `Orientation` instead of `Azimuth` for all applicable surfaces, PV systems, and solar thermal systems.
  - CEER (Combined Energy Efficiency Ratio) instead of EER for room ACs.
  - `UsageBin` instead of `FirstHourRating` (for water heaters w/ UEF metric).
  - `CFM50` instead of `CFM25` or `Percent` for duct leakage.
- Allows more defaulting (optional inputs):
  - Mechanical ventilation airflow rate per ASHRAE 62.2-2019.
  - HVAC/DHW system efficiency (by age).
  - Mechanical ventilation fan power (by type).
  - Color (solar absorptance) for walls, roofs, and rim joists.
  - Foundation wall distance to top/bottom of insulation.
  - Door azimuth.
  - Radiant barrier grade.
  - Whole house fan airflow rate and fan power.
- Adds more warnings of inputs based on ANSI/BPI 2400 Standard.
- Removes error-check for number of bedrooms based on conditioned floor area, per RESNET guidance.
- Updates the reporting measure to register all outputs from the annual CSV with the OS runner (for use in, e.g., PAT).
- Removes timeseries CSV output columns that are all zeroes to reduce file size and processing time.
- Improves consistency of installation quality calculations for two/variable-speed air source heat pumps and ground source heat pumps.
- Relaxes requirement for heating (or cooling) setpoints so that they are only needed if heating (or cooling) equipment is present.
- Adds an `--ep-input-format` argument to run_simulation.rb to choose epJSON as the EnergyPlus input file format instead of IDF.
- Eliminates EnergyPlus warnings related to unused objects or invalid output meters/variables.
- Allows modeling PTAC and PTHP HVAC systems. 
- Allows user inputs for partition wall mass and furniture mass.

__Bugfixes__
- Improves ground reflectance when there is shading of windows/skylights.
- Improves HVAC fan power for central forced air systems.
- Fixes mechanical ventilation compartmentalization area calculation for SFA/MF homes with surfaces with InteriorAdjacentTo==ExteriorAdjacentTo.
- Negative `DistanceToTopOfInsulation` values are now disallowed.
- Fixes workflow errors if a `VentilationFan` has zero airflow rate or zero hours of operation.
- Fixes duct design load calculations for HPXML files with multiple ducted HVAC systems.
- Fixes ground source heat pump rated airflow.
- Relaxes `Overhangs` DistanceToBottomOfWindow vs DistanceToBottomOfWindow validation when Depth is zero.
- Fixes possibility of double-counting HVAC distribution losses if an `HVACDistribution` element has both AirDistribution properties and DSE values
- Fixes possibility of incorrect "Peak Electricity: Winter Total (W)" and "Peak Electricity: Summer Total (W)" outputs for homes with duct losses.
- Fixes heating/cooling seasons (used for e.g. summer vs winter window shading) for the southern hemisphere.
- Fixes possibility of EnergyPlus simulation failure for homes with ground-source heat pumps and airflow and/or charge defects.
- Fixes peak load/electricity outputs for homes with ground-source heat pumps and airflow and/or charge defects.

## OpenStudio-HPXML v1.2.0

__New Features__
- **Breaking change**: Heating/cooling component loads no longer calculated by default for faster performance; use `--add-component-loads` argument if desired.
- **Breaking change**: Replaces `Site/extension/ShelterCoefficient` with `Site/ShieldingofHome`.
- Allows `DuctLeakageMeasurement` & `ConditionedFloorAreaServed` to not be specified for ductless fan coil systems; **Breaking change**: `AirDistributionType` is now required for all air distribution systems.
- Allows `Slab/ExposedPerimeter` to be zero.
- Removes `ClothesDryer/ControlType` from being a required input, it is not used.
- Switches room air conditioner model to use Cutler performance curves.
- Relaxes tolerance for duct leakage to outside warning when ducts solely in conditioned space.
- Removes limitation that a shared water heater serving a shared laundry room can't also serve dwelling unit fixtures (i.e., FractionDHWLoadServed is no longer required to be zero).
- Adds IDs to schematron validation errors/warnings when possible.
- Moves additional error-checking from the ruby measure to the schematron validator. 

__Bugfixes__
- Fixes room air conditioner performance curve.
- Fixes ruby error if elements (e.g., `SystemIdentifier`) exist without the proper 'id'/'idref' attribute.
- Fixes error if boiler/GSHP pump power is zero
- Fixes possible "Electricity category end uses do not sum to total" error due to boiler pump energy.
- Fixes possible "Construction R-value ... does not match Assembly R-value" error for highly insulated enclosure elements.
- Adds error-checking for negative SEEReq results for shared cooling systems.
- Adds more detail to error messages regarding the wrong data type in the HPXML file.
- Prevents a solar hot water system w/ SolarFraction=1.

## OpenStudio-HPXML v1.1.0

__New Features__
- **Breaking change**: `Type` is now a required input for dehumidifiers; can be "portable" or "whole-home".
- **Breaking change**: `Location` is now a required input for dehumidifiers; must be "living space" as dehumidifiers are currently modeled as located in living space.
- **Breaking change**: `Type` is now a required input for Pool, PoolPump, HotTub, and HotTubPump.
- **Breaking change**: Both supply and return duct leakage to outside are now required inputs for AirDistribution systems.
- **Breaking change**: Simplifies inputs for fan coils and water loop heat pumps by A) removing HydronicAndAirDistribution element and B) moving WLHP inputs from extension elements to HeatPump element.
- Allows modeling airflow/charge defects for air conditioners, heat pumps, and furnaces (RESNET Standard 310).
- Allows modeling *multiple* dehumidifiers (previously only one allowed).
- Allows modeling generators (generic on-site power production).
- Allows detailed heating/cooling setpoints to be specified: 24-hour weekday & weekend values.
- Allows modeling window/skylight *exterior* shading via summer/winter shading coefficients.
- Allows JSON annual/timeseries output files to be generated instead of CSV. **Breaking change**: For CSV outputs, the first two sections in the results_annual.csv file are now prefixed with "Fuel Use:" and "End Use:", respectively.
- Allows more defaulting (optional inputs) for a variety of HPXML elements.
- Allows requesting timeseries unmet heating/cooling loads.
- Allows skipping schema/schematron validation (for speed); should only be used if the HPXML was already validated upstream.
- Allows HPXML files w/ multiple `Building` elements; requires providing the ID of the single building to be simulated.
- Includes hot water loads (in addition to heating/cooling loads) when timeseries total loads are requested.
- The `in.xml` HPXML file is now always produced for inspection of default values (e.g., autosized HVAC capacities). **Breaking change**: The `output_dir` HPXMLtoOpenStudio measure argument is now required.
- Overhauls documentation to be more comprehensive and standardized.
- `run_simulation.rb` now returns exit code 1 if not successful (i.e., either invalid inputs or simulation fails).

__Bugfixes__
- Improved modeling of window/skylight interior shading -- better reflects shading coefficient inputs.
- Adds error-checking on the HPXML schemaVersion.
- Adds various error-checking to the schematron validator.
- Adds error-checking for empty IDs in the HPXML file.
- Fixes heat pump water heater fan energy not included in SimulationOutputReport outputs.
- Fixes possibility of incorrect "A neighbor building has an azimuth (XXX) not equal to the azimuth of any wall" error.
- Fixes possibility of errors encountered before schematron validation has occurred.
- Small bugfixes related to basement interior surface solar absorptances.
- Allows NumberofConditionedFloors/NumberofConditionedFloorsAboveGrade to be non-integer values per the HPXML schema.
- HVAC sizing design load improvements for floors above crawlspaces/basements, walls, ducts, and heat pumps.
- Now recognizes Type="none" to prevent modeling of pools and hot tubs (pumps and heaters).
- Fixes error for overhangs with zero depth.
- Fixes possible error where the normalized flue height for the AIM-2 infiltration model is negative.
- Slight adjustment of default water heater recovery efficiency equation to prevent errors from values being too high.
- Fixes schematron file not being valid per ISO Schematron standard.

## OpenStudio-HPXML v1.0.0

__New Features__
- Updates to OpenStudio 3.1.0/EnergyPlus 9.4.0.
- **Breaking change**: Deprecates `WeatherStation/WMO` HPXML input, use `WeatherStation/extension/EPWFilePath` instead; also removes `weather_dir` argument from HPXMLtoOpenStudio measure.
- Implements water heater Uniform Energy Factor (UEF) model; replaces RESNET UEF->EF regression. **Breaking change**: `FirstHourRating` is now a required input for storage water heaters when UEF is provided.
- Adds optional HPXML fan power inputs for most HVAC system types. **Breaking change**: Removes ElectricAuxiliaryEnergy input for non-boiler heating systems.
- Uses air-source heat pump cooling performance curves for central air conditioners.
- Updates rated fan power assumption for mini-split heat pump models.
- Allows coal fuel type for non-boiler heating systems.
- Accommodates common walls adjacent to unconditioned space by using HPXML surfaces where InteriorAdjacentTo == ExteriorAdjacentTo.
- Adds optional HPXML inputs to define whether a clothes dryer is vented and its ventilation rate.
- Adds optional HPXML input for `SimulationControl/CalendarYear` for TMY weather files.
- Schematron validation improvements.
- Adds some HPXML XSD schema validation and additional error-checking.
- Various small updates to ASHRAE 140 test files.
- Reduces number of EnergyPlus output files produced by using new OutputControlFiles object.
- Release packages now include ASHRAE 140 test files/results.

__Bugfixes__
- EnergyPlus 9.4.0 fix for negative window solar absorptances at certain hours.
- Fixes airflow timeseries outputs to be averaged instead of summed.
- Updates HVAC sizing methodology for slab-on-grade foundation types.
- Fixes an error that could prevent schematron validation errors from being produced.
- Skips weather caching if filesystem is read only.

## OpenStudio-HPXML v0.11.0 Beta

__New Features__
- New [Schematron](http://schematron.com) validation (EPvalidator.xml) replaces custom ruby validation (EPvalidator.rb)
- **[Breaking change]** `BuildingConstruction/ResidentialFacilityType` ("single-family detached", "single-family attached", "apartment unit", or "manufactured home") is a required input
- Ability to model shared systems for Attached/Multifamily dwelling units
  - Shared HVAC systems (cooling towers, chillers, central boilers, water loop heat pumps, fan coils, ground source heat pumps on shared hydronic circulation loops)
  - Shared water heaters serving either A) multiple dwelling units' service hot water or B) a shared laundry/equipment room, as well as hot water recirculation systems
  - Shared appliances (e.g., clothes dryer in a shared laundry room)
  - Shared hot water recirculation systems
  - Shared ventilation systems (optionally with preconditioning equipment and recirculation)
  - Shared PV systems
  - **[Breaking change]** Appliances located in MF spaces (i.e., "other") must now be specified in more detail (i.e., "other heated space", "other non-freezing space", "other multifamily buffer space", or "other housing unit")
- Enclosure
  - New optional inputs: `Roof/RoofType`, `Wall/Siding`, and `RimJoist/Siding`
  - New optional inputs: `Skylight/InteriorShading/SummerShadingCoefficient` and `Skylight/InteriorShading/SummerShadingCoefficient`
  - New optional inputs: `Roof/RoofColor`, `Wall/Color`, and `RimJoist/Color` can be provided instead of `SolarAbsorptance`
  - New optional input to specify presence of flue/chimney, which results in increased infiltration
  - Allows adobe wall type
  - Allows `AirInfiltrationMeasurement/HousePressure` to be any value (previously required to be 50 Pa)
  - **[Breaking change]** `Roof/RadiantBarrierGrade` input now required when there is a radiant barrier
- HVAC
  - Adds optional high-level HVAC autosizing controls
    - `AllowIncreasedFixedCapacities`: Describes how HVAC equipment with fixed capacities are handled. If true, the maximum of the user-specified fixed capacity and the heating/cooling design load will be used to reduce potential for unmet loads. Defaults to false.
    - `UseMaxLoadForHeatPumps`: Describes how autosized heat pumps are handled. If true, heat pumps are sized based on the maximum of heating and cooling design loads. If false, heat pumps are sized per ACCA Manual J/S based on cooling design loads with some oversizing allowances for heating design loads. Defaults to true.
  - Additional HVAC types: mini-split air conditioners and fixed (non-portable) space heaters
  - Adds optional inputs for ground-to-air heat pumps: `extension/PumpPowerWattsPerTon` and `extension/FanPowerWattsPerCFM`
- Ventilation
  - Allows _multiple_ whole-home ventilation, spot ventilation, and/or whole house fans
- Appliances & Plug Loads
  - Allows _multiple_ `Refrigerator` and `Freezer`
  - Allows `Pool`, `HotTub`, `PlugLoad` of type "electric vehicle charging" and "well pump", and `FuelLoad` of type "grill", "lighting", and "fireplace"
  - **[Breaking change]** "other" and "TV other" plug loads now required
- Lighting
  - Allows lighting schedules and holiday lighting
- **[Breaking change]** For hydronic distributions, `HydronicDistributionType` is now required
- **[Breaking change]** For DSE distributions, `AnnualHeatingDistributionSystemEfficiency` and `AnnualCoolingDistributionSystemEfficiency` are both always required
- Allows more HPXML fuel types to be used for HVAC, water heating, appliances, etc.
- New inputs to define Daylight Saving period; defaults to enabled
- Adds more reporting of warnings/errors to run.log

__Bugfixes__
- Fixes pump energy for boilers and ground source heat pumps
- Fixes incorrect gallons of hot water use reported when there are multiple water heaters
- No longer report unmet load for buildings where the HVAC system only meets part of the load (e.g., room AC serving 33% of the load)
- Schedule bugfix for leap years

## OpenStudio-HPXML v0.10.0 Beta

__New Features__
- Dwelling units of single-family attached/multifamily buildings:
  - Adds new generic space types "other heated space", "other multifamily buffer space", and "other non-freezing space" for surface `ExteriorAdjacentTo` elements. "other housing unit", i.e. adiabatic surfaces, was already supported.
  - **[Breaking change]** For `FrameFloors`, replaces "other housing unit above" and "other housing unit below" enumerations with "other housing unit". All four "other ..." spaces must have an `extension/OtherSpaceAboveOrBelow` property set to either "above" or "below".
  - Allows ducts and water heaters to be located in all "other ..." spaces.
  - Allows all appliances to be located in "other", in which internal gains are neglected.
- Allows `Fireplace` and `FloorFurnace` for heating system types.
- Allows "exterior wall", "under slab", and "roof deck" for `DuctLocation`.
- Allows "wood" and "wood pellets" as fuel types for additional HVAC systems, water heaters, and appliances.
- Allows `Location` to be provided for `Dishwasher` and `CookingRange`.
- Allows `BuildingSummary/Site/SiteType` ("urban", "suburban", or "rural") to be provided.
- Allows user-specified `Refrigerator` and `CookingRange` schedules to be provided.
- HVAC capacity elements are no longer required; if not provided, ACCA Manual J autosizing calculations will be used (-1 can continue to be used for capacity elements but is discouraged).
- Duct locations/areas can be defaulted by specifying supply/return `Duct` elements without `DuctSurfaceArea` and `DuctLocation`. `HVACDistribution/DistributionSystemType/AirDistribution/NumberofReturnRegisters` can be optionally provided to inform the default duct area calculations.
- **[Breaking change]** Lighting inputs now use `LightingType[LightEmittingDiode | CompactFluorescent | FluorescentTube]` instead of `ThirdPartyCertification="ERI Tier I" or ThirdPartyCertification="ERI Tier II"`.
- **[Breaking change]** `HVACDistribution/ConditionedFloorAreaServed` is now required for air distribution systems.
- **[Breaking change]** Infiltration and attic ventilation specified using natural air changes per hour now uses `ACHnatural` instead of `extension/ConstantACHnatural`.
- **[Breaking change]** The optional `PerformanceAdjustment` input for instantaneous water heaters is now treated as a performance multiplier (e.g., 0.92) instead of derate (e.g., 0.08).
- Adds ASHRAE 140 Class II test files.
- SimulationOutputReport reporting measure:
  - New optional timeseries outputs:  airflows (e.g., infiltration, mechanical ventilation, natural ventilation, whole house fan) and weather (e.g., temperatures, wind speed, solar).
  - Timeseries frequency can now be set to 'none' as an alternative to setting all include_timeseries_foo variables to false.
  - **[Breaking change]** Renames "Wood" to "Wood Cord" to better distinguish from "Wood Pellets".
- Modeling improvements:
  - Improved calculation for infiltration height
  - Infiltration & mechanical ventilation now combined using ASHRAE 62.2 Normative Appendix C.
- Runtime improvements: 
  - Optimized ruby require calls.
  - Skip ViewFactor calculations when not needed (i.e., no conditioned basement).
- Error-checking:
  - Adds more space type-specific error checking of adjacent surfaces.
  - Adds additional HPXML datatype checks.
  - Adds a warning if a `HVACDistribution` system has ducts entirely within conditioned space and non-zero leakage to the outside.
  - Adds warnings if appliance inputs may be inappropriate and result in negative energy or hot water use.

__Bugfixes__
- Fixes error if there's a `FoundationWall` whose height is less than 0.5 ft.
- Fixes HVAC defrost control in EnergyPlus model to use "Timed" instead of "OnDemand".
- Fixes exterior air film and wind exposure for a `FrameFloor` over ambient conditions.
- Fixes air films for a `FrameFloor` ceiling.
- Fixes error if there are additional `LightingGroup` elements beyond the ones required.
- Fixes vented attic ventilation rate.
- Reported unmet heating/cooling load now correctly excludes latent energy.
- Ground-source heat pump backup fuel is now correctly honored instead of always using electricity.

## OpenStudio-HPXML v0.9.0 Beta

__New Features__
- **[Breaking change]** Updates to OpenStudio v3.0.0 and EnergyPlus 9.3
- Numerous HPXML inputs are now optional with built-in defaulting, particularly for water heating, appliances, and PV. Set the `debug` argument to true to output a in.xml HPXML file with defaults applied for inspection. See the documentation for defaulting equations/assumptions/references.
- **[Breaking change]** If clothes washer efficiency inputs are provided, `LabelUsage` is now required.
- **[Breaking change]** If dishwasher efficiency inputs are provided, `LabelElectricRate`, `LabelGasRate`, `LabelAnnualGasCost`, and `LabelUsage` are now required.
- Adds optional specification of simulation controls including timestep and begin/end dates.
- Adds optional `extension/UsageMultiplier` inputs for appliances, plug loads, lighting, and water fixtures. Can be used to, e.g., reflect high/low usage occupants.
- Adds ability to model a dehumidifier.
- Adds ability to model kitchen/bath fans (spot ventilation).
- Improved desuperheater model; desuperheater can now be connected to heat pump water heaters.
- Updated clothes washer/dryer and dishwasher models per ANSI/RESNET/ICC 301-2019 Addendum A.
- Solar thermal systems modeled with `SolarFraction` can now be connected to combi water heating systems.
- **[Breaking change]** Replaces optional `epw_output_path` and `osm_output_path` arguments with a single optional `output_dir` argument; adds an optional `debug` argument.
- **[Breaking change]** Replaces optional `BuildingConstruction/extension/FractionofOperableWindowArea` with optional `Window/FractionOperable`.
- **[Breaking change]** Replaces optional `extension/EPWFileName` with optional `extension/EPWFilePath` to allow absolute paths to be provided as an alternative to just the file name.
- Replaces REXML xml library with Oga for better runtime performance.
- Additional error-checking.
- SimulationOutputReport reporting measure:
  - Now reports wood and wood pellets
  - Can report monthly timeseries values if requested
  - Adds hot water outputs (gallons) for clothes washer, dishwasher, fixtures, and distribution waste.
  - Small improvement to calculation of component loads

__Bugfixes__
- Fixes possible simulation error for buildings with complex HVAC/duct systems.
- Fixes handling of infiltration induced by duct leakage imbalance (i.e., supply leakage != return leakage). Only affects ducts located in a vented crawlspace or vented attic.
- Fixes an unsuccessful simulation for buildings where the sum of multiple HVAC systems' fraction load served was slightly above 1 due to rounding.
- Small fix for interior partition wall thermal mass model.
- Skip building surfaces with areas that are extremely small.

## OpenStudio-HPXML v0.8.0 Beta

__Breaking changes__
- Weather cache files are now in .csv instead of .cache format.
- `extension/StandbyLoss` changed to `StandbyLoss` for indirect water heaters.
- `Site/extension/DisableNaturalVentilation` changed to `BuildingConstruction/extension/FractionofOperableWindowArea` for more granularity.

__New Features__
- Adds a SimulationOutputReport reporting measure that provides a variety of annual/timeseries outputs in CSV format.
- Allows modeling of whole-house fans to address cooling.
- Improved natural ventilation algorithm that reduces the potential for incurring additional heating energy.
- Optional `HotWaterTemperature` input for water heaters.
- Optional `CompressorType` input for air conditioners and air-source heat pumps.
- Allows specifying the EnergyPlus simulation timestep.
- Runtime performance improvements.
- Additional HPXML error-checking.

__Bugfixes__
- Fix for central fan integrated supply (CFIS) fan energy.
- Fix simulation error when `FractionHeatLoadServed` (or `FractionCoolLoadServed`) sums to slightly greater than 1.
- Fix for running simulations on a different drive (either local or remote network).
- Fix for HVAC sizing error when latitude is exactly 64 (Big Delta, Alaska).
- Fixes running simulations when there is no weather cache file.
- Fixes view factors when conditioned basement foundation walls have a window/door.
- Fixes weather file download.
- Allow a building with ceiling fans and without lighting.

## OpenStudio-HPXML v0.7.0 Beta

- Initial beta release<|MERGE_RESOLUTION|>--- conflicted
+++ resolved
@@ -19,11 +19,8 @@
 - Fixes unavailable periods for two consecutive, but partial, days.
 - Fixes error when specifying a glass block window without interior shading coefficients.
 - Fixes battery charging/discharging not being included in peak electricity outputs.
-<<<<<<< HEAD
+- Fixes possible error if there's a surface w/ interior unconditioned space and exterior "other housing unit".
 - BuildResidentialHPXML measure: Fixes error when specifying a combi boiler as the water heater type and a *shared* boiler as the heating system type.
-=======
-- Fixes possible error if there's a surface w/ interior unconditioned space and exterior "other housing unit".
->>>>>>> c78a94c3
 
 ## OpenStudio-HPXML v1.9.1
 
