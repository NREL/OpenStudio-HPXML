--- conflicted
+++ resolved
@@ -29,12 +29,9 @@
 - Provides an error message if the EnergyPlus simulation used infinite energy.
 - Fixes zero energy use for a ventilation fan w/ non-zero fan power and zero airflow rate.
 - Fixes excessive heat transfer when foundation wall interior insulation does not start from the top of the wall.
-<<<<<<< HEAD
 - Fixes how relative paths are treated when using an OpenStudio Workflow.
-=======
 - BuildResidentialHPXML measure:
   - Fixes aspect ratio convention for single-family attached and multifamily dwelling units.
->>>>>>> b1d3e622
 
 ## OpenStudio-HPXML v1.4.0
 
