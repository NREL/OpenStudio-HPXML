--- conflicted
+++ resolved
@@ -31,18 +31,15 @@
 - Switches to the EnergyPlus Fan:SystemModel object for all HVAC systems.
 - Introduces a small amount of infiltration for unvented spaces.
 - Revises shared mechanical ventilation preconditioning control logic to operate less often.
-<<<<<<< HEAD
-- Allows defaulting of HVAC/DHW system efficiency (by age).
-- Allows defaulting of mechanical ventilation fan power (by type).
-- Allows CEER (Combined Energy Efficiency Ratio) efficiency unit for room AC.
-- Allows modeling PTAC and PTHP hvac systems. 
-=======
 - Removes error-check for number of bedrooms based on conditioned floor area, per RESNET guidance.
 - Updates the reporting measure to register all outputs from the annual CSV with the OS runner (for use in, e.g., PAT).
 - Removes timeseries CSV output columns that are all zeroes to reduce file size and processing time.
 - Adds an `--ep-input-format` argument to run_simulation.rb to choose epJSON as the EnergyPlus input file format instead of IDF.
 - Eliminates EnergyPlus warnings related to unused objects or invalid output meters/variables.
->>>>>>> 9dace431
+- Allows defaulting of HVAC/DHW system efficiency (by age).
+- Allows defaulting of mechanical ventilation fan power (by type).
+- Allows CEER (Combined Energy Efficiency Ratio) efficiency unit for room AC.
+- Allows modeling PTAC and PTHP hvac systems. 
 
 __Bugfixes__
 - Improves ground reflectance when there is shading of windows/skylights.
