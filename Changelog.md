--- conflicted
+++ resolved
@@ -31,20 +31,15 @@
   - LightingGroups for interior, exterior, and garage are no longer required; if not provided, these lighting uses will not be modeled.
 - Allows modeling a pilot light for non-electric heating systems (furnaces, stoves, boilers, and fireplaces).
 - Allows summer vs winter shading seasons to be specified for windows and skylights.
-<<<<<<< HEAD
-- Allows modeling one or more occupant vacancy periods (`VacancyPeriods`) and power outage periods (`PowerOutagePeriods`) in the HPXML file.
-- Performance improvements for HPXML files w/ large numbers of `Building` elements.
-- Performance improvements for weather processing; weather cache files (\*foo-cache.csv) are no longer used.
-=======
 - Allows defining one or more `UnavailablePeriods` (e.g., occupant vacancies or power outage periods).
+- Stochastic schedules for garage lighting and TV plug loads now use interior lighting and miscellaneous plug load schedules, respectively.
 - Performance improvement for HPXML files w/ large numbers of `Building` elements.
-- BuildResidentialScheduleFile measure: Garage lighting and TV plug loads now use interior lighting and miscellaneous plug load schedules, respectively.
->>>>>>> 4df8bff5
+- Weather cache files (\*foo-cache.csv) are no longer used/needed.
 
 __Bugfixes__
 - Fixes `BackupHeatingSwitchoverTemperature` for a heat pump w/ *separate* backup system; now correctly ceases backup operation above this temperature.
 - Fixes error if calculating utility bills for an all-electric home with a detailed JSON utility rate.
-- BuildResidentialScheduleFile measure now excludes columns for end uses that are not stochastically generated.
+- Stochastic schedules now excludes columns for end uses that are not stochastically generated.
 - Fixes operational calculation when the number of residents is set to zero.
 - Fixes possible utility bill calculation error for a home with PV using a detailed electric utility rate.
 - Fixes defaulted mechanical ventilation flow rate for SFA/MF buildings, with respect to infiltration credit.
