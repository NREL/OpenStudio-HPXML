--- conflicted
+++ resolved
@@ -20,13 +20,10 @@
   - Msgpack outputs are no longer rounded (since there is no file size penalty to storing full precision).
   - Annual emissions and utility bills now include all fuel/end uses, even if zero.
   - ReportSimulationOutput measure: Allows disabling individual annual output sections.
-<<<<<<< HEAD
   - ReportUtilityBills measure: New optional arguments for reporting annual and monthly utility bill outputs. Both default to true.
-=======
 - **Breaking change**: Deprecates `OccupancyCalculationType` ("asset" or "operational").
    - If `NumberofResidents` not provided, an *asset* calculation is performed assuming standard occupancy per ANSI/RESNET/ICC 301.
    - If `NumberofResidents` is provided, an *operational* calculation is performed using a relationship between #Bedrooms and #Occupants from RECS 2015.
->>>>>>> 1625568a
 - Heat pump enhancements:
   - Allows `CompressorLockoutTemperature` as an optional input to control the minimum temperature the compressor can operate at.
   - Defaults for `CompressorLockoutTemperature`: 25F for dual-fuel, -20F for mini-split, 0F for all other heat pumps.
