## OpenStudio-HPXML v1.10.0

__New Features__
- HVAC modeling updates:
  - **Breaking Change**: `CompressorType` required for central and mini-split air conditioners and heat pumps as well as ground-to-air heat pumps.
  - Optional input `SimulationControl/AdvancedResearchFeatures/GroundToAirHeatPumpModelType` to choose "standard" (default) or "experimental"; "experimental" ground-to-air heat pump model better accounts for coil staging.
- Updates asset calculations for dishwashers, clothes washers, fixtures, and hot water waste per RESNET MINHERS Addenda 81 and 90f.
- Electric vehicle enhancements:
  - Allows detailed modeling of electric vehicles (batteries and charging/discharging) using `Vehicles` as an alternative to the simple EV charging `PlugLoad`.
  - Adds EV driving unmet hours output.
  - Updates the default schedule for the EV charging `PlugLoad` to better reflect real-world hourly/monthly variation.
- Allows requesting timeseries EnergyPlus output meters (e.g., `--hourly "MainsWater:Facility"`), similar to requesting EnergyPlus output variables.
- BuildResidentialScheduleFile measure:
  - Adds stochastic schedule generation for electric vehicle charging (using `Vehicles`).
  - Removes generation of stochastic schedules for building components not present in the HPXML file.
- Output updates:
  - **Breaking change**: Adds generator electricity produced to *total* fuel/energy use; previously it was only included in *net* values.
  - Adds optional new outputs for timeseries zone conditions (humidity ratio and relative humidity and dewpoint, radiant, and operative temperatures).
  - Adds new outputs for *net* peak electricity (summer/winter/annual); same as *total* peak electricity outputs but subtracts power produced by PV.
<<<<<<< HEAD
=======
  - Avoids writing the E+ eplustbl.htm by default; use the debug flag to get it.
  - Deletes eplusout\*.msgpack files by default (run_simulation.rb only); use the debug flag to preserve them.
- Allows arbitrary columns to be present in a detailed schedule csv file with warning.
>>>>>>> 4f317ce6
- Electric panel calculations:
  - Allows optional `ElectricPanel` inputs for describing branch circuits and service feeders
  - Optionally reports breaker spaces and calculated loads for specified NEC calculation types

__Bugfixes__
- Fixes zero occupants specified for one unit in a whole MF building from being treated like zero occupants for every unit.
- Fixes using detailed schedules with higher resolution (e.g., 10-min data) than the simulation timestep (e.g., 60-min).
- Fixes possible heating/cooling spikes when using maximum power ratio detailed schedule for variable-speed HVAC systems.
- Fixes unavailable periods for two consecutive, but partial, days.
- Fixes error when specifying a glass block window without interior shading coefficients.
- Fixes battery charging/discharging not being included in peak electricity outputs.
- Fixes possible error if there's a surface w/ interior unconditioned space and exterior "other housing unit".
- Fixes default shading coefficients for window solar screens and solar film.
- Fixes `SolarFraction` documentation/error-checking for solar thermal systems; must now be <= 0.99.
- Fixes whole house fans so that they are unavailable during vacancies.
- Fixes error if there's a vented attic with zero roof pitch.
- Fixes tank loss coefficient when TankModelType=stratified for a conventional storage water heater.
- Fixes possibility of incorrect design duct load for really bad ducts (e.g., ducts with high surface area in a cold attic).
- Adds error-checking to ensure TankModelType=stratified is not used with a non-electric water heater.
- BuildResidentialHPXML measure: Improves default duct areas/locations for 1-story buildings with a conditioned basement and ducts located in the attic.
- BuildResidentialHPXML measure: Fixes error when specifying a combi boiler as the water heater type and a *shared* boiler as the heating system type.
- BuildResidentialScheduleFile measure: Fixes out-of-sync shifting of occupancy and end use schedule resulting in activities even when there is no occupancy.
- BuildResidentialScheduleFile measure: Fixes a small bug in sink schedule generation resulting in more concentrated schedule.

## OpenStudio-HPXML v1.9.1

__New Features__
- Now can be used to obtain ACCA Manual J approval; see the [OpenStudio-HPXML documentation](https://openstudio-hpxml.readthedocs.io/en/latest/intro.html#capabilities).

__Bugfixes__
- Fixes Manual J design load calculations for radiant floors.

## OpenStudio-HPXML v1.9.0

__New Features__
- Updates to OpenStudio 3.9/EnergyPlus 24.2/HPXML v4.1-rc1.
- Allows `Site/Address/ZipCode` to be provided instead of `ClimateandRiskZones/WeatherStation/extension/EPWFilePath`, in which case the closest TMY3 weather station will be automatically selected.
- Allows optional inputs for modeling skylight curbs and/or shafts.
- Allows modeling exterior horizontal insulation for a slab-on-grade foundation (or basement/crawlspace floor).
- Allows alternative infiltration input `AirInfiltrationMeasurement/LeakinessDescription`, in which the infiltration level is estimated using age of home, climate zone, foundation type, etc.
- Window shading enhancements:
  - Allows optional `InteriorShading/Type` input (blinds, shades, curtains) as a way to default summer/winter shading coefficients.
  - Allows optional `ExteriorShading/Type` input (trees, solar screens/films, etc.) as a way to default summer/winter shading coefficients.
  - Allows optional `InsectScreen` input.
- Adds optional `BuildingConstruction/UnitHeightAboveGrade` input for, e.g., apartment units of upper levels where the wind speed, and thus infiltration rate, is higher.
- Updates operational calculations (i.e., when `NumberofResidents` provided):
  - Updates hot water usage based on FSEC study.
  - Updates misc/tv plug load usage based on RECS 2020 data.
  - Updates relationship between number of bedrooms and number of occupants to use RECS 2020 instead of RECS 2015.
- Allows optional `HeatingCapacity` and `BackupHeatingCapacity` inputs for heat pump water heaters (HPWHs).
- Central Fan Integrated Supply (CFIS) mechanical ventilation enhancements:
  - Allows CFIS systems without automatic flow control of outdoor air (`CFISControls/HasOutdoorAirControl=false`).
  - Allows CFIS systems with no strategy to meet remainder of ventilation target (`CFISControls/AdditionalRuntimeOperatingMode="none"`).
  - Allows CFIS systems with supplemental fans that run simultaneously with the air handler (`CFISControls/extension/SupplementalFanRunsWithAirHandlerFan=true`).
  - Allows CFIS systems with timer control, in which ventilation operation occurs at a fixed interval (`CFISControls/extension/ControlType="timer"`).
  - Allows CFIS systems to be attached to ductless HVAC systems like PTHPs (requires using a DSE=1 distribution system, see documentation).
- HVAC Manual J design load and sizing calculations:
  - Adds optional `DistributionSystemType/AirDistribution/extension/ManualJInputs/BlowerFanHeatBtuh` input for HVAC equipment whose performance data has not been adjusted for blower heat.
  - Adds optional `DistributionSystemType/AirDistribution/extension/ManualJInputs/DefaultTableDuctLoad` input to use Manual J default duct factor tables instead of ASHRAE 152.
  - Adds optional `DistributionSystemType/HydronicDistribution/extension/ManualJInputs/HotWaterPipingBtuh` input to include hydronic distribution piping losses through unconditioned spaces.
  - Adds optional `HVACSizingControl/ManualJInputs/InfiltrationShieldingClass` input to specify wind shielding class for infiltration design load calculations.
  - Adds optional `HVACSizingControl/ManualJInputs/InfiltrationMethod` input to specify which method to use for infiltration design load calculations.
  - Updates heat pump HERS sizing methodology to better prevent unmet hours in warmer climates.
  - Misc Manual J design load calculation improvements.
  - **Breaking change**: Disaggregates "Walls" into "Above Grade Walls" and "Below Grade Walls" in results_design_load_details.csv output file.
  - Significant speed improvements when using optional space-level design load calculations.
- Advanced research features:
  - Optional input `SimulationControl/AdvancedResearchFeatures/OnOffThermostatDeadbandTemperature` to model on/off thermostat deadband with start-up degradation for single and two speed AC/ASHP systems and time-based realistic staging for two speed AC/ASHP systems.
  - Optional input `SimulationControl/AdvancedResearchFeatures/HeatPumpBackupCapacityIncrement` to model multi-stage electric backup coils with time-based staging.
  - Maximum power ratio detailed schedule for variable-speed HVAC systems can now be used with `NumberofUnits` dwelling unit multiplier.
- BuildResidentialHPXML measure:
  - **Breaking change**: Replaced `slab_under_width` and `slab_perimeter_depth` arguments with `slab_under_insulation_width` and `slab_perimeter_insulation_depth`
  - **Breaking change**: Replaced `schedules_vacancy_periods`, `schedules_power_outage_periods`, and `schedules_power_outage_periods_window_natvent_availability` arguments with `schedules_unavailable_period_types`, `schedules_unavailable_period_dates`, and `schedules_unavailable_period_window_natvent_availabilities`; this improves flexibility for handling more unavailable period types.
- Utility bill calculations:
  - Allows OpenEI URDB tariffs that have $/day fixed charges.
  - Updates `openei_rates.zip` with the latest residential utility rates from the [OpenEI U.S. Utility Rate database](https://apps.openei.org/USURDB/).
- Adds a warning if the sum of supply/return duct leakage to outside values is very high.

__Bugfixes__
- Prevents possible error if only one of FracSensible/FracLatent are provided for a PlugLoad or FuelLoad; **Breaking change**: FracSensible and FracLatent must now be both be provided or omitted.
- Prevents possible error when using multiple `Attic`/`Foundation` elements for the same attic/foundation type.
- Adds error-checking for `NumberofConditionedFloorsAboveGrade`=0, which is not allowed per the documentation.
- Fixes utility bill calculations if there is battery storage or a generator.
- BuildResidentialScheduleFile measure: Fixes possible divide by zero error during generation of stochastic clothes washer and dishwasher schedules.
- Allows negative values for `Building/Site/Elevation`.
- Fixes lower element height for a water heater using the advanced `WaterHeatingSystem/extension/TankModelType=stratified`.
- Fixes possible error for a combi boiler system.
- Fixes error if modeling a ground-to-air heat pump with a separate backup heating system.
- Fixes default CFIS fan power during ventilation only mode.
- Fixes a bug that potentially oversizes heat pumps when detailed performance capacity fractions are provided.
- For a CFIS system with a supplemental fan, fixes supplemental fan runtime when using sub-hourly timesteps.
- Fixes GSHP rated fan/pump powers in net to gross calculations and improves default modeled pump power (W/ton).

## OpenStudio-HPXML v1.8.1

__Bugfixes__
- Fixes cfm/ton restriction from incorrectly applying to furnace heating airflow rate.

## OpenStudio-HPXML v1.8.0

__New Features__
- Updates to OpenStudio 3.8/EnergyPlus 24.1/HPXML v4.0-rc4.
- Adds BPI-2400 HPXML test files and results; see [Testing Framework](https://openstudio-hpxml.readthedocs.io/en/latest/testing_framework.html) for more information.
- Updates per ANSI/RESNET/ICC 301-2022 w/ Addendum C:
  - **Breaking change**: For shared water heaters, `NumberofUnitsServed` is replaced by `extension/NumberofBedroomsServed`.
  - **Breaking change**: For shared hot water recirculation systems, `NumberofUnitsServed` is replaced by `NumberofBedroomsServed`.
  - Allows shared batteries (batteries serving multiple dwelling units).
  - Updated default CFIS fan power to 0.58 W/cfm.
  - Removed natural ventilation availability RH constraint; HR constraint remains.
  - Refrigerator and freezer schedules may now be based on ambient temperature using new `TemperatureScheduleCoefficients` and `ConstantScheduleCoefficients` inputs; the refrigerator default schedule uses these new inputs.
  - Default schedules updated for cooking ranges, lighting, plug loads, televisions, hot water recirculation pumps, and occupant heat gains.
  - Adds schedule inputs for hot water recirculation pumps and general water use internal gains.
  - Updated water heater installation default location.
  - Updated calculation of hot water piping length for buildings with both conditioned and unconditioned basements to avoid double counting.
  - Updated how imbalanced infiltration and mechanical ventilation are combined on an hourly basis.
  - Updated handling of duct leakage imbalance induced infiltration.
  - Small change to default flow rate for imbalanced mechanical ventilation systems.
  - Updated window default interior shade coefficients to be calculated based on SHGC.
  - `AverageCeilingHeight` now used in natural ACH/CFM infiltration calculations.
- **Breaking change**: Replaces `BuildingSummary/Site/extension/GroundConductivity` with `BuildingSummary/Site/Soil/Conductivity`.
- **Breaking change**: Modeling whole SFA/MF buildings is now specified using a `SoftwareInfo/extension/WholeSFAorMFBuildingSimulation=true` element instead of `building-id=ALL` argument.
- **Breaking change**: Skylights attached to roofs of attics (e.g., with shafts or sun tunnels) must include the `Skylight/AttachedToFloor` element.
- Air source heat pump/air conditioner enhancements:
  - Adds heat pump backup autosizing methodology input (`HeatPumpBackupSizingMethodology`) with choices of "emergency" and "supplemental".
  - Allows autosizing with detailed performance data inputs for variable-speed HVAC systems using `CapacityFractionOfNominal`.
  - Now defaults to -20F for `CompressorLockoutTemperature` for variable-speed heat pump systems.
- Ground source heat pump enhancements:
  - Allows optional detailed inputs related to geothermal loop (`HVACPlant/GeothermalLoop`).
  - Allows optional ground diffusivity input.
  - Updates to using G-Functions from the [G-Function Library for Modeling Vertical Bore Ground Heat Exchanger](https://gdr.openei.org/submissions/1325).
  - Updated heating/cooling performance curves to reflect newer equipment.
  - Adds geothermal loop outputs (number/length of boreholes) to annual results output file.
- HVAC Manual J design load and sizing calculations:
  - **Breaking change**: Outputs for "Infiltration/Ventilation" category disaggregated into "Infiltration" and "Ventilation".
  - **Breaking change**: Outputs for "Windows" category no longer includes AED excursion; now a separate "AED Excursion" category.
  - Allows optional `HeatingAutosizingFactor`, `CoolingAutosizingFactor`, `BackupHeatingAutosizingFactor` inputs to scale HVAC capacities for autosized equipment.
  - Allows optional `HeatingAutosizingLimit`, `CoolingAutosizingLimit`, `BackupHeatingAutosizingLimit` inputs to set maximum HVAC capacities ceiling for autosized equipment.
  - Allows optional zone-level and space-level design load calculations using HPXML `Zones/Zone[ZoneType="conditioned"]/Spaces/Space` elements.
  - Allows additional outdoor design condition inputs: `DailyTemperatureRange` and `HumidityDifference`.
  - Adds a new detailed output file with block/space load details by surface, AED curves, etc.
  - Miscellaneous improvements.
- Allows optional `Ducts/DuctShape` and `Ducts/DuctFractionRectangular` inputs, which affect duct effective R-value used for modeling.
- Adds optional `Slab/extension/GapInsulationRValue` input for cases where a slab has horizontal (under slab) insulation.
- Allows radiant barriers for additional locations (attic gable walls and floor); reduced emissivity due to dust assumed for radiant barriers on attic floor.
- Adds window and skylight `GlassType` options of "low-e, high-solar-gain" and "low-e, low-solar-gain"; updates U-factor/SHGC lookup tables.
- Updates default temperature capacitance multiplier from 1 to 7, an average value found in the literature when calibrating timeseries EnergyPlus indoor temperatures to field data.
- Allows optional building site inputs (`GeoLocation/Latitude`, `GeoLocation/Longitude`, `Elevation`); useful when located far from, or at a very different elevation than, the EPW weather station.
- Updates default `ShieldingofHome` to be "well-shielded" for single-family attached and multifamily dwelling units.
- Improves heating/cooling component loads; for timesteps where there is no heating/cooling load, assigns heat transfer to heating or cooling by comparing indoor temperature to the average of heating/cooling setpoints.
- Adds net energy and net electricity timeseries output columns even when there is no PV or generator.
- Allow alternative label energy use (W) input for ceiling fans.
- Replaced state-average default fuel prices with EIA State Energy Data System (SEDS) prices.
- Adds more error-checking for inappropriate inputs (e.g., HVAC SHR=0 or clothes washer IMEF=0).
- Updates to run_simulation.rb script:
  - Allows requesting timeseries outputs with different frequencies (e.g., `--hourly enduses --monthly temperatures`).
  - **Breaking change**: Deprecates `--add-timeseries-output-variable`; EnergyPlus output variables can now be requested like other timeseries categories (using e.g. `--hourly 'Zone People Occupant Count'`).
  - Adds an optional `--skip-simulation` argument that allows skipping the EnergyPlus simulation.
- BuildResidentialHPXML measure:
  - **Breaking change**: Replaces `roof_radiant_barrier`/`roof_radiant_barrier_grade` arguments with `radiant_barrier_attic_location`/`radiant_barrier_grade`.
  - Allows specifying number of bedrooms served by the water heater which is used for apportioning tank losses; **Breaking change**: Replaces `water_heater_num_units_served` with `water_heater_num_bedrooms_served`.
  - Allows defining multiple unavailable periods; **Breaking change**: arguments renamed to `schedules_vacancy_periods`, `schedules_power_outage_periods`, and `schedules_power_outage_periods_window_natvent_availability`.
  - Adds detailed performance data inputs for variable-speed air source HVAC systems.
  - Adds heat pump backup sizing methodology input.
  - Add soil and moisture type arguments (for determining ground conductivity and diffusivity) and optional geothermal loop arguments for ground source heat pumps.
  - The "Geometry: Building Number of Units" input is now written to the HPXML `NumberofUnitsInBuilding` element.
  - Adds a blower fan efficiency input for specifying fan power W/cfm at maximum speed.
- BuildResidentialScheduleFile measure:
  - Allows appending columns to an existing CSV file rather than overwriting.
  - Other plug load schedules now use Other schedule fractions per ANSI/RESNET/ICC 301-2022 Addendum C.
  - TV plug load schedules now use TV schedule fractions from the American Time Use Survey and monthly multipliers from the 2010 Building America Analysis Spreadsheets.
  - Ceiling fan schedules now use ceiling fan schedule fractions and monthly multipliers from ANSI/RESNET/ICC 301-2022 Addendum C.
- ReportUtilityBills measure:
  - Adds new optional arguments for registering (with the OpenStudio runner) annual or monthly utility bills.
- Advanced research features:
  - **Breaking change**: Replaces `SimulationControl/TemperatureCapacitanceMultiplier` with `SimulationControl/AdvancedResearchFeatures/TemperatureCapacitanceMultiplier`.
  - Allows an optional input `SimulationControl/AdvancedResearchFeatures/DefrostModelType` for heat pump advanced defrost model.
  - Adds maximum power ratio detailed schedule for variable-speed HVAC systems to model shedding controls per [AHRI 1380](https://www.ahrinet.org/search-standards/ahri-1380-i-p-demand-response-through-variable-capacity-hvac-systems-residential-and-small).

__Bugfixes__
- Fixes error if using AllowIncreasedFixedCapacities=true w/ HP detailed performance data.
- Prevents mains water temperature from going below freezing (0 C).
- Fixes error if HPXML has emissions scenario and abbreviated run period.
- Fixes detailed schedule error-checking where schedules with MAX < 1 were incorrectly allowed.
- Fixes error if using MF space types (e.g., "other heated space") and the building has no HVAC equipment.
- Fixes `ManualJInputs/HumiditySetpoint` not being used in the design load calculation.
- Fixes possible EnergyPlus error when a `Slab` representing a crawlspace dirt floor has perimeter or under slab insulation.
- Prevents errors due to incorrect `Floor/FloorOrCeiling` input; issues a warning when detected.
- Apportion shared water heater tank losses for HPWHs and combi systems.
- Fixes buried duct effective R-values.
- Fixes shared boiler default location (which could result in assuming there's a flue in conditioned space impacting infiltration).
- Fixes timeseries hot water energy consumption adjustment lag (associated with hot water distribution).
- Fixes possibility of negative timeseries delivered loads when there is a dehumidifier.

## OpenStudio-HPXML v1.7.0

__New Features__
- Updates to OpenStudio 3.7.0/EnergyPlus 23.2.
- **Breaking change**: Updates to HPXML v4.0-rc2:
  - HPXML namespace changed from http://hpxmlonline.com/2019/10 to http://hpxmlonline.com/2023/09.
  - Replaces "living space" with "conditioned space", which better represents what is modeled.
  - Replaces `HotTubs/HotTub` with `Spas/PermanentSpa`.
  - Replaces `PortableHeater` and `FixedHeater` with `SpaceHeater`.
- Allows simulating whole multifamily (MF) buildings in a single combined simulation:
  - **Breaking change**: Multiple elements move from `SoftwareInfo/extension` to `BuildingDetails/BuildingSummary/extension` to allow variation across units:
    - `HVACSizingControl`
    - `ShadingControl`
    - `SchedulesFilePath`
    - `NaturalVentilationAvailabilityDaysperWeek`
  - Allows `NumberofUnits` to be used as a multiplier on dwelling unit simulation results to reduce simulation runtime.
  - See the [OpenStudio-HPXML documentation](https://openstudio-hpxml.readthedocs.io/en/v1.7.0/workflow_inputs.html#whole-sfa-mf-buildings) for more detail.
- HVAC modeling updates:
  - Updated assumptions for variable-speed air conditioners, heat pumps, and mini-splits based on NEEP data. Expect results to change, potentially significantly so depending on the scenario.
  - Allows detailed heating and cooling performance data (min/max COPs and capacities at different outdoor temperatures) for variable-speed systems.
  - Updates deep ground temperatures (used for modeling ground-source heat pumps) using L. Xing's simplified design model (2014).
  - Replaces inverse calculations, used to calculate COPs from rated efficiencies, with regressions for single/two-speed central ACs and ASHPs.
- Output updates:
  - **Breaking change**: "Hot Tub" outputs renamed to "Permanent Spa".
  - Adds "Peak Electricity: Annual Total (W)" output.
  - Adds battery resilience hours output; allows requesting timeseries output.
  - ReportUtilityBills measure: Allows reporting monthly utility bills in addition to (or instead of) annual bills.
- BuildResidentialHPXML measure:
  - Allow duct area fractions (as an alternative to duct areas in ft^2).
  - Allow duct locations to be provided while defaulting duct areas (i.e., without providing duct area/fraction inputs).
  - Add generic "attic" and "crawlspace" location choices for supply/return ducts, water heater, and battery.
  - Always validate the HPXML file before applying defaults and only optionally validate the final HPXML file.
- Adds manufactured home belly as a foundation type and allows modeling ducts in a manufactured home belly.
- Battery losses now split between charging and discharging.
- Interior/exterior window shading multipliers are now modeled using the EnergyPlus incident solar multiplier.
- Allows `WaterFixture/FlowRate` as an alternative to `LowFlow`; hot water credit is now calculated based on fraction of low flow fixtures.
- Allows above-grade basements/crawlspaces defined solely with Wall (not FoundationWall) elements.
- Updates to 2022 EIA energy costs.
- Added README.md documentation for all OpenStudio measures.

__Bugfixes__
- Fixes battery resilience output to properly incorporate battery losses.
- Fixes lighting multipliers not being applied when kWh/yr inputs are used.
- Fixes running detailed schedules with mixed timesteps (e.g., hourly heating/cooling setpoints and 15-minutely miscellaneous plug load schedules).
- Fixes calculation of utility bill fixed costs for simulations with abbreviated run periods.
- Fixes error if heat pump `CompressorLockoutTemperature` == `BackupHeatingLockoutTemperature`.
- Fixes possible "Electricity category end uses do not sum to total" error for a heat pump w/o backup.
- Fixes ground source heat pump fan/pump adjustment to rated efficiency.
- Fixes error if conditioned basement has `InsulationSpansEntireSlab=true`.
- Fixes ReportSimulationOutput outputs for the Parametric Analysis Tool (PAT).
- Fixes missing radiation exchange between window and sky when an interior/exterior window shading multiplier less than 1 exists.
- Fixes monthly shallow ground temperatures (used primarily in HVAC autosizing) for the southern hemisphere.
- Various HVAC sizing bugfixes and improvements.
- Fixes low-speed heating COPs for some two-speed ASHPs and cooling COPs for some single-speed ACs/HPs.
- BuildResidentialHPXML measure: Fixes air distribution CFA served when there is not a central system that meets 100% of the load.

## OpenStudio-HPXML v1.6.0

__New Features__
- Updates to OpenStudio 3.6.1/EnergyPlus 23.1.
- **Breaking change**: Updates to newer proposed HPXML v4.0:
  - Replaces `VentilationFan/Quantity` and `CeilingFan/Quantity` with `Count`.
  - Replaces `PVSystem/InverterEfficiency` with `PVSystem/AttachedToInverter` and `Inverter/InverterEfficiency`.
  - Replaces `WaterHeatingSystem/extension/OperatingMode` with `WaterHeatingSystem/HPWHOperatingMode` for heat pump water heaters.
- Output updates:
  - **Breaking change**: Adds `End Use: Heating Heat Pump Backup Fans/Pumps` (disaggregated from `End Use: Heating Fans/Pumps`).
  - **Breaking change**: Replaces `Component Load: Windows` with `Component Load: Windows Conduction` and `Component Load: Windows Solar`.
  - **Breaking change**: Replaces `Component Load: Skylights` with `Component Load: Skylights Conduction` and `Component Load: Skylights Solar`.
  - **Breaking change**: Adds `Component Load: Lighting` (disaggregated from `Component Load: Internal Gains`).
  - **Breaking change**: Adds "net" values for emissions; "total" values now exclude generation (e.g., PV).
  - Adds `Load: Heating: Heat Pump Backup` (heating load delivered by heat pump backup systems).
  - Adds `System Use` outputs (end use outputs for each heating, cooling, and water heating system); allows requesting timeseries output.
  - All annual load outputs are now provided as timeseries outputs; previously only "Delivered" loads were available.
  - Peak summer/winter electricity outputs are now based on Jun/July/Aug and Dec/Jan/Feb months, not HVAC heating/cooling operation.
  - Allows specifying the number of decimal places for timeseries output.
  - Msgpack outputs are no longer rounded (since there is no file size penalty to storing full precision).
  - Annual emissions and utility bills now include all fuel/end uses, even if zero.
  - ReportSimulationOutput measure: Allows disabling individual annual output sections.
- **Breaking change**: Deprecates `OccupancyCalculationType` ("asset" or "operational").
   - If `NumberofResidents` not provided, an *asset* calculation is performed assuming standard occupancy per ANSI/RESNET/ICC 301.
   - If `NumberofResidents` is provided, an *operational* calculation is performed using a relationship between #Bedrooms and #Occupants from RECS 2015.
- Heat pump enhancements:
  - Allows `HeatingCapacityRetention[Fraction | Temperature]` inputs to define cold-climate performance; like `HeatingCapacity17F` but can apply to autosized systems and can use a user-specified temperature.
  - Default mini-split heating capacity retention updated from 0.4 to 0.5 (at 5 deg-F).
  - Allows `CompressorLockoutTemperature` as an optional input to control the minimum temperature the compressor can operate at.
  - Defaults for `CompressorLockoutTemperature`: 25F for dual-fuel, -20F for mini-split, 0F for all other heat pumps.
  - Defaults for `BackupHeatingLockoutTemperature`: 50F for dual-fuel, 40F for all other heat pumps.
  - Provides a warning if `BackupHeatingSwitchoverTemperature` or `BackupHeatingLockoutTemperature` are low and may cause unmet hours.
  - Autosizing is no longer all-or-none; backup heating can be autosized (defaulted) while specifying the heat pump capacities, or vice versa.
  - Allows `extension/CrankcaseHeaterPowerWatts` as an optional input; defaults to 50 W for central HPs/ACs and mini-splits.
  - Increased consistency between variable-speed central HP and mini-split HP models for degradation coefficients, gross SHR calculations, etc.
- Infiltration changes:
  - **Breaking change**: Infiltration for SFA/MF dwelling units must include `TypeOfInfiltrationLeakage` ("unit total" or "unit exterior only").
  - **Breaking change**: Replaces `BuildingConstruction/extension/HasFlueOrChimney` with `AirInfiltration/extension/HasFlueOrChimneyInConditionedSpace`; defaults now incorporate HVAC/water heater location.
  - Allows infiltration to be specified using `CFMnatural` or `EffectiveLeakageArea`.
- Lighting changes:
  - LightingGroups can now be specified using kWh/year annual consumption values as an alternative to fractions of different lighting types.
  - LightingGroups for interior, exterior, and garage are no longer required; if not provided, these lighting uses will not be modeled.
- HVAC sizing enhancements:
  - Allows optional inputs under `HVACSizingControl/ManualJInputs` to override Manual J defaults for HVAC autosizing calculations.
  - Updates to better align various default values and algorithms with Manual J.
  - Updates design load calculations to handle conditioned basements with insulated slabs.
- Duct enhancements:
  - Allows modeling ducts buried in attic loose-fill insulation using `Ducts/DuctBuriedInsulationLevel`.
  - Allows specifying `Ducts/DuctEffectiveRValue`, the value that will be used in the model, though its use is not recommended.
- Allows modeling a pilot light for non-electric heating systems (furnaces, stoves, boilers, and fireplaces).
- Allows summer vs winter shading seasons to be specified for windows and skylights.
- Allows defining one or more `UnavailablePeriods` (e.g., occupant vacancies or power outage periods).
- Stochastic schedules for garage lighting and TV plug loads now use interior lighting and miscellaneous plug load schedules, respectively.
- Performance improvement for HPXML files w/ large numbers of `Building` elements.
- Weather cache files (\*foo-cache.csv) are no longer used/needed.

__Bugfixes__
- Fixes `BackupHeatingSwitchoverTemperature` for a heat pump w/ *separate* backup system; now correctly ceases backup operation above this temperature.
- Fixes error if calculating utility bills for an all-electric home with a detailed JSON utility rate.
- Stochastic schedules now excludes columns for end uses that are not stochastically generated.
- Fixes operational calculation when the number of residents is set to zero.
- Fixes possible utility bill calculation error for a home with PV using a detailed electric utility rate.
- Fixes defaulted mechanical ventilation flow rate for SFA/MF buildings, with respect to infiltration credit.
- HPXML files w/ multiple `Building` elements now only show warnings for the single `Building` being simulated.
- Adds a warning for SFA/MF dwelling units without at least one attached wall/ceiling/floor surface.
- Various fixes for window/skylight/duct design loads for Manual J HVAC autosizing calculations.
- Ensure that ductless HVAC systems do not have a non-zero airflow defect ratio specified.
- Fixes possible "A neighbor building has an azimuth (XX) not equal to the azimuth of any wall" for SFA/MF units with neighboring buildings for shade.
- Fixes reported loads when no/partial HVAC system (e.g., room air conditioner that meets 30% of the cooling load).

## OpenStudio-HPXML v1.5.1

__New Features__
- When `Battery/Location` not provided, now defaults to garage if present, otherwise outside.
- BuildResidentialScheduleFile measure:
  - Allows requesting a subset of end uses (columns) to be generated.

__Bugfixes__
- Fixes total/net electricity timeseries outputs to include battery charging/discharging energy.
- Fixes error when a non-electric water heater has jacket insulation and the UEF metric is used.

## OpenStudio-HPXML v1.5.0

__New Features__
- Updates to OpenStudio 3.5.0/EnergyPlus 22.2.
- **Breaking change**: Updates to newer proposed HPXML v4.0:
  - Replaces `FrameFloors/FrameFloor` with `Floors/Floor`.
  - `Floor/FloorType` (WoodFrame, StructuralInsulatedPanel, SteelFrame, or SolidConcrete) is a required input.
  - All `Ducts` must now have a `SystemIdentifier`.
  - Replaces `WallType/StructurallyInsulatedPanel` with `WallType/StructuralInsulatedPanel`.
  - Replaces `SoftwareInfo/extension/SimulationControl/DaylightSaving/Enabled` with `Building/Site/TimeZone/DSTObserved`.
  - Replaces `StandbyLoss` with `StandbyLoss[Units="F/hr"]/Value` for an indirect water heater.
  - Replaces `BranchPipingLoopLength` with `BranchPipingLength` for a hot water recirculation system.
  - Replaces `Floor/extension/OtherSpaceAboveOrBelow` with `Floor/FloorOrCeiling`.
  - For PTAC with heating, replaces `HeatingSystem` of type PackagedTerminalAirConditionerHeating with `CoolingSystem/IntegratedHeating*` elements.
- **Breaking change**: Now performs full HPXML XSD schema validation (previously just limited checks); yields runtime speed improvements.
- **Breaking change**: HVAC/DHW equipment efficiencies can no longer be defaulted (e.g., based on age of equipment); they are now required.
- **Breaking change**: Deprecates ReportHPXMLOutput measure; HVAC autosized capacities & design loads moved to `results_annual.csv`.
- **Breaking change**: BuildResidentialHPXML measure: Replaces arguments using 'auto' for defaults with optional arguments of the appropriate data type.
- Utility bill calculations:
  - **Breaking change**: Removes utility rate and PV related arguments from the ReportUtilityBills measure in lieu of HPXML file inputs.
  - Allows calculating one or more utility bill scenarios (e.g., net metering vs feed-in tariff compensation types for a simulation with PV).
  - Adds detailed calculations for tiered, time-of-use, or real-time pricing electric rates using OpenEI tariff files.
- Lithium ion battery:
  - Allows detailed charging/discharging schedules via CSV files.
  - Allows setting round trip efficiency.
  - **Breaking change**: Lifetime model is temporarily disabled; `Battery/extension/LifetimeModel` is not allowed.
- Allows SEER2/HSPF2 efficiency types for central air conditioners and heat pumps.
- Allows setting the natural ventilation availability (days/week that operable windows can be opened); default changed from 7 to 3 (M/W/F).
- Allows specifying duct surface area multipliers.
- Allows modeling CFIS ventilation systems with supplemental fans.
- Allows shared dishwasher/clothes washer to be attached to a hot water distribution system instead of a single water heater.
- Allows heating/cooling seasons that don't span the entire year.
- Allows modeling room air conditioners with heating or reverse cycle.
- Allows setting the ground soil conductivity used for foundation heat transfer and ground source heat pumps.
- Allows setting the EnergyPlus temperature capacitance multiplier.
- EnergyPlus modeling changes:
  - Switches Kiva foundation model timestep from 'Hourly' to 'Timestep'; small increase in runtime for sub-hourly simulations.
  - Improves Kiva foundation model heat transfer by providing better initial temperature assumptions based on foundation type and insulation levels.
- Annual/timeseries outputs:
  - Allows timeseries timestamps to be start or end of timestep convention; **Breaking change**: now defaults to start of timestep.
  - Adds annual emission outputs disaggregated by end use; timeseries emission outputs disaggregated by end use can be requested.
  - Allows generating timeseries unmet hours for heating and cooling.
  - Allows CSV timeseries output to be formatted for use with the DView application.
  - Adds heating/cooling setpoints to timeseries outputs when requesting zone temperatures.
  - Disaggregates Battery outputs from PV outputs.
  - Design temperatures, used to calculate design loads for HVAC equipment autosizing, are now output in `in.xml` and `results_annual.csv`.

__Bugfixes__
- Fixes possible incorrect autosizing of heat pump *separate* backup systems with respect to duct loads.
- Fixes incorrect autosizing of heat pump *integrated* backup systems if using MaxLoad/HERS sizing methodology and cooling design load exceeds heating design load.
- Fixes heating (or cooling) setpoints affecting the conditioned space temperature outside the heating (or cooling) season.
- Fixes handling non-integer number of occupants when using the stochastic occupancy schedule generator.
- Fixes units for Peak Loads (kBtu/hr, not kBtu) in annual results file.
- Fixes possible output error for ground source heat pumps with a shared hydronic circulation loop.
- Provides an error message if the EnergyPlus simulation used infinite energy.
- Fixes zero energy use for a ventilation fan w/ non-zero fan power and zero airflow rate.
- Fixes excessive heat transfer when foundation wall interior insulation does not start from the top of the wall.
- Fixes how relative paths are treated when using an OpenStudio Workflow.
- Fixes possible simulation error if a slab has an ExposedPerimeter near zero.
- Fixes possible "Could not identify surface type for surface" error.
- Fixes possible ruby error when defaulting water heater location.
- Battery round trip efficiency now correctly affects results.
- BuildResidentialHPXML measure:
  - Fixes aspect ratio convention for single-family attached and multifamily dwelling units.

## OpenStudio-HPXML v1.4.0

__New Features__
- Updates to OpenStudio 3.4.0/EnergyPlus 22.1.
- High-level optional `OccupancyCalculationType` input to specify operational vs asset calculation. Defaults to asset. If operational, `NumberofResidents` is required.
- Allows calculating one or more emissions scenarios (e.g., high renewable penetration vs business as usual) for different emissions types (e.g., CO2e).
- New ReportUtilityBills reporting measure: adds a new results_bills.csv output file to summarize calculated utility bills.
- Switches from EnergyPlus SQL output to MessagePack output for faster performance and reduced file sizes when requesting timeseries outputs.
- New heat pump capabilities:
  - **Breaking change**: Replaces the `UseMaxLoadForHeatPumps` sizing option with `HeatPumpSizingMethodology`, which has three choices:
    - `ACCA`: nominal capacity sized per ACCA Manual J/S based on cooling design loads, with some oversizing allowances for larger heating design loads.
    - `HERS` (default): nominal capacity sized equal to the larger of heating/cooling design loads.
    - `MaxLoad`: nominal capacity sized based on the larger of heating/cooling design loads, while taking into account the heat pump's capacity retention at the design temperature.
  - Allows the separate backup system to be a central system (e.g., central furnace w/ ducts). Previously only non-central system types were allowed.
  - Heat pumps with switchover temperatures are now autosized by taking into account the switchover temperature, if higher than the heating design temperature.
  - Allows `BackupHeatingLockoutTemperature` as an optional input to control integrated backup heating availability during, e.g., a thermostat heating setback recovery event; defaults to 40F.
- New water heating capabilities:
  - Allows conventional storage tank water heaters to use a stratified (rather than mixed) tank model via `extension/TankModelType`; higher precision but runtime penalty. Defaults to mixed.
  - Allows operating mode (standard vs heat pump only) for heat pump water heaters (HPWHs) via `extension/OperatingMode`. Defaults to standard.
  - Updates combi boiler model to be simpler, faster, and more robust by using separate space/water heating plant loops and boilers.
- New capabilities for hourly/sub-hourly scheduling via schedule CSV files:
  - Detailed HVAC and water heater setpoints.
  - Detailed heat pump water heater operating modes.
- EnergyPlus modeling changes:
  - Switches from ScriptF to CarrollMRT radiant exchange algorithm.
  - Updates HVAC fans to use fan power law (cubic relationship between fan speed and power).
  - Updates HVAC rated fan power assumption per ASHRAE 1449-RP.
- Allows specifying a `StormWindow` element for windows/skylights; U-factors and SHGCs are automatically adjusted.
- Allows an optional `AirInfiltrationMeasurement/InfiltrationHeight` input.
- Allows an optional `Battery/UsableCapacity` input; now defaults to 0.9 x NominalCapacity (previously 0.8).
- For CFIS systems, allows an optional `extension/VentilationOnlyModeAirflowFraction` input to address duct losses during ventilation only mode.
- **Breaking change**: Each `VentilationFan` must have one (and only one) `UsedFor...` element set to true.
- BuildResidentialHPXML measure:
  - **Breaking change**: Changes the zip code argument name to `site_zip_code`.
  - Adds optional arguments for schedule CSV files, HPWH operating mode, water heater tank model, storm windows, heat pump lockout temperature, battery usable capacity, and emissions scenarios.
  - Adds support for ambient foundations for single-family attached and apartment units.
  - Adds support for unconditioned attics for apartment units.
  - Adds an optional argument to store additional custom properties in the HPXML file.
  - Adds an optional argument for whether the HPXML file is written with default values applied; defaults to false.
  - Adds an optional argument for whether the HPXML file is validated; defaults to false.
- ReportSimulationOutput measure:
  - **Breaking change**: New "End Use: \<Fuel\>: Heating Heat Pump Backup" output, disaggregated from "End Use: \<Fuel\>: Heating".
  - Adds "Energy Use: Total" and "Energy Use: Net" columns to the annual results output file; allows timeseries outputs.
  - Adds a "Fuel Use: Electricity: Net" timeseries output column for homes with electricity generation.
  - Adds optional argument for requesting timeseries EnergyPlus output variables.
  - Adds ability to include `TimeDST` and/or `TimeUTC` timestamp column(s) in results_timeseries.csv.
  - Timestamps in results_timeseries.csv are output in ISO 8601 standard format.
  - Allows user-specified annual/timeseries output file names.
- ReportHPXMLOutput measure:
  - Adds "Enclosure: Floor Area Foundation" output row in results_hpxml.csv.
- Adds support for shared hot water recirculation systems controlled by temperature.
- Relaxes requirement for `ConditionedFloorAreaServed` for air distribution systems; now only needed if duct surface areas not provided.
- Allows MessagePack annual/timeseries output files to be generated instead of CSV/JSON.

__Bugfixes__
- Adds more stringent limits for `AirflowDefectRatio` and `ChargeDefectRatio` (now allows values from 1/10th to 10x the design value).
- Catches case where leap year is specified but weather file does not contain 8784 hours.
- Fixes possible HVAC sizing error if design temperature difference (TD) is negative.
- Fixes an error if there is a pool or hot tub, but the pump `Type` is set to "none".
- Adds more decimal places in output files as needed for simulations with shorter timesteps and/or abbreviated run periods.
- Timeseries output fixes: some outputs off by 1 hour; possible negative combi boiler values.
- Fixes range hood ventilation interaction with infiltration to take into account the location of the cooking range.
- Fixes possible EMS error for ventilation systems with low (but non-zero) flow rates.
- Fixes documentation for `Overhangs/Depth` inputs; units should be ft and not inches.
- The `WaterFixturesUsageMultiplier` input now also applies to general water use internal gains and recirculation pump energy (for some control types).
- BuildResidentialHPXML measure:
  - Fixes units for "Cooling System: Cooling Capacity" argument (Btu/hr, not tons).
  - Fixes incorrect outside boundary condition for shared gable walls of cathedral ceilings, now set to adiabatic.

## OpenStudio-HPXML v1.3.0

__New Features__
- Updates to OpenStudio 3.3.0/EnergyPlus 9.6.0.
- **Breaking change**: Replaces "Unmet Load" outputs with "Unmet Hours".
- **Breaking change**: Renames "Load: Heating" and "Peak Load: Heating" (and Cooling) outputs to include "Delivered".
- **Breaking change**: Any heat pump backup heating requires `HeatPump/BackupType` ("integrated" or "separate") to be specified.
- **Breaking change**: For homes with multiple PV arrays, all inverter efficiencies must have the same value.
- **Breaking change**: HPXML schema version must now be '4.0' (proposed).
  - Moves `ClothesDryer/extension/IsVented` to `ClothesDryer/Vented`.
  - Moves `ClothesDryer/extension/VentedFlowRate` to `ClothesDryer/VentedFlowRate`.
  - Moves `FoundationWall/Insulation/Layer/extension/DistanceToTopOfInsulation` to `FoundationWall/Insulation/Layer/DistanceToTopOfInsulation`.
  - Moves `FoundationWall/Insulation/Layer/extension/DistanceToBottomOfInsulation` to `FoundationWall/Insulation/Layer/DistanceToBottomOfInsulation`.
  - Moves `Slab/PerimeterInsulationDepth` to `Slab/PerimeterInsulation/Layer/InsulationDepth`.
  - Moves `Slab/UnderSlabInsulationWidth` to `Slab/UnderSlabInsulation/Layer/InsulationWidth`.
  - Moves `Slab/UnderSlabInsulationSpansEntireSlab` to `Slab/UnderSlabInsulation/Layer/InsulationSpansEntireSlab`.
- Initial release of BuildResidentialHPXML measure, which generates an HPXML file from a set of building description inputs.
- Expanded capabilities for scheduling:
  - Allows modeling detailed occupancy via a schedule CSV file.
  - Introduces a measure for automatically generating detailed smooth/stochastic schedule CSV files.
  - Expands simplified weekday/weekend/monthly schedule inputs to additional building features.
  - Allows `HeatingSeason` & `CoolingSeason` to be specified for defining heating and cooling equipment availability.
- Adds a new results_hpxml.csv output file to summarize HPXML values (e.g., surface areas, HVAC capacities).
- Allows modeling lithium ion batteries.
- Allows use of `HeatPump/BackupSystem` for modeling a standalone (i.e., not integrated) backup heating system.
- Allows conditioned crawlspaces to be specified; modeled as crawlspaces that are actively maintained at setpoint.
- Allows non-zero refrigerant charge defect ratios for ground source heat pumps.
- Expands choices allowed for `Siding` (Wall/RimJoist) and `RoofType` (Roof) elements.
- Allows "none" for wall/rim joist siding.
- Allows interior finish inputs (e.g., 0.5" drywall) for walls, ceilings, and roofs.
- Allows specifying the foundation wall type (e.g., solid concrete, concrete block, wood, etc.).
- Allows additional fuel types for generators.
- Switches to the EnergyPlus Fan:SystemModel object for all HVAC systems.
- Introduces a small amount of infiltration for unvented spaces.
- Updates the assumption of flue losses vs tank losses for higher efficiency non-electric storage water heaters.
- Revises shared mechanical ventilation preconditioning control logic to operate less often.
- Adds alternative inputs:
  - Window/skylight physical properties (`GlassLayers`, `FrameType`, etc.) instead of `UFactor` & `SHGC`.
  - `Ducts/FractionDuctArea` instead of `Ducts/DuctSurfaceArea`.
  - `Length` instead of `Area` for foundation walls.
  - `Orientation` instead of `Azimuth` for all applicable surfaces, PV systems, and solar thermal systems.
  - CEER (Combined Energy Efficiency Ratio) instead of EER for room ACs.
  - `UsageBin` instead of `FirstHourRating` (for water heaters w/ UEF metric).
  - `CFM50` instead of `CFM25` or `Percent` for duct leakage.
- Allows more defaulting (optional inputs):
  - Mechanical ventilation airflow rate per ASHRAE 62.2-2019.
  - HVAC/DHW system efficiency (by age).
  - Mechanical ventilation fan power (by type).
  - Color (solar absorptance) for walls, roofs, and rim joists.
  - Foundation wall distance to top/bottom of insulation.
  - Door azimuth.
  - Radiant barrier grade.
  - Whole house fan airflow rate and fan power.
- Adds more warnings of inputs based on ANSI/BPI 2400 Standard.
- Removes error-check for number of bedrooms based on conditioned floor area, per RESNET guidance.
- Updates the reporting measure to register all outputs from the annual CSV with the OS runner (for use in, e.g., PAT).
- Removes timeseries CSV output columns that are all zeroes to reduce file size and processing time.
- Improves consistency of installation quality calculations for two/variable-speed air source heat pumps and ground source heat pumps.
- Relaxes requirement for heating (or cooling) setpoints so that they are only needed if heating (or cooling) equipment is present.
- Adds an `--ep-input-format` argument to run_simulation.rb to choose epJSON as the EnergyPlus input file format instead of IDF.
- Eliminates EnergyPlus warnings related to unused objects or invalid output meters/variables.
- Allows modeling PTAC and PTHP HVAC systems.
- Allows user inputs for partition wall mass and furniture mass.

__Bugfixes__
- Improves ground reflectance when there is shading of windows/skylights.
- Improves HVAC fan power for central forced air systems.
- Fixes mechanical ventilation compartmentalization area calculation for SFA/MF homes with surfaces with InteriorAdjacentTo==ExteriorAdjacentTo.
- Negative `DistanceToTopOfInsulation` values are now disallowed.
- Fixes workflow errors if a `VentilationFan` has zero airflow rate or zero hours of operation.
- Fixes duct design load calculations for HPXML files with multiple ducted HVAC systems.
- Fixes ground source heat pump rated airflow.
- Relaxes `Overhangs` DistanceToBottomOfWindow vs DistanceToBottomOfWindow validation when Depth is zero.
- Fixes possibility of double-counting HVAC distribution losses if an `HVACDistribution` element has both AirDistribution properties and DSE values
- Fixes possibility of incorrect "Peak Electricity: Winter Total (W)" and "Peak Electricity: Summer Total (W)" outputs for homes with duct losses.
- Fixes heating/cooling seasons (used for e.g. summer vs winter window shading) for the southern hemisphere.
- Fixes possibility of EnergyPlus simulation failure for homes with ground-source heat pumps and airflow and/or charge defects.
- Fixes peak load/electricity outputs for homes with ground-source heat pumps and airflow and/or charge defects.

## OpenStudio-HPXML v1.2.0

__New Features__
- **Breaking change**: Heating/cooling component loads no longer calculated by default for faster performance; use `--add-component-loads` argument if desired.
- **Breaking change**: Replaces `Site/extension/ShelterCoefficient` with `Site/ShieldingofHome`.
- Allows `DuctLeakageMeasurement` & `ConditionedFloorAreaServed` to not be specified for ductless fan coil systems; **Breaking change**: `AirDistributionType` is now required for all air distribution systems.
- Allows `Slab/ExposedPerimeter` to be zero.
- Removes `ClothesDryer/ControlType` from being a required input, it is not used.
- Switches room air conditioner model to use Cutler performance curves.
- Relaxes tolerance for duct leakage to outside warning when ducts solely in conditioned space.
- Removes limitation that a shared water heater serving a shared laundry room can't also serve dwelling unit fixtures (i.e., FractionDHWLoadServed is no longer required to be zero).
- Adds IDs to schematron validation errors/warnings when possible.
- Moves additional error-checking from the ruby measure to the schematron validator.

__Bugfixes__
- Fixes room air conditioner performance curve.
- Fixes ruby error if elements (e.g., `SystemIdentifier`) exist without the proper 'id'/'idref' attribute.
- Fixes error if boiler/GSHP pump power is zero
- Fixes possible "Electricity category end uses do not sum to total" error due to boiler pump energy.
- Fixes possible "Construction R-value ... does not match Assembly R-value" error for highly insulated enclosure elements.
- Adds error-checking for negative SEEReq results for shared cooling systems.
- Adds more detail to error messages regarding the wrong data type in the HPXML file.
- Prevents a solar hot water system w/ SolarFraction=1.

## OpenStudio-HPXML v1.1.0

__New Features__
- **Breaking change**: `Type` is now a required input for dehumidifiers; can be "portable" or "whole-home".
- **Breaking change**: `Location` is now a required input for dehumidifiers; must be "living space" as dehumidifiers are currently modeled as located in living space.
- **Breaking change**: `Type` is now a required input for Pool, PoolPump, HotTub, and HotTubPump.
- **Breaking change**: Both supply and return duct leakage to outside are now required inputs for AirDistribution systems.
- **Breaking change**: Simplifies inputs for fan coils and water loop heat pumps by A) removing HydronicAndAirDistribution element and B) moving WLHP inputs from extension elements to HeatPump element.
- Allows modeling airflow/charge defects for air conditioners, heat pumps, and furnaces (RESNET Standard 310).
- Allows modeling *multiple* dehumidifiers (previously only one allowed).
- Allows modeling generators (generic on-site power production).
- Allows detailed heating/cooling setpoints to be specified: 24-hour weekday & weekend values.
- Allows modeling window/skylight *exterior* shading via summer/winter shading coefficients.
- Allows JSON annual/timeseries output files to be generated instead of CSV. **Breaking change**: For CSV outputs, the first two sections in the results_annual.csv file are now prefixed with "Fuel Use:" and "End Use:", respectively.
- Allows more defaulting (optional inputs) for a variety of HPXML elements.
- Allows requesting timeseries unmet heating/cooling loads.
- Allows skipping schema/schematron validation (for speed); should only be used if the HPXML was already validated upstream.
- Allows HPXML files w/ multiple `Building` elements; requires providing the ID of the single building to be simulated.
- Includes hot water loads (in addition to heating/cooling loads) when timeseries total loads are requested.
- The `in.xml` HPXML file is now always produced for inspection of default values (e.g., autosized HVAC capacities). **Breaking change**: The `output_dir` HPXMLtoOpenStudio measure argument is now required.
- Overhauls documentation to be more comprehensive and standardized.
- `run_simulation.rb` now returns exit code 1 if not successful (i.e., either invalid inputs or simulation fails).

__Bugfixes__
- Improved modeling of window/skylight interior shading -- better reflects shading coefficient inputs.
- Adds error-checking on the HPXML schemaVersion.
- Adds various error-checking to the schematron validator.
- Adds error-checking for empty IDs in the HPXML file.
- Fixes heat pump water heater fan energy not included in SimulationOutputReport outputs.
- Fixes possibility of incorrect "A neighbor building has an azimuth (XXX) not equal to the azimuth of any wall" error.
- Fixes possibility of errors encountered before schematron validation has occurred.
- Small bugfixes related to basement interior surface solar absorptances.
- Allows NumberofConditionedFloors/NumberofConditionedFloorsAboveGrade to be non-integer values per the HPXML schema.
- HVAC sizing design load improvements for floors above crawlspaces/basements, walls, ducts, and heat pumps.
- Now recognizes Type="none" to prevent modeling of pools and hot tubs (pumps and heaters).
- Fixes error for overhangs with zero depth.
- Fixes possible error where the normalized flue height for the AIM-2 infiltration model is negative.
- Slight adjustment of default water heater recovery efficiency equation to prevent errors from values being too high.
- Fixes schematron file not being valid per ISO Schematron standard.

## OpenStudio-HPXML v1.0.0

__New Features__
- Updates to OpenStudio 3.1.0/EnergyPlus 9.4.0.
- **Breaking change**: Deprecates `WeatherStation/WMO` HPXML input, use `WeatherStation/extension/EPWFilePath` instead; also removes `weather_dir` argument from HPXMLtoOpenStudio measure.
- Implements water heater Uniform Energy Factor (UEF) model; replaces RESNET UEF->EF regression. **Breaking change**: `FirstHourRating` is now a required input for storage water heaters when UEF is provided.
- Adds optional HPXML fan power inputs for most HVAC system types. **Breaking change**: Removes ElectricAuxiliaryEnergy input for non-boiler heating systems.
- Uses air-source heat pump cooling performance curves for central air conditioners.
- Updates rated fan power assumption for mini-split heat pump models.
- Allows coal fuel type for non-boiler heating systems.
- Accommodates common walls adjacent to unconditioned space by using HPXML surfaces where InteriorAdjacentTo == ExteriorAdjacentTo.
- Adds optional HPXML inputs to define whether a clothes dryer is vented and its ventilation rate.
- Adds optional HPXML input for `SimulationControl/CalendarYear` for TMY weather files.
- Schematron validation improvements.
- Adds some HPXML XSD schema validation and additional error-checking.
- Various small updates to ASHRAE 140 test files.
- Reduces number of EnergyPlus output files produced by using new OutputControlFiles object.
- Release packages now include ASHRAE 140 test files/results.

__Bugfixes__
- EnergyPlus 9.4.0 fix for negative window solar absorptances at certain hours.
- Fixes airflow timeseries outputs to be averaged instead of summed.
- Updates HVAC sizing methodology for slab-on-grade foundation types.
- Fixes an error that could prevent schematron validation errors from being produced.
- Skips weather caching if filesystem is read only.

## OpenStudio-HPXML v0.11.0 Beta

__New Features__
- New [Schematron](http://schematron.com) validation (EPvalidator.xml) replaces custom ruby validation (EPvalidator.rb)
- **[Breaking change]** `BuildingConstruction/ResidentialFacilityType` ("single-family detached", "single-family attached", "apartment unit", or "manufactured home") is a required input
- Ability to model shared systems for Attached/Multifamily dwelling units
  - Shared HVAC systems (cooling towers, chillers, central boilers, water loop heat pumps, fan coils, ground source heat pumps on shared hydronic circulation loops)
  - Shared water heaters serving either A) multiple dwelling units' service hot water or B) a shared laundry/equipment room, as well as hot water recirculation systems
  - Shared appliances (e.g., clothes dryer in a shared laundry room)
  - Shared hot water recirculation systems
  - Shared ventilation systems (optionally with preconditioning equipment and recirculation)
  - Shared PV systems
  - **[Breaking change]** Appliances located in MF spaces (i.e., "other") must now be specified in more detail (i.e., "other heated space", "other non-freezing space", "other multifamily buffer space", or "other housing unit")
- Enclosure
  - New optional inputs: `Roof/RoofType`, `Wall/Siding`, and `RimJoist/Siding`
  - New optional inputs: `Skylight/InteriorShading/SummerShadingCoefficient` and `Skylight/InteriorShading/SummerShadingCoefficient`
  - New optional inputs: `Roof/RoofColor`, `Wall/Color`, and `RimJoist/Color` can be provided instead of `SolarAbsorptance`
  - New optional input to specify presence of flue/chimney, which results in increased infiltration
  - Allows adobe wall type
  - Allows `AirInfiltrationMeasurement/HousePressure` to be any value (previously required to be 50 Pa)
  - **[Breaking change]** `Roof/RadiantBarrierGrade` input now required when there is a radiant barrier
- HVAC
  - Adds optional high-level HVAC autosizing controls
    - `AllowIncreasedFixedCapacities`: Describes how HVAC equipment with fixed capacities are handled. If true, the maximum of the user-specified fixed capacity and the heating/cooling design load will be used to reduce potential for unmet loads. Defaults to false.
    - `UseMaxLoadForHeatPumps`: Describes how autosized heat pumps are handled. If true, heat pumps are sized based on the maximum of heating and cooling design loads. If false, heat pumps are sized per ACCA Manual J/S based on cooling design loads with some oversizing allowances for heating design loads. Defaults to true.
  - Additional HVAC types: mini-split air conditioners and fixed (non-portable) space heaters
  - Adds optional inputs for ground-to-air heat pumps: `extension/PumpPowerWattsPerTon` and `extension/FanPowerWattsPerCFM`
- Ventilation
  - Allows _multiple_ whole-home ventilation, spot ventilation, and/or whole house fans
- Appliances & Plug Loads
  - Allows _multiple_ `Refrigerator` and `Freezer`
  - Allows `Pool`, `HotTub`, `PlugLoad` of type "electric vehicle charging" and "well pump", and `FuelLoad` of type "grill", "lighting", and "fireplace"
  - **[Breaking change]** "other" and "TV other" plug loads now required
- Lighting
  - Allows lighting schedules and holiday lighting
- **[Breaking change]** For hydronic distributions, `HydronicDistributionType` is now required
- **[Breaking change]** For DSE distributions, `AnnualHeatingDistributionSystemEfficiency` and `AnnualCoolingDistributionSystemEfficiency` are both always required
- Allows more HPXML fuel types to be used for HVAC, water heating, appliances, etc.
- New inputs to define Daylight Saving period; defaults to enabled
- Adds more reporting of warnings/errors to run.log

__Bugfixes__
- Fixes pump energy for boilers and ground source heat pumps
- Fixes incorrect gallons of hot water use reported when there are multiple water heaters
- No longer report unmet load for buildings where the HVAC system only meets part of the load (e.g., room AC serving 33% of the load)
- Schedule bugfix for leap years

## OpenStudio-HPXML v0.10.0 Beta

__New Features__
- Dwelling units of single-family attached/multifamily buildings:
  - Adds new generic space types "other heated space", "other multifamily buffer space", and "other non-freezing space" for surface `ExteriorAdjacentTo` elements. "other housing unit", i.e. adiabatic surfaces, was already supported.
  - **[Breaking change]** For `FrameFloors`, replaces "other housing unit above" and "other housing unit below" enumerations with "other housing unit". All four "other ..." spaces must have an `extension/OtherSpaceAboveOrBelow` property set to either "above" or "below".
  - Allows ducts and water heaters to be located in all "other ..." spaces.
  - Allows all appliances to be located in "other", in which internal gains are neglected.
- Allows `Fireplace` and `FloorFurnace` for heating system types.
- Allows "exterior wall", "under slab", and "roof deck" for `DuctLocation`.
- Allows "wood" and "wood pellets" as fuel types for additional HVAC systems, water heaters, and appliances.
- Allows `Location` to be provided for `Dishwasher` and `CookingRange`.
- Allows `BuildingSummary/Site/SiteType` ("urban", "suburban", or "rural") to be provided.
- Allows user-specified `Refrigerator` and `CookingRange` schedules to be provided.
- HVAC capacity elements are no longer required; if not provided, ACCA Manual J autosizing calculations will be used (-1 can continue to be used for capacity elements but is discouraged).
- Duct locations/areas can be defaulted by specifying supply/return `Duct` elements without `DuctSurfaceArea` and `DuctLocation`. `HVACDistribution/DistributionSystemType/AirDistribution/NumberofReturnRegisters` can be optionally provided to inform the default duct area calculations.
- **[Breaking change]** Lighting inputs now use `LightingType[LightEmittingDiode | CompactFluorescent | FluorescentTube]` instead of `ThirdPartyCertification="ERI Tier I" or ThirdPartyCertification="ERI Tier II"`.
- **[Breaking change]** `HVACDistribution/ConditionedFloorAreaServed` is now required for air distribution systems.
- **[Breaking change]** Infiltration and attic ventilation specified using natural air changes per hour now uses `ACHnatural` instead of `extension/ConstantACHnatural`.
- **[Breaking change]** The optional `PerformanceAdjustment` input for instantaneous water heaters is now treated as a performance multiplier (e.g., 0.92) instead of derate (e.g., 0.08).
- Adds ASHRAE 140 Class II test files.
- SimulationOutputReport reporting measure:
  - New optional timeseries outputs:  airflows (e.g., infiltration, mechanical ventilation, natural ventilation, whole house fan) and weather (e.g., temperatures, wind speed, solar).
  - Timeseries frequency can now be set to 'none' as an alternative to setting all include_timeseries_foo variables to false.
  - **[Breaking change]** Renames "Wood" to "Wood Cord" to better distinguish from "Wood Pellets".
- Modeling improvements:
  - Improved calculation for infiltration height
  - Infiltration & mechanical ventilation now combined using ASHRAE 62.2 Normative Appendix C.
- Runtime improvements:
  - Optimized ruby require calls.
  - Skip ViewFactor calculations when not needed (i.e., no conditioned basement).
- Error-checking:
  - Adds more space type-specific error checking of adjacent surfaces.
  - Adds additional HPXML datatype checks.
  - Adds a warning if a `HVACDistribution` system has ducts entirely within conditioned space and non-zero leakage to the outside.
  - Adds warnings if appliance inputs may be inappropriate and result in negative energy or hot water use.

__Bugfixes__
- Fixes error if there's a `FoundationWall` whose height is less than 0.5 ft.
- Fixes HVAC defrost control in EnergyPlus model to use "Timed" instead of "OnDemand".
- Fixes exterior air film and wind exposure for a `FrameFloor` over ambient conditions.
- Fixes air films for a `FrameFloor` ceiling.
- Fixes error if there are additional `LightingGroup` elements beyond the ones required.
- Fixes vented attic ventilation rate.
- Reported unmet heating/cooling load now correctly excludes latent energy.
- Ground-source heat pump backup fuel is now correctly honored instead of always using electricity.

## OpenStudio-HPXML v0.9.0 Beta

__New Features__
- **[Breaking change]** Updates to OpenStudio v3.0.0 and EnergyPlus 9.3
- Numerous HPXML inputs are now optional with built-in defaulting, particularly for water heating, appliances, and PV. Set the `debug` argument to true to output a in.xml HPXML file with defaults applied for inspection. See the documentation for defaulting equations/assumptions/references.
- **[Breaking change]** If clothes washer efficiency inputs are provided, `LabelUsage` is now required.
- **[Breaking change]** If dishwasher efficiency inputs are provided, `LabelElectricRate`, `LabelGasRate`, `LabelAnnualGasCost`, and `LabelUsage` are now required.
- Adds optional specification of simulation controls including timestep and begin/end dates.
- Adds optional `extension/UsageMultiplier` inputs for appliances, plug loads, lighting, and water fixtures. Can be used to, e.g., reflect high/low usage occupants.
- Adds ability to model a dehumidifier.
- Adds ability to model kitchen/bath fans (spot ventilation).
- Improved desuperheater model; desuperheater can now be connected to heat pump water heaters.
- Updated clothes washer/dryer and dishwasher models per ANSI/RESNET/ICC 301-2019 Addendum A.
- Solar thermal systems modeled with `SolarFraction` can now be connected to combi water heating systems.
- **[Breaking change]** Replaces optional `epw_output_path` and `osm_output_path` arguments with a single optional `output_dir` argument; adds an optional `debug` argument.
- **[Breaking change]** Replaces optional `BuildingConstruction/extension/FractionofOperableWindowArea` with optional `Window/FractionOperable`.
- **[Breaking change]** Replaces optional `extension/EPWFileName` with optional `extension/EPWFilePath` to allow absolute paths to be provided as an alternative to just the file name.
- Replaces REXML xml library with Oga for better runtime performance.
- Additional error-checking.
- SimulationOutputReport reporting measure:
  - Now reports wood and wood pellets
  - Can report monthly timeseries values if requested
  - Adds hot water outputs (gallons) for clothes washer, dishwasher, fixtures, and distribution waste.
  - Small improvement to calculation of component loads

__Bugfixes__
- Fixes possible simulation error for buildings with complex HVAC/duct systems.
- Fixes handling of infiltration induced by duct leakage imbalance (i.e., supply leakage != return leakage). Only affects ducts located in a vented crawlspace or vented attic.
- Fixes an unsuccessful simulation for buildings where the sum of multiple HVAC systems' fraction load served was slightly above 1 due to rounding.
- Small fix for interior partition wall thermal mass model.
- Skip building surfaces with areas that are extremely small.

## OpenStudio-HPXML v0.8.0 Beta

__Breaking changes__
- Weather cache files are now in .csv instead of .cache format.
- `extension/StandbyLoss` changed to `StandbyLoss` for indirect water heaters.
- `Site/extension/DisableNaturalVentilation` changed to `BuildingConstruction/extension/FractionofOperableWindowArea` for more granularity.

__New Features__
- Adds a SimulationOutputReport reporting measure that provides a variety of annual/timeseries outputs in CSV format.
- Allows modeling of whole-house fans to address cooling.
- Improved natural ventilation algorithm that reduces the potential for incurring additional heating energy.
- Optional `HotWaterTemperature` input for water heaters.
- Optional `CompressorType` input for air conditioners and air-source heat pumps.
- Allows specifying the EnergyPlus simulation timestep.
- Runtime performance improvements.
- Additional HPXML error-checking.

__Bugfixes__
- Fix for central fan integrated supply (CFIS) fan energy.
- Fix simulation error when `FractionHeatLoadServed` (or `FractionCoolLoadServed`) sums to slightly greater than 1.
- Fix for running simulations on a different drive (either local or remote network).
- Fix for HVAC sizing error when latitude is exactly 64 (Big Delta, Alaska).
- Fixes running simulations when there is no weather cache file.
- Fixes view factors when conditioned basement foundation walls have a window/door.
- Fixes weather file download.
- Allow a building with ceiling fans and without lighting.

## OpenStudio-HPXML v0.7.0 Beta

- Initial beta release<|MERGE_RESOLUTION|>--- conflicted
+++ resolved
@@ -1,6 +1,7 @@
 ## OpenStudio-HPXML v1.10.0
 
 __New Features__
+
 - HVAC modeling updates:
   - **Breaking Change**: `CompressorType` required for central and mini-split air conditioners and heat pumps as well as ground-to-air heat pumps.
   - Optional input `SimulationControl/AdvancedResearchFeatures/GroundToAirHeatPumpModelType` to choose "standard" (default) or "experimental"; "experimental" ground-to-air heat pump model better accounts for coil staging.
@@ -17,12 +18,9 @@
   - **Breaking change**: Adds generator electricity produced to *total* fuel/energy use; previously it was only included in *net* values.
   - Adds optional new outputs for timeseries zone conditions (humidity ratio and relative humidity and dewpoint, radiant, and operative temperatures).
   - Adds new outputs for *net* peak electricity (summer/winter/annual); same as *total* peak electricity outputs but subtracts power produced by PV.
-<<<<<<< HEAD
-=======
   - Avoids writing the E+ eplustbl.htm by default; use the debug flag to get it.
   - Deletes eplusout\*.msgpack files by default (run_simulation.rb only); use the debug flag to preserve them.
 - Allows arbitrary columns to be present in a detailed schedule csv file with warning.
->>>>>>> 4f317ce6
 - Electric panel calculations:
   - Allows optional `ElectricPanel` inputs for describing branch circuits and service feeders
   - Optionally reports breaker spaces and calculated loads for specified NEC calculation types
