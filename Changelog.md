--- conflicted
+++ resolved
@@ -33,12 +33,9 @@
   - Allows generating timeseries unmet hours for heating and cooling.
   - Allows CSV timeseries output to be formatted for use with the DView application.
   - Adds heating/cooling setpoints to timeseries outputs when requesting zone temperatures.
-<<<<<<< HEAD
   - Disaggregates Battery outputs from PV outputs.
-=======
 - Allows modeling room air conditioners with heating or reverse cycle.
 - **Breaking change**: For PTAC with heating, replaces `HeatingSystem` of type PackagedTerminalAirConditionerHeating with `CoolingSystem/IntegratedHeating*` elements.
->>>>>>> 179effe4
 - BuildResidentialHPXML measure:
   - **Breaking change**: Replaces arguments using 'auto' for defaults with optional arguments of the appropriate data type. New `heat_pump_sizing_methodology` argument and new boolean `foo_present` arguments for lighting, appliances, etc.
   - Adds optional arguments for utility bill scenarios.
