--- conflicted
+++ resolved
@@ -2,15 +2,12 @@
 
 __New Features__
 - Updates to HPXML v4.0-rc3.
-<<<<<<< HEAD
 - Updates per ANSI/RESNET/ICC 301-2022:
   - **Breaking change**: Shared boilers require `SharedLoopWatts` (and `FanCoilWatts` if a fan coil system) inputs; removed EAE input/defaults.
   - Allows shared batteries (batteries serving multiple dwelling units).
   - Updated default CFIS fan power to 0.58 W/cfm.
   - Removed natural ventilation availability RH constraint; HR constraint remains.
-=======
 - **Breaking change**: Modeling whole SFA/MF buildings is now specified using a `SoftwareInfo/extension/WholeSFAorMFBuildingSimulation=true` element instead of `building-id=ALL` argument.
->>>>>>> 067a2f4f
 - Replaces `BuildingSummary/Site/extension/GroundConductivity` with `BuildingSummary/Site/Soil/Conductivity`.
 - Allows radiant barriers for additional locations (attic gable walls and floor); reduced emissivity due to dust assumed for radiant barriers on attic floor.
 - Allows autosizing with detailed performance data inputs for variable-speed air source HVAC systems using `CapacityFractionOfNominal`.
