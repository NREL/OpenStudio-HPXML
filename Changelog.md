--- conflicted
+++ resolved
@@ -13,12 +13,9 @@
   - Allow `PVSystem/AttachedToInverter` to be omitted (unless there are multiple `Inverter` elements).
   - Allow multiple inverters with different efficiencies and use a weighted-average efficiency in the model (previously threw an error)
 - Updates shared pump power for ground-source heat pumps on a shared recirculation loop to cycle with heating/cooling load rather than operate continuously per RESNET HERS Addendum 94.
-<<<<<<< HEAD
 - Updates supplemental heating energy use during defrost based on RESNET HERS Addendum 82.
-=======
 - BuildResidentialHPXML measure:
   - Automatically adjusts garage dimensions for dwelling units with small footprints to avoid errors.
->>>>>>> 9e087490
 
 __Bugfixes__
 - Fixes ground-source heat pump plant loop fluid type (workaround for OpenStudio bug).
