--- conflicted
+++ resolved
@@ -10,45 +10,28 @@
   - Refrigerator and freezer schedules may now be based on ambient temperature using new `TemperatureScheduleCoefficients` and `ConstantScheduleCoefficients` inputs; the refrigerator default schedule uses these new inputs.  
   - Default schedules updated for cooking ranges, lighting, plug loads, televisions, hot water recirculation pumps, and occupant heat gains.
   - Adds schedule inputs for hot water recirculation pumps and general water use internal gains.
-<<<<<<< HEAD
   - Small updates to default water heater location for homes in IECC 3A or homes with both conditioned and unconditioned basements.
   - Small update to default hot water piping length for homes with both conditioned and unconditioned basements to avoid double counting.
 - **Breaking change**: Replaces `BuildingSummary/Site/extension/GroundConductivity` with `BuildingSummary/Site/Soil/Conductivity`.
 - **Breaking change**: Modeling whole SFA/MF buildings is now specified using a `SoftwareInfo/extension/WholeSFAorMFBuildingSimulation=true` element instead of `building-id=ALL` argument.
-- Allows radiant barriers for additional locations (attic gable walls and floor); reduced emissivity due to dust assumed for radiant barriers on attic floor.
-- Allows autosizing with detailed performance data inputs for variable-speed air source HVAC systems using `CapacityFractionOfNominal`.
 - Adds maximum power ratio detailed schedule for variable-speed HVAC systems (e.g., to model shedding controls per [AHRI 1380](https://www.ahrinet.org/search-standards/ahri-1380-i-p-demand-response-through-variable-capacity-hvac-systems-residential-and-small)).
-- Now defaults to -20F for `CompressorLockoutTemperature` for variable-speed air-to-air heat pumps.
-=======
-  - Updated water heater installation location defaulting to match ANSI 301-2022
-  - Updated calculation of hot water piping length for buildings with both conditioned and unconditioned basements to avoid double counting.
-- **Breaking change**: Replaces `BuildingSummary/Site/extension/GroundConductivity` with `BuildingSummary/Site/Soil/Conductivity`.
-- **Breaking change**: Modeling whole SFA/MF buildings is now specified using a `SoftwareInfo/extension/WholeSFAorMFBuildingSimulation=true` element instead of `building-id=ALL` argument.
 - Air source heat pump enhancements:
   - Adds heat pump backup autosizing methodology input (`HeatPumpBackupSizingMethodology`) with choices of "emergency" and "supplemental".
   - Allows autosizing with detailed performance data inputs for variable-speed systems using `CapacityFractionOfNominal`.
   - Now defaults to -20F for `CompressorLockoutTemperature` for variable-speed systems.
->>>>>>> 34f3db05
 - Ground source heat pump enhancements:
   - Allows optional detailed inputs related to geothermal loop (`HVACPlant/GeothermalLoop`).
   - Allows optional ground diffusivity input.
   - Updates to using G-Functions from the [G-Function Library for Modeling Vertical Bore Ground Heat Exchanger](https://gdr.openei.org/submissions/1325).
   - Updated heating/cooling performance curves to reflect newer equipment.
-<<<<<<< HEAD
-=======
 - Allows radiant barriers for additional locations (attic gable walls and floor); reduced emissivity due to dust assumed for radiant barriers on attic floor.
 - Adds window and skylight `GlassType` options of "low-e, high-solar-gain" and "low-e, low-solar-gain"; updates U-factor/SHGC lookup tables.
->>>>>>> 34f3db05
 - BuildResidentialHPXML measure:
   - **Breaking change**: Replaces `roof_radiant_barrier`/`roof_radiant_barrier_grade` arguments with `radiant_barrier_attic_location`/`radiant_barrier_grade`.
   - Adds detailed performance data inputs for variable-speed air source HVAC systems.
   - Adds heat pump backup sizing methodology input.
   - Add soil and moisture type arguments (for determining ground conductivity and diffusivity) and optional geothermal loop arguments for ground source heat pumps.
   - The "Geometry: Building Number of Units" input is now written to the HPXML `NumberofUnitsInBuilding` element.
-<<<<<<< HEAD
-- Adds window and skylight `GlassType` options of "low-e, high-solar-gain" and "low-e, low-solar-gain"; updates U-factor/SHGC lookup tables.
-=======
->>>>>>> 34f3db05
 - Adds more error-checking for inappropriate inputs (e.g., HVAC SHR=0 or clothes washer IMEF=0).
 
 __Bugfixes__
