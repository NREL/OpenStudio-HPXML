--- conflicted
+++ resolved
@@ -33,11 +33,8 @@
 - Battery losses now split between charging and discharging.
 - Interior/exterior window shading multipliers are now modeled using the EnergyPlus incident solar multiplier.
 - Allows `WaterFixture/FlowRate` as an alternative to `LowFlow`; hot water credit is now calculated based on fraction of low flow fixtures.
-<<<<<<< HEAD
+- Allows above-grade basements/crawlspaces defined solely with Wall (not FoundationWall) elements.
 - Updates to 2022 EIA energy costs.
-=======
-- Allows above-grade basements/crawlspaces defined solely with Wall (not FoundationWall) elements.
->>>>>>> 87bfe1ae
 - Added README.md documentation for all OpenStudio measures.
 
 __Bugfixes__
