## OpenStudio-HPXML v1.11.0

__New Features__
- Updates to HPXML v4.2.
- Heat pump updates:
  - Updates default heating capacities at 17F per RESNET HERS Addendum 82 and NEEP database.
  - Updates shared pump power for ground-source heat pumps on a shared recirculation loop to cycle with heating/cooling load rather than operate continuously per RESNET HERS Addendum 94.
- Allows optional `UsageMultiplier` for electric vehicles described using `Vehicles`.
- Water heater improvements:
  - Improves electric water heater tank losses when using `EnergyFactor` as the metric; now consistent with how `UniformEnergyFactor` is handled.
  - Improves HPWH tank volume defaulting, particularly when `NumberofResidents` is provided.
- Updated site defaults:
  - `Address/CityMunicipality`, `Address/StateCode`, `GeoLocation/Latitude`, `GeoLocation/Longitude`, and `TimeZone/UTCOffset` now default based on zip code if available.
  - `TimeZone/DSTObserved` now defaults to false if `Address/StateCode` is 'AZ' or 'HI'.
- Minor PV improvements:
  - Allow `PVSystem/AttachedToInverter` to be omitted (unless there are multiple `Inverter` elements).
  - Allow multiple inverters with different efficiencies and use a weighted-average efficiency in the model (previously threw an error)
<<<<<<< HEAD
- Updates shared pump power for ground-source heat pumps on a shared recirculation loop to cycle with heating/cooling load rather than operate continuously per RESNET HERS Addendum 94.
- Updates supplemental heating energy use during defrost based on RESNET HERS Addendum 82.
=======
>>>>>>> 9938dac4
- BuildResidentialHPXML measure:
  - Automatically adjusts garage dimensions for dwelling units with small footprints to avoid errors.

__Bugfixes__
- Fixes ground-source heat pump plant loop fluid type (workaround for OpenStudio bug).
- Fixes default hours driven per week for electric vehicles (8.88 -> 9.5).
- Fixes empty TimeDST/TimeUTC columns in JSON timeseries data.
- Fixes an EMS bug in heat pump defrost models that over-estimates defrost fractions.
- Fixes zero mech vent fan energy when CFIS system w/ `AdditionalRuntimeOperatingMode="air handler fan"` has the airflow rate set to zero.
- Fixes requested EnergyPlus timeseries output variables/meters not displayed in DView if they don't have units.

## OpenStudio-HPXML v1.10.0

__New Features__
- Updates to OpenStudio 3.10/EnergyPlus 25.1/HPXML v4.2-rc2.
- HVAC modeling updates per RESNET HERS Addendum 82:
  - **Breaking change**: `CompressorType` required for central and mini-split air conditioners and heat pumps as well as ground-to-air heat pumps.
  - **Breaking change**: Replaces `HeatingCapacityRetention[Fraction | Temperature]` with `HeatingCapacityFraction17F`.
  - Allows optional pan heater inputs (`extension/PanHeaterPowerWatts` and `extension/PanHeaterControlType`) for central and mini-split heat pumps; defaults to assuming a pan heater is present.
  - Allows optional EER2/EER inputs (`AnnualCoolingEfficiency[Units="EER2" or Units="EER"]/Value`) for central and mini-split air conditioners and heat pumps.
  - Deprecates SHR inputs (e.g., `CoolingSensibleHeatFraction`); they are no longer used.
  - Allows optional `extension/FanMotorType` input for central equipment; updates `FanPowerWattsPerCFM` defaults to be based on fan motor type.
  - Allows optional `extension/EquipmentType` inputs for central air conditioners and heat pumps; only used for SEER/SEER2, EER/EER2, and HSPF/HSPF2 conversions.
  - Allows optional design airflow rate inputs (`extension/HeatingDesignAirflowCFM` and `extension/CoolingDesignAirflowCFM`).
  - Updates default compressor lockout temperature for dual-fuel heat pumps from 25F to 40F.
  - Updates default design airflow rates to use cfm/ton assumptions rather than Manual S-based approach.
  - Updates defrost model to better account for load and energy use during defrost:
    - Allows optional defrost supplemental heat input (`extension/BackupHeatingActiveDuringDefrost`) for air-source heat pumps with integrated backup.
    - Deprecates `SimulationControl/AdvancedResearchFeatures/DefrostModelType` input.
  - Updates to detailed performance datapoints:
    - **Breaking change**: Updated requirements for allowed combinations of `CapacityDescription` and `OutdoorTemperature`; see the [documentation](https://openstudio-hpxml.readthedocs.io/en/latest/workflow_inputs.html#hpxml-hvac-detailed-perf-data) for more details.
    - Detailed performance datapoints can now be specified for single stage and two stage equipment too.
    - Adds more error-checking to ensure appropriate data inputs.
- Optional GSHP input `SimulationControl/AdvancedResearchFeatures/GroundToAirHeatPumpModelType` to choose "standard" (default) or "experimental"; "experimental" model better accounts for coil staging.
- Updates asset calculations for dishwashers, clothes washers, fixtures, and hot water waste per RESNET HERS Addenda 81 and 90f.
- Allows optional `ClothesDryer/DryingMethod` input to inform whether the appliance is vented or ventless.
- Infiltration improvements:
  - Improves defaults for `InfiltrationVolume`, `InfiltrationHeight`, and `AverageCeilingHeight`.
  - Allows optional `WithinInfiltrationVolume` input for conditioned basements; defaults to true.
- Electric vehicle enhancements:
  - Allows detailed modeling of electric vehicles (batteries and charging/discharging) using `Vehicles` as an alternative to the simple EV charging `PlugLoad`.
  - Adds EV driving unmet hours output.
  - Updates the default schedule for the EV charging `PlugLoad` to better reflect real-world hourly/monthly variation.
- Electric panel NEC load calculations (experimental research feature):
  - Allows optional `ElectricPanel` inputs for describing branch circuits and service feeders
  - Optionally reports breaker spaces and calculated loads for specified NEC calculation types (`SoftwareInfo/extension/ElectricPanelCalculations/ServiceFeeders/Type`)
- Allows requesting timeseries EnergyPlus output meters (e.g., `--hourly "MainsWater:Facility"`), similar to requesting EnergyPlus output variables.
- BuildResidentialScheduleFile measure:
  - Adds stochastic schedule generation for electric vehicle charging (using `Vehicles`).
  - Removes generation of stochastic schedules for building components not present in the HPXML file.
- Output updates:
  - **Breaking change**: Adds generator electricity produced to *total* fuel/energy use; previously it was only included in *net* values.
  - Adds optional new outputs for timeseries zone conditions (humidity ratio and relative humidity and dewpoint, radiant, and operative temperatures).
  - Adds new outputs for *net* peak electricity (summer/winter/annual); same as *total* peak electricity outputs but subtracts power produced by PV.
  - Avoids writing the E+ eplustbl.htm by default; use the debug flag to get it.
  - Deletes eplusout\*.msgpack files by default (run_simulation.rb only); use the debug flag to preserve them.
- Allows arbitrary columns to be present in a detailed schedule csv file with warning.

__Bugfixes__
- Fixes EPvalidator schematron file extension (.sch, not .xml).
- Fixes zero occupants specified for one unit in a whole MF building from being treated like zero occupants for every unit.
- Fixes using detailed schedules with higher resolution (e.g., 10-min data) than the simulation timestep (e.g., 60-min).
- Fixes possible heating/cooling spikes when using maximum power ratio detailed schedule for variable-speed HVAC systems.
- Fixes unavailable periods for two consecutive, but partial, days.
- Fixes error when specifying a glass block window without interior shading coefficients.
- Fixes battery charging/discharging not being included in peak electricity outputs.
- Fixes possible error if there's a surface w/ interior unconditioned space and exterior "other housing unit".
- Fixes default shading coefficients for window solar screens and solar film.
- Fixes `SolarFraction` documentation/error-checking for solar thermal systems; must now be <= 0.99.
- Fixes whole house fans so that they are unavailable during vacancies.
- Fixes error if there's a vented attic with zero roof pitch.
- Fixes tank loss coefficient when TankModelType=stratified for a conventional storage water heater.
- Fixes possibility of incorrect design duct load for really bad ducts (e.g., ducts with high surface area in a cold attic).
- Fixes duplicate emission end use rows for electricity in results_annual.csv.
- Adds error-checking to ensure TankModelType=stratified is not used with a non-electric water heater.
- BuildResidentialHPXML measure: Improves default duct areas/locations for 1-story buildings with a conditioned basement and ducts located in the attic.
- BuildResidentialHPXML measure: Fixes error when specifying a combi boiler as the water heater type and a *shared* boiler as the heating system type.
- BuildResidentialScheduleFile measure: Fixes out-of-sync shifting of occupancy and end use schedule resulting in activities even when there is no occupancy.
- BuildResidentialScheduleFile measure: Fixes a small bug in sink schedule generation resulting in more concentrated schedule.
- ReportUtilityBills measure: Apply fixed charges for fuels that are referenced by the HPXML file but consume no energy (e.g., gas heating system in Florida).

## OpenStudio-HPXML v1.9.1

__New Features__
- Now can be used to obtain ACCA Manual J approval; see the [OpenStudio-HPXML documentation](https://openstudio-hpxml.readthedocs.io/en/latest/intro.html#capabilities).

__Bugfixes__
- Fixes Manual J design load calculations for radiant floors.

## OpenStudio-HPXML v1.9.0

__New Features__
- Updates to OpenStudio 3.9/EnergyPlus 24.2/HPXML v4.1-rc1.
- Allows `Site/Address/ZipCode` to be provided instead of `ClimateandRiskZones/WeatherStation/extension/EPWFilePath`, in which case the closest TMY3 weather station will be automatically selected.
- Allows optional inputs for modeling skylight curbs and/or shafts.
- Allows modeling exterior horizontal insulation for a slab-on-grade foundation (or basement/crawlspace floor).
- Allows alternative infiltration input `AirInfiltrationMeasurement/LeakinessDescription`, in which the infiltration level is estimated using age of home, climate zone, foundation type, etc.
- Window shading enhancements:
  - Allows optional `InteriorShading/Type` input (blinds, shades, curtains) as a way to default summer/winter shading coefficients.
  - Allows optional `ExteriorShading/Type` input (trees, solar screens/films, etc.) as a way to default summer/winter shading coefficients.
  - Allows optional `InsectScreen` input.
- Adds optional `BuildingConstruction/UnitHeightAboveGrade` input for, e.g., apartment units of upper levels where the wind speed, and thus infiltration rate, is higher.
- Updates operational calculations (i.e., when `NumberofResidents` provided):
  - Updates hot water usage based on FSEC study.
  - Updates misc/tv plug load usage based on RECS 2020 data.
  - Updates relationship between number of bedrooms and number of occupants to use RECS 2020 instead of RECS 2015.
- Allows optional `HeatingCapacity` and `BackupHeatingCapacity` inputs for heat pump water heaters (HPWHs).
- Central Fan Integrated Supply (CFIS) mechanical ventilation enhancements:
  - Allows CFIS systems without automatic flow control of outdoor air (`CFISControls/HasOutdoorAirControl=false`).
  - Allows CFIS systems with no strategy to meet remainder of ventilation target (`CFISControls/AdditionalRuntimeOperatingMode="none"`).
  - Allows CFIS systems with supplemental fans that run simultaneously with the air handler (`CFISControls/extension/SupplementalFanRunsWithAirHandlerFan=true`).
  - Allows CFIS systems with timer control, in which ventilation operation occurs at a fixed interval (`CFISControls/extension/ControlType="timer"`).
  - Allows CFIS systems to be attached to ductless HVAC systems like PTHPs (requires using a DSE=1 distribution system, see documentation).
- HVAC Manual J design load and sizing calculations:
  - Adds optional `DistributionSystemType/AirDistribution/extension/ManualJInputs/BlowerFanHeatBtuh` input for HVAC equipment whose performance data has not been adjusted for blower heat.
  - Adds optional `DistributionSystemType/AirDistribution/extension/ManualJInputs/DefaultTableDuctLoad` input to use Manual J default duct factor tables instead of ASHRAE 152.
  - Adds optional `DistributionSystemType/HydronicDistribution/extension/ManualJInputs/HotWaterPipingBtuh` input to include hydronic distribution piping losses through unconditioned spaces.
  - Adds optional `HVACSizingControl/ManualJInputs/InfiltrationShieldingClass` input to specify wind shielding class for infiltration design load calculations.
  - Adds optional `HVACSizingControl/ManualJInputs/InfiltrationMethod` input to specify which method to use for infiltration design load calculations.
  - Updates heat pump HERS sizing methodology to better prevent unmet hours in warmer climates.
  - Misc Manual J design load calculation improvements.
  - **Breaking change**: Disaggregates "Walls" into "Above Grade Walls" and "Below Grade Walls" in results_design_load_details.csv output file.
  - Significant speed improvements when using optional space-level design load calculations.
- Advanced research features:
  - Optional input `SimulationControl/AdvancedResearchFeatures/OnOffThermostatDeadbandTemperature` to model on/off thermostat deadband with start-up degradation for single and two speed AC/ASHP systems and time-based realistic staging for two speed AC/ASHP systems.
  - Optional input `SimulationControl/AdvancedResearchFeatures/HeatPumpBackupCapacityIncrement` to model multi-stage electric backup coils with time-based staging.
  - Maximum power ratio detailed schedule for variable-speed HVAC systems can now be used with `NumberofUnits` dwelling unit multiplier.
- BuildResidentialHPXML measure:
  - **Breaking change**: Replaced `slab_under_width` and `slab_perimeter_depth` arguments with `slab_under_insulation_width` and `slab_perimeter_insulation_depth`
  - **Breaking change**: Replaced `schedules_vacancy_periods`, `schedules_power_outage_periods`, and `schedules_power_outage_periods_window_natvent_availability` arguments with `schedules_unavailable_period_types`, `schedules_unavailable_period_dates`, and `schedules_unavailable_period_window_natvent_availabilities`; this improves flexibility for handling more unavailable period types.
- Utility bill calculations:
  - Allows OpenEI URDB tariffs that have $/day fixed charges.
  - Updates `openei_rates.zip` with the latest residential utility rates from the [OpenEI U.S. Utility Rate database](https://apps.openei.org/USURDB/).
- Adds a warning if the sum of supply/return duct leakage to outside values is very high.

__Bugfixes__
- Prevents possible error if only one of FracSensible/FracLatent are provided for a PlugLoad or FuelLoad; **Breaking change**: FracSensible and FracLatent must now be both be provided or omitted.
- Prevents possible error when using multiple `Attic`/`Foundation` elements for the same attic/foundation type.
- Adds error-checking for `NumberofConditionedFloorsAboveGrade`=0, which is not allowed per the documentation.
- Fixes utility bill calculations if there is battery storage or a generator.
- BuildResidentialScheduleFile measure: Fixes possible divide by zero error during generation of stochastic clothes washer and dishwasher schedules.
- Allows negative values for `Building/Site/Elevation`.
- Fixes lower element height for a water heater using the advanced `WaterHeatingSystem/extension/TankModelType=stratified`.
- Fixes possible error for a combi boiler system.
- Fixes error if modeling a ground-to-air heat pump with a separate backup heating system.
- Fixes default CFIS fan power during ventilation only mode.
- Fixes a bug that potentially oversizes heat pumps when detailed performance capacity fractions are provided.
- For a CFIS system with a supplemental fan, fixes supplemental fan runtime when using sub-hourly timesteps.
- Fixes GSHP rated fan/pump powers in net to gross calculations and improves default modeled pump power (W/ton).

## OpenStudio-HPXML v1.8.1

__Bugfixes__
- Fixes cfm/ton restriction from incorrectly applying to furnace heating airflow rate.

## OpenStudio-HPXML v1.8.0

__New Features__
- Updates to OpenStudio 3.8/EnergyPlus 24.1/HPXML v4.0-rc4.
- Adds BPI-2400 HPXML test files and results; see [Testing Framework](https://openstudio-hpxml.readthedocs.io/en/latest/testing_framework.html) for more information.
- Updates per ANSI/RESNET/ICC 301-2022 w/ Addendum C:
  - **Breaking change**: For shared water heaters, `NumberofUnitsServed` is replaced by `extension/NumberofBedroomsServed`.
  - **Breaking change**: For shared hot water recirculation systems, `NumberofUnitsServed` is replaced by `NumberofBedroomsServed`.
  - Allows shared batteries (batteries serving multiple dwelling units).
  - Updated default CFIS fan power to 0.58 W/cfm.
  - Removed natural ventilation availability RH constraint; HR constraint remains.
  - Refrigerator and freezer schedules may now be based on ambient temperature using new `TemperatureScheduleCoefficients` and `ConstantScheduleCoefficients` inputs; the refrigerator default schedule uses these new inputs.
  - Default schedules updated for cooking ranges, lighting, plug loads, televisions, hot water recirculation pumps, and occupant heat gains.
  - Adds schedule inputs for hot water recirculation pumps and general water use internal gains.
  - Updated water heater installation default location.
  - Updated calculation of hot water piping length for buildings with both conditioned and unconditioned basements to avoid double counting.
  - Updated how imbalanced infiltration and mechanical ventilation are combined on an hourly basis.
  - Updated handling of duct leakage imbalance induced infiltration.
  - Small change to default flow rate for imbalanced mechanical ventilation systems.
  - Updated window default interior shade coefficients to be calculated based on SHGC.
  - `AverageCeilingHeight` now used in natural ACH/CFM infiltration calculations.
- **Breaking change**: Replaces `BuildingSummary/Site/extension/GroundConductivity` with `BuildingSummary/Site/Soil/Conductivity`.
- **Breaking change**: Modeling whole SFA/MF buildings is now specified using a `SoftwareInfo/extension/WholeSFAorMFBuildingSimulation=true` element instead of `building-id=ALL` argument.
- **Breaking change**: Skylights attached to roofs of attics (e.g., with shafts or sun tunnels) must include the `Skylight/AttachedToFloor` element.
- Air source heat pump/air conditioner enhancements:
  - Adds heat pump backup autosizing methodology input (`HeatPumpBackupSizingMethodology`) with choices of "emergency" and "supplemental".
  - Allows autosizing with detailed performance data inputs for variable-speed HVAC systems using `CapacityFractionOfNominal`.
  - Now defaults to -20F for `CompressorLockoutTemperature` for variable-speed heat pump systems.
- Ground source heat pump enhancements:
  - Allows optional detailed inputs related to geothermal loop (`HVACPlant/GeothermalLoop`).
  - Allows optional ground diffusivity input.
  - Updates to using G-Functions from the [G-Function Library for Modeling Vertical Bore Ground Heat Exchanger](https://gdr.openei.org/submissions/1325).
  - Updated heating/cooling performance curves to reflect newer equipment.
  - Adds geothermal loop outputs (number/length of boreholes) to annual results output file.
- HVAC Manual J design load and sizing calculations:
  - **Breaking change**: Outputs for "Infiltration/Ventilation" category disaggregated into "Infiltration" and "Ventilation".
  - **Breaking change**: Outputs for "Windows" category no longer includes AED excursion; now a separate "AED Excursion" category.
  - Allows optional `HeatingAutosizingFactor`, `CoolingAutosizingFactor`, `BackupHeatingAutosizingFactor` inputs to scale HVAC capacities for autosized equipment.
  - Allows optional `HeatingAutosizingLimit`, `CoolingAutosizingLimit`, `BackupHeatingAutosizingLimit` inputs to set maximum HVAC capacities ceiling for autosized equipment.
  - Allows optional zone-level and space-level design load calculations using HPXML `Zones/Zone[ZoneType="conditioned"]/Spaces/Space` elements.
  - Allows additional outdoor design condition inputs: `DailyTemperatureRange` and `HumidityDifference`.
  - Adds a new detailed output file with block/space load details by surface, AED curves, etc.
  - Miscellaneous improvements.
- Allows optional `Ducts/DuctShape` and `Ducts/DuctFractionRectangular` inputs, which affect duct effective R-value used for modeling.
- Adds optional `Slab/extension/GapInsulationRValue` input for cases where a slab has horizontal (under slab) insulation.
- Allows radiant barriers for additional locations (attic gable walls and floor); reduced emissivity due to dust assumed for radiant barriers on attic floor.
- Adds window and skylight `GlassType` options of "low-e, high-solar-gain" and "low-e, low-solar-gain"; updates U-factor/SHGC lookup tables.
- Updates default temperature capacitance multiplier from 1 to 7, an average value found in the literature when calibrating timeseries EnergyPlus indoor temperatures to field data.
- Allows optional building site inputs (`GeoLocation/Latitude`, `GeoLocation/Longitude`, `Elevation`); useful when located far from, or at a very different elevation than, the EPW weather station.
- Updates default `ShieldingofHome` to be "well-shielded" for single-family attached and multifamily dwelling units.
- Improves heating/cooling component loads; for timesteps where there is no heating/cooling load, assigns heat transfer to heating or cooling by comparing indoor temperature to the average of heating/cooling setpoints.
- Adds net energy and net electricity timeseries output columns even when there is no PV or generator.
- Allow alternative label energy use (W) input for ceiling fans.
- Replaced state-average default fuel prices with EIA State Energy Data System (SEDS) prices.
- Adds more error-checking for inappropriate inputs (e.g., HVAC SHR=0 or clothes washer IMEF=0).
- Updates to run_simulation.rb script:
  - Allows requesting timeseries outputs with different frequencies (e.g., `--hourly enduses --monthly temperatures`).
  - **Breaking change**: Deprecates `--add-timeseries-output-variable`; EnergyPlus output variables can now be requested like other timeseries categories (using e.g. `--hourly 'Zone People Occupant Count'`).
  - Adds an optional `--skip-simulation` argument that allows skipping the EnergyPlus simulation.
- BuildResidentialHPXML measure:
  - **Breaking change**: Replaces `roof_radiant_barrier`/`roof_radiant_barrier_grade` arguments with `radiant_barrier_attic_location`/`radiant_barrier_grade`.
  - Allows specifying number of bedrooms served by the water heater which is used for apportioning tank losses; **Breaking change**: Replaces `water_heater_num_units_served` with `water_heater_num_bedrooms_served`.
  - Allows defining multiple unavailable periods; **Breaking change**: arguments renamed to `schedules_vacancy_periods`, `schedules_power_outage_periods`, and `schedules_power_outage_periods_window_natvent_availability`.
  - Adds detailed performance data inputs for variable-speed air source HVAC systems.
  - Adds heat pump backup sizing methodology input.
  - Add soil and moisture type arguments (for determining ground conductivity and diffusivity) and optional geothermal loop arguments for ground source heat pumps.
  - The "Geometry: Building Number of Units" input is now written to the HPXML `NumberofUnitsInBuilding` element.
  - Adds a blower fan efficiency input for specifying fan power W/cfm at maximum speed.
- BuildResidentialScheduleFile measure:
  - Allows appending columns to an existing CSV file rather than overwriting.
  - Other plug load schedules now use Other schedule fractions per ANSI/RESNET/ICC 301-2022 Addendum C.
  - TV plug load schedules now use TV schedule fractions from the American Time Use Survey and monthly multipliers from the 2010 Building America Analysis Spreadsheets.
  - Ceiling fan schedules now use ceiling fan schedule fractions and monthly multipliers from ANSI/RESNET/ICC 301-2022 Addendum C.
- ReportUtilityBills measure:
  - Adds new optional arguments for registering (with the OpenStudio runner) annual or monthly utility bills.
- Advanced research features:
  - **Breaking change**: Replaces `SimulationControl/TemperatureCapacitanceMultiplier` with `SimulationControl/AdvancedResearchFeatures/TemperatureCapacitanceMultiplier`.
  - Allows an optional input `SimulationControl/AdvancedResearchFeatures/DefrostModelType` for heat pump advanced defrost model.
  - Adds maximum power ratio detailed schedule for variable-speed HVAC systems to model shedding controls per [AHRI 1380](https://www.ahrinet.org/search-standards/ahri-1380-i-p-demand-response-through-variable-capacity-hvac-systems-residential-and-small).

__Bugfixes__
- Fixes error if using AllowIncreasedFixedCapacities=true w/ HP detailed performance data.
- Prevents mains water temperature from going below freezing (0 C).
- Fixes error if HPXML has emissions scenario and abbreviated run period.
- Fixes detailed schedule error-checking where schedules with MAX < 1 were incorrectly allowed.
- Fixes error if using MF space types (e.g., "other heated space") and the building has no HVAC equipment.
- Fixes `ManualJInputs/HumiditySetpoint` not being used in the design load calculation.
- Fixes possible EnergyPlus error when a `Slab` representing a crawlspace dirt floor has perimeter or under slab insulation.
- Prevents errors due to incorrect `Floor/FloorOrCeiling` input; issues a warning when detected.
- Apportion shared water heater tank losses for HPWHs and combi systems.
- Fixes buried duct effective R-values.
- Fixes shared boiler default location (which could result in assuming there's a flue in conditioned space impacting infiltration).
- Fixes timeseries hot water energy consumption adjustment lag (associated with hot water distribution).
- Fixes possibility of negative timeseries delivered loads when there is a dehumidifier.

## OpenStudio-HPXML v1.7.0

__New Features__
- Updates to OpenStudio 3.7.0/EnergyPlus 23.2.
- **Breaking change**: Updates to HPXML v4.0-rc2:
  - HPXML namespace changed from http://hpxmlonline.com/2019/10 to http://hpxmlonline.com/2023/09.
  - Replaces "living space" with "conditioned space", which better represents what is modeled.
  - Replaces `HotTubs/HotTub` with `Spas/PermanentSpa`.
  - Replaces `PortableHeater` and `FixedHeater` with `SpaceHeater`.
- Allows simulating whole multifamily (MF) buildings in a single combined simulation:
  - **Breaking change**: Multiple elements move from `SoftwareInfo/extension` to `BuildingDetails/BuildingSummary/extension` to allow variation across units:
    - `HVACSizingControl`
    - `ShadingControl`
    - `SchedulesFilePath`
    - `NaturalVentilationAvailabilityDaysperWeek`
  - Allows `NumberofUnits` to be used as a multiplier on dwelling unit simulation results to reduce simulation runtime.
  - See the [OpenStudio-HPXML documentation](https://openstudio-hpxml.readthedocs.io/en/v1.7.0/workflow_inputs.html#whole-sfa-mf-buildings) for more detail.
- HVAC modeling updates:
  - Updated assumptions for variable-speed air conditioners, heat pumps, and mini-splits based on NEEP data. Expect results to change, potentially significantly so depending on the scenario.
  - Allows detailed heating and cooling performance data (min/max COPs and capacities at different outdoor temperatures) for variable-speed systems.
  - Updates deep ground temperatures (used for modeling ground-source heat pumps) using L. Xing's simplified design model (2014).
  - Replaces inverse calculations, used to calculate COPs from rated efficiencies, with regressions for single/two-speed central ACs and ASHPs.
- Output updates:
  - **Breaking change**: "Hot Tub" outputs renamed to "Permanent Spa".
  - Adds "Peak Electricity: Annual Total (W)" output.
  - Adds battery resilience hours output; allows requesting timeseries output.
  - ReportUtilityBills measure: Allows reporting monthly utility bills in addition to (or instead of) annual bills.
- BuildResidentialHPXML measure:
  - Allow duct area fractions (as an alternative to duct areas in ft^2).
  - Allow duct locations to be provided while defaulting duct areas (i.e., without providing duct area/fraction inputs).
  - Add generic "attic" and "crawlspace" location choices for supply/return ducts, water heater, and battery.
  - Always validate the HPXML file before applying defaults and only optionally validate the final HPXML file.
- Adds manufactured home belly as a foundation type and allows modeling ducts in a manufactured home belly.
- Battery losses now split between charging and discharging.
- Interior/exterior window shading multipliers are now modeled using the EnergyPlus incident solar multiplier.
- Allows `WaterFixture/FlowRate` as an alternative to `LowFlow`; hot water credit is now calculated based on fraction of low flow fixtures.
- Allows above-grade basements/crawlspaces defined solely with Wall (not FoundationWall) elements.
- Updates to 2022 EIA energy costs.
- Added README.md documentation for all OpenStudio measures.

__Bugfixes__
- Fixes battery resilience output to properly incorporate battery losses.
- Fixes lighting multipliers not being applied when kWh/yr inputs are used.
- Fixes running detailed schedules with mixed timesteps (e.g., hourly heating/cooling setpoints and 15-minutely miscellaneous plug load schedules).
- Fixes calculation of utility bill fixed costs for simulations with abbreviated run periods.
- Fixes error if heat pump `CompressorLockoutTemperature` == `BackupHeatingLockoutTemperature`.
- Fixes possible "Electricity category end uses do not sum to total" error for a heat pump w/o backup.
- Fixes ground source heat pump fan/pump adjustment to rated efficiency.
- Fixes error if conditioned basement has `InsulationSpansEntireSlab=true`.
- Fixes ReportSimulationOutput outputs for the Parametric Analysis Tool (PAT).
- Fixes missing radiation exchange between window and sky when an interior/exterior window shading multiplier less than 1 exists.
- Fixes monthly shallow ground temperatures (used primarily in HVAC autosizing) for the southern hemisphere.
- Various HVAC sizing bugfixes and improvements.
- Fixes low-speed heating COPs for some two-speed ASHPs and cooling COPs for some single-speed ACs/HPs.
- BuildResidentialHPXML measure: Fixes air distribution CFA served when there is not a central system that meets 100% of the load.

## OpenStudio-HPXML v1.6.0

__New Features__
- Updates to OpenStudio 3.6.1/EnergyPlus 23.1.
- **Breaking change**: Updates to newer proposed HPXML v4.0:
  - Replaces `VentilationFan/Quantity` and `CeilingFan/Quantity` with `Count`.
  - Replaces `PVSystem/InverterEfficiency` with `PVSystem/AttachedToInverter` and `Inverter/InverterEfficiency`.
  - Replaces `WaterHeatingSystem/extension/OperatingMode` with `WaterHeatingSystem/HPWHOperatingMode` for heat pump water heaters.
- Output updates:
  - **Breaking change**: Adds `End Use: Heating Heat Pump Backup Fans/Pumps` (disaggregated from `End Use: Heating Fans/Pumps`).
  - **Breaking change**: Replaces `Component Load: Windows` with `Component Load: Windows Conduction` and `Component Load: Windows Solar`.
  - **Breaking change**: Replaces `Component Load: Skylights` with `Component Load: Skylights Conduction` and `Component Load: Skylights Solar`.
  - **Breaking change**: Adds `Component Load: Lighting` (disaggregated from `Component Load: Internal Gains`).
  - **Breaking change**: Adds "net" values for emissions; "total" values now exclude generation (e.g., PV).
  - Adds `Load: Heating: Heat Pump Backup` (heating load delivered by heat pump backup systems).
  - Adds `System Use` outputs (end use outputs for each heating, cooling, and water heating system); allows requesting timeseries output.
  - All annual load outputs are now provided as timeseries outputs; previously only "Delivered" loads were available.
  - Peak summer/winter electricity outputs are now based on Jun/July/Aug and Dec/Jan/Feb months, not HVAC heating/cooling operation.
  - Allows specifying the number of decimal places for timeseries output.
  - Msgpack outputs are no longer rounded (since there is no file size penalty to storing full precision).
  - Annual emissions and utility bills now include all fuel/end uses, even if zero.
  - ReportSimulationOutput measure: Allows disabling individual annual output sections.
- **Breaking change**: Deprecates `OccupancyCalculationType` ("asset" or "operational").
   - If `NumberofResidents` not provided, an *asset* calculation is performed assuming standard occupancy per ANSI/RESNET/ICC 301.
   - If `NumberofResidents` is provided, an *operational* calculation is performed using a relationship between #Bedrooms and #Occupants from RECS 2015.
- Heat pump enhancements:
  - Allows `HeatingCapacityRetention[Fraction | Temperature]` inputs to define cold-climate performance; like `HeatingCapacity17F` but can apply to autosized systems and can use a user-specified temperature.
  - Default mini-split heating capacity retention updated from 0.4 to 0.5 (at 5 deg-F).
  - Allows `CompressorLockoutTemperature` as an optional input to control the minimum temperature the compressor can operate at.
  - Defaults for `CompressorLockoutTemperature`: 25F for dual-fuel, -20F for mini-split, 0F for all other heat pumps.
  - Defaults for `BackupHeatingLockoutTemperature`: 50F for dual-fuel, 40F for all other heat pumps.
  - Provides a warning if `BackupHeatingSwitchoverTemperature` or `BackupHeatingLockoutTemperature` are low and may cause unmet hours.
  - Autosizing is no longer all-or-none; backup heating can be autosized (defaulted) while specifying the heat pump capacities, or vice versa.
  - Allows `extension/CrankcaseHeaterPowerWatts` as an optional input; defaults to 50 W for central HPs/ACs and mini-splits.
  - Increased consistency between variable-speed central HP and mini-split HP models for degradation coefficients, gross SHR calculations, etc.
- Infiltration changes:
  - **Breaking change**: Infiltration for SFA/MF dwelling units must include `TypeOfInfiltrationLeakage` ("unit total" or "unit exterior only").
  - **Breaking change**: Replaces `BuildingConstruction/extension/HasFlueOrChimney` with `AirInfiltration/extension/HasFlueOrChimneyInConditionedSpace`; defaults now incorporate HVAC/water heater location.
  - Allows infiltration to be specified using `CFMnatural` or `EffectiveLeakageArea`.
- Lighting changes:
  - LightingGroups can now be specified using kWh/year annual consumption values as an alternative to fractions of different lighting types.
  - LightingGroups for interior, exterior, and garage are no longer required; if not provided, these lighting uses will not be modeled.
- HVAC sizing enhancements:
  - Allows optional inputs under `HVACSizingControl/ManualJInputs` to override Manual J defaults for HVAC autosizing calculations.
  - Updates to better align various default values and algorithms with Manual J.
  - Updates design load calculations to handle conditioned basements with insulated slabs.
- Duct enhancements:
  - Allows modeling ducts buried in attic loose-fill insulation using `Ducts/DuctBuriedInsulationLevel`.
  - Allows specifying `Ducts/DuctEffectiveRValue`, the value that will be used in the model, though its use is not recommended.
- Allows modeling a pilot light for non-electric heating systems (furnaces, stoves, boilers, and fireplaces).
- Allows summer vs winter shading seasons to be specified for windows and skylights.
- Allows defining one or more `UnavailablePeriods` (e.g., occupant vacancies or power outage periods).
- Stochastic schedules for garage lighting and TV plug loads now use interior lighting and miscellaneous plug load schedules, respectively.
- Performance improvement for HPXML files w/ large numbers of `Building` elements.
- Weather cache files (\*foo-cache.csv) are no longer used/needed.

__Bugfixes__
- Fixes `BackupHeatingSwitchoverTemperature` for a heat pump w/ *separate* backup system; now correctly ceases backup operation above this temperature.
- Fixes error if calculating utility bills for an all-electric home with a detailed JSON utility rate.
- Stochastic schedules now excludes columns for end uses that are not stochastically generated.
- Fixes operational calculation when the number of residents is set to zero.
- Fixes possible utility bill calculation error for a home with PV using a detailed electric utility rate.
- Fixes defaulted mechanical ventilation flow rate for SFA/MF buildings, with respect to infiltration credit.
- HPXML files w/ multiple `Building` elements now only show warnings for the single `Building` being simulated.
- Adds a warning for SFA/MF dwelling units without at least one attached wall/ceiling/floor surface.
- Various fixes for window/skylight/duct design loads for Manual J HVAC autosizing calculations.
- Ensure that ductless HVAC systems do not have a non-zero airflow defect ratio specified.
- Fixes possible "A neighbor building has an azimuth (XX) not equal to the azimuth of any wall" for SFA/MF units with neighboring buildings for shade.
- Fixes reported loads when no/partial HVAC system (e.g., room air conditioner that meets 30% of the cooling load).

## OpenStudio-HPXML v1.5.1

__New Features__
- When `Battery/Location` not provided, now defaults to garage if present, otherwise outside.
- BuildResidentialScheduleFile measure:
  - Allows requesting a subset of end uses (columns) to be generated.

__Bugfixes__
- Fixes total/net electricity timeseries outputs to include battery charging/discharging energy.
- Fixes error when a non-electric water heater has jacket insulation and the UEF metric is used.

## OpenStudio-HPXML v1.5.0

__New Features__
- Updates to OpenStudio 3.5.0/EnergyPlus 22.2.
- **Breaking change**: Updates to newer proposed HPXML v4.0:
  - Replaces `FrameFloors/FrameFloor` with `Floors/Floor`.
  - `Floor/FloorType` (WoodFrame, StructuralInsulatedPanel, SteelFrame, or SolidConcrete) is a required input.
  - All `Ducts` must now have a `SystemIdentifier`.
  - Replaces `WallType/StructurallyInsulatedPanel` with `WallType/StructuralInsulatedPanel`.
  - Replaces `SoftwareInfo/extension/SimulationControl/DaylightSaving/Enabled` with `Building/Site/TimeZone/DSTObserved`.
  - Replaces `StandbyLoss` with `StandbyLoss[Units="F/hr"]/Value` for an indirect water heater.
  - Replaces `BranchPipingLoopLength` with `BranchPipingLength` for a hot water recirculation system.
  - Replaces `Floor/extension/OtherSpaceAboveOrBelow` with `Floor/FloorOrCeiling`.
  - For PTAC with heating, replaces `HeatingSystem` of type PackagedTerminalAirConditionerHeating with `CoolingSystem/IntegratedHeating*` elements.
- **Breaking change**: Now performs full HPXML XSD schema validation (previously just limited checks); yields runtime speed improvements.
- **Breaking change**: HVAC/DHW equipment efficiencies can no longer be defaulted (e.g., based on age of equipment); they are now required.
- **Breaking change**: Deprecates ReportHPXMLOutput measure; HVAC autosized capacities & design loads moved to `results_annual.csv`.
- **Breaking change**: BuildResidentialHPXML measure: Replaces arguments using 'auto' for defaults with optional arguments of the appropriate data type.
- Utility bill calculations:
  - **Breaking change**: Removes utility rate and PV related arguments from the ReportUtilityBills measure in lieu of HPXML file inputs.
  - Allows calculating one or more utility bill scenarios (e.g., net metering vs feed-in tariff compensation types for a simulation with PV).
  - Adds detailed calculations for tiered, time-of-use, or real-time pricing electric rates using OpenEI tariff files.
- Lithium ion battery:
  - Allows detailed charging/discharging schedules via CSV files.
  - Allows setting round trip efficiency.
  - **Breaking change**: Lifetime model is temporarily disabled; `Battery/extension/LifetimeModel` is not allowed.
- Allows SEER2/HSPF2 efficiency types for central air conditioners and heat pumps.
- Allows setting the natural ventilation availability (days/week that operable windows can be opened); default changed from 7 to 3 (M/W/F).
- Allows specifying duct surface area multipliers.
- Allows modeling CFIS ventilation systems with supplemental fans.
- Allows shared dishwasher/clothes washer to be attached to a hot water distribution system instead of a single water heater.
- Allows heating/cooling seasons that don't span the entire year.
- Allows modeling room air conditioners with heating or reverse cycle.
- Allows setting the ground soil conductivity used for foundation heat transfer and ground source heat pumps.
- Allows setting the EnergyPlus temperature capacitance multiplier.
- EnergyPlus modeling changes:
  - Switches Kiva foundation model timestep from 'Hourly' to 'Timestep'; small increase in runtime for sub-hourly simulations.
  - Improves Kiva foundation model heat transfer by providing better initial temperature assumptions based on foundation type and insulation levels.
- Annual/timeseries outputs:
  - Allows timeseries timestamps to be start or end of timestep convention; **Breaking change**: now defaults to start of timestep.
  - Adds annual emission outputs disaggregated by end use; timeseries emission outputs disaggregated by end use can be requested.
  - Allows generating timeseries unmet hours for heating and cooling.
  - Allows CSV timeseries output to be formatted for use with the DView application.
  - Adds heating/cooling setpoints to timeseries outputs when requesting zone temperatures.
  - Disaggregates Battery outputs from PV outputs.
  - Design temperatures, used to calculate design loads for HVAC equipment autosizing, are now output in `in.xml` and `results_annual.csv`.

__Bugfixes__
- Fixes possible incorrect autosizing of heat pump *separate* backup systems with respect to duct loads.
- Fixes incorrect autosizing of heat pump *integrated* backup systems if using MaxLoad/HERS sizing methodology and cooling design load exceeds heating design load.
- Fixes heating (or cooling) setpoints affecting the conditioned space temperature outside the heating (or cooling) season.
- Fixes handling non-integer number of occupants when using the stochastic occupancy schedule generator.
- Fixes units for Peak Loads (kBtu/hr, not kBtu) in annual results file.
- Fixes possible output error for ground source heat pumps with a shared hydronic circulation loop.
- Provides an error message if the EnergyPlus simulation used infinite energy.
- Fixes zero energy use for a ventilation fan w/ non-zero fan power and zero airflow rate.
- Fixes excessive heat transfer when foundation wall interior insulation does not start from the top of the wall.
- Fixes how relative paths are treated when using an OpenStudio Workflow.
- Fixes possible simulation error if a slab has an ExposedPerimeter near zero.
- Fixes possible "Could not identify surface type for surface" error.
- Fixes possible ruby error when defaulting water heater location.
- Battery round trip efficiency now correctly affects results.
- BuildResidentialHPXML measure:
  - Fixes aspect ratio convention for single-family attached and multifamily dwelling units.

## OpenStudio-HPXML v1.4.0

__New Features__
- Updates to OpenStudio 3.4.0/EnergyPlus 22.1.
- High-level optional `OccupancyCalculationType` input to specify operational vs asset calculation. Defaults to asset. If operational, `NumberofResidents` is required.
- Allows calculating one or more emissions scenarios (e.g., high renewable penetration vs business as usual) for different emissions types (e.g., CO2e).
- New ReportUtilityBills reporting measure: adds a new results_bills.csv output file to summarize calculated utility bills.
- Switches from EnergyPlus SQL output to MessagePack output for faster performance and reduced file sizes when requesting timeseries outputs.
- New heat pump capabilities:
  - **Breaking change**: Replaces the `UseMaxLoadForHeatPumps` sizing option with `HeatPumpSizingMethodology`, which has three choices:
    - `ACCA`: nominal capacity sized per ACCA Manual J/S based on cooling design loads, with some oversizing allowances for larger heating design loads.
    - `HERS` (default): nominal capacity sized equal to the larger of heating/cooling design loads.
    - `MaxLoad`: nominal capacity sized based on the larger of heating/cooling design loads, while taking into account the heat pump's capacity retention at the design temperature.
  - Allows the separate backup system to be a central system (e.g., central furnace w/ ducts). Previously only non-central system types were allowed.
  - Heat pumps with switchover temperatures are now autosized by taking into account the switchover temperature, if higher than the heating design temperature.
  - Allows `BackupHeatingLockoutTemperature` as an optional input to control integrated backup heating availability during, e.g., a thermostat heating setback recovery event; defaults to 40F.
- New water heating capabilities:
  - Allows conventional storage tank water heaters to use a stratified (rather than mixed) tank model via `extension/TankModelType`; higher precision but runtime penalty. Defaults to mixed.
  - Allows operating mode (standard vs heat pump only) for heat pump water heaters (HPWHs) via `extension/OperatingMode`. Defaults to standard.
  - Updates combi boiler model to be simpler, faster, and more robust by using separate space/water heating plant loops and boilers.
- New capabilities for hourly/sub-hourly scheduling via schedule CSV files:
  - Detailed HVAC and water heater setpoints.
  - Detailed heat pump water heater operating modes.
- EnergyPlus modeling changes:
  - Switches from ScriptF to CarrollMRT radiant exchange algorithm.
  - Updates HVAC fans to use fan power law (cubic relationship between fan speed and power).
  - Updates HVAC rated fan power assumption per ASHRAE 1449-RP.
- Allows specifying a `StormWindow` element for windows/skylights; U-factors and SHGCs are automatically adjusted.
- Allows an optional `AirInfiltrationMeasurement/InfiltrationHeight` input.
- Allows an optional `Battery/UsableCapacity` input; now defaults to 0.9 x NominalCapacity (previously 0.8).
- For CFIS systems, allows an optional `extension/VentilationOnlyModeAirflowFraction` input to address duct losses during ventilation only mode.
- **Breaking change**: Each `VentilationFan` must have one (and only one) `UsedFor...` element set to true.
- BuildResidentialHPXML measure:
  - **Breaking change**: Changes the zip code argument name to `site_zip_code`.
  - Adds optional arguments for schedule CSV files, HPWH operating mode, water heater tank model, storm windows, heat pump lockout temperature, battery usable capacity, and emissions scenarios.
  - Adds support for ambient foundations for single-family attached and apartment units.
  - Adds support for unconditioned attics for apartment units.
  - Adds an optional argument to store additional custom properties in the HPXML file.
  - Adds an optional argument for whether the HPXML file is written with default values applied; defaults to false.
  - Adds an optional argument for whether the HPXML file is validated; defaults to false.
- ReportSimulationOutput measure:
  - **Breaking change**: New "End Use: \<Fuel\>: Heating Heat Pump Backup" output, disaggregated from "End Use: \<Fuel\>: Heating".
  - Adds "Energy Use: Total" and "Energy Use: Net" columns to the annual results output file; allows timeseries outputs.
  - Adds a "Fuel Use: Electricity: Net" timeseries output column for homes with electricity generation.
  - Adds optional argument for requesting timeseries EnergyPlus output variables.
  - Adds ability to include `TimeDST` and/or `TimeUTC` timestamp column(s) in results_timeseries.csv.
  - Timestamps in results_timeseries.csv are output in ISO 8601 standard format.
  - Allows user-specified annual/timeseries output file names.
- ReportHPXMLOutput measure:
  - Adds "Enclosure: Floor Area Foundation" output row in results_hpxml.csv.
- Adds support for shared hot water recirculation systems controlled by temperature.
- Relaxes requirement for `ConditionedFloorAreaServed` for air distribution systems; now only needed if duct surface areas not provided.
- Allows MessagePack annual/timeseries output files to be generated instead of CSV/JSON.

__Bugfixes__
- Adds more stringent limits for `AirflowDefectRatio` and `ChargeDefectRatio` (now allows values from 1/10th to 10x the design value).
- Catches case where leap year is specified but weather file does not contain 8784 hours.
- Fixes possible HVAC sizing error if design temperature difference (TD) is negative.
- Fixes an error if there is a pool or hot tub, but the pump `Type` is set to "none".
- Adds more decimal places in output files as needed for simulations with shorter timesteps and/or abbreviated run periods.
- Timeseries output fixes: some outputs off by 1 hour; possible negative combi boiler values.
- Fixes range hood ventilation interaction with infiltration to take into account the location of the cooking range.
- Fixes possible EMS error for ventilation systems with low (but non-zero) flow rates.
- Fixes documentation for `Overhangs/Depth` inputs; units should be ft and not inches.
- The `WaterFixturesUsageMultiplier` input now also applies to general water use internal gains and recirculation pump energy (for some control types).
- BuildResidentialHPXML measure:
  - Fixes units for "Cooling System: Cooling Capacity" argument (Btu/hr, not tons).
  - Fixes incorrect outside boundary condition for shared gable walls of cathedral ceilings, now set to adiabatic.

## OpenStudio-HPXML v1.3.0

__New Features__
- Updates to OpenStudio 3.3.0/EnergyPlus 9.6.0.
- **Breaking change**: Replaces "Unmet Load" outputs with "Unmet Hours".
- **Breaking change**: Renames "Load: Heating" and "Peak Load: Heating" (and Cooling) outputs to include "Delivered".
- **Breaking change**: Any heat pump backup heating requires `HeatPump/BackupType` ("integrated" or "separate") to be specified.
- **Breaking change**: For homes with multiple PV arrays, all inverter efficiencies must have the same value.
- **Breaking change**: HPXML schema version must now be '4.0' (proposed).
  - Moves `ClothesDryer/extension/IsVented` to `ClothesDryer/Vented`.
  - Moves `ClothesDryer/extension/VentedFlowRate` to `ClothesDryer/VentedFlowRate`.
  - Moves `FoundationWall/Insulation/Layer/extension/DistanceToTopOfInsulation` to `FoundationWall/Insulation/Layer/DistanceToTopOfInsulation`.
  - Moves `FoundationWall/Insulation/Layer/extension/DistanceToBottomOfInsulation` to `FoundationWall/Insulation/Layer/DistanceToBottomOfInsulation`.
  - Moves `Slab/PerimeterInsulationDepth` to `Slab/PerimeterInsulation/Layer/InsulationDepth`.
  - Moves `Slab/UnderSlabInsulationWidth` to `Slab/UnderSlabInsulation/Layer/InsulationWidth`.
  - Moves `Slab/UnderSlabInsulationSpansEntireSlab` to `Slab/UnderSlabInsulation/Layer/InsulationSpansEntireSlab`.
- Initial release of BuildResidentialHPXML measure, which generates an HPXML file from a set of building description inputs.
- Expanded capabilities for scheduling:
  - Allows modeling detailed occupancy via a schedule CSV file.
  - Introduces a measure for automatically generating detailed smooth/stochastic schedule CSV files.
  - Expands simplified weekday/weekend/monthly schedule inputs to additional building features.
  - Allows `HeatingSeason` & `CoolingSeason` to be specified for defining heating and cooling equipment availability.
- Adds a new results_hpxml.csv output file to summarize HPXML values (e.g., surface areas, HVAC capacities).
- Allows modeling lithium ion batteries.
- Allows use of `HeatPump/BackupSystem` for modeling a standalone (i.e., not integrated) backup heating system.
- Allows conditioned crawlspaces to be specified; modeled as crawlspaces that are actively maintained at setpoint.
- Allows non-zero refrigerant charge defect ratios for ground source heat pumps.
- Expands choices allowed for `Siding` (Wall/RimJoist) and `RoofType` (Roof) elements.
- Allows "none" for wall/rim joist siding.
- Allows interior finish inputs (e.g., 0.5" drywall) for walls, ceilings, and roofs.
- Allows specifying the foundation wall type (e.g., solid concrete, concrete block, wood, etc.).
- Allows additional fuel types for generators.
- Switches to the EnergyPlus Fan:SystemModel object for all HVAC systems.
- Introduces a small amount of infiltration for unvented spaces.
- Updates the assumption of flue losses vs tank losses for higher efficiency non-electric storage water heaters.
- Revises shared mechanical ventilation preconditioning control logic to operate less often.
- Adds alternative inputs:
  - Window/skylight physical properties (`GlassLayers`, `FrameType`, etc.) instead of `UFactor` & `SHGC`.
  - `Ducts/FractionDuctArea` instead of `Ducts/DuctSurfaceArea`.
  - `Length` instead of `Area` for foundation walls.
  - `Orientation` instead of `Azimuth` for all applicable surfaces, PV systems, and solar thermal systems.
  - CEER (Combined Energy Efficiency Ratio) instead of EER for room ACs.
  - `UsageBin` instead of `FirstHourRating` (for water heaters w/ UEF metric).
  - `CFM50` instead of `CFM25` or `Percent` for duct leakage.
- Allows more defaulting (optional inputs):
  - Mechanical ventilation airflow rate per ASHRAE 62.2-2019.
  - HVAC/DHW system efficiency (by age).
  - Mechanical ventilation fan power (by type).
  - Color (solar absorptance) for walls, roofs, and rim joists.
  - Foundation wall distance to top/bottom of insulation.
  - Door azimuth.
  - Radiant barrier grade.
  - Whole house fan airflow rate and fan power.
- Adds more warnings of inputs based on ANSI/BPI 2400 Standard.
- Removes error-check for number of bedrooms based on conditioned floor area, per RESNET guidance.
- Updates the reporting measure to register all outputs from the annual CSV with the OS runner (for use in, e.g., PAT).
- Removes timeseries CSV output columns that are all zeroes to reduce file size and processing time.
- Improves consistency of installation quality calculations for two/variable-speed air source heat pumps and ground source heat pumps.
- Relaxes requirement for heating (or cooling) setpoints so that they are only needed if heating (or cooling) equipment is present.
- Adds an `--ep-input-format` argument to run_simulation.rb to choose epJSON as the EnergyPlus input file format instead of IDF.
- Eliminates EnergyPlus warnings related to unused objects or invalid output meters/variables.
- Allows modeling PTAC and PTHP HVAC systems.
- Allows user inputs for partition wall mass and furniture mass.

__Bugfixes__
- Improves ground reflectance when there is shading of windows/skylights.
- Improves HVAC fan power for central forced air systems.
- Fixes mechanical ventilation compartmentalization area calculation for SFA/MF homes with surfaces with InteriorAdjacentTo==ExteriorAdjacentTo.
- Negative `DistanceToTopOfInsulation` values are now disallowed.
- Fixes workflow errors if a `VentilationFan` has zero airflow rate or zero hours of operation.
- Fixes duct design load calculations for HPXML files with multiple ducted HVAC systems.
- Fixes ground source heat pump rated airflow.
- Relaxes `Overhangs` DistanceToBottomOfWindow vs DistanceToBottomOfWindow validation when Depth is zero.
- Fixes possibility of double-counting HVAC distribution losses if an `HVACDistribution` element has both AirDistribution properties and DSE values
- Fixes possibility of incorrect "Peak Electricity: Winter Total (W)" and "Peak Electricity: Summer Total (W)" outputs for homes with duct losses.
- Fixes heating/cooling seasons (used for e.g. summer vs winter window shading) for the southern hemisphere.
- Fixes possibility of EnergyPlus simulation failure for homes with ground-source heat pumps and airflow and/or charge defects.
- Fixes peak load/electricity outputs for homes with ground-source heat pumps and airflow and/or charge defects.

## OpenStudio-HPXML v1.2.0

__New Features__
- **Breaking change**: Heating/cooling component loads no longer calculated by default for faster performance; use `--add-component-loads` argument if desired.
- **Breaking change**: Replaces `Site/extension/ShelterCoefficient` with `Site/ShieldingofHome`.
- Allows `DuctLeakageMeasurement` & `ConditionedFloorAreaServed` to not be specified for ductless fan coil systems; **Breaking change**: `AirDistributionType` is now required for all air distribution systems.
- Allows `Slab/ExposedPerimeter` to be zero.
- Removes `ClothesDryer/ControlType` from being a required input, it is not used.
- Switches room air conditioner model to use Cutler performance curves.
- Relaxes tolerance for duct leakage to outside warning when ducts solely in conditioned space.
- Removes limitation that a shared water heater serving a shared laundry room can't also serve dwelling unit fixtures (i.e., FractionDHWLoadServed is no longer required to be zero).
- Adds IDs to schematron validation errors/warnings when possible.
- Moves additional error-checking from the ruby measure to the schematron validator.

__Bugfixes__
- Fixes room air conditioner performance curve.
- Fixes ruby error if elements (e.g., `SystemIdentifier`) exist without the proper 'id'/'idref' attribute.
- Fixes error if boiler/GSHP pump power is zero
- Fixes possible "Electricity category end uses do not sum to total" error due to boiler pump energy.
- Fixes possible "Construction R-value ... does not match Assembly R-value" error for highly insulated enclosure elements.
- Adds error-checking for negative SEEReq results for shared cooling systems.
- Adds more detail to error messages regarding the wrong data type in the HPXML file.
- Prevents a solar hot water system w/ SolarFraction=1.

## OpenStudio-HPXML v1.1.0

__New Features__
- **Breaking change**: `Type` is now a required input for dehumidifiers; can be "portable" or "whole-home".
- **Breaking change**: `Location` is now a required input for dehumidifiers; must be "living space" as dehumidifiers are currently modeled as located in living space.
- **Breaking change**: `Type` is now a required input for Pool, PoolPump, HotTub, and HotTubPump.
- **Breaking change**: Both supply and return duct leakage to outside are now required inputs for AirDistribution systems.
- **Breaking change**: Simplifies inputs for fan coils and water loop heat pumps by A) removing HydronicAndAirDistribution element and B) moving WLHP inputs from extension elements to HeatPump element.
- Allows modeling airflow/charge defects for air conditioners, heat pumps, and furnaces (RESNET Standard 310).
- Allows modeling *multiple* dehumidifiers (previously only one allowed).
- Allows modeling generators (generic on-site power production).
- Allows detailed heating/cooling setpoints to be specified: 24-hour weekday & weekend values.
- Allows modeling window/skylight *exterior* shading via summer/winter shading coefficients.
- Allows JSON annual/timeseries output files to be generated instead of CSV. **Breaking change**: For CSV outputs, the first two sections in the results_annual.csv file are now prefixed with "Fuel Use:" and "End Use:", respectively.
- Allows more defaulting (optional inputs) for a variety of HPXML elements.
- Allows requesting timeseries unmet heating/cooling loads.
- Allows skipping schema/schematron validation (for speed); should only be used if the HPXML was already validated upstream.
- Allows HPXML files w/ multiple `Building` elements; requires providing the ID of the single building to be simulated.
- Includes hot water loads (in addition to heating/cooling loads) when timeseries total loads are requested.
- The `in.xml` HPXML file is now always produced for inspection of default values (e.g., autosized HVAC capacities). **Breaking change**: The `output_dir` HPXMLtoOpenStudio measure argument is now required.
- Overhauls documentation to be more comprehensive and standardized.
- `run_simulation.rb` now returns exit code 1 if not successful (i.e., either invalid inputs or simulation fails).

__Bugfixes__
- Improved modeling of window/skylight interior shading -- better reflects shading coefficient inputs.
- Adds error-checking on the HPXML schemaVersion.
- Adds various error-checking to the schematron validator.
- Adds error-checking for empty IDs in the HPXML file.
- Fixes heat pump water heater fan energy not included in SimulationOutputReport outputs.
- Fixes possibility of incorrect "A neighbor building has an azimuth (XXX) not equal to the azimuth of any wall" error.
- Fixes possibility of errors encountered before schematron validation has occurred.
- Small bugfixes related to basement interior surface solar absorptances.
- Allows NumberofConditionedFloors/NumberofConditionedFloorsAboveGrade to be non-integer values per the HPXML schema.
- HVAC sizing design load improvements for floors above crawlspaces/basements, walls, ducts, and heat pumps.
- Now recognizes Type="none" to prevent modeling of pools and hot tubs (pumps and heaters).
- Fixes error for overhangs with zero depth.
- Fixes possible error where the normalized flue height for the AIM-2 infiltration model is negative.
- Slight adjustment of default water heater recovery efficiency equation to prevent errors from values being too high.
- Fixes schematron file not being valid per ISO Schematron standard.

## OpenStudio-HPXML v1.0.0

__New Features__
- Updates to OpenStudio 3.1.0/EnergyPlus 9.4.0.
- **Breaking change**: Deprecates `WeatherStation/WMO` HPXML input, use `WeatherStation/extension/EPWFilePath` instead; also removes `weather_dir` argument from HPXMLtoOpenStudio measure.
- Implements water heater Uniform Energy Factor (UEF) model; replaces RESNET UEF->EF regression. **Breaking change**: `FirstHourRating` is now a required input for storage water heaters when UEF is provided.
- Adds optional HPXML fan power inputs for most HVAC system types. **Breaking change**: Removes ElectricAuxiliaryEnergy input for non-boiler heating systems.
- Uses air-source heat pump cooling performance curves for central air conditioners.
- Updates rated fan power assumption for mini-split heat pump models.
- Allows coal fuel type for non-boiler heating systems.
- Accommodates common walls adjacent to unconditioned space by using HPXML surfaces where InteriorAdjacentTo == ExteriorAdjacentTo.
- Adds optional HPXML inputs to define whether a clothes dryer is vented and its ventilation rate.
- Adds optional HPXML input for `SimulationControl/CalendarYear` for TMY weather files.
- Schematron validation improvements.
- Adds some HPXML XSD schema validation and additional error-checking.
- Various small updates to ASHRAE 140 test files.
- Reduces number of EnergyPlus output files produced by using new OutputControlFiles object.
- Release packages now include ASHRAE 140 test files/results.

__Bugfixes__
- EnergyPlus 9.4.0 fix for negative window solar absorptances at certain hours.
- Fixes airflow timeseries outputs to be averaged instead of summed.
- Updates HVAC sizing methodology for slab-on-grade foundation types.
- Fixes an error that could prevent schematron validation errors from being produced.
- Skips weather caching if filesystem is read only.

## OpenStudio-HPXML v0.11.0 Beta

__New Features__
- New [Schematron](http://schematron.com) validation (EPvalidator.xml) replaces custom ruby validation (EPvalidator.rb)
- **[Breaking change]** `BuildingConstruction/ResidentialFacilityType` ("single-family detached", "single-family attached", "apartment unit", or "manufactured home") is a required input
- Ability to model shared systems for Attached/Multifamily dwelling units
  - Shared HVAC systems (cooling towers, chillers, central boilers, water loop heat pumps, fan coils, ground source heat pumps on shared hydronic circulation loops)
  - Shared water heaters serving either A) multiple dwelling units' service hot water or B) a shared laundry/equipment room, as well as hot water recirculation systems
  - Shared appliances (e.g., clothes dryer in a shared laundry room)
  - Shared hot water recirculation systems
  - Shared ventilation systems (optionally with preconditioning equipment and recirculation)
  - Shared PV systems
  - **[Breaking change]** Appliances located in MF spaces (i.e., "other") must now be specified in more detail (i.e., "other heated space", "other non-freezing space", "other multifamily buffer space", or "other housing unit")
- Enclosure
  - New optional inputs: `Roof/RoofType`, `Wall/Siding`, and `RimJoist/Siding`
  - New optional inputs: `Skylight/InteriorShading/SummerShadingCoefficient` and `Skylight/InteriorShading/SummerShadingCoefficient`
  - New optional inputs: `Roof/RoofColor`, `Wall/Color`, and `RimJoist/Color` can be provided instead of `SolarAbsorptance`
  - New optional input to specify presence of flue/chimney, which results in increased infiltration
  - Allows adobe wall type
  - Allows `AirInfiltrationMeasurement/HousePressure` to be any value (previously required to be 50 Pa)
  - **[Breaking change]** `Roof/RadiantBarrierGrade` input now required when there is a radiant barrier
- HVAC
  - Adds optional high-level HVAC autosizing controls
    - `AllowIncreasedFixedCapacities`: Describes how HVAC equipment with fixed capacities are handled. If true, the maximum of the user-specified fixed capacity and the heating/cooling design load will be used to reduce potential for unmet loads. Defaults to false.
    - `UseMaxLoadForHeatPumps`: Describes how autosized heat pumps are handled. If true, heat pumps are sized based on the maximum of heating and cooling design loads. If false, heat pumps are sized per ACCA Manual J/S based on cooling design loads with some oversizing allowances for heating design loads. Defaults to true.
  - Additional HVAC types: mini-split air conditioners and fixed (non-portable) space heaters
  - Adds optional inputs for ground-to-air heat pumps: `extension/PumpPowerWattsPerTon` and `extension/FanPowerWattsPerCFM`
- Ventilation
  - Allows _multiple_ whole-home ventilation, spot ventilation, and/or whole house fans
- Appliances & Plug Loads
  - Allows _multiple_ `Refrigerator` and `Freezer`
  - Allows `Pool`, `HotTub`, `PlugLoad` of type "electric vehicle charging" and "well pump", and `FuelLoad` of type "grill", "lighting", and "fireplace"
  - **[Breaking change]** "other" and "TV other" plug loads now required
- Lighting
  - Allows lighting schedules and holiday lighting
- **[Breaking change]** For hydronic distributions, `HydronicDistributionType` is now required
- **[Breaking change]** For DSE distributions, `AnnualHeatingDistributionSystemEfficiency` and `AnnualCoolingDistributionSystemEfficiency` are both always required
- Allows more HPXML fuel types to be used for HVAC, water heating, appliances, etc.
- New inputs to define Daylight Saving period; defaults to enabled
- Adds more reporting of warnings/errors to run.log

__Bugfixes__
- Fixes pump energy for boilers and ground source heat pumps
- Fixes incorrect gallons of hot water use reported when there are multiple water heaters
- No longer report unmet load for buildings where the HVAC system only meets part of the load (e.g., room AC serving 33% of the load)
- Schedule bugfix for leap years

## OpenStudio-HPXML v0.10.0 Beta

__New Features__
- Dwelling units of single-family attached/multifamily buildings:
  - Adds new generic space types "other heated space", "other multifamily buffer space", and "other non-freezing space" for surface `ExteriorAdjacentTo` elements. "other housing unit", i.e. adiabatic surfaces, was already supported.
  - **[Breaking change]** For `FrameFloors`, replaces "other housing unit above" and "other housing unit below" enumerations with "other housing unit". All four "other ..." spaces must have an `extension/OtherSpaceAboveOrBelow` property set to either "above" or "below".
  - Allows ducts and water heaters to be located in all "other ..." spaces.
  - Allows all appliances to be located in "other", in which internal gains are neglected.
- Allows `Fireplace` and `FloorFurnace` for heating system types.
- Allows "exterior wall", "under slab", and "roof deck" for `DuctLocation`.
- Allows "wood" and "wood pellets" as fuel types for additional HVAC systems, water heaters, and appliances.
- Allows `Location` to be provided for `Dishwasher` and `CookingRange`.
- Allows `BuildingSummary/Site/SiteType` ("urban", "suburban", or "rural") to be provided.
- Allows user-specified `Refrigerator` and `CookingRange` schedules to be provided.
- HVAC capacity elements are no longer required; if not provided, ACCA Manual J autosizing calculations will be used (-1 can continue to be used for capacity elements but is discouraged).
- Duct locations/areas can be defaulted by specifying supply/return `Duct` elements without `DuctSurfaceArea` and `DuctLocation`. `HVACDistribution/DistributionSystemType/AirDistribution/NumberofReturnRegisters` can be optionally provided to inform the default duct area calculations.
- **[Breaking change]** Lighting inputs now use `LightingType[LightEmittingDiode | CompactFluorescent | FluorescentTube]` instead of `ThirdPartyCertification="ERI Tier I" or ThirdPartyCertification="ERI Tier II"`.
- **[Breaking change]** `HVACDistribution/ConditionedFloorAreaServed` is now required for air distribution systems.
- **[Breaking change]** Infiltration and attic ventilation specified using natural air changes per hour now uses `ACHnatural` instead of `extension/ConstantACHnatural`.
- **[Breaking change]** The optional `PerformanceAdjustment` input for instantaneous water heaters is now treated as a performance multiplier (e.g., 0.92) instead of derate (e.g., 0.08).
- Adds ASHRAE 140 Class II test files.
- SimulationOutputReport reporting measure:
  - New optional timeseries outputs:  airflows (e.g., infiltration, mechanical ventilation, natural ventilation, whole house fan) and weather (e.g., temperatures, wind speed, solar).
  - Timeseries frequency can now be set to 'none' as an alternative to setting all include_timeseries_foo variables to false.
  - **[Breaking change]** Renames "Wood" to "Wood Cord" to better distinguish from "Wood Pellets".
- Modeling improvements:
  - Improved calculation for infiltration height
  - Infiltration & mechanical ventilation now combined using ASHRAE 62.2 Normative Appendix C.
- Runtime improvements:
  - Optimized ruby require calls.
  - Skip ViewFactor calculations when not needed (i.e., no conditioned basement).
- Error-checking:
  - Adds more space type-specific error checking of adjacent surfaces.
  - Adds additional HPXML datatype checks.
  - Adds a warning if a `HVACDistribution` system has ducts entirely within conditioned space and non-zero leakage to the outside.
  - Adds warnings if appliance inputs may be inappropriate and result in negative energy or hot water use.

__Bugfixes__
- Fixes error if there's a `FoundationWall` whose height is less than 0.5 ft.
- Fixes HVAC defrost control in EnergyPlus model to use "Timed" instead of "OnDemand".
- Fixes exterior air film and wind exposure for a `FrameFloor` over ambient conditions.
- Fixes air films for a `FrameFloor` ceiling.
- Fixes error if there are additional `LightingGroup` elements beyond the ones required.
- Fixes vented attic ventilation rate.
- Reported unmet heating/cooling load now correctly excludes latent energy.
- Ground-source heat pump backup fuel is now correctly honored instead of always using electricity.

## OpenStudio-HPXML v0.9.0 Beta

__New Features__
- **[Breaking change]** Updates to OpenStudio v3.0.0 and EnergyPlus 9.3
- Numerous HPXML inputs are now optional with built-in defaulting, particularly for water heating, appliances, and PV. Set the `debug` argument to true to output a in.xml HPXML file with defaults applied for inspection. See the documentation for defaulting equations/assumptions/references.
- **[Breaking change]** If clothes washer efficiency inputs are provided, `LabelUsage` is now required.
- **[Breaking change]** If dishwasher efficiency inputs are provided, `LabelElectricRate`, `LabelGasRate`, `LabelAnnualGasCost`, and `LabelUsage` are now required.
- Adds optional specification of simulation controls including timestep and begin/end dates.
- Adds optional `extension/UsageMultiplier` inputs for appliances, plug loads, lighting, and water fixtures. Can be used to, e.g., reflect high/low usage occupants.
- Adds ability to model a dehumidifier.
- Adds ability to model kitchen/bath fans (spot ventilation).
- Improved desuperheater model; desuperheater can now be connected to heat pump water heaters.
- Updated clothes washer/dryer and dishwasher models per ANSI/RESNET/ICC 301-2019 Addendum A.
- Solar thermal systems modeled with `SolarFraction` can now be connected to combi water heating systems.
- **[Breaking change]** Replaces optional `epw_output_path` and `osm_output_path` arguments with a single optional `output_dir` argument; adds an optional `debug` argument.
- **[Breaking change]** Replaces optional `BuildingConstruction/extension/FractionofOperableWindowArea` with optional `Window/FractionOperable`.
- **[Breaking change]** Replaces optional `extension/EPWFileName` with optional `extension/EPWFilePath` to allow absolute paths to be provided as an alternative to just the file name.
- Replaces REXML xml library with Oga for better runtime performance.
- Additional error-checking.
- SimulationOutputReport reporting measure:
  - Now reports wood and wood pellets
  - Can report monthly timeseries values if requested
  - Adds hot water outputs (gallons) for clothes washer, dishwasher, fixtures, and distribution waste.
  - Small improvement to calculation of component loads

__Bugfixes__
- Fixes possible simulation error for buildings with complex HVAC/duct systems.
- Fixes handling of infiltration induced by duct leakage imbalance (i.e., supply leakage != return leakage). Only affects ducts located in a vented crawlspace or vented attic.
- Fixes an unsuccessful simulation for buildings where the sum of multiple HVAC systems' fraction load served was slightly above 1 due to rounding.
- Small fix for interior partition wall thermal mass model.
- Skip building surfaces with areas that are extremely small.

## OpenStudio-HPXML v0.8.0 Beta

__Breaking changes__
- Weather cache files are now in .csv instead of .cache format.
- `extension/StandbyLoss` changed to `StandbyLoss` for indirect water heaters.
- `Site/extension/DisableNaturalVentilation` changed to `BuildingConstruction/extension/FractionofOperableWindowArea` for more granularity.

__New Features__
- Adds a SimulationOutputReport reporting measure that provides a variety of annual/timeseries outputs in CSV format.
- Allows modeling of whole-house fans to address cooling.
- Improved natural ventilation algorithm that reduces the potential for incurring additional heating energy.
- Optional `HotWaterTemperature` input for water heaters.
- Optional `CompressorType` input for air conditioners and air-source heat pumps.
- Allows specifying the EnergyPlus simulation timestep.
- Runtime performance improvements.
- Additional HPXML error-checking.

__Bugfixes__
- Fix for central fan integrated supply (CFIS) fan energy.
- Fix simulation error when `FractionHeatLoadServed` (or `FractionCoolLoadServed`) sums to slightly greater than 1.
- Fix for running simulations on a different drive (either local or remote network).
- Fix for HVAC sizing error when latitude is exactly 64 (Big Delta, Alaska).
- Fixes running simulations when there is no weather cache file.
- Fixes view factors when conditioned basement foundation walls have a window/door.
- Fixes weather file download.
- Allow a building with ceiling fans and without lighting.

## OpenStudio-HPXML v0.7.0 Beta

- Initial beta release<|MERGE_RESOLUTION|>--- conflicted
+++ resolved
@@ -4,6 +4,7 @@
 - Updates to HPXML v4.2.
 - Heat pump updates:
   - Updates default heating capacities at 17F per RESNET HERS Addendum 82 and NEEP database.
+  - Updates supplemental heating energy use during defrost based on RESNET HERS Addendum 82.
   - Updates shared pump power for ground-source heat pumps on a shared recirculation loop to cycle with heating/cooling load rather than operate continuously per RESNET HERS Addendum 94.
 - Allows optional `UsageMultiplier` for electric vehicles described using `Vehicles`.
 - Water heater improvements:
@@ -15,11 +16,6 @@
 - Minor PV improvements:
   - Allow `PVSystem/AttachedToInverter` to be omitted (unless there are multiple `Inverter` elements).
   - Allow multiple inverters with different efficiencies and use a weighted-average efficiency in the model (previously threw an error)
-<<<<<<< HEAD
-- Updates shared pump power for ground-source heat pumps on a shared recirculation loop to cycle with heating/cooling load rather than operate continuously per RESNET HERS Addendum 94.
-- Updates supplemental heating energy use during defrost based on RESNET HERS Addendum 82.
-=======
->>>>>>> 9938dac4
 - BuildResidentialHPXML measure:
   - Automatically adjusts garage dimensions for dwelling units with small footprints to avoid errors.
 
