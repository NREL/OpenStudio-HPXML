## OpenStudio-HPXML v1.8.0

__New Features__
- Updates to OpenStudio 3.8/EnergyPlus 24.1.
- Updates to HPXML v4.0-rc4.
- Adds BPI-2400 HPXML test files and results; see [Testing Framework](https://openstudio-hpxml.readthedocs.io/en/latest/testing_framework.html) for more information.
- Updates per ANSI/RESNET/ICC 301-2022 w/ Addendum C:
  - **Breaking change**: Replaces `WaterHeatingSystem/NumberofUnitsServed` with `WaterHeatingSystem/extension/NumberofBedroomsServed` for apportioning shared water heater tank losses.
  - **Breaking change**: Replaces `HotWaterDistribution/extension/SharedRecirculation/NumberofUnitsServed` with `HotWaterDistribution/extension/SharedRecirculation/NumberofBedroomsServed` for apportioning shared recirculation pump energy.
  - Allows shared batteries (batteries serving multiple dwelling units).
  - Updated default CFIS fan power to 0.58 W/cfm.
  - Removed natural ventilation availability RH constraint; HR constraint remains.
  - Refrigerator and freezer schedules may now be based on ambient temperature using new `TemperatureScheduleCoefficients` and `ConstantScheduleCoefficients` inputs; the refrigerator default schedule uses these new inputs.  
  - Default schedules updated for cooking ranges, lighting, plug loads, televisions, hot water recirculation pumps, and occupant heat gains.
  - Adds schedule inputs for hot water recirculation pumps and general water use internal gains.
  - Updated water heater installation location defaulting to match ANSI 301-2022
  - Updated calculation of hot water piping length for buildings with both conditioned and unconditioned basements to avoid double counting.
  - Updated how imbalanced infiltration and mechanical ventilation are combined on an hourly basis.
  - Updated handling of duct leakage imbalance induced infiltration.
  - Small change to default flow rate for imbalanced mechanical ventilation systems.
  - Updated window default interior shade coefficients to be calculated based on SHGC.
  - `AverageCeilingHeight` now used in natural ACH/CFM infiltration calculations.
- **Breaking change**: Replaces `SimulationControl/TemperatureCapacitanceMultiplier` with `SimulationControl/AdvancedResearchFeatures/TemperatureCapacitanceMultiplier`.
- **Breaking change**: Replaces `BuildingSummary/Site/extension/GroundConductivity` with `BuildingSummary/Site/Soil/Conductivity`.
- **Breaking change**: Modeling whole SFA/MF buildings is now specified using a `SoftwareInfo/extension/WholeSFAorMFBuildingSimulation=true` element instead of `building-id=ALL` argument.
- **Breaking change**: Skylights attached to roofs of attics (e.g., with shafts or sun tunnels) must include the `Skylight/AttachedToFloor` element.
- Allows optional building site inputs (`GeoLocation/Latitude`, `GeoLocation/Longitude`, `Elevation`); useful when located far from, or at a very different elevation than, the EPW weather station.
- Air source heat pump/air conditioner enhancements:
  - Adds heat pump backup autosizing methodology input (`HeatPumpBackupSizingMethodology`) with choices of "emergency" and "supplemental".
  - Allows autosizing with detailed performance data inputs for variable-speed HVAC systems using `CapacityFractionOfNominal`.
  - Adds maximum power ratio detailed schedule for variable-speed HVAC systems to model shedding controls per [AHRI 1380](https://www.ahrinet.org/search-standards/ahri-1380-i-p-demand-response-through-variable-capacity-hvac-systems-residential-and-small).
  - Now defaults to -20F for `CompressorLockoutTemperature` for variable-speed heat pump systems.
  - Allows modeling multi-stage electric backup coils with `extension/BackupHeatingCapacityIncrement`.
- Ground source heat pump enhancements:
  - Allows optional detailed inputs related to geothermal loop (`HVACPlant/GeothermalLoop`).
  - Allows optional ground diffusivity input.
  - Updates to using G-Functions from the [G-Function Library for Modeling Vertical Bore Ground Heat Exchanger](https://gdr.openei.org/submissions/1325).
  - Updated heating/cooling performance curves to reflect newer equipment.
- Allows optional `Ducts/DuctShape` and `Ducts/DuctFractionRectangular` inputs, which affect duct effective R-value used for modeling.
- Allows optional `HeatingAutosizingFactor`, `CoolingAutosizingFactor`, `BackupHeatingAutosizingFactor` inputs to scale HVAC capacities for autosized equipment.
- Allows optional `HeatingAutosizingLimit`, `CoolingAutosizingLimit`, `BackupHeatingAutosizingLimit` inputs to set maximum HVAC capacities ceiling for autosized equipment.
- Adds optional `Slab/extension/GapInsulationRValue` input for cases where a slab has horizontal (under slab) insulation.
- Allows radiant barriers for additional locations (attic gable walls and floor); reduced emissivity due to dust assumed for radiant barriers on attic floor.
- Adds window and skylight `GlassType` options of "low-e, high-solar-gain" and "low-e, low-solar-gain"; updates U-factor/SHGC lookup tables.
- BuildResidentialHPXML measure:
  - **Breaking change**: Replaces `roof_radiant_barrier`/`roof_radiant_barrier_grade` arguments with `radiant_barrier_attic_location`/`radiant_barrier_grade`.
  - Allows specifying number of bedrooms served by the water heater which is used for apportioning tank losses; **Breaking change**: Replaces `water_heater_num_units_served` with `water_heater_num_bedrooms_served`.
  - Allows defining multiple unavailable periods; **Breaking change**: arguments renamed to `schedules_vacancy_periods`, `schedules_power_outage_periods`, and `schedules_power_outage_periods_window_natvent_availability`.
  - Adds detailed performance data inputs for variable-speed air source HVAC systems.
  - Adds heat pump backup sizing methodology input.
  - Add soil and moisture type arguments (for determining ground conductivity and diffusivity) and optional geothermal loop arguments for ground source heat pumps.
  - The "Geometry: Building Number of Units" input is now written to the HPXML `NumberofUnitsInBuilding` element.
  - Adds a blower fan efficiency input for specifying fan power W/cfm at maximum speed.
- HVAC Manual J design load calculations:
  - **Breaking change**: Outputs for "Infiltration/Ventilation" category disaggregated into "Infiltration" and "Ventilation".
  - **Breaking change**: Outputs for "Windows" category no longer includes AED excursion; now a separate "AED Excursion" category.
  - Allows optional zone-level and space-level design load calculations using HPXML `Zones/Zone[ZoneType="conditioned"]/Spaces/Space` elements.
  - Allows additional outdoor design condition inputs: `DailyTemperatureRange` and `HumidityDifference`.
  - Adds a new detailed output file with block/space load details by surface, AED curves, etc.
  - Miscellaneous improvements.
- Updates default `ShieldingofHome` to be "well-shielded" for single-family attached and multifamily dwelling units.
- Improves heating/cooling component loads; for timesteps where there is no heating/cooling load, assigns heat transfer to heating or cooling by comparing indoor temperature to the average of heating/cooling setpoints.
- Adds net energy and net electricity timeseries output columns even when there is no PV or generator.
- Adds more error-checking for inappropriate inputs (e.g., HVAC SHR=0 or clothes washer IMEF=0).
- Allow alternative label energy use (W) input for ceiling fans.
- Adds geothermal loop outputs (number/length of boreholes) to annual results output file.
- Updates to run_simulation.rb script:
  - Allows requesting timeseries outputs with different frequencies (e.g., `--hourly enduses --monthly temperatures`).
  - **Breaking change**: Deprecates `--add-timeseries-output-variable`; EnergyPlus output variables can now be requested like other timeseries categories (using e.g. `--hourly 'Zone People Occupant Count'`).
  - Adds an optional `--skip-simulation` argument that allows skipping the EnergyPlus simulation.
- BuildResidentialScheduleFile measure:
  - Allows appending columns to an existing CSV file rather than overwriting.
  - Other plug load schedules now use Other schedule fractions per ANSI/RESNET/ICC 301-2022 Addendum C.
  - TV plug load schedules now use TV schedule fractions from the American Time Use Survey and monthly multipliers from the 2010 Building America Analysis Spreadsheets.
  - Ceiling fan schedules now use ceiling fan schedule fractions and monthly multipliers from ANSI/RESNET/ICC 301-2022 Addendum C.
- Advanced research features:
<<<<<<< HEAD
  - Allow an optional boolean input `HeatPump/extension/AdvancedDefrostApproach` for heat pump advanced defrost model. The improved model uses EMS program and OtherEquipment objects to better account for loads and energy uses during heat pump defrost.
  - Allow modeling on/off thermostat deadband with start-up degradation for single speed central ac and single speed ashp systems. Currently only supports homes with at most one cooling system serving 100% cooling loads, and one heating system serving 100% heating loads (including heat pumps). An on/off thermostat deadband temperature is a temperature difference between cut-in and cut-out temperature for HVAC operations, applied to both heating and cooling.
  - Allow modeling time-based realistic staging for two speed DX systems (central ac and ASHP). Assumes 5 minutes before transitioning to a higher speed.
=======
  - Allows an optional boolean input `SimulationControl/AdvancedResearchFeatures/DefrostModelType` for heat pump advanced defrost model.
>>>>>>> ed22b0e8

__Bugfixes__
- Fixes error if using AllowIncreasedFixedCapacities=true w/ HP detailed performance data.
- Prevents mains water temperature from going below freezing (0 C).
- Fixes error if HPXML has emissions scenario and abbreviated run period.
- Fixes detailed schedule error-checking where schedules with MAX < 1 were incorrectly allowed.
- Fixes error if using MF space types (e.g., "other heated space") and the building has no HVAC equipment.
- Fixes `ManualJInputs/HumiditySetpoint` not being used in the design load calculation.
- Fixes possible EnergyPlus error when a `Slab` representing a crawlspace dirt floor has perimeter or under slab insulation.
- Prevents errors due to incorrect `Floor/FloorOrCeiling` input; issues a warning when detected.
- Apportion shared water heater tank losses for HPWHs and combi systems.
- Fixes buried duct effective R-values.
- Fixes shared boiler default location (which could result in assuming there's a flue in conditioned space impacting infiltration).

## OpenStudio-HPXML v1.7.0

__New Features__
- Updates to OpenStudio 3.7.0/EnergyPlus 23.2.
- **Breaking change**: Updates to HPXML v4.0-rc2:
  - HPXML namespace changed from http://hpxmlonline.com/2019/10 to http://hpxmlonline.com/2023/09.
  - Replaces "living space" with "conditioned space", which better represents what is modeled.
  - Replaces `HotTubs/HotTub` with `Spas/PermanentSpa`.
  - Replaces `PortableHeater` and `FixedHeater` with `SpaceHeater`.
- Allows simulating whole multifamily (MF) buildings in a single combined simulation:
  - **Breaking change**: Multiple elements move from `SoftwareInfo/extension` to `BuildingDetails/BuildingSummary/extension` to allow variation across units:
    - `HVACSizingControl`
    - `ShadingControl`
    - `SchedulesFilePath`
    - `NaturalVentilationAvailabilityDaysperWeek`
  - Allows `NumberofUnits` to be used as a multiplier on dwelling unit simulation results to reduce simulation runtime.
  - See the [OpenStudio-HPXML documentation](https://openstudio-hpxml.readthedocs.io/en/v1.7.0/workflow_inputs.html#whole-sfa-mf-buildings) for more detail.
- HVAC modeling updates:
  - Updated assumptions for variable-speed air conditioners, heat pumps, and mini-splits based on NEEP data. Expect results to change, potentially significantly so depending on the scenario.
  - Allows detailed heating and cooling performance data (min/max COPs and capacities at different outdoor temperatures) for variable-speed systems.
  - Updates deep ground temperatures (used for modeling ground-source heat pumps) using L. Xing's simplified design model (2014).
  - Replaces inverse calculations, used to calculate COPs from rated efficiencies, with regressions for single/two-speed central ACs and ASHPs.
- Output updates:
  - **Breaking change**: "Hot Tub" outputs renamed to "Permanent Spa".
  - Adds "Peak Electricity: Annual Total (W)" output.
  - Adds battery resilience hours output; allows requesting timeseries output.
  - ReportUtilityBills measure: Allows reporting monthly utility bills in addition to (or instead of) annual bills.
- BuildResidentialHPXML measure:
  - Allow duct area fractions (as an alternative to duct areas in ft^2).
  - Allow duct locations to be provided while defaulting duct areas (i.e., without providing duct area/fraction inputs).
  - Add generic "attic" and "crawlspace" location choices for supply/return ducts, water heater, and battery.
  - Always validate the HPXML file before applying defaults and only optionally validate the final HPXML file.
- Adds manufactured home belly as a foundation type and allows modeling ducts in a manufactured home belly.
- Battery losses now split between charging and discharging.
- Interior/exterior window shading multipliers are now modeled using the EnergyPlus incident solar multiplier.
- Allows `WaterFixture/FlowRate` as an alternative to `LowFlow`; hot water credit is now calculated based on fraction of low flow fixtures.
- Allows above-grade basements/crawlspaces defined solely with Wall (not FoundationWall) elements.
- Updates to 2022 EIA energy costs.
- Added README.md documentation for all OpenStudio measures.

__Bugfixes__
- Fixes battery resilience output to properly incorporate battery losses.
- Fixes lighting multipliers not being applied when kWh/yr inputs are used.
- Fixes running detailed schedules with mixed timesteps (e.g., hourly heating/cooling setpoints and 15-minutely miscellaneous plug load schedules).
- Fixes calculation of utility bill fixed costs for simulations with abbreviated run periods.
- Fixes error if heat pump `CompressorLockoutTemperature` == `BackupHeatingLockoutTemperature`.
- Fixes possible "Electricity category end uses do not sum to total" error for a heat pump w/o backup.
- Fixes ground source heat pump fan/pump adjustment to rated efficiency.
- Fixes error if conditioned basement has `InsulationSpansEntireSlab=true`.
- Fixes ReportSimulationOutput outputs for the Parametric Analysis Tool (PAT).
- Fixes missing radiation exchange between window and sky when an interior/exterior window shading multiplier less than 1 exists.
- Fixes monthly shallow ground temperatures (used primarily in HVAC autosizing) for the southern hemisphere.
- Various HVAC sizing bugfixes and improvements.
- Fixes low-speed heating COPs for some two-speed ASHPs and cooling COPs for some single-speed ACs/HPs.
- BuildResidentialHPXML measure: Fixes air distribution CFA served when there is not a central system that meets 100% of the load.

## OpenStudio-HPXML v1.6.0

__New Features__
- Updates to OpenStudio 3.6.1/EnergyPlus 23.1.
- **Breaking change**: Updates to newer proposed HPXML v4.0:
  - Replaces `VentilationFan/Quantity` and `CeilingFan/Quantity` with `Count`.
  - Replaces `PVSystem/InverterEfficiency` with `PVSystem/AttachedToInverter` and `Inverter/InverterEfficiency`.
  - Replaces `WaterHeatingSystem/extension/OperatingMode` with `WaterHeatingSystem/HPWHOperatingMode` for heat pump water heaters.
- Output updates:
  - **Breaking change**: Adds `End Use: Heating Heat Pump Backup Fans/Pumps` (disaggregated from `End Use: Heating Fans/Pumps`).
  - **Breaking change**: Replaces `Component Load: Windows` with `Component Load: Windows Conduction` and `Component Load: Windows Solar`.
  - **Breaking change**: Replaces `Component Load: Skylights` with `Component Load: Skylights Conduction` and `Component Load: Skylights Solar`.
  - **Breaking change**: Adds `Component Load: Lighting` (disaggregated from `Component Load: Internal Gains`).
  - **Breaking change**: Adds "net" values for emissions; "total" values now exclude generation (e.g., PV).
  - Adds `Load: Heating: Heat Pump Backup` (heating load delivered by heat pump backup systems).
  - Adds `System Use` outputs (end use outputs for each heating, cooling, and water heating system); allows requesting timeseries output.
  - All annual load outputs are now provided as timeseries outputs; previously only "Delivered" loads were available.
  - Peak summer/winter electricity outputs are now based on Jun/July/Aug and Dec/Jan/Feb months, not HVAC heating/cooling operation.
  - Allows specifying the number of decimal places for timeseries output.
  - Msgpack outputs are no longer rounded (since there is no file size penalty to storing full precision).
  - Annual emissions and utility bills now include all fuel/end uses, even if zero.
  - ReportSimulationOutput measure: Allows disabling individual annual output sections.
- **Breaking change**: Deprecates `OccupancyCalculationType` ("asset" or "operational").
   - If `NumberofResidents` not provided, an *asset* calculation is performed assuming standard occupancy per ANSI/RESNET/ICC 301.
   - If `NumberofResidents` is provided, an *operational* calculation is performed using a relationship between #Bedrooms and #Occupants from RECS 2015.
- Heat pump enhancements:
  - Allows `HeatingCapacityRetention[Fraction | Temperature]` inputs to define cold-climate performance; like `HeatingCapacity17F` but can apply to autosized systems and can use a user-specified temperature.
  - Default mini-split heating capacity retention updated from 0.4 to 0.5 (at 5 deg-F).
  - Allows `CompressorLockoutTemperature` as an optional input to control the minimum temperature the compressor can operate at.
  - Defaults for `CompressorLockoutTemperature`: 25F for dual-fuel, -20F for mini-split, 0F for all other heat pumps.
  - Defaults for `BackupHeatingLockoutTemperature`: 50F for dual-fuel, 40F for all other heat pumps.
  - Provides a warning if `BackupHeatingSwitchoverTemperature` or `BackupHeatingLockoutTemperature` are low and may cause unmet hours.
  - Autosizing is no longer all-or-none; backup heating can be autosized (defaulted) while specifying the heat pump capacities, or vice versa.
  - Allows `extension/CrankcaseHeaterPowerWatts` as an optional input; defaults to 50 W for central HPs/ACs and mini-splits.
  - Increased consistency between variable-speed central HP and mini-split HP models for degradation coefficients, gross SHR calculations, etc.
- Infiltration changes:
  - **Breaking change**: Infiltration for SFA/MF dwelling units must include `TypeOfInfiltrationLeakage` ("unit total" or "unit exterior only").
  - **Breaking change**: Replaces `BuildingConstruction/extension/HasFlueOrChimney` with `AirInfiltration/extension/HasFlueOrChimneyInConditionedSpace`; defaults now incorporate HVAC/water heater location.
  - Allows infiltration to be specified using `CFMnatural` or `EffectiveLeakageArea`.
- Lighting changes:
  - LightingGroups can now be specified using kWh/year annual consumption values as an alternative to fractions of different lighting types.
  - LightingGroups for interior, exterior, and garage are no longer required; if not provided, these lighting uses will not be modeled.
- HVAC sizing enhancements:
  - Allows optional inputs under `HVACSizingControl/ManualJInputs` to override Manual J defaults for HVAC autosizing calculations.
  - Updates to better align various default values and algorithms with Manual J.
  - Updates design load calculations to handle conditioned basements with insulated slabs.
- Duct enhancements:
  - Allows modeling ducts buried in attic loose-fill insulation using `Ducts/DuctBuriedInsulationLevel`.
  - Allows specifying `Ducts/DuctEffectiveRValue`, the value that will be used in the model, though its use is not recommended.
- Allows modeling a pilot light for non-electric heating systems (furnaces, stoves, boilers, and fireplaces).
- Allows summer vs winter shading seasons to be specified for windows and skylights.
- Allows defining one or more `UnavailablePeriods` (e.g., occupant vacancies or power outage periods).
- Stochastic schedules for garage lighting and TV plug loads now use interior lighting and miscellaneous plug load schedules, respectively.
- Performance improvement for HPXML files w/ large numbers of `Building` elements.
- Weather cache files (\*foo-cache.csv) are no longer used/needed.

__Bugfixes__
- Fixes `BackupHeatingSwitchoverTemperature` for a heat pump w/ *separate* backup system; now correctly ceases backup operation above this temperature.
- Fixes error if calculating utility bills for an all-electric home with a detailed JSON utility rate.
- Stochastic schedules now excludes columns for end uses that are not stochastically generated.
- Fixes operational calculation when the number of residents is set to zero.
- Fixes possible utility bill calculation error for a home with PV using a detailed electric utility rate.
- Fixes defaulted mechanical ventilation flow rate for SFA/MF buildings, with respect to infiltration credit.
- HPXML files w/ multiple `Building` elements now only show warnings for the single `Building` being simulated.
- Adds a warning for SFA/MF dwelling units without at least one attached wall/ceiling/floor surface.
- Various fixes for window/skylight/duct design loads for Manual J HVAC autosizing calculations.
- Ensure that ductless HVAC systems do not have a non-zero airflow defect ratio specified.
- Fixes possible "A neighbor building has an azimuth (XX) not equal to the azimuth of any wall" for SFA/MF units with neighboring buildings for shade.
- Fixes reported loads when no/partial HVAC system (e.g., room air conditioner that meets 30% of the cooling load).

## OpenStudio-HPXML v1.5.1

__New Features__
- When `Battery/Location` not provided, now defaults to garage if present, otherwise outside.
- BuildResidentialScheduleFile measure:
  - Allows requesting a subset of end uses (columns) to be generated.

__Bugfixes__
- Fixes total/net electricity timeseries outputs to include battery charging/discharging energy.
- Fixes error when a non-electric water heater has jacket insulation and the UEF metric is used.

## OpenStudio-HPXML v1.5.0

__New Features__
- Updates to OpenStudio 3.5.0/EnergyPlus 22.2.
- **Breaking change**: Updates to newer proposed HPXML v4.0:
  - Replaces `FrameFloors/FrameFloor` with `Floors/Floor`.
  - `Floor/FloorType` (WoodFrame, StructuralInsulatedPanel, SteelFrame, or SolidConcrete) is a required input.
  - All `Ducts` must now have a `SystemIdentifier`.
  - Replaces `WallType/StructurallyInsulatedPanel` with `WallType/StructuralInsulatedPanel`.
  - Replaces `SoftwareInfo/extension/SimulationControl/DaylightSaving/Enabled` with `Building/Site/TimeZone/DSTObserved`.
  - Replaces `StandbyLoss` with `StandbyLoss[Units="F/hr"]/Value` for an indirect water heater.
  - Replaces `BranchPipingLoopLength` with `BranchPipingLength` for a hot water recirculation system.
  - Replaces `Floor/extension/OtherSpaceAboveOrBelow` with `Floor/FloorOrCeiling`.
  - For PTAC with heating, replaces `HeatingSystem` of type PackagedTerminalAirConditionerHeating with `CoolingSystem/IntegratedHeating*` elements.
- **Breaking change**: Now performs full HPXML XSD schema validation (previously just limited checks); yields runtime speed improvements.
- **Breaking change**: HVAC/DHW equipment efficiencies can no longer be defaulted (e.g., based on age of equipment); they are now required.
- **Breaking change**: Deprecates ReportHPXMLOutput measure; HVAC autosized capacities & design loads moved to `results_annual.csv`.
- **Breaking change**: BuildResidentialHPXML measure: Replaces arguments using 'auto' for defaults with optional arguments of the appropriate data type.
- Utility bill calculations:
  - **Breaking change**: Removes utility rate and PV related arguments from the ReportUtilityBills measure in lieu of HPXML file inputs.
  - Allows calculating one or more utility bill scenarios (e.g., net metering vs feed-in tariff compensation types for a simulation with PV).
  - Adds detailed calculations for tiered, time-of-use, or real-time pricing electric rates using OpenEI tariff files.  
- Lithium ion battery:
  - Allows detailed charging/discharging schedules via CSV files.
  - Allows setting round trip efficiency.
  - **Breaking change**: Lifetime model is temporarily disabled; `Battery/extension/LifetimeModel` is not allowed.
- Allows SEER2/HSPF2 efficiency types for central air conditioners and heat pumps.
- Allows setting the natural ventilation availability (days/week that operable windows can be opened); default changed from 7 to 3 (M/W/F).
- Allows specifying duct surface area multipliers.
- Allows modeling CFIS ventilation systems with supplemental fans.
- Allows shared dishwasher/clothes washer to be attached to a hot water distribution system instead of a single water heater.
- Allows heating/cooling seasons that don't span the entire year.
- Allows modeling room air conditioners with heating or reverse cycle.
- Allows setting the ground soil conductivity used for foundation heat transfer and ground source heat pumps.
- Allows setting the EnergyPlus temperature capacitance multiplier.
- EnergyPlus modeling changes:
  - Switches Kiva foundation model timestep from 'Hourly' to 'Timestep'; small increase in runtime for sub-hourly simulations.
  - Improves Kiva foundation model heat transfer by providing better initial temperature assumptions based on foundation type and insulation levels.
- Annual/timeseries outputs:
  - Allows timeseries timestamps to be start or end of timestep convention; **Breaking change**: now defaults to start of timestep.
  - Adds annual emission outputs disaggregated by end use; timeseries emission outputs disaggregated by end use can be requested.
  - Allows generating timeseries unmet hours for heating and cooling.
  - Allows CSV timeseries output to be formatted for use with the DView application.
  - Adds heating/cooling setpoints to timeseries outputs when requesting zone temperatures.
  - Disaggregates Battery outputs from PV outputs.
  - Design temperatures, used to calculate design loads for HVAC equipment autosizing, are now output in `in.xml` and `results_annual.csv`.

__Bugfixes__
- Fixes possible incorrect autosizing of heat pump *separate* backup systems with respect to duct loads.
- Fixes incorrect autosizing of heat pump *integrated* backup systems if using MaxLoad/HERS sizing methodology and cooling design load exceeds heating design load.
- Fixes heating (or cooling) setpoints affecting the conditioned space temperature outside the heating (or cooling) season.
- Fixes handling non-integer number of occupants when using the stochastic occupancy schedule generator.
- Fixes units for Peak Loads (kBtu/hr, not kBtu) in annual results file.
- Fixes possible output error for ground source heat pumps with a shared hydronic circulation loop.
- Provides an error message if the EnergyPlus simulation used infinite energy.
- Fixes zero energy use for a ventilation fan w/ non-zero fan power and zero airflow rate.
- Fixes excessive heat transfer when foundation wall interior insulation does not start from the top of the wall.
- Fixes how relative paths are treated when using an OpenStudio Workflow.
- Fixes possible simulation error if a slab has an ExposedPerimeter near zero.
- Fixes possible "Could not identify surface type for surface" error.
- Fixes possible ruby error when defaulting water heater location.
- Battery round trip efficiency now correctly affects results.
- BuildResidentialHPXML measure: 
  - Fixes aspect ratio convention for single-family attached and multifamily dwelling units.

## OpenStudio-HPXML v1.4.0

__New Features__
- Updates to OpenStudio 3.4.0/EnergyPlus 22.1.
- High-level optional `OccupancyCalculationType` input to specify operational vs asset calculation. Defaults to asset. If operational, `NumberofResidents` is required.
- Allows calculating one or more emissions scenarios (e.g., high renewable penetration vs business as usual) for different emissions types (e.g., CO2e).
- New ReportUtilityBills reporting measure: adds a new results_bills.csv output file to summarize calculated utility bills.
- Switches from EnergyPlus SQL output to MessagePack output for faster performance and reduced file sizes when requesting timeseries outputs.
- New heat pump capabilities:
  - **Breaking change**: Replaces the `UseMaxLoadForHeatPumps` sizing option with `HeatPumpSizingMethodology`, which has three choices:
    - `ACCA`: nominal capacity sized per ACCA Manual J/S based on cooling design loads, with some oversizing allowances for larger heating design loads.
    - `HERS` (default): nominal capacity sized equal to the larger of heating/cooling design loads.
    - `MaxLoad`: nominal capacity sized based on the larger of heating/cooling design loads, while taking into account the heat pump's capacity retention at the design temperature.
  - Allows the separate backup system to be a central system (e.g., central furnace w/ ducts). Previously only non-central system types were allowed.
  - Heat pumps with switchover temperatures are now autosized by taking into account the switchover temperature, if higher than the heating design temperature.
  - Allows `BackupHeatingLockoutTemperature` as an optional input to control integrated backup heating availability during, e.g., a thermostat heating setback recovery event; defaults to 40F.
- New water heating capabilities:
  - Allows conventional storage tank water heaters to use a stratified (rather than mixed) tank model via `extension/TankModelType`; higher precision but runtime penalty. Defaults to mixed.
  - Allows operating mode (standard vs heat pump only) for heat pump water heaters (HPWHs) via `extension/OperatingMode`. Defaults to standard.
  - Updates combi boiler model to be simpler, faster, and more robust by using separate space/water heating plant loops and boilers.
- New capabilities for hourly/sub-hourly scheduling via schedule CSV files:
  - Detailed HVAC and water heater setpoints.
  - Detailed heat pump water heater operating modes.
- EnergyPlus modeling changes:
  - Switches from ScriptF to CarrollMRT radiant exchange algorithm.
  - Updates HVAC fans to use fan power law (cubic relationship between fan speed and power).
  - Updates HVAC rated fan power assumption per ASHRAE 1449-RP.
- Allows specifying a `StormWindow` element for windows/skylights; U-factors and SHGCs are automatically adjusted.
- Allows an optional `AirInfiltrationMeasurement/InfiltrationHeight` input.
- Allows an optional `Battery/UsableCapacity` input; now defaults to 0.9 x NominalCapacity (previously 0.8).
- For CFIS systems, allows an optional `extension/VentilationOnlyModeAirflowFraction` input to address duct losses during ventilation only mode.
- **Breaking change**: Each `VentilationFan` must have one (and only one) `UsedFor...` element set to true.
- BuildResidentialHPXML measure:
  - **Breaking change**: Changes the zip code argument name to `site_zip_code`.
  - Adds optional arguments for schedule CSV files, HPWH operating mode, water heater tank model, storm windows, heat pump lockout temperature, battery usable capacity, and emissions scenarios.
  - Adds support for ambient foundations for single-family attached and apartment units.
  - Adds support for unconditioned attics for apartment units.
  - Adds an optional argument to store additional custom properties in the HPXML file.
  - Adds an optional argument for whether the HPXML file is written with default values applied; defaults to false.
  - Adds an optional argument for whether the HPXML file is validated; defaults to false.
- ReportSimulationOutput measure:
  - **Breaking change**: New "End Use: \<Fuel\>: Heating Heat Pump Backup" output, disaggregated from "End Use: \<Fuel\>: Heating".
  - Adds "Energy Use: Total" and "Energy Use: Net" columns to the annual results output file; allows timeseries outputs.
  - Adds a "Fuel Use: Electricity: Net" timeseries output column for homes with electricity generation.
  - Adds optional argument for requesting timeseries EnergyPlus output variables.
  - Adds ability to include `TimeDST` and/or `TimeUTC` timestamp column(s) in results_timeseries.csv.
  - Timestamps in results_timeseries.csv are output in ISO 8601 standard format.
  - Allows user-specified annual/timeseries output file names.
- ReportHPXMLOutput measure:
  - Adds "Enclosure: Floor Area Foundation" output row in results_hpxml.csv.
- Adds support for shared hot water recirculation systems controlled by temperature.
- Relaxes requirement for `ConditionedFloorAreaServed` for air distribution systems; now only needed if duct surface areas not provided.
- Allows MessagePack annual/timeseries output files to be generated instead of CSV/JSON.

__Bugfixes__
- Adds more stringent limits for `AirflowDefectRatio` and `ChargeDefectRatio` (now allows values from 1/10th to 10x the design value).
- Catches case where leap year is specified but weather file does not contain 8784 hours.
- Fixes possible HVAC sizing error if design temperature difference (TD) is negative.
- Fixes an error if there is a pool or hot tub, but the pump `Type` is set to "none".
- Adds more decimal places in output files as needed for simulations with shorter timesteps and/or abbreviated run periods.
- Timeseries output fixes: some outputs off by 1 hour; possible negative combi boiler values.
- Fixes range hood ventilation interaction with infiltration to take into account the location of the cooking range.
- Fixes possible EMS error for ventilation systems with low (but non-zero) flow rates.
- Fixes documentation for `Overhangs/Depth` inputs; units should be ft and not inches.
- The `WaterFixturesUsageMultiplier` input now also applies to general water use internal gains and recirculation pump energy (for some control types).
- BuildResidentialHPXML measure:
  - Fixes units for "Cooling System: Cooling Capacity" argument (Btu/hr, not tons).
  - Fixes incorrect outside boundary condition for shared gable walls of cathedral ceilings, now set to adiabatic.

## OpenStudio-HPXML v1.3.0

__New Features__
- Updates to OpenStudio 3.3.0/EnergyPlus 9.6.0.
- **Breaking change**: Replaces "Unmet Load" outputs with "Unmet Hours".
- **Breaking change**: Renames "Load: Heating" and "Peak Load: Heating" (and Cooling) outputs to include "Delivered".
- **Breaking change**: Any heat pump backup heating requires `HeatPump/BackupType` ("integrated" or "separate") to be specified.
- **Breaking change**: For homes with multiple PV arrays, all inverter efficiencies must have the same value.
- **Breaking change**: HPXML schema version must now be '4.0' (proposed).
  - Moves `ClothesDryer/extension/IsVented` to `ClothesDryer/Vented`.
  - Moves `ClothesDryer/extension/VentedFlowRate` to `ClothesDryer/VentedFlowRate`.
  - Moves `FoundationWall/Insulation/Layer/extension/DistanceToTopOfInsulation` to `FoundationWall/Insulation/Layer/DistanceToTopOfInsulation`.
  - Moves `FoundationWall/Insulation/Layer/extension/DistanceToBottomOfInsulation` to `FoundationWall/Insulation/Layer/DistanceToBottomOfInsulation`.
  - Moves `Slab/PerimeterInsulationDepth` to `Slab/PerimeterInsulation/Layer/InsulationDepth`.
  - Moves `Slab/UnderSlabInsulationWidth` to `Slab/UnderSlabInsulation/Layer/InsulationWidth`.
  - Moves `Slab/UnderSlabInsulationSpansEntireSlab` to `Slab/UnderSlabInsulation/Layer/InsulationSpansEntireSlab`.
- Initial release of BuildResidentialHPXML measure, which generates an HPXML file from a set of building description inputs.
- Expanded capabilities for scheduling:
  - Allows modeling detailed occupancy via a schedule CSV file.
  - Introduces a measure for automatically generating detailed smooth/stochastic schedule CSV files.
  - Expands simplified weekday/weekend/monthly schedule inputs to additional building features.
  - Allows `HeatingSeason` & `CoolingSeason` to be specified for defining heating and cooling equipment availability.
- Adds a new results_hpxml.csv output file to summarize HPXML values (e.g., surface areas, HVAC capacities).
- Allows modeling lithium ion batteries.
- Allows use of `HeatPump/BackupSystem` for modeling a standalone (i.e., not integrated) backup heating system.
- Allows conditioned crawlspaces to be specified; modeled as crawlspaces that are actively maintained at setpoint.
- Allows non-zero refrigerant charge defect ratios for ground source heat pumps.
- Expands choices allowed for `Siding` (Wall/RimJoist) and `RoofType` (Roof) elements.
- Allows "none" for wall/rim joist siding.
- Allows interior finish inputs (e.g., 0.5" drywall) for walls, ceilings, and roofs.
- Allows specifying the foundation wall type (e.g., solid concrete, concrete block, wood, etc.).
- Allows additional fuel types for generators.
- Switches to the EnergyPlus Fan:SystemModel object for all HVAC systems.
- Introduces a small amount of infiltration for unvented spaces.
- Updates the assumption of flue losses vs tank losses for higher efficiency non-electric storage water heaters.
- Revises shared mechanical ventilation preconditioning control logic to operate less often.
- Adds alternative inputs:
  - Window/skylight physical properties (`GlassLayers`, `FrameType`, etc.) instead of `UFactor` & `SHGC`.
  - `Ducts/FractionDuctArea` instead of `Ducts/DuctSurfaceArea`.
  - `Length` instead of `Area` for foundation walls.
  - `Orientation` instead of `Azimuth` for all applicable surfaces, PV systems, and solar thermal systems.
  - CEER (Combined Energy Efficiency Ratio) instead of EER for room ACs.
  - `UsageBin` instead of `FirstHourRating` (for water heaters w/ UEF metric).
  - `CFM50` instead of `CFM25` or `Percent` for duct leakage.
- Allows more defaulting (optional inputs):
  - Mechanical ventilation airflow rate per ASHRAE 62.2-2019.
  - HVAC/DHW system efficiency (by age).
  - Mechanical ventilation fan power (by type).
  - Color (solar absorptance) for walls, roofs, and rim joists.
  - Foundation wall distance to top/bottom of insulation.
  - Door azimuth.
  - Radiant barrier grade.
  - Whole house fan airflow rate and fan power.
- Adds more warnings of inputs based on ANSI/BPI 2400 Standard.
- Removes error-check for number of bedrooms based on conditioned floor area, per RESNET guidance.
- Updates the reporting measure to register all outputs from the annual CSV with the OS runner (for use in, e.g., PAT).
- Removes timeseries CSV output columns that are all zeroes to reduce file size and processing time.
- Improves consistency of installation quality calculations for two/variable-speed air source heat pumps and ground source heat pumps.
- Relaxes requirement for heating (or cooling) setpoints so that they are only needed if heating (or cooling) equipment is present.
- Adds an `--ep-input-format` argument to run_simulation.rb to choose epJSON as the EnergyPlus input file format instead of IDF.
- Eliminates EnergyPlus warnings related to unused objects or invalid output meters/variables.
- Allows modeling PTAC and PTHP HVAC systems. 
- Allows user inputs for partition wall mass and furniture mass.

__Bugfixes__
- Improves ground reflectance when there is shading of windows/skylights.
- Improves HVAC fan power for central forced air systems.
- Fixes mechanical ventilation compartmentalization area calculation for SFA/MF homes with surfaces with InteriorAdjacentTo==ExteriorAdjacentTo.
- Negative `DistanceToTopOfInsulation` values are now disallowed.
- Fixes workflow errors if a `VentilationFan` has zero airflow rate or zero hours of operation.
- Fixes duct design load calculations for HPXML files with multiple ducted HVAC systems.
- Fixes ground source heat pump rated airflow.
- Relaxes `Overhangs` DistanceToBottomOfWindow vs DistanceToBottomOfWindow validation when Depth is zero.
- Fixes possibility of double-counting HVAC distribution losses if an `HVACDistribution` element has both AirDistribution properties and DSE values
- Fixes possibility of incorrect "Peak Electricity: Winter Total (W)" and "Peak Electricity: Summer Total (W)" outputs for homes with duct losses.
- Fixes heating/cooling seasons (used for e.g. summer vs winter window shading) for the southern hemisphere.
- Fixes possibility of EnergyPlus simulation failure for homes with ground-source heat pumps and airflow and/or charge defects.
- Fixes peak load/electricity outputs for homes with ground-source heat pumps and airflow and/or charge defects.

## OpenStudio-HPXML v1.2.0

__New Features__
- **Breaking change**: Heating/cooling component loads no longer calculated by default for faster performance; use `--add-component-loads` argument if desired.
- **Breaking change**: Replaces `Site/extension/ShelterCoefficient` with `Site/ShieldingofHome`.
- Allows `DuctLeakageMeasurement` & `ConditionedFloorAreaServed` to not be specified for ductless fan coil systems; **Breaking change**: `AirDistributionType` is now required for all air distribution systems.
- Allows `Slab/ExposedPerimeter` to be zero.
- Removes `ClothesDryer/ControlType` from being a required input, it is not used.
- Switches room air conditioner model to use Cutler performance curves.
- Relaxes tolerance for duct leakage to outside warning when ducts solely in conditioned space.
- Removes limitation that a shared water heater serving a shared laundry room can't also serve dwelling unit fixtures (i.e., FractionDHWLoadServed is no longer required to be zero).
- Adds IDs to schematron validation errors/warnings when possible.
- Moves additional error-checking from the ruby measure to the schematron validator. 

__Bugfixes__
- Fixes room air conditioner performance curve.
- Fixes ruby error if elements (e.g., `SystemIdentifier`) exist without the proper 'id'/'idref' attribute.
- Fixes error if boiler/GSHP pump power is zero
- Fixes possible "Electricity category end uses do not sum to total" error due to boiler pump energy.
- Fixes possible "Construction R-value ... does not match Assembly R-value" error for highly insulated enclosure elements.
- Adds error-checking for negative SEEReq results for shared cooling systems.
- Adds more detail to error messages regarding the wrong data type in the HPXML file.
- Prevents a solar hot water system w/ SolarFraction=1.

## OpenStudio-HPXML v1.1.0

__New Features__
- **Breaking change**: `Type` is now a required input for dehumidifiers; can be "portable" or "whole-home".
- **Breaking change**: `Location` is now a required input for dehumidifiers; must be "living space" as dehumidifiers are currently modeled as located in living space.
- **Breaking change**: `Type` is now a required input for Pool, PoolPump, HotTub, and HotTubPump.
- **Breaking change**: Both supply and return duct leakage to outside are now required inputs for AirDistribution systems.
- **Breaking change**: Simplifies inputs for fan coils and water loop heat pumps by A) removing HydronicAndAirDistribution element and B) moving WLHP inputs from extension elements to HeatPump element.
- Allows modeling airflow/charge defects for air conditioners, heat pumps, and furnaces (RESNET Standard 310).
- Allows modeling *multiple* dehumidifiers (previously only one allowed).
- Allows modeling generators (generic on-site power production).
- Allows detailed heating/cooling setpoints to be specified: 24-hour weekday & weekend values.
- Allows modeling window/skylight *exterior* shading via summer/winter shading coefficients.
- Allows JSON annual/timeseries output files to be generated instead of CSV. **Breaking change**: For CSV outputs, the first two sections in the results_annual.csv file are now prefixed with "Fuel Use:" and "End Use:", respectively.
- Allows more defaulting (optional inputs) for a variety of HPXML elements.
- Allows requesting timeseries unmet heating/cooling loads.
- Allows skipping schema/schematron validation (for speed); should only be used if the HPXML was already validated upstream.
- Allows HPXML files w/ multiple `Building` elements; requires providing the ID of the single building to be simulated.
- Includes hot water loads (in addition to heating/cooling loads) when timeseries total loads are requested.
- The `in.xml` HPXML file is now always produced for inspection of default values (e.g., autosized HVAC capacities). **Breaking change**: The `output_dir` HPXMLtoOpenStudio measure argument is now required.
- Overhauls documentation to be more comprehensive and standardized.
- `run_simulation.rb` now returns exit code 1 if not successful (i.e., either invalid inputs or simulation fails).

__Bugfixes__
- Improved modeling of window/skylight interior shading -- better reflects shading coefficient inputs.
- Adds error-checking on the HPXML schemaVersion.
- Adds various error-checking to the schematron validator.
- Adds error-checking for empty IDs in the HPXML file.
- Fixes heat pump water heater fan energy not included in SimulationOutputReport outputs.
- Fixes possibility of incorrect "A neighbor building has an azimuth (XXX) not equal to the azimuth of any wall" error.
- Fixes possibility of errors encountered before schematron validation has occurred.
- Small bugfixes related to basement interior surface solar absorptances.
- Allows NumberofConditionedFloors/NumberofConditionedFloorsAboveGrade to be non-integer values per the HPXML schema.
- HVAC sizing design load improvements for floors above crawlspaces/basements, walls, ducts, and heat pumps.
- Now recognizes Type="none" to prevent modeling of pools and hot tubs (pumps and heaters).
- Fixes error for overhangs with zero depth.
- Fixes possible error where the normalized flue height for the AIM-2 infiltration model is negative.
- Slight adjustment of default water heater recovery efficiency equation to prevent errors from values being too high.
- Fixes schematron file not being valid per ISO Schematron standard.

## OpenStudio-HPXML v1.0.0

__New Features__
- Updates to OpenStudio 3.1.0/EnergyPlus 9.4.0.
- **Breaking change**: Deprecates `WeatherStation/WMO` HPXML input, use `WeatherStation/extension/EPWFilePath` instead; also removes `weather_dir` argument from HPXMLtoOpenStudio measure.
- Implements water heater Uniform Energy Factor (UEF) model; replaces RESNET UEF->EF regression. **Breaking change**: `FirstHourRating` is now a required input for storage water heaters when UEF is provided.
- Adds optional HPXML fan power inputs for most HVAC system types. **Breaking change**: Removes ElectricAuxiliaryEnergy input for non-boiler heating systems.
- Uses air-source heat pump cooling performance curves for central air conditioners.
- Updates rated fan power assumption for mini-split heat pump models.
- Allows coal fuel type for non-boiler heating systems.
- Accommodates common walls adjacent to unconditioned space by using HPXML surfaces where InteriorAdjacentTo == ExteriorAdjacentTo.
- Adds optional HPXML inputs to define whether a clothes dryer is vented and its ventilation rate.
- Adds optional HPXML input for `SimulationControl/CalendarYear` for TMY weather files.
- Schematron validation improvements.
- Adds some HPXML XSD schema validation and additional error-checking.
- Various small updates to ASHRAE 140 test files.
- Reduces number of EnergyPlus output files produced by using new OutputControlFiles object.
- Release packages now include ASHRAE 140 test files/results.

__Bugfixes__
- EnergyPlus 9.4.0 fix for negative window solar absorptances at certain hours.
- Fixes airflow timeseries outputs to be averaged instead of summed.
- Updates HVAC sizing methodology for slab-on-grade foundation types.
- Fixes an error that could prevent schematron validation errors from being produced.
- Skips weather caching if filesystem is read only.

## OpenStudio-HPXML v0.11.0 Beta

__New Features__
- New [Schematron](http://schematron.com) validation (EPvalidator.xml) replaces custom ruby validation (EPvalidator.rb)
- **[Breaking change]** `BuildingConstruction/ResidentialFacilityType` ("single-family detached", "single-family attached", "apartment unit", or "manufactured home") is a required input
- Ability to model shared systems for Attached/Multifamily dwelling units
  - Shared HVAC systems (cooling towers, chillers, central boilers, water loop heat pumps, fan coils, ground source heat pumps on shared hydronic circulation loops)
  - Shared water heaters serving either A) multiple dwelling units' service hot water or B) a shared laundry/equipment room, as well as hot water recirculation systems
  - Shared appliances (e.g., clothes dryer in a shared laundry room)
  - Shared hot water recirculation systems
  - Shared ventilation systems (optionally with preconditioning equipment and recirculation)
  - Shared PV systems
  - **[Breaking change]** Appliances located in MF spaces (i.e., "other") must now be specified in more detail (i.e., "other heated space", "other non-freezing space", "other multifamily buffer space", or "other housing unit")
- Enclosure
  - New optional inputs: `Roof/RoofType`, `Wall/Siding`, and `RimJoist/Siding`
  - New optional inputs: `Skylight/InteriorShading/SummerShadingCoefficient` and `Skylight/InteriorShading/SummerShadingCoefficient`
  - New optional inputs: `Roof/RoofColor`, `Wall/Color`, and `RimJoist/Color` can be provided instead of `SolarAbsorptance`
  - New optional input to specify presence of flue/chimney, which results in increased infiltration
  - Allows adobe wall type
  - Allows `AirInfiltrationMeasurement/HousePressure` to be any value (previously required to be 50 Pa)
  - **[Breaking change]** `Roof/RadiantBarrierGrade` input now required when there is a radiant barrier
- HVAC
  - Adds optional high-level HVAC autosizing controls
    - `AllowIncreasedFixedCapacities`: Describes how HVAC equipment with fixed capacities are handled. If true, the maximum of the user-specified fixed capacity and the heating/cooling design load will be used to reduce potential for unmet loads. Defaults to false.
    - `UseMaxLoadForHeatPumps`: Describes how autosized heat pumps are handled. If true, heat pumps are sized based on the maximum of heating and cooling design loads. If false, heat pumps are sized per ACCA Manual J/S based on cooling design loads with some oversizing allowances for heating design loads. Defaults to true.
  - Additional HVAC types: mini-split air conditioners and fixed (non-portable) space heaters
  - Adds optional inputs for ground-to-air heat pumps: `extension/PumpPowerWattsPerTon` and `extension/FanPowerWattsPerCFM`
- Ventilation
  - Allows _multiple_ whole-home ventilation, spot ventilation, and/or whole house fans
- Appliances & Plug Loads
  - Allows _multiple_ `Refrigerator` and `Freezer`
  - Allows `Pool`, `HotTub`, `PlugLoad` of type "electric vehicle charging" and "well pump", and `FuelLoad` of type "grill", "lighting", and "fireplace"
  - **[Breaking change]** "other" and "TV other" plug loads now required
- Lighting
  - Allows lighting schedules and holiday lighting
- **[Breaking change]** For hydronic distributions, `HydronicDistributionType` is now required
- **[Breaking change]** For DSE distributions, `AnnualHeatingDistributionSystemEfficiency` and `AnnualCoolingDistributionSystemEfficiency` are both always required
- Allows more HPXML fuel types to be used for HVAC, water heating, appliances, etc.
- New inputs to define Daylight Saving period; defaults to enabled
- Adds more reporting of warnings/errors to run.log

__Bugfixes__
- Fixes pump energy for boilers and ground source heat pumps
- Fixes incorrect gallons of hot water use reported when there are multiple water heaters
- No longer report unmet load for buildings where the HVAC system only meets part of the load (e.g., room AC serving 33% of the load)
- Schedule bugfix for leap years

## OpenStudio-HPXML v0.10.0 Beta

__New Features__
- Dwelling units of single-family attached/multifamily buildings:
  - Adds new generic space types "other heated space", "other multifamily buffer space", and "other non-freezing space" for surface `ExteriorAdjacentTo` elements. "other housing unit", i.e. adiabatic surfaces, was already supported.
  - **[Breaking change]** For `FrameFloors`, replaces "other housing unit above" and "other housing unit below" enumerations with "other housing unit". All four "other ..." spaces must have an `extension/OtherSpaceAboveOrBelow` property set to either "above" or "below".
  - Allows ducts and water heaters to be located in all "other ..." spaces.
  - Allows all appliances to be located in "other", in which internal gains are neglected.
- Allows `Fireplace` and `FloorFurnace` for heating system types.
- Allows "exterior wall", "under slab", and "roof deck" for `DuctLocation`.
- Allows "wood" and "wood pellets" as fuel types for additional HVAC systems, water heaters, and appliances.
- Allows `Location` to be provided for `Dishwasher` and `CookingRange`.
- Allows `BuildingSummary/Site/SiteType` ("urban", "suburban", or "rural") to be provided.
- Allows user-specified `Refrigerator` and `CookingRange` schedules to be provided.
- HVAC capacity elements are no longer required; if not provided, ACCA Manual J autosizing calculations will be used (-1 can continue to be used for capacity elements but is discouraged).
- Duct locations/areas can be defaulted by specifying supply/return `Duct` elements without `DuctSurfaceArea` and `DuctLocation`. `HVACDistribution/DistributionSystemType/AirDistribution/NumberofReturnRegisters` can be optionally provided to inform the default duct area calculations.
- **[Breaking change]** Lighting inputs now use `LightingType[LightEmittingDiode | CompactFluorescent | FluorescentTube]` instead of `ThirdPartyCertification="ERI Tier I" or ThirdPartyCertification="ERI Tier II"`.
- **[Breaking change]** `HVACDistribution/ConditionedFloorAreaServed` is now required for air distribution systems.
- **[Breaking change]** Infiltration and attic ventilation specified using natural air changes per hour now uses `ACHnatural` instead of `extension/ConstantACHnatural`.
- **[Breaking change]** The optional `PerformanceAdjustment` input for instantaneous water heaters is now treated as a performance multiplier (e.g., 0.92) instead of derate (e.g., 0.08).
- Adds ASHRAE 140 Class II test files.
- SimulationOutputReport reporting measure:
  - New optional timeseries outputs:  airflows (e.g., infiltration, mechanical ventilation, natural ventilation, whole house fan) and weather (e.g., temperatures, wind speed, solar).
  - Timeseries frequency can now be set to 'none' as an alternative to setting all include_timeseries_foo variables to false.
  - **[Breaking change]** Renames "Wood" to "Wood Cord" to better distinguish from "Wood Pellets".
- Modeling improvements:
  - Improved calculation for infiltration height
  - Infiltration & mechanical ventilation now combined using ASHRAE 62.2 Normative Appendix C.
- Runtime improvements: 
  - Optimized ruby require calls.
  - Skip ViewFactor calculations when not needed (i.e., no conditioned basement).
- Error-checking:
  - Adds more space type-specific error checking of adjacent surfaces.
  - Adds additional HPXML datatype checks.
  - Adds a warning if a `HVACDistribution` system has ducts entirely within conditioned space and non-zero leakage to the outside.
  - Adds warnings if appliance inputs may be inappropriate and result in negative energy or hot water use.

__Bugfixes__
- Fixes error if there's a `FoundationWall` whose height is less than 0.5 ft.
- Fixes HVAC defrost control in EnergyPlus model to use "Timed" instead of "OnDemand".
- Fixes exterior air film and wind exposure for a `FrameFloor` over ambient conditions.
- Fixes air films for a `FrameFloor` ceiling.
- Fixes error if there are additional `LightingGroup` elements beyond the ones required.
- Fixes vented attic ventilation rate.
- Reported unmet heating/cooling load now correctly excludes latent energy.
- Ground-source heat pump backup fuel is now correctly honored instead of always using electricity.

## OpenStudio-HPXML v0.9.0 Beta

__New Features__
- **[Breaking change]** Updates to OpenStudio v3.0.0 and EnergyPlus 9.3
- Numerous HPXML inputs are now optional with built-in defaulting, particularly for water heating, appliances, and PV. Set the `debug` argument to true to output a in.xml HPXML file with defaults applied for inspection. See the documentation for defaulting equations/assumptions/references.
- **[Breaking change]** If clothes washer efficiency inputs are provided, `LabelUsage` is now required.
- **[Breaking change]** If dishwasher efficiency inputs are provided, `LabelElectricRate`, `LabelGasRate`, `LabelAnnualGasCost`, and `LabelUsage` are now required.
- Adds optional specification of simulation controls including timestep and begin/end dates.
- Adds optional `extension/UsageMultiplier` inputs for appliances, plug loads, lighting, and water fixtures. Can be used to, e.g., reflect high/low usage occupants.
- Adds ability to model a dehumidifier.
- Adds ability to model kitchen/bath fans (spot ventilation).
- Improved desuperheater model; desuperheater can now be connected to heat pump water heaters.
- Updated clothes washer/dryer and dishwasher models per ANSI/RESNET/ICC 301-2019 Addendum A.
- Solar thermal systems modeled with `SolarFraction` can now be connected to combi water heating systems.
- **[Breaking change]** Replaces optional `epw_output_path` and `osm_output_path` arguments with a single optional `output_dir` argument; adds an optional `debug` argument.
- **[Breaking change]** Replaces optional `BuildingConstruction/extension/FractionofOperableWindowArea` with optional `Window/FractionOperable`.
- **[Breaking change]** Replaces optional `extension/EPWFileName` with optional `extension/EPWFilePath` to allow absolute paths to be provided as an alternative to just the file name.
- Replaces REXML xml library with Oga for better runtime performance.
- Additional error-checking.
- SimulationOutputReport reporting measure:
  - Now reports wood and wood pellets
  - Can report monthly timeseries values if requested
  - Adds hot water outputs (gallons) for clothes washer, dishwasher, fixtures, and distribution waste.
  - Small improvement to calculation of component loads

__Bugfixes__
- Fixes possible simulation error for buildings with complex HVAC/duct systems.
- Fixes handling of infiltration induced by duct leakage imbalance (i.e., supply leakage != return leakage). Only affects ducts located in a vented crawlspace or vented attic.
- Fixes an unsuccessful simulation for buildings where the sum of multiple HVAC systems' fraction load served was slightly above 1 due to rounding.
- Small fix for interior partition wall thermal mass model.
- Skip building surfaces with areas that are extremely small.

## OpenStudio-HPXML v0.8.0 Beta

__Breaking changes__
- Weather cache files are now in .csv instead of .cache format.
- `extension/StandbyLoss` changed to `StandbyLoss` for indirect water heaters.
- `Site/extension/DisableNaturalVentilation` changed to `BuildingConstruction/extension/FractionofOperableWindowArea` for more granularity.

__New Features__
- Adds a SimulationOutputReport reporting measure that provides a variety of annual/timeseries outputs in CSV format.
- Allows modeling of whole-house fans to address cooling.
- Improved natural ventilation algorithm that reduces the potential for incurring additional heating energy.
- Optional `HotWaterTemperature` input for water heaters.
- Optional `CompressorType` input for air conditioners and air-source heat pumps.
- Allows specifying the EnergyPlus simulation timestep.
- Runtime performance improvements.
- Additional HPXML error-checking.

__Bugfixes__
- Fix for central fan integrated supply (CFIS) fan energy.
- Fix simulation error when `FractionHeatLoadServed` (or `FractionCoolLoadServed`) sums to slightly greater than 1.
- Fix for running simulations on a different drive (either local or remote network).
- Fix for HVAC sizing error when latitude is exactly 64 (Big Delta, Alaska).
- Fixes running simulations when there is no weather cache file.
- Fixes view factors when conditioned basement foundation walls have a window/door.
- Fixes weather file download.
- Allow a building with ceiling fans and without lighting.

## OpenStudio-HPXML v0.7.0 Beta

- Initial beta release<|MERGE_RESOLUTION|>--- conflicted
+++ resolved
@@ -74,13 +74,9 @@
   - TV plug load schedules now use TV schedule fractions from the American Time Use Survey and monthly multipliers from the 2010 Building America Analysis Spreadsheets.
   - Ceiling fan schedules now use ceiling fan schedule fractions and monthly multipliers from ANSI/RESNET/ICC 301-2022 Addendum C.
 - Advanced research features:
-<<<<<<< HEAD
-  - Allow an optional boolean input `HeatPump/extension/AdvancedDefrostApproach` for heat pump advanced defrost model. The improved model uses EMS program and OtherEquipment objects to better account for loads and energy uses during heat pump defrost.
   - Allow modeling on/off thermostat deadband with start-up degradation for single speed central ac and single speed ashp systems. Currently only supports homes with at most one cooling system serving 100% cooling loads, and one heating system serving 100% heating loads (including heat pumps). An on/off thermostat deadband temperature is a temperature difference between cut-in and cut-out temperature for HVAC operations, applied to both heating and cooling.
   - Allow modeling time-based realistic staging for two speed DX systems (central ac and ASHP). Assumes 5 minutes before transitioning to a higher speed.
-=======
   - Allows an optional boolean input `SimulationControl/AdvancedResearchFeatures/DefrostModelType` for heat pump advanced defrost model.
->>>>>>> ed22b0e8
 
 __Bugfixes__
 - Fixes error if using AllowIncreasedFixedCapacities=true w/ HP detailed performance data.
