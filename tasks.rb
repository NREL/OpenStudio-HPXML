# frozen_string_literal: true

def create_osws
  require 'json'
  require_relative 'BuildResidentialHPXML/resources/constants'
  require_relative 'HPXMLtoOpenStudio/resources/hpxml'

  this_dir = File.dirname(__FILE__)
  tests_dir = File.join(this_dir, 'BuildResidentialHPXML/tests')

  # Hash of OSW -> Parent OSW
  osws_files = {
    'base.osw' => nil, # single-family detached
    'base-single-family-attached.osw' => 'base.osw',
    'base-multifamily.osw' => 'base.osw',
    'base-appliances-coal.osw' => 'base.osw',
    'base-appliances-dehumidifier.osw' => 'base-location-dallas-tx.osw',
    'base-appliances-dehumidifier-ief.osw' => 'base-appliances-dehumidifier.osw',
    'base-appliances-dehumidifier-50percent.osw' => 'base-appliances-dehumidifier.osw',
    'base-appliances-gas.osw' => 'base.osw',
    'base-appliances-modified.osw' => 'base.osw',
    'base-appliances-none.osw' => 'base.osw',
    'base-appliances-oil.osw' => 'base.osw',
    'base-appliances-propane.osw' => 'base.osw',
    'base-appliances-wood.osw' => 'base.osw',
    # 'base-atticroof-cathedral.osw' => 'base.osw', # TODO: conditioned attic ceiling heights are greater than wall height
    # 'base-atticroof-conditioned.osw' => 'base.osw', # TODO: has both conditioned and unconditioned attics
    'base-atticroof-flat.osw' => 'base.osw',
    'base-atticroof-radiant-barrier.osw' => 'base-location-dallas-tx.osw',
    'base-atticroof-unvented-insulated-roof.osw' => 'base.osw',
    'base-atticroof-vented.osw' => 'base.osw',
    'base-dhw-combi-tankless.osw' => 'base-dhw-indirect.osw',
    'base-dhw-combi-tankless-outside.osw' => 'base-dhw-combi-tankless.osw',
    # 'base-dhw-desuperheater.osw' => 'base.osw', # Not supporting desuperheater for now
    # 'base-dhw-desuperheater-2-speed.osw' => 'base.osw', # Not supporting desuperheater for now
    # 'base-dhw-desuperheater-gshp.osw' => 'base.osw', # Not supporting desuperheater for now
    # 'base-dhw-desuperheater-hpwh.osw' => 'base.osw', # Not supporting desuperheater for now
    # 'base-dhw-desuperheater-tankless.osw' => 'base.osw', # Not supporting desuperheater for now
    # 'base-dhw-desuperheater-var-speed.osw' => 'base.osw', # Not supporting desuperheater for now
    'base-dhw-dwhr.osw' => 'base.osw',
    'base-dhw-indirect.osw' => 'base-hvac-boiler-gas-only.osw',
    # 'base-dhw-indirect-dse.osw' => 'base.osw', # Not going to support DSE
    'base-dhw-indirect-outside.osw' => 'base-dhw-indirect.osw',
    'base-dhw-indirect-standbyloss.osw' => 'base-dhw-indirect.osw',
    'base-dhw-indirect-with-solar-fraction.osw' => 'base-dhw-indirect.osw',
    'base-dhw-jacket-electric.osw' => 'base.osw',
    'base-dhw-jacket-gas.osw' => 'base-dhw-tank-gas.osw',
    'base-dhw-jacket-hpwh.osw' => 'base-dhw-tank-heat-pump.osw',
    'base-dhw-jacket-indirect.osw' => 'base-dhw-indirect.osw',
    'base-dhw-low-flow-fixtures.osw' => 'base.osw',
    # 'base-dhw-multiple.osw' => 'base.osw', # Not supporting multiple water heaters for now
    'base-dhw-none.osw' => 'base.osw',
    'base-dhw-recirc-demand.osw' => 'base.osw',
    'base-dhw-recirc-manual.osw' => 'base.osw',
    'base-dhw-recirc-nocontrol.osw' => 'base.osw',
    'base-dhw-recirc-temperature.osw' => 'base.osw',
    'base-dhw-recirc-timer.osw' => 'base.osw',
    # 'base-dhw-shared-laundry-room.osw' => 'base.osw',
    # 'base-dhw-shared-water-heater.osw' => 'base.osw',
    # 'base-dhw-shared-water-heater-recirc.osw' => 'base.osw',
    'base-dhw-solar-direct-evacuated-tube.osw' => 'base.osw',
    'base-dhw-solar-direct-flat-plate.osw' => 'base.osw',
    'base-dhw-solar-direct-ics.osw' => 'base.osw',
    'base-dhw-solar-fraction.osw' => 'base.osw',
    'base-dhw-solar-indirect-flat-plate.osw' => 'base.osw',
    'base-dhw-solar-thermosyphon-flat-plate.osw' => 'base.osw',
    'base-dhw-tank-coal.osw' => 'base.osw',
    'base-dhw-tank-gas.osw' => 'base.osw',
    'base-dhw-tank-gas-outside.osw' => 'base.osw',
    'base-dhw-tank-heat-pump.osw' => 'base.osw',
    'base-dhw-tank-heat-pump-outside.osw' => 'base.osw',
    'base-dhw-tank-heat-pump-with-solar.osw' => 'base.osw',
    'base-dhw-tank-heat-pump-with-solar-fraction.osw' => 'base.osw',
    'base-dhw-tankless-electric.osw' => 'base.osw',
    'base-dhw-tankless-electric-outside.osw' => 'base.osw',
    'base-dhw-tankless-gas.osw' => 'base.osw',
    'base-dhw-tankless-gas-with-solar.osw' => 'base.osw',
    'base-dhw-tankless-gas-with-solar-fraction.osw' => 'base.osw',
    'base-dhw-tankless-propane.osw' => 'base.osw',
    'base-dhw-tank-oil.osw' => 'base.osw',
    'base-dhw-tank-wood.osw' => 'base.osw',
    'base-enclosure-2stories.osw' => 'base.osw',
    'base-enclosure-2stories-garage.osw' => 'base.osw',
    # 'base-enclosure-attached-multifamily.osw' => 'base.osw',
    'base-enclosure-beds-1.osw' => 'base.osw',
    'base-enclosure-beds-2.osw' => 'base.osw',
    'base-enclosure-beds-4.osw' => 'base.osw',
    'base-enclosure-beds-5.osw' => 'base.osw',
    # 'base-enclosure-common-surfaces.osw' => 'base.osw',
    'base-enclosure-garage.osw' => 'base.osw',
    'base-enclosure-infil-ach-house-pressure.osw' => 'base.osw',
    'base-enclosure-infil-cfm-house-pressure.osw' => 'base-enclosure-infil-cfm50.osw',
    'base-enclosure-infil-cfm50.osw' => 'base.osw',
    'base-enclosure-infil-flue.osw' => 'base.osw',
    'base-enclosure-infil-natural-ach.osw' => 'base.osw',
    # 'base-enclosure-other-heated-space.osw' => 'base.osw', # TODO: uncomment when we can model multifamily with ambient foundation?
    # 'base-enclosure-other-housing-unit.osw' => 'base-foundation-ambient.osw', # TODO: uncomment when we can model multifamily with ambient foundation?
    # 'base-enclosure-other-multifamily-buffer-space.osw' => 'base.osw', # TODO: uncomment when we can model multifamily with ambient foundation?
    # 'base-enclosure-other-non-freezing-space.osw' => 'base.osw', # TODO: uncomment when we can model multifamily with ambient foundation?
    'base-enclosure-overhangs.osw' => 'base.osw',
    # 'base-enclosure-rooftypes.osw' => 'base.osw',
    # 'base-enclosure-skylights.osw' => 'base.osw', # There are no front roof surfaces, but 15.0 ft^2 of skylights were specified.
    # 'base-enclosure-split-surfaces.osw' => 'base.osw',
    # 'base-enclosure-walltypes.osw' => 'base.osw',
    # 'base-enclosure-windows-interior-shading.osw' => 'base.osw', # Not going to support interior shading by facade
    'base-enclosure-windows-none.osw' => 'base.osw',
    'base-foundation-ambient.osw' => 'base.osw',
    # 'base-foundation-complex.osw' => 'base.osw', # 1 kiva object instead of 10
    'base-foundation-conditioned-basement-slab-insulation.osw' => 'base.osw',
    # 'base-foundation-conditioned-basement-wall-interior-insulation.osw' => 'base.osw',
    # 'base-foundation-multiple.osw' => 'base.osw', # Not supporting multiple foundations for now
    'base-foundation-slab.osw' => 'base.osw',
    'base-foundation-unconditioned-basement.osw' => 'base.osw',
    # 'base-foundation-unconditioned-basement-above-grade.osw' => 'base.osw', # TODO: add foundation wall windows
    'base-foundation-unconditioned-basement-assembly-r.osw' => 'base-foundation-unconditioned-basement.osw',
    'base-foundation-unconditioned-basement-wall-insulation.osw' => 'base-foundation-unconditioned-basement.osw',
    'base-foundation-unvented-crawlspace.osw' => 'base.osw',
    'base-foundation-vented-crawlspace.osw' => 'base.osw',
    # 'base-foundation-walkout-basement.osw' => 'base.osw', # 1 kiva object instead of 4
    'base-hvac-air-to-air-heat-pump-1-speed.osw' => 'base.osw',
    'base-hvac-air-to-air-heat-pump-2-speed.osw' => 'base.osw',
    'base-hvac-air-to-air-heat-pump-var-speed.osw' => 'base.osw',
    'base-hvac-boiler-coal-only.osw' => 'base.osw',
    'base-hvac-boiler-elec-only.osw' => 'base.osw',
    'base-hvac-boiler-gas-central-ac-1-speed.osw' => 'base.osw',
    'base-hvac-boiler-gas-only.osw' => 'base.osw',
    'base-hvac-boiler-oil-only.osw' => 'base.osw',
    'base-hvac-boiler-propane-only.osw' => 'base.osw',
    'base-hvac-boiler-wood-only.osw' => 'base.osw',
    'base-hvac-central-ac-only-1-speed.osw' => 'base.osw',
    'base-hvac-central-ac-only-2-speed.osw' => 'base.osw',
    'base-hvac-central-ac-only-var-speed.osw' => 'base.osw',
    'base-hvac-central-ac-plus-air-to-air-heat-pump-heating.osw' => 'base-hvac-central-ac-only-1-speed.osw',
    # 'base-hvac-dse.osw' => 'base.osw', # Not going to support DSE
    'base-hvac-dual-fuel-air-to-air-heat-pump-1-speed.osw' => 'base-hvac-air-to-air-heat-pump-1-speed.osw',
    'base-hvac-dual-fuel-air-to-air-heat-pump-1-speed-electric.osw' => 'base-hvac-dual-fuel-air-to-air-heat-pump-1-speed.osw',
    'base-hvac-dual-fuel-air-to-air-heat-pump-2-speed.osw' => 'base-hvac-air-to-air-heat-pump-2-speed.osw',
    'base-hvac-dual-fuel-air-to-air-heat-pump-var-speed.osw' => 'base-hvac-air-to-air-heat-pump-var-speed.osw',
    'base-hvac-dual-fuel-mini-split-heat-pump-ducted.osw' => 'base-hvac-mini-split-heat-pump-ducted.osw',
    'base-hvac-ducts-leakage-percent.osw' => 'base.osw',
    'base-hvac-elec-resistance-only.osw' => 'base.osw',
    'base-hvac-evap-cooler-furnace-gas.osw' => 'base.osw',
    'base-hvac-evap-cooler-only.osw' => 'base.osw',
    'base-hvac-evap-cooler-only-ducted.osw' => 'base.osw',
    'base-hvac-fireplace-wood-only.osw' => 'base.osw',
    'base-hvac-fixed-heater-gas-only.osw' => 'base.osw',
    'base-hvac-floor-furnace-propane-only.osw' => 'base.osw',
    # 'base-hvac-flowrate.osw' => 'base.osw', # Not going to support in the measure
    'base-hvac-furnace-elec-central-ac-1-speed.osw' => 'base.osw',
    'base-hvac-furnace-elec-only.osw' => 'base.osw',
    'base-hvac-furnace-gas-central-ac-2-speed.osw' => 'base.osw',
    'base-hvac-furnace-gas-central-ac-var-speed.osw' => 'base.osw',
    'base-hvac-furnace-gas-only.osw' => 'base.osw',
    'base-hvac-furnace-gas-room-ac.osw' => 'base.osw',
    'base-hvac-furnace-oil-only.osw' => 'base.osw',
    'base-hvac-furnace-propane-only.osw' => 'base.osw',
    'base-hvac-furnace-wood-only.osw' => 'base.osw',
    # 'base-hvac-furnace-x3-dse.osw' => 'base.osw', # Not going to support DSE
    'base-hvac-ground-to-air-heat-pump.osw' => 'base.osw',
    # 'base-hvac-ideal-air.osw' => 'base.osw',
    'base-hvac-mini-split-air-conditioner-only-ducted.osw' => 'base.osw',
    'base-hvac-mini-split-air-conditioner-only-ductless.osw' => 'base-hvac-mini-split-air-conditioner-only-ducted.osw',
    'base-hvac-mini-split-heat-pump-ducted.osw' => 'base.osw',
    'base-hvac-mini-split-heat-pump-ducted-cooling-only.osw' => 'base-hvac-mini-split-heat-pump-ducted.osw',
    'base-hvac-mini-split-heat-pump-ducted-heating-only.osw' => 'base-hvac-mini-split-heat-pump-ducted.osw',
    'base-hvac-mini-split-heat-pump-ductless.osw' => 'base-hvac-mini-split-heat-pump-ducted.osw',
    # 'base-hvac-multiple.osw' => 'base.osw', # Not supporting multiple heating/cooling systems for now
    # 'base-hvac-multiple2.osw' => 'base.osw', # Not supporting multiple heating/cooling systems for now
    'base-hvac-none.osw' => 'base.osw',
    'base-hvac-portable-heater-gas-only.osw' => 'base.osw',
    'base-hvac-programmable-thermostat.osw' => 'base.osw',
    'base-hvac-programmable-thermostat-multiple-periods.osw' => 'base.osw',
    'base-hvac-room-ac-only.osw' => 'base.osw',
    'base-hvac-room-ac-only-33percent.osw' => 'base.osw',
    'base-hvac-setpoints.osw' => 'base.osw',
    'base-hvac-stove-oil-only.osw' => 'base.osw',
    'base-hvac-stove-wood-pellets-only.osw' => 'base.osw',
    'base-hvac-undersized.osw' => 'base.osw',
    # 'base-hvac-undersized-allow-increased-fixed-capacities.osw' => 'base-hvac-undersized.osw',
    'base-hvac-wall-furnace-elec-only.osw' => 'base.osw',
    'base-lighting-ceiling-fans.osw' => 'base.osw',
    'base-lighting-detailed.osw' => 'base.osw',
    # 'base-lighting-none.osw' => 'base.osw',
    'base-location-AMY-2012.osw' => 'base.osw',
    'base-location-baltimore-md.osw' => 'base.osw',
    'base-location-dallas-tx.osw' => 'base-foundation-slab.osw',
    'base-location-duluth-mn.osw' => 'base.osw',
    'base-location-miami-fl.osw' => 'base-foundation-slab.osw',
    'base-mechvent-balanced.osw' => 'base.osw',
    'base-mechvent-bath-kitchen-fans.osw' => 'base.osw',
    'base-mechvent-cfis.osw' => 'base.osw',
    # 'base-mechvent-cfis-dse.osw' => 'base.osw', # Not going to support DSE
    'base-mechvent-cfis-evap-cooler-only-ducted.osw' => 'base-hvac-evap-cooler-only-ducted.osw',
    'base-mechvent-erv.osw' => 'base.osw',
    'base-mechvent-erv-atre-asre.osw' => 'base.osw',
    'base-mechvent-exhaust.osw' => 'base.osw',
    # 'base-mechvent-exhaust-rated-flow-rate.osw' => 'base.osw', # No difference
    'base-mechvent-hrv.osw' => 'base.osw',
    'base-mechvent-hrv-asre.osw' => 'base.osw',
    # 'base-mechvent-multiple.osw' => 'base.osw',
    # 'base-mechvent-shared.osw' => 'base.osw',
    # 'base-mechvent-shared-multiple.osw' => 'base.osw',
    # 'base-mechvent-shared-preconditioning.osw' => 'base.osw',
    'base-mechvent-supply.osw' => 'base.osw',
    'base-mechvent-whole-house-fan.osw' => 'base.osw',
    'base-misc-defaults.osw' => 'base.osw',
    'base-misc-loads-large-uncommon.osw' => 'base-enclosure-garage.osw',
    'base-misc-loads-large-uncommon2.osw' => 'base-misc-loads-large-uncommon.osw',
    # 'base-misc-loads-none.osw' => 'base.osw',
    'base-misc-neighbor-shading.osw' => 'base.osw',
    'base-misc-usage-multiplier.osw' => 'base.osw',
    'base-pv.osw' => 'base.osw',
    # 'base-pv-shared.osw' => 'base.osw',
    'base-simcontrol-calendar-year-custom.osw' => 'base.osw',
    'base-simcontrol-daylight-saving-custom.osw' => 'base.osw',
    'base-simcontrol-daylight-saving-disabled.osw' => 'base.osw',
    'base-simcontrol-runperiod-1-month.osw' => 'base.osw',
    'base-simcontrol-timestep-10-mins.osw' => 'base.osw',
    'base-schedules-stochastic.osw' => 'base.osw',
    'base-schedules-user-specified.osw' => 'base.osw',

    # Extra test files that don't correspond with sample files
    'extra-auto.osw' => 'base.osw',
    'extra-pv-roofpitch.osw' => 'base.osw',
    'extra-dhw-solar-latitude.osw' => 'base.osw',
    'extra-dhw-shared-water-heater.osw' => 'base-single-family-attached.osw',
    'extra-second-refrigerator.osw' => 'base.osw',
    'extra-second-heating-system-portable-heater.osw' => 'base.osw',
    'extra-second-heating-system-fireplace.osw' => 'base.osw',
    'extra-pv-shared.osw' => 'base-single-family-attached.osw',
    'extra-enclosure-garage-partially-protruded.osw' => 'base.osw',
    'extra-mechvent-shared.osw' => 'base-single-family-attached.osw',
    'extra-mechvent-shared-preconditioning.osw' => 'extra-mechvent-shared.osw',
    'extra-vacancy-6-months.osw' => 'base-schedules-stochastic.osw',
    'extra-schedules-random-seed.osw' => 'base-schedules-stochastic.osw',

    'invalid_files/non-electric-heat-pump-water-heater.osw' => 'base.osw',
    'invalid_files/heating-system-and-heat-pump.osw' => 'base.osw',
    'invalid_files/cooling-system-and-heat-pump.osw' => 'base.osw',
    'invalid_files/non-integer-geometry-num-bathrooms.osw' => 'base.osw',
    'invalid_files/non-integer-ceiling-fan-quantity.osw' => 'base.osw',
    'invalid_files/single-family-detached-slab-non-zero-foundation-height.osw' => 'base.osw',
    'invalid_files/single-family-detached-finished-basement-zero-foundation-height.osw' => 'base.osw',
    'invalid_files/single-family-attached-ambient.osw' => 'base-single-family-attached.osw',
    'invalid_files/multifamily-bottom-slab-non-zero-foundation-height.osw' => 'base-multifamily.osw',
    'invalid_files/multifamily-bottom-crawlspace-zero-foundation-height.osw' => 'base-multifamily.osw',
    'invalid_files/slab-non-zero-foundation-height-above-grade.osw' => 'base.osw',
    'invalid_files/ducts-location-and-areas-not-same-type.osw' => 'base.osw',
    'invalid_files/second-heating-system-serves-majority-heat.osw' => 'base.osw',
    'invalid_files/single-family-attached-no-building-orientation.osw' => 'base-single-family-attached.osw',
    'invalid_files/multifamily-no-building-orientation.osw' => 'base-multifamily.osw',
    'invalid_files/vented-crawlspace-with-wall-and-ceiling-insulation.osw' => 'base.osw',
    'invalid_files/unvented-crawlspace-with-wall-and-ceiling-insulation.osw' => 'base.osw',
    'invalid_files/unconditioned-basement-with-wall-and-ceiling-insulation.osw' => 'base.osw',
    'invalid_files/vented-attic-with-floor-and-roof-insulation.osw' => 'base.osw',
    'invalid_files/unvented-attic-with-floor-and-roof-insulation.osw' => 'base.osw',
    'invalid_files/conditioned-basement-with-ceiling-insulation.osw' => 'base.osw',
    'invalid_files/conditioned-attic-with-floor-insulation.osw' => 'base.osw',
    'invalid_files/dhw-indirect-without-boiler.osw' => 'base.osw'
  }

  puts "Generating #{osws_files.size} OSW files..."

  osws_files.each do |derivative, parent|
    print '.'

    osw_path = File.absolute_path(File.join(tests_dir, derivative))

    begin
      osw_files = [derivative]
      unless parent.nil?
        osw_files.unshift(parent)
      end
      while not parent.nil?
        next unless osws_files.keys.include? parent

        unless osws_files[parent].nil?
          osw_files.unshift(osws_files[parent])
        end
        parent = osws_files[parent]
      end

      workflow = OpenStudio::WorkflowJSON.new
      workflow.setOswPath(osw_path)
      workflow.addMeasurePath('../..')
      steps = OpenStudio::WorkflowStepVector.new
      step = OpenStudio::MeasureStep.new('BuildResidentialHPXML')

      osw_files.each do |osw_file|
        step = get_values(osw_file, step)
      end

      steps.push(step)
      workflow.setWorkflowSteps(steps)
      workflow.save

      workflow_hash = JSON.parse(File.read(osw_path))
      workflow_hash.delete('created_at')
      workflow_hash.delete('updated_at')

      File.open(osw_path, 'w') do |f|
        f.write(JSON.pretty_generate(workflow_hash))
      end
    rescue Exception => e
      puts "\n#{e}\n#{e.backtrace.join('\n')}"
      puts "\nError: Did not successfully generate #{derivative}."
      exit!
    end
  end

  puts "\n"

  # Print warnings about extra files
  abs_osw_files = []
  dirs = [nil]
  osws_files.keys.each do |osw_file|
    abs_osw_files << File.absolute_path(File.join(tests_dir, osw_file))
    next unless osw_file.include? '/'

    dirs << osw_file.split('/')[0] + '/'
  end
  dirs.uniq.each do |dir|
    Dir["#{tests_dir}/#{dir}*.osw"].each do |osw|
      next if abs_osw_files.include? File.absolute_path(osw)

      puts "Warning: Extra OSW file found at #{File.absolute_path(osw)}"
    end
  end
end

def get_values(osw_file, step)
  step.setArgument('hpxml_path', "../BuildResidentialHPXML/tests/built_residential_hpxml/#{File.basename(osw_file, '.*')}.xml")

  if ['base.osw'].include? osw_file
    step.setArgument('simulation_control_timestep', '60')
    step.setArgument('schedules_type', 'default')
    step.setArgument('weather_station_epw_filepath', 'USA_CO_Denver.Intl.AP.725650_TMY3.epw')
    step.setArgument('site_type', HPXML::SiteTypeSuburban)
    step.setArgument('geometry_unit_type', HPXML::ResidentialTypeSFD)
    step.setArgument('geometry_cfa', 2700.0)
    step.setArgument('geometry_num_floors_above_grade', 1)
    step.setArgument('geometry_wall_height', 8.0)
    step.setArgument('geometry_orientation', 180.0)
    step.setArgument('geometry_aspect_ratio', 1.5)
    step.setArgument('geometry_corridor_position', 'Double-Loaded Interior')
    step.setArgument('geometry_corridor_width', 10.0)
    step.setArgument('geometry_inset_width', 0.0)
    step.setArgument('geometry_inset_depth', 0.0)
    step.setArgument('geometry_inset_position', 'Right')
    step.setArgument('geometry_balcony_depth', 0.0)
    step.setArgument('geometry_garage_width', 0.0)
    step.setArgument('geometry_garage_depth', 20.0)
    step.setArgument('geometry_garage_protrusion', 0.0)
    step.setArgument('geometry_garage_position', 'Right')
    step.setArgument('geometry_foundation_type', HPXML::FoundationTypeBasementConditioned)
    step.setArgument('geometry_foundation_height', 8.0)
    step.setArgument('geometry_foundation_height_above_grade', 1.0)
    step.setArgument('geometry_roof_type', 'gable')
    step.setArgument('geometry_roof_pitch', '6:12')
    step.setArgument('geometry_roof_structure', 'truss, cantilever')
    step.setArgument('geometry_attic_type', HPXML::AtticTypeUnvented)
    step.setArgument('geometry_eaves_depth', 0)
    step.setArgument('geometry_num_bedrooms', 3)
    step.setArgument('geometry_num_bathrooms', '2')
    step.setArgument('geometry_num_occupants', '3')
    step.setArgument('floor_assembly_r', 0)
    step.setArgument('foundation_wall_insulation_r', 8.9)
    step.setArgument('foundation_wall_insulation_distance_to_top', 0.0)
    step.setArgument('foundation_wall_insulation_distance_to_bottom', 8.0)
    step.setArgument('slab_perimeter_insulation_r', 0)
    step.setArgument('slab_perimeter_depth', 0)
    step.setArgument('slab_under_insulation_r', 0)
    step.setArgument('slab_under_width', 0)
    step.setArgument('slab_carpet_fraction', 0.0)
    step.setArgument('slab_carpet_r', 0.0)
    step.setArgument('ceiling_assembly_r', 39.3)
    step.setArgument('roof_material_type', HPXML::RoofTypeAsphaltShingles)
    step.setArgument('roof_color', Constants.Auto)
    step.setArgument('roof_assembly_r', 2.3)
    step.setArgument('roof_solar_absorptance', Constants.Auto)
    step.setArgument('roof_emittance', 0.92)
    step.setArgument('roof_radiant_barrier', false)
    step.setArgument('roof_radiant_barrier_grade', '1')
    step.setArgument('neighbor_front_distance', 0)
    step.setArgument('neighbor_back_distance', 0)
    step.setArgument('neighbor_left_distance', 0)
    step.setArgument('neighbor_right_distance', 0)
    step.setArgument('neighbor_front_height', Constants.Auto)
    step.setArgument('neighbor_back_height', Constants.Auto)
    step.setArgument('neighbor_left_height', Constants.Auto)
    step.setArgument('neighbor_right_height', Constants.Auto)
    step.setArgument('wall_type', HPXML::WallTypeWoodStud)
    step.setArgument('wall_siding_type', HPXML::SidingTypeWood)
    step.setArgument('wall_color', Constants.Auto)
    step.setArgument('wall_assembly_r', 23)
    step.setArgument('wall_solar_absorptance', Constants.Auto)
    step.setArgument('wall_emittance', 0.92)
    step.setArgument('window_front_wwr', 0)
    step.setArgument('window_back_wwr', 0)
    step.setArgument('window_left_wwr', 0)
    step.setArgument('window_right_wwr', 0)
    step.setArgument('window_area_front', 108.0)
    step.setArgument('window_area_back', 108.0)
    step.setArgument('window_area_left', 72.0)
    step.setArgument('window_area_right', 72.0)
    step.setArgument('window_aspect_ratio', 1.333)
    step.setArgument('window_fraction_operable', 0.67)
    step.setArgument('window_ufactor', 0.33)
    step.setArgument('window_shgc', 0.45)
    step.setArgument('window_interior_shading_winter', 0.85)
    step.setArgument('window_interior_shading_summer', 0.7)
    step.setArgument('overhangs_front_depth', 0)
    step.setArgument('overhangs_front_distance_to_top_of_window', 0)
    step.setArgument('overhangs_back_depth', 0)
    step.setArgument('overhangs_back_distance_to_top_of_window', 0)
    step.setArgument('overhangs_left_depth', 0)
    step.setArgument('overhangs_left_distance_to_top_of_window', 0)
    step.setArgument('overhangs_right_depth', 0)
    step.setArgument('overhangs_right_distance_to_top_of_window', 0)
    step.setArgument('skylight_area_front', 0)
    step.setArgument('skylight_area_back', 0)
    step.setArgument('skylight_area_left', 0)
    step.setArgument('skylight_area_right', 0)
    step.setArgument('skylight_ufactor', 0.33)
    step.setArgument('skylight_shgc', 0.45)
    step.setArgument('door_area', 80.0)
    step.setArgument('door_rvalue', 4.4)
    step.setArgument('air_leakage_units', HPXML::UnitsACH)
    step.setArgument('air_leakage_house_pressure', 50)
    step.setArgument('air_leakage_value', 3)
    step.setArgument('air_leakage_shelter_coefficient', Constants.Auto)
    step.setArgument('heating_system_type', HPXML::HVACTypeFurnace)
    step.setArgument('heating_system_fuel', HPXML::FuelTypeNaturalGas)
    step.setArgument('heating_system_heating_efficiency', 0.92)
    step.setArgument('heating_system_heating_capacity', '64000.0')
    step.setArgument('heating_system_fraction_heat_load_served', 1)
    step.setArgument('heating_system_has_flue_or_chimney', false)
    step.setArgument('cooling_system_type', HPXML::HVACTypeCentralAirConditioner)
    step.setArgument('cooling_system_cooling_efficiency_seer', 13.0)
    step.setArgument('cooling_system_cooling_efficiency_eer', 8.5)
    step.setArgument('cooling_system_cooling_compressor_type', HPXML::HVACCompressorTypeSingleStage)
    step.setArgument('cooling_system_cooling_sensible_heat_fraction', 0.73)
    step.setArgument('cooling_system_cooling_capacity', '48000.0')
    step.setArgument('cooling_system_fraction_cool_load_served', 1)
    step.setArgument('cooling_system_is_ducted', false)
    step.setArgument('heat_pump_type', 'none')
    step.setArgument('heat_pump_heating_efficiency_hspf', 7.7)
    step.setArgument('heat_pump_heating_efficiency_cop', 3.6)
    step.setArgument('heat_pump_cooling_efficiency_seer', 13.0)
    step.setArgument('heat_pump_cooling_efficiency_eer', 16.6)
    step.setArgument('heat_pump_cooling_compressor_type', HPXML::HVACCompressorTypeSingleStage)
    step.setArgument('heat_pump_cooling_sensible_heat_fraction', 0.73)
    step.setArgument('heat_pump_heating_capacity', '64000.0')
    step.setArgument('heat_pump_heating_capacity_17F', Constants.Auto)
    step.setArgument('heat_pump_cooling_capacity', '48000.0')
    step.setArgument('heat_pump_fraction_heat_load_served', 1)
    step.setArgument('heat_pump_fraction_cool_load_served', 1)
    step.setArgument('heat_pump_backup_fuel', 'none')
    step.setArgument('heat_pump_backup_heating_efficiency', 1)
    step.setArgument('heat_pump_backup_heating_capacity', '34121.0')
    step.setArgument('setpoint_heating_weekday_temp', 68)
    step.setArgument('setpoint_heating_weekend_temp', 68)
    step.setArgument('setpoint_cooling_weekday_temp', 78)
    step.setArgument('setpoint_cooling_weekend_temp', 78)
    step.setArgument('ducts_supply_leakage_units', HPXML::UnitsCFM25)
    step.setArgument('ducts_return_leakage_units', HPXML::UnitsCFM25)
    step.setArgument('ducts_supply_leakage_value', 75.0)
    step.setArgument('ducts_return_leakage_value', 25.0)
    step.setArgument('ducts_supply_insulation_r', 4.0)
    step.setArgument('ducts_return_insulation_r', 0.0)
    step.setArgument('ducts_supply_location', HPXML::LocationAtticUnvented)
    step.setArgument('ducts_return_location', HPXML::LocationAtticUnvented)
    step.setArgument('ducts_supply_surface_area', '150.0')
    step.setArgument('ducts_return_surface_area', '50.0')
    step.setArgument('ducts_number_of_return_registers', Constants.Auto)
    step.setArgument('heating_system_type_2', 'none')
    step.setArgument('heating_system_fuel_2', HPXML::FuelTypeElectricity)
    step.setArgument('heating_system_heating_efficiency_2', 1.0)
    step.setArgument('heating_system_heating_capacity_2', Constants.Auto)
    step.setArgument('heating_system_fraction_heat_load_served_2', 0.25)
    step.setArgument('heating_system_has_flue_or_chimney_2', false)
    step.setArgument('mech_vent_fan_type', 'none')
    step.setArgument('mech_vent_flow_rate', 110)
    step.setArgument('mech_vent_hours_in_operation', 24)
    step.setArgument('mech_vent_total_recovery_efficiency_type', 'Unadjusted')
    step.setArgument('mech_vent_total_recovery_efficiency', 0.48)
    step.setArgument('mech_vent_sensible_recovery_efficiency_type', 'Unadjusted')
    step.setArgument('mech_vent_sensible_recovery_efficiency', 0.72)
    step.setArgument('mech_vent_fan_power', 30)
    step.setArgument('mech_vent_is_shared_system', false)
    step.setArgument('mech_vent_fan_type_2', 'none')
    step.setArgument('mech_vent_flow_rate_2', 110)
    step.setArgument('mech_vent_hours_in_operation_2', 24)
    step.setArgument('mech_vent_total_recovery_efficiency_type_2', 'Unadjusted')
    step.setArgument('mech_vent_total_recovery_efficiency_2', 0.48)
    step.setArgument('mech_vent_sensible_recovery_efficiency_type_2', 'Unadjusted')
    step.setArgument('mech_vent_sensible_recovery_efficiency_2', 0.72)
    step.setArgument('mech_vent_fan_power_2', 30)
    step.setArgument('kitchen_fans_present', false)
    step.setArgument('bathroom_fans_present', false)
    step.setArgument('whole_house_fan_present', false)
    step.setArgument('whole_house_fan_flow_rate', 4500)
    step.setArgument('whole_house_fan_power', 300)
    step.setArgument('water_heater_type', HPXML::WaterHeaterTypeStorage)
    step.setArgument('water_heater_fuel_type', HPXML::FuelTypeElectricity)
    step.setArgument('water_heater_location', HPXML::LocationLivingSpace)
    step.setArgument('water_heater_tank_volume', '40')
    step.setArgument('water_heater_heating_capacity', '18767')
    step.setArgument('water_heater_efficiency_type', 'EnergyFactor')
    step.setArgument('water_heater_efficiency_ef', 0.95)
    step.setArgument('water_heater_efficiency_uef', 0.93)
    step.setArgument('water_heater_recovery_efficiency', '0.76')
    step.setArgument('water_heater_standby_loss', 0)
    step.setArgument('water_heater_jacket_rvalue', 0)
    step.setArgument('water_heater_setpoint_temperature', '125')
    step.setArgument('water_heater_has_flue_or_chimney', false)
    step.setArgument('water_heater_is_shared_system', false)
    step.setArgument('dhw_distribution_system_type', HPXML::DHWDistTypeStandard)
    step.setArgument('dhw_distribution_standard_piping_length', '50')
    step.setArgument('dhw_distribution_recirc_control_type', HPXML::DHWRecirControlTypeNone)
    step.setArgument('dhw_distribution_recirc_piping_length', '50')
    step.setArgument('dhw_distribution_recirc_branch_piping_length', '50')
    step.setArgument('dhw_distribution_recirc_pump_power', '50')
    step.setArgument('dhw_distribution_pipe_r', 0.0)
    step.setArgument('dwhr_facilities_connected', 'none')
    step.setArgument('dwhr_equal_flow', true)
    step.setArgument('dwhr_efficiency', 0.55)
    step.setArgument('water_fixtures_shower_low_flow', true)
    step.setArgument('water_fixtures_sink_low_flow', false)
    step.setArgument('water_fixtures_usage_multiplier', 1.0)
    step.setArgument('solar_thermal_system_type', 'none')
    step.setArgument('solar_thermal_collector_area', 40.0)
    step.setArgument('solar_thermal_collector_loop_type', HPXML::SolarThermalLoopTypeDirect)
    step.setArgument('solar_thermal_collector_type', HPXML::SolarThermalTypeEvacuatedTube)
    step.setArgument('solar_thermal_collector_azimuth', 180)
    step.setArgument('solar_thermal_collector_tilt', '20')
    step.setArgument('solar_thermal_collector_rated_optical_efficiency', 0.5)
    step.setArgument('solar_thermal_collector_rated_thermal_losses', 0.2799)
    step.setArgument('solar_thermal_storage_volume', Constants.Auto)
    step.setArgument('solar_thermal_solar_fraction', 0)
    step.setArgument('pv_system_module_type_1', 'none')
    step.setArgument('pv_system_location_1', HPXML::LocationRoof)
    step.setArgument('pv_system_tracking_1', HPXML::PVTrackingTypeFixed)
    step.setArgument('pv_system_array_azimuth_1', 180)
    step.setArgument('pv_system_array_tilt_1', '20')
    step.setArgument('pv_system_max_power_output_1', 4000)
    step.setArgument('pv_system_inverter_efficiency_1', 0.96)
    step.setArgument('pv_system_system_losses_fraction_1', 0.14)
    step.setArgument('pv_system_is_shared_1', false)
    step.setArgument('pv_system_module_type_2', 'none')
    step.setArgument('pv_system_location_2', HPXML::LocationRoof)
    step.setArgument('pv_system_tracking_2', HPXML::PVTrackingTypeFixed)
    step.setArgument('pv_system_array_azimuth_2', 180)
    step.setArgument('pv_system_array_tilt_2', '20')
    step.setArgument('pv_system_max_power_output_2', 4000)
    step.setArgument('pv_system_inverter_efficiency_2', 0.96)
    step.setArgument('pv_system_system_losses_fraction_2', 0.14)
    step.setArgument('pv_system_is_shared_2', false)
    step.setArgument('lighting_fraction_cfl_interior', 0.4)
    step.setArgument('lighting_fraction_lfl_interior', 0.1)
    step.setArgument('lighting_fraction_led_interior', 0.25)
    step.setArgument('lighting_usage_multiplier_interior', 1.0)
    step.setArgument('lighting_fraction_cfl_exterior', 0.4)
    step.setArgument('lighting_fraction_lfl_exterior', 0.1)
    step.setArgument('lighting_fraction_led_exterior', 0.25)
    step.setArgument('lighting_usage_multiplier_exterior', 1.0)
    step.setArgument('lighting_fraction_cfl_garage', 0.4)
    step.setArgument('lighting_fraction_lfl_garage', 0.1)
    step.setArgument('lighting_fraction_led_garage', 0.25)
    step.setArgument('lighting_usage_multiplier_garage', 1.0)
    step.setArgument('holiday_lighting_present', false)
    step.setArgument('holiday_lighting_daily_kwh', Constants.Auto)
    step.setArgument('holiday_lighting_period_begin_month', Constants.Auto)
    step.setArgument('holiday_lighting_period_begin_day_of_month', Constants.Auto)
    step.setArgument('holiday_lighting_period_end_month', Constants.Auto)
    step.setArgument('holiday_lighting_period_end_day_of_month', Constants.Auto)
    step.setArgument('dehumidifier_present', false)
    step.setArgument('dehumidifier_efficiency_type', 'EnergyFactor')
    step.setArgument('dehumidifier_efficiency_ef', 1.8)
    step.setArgument('dehumidifier_efficiency_ief', 1.5)
    step.setArgument('dehumidifier_capacity', 40)
    step.setArgument('dehumidifier_rh_setpoint', 0.5)
    step.setArgument('dehumidifier_fraction_dehumidification_load_served', 1)
    step.setArgument('clothes_washer_present', true)
    step.setArgument('clothes_washer_location', HPXML::LocationLivingSpace)
    step.setArgument('clothes_washer_efficiency_type', 'IntegratedModifiedEnergyFactor')
    step.setArgument('clothes_washer_efficiency_mef', '1.453')
    step.setArgument('clothes_washer_efficiency_imef', '1.21')
    step.setArgument('clothes_washer_rated_annual_kwh', '380.0')
    step.setArgument('clothes_washer_label_electric_rate', '0.12')
    step.setArgument('clothes_washer_label_gas_rate', '1.09')
    step.setArgument('clothes_washer_label_annual_gas_cost', '27.0')
    step.setArgument('clothes_washer_label_usage', '6.0')
    step.setArgument('clothes_washer_capacity', '3.2')
    step.setArgument('clothes_washer_usage_multiplier', 1.0)
    step.setArgument('clothes_dryer_present', true)
    step.setArgument('clothes_dryer_location', HPXML::LocationLivingSpace)
    step.setArgument('clothes_dryer_fuel_type', HPXML::FuelTypeElectricity)
    step.setArgument('clothes_dryer_efficiency_type', 'CombinedEnergyFactor')
    step.setArgument('clothes_dryer_efficiency_ef', 3.4615)
    step.setArgument('clothes_dryer_efficiency_cef', '3.73')
    step.setArgument('clothes_dryer_control_type', HPXML::ClothesDryerControlTypeTimer)
    step.setArgument('clothes_dryer_vented_flow_rate', '150.0')
    step.setArgument('clothes_dryer_usage_multiplier', 1.0)
    step.setArgument('dishwasher_present', true)
    step.setArgument('dishwasher_location', HPXML::LocationLivingSpace)
    step.setArgument('dishwasher_efficiency_type', 'RatedAnnualkWh')
    step.setArgument('dishwasher_efficiency_kwh', '307')
    step.setArgument('dishwasher_efficiency_ef', 0.46)
    step.setArgument('dishwasher_label_electric_rate', '0.12')
    step.setArgument('dishwasher_label_gas_rate', '1.09')
    step.setArgument('dishwasher_label_annual_gas_cost', '22.32')
    step.setArgument('dishwasher_label_usage', '4.0')
    step.setArgument('dishwasher_place_setting_capacity', '12')
    step.setArgument('dishwasher_usage_multiplier', 1.0)
    step.setArgument('refrigerator_present', true)
    step.setArgument('refrigerator_location', HPXML::LocationLivingSpace)
    step.setArgument('refrigerator_rated_annual_kwh', '650.0')
    step.setArgument('refrigerator_usage_multiplier', 1.0)
    step.setArgument('extra_refrigerator_present', false)
    step.setArgument('extra_refrigerator_location', Constants.Auto)
    step.setArgument('extra_refrigerator_rated_annual_kwh', Constants.Auto)
    step.setArgument('extra_refrigerator_usage_multiplier', 1.0)
    step.setArgument('freezer_present', false)
    step.setArgument('freezer_location', Constants.Auto)
    step.setArgument('freezer_rated_annual_kwh', Constants.Auto)
    step.setArgument('freezer_usage_multiplier', 1.0)
    step.setArgument('cooking_range_oven_present', true)
    step.setArgument('cooking_range_oven_location', HPXML::LocationLivingSpace)
    step.setArgument('cooking_range_oven_fuel_type', HPXML::FuelTypeElectricity)
    step.setArgument('cooking_range_oven_is_induction', false)
    step.setArgument('cooking_range_oven_is_convection', false)
    step.setArgument('cooking_range_oven_usage_multiplier', 1.0)
    step.setArgument('ceiling_fan_present', false)
    step.setArgument('ceiling_fan_efficiency', Constants.Auto)
    step.setArgument('ceiling_fan_quantity', Constants.Auto)
    step.setArgument('ceiling_fan_cooling_setpoint_temp_offset', 0)
    step.setArgument('plug_loads_other_annual_kwh', '2457.0')
    step.setArgument('plug_loads_other_frac_sensible', '0.855')
    step.setArgument('plug_loads_other_frac_latent', '0.045')
    step.setArgument('plug_loads_other_usage_multiplier', 1.0)
    step.setArgument('plug_loads_television_annual_kwh', '620.0')
    step.setArgument('plug_loads_television_usage_multiplier', 1.0)
    step.setArgument('plug_loads_well_pump_present', false)
    step.setArgument('plug_loads_well_pump_annual_kwh', Constants.Auto)
    step.setArgument('plug_loads_well_pump_usage_multiplier', 1.0)
    step.setArgument('plug_loads_vehicle_present', false)
    step.setArgument('plug_loads_vehicle_annual_kwh', Constants.Auto)
    step.setArgument('plug_loads_vehicle_usage_multiplier', 1.0)
    step.setArgument('fuel_loads_grill_present', false)
    step.setArgument('fuel_loads_grill_fuel_type', HPXML::FuelTypeNaturalGas)
    step.setArgument('fuel_loads_grill_annual_therm', Constants.Auto)
    step.setArgument('fuel_loads_grill_location', Constants.Auto)
    step.setArgument('fuel_loads_grill_usage_multiplier', 1.0)
    step.setArgument('fuel_loads_lighting_present', false)
    step.setArgument('fuel_loads_lighting_fuel_type', HPXML::FuelTypeNaturalGas)
    step.setArgument('fuel_loads_lighting_annual_therm', Constants.Auto)
    step.setArgument('fuel_loads_lighting_location', Constants.Auto)
    step.setArgument('fuel_loads_lighting_usage_multiplier', 1.0)
    step.setArgument('fuel_loads_fireplace_present', false)
    step.setArgument('fuel_loads_fireplace_fuel_type', HPXML::FuelTypeNaturalGas)
    step.setArgument('fuel_loads_fireplace_annual_therm', Constants.Auto)
    step.setArgument('fuel_loads_fireplace_location', Constants.Auto)
    step.setArgument('fuel_loads_fireplace_usage_multiplier', 1.0)
    step.setArgument('pool_present', false)
    step.setArgument('pool_pump_annual_kwh', Constants.Auto)
    step.setArgument('pool_pump_usage_multiplier', 1.0)
    step.setArgument('pool_heater_type', HPXML::HeaterTypeElectricResistance)
    step.setArgument('pool_heater_annual_kwh', Constants.Auto)
    step.setArgument('pool_heater_annual_therm', Constants.Auto)
    step.setArgument('pool_heater_usage_multiplier', 1.0)
    step.setArgument('hot_tub_present', false)
    step.setArgument('hot_tub_pump_annual_kwh', Constants.Auto)
    step.setArgument('hot_tub_pump_usage_multiplier', 1.0)
    step.setArgument('hot_tub_heater_type', HPXML::HeaterTypeElectricResistance)
    step.setArgument('hot_tub_heater_annual_kwh', Constants.Auto)
    step.setArgument('hot_tub_heater_annual_therm', Constants.Auto)
    step.setArgument('hot_tub_heater_usage_multiplier', 1.0)
  elsif ['base-single-family-attached.osw'].include? osw_file
    step.setArgument('geometry_unit_type', HPXML::ResidentialTypeSFA)
    step.setArgument('geometry_cfa', 900.0)
    step.setArgument('geometry_corridor_position', 'None')
    step.setArgument('geometry_building_num_units', 3)
    step.setArgument('geometry_horizontal_location', 'Left')
    step.setArgument('window_front_wwr', 0.18)
    step.setArgument('window_back_wwr', 0.18)
    step.setArgument('window_left_wwr', 0.18)
    step.setArgument('window_right_wwr', 0.18)
    step.setArgument('window_area_front', 0)
    step.setArgument('window_area_back', 0)
    step.setArgument('window_area_left', 0)
    step.setArgument('window_area_right', 0)
  elsif ['base-multifamily.osw'].include? osw_file
    step.setArgument('geometry_unit_type', HPXML::ResidentialTypeApartment)
    step.setArgument('geometry_cfa', 900.0)
    step.setArgument('geometry_corridor_position', 'None')
    step.setArgument('geometry_foundation_type', HPXML::FoundationTypeBasementUnconditioned)
    step.setArgument('geometry_level', 'Bottom')
    step.setArgument('geometry_horizontal_location', 'Left')
    step.setArgument('geometry_building_num_units', 3)
    step.setArgument('window_front_wwr', 0.18)
    step.setArgument('window_back_wwr', 0.18)
    step.setArgument('window_left_wwr', 0.18)
    step.setArgument('window_right_wwr', 0.18)
    step.setArgument('window_area_front', 0)
    step.setArgument('window_area_back', 0)
    step.setArgument('window_area_left', 0)
    step.setArgument('window_area_right', 0)
    step.setArgument('ducts_supply_leakage_value', 0.0)
    step.setArgument('ducts_return_leakage_value', 0.0)
  elsif ['base-appliances-coal.osw'].include? osw_file
    step.setArgument('clothes_dryer_fuel_type', HPXML::FuelTypeCoal)
    step.setArgument('clothes_dryer_efficiency_cef', '3.3')
    step.setArgument('clothes_dryer_control_type', HPXML::ClothesDryerControlTypeMoisture)
    step.setArgument('clothes_dryer_vented_flow_rate', Constants.Auto)
    step.setArgument('cooking_range_oven_fuel_type', HPXML::FuelTypeCoal)
  elsif ['base-appliances-dehumidifier.osw'].include? osw_file
    step.setArgument('dehumidifier_present', true)
  elsif ['base-appliances-dehumidifier-50percent.osw'].include? osw_file
    step.setArgument('dehumidifier_fraction_dehumidification_load_served', 0.5)
  elsif ['base-appliances-dehumidifier-ief.osw'].include? osw_file
    step.setArgument('dehumidifier_efficiency_type', 'IntegratedEnergyFactor')
  elsif ['base-appliances-gas.osw'].include? osw_file
    step.setArgument('clothes_dryer_fuel_type', HPXML::FuelTypeNaturalGas)
    step.setArgument('clothes_dryer_efficiency_cef', '3.3')
    step.setArgument('clothes_dryer_control_type', HPXML::ClothesDryerControlTypeMoisture)
    step.setArgument('clothes_dryer_vented_flow_rate', Constants.Auto)
    step.setArgument('cooking_range_oven_fuel_type', HPXML::FuelTypeNaturalGas)
  elsif ['base-appliances-modified.osw'].include? osw_file
    step.setArgument('clothes_washer_efficiency_type', 'ModifiedEnergyFactor')
    step.setArgument('clothes_washer_efficiency_mef', '1.65')
    step.setArgument('clothes_dryer_efficiency_type', 'EnergyFactor')
    step.setArgument('clothes_dryer_efficiency_ef', 4.29)
    step.setArgument('clothes_dryer_control_type', HPXML::ClothesDryerControlTypeMoisture)
    step.setArgument('clothes_dryer_vented_flow_rate', '0.0')
    step.setArgument('dishwasher_efficiency_type', 'EnergyFactor')
    step.setArgument('dishwasher_efficiency_ef', 0.7)
    step.setArgument('dishwasher_place_setting_capacity', '6')
  elsif ['base-appliances-none.osw'].include? osw_file
    step.setArgument('clothes_washer_present', false)
    step.setArgument('clothes_dryer_present', false)
    step.setArgument('dishwasher_present', false)
    step.setArgument('refrigerator_present', false)
    step.setArgument('cooking_range_oven_present', false)
  elsif ['base-appliances-oil.osw'].include? osw_file
    step.setArgument('clothes_dryer_fuel_type', HPXML::FuelTypeOil)
    step.setArgument('clothes_dryer_efficiency_cef', '3.3')
    step.setArgument('clothes_dryer_control_type', HPXML::ClothesDryerControlTypeMoisture)
    step.setArgument('clothes_dryer_vented_flow_rate', Constants.Auto)
    step.setArgument('cooking_range_oven_fuel_type', HPXML::FuelTypeOil)
  elsif ['base-appliances-propane.osw'].include? osw_file
    step.setArgument('clothes_dryer_fuel_type', HPXML::FuelTypePropane)
    step.setArgument('clothes_dryer_efficiency_cef', '3.3')
    step.setArgument('clothes_dryer_control_type', HPXML::ClothesDryerControlTypeMoisture)
    step.setArgument('clothes_dryer_vented_flow_rate', Constants.Auto)
    step.setArgument('cooking_range_oven_fuel_type', HPXML::FuelTypePropane)
  elsif ['base-appliances-wood.osw'].include? osw_file
    step.setArgument('clothes_dryer_fuel_type', HPXML::FuelTypeWoodCord)
    step.setArgument('clothes_dryer_efficiency_cef', '3.3')
    step.setArgument('clothes_dryer_control_type', HPXML::ClothesDryerControlTypeMoisture)
    step.setArgument('clothes_dryer_vented_flow_rate', Constants.Auto)
    step.setArgument('cooking_range_oven_fuel_type', HPXML::FuelTypeWoodCord)
  elsif ['base-atticroof-cathedral.osw'].include? osw_file
    step.setArgument('geometry_attic_type', HPXML::AtticTypeConditioned)
    step.setArgument('roof_assembly_r', 25.8)
    step.setArgument('ducts_supply_location', HPXML::LocationLivingSpace)
    step.setArgument('ducts_return_location', HPXML::LocationLivingSpace)
    step.setArgument('ducts_supply_leakage_value', 0.0)
    step.setArgument('ducts_return_leakage_value', 0.0)
  elsif ['base-atticroof-conditioned.osw'].include? osw_file
    step.setArgument('geometry_cfa', 3600.0)
    step.setArgument('geometry_num_floors_above_grade', 2)
    step.setArgument('geometry_attic_type', HPXML::AtticTypeConditioned)
    step.setArgument('roof_assembly_r', 25.8)
    step.setArgument('ducts_supply_location', HPXML::LocationLivingSpace)
    step.setArgument('ducts_return_location', HPXML::LocationLivingSpace)
    step.setArgument('ducts_supply_leakage_value', 0.0)
    step.setArgument('ducts_return_leakage_value', 0.0)
    step.setArgument('water_heater_location', HPXML::LocationBasementConditioned)
    step.setArgument('clothes_washer_location', HPXML::LocationBasementConditioned)
    step.setArgument('clothes_dryer_location', HPXML::LocationBasementConditioned)
    step.setArgument('refrigerator_location', HPXML::LocationBasementConditioned)
  elsif ['base-atticroof-flat.osw'].include? osw_file
    step.setArgument('geometry_roof_type', 'flat')
    step.setArgument('roof_assembly_r', 25.8)
    step.setArgument('ducts_supply_leakage_value', 0.0)
    step.setArgument('ducts_return_leakage_value', 0.0)
    step.setArgument('ducts_supply_location', HPXML::LocationBasementConditioned)
    step.setArgument('ducts_return_location', HPXML::LocationBasementConditioned)
  elsif ['base-atticroof-radiant-barrier.osw'].include? osw_file
    step.setArgument('roof_radiant_barrier', true)
    step.setArgument('roof_radiant_barrier_grade', '2')
  elsif ['base-atticroof-unvented-insulated-roof.osw'].include? osw_file
    step.setArgument('ceiling_assembly_r', 2.1)
    step.setArgument('roof_assembly_r', 25.8)
  elsif ['base-atticroof-vented.osw'].include? osw_file
    step.setArgument('geometry_attic_type', HPXML::AtticTypeVented)
    step.setArgument('water_heater_location', HPXML::LocationAtticVented)
    step.setArgument('ducts_supply_location', HPXML::LocationAtticVented)
    step.setArgument('ducts_return_location', HPXML::LocationAtticVented)
  elsif ['base-dhw-combi-tankless.osw'].include? osw_file
    step.setArgument('water_heater_type', HPXML::WaterHeaterTypeCombiTankless)
    step.setArgument('water_heater_tank_volume', Constants.Auto)
  elsif ['base-dhw-combi-tankless-outside.osw'].include? osw_file
    step.setArgument('water_heater_location', HPXML::LocationOtherExterior)
  elsif ['base-dhw-dwhr.osw'].include? osw_file
    step.setArgument('dwhr_facilities_connected', HPXML::DWHRFacilitiesConnectedAll)
  elsif ['base-dhw-indirect.osw'].include? osw_file
    step.setArgument('water_heater_type', HPXML::WaterHeaterTypeCombiStorage)
    step.setArgument('water_heater_tank_volume', '50')
  elsif ['base-dhw-indirect-outside.osw'].include? osw_file
    step.setArgument('water_heater_location', HPXML::LocationOtherExterior)
  elsif ['base-dhw-indirect-standbyloss.osw'].include? osw_file
    step.setArgument('water_heater_standby_loss', 1.0)
  elsif ['base-dhw-indirect-with-solar-fraction.osw'].include? osw_file
    step.setArgument('solar_thermal_system_type', 'hot water')
    step.setArgument('solar_thermal_solar_fraction', 0.65)
  elsif ['base-dhw-jacket-electric.osw'].include? osw_file
    step.setArgument('water_heater_jacket_rvalue', 10.0)
  elsif ['base-dhw-jacket-gas.osw'].include? osw_file
    step.setArgument('water_heater_jacket_rvalue', 10.0)
  elsif ['base-dhw-jacket-hpwh.osw'].include? osw_file
    step.setArgument('water_heater_jacket_rvalue', 10.0)
  elsif ['base-dhw-jacket-indirect.osw'].include? osw_file
    step.setArgument('water_heater_jacket_rvalue', 10.0)
  elsif ['base-dhw-low-flow-fixtures.osw'].include? osw_file
    step.setArgument('water_fixtures_sink_low_flow', true)
  elsif ['base-dhw-none.osw'].include? osw_file
    step.setArgument('water_heater_type', 'none')
    step.setArgument('dishwasher_present', false)
  elsif ['base-dhw-recirc-demand.osw'].include? osw_file
    step.setArgument('dhw_distribution_system_type', HPXML::DHWDistTypeRecirc)
    step.setArgument('dhw_distribution_recirc_control_type', HPXML::DHWRecirControlTypeSensor)
    step.setArgument('dhw_distribution_pipe_r', 3.0)
  elsif ['base-dhw-recirc-manual.osw'].include? osw_file
    step.setArgument('dhw_distribution_system_type', HPXML::DHWDistTypeRecirc)
    step.setArgument('dhw_distribution_recirc_control_type', HPXML::DHWRecirControlTypeManual)
    step.setArgument('dhw_distribution_pipe_r', 3.0)
  elsif ['base-dhw-recirc-nocontrol.osw'].include? osw_file
    step.setArgument('dhw_distribution_system_type', HPXML::DHWDistTypeRecirc)
  elsif ['base-dhw-recirc-temperature.osw'].include? osw_file
    step.setArgument('dhw_distribution_system_type', HPXML::DHWDistTypeRecirc)
    step.setArgument('dhw_distribution_recirc_control_type', HPXML::DHWRecirControlTypeTemperature)
  elsif ['base-dhw-recirc-timer.osw'].include? osw_file
    step.setArgument('dhw_distribution_system_type', HPXML::DHWDistTypeRecirc)
    step.setArgument('dhw_distribution_recirc_control_type', HPXML::DHWRecirControlTypeTimer)
  elsif ['base-dhw-solar-direct-evacuated-tube.osw'].include? osw_file
    step.setArgument('solar_thermal_system_type', 'hot water')
    step.setArgument('solar_thermal_storage_volume', '60')
  elsif ['base-dhw-solar-direct-flat-plate.osw'].include? osw_file
    step.setArgument('solar_thermal_system_type', 'hot water')
    step.setArgument('solar_thermal_collector_type', HPXML::SolarThermalTypeSingleGlazing)
    step.setArgument('solar_thermal_collector_rated_optical_efficiency', 0.77)
    step.setArgument('solar_thermal_collector_rated_thermal_losses', 0.793)
    step.setArgument('solar_thermal_storage_volume', '60')
  elsif ['base-dhw-solar-direct-ics.osw'].include? osw_file
    step.setArgument('solar_thermal_system_type', 'hot water')
    step.setArgument('solar_thermal_collector_type', HPXML::SolarThermalTypeICS)
    step.setArgument('solar_thermal_collector_rated_optical_efficiency', 0.77)
    step.setArgument('solar_thermal_collector_rated_thermal_losses', 0.793)
    step.setArgument('solar_thermal_storage_volume', '60')
  elsif ['base-dhw-solar-fraction.osw'].include? osw_file
    step.setArgument('solar_thermal_system_type', 'hot water')
    step.setArgument('solar_thermal_solar_fraction', 0.65)
  elsif ['base-dhw-solar-indirect-flat-plate.osw'].include? osw_file
    step.setArgument('solar_thermal_system_type', 'hot water')
    step.setArgument('solar_thermal_collector_loop_type', HPXML::SolarThermalLoopTypeIndirect)
    step.setArgument('solar_thermal_collector_type', HPXML::SolarThermalTypeSingleGlazing)
    step.setArgument('solar_thermal_collector_rated_optical_efficiency', 0.77)
    step.setArgument('solar_thermal_collector_rated_thermal_losses', 0.793)
    step.setArgument('solar_thermal_storage_volume', '60')
  elsif ['base-dhw-solar-thermosyphon-flat-plate.osw'].include? osw_file
    step.setArgument('solar_thermal_system_type', 'hot water')
    step.setArgument('solar_thermal_collector_loop_type', HPXML::SolarThermalLoopTypeThermosyphon)
    step.setArgument('solar_thermal_collector_type', HPXML::SolarThermalTypeSingleGlazing)
    step.setArgument('solar_thermal_collector_rated_optical_efficiency', 0.77)
    step.setArgument('solar_thermal_collector_rated_thermal_losses', 0.793)
    step.setArgument('solar_thermal_storage_volume', '60')
  elsif ['base-dhw-tank-coal.osw'].include? osw_file
    step.setArgument('water_heater_fuel_type', HPXML::FuelTypeCoal)
    step.setArgument('water_heater_tank_volume', '50')
    step.setArgument('water_heater_heating_capacity', '40000')
    step.setArgument('water_heater_efficiency_ef', 0.59)
  elsif ['base-dhw-tank-gas.osw'].include? osw_file
    step.setArgument('water_heater_fuel_type', HPXML::FuelTypeNaturalGas)
    step.setArgument('water_heater_tank_volume', '50')
    step.setArgument('water_heater_heating_capacity', '40000')
    step.setArgument('water_heater_efficiency_ef', 0.59)
  elsif ['base-dhw-tank-gas-outside.osw'].include? osw_file
    step.setArgument('water_heater_fuel_type', HPXML::FuelTypeNaturalGas)
    step.setArgument('water_heater_location', HPXML::LocationOtherExterior)
    step.setArgument('water_heater_tank_volume', '50')
    step.setArgument('water_heater_heating_capacity', '40000')
    step.setArgument('water_heater_efficiency_ef', 0.59)
  elsif ['base-dhw-tank-heat-pump.osw'].include? osw_file
    step.setArgument('water_heater_type', HPXML::WaterHeaterTypeHeatPump)
    step.setArgument('water_heater_tank_volume', '80')
    step.setArgument('water_heater_heating_capacity', Constants.Auto)
    step.setArgument('water_heater_efficiency_ef', 2.3)
  elsif ['base-dhw-tank-heat-pump-outside.osw'].include? osw_file
    step.setArgument('water_heater_type', HPXML::WaterHeaterTypeHeatPump)
    step.setArgument('water_heater_location', HPXML::LocationOtherExterior)
    step.setArgument('water_heater_tank_volume', '80')
    step.setArgument('water_heater_heating_capacity', Constants.Auto)
    step.setArgument('water_heater_efficiency_ef', 2.3)
  elsif ['base-dhw-tank-heat-pump-with-solar.osw'].include? osw_file
    step.setArgument('water_heater_type', HPXML::WaterHeaterTypeHeatPump)
    step.setArgument('water_heater_tank_volume', '80')
    step.setArgument('water_heater_heating_capacity', Constants.Auto)
    step.setArgument('water_heater_efficiency_ef', 2.3)
    step.setArgument('solar_thermal_system_type', 'hot water')
    step.setArgument('solar_thermal_collector_loop_type', HPXML::SolarThermalLoopTypeIndirect)
    step.setArgument('solar_thermal_collector_type', HPXML::SolarThermalTypeSingleGlazing)
    step.setArgument('solar_thermal_collector_rated_optical_efficiency', 0.77)
    step.setArgument('solar_thermal_collector_rated_thermal_losses', 0.793)
    step.setArgument('solar_thermal_storage_volume', '60')
  elsif ['base-dhw-tank-heat-pump-with-solar-fraction.osw'].include? osw_file
    step.setArgument('water_heater_type', HPXML::WaterHeaterTypeHeatPump)
    step.setArgument('water_heater_tank_volume', '80')
    step.setArgument('water_heater_heating_capacity', Constants.Auto)
    step.setArgument('water_heater_efficiency_ef', 2.3)
    step.setArgument('solar_thermal_system_type', 'hot water')
    step.setArgument('solar_thermal_solar_fraction', 0.65)
  elsif ['base-dhw-tankless-electric.osw'].include? osw_file
    step.setArgument('water_heater_type', HPXML::WaterHeaterTypeTankless)
    step.setArgument('water_heater_tank_volume', Constants.Auto)
    step.setArgument('water_heater_efficiency_ef', 0.99)
  elsif ['base-dhw-tankless-electric-outside.osw'].include? osw_file
    step.setArgument('water_heater_type', HPXML::WaterHeaterTypeTankless)
    step.setArgument('water_heater_location', HPXML::LocationOtherExterior)
    step.setArgument('water_heater_tank_volume', Constants.Auto)
    step.setArgument('water_heater_efficiency_ef', 0.99)
    step.setArgument('water_heater_performance_adjustment', 0.92)
  elsif ['base-dhw-tankless-gas.osw'].include? osw_file
    step.setArgument('water_heater_type', HPXML::WaterHeaterTypeTankless)
    step.setArgument('water_heater_fuel_type', HPXML::FuelTypeNaturalGas)
    step.setArgument('water_heater_tank_volume', Constants.Auto)
    step.setArgument('water_heater_efficiency_ef', 0.82)
  elsif ['base-dhw-tankless-gas-with-solar.osw'].include? osw_file
    step.setArgument('water_heater_type', HPXML::WaterHeaterTypeTankless)
    step.setArgument('water_heater_fuel_type', HPXML::FuelTypeNaturalGas)
    step.setArgument('water_heater_tank_volume', Constants.Auto)
    step.setArgument('water_heater_efficiency_ef', 0.82)
    step.setArgument('solar_thermal_system_type', 'hot water')
    step.setArgument('solar_thermal_collector_loop_type', HPXML::SolarThermalLoopTypeIndirect)
    step.setArgument('solar_thermal_collector_type', HPXML::SolarThermalTypeSingleGlazing)
    step.setArgument('solar_thermal_collector_rated_optical_efficiency', 0.77)
    step.setArgument('solar_thermal_collector_rated_thermal_losses', 0.793)
    step.setArgument('solar_thermal_storage_volume', '60')
  elsif ['base-dhw-tankless-gas-with-solar-fraction.osw'].include? osw_file
    step.setArgument('water_heater_type', HPXML::WaterHeaterTypeTankless)
    step.setArgument('water_heater_fuel_type', HPXML::FuelTypeNaturalGas)
    step.setArgument('water_heater_tank_volume', Constants.Auto)
    step.setArgument('water_heater_efficiency_ef', 0.82)
    step.setArgument('solar_thermal_system_type', 'hot water')
    step.setArgument('solar_thermal_solar_fraction', 0.65)
  elsif ['base-dhw-tankless-propane.osw'].include? osw_file
    step.setArgument('water_heater_type', HPXML::WaterHeaterTypeTankless)
    step.setArgument('water_heater_fuel_type', HPXML::FuelTypePropane)
    step.setArgument('water_heater_tank_volume', Constants.Auto)
    step.setArgument('water_heater_efficiency_ef', 0.82)
  elsif ['base-dhw-tank-oil.osw'].include? osw_file
    step.setArgument('water_heater_fuel_type', HPXML::FuelTypeOil)
    step.setArgument('water_heater_tank_volume', '50')
    step.setArgument('water_heater_heating_capacity', '40000')
    step.setArgument('water_heater_efficiency_ef', 0.59)
  elsif ['base-dhw-tank-wood.osw'].include? osw_file
    step.setArgument('water_heater_fuel_type', HPXML::FuelTypeWoodCord)
    step.setArgument('water_heater_tank_volume', '50')
    step.setArgument('water_heater_heating_capacity', '40000')
    step.setArgument('water_heater_efficiency_ef', 0.59)
  elsif ['base-enclosure-2stories.osw'].include? osw_file
    step.setArgument('geometry_cfa', 4050.0)
    step.setArgument('geometry_num_floors_above_grade', 2)
    step.setArgument('window_area_front', 216.0)
    step.setArgument('window_area_back', 216.0)
    step.setArgument('window_area_left', 144.0)
    step.setArgument('window_area_right', 144.0)
    step.setArgument('plug_loads_other_annual_kwh', '3685.5')
  elsif ['base-enclosure-2stories-garage.osw'].include? osw_file
    step.setArgument('geometry_cfa', 3250.0)
    step.setArgument('geometry_num_floors_above_grade', 2)
    step.setArgument('geometry_garage_width', 20.0)
    step.setArgument('window_area_front', 216.0)
    step.setArgument('window_area_back', 216.0)
    step.setArgument('window_area_left', 144.0)
    step.setArgument('window_area_right', 144.0)
    step.setArgument('ducts_supply_surface_area', '112.5')
    step.setArgument('ducts_return_surface_area', '37.5')
    step.setArgument('plug_loads_other_annual_kwh', '2957.5')
  elsif ['base-enclosure-attached-multifamily.osw'].include? osw_file

  elsif ['base-enclosure-beds-1.osw'].include? osw_file
    step.setArgument('geometry_num_bedrooms', 1)
    step.setArgument('geometry_num_bathrooms', '1')
    step.setArgument('geometry_num_occupants', '1')
    step.setArgument('water_heater_heating_capacity', '18767')
    step.setArgument('plug_loads_television_annual_kwh', '482.0')
  elsif ['base-enclosure-beds-2.osw'].include? osw_file
    step.setArgument('geometry_num_bedrooms', 2)
    step.setArgument('geometry_num_bathrooms', '1')
    step.setArgument('geometry_num_occupants', '2')
    step.setArgument('water_heater_heating_capacity', '18767')
    step.setArgument('plug_loads_television_annual_kwh', '551.0')
  elsif ['base-enclosure-beds-4.osw'].include? osw_file
    step.setArgument('geometry_num_bedrooms', 4)
    step.setArgument('geometry_num_occupants', '4')
    step.setArgument('plug_loads_television_annual_kwh', '689.0')
  elsif ['base-enclosure-beds-5.osw'].include? osw_file
    step.setArgument('geometry_num_bedrooms', 5)
    step.setArgument('geometry_num_bathrooms', '3')
    step.setArgument('geometry_num_occupants', '5')
    step.setArgument('plug_loads_television_annual_kwh', '758.0')
  elsif ['base-enclosure-garage.osw'].include? osw_file
    step.setArgument('geometry_garage_width', 30.0)
    step.setArgument('geometry_garage_protrusion', 1.0)
    step.setArgument('window_area_front', 12.0)
    step.setArgument('ducts_supply_location', HPXML::LocationGarage)
    step.setArgument('ducts_return_location', HPXML::LocationGarage)
    step.setArgument('water_heater_location', HPXML::LocationGarage)
    step.setArgument('clothes_washer_location', HPXML::LocationGarage)
    step.setArgument('clothes_dryer_location', HPXML::LocationGarage)
    step.setArgument('dishwasher_location', HPXML::LocationGarage)
    step.setArgument('refrigerator_location', HPXML::LocationGarage)
    step.setArgument('cooking_range_oven_location', HPXML::LocationGarage)
  elsif ['base-enclosure-infil-ach-house-pressure.osw'].include? osw_file
    step.setArgument('air_leakage_house_pressure', 45)
    step.setArgument('air_leakage_value', 2.8014)
  elsif ['base-enclosure-infil-cfm-house-pressure.osw'].include? osw_file
    step.setArgument('air_leakage_house_pressure', 45)
    step.setArgument('air_leakage_value', 1008.5039999999999)
  elsif ['base-enclosure-infil-cfm50.osw'].include? osw_file
    step.setArgument('air_leakage_units', HPXML::UnitsCFM)
    step.setArgument('air_leakage_value', 1080)
  elsif ['base-enclosure-infil-flue.osw'].include? osw_file
    step.setArgument('heating_system_has_flue_or_chimney', true)
  elsif ['base-enclosure-infil-natural-ach.osw'].include? osw_file
    step.setArgument('air_leakage_units', HPXML::UnitsACHNatural)
    step.setArgument('air_leakage_value', 0.67)
  elsif ['base-enclosure-other-heated-space.osw'].include? osw_file
    step.setArgument('geometry_unit_type', HPXML::ResidentialTypeApartment)
    step.setArgument('ducts_supply_location', HPXML::LocationOtherHeatedSpace)
    step.setArgument('ducts_return_location', HPXML::LocationOtherHeatedSpace)
    step.setArgument('water_heater_location', HPXML::LocationOtherHeatedSpace)
    step.setArgument('clothes_washer_location', HPXML::LocationOtherHeatedSpace)
    step.setArgument('clothes_dryer_location', HPXML::LocationOtherHeatedSpace)
    step.setArgument('dishwasher_location', HPXML::LocationOtherHeatedSpace)
    step.setArgument('refrigerator_location', HPXML::LocationOtherHeatedSpace)
    step.setArgument('cooking_range_oven_location', HPXML::LocationOtherHeatedSpace)
  elsif ['base-enclosure-other-housing-unit.osw'].include? osw_file
    step.setArgument('geometry_unit_type', HPXML::ResidentialTypeApartment)
    step.setArgument('ducts_supply_location', HPXML::LocationOtherHousingUnit)
    step.setArgument('ducts_return_location', HPXML::LocationOtherHousingUnit)
    step.setArgument('water_heater_location', HPXML::LocationOtherHousingUnit)
    step.setArgument('clothes_washer_location', HPXML::LocationOtherHousingUnit)
    step.setArgument('clothes_dryer_location', HPXML::LocationOtherHousingUnit)
    step.setArgument('dishwasher_location', HPXML::LocationOtherHousingUnit)
    step.setArgument('refrigerator_location', HPXML::LocationOtherHousingUnit)
    step.setArgument('cooking_range_oven_location', HPXML::LocationOtherHousingUnit)
  elsif ['base-enclosure-other-multifamily-buffer-space.osw'].include? osw_file
    step.setArgument('geometry_unit_type', HPXML::ResidentialTypeApartment)
    step.setArgument('ducts_supply_location', HPXML::LocationOtherMultifamilyBufferSpace)
    step.setArgument('ducts_return_location', HPXML::LocationOtherMultifamilyBufferSpace)
    step.setArgument('water_heater_location', HPXML::LocationOtherMultifamilyBufferSpace)
    step.setArgument('clothes_washer_location', HPXML::LocationOtherMultifamilyBufferSpace)
    step.setArgument('clothes_dryer_location', HPXML::LocationOtherMultifamilyBufferSpace)
    step.setArgument('dishwasher_location', HPXML::LocationOtherMultifamilyBufferSpace)
    step.setArgument('refrigerator_location', HPXML::LocationOtherMultifamilyBufferSpace)
    step.setArgument('cooking_range_oven_location', HPXML::LocationOtherMultifamilyBufferSpace)
  elsif ['base-enclosure-other-non-freezing-space.osw'].include? osw_file
    step.setArgument('geometry_unit_type', HPXML::ResidentialTypeApartment)
    step.setArgument('ducts_supply_location', HPXML::LocationOtherNonFreezingSpace)
    step.setArgument('ducts_return_location', HPXML::LocationOtherNonFreezingSpace)
    step.setArgument('water_heater_location', HPXML::LocationOtherNonFreezingSpace)
    step.setArgument('clothes_washer_location', HPXML::LocationOtherNonFreezingSpace)
    step.setArgument('clothes_dryer_location', HPXML::LocationOtherNonFreezingSpace)
    step.setArgument('dishwasher_location', HPXML::LocationOtherNonFreezingSpace)
    step.setArgument('refrigerator_location', HPXML::LocationOtherNonFreezingSpace)
    step.setArgument('cooking_range_oven_location', HPXML::LocationOtherNonFreezingSpace)
  elsif ['base-enclosure-overhangs.osw'].include? osw_file
    step.setArgument('overhangs_back_depth', 2.5)
    step.setArgument('overhangs_left_depth', 1.5)
    step.setArgument('overhangs_left_distance_to_top_of_window', 2.0)
    step.setArgument('overhangs_right_depth', 1.5)
    step.setArgument('overhangs_right_distance_to_top_of_window', 2.0)
  elsif ['base-enclosure-skylights.osw'].include? osw_file
    step.setArgument('skylight_area_front', 15)
    step.setArgument('skylight_area_back', 15)
  elsif ['base-enclosure-windows-none.osw'].include? osw_file
    step.setArgument('window_area_front', 0)
    step.setArgument('window_area_back', 0)
    step.setArgument('window_area_left', 0)
    step.setArgument('window_area_right', 0)
  elsif ['base-foundation-ambient.osw'].include? osw_file
    step.setArgument('geometry_cfa', 1350.0)
    step.setArgument('geometry_foundation_type', HPXML::FoundationTypeAmbient)
    step.setArgument('floor_assembly_r', 18.7)
    step.setArgument('plug_loads_other_annual_kwh', '1228.5')
  elsif ['base-foundation-conditioned-basement-slab-insulation.osw'].include? osw_file
    step.setArgument('slab_under_insulation_r', 10)
    step.setArgument('slab_under_width', 4)
  elsif ['base-foundation-conditioned-basement-wall-interior-insulation.osw'].include? osw_file
    step.setArgument('foundation_wall_insulation_r', 18.9)
    step.setArgument('foundation_wall_insulation_distance_to_top', 1.0)
  elsif ['base-foundation-slab.osw'].include? osw_file
    step.setArgument('geometry_cfa', 1350.0)
    step.setArgument('geometry_foundation_type', HPXML::FoundationTypeSlab)
    step.setArgument('geometry_foundation_height', 0.0)
    step.setArgument('geometry_foundation_height_above_grade', 0.0)
    step.setArgument('slab_under_insulation_r', 5)
    step.setArgument('slab_under_width', 999)
    step.setArgument('slab_carpet_fraction', 1.0)
    step.setArgument('slab_carpet_r', 2.5)
    step.setArgument('ducts_supply_location', HPXML::LocationUnderSlab)
    step.setArgument('ducts_return_location', HPXML::LocationUnderSlab)
    step.setArgument('plug_loads_other_annual_kwh', '1228.5')
  elsif ['base-foundation-unconditioned-basement.osw'].include? osw_file
    step.setArgument('geometry_cfa', 1350.0)
    step.setArgument('geometry_foundation_type', HPXML::FoundationTypeBasementUnconditioned)
    step.setArgument('floor_assembly_r', 18.7)
    step.setArgument('foundation_wall_insulation_r', 0)
    step.setArgument('foundation_wall_insulation_distance_to_bottom', 0)
    step.setArgument('ducts_supply_location', HPXML::LocationBasementUnconditioned)
    step.setArgument('ducts_return_location', HPXML::LocationBasementUnconditioned)
    step.setArgument('water_heater_location', HPXML::LocationBasementUnconditioned)
    step.setArgument('clothes_washer_location', HPXML::LocationBasementUnconditioned)
    step.setArgument('clothes_dryer_location', HPXML::LocationBasementUnconditioned)
    step.setArgument('dishwasher_location', HPXML::LocationBasementUnconditioned)
    step.setArgument('refrigerator_location', HPXML::LocationBasementUnconditioned)
    step.setArgument('cooking_range_oven_location', HPXML::LocationBasementUnconditioned)
    step.setArgument('plug_loads_other_annual_kwh', '1228.5')
  elsif ['base-foundation-unconditioned-basement-above-grade.osw'].include? osw_file
    step.setArgument('geometry_cfa', 1350.0)
    step.setArgument('geometry_foundation_type', HPXML::FoundationTypeBasementUnconditioned)
    step.setArgument('geometry_foundation_height_above_grade', 4.0)
    step.setArgument('foundation_wall_insulation_r', 0)
    step.setArgument('foundation_wall_insulation_distance_to_bottom', 0)
    step.setArgument('ducts_supply_location', HPXML::LocationBasementUnconditioned)
    step.setArgument('ducts_return_location', HPXML::LocationBasementUnconditioned)
    step.setArgument('water_heater_location', HPXML::LocationBasementUnconditioned)
    step.setArgument('clothes_washer_location', HPXML::LocationBasementUnconditioned)
    step.setArgument('clothes_dryer_location', HPXML::LocationBasementUnconditioned)
    step.setArgument('dishwasher_location', HPXML::LocationBasementUnconditioned)
    step.setArgument('refrigerator_location', HPXML::LocationBasementUnconditioned)
    step.setArgument('cooking_range_oven_location', HPXML::LocationBasementUnconditioned)
    step.setArgument('plug_loads_other_annual_kwh', '1228.5')
  elsif ['base-foundation-unconditioned-basement-assembly-r.osw'].include? osw_file
    step.setArgument('foundation_wall_assembly_r', 10.69)
  elsif ['base-foundation-unconditioned-basement-wall-insulation.osw'].include? osw_file
    step.setArgument('floor_assembly_r', 2.1)
    step.setArgument('foundation_wall_insulation_r', 8.9)
    step.setArgument('foundation_wall_insulation_distance_to_bottom', 4)
  elsif ['base-foundation-unvented-crawlspace.osw'].include? osw_file
    step.setArgument('geometry_cfa', 1350.0)
    step.setArgument('geometry_foundation_type', HPXML::FoundationTypeCrawlspaceUnvented)
    step.setArgument('geometry_foundation_height', 4.0)
    step.setArgument('geometry_foundation_height_above_grade', 1.0)
    step.setArgument('floor_assembly_r', 18.7)
    step.setArgument('foundation_wall_insulation_distance_to_bottom', 4.0)
    step.setArgument('slab_carpet_r', 2.5)
    step.setArgument('ducts_supply_location', HPXML::LocationCrawlspaceUnvented)
    step.setArgument('ducts_return_location', HPXML::LocationCrawlspaceUnvented)
    step.setArgument('water_heater_location', HPXML::LocationCrawlspaceUnvented)
    step.setArgument('plug_loads_other_annual_kwh', '1228.5')
  elsif ['base-foundation-vented-crawlspace.osw'].include? osw_file
    step.setArgument('geometry_cfa', 1350.0)
    step.setArgument('geometry_foundation_type', HPXML::FoundationTypeCrawlspaceVented)
    step.setArgument('geometry_foundation_height', 4.0)
    step.setArgument('geometry_foundation_height_above_grade', 1.0)
    step.setArgument('floor_assembly_r', 18.7)
    step.setArgument('foundation_wall_insulation_distance_to_bottom', 4.0)
    step.setArgument('slab_carpet_r', 2.5)
    step.setArgument('ducts_supply_location', HPXML::LocationCrawlspaceVented)
    step.setArgument('ducts_return_location', HPXML::LocationCrawlspaceVented)
    step.setArgument('water_heater_location', HPXML::LocationCrawlspaceVented)
    step.setArgument('plug_loads_other_annual_kwh', '1228.5')
  elsif ['base-foundation-walkout-basement.osw'].include? osw_file
    step.setArgument('geometry_foundation_height_above_grade', 5.0)
    step.setArgument('foundation_wall_insulation_distance_to_bottom', 4.0)
  elsif ['base-hvac-air-to-air-heat-pump-1-speed.osw'].include? osw_file
    step.setArgument('heating_system_type', 'none')
    step.setArgument('cooling_system_type', 'none')
    step.setArgument('heat_pump_type', HPXML::HVACTypeHeatPumpAirToAir)
    step.setArgument('heat_pump_heating_capacity', '42000.0')
    step.setArgument('heat_pump_heating_capacity_17F', '26460.0')
    step.setArgument('heat_pump_backup_fuel', HPXML::FuelTypeElectricity)
    step.setArgument('heat_pump_fan_power_watts_per_cfm', 0.45)
  elsif ['base-hvac-air-to-air-heat-pump-2-speed.osw'].include? osw_file
    step.setArgument('heating_system_type', 'none')
    step.setArgument('cooling_system_type', 'none')
    step.setArgument('heat_pump_type', HPXML::HVACTypeHeatPumpAirToAir)
    step.setArgument('heat_pump_heating_efficiency_hspf', 9.3)
    step.setArgument('heat_pump_cooling_compressor_type', HPXML::HVACCompressorTypeTwoStage)
    step.setArgument('heat_pump_heating_capacity', '42000.0')
    step.setArgument('heat_pump_heating_capacity_17F', '24780.0')
    step.setArgument('heat_pump_cooling_efficiency_seer', 18.0)
    step.setArgument('heat_pump_backup_fuel', HPXML::FuelTypeElectricity)
  elsif ['base-hvac-air-to-air-heat-pump-var-speed.osw'].include? osw_file
    step.setArgument('heating_system_type', 'none')
    step.setArgument('cooling_system_type', 'none')
    step.setArgument('heat_pump_type', HPXML::HVACTypeHeatPumpAirToAir)
    step.setArgument('heat_pump_heating_efficiency_hspf', 10.0)
    step.setArgument('heat_pump_cooling_compressor_type', HPXML::HVACCompressorTypeVariableSpeed)
    step.setArgument('heat_pump_cooling_sensible_heat_fraction', 0.78)
    step.setArgument('heat_pump_heating_capacity', '42000.0')
    step.setArgument('heat_pump_heating_capacity_17F', '26880.0')
    step.setArgument('heat_pump_cooling_efficiency_seer', 22.0)
    step.setArgument('heat_pump_backup_fuel', HPXML::FuelTypeElectricity)
  elsif ['base-hvac-boiler-coal-only.osw'].include? osw_file
    step.setArgument('heating_system_type', HPXML::HVACTypeBoiler)
    step.setArgument('heating_system_fuel', HPXML::FuelTypeCoal)
    step.setArgument('cooling_system_type', 'none')
  elsif ['base-hvac-boiler-elec-only.osw'].include? osw_file
    step.setArgument('heating_system_type', HPXML::HVACTypeBoiler)
    step.setArgument('heating_system_fuel', HPXML::FuelTypeElectricity)
    step.setArgument('heating_system_heating_efficiency', 1.0)
    step.setArgument('cooling_system_type', 'none')
  elsif ['base-hvac-boiler-gas-central-ac-1-speed.osw'].include? osw_file
    step.setArgument('heating_system_type', HPXML::HVACTypeBoiler)
    step.setArgument('heating_system_electric_auxiliary_energy', 200.0)
    step.setArgument('ducts_number_of_return_registers', '3')
  elsif ['base-hvac-boiler-gas-only.osw'].include? osw_file
    step.setArgument('heating_system_type', HPXML::HVACTypeBoiler)
    step.setArgument('heating_system_electric_auxiliary_energy', 200.0)
    step.setArgument('cooling_system_type', 'none')
  elsif ['base-hvac-boiler-oil-only.osw'].include? osw_file
    step.setArgument('heating_system_type', HPXML::HVACTypeBoiler)
    step.setArgument('heating_system_fuel', HPXML::FuelTypeOil)
    step.setArgument('cooling_system_type', 'none')
  elsif ['base-hvac-boiler-propane-only.osw'].include? osw_file
    step.setArgument('heating_system_type', HPXML::HVACTypeBoiler)
    step.setArgument('heating_system_fuel', HPXML::FuelTypePropane)
    step.setArgument('cooling_system_type', 'none')
  elsif ['base-hvac-boiler-wood-only.osw'].include? osw_file
    step.setArgument('heating_system_type', HPXML::HVACTypeBoiler)
    step.setArgument('heating_system_fuel', HPXML::FuelTypeWoodCord)
    step.setArgument('cooling_system_type', 'none')
  elsif ['base-hvac-central-ac-only-1-speed.osw'].include? osw_file
    step.setArgument('heating_system_type', 'none')
    step.setArgument('cooling_system_fan_power_watts_per_cfm', 0.45)
  elsif ['base-hvac-central-ac-only-2-speed.osw'].include? osw_file
    step.setArgument('heating_system_type', 'none')
    step.setArgument('cooling_system_cooling_efficiency_seer', 18.0)
    step.setArgument('cooling_system_cooling_compressor_type', HPXML::HVACCompressorTypeTwoStage)
  elsif ['base-hvac-central-ac-only-var-speed.osw'].include? osw_file
    step.setArgument('heating_system_type', 'none')
    step.setArgument('cooling_system_cooling_efficiency_seer', 24.0)
    step.setArgument('cooling_system_cooling_compressor_type', HPXML::HVACCompressorTypeVariableSpeed)
    step.setArgument('cooling_system_cooling_sensible_heat_fraction', 0.78)
  elsif ['base-hvac-central-ac-plus-air-to-air-heat-pump-heating.osw'].include? osw_file
    step.setArgument('heat_pump_type', HPXML::HVACTypeHeatPumpAirToAir)
    step.setArgument('heat_pump_heating_efficiency_hspf', 7.7)
    step.setArgument('heat_pump_heating_capacity', '42000.0')
    step.setArgument('heat_pump_heating_capacity_17F', '26460.0')
    step.setArgument('heat_pump_fraction_cool_load_served', 0)
    step.setArgument('heat_pump_backup_fuel', HPXML::FuelTypeElectricity)
    step.setArgument('heat_pump_fan_power_watts_per_cfm', 0.45)
  elsif ['base-hvac-dual-fuel-air-to-air-heat-pump-1-speed.osw'].include? osw_file
    step.setArgument('cooling_system_type', 'none')
    step.setArgument('heat_pump_heating_efficiency_hspf', 7.7)
    step.setArgument('heat_pump_heating_capacity', '42000.0')
    step.setArgument('heat_pump_heating_capacity_17F', '26460.0')
    step.setArgument('heat_pump_backup_fuel', HPXML::FuelTypeNaturalGas)
    step.setArgument('heat_pump_backup_heating_efficiency', 0.95)
    step.setArgument('heat_pump_backup_heating_capacity', '36000.0')
    step.setArgument('heat_pump_backup_heating_switchover_temp', 25)
  elsif ['base-hvac-dual-fuel-air-to-air-heat-pump-1-speed-electric.osw'].include? osw_file
    step.setArgument('heat_pump_backup_fuel', HPXML::FuelTypeElectricity)
    step.setArgument('heat_pump_backup_heating_efficiency', 1.0)
  elsif ['base-hvac-dual-fuel-air-to-air-heat-pump-2-speed.osw'].include? osw_file
    step.setArgument('heat_pump_backup_fuel', HPXML::FuelTypeNaturalGas)
    step.setArgument('heat_pump_backup_heating_efficiency', 0.95)
    step.setArgument('heat_pump_backup_heating_capacity', '36000.0')
    step.setArgument('heat_pump_backup_heating_switchover_temp', 25)
  elsif ['base-hvac-dual-fuel-air-to-air-heat-pump-var-speed.osw'].include? osw_file
    step.setArgument('heat_pump_backup_fuel', HPXML::FuelTypeNaturalGas)
    step.setArgument('heat_pump_backup_heating_efficiency', 0.95)
    step.setArgument('heat_pump_backup_heating_capacity', '36000.0')
    step.setArgument('heat_pump_backup_heating_switchover_temp', 25)
  elsif ['base-hvac-dual-fuel-mini-split-heat-pump-ducted.osw'].include? osw_file
    step.setArgument('heat_pump_backup_fuel', HPXML::FuelTypeNaturalGas)
    step.setArgument('heat_pump_backup_heating_efficiency', 0.95)
    step.setArgument('heat_pump_backup_heating_capacity', '36000.0')
    step.setArgument('heat_pump_backup_heating_switchover_temp', 25)
    step.setArgument('heat_pump_fan_power_watts_per_cfm', 0.2)
  elsif ['base-hvac-ducts-leakage-percent.osw'].include? osw_file
    step.setArgument('ducts_supply_leakage_units', HPXML::UnitsPercent)
    step.setArgument('ducts_return_leakage_units', HPXML::UnitsPercent)
    step.setArgument('ducts_supply_leakage_value', 0.1)
    step.setArgument('ducts_return_leakage_value', 0.05)
  elsif ['base-hvac-elec-resistance-only.osw'].include? osw_file
    step.setArgument('heating_system_type', HPXML::HVACTypeElectricResistance)
    step.setArgument('heating_system_fuel', HPXML::FuelTypeElectricity)
    step.setArgument('heating_system_heating_efficiency', 1.0)
    step.setArgument('cooling_system_type', 'none')
  elsif ['base-hvac-evap-cooler-furnace-gas.osw'].include? osw_file
    step.setArgument('cooling_system_type', HPXML::HVACTypeEvaporativeCooler)
    step.removeArgument('cooling_system_cooling_compressor_type')
    step.removeArgument('cooling_system_cooling_sensible_heat_fraction')
  elsif ['base-hvac-evap-cooler-only.osw'].include? osw_file
    step.setArgument('heating_system_type', 'none')
    step.setArgument('cooling_system_type', HPXML::HVACTypeEvaporativeCooler)
    step.removeArgument('cooling_system_cooling_compressor_type')
    step.removeArgument('cooling_system_cooling_sensible_heat_fraction')
    step.setArgument('cooling_system_fan_power_watts_per_cfm', 0.3)
  elsif ['base-hvac-evap-cooler-only-ducted.osw'].include? osw_file
    step.setArgument('heating_system_type', 'none')
    step.setArgument('cooling_system_type', HPXML::HVACTypeEvaporativeCooler)
    step.removeArgument('cooling_system_cooling_compressor_type')
    step.removeArgument('cooling_system_cooling_sensible_heat_fraction')
    step.setArgument('cooling_system_is_ducted', true)
  elsif ['base-hvac-fireplace-wood-only.osw'].include? osw_file
    step.setArgument('heating_system_type', HPXML::HVACTypeFireplace)
    step.setArgument('heating_system_fuel', HPXML::FuelTypeWoodCord)
    step.setArgument('heating_system_heating_efficiency', 0.8)
    step.setArgument('heating_system_fan_power_watts', 0.0)
    step.setArgument('cooling_system_type', 'none')
  elsif ['base-hvac-fixed-heater-gas-only.osw'].include? osw_file
    step.setArgument('heating_system_type', HPXML::HVACTypeFixedHeater)
    step.setArgument('heating_system_heating_efficiency', 1.0)
    step.setArgument('heating_system_fan_power_watts', 0.0)
  elsif ['base-hvac-floor-furnace-propane-only.osw'].include? osw_file
    step.setArgument('heating_system_type', HPXML::HVACTypeFloorFurnace)
    step.setArgument('heating_system_fuel', HPXML::FuelTypePropane)
    step.setArgument('heating_system_heating_efficiency', 0.8)
    step.setArgument('heating_system_fan_power_watts', 0.0)
    step.setArgument('cooling_system_type', 'none')
  elsif ['base-hvac-furnace-elec-central-ac-1-speed.osw'].include? osw_file
    step.setArgument('heating_system_fuel', HPXML::FuelTypeElectricity)
    step.setArgument('heating_system_heating_efficiency', 1.0)
  elsif ['base-hvac-furnace-elec-only.osw'].include? osw_file
    step.setArgument('heating_system_fuel', HPXML::FuelTypeElectricity)
    step.setArgument('heating_system_heating_efficiency', 1.0)
    step.setArgument('cooling_system_type', 'none')
  elsif ['base-hvac-furnace-gas-central-ac-2-speed.osw'].include? osw_file
    step.setArgument('cooling_system_cooling_efficiency_seer', 18.0)
    step.setArgument('cooling_system_cooling_compressor_type', HPXML::HVACCompressorTypeTwoStage)
  elsif ['base-hvac-furnace-gas-central-ac-var-speed.osw'].include? osw_file
    step.setArgument('cooling_system_cooling_efficiency_seer', 24.0)
    step.setArgument('cooling_system_cooling_compressor_type', HPXML::HVACCompressorTypeVariableSpeed)
    step.setArgument('cooling_system_cooling_sensible_heat_fraction', 0.78)
  elsif ['base-hvac-furnace-gas-only.osw'].include? osw_file
    step.setArgument('heating_system_fan_power_watts_per_cfm', 0.45)
    step.setArgument('cooling_system_type', 'none')
  elsif ['base-hvac-furnace-gas-room-ac.osw'].include? osw_file
    step.setArgument('cooling_system_type', HPXML::HVACTypeRoomAirConditioner)
    step.removeArgument('cooling_system_cooling_compressor_type')
    step.setArgument('cooling_system_cooling_sensible_heat_fraction', 0.65)
  elsif ['base-hvac-furnace-oil-only.osw'].include? osw_file
    step.setArgument('heating_system_fuel', HPXML::FuelTypeOil)
    step.setArgument('cooling_system_type', 'none')
  elsif ['base-hvac-furnace-propane-only.osw'].include? osw_file
    step.setArgument('heating_system_fuel', HPXML::FuelTypePropane)
    step.setArgument('cooling_system_type', 'none')
  elsif ['base-hvac-furnace-wood-only.osw'].include? osw_file
    step.setArgument('heating_system_fuel', HPXML::FuelTypeWoodCord)
    step.setArgument('cooling_system_type', 'none')
  elsif ['base-hvac-mini-split-air-conditioner-only-ducted.osw'].include? osw_file
    step.setArgument('heating_system_type', 'none')
    step.setArgument('cooling_system_type', HPXML::HVACTypeMiniSplitAirConditioner)
    step.setArgument('cooling_system_cooling_efficiency_seer', 19.0)
    step.removeArgument('cooling_system_cooling_compressor_type')
    step.setArgument('cooling_system_is_ducted', true)
    step.setArgument('cooling_system_fan_power_watts_per_cfm', 0.2)
    step.setArgument('ducts_supply_leakage_value', 15.0)
    step.setArgument('ducts_return_leakage_value', 5.0)
    step.setArgument('ducts_supply_insulation_r', 0.0)
    step.setArgument('ducts_supply_surface_area', '30.0')
    step.setArgument('ducts_return_surface_area', '10.0')
  elsif ['base-hvac-mini-split-air-conditioner-only-ductless.osw'].include? osw_file
    step.setArgument('cooling_system_is_ducted', false)
  elsif ['base-hvac-ground-to-air-heat-pump.osw'].include? osw_file
    step.setArgument('heating_system_type', 'none')
    step.setArgument('cooling_system_type', 'none')
    step.setArgument('heat_pump_type', HPXML::HVACTypeHeatPumpGroundToAir)
    step.setArgument('heat_pump_heating_efficiency_cop', 3.6)
    step.setArgument('heat_pump_cooling_efficiency_eer', 16.6)
    step.removeArgument('heat_pump_cooling_compressor_type')
    step.setArgument('heat_pump_heating_capacity', '42000.0')
    step.setArgument('heat_pump_backup_fuel', HPXML::FuelTypeElectricity)
    step.setArgument('heat_pump_pump_power_watts_per_ton', 30.0)
    step.setArgument('heat_pump_fan_power_watts_per_cfm', 0.45)
  elsif ['base-hvac-mini-split-heat-pump-ducted.osw'].include? osw_file
    step.setArgument('heating_system_type', 'none')
    step.setArgument('cooling_system_type', 'none')
    step.setArgument('heat_pump_type', HPXML::HVACTypeHeatPumpMiniSplit)
    step.setArgument('heat_pump_heating_capacity', '52000.0')
    step.setArgument('heat_pump_heating_capacity_17F', '29500.0')
    step.setArgument('heat_pump_heating_efficiency_hspf', 10.0)
    step.setArgument('heat_pump_cooling_efficiency_seer', 19.0)
    step.removeArgument('heat_pump_cooling_compressor_type')
    step.setArgument('heat_pump_backup_fuel', HPXML::FuelTypeElectricity)
    step.setArgument('heat_pump_mini_split_is_ducted', true)
    step.setArgument('heat_pump_fan_power_watts_per_cfm', 0.2)
    step.setArgument('ducts_supply_leakage_value', 15.0)
    step.setArgument('ducts_return_leakage_value', 5.0)
    step.setArgument('ducts_supply_insulation_r', 0.0)
    step.setArgument('ducts_supply_surface_area', '30.0')
    step.setArgument('ducts_return_surface_area', '10.0')
  elsif ['base-hvac-mini-split-heat-pump-ducted-cooling-only.osw'].include? osw_file
    step.setArgument('heat_pump_heating_capacity', '0')
    step.setArgument('heat_pump_heating_capacity_17F', '0')
    step.setArgument('heat_pump_fraction_heat_load_served', 0)
    step.setArgument('heat_pump_backup_fuel', 'none')
    step.setArgument('heat_pump_fan_power_watts_per_cfm', 0.2)
  elsif ['base-hvac-mini-split-heat-pump-ducted-heating-only.osw'].include? osw_file
    step.setArgument('heat_pump_cooling_capacity', '0')
    step.setArgument('heat_pump_fraction_cool_load_served', 0)
    step.setArgument('heat_pump_backup_fuel', HPXML::FuelTypeElectricity)
    step.setArgument('heat_pump_fan_power_watts_per_cfm', 0.2)
  elsif ['base-hvac-mini-split-heat-pump-ductless.osw'].include? osw_file
    step.setArgument('heat_pump_backup_fuel', 'none')
    step.setArgument('heat_pump_mini_split_is_ducted', false)
  elsif ['base-hvac-none.osw'].include? osw_file
    step.setArgument('heating_system_type', 'none')
    step.setArgument('cooling_system_type', 'none')
  elsif ['base-hvac-portable-heater-gas-only.osw'].include? osw_file
    step.setArgument('heating_system_type', HPXML::HVACTypePortableHeater)
    step.setArgument('heating_system_heating_efficiency', 1.0)
    step.setArgument('heating_system_fan_power_watts', 0.0)
  elsif ['base-hvac-programmable-thermostat.osw'].include? osw_file
    step.setArgument('setpoint_heating_weekday_offset_magnitude', 2)
    step.setArgument('setpoint_heating_weekend_offset_magnitude', 2)
    step.setArgument('setpoint_heating_weekday_schedule', '-1, -1, -1, -1, -1, -1, 0, 0, 0, 0, 0, 0, 0, 0, 0, 0, 0, 0, 0, 0, 0, 0, -1, -1')
    step.setArgument('setpoint_heating_weekend_schedule', '-1, -1, -1, -1, -1, -1, 0, 0, 0, 0, 0, 0, 0, 0, 0, 0, 0, 0, 0, 0, 0, 0, -1, -1')
    step.setArgument('setpoint_cooling_weekday_offset_magnitude', 2)
    step.setArgument('setpoint_cooling_weekend_offset_magnitude', 2)
    step.setArgument('setpoint_cooling_weekday_schedule', '0, 0, 0, 0, 0, 0, 0, 0, 0, 1, 1, 1, 1, 1, 1, 0, 0, 0, 0, 0, 0, 0, 0, 0')
    step.setArgument('setpoint_cooling_weekend_schedule', '0, 0, 0, 0, 0, 0, 0, 0, 0, 1, 1, 1, 1, 1, 1, 0, 0, 0, 0, 0, 0, 0, 0, 0')
  elsif ['base-hvac-programmable-thermostat-multiple-periods.osw'].include? osw_file
    step.setArgument('setpoint_heating_weekday_offset_magnitude', 4)
    step.setArgument('setpoint_heating_weekend_offset_magnitude', 4)
    step.setArgument('setpoint_heating_weekday_schedule', '-1, -1, -1, -1, -1, -1, 0, 0, -1, -1, 0, 0, 0, 0, 0, 0, 0, 0, 0, 0, 0, 0, -1, -1')
    step.setArgument('setpoint_heating_weekend_schedule', '-1, -1, -1, -1, -1, -1, 0, 0, -1, -1, 0, 0, 0, 0, 0, 0, 0, 0, 0, 0, 0, 0, -1, -1')
    step.setArgument('setpoint_cooling_weekday_offset_magnitude', 4)
    step.setArgument('setpoint_cooling_weekend_offset_magnitude', 4)
    step.setArgument('setpoint_cooling_weekday_schedule', '0, 0, 0, 0, 1, 1, 0, 0, 0, 1, 1, 1, 1, 1, 1, 0, 0, 0, 0, 0, 0, 0, 0, 0')
    step.setArgument('setpoint_cooling_weekend_schedule', '0, 0, 0, 0, 1, 1, 0, 0, 0, 1, 1, 1, 1, 1, 1, 0, 0, 0, 0, 0, 0, 0, 0, 0')
  elsif ['base-hvac-room-ac-only.osw'].include? osw_file
    step.setArgument('heating_system_type', 'none')
    step.setArgument('cooling_system_type', HPXML::HVACTypeRoomAirConditioner)
    step.removeArgument('cooling_system_cooling_compressor_type')
    step.setArgument('cooling_system_cooling_sensible_heat_fraction', 0.65)
  elsif ['base-hvac-room-ac-only-33percent.osw'].include? osw_file
    step.setArgument('heating_system_type', 'none')
    step.setArgument('cooling_system_type', HPXML::HVACTypeRoomAirConditioner)
    step.removeArgument('cooling_system_cooling_compressor_type')
    step.setArgument('cooling_system_cooling_sensible_heat_fraction', 0.65)
    step.setArgument('cooling_system_fraction_cool_load_served', 0.33)
  elsif ['base-hvac-setpoints.osw'].include? osw_file
    step.setArgument('setpoint_heating_weekday_temp', 60.0)
    step.setArgument('setpoint_heating_weekend_temp', 60.0)
    step.setArgument('setpoint_cooling_weekday_temp', 80.0)
    step.setArgument('setpoint_cooling_weekend_temp', 80.0)
  elsif ['base-hvac-stove-oil-only.osw'].include? osw_file
    step.setArgument('heating_system_type', HPXML::HVACTypeStove)
    step.setArgument('heating_system_fuel', HPXML::FuelTypeOil)
    step.setArgument('heating_system_heating_efficiency', 0.8)
    step.setArgument('heating_system_fan_power_watts', 40.0)
    step.setArgument('cooling_system_type', 'none')
  elsif ['base-hvac-stove-wood-pellets-only.osw'].include? osw_file
    step.setArgument('heating_system_type', HPXML::HVACTypeStove)
    step.setArgument('heating_system_fuel', HPXML::FuelTypeWoodPellets)
    step.setArgument('heating_system_heating_efficiency', 0.8)
    step.setArgument('heating_system_fan_power_watts', 40.0)
    step.setArgument('cooling_system_type', 'none')
  elsif ['base-hvac-undersized.osw'].include? osw_file
    step.setArgument('heating_system_heating_capacity', '6400.0')
    step.setArgument('cooling_system_cooling_capacity', '4800.0')
    step.setArgument('ducts_supply_leakage_value', 7.5)
    step.setArgument('ducts_return_leakage_value', 2.5)
  elsif ['base-hvac-wall-furnace-elec-only.osw'].include? osw_file
    step.setArgument('heating_system_type', HPXML::HVACTypeWallFurnace)
    step.setArgument('heating_system_fuel', HPXML::FuelTypeElectricity)
    step.setArgument('heating_system_heating_efficiency', 1.0)
    step.setArgument('heating_system_fan_power_watts', 0.0)
    step.setArgument('cooling_system_type', 'none')
  elsif ['base-lighting-ceiling-fans.osw'].include? osw_file
    step.setArgument('ceiling_fan_present', true)
    step.setArgument('ceiling_fan_efficiency', '100.0')
    step.setArgument('ceiling_fan_quantity', '4')
    step.setArgument('ceiling_fan_cooling_setpoint_temp_offset', 0.5)
  elsif ['base-lighting-detailed.osw'].include? osw_file
    step.setArgument('holiday_lighting_present', true)
    step.setArgument('holiday_lighting_daily_kwh', '1.1')
    step.setArgument('holiday_lighting_period_begin_month', '11')
    step.setArgument('holiday_lighting_period_begin_day_of_month', '24')
    step.setArgument('holiday_lighting_period_end_month', '1')
    step.setArgument('holiday_lighting_period_end_day_of_month', '6')
  elsif ['base-location-AMY-2012.osw'].include? osw_file
    step.setArgument('weather_station_epw_filepath', 'US_CO_Boulder_AMY_2012.epw')
  elsif ['base-location-baltimore-md.osw'].include? osw_file
    step.setArgument('weather_station_epw_filepath', 'USA_MD_Baltimore-Washington.Intl.AP.724060_TMY3.epw')
  elsif ['base-location-dallas-tx.osw'].include? osw_file
    step.setArgument('weather_station_epw_filepath', 'USA_TX_Dallas-Fort.Worth.Intl.AP.722590_TMY3.epw')
  elsif ['base-location-duluth-mn.osw'].include? osw_file
    step.setArgument('weather_station_epw_filepath', 'USA_MN_Duluth.Intl.AP.727450_TMY3.epw')
  elsif ['base-location-miami-fl.osw'].include? osw_file
    step.setArgument('weather_station_epw_filepath', 'USA_FL_Miami.Intl.AP.722020_TMY3.epw')
  elsif ['base-mechvent-balanced.osw'].include? osw_file
    step.setArgument('mech_vent_fan_type', HPXML::MechVentTypeBalanced)
    step.setArgument('mech_vent_fan_power', 60)
  elsif ['base-mechvent-bath-kitchen-fans.osw'].include? osw_file
    step.setArgument('kitchen_fans_present', true)
    step.setArgument('kitchen_fans_quantity', 1)
    step.setArgument('kitchen_fans_flow_rate', 100.0)
    step.setArgument('kitchen_fans_hours_in_operation', 1.5)
    step.setArgument('kitchen_fans_power', 30.0)
    step.setArgument('kitchen_fans_start_hour', 18)
    step.setArgument('bathroom_fans_present', true)
    step.setArgument('bathroom_fans_quantity', 2)
    step.setArgument('bathroom_fans_flow_rate', 50.0)
    step.setArgument('bathroom_fans_hours_in_operation', 1.5)
    step.setArgument('bathroom_fans_power', 15.0)
    step.setArgument('bathroom_fans_start_hour', 7)
  elsif ['base-mechvent-cfis.osw'].include? osw_file
    step.setArgument('mech_vent_fan_type', HPXML::MechVentTypeCFIS)
    step.setArgument('mech_vent_flow_rate', 330)
    step.setArgument('mech_vent_hours_in_operation', 8)
    step.setArgument('mech_vent_fan_power', 300)
  elsif ['base-mechvent-cfis-evap-cooler-only-ducted.osw'].include? osw_file
    step.setArgument('mech_vent_fan_type', HPXML::MechVentTypeCFIS)
    step.setArgument('mech_vent_flow_rate', 330)
    step.setArgument('mech_vent_hours_in_operation', 8)
    step.setArgument('mech_vent_fan_power', 300)
  elsif ['base-mechvent-erv.osw'].include? osw_file
    step.setArgument('mech_vent_fan_type', HPXML::MechVentTypeERV)
    step.setArgument('mech_vent_fan_power', 60)
  elsif ['base-mechvent-erv-atre-asre.osw'].include? osw_file
    step.setArgument('mech_vent_fan_type', HPXML::MechVentTypeERV)
    step.setArgument('mech_vent_total_recovery_efficiency_type', 'Adjusted')
    step.setArgument('mech_vent_total_recovery_efficiency', 0.526)
    step.setArgument('mech_vent_sensible_recovery_efficiency_type', 'Adjusted')
    step.setArgument('mech_vent_sensible_recovery_efficiency', 0.79)
    step.setArgument('mech_vent_fan_power', 60)
  elsif ['base-mechvent-exhaust.osw'].include? osw_file
    step.setArgument('mech_vent_fan_type', HPXML::MechVentTypeExhaust)
  elsif ['base-mechvent-hrv.osw'].include? osw_file
    step.setArgument('mech_vent_fan_type', HPXML::MechVentTypeHRV)
    step.setArgument('mech_vent_fan_power', 60)
  elsif ['base-mechvent-hrv-asre.osw'].include? osw_file
    step.setArgument('mech_vent_fan_type', HPXML::MechVentTypeHRV)
    step.setArgument('mech_vent_sensible_recovery_efficiency_type', 'Adjusted')
    step.setArgument('mech_vent_sensible_recovery_efficiency', 0.79)
    step.setArgument('mech_vent_fan_power', 60)
  elsif ['base-mechvent-supply.osw'].include? osw_file
    step.setArgument('mech_vent_fan_type', HPXML::MechVentTypeSupply)
  elsif ['base-mechvent-whole-house-fan.osw'].include? osw_file
    step.setArgument('whole_house_fan_present', true)
  elsif ['base-misc-defaults.osw'].include? osw_file
    step.removeArgument('simulation_control_timestep')
    step.removeArgument('site_type')
    step.setArgument('geometry_num_bathrooms', Constants.Auto)
    step.setArgument('geometry_num_occupants', Constants.Auto)
    step.removeArgument('roof_material_type')
    step.setArgument('roof_color', HPXML::ColorLight)
    step.removeArgument('roof_material_type')
    step.removeArgument('wall_siding_type')
    step.setArgument('wall_color', HPXML::ColorMedium)
    step.removeArgument('window_fraction_operable')
    step.removeArgument('window_interior_shading_winter')
    step.removeArgument('window_interior_shading_summer')
    step.removeArgument('cooling_system_cooling_compressor_type')
    step.removeArgument('cooling_system_cooling_sensible_heat_fraction')
    step.setArgument('ducts_supply_location', Constants.Auto)
    step.setArgument('ducts_return_location', Constants.Auto)
    step.setArgument('ducts_supply_surface_area', Constants.Auto)
    step.setArgument('ducts_return_surface_area', Constants.Auto)
    step.setArgument('kitchen_fans_present', true)
    step.setArgument('bathroom_fans_present', true)
    step.setArgument('water_heater_location', Constants.Auto)
    step.setArgument('water_heater_tank_volume', Constants.Auto)
    step.setArgument('water_heater_heating_capacity', Constants.Auto)
    step.setArgument('water_heater_setpoint_temperature', Constants.Auto)
    step.setArgument('dhw_distribution_standard_piping_length', Constants.Auto)
    step.setArgument('solar_thermal_system_type', 'hot water')
    step.setArgument('solar_thermal_collector_type', HPXML::SolarThermalTypeSingleGlazing)
    step.setArgument('solar_thermal_collector_rated_optical_efficiency', 0.77)
    step.setArgument('solar_thermal_collector_rated_thermal_losses', 0.793)
    step.setArgument('pv_system_module_type_1', HPXML::PVModuleTypeStandard)
    step.removeArgument('pv_system_inverter_efficiency_1')
    step.removeArgument('pv_system_system_losses_fraction_1')
    step.setArgument('clothes_washer_location', Constants.Auto)
    step.setArgument('clothes_washer_efficiency_mef', Constants.Auto)
    step.setArgument('clothes_washer_efficiency_imef', Constants.Auto)
    step.setArgument('clothes_washer_rated_annual_kwh', Constants.Auto)
    step.setArgument('clothes_washer_label_electric_rate', Constants.Auto)
    step.setArgument('clothes_washer_label_gas_rate', Constants.Auto)
    step.setArgument('clothes_washer_label_annual_gas_cost', Constants.Auto)
    step.setArgument('clothes_washer_label_usage', Constants.Auto)
    step.setArgument('clothes_washer_capacity', Constants.Auto)
    step.setArgument('clothes_dryer_location', Constants.Auto)
    step.setArgument('clothes_dryer_efficiency_cef', Constants.Auto)
    step.setArgument('clothes_dryer_control_type', Constants.Auto)
    step.setArgument('clothes_dryer_vented_flow_rate', Constants.Auto)
    step.setArgument('dishwasher_efficiency_kwh', Constants.Auto)
    step.setArgument('dishwasher_label_electric_rate', Constants.Auto)
    step.setArgument('dishwasher_label_gas_rate', Constants.Auto)
    step.setArgument('dishwasher_label_annual_gas_cost', Constants.Auto)
    step.setArgument('dishwasher_label_usage', Constants.Auto)
    step.setArgument('dishwasher_place_setting_capacity', Constants.Auto)
    step.setArgument('refrigerator_location', Constants.Auto)
    step.setArgument('refrigerator_rated_annual_kwh', Constants.Auto)
    step.removeArgument('cooking_range_oven_is_induction')
    step.removeArgument('cooking_range_oven_is_convection')
    step.setArgument('ceiling_fan_present', true)
    step.setArgument('plug_loads_television_annual_kwh', Constants.Auto)
    step.setArgument('plug_loads_other_annual_kwh', Constants.Auto)
    step.setArgument('plug_loads_other_frac_sensible', Constants.Auto)
    step.setArgument('plug_loads_other_frac_latent', Constants.Auto)
  elsif ['base-misc-loads-large-uncommon.osw'].include? osw_file
    step.setArgument('extra_refrigerator_present', true)
    step.setArgument('extra_refrigerator_rated_annual_kwh', '700.0')
    step.setArgument('freezer_present', true)
    step.setArgument('freezer_location', HPXML::LocationLivingSpace)
    step.setArgument('freezer_rated_annual_kwh', '300.0')
    step.setArgument('plug_loads_well_pump_present', true)
    step.setArgument('plug_loads_well_pump_annual_kwh', '475.0')
    step.setArgument('plug_loads_vehicle_present', true)
    step.setArgument('plug_loads_vehicle_annual_kwh', '1500.0')
    step.setArgument('fuel_loads_grill_present', true)
    step.setArgument('fuel_loads_grill_fuel_type', HPXML::FuelTypePropane)
    step.setArgument('fuel_loads_grill_annual_therm', '25.0')
    step.setArgument('fuel_loads_grill_location', HPXML::LocationExterior)
    step.setArgument('fuel_loads_lighting_present', true)
    step.setArgument('fuel_loads_lighting_annual_therm', '28.0')
    step.setArgument('fuel_loads_fireplace_present', true)
    step.setArgument('fuel_loads_fireplace_fuel_type', HPXML::FuelTypeWoodCord)
    step.setArgument('fuel_loads_fireplace_annual_therm', '55.0')
    step.setArgument('fuel_loads_fireplace_location', HPXML::LocationInterior)
    step.setArgument('pool_present', true)
    step.setArgument('pool_heater_type', HPXML::HeaterTypeGas)
    step.setArgument('pool_pump_annual_kwh', '2700.0')
    step.setArgument('pool_heater_annual_therm', '500.0')
    step.setArgument('hot_tub_present', true)
    step.setArgument('hot_tub_pump_annual_kwh', '1000.0')
    step.setArgument('hot_tub_heater_annual_kwh', '1300.0')
  elsif ['base-misc-loads-large-uncommon2.osw'].include? osw_file
    step.setArgument('pool_heater_type', 'none')
    step.setArgument('hot_tub_heater_type', HPXML::HeaterTypeHeatPump)
    step.setArgument('hot_tub_heater_annual_kwh', '260.0')
    step.setArgument('fuel_loads_grill_fuel_type', HPXML::FuelTypeOil)
    step.setArgument('fuel_loads_fireplace_fuel_type', HPXML::FuelTypeWoodPellets)
  elsif ['base-misc-usage-multiplier.osw'].include? osw_file
    step.setArgument('water_fixtures_usage_multiplier', 0.9)
    step.setArgument('lighting_usage_multiplier_interior', 0.9)
    step.setArgument('lighting_usage_multiplier_exterior', 0.9)
    step.setArgument('lighting_usage_multiplier_garage', 0.9)
    step.setArgument('clothes_washer_usage_multiplier', 0.9)
    step.setArgument('clothes_dryer_usage_multiplier', 0.9)
    step.setArgument('dishwasher_usage_multiplier', 0.9)
    step.setArgument('refrigerator_usage_multiplier', 0.9)
    step.setArgument('freezer_present', true)
    step.setArgument('freezer_location', HPXML::LocationLivingSpace)
    step.setArgument('freezer_rated_annual_kwh', '300.0')
    step.setArgument('freezer_usage_multiplier', 0.9)
    step.setArgument('cooking_range_oven_usage_multiplier', 0.9)
    step.setArgument('plug_loads_television_usage_multiplier', 0.9)
    step.setArgument('plug_loads_other_usage_multiplier', 0.9)
    step.setArgument('pool_present', true)
    step.setArgument('pool_pump_annual_kwh', '2700.0')
    step.setArgument('pool_pump_usage_multiplier', 0.9)
    step.setArgument('pool_heater_type', HPXML::HeaterTypeGas)
    step.setArgument('pool_heater_annual_therm', '500.0')
    step.setArgument('pool_heater_usage_multiplier', 0.9)
    step.setArgument('hot_tub_present', true)
    step.setArgument('hot_tub_pump_annual_kwh', '1000.0')
    step.setArgument('hot_tub_pump_usage_multiplier', 0.9)
    step.setArgument('hot_tub_heater_type', HPXML::HeaterTypeElectricResistance)
    step.setArgument('hot_tub_heater_annual_kwh', '1300.0')
    step.setArgument('hot_tub_heater_usage_multiplier', 0.9)
    step.setArgument('fuel_loads_grill_present', true)
    step.setArgument('fuel_loads_grill_fuel_type', HPXML::FuelTypePropane)
    step.setArgument('fuel_loads_grill_annual_therm', '25.0')
    step.setArgument('fuel_loads_grill_location', HPXML::LocationExterior)
    step.setArgument('fuel_loads_grill_usage_multiplier', 0.9)
    step.setArgument('fuel_loads_lighting_present', true)
    step.setArgument('fuel_loads_lighting_annual_therm', '28.0')
    step.setArgument('fuel_loads_lighting_usage_multiplier', 0.9)
    step.setArgument('fuel_loads_fireplace_present', true)
    step.setArgument('fuel_loads_fireplace_fuel_type', HPXML::FuelTypeWoodCord)
    step.setArgument('fuel_loads_fireplace_annual_therm', '55.0')
    step.setArgument('fuel_loads_fireplace_location', HPXML::LocationInterior)
    step.setArgument('fuel_loads_fireplace_usage_multiplier', 0.9)
  elsif ['base-misc-neighbor-shading.osw'].include? osw_file
    step.setArgument('neighbor_back_distance', 10)
    step.setArgument('neighbor_front_distance', 15)
    step.setArgument('neighbor_front_height', '12')
  elsif ['base-pv.osw'].include? osw_file
    step.setArgument('pv_system_module_type_1', HPXML::PVModuleTypeStandard)
    step.setArgument('pv_system_module_type_2', HPXML::PVModuleTypePremium)
    step.setArgument('pv_system_array_azimuth_2', 90)
    step.setArgument('pv_system_max_power_output_2', 1500)
  elsif ['base-simcontrol-calendar-year-custom.osw'].include? osw_file
    step.setArgument('simulation_control_run_period_calendar_year', 2008)
  elsif ['base-simcontrol-daylight-saving-custom.osw'].include? osw_file
    step.setArgument('simulation_control_daylight_saving_enabled', true)
    step.setArgument('simulation_control_daylight_saving_begin_month', 3)
    step.setArgument('simulation_control_daylight_saving_begin_day_of_month', 10)
    step.setArgument('simulation_control_daylight_saving_end_month', 11)
    step.setArgument('simulation_control_daylight_saving_end_day_of_month', 6)
  elsif ['base-simcontrol-daylight-saving-disabled.osw'].include? osw_file
    step.setArgument('simulation_control_daylight_saving_enabled', false)
  elsif ['base-schedules-stochastic.osw'].include? osw_file
    step.setArgument('schedules_type', 'stochastic')
  elsif ['base-schedules-user-specified.osw'].include? osw_file
    step.setArgument('schedules_type', 'user-specified')
    step.setArgument('schedules_path', 'BuildResidentialHPXML/tests/schedules/user-specified.csv')
  elsif ['base-simcontrol-runperiod-1-month.osw'].include? osw_file
    step.setArgument('simulation_control_run_period_begin_month', 1)
    step.setArgument('simulation_control_run_period_begin_day_of_month', 1)
    step.setArgument('simulation_control_run_period_end_month', 1)
    step.setArgument('simulation_control_run_period_end_day_of_month', 31)
  elsif ['base-simcontrol-timestep-10-mins.osw'].include? osw_file
    step.setArgument('simulation_control_timestep', '10')
  end

  # Extras
  if ['extra-auto.osw'].include? osw_file
    step.setArgument('geometry_num_occupants', Constants.Auto)
    step.setArgument('ducts_supply_location', Constants.Auto)
    step.setArgument('ducts_return_location', Constants.Auto)
    step.setArgument('ducts_supply_surface_area', Constants.Auto)
    step.setArgument('ducts_return_surface_area', Constants.Auto)
    step.setArgument('water_heater_location', Constants.Auto)
    step.setArgument('water_heater_tank_volume', Constants.Auto)
    step.setArgument('dhw_distribution_standard_piping_length', Constants.Auto)
    step.setArgument('clothes_washer_location', Constants.Auto)
    step.setArgument('clothes_dryer_location', Constants.Auto)
    step.setArgument('refrigerator_location', Constants.Auto)
  elsif ['extra-pv-roofpitch.osw'].include? osw_file
    step.setArgument('pv_system_module_type_1', HPXML::PVModuleTypeStandard)
    step.setArgument('pv_system_module_type_2', HPXML::PVModuleTypeStandard)
    step.setArgument('pv_system_array_tilt_1', 'roofpitch')
    step.setArgument('pv_system_array_tilt_2', 'roofpitch+15')
  elsif ['extra-dhw-solar-latitude.osw'].include? osw_file
    step.setArgument('solar_thermal_system_type', 'hot water')
    step.setArgument('solar_thermal_collector_tilt', 'latitude-15')
  elsif ['extra-dhw-shared-water-heater.osw'].include? osw_file
    step.setArgument('water_heater_is_shared_system', true)
  elsif ['extra-second-refrigerator.osw'].include? osw_file
    step.setArgument('extra_refrigerator_present', true)
  elsif ['extra-second-heating-system-portable-heater.osw'].include? osw_file
    step.setArgument('heating_system_fuel', HPXML::FuelTypeElectricity)
    step.setArgument('heating_system_heating_capacity', '48000.0')
    step.setArgument('heating_system_fraction_heat_load_served', 0.75)
    step.setArgument('ducts_supply_leakage_value', 0.0)
    step.setArgument('ducts_return_leakage_value', 0.0)
    step.setArgument('ducts_supply_location', HPXML::LocationLivingSpace)
    step.setArgument('ducts_return_location', HPXML::LocationLivingSpace)
    step.setArgument('heating_system_type_2', HPXML::HVACTypePortableHeater)
    step.setArgument('heating_system_heating_capacity_2', '16000.0')
  elsif ['extra-second-heating-system-fireplace.osw'].include? osw_file
    step.setArgument('heating_system_type', HPXML::HVACTypeElectricResistance)
    step.setArgument('heating_system_fuel', HPXML::FuelTypeElectricity)
    step.setArgument('heating_system_heating_capacity', '48000.0')
    step.setArgument('heating_system_fraction_heat_load_served', 0.75)
    step.setArgument('heating_system_type_2', HPXML::HVACTypeFireplace)
    step.setArgument('heating_system_heating_capacity_2', '16000.0')
  elsif ['extra-pv-shared.osw'].include? osw_file
    step.setArgument('geometry_building_num_bedrooms', 9)
    step.setArgument('pv_system_module_type_1', HPXML::PVModuleTypeStandard)
    step.setArgument('pv_system_is_shared_1', true)
  elsif ['extra-enclosure-garage-partially-protruded.osw'].include? osw_file
    step.setArgument('geometry_garage_width', 12)
    step.setArgument('geometry_garage_protrusion', 0.5)
  elsif ['extra-mechvent-shared.osw'].include? osw_file
    step.setArgument('mech_vent_fan_type', HPXML::MechVentTypeSupply)
    step.setArgument('mech_vent_flow_rate', 800)
    step.setArgument('mech_vent_fan_power', 240)
    step.setArgument('mech_vent_is_shared_system', true)
    step.setArgument('shared_mech_vent_in_unit_flow_rate', 80.0)
    step.setArgument('shared_mech_vent_frac_recirculation', 0.5)
    step.setArgument('mech_vent_fan_type_2', HPXML::MechVentTypeExhaust)
    step.setArgument('mech_vent_flow_rate_2', 72)
    step.setArgument('mech_vent_fan_power_2', 26)
  elsif ['extra-mechvent-shared-preconditioning.osw'].include? osw_file
    step.setArgument('shared_mech_vent_preheating_fuel', HPXML::FuelTypeNaturalGas)
    step.setArgument('shared_mech_vent_preheating_efficiency', 0.92)
    step.setArgument('shared_mech_vent_preheating_fraction_heat_load_served', 0.7)
    step.setArgument('shared_mech_vent_precooling_fuel', HPXML::FuelTypeElectricity)
    step.setArgument('shared_mech_vent_precooling_efficiency', 4.0)
    step.setArgument('shared_mech_vent_precooling_fraction_cool_load_served', 0.8)
  elsif ['extra-vacancy-6-months.osw'].include? osw_file
    step.setArgument('schedules_vacancy_begin_month', 1)
    step.setArgument('schedules_vacancy_begin_day_of_month', 1)
    step.setArgument('schedules_vacancy_end_month', 6)
    step.setArgument('schedules_vacancy_end_day_of_month', 30)
  elsif ['extra-schedules-random-seed.osw'].include? osw_file
    step.setArgument('schedules_random_seed', 123)
  end

  # Warnings/Errors
  if ['invalid_files/non-electric-heat-pump-water-heater.osw'].include? osw_file
    step.setArgument('water_heater_type', HPXML::WaterHeaterTypeHeatPump)
    step.setArgument('water_heater_fuel_type', HPXML::FuelTypeNaturalGas)
  elsif ['invalid_files/heating-system-and-heat-pump.osw'].include? osw_file
    step.setArgument('cooling_system_type', 'none')
    step.setArgument('heat_pump_type', HPXML::HVACTypeHeatPumpAirToAir)
  elsif ['invalid_files/cooling-system-and-heat-pump.osw'].include? osw_file
    step.setArgument('heating_system_type', 'none')
    step.setArgument('heat_pump_type', HPXML::HVACTypeHeatPumpAirToAir)
  elsif ['invalid_files/non-integer-geometry-num-bathrooms.osw'].include? osw_file
    step.setArgument('geometry_num_bathrooms', '1.5')
  elsif ['invalid_files/non-integer-ceiling-fan-quantity.osw'].include? osw_file
    step.setArgument('ceiling_fan_quantity', '0.5')
  elsif ['invalid_files/single-family-detached-slab-non-zero-foundation-height.osw'].include? osw_file
    step.setArgument('geometry_foundation_type', HPXML::FoundationTypeSlab)
    step.setArgument('geometry_foundation_height_above_grade', 0.0)
  elsif ['invalid_files/single-family-detached-finished-basement-zero-foundation-height.osw'].include? osw_file
    step.setArgument('geometry_foundation_height', 0.0)
  elsif ['invalid_files/single-family-attached-ambient.osw'].include? osw_file
    step.setArgument('geometry_foundation_type', HPXML::FoundationTypeAmbient)
  elsif ['invalid_files/multifamily-bottom-slab-non-zero-foundation-height.osw'].include? osw_file
    step.setArgument('geometry_foundation_type', HPXML::FoundationTypeSlab)
    step.setArgument('geometry_foundation_height_above_grade', 0.0)
  elsif ['invalid_files/multifamily-bottom-crawlspace-zero-foundation-height.osw'].include? osw_file
    step.setArgument('geometry_foundation_type', HPXML::FoundationTypeCrawlspaceUnvented)
    step.setArgument('geometry_foundation_height', 0.0)
  elsif ['invalid_files/slab-non-zero-foundation-height-above-grade.osw'].include? osw_file
    step.setArgument('geometry_foundation_type', HPXML::FoundationTypeSlab)
    step.setArgument('geometry_foundation_height', 0.0)
  elsif ['invalid_files/ducts-location-and-areas-not-same-type.osw'].include? osw_file
    step.setArgument('ducts_supply_location', Constants.Auto)
  elsif ['invalid_files/second-heating-system-serves-majority-heat.osw'].include? osw_file
    step.setArgument('heating_system_fraction_heat_load_served', 0.4)
    step.setArgument('heating_system_type_2', HPXML::HVACTypeFireplace)
    step.setArgument('heating_system_fraction_heat_load_served_2', 0.6)
  elsif ['invalid_files/single-family-attached-no-building-orientation.osw'].include? osw_file
    step.removeArgument('geometry_building_num_units')
    step.removeArgument('geometry_horizontal_location')
  elsif ['invalid_files/multifamily-no-building-orientation.osw'].include? osw_file
    step.removeArgument('geometry_building_num_units')
    step.removeArgument('geometry_level')
    step.removeArgument('geometry_horizontal_location')
  elsif ['invalid_files/vented-crawlspace-with-wall-and-ceiling-insulation.osw'].include? osw_file
    step.setArgument('geometry_foundation_type', HPXML::FoundationTypeCrawlspaceVented)
    step.setArgument('geometry_foundation_height', 3.0)
    step.setArgument('floor_assembly_r', 10)
  elsif ['invalid_files/unvented-crawlspace-with-ceiling-insulation.osw'].include? osw_file
    step.setArgument('geometry_foundation_type', HPXML::FoundationTypeCrawlspaceUnvented)
    step.setArgument('geometry_foundation_height', 3.0)
    step.setArgument('floor_assembly_r', 10)
  elsif ['invalid_files/unconditioned-basement-with-wall-and-ceiling-insulation.osw'].include? osw_file
    step.setArgument('geometry_foundation_type', HPXML::FoundationTypeBasementUnconditioned)
    step.setArgument('floor_assembly_r', 10)
  elsif ['invalid_files/vented-attic-with-floor-and-roof-insulation.osw'].include? osw_file
    step.setArgument('geometry_attic_type', HPXML::AtticTypeVented)
    step.setArgument('roof_assembly_r', 10)
  elsif ['invalid_files/unvented-attic-with-floor-and-roof-insulation.osw'].include? osw_file
    step.setArgument('geometry_attic_type', HPXML::AtticTypeUnvented)
    step.setArgument('roof_assembly_r', 10)
  elsif ['invalid_files/conditioned-basement-with-ceiling-insulation.osw'].include? osw_file
    step.setArgument('geometry_foundation_type', HPXML::FoundationTypeBasementConditioned)
    step.setArgument('floor_assembly_r', 10)
  elsif ['invalid_files/conditioned-attic-with-floor-insulation.osw'].include? osw_file
    step.setArgument('geometry_attic_type', HPXML::AtticTypeConditioned)
  elsif ['invalid_files/dhw-indirect-without-boiler.osw'].include? osw_file
    step.setArgument('water_heater_type', HPXML::WaterHeaterTypeCombiStorage)
  end
  return step
end

def create_hpxmls
  require 'oga'
  require_relative 'HPXMLtoOpenStudio/resources/constants'
  require_relative 'HPXMLtoOpenStudio/resources/hotwater_appliances'
  require_relative 'HPXMLtoOpenStudio/resources/hpxml'
  require_relative 'HPXMLtoOpenStudio/resources/misc_loads'
  require_relative 'HPXMLtoOpenStudio/resources/waterheater'
  require_relative 'HPXMLtoOpenStudio/resources/xmlhelper'

  this_dir = File.dirname(__FILE__)
  sample_files_dir = File.join(this_dir, 'workflow/sample_files')
  hpxml_docs = {}

  # Hash of HPXML -> Parent HPXML
  hpxmls_files = {
    'base.xml' => nil,

    'ASHRAE_Standard_140/L100AC.xml' => nil,
    'ASHRAE_Standard_140/L100AL.xml' => nil,
    'ASHRAE_Standard_140/L110AC.xml' => 'ASHRAE_Standard_140/L100AC.xml',
    'ASHRAE_Standard_140/L110AL.xml' => 'ASHRAE_Standard_140/L100AL.xml',
    'ASHRAE_Standard_140/L120AC.xml' => 'ASHRAE_Standard_140/L100AC.xml',
    'ASHRAE_Standard_140/L120AL.xml' => 'ASHRAE_Standard_140/L100AL.xml',
    'ASHRAE_Standard_140/L130AC.xml' => 'ASHRAE_Standard_140/L100AC.xml',
    'ASHRAE_Standard_140/L130AL.xml' => 'ASHRAE_Standard_140/L100AL.xml',
    'ASHRAE_Standard_140/L140AC.xml' => 'ASHRAE_Standard_140/L100AC.xml',
    'ASHRAE_Standard_140/L140AL.xml' => 'ASHRAE_Standard_140/L100AL.xml',
    'ASHRAE_Standard_140/L150AC.xml' => 'ASHRAE_Standard_140/L100AC.xml',
    'ASHRAE_Standard_140/L150AL.xml' => 'ASHRAE_Standard_140/L100AL.xml',
    'ASHRAE_Standard_140/L160AC.xml' => 'ASHRAE_Standard_140/L100AC.xml',
    'ASHRAE_Standard_140/L160AL.xml' => 'ASHRAE_Standard_140/L100AL.xml',
    'ASHRAE_Standard_140/L170AC.xml' => 'ASHRAE_Standard_140/L100AC.xml',
    'ASHRAE_Standard_140/L170AL.xml' => 'ASHRAE_Standard_140/L100AL.xml',
    'ASHRAE_Standard_140/L200AC.xml' => 'ASHRAE_Standard_140/L100AC.xml',
    'ASHRAE_Standard_140/L200AL.xml' => 'ASHRAE_Standard_140/L100AL.xml',
    'ASHRAE_Standard_140/L302XC.xml' => 'ASHRAE_Standard_140/L100AC.xml',
    'ASHRAE_Standard_140/L322XC.xml' => 'ASHRAE_Standard_140/L100AC.xml',
    'ASHRAE_Standard_140/L155AC.xml' => 'ASHRAE_Standard_140/L150AC.xml',
    'ASHRAE_Standard_140/L155AL.xml' => 'ASHRAE_Standard_140/L150AL.xml',
    'ASHRAE_Standard_140/L202AC.xml' => 'ASHRAE_Standard_140/L200AC.xml',
    'ASHRAE_Standard_140/L202AL.xml' => 'ASHRAE_Standard_140/L200AL.xml',
    'ASHRAE_Standard_140/L304XC.xml' => 'ASHRAE_Standard_140/L302XC.xml',
    'ASHRAE_Standard_140/L324XC.xml' => 'ASHRAE_Standard_140/L322XC.xml',

    'invalid_files/cfis-with-hydronic-distribution.xml' => 'base-hvac-boiler-gas-only.xml',
    'invalid_files/clothes-washer-location.xml' => 'base.xml',
    'invalid_files/clothes-dryer-location.xml' => 'base.xml',
    'invalid_files/cooking-range-location.xml' => 'base.xml',
    'invalid_files/appliances-location-unconditioned-space.xml' => 'base.xml',
    'invalid_files/dhw-frac-load-served.xml' => 'base-dhw-multiple.xml',
    'invalid_files/dishwasher-location.xml' => 'base.xml',
    'invalid_files/duct-location.xml' => 'base.xml',
    'invalid_files/duct-location-unconditioned-space.xml' => 'base.xml',
    'invalid_files/duplicate-id.xml' => 'base.xml',
    'invalid_files/enclosure-attic-missing-roof.xml' => 'base.xml',
    'invalid_files/enclosure-basement-missing-exterior-foundation-wall.xml' => 'base-foundation-unconditioned-basement.xml',
    'invalid_files/enclosure-basement-missing-slab.xml' => 'base-foundation-unconditioned-basement.xml',
    'invalid_files/enclosure-floor-area-exceeds-cfa.xml' => 'base.xml',
    'invalid_files/enclosure-garage-missing-exterior-wall.xml' => 'base-enclosure-garage.xml',
    'invalid_files/enclosure-garage-missing-roof-ceiling.xml' => 'base-enclosure-garage.xml',
    'invalid_files/enclosure-garage-missing-slab.xml' => 'base-enclosure-garage.xml',
    'invalid_files/enclosure-living-missing-ceiling-roof.xml' => 'base.xml',
    'invalid_files/enclosure-living-missing-exterior-wall.xml' => 'base.xml',
    'invalid_files/enclosure-living-missing-floor-slab.xml' => 'base.xml',
    'invalid_files/heat-pump-mixed-fixed-and-autosize-capacities.xml' => 'base-hvac-air-to-air-heat-pump-1-speed.xml',
    'invalid_files/heat-pump-mixed-fixed-and-autosize-capacities2.xml' => 'base-hvac-air-to-air-heat-pump-1-speed.xml',
    'invalid_files/hvac-invalid-distribution-system-type.xml' => 'base.xml',
    'invalid_files/hvac-distribution-multiple-attached-cooling.xml' => 'base-hvac-multiple.xml',
    'invalid_files/hvac-distribution-multiple-attached-heating.xml' => 'base-hvac-multiple.xml',
    'invalid_files/hvac-distribution-return-duct-leakage-missing.xml' => 'base-hvac-evap-cooler-only-ducted.xml',
    'invalid_files/hvac-dse-multiple-attached-cooling.xml' => 'base-hvac-dse.xml',
    'invalid_files/hvac-dse-multiple-attached-heating.xml' => 'base-hvac-dse.xml',
    'invalid_files/hvac-frac-load-served.xml' => 'base-hvac-multiple.xml',
    'invalid_files/hvac-inconsistent-fan-powers.xml' => 'base.xml',
    'invalid_files/invalid-calendar-year.xml' => 'base.xml',
    'invalid_files/invalid-datatype-boolean.xml' => 'base.xml',
    'invalid_files/invalid-datatype-boolean2.xml' => 'base.xml',
    'invalid_files/invalid-datatype-float.xml' => 'base.xml',
    'invalid_files/invalid-datatype-float2.xml' => 'base.xml',
    'invalid_files/invalid-datatype-integer.xml' => 'base.xml',
    'invalid_files/invalid-datatype-integer2.xml' => 'base.xml',
    'invalid_files/invalid-daylight-saving.xml' => 'base-simcontrol-daylight-saving-custom.xml',
    'invalid_files/invalid-epw-filepath.xml' => 'base.xml',
    'invalid_files/invalid-facility-type.xml' => 'base-dhw-shared-laundry-room.xml',
    'invalid_files/invalid-input-parameters.xml' => 'base.xml',
    'invalid_files/invalid-neighbor-shading-azimuth.xml' => 'base-misc-neighbor-shading.xml',
    'invalid_files/invalid-relatedhvac-dhw-indirect.xml' => 'base-dhw-indirect.xml',
    'invalid_files/invalid-relatedhvac-desuperheater.xml' => 'base-hvac-central-ac-only-1-speed.xml',
    'invalid_files/invalid-runperiod.xml' => 'base.xml',
    'invalid_files/invalid-schema-version.xml' => 'base.xml',
    'invalid_files/invalid-timestep.xml' => 'base.xml',
    'invalid_files/invalid-window-height.xml' => 'base-enclosure-overhangs.xml',
    'invalid_files/lighting-fractions.xml' => 'base.xml',
    'invalid_files/missing-elements.xml' => 'base.xml',
    'invalid_files/multifamily-reference-appliance.xml' => 'base.xml',
    'invalid_files/multifamily-reference-duct.xml' => 'base.xml',
    'invalid_files/multifamily-reference-surface.xml' => 'base.xml',
    'invalid_files/multifamily-reference-water-heater.xml' => 'base.xml',
    'invalid_files/net-area-negative-roof.xml' => 'base-enclosure-skylights.xml',
    'invalid_files/net-area-negative-wall.xml' => 'base.xml',
    'invalid_files/num-bedrooms-exceeds-limit.xml' => 'base.xml',
    'invalid_files/orphaned-hvac-distribution.xml' => 'base-hvac-furnace-gas-room-ac.xml',
    'invalid_files/refrigerator-location.xml' => 'base.xml',
    'invalid_files/repeated-relatedhvac-dhw-indirect.xml' => 'base-dhw-indirect.xml',
    'invalid_files/repeated-relatedhvac-desuperheater.xml' => 'base-hvac-central-ac-only-1-speed.xml',
    'invalid_files/slab-zero-exposed-perimeter.xml' => 'base.xml',
    'invalid_files/solar-thermal-system-with-combi-tankless.xml' => 'base-dhw-combi-tankless.xml',
    'invalid_files/solar-thermal-system-with-desuperheater.xml' => 'base-dhw-desuperheater.xml',
    'invalid_files/solar-thermal-system-with-dhw-indirect.xml' => 'base-dhw-combi-tankless.xml',
    'invalid_files/unattached-cfis.xml' => 'base.xml',
    'invalid_files/unattached-door.xml' => 'base.xml',
    'invalid_files/unattached-hvac-distribution.xml' => 'base.xml',
    'invalid_files/unattached-skylight.xml' => 'base-enclosure-skylights.xml',
    'invalid_files/unattached-solar-thermal-system.xml' => 'base-dhw-solar-indirect-flat-plate.xml',
    'invalid_files/unattached-shared-clothes-washer-water-heater.xml' => 'base-dhw-shared-laundry-room.xml',
    'invalid_files/unattached-shared-dishwasher-water-heater.xml' => 'base-dhw-shared-laundry-room.xml',
    'invalid_files/unattached-window.xml' => 'base.xml',
    'invalid_files/water-heater-location.xml' => 'base.xml',
    'invalid_files/water-heater-location-other.xml' => 'base.xml',
    'invalid_files/missing-duct-location.xml' => 'base-hvac-multiple.xml',
    'invalid_files/invalid-distribution-cfa-served.xml' => 'base.xml',
    'invalid_files/refrigerators-multiple-primary.xml' => 'base.xml',
    'invalid_files/refrigerators-no-primary.xml' => 'base.xml',
    'base-appliances-coal.xml' => 'base.xml',
    'base-appliances-dehumidifier.xml' => 'base-location-dallas-tx.xml',
    'base-appliances-dehumidifier-ief.xml' => 'base-appliances-dehumidifier.xml',
    'base-appliances-dehumidifier-50percent.xml' => 'base-appliances-dehumidifier.xml',
    'base-appliances-gas.xml' => 'base.xml',
    'base-appliances-modified.xml' => 'base.xml',
    'base-appliances-none.xml' => 'base.xml',
    'base-appliances-oil.xml' => 'base.xml',
    'base-appliances-propane.xml' => 'base.xml',
    'base-appliances-wood.xml' => 'base.xml',
    'base-atticroof-cathedral.xml' => 'base.xml',
    'base-atticroof-conditioned.xml' => 'base.xml',
    'base-atticroof-flat.xml' => 'base.xml',
    'base-atticroof-radiant-barrier.xml' => 'base-location-dallas-tx.xml',
    'base-atticroof-vented.xml' => 'base.xml',
    'base-atticroof-unvented-insulated-roof.xml' => 'base.xml',
    'base-dhw-combi-tankless.xml' => 'base-dhw-indirect.xml',
    'base-dhw-combi-tankless-outside.xml' => 'base-dhw-combi-tankless.xml',
    'base-dhw-desuperheater.xml' => 'base-hvac-central-ac-only-1-speed.xml',
    'base-dhw-desuperheater-hpwh.xml' => 'base-dhw-tank-heat-pump.xml',
    'base-dhw-desuperheater-tankless.xml' => 'base-hvac-central-ac-only-1-speed.xml',
    'base-dhw-desuperheater-2-speed.xml' => 'base-hvac-central-ac-only-2-speed.xml',
    'base-dhw-desuperheater-var-speed.xml' => 'base-hvac-central-ac-only-var-speed.xml',
    'base-dhw-desuperheater-gshp.xml' => 'base-hvac-ground-to-air-heat-pump.xml',
    'base-dhw-dwhr.xml' => 'base.xml',
    'base-dhw-indirect.xml' => 'base-hvac-boiler-gas-only.xml',
    'base-dhw-indirect-dse.xml' => 'base-dhw-indirect.xml',
    'base-dhw-indirect-outside.xml' => 'base-dhw-indirect.xml',
    'base-dhw-indirect-standbyloss.xml' => 'base-dhw-indirect.xml',
    'base-dhw-indirect-with-solar-fraction.xml' => 'base-dhw-indirect.xml',
    'base-dhw-low-flow-fixtures.xml' => 'base.xml',
    'base-dhw-multiple.xml' => 'base-hvac-boiler-gas-only.xml',
    'base-dhw-none.xml' => 'base.xml',
    'base-dhw-recirc-demand.xml' => 'base.xml',
    'base-dhw-recirc-manual.xml' => 'base.xml',
    'base-dhw-recirc-nocontrol.xml' => 'base.xml',
    'base-dhw-recirc-temperature.xml' => 'base.xml',
    'base-dhw-recirc-timer.xml' => 'base.xml',
    'base-dhw-shared-water-heater.xml' => 'base-enclosure-attached-multifamily.xml',
    'base-dhw-shared-water-heater-recirc.xml' => 'base-dhw-shared-water-heater.xml',
    'base-dhw-shared-laundry-room.xml' => 'base-enclosure-attached-multifamily.xml',
    'base-dhw-solar-direct-evacuated-tube.xml' => 'base.xml',
    'base-dhw-solar-direct-flat-plate.xml' => 'base.xml',
    'base-dhw-solar-direct-ics.xml' => 'base.xml',
    'base-dhw-solar-fraction.xml' => 'base.xml',
    'base-dhw-solar-indirect-flat-plate.xml' => 'base.xml',
    'base-dhw-solar-thermosyphon-flat-plate.xml' => 'base.xml',
    'base-dhw-tank-coal.xml' => 'base.xml',
    'base-dhw-tank-elec-low-fhr-uef.xml' => 'base.xml',
    'base-dhw-tank-gas.xml' => 'base.xml',
    'base-dhw-tank-gas-high-fhr-uef.xml' => 'base.xml',
    'base-dhw-tank-gas-med-fhr-uef.xml' => 'base.xml',
    'base-dhw-tank-gas-outside.xml' => 'base-dhw-tank-gas.xml',
    'base-dhw-tank-heat-pump.xml' => 'base.xml',
    'base-dhw-tank-heat-pump-outside.xml' => 'base-dhw-tank-heat-pump.xml',
    'base-dhw-tank-heat-pump-uef-low-fhr.xml' => 'base.xml',
    'base-dhw-tank-heat-pump-uef-medium-fhr.xml' => 'base.xml',
    'base-dhw-tank-heat-pump-uef-high-fhr.xml' => 'base.xml',
    'base-dhw-tank-heat-pump-with-solar.xml' => 'base-dhw-tank-heat-pump.xml',
    'base-dhw-tank-heat-pump-with-solar-fraction.xml' => 'base-dhw-tank-heat-pump.xml',
    'base-dhw-tank-oil.xml' => 'base.xml',
    'base-dhw-tank-wood.xml' => 'base.xml',
    'base-dhw-tankless-electric.xml' => 'base.xml',
    'base-dhw-tankless-electric-uef.xml' => 'base.xml',
    'base-dhw-tankless-electric-outside.xml' => 'base-dhw-tankless-electric.xml',
    'base-dhw-tankless-gas.xml' => 'base.xml',
    'base-dhw-tankless-gas-uef.xml' => 'base.xml',
    'base-dhw-tankless-gas-with-solar.xml' => 'base-dhw-tankless-gas.xml',
    'base-dhw-tankless-gas-with-solar-fraction.xml' => 'base-dhw-tankless-gas.xml',
    'base-dhw-tankless-propane.xml' => 'base.xml',
    'base-dhw-jacket-electric.xml' => 'base.xml',
    'base-dhw-jacket-gas.xml' => 'base-dhw-tank-gas.xml',
    'base-dhw-jacket-indirect.xml' => 'base-dhw-indirect.xml',
    'base-dhw-jacket-hpwh.xml' => 'base-dhw-tank-heat-pump.xml',
    'base-enclosure-2stories.xml' => 'base.xml',
    'base-enclosure-2stories-garage.xml' => 'base-enclosure-2stories.xml',
    'base-enclosure-other-housing-unit.xml' => 'base-foundation-ambient.xml',
    'base-enclosure-other-heated-space.xml' => 'base-foundation-ambient.xml',
    'base-enclosure-other-non-freezing-space.xml' => 'base-foundation-ambient.xml',
    'base-enclosure-other-multifamily-buffer-space.xml' => 'base-foundation-ambient.xml',
    'base-enclosure-beds-1.xml' => 'base.xml',
    'base-enclosure-beds-2.xml' => 'base.xml',
    'base-enclosure-beds-4.xml' => 'base.xml',
    'base-enclosure-beds-5.xml' => 'base.xml',
    'base-enclosure-common-surfaces.xml' => 'base-enclosure-attached-multifamily.xml',
    'base-enclosure-garage.xml' => 'base.xml',
    'base-enclosure-infil-ach-house-pressure.xml' => 'base.xml',
    'base-enclosure-infil-cfm-house-pressure.xml' => 'base-enclosure-infil-cfm50.xml',
    'base-enclosure-infil-cfm50.xml' => 'base.xml',
    'base-enclosure-infil-flue.xml' => 'base.xml',
    'base-enclosure-infil-natural-ach.xml' => 'base.xml',
    'base-enclosure-overhangs.xml' => 'base.xml',
    'base-enclosure-rooftypes.xml' => 'base.xml',
    'base-enclosure-skylights.xml' => 'base.xml',
    'base-enclosure-split-surfaces.xml' => 'base-enclosure-skylights.xml',
    'base-enclosure-walltypes.xml' => 'base.xml',
    'base-enclosure-windows-interior-shading.xml' => 'base.xml',
    'base-enclosure-windows-none.xml' => 'base.xml',
    'base-enclosure-attached-multifamily.xml' => 'base.xml',
    'base-foundation-multiple.xml' => 'base-foundation-unconditioned-basement.xml',
    'base-foundation-ambient.xml' => 'base.xml',
    'base-foundation-conditioned-basement-slab-insulation.xml' => 'base.xml',
    'base-foundation-conditioned-basement-wall-interior-insulation.xml' => 'base.xml',
    'base-foundation-slab.xml' => 'base.xml',
    'base-foundation-unconditioned-basement.xml' => 'base.xml',
    'base-foundation-unconditioned-basement-assembly-r.xml' => 'base-foundation-unconditioned-basement.xml',
    'base-foundation-unconditioned-basement-above-grade.xml' => 'base-foundation-unconditioned-basement.xml',
    'base-foundation-unconditioned-basement-wall-insulation.xml' => 'base-foundation-unconditioned-basement.xml',
    'base-foundation-unvented-crawlspace.xml' => 'base.xml',
    'base-foundation-vented-crawlspace.xml' => 'base.xml',
    'base-foundation-walkout-basement.xml' => 'base.xml',
    'base-foundation-complex.xml' => 'base.xml',
    'base-hvac-air-to-air-heat-pump-1-speed.xml' => 'base.xml',
    'base-hvac-air-to-air-heat-pump-2-speed.xml' => 'base.xml',
    'base-hvac-air-to-air-heat-pump-var-speed.xml' => 'base.xml',
    'base-hvac-boiler-coal-only.xml' => 'base.xml',
    'base-hvac-boiler-elec-only.xml' => 'base.xml',
    'base-hvac-boiler-gas-central-ac-1-speed.xml' => 'base.xml',
    'base-hvac-boiler-gas-only.xml' => 'base.xml',
    'base-hvac-boiler-oil-only.xml' => 'base.xml',
    'base-hvac-boiler-propane-only.xml' => 'base.xml',
    'base-hvac-boiler-wood-only.xml' => 'base.xml',
    'base-hvac-central-ac-only-1-speed.xml' => 'base.xml',
    'base-hvac-central-ac-only-2-speed.xml' => 'base.xml',
    'base-hvac-central-ac-only-var-speed.xml' => 'base.xml',
    'base-hvac-central-ac-plus-air-to-air-heat-pump-heating.xml' => 'base-hvac-central-ac-only-1-speed.xml',
    'base-hvac-dse.xml' => 'base.xml',
    'base-hvac-dual-fuel-air-to-air-heat-pump-1-speed.xml' => 'base-hvac-air-to-air-heat-pump-1-speed.xml',
    'base-hvac-dual-fuel-air-to-air-heat-pump-1-speed-electric.xml' => 'base-hvac-dual-fuel-air-to-air-heat-pump-1-speed.xml',
    'base-hvac-dual-fuel-air-to-air-heat-pump-2-speed.xml' => 'base-hvac-air-to-air-heat-pump-2-speed.xml',
    'base-hvac-dual-fuel-air-to-air-heat-pump-var-speed.xml' => 'base-hvac-air-to-air-heat-pump-var-speed.xml',
    'base-hvac-dual-fuel-mini-split-heat-pump-ducted.xml' => 'base-hvac-mini-split-heat-pump-ducted.xml',
    'base-hvac-ducts-leakage-percent.xml' => 'base.xml',
    'base-hvac-elec-resistance-only.xml' => 'base.xml',
    'base-hvac-evap-cooler-furnace-gas.xml' => 'base.xml',
    'base-hvac-evap-cooler-only.xml' => 'base.xml',
    'base-hvac-evap-cooler-only-ducted.xml' => 'base.xml',
    'base-hvac-fireplace-wood-only.xml' => 'base.xml',
    'base-hvac-fixed-heater-gas-only.xml' => 'base.xml',
    'base-hvac-floor-furnace-propane-only.xml' => 'base.xml',
    'base-hvac-furnace-coal-only.xml' => 'base.xml',
    'base-hvac-furnace-elec-central-ac-1-speed.xml' => 'base.xml',
    'base-hvac-furnace-elec-only.xml' => 'base.xml',
    'base-hvac-furnace-gas-central-ac-2-speed.xml' => 'base.xml',
    'base-hvac-furnace-gas-central-ac-var-speed.xml' => 'base.xml',
    'base-hvac-furnace-gas-only.xml' => 'base.xml',
    'base-hvac-furnace-gas-room-ac.xml' => 'base.xml',
    'base-hvac-furnace-oil-only.xml' => 'base.xml',
    'base-hvac-furnace-propane-only.xml' => 'base.xml',
    'base-hvac-furnace-wood-only.xml' => 'base.xml',
    'base-hvac-furnace-x3-dse.xml' => 'base.xml',
    'base-hvac-ground-to-air-heat-pump.xml' => 'base.xml',
    'base-hvac-ideal-air.xml' => 'base.xml',
    'base-hvac-mini-split-air-conditioner-only-ducted.xml' => 'base.xml',
    'base-hvac-mini-split-air-conditioner-only-ductless.xml' => 'base-hvac-mini-split-air-conditioner-only-ducted.xml',
    'base-hvac-mini-split-heat-pump-ducted.xml' => 'base.xml',
    'base-hvac-mini-split-heat-pump-ducted-heating-only.xml' => 'base-hvac-mini-split-heat-pump-ducted.xml',
    'base-hvac-mini-split-heat-pump-ducted-cooling-only.xml' => 'base-hvac-mini-split-heat-pump-ducted.xml',
    'base-hvac-mini-split-heat-pump-ductless.xml' => 'base-hvac-mini-split-heat-pump-ducted.xml',
    'base-hvac-multiple.xml' => 'base.xml',
    'base-hvac-multiple2.xml' => 'base.xml',
    'base-hvac-none.xml' => 'base.xml',
    'base-hvac-portable-heater-gas-only.xml' => 'base.xml',
    'base-hvac-programmable-thermostat.xml' => 'base.xml',
<<<<<<< HEAD
    'base-hvac-programmable-thermostat-multiple-periods.xml' => 'base.xml',
=======
    'base-hvac-programmable-thermostat-detailed.xml' => 'base.xml',
>>>>>>> 7f189ca9
    'base-hvac-room-ac-only.xml' => 'base.xml',
    'base-hvac-room-ac-only-33percent.xml' => 'base-hvac-room-ac-only.xml',
    'base-hvac-setpoints.xml' => 'base.xml',
    'base-hvac-shared-boiler-chiller-baseboard.xml' => 'base-enclosure-attached-multifamily.xml',
    'base-hvac-shared-boiler-chiller-fan-coil.xml' => 'base-hvac-shared-boiler-chiller-baseboard.xml',
    'base-hvac-shared-boiler-chiller-fan-coil-ducted.xml' => 'base-hvac-shared-boiler-chiller-fan-coil.xml',
    'base-hvac-shared-boiler-chiller-water-loop-heat-pump.xml' => 'base-hvac-shared-boiler-chiller-baseboard.xml',
    'base-hvac-shared-boiler-cooling-tower-water-loop-heat-pump.xml' => 'base-hvac-shared-boiler-chiller-water-loop-heat-pump.xml',
    'base-hvac-shared-boiler-only-baseboard.xml' => 'base-enclosure-attached-multifamily.xml',
    'base-hvac-shared-boiler-only-fan-coil.xml' => 'base-hvac-shared-boiler-only-baseboard.xml',
    'base-hvac-shared-boiler-only-fan-coil-ducted.xml' => 'base-hvac-shared-boiler-only-fan-coil.xml',
    'base-hvac-shared-boiler-only-fan-coil-eae.xml' => 'base-hvac-shared-boiler-only-fan-coil.xml',
    'base-hvac-shared-boiler-only-water-loop-heat-pump.xml' => 'base-hvac-shared-boiler-only-baseboard.xml',
    'base-hvac-shared-chiller-only-baseboard.xml' => 'base-enclosure-attached-multifamily.xml',
    'base-hvac-shared-chiller-only-fan-coil.xml' => 'base-hvac-shared-chiller-only-baseboard.xml',
    'base-hvac-shared-chiller-only-fan-coil-ducted.xml' => 'base-hvac-shared-chiller-only-fan-coil.xml',
    'base-hvac-shared-chiller-only-water-loop-heat-pump.xml' => 'base-hvac-shared-chiller-only-baseboard.xml',
    'base-hvac-shared-cooling-tower-only-water-loop-heat-pump.xml' => 'base-hvac-shared-chiller-only-water-loop-heat-pump.xml',
    'base-hvac-shared-ground-loop-ground-to-air-heat-pump.xml' => 'base-enclosure-attached-multifamily.xml',
    'base-hvac-stove-oil-only.xml' => 'base.xml',
    'base-hvac-stove-wood-pellets-only.xml' => 'base.xml',
    'base-hvac-undersized.xml' => 'base.xml',
    'base-hvac-undersized-allow-increased-fixed-capacities.xml' => 'base-hvac-undersized.xml',
    'base-hvac-wall-furnace-elec-only.xml' => 'base.xml',
    'base-lighting-ceiling-fans.xml' => 'base.xml',
    'base-lighting-detailed.xml' => 'base.xml',
    'base-lighting-none.xml' => 'base.xml',
    'base-location-AMY-2012.xml' => 'base.xml',
    'base-location-baltimore-md.xml' => 'base.xml',
    'base-location-dallas-tx.xml' => 'base-foundation-slab.xml',
    'base-location-duluth-mn.xml' => 'base.xml',
    'base-location-miami-fl.xml' => 'base-foundation-slab.xml',
    'base-mechvent-balanced.xml' => 'base.xml',
    'base-mechvent-bath-kitchen-fans.xml' => 'base.xml',
    'base-mechvent-cfis.xml' => 'base.xml',
    'base-mechvent-cfis-dse.xml' => 'base-hvac-dse.xml',
    'base-mechvent-cfis-evap-cooler-only-ducted.xml' => 'base-hvac-evap-cooler-only-ducted.xml',
    'base-mechvent-erv.xml' => 'base.xml',
    'base-mechvent-erv-atre-asre.xml' => 'base.xml',
    'base-mechvent-exhaust.xml' => 'base.xml',
    'base-mechvent-exhaust-rated-flow-rate.xml' => 'base.xml',
    'base-mechvent-hrv.xml' => 'base.xml',
    'base-mechvent-hrv-asre.xml' => 'base.xml',
    'base-mechvent-multiple.xml' => 'base-mechvent-bath-kitchen-fans.xml',
    'base-mechvent-shared.xml' => 'base-enclosure-attached-multifamily.xml',
    'base-mechvent-shared-preconditioning.xml' => 'base-mechvent-shared.xml',
    'base-mechvent-shared-multiple.xml' => 'base-enclosure-attached-multifamily.xml',
    'base-mechvent-supply.xml' => 'base.xml',
    'base-mechvent-whole-house-fan.xml' => 'base.xml',
    'base-misc-defaults.xml' => 'base.xml',
    'base-misc-loads-large-uncommon.xml' => 'base-enclosure-garage.xml',
    'base-misc-loads-large-uncommon2.xml' => 'base-misc-loads-large-uncommon.xml',
    'base-misc-loads-none.xml' => 'base.xml',
    'base-misc-neighbor-shading.xml' => 'base.xml',
    'base-misc-shelter-coefficient.xml' => 'base.xml',
    'base-misc-usage-multiplier.xml' => 'base.xml',
    'base-pv.xml' => 'base.xml',
    'base-pv-shared.xml' => 'base-enclosure-attached-multifamily.xml',
    'base-simcontrol-calendar-year-custom.xml' => 'base.xml',
    'base-simcontrol-daylight-saving-custom.xml' => 'base.xml',
    'base-simcontrol-daylight-saving-disabled.xml' => 'base.xml',
    'base-simcontrol-runperiod-1-month.xml' => 'base.xml',
    'base-simcontrol-timestep-10-mins.xml' => 'base.xml',
    'base-schedules-stochastic.xml' => 'base.xml',
    'base-schedules-user-specified.xml' => 'base.xml',

    'hvac_autosizing/base-autosize.xml' => 'base.xml',
    'hvac_autosizing/base-hvac-air-to-air-heat-pump-1-speed-autosize.xml' => 'base-hvac-air-to-air-heat-pump-1-speed.xml',
    'hvac_autosizing/base-hvac-air-to-air-heat-pump-1-speed-autosize-manual-s-oversize-allowances.xml' => 'hvac_autosizing/base-hvac-air-to-air-heat-pump-1-speed-autosize.xml',
    'hvac_autosizing/base-hvac-air-to-air-heat-pump-2-speed-autosize.xml' => 'base-hvac-air-to-air-heat-pump-2-speed.xml',
    'hvac_autosizing/base-hvac-air-to-air-heat-pump-2-speed-autosize-manual-s-oversize-allowances.xml' => 'hvac_autosizing/base-hvac-air-to-air-heat-pump-2-speed-autosize.xml',
    'hvac_autosizing/base-hvac-air-to-air-heat-pump-var-speed-autosize.xml' => 'base-hvac-air-to-air-heat-pump-var-speed.xml',
    'hvac_autosizing/base-hvac-air-to-air-heat-pump-var-speed-autosize-manual-s-oversize-allowances.xml' => 'hvac_autosizing/base-hvac-air-to-air-heat-pump-var-speed-autosize.xml',
    'hvac_autosizing/base-hvac-boiler-elec-only-autosize.xml' => 'base-hvac-boiler-elec-only.xml',
    'hvac_autosizing/base-hvac-boiler-gas-central-ac-1-speed-autosize.xml' => 'base-hvac-boiler-gas-central-ac-1-speed.xml',
    'hvac_autosizing/base-hvac-boiler-gas-only-autosize.xml' => 'base-hvac-boiler-gas-only.xml',
    'hvac_autosizing/base-hvac-central-ac-only-1-speed-autosize.xml' => 'base-hvac-central-ac-only-1-speed.xml',
    'hvac_autosizing/base-hvac-central-ac-only-2-speed-autosize.xml' => 'base-hvac-central-ac-only-2-speed.xml',
    'hvac_autosizing/base-hvac-central-ac-only-var-speed-autosize.xml' => 'base-hvac-central-ac-only-var-speed.xml',
    'hvac_autosizing/base-hvac-central-ac-plus-air-to-air-heat-pump-heating-autosize.xml' => 'base-hvac-central-ac-plus-air-to-air-heat-pump-heating.xml',
    'hvac_autosizing/base-hvac-dual-fuel-air-to-air-heat-pump-1-speed-autosize.xml' => 'base-hvac-dual-fuel-air-to-air-heat-pump-1-speed.xml',
    'hvac_autosizing/base-hvac-dual-fuel-mini-split-heat-pump-ducted-autosize.xml' => 'base-hvac-dual-fuel-mini-split-heat-pump-ducted.xml',
    'hvac_autosizing/base-hvac-elec-resistance-only-autosize.xml' => 'base-hvac-elec-resistance-only.xml',
    'hvac_autosizing/base-hvac-evap-cooler-furnace-gas-autosize.xml' => 'base-hvac-evap-cooler-furnace-gas.xml',
    'hvac_autosizing/base-hvac-floor-furnace-propane-only-autosize.xml' => 'base-hvac-floor-furnace-propane-only.xml',
    'hvac_autosizing/base-hvac-furnace-elec-only-autosize.xml' => 'base-hvac-furnace-elec-only.xml',
    'hvac_autosizing/base-hvac-furnace-gas-central-ac-2-speed-autosize.xml' => 'base-hvac-furnace-gas-central-ac-2-speed.xml',
    'hvac_autosizing/base-hvac-furnace-gas-central-ac-var-speed-autosize.xml' => 'base-hvac-furnace-gas-central-ac-var-speed.xml',
    'hvac_autosizing/base-hvac-furnace-gas-only-autosize.xml' => 'base-hvac-furnace-gas-only.xml',
    'hvac_autosizing/base-hvac-furnace-gas-room-ac-autosize.xml' => 'base-hvac-furnace-gas-room-ac.xml',
    'hvac_autosizing/base-hvac-ground-to-air-heat-pump-autosize.xml' => 'base-hvac-ground-to-air-heat-pump.xml',
    'hvac_autosizing/base-hvac-ground-to-air-heat-pump-autosize-manual-s-oversize-allowances.xml' => 'hvac_autosizing/base-hvac-ground-to-air-heat-pump-autosize.xml',
    'hvac_autosizing/base-hvac-mini-split-heat-pump-ducted-autosize.xml' => 'base-hvac-mini-split-heat-pump-ducted.xml',
    'hvac_autosizing/base-hvac-mini-split-heat-pump-ducted-autosize-manual-s-oversize-allowances.xml' => 'hvac_autosizing/base-hvac-mini-split-heat-pump-ducted-autosize.xml',
    'hvac_autosizing/base-hvac-mini-split-heat-pump-ducted-heating-only-autosize.xml' => 'base-hvac-mini-split-heat-pump-ducted-heating-only.xml',
    'hvac_autosizing/base-hvac-mini-split-heat-pump-ducted-cooling-only-autosize.xml' => 'base-hvac-mini-split-heat-pump-ducted-cooling-only.xml',
    'hvac_autosizing/base-hvac-mini-split-air-conditioner-only-ducted-autosize.xml' => 'base-hvac-mini-split-air-conditioner-only-ducted.xml',
    'hvac_autosizing/base-hvac-room-ac-only-autosize.xml' => 'base-hvac-room-ac-only.xml',
    'hvac_autosizing/base-hvac-stove-oil-only-autosize.xml' => 'base-hvac-stove-oil-only.xml',
    'hvac_autosizing/base-hvac-wall-furnace-elec-only-autosize.xml' => 'base-hvac-wall-furnace-elec-only.xml',
  }

  puts "Generating #{hpxmls_files.size} HPXML files..."

  hpxmls_files.each do |derivative, parent|
    print '.'

    begin
      hpxml_files = [derivative]
      unless parent.nil?
        hpxml_files.unshift(parent)
      end
      while not parent.nil?
        next unless hpxmls_files.keys.include? parent

        unless hpxmls_files[parent].nil?
          hpxml_files.unshift(hpxmls_files[parent])
        end
        parent = hpxmls_files[parent]
      end

      hpxml = HPXML.new
      hpxml_files.each do |hpxml_file|
        set_hpxml_header(hpxml_file, hpxml)
        set_hpxml_site(hpxml_file, hpxml)
        set_hpxml_neighbor_buildings(hpxml_file, hpxml)
        set_hpxml_building_construction(hpxml_file, hpxml)
        set_hpxml_building_occupancy(hpxml_file, hpxml)
        set_hpxml_climate_and_risk_zones(hpxml_file, hpxml)
        set_hpxml_air_infiltration_measurements(hpxml_file, hpxml)
        set_hpxml_attics(hpxml_file, hpxml)
        set_hpxml_foundations(hpxml_file, hpxml)
        set_hpxml_roofs(hpxml_file, hpxml)
        set_hpxml_rim_joists(hpxml_file, hpxml)
        set_hpxml_walls(hpxml_file, hpxml)
        set_hpxml_foundation_walls(hpxml_file, hpxml)
        set_hpxml_frame_floors(hpxml_file, hpxml)
        set_hpxml_slabs(hpxml_file, hpxml)
        set_hpxml_windows(hpxml_file, hpxml)
        set_hpxml_skylights(hpxml_file, hpxml)
        set_hpxml_doors(hpxml_file, hpxml)
        set_hpxml_heating_systems(hpxml_file, hpxml)
        set_hpxml_cooling_systems(hpxml_file, hpxml)
        set_hpxml_heat_pumps(hpxml_file, hpxml)
        set_hpxml_hvac_control(hpxml_file, hpxml)
        set_hpxml_hvac_distributions(hpxml_file, hpxml)
        set_hpxml_ventilation_fans(hpxml_file, hpxml)
        set_hpxml_water_heating_systems(hpxml_file, hpxml)
        set_hpxml_hot_water_distribution(hpxml_file, hpxml)
        set_hpxml_water_fixtures(hpxml_file, hpxml)
        set_hpxml_solar_thermal_system(hpxml_file, hpxml)
        set_hpxml_pv_systems(hpxml_file, hpxml)
        set_hpxml_clothes_washer(hpxml_file, hpxml)
        set_hpxml_clothes_dryer(hpxml_file, hpxml)
        set_hpxml_dishwasher(hpxml_file, hpxml)
        set_hpxml_refrigerator(hpxml_file, hpxml)
        set_hpxml_freezer(hpxml_file, hpxml)
        set_hpxml_dehumidifier(hpxml_file, hpxml)
        set_hpxml_cooking_range(hpxml_file, hpxml)
        set_hpxml_oven(hpxml_file, hpxml)
        set_hpxml_lighting(hpxml_file, hpxml)
        set_hpxml_ceiling_fans(hpxml_file, hpxml)
        set_hpxml_lighting_schedule(hpxml_file, hpxml)
        set_hpxml_pools(hpxml_file, hpxml)
        set_hpxml_hot_tubs(hpxml_file, hpxml)
        set_hpxml_plug_loads(hpxml_file, hpxml)
        set_hpxml_fuel_loads(hpxml_file, hpxml)
      end

      hpxml_doc = hpxml.to_oga()
      hpxml_docs[File.basename(derivative)] = hpxml_doc

      if ['invalid_files/missing-elements.xml'].include? derivative
        XMLHelper.delete_element(hpxml_doc, '/HPXML/Building/BuildingDetails/BuildingSummary/BuildingConstruction/NumberofConditionedFloors')
        XMLHelper.delete_element(hpxml_doc, '/HPXML/Building/BuildingDetails/BuildingSummary/BuildingConstruction/ConditionedFloorArea')
      elsif ['invalid_files/invalid-datatype-boolean.xml'].include? derivative
        XMLHelper.get_element(hpxml_doc, '/HPXML/Building/BuildingDetails/Enclosure/Roofs/Roof/RadiantBarrier').inner_text = 'FOOBAR'
      elsif ['invalid_files/invalid-datatype-boolean2.xml'].include? derivative
        roof = XMLHelper.get_element(hpxml_doc, '/HPXML/Building/BuildingDetails/Enclosure/Roofs/Roof')
        XMLHelper.delete_element(roof, 'RadiantBarrier')
        XMLHelper.add_element(roof, 'RadiantBarrier')
      elsif ['invalid_files/invalid-datatype-float.xml'].include? derivative
        XMLHelper.get_element(hpxml_doc, '/HPXML/Building/BuildingDetails/BuildingSummary/BuildingConstruction/ConditionedFloorArea').inner_text = 'FOOBAR'
      elsif ['invalid_files/invalid-datatype-float2.xml'].include? derivative
        constr = XMLHelper.get_element(hpxml_doc, '/HPXML/Building/BuildingDetails/BuildingSummary/BuildingConstruction')
        XMLHelper.delete_element(constr, 'ConditionedFloorArea')
        XMLHelper.add_element(constr, 'ConditionedFloorArea')
      elsif ['invalid_files/invalid-datatype-integer.xml'].include? derivative
        XMLHelper.get_element(hpxml_doc, '/HPXML/Building/BuildingDetails/BuildingSummary/BuildingConstruction/NumberofConditionedFloors').inner_text = 'FOOBAR'
      elsif ['invalid_files/invalid-datatype-integer2.xml'].include? derivative
        constr = XMLHelper.get_element(hpxml_doc, '/HPXML/Building/BuildingDetails/BuildingSummary/BuildingConstruction')
        XMLHelper.delete_element(constr, 'NumberofConditionedFloors')
        XMLHelper.add_element(constr, 'NumberofConditionedFloors')
      elsif ['invalid_files/invalid-schema-version.xml'].include? derivative
        root = XMLHelper.get_element(hpxml_doc, '/HPXML')
        XMLHelper.add_attribute(root, 'schemaVersion', '2.3')
      end

      if derivative.include? 'ASHRAE_Standard_140'
        hpxml_path = File.join(sample_files_dir, '../tests', derivative)
      else
        hpxml_path = File.join(sample_files_dir, derivative)
      end

      XMLHelper.write_file(hpxml_doc, hpxml_path)

      if not hpxml_path.include? 'invalid_files'
        # Validate file against HPXML schema
        schemas_dir = File.absolute_path(File.join(File.dirname(__FILE__), 'HPXMLtoOpenStudio/resources'))
        errors = XMLHelper.validate(hpxml_doc.to_s, File.join(schemas_dir, 'HPXML.xsd'), nil)
        if errors.size > 0
          fail "ERRORS: #{errors}"
        end

        # Check for additional errors
        errors = hpxml.check_for_errors()
        if errors.size > 0
          fail "ERRORS: #{errors}"
        end
      end
    rescue Exception => e
      puts "\n#{e}\n#{e.backtrace.join('\n')}"
      puts "\nError: Did not successfully generate #{derivative}."
      exit!
    end
  end

  puts "\n"

  # Print warnings about extra files
  abs_hpxml_files = []
  dirs = [nil]
  hpxmls_files.keys.each do |hpxml_file|
    abs_hpxml_files << File.absolute_path(File.join(sample_files_dir, hpxml_file))
    next unless hpxml_file.include? '/'

    dirs << hpxml_file.split('/')[0] + '/'
  end
  dirs.uniq.each do |dir|
    Dir["#{sample_files_dir}/#{dir}*.xml"].each do |xml|
      next if abs_hpxml_files.include? File.absolute_path(xml)

      puts "Warning: Extra HPXML file found at #{File.absolute_path(xml)}"
    end
  end

  return hpxml_docs
end

def set_hpxml_header(hpxml_file, hpxml)
  if ['base.xml',
      'ASHRAE_Standard_140/L100AC.xml',
      'ASHRAE_Standard_140/L100AL.xml'].include? hpxml_file
    hpxml.header.xml_type = 'HPXML'
    hpxml.header.xml_generated_by = 'tasks.rb'
    hpxml.header.transaction = 'create'
    hpxml.header.building_id = 'MyBuilding'
    hpxml.header.event_type = 'proposed workscope'
    hpxml.header.created_date_and_time = Time.new(2000, 1, 1).strftime('%Y-%m-%dT%H:%M:%S%:z') # Hard-code to prevent diffs
    if hpxml_file == 'base.xml'
      hpxml.header.timestep = 60
    else
      hpxml.header.apply_ashrae140_assumptions = true
    end
  elsif ['base-simcontrol-calendar-year-custom.xml'].include? hpxml_file
    hpxml.header.sim_calendar_year = 2008
  elsif ['base-simcontrol-daylight-saving-custom.xml'].include? hpxml_file
    hpxml.header.dst_enabled = true
    hpxml.header.dst_begin_month = 3
    hpxml.header.dst_begin_day_of_month = 10
    hpxml.header.dst_end_month = 11
    hpxml.header.dst_end_day_of_month = 6
  elsif ['base-simcontrol-daylight-saving-disabled.xml'].include? hpxml_file
    hpxml.header.dst_enabled = false
  elsif ['base-simcontrol-timestep-10-mins.xml'].include? hpxml_file
    hpxml.header.timestep = 10
  elsif ['base-simcontrol-runperiod-1-month.xml'].include? hpxml_file
    hpxml.header.sim_begin_month = 1
    hpxml.header.sim_begin_day_of_month = 1
    hpxml.header.sim_end_month = 1
    hpxml.header.sim_end_day_of_month = 31
  elsif ['base-hvac-undersized-allow-increased-fixed-capacities.xml'].include? hpxml_file
    hpxml.header.allow_increased_fixed_capacities = true
  elsif hpxml_file.include? 'manual-s-oversize-allowances.xml'
    hpxml.header.use_max_load_for_heat_pumps = false
  elsif ['invalid_files/invalid-calendar-year.xml'].include? hpxml_file
    hpxml.header.sim_calendar_year = 20018
  elsif ['invalid_files/invalid-timestep.xml'].include? hpxml_file
    hpxml.header.timestep = 45
  elsif ['invalid_files/invalid-runperiod.xml'].include? hpxml_file
    hpxml.header.sim_end_month = 4
    hpxml.header.sim_end_day_of_month = 31
  elsif ['invalid_files/invalid-daylight-saving.xml'].include? hpxml_file
    hpxml.header.dst_end_month = 4
    hpxml.header.dst_end_day_of_month = 31
  elsif ['base-misc-defaults.xml'].include? hpxml_file
    hpxml.header.timestep = nil
  elsif ['base-schedules-stochastic.xml'].include? hpxml_file
    hpxml.header.schedules_path = 'BuildResidentialHPXML/tests/schedules/stochastic.csv'
  elsif ['base-schedules-user-specified.xml'].include? hpxml_file
    hpxml.header.schedules_path = 'BuildResidentialHPXML/tests/schedules/user-specified.csv'
  elsif ['invalid_files/invalid-input-parameters.xml'].include? hpxml_file
    hpxml.header.transaction = 'modify'
  end
end

def set_hpxml_site(hpxml_file, hpxml)
  if ['base.xml'].include? hpxml_file
    hpxml.site.fuels = [HPXML::FuelTypeElectricity, HPXML::FuelTypeNaturalGas]
    hpxml.site.site_type = HPXML::SiteTypeSuburban
  elsif ['base-misc-shelter-coefficient.xml'].include? hpxml_file
    hpxml.site.shelter_coefficient = 0.8
  elsif ['base-misc-defaults.xml'].include? hpxml_file
    hpxml.site.site_type = nil
  elsif ['invalid_files/invalid-input-parameters.xml'].include? hpxml_file
    hpxml.site.site_type = 'mountain'
  end
end

def set_hpxml_neighbor_buildings(hpxml_file, hpxml)
  if ['base-misc-neighbor-shading.xml'].include? hpxml_file
    hpxml.neighbor_buildings.add(azimuth: 0,
                                 distance: 10)
    hpxml.neighbor_buildings.add(azimuth: 180,
                                 distance: 15,
                                 height: 12)
  elsif ['invalid_files/invalid-neighbor-shading-azimuth.xml'].include? hpxml_file
    hpxml.neighbor_buildings[0].azimuth = 145
  end
end

def set_hpxml_building_construction(hpxml_file, hpxml)
  if ['ASHRAE_Standard_140/L100AC.xml',
      'ASHRAE_Standard_140/L100AL.xml'].include? hpxml_file
    hpxml.building_construction.number_of_conditioned_floors = 1
    hpxml.building_construction.number_of_conditioned_floors_above_grade = 1
    hpxml.building_construction.number_of_bedrooms = 3
    hpxml.building_construction.conditioned_floor_area = 1539
    hpxml.building_construction.conditioned_building_volume = 12312
    hpxml.building_construction.residential_facility_type = HPXML::ResidentialTypeSFD
    hpxml.building_construction.use_only_ideal_air_system = true
  elsif ['ASHRAE_Standard_140/L322XC.xml'].include? hpxml_file
    hpxml.building_construction.number_of_conditioned_floors = 2
    hpxml.building_construction.conditioned_floor_area = 3078
    hpxml.building_construction.conditioned_building_volume = 24624
  elsif ['base.xml'].include? hpxml_file
    hpxml.building_construction.residential_facility_type = HPXML::ResidentialTypeSFD
    hpxml.building_construction.number_of_conditioned_floors = 2
    hpxml.building_construction.number_of_conditioned_floors_above_grade = 1
    hpxml.building_construction.number_of_bedrooms = 3
    hpxml.building_construction.number_of_bathrooms = 2
    hpxml.building_construction.conditioned_floor_area = 2700
    hpxml.building_construction.conditioned_building_volume = 2700 * 8
  elsif ['base-enclosure-beds-1.xml'].include? hpxml_file
    hpxml.building_construction.number_of_bedrooms = 1
    hpxml.building_construction.number_of_bathrooms = 1
  elsif ['base-enclosure-beds-2.xml'].include? hpxml_file
    hpxml.building_construction.number_of_bedrooms = 2
    hpxml.building_construction.number_of_bathrooms = 1
  elsif ['base-enclosure-beds-4.xml'].include? hpxml_file
    hpxml.building_construction.number_of_bedrooms = 4
    hpxml.building_construction.number_of_bathrooms = 2
  elsif ['base-enclosure-beds-5.xml'].include? hpxml_file
    hpxml.building_construction.number_of_bedrooms = 5
    hpxml.building_construction.number_of_bathrooms = 3
  elsif ['base-foundation-ambient.xml',
         'base-foundation-slab.xml',
         'base-foundation-unconditioned-basement.xml',
         'base-foundation-unvented-crawlspace.xml',
         'base-foundation-vented-crawlspace.xml'].include? hpxml_file
    hpxml.building_construction.number_of_conditioned_floors -= 1
    hpxml.building_construction.conditioned_floor_area -= 1350
    hpxml.building_construction.conditioned_building_volume -= 1350 * 8
  elsif ['base-hvac-ideal-air.xml'].include? hpxml_file
    hpxml.building_construction.use_only_ideal_air_system = true
  elsif ['base-atticroof-conditioned.xml'].include? hpxml_file
    hpxml.building_construction.number_of_conditioned_floors += 1
    hpxml.building_construction.number_of_conditioned_floors_above_grade += 1
    hpxml.building_construction.conditioned_floor_area += 900
    hpxml.building_construction.conditioned_building_volume += 2250
  elsif ['base-atticroof-cathedral.xml'].include? hpxml_file
    hpxml.building_construction.conditioned_building_volume += 10800
  elsif ['base-enclosure-2stories.xml'].include? hpxml_file
    hpxml.building_construction.number_of_conditioned_floors += 1
    hpxml.building_construction.number_of_conditioned_floors_above_grade += 1
    hpxml.building_construction.conditioned_floor_area += 1350
    hpxml.building_construction.conditioned_building_volume += 1350 * 8
  elsif ['base-enclosure-2stories-garage.xml'].include? hpxml_file
    hpxml.building_construction.conditioned_floor_area -= 400 * 2
    hpxml.building_construction.conditioned_building_volume -= 400 * 2 * 8
  elsif ['base-misc-defaults.xml'].include? hpxml_file
    hpxml.building_construction.conditioned_building_volume = nil
    hpxml.building_construction.average_ceiling_height = 8
    hpxml.building_construction.number_of_bathrooms = nil
  elsif ['base-enclosure-attached-multifamily.xml',
         'base-enclosure-other-housing-unit.xml',
         'base-enclosure-other-heated-space.xml',
         'base-enclosure-other-non-freezing-space.xml',
         'base-enclosure-other-multifamily-buffer-space.xml'].include? hpxml_file
    hpxml.building_construction.residential_facility_type = HPXML::ResidentialTypeApartment
  elsif ['base-foundation-walkout-basement.xml'].include? hpxml_file
    hpxml.building_construction.number_of_conditioned_floors_above_grade += 1
  elsif ['invalid_files/enclosure-floor-area-exceeds-cfa.xml'].include? hpxml_file
    hpxml.building_construction.conditioned_floor_area /= 5.0
  elsif ['invalid_files/num-bedrooms-exceeds-limit.xml'].include? hpxml_file
    hpxml.building_construction.number_of_bedrooms = 40
  elsif ['invalid_files/invalid-facility-type.xml'].include? hpxml_file
    hpxml.building_construction.residential_facility_type = HPXML::ResidentialTypeSFD
  end
end

def set_hpxml_building_occupancy(hpxml_file, hpxml)
  if hpxml_file.include?('ASHRAE_Standard_140')
    hpxml.building_occupancy.number_of_residents = 0
  elsif ['base-misc-defaults.xml'].include? hpxml_file
    hpxml.building_occupancy.number_of_residents = nil
  else
    hpxml.building_occupancy.number_of_residents = hpxml.building_construction.number_of_bedrooms
  end
end

def set_hpxml_climate_and_risk_zones(hpxml_file, hpxml)
  hpxml.climate_and_risk_zones.weather_station_id = 'WeatherStation'
  hpxml.climate_and_risk_zones.iecc_year = 2006
  if hpxml_file == 'ASHRAE_Standard_140/L100AC.xml'
    hpxml.climate_and_risk_zones.weather_station_name = 'Colorado Springs, CO'
    hpxml.climate_and_risk_zones.weather_station_epw_filepath = 'USA_CO_Colorado.Springs-Peterson.Field.724660_TMY3.epw'
  elsif hpxml_file == 'ASHRAE_Standard_140/L100AL.xml'
    hpxml.climate_and_risk_zones.weather_station_name = 'Las Vegas, NV'
    hpxml.climate_and_risk_zones.weather_station_epw_filepath = 'USA_NV_Las.Vegas-McCarran.Intl.AP.723860_TMY3.epw'
  elsif ['base.xml'].include? hpxml_file
    hpxml.climate_and_risk_zones.iecc_zone = '5B'
    hpxml.climate_and_risk_zones.weather_station_name = 'Denver, CO'
    hpxml.climate_and_risk_zones.weather_station_epw_filepath = 'USA_CO_Denver.Intl.AP.725650_TMY3.epw'
    hpxml.header.state_code = 'CO'
  elsif ['base-location-baltimore-md.xml'].include? hpxml_file
    hpxml.climate_and_risk_zones.iecc_zone = '4A'
    hpxml.climate_and_risk_zones.weather_station_name = 'Baltimore, MD'
    hpxml.climate_and_risk_zones.weather_station_epw_filepath = 'USA_MD_Baltimore-Washington.Intl.AP.724060_TMY3.epw'
    hpxml.header.state_code = 'MD'
  elsif ['base-location-dallas-tx.xml'].include? hpxml_file
    hpxml.climate_and_risk_zones.iecc_zone = '3A'
    hpxml.climate_and_risk_zones.weather_station_name = 'Dallas, TX'
    hpxml.climate_and_risk_zones.weather_station_epw_filepath = 'USA_TX_Dallas-Fort.Worth.Intl.AP.722590_TMY3.epw'
    hpxml.header.state_code = 'TX'
  elsif ['base-location-duluth-mn.xml'].include? hpxml_file
    hpxml.climate_and_risk_zones.iecc_zone = '7'
    hpxml.climate_and_risk_zones.weather_station_name = 'Duluth, MN'
    hpxml.climate_and_risk_zones.weather_station_epw_filepath = 'USA_MN_Duluth.Intl.AP.727450_TMY3.epw'
    hpxml.header.state_code = 'MN'
  elsif ['base-location-miami-fl.xml'].include? hpxml_file
    hpxml.climate_and_risk_zones.iecc_zone = '1A'
    hpxml.climate_and_risk_zones.weather_station_name = 'Miami, FL'
    hpxml.climate_and_risk_zones.weather_station_epw_filepath = 'USA_FL_Miami.Intl.AP.722020_TMY3.epw'
    hpxml.header.state_code = 'FL'
  elsif ['base-location-AMY-2012.xml'].include? hpxml_file
    hpxml.climate_and_risk_zones.weather_station_name = 'Boulder, CO'
    hpxml.climate_and_risk_zones.weather_station_epw_filepath = 'US_CO_Boulder_AMY_2012.epw'
  elsif ['invalid_files/invalid-epw-filepath.xml'].include? hpxml_file
    hpxml.climate_and_risk_zones.weather_station_epw_filepath = 'foo.epw'
  elsif ['invalid_files/invalid-input-parameters.xml'].include? hpxml_file
    hpxml.climate_and_risk_zones.iecc_year = 2020
  end
end

def set_hpxml_air_infiltration_measurements(hpxml_file, hpxml)
  infil_volume = hpxml.building_construction.conditioned_building_volume
  if ['ASHRAE_Standard_140/L100AC.xml',
      'ASHRAE_Standard_140/L100AL.xml',
      'base-enclosure-infil-natural-ach.xml'].include? hpxml_file
    hpxml.air_infiltration_measurements.clear
    hpxml.air_infiltration_measurements.add(id: 'InfiltrationMeasurement',
                                            unit_of_measure: HPXML::UnitsACHNatural,
                                            air_leakage: 0.67)
  elsif ['ASHRAE_Standard_140/L322XC.xml'].include? hpxml_file
    hpxml.air_infiltration_measurements[0].air_leakage = 0.335
  elsif ['ASHRAE_Standard_140/L110AC.xml',
         'ASHRAE_Standard_140/L110AL.xml',
         'ASHRAE_Standard_140/L200AC.xml',
         'ASHRAE_Standard_140/L200AL.xml'].include? hpxml_file
    hpxml.air_infiltration_measurements[0].air_leakage = 1.5
  elsif ['base.xml'].include? hpxml_file
    hpxml.air_infiltration_measurements.add(id: 'InfiltrationMeasurement',
                                            house_pressure: 50,
                                            unit_of_measure: HPXML::UnitsACH,
                                            air_leakage: 3.0)
  elsif ['base-enclosure-infil-cfm50.xml'].include? hpxml_file
    hpxml.air_infiltration_measurements.clear
    hpxml.air_infiltration_measurements.add(id: 'InfiltrationMeasurement',
                                            house_pressure: 50,
                                            unit_of_measure: HPXML::UnitsCFM,
                                            air_leakage: 3.0 / 60.0 * infil_volume)
  elsif ['base-enclosure-infil-ach-house-pressure.xml'].include? hpxml_file
    hpxml.air_infiltration_measurements[0].house_pressure = 45
    hpxml.air_infiltration_measurements[0].air_leakage *= 0.9338
  elsif ['base-enclosure-infil-cfm-house-pressure.xml'].include? hpxml_file
    hpxml.air_infiltration_measurements[0].house_pressure = 45
    hpxml.air_infiltration_measurements[0].air_leakage *= 0.9338
  elsif ['base-enclosure-infil-flue.xml'].include? hpxml_file
    hpxml.building_construction.has_flue_or_chimney = true
  end
  if ['base-misc-defaults.xml'].include? hpxml_file
    hpxml.air_infiltration_measurements[0].infiltration_volume = nil
  else
    hpxml.air_infiltration_measurements[0].infiltration_volume = infil_volume
  end
end

def set_hpxml_attics(hpxml_file, hpxml)
  if ['ASHRAE_Standard_140/L100AC.xml',
      'ASHRAE_Standard_140/L100AL.xml'].include? hpxml_file
    hpxml.attics.add(id: 'VentedAttic',
                     attic_type: HPXML::AtticTypeVented,
                     vented_attic_ach: 2.4)
  elsif ['base.xml'].include? hpxml_file
    hpxml.attics.add(id: 'UnventedAttic',
                     attic_type: HPXML::AtticTypeUnvented,
                     within_infiltration_volume: false)
  elsif ['base-atticroof-cathedral.xml'].include? hpxml_file
    hpxml.attics.clear
    hpxml.attics.add(id: 'CathedralCeiling',
                     attic_type: HPXML::AtticTypeCathedral)
  elsif ['base-atticroof-conditioned.xml'].include? hpxml_file
    hpxml.attics.add(id: 'ConditionedAttic',
                     attic_type: HPXML::AtticTypeConditioned)
  elsif ['base-atticroof-flat.xml'].include? hpxml_file
    hpxml.attics.clear
    hpxml.attics.add(id: 'FlatRoof',
                     attic_type: HPXML::AtticTypeFlatRoof)
  elsif ['base-enclosure-other-housing-unit.xml',
         'base-enclosure-other-heated-space.xml',
         'base-enclosure-other-non-freezing-space.xml',
         'base-enclosure-other-multifamily-buffer-space.xml'].include? hpxml_file
    hpxml.attics.clear
  elsif ['base-atticroof-vented.xml'].include? hpxml_file
    hpxml.attics.clear
    hpxml.attics.add(id: 'VentedAttic',
                     attic_type: HPXML::AtticTypeVented,
                     vented_attic_sla: 0.003)
  elsif ['base-misc-defaults.xml'].include? hpxml_file
    hpxml.attics.clear
  end
end

def set_hpxml_foundations(hpxml_file, hpxml)
  if ['base.xml'].include? hpxml_file
    hpxml.foundations.add(id: 'ConditionedBasement',
                          foundation_type: HPXML::FoundationTypeBasementConditioned)
  elsif ['base-foundation-vented-crawlspace.xml'].include? hpxml_file
    hpxml.foundations.clear
    hpxml.foundations.add(id: 'VentedCrawlspace',
                          foundation_type: HPXML::FoundationTypeCrawlspaceVented,
                          vented_crawlspace_sla: 0.00667)
  elsif ['base-foundation-unvented-crawlspace.xml'].include? hpxml_file
    hpxml.foundations.clear
    hpxml.foundations.add(id: 'UnventedCrawlspace',
                          foundation_type: HPXML::FoundationTypeCrawlspaceUnvented,
                          within_infiltration_volume: false)
  elsif ['base-foundation-unconditioned-basement.xml'].include? hpxml_file
    hpxml.foundations.clear
    hpxml.foundations.add(id: 'UnconditionedBasement',
                          foundation_type: HPXML::FoundationTypeBasementUnconditioned,
                          within_infiltration_volume: false)
  elsif ['base-foundation-multiple.xml'].include? hpxml_file
    hpxml.foundations.add(id: 'UnventedCrawlspace',
                          foundation_type: HPXML::FoundationTypeCrawlspaceUnvented,
                          within_infiltration_volume: false)
  elsif ['base-foundation-ambient.xml'].include? hpxml_file
    hpxml.foundations.clear
    hpxml.foundations.add(id: 'AmbientFoundation',
                          foundation_type: HPXML::FoundationTypeAmbient)
  elsif ['base-foundation-slab.xml'].include? hpxml_file
    hpxml.foundations.clear
    hpxml.foundations.add(id: 'SlabFoundation',
                          foundation_type: HPXML::FoundationTypeSlab)
  elsif ['base-misc-defaults.xml'].include? hpxml_file
    hpxml.foundations.clear
  end
end

def set_hpxml_roofs(hpxml_file, hpxml)
  if ['ASHRAE_Standard_140/L100AC.xml',
      'ASHRAE_Standard_140/L100AL.xml'].include? hpxml_file
    hpxml.roofs.add(id: 'AtticRoofNorth',
                    interior_adjacent_to: HPXML::LocationAtticVented,
                    area: 811.1,
                    azimuth: 0,
                    roof_type: HPXML::RoofTypeAsphaltShingles,
                    solar_absorptance: 0.6,
                    emittance: 0.9,
                    pitch: 4,
                    radiant_barrier: false,
                    insulation_assembly_r_value: 1.99)
    hpxml.roofs.add(id: 'AtticRoofSouth',
                    interior_adjacent_to: HPXML::LocationAtticVented,
                    area: 811.1,
                    azimuth: 180,
                    roof_type: HPXML::RoofTypeAsphaltShingles,
                    solar_absorptance: 0.6,
                    emittance: 0.9,
                    pitch: 4,
                    radiant_barrier: false,
                    insulation_assembly_r_value: 1.99)
  elsif ['ASHRAE_Standard_140/L202AC.xml',
         'ASHRAE_Standard_140/L202AL.xml'].include? hpxml_file
    for i in 0..hpxml.roofs.size - 1
      hpxml.roofs[i].solar_absorptance = 0.2
    end
  elsif ['base.xml'].include? hpxml_file
    hpxml.roofs.add(id: 'Roof',
                    interior_adjacent_to: HPXML::LocationAtticUnvented,
                    area: 1510,
                    roof_type: HPXML::RoofTypeAsphaltShingles,
                    solar_absorptance: 0.7,
                    emittance: 0.92,
                    pitch: 6,
                    radiant_barrier: false,
                    insulation_assembly_r_value: 2.3)
  elsif ['base-enclosure-rooftypes.xml'].include? hpxml_file
    roof_types = [[HPXML::RoofTypeClayTile, HPXML::ColorLight],
                  [HPXML::RoofTypeMetal, HPXML::ColorReflective],
                  [HPXML::RoofTypeWoodShingles, HPXML::ColorDark]]
    hpxml.roofs.clear
    roof_types.each_with_index do |roof_type, i|
      hpxml.roofs.add(id: "Roof#{i + 1}",
                      interior_adjacent_to: HPXML::LocationAtticUnvented,
                      area: 1510 / roof_types.size,
                      roof_type: roof_type[0],
                      roof_color: roof_type[1],
                      emittance: 0.92,
                      pitch: 6,
                      radiant_barrier: false,
                      insulation_assembly_r_value: 2.3)
    end
  elsif ['base-atticroof-flat.xml'].include? hpxml_file
    hpxml.roofs.clear
    hpxml.roofs.add(id: 'Roof',
                    interior_adjacent_to: HPXML::LocationLivingSpace,
                    area: 1350,
                    roof_type: HPXML::RoofTypeAsphaltShingles,
                    solar_absorptance: 0.7,
                    emittance: 0.92,
                    pitch: 0,
                    radiant_barrier: false,
                    insulation_assembly_r_value: 25.8)
  elsif ['base-atticroof-conditioned.xml'].include? hpxml_file
    hpxml.roofs.clear
    hpxml.roofs.add(id: 'RoofCond',
                    interior_adjacent_to: HPXML::LocationLivingSpace,
                    area: 1006,
                    roof_type: HPXML::RoofTypeAsphaltShingles,
                    solar_absorptance: 0.7,
                    emittance: 0.92,
                    pitch: 6,
                    radiant_barrier: false,
                    insulation_assembly_r_value: 25.8)
    hpxml.roofs.add(id: 'RoofUncond',
                    interior_adjacent_to: HPXML::LocationAtticUnvented,
                    area: 504,
                    roof_type: HPXML::RoofTypeAsphaltShingles,
                    solar_absorptance: 0.7,
                    emittance: 0.92,
                    pitch: 6,
                    radiant_barrier: false,
                    insulation_assembly_r_value: 2.3)
  elsif ['base-atticroof-vented.xml'].include? hpxml_file
    hpxml.roofs[0].interior_adjacent_to = HPXML::LocationAtticVented
  elsif ['base-atticroof-cathedral.xml'].include? hpxml_file
    hpxml.roofs[0].interior_adjacent_to = HPXML::LocationLivingSpace
    hpxml.roofs[0].insulation_assembly_r_value = 25.8
  elsif ['base-enclosure-garage.xml'].include? hpxml_file
    hpxml.roofs[0].area += 670
  elsif ['base-atticroof-unvented-insulated-roof.xml'].include? hpxml_file
    hpxml.roofs[0].insulation_assembly_r_value = 25.8
  elsif ['base-enclosure-other-housing-unit.xml',
         'base-enclosure-other-heated-space.xml',
         'base-enclosure-other-non-freezing-space.xml',
         'base-enclosure-other-multifamily-buffer-space.xml'].include? hpxml_file
    hpxml.roofs.clear
  elsif ['base-enclosure-split-surfaces.xml'].include? hpxml_file
    for n in 1..hpxml.roofs.size
      hpxml.roofs[n - 1].area /= 9.0
      for i in 2..9
        hpxml.roofs << hpxml.roofs[n - 1].dup
        hpxml.roofs[-1].id += i.to_s
      end
    end
    hpxml.roofs << hpxml.roofs[-1].dup
    hpxml.roofs[-1].id = 'TinyRoof'
    hpxml.roofs[-1].area = 0.05
  elsif ['base-atticroof-radiant-barrier.xml'].include? hpxml_file
    hpxml.roofs[0].radiant_barrier = true
    hpxml.roofs[0].radiant_barrier_grade = 2
  elsif ['invalid_files/enclosure-attic-missing-roof.xml'].include? hpxml_file
    hpxml.roofs[0].delete
  elsif ['base-misc-defaults.xml'].include? hpxml_file
    hpxml.roofs.each do |roof|
      roof.roof_type = nil
      roof.solar_absorptance = nil
      roof.roof_color = HPXML::ColorLight
    end
  elsif ['invalid_files/invalid-input-parameters.xml'].include? hpxml_file
    hpxml.roofs[0].radiant_barrier_grade = 4
    hpxml.roofs[0].azimuth = 365
  end
end

def set_hpxml_rim_joists(hpxml_file, hpxml)
  if ['ASHRAE_Standard_140/L322XC.xml'].include? hpxml_file
    hpxml.rim_joists.add(id: 'RimJoistNorth',
                         exterior_adjacent_to: HPXML::LocationOutside,
                         interior_adjacent_to: HPXML::LocationBasementConditioned,
                         siding: HPXML::SidingTypeWood,
                         area: 42.75,
                         azimuth: 0,
                         solar_absorptance: 0.6,
                         emittance: 0.9,
                         insulation_assembly_r_value: 5.01)
    hpxml.rim_joists.add(id: 'RimJoistEast',
                         exterior_adjacent_to: HPXML::LocationOutside,
                         interior_adjacent_to: HPXML::LocationBasementConditioned,
                         siding: HPXML::SidingTypeWood,
                         area: 20.25,
                         azimuth: 90,
                         solar_absorptance: 0.6,
                         emittance: 0.9,
                         insulation_assembly_r_value: 5.01)
    hpxml.rim_joists.add(id: 'RimJoistSouth',
                         exterior_adjacent_to: HPXML::LocationOutside,
                         interior_adjacent_to: HPXML::LocationBasementConditioned,
                         siding: HPXML::SidingTypeWood,
                         area: 42.75,
                         azimuth: 180,
                         solar_absorptance: 0.6,
                         emittance: 0.9,
                         insulation_assembly_r_value: 5.01)
    hpxml.rim_joists.add(id: 'RimJoistWest',
                         exterior_adjacent_to: HPXML::LocationOutside,
                         interior_adjacent_to: HPXML::LocationBasementConditioned,
                         siding: HPXML::SidingTypeWood,
                         area: 20.25,
                         azimuth: 270,
                         solar_absorptance: 0.6,
                         emittance: 0.9,
                         insulation_assembly_r_value: 5.01)
  elsif ['ASHRAE_Standard_140/L324XC.xml'].include? hpxml_file
    for i in 0..hpxml.rim_joists.size - 1
      hpxml.rim_joists[i].insulation_assembly_r_value = 13.14
    end
  elsif ['base.xml'].include? hpxml_file
    # TODO: Other geometry values (e.g., building volume) assume
    # no rim joists.
    hpxml.rim_joists.add(id: 'RimJoistFoundation',
                         exterior_adjacent_to: HPXML::LocationOutside,
                         interior_adjacent_to: HPXML::LocationBasementConditioned,
                         siding: HPXML::SidingTypeWood,
                         area: 116,
                         solar_absorptance: 0.7,
                         emittance: 0.92,
                         insulation_assembly_r_value: 23.0)
  elsif ['base-enclosure-walltypes.xml'].include? hpxml_file
    siding_types = [[HPXML::SidingTypeAluminum, HPXML::ColorDark],
                    [HPXML::SidingTypeBrick, HPXML::ColorReflective],
                    [HPXML::SidingTypeFiberCement, HPXML::ColorMediumDark],
                    [HPXML::SidingTypeStucco, HPXML::ColorMedium],
                    [HPXML::SidingTypeVinyl, HPXML::ColorLight]]
    hpxml.rim_joists.clear
    siding_types.each_with_index do |siding_type, i|
      hpxml.rim_joists.add(id: "RimJoistFoundation#{i + 1}",
                           exterior_adjacent_to: HPXML::LocationOutside,
                           interior_adjacent_to: HPXML::LocationBasementConditioned,
                           siding: siding_type[0],
                           color: siding_type[1],
                           area: 116 / siding_types.size,
                           emittance: 0.92,
                           insulation_assembly_r_value: 23.0)
    end
  elsif ['base-foundation-ambient.xml',
         'base-foundation-slab.xml'].include? hpxml_file
    hpxml.rim_joists.clear
  elsif ['base-enclosure-attached-multifamily.xml'].include? hpxml_file
    hpxml.rim_joists[0].exterior_adjacent_to = HPXML::LocationOtherNonFreezingSpace
    hpxml.rim_joists[0].siding = nil
  elsif ['base-foundation-unconditioned-basement.xml'].include? hpxml_file
    for i in 0..hpxml.rim_joists.size - 1
      hpxml.rim_joists[i].interior_adjacent_to = HPXML::LocationBasementUnconditioned
      hpxml.rim_joists[i].insulation_assembly_r_value = 2.3
    end
  elsif ['base-foundation-unconditioned-basement-wall-insulation.xml'].include? hpxml_file
    for i in 0..hpxml.rim_joists.size - 1
      hpxml.rim_joists[i].insulation_assembly_r_value = 23.0
    end
  elsif ['base-foundation-unvented-crawlspace.xml'].include? hpxml_file
    for i in 0..hpxml.rim_joists.size - 1
      hpxml.rim_joists[i].interior_adjacent_to = HPXML::LocationCrawlspaceUnvented
    end
  elsif ['base-foundation-vented-crawlspace.xml'].include? hpxml_file
    for i in 0..hpxml.rim_joists.size - 1
      hpxml.rim_joists[i].interior_adjacent_to = HPXML::LocationCrawlspaceVented
    end
  elsif ['base-foundation-multiple.xml'].include? hpxml_file
    hpxml.rim_joists[0].exterior_adjacent_to = HPXML::LocationCrawlspaceUnvented
    hpxml.rim_joists[0].siding = nil
    hpxml.rim_joists.add(id: 'RimJoistCrawlspace',
                         exterior_adjacent_to: HPXML::LocationOutside,
                         interior_adjacent_to: HPXML::LocationCrawlspaceUnvented,
                         siding: HPXML::SidingTypeWood,
                         area: 81,
                         solar_absorptance: 0.7,
                         emittance: 0.92,
                         insulation_assembly_r_value: 2.3)
  elsif ['base-enclosure-2stories.xml'].include? hpxml_file
    hpxml.rim_joists.add(id: 'RimJoist2ndStory',
                         exterior_adjacent_to: HPXML::LocationOutside,
                         interior_adjacent_to: HPXML::LocationLivingSpace,
                         siding: HPXML::SidingTypeWood,
                         area: 116,
                         solar_absorptance: 0.7,
                         emittance: 0.92,
                         insulation_assembly_r_value: 23.0)
  elsif ['base-enclosure-split-surfaces.xml'].include? hpxml_file
    for n in 1..hpxml.rim_joists.size
      hpxml.rim_joists[n - 1].area /= 9.0
      for i in 2..9
        hpxml.rim_joists << hpxml.rim_joists[n - 1].dup
        hpxml.rim_joists[-1].id += i.to_s
      end
    end
    hpxml.rim_joists << hpxml.rim_joists[-1].dup
    hpxml.rim_joists[-1].id = 'TinyRimJoist'
    hpxml.rim_joists[-1].area = 0.05
  elsif ['base-misc-defaults.xml'].include? hpxml_file
    hpxml.rim_joists.each do |rim_joist|
      rim_joist.siding = nil
      rim_joist.solar_absorptance = nil
      rim_joist.color = HPXML::ColorMedium
    end
  end
  hpxml.rim_joists.each do |rim_joist|
    next unless rim_joist.is_interior

    fail "Interior rim joist '#{rim_joist.id}' in #{hpxml_file} should not have siding." unless rim_joist.siding.nil?
  end
end

def set_hpxml_walls(hpxml_file, hpxml)
  if ['ASHRAE_Standard_140/L100AC.xml',
      'ASHRAE_Standard_140/L100AL.xml'].include? hpxml_file
    hpxml.walls.add(id: 'WallNorth',
                    exterior_adjacent_to: HPXML::LocationOutside,
                    interior_adjacent_to: HPXML::LocationLivingSpace,
                    wall_type: HPXML::WallTypeWoodStud,
                    siding: HPXML::SidingTypeWood,
                    area: 456,
                    azimuth: 0,
                    solar_absorptance: 0.6,
                    emittance: 0.9,
                    insulation_assembly_r_value: 11.76)
    hpxml.walls.add(id: 'WallEast',
                    exterior_adjacent_to: HPXML::LocationOutside,
                    interior_adjacent_to: HPXML::LocationLivingSpace,
                    wall_type: HPXML::WallTypeWoodStud,
                    siding: HPXML::SidingTypeWood,
                    area: 216,
                    azimuth: 90,
                    solar_absorptance: 0.6,
                    emittance: 0.9,
                    insulation_assembly_r_value: 11.76)
    hpxml.walls.add(id: 'WallSouth',
                    exterior_adjacent_to: HPXML::LocationOutside,
                    interior_adjacent_to: HPXML::LocationLivingSpace,
                    wall_type: HPXML::WallTypeWoodStud,
                    siding: HPXML::SidingTypeWood,
                    area: 456,
                    azimuth: 180,
                    solar_absorptance: 0.6,
                    emittance: 0.9,
                    insulation_assembly_r_value: 11.76)
    hpxml.walls.add(id: 'WallWest',
                    exterior_adjacent_to: HPXML::LocationOutside,
                    interior_adjacent_to: HPXML::LocationLivingSpace,
                    wall_type: HPXML::WallTypeWoodStud,
                    siding: HPXML::SidingTypeWood,
                    area: 216,
                    azimuth: 270,
                    solar_absorptance: 0.6,
                    emittance: 0.9,
                    insulation_assembly_r_value: 11.76)
    hpxml.walls.add(id: 'WallAtticGableEast',
                    exterior_adjacent_to: HPXML::LocationOutside,
                    interior_adjacent_to: HPXML::LocationAtticVented,
                    wall_type: HPXML::WallTypeWoodStud,
                    siding: HPXML::SidingTypeWood,
                    area: 60.75,
                    azimuth: 90,
                    solar_absorptance: 0.6,
                    emittance: 0.9,
                    insulation_assembly_r_value: 2.15)
    hpxml.walls.add(id: 'WallAtticGableWest',
                    exterior_adjacent_to: HPXML::LocationOutside,
                    interior_adjacent_to: HPXML::LocationAtticVented,
                    wall_type: HPXML::WallTypeWoodStud,
                    siding: HPXML::SidingTypeWood,
                    area: 60.75,
                    azimuth: 270,
                    solar_absorptance: 0.6,
                    emittance: 0.9,
                    insulation_assembly_r_value: 2.15)
  elsif ['ASHRAE_Standard_140/L120AC.xml',
         'ASHRAE_Standard_140/L120AL.xml'].include? hpxml_file
    for i in 0..hpxml.walls.size - 3
      hpxml.walls[i].insulation_assembly_r_value = 23.58
    end
  elsif ['ASHRAE_Standard_140/L200AC.xml',
         'ASHRAE_Standard_140/L200AL.xml'].include? hpxml_file
    for i in 0..hpxml.walls.size - 3
      hpxml.walls[i].insulation_assembly_r_value = 4.84
    end
  elsif ['ASHRAE_Standard_140/L202AC.xml',
         'ASHRAE_Standard_140/L202AL.xml'].include? hpxml_file
    for i in 0..hpxml.walls.size - 1
      hpxml.walls[i].solar_absorptance = 0.2
    end
  elsif ['base.xml'].include? hpxml_file
    hpxml.walls.add(id: 'Wall',
                    exterior_adjacent_to: HPXML::LocationOutside,
                    interior_adjacent_to: HPXML::LocationLivingSpace,
                    wall_type: HPXML::WallTypeWoodStud,
                    siding: HPXML::SidingTypeWood,
                    area: 1200,
                    solar_absorptance: 0.7,
                    emittance: 0.92,
                    insulation_assembly_r_value: 23.0)
    hpxml.walls.add(id: 'WallAtticGable',
                    exterior_adjacent_to: HPXML::LocationOutside,
                    interior_adjacent_to: HPXML::LocationAtticUnvented,
                    wall_type: HPXML::WallTypeWoodStud,
                    siding: HPXML::SidingTypeWood,
                    area: 290,
                    solar_absorptance: 0.7,
                    emittance: 0.92,
                    insulation_assembly_r_value: 4.0)
  elsif ['base-atticroof-flat.xml'].include? hpxml_file
    hpxml.walls.delete_at(1)
  elsif ['base-atticroof-vented.xml'].include? hpxml_file
    hpxml.walls[1].interior_adjacent_to = HPXML::LocationAtticVented
  elsif ['base-atticroof-cathedral.xml'].include? hpxml_file
    hpxml.walls[1].interior_adjacent_to = HPXML::LocationLivingSpace
    hpxml.walls[1].insulation_assembly_r_value = 23.0
  elsif ['base-atticroof-conditioned.xml'].include? hpxml_file
    hpxml.walls.delete_at(1)
    hpxml.walls.add(id: 'WallAtticKneeWall',
                    exterior_adjacent_to: HPXML::LocationAtticUnvented,
                    interior_adjacent_to: HPXML::LocationLivingSpace,
                    wall_type: HPXML::WallTypeWoodStud,
                    area: 316,
                    solar_absorptance: 0.7,
                    emittance: 0.92,
                    insulation_assembly_r_value: 23.0)
    hpxml.walls.add(id: 'WallAtticGableCond',
                    exterior_adjacent_to: HPXML::LocationOutside,
                    interior_adjacent_to: HPXML::LocationLivingSpace,
                    wall_type: HPXML::WallTypeWoodStud,
                    siding: HPXML::SidingTypeWood,
                    area: 240,
                    solar_absorptance: 0.7,
                    emittance: 0.92,
                    insulation_assembly_r_value: 22.3)
    hpxml.walls.add(id: 'WallAtticGableUncond',
                    exterior_adjacent_to: HPXML::LocationOutside,
                    interior_adjacent_to: HPXML::LocationAtticUnvented,
                    wall_type: HPXML::WallTypeWoodStud,
                    siding: HPXML::SidingTypeWood,
                    area: 50,
                    solar_absorptance: 0.7,
                    emittance: 0.92,
                    insulation_assembly_r_value: 4.0)
  elsif ['base-enclosure-attached-multifamily.xml'].include? hpxml_file
    hpxml.walls.add(id: 'WallOtherHeatedSpace',
                    exterior_adjacent_to: HPXML::LocationOtherHeatedSpace,
                    interior_adjacent_to: HPXML::LocationLivingSpace,
                    wall_type: HPXML::WallTypeWoodStud,
                    area: 100,
                    solar_absorptance: 0.7,
                    emittance: 0.92,
                    insulation_assembly_r_value: 23.0)
    hpxml.walls.add(id: 'WallOtherMultifamilyBufferSpace',
                    exterior_adjacent_to: HPXML::LocationOtherMultifamilyBufferSpace,
                    interior_adjacent_to: HPXML::LocationLivingSpace,
                    wall_type: HPXML::WallTypeWoodStud,
                    area: 100,
                    solar_absorptance: 0.7,
                    emittance: 0.92,
                    insulation_assembly_r_value: 23.0)
    hpxml.walls.add(id: 'WallOtherNonFreezingSpace',
                    exterior_adjacent_to: HPXML::LocationOtherNonFreezingSpace,
                    interior_adjacent_to: HPXML::LocationLivingSpace,
                    wall_type: HPXML::WallTypeWoodStud,
                    area: 100,
                    solar_absorptance: 0.7,
                    emittance: 0.92,
                    insulation_assembly_r_value: 23.0)
    hpxml.walls.add(id: 'WallOtherHousingUnit',
                    exterior_adjacent_to: HPXML::LocationOtherHousingUnit,
                    interior_adjacent_to: HPXML::LocationLivingSpace,
                    wall_type: HPXML::WallTypeWoodStud,
                    area: 100,
                    solar_absorptance: 0.7,
                    emittance: 0.92,
                    insulation_assembly_r_value: 4.0)
    hpxml.walls.add(id: 'WallAtticLivingWall',
                    exterior_adjacent_to: HPXML::LocationAtticUnvented,
                    interior_adjacent_to: HPXML::LocationLivingSpace,
                    wall_type: HPXML::WallTypeWoodStud,
                    area: 50,
                    solar_absorptance: 0.7,
                    emittance: 0.92,
                    insulation_assembly_r_value: 4.0)
  elsif ['base-enclosure-walltypes.xml'].include? hpxml_file
    walls_map = { HPXML::WallTypeCMU => 12,
                  HPXML::WallTypeDoubleWoodStud => 28.7,
                  HPXML::WallTypeICF => 21,
                  HPXML::WallTypeLog => 7.1,
                  HPXML::WallTypeSIP => 16.1,
                  HPXML::WallTypeConcrete => 1.35,
                  HPXML::WallTypeSteelStud => 8.1,
                  HPXML::WallTypeStone => 5.4,
                  HPXML::WallTypeStrawBale => 58.8,
                  HPXML::WallTypeBrick => 7.9,
                  HPXML::WallTypeAdobe => 5.0 }
    siding_types = [[HPXML::SidingTypeAluminum, HPXML::ColorReflective],
                    [HPXML::SidingTypeBrick, HPXML::ColorMediumDark],
                    [HPXML::SidingTypeFiberCement, HPXML::ColorMedium],
                    [HPXML::SidingTypeStucco, HPXML::ColorLight],
                    [HPXML::SidingTypeVinyl, HPXML::ColorDark]]
    last_wall = hpxml.walls[-1]
    hpxml.walls.clear
    walls_map.each_with_index do |(wall_type, assembly_r), i|
      hpxml.walls.add(id: "Wall#{i + 1}",
                      exterior_adjacent_to: HPXML::LocationOutside,
                      interior_adjacent_to: HPXML::LocationLivingSpace,
                      wall_type: wall_type,
                      siding: siding_types[i % siding_types.size][0],
                      color: siding_types[i % siding_types.size][1],
                      area: 1200 / walls_map.size,
                      emittance: 0.92,
                      insulation_assembly_r_value: assembly_r)
    end
    hpxml.walls << last_wall
  elsif ['base-enclosure-2stories.xml'].include? hpxml_file
    hpxml.walls[0].area *= 2.0
  elsif ['base-enclosure-2stories-garage.xml'].include? hpxml_file
    hpxml.walls.clear
    hpxml.walls.add(id: 'Wall',
                    exterior_adjacent_to: HPXML::LocationOutside,
                    interior_adjacent_to: HPXML::LocationLivingSpace,
                    wall_type: HPXML::WallTypeWoodStud,
                    siding: HPXML::SidingTypeWood,
                    area: 2080,
                    solar_absorptance: 0.7,
                    emittance: 0.92,
                    insulation_assembly_r_value: 23)
    hpxml.walls.add(id: 'WallGarageInterior',
                    exterior_adjacent_to: HPXML::LocationGarage,
                    interior_adjacent_to: HPXML::LocationLivingSpace,
                    wall_type: HPXML::WallTypeWoodStud,
                    area: 320,
                    solar_absorptance: 0.7,
                    emittance: 0.92,
                    insulation_assembly_r_value: 23)
    hpxml.walls.add(id: 'WallGarageExterior',
                    exterior_adjacent_to: HPXML::LocationOutside,
                    interior_adjacent_to: HPXML::LocationGarage,
                    wall_type: HPXML::WallTypeWoodStud,
                    siding: HPXML::SidingTypeWood,
                    area: 320,
                    solar_absorptance: 0.7,
                    emittance: 0.92,
                    insulation_assembly_r_value: 4)
    hpxml.walls.add(id: 'WallAtticGable',
                    exterior_adjacent_to: HPXML::LocationOutside,
                    interior_adjacent_to: HPXML::LocationAtticUnvented,
                    wall_type: HPXML::WallTypeWoodStud,
                    siding: HPXML::SidingTypeWood,
                    area: 113,
                    solar_absorptance: 0.7,
                    emittance: 0.92,
                    insulation_assembly_r_value: 4)
  elsif ['base-enclosure-garage.xml'].include? hpxml_file
    hpxml.walls.clear
    hpxml.walls.add(id: 'Wall',
                    exterior_adjacent_to: HPXML::LocationOutside,
                    interior_adjacent_to: HPXML::LocationLivingSpace,
                    wall_type: HPXML::WallTypeWoodStud,
                    siding: HPXML::SidingTypeWood,
                    area: 960,
                    solar_absorptance: 0.7,
                    emittance: 0.92,
                    insulation_assembly_r_value: 23)
    hpxml.walls.add(id: 'WallGarageInterior',
                    exterior_adjacent_to: HPXML::LocationGarage,
                    interior_adjacent_to: HPXML::LocationLivingSpace,
                    wall_type: HPXML::WallTypeWoodStud,
                    area: 240,
                    solar_absorptance: 0.7,
                    emittance: 0.92,
                    insulation_assembly_r_value: 23)
    hpxml.walls.add(id: 'WallGarageExterior',
                    exterior_adjacent_to: HPXML::LocationOutside,
                    interior_adjacent_to: HPXML::LocationGarage,
                    wall_type: HPXML::WallTypeWoodStud,
                    siding: HPXML::SidingTypeWood,
                    area: 560,
                    solar_absorptance: 0.7,
                    emittance: 0.92,
                    insulation_assembly_r_value: 4)
    hpxml.walls.add(id: 'WallAtticGable',
                    exterior_adjacent_to: HPXML::LocationOutside,
                    interior_adjacent_to: HPXML::LocationAtticUnvented,
                    wall_type: HPXML::WallTypeWoodStud,
                    siding: HPXML::SidingTypeWood,
                    area: 113,
                    solar_absorptance: 0.7,
                    emittance: 0.92,
                    insulation_assembly_r_value: 4)
  elsif ['base-atticroof-unvented-insulated-roof.xml'].include? hpxml_file
    hpxml.walls[1].insulation_assembly_r_value = 23
  elsif ['base-enclosure-other-housing-unit.xml',
         'base-enclosure-other-heated-space.xml',
         'base-enclosure-other-non-freezing-space.xml',
         'base-enclosure-other-multifamily-buffer-space.xml'].include? hpxml_file
    hpxml.walls.delete_at(1)
    hpxml.walls << hpxml.walls[0].dup
    hpxml.walls[0].area *= 0.35
    hpxml.walls[-1].area *= 0.65
    hpxml.walls[-1].siding = nil
    if ['base-enclosure-other-housing-unit.xml'].include? hpxml_file
      hpxml.walls[-1].id = 'WallOtherHousingUnit'
      hpxml.walls[-1].exterior_adjacent_to = HPXML::LocationOtherHousingUnit
      hpxml.walls[-1].insulation_assembly_r_value = 4
    elsif ['base-enclosure-other-heated-space.xml'].include? hpxml_file
      hpxml.walls[-1].id = 'WallOtherHeatedSpace'
      hpxml.walls[-1].exterior_adjacent_to = HPXML::LocationOtherHeatedSpace
      hpxml.walls[-1].insulation_assembly_r_value = 23
    elsif ['base-enclosure-other-non-freezing-space.xml'].include? hpxml_file
      hpxml.walls[-1].id = 'WallOtherNonFreezingSpace'
      hpxml.walls[-1].exterior_adjacent_to = HPXML::LocationOtherNonFreezingSpace
      hpxml.walls[-1].insulation_assembly_r_value = 23
    elsif ['base-enclosure-other-multifamily-buffer-space.xml'].include? hpxml_file
      hpxml.walls[-1].id = 'WallOtherMultifamilyBufferSpace'
      hpxml.walls[-1].exterior_adjacent_to = HPXML::LocationOtherMultifamilyBufferSpace
      hpxml.walls[-1].insulation_assembly_r_value = 23
    end
  elsif ['base-enclosure-split-surfaces.xml'].include? hpxml_file
    for n in 1..hpxml.walls.size
      hpxml.walls[n - 1].area /= 9.0
      for i in 2..9
        hpxml.walls << hpxml.walls[n - 1].dup
        hpxml.walls[-1].id += i.to_s
      end
    end
    hpxml.walls << hpxml.walls[-1].dup
    hpxml.walls[-1].id = 'TinyWall'
    hpxml.walls[-1].area = 0.05
  elsif ['invalid_files/enclosure-living-missing-exterior-wall.xml'].include? hpxml_file
    hpxml.walls[0].delete
  elsif ['invalid_files/enclosure-garage-missing-exterior-wall.xml'].include? hpxml_file
    hpxml.walls[-2].delete
  elsif ['base-misc-defaults.xml'].include? hpxml_file
    hpxml.walls.each do |wall|
      wall.siding = nil
      wall.solar_absorptance = nil
      wall.color = HPXML::ColorMedium
    end
  elsif ['base-enclosure-common-surfaces.xml'].include? hpxml_file
    hpxml.walls.add(id: 'CommonWallUnventedAttic',
                    exterior_adjacent_to: HPXML::LocationAtticUnvented,
                    interior_adjacent_to: HPXML::LocationAtticUnvented,
                    wall_type: HPXML::WallTypeWoodStud,
                    area: 113,
                    solar_absorptance: 0.7,
                    emittance: 0.92,
                    insulation_assembly_r_value: 4)
  end
  hpxml.walls.each do |wall|
    next unless wall.is_interior

    fail "Interior wall '#{wall.id}' in #{hpxml_file} should not have siding." unless wall.siding.nil?
  end
end

def set_hpxml_foundation_walls(hpxml_file, hpxml)
  if ['ASHRAE_Standard_140/L322XC.xml'].include? hpxml_file
    hpxml.foundation_walls.add(id: 'FoundationWallNorth',
                               exterior_adjacent_to: 'ground',
                               interior_adjacent_to: HPXML::LocationBasementConditioned,
                               height: 7.25,
                               area: 413.25,
                               azimuth: 0,
                               thickness: 6,
                               depth_below_grade: 6.583,
                               insulation_interior_r_value: 0,
                               insulation_interior_distance_to_top: 0,
                               insulation_interior_distance_to_bottom: 0,
                               insulation_exterior_r_value: 0,
                               insulation_exterior_distance_to_top: 0,
                               insulation_exterior_distance_to_bottom: 0)
    hpxml.foundation_walls.add(id: 'FoundationWallEast',
                               exterior_adjacent_to: 'ground',
                               interior_adjacent_to: HPXML::LocationBasementConditioned,
                               height: 7.25,
                               area: 195.75,
                               azimuth: 90,
                               thickness: 6,
                               depth_below_grade: 6.583,
                               insulation_interior_r_value: 0,
                               insulation_interior_distance_to_top: 0,
                               insulation_interior_distance_to_bottom: 0,
                               insulation_exterior_r_value: 0,
                               insulation_exterior_distance_to_top: 0,
                               insulation_exterior_distance_to_bottom: 0)
    hpxml.foundation_walls.add(id: 'FoundationWallSouth',
                               exterior_adjacent_to: 'ground',
                               interior_adjacent_to: HPXML::LocationBasementConditioned,
                               height: 7.25,
                               area: 413.25,
                               azimuth: 180,
                               thickness: 6,
                               depth_below_grade: 6.583,
                               insulation_interior_r_value: 0,
                               insulation_interior_distance_to_top: 0,
                               insulation_interior_distance_to_bottom: 0,
                               insulation_exterior_r_value: 0,
                               insulation_exterior_distance_to_top: 0,
                               insulation_exterior_distance_to_bottom: 0)
    hpxml.foundation_walls.add(id: 'FoundationWallWest',
                               exterior_adjacent_to: 'ground',
                               interior_adjacent_to: HPXML::LocationBasementConditioned,
                               height: 7.25,
                               area: 195.75,
                               azimuth: 270,
                               thickness: 6,
                               depth_below_grade: 6.583,
                               insulation_interior_r_value: 0,
                               insulation_interior_distance_to_top: 0,
                               insulation_interior_distance_to_bottom: 0,
                               insulation_exterior_r_value: 0,
                               insulation_exterior_distance_to_top: 0,
                               insulation_exterior_distance_to_bottom: 0)
  elsif ['ASHRAE_Standard_140/L324XC.xml'].include? hpxml_file
    for i in 0..hpxml.foundation_walls.size - 1
      hpxml.foundation_walls[i].insulation_interior_r_value = 10.2
      hpxml.foundation_walls[i].insulation_interior_distance_to_top = 0.0
      hpxml.foundation_walls[i].insulation_interior_distance_to_bottom = 7.25
    end
  elsif ['base.xml'].include? hpxml_file
    hpxml. foundation_walls.add(id: 'FoundationWall',
                                exterior_adjacent_to: HPXML::LocationGround,
                                interior_adjacent_to: HPXML::LocationBasementConditioned,
                                height: 8,
                                area: 1200,
                                thickness: 8,
                                depth_below_grade: 7,
                                insulation_interior_r_value: 0,
                                insulation_interior_distance_to_top: 0,
                                insulation_interior_distance_to_bottom: 0,
                                insulation_exterior_distance_to_top: 0,
                                insulation_exterior_distance_to_bottom: 8,
                                insulation_exterior_r_value: 8.9)
  elsif ['base-enclosure-attached-multifamily.xml'].include? hpxml_file
    hpxml.foundation_walls.add(id: 'FoundationWallOtherNonFreezingSpace',
                               exterior_adjacent_to: HPXML::LocationOtherNonFreezingSpace,
                               interior_adjacent_to: HPXML::LocationBasementConditioned,
                               height: 8,
                               area: 480,
                               thickness: 8,
                               depth_below_grade: 7,
                               insulation_interior_r_value: 0,
                               insulation_interior_distance_to_top: 0,
                               insulation_interior_distance_to_bottom: 0,
                               insulation_exterior_distance_to_top: 0,
                               insulation_exterior_distance_to_bottom: 8,
                               insulation_exterior_r_value: 8.9)
    hpxml.foundation_walls.add(id: 'FoundationWallOtherMultifamilyBufferSpace',
                               exterior_adjacent_to: HPXML::LocationOtherMultifamilyBufferSpace,
                               interior_adjacent_to: HPXML::LocationBasementConditioned,
                               height: 4,
                               area: 120,
                               thickness: 8,
                               depth_below_grade: 3,
                               insulation_interior_r_value: 0,
                               insulation_interior_distance_to_top: 0,
                               insulation_interior_distance_to_bottom: 0,
                               insulation_exterior_distance_to_top: 0,
                               insulation_exterior_distance_to_bottom: 4,
                               insulation_exterior_r_value: 8.9)
    hpxml.foundation_walls.add(id: 'FoundationWallOtherHeatedSpace',
                               exterior_adjacent_to: HPXML::LocationOtherHeatedSpace,
                               interior_adjacent_to: HPXML::LocationBasementConditioned,
                               height: 2,
                               area: 60,
                               thickness: 8,
                               depth_below_grade: 1,
                               insulation_interior_r_value: 0,
                               insulation_interior_distance_to_top: 0,
                               insulation_interior_distance_to_bottom: 0,
                               insulation_exterior_distance_to_top: 0,
                               insulation_exterior_distance_to_bottom: 2,
                               insulation_exterior_r_value: 8.9)
  elsif ['base-foundation-conditioned-basement-wall-interior-insulation.xml'].include? hpxml_file
    hpxml.foundation_walls[0].insulation_interior_distance_to_top = 0
    hpxml.foundation_walls[0].insulation_interior_distance_to_bottom = 8
    hpxml.foundation_walls[0].insulation_interior_r_value = 10
    hpxml.foundation_walls[0].insulation_exterior_distance_to_top = 1
    hpxml.foundation_walls[0].insulation_exterior_distance_to_bottom = 8
  elsif ['base-foundation-unconditioned-basement.xml'].include? hpxml_file
    hpxml.foundation_walls[0].interior_adjacent_to = HPXML::LocationBasementUnconditioned
    hpxml.foundation_walls[0].insulation_exterior_distance_to_bottom = 0
    hpxml.foundation_walls[0].insulation_exterior_r_value = 0
  elsif ['base-foundation-unconditioned-basement-wall-insulation.xml'].include? hpxml_file
    hpxml.foundation_walls[0].insulation_exterior_distance_to_bottom = 4
    hpxml.foundation_walls[0].insulation_exterior_r_value = 8.9
  elsif ['base-foundation-unconditioned-basement-assembly-r.xml'].include? hpxml_file
    hpxml.foundation_walls[0].insulation_exterior_distance_to_top = nil
    hpxml.foundation_walls[0].insulation_exterior_distance_to_bottom = nil
    hpxml.foundation_walls[0].insulation_exterior_r_value = nil
    hpxml.foundation_walls[0].insulation_interior_distance_to_top = nil
    hpxml.foundation_walls[0].insulation_interior_distance_to_bottom = nil
    hpxml.foundation_walls[0].insulation_interior_r_value = nil
    hpxml.foundation_walls[0].insulation_assembly_r_value = 10.69
  elsif ['base-foundation-unconditioned-basement-above-grade.xml'].include? hpxml_file
    hpxml.foundation_walls[0].depth_below_grade = 4
  elsif ['base-foundation-unvented-crawlspace.xml',
         'base-foundation-vented-crawlspace.xml'].include? hpxml_file
    if ['base-foundation-unvented-crawlspace.xml'].include? hpxml_file
      hpxml.foundation_walls[0].interior_adjacent_to = HPXML::LocationCrawlspaceUnvented
    else
      hpxml.foundation_walls[0].interior_adjacent_to = HPXML::LocationCrawlspaceVented
    end
    hpxml.foundation_walls[0].height -= 4
    hpxml.foundation_walls[0].area /= 2.0
    hpxml.foundation_walls[0].depth_below_grade -= 4
    hpxml.foundation_walls[0].insulation_exterior_distance_to_bottom -= 4
  elsif ['base-foundation-multiple.xml'].include? hpxml_file
    hpxml.foundation_walls[0].area = 600
    hpxml.foundation_walls.add(id: 'FoundationWallInterior',
                               exterior_adjacent_to: HPXML::LocationCrawlspaceUnvented,
                               interior_adjacent_to: HPXML::LocationBasementUnconditioned,
                               height: 8,
                               area: 360,
                               thickness: 8,
                               depth_below_grade: 4,
                               insulation_interior_r_value: 0,
                               insulation_interior_distance_to_top: 0,
                               insulation_interior_distance_to_bottom: 0,
                               insulation_exterior_distance_to_top: 0,
                               insulation_exterior_distance_to_bottom: 0,
                               insulation_exterior_r_value: 0)
    hpxml.foundation_walls.add(id: 'FoundationWallCrawlspace',
                               exterior_adjacent_to: HPXML::LocationGround,
                               interior_adjacent_to: HPXML::LocationCrawlspaceUnvented,
                               height: 4,
                               area: 600,
                               thickness: 8,
                               depth_below_grade: 3,
                               insulation_interior_r_value: 0,
                               insulation_interior_distance_to_top: 0,
                               insulation_interior_distance_to_bottom: 0,
                               insulation_exterior_distance_to_top: 0,
                               insulation_exterior_distance_to_bottom: 0,
                               insulation_exterior_r_value: 0)
  elsif ['base-foundation-ambient.xml',
         'base-foundation-slab.xml'].include? hpxml_file
    hpxml.foundation_walls.clear
  elsif ['base-foundation-walkout-basement.xml'].include? hpxml_file
    hpxml.foundation_walls.clear
    hpxml.foundation_walls.add(id: 'FoundationWall1',
                               exterior_adjacent_to: HPXML::LocationGround,
                               interior_adjacent_to: HPXML::LocationBasementConditioned,
                               height: 8,
                               area: 480,
                               thickness: 8,
                               depth_below_grade: 7,
                               insulation_interior_r_value: 0,
                               insulation_interior_distance_to_top: 0,
                               insulation_interior_distance_to_bottom: 0,
                               insulation_exterior_distance_to_top: 0,
                               insulation_exterior_distance_to_bottom: 8,
                               insulation_exterior_r_value: 8.9)
    hpxml.foundation_walls.add(id: 'FoundationWall2',
                               exterior_adjacent_to: HPXML::LocationGround,
                               interior_adjacent_to: HPXML::LocationBasementConditioned,
                               height: 4,
                               area: 120,
                               thickness: 8,
                               depth_below_grade: 3,
                               insulation_interior_r_value: 0,
                               insulation_interior_distance_to_top: 0,
                               insulation_interior_distance_to_bottom: 0,
                               insulation_exterior_distance_to_top: 0,
                               insulation_exterior_distance_to_bottom: 4,
                               insulation_exterior_r_value: 8.9)
    hpxml.foundation_walls.add(id: 'FoundationWall3',
                               exterior_adjacent_to: HPXML::LocationGround,
                               interior_adjacent_to: HPXML::LocationBasementConditioned,
                               height: 2,
                               area: 60,
                               thickness: 8,
                               depth_below_grade: 1,
                               insulation_interior_r_value: 0,
                               insulation_interior_distance_to_top: 0,
                               insulation_interior_distance_to_bottom: 0,
                               insulation_exterior_distance_to_top: 0,
                               insulation_exterior_distance_to_bottom: 2,
                               insulation_exterior_r_value: 8.9)
  elsif ['base-foundation-complex.xml'].include? hpxml_file
    hpxml.foundation_walls.clear
    hpxml.foundation_walls.add(id: 'FoundationWall1',
                               exterior_adjacent_to: HPXML::LocationGround,
                               interior_adjacent_to: HPXML::LocationBasementConditioned,
                               height: 8,
                               area: 160,
                               thickness: 8,
                               depth_below_grade: 7,
                               insulation_interior_r_value: 0,
                               insulation_interior_distance_to_top: 0,
                               insulation_interior_distance_to_bottom: 0,
                               insulation_exterior_distance_to_top: 0,
                               insulation_exterior_distance_to_bottom: 0,
                               insulation_exterior_r_value: 0.0)
    hpxml.foundation_walls.add(id: 'FoundationWall2',
                               exterior_adjacent_to: HPXML::LocationGround,
                               interior_adjacent_to: HPXML::LocationBasementConditioned,
                               height: 8,
                               area: 240,
                               thickness: 8,
                               depth_below_grade: 7,
                               insulation_interior_r_value: 0,
                               insulation_interior_distance_to_top: 0,
                               insulation_interior_distance_to_bottom: 0,
                               insulation_exterior_distance_to_top: 0,
                               insulation_exterior_distance_to_bottom: 8,
                               insulation_exterior_r_value: 8.9)
    hpxml.foundation_walls.add(id: 'FoundationWall3',
                               exterior_adjacent_to: HPXML::LocationGround,
                               interior_adjacent_to: HPXML::LocationBasementConditioned,
                               height: 4,
                               area: 160,
                               thickness: 8,
                               depth_below_grade: 3,
                               insulation_interior_r_value: 0,
                               insulation_interior_distance_to_top: 0,
                               insulation_interior_distance_to_bottom: 0,
                               insulation_exterior_distance_to_top: 0,
                               insulation_exterior_distance_to_bottom: 0,
                               insulation_exterior_r_value: 0.0)
    hpxml.foundation_walls.add(id: 'FoundationWall4',
                               exterior_adjacent_to: HPXML::LocationGround,
                               interior_adjacent_to: HPXML::LocationBasementConditioned,
                               height: 4,
                               area: 120,
                               thickness: 8,
                               depth_below_grade: 3,
                               insulation_interior_r_value: 0,
                               insulation_interior_distance_to_top: 0,
                               insulation_interior_distance_to_bottom: 0,
                               insulation_exterior_distance_to_top: 0,
                               insulation_exterior_distance_to_bottom: 4,
                               insulation_exterior_r_value: 8.9)
    hpxml.foundation_walls.add(id: 'FoundationWall5',
                               exterior_adjacent_to: HPXML::LocationGround,
                               interior_adjacent_to: HPXML::LocationBasementConditioned,
                               height: 4,
                               area: 80,
                               thickness: 8,
                               depth_below_grade: 3,
                               insulation_interior_r_value: 0,
                               insulation_interior_distance_to_top: 0,
                               insulation_interior_distance_to_bottom: 0,
                               insulation_exterior_distance_to_top: 0,
                               insulation_exterior_distance_to_bottom: 4,
                               insulation_exterior_r_value: 8.9)
  elsif ['base-enclosure-split-surfaces.xml'].include? hpxml_file
    for n in 1..hpxml.foundation_walls.size
      hpxml.foundation_walls[n - 1].area /= 9.0
      for i in 2..9
        hpxml.foundation_walls << hpxml.foundation_walls[n - 1].dup
        hpxml.foundation_walls[-1].id += i.to_s
      end
    end
    hpxml.foundation_walls << hpxml.foundation_walls[-1].dup
    hpxml.foundation_walls[-1].id = 'TinyFoundationWall'
    hpxml.foundation_walls[-1].area = 0.05
  elsif ['base-enclosure-2stories-garage.xml'].include? hpxml_file
    hpxml.foundation_walls[-1].area = 880
  elsif ['base-enclosure-common-surfaces.xml'].include? hpxml_file
    hpxml.foundation_walls[1].area = 240
    hpxml.foundation_walls.add(id: 'FoundationWallCrawlspace',
                               exterior_adjacent_to: HPXML::LocationGround,
                               interior_adjacent_to: HPXML::LocationCrawlspaceVented,
                               height: 4,
                               area: 240,
                               thickness: 8,
                               depth_below_grade: 3,
                               insulation_interior_r_value: 0,
                               insulation_interior_distance_to_top: 0,
                               insulation_interior_distance_to_bottom: 0,
                               insulation_exterior_distance_to_top: 0,
                               insulation_exterior_distance_to_bottom: 0,
                               insulation_exterior_r_value: 0)
    hpxml.foundation_walls.add(id: 'CommonFoundationWall',
                               exterior_adjacent_to: HPXML::LocationCrawlspaceVented,
                               interior_adjacent_to: HPXML::LocationCrawlspaceVented,
                               height: 4,
                               area: 240,
                               thickness: 5.5,
                               depth_below_grade: 3,
                               insulation_interior_r_value: 0,
                               insulation_interior_distance_to_top: 0,
                               insulation_interior_distance_to_bottom: 0,
                               insulation_exterior_distance_to_top: 0,
                               insulation_exterior_distance_to_bottom: 0,
                               insulation_exterior_r_value: 0)
  elsif ['invalid_files/enclosure-basement-missing-exterior-foundation-wall.xml'].include? hpxml_file
    hpxml.foundation_walls[0].delete
  end
end

def set_hpxml_frame_floors(hpxml_file, hpxml)
  if ['ASHRAE_Standard_140/L100AC.xml',
      'ASHRAE_Standard_140/L100AL.xml'].include? hpxml_file
    hpxml.frame_floors.add(id: 'FloorUnderAttic',
                           exterior_adjacent_to: HPXML::LocationAtticVented,
                           interior_adjacent_to: HPXML::LocationLivingSpace,
                           area: 1539,
                           insulation_assembly_r_value: 18.45)
    hpxml.frame_floors.add(id: 'FloorOverFoundation',
                           exterior_adjacent_to: HPXML::LocationOutside,
                           interior_adjacent_to: HPXML::LocationLivingSpace,
                           area: 1539,
                           insulation_assembly_r_value: 14.15)
  elsif ['ASHRAE_Standard_140/L120AC.xml',
         'ASHRAE_Standard_140/L120AL.xml'].include? hpxml_file
    hpxml.frame_floors[0].insulation_assembly_r_value = 57.49
  elsif ['ASHRAE_Standard_140/L200AC.xml',
         'ASHRAE_Standard_140/L200AL.xml'].include? hpxml_file
    hpxml.frame_floors[0].insulation_assembly_r_value = 11.75
    hpxml.frame_floors[1].insulation_assembly_r_value = 4.24
  elsif ['ASHRAE_Standard_140/L302XC.xml',
         'ASHRAE_Standard_140/L322XC.xml',
         'ASHRAE_Standard_140/L324XC.xml'].include? hpxml_file
    hpxml.frame_floors.delete_at(1)
  elsif ['base.xml'].include? hpxml_file
    hpxml.frame_floors.add(id: 'FloorBelowAttic',
                           exterior_adjacent_to: HPXML::LocationAtticUnvented,
                           interior_adjacent_to: HPXML::LocationLivingSpace,
                           area: 1350,
                           insulation_assembly_r_value: 39.3)
  elsif ['base-atticroof-flat.xml',
         'base-atticroof-cathedral.xml'].include? hpxml_file
    hpxml.frame_floors.delete_at(0)
  elsif ['base-atticroof-vented.xml'].include? hpxml_file
    hpxml.frame_floors[0].exterior_adjacent_to = HPXML::LocationAtticVented
  elsif ['base-atticroof-conditioned.xml'].include? hpxml_file
    hpxml.frame_floors[0].area = 450
  elsif ['base-enclosure-garage.xml'].include? hpxml_file
    hpxml.frame_floors.add(id: 'FloorBetweenAtticGarage',
                           exterior_adjacent_to: HPXML::LocationAtticUnvented,
                           interior_adjacent_to: HPXML::LocationGarage,
                           area: 600,
                           insulation_assembly_r_value: 2.1)
  elsif ['base-foundation-ambient.xml'].include? hpxml_file
    hpxml.frame_floors.add(id: 'FloorAboveAmbient',
                           exterior_adjacent_to: HPXML::LocationOutside,
                           interior_adjacent_to: HPXML::LocationLivingSpace,
                           area: 1350,
                           insulation_assembly_r_value: 18.7)
  elsif ['base-foundation-unconditioned-basement.xml'].include? hpxml_file
    hpxml.frame_floors.add(id: 'FloorAboveUncondBasement',
                           exterior_adjacent_to: HPXML::LocationBasementUnconditioned,
                           interior_adjacent_to: HPXML::LocationLivingSpace,
                           area: 1350,
                           insulation_assembly_r_value: 18.7)
  elsif ['base-foundation-unconditioned-basement-wall-insulation.xml'].include? hpxml_file
    hpxml.frame_floors[1].insulation_assembly_r_value = 2.1
  elsif ['base-foundation-unvented-crawlspace.xml'].include? hpxml_file
    hpxml.frame_floors.add(id: 'FloorAboveUnventedCrawl',
                           exterior_adjacent_to: HPXML::LocationCrawlspaceUnvented,
                           interior_adjacent_to: HPXML::LocationLivingSpace,
                           area: 1350,
                           insulation_assembly_r_value: 18.7)
  elsif ['base-foundation-vented-crawlspace.xml'].include? hpxml_file
    hpxml.frame_floors.add(id: 'FloorAboveVentedCrawl',
                           exterior_adjacent_to: HPXML::LocationCrawlspaceVented,
                           interior_adjacent_to: HPXML::LocationLivingSpace,
                           area: 1350,
                           insulation_assembly_r_value: 18.7)
  elsif ['base-foundation-multiple.xml'].include? hpxml_file
    hpxml.frame_floors[1].area = 675
    hpxml.frame_floors.add(id: 'FloorAboveUnventedCrawlspace',
                           exterior_adjacent_to: HPXML::LocationCrawlspaceUnvented,
                           interior_adjacent_to: HPXML::LocationLivingSpace,
                           area: 675,
                           insulation_assembly_r_value: 18.7)
  elsif ['base-enclosure-2stories-garage.xml'].include? hpxml_file
    hpxml.frame_floors.add(id: 'FloorAboveGarage',
                           exterior_adjacent_to: HPXML::LocationGarage,
                           interior_adjacent_to: HPXML::LocationLivingSpace,
                           area: 400,
                           insulation_assembly_r_value: 39.3)
  elsif ['base-atticroof-unvented-insulated-roof.xml'].include? hpxml_file
    hpxml.frame_floors[0].insulation_assembly_r_value = 2.1
  elsif ['base-enclosure-other-housing-unit.xml',
         'base-enclosure-other-heated-space.xml',
         'base-enclosure-other-non-freezing-space.xml',
         'base-enclosure-other-multifamily-buffer-space.xml'].include? hpxml_file
    hpxml.frame_floors.clear
    hpxml.frame_floors.add(interior_adjacent_to: HPXML::LocationLivingSpace,
                           area: 1350,
                           other_space_above_or_below: HPXML::FrameFloorOtherSpaceAbove)
    if ['base-enclosure-other-housing-unit.xml'].include? hpxml_file
      hpxml.frame_floors[0].exterior_adjacent_to = HPXML::LocationOtherHousingUnit
      hpxml.frame_floors[0].id = 'FloorBelowOtherHousingUnit'
      hpxml.frame_floors[0].insulation_assembly_r_value = 2.1
    elsif ['base-enclosure-other-heated-space.xml'].include? hpxml_file
      hpxml.frame_floors[0].exterior_adjacent_to = HPXML::LocationOtherHeatedSpace
      hpxml.frame_floors[0].id = 'FloorBelowOtherHeatedSpace'
      hpxml.frame_floors[0].insulation_assembly_r_value = 18.7
    elsif ['base-enclosure-other-non-freezing-space.xml'].include? hpxml_file
      hpxml.frame_floors[0].exterior_adjacent_to = HPXML::LocationOtherNonFreezingSpace
      hpxml.frame_floors[0].id = 'FloorBelowOtherNonFreezingSpace'
      hpxml.frame_floors[0].insulation_assembly_r_value = 18.7
    elsif ['base-enclosure-other-multifamily-buffer-space.xml'].include? hpxml_file
      hpxml.frame_floors[0].exterior_adjacent_to = HPXML::LocationOtherMultifamilyBufferSpace
      hpxml.frame_floors[0].id = 'FloorBelowOtherMultifamilyBufferSpace'
      hpxml.frame_floors[0].insulation_assembly_r_value = 18.7
    end
    hpxml.frame_floors << hpxml.frame_floors[0].dup
    hpxml.frame_floors[1].id = hpxml.frame_floors[0].id.gsub('Below', 'Above')
    hpxml.frame_floors[1].other_space_above_or_below = HPXML::FrameFloorOtherSpaceBelow
  elsif ['base-enclosure-attached-multifamily.xml'].include? hpxml_file
    hpxml.frame_floors.add(id: 'FloorAboveNonFreezingSpace',
                           exterior_adjacent_to: HPXML::LocationOtherNonFreezingSpace,
                           interior_adjacent_to: HPXML::LocationLivingSpace,
                           area: 1000,
                           insulation_assembly_r_value: 18.7,
                           other_space_above_or_below: HPXML::FrameFloorOtherSpaceBelow)
    hpxml.frame_floors.add(id: 'FloorAboveMultifamilyBuffer',
                           exterior_adjacent_to: HPXML::LocationOtherMultifamilyBufferSpace,
                           interior_adjacent_to: HPXML::LocationLivingSpace,
                           area: 200,
                           insulation_assembly_r_value: 18.7,
                           other_space_above_or_below: HPXML::FrameFloorOtherSpaceBelow)
    hpxml.frame_floors.add(id: 'FloorAboveOtherHeatedSpace',
                           exterior_adjacent_to: HPXML::LocationOtherHeatedSpace,
                           interior_adjacent_to: HPXML::LocationLivingSpace,
                           area: 150,
                           insulation_assembly_r_value: 2.1,
                           other_space_above_or_below: HPXML::FrameFloorOtherSpaceBelow)
  elsif ['base-enclosure-common-surfaces.xml'].include? hpxml_file
    hpxml.frame_floors[1].area = 650
    hpxml.frame_floors.add(id: 'FloorAboveVentedCrawlspace',
                           exterior_adjacent_to: HPXML::LocationCrawlspaceVented,
                           interior_adjacent_to: HPXML::LocationLivingSpace,
                           area: 350,
                           insulation_assembly_r_value: 18.7)
    hpxml.frame_floors.add(id: 'CommonFrameFloorVentedCrawlspace',
                           exterior_adjacent_to: HPXML::LocationCrawlspaceVented,
                           interior_adjacent_to: HPXML::LocationCrawlspaceVented,
                           area: 350,
                           insulation_assembly_r_value: 3.0)
  elsif ['base-enclosure-split-surfaces.xml'].include? hpxml_file
    for n in 1..hpxml.frame_floors.size
      hpxml.frame_floors[n - 1].area /= 9.0
      for i in 2..9
        hpxml.frame_floors << hpxml.frame_floors[n - 1].dup
        hpxml.frame_floors[-1].id += i.to_s
      end
    end
    hpxml.frame_floors << hpxml.frame_floors[-1].dup
    hpxml.frame_floors[-1].id = 'TinyFloor'
    hpxml.frame_floors[-1].area = 0.05
  elsif ['invalid_files/base-enclosure-conditioned-basement-slab-insulation.xml'].include? hpxml_file
    hpxml.frame_floors.add(id: 'FloorAboveCondBasement',
                           exterior_adjacent_to: HPXML::LocationBasementConditioned,
                           interior_adjacent_to: HPXML::LocationLivingSpace,
                           area: 1350,
                           insulation_assembly_r_value: 3.9)
  elsif ['invalid_files/enclosure-living-missing-ceiling-roof.xml'].include? hpxml_file
    hpxml.frame_floors[0].delete
  elsif ['invalid_files/enclosure-basement-missing-ceiling.xml',
         'invalid_files/enclosure-garage-missing-roof-ceiling.xml'].include? hpxml_file
    hpxml.frame_floors[1].delete
  elsif ['invalid_files/multifamily-reference-surface.xml'].include? hpxml_file
    hpxml.frame_floors[0].exterior_adjacent_to = HPXML::LocationOtherHeatedSpace
    hpxml.frame_floors[0].other_space_above_or_below = HPXML::FrameFloorOtherSpaceAbove
  end
end

def set_hpxml_slabs(hpxml_file, hpxml)
  if ['ASHRAE_Standard_140/L302XC.xml'].include? hpxml_file
    hpxml.slabs.add(id: 'Slab',
                    interior_adjacent_to: HPXML::LocationLivingSpace,
                    area: 1539,
                    thickness: 4,
                    exposed_perimeter: 168,
                    perimeter_insulation_depth: 0,
                    under_slab_insulation_width: 0,
                    under_slab_insulation_spans_entire_slab: nil,
                    depth_below_grade: 0,
                    perimeter_insulation_r_value: 0,
                    under_slab_insulation_r_value: 0,
                    carpet_fraction: 1,
                    carpet_r_value: 2.08)
  elsif ['ASHRAE_Standard_140/L304XC.xml'].include? hpxml_file
    hpxml.slabs[0].perimeter_insulation_depth = 2.5
    hpxml.slabs[0].perimeter_insulation_r_value = 5.4
  elsif ['ASHRAE_Standard_140/L322XC.xml'].include? hpxml_file
    hpxml.slabs.add(id: 'Slab',
                    interior_adjacent_to: HPXML::LocationBasementConditioned,
                    area: 1539,
                    thickness: 4,
                    exposed_perimeter: 168,
                    perimeter_insulation_depth: 0,
                    under_slab_insulation_width: 0,
                    under_slab_insulation_spans_entire_slab: nil,
                    perimeter_insulation_r_value: 0,
                    under_slab_insulation_r_value: 0,
                    carpet_fraction: 0,
                    carpet_r_value: 0)
  elsif ['base.xml'].include? hpxml_file
    hpxml.slabs.add(id: 'Slab',
                    interior_adjacent_to: HPXML::LocationBasementConditioned,
                    area: 1350,
                    thickness: 4,
                    exposed_perimeter: 150,
                    perimeter_insulation_depth: 0,
                    under_slab_insulation_width: 0,
                    perimeter_insulation_r_value: 0,
                    under_slab_insulation_r_value: 0,
                    carpet_fraction: 0,
                    carpet_r_value: 0)
  elsif ['base-foundation-unconditioned-basement.xml'].include? hpxml_file
    hpxml.slabs[0].interior_adjacent_to = HPXML::LocationBasementUnconditioned
  elsif ['base-foundation-conditioned-basement-slab-insulation.xml'].include? hpxml_file
    hpxml.slabs[0].under_slab_insulation_width = 4
    hpxml.slabs[0].under_slab_insulation_r_value = 10
  elsif ['base-foundation-slab.xml'].include? hpxml_file
    hpxml.slabs[0].interior_adjacent_to = HPXML::LocationLivingSpace
    hpxml.slabs[0].under_slab_insulation_width = nil
    hpxml.slabs[0].under_slab_insulation_spans_entire_slab = true
    hpxml.slabs[0].depth_below_grade = 0
    hpxml.slabs[0].under_slab_insulation_r_value = 5
    hpxml.slabs[0].carpet_fraction = 1
    hpxml.slabs[0].carpet_r_value = 2.5
  elsif ['base-foundation-unvented-crawlspace.xml',
         'base-foundation-vented-crawlspace.xml'].include? hpxml_file
    if ['base-foundation-unvented-crawlspace.xml'].include? hpxml_file
      hpxml.slabs[0].interior_adjacent_to = HPXML::LocationCrawlspaceUnvented
    else
      hpxml.slabs[0].interior_adjacent_to = HPXML::LocationCrawlspaceVented
    end
    hpxml.slabs[0].thickness = 0
    hpxml.slabs[0].carpet_r_value = 2.5
  elsif ['base-foundation-multiple.xml'].include? hpxml_file
    hpxml.slabs[0].area = 675
    hpxml.slabs[0].exposed_perimeter = 75
    hpxml.slabs.add(id: 'SlabUnderCrawlspace',
                    interior_adjacent_to: HPXML::LocationCrawlspaceUnvented,
                    area: 675,
                    thickness: 0,
                    exposed_perimeter: 75,
                    perimeter_insulation_depth: 0,
                    under_slab_insulation_width: 0,
                    perimeter_insulation_r_value: 0,
                    under_slab_insulation_r_value: 0,
                    carpet_fraction: 0,
                    carpet_r_value: 0)
  elsif ['base-foundation-ambient.xml'].include? hpxml_file
    hpxml.slabs.clear
  elsif ['base-enclosure-2stories-garage.xml'].include? hpxml_file
    hpxml.slabs[0].area -= 400
    hpxml.slabs[0].exposed_perimeter -= 40
    hpxml.slabs.add(id: 'SlabUnderGarage',
                    interior_adjacent_to: HPXML::LocationGarage,
                    area: 400,
                    thickness: 4,
                    exposed_perimeter: 40,
                    perimeter_insulation_depth: 0,
                    under_slab_insulation_width: 0,
                    depth_below_grade: 0,
                    perimeter_insulation_r_value: 0,
                    under_slab_insulation_r_value: 0,
                    carpet_fraction: 0,
                    carpet_r_value: 0)
  elsif ['base-enclosure-garage.xml'].include? hpxml_file
    hpxml.slabs[0].exposed_perimeter -= 30
    hpxml.slabs.add(id: 'SlabUnderGarage',
                    interior_adjacent_to: HPXML::LocationGarage,
                    area: 600,
                    thickness: 4,
                    exposed_perimeter: 70,
                    perimeter_insulation_depth: 0,
                    under_slab_insulation_width: 0,
                    depth_below_grade: 0,
                    perimeter_insulation_r_value: 0,
                    under_slab_insulation_r_value: 0,
                    carpet_fraction: 0,
                    carpet_r_value: 0)
  elsif ['base-foundation-complex.xml'].include? hpxml_file
    hpxml.slabs.clear
    hpxml.slabs.add(id: 'Slab1',
                    interior_adjacent_to: HPXML::LocationBasementConditioned,
                    area: 675,
                    thickness: 4,
                    exposed_perimeter: 75,
                    perimeter_insulation_depth: 0,
                    under_slab_insulation_width: 0,
                    perimeter_insulation_r_value: 0,
                    under_slab_insulation_r_value: 0,
                    carpet_fraction: 0,
                    carpet_r_value: 0)
    hpxml.slabs.add(id: 'Slab2',
                    interior_adjacent_to: HPXML::LocationBasementConditioned,
                    area: 405,
                    thickness: 4,
                    exposed_perimeter: 45,
                    perimeter_insulation_depth: 1,
                    under_slab_insulation_width: 0,
                    perimeter_insulation_r_value: 5,
                    under_slab_insulation_r_value: 0,
                    carpet_fraction: 0,
                    carpet_r_value: 0)
    hpxml.slabs.add(id: 'Slab3',
                    interior_adjacent_to: HPXML::LocationBasementConditioned,
                    area: 270,
                    thickness: 4,
                    exposed_perimeter: 30,
                    perimeter_insulation_depth: 1,
                    under_slab_insulation_width: 0,
                    perimeter_insulation_r_value: 5,
                    under_slab_insulation_r_value: 0,
                    carpet_fraction: 0,
                    carpet_r_value: 0)
  elsif ['base-enclosure-split-surfaces.xml'].include? hpxml_file
    for n in 1..hpxml.slabs.size
      hpxml.slabs[n - 1].area /= 9.0
      hpxml.slabs[n - 1].exposed_perimeter /= 9.0
      for i in 2..9
        hpxml.slabs << hpxml.slabs[n - 1].dup
        hpxml.slabs[-1].id += i.to_s
      end
    end
    hpxml.slabs << hpxml.slabs[-1].dup
    hpxml.slabs[-1].id = 'TinySlab'
    hpxml.slabs[-1].area = 0.05
  elsif ['base-enclosure-common-surfaces.xml'].include? hpxml_file
    hpxml.slabs[0].area = 1000
    hpxml.slabs[0].exposed_perimeter = 111
    hpxml.slabs.add(id: 'SlabUnderCrawlspace',
                    interior_adjacent_to: HPXML::LocationCrawlspaceVented,
                    area: 350,
                    thickness: 0,
                    exposed_perimeter: 39,
                    perimeter_insulation_depth: 0,
                    under_slab_insulation_width: 0,
                    perimeter_insulation_r_value: 0,
                    under_slab_insulation_r_value: 0,
                    carpet_fraction: 0,
                    carpet_r_value: 0)
  elsif ['invalid_files/mismatched-slab-and-foundation-wall.xml'].include? hpxml_file
    hpxml.slabs[0].interior_adjacent_to = HPXML::LocationBasementUnconditioned
    hpxml.slabs[0].depth_below_grade = 7.0
  elsif ['invalid_files/slab-zero-exposed-perimeter.xml'].include? hpxml_file
    hpxml.slabs[0].exposed_perimeter = 0
  elsif ['invalid_files/enclosure-living-missing-floor-slab.xml',
         'invalid_files/enclosure-basement-missing-slab.xml'].include? hpxml_file
    hpxml.slabs[0].delete
  elsif ['invalid_files/enclosure-garage-missing-slab.xml'].include? hpxml_file
    hpxml.slabs[1].delete
  end
end

def set_hpxml_windows(hpxml_file, hpxml)
  if ['ASHRAE_Standard_140/L100AC.xml',
      'ASHRAE_Standard_140/L100AL.xml'].include? hpxml_file
    windows = { 'WindowNorth' => [0, 90, 'WallNorth'],
                'WindowEast' => [90, 45, 'WallEast'],
                'WindowSouth' => [180, 90, 'WallSouth'],
                'WindowWest' => [270, 45, 'WallWest'] }
    windows.each do |window_name, window_values|
      azimuth, area, wall = window_values
      hpxml.windows.add(id: window_name,
                        area: area,
                        azimuth: azimuth,
                        ufactor: 1.039,
                        shgc: 0.67,
                        fraction_operable: 0.0,
                        wall_idref: wall,
                        interior_shading_factor_summer: 1,
                        interior_shading_factor_winter: 1)
    end
  elsif ['ASHRAE_Standard_140/L130AC.xml',
         'ASHRAE_Standard_140/L130AL.xml'].include? hpxml_file
    for i in 0..hpxml.windows.size - 1
      hpxml.windows[i].ufactor = 0.3
      hpxml.windows[i].shgc = 0.335
    end
  elsif ['ASHRAE_Standard_140/L140AC.xml',
         'ASHRAE_Standard_140/L140AL.xml'].include? hpxml_file
    hpxml.windows.clear
  elsif ['ASHRAE_Standard_140/L150AC.xml',
         'ASHRAE_Standard_140/L150AL.xml'].include? hpxml_file
    hpxml.windows.clear
    hpxml.windows.add(id: 'WindowSouth',
                      area: 270,
                      azimuth: 180,
                      ufactor: 1.039,
                      shgc: 0.67,
                      fraction_operable: 0.0,
                      wall_idref: 'WallSouth',
                      interior_shading_factor_summer: 1,
                      interior_shading_factor_winter: 1)
  elsif ['ASHRAE_Standard_140/L155AC.xml',
         'ASHRAE_Standard_140/L155AL.xml'].include? hpxml_file
    hpxml.windows[0].overhangs_depth = 2.5
    hpxml.windows[0].overhangs_distance_to_top_of_window = 1
    hpxml.windows[0].overhangs_distance_to_bottom_of_window = 6
  elsif ['ASHRAE_Standard_140/L160AC.xml',
         'ASHRAE_Standard_140/L160AL.xml'].include? hpxml_file
    hpxml.windows.clear
    windows = { 'WindowEast' => [90, 135, 'WallEast'],
                'WindowWest' => [270, 135, 'WallWest'] }
    windows.each do |window_name, window_values|
      azimuth, area, wall = window_values
      hpxml.windows.add(id: window_name,
                        area: area,
                        azimuth: azimuth,
                        ufactor: 1.039,
                        shgc: 0.67,
                        fraction_operable: 0.0,
                        wall_idref: wall,
                        interior_shading_factor_summer: 1,
                        interior_shading_factor_winter: 1)
    end
  elsif ['base.xml'].include? hpxml_file
    hpxml.windows.add(id: 'WindowNorth',
                      area: 108,
                      azimuth: 0,
                      ufactor: 0.33,
                      shgc: 0.45,
                      fraction_operable: 0.67,
                      interior_shading_factor_summer: 0.7,
                      interior_shading_factor_winter: 0.85,
                      wall_idref: 'Wall')
    hpxml.windows.add(id: 'WindowSouth',
                      area: 108,
                      azimuth: 180,
                      ufactor: 0.33,
                      shgc: 0.45,
                      fraction_operable: 0.67,
                      interior_shading_factor_summer: 0.7,
                      interior_shading_factor_winter: 0.85,
                      wall_idref: 'Wall')
    hpxml.windows.add(id: 'WindowEast',
                      area: 72,
                      azimuth: 90,
                      ufactor: 0.33,
                      shgc: 0.45,
                      fraction_operable: 0.67,
                      interior_shading_factor_summer: 0.7,
                      interior_shading_factor_winter: 0.85,
                      wall_idref: 'Wall')
    hpxml.windows.add(id: 'WindowWest',
                      area: 72,
                      azimuth: 270,
                      ufactor: 0.33,
                      shgc: 0.45,
                      fraction_operable: 0.67,
                      interior_shading_factor_summer: 0.7,
                      interior_shading_factor_winter: 0.85,
                      wall_idref: 'Wall')
  elsif ['base-enclosure-overhangs.xml'].include? hpxml_file
    hpxml.windows[0].overhangs_depth = 2.5
    hpxml.windows[0].overhangs_distance_to_top_of_window = 0
    hpxml.windows[0].overhangs_distance_to_bottom_of_window = 4
    hpxml.windows[2].overhangs_depth = 1.5
    hpxml.windows[2].overhangs_distance_to_top_of_window = 2
    hpxml.windows[2].overhangs_distance_to_bottom_of_window = 6
    hpxml.windows[3].overhangs_depth = 1.5
    hpxml.windows[3].overhangs_distance_to_top_of_window = 2
    hpxml.windows[3].overhangs_distance_to_bottom_of_window = 7
  elsif ['base-enclosure-windows-interior-shading.xml'].include? hpxml_file
    hpxml.windows[1].interior_shading_factor_summer = 0.01
    hpxml.windows[1].interior_shading_factor_winter = 0.99
    hpxml.windows[2].interior_shading_factor_summer = 0.5
    hpxml.windows[2].interior_shading_factor_winter = 0.5
    hpxml.windows[3].interior_shading_factor_summer = 0.0
    hpxml.windows[3].interior_shading_factor_winter = 1.0
  elsif ['base-enclosure-windows-none.xml'].include? hpxml_file
    hpxml.windows.clear
  elsif ['invalid_files/net-area-negative-wall.xml'].include? hpxml_file
    hpxml.windows[0].area = 1000
  elsif ['base-atticroof-conditioned.xml'].include? hpxml_file
    hpxml.windows[0].area = 108
    hpxml.windows[1].area = 108
    hpxml.windows[2].area = 108
    hpxml.windows[3].area = 108
    hpxml.windows.add(id: 'AtticGableWindowEast',
                      area: 12,
                      azimuth: 90,
                      ufactor: 0.33,
                      shgc: 0.45,
                      fraction_operable: 0.0,
                      wall_idref: 'WallAtticGableCond')
    hpxml.windows.add(id: 'AtticGableWindowWest',
                      area: 62,
                      azimuth: 270,
                      ufactor: 0.3,
                      shgc: 0.45,
                      fraction_operable: 0.0,
                      wall_idref: 'WallAtticGableCond')
  elsif ['base-atticroof-cathedral.xml'].include? hpxml_file
    hpxml.windows[0].area = 108
    hpxml.windows[1].area = 108
    hpxml.windows[2].area = 108
    hpxml.windows[3].area = 108
    hpxml.windows.add(id: 'AtticGableWindowEast',
                      area: 12,
                      azimuth: 90,
                      ufactor: 0.33,
                      shgc: 0.45,
                      fraction_operable: 0.0,
                      wall_idref: 'WallAtticGable')
    hpxml.windows.add(id: 'AtticGableWindowWest',
                      area: 12,
                      azimuth: 270,
                      ufactor: 0.33,
                      shgc: 0.45,
                      fraction_operable: 0.0,
                      wall_idref: 'WallAtticGable')
  elsif ['base-enclosure-garage.xml'].include? hpxml_file
    hpxml.windows[1].area = 12
  elsif ['base-enclosure-2stories.xml'].include? hpxml_file
    hpxml.windows[0].area = 216
    hpxml.windows[1].area = 216
    hpxml.windows[2].area = 144
    hpxml.windows[3].area = 144
  elsif ['base-enclosure-2stories-garage'].include? hpxml_file
    hpxml.windows[0].area = 168
    hpxml.windows[1].area = 216
    hpxml.windows[2].area = 144
    hpxml.windows[3].area = 96
  elsif ['base-foundation-unconditioned-basement-above-grade.xml'].include? hpxml_file
    hpxml.windows.add(id: 'FoundationWindowNorth',
                      area: 20,
                      azimuth: 0,
                      ufactor: 0.33,
                      shgc: 0.45,
                      fraction_operable: 0.0,
                      wall_idref: 'FoundationWall')
    hpxml.windows.add(id: 'FoundationWindowSouth',
                      area: 20,
                      azimuth: 180,
                      ufactor: 0.33,
                      shgc: 0.45,
                      fraction_operable: 0.0,
                      wall_idref: 'FoundationWall')
    hpxml.windows.add(id: 'FoundationWindowEast',
                      area: 10,
                      azimuth: 90,
                      ufactor: 0.33,
                      shgc: 0.45,
                      fraction_operable: 0.0,
                      wall_idref: 'FoundationWall')
    hpxml.windows.add(id: 'FoundationWindowWest',
                      area: 10,
                      azimuth: 270,
                      ufactor: 0.33,
                      shgc: 0.45,
                      fraction_operable: 0.0,
                      wall_idref: 'FoundationWall')
  elsif ['base-enclosure-other-housing-unit.xml',
         'base-enclosure-other-heated-space.xml',
         'base-enclosure-other-non-freezing-space.xml',
         'base-enclosure-other-multifamily-buffer-space.xml'].include? hpxml_file
    hpxml.windows.each do |window|
      window.area *= 0.35
    end
  elsif ['invalid_files/unattached-window.xml'].include? hpxml_file
    hpxml.windows[0].wall_idref = 'foobar'
  elsif ['base-enclosure-split-surfaces.xml'].include? hpxml_file
    area_adjustments = []
    for n in 1..hpxml.windows.size
      hpxml.windows[n - 1].area /= 9.0
      hpxml.windows[n - 1].fraction_operable = 0.0
      for i in 2..9
        hpxml.windows << hpxml.windows[n - 1].dup
        hpxml.windows[-1].id += i.to_s
        hpxml.windows[-1].wall_idref += i.to_s
        if i >= 4
          hpxml.windows[-1].fraction_operable = 1.0
        end
      end
    end
    hpxml.windows << hpxml.windows[-1].dup
    hpxml.windows[-1].id = 'TinyWindow'
    hpxml.windows[-1].area = 0.05
  elsif ['base-foundation-walkout-basement.xml'].include? hpxml_file
    hpxml.windows.add(id: 'FoundationWindow',
                      area: 20,
                      azimuth: 0,
                      ufactor: 0.33,
                      shgc: 0.45,
                      fraction_operable: 0.0,
                      wall_idref: 'FoundationWall3')
  elsif ['invalid_files/invalid-window-height.xml'].include? hpxml_file
    hpxml.windows[2].overhangs_distance_to_bottom_of_window = hpxml.windows[2].overhangs_distance_to_top_of_window
  elsif ['base-enclosure-walltypes.xml'].include? hpxml_file
    hpxml.windows.clear
    hpxml.windows.add(id: 'WindowNorth',
                      area: 108 / 8,
                      azimuth: 0,
                      ufactor: 0.33,
                      shgc: 0.45,
                      fraction_operable: 0.67,
                      wall_idref: 'Wall1')
    hpxml.windows.add(id: 'WindowSouth',
                      area: 108 / 8,
                      azimuth: 180,
                      ufactor: 0.33,
                      shgc: 0.45,
                      fraction_operable: 0.67,
                      wall_idref: 'Wall2')
    hpxml.windows.add(id: 'WindowEast',
                      area: 72 / 8,
                      azimuth: 90,
                      ufactor: 0.33,
                      shgc: 0.45,
                      fraction_operable: 0.67,
                      wall_idref: 'Wall3')
    hpxml.windows.add(id: 'WindowWest',
                      area: 72 / 8,
                      azimuth: 270,
                      ufactor: 0.33,
                      shgc: 0.45,
                      fraction_operable: 0.67,
                      wall_idref: 'Wall4')
  elsif ['base-misc-defaults.xml'].include? hpxml_file
    hpxml.windows.each do |window|
      window.interior_shading_factor_summer = nil
      window.interior_shading_factor_winter = nil
      window.fraction_operable = nil
    end
  elsif ['base-enclosure-attached-multifamily.xml'].include? hpxml_file
    hpxml.windows.add(id: 'InteriorWindow',
                      area: 50,
                      azimuth: 270,
                      ufactor: 0.33,
                      shgc: 0.45,
                      fraction_operable: 0.67,
                      wall_idref: 'WallOtherMultifamilyBufferSpace')
  elsif ['invalid_files/duplicate-id.xml'].include? hpxml_file
    hpxml.windows[-1].id = hpxml.windows[0].id
  end
end

def set_hpxml_skylights(hpxml_file, hpxml)
  if ['base-enclosure-skylights.xml'].include? hpxml_file
    hpxml.skylights.add(id: 'SkylightNorth',
                        area: 45,
                        azimuth: 0,
                        ufactor: 0.33,
                        shgc: 0.45,
                        interior_shading_factor_summer: 1.0,
                        interior_shading_factor_winter: 1.0,
                        roof_idref: 'Roof')
    hpxml.skylights.add(id: 'SkylightSouth',
                        area: 45,
                        azimuth: 180,
                        ufactor: 0.35,
                        shgc: 0.47,
                        interior_shading_factor_summer: 1.0,
                        interior_shading_factor_winter: 1.0,
                        roof_idref: 'Roof')
  elsif ['invalid_files/net-area-negative-roof.xml'].include? hpxml_file
    hpxml.skylights[0].area = 4000
  elsif ['invalid_files/unattached-skylight.xml'].include? hpxml_file
    hpxml.skylights[0].roof_idref = 'foobar'
  elsif ['base-enclosure-split-surfaces.xml'].include? hpxml_file
    for n in 1..hpxml.skylights.size
      hpxml.skylights[n - 1].area /= 9.0
      for i in 2..9
        hpxml.skylights << hpxml.skylights[n - 1].dup
        hpxml.skylights[-1].id += i.to_s
        hpxml.skylights[-1].roof_idref += i.to_s if i % 2 == 0
      end
    end
    hpxml.skylights << hpxml.skylights[-1].dup
    hpxml.skylights[-1].id = 'TinySkylight'
    hpxml.skylights[-1].area = 0.05
  end
end

def set_hpxml_doors(hpxml_file, hpxml)
  if ['ASHRAE_Standard_140/L100AC.xml',
      'ASHRAE_Standard_140/L100AL.xml'].include? hpxml_file
    doors = { 'DoorSouth' => [180, 20, 'WallSouth'],
              'DoorNorth' => [0, 20, 'WallNorth'] }
    doors.each do |door_name, door_values|
      azimuth, area, wall = door_values
      hpxml.doors.add(id: door_name,
                      wall_idref: wall,
                      area: area,
                      azimuth: azimuth,
                      r_value: 3.04)
    end
  elsif ['base.xml'].include? hpxml_file
    hpxml.doors.add(id: 'DoorNorth',
                    wall_idref: 'Wall',
                    area: 40,
                    azimuth: 0,
                    r_value: 4.4)
    hpxml.doors.add(id: 'DoorSouth',
                    wall_idref: 'Wall',
                    area: 40,
                    azimuth: 180,
                    r_value: 4.4)
  elsif ['base-enclosure-garage.xml',
         'base-enclosure-2stories-garage.xml'].include? hpxml_file
    hpxml.doors.add(id: 'GarageDoorSouth',
                    wall_idref: 'WallGarageExterior',
                    area: 70,
                    azimuth: 180,
                    r_value: 4.4)
  elsif ['base-enclosure-attached-multifamily.xml'].include? hpxml_file
    hpxml.doors.add(id: 'DoorOnWallOtherHeatedSpace',
                    wall_idref: 'WallOtherHeatedSpace',
                    area: 40,
                    azimuth: 0,
                    r_value: 4.4)
    hpxml.doors.add(id: 'DoorOnFoundationWallOtherNonFreezingSpace',
                    wall_idref: 'FoundationWallOtherNonFreezingSpace',
                    area: 40,
                    azimuth: 0,
                    r_value: 4.4)
    hpxml.doors.add(id: 'DoorOnWallOtherHousingUnit',
                    wall_idref: 'WallOtherHousingUnit',
                    area: 40,
                    azimuth: 0,
                    r_value: 4.4)
    hpxml.doors.add(id: 'DoorOnWallAtticLivingWall',
                    wall_idref: 'WallAtticLivingWall',
                    area: 10,
                    azimuth: 0,
                    r_value: 4.4)
  elsif ['base-enclosure-other-housing-unit.xml',
         'base-enclosure-other-heated-space.xml',
         'base-enclosure-other-non-freezing-space.xml',
         'base-enclosure-other-multifamily-buffer-space.xml'].include? hpxml_file
    hpxml.doors.add(id: 'DoorOnWallOtherHousingUnit',
                    wall_idref: 'WallOtherHousingUnit',
                    area: 40,
                    azimuth: 0,
                    r_value: 4.4)
    if ['base-enclosure-other-heated-space.xml'].include? hpxml_file
      hpxml.doors[-1].id = 'DoorOnWallOtherHeatedSpace'
      hpxml.doors[-1].wall_idref = 'WallOtherHeatedSpace'
    elsif ['base-enclosure-other-non-freezing-space.xml'].include? hpxml_file
      hpxml.doors[-1].id = 'DoorOnWallOtherNonFreezingSpace'
      hpxml.doors[-1].wall_idref = 'WallOtherNonFreezingSpace'
    elsif ['base-enclosure-other-multifamily-buffer-space.xml'].include? hpxml_file
      hpxml.doors[-1].id = 'DoorOnWallOtherMultifamilyBufferSpace'
      hpxml.doors[-1].wall_idref = 'WallOtherMultifamilyBufferSpace'
    end
  elsif ['invalid_files/unattached-door.xml'].include? hpxml_file
    hpxml.doors[0].wall_idref = 'foobar'
  elsif ['base-enclosure-split-surfaces.xml'].include? hpxml_file
    area_adjustments = []
    for n in 1..hpxml.doors.size
      hpxml.doors[n - 1].area /= 9.0
      for i in 2..9
        hpxml.doors << hpxml.doors[n - 1].dup
        hpxml.doors[-1].id += i.to_s
        hpxml.doors[-1].wall_idref += i.to_s
      end
    end
    hpxml.doors << hpxml.doors[-1].dup
    hpxml.doors[-1].id = 'TinyDoor'
    hpxml.doors[-1].area = 0.05
  elsif ['base-enclosure-walltypes.xml'].include? hpxml_file
    hpxml.doors.clear
    hpxml.doors.add(id: 'DoorNorth',
                    wall_idref: 'Wall9',
                    area: 40,
                    azimuth: 0,
                    r_value: 4.4)
    hpxml.doors.add(id: 'DoorSouth',
                    wall_idref: 'Wall10',
                    area: 40,
                    azimuth: 180,
                    r_value: 4.4)
  end
end

def set_hpxml_heating_systems(hpxml_file, hpxml)
  if ['base.xml'].include? hpxml_file
    hpxml.heating_systems.add(id: 'HeatingSystem',
                              distribution_system_idref: 'HVACDistribution',
                              heating_system_type: HPXML::HVACTypeFurnace,
                              heating_system_fuel: HPXML::FuelTypeNaturalGas,
                              heating_capacity: 64000,
                              heating_efficiency_afue: 0.92,
                              fraction_heat_load_served: 1)
  elsif ['base-hvac-air-to-air-heat-pump-1-speed.xml',
         'base-hvac-air-to-air-heat-pump-2-speed.xml',
         'base-hvac-air-to-air-heat-pump-var-speed.xml',
         'base-hvac-central-ac-only-1-speed.xml',
         'base-hvac-central-ac-only-2-speed.xml',
         'base-hvac-central-ac-only-var-speed.xml',
         'base-hvac-evap-cooler-only.xml',
         'base-hvac-evap-cooler-only-ducted.xml',
         'base-hvac-ground-to-air-heat-pump.xml',
         'base-hvac-mini-split-heat-pump-ducted.xml',
         'base-hvac-mini-split-air-conditioner-only-ducted.xml',
         'base-hvac-ideal-air.xml',
         'base-hvac-none.xml',
         'base-hvac-room-ac-only.xml',
         'base-hvac-shared-chiller-only-baseboard.xml',
         'base-hvac-shared-ground-loop-ground-to-air-heat-pump.xml',
         'invalid_files/orphaned-hvac-distribution.xml'].include? hpxml_file
    hpxml.heating_systems.clear
  elsif ['base-hvac-furnace-gas-only.xml'].include? hpxml_file
    hpxml.heating_systems[0].fan_watts_per_cfm = 0.45
  elsif ['base-hvac-boiler-elec-only.xml'].include? hpxml_file
    hpxml.heating_systems[0].heating_system_type = HPXML::HVACTypeBoiler
    hpxml.heating_systems[0].heating_system_fuel = HPXML::FuelTypeElectricity
    hpxml.heating_systems[0].heating_efficiency_afue = 1
  elsif ['base-hvac-boiler-gas-central-ac-1-speed.xml',
         'base-hvac-boiler-gas-only.xml'].include? hpxml_file
    hpxml.heating_systems[0].heating_system_type = HPXML::HVACTypeBoiler
    hpxml.heating_systems[0].electric_auxiliary_energy = 200
  elsif ['base-hvac-boiler-oil-only.xml'].include? hpxml_file
    hpxml.heating_systems[0].heating_system_type = HPXML::HVACTypeBoiler
    hpxml.heating_systems[0].heating_system_fuel = HPXML::FuelTypeOil
  elsif ['base-hvac-boiler-propane-only.xml'].include? hpxml_file
    hpxml.heating_systems[0].heating_system_type = HPXML::HVACTypeBoiler
    hpxml.heating_systems[0].heating_system_fuel = HPXML::FuelTypePropane
  elsif ['base-hvac-boiler-coal-only.xml'].include? hpxml_file
    hpxml.heating_systems[0].heating_system_type = HPXML::HVACTypeBoiler
    hpxml.heating_systems[0].heating_system_fuel = HPXML::FuelTypeCoal
  elsif ['base-hvac-boiler-wood-only.xml'].include? hpxml_file
    hpxml.heating_systems[0].heating_system_type = HPXML::HVACTypeBoiler
    hpxml.heating_systems[0].heating_system_fuel = HPXML::FuelTypeWoodCord
  elsif ['base-hvac-elec-resistance-only.xml'].include? hpxml_file
    hpxml.heating_systems[0].distribution_system_idref = nil
    hpxml.heating_systems[0].heating_system_type = HPXML::HVACTypeElectricResistance
    hpxml.heating_systems[0].heating_system_fuel = HPXML::FuelTypeElectricity
    hpxml.heating_systems[0].heating_efficiency_afue = nil
    hpxml.heating_systems[0].heating_efficiency_percent = 1
  elsif ['base-hvac-furnace-elec-only.xml'].include? hpxml_file
    hpxml.heating_systems[0].heating_system_fuel = HPXML::FuelTypeElectricity
    hpxml.heating_systems[0].heating_efficiency_afue = 1
  elsif ['base-hvac-furnace-oil-only.xml'].include? hpxml_file
    hpxml.heating_systems[0].heating_system_fuel = HPXML::FuelTypeOil
  elsif ['base-hvac-furnace-propane-only.xml'].include? hpxml_file
    hpxml.heating_systems[0].heating_system_fuel = HPXML::FuelTypePropane
  elsif ['base-hvac-furnace-coal-only.xml'].include? hpxml_file
    hpxml.heating_systems[0].heating_system_fuel = HPXML::FuelTypeCoal
  elsif ['base-hvac-furnace-wood-only.xml'].include? hpxml_file
    hpxml.heating_systems[0].heating_system_fuel = HPXML::FuelTypeWoodCord
  elsif ['base-hvac-multiple.xml'].include? hpxml_file
    hpxml.heating_systems.clear
    hpxml.heating_systems.add(id: 'HeatingSystem',
                              distribution_system_idref: 'HVACDistribution',
                              heating_system_type: HPXML::HVACTypeFurnace,
                              heating_system_fuel: HPXML::FuelTypeElectricity,
                              heating_capacity: 6400,
                              heating_efficiency_afue: 1,
                              fraction_heat_load_served: 0.1)
    hpxml.heating_systems.add(id: 'HeatingSystem2',
                              distribution_system_idref: 'HVACDistribution2',
                              heating_system_type: HPXML::HVACTypeFurnace,
                              heating_system_fuel: HPXML::FuelTypeNaturalGas,
                              heating_capacity: 6400,
                              heating_efficiency_afue: 0.92,
                              fraction_heat_load_served: 0.1)
    hpxml.heating_systems.add(id: 'HeatingSystem3',
                              distribution_system_idref: 'HVACDistribution3',
                              heating_system_type: HPXML::HVACTypeBoiler,
                              heating_system_fuel: HPXML::FuelTypeElectricity,
                              heating_capacity: 6400,
                              heating_efficiency_afue: 1,
                              fraction_heat_load_served: 0.1)
    hpxml.heating_systems.add(id: 'HeatingSystem4',
                              distribution_system_idref: 'HVACDistribution4',
                              heating_system_type: HPXML::HVACTypeBoiler,
                              heating_system_fuel: HPXML::FuelTypeNaturalGas,
                              heating_capacity: 6400,
                              heating_efficiency_afue: 0.92,
                              fraction_heat_load_served: 0.1,
                              electric_auxiliary_energy: 200)
    hpxml.heating_systems.add(id: 'HeatingSystem5',
                              heating_system_type: HPXML::HVACTypeElectricResistance,
                              heating_system_fuel: HPXML::FuelTypeElectricity,
                              heating_capacity: 6400,
                              heating_efficiency_percent: 1,
                              fraction_heat_load_served: 0.1)
    hpxml.heating_systems.add(id: 'HeatingSystem6',
                              heating_system_type: HPXML::HVACTypeStove,
                              heating_system_fuel: HPXML::FuelTypeOil,
                              heating_capacity: 6400,
                              heating_efficiency_percent: 0.8,
                              fraction_heat_load_served: 0.1,
                              fan_watts: 40.0)
    hpxml.heating_systems.add(id: 'HeatingSystem7',
                              heating_system_type: HPXML::HVACTypeWallFurnace,
                              heating_system_fuel: HPXML::FuelTypePropane,
                              heating_capacity: 6400,
                              heating_efficiency_afue: 0.8,
                              fraction_heat_load_served: 0.1,
                              fan_watts: 0.0)
  elsif ['base-hvac-multiple2.xml'].include? hpxml_file
    hpxml.heating_systems.clear
    hpxml.heating_systems.add(id: 'HeatingSystem',
                              distribution_system_idref: 'HVACDistribution',
                              heating_system_type: HPXML::HVACTypeFurnace,
                              heating_system_fuel: HPXML::FuelTypeElectricity,
                              heating_capacity: 6400,
                              heating_efficiency_afue: 1,
                              fraction_heat_load_served: 0.2)
    hpxml.heating_systems.add(id: 'HeatingSystem2',
                              distribution_system_idref: 'HVACDistribution2',
                              heating_system_type: HPXML::HVACTypeFurnace,
                              heating_system_fuel: HPXML::FuelTypeElectricity,
                              heating_capacity: 6400,
                              heating_efficiency_afue: 0.92,
                              fraction_heat_load_served: 0.2)
    hpxml.heating_systems.add(id: 'HeatingSystem3',
                              distribution_system_idref: 'HVACDistribution3',
                              heating_system_type: HPXML::HVACTypeBoiler,
                              heating_system_fuel: HPXML::FuelTypeElectricity,
                              heating_capacity: 6400,
                              heating_efficiency_afue: 1,
                              fraction_heat_load_served: 0.2)
    hpxml.heating_systems.add(id: 'HeatingSystem4',
                              heating_system_type: HPXML::HVACTypeElectricResistance,
                              heating_system_fuel: HPXML::FuelTypeElectricity,
                              heating_capacity: 3200,
                              heating_efficiency_percent: 1,
                              fraction_heat_load_served: 0.1)
  elsif ['base-mechvent-multiple.xml',
         'base-mechvent-shared-multiple.xml'].include? hpxml_file
    hpxml.heating_systems[0].heating_capacity /= 2.0
    hpxml.heating_systems[0].fraction_heat_load_served /= 2.0
    hpxml.heating_systems << hpxml.heating_systems[0].dup
    hpxml.heating_systems[1].id = 'HeatingSystem2'
    hpxml.heating_systems[1].distribution_system_idref = 'HVACDistribution2'
  elsif ['invalid_files/hvac-frac-load-served.xml'].include? hpxml_file
    hpxml.heating_systems[0].fraction_heat_load_served += 0.1
  elsif ['base-hvac-fireplace-wood-only.xml'].include? hpxml_file
    hpxml.heating_systems[0].distribution_system_idref = nil
    hpxml.heating_systems[0].heating_system_type = HPXML::HVACTypeFireplace
    hpxml.heating_systems[0].heating_system_fuel = HPXML::FuelTypeWoodCord
    hpxml.heating_systems[0].heating_efficiency_afue = nil
    hpxml.heating_systems[0].heating_efficiency_percent = 0.8
    hpxml.heating_systems[0].fan_watts = 0.0
  elsif ['base-hvac-floor-furnace-propane-only.xml'].include? hpxml_file
    hpxml.heating_systems[0].distribution_system_idref = nil
    hpxml.heating_systems[0].heating_system_type = HPXML::HVACTypeFloorFurnace
    hpxml.heating_systems[0].heating_system_fuel = HPXML::FuelTypePropane
    hpxml.heating_systems[0].heating_efficiency_afue = 0.8
    hpxml.heating_systems[0].fan_watts = 0.0
  elsif ['base-hvac-portable-heater-gas-only.xml'].include? hpxml_file
    hpxml.heating_systems[0].distribution_system_idref = nil
    hpxml.heating_systems[0].heating_system_type = HPXML::HVACTypePortableHeater
    hpxml.heating_systems[0].heating_system_fuel = HPXML::FuelTypeNaturalGas
    hpxml.heating_systems[0].heating_efficiency_afue = nil
    hpxml.heating_systems[0].heating_efficiency_percent = 1.0
    hpxml.heating_systems[0].fan_watts = 0.0
  elsif ['base-hvac-fixed-heater-gas-only.xml'].include? hpxml_file
    hpxml.heating_systems[0].distribution_system_idref = nil
    hpxml.heating_systems[0].heating_system_type = HPXML::HVACTypeFixedHeater
    hpxml.heating_systems[0].heating_system_fuel = HPXML::FuelTypeNaturalGas
    hpxml.heating_systems[0].heating_efficiency_afue = nil
    hpxml.heating_systems[0].heating_efficiency_percent = 1.0
    hpxml.heating_systems[0].fan_watts = 0.0
  elsif ['base-hvac-stove-oil-only.xml',
         'base-hvac-stove-wood-pellets-only.xml'].include? hpxml_file
    hpxml.heating_systems[0].distribution_system_idref = nil
    hpxml.heating_systems[0].heating_system_type = HPXML::HVACTypeStove
    hpxml.heating_systems[0].heating_efficiency_afue = nil
    hpxml.heating_systems[0].heating_efficiency_percent = 0.8
    hpxml.heating_systems[0].fan_watts = 40.0
    if hpxml_file == 'base-hvac-stove-oil-only.xml'
      hpxml.heating_systems[0].heating_system_fuel = HPXML::FuelTypeOil
    elsif hpxml_file == 'base-hvac-stove-wood-pellets-only.xml'
      hpxml.heating_systems[0].heating_system_fuel = HPXML::FuelTypeWoodPellets
    end
  elsif ['base-hvac-wall-furnace-elec-only.xml'].include? hpxml_file
    hpxml.heating_systems[0].distribution_system_idref = nil
    hpxml.heating_systems[0].heating_system_type = HPXML::HVACTypeWallFurnace
    hpxml.heating_systems[0].heating_system_fuel = HPXML::FuelTypeElectricity
    hpxml.heating_systems[0].heating_efficiency_afue = 1.0
    hpxml.heating_systems[0].fan_watts = 0.0
  elsif ['base-hvac-furnace-x3-dse.xml'].include? hpxml_file
    hpxml.heating_systems << hpxml.heating_systems[0].dup
    hpxml.heating_systems << hpxml.heating_systems[1].dup
    hpxml.heating_systems[1].id = 'HeatingSystem2'
    hpxml.heating_systems[1].distribution_system_idref = 'HVACDistribution2'
    hpxml.heating_systems[2].id = 'HeatingSystem3'
    hpxml.heating_systems[2].distribution_system_idref = 'HVACDistribution3'
    for i in 0..2
      hpxml.heating_systems[i].heating_capacity /= 3.0
      # Test a file where sum is slightly greater than 1
      if i < 2
        hpxml.heating_systems[i].fraction_heat_load_served = 0.33
      else
        hpxml.heating_systems[i].fraction_heat_load_served = 0.35
      end
    end
  elsif ['base-hvac-furnace-elec-central-ac-1-speed.xml'].include? hpxml_file
    hpxml.heating_systems[0].heating_system_fuel = HPXML::FuelTypeElectricity
    hpxml.heating_systems[0].heating_efficiency_afue = 1
  elsif ['invalid_files/unattached-hvac-distribution.xml'].include? hpxml_file
    hpxml.heating_systems[0].distribution_system_idref = 'foobar'
  elsif ['invalid_files/hvac-invalid-distribution-system-type.xml'].include? hpxml_file
    hpxml.heating_systems[0].distribution_system_idref = 'HVACDistribution2'
  elsif ['invalid_files/hvac-dse-multiple-attached-heating.xml'].include? hpxml_file
    hpxml.heating_systems[0].fraction_heat_load_served = 0.5
    hpxml.heating_systems << hpxml.heating_systems[0].dup
    hpxml.heating_systems[1].id += '2'
  elsif ['invalid_files/hvac-inconsistent-fan-powers.xml'].include? hpxml_file
    hpxml.heating_systems[0].fan_watts_per_cfm = 0.45
  elsif ['base-hvac-undersized.xml'].include? hpxml_file
    hpxml.heating_systems[0].heating_capacity /= 10.0
  elsif ['base-hvac-shared-boiler-only-baseboard.xml',
         'base-hvac-shared-boiler-chiller-baseboard.xml'].include? hpxml_file
    hpxml.heating_systems[0].heating_system_type = HPXML::HVACTypeBoiler
    hpxml.heating_systems[0].is_shared_system = true
    hpxml.heating_systems[0].number_of_units_served = 6
    hpxml.heating_systems[0].heating_capacity = nil
    hpxml.heating_systems[0].shared_loop_watts = 600
  elsif ['base-hvac-shared-boiler-only-fan-coil.xml',
         'base-hvac-shared-boiler-chiller-fan-coil.xml'].include? hpxml_file
    hpxml.heating_systems[0].fan_coil_watts = 150
  elsif ['base-hvac-shared-boiler-only-water-loop-heat-pump.xml',
         'base-hvac-shared-boiler-chiller-water-loop-heat-pump.xml'].include? hpxml_file
    hpxml.heating_systems[0].wlhp_heating_efficiency_cop = 4.4
  elsif ['base-hvac-shared-boiler-only-fan-coil-eae.xml'].include? hpxml_file
    hpxml.heating_systems[0].fan_coil_watts = nil
    hpxml.heating_systems[0].shared_loop_watts = nil
    hpxml.heating_systems[0].electric_auxiliary_energy = 500.0
  elsif hpxml_file.include?('hvac_autosizing') && (not hpxml.heating_systems.nil?) && (hpxml.heating_systems.size > 0)
    hpxml.heating_systems[0].heating_capacity = nil
  end
end

def set_hpxml_cooling_systems(hpxml_file, hpxml)
  if ['base.xml'].include? hpxml_file
    hpxml.cooling_systems.add(id: 'CoolingSystem',
                              distribution_system_idref: 'HVACDistribution',
                              cooling_system_type: HPXML::HVACTypeCentralAirConditioner,
                              cooling_system_fuel: HPXML::FuelTypeElectricity,
                              cooling_capacity: 48000,
                              fraction_cool_load_served: 1,
                              cooling_efficiency_seer: 13,
                              cooling_shr: 0.73,
                              compressor_type: HPXML::HVACCompressorTypeSingleStage)
  elsif ['base-hvac-air-to-air-heat-pump-1-speed.xml',
         'base-hvac-air-to-air-heat-pump-2-speed.xml',
         'base-hvac-air-to-air-heat-pump-var-speed.xml',
         'base-hvac-boiler-coal-only.xml',
         'base-hvac-boiler-elec-only.xml',
         'base-hvac-boiler-gas-only.xml',
         'base-hvac-boiler-oil-only.xml',
         'base-hvac-boiler-propane-only.xml',
         'base-hvac-boiler-wood-only.xml',
         'base-hvac-elec-resistance-only.xml',
         'base-hvac-fireplace-wood-only.xml',
         'base-hvac-floor-furnace-propane-only.xml',
         'base-hvac-furnace-coal-only.xml',
         'base-hvac-furnace-elec-only.xml',
         'base-hvac-furnace-gas-only.xml',
         'base-hvac-furnace-oil-only.xml',
         'base-hvac-furnace-propane-only.xml',
         'base-hvac-furnace-wood-only.xml',
         'base-hvac-ground-to-air-heat-pump.xml',
         'base-hvac-mini-split-heat-pump-ducted.xml',
         'base-hvac-ideal-air.xml',
         'base-hvac-none.xml',
         'base-hvac-stove-oil-only.xml',
         'base-hvac-stove-wood-pellets-only.xml',
         'base-hvac-wall-furnace-elec-only.xml',
         'base-hvac-shared-boiler-only-baseboard.xml',
         'base-hvac-shared-ground-loop-ground-to-air-heat-pump.xml'].include? hpxml_file
    hpxml.cooling_systems.clear
  elsif ['base-hvac-central-ac-only-1-speed.xml'].include? hpxml_file
    hpxml.cooling_systems[0].fan_watts_per_cfm = 0.45
  elsif ['base-hvac-boiler-gas-central-ac-1-speed.xml'].include? hpxml_file
    hpxml.cooling_systems[0].distribution_system_idref = 'HVACDistribution2'
  elsif ['base-hvac-furnace-gas-central-ac-2-speed.xml',
         'base-hvac-central-ac-only-2-speed.xml'].include? hpxml_file
    hpxml.cooling_systems[0].cooling_efficiency_seer = 18
    hpxml.cooling_systems[0].cooling_shr = 0.73
    hpxml.cooling_systems[0].compressor_type = HPXML::HVACCompressorTypeTwoStage
  elsif ['base-hvac-furnace-gas-central-ac-var-speed.xml',
         'base-hvac-central-ac-only-var-speed.xml'].include? hpxml_file
    hpxml.cooling_systems[0].cooling_efficiency_seer = 24
    hpxml.cooling_systems[0].cooling_shr = 0.78
    hpxml.cooling_systems[0].compressor_type = HPXML::HVACCompressorTypeVariableSpeed
  elsif ['base-hvac-mini-split-air-conditioner-only-ducted.xml'].include? hpxml_file
    hpxml.cooling_systems[0].cooling_system_type = HPXML::HVACTypeMiniSplitAirConditioner
    hpxml.cooling_systems[0].cooling_efficiency_seer = 19
    hpxml.cooling_systems[0].cooling_shr = 0.73
    hpxml.cooling_systems[0].compressor_type = nil
    hpxml.cooling_systems[0].fan_watts_per_cfm = 0.2
  elsif ['base-hvac-mini-split-air-conditioner-only-ductless.xml'].include? hpxml_file
    hpxml.cooling_systems[0].distribution_system_idref = nil
  elsif ['base-hvac-furnace-gas-room-ac.xml',
         'base-hvac-room-ac-only.xml'].include? hpxml_file
    hpxml.cooling_systems[0].distribution_system_idref = nil
    hpxml.cooling_systems[0].cooling_system_type = HPXML::HVACTypeRoomAirConditioner
    hpxml.cooling_systems[0].cooling_efficiency_seer = nil
    hpxml.cooling_systems[0].cooling_efficiency_eer = 8.5
    hpxml.cooling_systems[0].cooling_shr = 0.65
    hpxml.cooling_systems[0].compressor_type = nil
  elsif ['base-hvac-room-ac-only-33percent.xml'].include? hpxml_file
    hpxml.cooling_systems[0].fraction_cool_load_served = 0.33
  elsif ['base-hvac-evap-cooler-only-ducted.xml',
         'base-hvac-evap-cooler-furnace-gas.xml',
         'base-hvac-evap-cooler-only.xml',
         'hvac_autosizing/base-hvac-evap-cooler-furnace-gas-autosize.xml'].include? hpxml_file
    hpxml.cooling_systems[0].cooling_system_type = HPXML::HVACTypeEvaporativeCooler
    hpxml.cooling_systems[0].cooling_efficiency_seer = nil
    hpxml.cooling_systems[0].cooling_efficiency_eer = nil
    hpxml.cooling_systems[0].cooling_capacity = nil
    hpxml.cooling_systems[0].cooling_shr = nil
    hpxml.cooling_systems[0].compressor_type = nil
    if ['base-hvac-evap-cooler-furnace-gas.xml',
        'hvac_autosizing/base-hvac-evap-cooler-furnace-gas-autosize.xml',
        'base-hvac-evap-cooler-only.xml'].include? hpxml_file
      hpxml.cooling_systems[0].distribution_system_idref = nil
    end
    if ['base-hvac-evap-cooler-only.xml'].include? hpxml_file
      hpxml.cooling_systems[0].fan_watts_per_cfm = 0.3
    end
  elsif ['base-hvac-multiple.xml'].include? hpxml_file
    hpxml.cooling_systems[0].distribution_system_idref = 'HVACDistribution2'
    hpxml.cooling_systems[0].fraction_cool_load_served = 0.2
    hpxml.cooling_systems[0].cooling_capacity *= 0.2
    hpxml.cooling_systems.add(id: 'CoolingSystem2',
                              cooling_system_type: HPXML::HVACTypeRoomAirConditioner,
                              cooling_system_fuel: HPXML::FuelTypeElectricity,
                              cooling_capacity: 9600,
                              fraction_cool_load_served: 0.2,
                              cooling_efficiency_eer: 8.5,
                              cooling_shr: 0.65)
  elsif ['base-hvac-multiple2.xml'].include? hpxml_file
    hpxml.cooling_systems[0].distribution_system_idref = 'HVACDistribution'
    hpxml.cooling_systems[0].fraction_cool_load_served = 0.25
    hpxml.cooling_systems[0].cooling_capacity *= 0.25
    hpxml.cooling_systems.add(id: 'CoolingSystem2',
                              distribution_system_idref: 'HVACDistribution2',
                              cooling_system_type: HPXML::HVACTypeCentralAirConditioner,
                              cooling_system_fuel: HPXML::FuelTypeElectricity,
                              cooling_capacity: 9600,
                              fraction_cool_load_served: 0.25,
                              cooling_efficiency_seer: 13,
                              cooling_shr: 0.65)
  elsif ['base-mechvent-multiple.xml',
         'base-mechvent-shared-multiple.xml'].include? hpxml_file
    hpxml.cooling_systems[0].fraction_cool_load_served /= 2.0
    hpxml.cooling_systems[0].cooling_capacity /= 2.0
    hpxml.cooling_systems << hpxml.cooling_systems[0].dup
    hpxml.cooling_systems[1].id += '2'
    hpxml.cooling_systems[1].distribution_system_idref = 'HVACDistribution2'
  elsif ['invalid_files/hvac-frac-load-served.xml'].include? hpxml_file
    hpxml.cooling_systems[0].fraction_cool_load_served += 0.2
  elsif ['invalid_files/hvac-dse-multiple-attached-cooling.xml'].include? hpxml_file
    hpxml.cooling_systems[0].fraction_cool_load_served = 0.5
    hpxml.cooling_systems << hpxml.cooling_systems[0].dup
    hpxml.cooling_systems[1].id += '2'
  elsif ['invalid_files/hvac-inconsistent-fan-powers.xml'].include? hpxml_file
    hpxml.cooling_systems[0].fan_watts_per_cfm = 0.55
  elsif ['base-hvac-undersized.xml'].include? hpxml_file
    hpxml.cooling_systems[0].cooling_capacity /= 10.0
  elsif ['base-hvac-flowrate.xml'].include? hpxml_file
    hpxml.cooling_systems[0].cooling_cfm = hpxml.cooling_systems[0].cooling_capacity * 360.0 / 12000.0
  elsif ['base-misc-defaults.xml'].include? hpxml_file
    hpxml.cooling_systems[0].cooling_shr = nil
    hpxml.cooling_systems[0].compressor_type = nil
  elsif ['base-hvac-shared-chiller-only-baseboard.xml',
         'base-hvac-shared-boiler-chiller-baseboard.xml',
         'base-hvac-shared-chiller-only-water-loop-heat-pump.xml',
         'base-hvac-shared-boiler-chiller-water-loop-heat-pump.xml'].include? hpxml_file
    hpxml.cooling_systems[0].cooling_system_type = HPXML::HVACTypeChiller
    hpxml.cooling_systems[0].is_shared_system = true
    hpxml.cooling_systems[0].number_of_units_served = 6
    hpxml.cooling_systems[0].cooling_capacity = 24000 * 6
    hpxml.cooling_systems[0].compressor_type = nil
    hpxml.cooling_systems[0].cooling_efficiency_kw_per_ton = 0.9
    hpxml.cooling_systems[0].cooling_shr = nil
    hpxml.cooling_systems[0].shared_loop_watts = 600
    if hpxml_file.include? 'water-loop-heat-pump'
      hpxml.cooling_systems[0].wlhp_cooling_capacity = 24000
      hpxml.cooling_systems[0].wlhp_cooling_efficiency_eer = 12.8
    end
  elsif ['base-hvac-shared-cooling-tower-only-water-loop-heat-pump.xml',
         'base-hvac-shared-boiler-cooling-tower-water-loop-heat-pump.xml'].include? hpxml_file
    hpxml.cooling_systems[0].cooling_system_type = HPXML::HVACTypeCoolingTower
    hpxml.cooling_systems[0].cooling_capacity = nil
    hpxml.cooling_systems[0].cooling_efficiency_kw_per_ton = nil
  elsif ['base-hvac-shared-chiller-only-fan-coil.xml',
         'base-hvac-shared-boiler-chiller-fan-coil.xml'].include? hpxml_file
    hpxml.cooling_systems[0].fan_coil_watts = 150
  elsif hpxml_file.include?('hvac_autosizing') && (not hpxml.cooling_systems.nil?) && (hpxml.cooling_systems.size > 0)
    hpxml.cooling_systems[0].cooling_capacity = nil
  end
end

def set_hpxml_heat_pumps(hpxml_file, hpxml)
  if ['base-hvac-air-to-air-heat-pump-1-speed.xml',
      'base-hvac-central-ac-plus-air-to-air-heat-pump-heating.xml'].include? hpxml_file
    hpxml.heat_pumps.add(id: 'HeatPump',
                         distribution_system_idref: 'HVACDistribution',
                         heat_pump_type: HPXML::HVACTypeHeatPumpAirToAir,
                         heat_pump_fuel: HPXML::FuelTypeElectricity,
                         heating_capacity: 42000,
                         cooling_capacity: 48000,
                         backup_heating_fuel: HPXML::FuelTypeElectricity,
                         backup_heating_capacity: 34121,
                         backup_heating_efficiency_percent: 1.0,
                         fraction_heat_load_served: 1,
                         fraction_cool_load_served: 1,
                         heating_efficiency_hspf: 7.7,
                         cooling_efficiency_seer: 13,
                         heating_capacity_17F: 42000 * 0.630, # Based on OAT slope of default curves
                         cooling_shr: 0.73,
                         compressor_type: HPXML::HVACCompressorTypeSingleStage,
                         fan_watts_per_cfm: 0.45)
    if hpxml_file == 'base-hvac-central-ac-plus-air-to-air-heat-pump-heating.xml'
      hpxml.heat_pumps[0].fraction_cool_load_served = 0
    end
  elsif ['base-hvac-air-to-air-heat-pump-2-speed.xml'].include? hpxml_file
    hpxml.heat_pumps.add(id: 'HeatPump',
                         distribution_system_idref: 'HVACDistribution',
                         heat_pump_type: HPXML::HVACTypeHeatPumpAirToAir,
                         heat_pump_fuel: HPXML::FuelTypeElectricity,
                         heating_capacity: 42000,
                         cooling_capacity: 48000,
                         backup_heating_fuel: HPXML::FuelTypeElectricity,
                         backup_heating_capacity: 34121,
                         backup_heating_efficiency_percent: 1.0,
                         fraction_heat_load_served: 1,
                         fraction_cool_load_served: 1,
                         heating_efficiency_hspf: 9.3,
                         cooling_efficiency_seer: 18,
                         heating_capacity_17F: 42000 * 0.590, # Based on OAT slope of default curves
                         cooling_shr: 0.73,
                         compressor_type: HPXML::HVACCompressorTypeTwoStage)
  elsif ['base-hvac-air-to-air-heat-pump-var-speed.xml'].include? hpxml_file
    hpxml.heat_pumps.add(id: 'HeatPump',
                         distribution_system_idref: 'HVACDistribution',
                         heat_pump_type: HPXML::HVACTypeHeatPumpAirToAir,
                         heat_pump_fuel: HPXML::FuelTypeElectricity,
                         heating_capacity: 42000,
                         cooling_capacity: 48000,
                         backup_heating_fuel: HPXML::FuelTypeElectricity,
                         backup_heating_capacity: 34121,
                         backup_heating_efficiency_percent: 1.0,
                         fraction_heat_load_served: 1,
                         fraction_cool_load_served: 1,
                         heating_efficiency_hspf: 10,
                         cooling_efficiency_seer: 22,
                         heating_capacity_17F: 42000 * 0.640, # Based on OAT slope of default curves
                         cooling_shr: 0.78,
                         compressor_type: HPXML::HVACCompressorTypeVariableSpeed)
  elsif ['base-hvac-ground-to-air-heat-pump.xml',
         'base-hvac-shared-ground-loop-ground-to-air-heat-pump.xml'].include? hpxml_file
    hpxml.heat_pumps.add(id: 'HeatPump',
                         distribution_system_idref: 'HVACDistribution',
                         heat_pump_type: HPXML::HVACTypeHeatPumpGroundToAir,
                         heat_pump_fuel: HPXML::FuelTypeElectricity,
                         heating_capacity: 42000,
                         cooling_capacity: 48000,
                         backup_heating_fuel: HPXML::FuelTypeElectricity,
                         backup_heating_capacity: 34121,
                         backup_heating_efficiency_percent: 1.0,
                         fraction_heat_load_served: 1,
                         fraction_cool_load_served: 1,
                         heating_efficiency_cop: 3.6,
                         cooling_efficiency_eer: 16.6,
                         cooling_shr: 0.73,
                         pump_watts_per_ton: 30.0,
                         fan_watts_per_cfm: 0.45)
    if hpxml_file == 'base-hvac-shared-ground-loop-ground-to-air-heat-pump.xml'
      hpxml.heat_pumps[-1].is_shared_system = true
      hpxml.heat_pumps[-1].number_of_units_served = 6
      hpxml.heat_pumps[-1].shared_loop_watts = 600
    end
  elsif ['base-hvac-mini-split-heat-pump-ducted.xml'].include? hpxml_file
    f = 1.0 - (1.0 - 0.25) / (47.0 + 5.0) * (47.0 - 17.0)
    hpxml.heat_pumps.add(id: 'HeatPump',
                         distribution_system_idref: 'HVACDistribution',
                         heat_pump_type: HPXML::HVACTypeHeatPumpMiniSplit,
                         heat_pump_fuel: HPXML::FuelTypeElectricity,
                         heating_capacity: 52000,
                         cooling_capacity: 48000,
                         backup_heating_fuel: HPXML::FuelTypeElectricity,
                         backup_heating_capacity: 34121,
                         backup_heating_efficiency_percent: 1.0,
                         fraction_heat_load_served: 1,
                         fraction_cool_load_served: 1,
                         heating_efficiency_hspf: 10,
                         cooling_efficiency_seer: 19,
                         heating_capacity_17F: 52000 * f,
                         cooling_shr: 0.73,
                         fan_watts_per_cfm: 0.2)
  elsif ['base-hvac-mini-split-heat-pump-ducted-heating-only.xml'].include? hpxml_file
    hpxml.heat_pumps[0].cooling_capacity = 0
    hpxml.heat_pumps[0].fraction_cool_load_served = 0
  elsif ['base-hvac-mini-split-heat-pump-ducted-cooling-only.xml'].include? hpxml_file
    hpxml.heat_pumps[0].heating_capacity = 0
    hpxml.heat_pumps[0].heating_capacity_17F = 0
    hpxml.heat_pumps[0].fraction_heat_load_served = 0
    hpxml.heat_pumps[0].backup_heating_fuel = nil
  elsif ['base-hvac-mini-split-heat-pump-ductless.xml'].include? hpxml_file
    hpxml.heat_pumps[0].distribution_system_idref = nil
    hpxml.heat_pumps[0].backup_heating_fuel = nil
  elsif ['invalid_files/heat-pump-mixed-fixed-and-autosize-capacities.xml'].include? hpxml_file
    hpxml.heat_pumps[0].cooling_capacity = nil
    hpxml.heat_pumps[0].heating_capacity = nil
    hpxml.heat_pumps[0].heating_capacity_17F = 25000
  elsif ['invalid_files/heat-pump-mixed-fixed-and-autosize-capacities2.xml'].include? hpxml_file
    hpxml.heat_pumps[0].backup_heating_capacity = nil
  elsif ['base-hvac-multiple.xml'].include? hpxml_file
    hpxml.heat_pumps.add(id: 'HeatPump',
                         distribution_system_idref: 'HVACDistribution5',
                         heat_pump_type: HPXML::HVACTypeHeatPumpAirToAir,
                         heat_pump_fuel: HPXML::FuelTypeElectricity,
                         heating_capacity: 4800,
                         cooling_capacity: 4800,
                         backup_heating_fuel: HPXML::FuelTypeElectricity,
                         backup_heating_capacity: 3412,
                         backup_heating_efficiency_percent: 1.0,
                         fraction_heat_load_served: 0.1,
                         fraction_cool_load_served: 0.2,
                         heating_efficiency_hspf: 7.7,
                         cooling_efficiency_seer: 13,
                         heating_capacity_17F: 4800 * 0.630, # Based on OAT slope of default curves
                         cooling_shr: 0.73,
                         compressor_type: HPXML::HVACCompressorTypeSingleStage)
    hpxml.heat_pumps.add(id: 'HeatPump2',
                         distribution_system_idref: 'HVACDistribution6',
                         heat_pump_type: HPXML::HVACTypeHeatPumpGroundToAir,
                         heat_pump_fuel: HPXML::FuelTypeElectricity,
                         heating_capacity: 4800,
                         cooling_capacity: 4800,
                         backup_heating_fuel: HPXML::FuelTypeElectricity,
                         backup_heating_capacity: 3412,
                         backup_heating_efficiency_percent: 1.0,
                         fraction_heat_load_served: 0.1,
                         fraction_cool_load_served: 0.2,
                         heating_efficiency_cop: 3.6,
                         cooling_efficiency_eer: 16.6,
                         cooling_shr: 0.73,
                         pump_watts_per_ton: 30.0)
    f = 1.0 - (1.0 - 0.25) / (47.0 + 5.0) * (47.0 - 17.0)
    hpxml.heat_pumps.add(id: 'HeatPump3',
                         heat_pump_type: HPXML::HVACTypeHeatPumpMiniSplit,
                         heat_pump_fuel: HPXML::FuelTypeElectricity,
                         heating_capacity: 4800,
                         cooling_capacity: 4800,
                         backup_heating_fuel: HPXML::FuelTypeElectricity,
                         backup_heating_capacity: 3412,
                         backup_heating_efficiency_percent: 1.0,
                         fraction_heat_load_served: 0.1,
                         fraction_cool_load_served: 0.2,
                         heating_efficiency_hspf: 10,
                         cooling_efficiency_seer: 19,
                         heating_capacity_17F: 4800 * f,
                         cooling_shr: 0.73)
  elsif ['base-hvac-multiple2.xml'].include? hpxml_file
    hpxml.heat_pumps.add(id: 'HeatPump',
                         distribution_system_idref: 'HVACDistribution4',
                         heat_pump_type: HPXML::HVACTypeHeatPumpAirToAir,
                         heat_pump_fuel: HPXML::FuelTypeElectricity,
                         heating_capacity: 4800,
                         cooling_capacity: 4800,
                         backup_heating_fuel: HPXML::FuelTypeElectricity,
                         backup_heating_capacity: 3412,
                         backup_heating_efficiency_percent: 1.0,
                         fraction_heat_load_served: 0.1,
                         fraction_cool_load_served: 0.2,
                         heating_efficiency_hspf: 7.7,
                         cooling_efficiency_seer: 13,
                         heating_capacity_17F: 4800 * 0.630, # Based on OAT slope of default curves
                         cooling_shr: 0.73,
                         compressor_type: HPXML::HVACCompressorTypeSingleStage)
    hpxml.heat_pumps.add(id: 'HeatPump2',
                         distribution_system_idref: 'HVACDistribution5',
                         heat_pump_type: HPXML::HVACTypeHeatPumpGroundToAir,
                         heat_pump_fuel: HPXML::FuelTypeElectricity,
                         heating_capacity: 4800,
                         cooling_capacity: 4800,
                         backup_heating_fuel: HPXML::FuelTypeElectricity,
                         backup_heating_capacity: 3412,
                         backup_heating_efficiency_percent: 1.0,
                         fraction_heat_load_served: 0.1,
                         fraction_cool_load_served: 0.2,
                         heating_efficiency_cop: 3.6,
                         cooling_efficiency_eer: 16.6,
                         cooling_shr: 0.73,
                         pump_watts_per_ton: 30.0)
  elsif ['invalid_files/hvac-distribution-multiple-attached-heating.xml'].include? hpxml_file
    hpxml.heat_pumps[0].distribution_system_idref = 'HVACDistribution'
  elsif ['invalid_files/hvac-distribution-multiple-attached-cooling.xml'].include? hpxml_file
    hpxml.heat_pumps[0].distribution_system_idref = 'HVACDistribution2'
  elsif ['base-hvac-dual-fuel-air-to-air-heat-pump-1-speed.xml',
         'base-hvac-dual-fuel-air-to-air-heat-pump-2-speed.xml',
         'base-hvac-dual-fuel-air-to-air-heat-pump-var-speed.xml',
         'base-hvac-dual-fuel-mini-split-heat-pump-ducted.xml'].include? hpxml_file
    hpxml.heat_pumps[0].backup_heating_fuel = HPXML::FuelTypeNaturalGas
    hpxml.heat_pumps[0].backup_heating_capacity = 36000
    hpxml.heat_pumps[0].backup_heating_efficiency_percent = nil
    hpxml.heat_pumps[0].backup_heating_efficiency_afue = 0.95
    hpxml.heat_pumps[0].backup_heating_switchover_temp = 25
  elsif ['base-hvac-dual-fuel-air-to-air-heat-pump-1-speed-electric.xml'].include? hpxml_file
    hpxml.heat_pumps[0].backup_heating_fuel = HPXML::FuelTypeElectricity
    hpxml.heat_pumps[0].backup_heating_efficiency_afue = 1.0
  elsif hpxml_file.include?('hvac_autosizing') && (not hpxml.heat_pumps.nil?) && (hpxml.heat_pumps.size > 0)
    hpxml.heat_pumps[0].cooling_capacity = nil
    hpxml.heat_pumps[0].heating_capacity = nil
    hpxml.heat_pumps[0].heating_capacity_17F = nil
    hpxml.heat_pumps[0].backup_heating_capacity = nil
  end
end

def set_hpxml_hvac_control(hpxml_file, hpxml)
  if ['ASHRAE_Standard_140/L100AC.xml',
      'ASHRAE_Standard_140/L100AL.xml'].include? hpxml_file
    hpxml.hvac_controls.add(id: 'HVACControl',
                            heating_setpoint_temp: 68,
                            cooling_setpoint_temp: 78)
  elsif ['base.xml'].include? hpxml_file
    hpxml.hvac_controls.add(id: 'HVACControl',
                            control_type: HPXML::HVACControlTypeManual,
                            heating_setpoint_temp: 68,
                            cooling_setpoint_temp: 78)
  elsif ['base-hvac-none.xml'].include? hpxml_file
    hpxml.hvac_controls.clear
  elsif ['base-hvac-programmable-thermostat.xml'].include? hpxml_file
    hpxml.hvac_controls[0].control_type = HPXML::HVACControlTypeProgrammable
    hpxml.hvac_controls[0].heating_setback_temp = 66
    hpxml.hvac_controls[0].heating_setback_hours_per_week = 7 * 7
    hpxml.hvac_controls[0].heating_setback_start_hour = 23 # 11pm
    hpxml.hvac_controls[0].cooling_setup_temp = 80
    hpxml.hvac_controls[0].cooling_setup_hours_per_week = 6 * 7
    hpxml.hvac_controls[0].cooling_setup_start_hour = 9 # 9am
<<<<<<< HEAD
  elsif ['base-hvac-programmable-thermostat-multiple-periods.xml'].include? hpxml_file
=======
  elsif ['base-hvac-programmable-thermostat-detailed.xml'].include? hpxml_file
>>>>>>> 7f189ca9
    hpxml.hvac_controls[0].control_type = HPXML::HVACControlTypeProgrammable
    hpxml.hvac_controls[0].heating_setpoint_temp = nil
    hpxml.hvac_controls[0].cooling_setpoint_temp = nil
    hpxml.hvac_controls[0].weekday_heating_setpoints = '64, 64, 64, 64, 64, 64, 64, 74, 74, 66, 66, 66, 66, 66, 66, 66, 66, 68, 68, 68, 68, 68, 64, 64'
<<<<<<< HEAD
    hpxml.hvac_controls[0].weekend_heating_setpoints = '64, 64, 64, 64, 64, 64, 64, 74, 74, 66, 66, 66, 66, 66, 66, 66, 66, 68, 68, 68, 68, 68, 64, 64'
    hpxml.hvac_controls[0].weekday_cooling_setpoints = '82, 82, 82, 82, 82, 82, 82, 72, 72, 80, 80, 80, 80, 80, 80, 80, 80, 78, 78, 78, 78, 78, 82, 82'
    hpxml.hvac_controls[0].weekend_cooling_setpoints = '82, 82, 82, 82, 82, 82, 82, 72, 72, 80, 80, 80, 80, 80, 80, 80, 80, 78, 78, 78, 78, 78, 82, 82'
=======
    hpxml.hvac_controls[0].weekend_heating_setpoints = '74, 74, 74, 74, 74, 74, 74, 74, 74, 74, 74, 74, 74, 74, 74, 74, 74, 74, 74, 74, 74, 74, 74, 74'
    hpxml.hvac_controls[0].weekday_cooling_setpoints = '82, 82, 82, 82, 82, 82, 82, 72, 72, 80, 80, 80, 80, 80, 80, 80, 80, 78, 78, 78, 78, 78, 82, 82'
    hpxml.hvac_controls[0].weekend_cooling_setpoints = '78, 78, 78, 78, 78, 78, 78, 78, 78, 78, 78, 78, 78, 78, 78, 78, 78, 78, 78, 78, 78, 78, 78, 78'
>>>>>>> 7f189ca9
  elsif ['base-hvac-setpoints.xml'].include? hpxml_file
    hpxml.hvac_controls[0].heating_setpoint_temp = 60
    hpxml.hvac_controls[0].cooling_setpoint_temp = 80
  elsif ['base-lighting-ceiling-fans.xml'].include? hpxml_file
    hpxml.hvac_controls[0].ceiling_fan_cooling_setpoint_temp_offset = 0.5
  end
end

def set_hpxml_hvac_distributions(hpxml_file, hpxml)
  if ['base.xml'].include? hpxml_file
    hpxml.hvac_distributions.add(id: 'HVACDistribution',
                                 distribution_system_type: HPXML::HVACDistributionTypeAir)
    hpxml.hvac_distributions[0].duct_leakage_measurements.add(duct_type: HPXML::DuctTypeSupply,
                                                              duct_leakage_units: HPXML::UnitsCFM25,
                                                              duct_leakage_value: 75,
                                                              duct_leakage_total_or_to_outside: HPXML::DuctLeakageToOutside)
    hpxml.hvac_distributions[0].duct_leakage_measurements.add(duct_type: HPXML::DuctTypeReturn,
                                                              duct_leakage_units: HPXML::UnitsCFM25,
                                                              duct_leakage_value: 25,
                                                              duct_leakage_total_or_to_outside: HPXML::DuctLeakageToOutside)
    hpxml.hvac_distributions[0].ducts.add(duct_type: HPXML::DuctTypeSupply,
                                          duct_insulation_r_value: 4,
                                          duct_location: HPXML::LocationAtticUnvented,
                                          duct_surface_area: 150)
    hpxml.hvac_distributions[0].ducts.add(duct_type: HPXML::DuctTypeReturn,
                                          duct_insulation_r_value: 0,
                                          duct_location: HPXML::LocationAtticUnvented,
                                          duct_surface_area: 50)
  elsif ['base-hvac-boiler-coal-only.xml',
         'base-hvac-boiler-elec-only.xml',
         'base-hvac-boiler-gas-only.xml',
         'base-hvac-boiler-oil-only.xml',
         'base-hvac-boiler-propane-only.xml',
         'base-hvac-boiler-wood-only.xml',
         'base-hvac-shared-boiler-only-baseboard.xml',
         'base-hvac-shared-chiller-only-baseboard.xml',
         'base-hvac-shared-boiler-chiller-baseboard.xml'].include? hpxml_file
    hpxml.hvac_distributions[0].distribution_system_type = HPXML::HVACDistributionTypeHydronic
    hpxml.hvac_distributions[0].duct_leakage_measurements.clear
    hpxml.hvac_distributions[0].ducts.clear
    hpxml.hvac_distributions[0].hydronic_type = HPXML::HydronicTypeBaseboard
  elsif ['base-hvac-shared-boiler-only-fan-coil.xml',
         'base-hvac-shared-chiller-only-fan-coil.xml',
         'base-hvac-shared-boiler-chiller-fan-coil.xml'].include? hpxml_file
    hpxml.hvac_distributions[0].distribution_system_type = HPXML::HVACDistributionTypeHydronicAndAir
    hpxml.hvac_distributions[0].hydronic_and_air_type = HPXML::HydronicAndAirTypeFanCoil
  elsif ['base-hvac-boiler-gas-central-ac-1-speed.xml'].include? hpxml_file
    hpxml.hvac_distributions[0].distribution_system_type = HPXML::HVACDistributionTypeHydronic
    hpxml.hvac_distributions[0].hydronic_type = HPXML::HydronicTypeBaseboard
    hpxml.hvac_distributions[0].duct_leakage_measurements.clear
    hpxml.hvac_distributions[0].ducts.clear
    hpxml.hvac_distributions.add(id: 'HVACDistribution2',
                                 distribution_system_type: HPXML::HVACDistributionTypeAir,
                                 number_of_return_registers: 3)
    hpxml.hvac_distributions[-1].duct_leakage_measurements.add(duct_type: HPXML::DuctTypeSupply,
                                                               duct_leakage_units: HPXML::UnitsCFM25,
                                                               duct_leakage_value: 75,
                                                               duct_leakage_total_or_to_outside: HPXML::DuctLeakageToOutside)
    hpxml.hvac_distributions[-1].duct_leakage_measurements.add(duct_type: HPXML::DuctTypeReturn,
                                                               duct_leakage_units: HPXML::UnitsCFM25,
                                                               duct_leakage_value: 25,
                                                               duct_leakage_total_or_to_outside: HPXML::DuctLeakageToOutside)
    hpxml.hvac_distributions[-1].ducts.add(duct_type: HPXML::DuctTypeSupply,
                                           duct_insulation_r_value: 4,
                                           duct_location: HPXML::LocationAtticUnvented,
                                           duct_surface_area: 150)
    hpxml.hvac_distributions[-1].ducts.add(duct_type: HPXML::DuctTypeReturn,
                                           duct_insulation_r_value: 0,
                                           duct_location: HPXML::LocationAtticUnvented,
                                           duct_surface_area: 50)
  elsif ['base-hvac-none.xml',
         'base-hvac-elec-resistance-only.xml',
         'base-hvac-evap-cooler-only.xml',
         'base-hvac-fireplace-wood-only.xml',
         'base-hvac-floor-furnace-propane-only.xml',
         'base-hvac-ideal-air.xml',
         'base-hvac-mini-split-heat-pump-ductless.xml',
         'base-hvac-mini-split-air-conditioner-only-ductless.xml',
         'base-hvac-room-ac-only.xml',
         'base-hvac-stove-oil-only.xml',
         'base-hvac-stove-wood-pellets-only.xml',
         'base-hvac-wall-furnace-elec-only.xml'].include? hpxml_file
    hpxml.hvac_distributions.clear
  elsif ['base-hvac-multiple.xml'].include? hpxml_file
    hpxml.hvac_distributions.clear
    hpxml.hvac_distributions.add(id: 'HVACDistribution',
                                 distribution_system_type: HPXML::HVACDistributionTypeAir)
    hpxml.hvac_distributions[-1].duct_leakage_measurements.add(duct_type: HPXML::DuctTypeSupply,
                                                               duct_leakage_units: HPXML::UnitsCFM25,
                                                               duct_leakage_value: 75,
                                                               duct_leakage_total_or_to_outside: HPXML::DuctLeakageToOutside)
    hpxml.hvac_distributions[-1].duct_leakage_measurements.add(duct_type: HPXML::DuctTypeReturn,
                                                               duct_leakage_units: HPXML::UnitsCFM25,
                                                               duct_leakage_value: 25,
                                                               duct_leakage_total_or_to_outside: HPXML::DuctLeakageToOutside)
    hpxml.hvac_distributions[0].ducts.add(duct_type: HPXML::DuctTypeSupply,
                                          duct_insulation_r_value: 8,
                                          duct_location: HPXML::LocationAtticUnvented,
                                          duct_surface_area: 75)
    hpxml.hvac_distributions[0].ducts.add(duct_type: HPXML::DuctTypeSupply,
                                          duct_insulation_r_value: 8,
                                          duct_location: HPXML::LocationOutside,
                                          duct_surface_area: 75)
    hpxml.hvac_distributions[0].ducts.add(duct_type: HPXML::DuctTypeReturn,
                                          duct_insulation_r_value: 4,
                                          duct_location: HPXML::LocationAtticUnvented,
                                          duct_surface_area: 25)
    hpxml.hvac_distributions[0].ducts.add(duct_type: HPXML::DuctTypeReturn,
                                          duct_insulation_r_value: 4,
                                          duct_location: HPXML::LocationOutside,
                                          duct_surface_area: 25)
    hpxml.hvac_distributions << hpxml.hvac_distributions[0].dup
    hpxml.hvac_distributions[-1].id = 'HVACDistribution2'
    hpxml.hvac_distributions.add(id: 'HVACDistribution3',
                                 distribution_system_type: HPXML::HVACDistributionTypeHydronic,
                                 hydronic_type: HPXML::HydronicTypeBaseboard)
    hpxml.hvac_distributions.add(id: 'HVACDistribution4',
                                 distribution_system_type: HPXML::HVACDistributionTypeHydronic,
                                 hydronic_type: HPXML::HydronicTypeBaseboard)
    hpxml.hvac_distributions << hpxml.hvac_distributions[0].dup
    hpxml.hvac_distributions[-1].id = 'HVACDistribution5'
    hpxml.hvac_distributions << hpxml.hvac_distributions[0].dup
    hpxml.hvac_distributions[-1].id = 'HVACDistribution6'
  elsif ['base-hvac-multiple2.xml'].include? hpxml_file
    hpxml.hvac_distributions.clear
    hpxml.hvac_distributions.add(id: 'HVACDistribution',
                                 distribution_system_type: HPXML::HVACDistributionTypeAir)
    hpxml.hvac_distributions[-1].duct_leakage_measurements.add(duct_type: HPXML::DuctTypeSupply,
                                                               duct_leakage_units: HPXML::UnitsCFM25,
                                                               duct_leakage_value: 75,
                                                               duct_leakage_total_or_to_outside: HPXML::DuctLeakageToOutside)
    hpxml.hvac_distributions[-1].duct_leakage_measurements.add(duct_type: HPXML::DuctTypeReturn,
                                                               duct_leakage_units: HPXML::UnitsCFM25,
                                                               duct_leakage_value: 25,
                                                               duct_leakage_total_or_to_outside: HPXML::DuctLeakageToOutside)
    hpxml.hvac_distributions[0].ducts.add(duct_type: HPXML::DuctTypeSupply,
                                          duct_insulation_r_value: 8,
                                          duct_location: HPXML::LocationAtticUnvented,
                                          duct_surface_area: 75)
    hpxml.hvac_distributions[0].ducts.add(duct_type: HPXML::DuctTypeSupply,
                                          duct_insulation_r_value: 8,
                                          duct_location: HPXML::LocationOutside,
                                          duct_surface_area: 75)
    hpxml.hvac_distributions[0].ducts.add(duct_type: HPXML::DuctTypeReturn,
                                          duct_insulation_r_value: 4,
                                          duct_location: HPXML::LocationAtticUnvented,
                                          duct_surface_area: 25)
    hpxml.hvac_distributions[0].ducts.add(duct_type: HPXML::DuctTypeReturn,
                                          duct_insulation_r_value: 4,
                                          duct_location: HPXML::LocationOutside,
                                          duct_surface_area: 25)
    hpxml.hvac_distributions << hpxml.hvac_distributions[0].dup
    hpxml.hvac_distributions[-1].id = 'HVACDistribution2'
    hpxml.hvac_distributions.add(id: 'HVACDistribution3',
                                 distribution_system_type: HPXML::HVACDistributionTypeHydronic,
                                 hydronic_type: HPXML::HydronicTypeBaseboard)
    hpxml.hvac_distributions << hpxml.hvac_distributions[0].dup
    hpxml.hvac_distributions[-1].id = 'HVACDistribution4'
    hpxml.hvac_distributions << hpxml.hvac_distributions[0].dup
    hpxml.hvac_distributions[-1].id = 'HVACDistribution5'
  elsif ['base-mechvent-multiple.xml',
         'base-mechvent-shared-multiple.xml'].include? hpxml_file
    hpxml.hvac_distributions << hpxml.hvac_distributions[0].dup
    hpxml.hvac_distributions[1].id = 'HVACDistribution2'
  elsif ['base-hvac-dse.xml',
         'base-dhw-indirect-dse.xml'].include? hpxml_file
    hpxml.hvac_distributions[0].distribution_system_type = HPXML::HVACDistributionTypeDSE
    hpxml.hvac_distributions[0].annual_heating_dse = 0.8
    hpxml.hvac_distributions[0].annual_cooling_dse = 0.7
  elsif ['base-hvac-furnace-x3-dse.xml'].include? hpxml_file
    hpxml.hvac_distributions[0].distribution_system_type = HPXML::HVACDistributionTypeDSE
    hpxml.hvac_distributions[0].annual_heating_dse = 0.8
    hpxml.hvac_distributions[0].annual_cooling_dse = 0.7
    hpxml.hvac_distributions << hpxml.hvac_distributions[0].dup
    hpxml.hvac_distributions[1].id = 'HVACDistribution2'
    hpxml.hvac_distributions[1].annual_cooling_dse = 1.0
    hpxml.hvac_distributions << hpxml.hvac_distributions[0].dup
    hpxml.hvac_distributions[2].id = 'HVACDistribution3'
    hpxml.hvac_distributions[2].annual_cooling_dse = 1.0
  elsif ['base-hvac-mini-split-heat-pump-ducted.xml',
         'base-hvac-mini-split-air-conditioner-only-ducted.xml'].include? hpxml_file
    hpxml.hvac_distributions[0].duct_leakage_measurements[0].duct_leakage_value = 15
    hpxml.hvac_distributions[0].duct_leakage_measurements[1].duct_leakage_value = 5
    hpxml.hvac_distributions[0].ducts[0].duct_insulation_r_value = 0
    hpxml.hvac_distributions[0].ducts[0].duct_surface_area = 30
    hpxml.hvac_distributions[0].ducts[1].duct_surface_area = 10
  elsif ['base-hvac-evap-cooler-only-ducted.xml'].include? hpxml_file
    hpxml.hvac_distributions[0].duct_leakage_measurements.pop
    hpxml.hvac_distributions[0].ducts.pop
  elsif ['base-hvac-ducts-leakage-percent.xml'].include? hpxml_file
    hpxml.hvac_distributions[0].duct_leakage_measurements.clear
    hpxml.hvac_distributions[0].duct_leakage_measurements.add(duct_type: HPXML::DuctTypeSupply,
                                                              duct_leakage_units: HPXML::UnitsPercent,
                                                              duct_leakage_value: 0.1,
                                                              duct_leakage_total_or_to_outside: HPXML::DuctLeakageToOutside)
    hpxml.hvac_distributions[0].duct_leakage_measurements.add(duct_type: HPXML::DuctTypeReturn,
                                                              duct_leakage_units: HPXML::UnitsPercent,
                                                              duct_leakage_value: 0.05,
                                                              duct_leakage_total_or_to_outside: HPXML::DuctLeakageToOutside)
  elsif ['base-hvac-undersized.xml'].include? hpxml_file
    hpxml.hvac_distributions[0].duct_leakage_measurements[0].duct_leakage_value /= 10.0
    hpxml.hvac_distributions[0].duct_leakage_measurements[1].duct_leakage_value /= 10.0
  elsif ['base-foundation-ambient.xml',
         'base-foundation-multiple.xml',
         'base-foundation-slab.xml'].include? hpxml_file
    if hpxml_file == 'base-foundation-slab.xml'
      hpxml.hvac_distributions[0].ducts[0].duct_location = HPXML::LocationUnderSlab
      hpxml.hvac_distributions[0].ducts[1].duct_location = HPXML::LocationUnderSlab
    end
  elsif ['base-foundation-unconditioned-basement.xml'].include? hpxml_file
    hpxml.hvac_distributions[0].ducts[0].duct_location = HPXML::LocationBasementUnconditioned
    hpxml.hvac_distributions[0].ducts[1].duct_location = HPXML::LocationBasementUnconditioned
  elsif ['base-foundation-unvented-crawlspace.xml'].include? hpxml_file
    hpxml.hvac_distributions[0].ducts[0].duct_location = HPXML::LocationCrawlspaceUnvented
    hpxml.hvac_distributions[0].ducts[1].duct_location = HPXML::LocationCrawlspaceUnvented
  elsif ['base-foundation-vented-crawlspace.xml'].include? hpxml_file
    hpxml.hvac_distributions[0].ducts[0].duct_location = HPXML::LocationCrawlspaceVented
    hpxml.hvac_distributions[0].ducts[1].duct_location = HPXML::LocationCrawlspaceVented
  elsif ['base-atticroof-flat.xml'].include? hpxml_file
    hpxml.hvac_distributions[0].duct_leakage_measurements[0].duct_leakage_value = 0.0
    hpxml.hvac_distributions[0].duct_leakage_measurements[1].duct_leakage_value = 0.0
    hpxml.hvac_distributions[0].ducts[0].duct_location = HPXML::LocationBasementConditioned
    hpxml.hvac_distributions[0].ducts[1].duct_location = HPXML::LocationBasementConditioned
  elsif ['base-atticroof-vented.xml'].include? hpxml_file
    hpxml.hvac_distributions[0].ducts[0].duct_location = HPXML::LocationAtticVented
    hpxml.hvac_distributions[0].ducts[1].duct_location = HPXML::LocationAtticVented
  elsif ['base-enclosure-garage.xml',
         'invalid_files/duct-location.xml'].include? hpxml_file
    hpxml.hvac_distributions[0].ducts[0].duct_location = HPXML::LocationGarage
    hpxml.hvac_distributions[0].ducts[1].duct_location = HPXML::LocationGarage
  elsif ['invalid_files/duct-location-unconditioned-space.xml'].include? hpxml_file
    hpxml.hvac_distributions[0].ducts[0].duct_location = 'unconditioned space'
    hpxml.hvac_distributions[0].ducts[1].duct_location = 'unconditioned space'
  elsif ['base-enclosure-attached-multifamily.xml'].include? hpxml_file
    hpxml.hvac_distributions[0].ducts[1].duct_location = HPXML::LocationOtherHousingUnit
    hpxml.hvac_distributions[0].ducts.add(duct_type: HPXML::DuctTypeSupply,
                                          duct_insulation_r_value: 4,
                                          duct_location: HPXML::LocationRoofDeck,
                                          duct_surface_area: 150)
    hpxml.hvac_distributions[0].ducts.add(duct_type: HPXML::DuctTypeReturn,
                                          duct_insulation_r_value: 0,
                                          duct_location: HPXML::LocationRoofDeck,
                                          duct_surface_area: 50)
  elsif ['base-enclosure-2stories.xml'].include? hpxml_file
  elsif ['base-enclosure-2stories-garage.xml'].include? hpxml_file
    hpxml.hvac_distributions[0].ducts << hpxml.hvac_distributions[0].ducts[0].dup
    hpxml.hvac_distributions[0].ducts << hpxml.hvac_distributions[0].ducts[1].dup
    hpxml.hvac_distributions[0].ducts[0].duct_surface_area *= 0.75
    hpxml.hvac_distributions[0].ducts[1].duct_surface_area *= 0.75
    hpxml.hvac_distributions[0].ducts[2].duct_location = HPXML::LocationExteriorWall
    hpxml.hvac_distributions[0].ducts[2].duct_surface_area *= 0.25
    hpxml.hvac_distributions[0].ducts[3].duct_location = HPXML::LocationLivingSpace
    hpxml.hvac_distributions[0].ducts[3].duct_surface_area *= 0.25
  elsif ['base-atticroof-conditioned.xml',
         'base-atticroof-cathedral.xml'].include? hpxml_file
    hpxml.hvac_distributions[0].ducts[0].duct_location = HPXML::LocationLivingSpace
    hpxml.hvac_distributions[0].ducts[1].duct_location = HPXML::LocationLivingSpace
    hpxml.hvac_distributions[0].duct_leakage_measurements[0].duct_leakage_value = 0.0
    hpxml.hvac_distributions[0].duct_leakage_measurements[1].duct_leakage_value = 0.0
    if hpxml_file == 'base-atticroof-conditioned.xml'
      # Test leakage to outside when all ducts in conditioned space
      # (e.g., ducts may be in floor cavities which have leaky rims)
      hpxml.hvac_distributions[0].duct_leakage_measurements[0].duct_leakage_value = 1.5
      hpxml.hvac_distributions[0].duct_leakage_measurements[1].duct_leakage_value = 1.5
    end
  elsif ['base-enclosure-other-heated-space.xml',
         'base-enclosure-other-non-freezing-space.xml',
         'base-enclosure-other-multifamily-buffer-space.xml',
         'base-enclosure-other-housing-unit.xml'].include? hpxml_file
    if ['base-enclosure-other-heated-space.xml'].include? hpxml_file
      hpxml.hvac_distributions[0].ducts[0].duct_location = HPXML::LocationOtherHeatedSpace
      hpxml.hvac_distributions[0].ducts[1].duct_location = HPXML::LocationOtherHeatedSpace
    elsif ['base-enclosure-other-non-freezing-space.xml'].include? hpxml_file
      hpxml.hvac_distributions[0].ducts[0].duct_location = HPXML::LocationOtherNonFreezingSpace
      hpxml.hvac_distributions[0].ducts[1].duct_location = HPXML::LocationOtherNonFreezingSpace
    elsif ['base-enclosure-other-multifamily-buffer-space.xml'].include? hpxml_file
      hpxml.hvac_distributions[0].ducts[0].duct_location = HPXML::LocationOtherMultifamilyBufferSpace
      hpxml.hvac_distributions[0].ducts[1].duct_location = HPXML::LocationOtherMultifamilyBufferSpace
    elsif ['base-enclosure-other-housing-unit.xml'].include? hpxml_file
      hpxml.hvac_distributions[0].ducts[0].duct_location = HPXML::LocationOtherHousingUnit
      hpxml.hvac_distributions[0].ducts[1].duct_location = HPXML::LocationOtherHousingUnit
    end
  elsif ['base-hvac-shared-boiler-only-water-loop-heat-pump.xml',
         'base-hvac-shared-chiller-only-water-loop-heat-pump.xml',
         'base-hvac-shared-boiler-chiller-water-loop-heat-pump.xml',
         'base-hvac-shared-boiler-chiller-fan-coil-ducted.xml',
         'base-hvac-shared-boiler-only-fan-coil-ducted.xml',
         'base-hvac-shared-chiller-only-fan-coil-ducted.xml'].include? hpxml_file
    hpxml.hvac_distributions[0].distribution_system_type = HPXML::HVACDistributionTypeHydronicAndAir
    if hpxml_file.include? 'fan-coil'
      hpxml.hvac_distributions[0].hydronic_and_air_type = HPXML::HydronicAndAirTypeFanCoil
    elsif hpxml_file.include? 'water-loop-heat-pump'
      hpxml.hvac_distributions[0].hydronic_and_air_type = HPXML::HydronicAndAirTypeWaterLoopHeatPump
      hpxml.hvac_distributions[0].number_of_return_registers = 3
    end
    hpxml.hvac_distributions[0].duct_leakage_measurements.add(duct_type: HPXML::DuctTypeSupply,
                                                              duct_leakage_units: HPXML::UnitsCFM25,
                                                              duct_leakage_value: 15,
                                                              duct_leakage_total_or_to_outside: HPXML::DuctLeakageToOutside)
    hpxml.hvac_distributions[0].duct_leakage_measurements.add(duct_type: HPXML::DuctTypeReturn,
                                                              duct_leakage_units: HPXML::UnitsCFM25,
                                                              duct_leakage_value: 10,
                                                              duct_leakage_total_or_to_outside: HPXML::DuctLeakageToOutside)
    hpxml.hvac_distributions[0].ducts.add(duct_type: HPXML::DuctTypeSupply,
                                          duct_insulation_r_value: 0,
                                          duct_location: HPXML::LocationOtherMultifamilyBufferSpace,
                                          duct_surface_area: 50)
    hpxml.hvac_distributions[0].ducts.add(duct_type: HPXML::DuctTypeReturn,
                                          duct_insulation_r_value: 0,
                                          duct_location: HPXML::LocationOtherMultifamilyBufferSpace,
                                          duct_surface_area: 20)
  elsif ['invalid_files/hvac-invalid-distribution-system-type.xml'].include? hpxml_file
    hpxml.hvac_distributions.add(id: 'HVACDistribution2',
                                 distribution_system_type: HPXML::HVACDistributionTypeHydronic,
                                 hydronic_type: HPXML::HydronicTypeBaseboard)
  elsif ['invalid_files/hvac-distribution-return-duct-leakage-missing.xml'].include? hpxml_file
    hpxml.hvac_distributions[0].ducts.add(duct_type: HPXML::DuctTypeReturn,
                                          duct_insulation_r_value: 0,
                                          duct_location: HPXML::LocationAtticUnvented,
                                          duct_surface_area: 50)
  elsif ['base-misc-defaults.xml'].include? hpxml_file
    hpxml.hvac_distributions.each do |hvac_distribution|
      next unless hvac_distribution.distribution_system_type == HPXML::HVACDistributionTypeAir

      hvac_distribution.ducts.each do |duct|
        duct.duct_surface_area = nil
        duct.duct_location = nil
      end
    end
  elsif ['invalid_files/missing-duct-location-and-surface-area.xml'].include? hpxml_file
    hpxml.hvac_distributions.each do |hvac_distribution|
      next unless hvac_distribution.distribution_system_type == HPXML::HVACDistributionTypeAir

      hvac_distribution.ducts[1].duct_surface_area = nil
      hvac_distribution.ducts[1].duct_location = nil
    end
  elsif ['invalid_files/missing-duct-location.xml'].include? hpxml_file
    hpxml.hvac_distributions.each do |hvac_distribution|
      next unless hvac_distribution.distribution_system_type == HPXML::HVACDistributionTypeAir

      hvac_distribution.ducts[1].duct_location = nil
    end
  elsif ['invalid_files/multifamily-reference-duct.xml'].include? hpxml_file
    hpxml.hvac_distributions[0].ducts[0].duct_location = HPXML::LocationOtherMultifamilyBufferSpace
  end

  # Set ConditionedFloorAreaServed
  n_air_dists = hpxml.hvac_distributions.select { |d| [HPXML::HVACDistributionTypeAir, HPXML::HVACDistributionTypeHydronicAndAir].include? d.distribution_system_type }.size
  hpxml.hvac_distributions.each do |hvac_distribution|
    if [HPXML::HVACDistributionTypeAir, HPXML::HVACDistributionTypeHydronicAndAir].include? hvac_distribution.distribution_system_type

      hvac_distribution.conditioned_floor_area_served = hpxml.building_construction.conditioned_floor_area / n_air_dists
    else
      hvac_distribution.conditioned_floor_area_served = nil
    end
  end
  if ['invalid_files/invalid-distribution-cfa-served.xml'].include? hpxml_file
    hpxml.hvac_distributions[0].conditioned_floor_area_served = hpxml.building_construction.conditioned_floor_area + 0.1
  end
end

def set_hpxml_ventilation_fans(hpxml_file, hpxml)
  if ['base-mechvent-balanced.xml'].include? hpxml_file
    hpxml.ventilation_fans.add(id: 'MechanicalVentilation',
                               fan_type: HPXML::MechVentTypeBalanced,
                               tested_flow_rate: 110,
                               hours_in_operation: 24,
                               fan_power: 60,
                               used_for_whole_building_ventilation: true)
  elsif ['invalid_files/unattached-cfis.xml',
         'invalid_files/cfis-with-hydronic-distribution.xml',
         'base-mechvent-cfis.xml',
         'base-mechvent-cfis-dse.xml',
         'base-mechvent-cfis-evap-cooler-only-ducted.xml'].include? hpxml_file
    hpxml.ventilation_fans.add(id: 'MechanicalVentilation',
                               fan_type: HPXML::MechVentTypeCFIS,
                               tested_flow_rate: 330,
                               hours_in_operation: 8,
                               fan_power: 300,
                               used_for_whole_building_ventilation: true,
                               distribution_system_idref: 'HVACDistribution')
    if ['invalid_files/unattached-cfis.xml'].include? hpxml_file
      hpxml.ventilation_fans[0].distribution_system_idref = 'foobar'
    end
  elsif ['base-mechvent-erv.xml'].include? hpxml_file
    hpxml.ventilation_fans.add(id: 'MechanicalVentilation',
                               fan_type: HPXML::MechVentTypeERV,
                               tested_flow_rate: 110,
                               hours_in_operation: 24,
                               total_recovery_efficiency: 0.48,
                               sensible_recovery_efficiency: 0.72,
                               fan_power: 60,
                               used_for_whole_building_ventilation: true)
  elsif ['base-mechvent-erv-atre-asre.xml'].include? hpxml_file
    hpxml.ventilation_fans.add(id: 'MechanicalVentilation',
                               fan_type: HPXML::MechVentTypeERV,
                               tested_flow_rate: 110,
                               hours_in_operation: 24,
                               total_recovery_efficiency_adjusted: 0.526,
                               sensible_recovery_efficiency_adjusted: 0.79,
                               fan_power: 60,
                               used_for_whole_building_ventilation: true)
  elsif ['base-mechvent-exhaust.xml'].include? hpxml_file
    hpxml.ventilation_fans.add(id: 'MechanicalVentilation',
                               fan_type: HPXML::MechVentTypeExhaust,
                               tested_flow_rate: 110,
                               hours_in_operation: 24,
                               fan_power: 30,
                               used_for_whole_building_ventilation: true)
  elsif ['base-mechvent-exhaust-rated-flow-rate.xml'].include? hpxml_file
    hpxml.ventilation_fans.add(id: 'MechanicalVentilation',
                               fan_type: HPXML::MechVentTypeExhaust,
                               rated_flow_rate: 110,
                               hours_in_operation: 24,
                               fan_power: 30,
                               used_for_whole_building_ventilation: true)
  elsif ['base-mechvent-hrv.xml'].include? hpxml_file
    hpxml.ventilation_fans.add(id: 'MechanicalVentilation',
                               fan_type: HPXML::MechVentTypeHRV,
                               tested_flow_rate: 110,
                               hours_in_operation: 24,
                               sensible_recovery_efficiency: 0.72,
                               fan_power: 60,
                               used_for_whole_building_ventilation: true)
  elsif ['base-mechvent-hrv-asre.xml'].include? hpxml_file
    hpxml.ventilation_fans.add(id: 'MechanicalVentilation',
                               fan_type: HPXML::MechVentTypeHRV,
                               tested_flow_rate: 110,
                               hours_in_operation: 24,
                               sensible_recovery_efficiency_adjusted: 0.790,
                               fan_power: 60,
                               used_for_whole_building_ventilation: true)
  elsif ['base-mechvent-supply.xml'].include? hpxml_file
    hpxml.ventilation_fans.add(id: 'MechanicalVentilation',
                               fan_type: HPXML::MechVentTypeSupply,
                               tested_flow_rate: 110,
                               hours_in_operation: 24,
                               fan_power: 30,
                               used_for_whole_building_ventilation: true)
  elsif ['base-mechvent-whole-house-fan.xml'].include? hpxml_file
    hpxml.ventilation_fans.add(id: 'WholeHouseFan',
                               rated_flow_rate: 4500,
                               fan_power: 300,
                               used_for_seasonal_cooling_load_reduction: true)
  elsif ['base-mechvent-bath-kitchen-fans.xml'].include? hpxml_file
    hpxml.ventilation_fans.add(id: 'KitchenRangeFan',
                               quantity: 1,
                               fan_location: HPXML::LocationKitchen,
                               rated_flow_rate: 100,
                               fan_power: 30,
                               hours_in_operation: 1.5,
                               start_hour: 18,
                               used_for_local_ventilation: true)
    hpxml.ventilation_fans.add(id: 'BathFans',
                               fan_location: HPXML::LocationBath,
                               quantity: 2,
                               rated_flow_rate: 50,
                               fan_power: 15,
                               hours_in_operation: 1.5,
                               start_hour: 7,
                               used_for_local_ventilation: true)
  elsif ['base-misc-defaults.xml'].include? hpxml_file
    hpxml.ventilation_fans.add(id: 'KitchenRangeFan',
                               fan_location: HPXML::LocationKitchen,
                               used_for_local_ventilation: true)
    hpxml.ventilation_fans.add(id: 'BathFans',
                               fan_location: HPXML::LocationBath,
                               used_for_local_ventilation: true)
  elsif ['base-mechvent-shared.xml'].include? hpxml_file
    # Shared supply + in-unit exhaust (roughly balanced)
    hpxml.ventilation_fans.add(id: 'SharedSupplyFan',
                               fan_type: HPXML::MechVentTypeSupply,
                               is_shared_system: true,
                               in_unit_flow_rate: 80,
                               rated_flow_rate: 800,
                               hours_in_operation: 24,
                               fan_power: 240,
                               used_for_whole_building_ventilation: true,
                               fraction_recirculation: 0.5)
    hpxml.ventilation_fans.add(id: 'ExhaustFan',
                               fan_type: HPXML::MechVentTypeExhaust,
                               tested_flow_rate: 72,
                               hours_in_operation: 24,
                               fan_power: 26,
                               used_for_whole_building_ventilation: true)
  elsif ['base-mechvent-shared-preconditioning.xml'].include? hpxml_file
    hpxml.ventilation_fans[0].preheating_fuel = HPXML::FuelTypeNaturalGas
    hpxml.ventilation_fans[0].preheating_efficiency_cop = 0.92
    hpxml.ventilation_fans[0].preheating_fraction_load_served = 0.7
    hpxml.ventilation_fans[0].precooling_fuel = HPXML::FuelTypeElectricity
    hpxml.ventilation_fans[0].precooling_efficiency_cop = 4.0
    hpxml.ventilation_fans[0].precooling_fraction_load_served = 0.8
  elsif ['base-mechvent-shared-multiple.xml'].include? hpxml_file
    hpxml.ventilation_fans.add(id: 'SharedSupplyPreconditioned',
                               fan_type: HPXML::MechVentTypeSupply,
                               is_shared_system: true,
                               in_unit_flow_rate: 100,
                               rated_flow_rate: 1000,
                               hours_in_operation: 24,
                               fan_power: 300,
                               used_for_whole_building_ventilation: true,
                               fraction_recirculation: 0.0,
                               preheating_fuel: HPXML::FuelTypeNaturalGas,
                               preheating_efficiency_cop: 0.92,
                               preheating_fraction_load_served: 0.8,
                               precooling_fuel: HPXML::FuelTypeElectricity,
                               precooling_efficiency_cop: 4.0,
                               precooling_fraction_load_served: 0.8)
    hpxml.ventilation_fans.add(id: 'SharedERVPreconditioned',
                               fan_type: HPXML::MechVentTypeERV,
                               is_shared_system: true,
                               in_unit_flow_rate: 50,
                               rated_flow_rate: 500,
                               hours_in_operation: 24,
                               total_recovery_efficiency: 0.48,
                               sensible_recovery_efficiency: 0.72,
                               fan_power: 150,
                               used_for_whole_building_ventilation: true,
                               fraction_recirculation: 0.4,
                               preheating_fuel: HPXML::FuelTypeNaturalGas,
                               preheating_efficiency_cop: 0.87,
                               preheating_fraction_load_served: 1.0,
                               precooling_fuel: HPXML::FuelTypeElectricity,
                               precooling_efficiency_cop: 3.5,
                               precooling_fraction_load_served: 1.0)
    hpxml.ventilation_fans.add(id: 'SharedHRVPreconditioned',
                               fan_type: HPXML::MechVentTypeHRV,
                               is_shared_system: true,
                               in_unit_flow_rate: 50,
                               rated_flow_rate: 500,
                               hours_in_operation: 24,
                               sensible_recovery_efficiency: 0.72,
                               fan_power: 150,
                               used_for_whole_building_ventilation: true,
                               fraction_recirculation: 0.3,
                               preheating_fuel: HPXML::FuelTypeElectricity,
                               preheating_efficiency_cop: 4.0,
                               precooling_fuel: HPXML::FuelTypeElectricity,
                               precooling_efficiency_cop: 4.5,
                               preheating_fraction_load_served: 1.0,
                               precooling_fraction_load_served: 1.0)
    hpxml.ventilation_fans.add(id: 'SharedBalancedPreconditioned',
                               fan_type: HPXML::MechVentTypeBalanced,
                               is_shared_system: true,
                               in_unit_flow_rate: 30,
                               rated_flow_rate: 300,
                               hours_in_operation: 24,
                               fan_power: 150,
                               used_for_whole_building_ventilation: true,
                               fraction_recirculation: 0.3,
                               preheating_fuel: HPXML::FuelTypeElectricity,
                               preheating_efficiency_cop: 3.5,
                               precooling_fuel: HPXML::FuelTypeElectricity,
                               precooling_efficiency_cop: 4.0,
                               preheating_fraction_load_served: 0.9,
                               precooling_fraction_load_served: 1.0)
    hpxml.ventilation_fans.add(id: 'SharedExhaust',
                               fan_type: HPXML::MechVentTypeExhaust,
                               is_shared_system: true,
                               in_unit_flow_rate: 70,
                               rated_flow_rate: 700,
                               hours_in_operation: 8,
                               fan_power: 300,
                               used_for_whole_building_ventilation: true,
                               fraction_recirculation: 0.0)
    hpxml.ventilation_fans.add(id: 'Exhaust',
                               fan_type: HPXML::MechVentTypeExhaust,
                               tested_flow_rate: 50,
                               hours_in_operation: 14,
                               fan_power: 10,
                               used_for_whole_building_ventilation: true)
    hpxml.ventilation_fans.add(id: 'CFIS',
                               fan_type: HPXML::MechVentTypeCFIS,
                               tested_flow_rate: 160,
                               hours_in_operation: 8,
                               fan_power: 150,
                               used_for_whole_building_ventilation: true,
                               distribution_system_idref: 'HVACDistribution')
  elsif ['base-mechvent-multiple.xml'].include? hpxml_file
    hpxml.ventilation_fans.add(id: 'WholeHouseFan',
                               rated_flow_rate: 2000,
                               fan_power: 150,
                               used_for_seasonal_cooling_load_reduction: true)
    hpxml.ventilation_fans.add(id: 'Supply',
                               fan_type: HPXML::MechVentTypeSupply,
                               tested_flow_rate: 110,
                               hours_in_operation: 24,
                               fan_power: 30,
                               used_for_whole_building_ventilation: true)
    hpxml.ventilation_fans.add(id: 'Exhaust',
                               fan_type: HPXML::MechVentTypeExhaust,
                               tested_flow_rate: 50,
                               hours_in_operation: 14,
                               fan_power: 10,
                               used_for_whole_building_ventilation: true)
    hpxml.ventilation_fans.add(id: 'Balanced',
                               fan_type: HPXML::MechVentTypeBalanced,
                               tested_flow_rate: 110,
                               hours_in_operation: 24,
                               fan_power: 60,
                               used_for_whole_building_ventilation: true)
    hpxml.ventilation_fans.add(id: 'ERV',
                               fan_type: HPXML::MechVentTypeERV,
                               tested_flow_rate: 50,
                               hours_in_operation: 24,
                               total_recovery_efficiency: 0.48,
                               sensible_recovery_efficiency: 0.72,
                               fan_power: 30,
                               used_for_whole_building_ventilation: true)
    hpxml.ventilation_fans.add(id: 'HRV',
                               fan_type: HPXML::MechVentTypeHRV,
                               tested_flow_rate: 60,
                               hours_in_operation: 24,
                               sensible_recovery_efficiency: 0.72,
                               fan_power: 30,
                               used_for_whole_building_ventilation: true)
    hpxml.ventilation_fans.reverse_each do |vent_fan|
      vent_fan.fan_power /= 2.0
      vent_fan.rated_flow_rate /= 2.0 unless vent_fan.rated_flow_rate.nil?
      vent_fan.tested_flow_rate /= 2.0 unless vent_fan.tested_flow_rate.nil?
      hpxml.ventilation_fans << vent_fan.dup
      hpxml.ventilation_fans[-1].id = "#{vent_fan.id}_2"
      hpxml.ventilation_fans[-1].start_hour = vent_fan.start_hour - 1 unless vent_fan.start_hour.nil?
      hpxml.ventilation_fans[-1].hours_in_operation = vent_fan.hours_in_operation - 1 unless vent_fan.hours_in_operation.nil?
    end
    hpxml.ventilation_fans.add(id: 'CFIS',
                               fan_type: HPXML::MechVentTypeCFIS,
                               tested_flow_rate: 160,
                               hours_in_operation: 8,
                               fan_power: 150,
                               used_for_whole_building_ventilation: true,
                               distribution_system_idref: 'HVACDistribution')
    hpxml.ventilation_fans.add(id: 'CFIS_2',
                               fan_type: HPXML::MechVentTypeCFIS,
                               tested_flow_rate: 170,
                               hours_in_operation: 8,
                               fan_power: 150,
                               used_for_whole_building_ventilation: true,
                               distribution_system_idref: 'HVACDistribution2')
  end
end

def set_hpxml_water_heating_systems(hpxml_file, hpxml)
  if ['base.xml'].include? hpxml_file
    hpxml.water_heating_systems.add(id: 'WaterHeater',
                                    fuel_type: HPXML::FuelTypeElectricity,
                                    water_heater_type: HPXML::WaterHeaterTypeStorage,
                                    location: HPXML::LocationLivingSpace,
                                    tank_volume: 40,
                                    fraction_dhw_load_served: 1,
                                    heating_capacity: 18767,
                                    energy_factor: 0.95,
                                    temperature: Waterheater.get_default_hot_water_temperature(Constants.ERIVersions[-1]))
  elsif ['base-dhw-multiple.xml'].include? hpxml_file
    hpxml.water_heating_systems[0].fraction_dhw_load_served = 0.2
    hpxml.water_heating_systems.add(id: 'WaterHeater2',
                                    fuel_type: HPXML::FuelTypeNaturalGas,
                                    water_heater_type: HPXML::WaterHeaterTypeStorage,
                                    location: HPXML::LocationLivingSpace,
                                    tank_volume: 50,
                                    fraction_dhw_load_served: 0.2,
                                    heating_capacity: 40000,
                                    energy_factor: 0.59,
                                    recovery_efficiency: 0.76,
                                    temperature: Waterheater.get_default_hot_water_temperature(Constants.ERIVersions[-1]))
    hpxml.water_heating_systems.add(id: 'WaterHeater3',
                                    fuel_type: HPXML::FuelTypeElectricity,
                                    water_heater_type: HPXML::WaterHeaterTypeHeatPump,
                                    location: HPXML::LocationLivingSpace,
                                    tank_volume: 80,
                                    fraction_dhw_load_served: 0.2,
                                    energy_factor: 2.3,
                                    temperature: Waterheater.get_default_hot_water_temperature(Constants.ERIVersions[-1]))
    hpxml.water_heating_systems.add(id: 'WaterHeater4',
                                    fuel_type: HPXML::FuelTypeElectricity,
                                    water_heater_type: HPXML::WaterHeaterTypeTankless,
                                    location: HPXML::LocationLivingSpace,
                                    fraction_dhw_load_served: 0.2,
                                    energy_factor: 0.99,
                                    temperature: Waterheater.get_default_hot_water_temperature(Constants.ERIVersions[-1]))
    hpxml.water_heating_systems.add(id: 'WaterHeater5',
                                    fuel_type: HPXML::FuelTypeNaturalGas,
                                    water_heater_type: HPXML::WaterHeaterTypeTankless,
                                    location: HPXML::LocationLivingSpace,
                                    fraction_dhw_load_served: 0.1,
                                    energy_factor: 0.82,
                                    temperature: Waterheater.get_default_hot_water_temperature(Constants.ERIVersions[-1]))
    hpxml.water_heating_systems.add(id: 'WaterHeater6',
                                    water_heater_type: HPXML::WaterHeaterTypeCombiStorage,
                                    location: HPXML::LocationLivingSpace,
                                    tank_volume: 50,
                                    fraction_dhw_load_served: 0.1,
                                    related_hvac_idref: 'HeatingSystem',
                                    temperature: Waterheater.get_default_hot_water_temperature(Constants.ERIVersions[-1]))
  elsif ['invalid_files/dhw-frac-load-served.xml'].include? hpxml_file
    hpxml.water_heating_systems[0].fraction_dhw_load_served += 0.15
  elsif ['base-dhw-tank-coal.xml',
         'base-dhw-tank-gas.xml',
         'base-dhw-tank-gas-outside.xml',
         'base-dhw-tank-oil.xml',
         'base-dhw-tank-wood.xml'].include? hpxml_file
    hpxml.water_heating_systems[0].tank_volume = 50
    hpxml.water_heating_systems[0].heating_capacity = 40000
    hpxml.water_heating_systems[0].energy_factor = 0.59
    hpxml.water_heating_systems[0].recovery_efficiency = 0.76
    if hpxml_file == 'base-dhw-tank-gas-outside.xml'
      hpxml.water_heating_systems[0].location = HPXML::LocationOtherExterior
    end
    if hpxml_file == 'base-dhw-tank-coal.xml'
      hpxml.water_heating_systems[0].fuel_type = HPXML::FuelTypeCoal
    elsif hpxml_file == 'base-dhw-tank-oil.xml'
      hpxml.water_heating_systems[0].fuel_type = HPXML::FuelTypeOil
    elsif hpxml_file == 'base-dhw-tank-wood.xml'
      hpxml.water_heating_systems[0].fuel_type = HPXML::FuelTypeWoodCord
    else
      hpxml.water_heating_systems[0].fuel_type = HPXML::FuelTypeNaturalGas
    end
  elsif ['base-dhw-tank-heat-pump.xml',
         'base-dhw-tank-heat-pump-outside.xml'].include? hpxml_file
    hpxml.water_heating_systems[0].water_heater_type = HPXML::WaterHeaterTypeHeatPump
    hpxml.water_heating_systems[0].tank_volume = 80
    hpxml.water_heating_systems[0].heating_capacity = nil
    hpxml.water_heating_systems[0].energy_factor = 2.3
    if hpxml_file == 'base-dhw-tank-heat-pump-outside.xml'
      hpxml.water_heating_systems[0].location = HPXML::LocationOtherExterior
    end
  elsif ['base-dhw-tankless-electric.xml',
         'base-dhw-tankless-electric-outside.xml'].include? hpxml_file
    hpxml.water_heating_systems[0].water_heater_type = HPXML::WaterHeaterTypeTankless
    hpxml.water_heating_systems[0].tank_volume = nil
    hpxml.water_heating_systems[0].heating_capacity = nil
    hpxml.water_heating_systems[0].energy_factor = 0.99
    if hpxml_file == 'base-dhw-tankless-electric-outside.xml'
      hpxml.water_heating_systems[0].location = HPXML::LocationOtherExterior
      hpxml.water_heating_systems[0].performance_adjustment = 0.92
    end
  elsif ['base-dhw-tankless-gas.xml',
         'base-dhw-tankless-propane.xml'].include? hpxml_file
    hpxml.water_heating_systems[0].water_heater_type = HPXML::WaterHeaterTypeTankless
    hpxml.water_heating_systems[0].tank_volume = nil
    hpxml.water_heating_systems[0].heating_capacity = nil
    hpxml.water_heating_systems[0].energy_factor = 0.82
    if hpxml_file == 'base-dhw-tankless-gas.xml'
      hpxml.water_heating_systems[0].fuel_type = HPXML::FuelTypeNaturalGas
    elsif hpxml_file == 'base-dhw-tankless-propane.xml'
      hpxml.water_heating_systems[0].fuel_type = HPXML::FuelTypePropane
    end
  elsif ['base-dhw-tank-elec-low-fhr-uef.xml'].include? hpxml_file
    # No low usage gas tank WHs in AHRI, based on Richmond model number 6ESB30-2 in AHR directory
    hpxml.water_heating_systems[0].energy_factor = nil
    hpxml.water_heating_systems[0].uniform_energy_factor = 0.93
    hpxml.water_heating_systems[0].first_hour_rating = 46.0
    hpxml.water_heating_systems[0].tank_volume = 30.0
    hpxml.water_heating_systems[0].heating_capacity = 15354.0 # 4.5 kW
    hpxml.water_heating_systems[0].recovery_efficiency = 0.98
  elsif ['base-dhw-tank-gas-med-fhr-uef.xml'].include? hpxml_file
    # Based on AO Smith model number G6-MH3030NV 400 in AHRI directory
    hpxml.water_heating_systems[0].fuel_type = HPXML::FuelTypeNaturalGas
    hpxml.water_heating_systems[0].energy_factor = nil
    hpxml.water_heating_systems[0].uniform_energy_factor = 0.59
    hpxml.water_heating_systems[0].first_hour_rating = 56.0
    hpxml.water_heating_systems[0].tank_volume = 30.0
    hpxml.water_heating_systems[0].heating_capacity = 30000.0
    hpxml.water_heating_systems[0].recovery_efficiency = 0.75
  elsif ['base-dhw-tank-gas-high-fhr-uef.xml'].include? hpxml_file
    # Based on AO Smith model number G6-PVT7576NV 310 in AHRI directory
    hpxml.water_heating_systems[0].fuel_type = HPXML::FuelTypeNaturalGas
    hpxml.water_heating_systems[0].energy_factor = nil
    hpxml.water_heating_systems[0].uniform_energy_factor = 0.69
    hpxml.water_heating_systems[0].first_hour_rating = 116.0
    hpxml.water_heating_systems[0].tank_volume = 75.0
    hpxml.water_heating_systems[0].heating_capacity = 76000.0 # Btu/hr
    hpxml.water_heating_systems[0].recovery_efficiency = 0.79
  elsif ['base-dhw-tank-heat-pump-uef-low-fhr.xml'].include? hpxml_file
    # Based on Rheem model number XE40T10HS45U0 from AHRI directory
    hpxml.water_heating_systems[0].water_heater_type = HPXML::WaterHeaterTypeHeatPump
    hpxml.water_heating_systems[0].energy_factor = nil
    hpxml.water_heating_systems[0].uniform_energy_factor = 3.75
    hpxml.water_heating_systems[0].first_hour_rating = 50.0
    hpxml.water_heating_systems[0].tank_volume = 40.0
  elsif ['base-dhw-tank-heat-pump-uef-medium-fhr.xml'].include? hpxml_file
    # Based on Rheem model number XE40T10HS45U0 from AHRI directory
    hpxml.water_heating_systems[0].water_heater_type = HPXML::WaterHeaterTypeHeatPump
    hpxml.water_heating_systems[0].energy_factor = nil
    hpxml.water_heating_systems[0].uniform_energy_factor = 3.75
    hpxml.water_heating_systems[0].first_hour_rating = 60.0
    hpxml.water_heating_systems[0].tank_volume = 50.0
  elsif ['base-dhw-tank-heat-pump-uef-high-fhr.xml'].include? hpxml_file
    # Based on Rheem model number XE40T10HS45U0 from AHRI directory
    hpxml.water_heating_systems[0].water_heater_type = HPXML::WaterHeaterTypeHeatPump
    hpxml.water_heating_systems[0].energy_factor = nil
    hpxml.water_heating_systems[0].uniform_energy_factor = 3.75
    hpxml.water_heating_systems[0].first_hour_rating = 80.0
    hpxml.water_heating_systems[0].tank_volume = 80.0
  elsif ['base-dhw-tankless-gas-uef.xml'].include? hpxml_file
    hpxml.water_heating_systems[0].water_heater_type = HPXML::WaterHeaterTypeTankless
    hpxml.water_heating_systems[0].fuel_type = HPXML::FuelTypeNaturalGas
    hpxml.water_heating_systems[0].tank_volume = nil
    hpxml.water_heating_systems[0].heating_capacity = nil
    hpxml.water_heating_systems[0].energy_factor = nil
    hpxml.water_heating_systems[0].uniform_energy_factor = 0.93
  elsif ['base-dhw-tankless-electric-uef.xml'].include? hpxml_file
    hpxml.water_heating_systems[0].water_heater_type = HPXML::WaterHeaterTypeTankless
    hpxml.water_heating_systems[0].tank_volume = nil
    hpxml.water_heating_systems[0].heating_capacity = nil
    hpxml.water_heating_systems[0].energy_factor = nil
    hpxml.water_heating_systems[0].uniform_energy_factor = 0.98
  elsif ['base-dhw-desuperheater.xml',
         'base-dhw-desuperheater-2-speed.xml',
         'base-dhw-desuperheater-var-speed.xml',
         'base-dhw-desuperheater-hpwh.xml'].include? hpxml_file
    hpxml.water_heating_systems[0].uses_desuperheater = true
    hpxml.water_heating_systems[0].related_hvac_idref = 'CoolingSystem'
  elsif ['base-dhw-desuperheater-tankless.xml'].include? hpxml_file
    hpxml.water_heating_systems[0].water_heater_type = HPXML::WaterHeaterTypeTankless
    hpxml.water_heating_systems[0].tank_volume = nil
    hpxml.water_heating_systems[0].heating_capacity = nil
    hpxml.water_heating_systems[0].energy_factor = 0.99
    hpxml.water_heating_systems[0].uses_desuperheater = true
    hpxml.water_heating_systems[0].related_hvac_idref = 'CoolingSystem'
  elsif ['base-dhw-desuperheater-gshp.xml'].include? hpxml_file
    hpxml.water_heating_systems[0].uses_desuperheater = true
    hpxml.water_heating_systems[0].related_hvac_idref = 'HeatPump'
  elsif ['base-dhw-jacket-electric.xml',
         'base-dhw-jacket-indirect.xml',
         'base-dhw-jacket-gas.xml',
         'base-dhw-jacket-hpwh.xml'].include? hpxml_file
    hpxml.water_heating_systems[0].jacket_r_value = 10.0
  elsif ['base-dhw-indirect.xml',
         'base-dhw-indirect-outside.xml'].include? hpxml_file
    hpxml.water_heating_systems[0].water_heater_type = HPXML::WaterHeaterTypeCombiStorage
    hpxml.water_heating_systems[0].tank_volume = 50
    hpxml.water_heating_systems[0].heating_capacity = nil
    hpxml.water_heating_systems[0].energy_factor = nil
    hpxml.water_heating_systems[0].fuel_type = nil
    hpxml.water_heating_systems[0].related_hvac_idref = 'HeatingSystem'
    if hpxml_file == 'base-dhw-indirect-outside.xml'
      hpxml.water_heating_systems[0].location = HPXML::LocationOtherExterior
    end
  elsif ['base-dhw-indirect-standbyloss.xml'].include? hpxml_file
    hpxml.water_heating_systems[0].standby_loss = 1.0
  elsif ['base-dhw-combi-tankless.xml',
         'base-dhw-combi-tankless-outside.xml'].include? hpxml_file
    hpxml.water_heating_systems[0].water_heater_type = HPXML::WaterHeaterTypeCombiTankless
    hpxml.water_heating_systems[0].tank_volume = nil
    if hpxml_file == 'base-dhw-combi-tankless-outside.xml'
      hpxml.water_heating_systems[0].location = HPXML::LocationOtherExterior
    end
  elsif ['base-foundation-unconditioned-basement.xml'].include? hpxml_file
    hpxml.water_heating_systems[0].location = HPXML::LocationBasementUnconditioned
  elsif ['base-foundation-unvented-crawlspace.xml'].include? hpxml_file
    hpxml.water_heating_systems[0].location = HPXML::LocationCrawlspaceUnvented
  elsif ['base-foundation-vented-crawlspace.xml'].include? hpxml_file
    hpxml.water_heating_systems[0].location = HPXML::LocationCrawlspaceVented
  elsif ['base-foundation-slab.xml'].include? hpxml_file
    hpxml.water_heating_systems[0].location = HPXML::LocationLivingSpace
  elsif ['base-atticroof-vented.xml'].include? hpxml_file
    hpxml.water_heating_systems[0].location = HPXML::LocationAtticVented
  elsif ['base-atticroof-conditioned.xml'].include? hpxml_file
    hpxml.water_heating_systems[0].location = HPXML::LocationBasementConditioned
  elsif ['invalid_files/water-heater-location.xml'].include? hpxml_file
    hpxml.water_heating_systems[0].location = HPXML::LocationCrawlspaceVented
  elsif ['invalid_files/water-heater-location-other.xml'].include? hpxml_file
    hpxml.water_heating_systems[0].location = 'unconditioned space'
  elsif ['invalid_files/invalid-relatedhvac-desuperheater.xml'].include? hpxml_file
    hpxml.water_heating_systems[0].uses_desuperheater = true
    hpxml.water_heating_systems[0].related_hvac_idref = 'CoolingSystem_bad'
  elsif ['invalid_files/repeated-relatedhvac-desuperheater.xml'].include? hpxml_file
    hpxml.water_heating_systems[0].fraction_dhw_load_served = 0.5
    hpxml.water_heating_systems[0].uses_desuperheater = true
    hpxml.water_heating_systems[0].related_hvac_idref = 'CoolingSystem'
    hpxml.water_heating_systems << hpxml.water_heating_systems[0].dup
    hpxml.water_heating_systems[1].id = 'WaterHeater2'
  elsif ['invalid_files/invalid-relatedhvac-dhw-indirect.xml'].include? hpxml_file
    hpxml.water_heating_systems[0].related_hvac_idref = 'HeatingSystem_bad'
  elsif ['invalid_files/repeated-relatedhvac-dhw-indirect.xml'].include? hpxml_file
    hpxml.water_heating_systems[0].fraction_dhw_load_served = 0.5
    hpxml.water_heating_systems << hpxml.water_heating_systems[0].dup
    hpxml.water_heating_systems[1].id = 'WaterHeater2'
  elsif ['base-enclosure-garage.xml'].include? hpxml_file
    hpxml.water_heating_systems[0].location = HPXML::LocationGarage
  elsif ['base-enclosure-attached-multifamily.xml'].include? hpxml_file
    hpxml.water_heating_systems[0].location = HPXML::LocationLivingSpace
  elsif ['base-enclosure-other-housing-unit.xml',
         'base-enclosure-other-heated-space.xml',
         'base-enclosure-other-non-freezing-space.xml',
         'base-enclosure-other-multifamily-buffer-space.xml'].include? hpxml_file
    if ['base-enclosure-other-housing-unit.xml'].include? hpxml_file
      hpxml.water_heating_systems[0].location = HPXML::LocationOtherHousingUnit
    elsif ['base-enclosure-other-heated-space.xml'].include? hpxml_file
      hpxml.water_heating_systems[0].location = HPXML::LocationOtherHeatedSpace
    elsif ['base-enclosure-other-non-freezing-space.xml'].include? hpxml_file
      hpxml.water_heating_systems[0].location = HPXML::LocationOtherNonFreezingSpace
    elsif ['base-enclosure-other-multifamily-buffer-space.xml'].include? hpxml_file
      hpxml.water_heating_systems[0].location = HPXML::LocationOtherMultifamilyBufferSpace
    end
  elsif ['base-dhw-none.xml'].include? hpxml_file
    hpxml.water_heating_systems.clear
  elsif ['base-misc-defaults.xml'].include? hpxml_file
    hpxml.water_heating_systems[0].temperature = nil
    hpxml.water_heating_systems[0].location = nil
    hpxml.water_heating_systems[0].heating_capacity = nil
    hpxml.water_heating_systems[0].tank_volume = nil
    hpxml.water_heating_systems[0].recovery_efficiency = nil
  elsif ['base-dhw-shared-water-heater.xml'].include? hpxml_file
    hpxml.water_heating_systems.clear
    hpxml.water_heating_systems.add(id: 'SharedWaterHeater',
                                    is_shared_system: true,
                                    number_of_units_served: 6,
                                    fuel_type: HPXML::FuelTypeNaturalGas,
                                    water_heater_type: HPXML::WaterHeaterTypeStorage,
                                    location: HPXML::LocationLivingSpace,
                                    tank_volume: 50,
                                    fraction_dhw_load_served: 1.0,
                                    heating_capacity: 40000,
                                    energy_factor: 0.59,
                                    recovery_efficiency: 0.76,
                                    temperature: Waterheater.get_default_hot_water_temperature(Constants.ERIVersions[-1]))
  elsif ['base-dhw-shared-laundry-room.xml'].include? hpxml_file
    hpxml.water_heating_systems[0].location = HPXML::LocationLivingSpace
    hpxml.water_heating_systems << hpxml.water_heating_systems[0].dup
    hpxml.water_heating_systems[1].id = 'SharedWaterHeater'
    hpxml.water_heating_systems[1].is_shared_system = true
    hpxml.water_heating_systems[1].number_of_units_served = 6
    hpxml.water_heating_systems[1].fraction_dhw_load_served = 0
    hpxml.water_heating_systems[1].location = HPXML::LocationOtherHeatedSpace
  elsif ['invalid_files/multifamily-reference-water-heater.xml'].include? hpxml_file
    hpxml.water_heating_systems[0].location = HPXML::LocationOtherNonFreezingSpace
  end
end

def set_hpxml_hot_water_distribution(hpxml_file, hpxml)
  if ['base.xml'].include? hpxml_file
    hpxml.hot_water_distributions.add(id: 'HotWaterDistribution',
                                      system_type: HPXML::DHWDistTypeStandard,
                                      standard_piping_length: 50, # Chosen to test a negative EC_adj
                                      pipe_r_value: 0.0)
  elsif ['base-dhw-dwhr.xml'].include? hpxml_file
    hpxml.hot_water_distributions[0].dwhr_facilities_connected = HPXML::DWHRFacilitiesConnectedAll
    hpxml.hot_water_distributions[0].dwhr_equal_flow = true
    hpxml.hot_water_distributions[0].dwhr_efficiency = 0.55
  elsif ['base-dhw-recirc-demand.xml'].include? hpxml_file
    hpxml.hot_water_distributions[0].system_type = HPXML::DHWDistTypeRecirc
    hpxml.hot_water_distributions[0].recirculation_control_type = HPXML::DHWRecirControlTypeSensor
    hpxml.hot_water_distributions[0].recirculation_piping_length = 50
    hpxml.hot_water_distributions[0].recirculation_branch_piping_length = 50
    hpxml.hot_water_distributions[0].recirculation_pump_power = 50
    hpxml.hot_water_distributions[0].pipe_r_value = 3
  elsif ['base-dhw-recirc-manual.xml'].include? hpxml_file
    hpxml.hot_water_distributions[0].system_type = HPXML::DHWDistTypeRecirc
    hpxml.hot_water_distributions[0].recirculation_control_type = HPXML::DHWRecirControlTypeManual
    hpxml.hot_water_distributions[0].recirculation_piping_length = 50
    hpxml.hot_water_distributions[0].recirculation_branch_piping_length = 50
    hpxml.hot_water_distributions[0].recirculation_pump_power = 50
    hpxml.hot_water_distributions[0].pipe_r_value = 3
  elsif ['base-dhw-recirc-nocontrol.xml'].include? hpxml_file
    hpxml.hot_water_distributions[0].system_type = HPXML::DHWDistTypeRecirc
    hpxml.hot_water_distributions[0].recirculation_control_type = HPXML::DHWRecirControlTypeNone
    hpxml.hot_water_distributions[0].recirculation_piping_length = 50
    hpxml.hot_water_distributions[0].recirculation_branch_piping_length = 50
    hpxml.hot_water_distributions[0].recirculation_pump_power = 50
  elsif ['base-dhw-recirc-temperature.xml'].include? hpxml_file
    hpxml.hot_water_distributions[0].system_type = HPXML::DHWDistTypeRecirc
    hpxml.hot_water_distributions[0].recirculation_control_type = HPXML::DHWRecirControlTypeTemperature
    hpxml.hot_water_distributions[0].recirculation_piping_length = 50
    hpxml.hot_water_distributions[0].recirculation_branch_piping_length = 50
    hpxml.hot_water_distributions[0].recirculation_pump_power = 50
  elsif ['base-dhw-recirc-timer.xml'].include? hpxml_file
    hpxml.hot_water_distributions[0].system_type = HPXML::DHWDistTypeRecirc
    hpxml.hot_water_distributions[0].recirculation_control_type = HPXML::DHWRecirControlTypeTimer
    hpxml.hot_water_distributions[0].recirculation_piping_length = 50
    hpxml.hot_water_distributions[0].recirculation_branch_piping_length = 50
    hpxml.hot_water_distributions[0].recirculation_pump_power = 50
  elsif ['base-dhw-shared-water-heater.xml'].include? hpxml_file
    hpxml.hot_water_distributions[0].id = 'SharedHotWaterDistribution'
  elsif ['base-dhw-shared-water-heater-recirc.xml'].include? hpxml_file
    hpxml.hot_water_distributions[0].has_shared_recirculation = true
    hpxml.hot_water_distributions[0].shared_recirculation_number_of_units_served = 6
    hpxml.hot_water_distributions[0].shared_recirculation_pump_power = 220
    hpxml.hot_water_distributions[0].shared_recirculation_control_type = HPXML::DHWRecirControlTypeTimer
  elsif ['base-dhw-none.xml'].include? hpxml_file
    hpxml.hot_water_distributions.clear
  elsif ['base-misc-defaults.xml'].include? hpxml_file
    hpxml.hot_water_distributions[0].standard_piping_length = nil
  end
end

def set_hpxml_water_fixtures(hpxml_file, hpxml)
  if ['base.xml'].include? hpxml_file
    hpxml.water_fixtures.add(id: 'WaterFixture',
                             water_fixture_type: HPXML::WaterFixtureTypeShowerhead,
                             low_flow: true)
    hpxml.water_fixtures.add(id: 'WaterFixture2',
                             water_fixture_type: HPXML::WaterFixtureTypeFaucet,
                             low_flow: false)
  elsif ['base-dhw-low-flow-fixtures.xml'].include? hpxml_file
    hpxml.water_fixtures[1].low_flow = true
  elsif ['base-dhw-none.xml'].include? hpxml_file
    hpxml.water_fixtures.clear
  elsif ['base-misc-usage-multiplier.xml'].include? hpxml_file
    hpxml.water_heating.water_fixtures_usage_multiplier = 0.9
  end
end

def set_hpxml_solar_thermal_system(hpxml_file, hpxml)
  if ['base-dhw-solar-fraction.xml',
      'base-dhw-indirect-with-solar-fraction.xml',
      'base-dhw-tank-heat-pump-with-solar-fraction.xml',
      'base-dhw-tankless-gas-with-solar-fraction.xml'].include? hpxml_file
    hpxml.solar_thermal_systems.add(id: 'SolarThermalSystem',
                                    system_type: 'hot water',
                                    water_heating_system_idref: 'WaterHeater',
                                    solar_fraction: 0.65)
  elsif ['base-dhw-multiple.xml'].include? hpxml_file
    hpxml.solar_thermal_systems.add(id: 'SolarThermalSystem',
                                    system_type: 'hot water',
                                    water_heating_system_idref: nil, # Apply to all water heaters
                                    solar_fraction: 0.65)
  elsif ['base-dhw-solar-direct-flat-plate.xml',
         'base-dhw-solar-indirect-flat-plate.xml',
         'base-dhw-solar-thermosyphon-flat-plate.xml',
         'base-dhw-tank-heat-pump-with-solar.xml',
         'base-dhw-tankless-gas-with-solar.xml',
         'base-misc-defaults.xml',
         'invalid_files/solar-thermal-system-with-combi-tankless.xml',
         'invalid_files/solar-thermal-system-with-desuperheater.xml',
         'invalid_files/solar-thermal-system-with-dhw-indirect.xml'].include? hpxml_file
    hpxml.solar_thermal_systems.add(id: 'SolarThermalSystem',
                                    system_type: 'hot water',
                                    collector_area: 40,
                                    collector_type: HPXML::SolarThermalTypeSingleGlazing,
                                    collector_azimuth: 180,
                                    collector_tilt: 20,
                                    collector_frta: 0.77,
                                    collector_frul: 0.793,
                                    storage_volume: 60,
                                    water_heating_system_idref: 'WaterHeater')
    if hpxml_file == 'base-dhw-solar-direct-flat-plate.xml'
      hpxml.solar_thermal_systems[0].collector_loop_type = HPXML::SolarThermalLoopTypeDirect
    elsif hpxml_file == 'base-dhw-solar-thermosyphon-flat-plate.xml'
      hpxml.solar_thermal_systems[0].collector_loop_type = HPXML::SolarThermalLoopTypeThermosyphon
    elsif hpxml_file == 'base-misc-defaults.xml'
      hpxml.solar_thermal_systems[0].collector_loop_type = HPXML::SolarThermalLoopTypeDirect
      hpxml.solar_thermal_systems[0].storage_volume = nil
    else
      hpxml.solar_thermal_systems[0].collector_loop_type = HPXML::SolarThermalLoopTypeIndirect
    end
  elsif ['base-dhw-solar-direct-evacuated-tube.xml'].include? hpxml_file
    hpxml.solar_thermal_systems.add(id: 'SolarThermalSystem',
                                    system_type: 'hot water',
                                    collector_area: 40,
                                    collector_type: HPXML::SolarThermalTypeEvacuatedTube,
                                    collector_azimuth: 180,
                                    collector_tilt: 20,
                                    collector_frta: 0.50,
                                    collector_frul: 0.2799,
                                    storage_volume: 60,
                                    water_heating_system_idref: 'WaterHeater')
    if hpxml_file == 'base-dhw-solar-direct-evacuated-tube.xml'
      hpxml.solar_thermal_systems[0].collector_loop_type = HPXML::SolarThermalLoopTypeDirect
    else
      hpxml.solar_thermal_systems[0].collector_loop_type = HPXML::SolarThermalLoopTypeIndirect
    end
  elsif ['base-dhw-solar-direct-ics.xml'].include? hpxml_file
    hpxml.solar_thermal_systems.add(id: 'SolarThermalSystem',
                                    system_type: 'hot water',
                                    collector_area: 40,
                                    collector_loop_type: HPXML::SolarThermalLoopTypeDirect,
                                    collector_type: HPXML::SolarThermalTypeICS,
                                    collector_azimuth: 180,
                                    collector_tilt: 20,
                                    collector_frta: 0.77,
                                    collector_frul: 0.793,
                                    storage_volume: 60,
                                    water_heating_system_idref: 'WaterHeater')
  elsif ['invalid_files/unattached-solar-thermal-system.xml'].include? hpxml_file
    hpxml.solar_thermal_systems[0].water_heating_system_idref = 'foobar'
  end
end

def set_hpxml_pv_systems(hpxml_file, hpxml)
  if ['base-pv.xml'].include? hpxml_file
    hpxml.pv_systems.add(id: 'PVSystem',
                         module_type: HPXML::PVModuleTypeStandard,
                         location: HPXML::LocationRoof,
                         tracking: HPXML::PVTrackingTypeFixed,
                         array_azimuth: 180,
                         array_tilt: 20,
                         max_power_output: 4000,
                         inverter_efficiency: 0.96,
                         system_losses_fraction: 0.14)
    hpxml.pv_systems.add(id: 'PVSystem2',
                         module_type: HPXML::PVModuleTypePremium,
                         location: HPXML::LocationRoof,
                         tracking: HPXML::PVTrackingTypeFixed,
                         array_azimuth: 90,
                         array_tilt: 20,
                         max_power_output: 1500,
                         inverter_efficiency: 0.96,
                         system_losses_fraction: 0.14)
  elsif ['base-misc-defaults.xml'].include? hpxml_file
    hpxml.pv_systems.add(id: 'PVSystem',
                         module_type: HPXML::PVModuleTypeStandard,
                         location: HPXML::LocationRoof,
                         tracking: HPXML::PVTrackingTypeFixed,
                         array_azimuth: 180,
                         array_tilt: 20,
                         max_power_output: 4000,
                         year_modules_manufactured: 2015)
  elsif ['base-pv-shared.xml'].include? hpxml_file
    hpxml.pv_systems.add(id: 'PVSystem',
                         is_shared_system: true,
                         module_type: HPXML::PVModuleTypeStandard,
                         location: HPXML::LocationGround,
                         tracking: HPXML::PVTrackingTypeFixed,
                         array_azimuth: 225,
                         array_tilt: 30,
                         max_power_output: 30000,
                         inverter_efficiency: 0.96,
                         system_losses_fraction: 0.14,
                         number_of_bedrooms_served: 20)
  end
end

def set_hpxml_clothes_washer(hpxml_file, hpxml)
  if ['base.xml'].include? hpxml_file
    hpxml.clothes_washers.add(id: 'ClothesWasher',
                              location: HPXML::LocationLivingSpace,
                              integrated_modified_energy_factor: 1.21,
                              rated_annual_kwh: 380,
                              label_electric_rate: 0.12,
                              label_gas_rate: 1.09,
                              label_annual_gas_cost: 27,
                              capacity: 3.2,
                              label_usage: 6)
  elsif ['base-appliances-none.xml',
         'base-dhw-none.xml'].include? hpxml_file
    hpxml.clothes_washers.clear
  elsif ['base-enclosure-attached-multifamily.xml'].include? hpxml_file
    hpxml.clothes_washers[0].location = HPXML::LocationLivingSpace
  elsif ['base-enclosure-other-housing-unit.xml',
         'base-enclosure-other-heated-space.xml',
         'base-enclosure-other-non-freezing-space.xml',
         'base-enclosure-other-multifamily-buffer-space.xml'].include? hpxml_file
    if ['base-enclosure-other-housing-unit.xml'].include? hpxml_file
      hpxml.clothes_washers[0].location = HPXML::LocationOtherHousingUnit
    elsif ['base-enclosure-other-heated-space.xml'].include? hpxml_file
      hpxml.clothes_washers[0].location = HPXML::LocationOtherHeatedSpace
    elsif ['base-enclosure-other-non-freezing-space.xml'].include? hpxml_file
      hpxml.clothes_washers[0].location = HPXML::LocationOtherNonFreezingSpace
    elsif ['base-enclosure-other-multifamily-buffer-space.xml'].include? hpxml_file
      hpxml.clothes_washers[0].location = HPXML::LocationOtherMultifamilyBufferSpace
    end
  elsif ['base-appliances-modified.xml'].include? hpxml_file
    imef = hpxml.clothes_washers[0].integrated_modified_energy_factor
    hpxml.clothes_washers[0].integrated_modified_energy_factor = nil
    hpxml.clothes_washers[0].modified_energy_factor = HotWaterAndAppliances.calc_clothes_washer_mef_from_imef(imef).round(2)
  elsif ['base-foundation-unconditioned-basement.xml'].include? hpxml_file
    hpxml.clothes_washers[0].location = HPXML::LocationBasementUnconditioned
  elsif ['base-atticroof-conditioned.xml'].include? hpxml_file
    hpxml.clothes_washers[0].location = HPXML::LocationBasementConditioned
  elsif ['base-enclosure-garage.xml',
         'invalid_files/clothes-washer-location.xml'].include? hpxml_file
    hpxml.clothes_washers[0].location = HPXML::LocationGarage
  elsif ['invalid_files/appliances-location-unconditioned-space.xml'].include? hpxml_file
    hpxml.clothes_washers[0].location = 'unconditioned space'
  elsif ['base-misc-defaults.xml'].include? hpxml_file
    hpxml.clothes_washers[0].location = nil
    hpxml.clothes_washers[0].modified_energy_factor = nil
    hpxml.clothes_washers[0].integrated_modified_energy_factor = nil
    hpxml.clothes_washers[0].rated_annual_kwh = nil
    hpxml.clothes_washers[0].label_electric_rate = nil
    hpxml.clothes_washers[0].label_gas_rate = nil
    hpxml.clothes_washers[0].label_annual_gas_cost = nil
    hpxml.clothes_washers[0].capacity = nil
    hpxml.clothes_washers[0].label_usage = nil
  elsif ['base-misc-usage-multiplier.xml'].include? hpxml_file
    hpxml.clothes_washers[0].usage_multiplier = 0.9
  elsif ['base-dhw-shared-laundry-room.xml'].include? hpxml_file
    hpxml.clothes_washers[0].is_shared_appliance = true
    hpxml.clothes_washers[0].id = 'SharedClothesWasher'
    hpxml.clothes_washers[0].location = HPXML::LocationOtherHeatedSpace
    hpxml.clothes_washers[0].water_heating_system_idref = 'SharedWaterHeater'
  elsif ['invalid_files/unattached-shared-clothes-washer-water-heater.xml'].include? hpxml_file
    hpxml.clothes_washers[0].water_heating_system_idref = 'foobar'
  elsif ['invalid_files/multifamily-reference-appliance.xml'].include? hpxml_file
    hpxml.clothes_washers[0].location = HPXML::LocationOtherHousingUnit
  end
end

def set_hpxml_clothes_dryer(hpxml_file, hpxml)
  if ['base.xml'].include? hpxml_file
    hpxml.clothes_dryers.add(id: 'ClothesDryer',
                             location: HPXML::LocationLivingSpace,
                             fuel_type: HPXML::FuelTypeElectricity,
                             combined_energy_factor: 3.73,
                             control_type: HPXML::ClothesDryerControlTypeTimer,
                             is_vented: true,
                             vented_flow_rate: 150)
  elsif ['base-appliances-none.xml',
         'base-dhw-none.xml'].include? hpxml_file
    hpxml.clothes_dryers.clear
  elsif ['base-enclosure-attached-multifamily.xml'].include? hpxml_file
    hpxml.clothes_dryers[0].location = HPXML::LocationLivingSpace
  elsif ['base-enclosure-other-housing-unit.xml',
         'base-enclosure-other-heated-space.xml',
         'base-enclosure-other-non-freezing-space.xml',
         'base-enclosure-other-multifamily-buffer-space.xml'].include? hpxml_file
    if ['base-enclosure-other-housing-unit.xml'].include? hpxml_file
      hpxml.clothes_dryers[0].location = HPXML::LocationOtherHousingUnit
    elsif ['base-enclosure-other-heated-space.xml'].include? hpxml_file
      hpxml.clothes_dryers[0].location = HPXML::LocationOtherHeatedSpace
    elsif ['base-enclosure-other-non-freezing-space.xml'].include? hpxml_file
      hpxml.clothes_dryers[0].location = HPXML::LocationOtherNonFreezingSpace
    elsif ['base-enclosure-other-multifamily-buffer-space.xml'].include? hpxml_file
      hpxml.clothes_dryers[0].location = HPXML::LocationOtherMultifamilyBufferSpace
    end
  elsif ['base-appliances-modified.xml'].include? hpxml_file
    cef = hpxml.clothes_dryers[-1].combined_energy_factor
    hpxml.clothes_dryers.clear
    hpxml.clothes_dryers.add(id: 'ClothesDryer',
                             location: HPXML::LocationLivingSpace,
                             fuel_type: HPXML::FuelTypeElectricity,
                             energy_factor: HotWaterAndAppliances.calc_clothes_dryer_ef_from_cef(cef).round(2),
                             control_type: HPXML::ClothesDryerControlTypeMoisture,
                             is_vented: false)
  elsif ['base-appliances-coal.xml',
         'base-appliances-gas.xml',
         'base-appliances-propane.xml',
         'base-appliances-oil.xml',
         'base-appliances-wood.xml'].include? hpxml_file
    hpxml.clothes_dryers.clear
    hpxml.clothes_dryers.add(id: 'ClothesDryer',
                             location: HPXML::LocationLivingSpace,
                             combined_energy_factor: 3.30,
                             control_type: HPXML::ClothesDryerControlTypeMoisture)
    if hpxml_file == 'base-appliances-coal.xml'
      hpxml.clothes_dryers[0].fuel_type = HPXML::FuelTypeCoal
    elsif hpxml_file == 'base-appliances-gas.xml'
      hpxml.clothes_dryers[0].fuel_type = HPXML::FuelTypeNaturalGas
    elsif hpxml_file == 'base-appliances-propane.xml'
      hpxml.clothes_dryers[0].fuel_type = HPXML::FuelTypePropane
    elsif hpxml_file == 'base-appliances-oil.xml'
      hpxml.clothes_dryers[0].fuel_type = HPXML::FuelTypeOil
    elsif hpxml_file == 'base-appliances-wood.xml'
      hpxml.clothes_dryers[0].fuel_type = HPXML::FuelTypeWoodCord
    end
  elsif ['base-foundation-unconditioned-basement.xml'].include? hpxml_file
    hpxml.clothes_dryers[0].location = HPXML::LocationBasementUnconditioned
  elsif ['base-atticroof-conditioned.xml'].include? hpxml_file
    hpxml.clothes_dryers[0].location = HPXML::LocationBasementConditioned
  elsif ['base-enclosure-garage.xml',
         'invalid_files/clothes-dryer-location.xml'].include? hpxml_file
    hpxml.clothes_dryers[0].location = HPXML::LocationGarage
  elsif ['invalid_files/appliances-location-unconditioned-space.xml'].include? hpxml_file
    hpxml.clothes_dryers[0].location = 'unconditioned space'
  elsif ['base-misc-defaults.xml'].include? hpxml_file
    hpxml.clothes_dryers[0].location = nil
    hpxml.clothes_dryers[0].energy_factor = nil
    hpxml.clothes_dryers[0].combined_energy_factor = nil
    hpxml.clothes_dryers[0].control_type = nil
    hpxml.clothes_dryers[0].is_vented = nil
    hpxml.clothes_dryers[0].vented_flow_rate = nil
  elsif ['base-dhw-shared-laundry-room.xml'].include? hpxml_file
    hpxml.clothes_dryers[0].id = 'SharedClothesDryer'
    hpxml.clothes_dryers[0].location = HPXML::LocationOtherHeatedSpace
    hpxml.clothes_dryers[0].is_shared_appliance = true
  elsif ['base-misc-usage-multiplier.xml'].include? hpxml_file
    hpxml.clothes_dryers[0].usage_multiplier = 0.9
  end
end

def set_hpxml_dishwasher(hpxml_file, hpxml)
  if ['base.xml'].include? hpxml_file
    hpxml.dishwashers.add(id: 'Dishwasher',
                          location: HPXML::LocationLivingSpace,
                          rated_annual_kwh: 307,
                          label_electric_rate: 0.12,
                          label_gas_rate: 1.09,
                          label_annual_gas_cost: 22.32,
                          label_usage: 4,
                          place_setting_capacity: 12)
  elsif ['base-appliances-modified.xml'].include? hpxml_file
    rated_annual_kwh = hpxml.dishwashers[0].rated_annual_kwh
    hpxml.dishwashers[0].rated_annual_kwh = nil
    hpxml.dishwashers[0].energy_factor = HotWaterAndAppliances.calc_dishwasher_ef_from_annual_kwh(rated_annual_kwh).round(2)
    hpxml.dishwashers[0].place_setting_capacity = 6 # Compact
  elsif ['base-enclosure-attached-multifamily.xml'].include? hpxml_file
    hpxml.dishwashers[0].location = HPXML::LocationLivingSpace
  elsif ['base-enclosure-other-housing-unit.xml',
         'base-enclosure-other-heated-space.xml',
         'base-enclosure-other-non-freezing-space.xml',
         'base-enclosure-other-multifamily-buffer-space.xml'].include? hpxml_file
    if ['base-enclosure-other-housing-unit.xml'].include? hpxml_file
      hpxml.dishwashers[0].location = HPXML::LocationOtherHousingUnit
    elsif ['base-enclosure-other-heated-space.xml'].include? hpxml_file
      hpxml.dishwashers[0].location = HPXML::LocationOtherHeatedSpace
    elsif ['base-enclosure-other-non-freezing-space.xml'].include? hpxml_file
      hpxml.dishwashers[0].location = HPXML::LocationOtherNonFreezingSpace
    elsif ['base-enclosure-other-multifamily-buffer-space.xml'].include? hpxml_file
      hpxml.dishwashers[0].location = HPXML::LocationOtherMultifamilyBufferSpace
    end
  elsif ['base-appliances-none.xml',
         'base-dhw-none.xml'].include? hpxml_file
    hpxml.dishwashers.clear
  elsif ['base-foundation-unconditioned-basement.xml'].include? hpxml_file
    hpxml.dishwashers[0].location = HPXML::LocationBasementUnconditioned
  elsif ['base-atticroof-conditioned.xml'].include? hpxml_file
    hpxml.dishwashers[0].location = HPXML::LocationBasementConditioned
  elsif ['base-enclosure-garage.xml',
         'invalid_files/dishwasher-location.xml'].include? hpxml_file
    hpxml.dishwashers[0].location = HPXML::LocationGarage
  elsif ['invalid_files/appliances-location-unconditioned-space.xml'].include? hpxml_file
    hpxml.dishwashers[0].location = 'unconditioned space'
  elsif ['base-misc-defaults.xml'].include? hpxml_file
    hpxml.dishwashers[0].rated_annual_kwh = nil
    hpxml.dishwashers[0].label_electric_rate = nil
    hpxml.dishwashers[0].label_gas_rate = nil
    hpxml.dishwashers[0].label_annual_gas_cost = nil
    hpxml.dishwashers[0].place_setting_capacity = nil
    hpxml.dishwashers[0].label_usage = nil
  elsif ['base-misc-usage-multiplier.xml'].include? hpxml_file
    hpxml.dishwashers[0].usage_multiplier = 0.9
  elsif ['base-dhw-shared-laundry-room.xml'].include? hpxml_file
    hpxml.dishwashers[0].is_shared_appliance = true
    hpxml.dishwashers[0].id = 'SharedDishwasher'
    hpxml.dishwashers[0].location = HPXML::LocationOtherHeatedSpace
    hpxml.dishwashers[0].water_heating_system_idref = 'SharedWaterHeater'
  elsif ['invalid_files/unattached-shared-dishwasher-water-heater.xml'].include? hpxml_file
    hpxml.dishwashers[0].water_heating_system_idref = 'foobar'
  elsif ['invalid_files/invalid-input-parameters.xml'].include? hpxml_file
    hpxml.dishwashers[0].rated_annual_kwh = nil
    hpxml.dishwashers[0].energy_factor = 5.1
  end
end

def set_hpxml_refrigerator(hpxml_file, hpxml)
  if ['base.xml'].include? hpxml_file
    hpxml.refrigerators.add(id: 'Refrigerator',
                            location: HPXML::LocationLivingSpace,
                            rated_annual_kwh: 650,
                            primary_indicator: true)
  elsif ['base-appliances-modified.xml'].include? hpxml_file
    hpxml.refrigerators[0].adjusted_annual_kwh = 600
  elsif ['base-appliances-none.xml'].include? hpxml_file
    hpxml.refrigerators.clear
  elsif ['base-enclosure-attached-multifamily.xml'].include? hpxml_file
    hpxml.refrigerators[0].location = HPXML::LocationLivingSpace
  elsif ['base-enclosure-other-housing-unit.xml',
         'base-enclosure-other-heated-space.xml',
         'base-enclosure-other-non-freezing-space.xml',
         'base-enclosure-other-multifamily-buffer-space.xml'].include? hpxml_file
    if ['base-enclosure-other-housing-unit.xml'].include? hpxml_file
      hpxml.refrigerators[0].location = HPXML::LocationOtherHousingUnit
    elsif ['base-enclosure-other-heated-space.xml'].include? hpxml_file
      hpxml.refrigerators[0].location = HPXML::LocationOtherHeatedSpace
    elsif ['base-enclosure-other-non-freezing-space.xml'].include? hpxml_file
      hpxml.refrigerators[0].location = HPXML::LocationOtherNonFreezingSpace
    elsif ['base-enclosure-other-multifamily-buffer-space.xml'].include? hpxml_file
      hpxml.refrigerators[0].location = HPXML::LocationOtherMultifamilyBufferSpace
    end
  elsif ['base-foundation-unconditioned-basement.xml'].include? hpxml_file
    hpxml.refrigerators[0].location = HPXML::LocationBasementUnconditioned
  elsif ['base-atticroof-conditioned.xml'].include? hpxml_file
    hpxml.refrigerators[0].location = HPXML::LocationBasementConditioned
  elsif ['base-enclosure-garage.xml',
         'invalid_files/refrigerator-location.xml'].include? hpxml_file
    hpxml.refrigerators[0].location = HPXML::LocationGarage
  elsif ['invalid_files/appliances-location-unconditioned-space.xml'].include? hpxml_file
    hpxml.refrigerators[0].location = 'unconditioned space'
  elsif ['base-misc-defaults.xml'].include? hpxml_file
    hpxml.refrigerators[0].primary_indicator = nil
    hpxml.refrigerators[0].location = nil
    hpxml.refrigerators[0].rated_annual_kwh = nil
    hpxml.refrigerators[0].adjusted_annual_kwh = nil
  elsif ['base-misc-usage-multiplier.xml'].include? hpxml_file
    hpxml.refrigerators[0].usage_multiplier = 0.9
  elsif ['base-misc-loads-large-uncommon.xml'].include? hpxml_file
    hpxml.refrigerators[0].weekday_fractions = '0.040, 0.039, 0.038, 0.037, 0.036, 0.036, 0.038, 0.040, 0.041, 0.041, 0.040, 0.040, 0.042, 0.042, 0.042, 0.041, 0.044, 0.048, 0.050, 0.048, 0.047, 0.046, 0.044, 0.041'
    hpxml.refrigerators[0].weekend_fractions = '0.040, 0.039, 0.038, 0.037, 0.036, 0.036, 0.038, 0.040, 0.041, 0.041, 0.040, 0.040, 0.042, 0.042, 0.042, 0.041, 0.044, 0.048, 0.050, 0.048, 0.047, 0.046, 0.044, 0.041'
    hpxml.refrigerators[0].monthly_multipliers = '0.837, 0.835, 1.084, 1.084, 1.084, 1.096, 1.096, 1.096, 1.096, 0.931, 0.925, 0.837'
    hpxml.refrigerators.add(id: 'ExtraRefrigerator',
                            rated_annual_kwh: 700,
                            primary_indicator: false,
                            weekday_fractions: '0.040, 0.039, 0.038, 0.037, 0.036, 0.036, 0.038, 0.040, 0.041, 0.041, 0.040, 0.040, 0.042, 0.042, 0.042, 0.041, 0.044, 0.048, 0.050, 0.048, 0.047, 0.046, 0.044, 0.041',
                            weekend_fractions: '0.040, 0.039, 0.038, 0.037, 0.036, 0.036, 0.038, 0.040, 0.041, 0.041, 0.040, 0.040, 0.042, 0.042, 0.042, 0.041, 0.044, 0.048, 0.050, 0.048, 0.047, 0.046, 0.044, 0.041',
                            monthly_multipliers: '0.837, 0.835, 1.084, 1.084, 1.084, 1.096, 1.096, 1.096, 1.096, 0.931, 0.925, 0.837')
    hpxml.refrigerators.add(id: 'ExtraRefrigerator2',
                            rated_annual_kwh: 800,
                            primary_indicator: false,
                            weekday_fractions: '0.040, 0.039, 0.038, 0.037, 0.036, 0.036, 0.038, 0.040, 0.041, 0.041, 0.040, 0.040, 0.042, 0.042, 0.042, 0.041, 0.044, 0.048, 0.050, 0.048, 0.047, 0.046, 0.044, 0.041',
                            weekend_fractions: '0.040, 0.039, 0.038, 0.037, 0.036, 0.036, 0.038, 0.040, 0.041, 0.041, 0.040, 0.040, 0.042, 0.042, 0.042, 0.041, 0.044, 0.048, 0.050, 0.048, 0.047, 0.046, 0.044, 0.041',
                            monthly_multipliers: '0.837, 0.835, 1.084, 1.084, 1.084, 1.096, 1.096, 1.096, 1.096, 0.931, 0.925, 0.837')
  elsif ['invalid_files/refrigerators-multiple-primary.xml'].include? hpxml_file
    hpxml.refrigerators.add(id: 'Refrigerator2',
                            location: HPXML::LocationLivingSpace,
                            rated_annual_kwh: 650,
                            primary_indicator: true)
  elsif ['invalid_files/refrigerators-no-primary.xml'].include? hpxml_file
    hpxml.refrigerators[0].primary_indicator = false
    hpxml.refrigerators.add(id: 'Refrigerator2',
                            location: HPXML::LocationLivingSpace,
                            rated_annual_kwh: 650,
                            primary_indicator: false)
  end
end

def set_hpxml_freezer(hpxml_file, hpxml)
  if ['base-misc-loads-large-uncommon.xml',
      'base-misc-usage-multiplier.xml'].include? hpxml_file
    hpxml.freezers.add(id: 'Freezer',
                       location: HPXML::LocationLivingSpace,
                       rated_annual_kwh: 300,
                       weekday_fractions: '0.040, 0.039, 0.038, 0.037, 0.036, 0.036, 0.038, 0.040, 0.041, 0.041, 0.040, 0.040, 0.042, 0.042, 0.042, 0.041, 0.044, 0.048, 0.050, 0.048, 0.047, 0.046, 0.044, 0.041',
                       weekend_fractions: '0.040, 0.039, 0.038, 0.037, 0.036, 0.036, 0.038, 0.040, 0.041, 0.041, 0.040, 0.040, 0.042, 0.042, 0.042, 0.041, 0.044, 0.048, 0.050, 0.048, 0.047, 0.046, 0.044, 0.041',
                       monthly_multipliers: '0.837, 0.835, 1.084, 1.084, 1.084, 1.096, 1.096, 1.096, 1.096, 0.931, 0.925, 0.837')
    hpxml.freezers.add(id: 'Freezer2',
                       location: HPXML::LocationLivingSpace,
                       rated_annual_kwh: 400,
                       weekday_fractions: '0.040, 0.039, 0.038, 0.037, 0.036, 0.036, 0.038, 0.040, 0.041, 0.041, 0.040, 0.040, 0.042, 0.042, 0.042, 0.041, 0.044, 0.048, 0.050, 0.048, 0.047, 0.046, 0.044, 0.041',
                       weekend_fractions: '0.040, 0.039, 0.038, 0.037, 0.036, 0.036, 0.038, 0.040, 0.041, 0.041, 0.040, 0.040, 0.042, 0.042, 0.042, 0.041, 0.044, 0.048, 0.050, 0.048, 0.047, 0.046, 0.044, 0.041',
                       monthly_multipliers: '0.837, 0.835, 1.084, 1.084, 1.084, 1.096, 1.096, 1.096, 1.096, 0.931, 0.925, 0.837')
    if hpxml_file == 'base-misc-usage-multiplier.xml'
      hpxml.freezers.each do |freezer|
        freezer.usage_multiplier = 0.9
      end
    end
  end
end

def set_hpxml_dehumidifier(hpxml_file, hpxml)
  if ['base-appliances-dehumidifier.xml'].include? hpxml_file
    hpxml.dehumidifiers.add(id: 'Dehumidifier',
                            capacity: 40,
                            energy_factor: 1.8,
                            rh_setpoint: 0.5,
                            fraction_served: 1.0)
  elsif ['base-appliances-dehumidifier-ief.xml'].include? hpxml_file
    hpxml.dehumidifiers[0].energy_factor = nil
    hpxml.dehumidifiers[0].integrated_energy_factor = 1.5
  elsif ['base-appliances-dehumidifier-50percent.xml'].include? hpxml_file
    hpxml.dehumidifiers[0].fraction_served = 0.5
  end
end

def set_hpxml_cooking_range(hpxml_file, hpxml)
  if ['base.xml'].include? hpxml_file
    hpxml.cooking_ranges.add(id: 'Range',
                             location: HPXML::LocationLivingSpace,
                             fuel_type: HPXML::FuelTypeElectricity,
                             is_induction: false)
  elsif ['base-appliances-none.xml'].include? hpxml_file
    hpxml.cooking_ranges.clear
  elsif ['base-enclosure-attached-multifamily.xml'].include? hpxml_file
    hpxml.cooking_ranges[0].location = HPXML::LocationLivingSpace
  elsif ['base-enclosure-other-housing-unit.xml',
         'base-enclosure-other-heated-space.xml',
         'base-enclosure-other-non-freezing-space.xml',
         'base-enclosure-other-multifamily-buffer-space.xml'].include? hpxml_file
    if ['base-enclosure-other-housing-unit.xml'].include? hpxml_file
      hpxml.cooking_ranges[0].location = HPXML::LocationOtherHousingUnit
    elsif ['base-enclosure-other-heated-space.xml'].include? hpxml_file
      hpxml.cooking_ranges[0].location = HPXML::LocationOtherHeatedSpace
    elsif ['base-enclosure-other-non-freezing-space.xml'].include? hpxml_file
      hpxml.cooking_ranges[0].location = HPXML::LocationOtherNonFreezingSpace
    elsif ['base-enclosure-other-multifamily-buffer-space.xml'].include? hpxml_file
      hpxml.cooking_ranges[0].location = HPXML::LocationOtherMultifamilyBufferSpace
    end
  elsif ['base-appliances-gas.xml'].include? hpxml_file
    hpxml.cooking_ranges[0].fuel_type = HPXML::FuelTypeNaturalGas
    hpxml.cooking_ranges[0].is_induction = false
  elsif ['base-appliances-propane.xml'].include? hpxml_file
    hpxml.cooking_ranges[0].fuel_type = HPXML::FuelTypePropane
    hpxml.cooking_ranges[0].is_induction = false
  elsif ['base-appliances-oil.xml'].include? hpxml_file
    hpxml.cooking_ranges[0].fuel_type = HPXML::FuelTypeOil
  elsif ['base-appliances-coal.xml'].include? hpxml_file
    hpxml.cooking_ranges[0].fuel_type = HPXML::FuelTypeCoal
  elsif ['base-appliances-wood.xml'].include? hpxml_file
    hpxml.cooking_ranges[0].fuel_type = HPXML::FuelTypeWoodCord
    hpxml.cooking_ranges[0].is_induction = false
  elsif ['base-foundation-unconditioned-basement.xml'].include? hpxml_file
    hpxml.cooking_ranges[0].location = HPXML::LocationBasementUnconditioned
  elsif ['base-atticroof-conditioned.xml'].include? hpxml_file
    hpxml.cooking_ranges[0].location = HPXML::LocationBasementConditioned
  elsif ['base-enclosure-garage.xml',
         'invalid_files/cooking-range-location.xml'].include? hpxml_file
    hpxml.cooking_ranges[0].location = HPXML::LocationGarage
  elsif ['invalid_files/appliances-location-unconditioned-space.xml'].include? hpxml_file
    hpxml.cooking_ranges[0].location = 'unconditioned space'
  elsif ['base-misc-defaults.xml'].include? hpxml_file
    hpxml.cooking_ranges[0].is_induction = nil
  elsif ['base-misc-usage-multiplier.xml'].include? hpxml_file
    hpxml.cooking_ranges[0].usage_multiplier = 0.9
  elsif ['base-misc-loads-large-uncommon.xml'].include? hpxml_file
    hpxml.cooking_ranges[0].weekday_fractions = '0.007, 0.007, 0.004, 0.004, 0.007, 0.011, 0.025, 0.042, 0.046, 0.048, 0.042, 0.050, 0.057, 0.046, 0.057, 0.044, 0.092, 0.150, 0.117, 0.060, 0.035, 0.025, 0.016, 0.011'
    hpxml.cooking_ranges[0].weekend_fractions = '0.007, 0.007, 0.004, 0.004, 0.007, 0.011, 0.025, 0.042, 0.046, 0.048, 0.042, 0.050, 0.057, 0.046, 0.057, 0.044, 0.092, 0.150, 0.117, 0.060, 0.035, 0.025, 0.016, 0.011'
    hpxml.cooking_ranges[0].monthly_multipliers = '1.097, 1.097, 0.991, 0.987, 0.991, 0.890, 0.896, 0.896, 0.890, 1.085, 1.085, 1.097'
  end
end

def set_hpxml_oven(hpxml_file, hpxml)
  if ['base.xml'].include? hpxml_file
    hpxml.ovens.add(id: 'Oven',
                    is_convection: false)
  elsif ['base-appliances-none.xml'].include? hpxml_file
    hpxml.ovens.clear
  elsif ['base-misc-defaults.xml'].include? hpxml_file
    hpxml.ovens[0].is_convection = nil
  end
end

def set_hpxml_lighting(hpxml_file, hpxml)
  if ['base.xml'].include? hpxml_file
    hpxml.lighting_groups.add(id: 'Lighting_CFL_Interior',
                              location: HPXML::LocationInterior,
                              fraction_of_units_in_location: 0.4,
                              lighting_type: HPXML::LightingTypeCFL)
    hpxml.lighting_groups.add(id: 'Lighting_CFL_Exterior',
                              location: HPXML::LocationExterior,
                              fraction_of_units_in_location: 0.4,
                              lighting_type: HPXML::LightingTypeCFL)
    hpxml.lighting_groups.add(id: 'Lighting_CFL_Garage',
                              location: HPXML::LocationGarage,
                              fraction_of_units_in_location: 0.4,
                              lighting_type: HPXML::LightingTypeCFL)
    hpxml.lighting_groups.add(id: 'Lighting_LFL_Interior',
                              location: HPXML::LocationInterior,
                              fraction_of_units_in_location: 0.1,
                              lighting_type: HPXML::LightingTypeLFL)
    hpxml.lighting_groups.add(id: 'Lighting_LFL_Exterior',
                              location: HPXML::LocationExterior,
                              fraction_of_units_in_location: 0.1,
                              lighting_type: HPXML::LightingTypeLFL)
    hpxml.lighting_groups.add(id: 'Lighting_LFL_Garage',
                              location: HPXML::LocationGarage,
                              fraction_of_units_in_location: 0.1,
                              lighting_type: HPXML::LightingTypeLFL)
    hpxml.lighting_groups.add(id: 'Lighting_LED_Interior',
                              location: HPXML::LocationInterior,
                              fraction_of_units_in_location: 0.25,
                              lighting_type: HPXML::LightingTypeLED)
    hpxml.lighting_groups.add(id: 'Lighting_LED_Exterior',
                              location: HPXML::LocationExterior,
                              fraction_of_units_in_location: 0.25,
                              lighting_type: HPXML::LightingTypeLED)
    hpxml.lighting_groups.add(id: 'Lighting_LED_Garage',
                              location: HPXML::LocationGarage,
                              fraction_of_units_in_location: 0.25,
                              lighting_type: HPXML::LightingTypeLED)
  elsif ['invalid_files/lighting-fractions.xml'].include? hpxml_file
    hpxml.lighting_groups[0].fraction_of_units_in_location = 0.8
  elsif ['base-misc-usage-multiplier.xml'].include? hpxml_file
    hpxml.lighting.interior_usage_multiplier = 0.9
    hpxml.lighting.garage_usage_multiplier = 0.9
    hpxml.lighting.exterior_usage_multiplier = 0.9
  elsif ['base-lighting-none.xml'].include? hpxml_file
    hpxml.lighting_groups.clear
  end
end

def set_hpxml_ceiling_fans(hpxml_file, hpxml)
  if ['base-lighting-ceiling-fans.xml'].include? hpxml_file
    hpxml.ceiling_fans.add(id: 'CeilingFan',
                           efficiency: 100,
                           quantity: 4)
  elsif ['base-misc-defaults.xml'].include? hpxml_file
    hpxml.ceiling_fans.add(id: 'CeilingFan',
                           efficiency: nil,
                           quantity: nil)
  end
end

def set_hpxml_pools(hpxml_file, hpxml)
  if ['base-misc-loads-large-uncommon.xml',
      'base-misc-usage-multiplier.xml'].include? hpxml_file
    hpxml.pools.add(id: 'Pool',
                    heater_type: HPXML::HeaterTypeGas,
                    heater_load_units: HPXML::UnitsThermPerYear,
                    heater_load_value: 500,
                    pump_kwh_per_year: 2700,
                    heater_weekday_fractions: '0.003, 0.003, 0.003, 0.004, 0.008, 0.015, 0.026, 0.044, 0.084, 0.121, 0.127, 0.121, 0.120, 0.090, 0.075, 0.061, 0.037, 0.023, 0.013, 0.008, 0.004, 0.003, 0.003, 0.003',
                    heater_weekend_fractions: '0.003, 0.003, 0.003, 0.004, 0.008, 0.015, 0.026, 0.044, 0.084, 0.121, 0.127, 0.121, 0.120, 0.090, 0.075, 0.061, 0.037, 0.023, 0.013, 0.008, 0.004, 0.003, 0.003, 0.003',
                    heater_monthly_multipliers: '1.154, 1.161, 1.013, 1.010, 1.013, 0.888, 0.883, 0.883, 0.888, 0.978, 0.974, 1.154',
                    pump_weekday_fractions: '0.003, 0.003, 0.003, 0.004, 0.008, 0.015, 0.026, 0.044, 0.084, 0.121, 0.127, 0.121, 0.120, 0.090, 0.075, 0.061, 0.037, 0.023, 0.013, 0.008, 0.004, 0.003, 0.003, 0.003',
                    pump_weekend_fractions: '0.003, 0.003, 0.003, 0.004, 0.008, 0.015, 0.026, 0.044, 0.084, 0.121, 0.127, 0.121, 0.120, 0.090, 0.075, 0.061, 0.037, 0.023, 0.013, 0.008, 0.004, 0.003, 0.003, 0.003',
                    pump_monthly_multipliers: '1.154, 1.161, 1.013, 1.010, 1.013, 0.888, 0.883, 0.883, 0.888, 0.978, 0.974, 1.154')
    if hpxml_file == 'base-misc-usage-multiplier.xml'
      hpxml.pools.each do |pool|
        pool.pump_usage_multiplier = 0.9
        pool.heater_usage_multiplier = 0.9
      end
    end
  elsif ['base-misc-loads-large-uncommon2.xml'].include? hpxml_file
    hpxml.pools[0].heater_type = nil
    hpxml.pools[0].heater_load_value = nil
    hpxml.pools[0].heater_weekday_fractions = nil
    hpxml.pools[0].heater_weekend_fractions = nil
    hpxml.pools[0].heater_monthly_multipliers = nil
  end
end

def set_hpxml_hot_tubs(hpxml_file, hpxml)
  if ['base-misc-loads-large-uncommon.xml',
      'base-misc-usage-multiplier.xml'].include? hpxml_file
    hpxml.hot_tubs.add(id: 'HotTub',
                       heater_type: HPXML::HeaterTypeElectricResistance,
                       heater_load_units: HPXML::UnitsKwhPerYear,
                       heater_load_value: 1300,
                       pump_kwh_per_year: 1000,
                       heater_weekday_fractions: '0.024, 0.029, 0.024, 0.029, 0.047, 0.067, 0.057, 0.024, 0.024, 0.019, 0.015, 0.014, 0.014, 0.014, 0.024, 0.058, 0.126, 0.122, 0.068, 0.061, 0.051, 0.043, 0.024, 0.024',
                       heater_weekend_fractions: '0.024, 0.029, 0.024, 0.029, 0.047, 0.067, 0.057, 0.024, 0.024, 0.019, 0.015, 0.014, 0.014, 0.014, 0.024, 0.058, 0.126, 0.122, 0.068, 0.061, 0.051, 0.043, 0.024, 0.024',
                       heater_monthly_multipliers: '0.921, 0.928, 0.921, 0.915, 0.921, 1.160, 1.158, 1.158, 1.160, 0.921, 0.915, 0.921',
                       pump_weekday_fractions: '0.024, 0.029, 0.024, 0.029, 0.047, 0.067, 0.057, 0.024, 0.024, 0.019, 0.015, 0.014, 0.014, 0.014, 0.024, 0.058, 0.126, 0.122, 0.068, 0.061, 0.051, 0.043, 0.024, 0.024',
                       pump_weekend_fractions: '0.024, 0.029, 0.024, 0.029, 0.047, 0.067, 0.057, 0.024, 0.024, 0.019, 0.015, 0.014, 0.014, 0.014, 0.024, 0.058, 0.126, 0.122, 0.068, 0.061, 0.051, 0.043, 0.024, 0.024',
                       pump_monthly_multipliers: '0.837, 0.835, 1.084, 1.084, 1.084, 1.096, 1.096, 1.096, 1.096, 0.931, 0.925, 0.837')
    if hpxml_file == 'base-misc-usage-multiplier.xml'
      hpxml.hot_tubs.each do |hot_tub|
        hot_tub.pump_usage_multiplier = 0.9
        hot_tub.heater_usage_multiplier = 0.9
      end
    end
  elsif ['base-misc-loads-large-uncommon2.xml'].include? hpxml_file
    hpxml.hot_tubs[0].heater_type = HPXML::HeaterTypeHeatPump
    hpxml.hot_tubs[0].heater_load_value /= 5.0
  end
end

def set_hpxml_lighting_schedule(hpxml_file, hpxml)
  if ['base-lighting-detailed.xml'].include? hpxml_file
    hpxml.lighting.interior_weekday_fractions = '0.124, 0.074, 0.050, 0.050, 0.053, 0.140, 0.330, 0.420, 0.430, 0.424, 0.411, 0.394, 0.382, 0.378, 0.378, 0.379, 0.386, 0.412, 0.484, 0.619, 0.783, 0.880, 0.597, 0.249'
    hpxml.lighting.interior_weekend_fractions = '0.124, 0.074, 0.050, 0.050, 0.053, 0.140, 0.330, 0.420, 0.430, 0.424, 0.411, 0.394, 0.382, 0.378, 0.378, 0.379, 0.386, 0.412, 0.484, 0.619, 0.783, 0.880, 0.597, 0.249'
    hpxml.lighting.interior_monthly_multipliers = '1.075, 1.064951905, 1.0375, 1.0, 0.9625, 0.935048095, 0.925, 0.935048095, 0.9625, 1.0, 1.0375, 1.064951905'
    hpxml.lighting.exterior_weekday_fractions = '0.046, 0.046, 0.046, 0.046, 0.046, 0.037, 0.035, 0.034, 0.033, 0.028, 0.022, 0.015, 0.012, 0.011, 0.011, 0.012, 0.019, 0.037, 0.049, 0.065, 0.091, 0.105, 0.091, 0.063'
    hpxml.lighting.exterior_weekend_fractions = '0.046, 0.046, 0.045, 0.045, 0.046, 0.045, 0.044, 0.041, 0.036, 0.03, 0.024, 0.016, 0.012, 0.011, 0.011, 0.012, 0.019, 0.038, 0.048, 0.06, 0.083, 0.098, 0.085, 0.059'
    hpxml.lighting.exterior_monthly_multipliers = '1.248, 1.257, 0.993, 0.989, 0.993, 0.827, 0.821, 0.821, 0.827, 0.99, 0.987, 1.248'
    hpxml.lighting.garage_weekday_fractions = '0.046, 0.046, 0.046, 0.046, 0.046, 0.037, 0.035, 0.034, 0.033, 0.028, 0.022, 0.015, 0.012, 0.011, 0.011, 0.012, 0.019, 0.037, 0.049, 0.065, 0.091, 0.105, 0.091, 0.063'
    hpxml.lighting.garage_weekend_fractions = '0.046, 0.046, 0.045, 0.045, 0.046, 0.045, 0.044, 0.041, 0.036, 0.03, 0.024, 0.016, 0.012, 0.011, 0.011, 0.012, 0.019, 0.038, 0.048, 0.06, 0.083, 0.098, 0.085, 0.059'
    hpxml.lighting.garage_monthly_multipliers = '1.248, 1.257, 0.993, 0.989, 0.993, 0.827, 0.821, 0.821, 0.827, 0.99, 0.987, 1.248'
    hpxml.lighting.holiday_exists = true
    hpxml.lighting.holiday_kwh_per_day = 1.1
    hpxml.lighting.holiday_period_begin_month = 11
    hpxml.lighting.holiday_period_begin_day_of_month = 24
    hpxml.lighting.holiday_period_end_month = 1
    hpxml.lighting.holiday_period_end_day_of_month = 6
    hpxml.lighting.holiday_weekday_fractions = '0.0, 0.0, 0.0, 0.0, 0.0, 0.0, 0.0, 0.0, 0.0, 0.0, 0.0, 0.0, 0.0, 0.0, 0.0, 0.0, 0.008, 0.098, 0.168, 0.194, 0.284, 0.192, 0.037, 0.019'
    hpxml.lighting.holiday_weekend_fractions = '0.0, 0.0, 0.0, 0.0, 0.0, 0.0, 0.0, 0.0, 0.0, 0.0, 0.0, 0.0, 0.0, 0.0, 0.0, 0.0, 0.008, 0.098, 0.168, 0.194, 0.284, 0.192, 0.037, 0.019'
  end
end

def set_hpxml_plug_loads(hpxml_file, hpxml)
  if ['ASHRAE_Standard_140/L100AC.xml',
      'ASHRAE_Standard_140/L100AL.xml'].include? hpxml_file
    hpxml.plug_loads.add(id: 'PlugLoadMisc',
                         plug_load_type: HPXML::PlugLoadTypeOther,
                         kWh_per_year: 7302,
                         frac_sensible: 0.822,
                         frac_latent: 0.178)
    hpxml.plug_loads.add(id: 'PlugLoadMisc2',
                         plug_load_type: HPXML::PlugLoadTypeTelevision,
                         kWh_per_year: 0)
  elsif ['ASHRAE_Standard_140/L170AC.xml',
         'ASHRAE_Standard_140/L170AL.xml'].include? hpxml_file
    hpxml.plug_loads[0].kWh_per_year = 0
  elsif not hpxml_file.include?('ASHRAE_Standard_140')
    if ['base.xml'].include? hpxml_file
      hpxml.plug_loads.add(id: 'PlugLoadMisc',
                           plug_load_type: HPXML::PlugLoadTypeOther)
      hpxml.plug_loads.add(id: 'PlugLoadMisc2',
                           plug_load_type: HPXML::PlugLoadTypeTelevision)
    elsif ['base-misc-usage-multiplier.xml'].include? hpxml_file
      hpxml.plug_loads.each do |plug_load|
        plug_load.usage_multiplier = 0.9
      end
    end
    if ['base-misc-defaults.xml'].include? hpxml_file
      hpxml.plug_loads.each do |plug_load|
        plug_load.kWh_per_year = nil
        plug_load.frac_sensible = nil
        plug_load.frac_latent = nil
      end
    elsif ['base-misc-loads-none.xml'].include? hpxml_file
      hpxml.plug_loads.clear
      hpxml.plug_loads.add(id: 'PlugLoadMisc',
                           plug_load_type: HPXML::PlugLoadTypeOther,
                           kWh_per_year: 0)
      hpxml.plug_loads.add(id: 'PlugLoadMisc2',
                           plug_load_type: HPXML::PlugLoadTypeTelevision,
                           kWh_per_year: 0)
    elsif ['base-misc-loads-large-uncommon.xml'].include? hpxml_file
      hpxml.plug_loads[0].weekday_fractions = '0.035, 0.033, 0.032, 0.031, 0.032, 0.033, 0.037, 0.042, 0.043, 0.043, 0.043, 0.044, 0.045, 0.045, 0.044, 0.046, 0.048, 0.052, 0.053, 0.05, 0.047, 0.045, 0.04, 0.036'
      hpxml.plug_loads[0].weekend_fractions = '0.035, 0.033, 0.032, 0.031, 0.032, 0.033, 0.037, 0.042, 0.043, 0.043, 0.043, 0.044, 0.045, 0.045, 0.044, 0.046, 0.048, 0.052, 0.053, 0.05, 0.047, 0.045, 0.04, 0.036'
      hpxml.plug_loads[0].monthly_multipliers = '1.248, 1.257, 0.993, 0.989, 0.993, 0.827, 0.821, 0.821, 0.827, 0.99, 0.987, 1.248'
      hpxml.plug_loads[1].weekday_fractions = '0.045, 0.019, 0.01, 0.001, 0.001, 0.001, 0.005, 0.009, 0.018, 0.026, 0.032, 0.038, 0.04, 0.041, 0.043, 0.045, 0.05, 0.055, 0.07, 0.085, 0.097, 0.108, 0.089, 0.07'
      hpxml.plug_loads[1].weekend_fractions = '0.045, 0.019, 0.01, 0.001, 0.001, 0.001, 0.005, 0.009, 0.018, 0.026, 0.032, 0.038, 0.04, 0.041, 0.043, 0.045, 0.05, 0.055, 0.07, 0.085, 0.097, 0.108, 0.089, 0.07'
      hpxml.plug_loads[1].monthly_multipliers = '1.137, 1.129, 0.961, 0.969, 0.961, 0.993, 0.996, 0.96, 0.993, 0.867, 0.86, 1.137'
      hpxml.plug_loads.add(id: 'PlugLoadMisc3',
                           location: HPXML::LocationExterior,
                           plug_load_type: HPXML::PlugLoadTypeElectricVehicleCharging,
                           kWh_per_year: 1500,
                           weekday_fractions: '0.042, 0.042, 0.042, 0.042, 0.042, 0.042, 0.042, 0.042, 0.042, 0.042, 0.042, 0.042, 0.042, 0.042, 0.042, 0.042, 0.042, 0.042, 0.042, 0.042, 0.042, 0.042, 0.042, 0.042',
                           weekend_fractions: '0.042, 0.042, 0.042, 0.042, 0.042, 0.042, 0.042, 0.042, 0.042, 0.042, 0.042, 0.042, 0.042, 0.042, 0.042, 0.042, 0.042, 0.042, 0.042, 0.042, 0.042, 0.042, 0.042, 0.042',
                           monthly_multipliers: '1, 1, 1, 1, 1, 1, 1, 1, 1, 1, 1, 1')
      hpxml.plug_loads.add(id: 'PlugLoadMisc4',
                           location: HPXML::LocationExterior,
                           plug_load_type: HPXML::PlugLoadTypeWellPump,
                           kWh_per_year: 475,
                           weekday_fractions: '0.044, 0.023, 0.019, 0.015, 0.016, 0.018, 0.026, 0.033, 0.033, 0.032, 0.033, 0.033, 0.032, 0.032, 0.032, 0.033, 0.045, 0.057, 0.066, 0.076, 0.081, 0.086, 0.075, 0.065',
                           weekend_fractions: '0.044, 0.023, 0.019, 0.015, 0.016, 0.018, 0.026, 0.033, 0.033, 0.032, 0.033, 0.033, 0.032, 0.032, 0.032, 0.033, 0.045, 0.057, 0.066, 0.076, 0.081, 0.086, 0.075, 0.065',
                           monthly_multipliers: '1.154, 1.161, 1.013, 1.010, 1.013, 0.888, 0.883, 0.883, 0.888, 0.978, 0.974, 1.154')
    else
      cfa = hpxml.building_construction.conditioned_floor_area
      nbeds = hpxml.building_construction.number_of_bedrooms

      kWh_per_year, frac_sensible, frac_latent = MiscLoads.get_residual_mels_default_values(cfa)
      hpxml.plug_loads[0].kWh_per_year = kWh_per_year
      hpxml.plug_loads[0].frac_sensible = frac_sensible.round(3)
      hpxml.plug_loads[0].frac_latent = frac_latent.round(3)

      kWh_per_year, frac_sensible, frac_latent = MiscLoads.get_televisions_default_values(cfa, nbeds)
      hpxml.plug_loads[1].kWh_per_year = kWh_per_year
    end
  end
  if hpxml_file.include?('ASHRAE_Standard_140')
    hpxml.plug_loads[0].weekday_fractions = '0.0203, 0.0203, 0.0203, 0.0203, 0.0203, 0.0339, 0.0426, 0.0852, 0.0497, 0.0304, 0.0304, 0.0406, 0.0304, 0.0254, 0.0264, 0.0264, 0.0386, 0.0416, 0.0447, 0.0700, 0.0700, 0.0731, 0.0731, 0.0660'
    hpxml.plug_loads[0].weekend_fractions = '0.0203, 0.0203, 0.0203, 0.0203, 0.0203, 0.0339, 0.0426, 0.0852, 0.0497, 0.0304, 0.0304, 0.0406, 0.0304, 0.0254, 0.0264, 0.0264, 0.0386, 0.0416, 0.0447, 0.0700, 0.0700, 0.0731, 0.0731, 0.0660'
    hpxml.plug_loads[0].monthly_multipliers = '1.0, 1.0, 1.0, 1.0, 1.0, 1.0, 1.0, 1.0, 1.0, 1.0, 1.0, 1.0'
  elsif ['base-misc-defaults.xml'].include? hpxml_file
    hpxml.plug_loads[0].weekday_fractions = nil
    hpxml.plug_loads[0].weekend_fractions = nil
    hpxml.plug_loads[0].monthly_multipliers = nil
    hpxml.plug_loads[0].location = nil
  end
end

def set_hpxml_fuel_loads(hpxml_file, hpxml)
  if ['base-misc-loads-large-uncommon.xml',
      'base-misc-usage-multiplier.xml'].include? hpxml_file
    hpxml.fuel_loads.add(id: 'FuelLoadMisc',
                         location: HPXML::LocationExterior,
                         fuel_load_type: HPXML::FuelLoadTypeGrill,
                         fuel_type: HPXML::FuelTypePropane,
                         therm_per_year: 25,
                         weekday_fractions: '0.004, 0.001, 0.001, 0.002, 0.007, 0.012, 0.029, 0.046, 0.044, 0.041, 0.044, 0.046, 0.042, 0.038, 0.049, 0.059, 0.110, 0.161, 0.115, 0.070, 0.044, 0.019, 0.013, 0.007',
                         weekend_fractions: '0.004, 0.001, 0.001, 0.002, 0.007, 0.012, 0.029, 0.046, 0.044, 0.041, 0.044, 0.046, 0.042, 0.038, 0.049, 0.059, 0.110, 0.161, 0.115, 0.070, 0.044, 0.019, 0.013, 0.007',
                         monthly_multipliers: '1.097, 1.097, 0.991, 0.987, 0.991, 0.890, 0.896, 0.896, 0.890, 1.085, 1.085, 1.097')
    hpxml.fuel_loads.add(id: 'FuelLoadMisc2',
                         fuel_load_type: HPXML::FuelLoadTypeLighting,
                         fuel_type: HPXML::FuelTypeNaturalGas,
                         therm_per_year: 28,
                         weekday_fractions: '0.044, 0.023, 0.019, 0.015, 0.016, 0.018, 0.026, 0.033, 0.033, 0.032, 0.033, 0.033, 0.032, 0.032, 0.032, 0.033, 0.045, 0.057, 0.066, 0.076, 0.081, 0.086, 0.075, 0.065',
                         weekend_fractions: '0.044, 0.023, 0.019, 0.015, 0.016, 0.018, 0.026, 0.033, 0.033, 0.032, 0.033, 0.033, 0.032, 0.032, 0.032, 0.033, 0.045, 0.057, 0.066, 0.076, 0.081, 0.086, 0.075, 0.065',
                         monthly_multipliers: '1.154, 1.161, 1.013, 1.010, 1.013, 0.888, 0.883, 0.883, 0.888, 0.978, 0.974, 1.154')
    hpxml.fuel_loads.add(id: 'FuelLoadMisc3',
                         location: HPXML::LocationInterior,
                         fuel_load_type: HPXML::FuelLoadTypeFireplace,
                         fuel_type: HPXML::FuelTypeWoodCord,
                         therm_per_year: 55,
                         weekday_fractions: '0.044, 0.023, 0.019, 0.015, 0.016, 0.018, 0.026, 0.033, 0.033, 0.032, 0.033, 0.033, 0.032, 0.032, 0.032, 0.033, 0.045, 0.057, 0.066, 0.076, 0.081, 0.086, 0.075, 0.065',
                         weekend_fractions: '0.044, 0.023, 0.019, 0.015, 0.016, 0.018, 0.026, 0.033, 0.033, 0.032, 0.033, 0.033, 0.032, 0.032, 0.032, 0.033, 0.045, 0.057, 0.066, 0.076, 0.081, 0.086, 0.075, 0.065',
                         monthly_multipliers: '1.154, 1.161, 1.013, 1.010, 1.013, 0.888, 0.883, 0.883, 0.888, 0.978, 0.974, 1.154')
    if hpxml_file == 'base-misc-usage-multiplier.xml'
      hpxml.fuel_loads.each do |fuel_load|
        fuel_load.usage_multiplier = 0.9
      end
    end
  elsif ['base-misc-loads-large-uncommon2.xml'].include? hpxml_file
    hpxml.fuel_loads[0].fuel_type = HPXML::FuelTypeOil
    hpxml.fuel_loads[2].fuel_type = HPXML::FuelTypeWoodPellets
  end
end

def download_epws
  require_relative 'HPXMLtoOpenStudio/resources/util'

  require 'tempfile'
  tmpfile = Tempfile.new('epw')

  UrlResolver.fetch('https://data.nrel.gov/system/files/128/tmy3s-cache-csv.zip', tmpfile)

  puts 'Extracting weather files...'
  weather_dir = File.join(File.dirname(__FILE__), 'weather')
  unzip_file = OpenStudio::UnzipFile.new(tmpfile.path.to_s)
  unzip_file.extractAllFiles(OpenStudio::toPath(weather_dir))

  num_epws_actual = Dir[File.join(weather_dir, '*.epw')].count
  puts "#{num_epws_actual} weather files are available in the weather directory."
  puts 'Completed.'
  exit!
end

def get_elements_from_sample_files(hpxml_docs)
  elements_being_used = []
  hpxml_docs.each do |xml, hpxml_doc|
    root = XMLHelper.get_element(hpxml_doc, '/HPXML')
    root.each_node do |node|
      next unless node.is_a?(Oga::XML::Element)

      ancestors = []
      node.each_ancestor do |parent_node|
        ancestors << ['h:', parent_node.name].join()
      end
      parent_element_xpath = ancestors.reverse
      child_element_xpath = ['h:', node.name].join()
      element_xpath = [parent_element_xpath, child_element_xpath].join('/')

      next if element_xpath.include? 'extension'

      elements_being_used << element_xpath if not elements_being_used.include? element_xpath
    end
  end

  return elements_being_used
end

def create_schematron_hpxml_validator(hpxml_docs)
  elements_in_sample_files = get_elements_from_sample_files(hpxml_docs)

  base_elements_xsd = File.read(File.join(File.dirname(__FILE__), 'HPXMLtoOpenStudio', 'resources', 'BaseElements.xsd'))
  base_elements_xsd_doc = Oga.parse_xml(base_elements_xsd)

  # construct dictionary for enumerations and min/max values of HPXML data types
  hpxml_data_types_xsd = File.read(File.join(File.dirname(__FILE__), 'HPXMLtoOpenStudio', 'resources', 'HPXMLDataTypes.xsd'))
  hpxml_data_types_xsd_doc = Oga.parse_xml(hpxml_data_types_xsd)
  hpxml_data_types_dict = {}
  hpxml_data_types_xsd_doc.xpath('//xs:simpleType | //xs:complexType').each do |simple_type_element|
    enums = []
    simple_type_element.xpath('xs:restriction/xs:enumeration').each do |enum|
      enums << enum.get('value')
    end
    minInclusive_element = simple_type_element.at_xpath('xs:restriction/xs:minInclusive')
    min_inclusive = minInclusive_element.get('value') if not minInclusive_element.nil?
    maxInclusive_element = simple_type_element.at_xpath('xs:restriction/xs:maxInclusive')
    max_inclusive = maxInclusive_element.get('value') if not maxInclusive_element.nil?
    minExclusive_element = simple_type_element.at_xpath('xs:restriction/xs:minExclusive')
    min_exclusive = minExclusive_element.get('value') if not minExclusive_element.nil?
    maxExclusive_element = simple_type_element.at_xpath('xs:restriction/xs:maxExclusive')
    max_exclusive = maxExclusive_element.get('value') if not maxExclusive_element.nil?

    simple_type_element_name = simple_type_element.get('name')
    hpxml_data_types_dict[simple_type_element_name] = {}
    hpxml_data_types_dict[simple_type_element_name][:enums] = enums
    hpxml_data_types_dict[simple_type_element_name][:min_inclusive] = min_inclusive
    hpxml_data_types_dict[simple_type_element_name][:max_inclusive] = max_inclusive
    hpxml_data_types_dict[simple_type_element_name][:min_exclusive] = min_exclusive
    hpxml_data_types_dict[simple_type_element_name][:max_exclusive] = max_exclusive
  end

  # construct HPXMLvalidator.xml
  hpxml_validator = XMLHelper.create_doc(version = '1.0', encoding = 'UTF-8')
  root = XMLHelper.add_element(hpxml_validator, 'sch:schema')
  XMLHelper.add_attribute(root, 'xmlns:sch', 'http://purl.oclc.org/dsdl/schematron')
  XMLHelper.add_element(root, 'sch:title', 'HPXML Schematron Validator: HPXML.xsd')
  name_space = XMLHelper.add_element(root, 'sch:ns')
  XMLHelper.add_attribute(name_space, 'uri', 'http://hpxmlonline.com/2019/10')
  XMLHelper.add_attribute(name_space, 'prefix', 'h')
  pattern = XMLHelper.add_element(root, 'sch:pattern')

  # construct complexType and group elements dictionary
  complex_type_or_group_dict = {}
  ['//xs:complexType', '//xs:group', '//xs:element'].each do |param|
    base_elements_xsd_doc.xpath(param).each do |param_type|
      next if param_type.name == 'element' && (not ['XMLTransactionHeaderInformation', 'ProjectStatus', 'SoftwareInfo'].include?(param_type.get('name')))
      next if param_type.get('name').nil?

      param_type_name = param_type.get('name')
      complex_type_or_group_dict[param_type_name] = {}

      param_type.each_node do |element|
        next unless element.is_a? Oga::XML::Element
        next unless (element.name == 'element' || element.name == 'group')
        next if element.name == 'element' && (element.get('name').nil? && element.get('ref').nil?)
        next if element.name == 'group' && element.get('ref').nil?

        ancestors = []
        element.each_ancestor do |node|
          next if node.get('name').nil?
          next if node.get('name') == param_type.get('name') # exclude complexType name from element xpath

          ancestors << node.get('name')
        end

        parent_element_names = ancestors.reverse
        if element.name == 'element'
          child_element_name = element.get('name')
          child_element_name = element.get('ref') if child_element_name.nil? # Backup
          element_type = element.get('type')
          element_type = element.get('ref') if element_type.nil? # Backup
        elsif element.name == 'group'
          child_element_name = nil # exclude group name from the element's xpath
          element_type = element.get('ref')
        end
        element_xpath = parent_element_names.push(child_element_name)
        complex_type_or_group_dict[param_type_name][element_xpath] = element_type
      end
    end
  end

  element_xpaths = {}
  top_level_elements_of_interest = elements_in_sample_files.map { |e| e.split('/')[1].gsub('h:', '') }.uniq
  top_level_elements_of_interest.each do |element|
    top_level_element = []
    top_level_element << element
    top_level_element_type = element
    get_element_full_xpaths(element_xpaths, complex_type_or_group_dict, top_level_element, top_level_element_type)
  end

  # Add enumeration and min/max numeric values
  rules = {}
  element_xpaths.each do |element_xpath, element_type|
    next if element_type.nil?

    # Skip element xpaths not being used in sample files
    element_xpath_with_prefix = element_xpath.compact.map { |e| "h:#{e}" }
    context_xpath = element_xpath_with_prefix.join('/').chomp('/')
    next unless elements_in_sample_files.any? { |item| item.include? context_xpath }

    hpxml_data_type_name = [element_type, '_simple'].join() # FUTURE: This may need to be improved later since enumeration and minimum/maximum values cannot be guaranteed to always be placed within simpleType.
    hpxml_data_type = hpxml_data_types_dict[hpxml_data_type_name]
    hpxml_data_type = hpxml_data_types_dict[element_type] if hpxml_data_type.nil? # Backup
    if hpxml_data_type.nil?
      fail "Could not find data type name for '#{element_type}'."
    end

    next if hpxml_data_type[:enums].empty? && hpxml_data_type[:min_inclusive].nil? && hpxml_data_type[:max_inclusive].nil? && hpxml_data_type[:min_exclusive].nil? && hpxml_data_type[:max_exclusive].nil?

    element_name = context_xpath.split('/')[-1]
    context_xpath = context_xpath.split('/')[0..-2].join('/').chomp('/').prepend('/h:HPXML/')
    rule = rules[context_xpath]
    if rule.nil?
      # Need new rule
      rule = XMLHelper.add_element(pattern, 'sch:rule')
      XMLHelper.add_attribute(rule, 'context', context_xpath)
      rules[context_xpath] = rule
    end

    if not hpxml_data_type[:enums].empty?
      assertion = XMLHelper.add_element(rule, 'sch:assert', "Expected #{element_name.gsub('h:', '')} to be \"#{hpxml_data_type[:enums].join('" or "')}\"")
      XMLHelper.add_attribute(assertion, 'role', 'ERROR')
      XMLHelper.add_attribute(assertion, 'test', "#{element_name}[#{hpxml_data_type[:enums].map { |e| "text()=\"#{e}\"" }.join(' or ')}] or not(#{element_name})")
    else
      if hpxml_data_type[:min_inclusive]
        assertion = XMLHelper.add_element(rule, 'sch:assert', "Expected #{element_name.gsub('h:', '')} to be greater than or equal to #{hpxml_data_type[:min_inclusive]}")
        XMLHelper.add_attribute(assertion, 'role', 'ERROR')
        XMLHelper.add_attribute(assertion, 'test', "number(#{element_name}) &gt;= #{hpxml_data_type[:min_inclusive]} or not(#{element_name})")
      end
      if hpxml_data_type[:max_inclusive]
        assertion = XMLHelper.add_element(rule, 'sch:assert', "Expected #{element_name.gsub('h:', '')} to be less than or equal to #{hpxml_data_type[:max_inclusive]}")
        XMLHelper.add_attribute(assertion, 'role', 'ERROR')
        XMLHelper.add_attribute(assertion, 'test', "number(#{element_name}) &lt;= #{hpxml_data_type[:max_inclusive]} or not(#{element_name})")
      end
      if hpxml_data_type[:min_exclusive]
        assertion = XMLHelper.add_element(rule, 'sch:assert', "Expected #{element_name.gsub('h:', '')} to be greater than #{hpxml_data_type[:min_exclusive]}")
        XMLHelper.add_attribute(assertion, 'role', 'ERROR')
        XMLHelper.add_attribute(assertion, 'test', "number(#{element_name}) &gt; #{hpxml_data_type[:min_exclusive]} or not(#{element_name})")
      end
      if hpxml_data_type[:max_exclusive]
        assertion = XMLHelper.add_element(rule, 'sch:assert', "Expected #{element_name.gsub('h:', '')} to be less than #{hpxml_data_type[:max_exclusive]}")
        XMLHelper.add_attribute(assertion, 'role', 'ERROR')
        XMLHelper.add_attribute(assertion, 'test', "number(#{element_name}) &lt; #{hpxml_data_type[:max_exclusive]} or not(#{element_name})")
      end
    end
  end

  XMLHelper.write_file(hpxml_validator, File.join(File.dirname(__FILE__), 'HPXMLtoOpenStudio', 'resources', 'HPXMLvalidator.xml'))
end

def get_element_full_xpaths(element_xpaths, complex_type_or_group_dict, element_xpath, element_type)
  if not complex_type_or_group_dict.keys.include? element_type
    return element_xpaths[element_xpath] = element_type
  else
    complex_type_or_group = deep_copy_object(complex_type_or_group_dict[element_type])
    complex_type_or_group.each do |k, v|
      child_element_xpath = k.unshift(element_xpath).flatten!
      child_element_type = v

      if not complex_type_or_group_dict.keys.include? child_element_type
        element_xpaths[child_element_xpath] = child_element_type
        next
      end

      get_element_full_xpaths(element_xpaths, complex_type_or_group_dict, child_element_xpath, child_element_type)
    end
  end
end

def deep_copy_object(obj)
  return Marshal.load(Marshal.dump(obj))
end

command_list = [:update_measures, :cache_weather, :create_release_zips, :download_weather]

def display_usage(command_list)
  puts "Usage: openstudio #{File.basename(__FILE__)} [COMMAND]\nCommands:\n  " + command_list.join("\n  ")
end

if ARGV.size == 0
  puts 'ERROR: Missing command.'
  display_usage(command_list)
  exit!
elsif ARGV.size > 1
  puts 'ERROR: Too many commands.'
  display_usage(command_list)
  exit!
elsif not command_list.include? ARGV[0].to_sym
  puts "ERROR: Invalid command '#{ARGV[0]}'."
  display_usage(command_list)
  exit!
end

if ARGV[0].to_sym == :update_measures
  # Prevent NREL error regarding U: drive when not VPNed in
  ENV['HOME'] = 'C:' if !ENV['HOME'].nil? && ENV['HOME'].start_with?('U:')
  ENV['HOMEDRIVE'] = 'C:\\' if !ENV['HOMEDRIVE'].nil? && ENV['HOMEDRIVE'].start_with?('U:')

  # Create sample/test OSWs
  create_osws()

  # Create sample/test HPXMLs
  hpxml_docs = create_hpxmls()

  # Create Schematron file that reflects HPXML schema
  puts 'Generating HPXMLvalidator.xml...'
  create_schematron_hpxml_validator(hpxml_docs)

  # Apply rubocop
  cops = ['Layout',
          'Lint/DeprecatedClassMethods',
          # 'Lint/RedundantStringCoercion', # Enable when rubocop is upgraded
          'Style/AndOr',
          'Style/FrozenStringLiteralComment',
          'Style/HashSyntax',
          'Style/Next',
          'Style/NilComparison',
          'Style/RedundantParentheses',
          'Style/RedundantSelf',
          'Style/ReturnNil',
          'Style/SelfAssignment',
          'Style/StringLiterals',
          'Style/StringLiteralsInInterpolation']
  commands = ["\"require 'rubocop/rake_task'\"",
              "\"RuboCop::RakeTask.new(:rubocop) do |t| t.options = ['--auto-correct', '--format', 'simple', '--only', '#{cops.join(',')}'] end\"",
              '"Rake.application[:rubocop].invoke"']
  command = "#{OpenStudio.getOpenStudioCLI} -e #{commands.join(' -e ')}"
  puts 'Applying rubocop auto-correct to measures...'
  system(command)

  # Update measures XMLs
  command = "#{OpenStudio.getOpenStudioCLI} measure -t '#{File.dirname(__FILE__)}'"
  puts 'Updating measure.xmls...'
  system(command, [:out, :err] => File::NULL)

  puts 'Done.'
end

if ARGV[0].to_sym == :cache_weather
  require_relative 'HPXMLtoOpenStudio/resources/weather'

  OpenStudio::Logger.instance.standardOutLogger.setLogLevel(OpenStudio::Fatal)
  runner = OpenStudio::Measure::OSRunner.new(OpenStudio::WorkflowJSON.new)
  puts 'Creating cache *.csv for weather files...'

  Dir['weather/*.epw'].each do |epw|
    next if File.exist? epw.gsub('.epw', '.cache')

    puts "Processing #{epw}..."
    model = OpenStudio::Model::Model.new
    epw_file = OpenStudio::EpwFile.new(epw)
    OpenStudio::Model::WeatherFile.setWeatherFile(model, epw_file).get
    weather = WeatherProcess.new(model, runner)
    File.open(epw.gsub('.epw', '-cache.csv'), 'wb') do |file|
      weather.dump_to_csv(file)
    end
  end
end

if ARGV[0].to_sym == :download_weather
  download_epws
end

if ARGV[0].to_sym == :create_release_zips
  require_relative 'HPXMLtoOpenStudio/resources/version'

  release_map = { File.join(File.dirname(__FILE__), "OpenStudio-HPXML-v#{Version::OS_HPXML_Version}-minimal.zip") => false,
                  File.join(File.dirname(__FILE__), "OpenStudio-HPXML-v#{Version::OS_HPXML_Version}-full.zip") => true }

  release_map.keys.each do |zip_path|
    File.delete(zip_path) if File.exist? zip_path
  end

  # Only include files under git version control
  command = 'git ls-files'
  begin
    git_files = `#{command}`
  rescue
    puts "Command failed: '#{command}'. Perhaps git needs to be installed?"
    exit!
  end

  files = ['HPXMLtoOpenStudio/measure.*',
           'HPXMLtoOpenStudio/resources/*.*',
           'SimulationOutputReport/measure.*',
           'SimulationOutputReport/resources/*.*',
           'BuildResidentialHPXML/measure.*',
           'BuildResidentialHPXML/resources/*.*',
           'weather/*.*',
           'workflow/*.*',
           'workflow/sample_files/*.xml',
           'workflow/tests/*.rb',
           'workflow/tests/ASHRAE_Standard_140/*.xml',
           'documentation/index.html',
           'documentation/_static/**/*.*']

  if not ENV['CI']
    # Run ASHRAE 140 files
    puts 'Running ASHRAE 140 tests (this will take a minute)...'
    command = "#{OpenStudio.getOpenStudioCLI} workflow/tests/hpxml_translator_test.rb --name=test_ashrae_140 > log.txt"
    system(command)
    results_csv_path = 'workflow/tests/results/results_ashrae_140.csv'
    if not File.exist? results_csv_path
      puts 'ASHRAE 140 results CSV file not generated. Aborting...'
      exit!
    end
    File.delete('log.txt')

    # Generate documentation
    puts 'Generating documentation...'
    command = 'sphinx-build -b singlehtml docs/source documentation'
    begin
      `#{command}`
      if not File.exist? File.join(File.dirname(__FILE__), 'documentation', 'index.html')
        puts 'Documentation was not successfully generated. Aborting...'
        exit!
      end
    rescue
      puts "Command failed: '#{command}'. Perhaps sphinx needs to be installed?"
      exit!
    end
    FileUtils.rm_r(File.join(File.dirname(__FILE__), 'documentation', '_static', 'fonts'))

    # Check if we need to download weather files for the full release zip
    num_epws_expected = 1011
    num_epws_local = 0
    files.each do |f|
      Dir[f].each do |file|
        next unless file.end_with? '.epw'

        num_epws_local += 1
      end
    end

    # Make sure we have the full set of weather files
    if num_epws_local < num_epws_expected
      puts 'Fetching all weather files...'
      command = "#{OpenStudio.getOpenStudioCLI} #{__FILE__} download_weather"
      log = `#{command}`
    end
  end

  # Create zip files
  release_map.each do |zip_path, include_all_epws|
    puts "Creating #{zip_path}..."
    zip = OpenStudio::ZipFile.new(zip_path, false)
    if not ENV['CI']
      zip.addFile(results_csv_path, File.join('OpenStudio-HPXML', results_csv_path))
    end
    files.each do |f|
      Dir[f].each do |file|
        if file.start_with? 'documentation'
          # always include
        elsif include_all_epws
          if (not git_files.include? file) && (not file.start_with? 'weather')
            next
          end
        else
          if not git_files.include? file
            next
          end
        end

        zip.addFile(file, File.join('OpenStudio-HPXML', file))
      end
    end
    puts "Wrote file at #{zip_path}."
  end

  # Cleanup
  if not ENV['CI']
    FileUtils.rm_r(File.join(File.dirname(__FILE__), 'documentation'))
  end

  puts 'Done.'
end<|MERGE_RESOLUTION|>--- conflicted
+++ resolved
@@ -169,7 +169,7 @@
     'base-hvac-none.osw' => 'base.osw',
     'base-hvac-portable-heater-gas-only.osw' => 'base.osw',
     'base-hvac-programmable-thermostat.osw' => 'base.osw',
-    'base-hvac-programmable-thermostat-multiple-periods.osw' => 'base.osw',
+    'base-hvac-programmable-thermostat-detailed.osw' => 'base.osw',
     'base-hvac-room-ac-only.osw' => 'base.osw',
     'base-hvac-room-ac-only-33percent.osw' => 'base.osw',
     'base-hvac-setpoints.osw' => 'base.osw',
@@ -1427,7 +1427,7 @@
     step.setArgument('setpoint_cooling_weekend_offset_magnitude', 2)
     step.setArgument('setpoint_cooling_weekday_schedule', '0, 0, 0, 0, 0, 0, 0, 0, 0, 1, 1, 1, 1, 1, 1, 0, 0, 0, 0, 0, 0, 0, 0, 0')
     step.setArgument('setpoint_cooling_weekend_schedule', '0, 0, 0, 0, 0, 0, 0, 0, 0, 1, 1, 1, 1, 1, 1, 0, 0, 0, 0, 0, 0, 0, 0, 0')
-  elsif ['base-hvac-programmable-thermostat-multiple-periods.osw'].include? osw_file
+  elsif ['base-hvac-programmable-thermostat-detailed.osw'].include? osw_file
     step.setArgument('setpoint_heating_weekday_offset_magnitude', 4)
     step.setArgument('setpoint_heating_weekend_offset_magnitude', 4)
     step.setArgument('setpoint_heating_weekday_schedule', '-1, -1, -1, -1, -1, -1, 0, 0, -1, -1, 0, 0, 0, 0, 0, 0, 0, 0, 0, 0, 0, 0, -1, -1')
@@ -2148,11 +2148,7 @@
     'base-hvac-none.xml' => 'base.xml',
     'base-hvac-portable-heater-gas-only.xml' => 'base.xml',
     'base-hvac-programmable-thermostat.xml' => 'base.xml',
-<<<<<<< HEAD
-    'base-hvac-programmable-thermostat-multiple-periods.xml' => 'base.xml',
-=======
     'base-hvac-programmable-thermostat-detailed.xml' => 'base.xml',
->>>>>>> 7f189ca9
     'base-hvac-room-ac-only.xml' => 'base.xml',
     'base-hvac-room-ac-only-33percent.xml' => 'base-hvac-room-ac-only.xml',
     'base-hvac-setpoints.xml' => 'base.xml',
@@ -5113,24 +5109,14 @@
     hpxml.hvac_controls[0].cooling_setup_temp = 80
     hpxml.hvac_controls[0].cooling_setup_hours_per_week = 6 * 7
     hpxml.hvac_controls[0].cooling_setup_start_hour = 9 # 9am
-<<<<<<< HEAD
-  elsif ['base-hvac-programmable-thermostat-multiple-periods.xml'].include? hpxml_file
-=======
   elsif ['base-hvac-programmable-thermostat-detailed.xml'].include? hpxml_file
->>>>>>> 7f189ca9
     hpxml.hvac_controls[0].control_type = HPXML::HVACControlTypeProgrammable
     hpxml.hvac_controls[0].heating_setpoint_temp = nil
     hpxml.hvac_controls[0].cooling_setpoint_temp = nil
     hpxml.hvac_controls[0].weekday_heating_setpoints = '64, 64, 64, 64, 64, 64, 64, 74, 74, 66, 66, 66, 66, 66, 66, 66, 66, 68, 68, 68, 68, 68, 64, 64'
-<<<<<<< HEAD
-    hpxml.hvac_controls[0].weekend_heating_setpoints = '64, 64, 64, 64, 64, 64, 64, 74, 74, 66, 66, 66, 66, 66, 66, 66, 66, 68, 68, 68, 68, 68, 64, 64'
-    hpxml.hvac_controls[0].weekday_cooling_setpoints = '82, 82, 82, 82, 82, 82, 82, 72, 72, 80, 80, 80, 80, 80, 80, 80, 80, 78, 78, 78, 78, 78, 82, 82'
-    hpxml.hvac_controls[0].weekend_cooling_setpoints = '82, 82, 82, 82, 82, 82, 82, 72, 72, 80, 80, 80, 80, 80, 80, 80, 80, 78, 78, 78, 78, 78, 82, 82'
-=======
     hpxml.hvac_controls[0].weekend_heating_setpoints = '74, 74, 74, 74, 74, 74, 74, 74, 74, 74, 74, 74, 74, 74, 74, 74, 74, 74, 74, 74, 74, 74, 74, 74'
     hpxml.hvac_controls[0].weekday_cooling_setpoints = '82, 82, 82, 82, 82, 82, 82, 72, 72, 80, 80, 80, 80, 80, 80, 80, 80, 78, 78, 78, 78, 78, 82, 82'
     hpxml.hvac_controls[0].weekend_cooling_setpoints = '78, 78, 78, 78, 78, 78, 78, 78, 78, 78, 78, 78, 78, 78, 78, 78, 78, 78, 78, 78, 78, 78, 78, 78'
->>>>>>> 7f189ca9
   elsif ['base-hvac-setpoints.xml'].include? hpxml_file
     hpxml.hvac_controls[0].heating_setpoint_temp = 60
     hpxml.hvac_controls[0].cooling_setpoint_temp = 80
