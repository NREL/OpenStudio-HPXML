def create_osws
  require 'json'
  require_relative 'BuildResidentialHPXML/resources/constants'
  require_relative 'HPXMLtoOpenStudio/resources/hpxml'

  this_dir = File.dirname(__FILE__)
  tests_dir = File.join(this_dir, 'BuildResidentialHPXML/tests')

  # Hash of OSW -> Parent OSW
  osws_files = {
    'base.osw' => nil, # single-family detached
    'base-single-family-attached.osw' => 'base.osw',
    'base-multifamily.osw' => 'base.osw',
    'base-appliances-coal.osw' => 'base.osw',
    'base-appliances-dehumidifier.osw' => 'base.osw',
    'base-appliances-dehumidifier-50percent.osw' => 'base.osw',
    'base-appliances-dehumidifier-ief.osw' => 'base.osw',
    'base-appliances-gas.osw' => 'base.osw',
    'base-appliances-modified.osw' => 'base.osw',
    'base-appliances-none.osw' => 'base.osw',
    'base-appliances-oil.osw' => 'base.osw',
    'base-appliances-propane.osw' => 'base.osw',
    'base-appliances-wood.osw' => 'base.osw',
    # 'base-atticroof-cathedral.osw' => 'base.osw', # TODO: conditioned attic ceiling heights are greater than wall height
    # 'base-atticroof-conditioned.osw' => 'base.osw', # TODO: has both conditioned and unconditioned attics
    'base-atticroof-flat.osw' => 'base.osw',
    'base-atticroof-radiant-barrier.osw' => 'base.osw',
    'base-atticroof-unvented-insulated-roof.osw' => 'base.osw',
    'base-atticroof-vented.osw' => 'base.osw',
    'base-dhw-combi-tankless.osw' => 'base.osw',
    'base-dhw-combi-tankless-outside.osw' => 'base.osw',
    # 'base-dhw-desuperheater.osw' => 'base.osw', # Not supporting desuperheater for now
    # 'base-dhw-desuperheater-2-speed.osw' => 'base.osw', # Not supporting desuperheater for now
    # 'base-dhw-desuperheater-gshp.osw' => 'base.osw', # Not supporting desuperheater for now
    # 'base-dhw-desuperheater-hpwh.osw' => 'base.osw', # Not supporting desuperheater for now
    # 'base-dhw-desuperheater-tankless.osw' => 'base.osw', # Not supporting desuperheater for now
    # 'base-dhw-desuperheater-var-speed.osw' => 'base.osw', # Not supporting desuperheater for now
    'base-dhw-dwhr.osw' => 'base.osw',
    'base-dhw-indirect.osw' => 'base.osw',
    # 'base-dhw-indirect-dse.osw' => 'base.osw', # Not going to support DSE
    'base-dhw-indirect-outside.osw' => 'base.osw',
    'base-dhw-indirect-standbyloss.osw' => 'base.osw',
    'base-dhw-indirect-with-solar-fraction.osw' => 'base.osw',
    'base-dhw-jacket-electric.osw' => 'base.osw',
    'base-dhw-jacket-gas.osw' => 'base.osw',
    'base-dhw-jacket-hpwh.osw' => 'base.osw',
    'base-dhw-jacket-indirect.osw' => 'base.osw',
    'base-dhw-low-flow-fixtures.osw' => 'base.osw',
    # 'base-dhw-multiple.osw' => 'base.osw', # Not supporting multiple water heaters for now
    'base-dhw-none.osw' => 'base.osw',
    'base-dhw-recirc-demand.osw' => 'base.osw',
    'base-dhw-recirc-manual.osw' => 'base.osw',
    'base-dhw-recirc-nocontrol.osw' => 'base.osw',
    'base-dhw-recirc-temperature.osw' => 'base.osw',
    'base-dhw-recirc-timer.osw' => 'base.osw',
    'base-dhw-solar-direct-evacuated-tube.osw' => 'base.osw',
    'base-dhw-solar-direct-flat-plate.osw' => 'base.osw',
    'base-dhw-solar-direct-ics.osw' => 'base.osw',
    'base-dhw-solar-fraction.osw' => 'base.osw',
    'base-dhw-solar-indirect-flat-plate.osw' => 'base.osw',
    'base-dhw-solar-thermosyphon-flat-plate.osw' => 'base.osw',
    'base-dhw-tank-coal.osw' => 'base.osw',
    'base-dhw-tank-gas.osw' => 'base.osw',
    'base-dhw-tank-gas-outside.osw' => 'base.osw',
    'base-dhw-tank-heat-pump.osw' => 'base.osw',
    'base-dhw-tank-heat-pump-outside.osw' => 'base.osw',
    'base-dhw-tank-heat-pump-with-solar.osw' => 'base.osw',
    'base-dhw-tank-heat-pump-with-solar-fraction.osw' => 'base.osw',
    'base-dhw-tankless-electric.osw' => 'base.osw',
    'base-dhw-tankless-electric-outside.osw' => 'base.osw',
    'base-dhw-tankless-gas.osw' => 'base.osw',
    'base-dhw-tankless-gas-with-solar.osw' => 'base.osw',
    'base-dhw-tankless-gas-with-solar-fraction.osw' => 'base.osw',
    'base-dhw-tankless-propane.osw' => 'base.osw',
    'base-dhw-tank-oil.osw' => 'base.osw',
    'base-dhw-tank-wood.osw' => 'base.osw',
    'base-dhw-uef.osw' => 'base.osw',
    'base-enclosure-2stories.osw' => 'base.osw',
    'base-enclosure-2stories-garage.osw' => 'base.osw',
    # 'base-enclosure-attached-multifamily.osw' => 'base.osw',
    'base-enclosure-beds-1.osw' => 'base.osw',
    'base-enclosure-beds-2.osw' => 'base.osw',
    'base-enclosure-beds-4.osw' => 'base.osw',
    'base-enclosure-beds-5.osw' => 'base.osw',
    'base-enclosure-garage.osw' => 'base.osw',
    'base-enclosure-infil-cfm50.osw' => 'base.osw',
    'base-enclosure-infil-natural-ach.osw' => 'base.osw',
    # 'base-enclosure-other-heated-space.osw' => 'base.osw', # TODO: uncomment when we can model multifamily with ambient foundation?
    # 'base-enclosure-other-housing-unit.osw' => 'base-foundation-ambient.osw', # TODO: uncomment when we can model multifamily with ambient foundation?
    # 'base-enclosure-other-multifamily-buffer-space.osw' => 'base.osw', # TODO: uncomment when we can model multifamily with ambient foundation?
    # 'base-enclosure-other-non-freezing-space.osw' => 'base.osw', # TODO: uncomment when we can model multifamily with ambient foundation?
    'base-enclosure-overhangs.osw' => 'base.osw',
    # 'base-enclosure-rooftypes.osw' => 'base.osw',
    # 'base-enclosure-skylights.osw' => 'base.osw', # There are no front roof surfaces, but 15.0 ft^2 of skylights were specified.
    # 'base-enclosure-split-surfaces.osw' => 'base.osw',
    # 'base-enclosure-walltypes.osw' => 'base.osw',
    # 'base-enclosure-windows-interior-shading.osw' => 'base.osw', # Not going to support interior shading by facade
    'base-enclosure-windows-none.osw' => 'base.osw',
    'base-foundation-ambient.osw' => 'base.osw',
    # 'base-foundation-complex.osw' => 'base.osw', # 1 kiva object instead of 10
    'base-foundation-conditioned-basement-slab-insulation.osw' => 'base.osw',
    # 'base-foundation-conditioned-basement-wall-interior-insulation.osw' => 'base.osw',
    # 'base-foundation-multiple.osw' => 'base.osw', # Not supporting multiple foundations for now
    'base-foundation-slab.osw' => 'base.osw',
    'base-foundation-unconditioned-basement.osw' => 'base.osw',
    # 'base-foundation-unconditioned-basement-above-grade.osw' => 'base.osw', # TODO: add foundation wall windows
    'base-foundation-unconditioned-basement-assembly-r.osw' => 'base.osw',
    'base-foundation-unconditioned-basement-wall-insulation.osw' => 'base.osw',
    'base-foundation-unvented-crawlspace.osw' => 'base.osw',
    'base-foundation-vented-crawlspace.osw' => 'base.osw',
    # 'base-foundation-walkout-basement.osw' => 'base.osw', # 1 kiva object instead of 4
    'base-hvac-air-to-air-heat-pump-1-speed.osw' => 'base.osw',
    'base-hvac-air-to-air-heat-pump-2-speed.osw' => 'base.osw',
    'base-hvac-air-to-air-heat-pump-var-speed.osw' => 'base.osw',
    'base-hvac-boiler-coal-only.osw' => 'base.osw',
    'base-hvac-boiler-elec-only.osw' => 'base.osw',
    'base-hvac-boiler-gas-central-ac-1-speed.osw' => 'base.osw',
    'base-hvac-boiler-gas-only.osw' => 'base.osw',
    'base-hvac-boiler-oil-only.osw' => 'base.osw',
    'base-hvac-boiler-propane-only.osw' => 'base.osw',
    'base-hvac-boiler-wood-only.osw' => 'base.osw',
    'base-hvac-central-ac-only-1-speed.osw' => 'base.osw',
    'base-hvac-central-ac-only-2-speed.osw' => 'base.osw',
    'base-hvac-central-ac-only-var-speed.osw' => 'base.osw',
    'base-hvac-central-ac-plus-air-to-air-heat-pump-heating.osw' => 'base.osw',
    # 'base-hvac-dse.osw' => 'base.osw', # Not going to support DSE
    'base-hvac-dual-fuel-air-to-air-heat-pump-1-speed.osw' => 'base.osw',
    'base-hvac-dual-fuel-air-to-air-heat-pump-1-speed-electric.osw' => 'base.osw',
    'base-hvac-dual-fuel-air-to-air-heat-pump-2-speed.osw' => 'base.osw',
    'base-hvac-dual-fuel-air-to-air-heat-pump-var-speed.osw' => 'base.osw',
    'base-hvac-dual-fuel-mini-split-heat-pump-ducted.osw' => 'base.osw',
    'base-hvac-ducts-leakage-percent.osw' => 'base.osw',
    'base-hvac-elec-resistance-only.osw' => 'base.osw',
    'base-hvac-evap-cooler-furnace-gas.osw' => 'base.osw',
    'base-hvac-evap-cooler-only.osw' => 'base.osw',
    'base-hvac-evap-cooler-only-ducted.osw' => 'base.osw',
    'base-hvac-fireplace-wood-only.osw' => 'base.osw',
    'base-hvac-fixed-heater-electric-only.osw' => 'base.osw',
    'base-hvac-floor-furnace-propane-only.osw' => 'base.osw',
    # 'base-hvac-flowrate.osw' => 'base.osw', # Not going to support in the measure
    'base-hvac-furnace-elec-central-ac-1-speed.osw' => 'base.osw',
    'base-hvac-furnace-elec-only.osw' => 'base.osw',
    'base-hvac-furnace-gas-central-ac-2-speed.osw' => 'base.osw',
    'base-hvac-furnace-gas-central-ac-var-speed.osw' => 'base.osw',
    'base-hvac-furnace-gas-only.osw' => 'base.osw',
    'base-hvac-furnace-gas-room-ac.osw' => 'base.osw',
    'base-hvac-furnace-oil-only.osw' => 'base.osw',
    'base-hvac-furnace-propane-only.osw' => 'base.osw',
    'base-hvac-furnace-wood-only.osw' => 'base.osw',
    # 'base-hvac-furnace-x3-dse.osw' => 'base.osw', # Not going to support DSE
    'base-hvac-ground-to-air-heat-pump.osw' => 'base.osw',
    # 'base-hvac-ideal-air.osw' => 'base.osw',
    'base-hvac-mini-split-air-conditioner-only-ducted.osw' => 'base.osw',
    'base-hvac-mini-split-air-conditioner-only-ductless.osw' => 'base-hvac-mini-split-air-conditioner-only-ducted.osw',
    'base-hvac-mini-split-heat-pump-ducted.osw' => 'base.osw',
    'base-hvac-mini-split-heat-pump-ducted-cooling-only.osw' => 'base.osw',
    'base-hvac-mini-split-heat-pump-ducted-heating-only.osw' => 'base.osw',
    'base-hvac-mini-split-heat-pump-ductless.osw' => 'base.osw',
    # 'base-hvac-multiple.osw' => 'base.osw', # Not supporting multiple heating/cooling systems for now
    # 'base-hvac-multiple2.osw' => 'base.osw', # Not supporting multiple heating/cooling systems for now
    'base-hvac-none.osw' => 'base.osw',
    'base-hvac-portable-heater-electric-only.osw' => 'base.osw',
    'base-hvac-programmable-thermostat.osw' => 'base.osw',
    'base-hvac-room-ac-only.osw' => 'base.osw',
    'base-hvac-room-ac-only-33percent.osw' => 'base.osw',
    'base-hvac-setpoints.osw' => 'base.osw',
    'base-hvac-stove-oil-only.osw' => 'base.osw',
    'base-hvac-stove-wood-pellets-only.osw' => 'base.osw',
    'base-hvac-undersized.osw' => 'base.osw',
    'base-hvac-wall-furnace-elec-only.osw' => 'base.osw',
    'base-lighting-ceiling-fans.osw' => 'base.osw',
    'base-lighting-detailed.osw' => 'base.osw',
    # 'base-lighting-none.osw' => 'base.osw',
    'base-location-baltimore-md.osw' => 'base.osw',
    'base-location-dallas-tx.osw' => 'base.osw',
    'base-location-duluth-mn.osw' => 'base.osw',
    'base-location-epw-filepath.osw' => 'base.osw',
    'base-location-epw-filepath-AMY-2012.osw' => 'base.osw',
    'base-location-miami-fl.osw' => 'base.osw',
    'base-mechvent-balanced.osw' => 'base.osw',
    'base-mechvent-bath-kitchen-fans.osw' => 'base.osw',
    'base-mechvent-cfis.osw' => 'base.osw',
    # 'base-mechvent-cfis-dse.osw' => 'base.osw', # Not going to support DSE
    'base-mechvent-cfis-evap-cooler-only-ducted.osw' => 'base.osw',
    'base-mechvent-erv.osw' => 'base.osw',
    'base-mechvent-erv-atre-asre.osw' => 'base.osw',
    'base-mechvent-exhaust.osw' => 'base.osw',
    # 'base-mechvent-exhaust-rated-flow-rate.osw' => 'base.osw', # No difference
    'base-mechvent-hrv.osw' => 'base.osw',
    'base-mechvent-hrv-asre.osw' => 'base.osw',
    'base-mechvent-supply.osw' => 'base.osw',
    'base-mechvent-whole-house-fan.osw' => 'base.osw',
    'base-misc-defaults.osw' => 'base.osw',
    'base-misc-defaults2.osw' => 'base.osw',
    'base-misc-loads-large-uncommon.osw' => 'base-enclosure-garage.osw',
    'base-misc-loads-large-uncommon2.osw' => 'base-misc-loads-large-uncommon.osw',
    'base-misc-loads-usage-multiplier.osw' => 'base.osw',
    # 'base-misc-loads-none.osw' => 'base.osw',
    'base-misc-neighbor-shading.osw' => 'base.osw',
    'base-pv.osw' => 'base.osw',
    'base-simcontrol-daylight-saving-custom.osw' => 'base.osw',
    'base-simcontrol-daylight-saving-disabled.osw' => 'base.osw',
    'base-simcontrol-runperiod-1-month.osw' => 'base.osw',
    'base-simcontrol-timestep-10-mins.osw' => 'base.osw',
    'base-schedules-average.osw' => 'base.osw',
    'base-schedules-stochastic.osw' => 'base.osw',

    # Extra test files that don't correspond with sample files
    'extra-auto.osw' => 'base.osw',
    'extra-pv-roofpitch.osw' => 'base.osw',
    'extra-dhw-solar-latitude.osw' => 'base.osw',
    'extra-second-refrigerator.osw' => 'base.osw',
    'extra-second-heating-system-portable-heater.osw' => 'base.osw',
    'extra-second-heating-system-fireplace.osw' => 'base.osw',
    'extra-vacancy-6-months.osw' => 'base.osw',

    'invalid_files/non-electric-heat-pump-water-heater.osw' => 'base.osw',
    'invalid_files/multiple-heating-and-cooling-systems.osw' => 'base.osw',
    'invalid_files/non-integer-geometry-num-bathrooms.osw' => 'base.osw',
    'invalid_files/non-integer-ceiling-fan-quantity.osw' => 'base.osw',
    'invalid_files/single-family-detached-slab-non-zero-foundation-height.osw' => 'base.osw',
    'invalid_files/single-family-detached-finished-basement-zero-foundation-height.osw' => 'base.osw',
    'invalid_files/single-family-attached-ambient.osw' => 'base.osw',
    'invalid_files/multifamily-bottom-slab-non-zero-foundation-height.osw' => 'base.osw',
    'invalid_files/multifamily-bottom-crawlspace-zero-foundation-height.osw' => 'base.osw',
    'invalid_files/slab-non-zero-foundation-height-above-grade.osw' => 'base.osw',
    'invalid_files/ducts-location-and-areas-not-same-type.osw' => 'base.osw',
    'invalid_files/second-heating-system-serves-majority-heat.osw' => 'base.osw'
  }

  puts "Generating #{osws_files.size} OSW files..."

  osws_files.each do |derivative, parent|
    print '.'

    osw_path = File.absolute_path(File.join(tests_dir, derivative))

    begin
      osw_files = [derivative]
      unless parent.nil?
        osw_files.unshift(parent)
      end
      while not parent.nil?
        next unless osws_files.keys.include? parent

        unless osws_files[parent].nil?
          osw_files.unshift(osws_files[parent])
        end
        parent = osws_files[parent]
      end

      workflow = OpenStudio::WorkflowJSON.new
      workflow.setOswPath(osw_path)
      workflow.addMeasurePath('../..')
      steps = OpenStudio::WorkflowStepVector.new
      step = OpenStudio::MeasureStep.new('BuildResidentialHPXML')

      osw_files.each do |osw_file|
        step = get_values(osw_file, step)
      end

      steps.push(step)
      workflow.setWorkflowSteps(steps)
      workflow.save

      workflow_hash = JSON.parse(File.read(osw_path))
      workflow_hash.delete('created_at')
      workflow_hash.delete('updated_at')

      File.open(osw_path, 'w') do |f|
        f.write(JSON.pretty_generate(workflow_hash))
      end
    rescue Exception => e
      puts "\n#{e}\n#{e.backtrace.join('\n')}"
      puts "\nError: Did not successfully generate #{derivative}."
      exit!
    end
  end

  puts "\n"

  # Print warnings about extra files
  abs_osw_files = []
  dirs = [nil]
  osws_files.keys.each do |osw_file|
    abs_osw_files << File.absolute_path(File.join(tests_dir, osw_file))
    next unless osw_file.include? '/'

    dirs << osw_file.split('/')[0] + '/'
  end
  dirs.uniq.each do |dir|
    Dir["#{tests_dir}/#{dir}*.osw"].each do |osw|
      next if abs_osw_files.include? File.absolute_path(osw)

      puts "Warning: Extra OSW file found at #{File.absolute_path(osw)}"
    end
  end
end

def get_values(osw_file, step)
  step.setArgument('hpxml_path', "../BuildResidentialHPXML/tests/built_residential_hpxml/#{File.basename(osw_file, '.*')}.xml")

  if ['base.osw'].include? osw_file
    step.setArgument('weather_dir', 'weather')
    step.setArgument('simulation_control_timestep', '60')
    step.setArgument('schedules_type', 'user-specified')
    step.setArgument('schedules_path', 'BuildResidentialHPXML/tests/schedules/user-specified.csv')
    step.setArgument('weather_station_epw_filepath', 'USA_CO_Denver.Intl.AP.725650_TMY3.epw')
    step.setArgument('site_type', HPXML::SiteTypeSuburban)
    step.setArgument('geometry_unit_type', HPXML::ResidentialTypeSFD)
    step.setArgument('geometry_num_units', 1)
    step.setArgument('geometry_cfa', 2700.0)
    step.setArgument('geometry_num_floors_above_grade', 1)
    step.setArgument('geometry_wall_height', 8.0)
    step.setArgument('geometry_orientation', 180.0)
    step.setArgument('geometry_aspect_ratio', 1.5)
    step.setArgument('geometry_level', 'Bottom')
    step.setArgument('geometry_horizontal_location', 'Left')
    step.setArgument('geometry_corridor_position', 'Double-Loaded Interior')
    step.setArgument('geometry_corridor_width', 10.0)
    step.setArgument('geometry_inset_width', 0.0)
    step.setArgument('geometry_inset_depth', 0.0)
    step.setArgument('geometry_inset_position', 'Right')
    step.setArgument('geometry_balcony_depth', 0.0)
    step.setArgument('geometry_garage_width', 0.0)
    step.setArgument('geometry_garage_depth', 20.0)
    step.setArgument('geometry_garage_protrusion', 0.0)
    step.setArgument('geometry_garage_position', 'Right')
    step.setArgument('geometry_foundation_type', HPXML::FoundationTypeBasementConditioned)
    step.setArgument('geometry_foundation_height', 8.0)
    step.setArgument('geometry_foundation_height_above_grade', 1.0)
    step.setArgument('geometry_roof_type', 'gable')
    step.setArgument('geometry_roof_pitch', '6:12')
    step.setArgument('geometry_roof_structure', 'truss, cantilever')
    step.setArgument('geometry_attic_type', HPXML::AtticTypeUnvented)
    step.setArgument('geometry_eaves_depth', 0)
    step.setArgument('geometry_num_bedrooms', 3)
    step.setArgument('geometry_num_bathrooms', Constants.Auto)
    step.setArgument('geometry_num_occupants', '3')
    step.setArgument('floor_assembly_r', 0)
    step.setArgument('foundation_wall_insulation_r', 8.9)
    step.setArgument('foundation_wall_insulation_distance_to_top', 0.0)
    step.setArgument('foundation_wall_insulation_distance_to_bottom', 8.0)
    step.setArgument('slab_perimeter_insulation_r', 0)
    step.setArgument('slab_perimeter_depth', 0)
    step.setArgument('slab_under_insulation_r', 0)
    step.setArgument('slab_under_width', 0)
    step.setArgument('slab_carpet_fraction', 0.0)
    step.setArgument('slab_carpet_r', 0.0)
    step.setArgument('ceiling_assembly_r', 39.3)
    step.setArgument('roof_material_type', HPXML::RoofTypeAsphaltShingles)
    step.setArgument('roof_color', Constants.Auto)
    step.setArgument('roof_assembly_r', 2.3)
    step.setArgument('roof_solar_absorptance', Constants.Auto)
    step.setArgument('roof_emittance', 0.92)
    step.setArgument('roof_radiant_barrier', false)
    step.setArgument('neighbor_front_distance', 0)
    step.setArgument('neighbor_back_distance', 0)
    step.setArgument('neighbor_left_distance', 0)
    step.setArgument('neighbor_right_distance', 0)
    step.setArgument('neighbor_front_height', Constants.Auto)
    step.setArgument('neighbor_back_height', Constants.Auto)
    step.setArgument('neighbor_left_height', Constants.Auto)
    step.setArgument('neighbor_right_height', Constants.Auto)
    step.setArgument('wall_type', HPXML::WallTypeWoodStud)
    step.setArgument('wall_siding_type', HPXML::SidingTypeWood)
    step.setArgument('wall_color', Constants.Auto)
    step.setArgument('wall_assembly_r', 23)
    step.setArgument('wall_solar_absorptance', Constants.Auto)
    step.setArgument('wall_emittance', 0.92)
    step.setArgument('window_front_wwr', 0)
    step.setArgument('window_back_wwr', 0)
    step.setArgument('window_left_wwr', 0)
    step.setArgument('window_right_wwr', 0)
    step.setArgument('window_area_front', 108.0)
    step.setArgument('window_area_back', 108.0)
    step.setArgument('window_area_left', 72.0)
    step.setArgument('window_area_right', 72.0)
    step.setArgument('window_aspect_ratio', 1.333)
    step.setArgument('window_fraction_operable', 0.67)
    step.setArgument('window_ufactor', 0.33)
    step.setArgument('window_shgc', 0.45)
    step.setArgument('window_interior_shading_winter', 0.85)
    step.setArgument('window_interior_shading_summer', 0.7)
    step.setArgument('overhangs_front_depth', 0)
    step.setArgument('overhangs_front_distance_to_top_of_window', 0)
    step.setArgument('overhangs_back_depth', 0)
    step.setArgument('overhangs_back_distance_to_top_of_window', 0)
    step.setArgument('overhangs_left_depth', 0)
    step.setArgument('overhangs_left_distance_to_top_of_window', 0)
    step.setArgument('overhangs_right_depth', 0)
    step.setArgument('overhangs_right_distance_to_top_of_window', 0)
    step.setArgument('skylight_area_front', 0)
    step.setArgument('skylight_area_back', 0)
    step.setArgument('skylight_area_left', 0)
    step.setArgument('skylight_area_right', 0)
    step.setArgument('skylight_ufactor', 0.33)
    step.setArgument('skylight_shgc', 0.45)
    step.setArgument('door_area', 80.0)
    step.setArgument('door_rvalue', 4.4)
    step.setArgument('air_leakage_units', HPXML::UnitsACH)
    step.setArgument('air_leakage_value', 3)
    step.setArgument('air_leakage_shelter_coefficient', Constants.Auto)
    step.setArgument('heating_system_type', HPXML::HVACTypeFurnace)
    step.setArgument('heating_system_fuel', HPXML::FuelTypeNaturalGas)
    step.setArgument('heating_system_heating_efficiency', 0.92)
    step.setArgument('heating_system_heating_capacity', '64000.0')
    step.setArgument('heating_system_fraction_heat_load_served', 1)
    step.setArgument('heating_system_electric_auxiliary_energy', 0)
    step.setArgument('cooling_system_type', HPXML::HVACTypeCentralAirConditioner)
    step.setArgument('cooling_system_cooling_efficiency_seer', 13.0)
    step.setArgument('cooling_system_cooling_efficiency_eer', 8.5)
    step.setArgument('cooling_system_cooling_compressor_type', HPXML::HVACCompressorTypeSingleStage)
    step.setArgument('cooling_system_cooling_sensible_heat_fraction', 0.73)
    step.setArgument('cooling_system_cooling_capacity', '48000.0')
    step.setArgument('cooling_system_fraction_cool_load_served', 1)
    step.setArgument('cooling_system_is_ducted', false)
    step.setArgument('heat_pump_type', 'none')
    step.setArgument('heat_pump_heating_efficiency_hspf', 7.7)
    step.setArgument('heat_pump_heating_efficiency_cop', 3.6)
    step.setArgument('heat_pump_cooling_efficiency_seer', 13.0)
    step.setArgument('heat_pump_cooling_efficiency_eer', 16.6)
    step.setArgument('heat_pump_cooling_compressor_type', HPXML::HVACCompressorTypeSingleStage)
    step.setArgument('heat_pump_cooling_sensible_heat_fraction', 0.73)
    step.setArgument('heat_pump_heating_capacity', '64000.0')
    step.setArgument('heat_pump_heating_capacity_17F', Constants.Auto)
    step.setArgument('heat_pump_cooling_capacity', '48000.0')
    step.setArgument('heat_pump_fraction_heat_load_served', 1)
    step.setArgument('heat_pump_fraction_cool_load_served', 1)
    step.setArgument('heat_pump_backup_fuel', 'none')
    step.setArgument('heat_pump_backup_heating_efficiency', 1)
    step.setArgument('heat_pump_backup_heating_capacity', '34121.0')
    step.setArgument('heat_pump_mini_split_is_ducted', false)
    step.setArgument('setpoint_heating_temp', 68)
    step.setArgument('setpoint_heating_setback_temp', 68)
    step.setArgument('setpoint_heating_setback_hours_per_week', 0)
    step.setArgument('setpoint_heating_setback_start_hour', 0)
    step.setArgument('setpoint_cooling_temp', 78)
    step.setArgument('setpoint_cooling_setup_temp', 78)
    step.setArgument('setpoint_cooling_setup_hours_per_week', 0)
    step.setArgument('setpoint_cooling_setup_start_hour', 0)
    step.setArgument('ducts_supply_leakage_units', HPXML::UnitsCFM25)
    step.setArgument('ducts_return_leakage_units', HPXML::UnitsCFM25)
    step.setArgument('ducts_supply_leakage_value', 75.0)
    step.setArgument('ducts_return_leakage_value', 25.0)
    step.setArgument('ducts_supply_insulation_r', 4.0)
    step.setArgument('ducts_return_insulation_r', 0.0)
    step.setArgument('ducts_supply_location', HPXML::LocationAtticUnvented)
    step.setArgument('ducts_return_location', HPXML::LocationAtticUnvented)
    step.setArgument('ducts_supply_surface_area', '150.0')
    step.setArgument('ducts_return_surface_area', '50.0')
    step.setArgument('ducts_number_of_return_registers', Constants.Auto)
    step.setArgument('heating_system_type_2', 'none')
    step.setArgument('heating_system_fuel_2', HPXML::FuelTypeElectricity)
    step.setArgument('heating_system_heating_efficiency_2', 1.0)
    step.setArgument('heating_system_heating_capacity_2', Constants.Auto)
    step.setArgument('heating_system_fraction_heat_load_served_2', 0.25)
    step.setArgument('heating_system_electric_auxiliary_energy_2', 0)
    step.setArgument('mech_vent_fan_type', 'none')
    step.setArgument('mech_vent_flow_rate', 110)
    step.setArgument('mech_vent_hours_in_operation', 24)
    step.setArgument('mech_vent_total_recovery_efficiency_type', 'Unadjusted')
    step.setArgument('mech_vent_total_recovery_efficiency', 0.48)
    step.setArgument('mech_vent_sensible_recovery_efficiency_type', 'Unadjusted')
    step.setArgument('mech_vent_sensible_recovery_efficiency', 0.72)
    step.setArgument('mech_vent_fan_power', 30)
    step.setArgument('kitchen_fan_present', false)
    step.setArgument('kitchen_fan_flow_rate', 100)
    step.setArgument('kitchen_fan_hours_in_operation', 1.5)
    step.setArgument('kitchen_fan_power', 30)
    step.setArgument('kitchen_fan_start_hour', 18)
    step.setArgument('bathroom_fans_present', false)
    step.setArgument('bathroom_fans_flow_rate', 50)
    step.setArgument('bathroom_fans_hours_in_operation', 1.5)
    step.setArgument('bathroom_fans_power', 15)
    step.setArgument('bathroom_fans_start_hour', 7)
    step.setArgument('bathroom_fans_quantity', 2)
    step.setArgument('whole_house_fan_present', false)
    step.setArgument('whole_house_fan_flow_rate', 4500)
    step.setArgument('whole_house_fan_power', 300)
    step.setArgument('water_heater_type', HPXML::WaterHeaterTypeStorage)
    step.setArgument('water_heater_fuel_type', HPXML::FuelTypeElectricity)
    step.setArgument('water_heater_location', HPXML::LocationLivingSpace)
    step.setArgument('water_heater_tank_volume', '40')
    step.setArgument('water_heater_heating_capacity', '18767')
    step.setArgument('water_heater_efficiency_type', 'EnergyFactor')
    step.setArgument('water_heater_efficiency_ef', 0.95)
    step.setArgument('water_heater_efficiency_uef', 0.93)
    step.setArgument('water_heater_recovery_efficiency', '0.76')
    step.setArgument('water_heater_standby_loss', 0)
    step.setArgument('water_heater_jacket_rvalue', 0)
    step.setArgument('water_heater_setpoint_temperature', '125')
    step.setArgument('dhw_distribution_system_type', HPXML::DHWDistTypeStandard)
    step.setArgument('dhw_distribution_standard_piping_length', '50')
    step.setArgument('dhw_distribution_recirc_control_type', HPXML::DHWRecirControlTypeNone)
    step.setArgument('dhw_distribution_recirc_piping_length', '50')
    step.setArgument('dhw_distribution_recirc_branch_piping_length', '50')
    step.setArgument('dhw_distribution_recirc_pump_power', '50')
    step.setArgument('dhw_distribution_pipe_r', 0.0)
    step.setArgument('dwhr_facilities_connected', 'none')
    step.setArgument('dwhr_equal_flow', true)
    step.setArgument('dwhr_efficiency', 0.55)
    step.setArgument('water_fixtures_shower_low_flow', true)
    step.setArgument('water_fixtures_sink_low_flow', false)
    step.setArgument('water_fixtures_usage_multiplier', 1.0)
    step.setArgument('solar_thermal_system_type', 'none')
    step.setArgument('solar_thermal_collector_area', 40.0)
    step.setArgument('solar_thermal_collector_loop_type', HPXML::SolarThermalLoopTypeDirect)
    step.setArgument('solar_thermal_collector_type', HPXML::SolarThermalTypeEvacuatedTube)
    step.setArgument('solar_thermal_collector_azimuth', 180)
    step.setArgument('solar_thermal_collector_tilt', '20')
    step.setArgument('solar_thermal_collector_rated_optical_efficiency', 0.5)
    step.setArgument('solar_thermal_collector_rated_thermal_losses', 0.2799)
    step.setArgument('solar_thermal_storage_volume', Constants.Auto)
    step.setArgument('solar_thermal_solar_fraction', 0)
    step.setArgument('pv_system_module_type_1', 'none')
    step.setArgument('pv_system_location_1', HPXML::LocationRoof)
    step.setArgument('pv_system_tracking_1', HPXML::PVTrackingTypeFixed)
    step.setArgument('pv_system_array_azimuth_1', 180)
    step.setArgument('pv_system_array_tilt_1', '20')
    step.setArgument('pv_system_max_power_output_1', 4000)
    step.setArgument('pv_system_inverter_efficiency_1', 0.96)
    step.setArgument('pv_system_system_losses_fraction_1', 0.14)
    step.setArgument('pv_system_module_type_2', 'none')
    step.setArgument('pv_system_location_2', HPXML::LocationRoof)
    step.setArgument('pv_system_tracking_2', HPXML::PVTrackingTypeFixed)
    step.setArgument('pv_system_array_azimuth_2', 180)
    step.setArgument('pv_system_array_tilt_2', '20')
    step.setArgument('pv_system_max_power_output_2', 4000)
    step.setArgument('pv_system_inverter_efficiency_2', 0.96)
    step.setArgument('pv_system_system_losses_fraction_2', 0.14)
    step.setArgument('lighting_fraction_cfl_interior', 0.4)
    step.setArgument('lighting_fraction_lfl_interior', 0.1)
    step.setArgument('lighting_fraction_led_interior', 0.25)
    step.setArgument('lighting_usage_multiplier_interior', 1.0)
    step.setArgument('lighting_fraction_cfl_exterior', 0.4)
    step.setArgument('lighting_fraction_lfl_exterior', 0.1)
    step.setArgument('lighting_fraction_led_exterior', 0.25)
    step.setArgument('lighting_usage_multiplier_exterior', 1.0)
    step.setArgument('lighting_fraction_cfl_garage', 0.4)
    step.setArgument('lighting_fraction_lfl_garage', 0.1)
    step.setArgument('lighting_fraction_led_garage', 0.25)
    step.setArgument('lighting_usage_multiplier_garage', 1.0)
    step.setArgument('holiday_lighting_present', false)
    step.setArgument('holiday_lighting_daily_kwh', Constants.Auto)
    step.setArgument('dehumidifier_present', false)
    step.setArgument('dehumidifier_efficiency_type', 'EnergyFactor')
    step.setArgument('dehumidifier_efficiency_ef', 1.8)
    step.setArgument('dehumidifier_efficiency_ief', 1.5)
    step.setArgument('dehumidifier_capacity', 40)
    step.setArgument('dehumidifier_rh_setpoint', 0.5)
    step.setArgument('dehumidifier_fraction_dehumidification_load_served', 1)
    step.setArgument('clothes_washer_present', true)
    step.setArgument('clothes_washer_location', HPXML::LocationLivingSpace)
    step.setArgument('clothes_washer_efficiency_type', 'IntegratedModifiedEnergyFactor')
    step.setArgument('clothes_washer_efficiency_mef', '1.453')
    step.setArgument('clothes_washer_efficiency_imef', '1.21')
    step.setArgument('clothes_washer_rated_annual_kwh', '380.0')
    step.setArgument('clothes_washer_label_electric_rate', '0.12')
    step.setArgument('clothes_washer_label_gas_rate', '1.09')
    step.setArgument('clothes_washer_label_annual_gas_cost', '27.0')
    step.setArgument('clothes_washer_label_usage', '6.0')
    step.setArgument('clothes_washer_capacity', '3.2')
    step.setArgument('clothes_washer_usage_multiplier', 1.0)
    step.setArgument('clothes_dryer_present', true)
    step.setArgument('clothes_dryer_location', HPXML::LocationLivingSpace)
    step.setArgument('clothes_dryer_fuel_type', HPXML::FuelTypeElectricity)
    step.setArgument('clothes_dryer_efficiency_type', 'CombinedEnergyFactor')
    step.setArgument('clothes_dryer_efficiency_ef', 3.4615)
    step.setArgument('clothes_dryer_efficiency_cef', '3.73')
    step.setArgument('clothes_dryer_control_type', HPXML::ClothesDryerControlTypeTimer)
    step.setArgument('clothes_dryer_usage_multiplier', 1.0)
    step.setArgument('dishwasher_present', true)
    step.setArgument('dishwasher_location', HPXML::LocationLivingSpace)
    step.setArgument('dishwasher_efficiency_type', 'RatedAnnualkWh')
    step.setArgument('dishwasher_efficiency_kwh', '307')
    step.setArgument('dishwasher_efficiency_ef', 0.46)
    step.setArgument('dishwasher_label_electric_rate', '0.12')
    step.setArgument('dishwasher_label_gas_rate', '1.09')
    step.setArgument('dishwasher_label_annual_gas_cost', '22.32')
    step.setArgument('dishwasher_label_usage', '4.0')
    step.setArgument('dishwasher_place_setting_capacity', '12')
    step.setArgument('dishwasher_usage_multiplier', 1.0)
    step.setArgument('refrigerator_present', true)
    step.setArgument('refrigerator_location', HPXML::LocationLivingSpace)
    step.setArgument('refrigerator_rated_annual_kwh', '650.0')
    step.setArgument('refrigerator_usage_multiplier', 1.0)
    step.setArgument('extra_refrigerator_present', false)
    step.setArgument('extra_refrigerator_location', Constants.Auto)
    step.setArgument('extra_refrigerator_rated_annual_kwh', Constants.Auto)
    step.setArgument('extra_refrigerator_usage_multiplier', 1.0)
    step.setArgument('freezer_present', false)
    step.setArgument('freezer_location', Constants.Auto)
    step.setArgument('freezer_rated_annual_kwh', Constants.Auto)
    step.setArgument('freezer_usage_multiplier', 1.0)
    step.setArgument('cooking_range_oven_present', true)
    step.setArgument('cooking_range_oven_location', HPXML::LocationLivingSpace)
    step.setArgument('cooking_range_oven_fuel_type', HPXML::FuelTypeElectricity)
    step.setArgument('cooking_range_oven_is_induction', false)
    step.setArgument('cooking_range_oven_is_convection', false)
    step.setArgument('cooking_range_oven_usage_multiplier', 1.0)
    step.setArgument('ceiling_fan_present', false)
    step.setArgument('ceiling_fan_efficiency', Constants.Auto)
    step.setArgument('ceiling_fan_quantity', Constants.Auto)
    step.setArgument('ceiling_fan_cooling_setpoint_temp_offset', 0)
<<<<<<< HEAD
    step.setArgument('plug_loads_television_annual_kwh', '620.0')
    step.setArgument('plug_loads_television_usage_multiplier', 1.0)
=======
>>>>>>> 457cc6da
    step.setArgument('plug_loads_other_annual_kwh', '2457.0')
    step.setArgument('plug_loads_other_frac_sensible', '0.855')
    step.setArgument('plug_loads_other_frac_latent', '0.045')
    step.setArgument('plug_loads_other_usage_multiplier', 1.0)
<<<<<<< HEAD
=======
    step.setArgument('plug_loads_other_weekday_fractions', Constants.Auto)
    step.setArgument('plug_loads_other_weekend_fractions', Constants.Auto)
    step.setArgument('plug_loads_other_monthly_multipliers', Constants.Auto)
    step.setArgument('plug_loads_television_annual_kwh', '620.0')
    step.setArgument('plug_loads_television_usage_multiplier', 1.0)
    step.setArgument('plug_loads_television_weekday_fractions', Constants.Auto)
    step.setArgument('plug_loads_television_weekend_fractions', Constants.Auto)
    step.setArgument('plug_loads_television_monthly_multipliers', Constants.Auto)
>>>>>>> 457cc6da
    step.setArgument('plug_loads_well_pump_present', false)
    step.setArgument('plug_loads_well_pump_annual_kwh', Constants.Auto)
    step.setArgument('plug_loads_well_pump_usage_multiplier', 1.0)
    step.setArgument('plug_loads_vehicle_present', false)
    step.setArgument('plug_loads_vehicle_annual_kwh', Constants.Auto)
    step.setArgument('plug_loads_vehicle_usage_multiplier', 1.0)
    step.setArgument('fuel_loads_grill_present', false)
    step.setArgument('fuel_loads_grill_fuel_type', HPXML::FuelTypeNaturalGas)
    step.setArgument('fuel_loads_grill_annual_therm', Constants.Auto)
    step.setArgument('fuel_loads_grill_usage_multiplier', 1.0)
    step.setArgument('fuel_loads_lighting_present', false)
    step.setArgument('fuel_loads_lighting_fuel_type', HPXML::FuelTypeNaturalGas)
    step.setArgument('fuel_loads_lighting_annual_therm', Constants.Auto)
    step.setArgument('fuel_loads_lighting_usage_multiplier', 1.0)
    step.setArgument('fuel_loads_fireplace_present', false)
    step.setArgument('fuel_loads_fireplace_fuel_type', HPXML::FuelTypeNaturalGas)
    step.setArgument('fuel_loads_fireplace_annual_therm', Constants.Auto)
    step.setArgument('fuel_loads_fireplace_usage_multiplier', 1.0)
    step.setArgument('pool_present', false)
    step.setArgument('pool_pump_annual_kwh', Constants.Auto)
    step.setArgument('pool_pump_usage_multiplier', 1.0)
    step.setArgument('pool_heater_type', HPXML::HeaterTypeElectricResistance)
    step.setArgument('pool_heater_annual_kwh', Constants.Auto)
    step.setArgument('pool_heater_annual_therm', Constants.Auto)
    step.setArgument('pool_heater_usage_multiplier', 1.0)
    step.setArgument('hot_tub_present', false)
    step.setArgument('hot_tub_pump_annual_kwh', Constants.Auto)
    step.setArgument('hot_tub_pump_usage_multiplier', 1.0)
    step.setArgument('hot_tub_heater_type', HPXML::HeaterTypeElectricResistance)
    step.setArgument('hot_tub_heater_annual_kwh', Constants.Auto)
    step.setArgument('hot_tub_heater_annual_therm', Constants.Auto)
    step.setArgument('hot_tub_heater_usage_multiplier', 1.0)
  elsif ['base-single-family-attached.osw'].include? osw_file
    step.setArgument('geometry_unit_type', HPXML::ResidentialTypeSFA)
    step.setArgument('geometry_cfa', 900.0)
    step.setArgument('geometry_num_units', 3)
    step.setArgument('geometry_corridor_position', 'None')
    step.setArgument('window_front_wwr', 0.18)
    step.setArgument('window_back_wwr', 0.18)
    step.setArgument('window_left_wwr', 0.18)
    step.setArgument('window_right_wwr', 0.18)
    step.setArgument('window_area_front', 0)
    step.setArgument('window_area_back', 0)
    step.setArgument('window_area_left', 0)
    step.setArgument('window_area_right', 0)
  elsif ['base-multifamily.osw'].include? osw_file
    step.setArgument('geometry_unit_type', HPXML::ResidentialTypeApartment)
    step.setArgument('geometry_cfa', 900.0)
    step.setArgument('geometry_num_units', 3)
    step.setArgument('geometry_corridor_position', 'None')
    step.setArgument('geometry_foundation_type', HPXML::FoundationTypeBasementUnconditioned)
    step.setArgument('window_front_wwr', 0.18)
    step.setArgument('window_back_wwr', 0.18)
    step.setArgument('window_left_wwr', 0.18)
    step.setArgument('window_right_wwr', 0.18)
    step.setArgument('window_area_front', 0)
    step.setArgument('window_area_back', 0)
    step.setArgument('window_area_left', 0)
    step.setArgument('window_area_right', 0)
    step.setArgument('ducts_supply_leakage_value', 0.0)
    step.setArgument('ducts_return_leakage_value', 0.0)
  elsif ['base-appliances-coal.osw'].include? osw_file
    step.setArgument('clothes_dryer_fuel_type', HPXML::FuelTypeCoal)
    step.setArgument('clothes_dryer_efficiency_cef', '3.3')
    step.setArgument('clothes_dryer_control_type', HPXML::ClothesDryerControlTypeMoisture)
    step.setArgument('cooking_range_oven_fuel_type', HPXML::FuelTypeCoal)
  elsif ['base-appliances-dehumidifier.osw'].include? osw_file
    step.setArgument('weather_station_epw_filepath', 'USA_TX_Dallas-Fort.Worth.Intl.AP.722590_TMY3.epw')
    step.setArgument('dehumidifier_present', true)
  elsif ['base-appliances-dehumidifier-50percent.osw'].include? osw_file
    step.setArgument('weather_station_epw_filepath', 'USA_TX_Dallas-Fort.Worth.Intl.AP.722590_TMY3.epw')
    step.setArgument('dehumidifier_present', true)
    step.setArgument('dehumidifier_fraction_dehumidification_load_served', 0.5)
  elsif ['base-appliances-dehumidifier-ief.osw'].include? osw_file
    step.setArgument('weather_station_epw_filepath', 'USA_TX_Dallas-Fort.Worth.Intl.AP.722590_TMY3.epw')
    step.setArgument('dehumidifier_present', true)
    step.setArgument('dehumidifier_efficiency_type', 'IntegratedEnergyFactor')
  elsif ['base-appliances-gas.osw'].include? osw_file
    step.setArgument('clothes_dryer_fuel_type', HPXML::FuelTypeNaturalGas)
    step.setArgument('clothes_dryer_efficiency_cef', '3.3')
    step.setArgument('clothes_dryer_control_type', HPXML::ClothesDryerControlTypeMoisture)
    step.setArgument('cooking_range_oven_fuel_type', HPXML::FuelTypeNaturalGas)
  elsif ['base-appliances-modified.osw'].include? osw_file
    step.setArgument('clothes_washer_efficiency_type', 'ModifiedEnergyFactor')
    step.setArgument('clothes_washer_efficiency_mef', '1.65')
    step.setArgument('clothes_dryer_efficiency_type', 'EnergyFactor')
    step.setArgument('clothes_dryer_efficiency_ef', 4.29)
    step.setArgument('clothes_dryer_control_type', HPXML::ClothesDryerControlTypeMoisture)
    step.setArgument('dishwasher_efficiency_type', 'EnergyFactor')
    step.setArgument('dishwasher_efficiency_ef', 0.7)
    step.setArgument('dishwasher_place_setting_capacity', '6')
  elsif ['base-appliances-none.osw'].include? osw_file
    step.setArgument('clothes_washer_present', false)
    step.setArgument('clothes_dryer_present', false)
    step.setArgument('dishwasher_present', false)
    step.setArgument('refrigerator_present', false)
    step.setArgument('cooking_range_oven_present', false)
  elsif ['base-appliances-oil.osw'].include? osw_file
    step.setArgument('clothes_dryer_fuel_type', HPXML::FuelTypeOil)
    step.setArgument('clothes_dryer_efficiency_cef', '3.3')
    step.setArgument('clothes_dryer_control_type', HPXML::ClothesDryerControlTypeMoisture)
    step.setArgument('cooking_range_oven_fuel_type', HPXML::FuelTypeOil)
  elsif ['base-appliances-propane.osw'].include? osw_file
    step.setArgument('clothes_dryer_fuel_type', HPXML::FuelTypePropane)
    step.setArgument('clothes_dryer_efficiency_cef', '3.3')
    step.setArgument('clothes_dryer_control_type', HPXML::ClothesDryerControlTypeMoisture)
    step.setArgument('cooking_range_oven_fuel_type', HPXML::FuelTypePropane)
  elsif ['base-appliances-wood.osw'].include? osw_file
    step.setArgument('clothes_dryer_fuel_type', HPXML::FuelTypeWoodCord)
    step.setArgument('clothes_dryer_efficiency_cef', '3.3')
    step.setArgument('clothes_dryer_control_type', HPXML::ClothesDryerControlTypeMoisture)
    step.setArgument('cooking_range_oven_fuel_type', HPXML::FuelTypeWoodCord)
  elsif ['base-atticroof-cathedral.osw'].include? osw_file
    step.setArgument('geometry_attic_type', HPXML::AtticTypeConditioned)
    step.setArgument('roof_assembly_r', 25.8)
    step.setArgument('ducts_supply_location', HPXML::LocationLivingSpace)
    step.setArgument('ducts_return_location', HPXML::LocationLivingSpace)
    step.setArgument('ducts_supply_leakage_value', 0.0)
    step.setArgument('ducts_return_leakage_value', 0.0)
  elsif ['base-atticroof-conditioned.osw'].include? osw_file
    step.setArgument('geometry_cfa', 3600.0)
    step.setArgument('geometry_num_floors_above_grade', 2)
    step.setArgument('geometry_attic_type', HPXML::AtticTypeConditioned)
    step.setArgument('roof_assembly_r', 25.8)
    step.setArgument('ducts_supply_location', HPXML::LocationLivingSpace)
    step.setArgument('ducts_return_location', HPXML::LocationLivingSpace)
    step.setArgument('ducts_supply_leakage_value', 0.0)
    step.setArgument('ducts_return_leakage_value', 0.0)
    step.setArgument('water_heater_location', HPXML::LocationBasementConditioned)
    step.setArgument('clothes_washer_location', HPXML::LocationBasementConditioned)
    step.setArgument('clothes_dryer_location', HPXML::LocationBasementConditioned)
    step.setArgument('refrigerator_location', HPXML::LocationBasementConditioned)
  elsif ['base-atticroof-flat.osw'].include? osw_file
    step.setArgument('geometry_roof_type', 'flat')
    step.setArgument('roof_assembly_r', 25.8)
    step.setArgument('ducts_supply_leakage_value', 0.0)
    step.setArgument('ducts_return_leakage_value', 0.0)
    step.setArgument('ducts_supply_location', HPXML::LocationBasementConditioned)
    step.setArgument('ducts_return_location', HPXML::LocationBasementConditioned)
  elsif ['base-atticroof-radiant-barrier.osw'].include? osw_file
    step.setArgument('weather_station_epw_filepath', 'USA_TX_Dallas-Fort.Worth.Intl.AP.722590_TMY3.epw')
    step.setArgument('roof_radiant_barrier', true)
  elsif ['base-atticroof-unvented-insulated-roof.osw'].include? osw_file
    step.setArgument('ceiling_assembly_r', 2.1)
    step.setArgument('roof_assembly_r', 25.8)
  elsif ['base-atticroof-vented.osw'].include? osw_file
    step.setArgument('geometry_attic_type', HPXML::AtticTypeVented)
    step.setArgument('water_heater_location', HPXML::LocationAtticVented)
    step.setArgument('ducts_supply_location', HPXML::LocationAtticVented)
    step.setArgument('ducts_return_location', HPXML::LocationAtticVented)
  elsif ['base-dhw-combi-tankless.osw'].include? osw_file
    step.setArgument('heating_system_type', HPXML::HVACTypeBoiler)
    step.setArgument('heating_system_electric_auxiliary_energy', 200.0)
    step.setArgument('cooling_system_type', 'none')
    step.setArgument('water_heater_type', HPXML::WaterHeaterTypeCombiTankless)
    step.setArgument('water_heater_tank_volume', Constants.Auto)
  elsif ['base-dhw-combi-tankless-outside.osw'].include? osw_file
    step.setArgument('heating_system_type', HPXML::HVACTypeBoiler)
    step.setArgument('heating_system_electric_auxiliary_energy', 200.0)
    step.setArgument('cooling_system_type', 'none')
    step.setArgument('water_heater_type', HPXML::WaterHeaterTypeCombiTankless)
    step.setArgument('water_heater_location', HPXML::LocationOtherExterior)
    step.setArgument('water_heater_tank_volume', Constants.Auto)
  elsif ['base-dhw-dwhr.osw'].include? osw_file
    step.setArgument('dwhr_facilities_connected', HPXML::DWHRFacilitiesConnectedAll)
  elsif ['base-dhw-indirect.osw'].include? osw_file
    step.setArgument('heating_system_type', HPXML::HVACTypeBoiler)
    step.setArgument('heating_system_electric_auxiliary_energy', 200.0)
    step.setArgument('cooling_system_type', 'none')
    step.setArgument('water_heater_type', HPXML::WaterHeaterTypeCombiStorage)
    step.setArgument('water_heater_tank_volume', '50')
  elsif ['base-dhw-indirect-outside.osw'].include? osw_file
    step.setArgument('heating_system_type', HPXML::HVACTypeBoiler)
    step.setArgument('heating_system_electric_auxiliary_energy', 200.0)
    step.setArgument('cooling_system_type', 'none')
    step.setArgument('water_heater_type', HPXML::WaterHeaterTypeCombiStorage)
    step.setArgument('water_heater_location', HPXML::LocationOtherExterior)
    step.setArgument('water_heater_tank_volume', '50')
  elsif ['base-dhw-indirect-standbyloss.osw'].include? osw_file
    step.setArgument('heating_system_type', HPXML::HVACTypeBoiler)
    step.setArgument('heating_system_electric_auxiliary_energy', 200.0)
    step.setArgument('cooling_system_type', 'none')
    step.setArgument('water_heater_type', HPXML::WaterHeaterTypeCombiStorage)
    step.setArgument('water_heater_tank_volume', '50')
    step.setArgument('water_heater_standby_loss', 1.0)
  elsif ['base-dhw-indirect-with-solar-fraction.osw'].include? osw_file
    step.setArgument('heating_system_type', HPXML::HVACTypeBoiler)
    step.setArgument('heating_system_electric_auxiliary_energy', 200.0)
    step.setArgument('cooling_system_type', 'none')
    step.setArgument('water_heater_type', HPXML::WaterHeaterTypeCombiStorage)
    step.setArgument('water_heater_tank_volume', '50')
    step.setArgument('solar_thermal_system_type', 'hot water')
    step.setArgument('solar_thermal_solar_fraction', 0.65)
  elsif ['base-dhw-jacket-electric.osw'].include? osw_file
    step.setArgument('water_heater_jacket_rvalue', 10.0)
  elsif ['base-dhw-jacket-gas.osw'].include? osw_file
    step.setArgument('water_heater_fuel_type', HPXML::FuelTypeNaturalGas)
    step.setArgument('water_heater_tank_volume', '50')
    step.setArgument('water_heater_heating_capacity', '40000')
    step.setArgument('water_heater_efficiency_ef', 0.59)
    step.setArgument('water_heater_jacket_rvalue', 10.0)
  elsif ['base-dhw-jacket-hpwh.osw'].include? osw_file
    step.setArgument('water_heater_type', HPXML::WaterHeaterTypeHeatPump)
    step.setArgument('water_heater_tank_volume', '80')
    step.setArgument('water_heater_heating_capacity', Constants.Auto)
    step.setArgument('water_heater_efficiency_ef', 2.3)
    step.setArgument('water_heater_jacket_rvalue', 10.0)
  elsif ['base-dhw-jacket-indirect.osw'].include? osw_file
    step.setArgument('heating_system_type', HPXML::HVACTypeBoiler)
    step.setArgument('heating_system_electric_auxiliary_energy', 200.0)
    step.setArgument('cooling_system_type', 'none')
    step.setArgument('water_heater_type', HPXML::WaterHeaterTypeCombiStorage)
    step.setArgument('water_heater_tank_volume', '50')
    step.setArgument('water_heater_jacket_rvalue', 10.0)
  elsif ['base-dhw-low-flow-fixtures.osw'].include? osw_file
    step.setArgument('water_fixtures_sink_low_flow', true)
  elsif ['base-dhw-none.osw'].include? osw_file
    step.setArgument('water_heater_type', 'none')
  elsif ['base-dhw-recirc-demand.osw'].include? osw_file
    step.setArgument('dhw_distribution_system_type', HPXML::DHWDistTypeRecirc)
    step.setArgument('dhw_distribution_recirc_control_type', HPXML::DHWRecirControlTypeSensor)
    step.setArgument('dhw_distribution_pipe_r', 3.0)
  elsif ['base-dhw-recirc-manual.osw'].include? osw_file
    step.setArgument('dhw_distribution_system_type', HPXML::DHWDistTypeRecirc)
    step.setArgument('dhw_distribution_recirc_control_type', HPXML::DHWRecirControlTypeManual)
    step.setArgument('dhw_distribution_pipe_r', 3.0)
  elsif ['base-dhw-recirc-nocontrol.osw'].include? osw_file
    step.setArgument('dhw_distribution_system_type', HPXML::DHWDistTypeRecirc)
  elsif ['base-dhw-recirc-temperature.osw'].include? osw_file
    step.setArgument('dhw_distribution_system_type', HPXML::DHWDistTypeRecirc)
    step.setArgument('dhw_distribution_recirc_control_type', HPXML::DHWRecirControlTypeTemperature)
  elsif ['base-dhw-recirc-timer.osw'].include? osw_file
    step.setArgument('dhw_distribution_system_type', HPXML::DHWDistTypeRecirc)
    step.setArgument('dhw_distribution_recirc_control_type', HPXML::DHWRecirControlTypeTimer)
  elsif ['base-dhw-solar-direct-evacuated-tube.osw'].include? osw_file
    step.setArgument('solar_thermal_system_type', 'hot water')
    step.setArgument('solar_thermal_storage_volume', '60')
  elsif ['base-dhw-solar-direct-flat-plate.osw'].include? osw_file
    step.setArgument('solar_thermal_system_type', 'hot water')
    step.setArgument('solar_thermal_collector_type', HPXML::SolarThermalTypeSingleGlazing)
    step.setArgument('solar_thermal_collector_rated_optical_efficiency', 0.77)
    step.setArgument('solar_thermal_collector_rated_thermal_losses', 0.793)
    step.setArgument('solar_thermal_storage_volume', '60')
  elsif ['base-dhw-solar-direct-ics.osw'].include? osw_file
    step.setArgument('solar_thermal_system_type', 'hot water')
    step.setArgument('solar_thermal_collector_type', HPXML::SolarThermalTypeICS)
    step.setArgument('solar_thermal_collector_rated_optical_efficiency', 0.77)
    step.setArgument('solar_thermal_collector_rated_thermal_losses', 0.793)
    step.setArgument('solar_thermal_storage_volume', '60')
  elsif ['base-dhw-solar-fraction.osw'].include? osw_file
    step.setArgument('solar_thermal_system_type', 'hot water')
    step.setArgument('solar_thermal_solar_fraction', 0.65)
  elsif ['base-dhw-solar-indirect-flat-plate.osw'].include? osw_file
    step.setArgument('solar_thermal_system_type', 'hot water')
    step.setArgument('solar_thermal_collector_loop_type', HPXML::SolarThermalLoopTypeIndirect)
    step.setArgument('solar_thermal_collector_type', HPXML::SolarThermalTypeSingleGlazing)
    step.setArgument('solar_thermal_collector_rated_optical_efficiency', 0.77)
    step.setArgument('solar_thermal_collector_rated_thermal_losses', 0.793)
    step.setArgument('solar_thermal_storage_volume', '60')
  elsif ['base-dhw-solar-thermosyphon-flat-plate.osw'].include? osw_file
    step.setArgument('solar_thermal_system_type', 'hot water')
    step.setArgument('solar_thermal_collector_loop_type', HPXML::SolarThermalLoopTypeThermosyphon)
    step.setArgument('solar_thermal_collector_type', HPXML::SolarThermalTypeSingleGlazing)
    step.setArgument('solar_thermal_collector_rated_optical_efficiency', 0.77)
    step.setArgument('solar_thermal_collector_rated_thermal_losses', 0.793)
    step.setArgument('solar_thermal_storage_volume', '60')
  elsif ['base-dhw-tank-coal.osw'].include? osw_file
    step.setArgument('water_heater_fuel_type', HPXML::FuelTypeCoal)
    step.setArgument('water_heater_tank_volume', '50')
    step.setArgument('water_heater_heating_capacity', '40000')
    step.setArgument('water_heater_efficiency_ef', 0.59)
  elsif ['base-dhw-tank-gas.osw'].include? osw_file
    step.setArgument('water_heater_fuel_type', HPXML::FuelTypeNaturalGas)
    step.setArgument('water_heater_tank_volume', '50')
    step.setArgument('water_heater_heating_capacity', '40000')
    step.setArgument('water_heater_efficiency_ef', 0.59)
  elsif ['base-dhw-tank-gas-outside.osw'].include? osw_file
    step.setArgument('water_heater_fuel_type', HPXML::FuelTypeNaturalGas)
    step.setArgument('water_heater_location', HPXML::LocationOtherExterior)
    step.setArgument('water_heater_tank_volume', '50')
    step.setArgument('water_heater_heating_capacity', '40000')
    step.setArgument('water_heater_efficiency_ef', 0.59)
  elsif ['base-dhw-tank-heat-pump.osw'].include? osw_file
    step.setArgument('water_heater_type', HPXML::WaterHeaterTypeHeatPump)
    step.setArgument('water_heater_tank_volume', '80')
    step.setArgument('water_heater_heating_capacity', Constants.Auto)
    step.setArgument('water_heater_efficiency_ef', 2.3)
  elsif ['base-dhw-tank-heat-pump-outside.osw'].include? osw_file
    step.setArgument('water_heater_type', HPXML::WaterHeaterTypeHeatPump)
    step.setArgument('water_heater_location', HPXML::LocationOtherExterior)
    step.setArgument('water_heater_tank_volume', '80')
    step.setArgument('water_heater_heating_capacity', Constants.Auto)
    step.setArgument('water_heater_efficiency_ef', 2.3)
  elsif ['base-dhw-tank-heat-pump-with-solar.osw'].include? osw_file
    step.setArgument('water_heater_type', HPXML::WaterHeaterTypeHeatPump)
    step.setArgument('water_heater_tank_volume', '80')
    step.setArgument('water_heater_heating_capacity', Constants.Auto)
    step.setArgument('water_heater_efficiency_ef', 2.3)
    step.setArgument('solar_thermal_system_type', 'hot water')
    step.setArgument('solar_thermal_collector_loop_type', HPXML::SolarThermalLoopTypeIndirect)
    step.setArgument('solar_thermal_collector_type', HPXML::SolarThermalTypeSingleGlazing)
    step.setArgument('solar_thermal_collector_rated_optical_efficiency', 0.77)
    step.setArgument('solar_thermal_collector_rated_thermal_losses', 0.793)
    step.setArgument('solar_thermal_storage_volume', '60')
  elsif ['base-dhw-tank-heat-pump-with-solar-fraction.osw'].include? osw_file
    step.setArgument('water_heater_type', HPXML::WaterHeaterTypeHeatPump)
    step.setArgument('water_heater_tank_volume', '80')
    step.setArgument('water_heater_heating_capacity', Constants.Auto)
    step.setArgument('water_heater_efficiency_ef', 2.3)
    step.setArgument('solar_thermal_system_type', 'hot water')
    step.setArgument('solar_thermal_solar_fraction', 0.65)
  elsif ['base-dhw-tankless-electric.osw'].include? osw_file
    step.setArgument('water_heater_type', HPXML::WaterHeaterTypeTankless)
    step.setArgument('water_heater_tank_volume', Constants.Auto)
    step.setArgument('water_heater_efficiency_ef', 0.99)
  elsif ['base-dhw-tankless-electric-outside.osw'].include? osw_file
    step.setArgument('water_heater_type', HPXML::WaterHeaterTypeTankless)
    step.setArgument('water_heater_location', HPXML::LocationOtherExterior)
    step.setArgument('water_heater_tank_volume', Constants.Auto)
    step.setArgument('water_heater_efficiency_ef', 0.99)
  elsif ['base-dhw-tankless-gas.osw'].include? osw_file
    step.setArgument('water_heater_type', HPXML::WaterHeaterTypeTankless)
    step.setArgument('water_heater_fuel_type', HPXML::FuelTypeNaturalGas)
    step.setArgument('water_heater_tank_volume', Constants.Auto)
    step.setArgument('water_heater_efficiency_ef', 0.82)
  elsif ['base-dhw-tankless-gas-with-solar.osw'].include? osw_file
    step.setArgument('water_heater_type', HPXML::WaterHeaterTypeTankless)
    step.setArgument('water_heater_fuel_type', HPXML::FuelTypeNaturalGas)
    step.setArgument('water_heater_tank_volume', Constants.Auto)
    step.setArgument('water_heater_efficiency_ef', 0.82)
    step.setArgument('solar_thermal_system_type', 'hot water')
    step.setArgument('solar_thermal_collector_loop_type', HPXML::SolarThermalLoopTypeIndirect)
    step.setArgument('solar_thermal_collector_type', HPXML::SolarThermalTypeSingleGlazing)
    step.setArgument('solar_thermal_collector_rated_optical_efficiency', 0.77)
    step.setArgument('solar_thermal_collector_rated_thermal_losses', 0.793)
    step.setArgument('solar_thermal_storage_volume', '60')
  elsif ['base-dhw-tankless-gas-with-solar-fraction.osw'].include? osw_file
    step.setArgument('water_heater_type', HPXML::WaterHeaterTypeTankless)
    step.setArgument('water_heater_fuel_type', HPXML::FuelTypeNaturalGas)
    step.setArgument('water_heater_tank_volume', Constants.Auto)
    step.setArgument('water_heater_efficiency_ef', 0.82)
    step.setArgument('solar_thermal_system_type', 'hot water')
    step.setArgument('solar_thermal_solar_fraction', 0.65)
  elsif ['base-dhw-tankless-propane.osw'].include? osw_file
    step.setArgument('water_heater_type', HPXML::WaterHeaterTypeTankless)
    step.setArgument('water_heater_fuel_type', HPXML::FuelTypePropane)
    step.setArgument('water_heater_tank_volume', Constants.Auto)
    step.setArgument('water_heater_efficiency_ef', 0.82)
  elsif ['base-dhw-tank-oil.osw'].include? osw_file
    step.setArgument('water_heater_fuel_type', HPXML::FuelTypeOil)
    step.setArgument('water_heater_tank_volume', '50')
    step.setArgument('water_heater_heating_capacity', '40000')
    step.setArgument('water_heater_efficiency_ef', 0.59)
  elsif ['base-dhw-tank-wood.osw'].include? osw_file
    step.setArgument('water_heater_fuel_type', HPXML::FuelTypeWoodCord)
    step.setArgument('water_heater_tank_volume', '50')
    step.setArgument('water_heater_heating_capacity', '40000')
    step.setArgument('water_heater_efficiency_ef', 0.59)
  elsif ['base-dhw-uef.osw'].include? osw_file
    step.setArgument('water_heater_efficiency_type', 'UniformEnergyFactor')
    step.setArgument('water_heater_efficiency_uef', 0.93)
  elsif ['base-enclosure-2stories.osw'].include? osw_file
    step.setArgument('geometry_cfa', 4050.0)
    step.setArgument('geometry_num_floors_above_grade', 2)
    step.setArgument('window_area_front', 216.0)
    step.setArgument('window_area_back', 216.0)
    step.setArgument('window_area_left', 144.0)
    step.setArgument('window_area_right', 144.0)
    step.setArgument('plug_loads_other_annual_kwh', '3685.5')
  elsif ['base-enclosure-2stories-garage.osw'].include? osw_file
    step.setArgument('geometry_cfa', 3250.0)
    step.setArgument('geometry_num_floors_above_grade', 2)
    step.setArgument('geometry_garage_width', 20.0)
    step.setArgument('window_area_front', 216.0)
    step.setArgument('window_area_back', 216.0)
    step.setArgument('window_area_left', 144.0)
    step.setArgument('window_area_right', 144.0)
    step.setArgument('ducts_supply_surface_area', '112.5')
    step.setArgument('ducts_return_surface_area', '37.5')
    step.setArgument('plug_loads_other_annual_kwh', '2957.5')
  elsif ['base-enclosure-attached-multifamily.osw'].include? osw_file

  elsif ['base-enclosure-beds-1.osw'].include? osw_file
    step.setArgument('geometry_num_bedrooms', 1)
    step.setArgument('geometry_num_occupants', '1')
    step.setArgument('water_heater_heating_capacity', '18767')
    step.setArgument('plug_loads_television_annual_kwh', '482.0')
  elsif ['base-enclosure-beds-2.osw'].include? osw_file
    step.setArgument('geometry_num_bedrooms', 2)
    step.setArgument('geometry_num_occupants', '2')
    step.setArgument('water_heater_heating_capacity', '18767')
    step.setArgument('plug_loads_television_annual_kwh', '551.0')
  elsif ['base-enclosure-beds-4.osw'].include? osw_file
    step.setArgument('geometry_num_bedrooms', 4)
    step.setArgument('geometry_num_occupants', '4')
    step.setArgument('plug_loads_television_annual_kwh', '689.0')
  elsif ['base-enclosure-beds-5.osw'].include? osw_file
    step.setArgument('geometry_num_bedrooms', 5)
    step.setArgument('geometry_num_occupants', '5')
    step.setArgument('plug_loads_television_annual_kwh', '758.0')
  elsif ['base-enclosure-garage.osw'].include? osw_file
    step.setArgument('geometry_garage_width', 30.0)
    step.setArgument('geometry_garage_protrusion', 1.0)
    step.setArgument('window_area_front', 12.0)
    step.setArgument('ducts_supply_location', HPXML::LocationGarage)
    step.setArgument('ducts_return_location', HPXML::LocationGarage)
    step.setArgument('water_heater_location', HPXML::LocationGarage)
    step.setArgument('clothes_washer_location', HPXML::LocationGarage)
    step.setArgument('clothes_dryer_location', HPXML::LocationGarage)
    step.setArgument('dishwasher_location', HPXML::LocationGarage)
    step.setArgument('refrigerator_location', HPXML::LocationGarage)
    step.setArgument('cooking_range_oven_location', HPXML::LocationGarage)
  elsif ['base-enclosure-infil-cfm50.osw'].include? osw_file
    step.setArgument('air_leakage_units', HPXML::UnitsCFM)
    step.setArgument('air_leakage_value', 1080)
  elsif ['base-enclosure-infil-natural-ach.osw'].include? osw_file
    step.setArgument('air_leakage_units', HPXML::UnitsACHNatural)
    step.setArgument('air_leakage_value', 0.67)
  elsif ['base-enclosure-other-heated-space.osw'].include? osw_file
    step.setArgument('geometry_unit_type', HPXML::ResidentialTypeApartment)
    step.setArgument('ducts_supply_location', HPXML::LocationOtherHeatedSpace)
    step.setArgument('ducts_return_location', HPXML::LocationOtherHeatedSpace)
    step.setArgument('water_heater_location', HPXML::LocationOtherHeatedSpace)
    step.setArgument('clothes_washer_location', HPXML::LocationOtherHeatedSpace)
    step.setArgument('clothes_dryer_location', HPXML::LocationOtherHeatedSpace)
    step.setArgument('dishwasher_location', HPXML::LocationOtherHeatedSpace)
    step.setArgument('refrigerator_location', HPXML::LocationOtherHeatedSpace)
    step.setArgument('cooking_range_oven_location', HPXML::LocationOtherHeatedSpace)
  elsif ['base-enclosure-other-housing-unit.osw'].include? osw_file
    step.setArgument('geometry_unit_type', HPXML::ResidentialTypeApartment)
    step.setArgument('ducts_supply_location', HPXML::LocationOtherHousingUnit)
    step.setArgument('ducts_return_location', HPXML::LocationOtherHousingUnit)
    step.setArgument('water_heater_location', HPXML::LocationOtherHousingUnit)
    step.setArgument('clothes_washer_location', HPXML::LocationOtherHousingUnit)
    step.setArgument('clothes_dryer_location', HPXML::LocationOtherHousingUnit)
    step.setArgument('dishwasher_location', HPXML::LocationOtherHousingUnit)
    step.setArgument('refrigerator_location', HPXML::LocationOtherHousingUnit)
    step.setArgument('cooking_range_oven_location', HPXML::LocationOtherHousingUnit)
  elsif ['base-enclosure-other-multifamily-buffer-space.osw'].include? osw_file
    step.setArgument('geometry_unit_type', HPXML::ResidentialTypeApartment)
    step.setArgument('ducts_supply_location', HPXML::LocationOtherMultifamilyBufferSpace)
    step.setArgument('ducts_return_location', HPXML::LocationOtherMultifamilyBufferSpace)
    step.setArgument('water_heater_location', HPXML::LocationOtherMultifamilyBufferSpace)
    step.setArgument('clothes_washer_location', HPXML::LocationOtherMultifamilyBufferSpace)
    step.setArgument('clothes_dryer_location', HPXML::LocationOtherMultifamilyBufferSpace)
    step.setArgument('dishwasher_location', HPXML::LocationOtherMultifamilyBufferSpace)
    step.setArgument('refrigerator_location', HPXML::LocationOtherMultifamilyBufferSpace)
    step.setArgument('cooking_range_oven_location', HPXML::LocationOtherMultifamilyBufferSpace)
  elsif ['base-enclosure-other-non-freezing-space.osw'].include? osw_file
    step.setArgument('geometry_unit_type', HPXML::ResidentialTypeApartment)
    step.setArgument('ducts_supply_location', HPXML::LocationOtherNonFreezingSpace)
    step.setArgument('ducts_return_location', HPXML::LocationOtherNonFreezingSpace)
    step.setArgument('water_heater_location', HPXML::LocationOtherNonFreezingSpace)
    step.setArgument('clothes_washer_location', HPXML::LocationOtherNonFreezingSpace)
    step.setArgument('clothes_dryer_location', HPXML::LocationOtherNonFreezingSpace)
    step.setArgument('dishwasher_location', HPXML::LocationOtherNonFreezingSpace)
    step.setArgument('refrigerator_location', HPXML::LocationOtherNonFreezingSpace)
    step.setArgument('cooking_range_oven_location', HPXML::LocationOtherNonFreezingSpace)
  elsif ['base-enclosure-overhangs.osw'].include? osw_file
    step.setArgument('overhangs_back_depth', 2.5)
    step.setArgument('overhangs_left_depth', 1.5)
    step.setArgument('overhangs_left_distance_to_top_of_window', 2.0)
    step.setArgument('overhangs_right_depth', 1.5)
    step.setArgument('overhangs_right_distance_to_top_of_window', 2.0)
  elsif ['base-enclosure-skylights.osw'].include? osw_file
    step.setArgument('skylight_area_front', 15)
    step.setArgument('skylight_area_back', 15)
  elsif ['base-enclosure-windows-none.osw'].include? osw_file
    step.setArgument('window_area_front', 0)
    step.setArgument('window_area_back', 0)
    step.setArgument('window_area_left', 0)
    step.setArgument('window_area_right', 0)
  elsif ['base-foundation-ambient.osw'].include? osw_file
    step.setArgument('geometry_cfa', 1350.0)
    step.setArgument('geometry_foundation_type', HPXML::FoundationTypeAmbient)
    step.setArgument('floor_assembly_r', 18.7)
    step.setArgument('plug_loads_other_annual_kwh', '1228.5')
  elsif ['base-foundation-conditioned-basement-slab-insulation.osw'].include? osw_file
    step.setArgument('slab_under_insulation_r', 10)
    step.setArgument('slab_under_width', 4)
  elsif ['base-foundation-conditioned-basement-wall-interior-insulation.osw'].include? osw_file
    step.setArgument('foundation_wall_insulation_r', 18.9)
    step.setArgument('foundation_wall_insulation_distance_to_top', 1.0)
  elsif ['base-foundation-slab.osw'].include? osw_file
    step.setArgument('geometry_cfa', 1350.0)
    step.setArgument('geometry_foundation_type', HPXML::FoundationTypeSlab)
    step.setArgument('geometry_foundation_height', 0.0)
    step.setArgument('geometry_foundation_height_above_grade', 0.0)
    step.setArgument('slab_under_insulation_r', 5)
    step.setArgument('slab_under_width', 999)
    step.setArgument('slab_carpet_fraction', 1.0)
    step.setArgument('slab_carpet_r', 2.5)
    step.setArgument('ducts_supply_location', HPXML::LocationUnderSlab)
    step.setArgument('ducts_return_location', HPXML::LocationUnderSlab)
    step.setArgument('plug_loads_other_annual_kwh', '1228.5')
  elsif ['base-foundation-unconditioned-basement.osw'].include? osw_file
    step.setArgument('geometry_cfa', 1350.0)
    step.setArgument('geometry_foundation_type', HPXML::FoundationTypeBasementUnconditioned)
    step.setArgument('floor_assembly_r', 18.7)
    step.setArgument('foundation_wall_insulation_r', 0)
    step.setArgument('foundation_wall_insulation_distance_to_bottom', 0)
    step.setArgument('ducts_supply_location', HPXML::LocationBasementUnconditioned)
    step.setArgument('ducts_return_location', HPXML::LocationBasementUnconditioned)
    step.setArgument('water_heater_location', HPXML::LocationBasementUnconditioned)
    step.setArgument('clothes_washer_location', HPXML::LocationBasementUnconditioned)
    step.setArgument('clothes_dryer_location', HPXML::LocationBasementUnconditioned)
    step.setArgument('dishwasher_location', HPXML::LocationBasementUnconditioned)
    step.setArgument('refrigerator_location', HPXML::LocationBasementUnconditioned)
    step.setArgument('cooking_range_oven_location', HPXML::LocationBasementUnconditioned)
    step.setArgument('plug_loads_other_annual_kwh', '1228.5')
  elsif ['base-foundation-unconditioned-basement-above-grade.osw'].include? osw_file
    step.setArgument('geometry_cfa', 1350.0)
    step.setArgument('geometry_foundation_type', HPXML::FoundationTypeBasementUnconditioned)
    step.setArgument('geometry_foundation_height_above_grade', 4.0)
    step.setArgument('foundation_wall_insulation_r', 0)
    step.setArgument('foundation_wall_insulation_distance_to_bottom', 0)
    step.setArgument('ducts_supply_location', HPXML::LocationBasementUnconditioned)
    step.setArgument('ducts_return_location', HPXML::LocationBasementUnconditioned)
    step.setArgument('water_heater_location', HPXML::LocationBasementUnconditioned)
    step.setArgument('clothes_washer_location', HPXML::LocationBasementUnconditioned)
    step.setArgument('clothes_dryer_location', HPXML::LocationBasementUnconditioned)
    step.setArgument('dishwasher_location', HPXML::LocationBasementUnconditioned)
    step.setArgument('refrigerator_location', HPXML::LocationBasementUnconditioned)
    step.setArgument('cooking_range_oven_location', HPXML::LocationBasementUnconditioned)
    step.setArgument('plug_loads_other_annual_kwh', '1228.5')
  elsif ['base-foundation-unconditioned-basement-assembly-r.osw'].include? osw_file
    step.setArgument('geometry_cfa', 1350.0)
    step.setArgument('geometry_foundation_type', HPXML::FoundationTypeBasementUnconditioned)
    step.setArgument('floor_assembly_r', 18.7)
    step.setArgument('foundation_wall_assembly_r', 10.69)
    step.setArgument('ducts_supply_location', HPXML::LocationBasementUnconditioned)
    step.setArgument('ducts_return_location', HPXML::LocationBasementUnconditioned)
    step.setArgument('water_heater_location', HPXML::LocationBasementUnconditioned)
    step.setArgument('clothes_washer_location', HPXML::LocationBasementUnconditioned)
    step.setArgument('clothes_dryer_location', HPXML::LocationBasementUnconditioned)
    step.setArgument('dishwasher_location', HPXML::LocationBasementUnconditioned)
    step.setArgument('refrigerator_location', HPXML::LocationBasementUnconditioned)
    step.setArgument('cooking_range_oven_location', HPXML::LocationBasementUnconditioned)
    step.setArgument('plug_loads_other_annual_kwh', '1228.5')
  elsif ['base-foundation-unconditioned-basement-wall-insulation.osw'].include? osw_file
    step.setArgument('geometry_cfa', 1350.0)
    step.setArgument('geometry_foundation_type', HPXML::FoundationTypeBasementUnconditioned)
    step.setArgument('floor_assembly_r', 2.1)
    step.setArgument('foundation_wall_insulation_distance_to_bottom', 4)
    step.setArgument('ducts_supply_location', HPXML::LocationBasementUnconditioned)
    step.setArgument('ducts_return_location', HPXML::LocationBasementUnconditioned)
    step.setArgument('water_heater_location', HPXML::LocationBasementUnconditioned)
    step.setArgument('clothes_washer_location', HPXML::LocationBasementUnconditioned)
    step.setArgument('clothes_dryer_location', HPXML::LocationBasementUnconditioned)
    step.setArgument('dishwasher_location', HPXML::LocationBasementUnconditioned)
    step.setArgument('refrigerator_location', HPXML::LocationBasementUnconditioned)
    step.setArgument('cooking_range_oven_location', HPXML::LocationBasementUnconditioned)
    step.setArgument('plug_loads_other_annual_kwh', '1228.5')
  elsif ['base-foundation-unvented-crawlspace.osw'].include? osw_file
    step.setArgument('geometry_cfa', 1350.0)
    step.setArgument('geometry_foundation_type', HPXML::FoundationTypeCrawlspaceUnvented)
    step.setArgument('geometry_foundation_height', 4.0)
    step.setArgument('geometry_foundation_height_above_grade', 1.0)
    step.setArgument('floor_assembly_r', 18.7)
    step.setArgument('foundation_wall_insulation_distance_to_bottom', 4.0)
    step.setArgument('slab_carpet_r', 2.5)
    step.setArgument('ducts_supply_location', HPXML::LocationCrawlspaceUnvented)
    step.setArgument('ducts_return_location', HPXML::LocationCrawlspaceUnvented)
    step.setArgument('water_heater_location', HPXML::LocationCrawlspaceUnvented)
    step.setArgument('plug_loads_other_annual_kwh', '1228.5')
  elsif ['base-foundation-vented-crawlspace.osw'].include? osw_file
    step.setArgument('geometry_cfa', 1350.0)
    step.setArgument('geometry_foundation_type', HPXML::FoundationTypeCrawlspaceVented)
    step.setArgument('geometry_foundation_height', 4.0)
    step.setArgument('geometry_foundation_height_above_grade', 1.0)
    step.setArgument('floor_assembly_r', 18.7)
    step.setArgument('foundation_wall_insulation_distance_to_bottom', 4.0)
    step.setArgument('slab_carpet_r', 2.5)
    step.setArgument('ducts_supply_location', HPXML::LocationCrawlspaceVented)
    step.setArgument('ducts_return_location', HPXML::LocationCrawlspaceVented)
    step.setArgument('water_heater_location', HPXML::LocationCrawlspaceVented)
    step.setArgument('plug_loads_other_annual_kwh', '1228.5')
  elsif ['base-foundation-walkout-basement.osw'].include? osw_file
    step.setArgument('geometry_foundation_height_above_grade', 5.0)
    step.setArgument('foundation_wall_insulation_distance_to_bottom', 4.0)
  elsif ['base-hvac-air-to-air-heat-pump-1-speed.osw'].include? osw_file
    step.setArgument('heating_system_type', 'none')
    step.setArgument('cooling_system_type', 'none')
    step.setArgument('heat_pump_type', HPXML::HVACTypeHeatPumpAirToAir)
    step.setArgument('heat_pump_heating_capacity', '42000.0')
    step.setArgument('heat_pump_heating_capacity_17F', '26460.0')
    step.setArgument('heat_pump_backup_fuel', HPXML::FuelTypeElectricity)
  elsif ['base-hvac-air-to-air-heat-pump-2-speed.osw'].include? osw_file
    step.setArgument('heating_system_type', 'none')
    step.setArgument('cooling_system_type', 'none')
    step.setArgument('heat_pump_type', HPXML::HVACTypeHeatPumpAirToAir)
    step.setArgument('heat_pump_heating_efficiency_hspf', 9.3)
    step.setArgument('heat_pump_cooling_compressor_type', HPXML::HVACCompressorTypeTwoStage)
    step.setArgument('heat_pump_heating_capacity', '42000.0')
    step.setArgument('heat_pump_heating_capacity_17F', '24780.0')
    step.setArgument('heat_pump_cooling_efficiency_seer', 18.0)
    step.setArgument('heat_pump_backup_fuel', HPXML::FuelTypeElectricity)
  elsif ['base-hvac-air-to-air-heat-pump-var-speed.osw'].include? osw_file
    step.setArgument('heating_system_type', 'none')
    step.setArgument('cooling_system_type', 'none')
    step.setArgument('heat_pump_type', HPXML::HVACTypeHeatPumpAirToAir)
    step.setArgument('heat_pump_heating_efficiency_hspf', 10.0)
    step.setArgument('heat_pump_cooling_compressor_type', HPXML::HVACCompressorTypeVariableSpeed)
    step.setArgument('heat_pump_cooling_sensible_heat_fraction', 0.78)
    step.setArgument('heat_pump_heating_capacity', '42000.0')
    step.setArgument('heat_pump_heating_capacity_17F', '26880.0')
    step.setArgument('heat_pump_cooling_efficiency_seer', 22.0)
    step.setArgument('heat_pump_backup_fuel', HPXML::FuelTypeElectricity)
  elsif ['base-hvac-boiler-coal-only.osw'].include? osw_file
    step.setArgument('heating_system_type', HPXML::HVACTypeBoiler)
    step.setArgument('heating_system_fuel', HPXML::FuelTypeCoal)
    step.setArgument('cooling_system_type', 'none')
  elsif ['base-hvac-boiler-elec-only.osw'].include? osw_file
    step.setArgument('heating_system_type', HPXML::HVACTypeBoiler)
    step.setArgument('heating_system_fuel', HPXML::FuelTypeElectricity)
    step.setArgument('heating_system_heating_efficiency', 1.0)
    step.setArgument('cooling_system_type', 'none')
  elsif ['base-hvac-boiler-gas-central-ac-1-speed.osw'].include? osw_file
    step.setArgument('heating_system_type', HPXML::HVACTypeBoiler)
    step.setArgument('heating_system_electric_auxiliary_energy', 200.0)
    step.setArgument('ducts_cfa_served', 1350.0)
  elsif ['base-hvac-boiler-gas-only.osw'].include? osw_file
    step.setArgument('heating_system_type', HPXML::HVACTypeBoiler)
    step.setArgument('heating_system_electric_auxiliary_energy', 200.0)
    step.setArgument('cooling_system_type', 'none')
  elsif ['base-hvac-boiler-oil-only.osw'].include? osw_file
    step.setArgument('heating_system_type', HPXML::HVACTypeBoiler)
    step.setArgument('heating_system_fuel', HPXML::FuelTypeOil)
    step.setArgument('cooling_system_type', 'none')
  elsif ['base-hvac-boiler-propane-only.osw'].include? osw_file
    step.setArgument('heating_system_type', HPXML::HVACTypeBoiler)
    step.setArgument('heating_system_fuel', HPXML::FuelTypePropane)
    step.setArgument('cooling_system_type', 'none')
  elsif ['base-hvac-boiler-wood-only.osw'].include? osw_file
    step.setArgument('heating_system_type', HPXML::HVACTypeBoiler)
    step.setArgument('heating_system_fuel', HPXML::FuelTypeWoodCord)
    step.setArgument('cooling_system_type', 'none')
  elsif ['base-hvac-central-ac-only-1-speed.osw'].include? osw_file
    step.setArgument('heating_system_type', 'none')
  elsif ['base-hvac-central-ac-only-2-speed.osw'].include? osw_file
    step.setArgument('heating_system_type', 'none')
    step.setArgument('cooling_system_cooling_efficiency_seer', 18.0)
    step.setArgument('cooling_system_cooling_compressor_type', HPXML::HVACCompressorTypeTwoStage)
  elsif ['base-hvac-central-ac-only-var-speed.osw'].include? osw_file
    step.setArgument('heating_system_type', 'none')
    step.setArgument('cooling_system_cooling_efficiency_seer', 24.0)
    step.setArgument('cooling_system_cooling_compressor_type', HPXML::HVACCompressorTypeVariableSpeed)
    step.setArgument('cooling_system_cooling_sensible_heat_fraction', 0.78)
  elsif ['base-hvac-central-ac-plus-air-to-air-heat-pump-heating.osw'].include? osw_file
    step.setArgument('heating_system_type', 'none')
    step.setArgument('heat_pump_type', HPXML::HVACTypeHeatPumpAirToAir)
    step.setArgument('heat_pump_heating_efficiency_hspf', 7.7)
    step.setArgument('heat_pump_heating_capacity', '42000.0')
    step.setArgument('heat_pump_heating_capacity_17F', '26460.0')
    step.setArgument('heat_pump_fraction_cool_load_served', 0)
    step.setArgument('heat_pump_backup_fuel', HPXML::FuelTypeElectricity)
  elsif ['base-hvac-dual-fuel-air-to-air-heat-pump-1-speed.osw'].include? osw_file
    step.setArgument('heating_system_type', 'none')
    step.setArgument('cooling_system_type', 'none')
    step.setArgument('heat_pump_type', HPXML::HVACTypeHeatPumpAirToAir)
    step.setArgument('heat_pump_heating_efficiency_hspf', 7.7)
    step.setArgument('heat_pump_heating_capacity', '42000.0')
    step.setArgument('heat_pump_heating_capacity_17F', '26460.0')
    step.setArgument('heat_pump_backup_fuel', HPXML::FuelTypeNaturalGas)
    step.setArgument('heat_pump_backup_heating_efficiency', 0.95)
    step.setArgument('heat_pump_backup_heating_capacity', '36000.0')
    step.setArgument('heat_pump_backup_heating_switchover_temp', 25)
  elsif ['base-hvac-dual-fuel-air-to-air-heat-pump-1-speed-electric.osw'].include? osw_file
    step.setArgument('heating_system_type', 'none')
    step.setArgument('cooling_system_type', 'none')
    step.setArgument('heat_pump_type', HPXML::HVACTypeHeatPumpAirToAir)
    step.setArgument('heat_pump_heating_efficiency_hspf', 7.7)
    step.setArgument('heat_pump_heating_capacity', '42000.0')
    step.setArgument('heat_pump_heating_capacity_17F', '26460.0')
    step.setArgument('heat_pump_backup_fuel', HPXML::FuelTypeElectricity)
    step.setArgument('heat_pump_backup_heating_capacity', '36000.0')
    step.setArgument('heat_pump_backup_heating_switchover_temp', 25)
  elsif ['base-hvac-dual-fuel-air-to-air-heat-pump-2-speed.osw'].include? osw_file
    step.setArgument('heating_system_type', 'none')
    step.setArgument('cooling_system_type', 'none')
    step.setArgument('heat_pump_type', HPXML::HVACTypeHeatPumpAirToAir)
    step.setArgument('heat_pump_heating_efficiency_hspf', 9.3)
    step.setArgument('heat_pump_cooling_compressor_type', HPXML::HVACCompressorTypeTwoStage)
    step.setArgument('heat_pump_heating_capacity', '42000.0')
    step.setArgument('heat_pump_heating_capacity_17F', '24780.0')
    step.setArgument('heat_pump_cooling_efficiency_seer', 18.0)
    step.setArgument('heat_pump_backup_fuel', HPXML::FuelTypeNaturalGas)
    step.setArgument('heat_pump_backup_heating_efficiency', 0.95)
    step.setArgument('heat_pump_backup_heating_capacity', '36000.0')
    step.setArgument('heat_pump_backup_heating_switchover_temp', 25)
  elsif ['base-hvac-dual-fuel-air-to-air-heat-pump-var-speed.osw'].include? osw_file
    step.setArgument('heating_system_type', 'none')
    step.setArgument('cooling_system_type', 'none')
    step.setArgument('heat_pump_type', HPXML::HVACTypeHeatPumpAirToAir)
    step.setArgument('heat_pump_heating_efficiency_hspf', 10.0)
    step.setArgument('heat_pump_cooling_compressor_type', HPXML::HVACCompressorTypeVariableSpeed)
    step.setArgument('heat_pump_cooling_sensible_heat_fraction', 0.78)
    step.setArgument('heat_pump_heating_capacity', '42000.0')
    step.setArgument('heat_pump_heating_capacity_17F', '26880.0')
    step.setArgument('heat_pump_cooling_efficiency_seer', 22.0)
    step.setArgument('heat_pump_backup_fuel', HPXML::FuelTypeNaturalGas)
    step.setArgument('heat_pump_backup_heating_efficiency', 0.95)
    step.setArgument('heat_pump_backup_heating_capacity', '36000.0')
    step.setArgument('heat_pump_backup_heating_switchover_temp', 25)
  elsif ['base-hvac-dual-fuel-mini-split-heat-pump-ducted.osw'].include? osw_file
    step.setArgument('heating_system_type', 'none')
    step.setArgument('cooling_system_type', 'none')
    step.setArgument('heat_pump_type', HPXML::HVACTypeHeatPumpMiniSplit)
    step.setArgument('heat_pump_heating_efficiency_hspf', 10.0)
    step.removeArgument('heat_pump_cooling_compressor_type')
    step.setArgument('heat_pump_heating_capacity', '52000.0')
    step.setArgument('heat_pump_heating_capacity_17F', '29500.0')
    step.setArgument('heat_pump_cooling_efficiency_seer', 19.0)
    step.setArgument('heat_pump_backup_fuel', HPXML::FuelTypeNaturalGas)
    step.setArgument('heat_pump_backup_heating_efficiency', 0.95)
    step.setArgument('heat_pump_backup_heating_capacity', '36000.0')
    step.setArgument('heat_pump_mini_split_is_ducted', true)
    step.setArgument('ducts_supply_leakage_value', 15.0)
    step.setArgument('ducts_return_leakage_value', 5.0)
    step.setArgument('ducts_supply_insulation_r', 0.0)
    step.setArgument('ducts_supply_surface_area', '30.0')
    step.setArgument('ducts_return_surface_area', '10.0')
    step.setArgument('heat_pump_backup_heating_switchover_temp', 25)
  elsif ['base-hvac-ducts-leakage-percent.osw'].include? osw_file
    step.setArgument('ducts_supply_leakage_units', HPXML::UnitsPercent)
    step.setArgument('ducts_return_leakage_units', HPXML::UnitsPercent)
    step.setArgument('ducts_supply_leakage_value', 0.1)
    step.setArgument('ducts_return_leakage_value', 0.05)
  elsif ['base-hvac-elec-resistance-only.osw'].include? osw_file
    step.setArgument('heating_system_type', HPXML::HVACTypeElectricResistance)
    step.setArgument('heating_system_fuel', HPXML::FuelTypeElectricity)
    step.setArgument('heating_system_heating_efficiency', 1.0)
    step.setArgument('cooling_system_type', 'none')
  elsif ['base-hvac-evap-cooler-furnace-gas.osw'].include? osw_file
    step.setArgument('cooling_system_type', HPXML::HVACTypeEvaporativeCooler)
    step.removeArgument('cooling_system_cooling_compressor_type')
    step.removeArgument('cooling_system_cooling_sensible_heat_fraction')
  elsif ['base-hvac-evap-cooler-only.osw'].include? osw_file
    step.setArgument('heating_system_type', 'none')
    step.setArgument('cooling_system_type', HPXML::HVACTypeEvaporativeCooler)
    step.removeArgument('cooling_system_cooling_compressor_type')
    step.removeArgument('cooling_system_cooling_sensible_heat_fraction')
  elsif ['base-hvac-evap-cooler-only-ducted.osw'].include? osw_file
    step.setArgument('heating_system_type', 'none')
    step.setArgument('cooling_system_type', HPXML::HVACTypeEvaporativeCooler)
    step.removeArgument('cooling_system_cooling_compressor_type')
    step.removeArgument('cooling_system_cooling_sensible_heat_fraction')
    step.setArgument('cooling_system_is_ducted', true)
  elsif ['base-hvac-fireplace-wood-only.osw'].include? osw_file
    step.setArgument('heating_system_type', HPXML::HVACTypeFireplace)
    step.setArgument('heating_system_fuel', HPXML::FuelTypeWoodCord)
    step.setArgument('heating_system_heating_efficiency', 0.8)
    step.setArgument('cooling_system_type', 'none')
  elsif ['base-hvac-fixed-heater-electric-only.osw'].include? osw_file
    step.setArgument('heating_system_type', HPXML::HVACTypeFixedHeater)
    step.setArgument('heating_system_fuel', HPXML::FuelTypeElectricity)
    step.setArgument('heating_system_heating_efficiency', 1.0)
  elsif ['base-hvac-floor-furnace-propane-only.osw'].include? osw_file
    step.setArgument('heating_system_type', HPXML::HVACTypeFloorFurnace)
    step.setArgument('heating_system_fuel', HPXML::FuelTypePropane)
    step.setArgument('heating_system_heating_efficiency', 0.8)
    step.setArgument('heating_system_electric_auxiliary_energy', 200.0)
    step.setArgument('cooling_system_type', 'none')
  elsif ['base-hvac-furnace-elec-central-ac-1-speed.osw'].include? osw_file
    step.setArgument('heating_system_fuel', HPXML::FuelTypeElectricity)
    step.setArgument('heating_system_heating_efficiency', 1.0)
  elsif ['base-hvac-furnace-elec-only.osw'].include? osw_file
    step.setArgument('heating_system_fuel', HPXML::FuelTypeElectricity)
    step.setArgument('heating_system_heating_efficiency', 1.0)
    step.setArgument('cooling_system_type', 'none')
  elsif ['base-hvac-furnace-gas-central-ac-2-speed.osw'].include? osw_file
    step.setArgument('cooling_system_cooling_efficiency_seer', 18.0)
    step.setArgument('cooling_system_cooling_compressor_type', HPXML::HVACCompressorTypeTwoStage)
  elsif ['base-hvac-furnace-gas-central-ac-var-speed.osw'].include? osw_file
    step.setArgument('cooling_system_cooling_efficiency_seer', 24.0)
    step.setArgument('cooling_system_cooling_compressor_type', HPXML::HVACCompressorTypeVariableSpeed)
    step.setArgument('cooling_system_cooling_sensible_heat_fraction', 0.78)
  elsif ['base-hvac-furnace-gas-only.osw'].include? osw_file
    step.setArgument('heating_system_electric_auxiliary_energy', 700.0)
    step.setArgument('cooling_system_type', 'none')
  elsif ['base-hvac-furnace-gas-room-ac.osw'].include? osw_file
    step.setArgument('cooling_system_type', HPXML::HVACTypeRoomAirConditioner)
    step.removeArgument('cooling_system_cooling_compressor_type')
    step.setArgument('cooling_system_cooling_sensible_heat_fraction', 0.65)
  elsif ['base-hvac-furnace-oil-only.osw'].include? osw_file
    step.setArgument('heating_system_fuel', HPXML::FuelTypeOil)
    step.setArgument('cooling_system_type', 'none')
  elsif ['base-hvac-furnace-propane-only.osw'].include? osw_file
    step.setArgument('heating_system_fuel', HPXML::FuelTypePropane)
    step.setArgument('cooling_system_type', 'none')
  elsif ['base-hvac-furnace-wood-only.osw'].include? osw_file
    step.setArgument('heating_system_fuel', HPXML::FuelTypeWoodCord)
    step.setArgument('cooling_system_type', 'none')
  elsif ['base-hvac-mini-split-air-conditioner-only-ducted.osw'].include? osw_file
    step.setArgument('heating_system_type', 'none')
    step.setArgument('cooling_system_type', HPXML::HVACTypeMiniSplitAirConditioner)
    step.setArgument('cooling_system_cooling_efficiency_seer', 19.0)
    step.removeArgument('cooling_system_cooling_compressor_type')
    step.setArgument('cooling_system_is_ducted', true)
    step.setArgument('ducts_supply_leakage_value', 15.0)
    step.setArgument('ducts_return_leakage_value', 5.0)
    step.setArgument('ducts_supply_insulation_r', 0.0)
    step.setArgument('ducts_supply_surface_area', '30.0')
    step.setArgument('ducts_return_surface_area', '10.0')
  elsif ['base-hvac-mini-split-air-conditioner-only-ductless.osw'].include? osw_file
    step.setArgument('cooling_system_is_ducted', false)
    step.removeArgument('cooling_system_cooling_compressor_type')
  elsif ['base-hvac-ground-to-air-heat-pump.osw'].include? osw_file
    step.setArgument('heating_system_type', 'none')
    step.setArgument('cooling_system_type', 'none')
    step.setArgument('heat_pump_type', HPXML::HVACTypeHeatPumpGroundToAir)
    step.setArgument('heat_pump_heating_efficiency_cop', 3.6)
    step.setArgument('heat_pump_cooling_efficiency_eer', 16.6)
    step.removeArgument('heat_pump_cooling_compressor_type')
    step.setArgument('heat_pump_heating_capacity', '42000.0')
    step.setArgument('heat_pump_backup_fuel', HPXML::FuelTypeElectricity)
  elsif ['base-hvac-mini-split-heat-pump-ducted.osw'].include? osw_file
    step.setArgument('heating_system_type', 'none')
    step.setArgument('cooling_system_type', 'none')
    step.setArgument('heat_pump_type', HPXML::HVACTypeHeatPumpMiniSplit)
    step.setArgument('heat_pump_heating_capacity', '52000.0')
    step.setArgument('heat_pump_heating_capacity_17F', '29500.0')
    step.setArgument('heat_pump_heating_efficiency_hspf', 10.0)
    step.setArgument('heat_pump_cooling_efficiency_seer', 19.0)
    step.removeArgument('heat_pump_cooling_compressor_type')
    step.setArgument('heat_pump_backup_fuel', HPXML::FuelTypeElectricity)
    step.setArgument('heat_pump_mini_split_is_ducted', true)
    step.setArgument('ducts_supply_leakage_value', 15.0)
    step.setArgument('ducts_return_leakage_value', 5.0)
    step.setArgument('ducts_supply_insulation_r', 0.0)
    step.setArgument('ducts_supply_surface_area', '30.0')
    step.setArgument('ducts_return_surface_area', '10.0')
  elsif ['base-hvac-mini-split-heat-pump-ducted-cooling-only.osw'].include? osw_file
    step.setArgument('heating_system_type', 'none')
    step.setArgument('cooling_system_type', 'none')
    step.setArgument('heat_pump_type', HPXML::HVACTypeHeatPumpMiniSplit)
    step.setArgument('heat_pump_heating_efficiency_hspf', 10.0)
    step.setArgument('heat_pump_cooling_efficiency_seer', 19.0)
    step.removeArgument('heat_pump_cooling_compressor_type')
    step.setArgument('heat_pump_heating_capacity', '0')
    step.setArgument('heat_pump_heating_capacity_17F', '0')
    step.setArgument('heat_pump_fraction_heat_load_served', 0)
    step.setArgument('heat_pump_mini_split_is_ducted', true)
    step.setArgument('ducts_supply_leakage_value', 15.0)
    step.setArgument('ducts_return_leakage_value', 5.0)
    step.setArgument('ducts_supply_insulation_r', 0.0)
    step.setArgument('ducts_supply_surface_area', '30.0')
    step.setArgument('ducts_return_surface_area', '10.0')
  elsif ['base-hvac-mini-split-heat-pump-ducted-heating-only.osw'].include? osw_file
    step.setArgument('heating_system_type', 'none')
    step.setArgument('cooling_system_type', 'none')
    step.setArgument('heat_pump_type', HPXML::HVACTypeHeatPumpMiniSplit)
    step.setArgument('heat_pump_heating_capacity', '52000.0')
    step.setArgument('heat_pump_heating_capacity_17F', '29500.0')
    step.setArgument('heat_pump_heating_efficiency_hspf', 10.0)
    step.setArgument('heat_pump_cooling_efficiency_seer', 19.0)
    step.removeArgument('heat_pump_cooling_compressor_type')
    step.setArgument('heat_pump_cooling_capacity', '0')
    step.setArgument('heat_pump_fraction_cool_load_served', 0)
    step.setArgument('heat_pump_backup_fuel', HPXML::FuelTypeElectricity)
    step.setArgument('heat_pump_mini_split_is_ducted', true)
    step.setArgument('ducts_supply_leakage_value', 15.0)
    step.setArgument('ducts_return_leakage_value', 5.0)
    step.setArgument('ducts_supply_insulation_r', 0.0)
    step.setArgument('ducts_supply_surface_area', '30.0')
    step.setArgument('ducts_return_surface_area', '10.0')
  elsif ['base-hvac-mini-split-heat-pump-ductless.osw'].include? osw_file
    step.setArgument('heating_system_type', 'none')
    step.setArgument('cooling_system_type', 'none')
    step.setArgument('heat_pump_type', HPXML::HVACTypeHeatPumpMiniSplit)
    step.setArgument('heat_pump_heating_capacity', '52000.0')
    step.removeArgument('heat_pump_cooling_compressor_type')
    step.setArgument('heat_pump_heating_capacity_17F', '29500.0')
    step.setArgument('heat_pump_heating_efficiency_hspf', 10.0)
    step.setArgument('heat_pump_cooling_efficiency_seer', 19.0)
  elsif ['base-hvac-none.osw'].include? osw_file
    step.setArgument('heating_system_type', 'none')
    step.setArgument('cooling_system_type', 'none')
  elsif ['base-hvac-portable-heater-electric-only.osw'].include? osw_file
    step.setArgument('heating_system_type', HPXML::HVACTypePortableHeater)
    step.setArgument('heating_system_fuel', HPXML::FuelTypeElectricity)
    step.setArgument('heating_system_heating_efficiency', 1.0)
  elsif ['base-hvac-programmable-thermostat.osw'].include? osw_file
    step.setArgument('setpoint_heating_setback_temp', 66)
    step.setArgument('setpoint_heating_setback_hours_per_week', 49)
    step.setArgument('setpoint_heating_setback_start_hour', 23)
    step.setArgument('setpoint_cooling_setup_temp', 80)
    step.setArgument('setpoint_cooling_setup_hours_per_week', 42)
    step.setArgument('setpoint_cooling_setup_start_hour', 9)
  elsif ['base-hvac-room-ac-only.osw'].include? osw_file
    step.setArgument('heating_system_type', 'none')
    step.setArgument('cooling_system_type', HPXML::HVACTypeRoomAirConditioner)
    step.removeArgument('cooling_system_cooling_compressor_type')
    step.setArgument('cooling_system_cooling_sensible_heat_fraction', 0.65)
  elsif ['base-hvac-room-ac-only-33percent.osw'].include? osw_file
    step.setArgument('heating_system_type', 'none')
    step.setArgument('cooling_system_type', HPXML::HVACTypeRoomAirConditioner)
    step.removeArgument('cooling_system_cooling_compressor_type')
    step.setArgument('cooling_system_cooling_sensible_heat_fraction', 0.65)
    step.setArgument('cooling_system_fraction_cool_load_served', 0.33)
  elsif ['base-hvac-setpoints.osw'].include? osw_file
    step.setArgument('setpoint_heating_temp', 60.0)
    step.setArgument('setpoint_cooling_temp', 80.0)
  elsif ['base-hvac-stove-oil-only.osw'].include? osw_file
    step.setArgument('heating_system_type', HPXML::HVACTypeStove)
    step.setArgument('heating_system_fuel', HPXML::FuelTypeOil)
    step.setArgument('heating_system_heating_efficiency', 0.8)
    step.setArgument('heating_system_electric_auxiliary_energy', 200.0)
    step.setArgument('cooling_system_type', 'none')
  elsif ['base-hvac-stove-wood-pellets-only.osw'].include? osw_file
    step.setArgument('heating_system_type', HPXML::HVACTypeStove)
    step.setArgument('heating_system_fuel', HPXML::FuelTypeWoodPellets)
    step.setArgument('heating_system_heating_efficiency', 0.8)
    step.setArgument('heating_system_electric_auxiliary_energy', 200.0)
    step.setArgument('cooling_system_type', 'none')
  elsif ['base-hvac-undersized.osw'].include? osw_file
    step.setArgument('heating_system_heating_capacity', '6400.0')
    step.setArgument('cooling_system_cooling_capacity', '4800.0')
    step.setArgument('ducts_supply_leakage_value', 7.5)
    step.setArgument('ducts_return_leakage_value', 2.5)
  elsif ['base-hvac-wall-furnace-elec-only.osw'].include? osw_file
    step.setArgument('heating_system_type', HPXML::HVACTypeWallFurnace)
    step.setArgument('heating_system_fuel', HPXML::FuelTypeElectricity)
    step.setArgument('heating_system_heating_efficiency', 1.0)
    step.setArgument('heating_system_electric_auxiliary_energy', 200.0)
    step.setArgument('cooling_system_type', 'none')
  elsif ['base-lighting-ceiling-fans.osw'].include? osw_file
    step.setArgument('ceiling_fan_present', true)
    step.setArgument('ceiling_fan_efficiency', '100.0')
    step.setArgument('ceiling_fan_quantity', '2')
    step.setArgument('ceiling_fan_cooling_setpoint_temp_offset', 0.5)
  elsif ['base-lighting-detailed.osw'].include? osw_file
    step.setArgument('lighting_weekday_fractions_interior', '0.124, 0.074, 0.050, 0.050, 0.053, 0.140, 0.330, 0.420, 0.430, 0.424, 0.411, 0.394, 0.382, 0.378, 0.378, 0.379, 0.386, 0.412, 0.484, 0.619, 0.783, 0.880, 0.597, 0.249')
    step.setArgument('lighting_weekend_fractions_interior', '0.124, 0.074, 0.050, 0.050, 0.053, 0.140, 0.330, 0.420, 0.430, 0.424, 0.411, 0.394, 0.382, 0.378, 0.378, 0.379, 0.386, 0.412, 0.484, 0.619, 0.783, 0.880, 0.597, 0.249')
    step.setArgument('lighting_monthly_multipliers_interior', '1.075, 1.064951905, 1.0375, 1.0, 0.9625, 0.935048095, 0.925, 0.935048095, 0.9625, 1.0, 1.0375, 1.064951905')
    step.setArgument('lighting_weekday_fractions_exterior', '0.046, 0.046, 0.046, 0.046, 0.046, 0.037, 0.035, 0.034, 0.033, 0.028, 0.022, 0.015, 0.012, 0.011, 0.011, 0.012, 0.019, 0.037, 0.049, 0.065, 0.091, 0.105, 0.091, 0.063')
    step.setArgument('lighting_weekend_fractions_exterior', '0.046, 0.046, 0.045, 0.045, 0.046, 0.045, 0.044, 0.041, 0.036, 0.03, 0.024, 0.016, 0.012, 0.011, 0.011, 0.012, 0.019, 0.038, 0.048, 0.06, 0.083, 0.098, 0.085, 0.059')
    step.setArgument('lighting_monthly_multipliers_exterior', '1.248, 1.257, 0.993, 0.989, 0.993, 0.827, 0.821, 0.821, 0.827, 0.99, 0.987, 1.248')
    step.setArgument('lighting_weekday_fractions_garage', '0.046, 0.046, 0.046, 0.046, 0.046, 0.037, 0.035, 0.034, 0.033, 0.028, 0.022, 0.015, 0.012, 0.011, 0.011, 0.012, 0.019, 0.037, 0.049, 0.065, 0.091, 0.105, 0.091, 0.063')
    step.setArgument('lighting_weekend_fractions_garage', '0.046, 0.046, 0.045, 0.045, 0.046, 0.045, 0.044, 0.041, 0.036, 0.03, 0.024, 0.016, 0.012, 0.011, 0.011, 0.012, 0.019, 0.038, 0.048, 0.06, 0.083, 0.098, 0.085, 0.059')
    step.setArgument('lighting_monthly_multipliers_garage', '1.248, 1.257, 0.993, 0.989, 0.993, 0.827, 0.821, 0.821, 0.827, 0.99, 0.987, 1.248')
    step.setArgument('holiday_lighting_present', true)
    step.setArgument('holiday_lighting_daily_kwh', '1.1')
    step.setArgument('holiday_lighting_period_begin_month', '11')
    step.setArgument('holiday_lighting_period_begin_day_of_month', '24')
    step.setArgument('holiday_lighting_period_end_month', '1')
    step.setArgument('holiday_lighting_period_end_day_of_month', '6')
    step.setArgument('holiday_lighting_weekday_fractions_exterior', '0.0, 0.0, 0.0, 0.0, 0.0, 0.0, 0.0, 0.0, 0.0, 0.0, 0.0, 0.0, 0.0, 0.0, 0.0, 0.0, 0.008, 0.098, 0.168, 0.194, 0.284, 0.192, 0.037, 0.019')
    step.setArgument('holiday_lighting_weekend_fractions_exterior', '0.0, 0.0, 0.0, 0.0, 0.0, 0.0, 0.0, 0.0, 0.0, 0.0, 0.0, 0.0, 0.0, 0.0, 0.0, 0.0, 0.008, 0.098, 0.168, 0.194, 0.284, 0.192, 0.037, 0.019')
  elsif ['base-location-baltimore-md.osw'].include? osw_file
    step.setArgument('weather_station_epw_filepath', 'USA_MD_Baltimore-Washington.Intl.AP.724060_TMY3.epw')
  elsif ['base-location-dallas-tx.osw'].include? osw_file
    step.setArgument('weather_station_epw_filepath', 'USA_TX_Dallas-Fort.Worth.Intl.AP.722590_TMY3.epw')
  elsif ['base-location-duluth-mn.osw'].include? osw_file
    step.setArgument('weather_station_epw_filepath', 'USA_MN_Duluth.Intl.AP.727450_TMY3.epw')
  elsif ['base-location-epw-filepath.osw'].include? osw_file
  elsif ['base-location-epw-filepath-AMY-2012.osw'].include? osw_file
    step.setArgument('weather_station_epw_filepath', 'US_CO_Boulder_AMY_2012.epw')
  elsif ['base-location-miami-fl.osw'].include? osw_file
    step.setArgument('weather_station_epw_filepath', 'USA_FL_Miami.Intl.AP.722020_TMY3.epw')
  elsif ['base-mechvent-balanced.osw'].include? osw_file
    step.setArgument('mech_vent_fan_type', HPXML::MechVentTypeBalanced)
    step.setArgument('mech_vent_fan_power', 60)
  elsif ['base-mechvent-bath-kitchen-fans.osw'].include? osw_file
    step.setArgument('kitchen_fan_present', true)
    step.setArgument('bathroom_fans_present', true)
  elsif ['base-mechvent-cfis.osw'].include? osw_file
    step.setArgument('mech_vent_fan_type', HPXML::MechVentTypeCFIS)
    step.setArgument('mech_vent_flow_rate', 330)
    step.setArgument('mech_vent_hours_in_operation', 8)
    step.setArgument('mech_vent_fan_power', 300)
  elsif ['base-mechvent-cfis-evap-cooler-only-ducted.osw'].include? osw_file
    step.setArgument('heating_system_type', 'none')
    step.setArgument('cooling_system_type', HPXML::HVACTypeEvaporativeCooler)
    step.removeArgument('cooling_system_cooling_compressor_type')
    step.removeArgument('cooling_system_cooling_sensible_heat_fraction')
    step.setArgument('cooling_system_is_ducted', true)
    step.setArgument('mech_vent_fan_type', HPXML::MechVentTypeCFIS)
    step.setArgument('mech_vent_flow_rate', 330)
    step.setArgument('mech_vent_hours_in_operation', 8)
    step.setArgument('mech_vent_fan_power', 300)
  elsif ['base-mechvent-erv.osw'].include? osw_file
    step.setArgument('mech_vent_fan_type', HPXML::MechVentTypeERV)
    step.setArgument('mech_vent_fan_power', 60)
  elsif ['base-mechvent-erv-atre-asre.osw'].include? osw_file
    step.setArgument('mech_vent_fan_type', HPXML::MechVentTypeERV)
    step.setArgument('mech_vent_total_recovery_efficiency_type', 'Adjusted')
    step.setArgument('mech_vent_total_recovery_efficiency', 0.526)
    step.setArgument('mech_vent_sensible_recovery_efficiency_type', 'Adjusted')
    step.setArgument('mech_vent_sensible_recovery_efficiency', 0.79)
    step.setArgument('mech_vent_fan_power', 60)
  elsif ['base-mechvent-exhaust.osw'].include? osw_file
    step.setArgument('mech_vent_fan_type', HPXML::MechVentTypeExhaust)
  elsif ['base-mechvent-hrv.osw'].include? osw_file
    step.setArgument('mech_vent_fan_type', HPXML::MechVentTypeHRV)
    step.setArgument('mech_vent_fan_power', 60)
  elsif ['base-mechvent-hrv-asre.osw'].include? osw_file
    step.setArgument('mech_vent_fan_type', HPXML::MechVentTypeHRV)
    step.setArgument('mech_vent_sensible_recovery_efficiency_type', 'Adjusted')
    step.setArgument('mech_vent_sensible_recovery_efficiency', 0.79)
    step.setArgument('mech_vent_fan_power', 60)
  elsif ['base-mechvent-supply.osw'].include? osw_file
    step.setArgument('mech_vent_fan_type', HPXML::MechVentTypeSupply)
  elsif ['base-mechvent-whole-house-fan.osw'].include? osw_file
    step.setArgument('whole_house_fan_present', true)
  elsif ['base-misc-defaults.osw'].include? osw_file
    step.removeArgument('simulation_control_timestep')
    step.removeArgument('site_type')
    step.setArgument('geometry_num_occupants', Constants.Auto)
    step.removeArgument('roof_material_type')
    step.setArgument('roof_color', HPXML::ColorLight)
    step.removeArgument('roof_material_type')
    step.removeArgument('wall_siding_type')
    step.setArgument('wall_color', HPXML::ColorMedium)
    step.removeArgument('window_fraction_operable')
    step.removeArgument('window_interior_shading_winter')
    step.removeArgument('window_interior_shading_summer')
    step.removeArgument('cooling_system_cooling_compressor_type')
    step.removeArgument('cooling_system_cooling_sensible_heat_fraction')
    step.setArgument('ducts_supply_location', Constants.Auto)
    step.setArgument('ducts_return_location', Constants.Auto)
    step.setArgument('ducts_supply_surface_area', Constants.Auto)
    step.setArgument('ducts_return_surface_area', Constants.Auto)
    step.setArgument('kitchen_fan_present', true)
    step.removeArgument('kitchen_fan_flow_rate')
    step.removeArgument('kitchen_fan_hours_in_operation')
    step.removeArgument('kitchen_fan_power')
    step.removeArgument('kitchen_fan_start_hour')
    step.setArgument('bathroom_fans_present', true)
    step.removeArgument('bathroom_fans_flow_rate')
    step.removeArgument('bathroom_fans_hours_in_operation')
    step.removeArgument('bathroom_fans_power')
    step.removeArgument('bathroom_fans_start_hour')
    step.removeArgument('bathroom_fans_quantity')
    step.setArgument('water_heater_location', Constants.Auto)
    step.setArgument('water_heater_tank_volume', Constants.Auto)
    step.setArgument('water_heater_heating_capacity', Constants.Auto)
    step.setArgument('water_heater_setpoint_temperature', Constants.Auto)
    step.setArgument('dhw_distribution_standard_piping_length', Constants.Auto)
    step.setArgument('solar_thermal_system_type', 'hot water')
    step.setArgument('solar_thermal_collector_type', HPXML::SolarThermalTypeSingleGlazing)
    step.setArgument('solar_thermal_collector_rated_optical_efficiency', 0.77)
    step.setArgument('solar_thermal_collector_rated_thermal_losses', 0.793)
    step.setArgument('pv_system_module_type_1', HPXML::PVModuleTypeStandard)
    step.removeArgument('pv_system_inverter_efficiency_1')
    step.removeArgument('pv_system_system_losses_fraction_1')
    step.setArgument('pv_system_year_modules_manufactured_1', 2015)
    step.setArgument('clothes_washer_location', Constants.Auto)
    step.setArgument('clothes_washer_efficiency_mef', Constants.Auto)
    step.setArgument('clothes_washer_efficiency_imef', Constants.Auto)
    step.setArgument('clothes_washer_rated_annual_kwh', Constants.Auto)
    step.setArgument('clothes_washer_label_electric_rate', Constants.Auto)
    step.setArgument('clothes_washer_label_gas_rate', Constants.Auto)
    step.setArgument('clothes_washer_label_annual_gas_cost', Constants.Auto)
    step.setArgument('clothes_washer_label_usage', Constants.Auto)
    step.setArgument('clothes_washer_capacity', Constants.Auto)
    step.setArgument('clothes_dryer_location', Constants.Auto)
    step.setArgument('clothes_dryer_efficiency_cef', Constants.Auto)
    step.setArgument('clothes_dryer_control_type', Constants.Auto)
    step.setArgument('dishwasher_efficiency_kwh', Constants.Auto)
    step.setArgument('dishwasher_label_electric_rate', Constants.Auto)
    step.setArgument('dishwasher_label_gas_rate', Constants.Auto)
    step.setArgument('dishwasher_label_annual_gas_cost', Constants.Auto)
    step.setArgument('dishwasher_label_usage', Constants.Auto)
    step.setArgument('dishwasher_place_setting_capacity', Constants.Auto)
    step.setArgument('refrigerator_location', Constants.Auto)
    step.setArgument('refrigerator_rated_annual_kwh', Constants.Auto)
    step.removeArgument('cooking_range_oven_is_induction')
    step.removeArgument('cooking_range_oven_is_convection')
    step.setArgument('ceiling_fan_present', true)
    step.setArgument('plug_loads_television_annual_kwh', Constants.Auto)
    step.setArgument('plug_loads_other_annual_kwh', Constants.Auto)
    step.setArgument('plug_loads_other_frac_sensible', Constants.Auto)
    step.setArgument('plug_loads_other_frac_latent', Constants.Auto)
  elsif ['base-misc-defaults2.osw'].include? osw_file
    step.setArgument('water_heater_location', Constants.Auto)
    step.setArgument('water_heater_tank_volume', Constants.Auto)
    step.setArgument('water_heater_efficiency_type', 'UniformEnergyFactor')
    step.setArgument('water_heater_heating_capacity', Constants.Auto)
    step.setArgument('water_heater_setpoint_temperature', Constants.Auto)
    step.setArgument('dhw_distribution_system_type', HPXML::DHWDistTypeRecirc)
    step.setArgument('dhw_distribution_recirc_control_type', HPXML::DHWRecirControlTypeSensor)
    step.setArgument('dhw_distribution_recirc_piping_length', Constants.Auto)
    step.setArgument('dhw_distribution_recirc_branch_piping_length', Constants.Auto)
    step.setArgument('dhw_distribution_recirc_pump_power', Constants.Auto)
    step.setArgument('dhw_distribution_pipe_r', 3)
<<<<<<< HEAD
  elsif ['base-misc-large-uncommon-loads.osw'].include? osw_file
=======
  elsif ['base-misc-loads-large-uncommon.osw'].include? osw_file
    step.setArgument('refrigerator_weekday_fractions', '0.040, 0.039, 0.038, 0.037, 0.036, 0.036, 0.038, 0.040, 0.041, 0.041, 0.040, 0.040, 0.042, 0.042, 0.042, 0.041, 0.044, 0.048, 0.050, 0.048, 0.047, 0.046, 0.044, 0.041')
    step.setArgument('refrigerator_weekend_fractions', '0.040, 0.039, 0.038, 0.037, 0.036, 0.036, 0.038, 0.040, 0.041, 0.041, 0.040, 0.040, 0.042, 0.042, 0.042, 0.041, 0.044, 0.048, 0.050, 0.048, 0.047, 0.046, 0.044, 0.041')
    step.setArgument('refrigerator_monthly_multipliers', '0.837, 0.835, 1.084, 1.084, 1.084, 1.096, 1.096, 1.096, 1.096, 0.931, 0.925, 0.837')
>>>>>>> 457cc6da
    step.setArgument('extra_refrigerator_present', true)
    step.setArgument('extra_refrigerator_rated_annual_kwh', '700.0')
    step.setArgument('freezer_present', true)
    step.setArgument('freezer_rated_annual_kwh', '300.0')
    step.setArgument('plug_loads_well_pump_present', true)
    step.setArgument('plug_loads_well_pump_annual_kwh', '475.0')
    step.setArgument('plug_loads_vehicle_present', true)
    step.setArgument('plug_loads_vehicle_annual_kwh', '1500.0')
    step.setArgument('fuel_loads_grill_present', true)
    step.setArgument('fuel_loads_grill_fuel_type', HPXML::FuelTypePropane)
    step.setArgument('fuel_loads_grill_annual_therm', '25.0')
    step.setArgument('fuel_loads_lighting_present', true)
    step.setArgument('fuel_loads_lighting_annual_therm', '28.0')
    step.setArgument('fuel_loads_fireplace_present', true)
    step.setArgument('fuel_loads_fireplace_fuel_type', HPXML::FuelTypeWoodCord)
    step.setArgument('fuel_loads_fireplace_annual_therm', '55.0')
    step.setArgument('pool_present', true)
    step.setArgument('pool_heater_type', HPXML::HeaterTypeGas)
    step.setArgument('pool_pump_annual_kwh', '2700.0')
    step.setArgument('pool_heater_annual_therm', '500.0')
    step.setArgument('hot_tub_present', true)
    step.setArgument('hot_tub_pump_annual_kwh', '1000.0')
    step.setArgument('hot_tub_heater_annual_kwh', '1300.0')
<<<<<<< HEAD
  elsif ['base-misc-large-uncommon-loads2.osw'].include? osw_file
=======
    step.setArgument('hot_tub_pump_weekday_fractions', '0.024, 0.029, 0.024, 0.029, 0.047, 0.067, 0.057, 0.024, 0.024, 0.019, 0.015, 0.014, 0.014, 0.014, 0.024, 0.058, 0.126, 0.122, 0.068, 0.061, 0.051, 0.043, 0.024, 0.024')
    step.setArgument('hot_tub_pump_weekend_fractions', '0.024, 0.029, 0.024, 0.029, 0.047, 0.067, 0.057, 0.024, 0.024, 0.019, 0.015, 0.014, 0.014, 0.014, 0.024, 0.058, 0.126, 0.122, 0.068, 0.061, 0.051, 0.043, 0.024, 0.024')
    step.setArgument('hot_tub_pump_monthly_multipliers', '0.837, 0.835, 1.084, 1.084, 1.084, 1.096, 1.096, 1.096, 1.096, 0.931, 0.925, 0.837')
    step.setArgument('hot_tub_heater_weekday_fractions', '0.024, 0.029, 0.024, 0.029, 0.047, 0.067, 0.057, 0.024, 0.024, 0.019, 0.015, 0.014, 0.014, 0.014, 0.024, 0.058, 0.126, 0.122, 0.068, 0.061, 0.051, 0.043, 0.024, 0.024')
    step.setArgument('hot_tub_heater_weekend_fractions', '0.024, 0.029, 0.024, 0.029, 0.047, 0.067, 0.057, 0.024, 0.024, 0.019, 0.015, 0.014, 0.014, 0.014, 0.024, 0.058, 0.126, 0.122, 0.068, 0.061, 0.051, 0.043, 0.024, 0.024')
    step.setArgument('hot_tub_heater_monthly_multipliers', '0.921, 0.928, 0.921, 0.915, 0.921, 1.160, 1.158, 1.158, 1.160, 0.921, 0.915, 0.921')
  elsif ['base-misc-loads-large-uncommon2.osw'].include? osw_file
>>>>>>> 457cc6da
    step.setArgument('pool_heater_type', 'none')
    step.setArgument('hot_tub_heater_type', HPXML::HeaterTypeHeatPump)
    step.setArgument('hot_tub_heater_annual_kwh', '260.0')
    step.setArgument('fuel_loads_grill_fuel_type', HPXML::FuelTypeOil)
    step.setArgument('fuel_loads_fireplace_fuel_type', HPXML::FuelTypeWoodPellets)
<<<<<<< HEAD
  elsif ['base-misc-lighting-detailed.osw'].include? osw_file
    step.setArgument('holiday_lighting_present', true)
    step.setArgument('holiday_lighting_daily_kwh', '1.1')
  elsif ['base-misc-neighbor-shading.osw'].include? osw_file
    step.setArgument('neighbor_back_distance', 10)
    step.setArgument('neighbor_front_distance', 15)
    step.setArgument('neighbor_front_height', '12')
  elsif ['base-misc-usage-multiplier.osw'].include? osw_file
=======
  elsif ['base-misc-loads-usage-multiplier.osw'].include? osw_file
>>>>>>> 457cc6da
    step.setArgument('water_fixtures_usage_multiplier', 0.9)
    step.setArgument('lighting_usage_multiplier_interior', 0.9)
    step.setArgument('lighting_usage_multiplier_exterior', 0.9)
    step.setArgument('lighting_usage_multiplier_garage', 0.9)
    step.setArgument('clothes_washer_usage_multiplier', 0.9)
    step.setArgument('clothes_dryer_usage_multiplier', 0.9)
    step.setArgument('dishwasher_usage_multiplier', 0.9)
    step.setArgument('refrigerator_usage_multiplier', 0.9)
    step.setArgument('cooking_range_oven_usage_multiplier', 0.9)
    step.setArgument('plug_loads_television_usage_multiplier', 0.9)
    step.setArgument('plug_loads_other_usage_multiplier', 0.9)
  elsif ['base-misc-neighbor-shading.osw'].include? osw_file
    step.setArgument('neighbor_back_distance', 10)
    step.setArgument('neighbor_front_distance', 15)
    step.setArgument('neighbor_front_height', '12')
  elsif ['base-pv.osw'].include? osw_file
    step.setArgument('pv_system_module_type_1', HPXML::PVModuleTypeStandard)
    step.setArgument('pv_system_module_type_2', HPXML::PVModuleTypePremium)
    step.setArgument('pv_system_array_azimuth_2', 90)
    step.setArgument('pv_system_max_power_output_2', 1500)
  elsif ['base-simcontrol-daylight-saving-custom.osw'].include? osw_file
    step.setArgument('simulation_control_daylight_saving_enabled', true)
    step.setArgument('simulation_control_daylight_saving_begin_month', 3)
    step.setArgument('simulation_control_daylight_saving_begin_day_of_month', 10)
    step.setArgument('simulation_control_daylight_saving_end_month', 11)
    step.setArgument('simulation_control_daylight_saving_end_day_of_month', 6)
  elsif ['base-simcontrol-daylight-saving-disabled.osw'].include? osw_file
    step.setArgument('simulation_control_daylight_saving_enabled', false)
  elsif ['base-schedules-average.osw'].include? osw_file
    step.setArgument('schedules_type', 'average')
    step.removeArgument('schedules_path')
  elsif ['base-schedules-stochastic.osw'].include? osw_file
    step.setArgument('schedules_type', 'stochastic')
    step.removeArgument('schedules_path')
  elsif ['base-simcontrol-runperiod-1-month.osw'].include? osw_file
    step.setArgument('simulation_control_run_period_end_month', 1)
    step.setArgument('simulation_control_run_period_end_day_of_month', 31)
  elsif ['base-simcontrol-timestep-10-mins.osw'].include? osw_file
    step.setArgument('simulation_control_timestep', '10')
  elsif ['extra-auto.osw'].include? osw_file
    step.setArgument('geometry_num_occupants', Constants.Auto)
    step.setArgument('ducts_supply_location', Constants.Auto)
    step.setArgument('ducts_return_location', Constants.Auto)
    step.setArgument('ducts_supply_surface_area', Constants.Auto)
    step.setArgument('ducts_return_surface_area', Constants.Auto)
    step.setArgument('water_heater_location', Constants.Auto)
    step.setArgument('water_heater_tank_volume', Constants.Auto)
    step.setArgument('dhw_distribution_standard_piping_length', Constants.Auto)
    step.setArgument('clothes_washer_location', Constants.Auto)
    step.setArgument('clothes_dryer_location', Constants.Auto)
    step.setArgument('refrigerator_location', Constants.Auto)
  elsif ['extra-pv-roofpitch.osw'].include? osw_file
    step.setArgument('pv_system_module_type_1', HPXML::PVModuleTypeStandard)
    step.setArgument('pv_system_module_type_2', HPXML::PVModuleTypeStandard)
    step.setArgument('pv_system_array_tilt_1', 'roofpitch')
    step.setArgument('pv_system_array_tilt_2', 'roofpitch+15')
  elsif ['extra-dhw-solar-latitude.osw'].include? osw_file
    step.setArgument('solar_thermal_system_type', 'hot water')
    step.setArgument('solar_thermal_collector_tilt', 'latitude-15')
  elsif ['extra-second-refrigerator.osw'].include? osw_file
    step.setArgument('extra_refrigerator_present', true)
  elsif ['extra-second-heating-system-portable-heater.osw'].include? osw_file
    step.setArgument('heating_system_fuel', HPXML::FuelTypeElectricity)
    step.setArgument('heating_system_heating_capacity', '48000.0')
    step.setArgument('heating_system_fraction_heat_load_served', 0.75)
    step.setArgument('ducts_supply_leakage_value', 0.0)
    step.setArgument('ducts_return_leakage_value', 0.0)
    step.setArgument('ducts_supply_location', HPXML::LocationLivingSpace)
    step.setArgument('ducts_return_location', HPXML::LocationLivingSpace)
    step.setArgument('heating_system_type_2', HPXML::HVACTypePortableHeater)
    step.setArgument('heating_system_heating_capacity_2', '16000.0')
  elsif ['extra-second-heating-system-fireplace.osw'].include? osw_file
    step.setArgument('heating_system_type', HPXML::HVACTypeElectricResistance)
    step.setArgument('heating_system_fuel', HPXML::FuelTypeElectricity)
    step.setArgument('heating_system_heating_capacity', '48000.0')
    step.setArgument('heating_system_fraction_heat_load_served', 0.75)
    step.setArgument('heating_system_type_2', HPXML::HVACTypeFireplace)
    step.setArgument('heating_system_heating_capacity_2', '16000.0')
  elsif ['extra-vacancy-6-months.osw'].include? osw_file
    step.setArgument('simulation_control_vacancy_begin_month', 1)
    step.setArgument('simulation_control_vacancy_begin_day_of_month', 1)
    step.setArgument('simulation_control_vacancy_end_month', 6)
    step.setArgument('simulation_control_vacancy_end_day_of_month', 30)
  elsif ['invalid_files/non-electric-heat-pump-water-heater.osw'].include? osw_file
    step.setArgument('water_heater_type', HPXML::WaterHeaterTypeHeatPump)
    step.setArgument('water_heater_fuel_type', HPXML::FuelTypeNaturalGas)
  elsif ['invalid_files/multiple-heating-and-cooling-systems.osw'].include? osw_file
    step.setArgument('heat_pump_type', HPXML::HVACTypeHeatPumpAirToAir)
  elsif ['invalid_files/non-integer-geometry-num-bathrooms.osw'].include? osw_file
    step.setArgument('geometry_num_bathrooms', '1.5')
  elsif ['invalid_files/non-integer-ceiling-fan-quantity.osw'].include? osw_file
    step.setArgument('ceiling_fan_quantity', '0.5')
  elsif ['invalid_files/single-family-detached-slab-non-zero-foundation-height.osw'].include? osw_file
    step.setArgument('geometry_foundation_type', HPXML::FoundationTypeSlab)
    step.setArgument('geometry_foundation_height_above_grade', 0.0)
  elsif ['invalid_files/single-family-detached-finished-basement-zero-foundation-height.osw'].include? osw_file
    step.setArgument('geometry_foundation_height', 0.0)
  elsif ['invalid_files/single-family-attached-ambient.osw'].include? osw_file
    step.setArgument('geometry_unit_type', HPXML::ResidentialTypeSFA)
    step.setArgument('geometry_corridor_position', 'None')
    step.setArgument('geometry_foundation_type', HPXML::FoundationTypeAmbient)
  elsif ['invalid_files/multifamily-bottom-slab-non-zero-foundation-height.osw'].include? osw_file
    step.setArgument('geometry_unit_type', HPXML::ResidentialTypeApartment)
    step.setArgument('geometry_corridor_position', 'None')
    step.setArgument('geometry_foundation_type', HPXML::FoundationTypeSlab)
    step.setArgument('geometry_foundation_height_above_grade', 0.0)
  elsif ['invalid_files/multifamily-bottom-crawlspace-zero-foundation-height.osw'].include? osw_file
    step.setArgument('geometry_unit_type', HPXML::ResidentialTypeApartment)
    step.setArgument('geometry_corridor_position', 'None')
    step.setArgument('geometry_foundation_type', HPXML::FoundationTypeCrawlspaceUnvented)
    step.setArgument('geometry_foundation_height', 0.0)
  elsif ['invalid_files/slab-non-zero-foundation-height-above-grade.osw'].include? osw_file
    step.setArgument('geometry_foundation_type', HPXML::FoundationTypeSlab)
    step.setArgument('geometry_foundation_height', 0.0)
  elsif ['invalid_files/ducts-location-and-areas-not-same-type.osw'].include? osw_file
    step.setArgument('ducts_supply_location', Constants.Auto)
  elsif ['invalid_files/second-heating-system-serves-majority-heat.osw'].include? osw_file
    step.setArgument('heating_system_fraction_heat_load_served', 0.4)
    step.setArgument('heating_system_type_2', HPXML::HVACTypeFireplace)
    step.setArgument('heating_system_fraction_heat_load_served_2', 0.6)
  end
  return step
end

# frozen_string_literal: true

def create_hpxmls
  require 'oga'
  require_relative 'HPXMLtoOpenStudio/resources/constants'
  require_relative 'HPXMLtoOpenStudio/resources/hotwater_appliances'
  require_relative 'HPXMLtoOpenStudio/resources/hpxml'
  require_relative 'HPXMLtoOpenStudio/resources/misc_loads'
  require_relative 'HPXMLtoOpenStudio/resources/waterheater'
  require_relative 'HPXMLtoOpenStudio/resources/xmlhelper'

  this_dir = File.dirname(__FILE__)
  sample_files_dir = File.join(this_dir, 'workflow/sample_files')

  # Hash of HPXML -> Parent HPXML
  hpxmls_files = {
    'base.xml' => nil,

    'ASHRAE_Standard_140/L100AC.xml' => nil,
    'ASHRAE_Standard_140/L100AL.xml' => nil,
    'ASHRAE_Standard_140/L110AC.xml' => 'ASHRAE_Standard_140/L100AC.xml',
    'ASHRAE_Standard_140/L110AL.xml' => 'ASHRAE_Standard_140/L100AL.xml',
    'ASHRAE_Standard_140/L120AC.xml' => 'ASHRAE_Standard_140/L100AC.xml',
    'ASHRAE_Standard_140/L120AL.xml' => 'ASHRAE_Standard_140/L100AL.xml',
    'ASHRAE_Standard_140/L130AC.xml' => 'ASHRAE_Standard_140/L100AC.xml',
    'ASHRAE_Standard_140/L130AL.xml' => 'ASHRAE_Standard_140/L100AL.xml',
    'ASHRAE_Standard_140/L140AC.xml' => 'ASHRAE_Standard_140/L100AC.xml',
    'ASHRAE_Standard_140/L140AL.xml' => 'ASHRAE_Standard_140/L100AL.xml',
    'ASHRAE_Standard_140/L150AC.xml' => 'ASHRAE_Standard_140/L100AC.xml',
    'ASHRAE_Standard_140/L150AL.xml' => 'ASHRAE_Standard_140/L100AL.xml',
    'ASHRAE_Standard_140/L160AC.xml' => 'ASHRAE_Standard_140/L100AC.xml',
    'ASHRAE_Standard_140/L160AL.xml' => 'ASHRAE_Standard_140/L100AL.xml',
    'ASHRAE_Standard_140/L170AC.xml' => 'ASHRAE_Standard_140/L100AC.xml',
    'ASHRAE_Standard_140/L170AL.xml' => 'ASHRAE_Standard_140/L100AL.xml',
    'ASHRAE_Standard_140/L200AC.xml' => 'ASHRAE_Standard_140/L100AC.xml',
    'ASHRAE_Standard_140/L200AL.xml' => 'ASHRAE_Standard_140/L100AL.xml',
    'ASHRAE_Standard_140/L302XC.xml' => 'ASHRAE_Standard_140/L100AC.xml',
    'ASHRAE_Standard_140/L322XC.xml' => 'ASHRAE_Standard_140/L100AC.xml',
    'ASHRAE_Standard_140/L155AC.xml' => 'ASHRAE_Standard_140/L150AC.xml',
    'ASHRAE_Standard_140/L155AL.xml' => 'ASHRAE_Standard_140/L150AL.xml',
    'ASHRAE_Standard_140/L202AC.xml' => 'ASHRAE_Standard_140/L200AC.xml',
    'ASHRAE_Standard_140/L202AL.xml' => 'ASHRAE_Standard_140/L200AL.xml',
    'ASHRAE_Standard_140/L304XC.xml' => 'ASHRAE_Standard_140/L302XC.xml',
    'ASHRAE_Standard_140/L324XC.xml' => 'ASHRAE_Standard_140/L322XC.xml',

    'invalid_files/cfis-with-hydronic-distribution.xml' => 'base-hvac-boiler-gas-only.xml',
    'invalid_files/clothes-washer-location.xml' => 'base.xml',
    'invalid_files/clothes-dryer-location.xml' => 'base.xml',
    'invalid_files/cooking-range-location.xml' => 'base.xml',
    'invalid_files/appliances-location-unconditioned-space.xml' => 'base.xml',
    'invalid_files/coal-for-non-boiler-heating.xml' => 'base-hvac-stove-oil-only.xml',
    'invalid_files/dhw-frac-load-served.xml' => 'base-dhw-multiple.xml',
    'invalid_files/dishwasher-location.xml' => 'base.xml',
    'invalid_files/duct-location.xml' => 'base.xml',
    'invalid_files/duct-location-unconditioned-space.xml' => 'base.xml',
    'invalid_files/duplicate-id.xml' => 'base.xml',
    'invalid_files/enclosure-attic-missing-roof.xml' => 'base.xml',
    'invalid_files/enclosure-basement-missing-exterior-foundation-wall.xml' => 'base-foundation-unconditioned-basement.xml',
    'invalid_files/enclosure-basement-missing-slab.xml' => 'base-foundation-unconditioned-basement.xml',
    'invalid_files/enclosure-garage-missing-exterior-wall.xml' => 'base-enclosure-garage.xml',
    'invalid_files/enclosure-garage-missing-roof-ceiling.xml' => 'base-enclosure-garage.xml',
    'invalid_files/enclosure-garage-missing-slab.xml' => 'base-enclosure-garage.xml',
    'invalid_files/enclosure-living-missing-ceiling-roof.xml' => 'base.xml',
    'invalid_files/enclosure-living-missing-exterior-wall.xml' => 'base.xml',
    'invalid_files/enclosure-living-missing-floor-slab.xml' => 'base.xml',
    'invalid_files/heat-pump-mixed-fixed-and-autosize-capacities.xml' => 'base-hvac-air-to-air-heat-pump-1-speed.xml',
    'invalid_files/heat-pump-mixed-fixed-and-autosize-capacities2.xml' => 'base-hvac-air-to-air-heat-pump-1-speed.xml',
    'invalid_files/hvac-invalid-distribution-system-type.xml' => 'base.xml',
    'invalid_files/hvac-distribution-multiple-attached-cooling.xml' => 'base-hvac-multiple.xml',
    'invalid_files/hvac-distribution-multiple-attached-heating.xml' => 'base-hvac-multiple.xml',
    'invalid_files/hvac-distribution-return-duct-leakage-missing.xml' => 'base-hvac-evap-cooler-only-ducted.xml',
    'invalid_files/hvac-dse-multiple-attached-cooling.xml' => 'base-hvac-dse.xml',
    'invalid_files/hvac-dse-multiple-attached-heating.xml' => 'base-hvac-dse.xml',
    'invalid_files/hvac-frac-load-served.xml' => 'base-hvac-multiple.xml',
    'invalid_files/invalid-epw-filepath.xml' => 'base-location-epw-filepath.xml',
    'invalid_files/invalid-neighbor-shading-azimuth.xml' => 'base-misc-neighbor-shading.xml',
    'invalid_files/invalid-relatedhvac-dhw-indirect.xml' => 'base-dhw-indirect.xml',
    'invalid_files/invalid-relatedhvac-desuperheater.xml' => 'base-hvac-central-ac-only-1-speed.xml',
    'invalid_files/invalid-timestep.xml' => 'base.xml',
    'invalid_files/invalid-runperiod.xml' => 'base.xml',
    'invalid_files/invalid-window-height.xml' => 'base-enclosure-overhangs.xml',
    'invalid_files/invalid-window-interior-shading.xml' => 'base.xml',
    'invalid_files/invalid-wmo.xml' => 'base.xml',
    'invalid_files/invalid-daylight-saving.xml' => 'base.xml',
    'invalid_files/lighting-fractions.xml' => 'base.xml',
    'invalid_files/missing-elements.xml' => 'base.xml',
    'invalid_files/multifamily-reference-appliance.xml' => 'base.xml',
    'invalid_files/multifamily-reference-duct.xml' => 'base.xml',
    'invalid_files/multifamily-reference-surface.xml' => 'base.xml',
    'invalid_files/multifamily-reference-water-heater.xml' => 'base.xml',
    'invalid_files/net-area-negative-roof.xml' => 'base-enclosure-skylights.xml',
    'invalid_files/net-area-negative-wall.xml' => 'base.xml',
    'invalid_files/orphaned-hvac-distribution.xml' => 'base-hvac-furnace-gas-room-ac.xml',
    'invalid_files/refrigerator-location.xml' => 'base.xml',
    'invalid_files/repeated-relatedhvac-dhw-indirect.xml' => 'base-dhw-indirect.xml',
    'invalid_files/repeated-relatedhvac-desuperheater.xml' => 'base-hvac-central-ac-only-1-speed.xml',
    'invalid_files/slab-zero-exposed-perimeter.xml' => 'base.xml',
    'invalid_files/solar-thermal-system-with-combi-tankless.xml' => 'base-dhw-combi-tankless.xml',
    'invalid_files/solar-thermal-system-with-desuperheater.xml' => 'base-dhw-desuperheater.xml',
    'invalid_files/solar-thermal-system-with-dhw-indirect.xml' => 'base-dhw-combi-tankless.xml',
    'invalid_files/unattached-cfis.xml' => 'base.xml',
    'invalid_files/unattached-door.xml' => 'base.xml',
    'invalid_files/unattached-hvac-distribution.xml' => 'base.xml',
    'invalid_files/unattached-skylight.xml' => 'base-enclosure-skylights.xml',
    'invalid_files/unattached-solar-thermal-system.xml' => 'base-dhw-solar-indirect-flat-plate.xml',
    'invalid_files/unattached-window.xml' => 'base.xml',
    'invalid_files/water-heater-location.xml' => 'base.xml',
    'invalid_files/water-heater-location-other.xml' => 'base.xml',
    'invalid_files/missing-duct-location.xml' => 'base-hvac-multiple.xml',
    'invalid_files/invalid-distribution-cfa-served.xml' => 'base.xml',
    'invalid_files/refrigerators-multiple-primary.xml' => 'base.xml',
    'invalid_files/refrigerators-no-primary.xml' => 'base.xml',
    'base-appliances-coal.xml' => 'base.xml',
    'base-appliances-dehumidifier.xml' => 'base-location-dallas-tx.xml',
    'base-appliances-dehumidifier-ief.xml' => 'base-appliances-dehumidifier.xml',
    'base-appliances-dehumidifier-50percent.xml' => 'base-appliances-dehumidifier.xml',
    'base-appliances-gas.xml' => 'base.xml',
    'base-appliances-modified.xml' => 'base.xml',
    'base-appliances-none.xml' => 'base.xml',
    'base-appliances-oil.xml' => 'base.xml',
    'base-appliances-propane.xml' => 'base.xml',
    'base-appliances-wood.xml' => 'base.xml',
    'base-atticroof-cathedral.xml' => 'base.xml',
    'base-atticroof-conditioned.xml' => 'base.xml',
    'base-atticroof-flat.xml' => 'base.xml',
    'base-atticroof-radiant-barrier.xml' => 'base-location-dallas-tx.xml',
    'base-atticroof-vented.xml' => 'base.xml',
    'base-atticroof-unvented-insulated-roof.xml' => 'base.xml',
    'base-dhw-combi-tankless.xml' => 'base-dhw-indirect.xml',
    'base-dhw-combi-tankless-outside.xml' => 'base-dhw-combi-tankless.xml',
    'base-dhw-desuperheater.xml' => 'base-hvac-central-ac-only-1-speed.xml',
    'base-dhw-desuperheater-hpwh.xml' => 'base-dhw-tank-heat-pump.xml',
    'base-dhw-desuperheater-tankless.xml' => 'base-hvac-central-ac-only-1-speed.xml',
    'base-dhw-desuperheater-2-speed.xml' => 'base-hvac-central-ac-only-2-speed.xml',
    'base-dhw-desuperheater-var-speed.xml' => 'base-hvac-central-ac-only-var-speed.xml',
    'base-dhw-desuperheater-gshp.xml' => 'base-hvac-ground-to-air-heat-pump.xml',
    'base-dhw-dwhr.xml' => 'base.xml',
    'base-dhw-indirect.xml' => 'base-hvac-boiler-gas-only.xml',
    'base-dhw-indirect-dse.xml' => 'base-dhw-indirect.xml',
    'base-dhw-indirect-outside.xml' => 'base-dhw-indirect.xml',
    'base-dhw-indirect-standbyloss.xml' => 'base-dhw-indirect.xml',
    'base-dhw-indirect-with-solar-fraction.xml' => 'base-dhw-indirect.xml',
    'base-dhw-low-flow-fixtures.xml' => 'base.xml',
    'base-dhw-multiple.xml' => 'base-hvac-boiler-gas-only.xml',
    'base-dhw-none.xml' => 'base.xml',
    'base-dhw-recirc-demand.xml' => 'base.xml',
    'base-dhw-recirc-manual.xml' => 'base.xml',
    'base-dhw-recirc-nocontrol.xml' => 'base.xml',
    'base-dhw-recirc-temperature.xml' => 'base.xml',
    'base-dhw-recirc-timer.xml' => 'base.xml',
    'base-dhw-solar-direct-evacuated-tube.xml' => 'base.xml',
    'base-dhw-solar-direct-flat-plate.xml' => 'base.xml',
    'base-dhw-solar-direct-ics.xml' => 'base.xml',
    'base-dhw-solar-fraction.xml' => 'base.xml',
    'base-dhw-solar-indirect-flat-plate.xml' => 'base.xml',
    'base-dhw-solar-thermosyphon-flat-plate.xml' => 'base.xml',
    'base-dhw-tank-coal.xml' => 'base.xml',
    'base-dhw-tank-gas.xml' => 'base.xml',
    'base-dhw-tank-gas-outside.xml' => 'base-dhw-tank-gas.xml',
    'base-dhw-tank-heat-pump.xml' => 'base.xml',
    'base-dhw-tank-heat-pump-outside.xml' => 'base-dhw-tank-heat-pump.xml',
    'base-dhw-tank-heat-pump-with-solar.xml' => 'base-dhw-tank-heat-pump.xml',
    'base-dhw-tank-heat-pump-with-solar-fraction.xml' => 'base-dhw-tank-heat-pump.xml',
    'base-dhw-tank-oil.xml' => 'base.xml',
    'base-dhw-tank-wood.xml' => 'base.xml',
    'base-dhw-tankless-electric.xml' => 'base.xml',
    'base-dhw-tankless-electric-outside.xml' => 'base-dhw-tankless-electric.xml',
    'base-dhw-tankless-gas.xml' => 'base.xml',
    'base-dhw-tankless-gas-with-solar.xml' => 'base-dhw-tankless-gas.xml',
    'base-dhw-tankless-gas-with-solar-fraction.xml' => 'base-dhw-tankless-gas.xml',
    'base-dhw-tankless-propane.xml' => 'base.xml',
    'base-dhw-uef.xml' => 'base.xml',
    'base-dhw-jacket-electric.xml' => 'base.xml',
    'base-dhw-jacket-gas.xml' => 'base-dhw-tank-gas.xml',
    'base-dhw-jacket-indirect.xml' => 'base-dhw-indirect.xml',
    'base-dhw-jacket-hpwh.xml' => 'base-dhw-tank-heat-pump.xml',
    'base-enclosure-2stories.xml' => 'base.xml',
    'base-enclosure-2stories-garage.xml' => 'base-enclosure-2stories.xml',
    'base-enclosure-other-housing-unit.xml' => 'base-foundation-ambient.xml',
    'base-enclosure-other-heated-space.xml' => 'base-foundation-ambient.xml',
    'base-enclosure-other-non-freezing-space.xml' => 'base-foundation-ambient.xml',
    'base-enclosure-other-multifamily-buffer-space.xml' => 'base-foundation-ambient.xml',
    'base-enclosure-beds-1.xml' => 'base.xml',
    'base-enclosure-beds-2.xml' => 'base.xml',
    'base-enclosure-beds-4.xml' => 'base.xml',
    'base-enclosure-beds-5.xml' => 'base.xml',
    'base-enclosure-garage.xml' => 'base.xml',
    'base-enclosure-infil-cfm50.xml' => 'base.xml',
    'base-enclosure-infil-natural-ach.xml' => 'base.xml',
    'base-enclosure-overhangs.xml' => 'base.xml',
    'base-enclosure-rooftypes.xml' => 'base.xml',
    'base-enclosure-skylights.xml' => 'base.xml',
    'base-enclosure-split-surfaces.xml' => 'base-enclosure-skylights.xml',
    'base-enclosure-walltypes.xml' => 'base.xml',
    'base-enclosure-windows-interior-shading.xml' => 'base.xml',
    'base-enclosure-windows-none.xml' => 'base.xml',
    'base-enclosure-attached-multifamily.xml' => 'base.xml',
    'base-foundation-multiple.xml' => 'base-foundation-unconditioned-basement.xml',
    'base-foundation-ambient.xml' => 'base.xml',
    'base-foundation-conditioned-basement-slab-insulation.xml' => 'base.xml',
    'base-foundation-conditioned-basement-wall-interior-insulation.xml' => 'base.xml',
    'base-foundation-slab.xml' => 'base.xml',
    'base-foundation-unconditioned-basement.xml' => 'base.xml',
    'base-foundation-unconditioned-basement-assembly-r.xml' => 'base-foundation-unconditioned-basement.xml',
    'base-foundation-unconditioned-basement-above-grade.xml' => 'base-foundation-unconditioned-basement.xml',
    'base-foundation-unconditioned-basement-wall-insulation.xml' => 'base-foundation-unconditioned-basement.xml',
    'base-foundation-unvented-crawlspace.xml' => 'base.xml',
    'base-foundation-vented-crawlspace.xml' => 'base.xml',
    'base-foundation-walkout-basement.xml' => 'base.xml',
    'base-foundation-complex.xml' => 'base.xml',
    'base-hvac-air-to-air-heat-pump-1-speed.xml' => 'base.xml',
    'base-hvac-air-to-air-heat-pump-2-speed.xml' => 'base.xml',
    'base-hvac-air-to-air-heat-pump-var-speed.xml' => 'base.xml',
    'base-hvac-boiler-coal-only.xml' => 'base.xml',
    'base-hvac-boiler-elec-only.xml' => 'base.xml',
    'base-hvac-boiler-gas-central-ac-1-speed.xml' => 'base.xml',
    'base-hvac-boiler-gas-only.xml' => 'base.xml',
    'base-hvac-boiler-oil-only.xml' => 'base.xml',
    'base-hvac-boiler-propane-only.xml' => 'base.xml',
    'base-hvac-boiler-wood-only.xml' => 'base.xml',
    'base-hvac-central-ac-only-1-speed.xml' => 'base.xml',
    'base-hvac-central-ac-only-2-speed.xml' => 'base.xml',
    'base-hvac-central-ac-only-var-speed.xml' => 'base.xml',
    'base-hvac-central-ac-plus-air-to-air-heat-pump-heating.xml' => 'base-hvac-central-ac-only-1-speed.xml',
    'base-hvac-dse.xml' => 'base.xml',
    'base-hvac-dual-fuel-air-to-air-heat-pump-1-speed.xml' => 'base-hvac-air-to-air-heat-pump-1-speed.xml',
    'base-hvac-dual-fuel-air-to-air-heat-pump-1-speed-electric.xml' => 'base-hvac-dual-fuel-air-to-air-heat-pump-1-speed.xml',
    'base-hvac-dual-fuel-air-to-air-heat-pump-2-speed.xml' => 'base-hvac-air-to-air-heat-pump-2-speed.xml',
    'base-hvac-dual-fuel-air-to-air-heat-pump-var-speed.xml' => 'base-hvac-air-to-air-heat-pump-var-speed.xml',
    'base-hvac-dual-fuel-mini-split-heat-pump-ducted.xml' => 'base-hvac-mini-split-heat-pump-ducted.xml',
    'base-hvac-ducts-leakage-percent.xml' => 'base.xml',
    'base-hvac-elec-resistance-only.xml' => 'base.xml',
    'base-hvac-evap-cooler-furnace-gas.xml' => 'base.xml',
    'base-hvac-evap-cooler-only.xml' => 'base.xml',
    'base-hvac-evap-cooler-only-ducted.xml' => 'base.xml',
    'base-hvac-fireplace-wood-only.xml' => 'base.xml',
    'base-hvac-fixed-heater-electric-only.xml' => 'base.xml',
    'base-hvac-floor-furnace-propane-only.xml' => 'base.xml',
    'base-hvac-flowrate.xml' => 'base.xml',
    'base-hvac-furnace-elec-central-ac-1-speed.xml' => 'base.xml',
    'base-hvac-furnace-elec-only.xml' => 'base.xml',
    'base-hvac-furnace-gas-central-ac-2-speed.xml' => 'base.xml',
    'base-hvac-furnace-gas-central-ac-var-speed.xml' => 'base.xml',
    'base-hvac-furnace-gas-only.xml' => 'base.xml',
    'base-hvac-furnace-gas-room-ac.xml' => 'base.xml',
    'base-hvac-furnace-oil-only.xml' => 'base.xml',
    'base-hvac-furnace-propane-only.xml' => 'base.xml',
    'base-hvac-furnace-wood-only.xml' => 'base.xml',
    'base-hvac-furnace-x3-dse.xml' => 'base.xml',
    'base-hvac-ground-to-air-heat-pump.xml' => 'base.xml',
    'base-hvac-ideal-air.xml' => 'base.xml',
    'base-hvac-mini-split-air-conditioner-only-ducted.xml' => 'base.xml',
    'base-hvac-mini-split-air-conditioner-only-ductless.xml' => 'base-hvac-mini-split-air-conditioner-only-ducted.xml',
    'base-hvac-mini-split-heat-pump-ducted.xml' => 'base.xml',
    'base-hvac-mini-split-heat-pump-ducted-heating-only.xml' => 'base-hvac-mini-split-heat-pump-ducted.xml',
    'base-hvac-mini-split-heat-pump-ducted-cooling-only.xml' => 'base-hvac-mini-split-heat-pump-ducted.xml',
    'base-hvac-mini-split-heat-pump-ductless.xml' => 'base-hvac-mini-split-heat-pump-ducted.xml',
    'base-hvac-multiple.xml' => 'base.xml',
    'base-hvac-multiple2.xml' => 'base.xml',
    'base-hvac-none.xml' => 'base.xml',
    'base-hvac-portable-heater-electric-only.xml' => 'base.xml',
    'base-hvac-programmable-thermostat.xml' => 'base.xml',
    'base-hvac-room-ac-only.xml' => 'base.xml',
    'base-hvac-room-ac-only-33percent.xml' => 'base-hvac-room-ac-only.xml',
    'base-hvac-setpoints.xml' => 'base.xml',
    'base-hvac-stove-oil-only.xml' => 'base.xml',
    'base-hvac-stove-wood-pellets-only.xml' => 'base.xml',
    'base-hvac-undersized.xml' => 'base.xml',
    'base-hvac-wall-furnace-elec-only.xml' => 'base.xml',
    'base-lighting-ceiling-fans.xml' => 'base.xml',
    'base-lighting-detailed.xml' => 'base.xml',
    'base-lighting-none.xml' => 'base.xml',
    'base-location-baltimore-md.xml' => 'base.xml',
    'base-location-dallas-tx.xml' => 'base.xml',
    'base-location-duluth-mn.xml' => 'base.xml',
    'base-location-miami-fl.xml' => 'base.xml',
    'base-location-epw-filepath.xml' => 'base.xml',
    'base-location-epw-filepath-AMY-2012.xml' => 'base.xml',
    'base-mechvent-balanced.xml' => 'base.xml',
    'base-mechvent-bath-kitchen-fans.xml' => 'base.xml',
    'base-mechvent-cfis.xml' => 'base.xml',
    'base-mechvent-cfis-dse.xml' => 'base-hvac-dse.xml',
    'base-mechvent-cfis-evap-cooler-only-ducted.xml' => 'base-hvac-evap-cooler-only-ducted.xml',
    'base-mechvent-erv.xml' => 'base.xml',
    'base-mechvent-erv-atre-asre.xml' => 'base.xml',
    'base-mechvent-exhaust.xml' => 'base.xml',
    'base-mechvent-exhaust-rated-flow-rate.xml' => 'base.xml',
    'base-mechvent-hrv.xml' => 'base.xml',
    'base-mechvent-hrv-asre.xml' => 'base.xml',
    'base-mechvent-multiple.xml' => 'base-mechvent-bath-kitchen-fans.xml',
    'base-mechvent-supply.xml' => 'base.xml',
    'base-mechvent-whole-house-fan.xml' => 'base.xml',
    'base-misc-defaults.xml' => 'base.xml',
    'base-misc-defaults2.xml' => 'base-dhw-recirc-demand.xml',
    'base-misc-loads-large-uncommon.xml' => 'base-enclosure-garage.xml',
    'base-misc-loads-large-uncommon2.xml' => 'base-misc-loads-large-uncommon.xml',
    'base-misc-loads-none.xml' => 'base.xml',
    'base-misc-loads-usage-multiplier.xml' => 'base.xml',
    'base-misc-neighbor-shading.xml' => 'base.xml',
    'base-pv.xml' => 'base.xml',
    'base-simcontrol-daylight-saving-custom.xml' => 'base.xml',
    'base-simcontrol-daylight-saving-disabled.xml' => 'base.xml',
    'base-simcontrol-runperiod-1-month.xml' => 'base.xml',
    'base-simcontrol-timestep-10-mins.xml' => 'base.xml',
<<<<<<< HEAD
    'base-misc-lighting-detailed.xml' => 'base.xml',
    'base-schedules-average.xml' => 'base.xml',
    'base-schedules-stochastic.xml' => 'base.xml',
=======
>>>>>>> 457cc6da

    'hvac_autosizing/base-autosize.xml' => 'base.xml',
    'hvac_autosizing/base-hvac-air-to-air-heat-pump-1-speed-autosize.xml' => 'base-hvac-air-to-air-heat-pump-1-speed.xml',
    'hvac_autosizing/base-hvac-air-to-air-heat-pump-2-speed-autosize.xml' => 'base-hvac-air-to-air-heat-pump-2-speed.xml',
    'hvac_autosizing/base-hvac-air-to-air-heat-pump-var-speed-autosize.xml' => 'base-hvac-air-to-air-heat-pump-var-speed.xml',
    'hvac_autosizing/base-hvac-boiler-elec-only-autosize.xml' => 'base-hvac-boiler-elec-only.xml',
    'hvac_autosizing/base-hvac-boiler-gas-central-ac-1-speed-autosize.xml' => 'base-hvac-boiler-gas-central-ac-1-speed.xml',
    'hvac_autosizing/base-hvac-boiler-gas-only-autosize.xml' => 'base-hvac-boiler-gas-only.xml',
    'hvac_autosizing/base-hvac-central-ac-only-1-speed-autosize.xml' => 'base-hvac-central-ac-only-1-speed.xml',
    'hvac_autosizing/base-hvac-central-ac-only-2-speed-autosize.xml' => 'base-hvac-central-ac-only-2-speed.xml',
    'hvac_autosizing/base-hvac-central-ac-only-var-speed-autosize.xml' => 'base-hvac-central-ac-only-var-speed.xml',
    'hvac_autosizing/base-hvac-central-ac-plus-air-to-air-heat-pump-heating-autosize.xml' => 'base-hvac-central-ac-plus-air-to-air-heat-pump-heating.xml',
    'hvac_autosizing/base-hvac-dual-fuel-air-to-air-heat-pump-1-speed-autosize.xml' => 'base-hvac-dual-fuel-air-to-air-heat-pump-1-speed.xml',
    'hvac_autosizing/base-hvac-dual-fuel-mini-split-heat-pump-ducted-autosize.xml' => 'base-hvac-dual-fuel-mini-split-heat-pump-ducted.xml',
    'hvac_autosizing/base-hvac-elec-resistance-only-autosize.xml' => 'base-hvac-elec-resistance-only.xml',
    'hvac_autosizing/base-hvac-evap-cooler-furnace-gas-autosize.xml' => 'base-hvac-evap-cooler-furnace-gas.xml',
    'hvac_autosizing/base-hvac-floor-furnace-propane-only-autosize.xml' => 'base-hvac-floor-furnace-propane-only.xml',
    'hvac_autosizing/base-hvac-furnace-elec-only-autosize.xml' => 'base-hvac-furnace-elec-only.xml',
    'hvac_autosizing/base-hvac-furnace-gas-central-ac-2-speed-autosize.xml' => 'base-hvac-furnace-gas-central-ac-2-speed.xml',
    'hvac_autosizing/base-hvac-furnace-gas-central-ac-var-speed-autosize.xml' => 'base-hvac-furnace-gas-central-ac-var-speed.xml',
    'hvac_autosizing/base-hvac-furnace-gas-only-autosize.xml' => 'base-hvac-furnace-gas-only.xml',
    'hvac_autosizing/base-hvac-furnace-gas-room-ac-autosize.xml' => 'base-hvac-furnace-gas-room-ac.xml',
    'hvac_autosizing/base-hvac-ground-to-air-heat-pump-autosize.xml' => 'base-hvac-ground-to-air-heat-pump.xml',
    'hvac_autosizing/base-hvac-mini-split-heat-pump-ducted-autosize.xml' => 'base-hvac-mini-split-heat-pump-ducted.xml',
    'hvac_autosizing/base-hvac-mini-split-heat-pump-ducted-heating-only-autosize.xml' => 'base-hvac-mini-split-heat-pump-ducted-heating-only.xml',
    'hvac_autosizing/base-hvac-mini-split-heat-pump-ducted-cooling-only-autosize.xml' => 'base-hvac-mini-split-heat-pump-ducted-cooling-only.xml',
    'hvac_autosizing/base-hvac-mini-split-air-conditioner-only-ducted-autosize.xml' => 'base-hvac-mini-split-air-conditioner-only-ducted.xml',
    'hvac_autosizing/base-hvac-room-ac-only-autosize.xml' => 'base-hvac-room-ac-only.xml',
    'hvac_autosizing/base-hvac-stove-oil-only-autosize.xml' => 'base-hvac-stove-oil-only.xml',
    'hvac_autosizing/base-hvac-wall-furnace-elec-only-autosize.xml' => 'base-hvac-wall-furnace-elec-only.xml',
  }

  puts "Generating #{hpxmls_files.size} HPXML files..."

  hpxmls_files.each do |derivative, parent|
    print '.'

    begin
      hpxml_files = [derivative]
      unless parent.nil?
        hpxml_files.unshift(parent)
      end
      while not parent.nil?
        next unless hpxmls_files.keys.include? parent

        unless hpxmls_files[parent].nil?
          hpxml_files.unshift(hpxmls_files[parent])
        end
        parent = hpxmls_files[parent]
      end

      hpxml = HPXML.new
      hpxml_files.each do |hpxml_file|
        set_hpxml_header(hpxml_file, hpxml)
        set_hpxml_site(hpxml_file, hpxml)
        set_hpxml_neighbor_buildings(hpxml_file, hpxml)
        set_hpxml_building_construction(hpxml_file, hpxml)
        set_hpxml_building_occupancy(hpxml_file, hpxml)
        set_hpxml_climate_and_risk_zones(hpxml_file, hpxml)
        set_hpxml_air_infiltration_measurements(hpxml_file, hpxml)
        set_hpxml_attics(hpxml_file, hpxml)
        set_hpxml_foundations(hpxml_file, hpxml)
        set_hpxml_roofs(hpxml_file, hpxml)
        set_hpxml_rim_joists(hpxml_file, hpxml)
        set_hpxml_walls(hpxml_file, hpxml)
        set_hpxml_foundation_walls(hpxml_file, hpxml)
        set_hpxml_frame_floors(hpxml_file, hpxml)
        set_hpxml_slabs(hpxml_file, hpxml)
        set_hpxml_windows(hpxml_file, hpxml)
        set_hpxml_skylights(hpxml_file, hpxml)
        set_hpxml_doors(hpxml_file, hpxml)
        set_hpxml_heating_systems(hpxml_file, hpxml)
        set_hpxml_cooling_systems(hpxml_file, hpxml)
        set_hpxml_heat_pumps(hpxml_file, hpxml)
        set_hpxml_hvac_control(hpxml_file, hpxml)
        set_hpxml_hvac_distributions(hpxml_file, hpxml)
        set_hpxml_ventilation_fans(hpxml_file, hpxml)
        set_hpxml_water_heating_systems(hpxml_file, hpxml)
        set_hpxml_hot_water_distribution(hpxml_file, hpxml)
        set_hpxml_water_fixtures(hpxml_file, hpxml)
        set_hpxml_solar_thermal_system(hpxml_file, hpxml)
        set_hpxml_pv_systems(hpxml_file, hpxml)
        set_hpxml_clothes_washer(hpxml_file, hpxml)
        set_hpxml_clothes_dryer(hpxml_file, hpxml)
        set_hpxml_dishwasher(hpxml_file, hpxml)
        set_hpxml_refrigerator(hpxml_file, hpxml)
        set_hpxml_freezer(hpxml_file, hpxml)
        set_hpxml_dehumidifier(hpxml_file, hpxml)
        set_hpxml_cooking_range(hpxml_file, hpxml)
        set_hpxml_oven(hpxml_file, hpxml)
        set_hpxml_lighting(hpxml_file, hpxml)
        set_hpxml_ceiling_fans(hpxml_file, hpxml)
        set_hpxml_lighting_schedule(hpxml_file, hpxml)
        set_hpxml_pools(hpxml_file, hpxml)
        set_hpxml_hot_tubs(hpxml_file, hpxml)
        set_hpxml_plug_loads(hpxml_file, hpxml)
        set_hpxml_fuel_loads(hpxml_file, hpxml)
      end

      hpxml_doc = hpxml.to_oga()

      if ['invalid_files/missing-elements.xml'].include? derivative
        XMLHelper.delete_element(hpxml_doc, '/HPXML/Building/BuildingDetails/BuildingSummary/BuildingConstruction/NumberofConditionedFloors')
        XMLHelper.delete_element(hpxml_doc, '/HPXML/Building/BuildingDetails/BuildingSummary/BuildingConstruction/ConditionedFloorArea')
      end

      if derivative.include? 'ASHRAE_Standard_140'
        hpxml_path = File.join(sample_files_dir, '../tests', derivative)
      else
        hpxml_path = File.join(sample_files_dir, derivative)
      end

      if not hpxml_path.include? 'invalid_files'
        # Validate file against HPXML schema
        schemas_dir = File.absolute_path(File.join(File.dirname(__FILE__), 'HPXMLtoOpenStudio/resources'))
        errors = XMLHelper.validate(hpxml_doc.to_s, File.join(schemas_dir, 'HPXML.xsd'), nil)
        if errors.size > 0
          fail "ERRORS: #{errors}"
        end

        # Check for additional errors
        errors = hpxml.check_for_errors()
        if errors.size > 0
          fail "ERRORS: #{errors}"
        end
      end

      XMLHelper.write_file(hpxml_doc, hpxml_path)
    rescue Exception => e
      puts "\n#{e}\n#{e.backtrace.join('\n')}"
      puts "\nError: Did not successfully generate #{derivative}."
      exit!
    end
  end

  puts "\n"

  # Print warnings about extra files
  abs_hpxml_files = []
  dirs = [nil]
  hpxmls_files.keys.each do |hpxml_file|
    abs_hpxml_files << File.absolute_path(File.join(sample_files_dir, hpxml_file))
    next unless hpxml_file.include? '/'

    dirs << hpxml_file.split('/')[0] + '/'
  end
  dirs.uniq.each do |dir|
    Dir["#{sample_files_dir}/#{dir}*.xml"].each do |xml|
      next if abs_hpxml_files.include? File.absolute_path(xml)

      puts "Warning: Extra HPXML file found at #{File.absolute_path(xml)}"
    end
  end
end

def set_hpxml_header(hpxml_file, hpxml)
  if ['base.xml',
      'ASHRAE_Standard_140/L100AC.xml',
      'ASHRAE_Standard_140/L100AL.xml'].include? hpxml_file
    hpxml.header.xml_type = 'HPXML'
    hpxml.header.xml_generated_by = 'tasks.rb'
    hpxml.header.transaction = 'create'
    hpxml.header.building_id = 'MyBuilding'
    hpxml.header.event_type = 'proposed workscope'
    hpxml.header.created_date_and_time = Time.new(2000, 1, 1).strftime('%Y-%m-%dT%H:%M:%S%:z') # Hard-code to prevent diffs
    if hpxml_file == 'base.xml'
      hpxml.header.timestep = 60
    else
      hpxml.header.apply_ashrae140_assumptions = true
    end
  elsif ['base-simcontrol-daylight-saving-custom.xml'].include? hpxml_file
    hpxml.header.dst_enabled = true
    hpxml.header.dst_begin_month = 3
    hpxml.header.dst_begin_day_of_month = 10
    hpxml.header.dst_end_month = 11
    hpxml.header.dst_end_day_of_month = 6
  elsif ['base-simcontrol-daylight-saving-disabled.xml'].include? hpxml_file
    hpxml.header.dst_enabled = false
  elsif ['base-simcontrol-timestep-10-mins.xml'].include? hpxml_file
    hpxml.header.timestep = 10
  elsif ['base-simcontrol-runperiod-1-month.xml'].include? hpxml_file
    hpxml.header.sim_end_month = 1
    hpxml.header.sim_end_day_of_month = 31
  elsif ['invalid_files/invalid-timestep.xml'].include? hpxml_file
    hpxml.header.timestep = 45
  elsif ['invalid_files/invalid-runperiod.xml'].include? hpxml_file
    hpxml.header.sim_end_month = 4
    hpxml.header.sim_end_day_of_month = 31
  elsif ['invalid_files/invalid-daylight-saving.xml'].include? hpxml_file
    hpxml.header.dst_end_month = 4
    hpxml.header.dst_end_day_of_month = 31
  elsif ['base-misc-defaults.xml'].include? hpxml_file
    hpxml.header.timestep = nil
  elsif ['base-schedules-average.xml'].include? hpxml_file
    hpxml.header.schedules_path = 'BuildResidentialHPXML/tests/schedules/average.csv'
  elsif ['base-schedules-stochastic.xml'].include? hpxml_file
    hpxml.header.schedules_path = 'BuildResidentialHPXML/tests/schedules/stochastic.csv'
  end
end

def set_hpxml_site(hpxml_file, hpxml)
  if ['base.xml'].include? hpxml_file
    hpxml.site.fuels = [HPXML::FuelTypeElectricity, HPXML::FuelTypeNaturalGas]
    hpxml.site.site_type = HPXML::SiteTypeSuburban
  elsif ['base-misc-defaults.xml'].include? hpxml_file
    hpxml.site.site_type = nil
  end
end

def set_hpxml_neighbor_buildings(hpxml_file, hpxml)
  if ['base-misc-neighbor-shading.xml'].include? hpxml_file
    hpxml.neighbor_buildings.add(azimuth: 0,
                                 distance: 10)
    hpxml.neighbor_buildings.add(azimuth: 180,
                                 distance: 15,
                                 height: 12)
  elsif ['invalid_files/invalid-neighbor-shading-azimuth.xml'].include? hpxml_file
    hpxml.neighbor_buildings[0].azimuth = 145
  end
end

def set_hpxml_building_construction(hpxml_file, hpxml)
  if ['ASHRAE_Standard_140/L100AC.xml',
      'ASHRAE_Standard_140/L100AL.xml'].include? hpxml_file
    hpxml.building_construction.number_of_conditioned_floors = 1
    hpxml.building_construction.number_of_conditioned_floors_above_grade = 1
    hpxml.building_construction.number_of_bedrooms = 3
    hpxml.building_construction.conditioned_floor_area = 1539
    hpxml.building_construction.conditioned_building_volume = 12312
    hpxml.building_construction.residential_facility_type = HPXML::ResidentialTypeSFD
    hpxml.building_construction.use_only_ideal_air_system = true
  elsif ['ASHRAE_Standard_140/L322XC.xml'].include? hpxml_file
    hpxml.building_construction.number_of_conditioned_floors = 2
    hpxml.building_construction.conditioned_floor_area = 3078
    hpxml.building_construction.conditioned_building_volume = 24624
  elsif ['base.xml'].include? hpxml_file
    hpxml.building_construction.residential_facility_type = HPXML::ResidentialTypeSFD
    hpxml.building_construction.number_of_conditioned_floors = 2
    hpxml.building_construction.number_of_conditioned_floors_above_grade = 1
    hpxml.building_construction.number_of_bedrooms = 3
    hpxml.building_construction.conditioned_floor_area = 2700
    hpxml.building_construction.conditioned_building_volume = 2700 * 8
  elsif ['base-enclosure-beds-1.xml'].include? hpxml_file
    hpxml.building_construction.number_of_bedrooms = 1
  elsif ['base-enclosure-beds-2.xml'].include? hpxml_file
    hpxml.building_construction.number_of_bedrooms = 2
  elsif ['base-enclosure-beds-4.xml'].include? hpxml_file
    hpxml.building_construction.number_of_bedrooms = 4
  elsif ['base-enclosure-beds-5.xml'].include? hpxml_file
    hpxml.building_construction.number_of_bedrooms = 5
  elsif ['base-foundation-ambient.xml',
         'base-foundation-slab.xml',
         'base-foundation-unconditioned-basement.xml',
         'base-foundation-unvented-crawlspace.xml',
         'base-foundation-vented-crawlspace.xml'].include? hpxml_file
    hpxml.building_construction.number_of_conditioned_floors -= 1
    hpxml.building_construction.conditioned_floor_area -= 1350
    hpxml.building_construction.conditioned_building_volume -= 1350 * 8
  elsif ['base-hvac-ideal-air.xml'].include? hpxml_file
    hpxml.building_construction.use_only_ideal_air_system = true
  elsif ['base-atticroof-conditioned.xml'].include? hpxml_file
    hpxml.building_construction.number_of_conditioned_floors += 1
    hpxml.building_construction.number_of_conditioned_floors_above_grade += 1
    hpxml.building_construction.conditioned_floor_area += 900
    hpxml.building_construction.conditioned_building_volume += 2250
  elsif ['base-atticroof-cathedral.xml'].include? hpxml_file
    hpxml.building_construction.conditioned_building_volume += 10800
  elsif ['base-enclosure-2stories.xml'].include? hpxml_file
    hpxml.building_construction.number_of_conditioned_floors += 1
    hpxml.building_construction.number_of_conditioned_floors_above_grade += 1
    hpxml.building_construction.conditioned_floor_area += 1350
    hpxml.building_construction.conditioned_building_volume += 1350 * 8
  elsif ['base-enclosure-2stories-garage.xml'].include? hpxml_file
    hpxml.building_construction.conditioned_floor_area -= 400 * 2
    hpxml.building_construction.conditioned_building_volume -= 400 * 2 * 8
  elsif ['base-misc-defaults.xml'].include? hpxml_file
    hpxml.building_construction.conditioned_building_volume = nil
    hpxml.building_construction.average_ceiling_height = 8
  elsif ['base-enclosure-attached-multifamily.xml',
         'base-enclosure-other-housing-unit.xml',
         'base-enclosure-other-heated-space.xml',
         'base-enclosure-other-non-freezing-space.xml',
         'base-enclosure-other-multifamily-buffer-space.xml'].include? hpxml_file
    hpxml.building_construction.residential_facility_type = HPXML::ResidentialTypeApartment
  elsif ['base-foundation-walkout-basement.xml'].include? hpxml_file
    hpxml.building_construction.number_of_conditioned_floors_above_grade += 1
  end
end

def set_hpxml_building_occupancy(hpxml_file, hpxml)
  if hpxml_file.include?('ASHRAE_Standard_140')
    hpxml.building_occupancy.number_of_residents = 0
  elsif ['base-misc-defaults.xml'].include? hpxml_file
    hpxml.building_occupancy.number_of_residents = nil
  else
    hpxml.building_occupancy.number_of_residents = hpxml.building_construction.number_of_bedrooms
  end
end

def set_hpxml_climate_and_risk_zones(hpxml_file, hpxml)
  hpxml.climate_and_risk_zones.weather_station_id = 'WeatherStation'
  hpxml.climate_and_risk_zones.iecc_year = 2006
  if hpxml_file == 'ASHRAE_Standard_140/L100AC.xml'
    hpxml.climate_and_risk_zones.weather_station_name = 'Colorado Springs, CO'
    hpxml.climate_and_risk_zones.weather_station_wmo = '724660'
  elsif hpxml_file == 'ASHRAE_Standard_140/L100AL.xml'
    hpxml.climate_and_risk_zones.weather_station_name = 'Las Vegas, NV'
    hpxml.climate_and_risk_zones.weather_station_wmo = '723860'
  elsif ['base.xml'].include? hpxml_file
    hpxml.climate_and_risk_zones.iecc_zone = '5B'
    hpxml.climate_and_risk_zones.weather_station_name = 'Denver, CO'
    hpxml.climate_and_risk_zones.weather_station_wmo = '725650'
    hpxml.header.state_code = 'CO'
  elsif ['base-location-baltimore-md.xml'].include? hpxml_file
    hpxml.climate_and_risk_zones.iecc_zone = '4A'
    hpxml.climate_and_risk_zones.weather_station_name = 'Baltimore, MD'
    hpxml.climate_and_risk_zones.weather_station_wmo = '724060'
    hpxml.header.state_code = 'MD'
  elsif ['base-location-dallas-tx.xml'].include? hpxml_file
    hpxml.climate_and_risk_zones.iecc_zone = '3A'
    hpxml.climate_and_risk_zones.weather_station_name = 'Dallas, TX'
    hpxml.climate_and_risk_zones.weather_station_wmo = '722590'
    hpxml.header.state_code = 'TX'
  elsif ['base-location-duluth-mn.xml'].include? hpxml_file
    hpxml.climate_and_risk_zones.iecc_zone = '7'
    hpxml.climate_and_risk_zones.weather_station_name = 'Duluth, MN'
    hpxml.climate_and_risk_zones.weather_station_wmo = '727450'
    hpxml.header.state_code = 'MN'
  elsif ['base-location-miami-fl.xml'].include? hpxml_file
    hpxml.climate_and_risk_zones.iecc_zone = '1A'
    hpxml.climate_and_risk_zones.weather_station_name = 'Miami, FL'
    hpxml.climate_and_risk_zones.weather_station_wmo = '722020'
    hpxml.header.state_code = 'FL'
  elsif ['base-location-epw-filepath.xml'].include? hpxml_file
    hpxml.climate_and_risk_zones.weather_station_wmo = nil
    hpxml.climate_and_risk_zones.weather_station_epw_filepath = 'USA_CO_Denver.Intl.AP.725650_TMY3.epw'
  elsif ['base-location-epw-filepath-AMY-2012.xml'].include? hpxml_file
    hpxml.climate_and_risk_zones.iecc_year = nil
    hpxml.climate_and_risk_zones.iecc_zone = nil
    hpxml.climate_and_risk_zones.weather_station_wmo = nil
    hpxml.climate_and_risk_zones.weather_station_name = 'Boulder, CO'
    hpxml.climate_and_risk_zones.weather_station_epw_filepath = 'US_CO_Boulder_AMY_2012.epw'
  elsif ['invalid_files/invalid-wmo.xml'].include? hpxml_file
    hpxml.climate_and_risk_zones.weather_station_wmo = '999999'
  elsif ['invalid_files/invalid-epw-filepath.xml'].include? hpxml_file
    hpxml.climate_and_risk_zones.weather_station_epw_filepath = 'foo.epw'
  end
end

def set_hpxml_air_infiltration_measurements(hpxml_file, hpxml)
  infil_volume = hpxml.building_construction.conditioned_building_volume
  if ['ASHRAE_Standard_140/L100AC.xml',
      'ASHRAE_Standard_140/L100AL.xml',
      'base-enclosure-infil-natural-ach.xml'].include? hpxml_file
    hpxml.air_infiltration_measurements.clear
    hpxml.air_infiltration_measurements.add(id: 'InfiltrationMeasurement',
                                            unit_of_measure: HPXML::UnitsACHNatural,
                                            air_leakage: 0.67)
  elsif ['ASHRAE_Standard_140/L322XC.xml'].include? hpxml_file
    hpxml.air_infiltration_measurements[0].air_leakage = 0.335
  elsif ['ASHRAE_Standard_140/L110AC.xml',
         'ASHRAE_Standard_140/L110AL.xml',
         'ASHRAE_Standard_140/L200AC.xml',
         'ASHRAE_Standard_140/L200AL.xml'].include? hpxml_file
    hpxml.air_infiltration_measurements[0].air_leakage = 1.5
  elsif ['base.xml'].include? hpxml_file
    hpxml.air_infiltration_measurements.add(id: 'InfiltrationMeasurement',
                                            house_pressure: 50,
                                            unit_of_measure: HPXML::UnitsACH,
                                            air_leakage: 3.0)
  elsif ['base-enclosure-infil-cfm50.xml'].include? hpxml_file
    hpxml.air_infiltration_measurements.clear
    hpxml.air_infiltration_measurements.add(id: 'InfiltrationMeasurement',
                                            house_pressure: 50,
                                            unit_of_measure: HPXML::UnitsCFM,
                                            air_leakage: 3.0 / 60.0 * infil_volume)
  end
  if ['base-misc-defaults.xml'].include? hpxml_file
    hpxml.air_infiltration_measurements[0].infiltration_volume = nil
  else
    hpxml.air_infiltration_measurements[0].infiltration_volume = infil_volume
  end
end

def set_hpxml_attics(hpxml_file, hpxml)
  if ['ASHRAE_Standard_140/L100AC.xml',
      'ASHRAE_Standard_140/L100AL.xml'].include? hpxml_file
    hpxml.attics.add(id: 'VentedAttic',
                     attic_type: HPXML::AtticTypeVented,
                     vented_attic_ach: 2.4)
  elsif ['base.xml'].include? hpxml_file
    hpxml.attics.add(id: 'UnventedAttic',
                     attic_type: HPXML::AtticTypeUnvented,
                     within_infiltration_volume: false)
  elsif ['base-atticroof-cathedral.xml'].include? hpxml_file
    hpxml.attics.clear
    hpxml.attics.add(id: 'CathedralCeiling',
                     attic_type: HPXML::AtticTypeCathedral)
  elsif ['base-atticroof-conditioned.xml'].include? hpxml_file
    hpxml.attics.add(id: 'ConditionedAttic',
                     attic_type: HPXML::AtticTypeConditioned)
  elsif ['base-atticroof-flat.xml'].include? hpxml_file
    hpxml.attics.clear
    hpxml.attics.add(id: 'FlatRoof',
                     attic_type: HPXML::AtticTypeFlatRoof)
  elsif ['base-enclosure-other-housing-unit.xml',
         'base-enclosure-other-heated-space.xml',
         'base-enclosure-other-non-freezing-space.xml',
         'base-enclosure-other-multifamily-buffer-space.xml'].include? hpxml_file
    hpxml.attics.clear
  elsif ['base-atticroof-vented.xml'].include? hpxml_file
    hpxml.attics.clear
    hpxml.attics.add(id: 'VentedAttic',
                     attic_type: HPXML::AtticTypeVented,
                     vented_attic_sla: 0.003)
  elsif ['base-misc-defaults.xml'].include? hpxml_file
    hpxml.attics.clear
  end
end

def set_hpxml_foundations(hpxml_file, hpxml)
  if ['base.xml'].include? hpxml_file
    hpxml.foundations.add(id: 'ConditionedBasement',
                          foundation_type: HPXML::FoundationTypeBasementConditioned)
  elsif ['base-foundation-vented-crawlspace.xml'].include? hpxml_file
    hpxml.foundations.clear
    hpxml.foundations.add(id: 'VentedCrawlspace',
                          foundation_type: HPXML::FoundationTypeCrawlspaceVented,
                          vented_crawlspace_sla: 0.00667)
  elsif ['base-foundation-unvented-crawlspace.xml'].include? hpxml_file
    hpxml.foundations.clear
    hpxml.foundations.add(id: 'UnventedCrawlspace',
                          foundation_type: HPXML::FoundationTypeCrawlspaceUnvented,
                          within_infiltration_volume: false)
  elsif ['base-foundation-unconditioned-basement.xml'].include? hpxml_file
    hpxml.foundations.clear
    hpxml.foundations.add(id: 'UnconditionedBasement',
                          foundation_type: HPXML::FoundationTypeBasementUnconditioned,
                          unconditioned_basement_thermal_boundary: HPXML::FoundationThermalBoundaryFloor,
                          within_infiltration_volume: false)
  elsif ['base-foundation-unconditioned-basement-wall-insulation.xml'].include? hpxml_file
    hpxml.foundations[0].unconditioned_basement_thermal_boundary = HPXML::FoundationThermalBoundaryWall
  elsif ['base-foundation-multiple.xml'].include? hpxml_file
    hpxml.foundations.add(id: 'UnventedCrawlspace',
                          foundation_type: HPXML::FoundationTypeCrawlspaceUnvented,
                          within_infiltration_volume: false)
  elsif ['base-foundation-ambient.xml'].include? hpxml_file
    hpxml.foundations.clear
    hpxml.foundations.add(id: 'AmbientFoundation',
                          foundation_type: HPXML::FoundationTypeAmbient)
  elsif ['base-foundation-slab.xml'].include? hpxml_file
    hpxml.foundations.clear
    hpxml.foundations.add(id: 'SlabFoundation',
                          foundation_type: HPXML::FoundationTypeSlab)
  elsif ['base-misc-defaults.xml'].include? hpxml_file
    hpxml.foundations.clear
  end
end

def set_hpxml_roofs(hpxml_file, hpxml)
  if ['ASHRAE_Standard_140/L100AC.xml',
      'ASHRAE_Standard_140/L100AL.xml'].include? hpxml_file
    hpxml.roofs.add(id: 'AtticRoofNorth',
                    interior_adjacent_to: HPXML::LocationAtticVented,
                    area: 811.1,
                    azimuth: 0,
                    roof_type: HPXML::RoofTypeAsphaltShingles,
                    solar_absorptance: 0.6,
                    emittance: 0.9,
                    pitch: 4,
                    radiant_barrier: false,
                    insulation_assembly_r_value: 1.99)
    hpxml.roofs.add(id: 'AtticRoofSouth',
                    interior_adjacent_to: HPXML::LocationAtticVented,
                    area: 811.1,
                    azimuth: 180,
                    roof_type: HPXML::RoofTypeAsphaltShingles,
                    solar_absorptance: 0.6,
                    emittance: 0.9,
                    pitch: 4,
                    radiant_barrier: false,
                    insulation_assembly_r_value: 1.99)
  elsif ['ASHRAE_Standard_140/L202AC.xml',
         'ASHRAE_Standard_140/L202AL.xml'].include? hpxml_file
    for i in 0..hpxml.roofs.size - 1
      hpxml.roofs[i].solar_absorptance = 0.2
    end
  elsif ['base.xml'].include? hpxml_file
    hpxml.roofs.add(id: 'Roof',
                    interior_adjacent_to: HPXML::LocationAtticUnvented,
                    area: 1510,
                    roof_type: HPXML::RoofTypeAsphaltShingles,
                    solar_absorptance: 0.7,
                    emittance: 0.92,
                    pitch: 6,
                    radiant_barrier: false,
                    insulation_assembly_r_value: 2.3)
  elsif ['base-enclosure-rooftypes.xml'].include? hpxml_file
    roof_types = [[HPXML::RoofTypeClayTile, HPXML::ColorLight],
                  [HPXML::RoofTypeMetal, HPXML::ColorReflective],
                  [HPXML::RoofTypeWoodShingles, HPXML::ColorDark]]
    hpxml.roofs.clear
    roof_types.each_with_index do |roof_type, i|
      hpxml.roofs.add(id: "Roof#{i + 1}",
                      interior_adjacent_to: HPXML::LocationAtticUnvented,
                      area: 1510 / roof_types.size,
                      roof_type: roof_type[0],
                      roof_color: roof_type[1],
                      emittance: 0.92,
                      pitch: 6,
                      radiant_barrier: false,
                      insulation_assembly_r_value: 2.3)
    end
  elsif ['base-atticroof-flat.xml'].include? hpxml_file
    hpxml.roofs.clear
    hpxml.roofs.add(id: 'Roof',
                    interior_adjacent_to: HPXML::LocationLivingSpace,
                    area: 1350,
                    roof_type: HPXML::RoofTypeAsphaltShingles,
                    solar_absorptance: 0.7,
                    emittance: 0.92,
                    pitch: 0,
                    radiant_barrier: false,
                    insulation_assembly_r_value: 25.8)
  elsif ['base-atticroof-conditioned.xml'].include? hpxml_file
    hpxml.roofs.clear
    hpxml.roofs.add(id: 'RoofCond',
                    interior_adjacent_to: HPXML::LocationLivingSpace,
                    area: 1006,
                    roof_type: HPXML::RoofTypeAsphaltShingles,
                    solar_absorptance: 0.7,
                    emittance: 0.92,
                    pitch: 6,
                    radiant_barrier: false,
                    insulation_assembly_r_value: 25.8)
    hpxml.roofs.add(id: 'RoofUncond',
                    interior_adjacent_to: HPXML::LocationAtticUnvented,
                    area: 504,
                    roof_type: HPXML::RoofTypeAsphaltShingles,
                    solar_absorptance: 0.7,
                    emittance: 0.92,
                    pitch: 6,
                    radiant_barrier: false,
                    insulation_assembly_r_value: 2.3)
  elsif ['base-atticroof-vented.xml'].include? hpxml_file
    hpxml.roofs[0].interior_adjacent_to = HPXML::LocationAtticVented
  elsif ['base-atticroof-cathedral.xml'].include? hpxml_file
    hpxml.roofs[0].interior_adjacent_to = HPXML::LocationLivingSpace
    hpxml.roofs[0].insulation_assembly_r_value = 25.8
  elsif ['base-enclosure-garage.xml'].include? hpxml_file
    hpxml.roofs[0].area += 670
  elsif ['base-atticroof-unvented-insulated-roof.xml'].include? hpxml_file
    hpxml.roofs[0].insulation_assembly_r_value = 25.8
  elsif ['base-enclosure-other-housing-unit.xml',
         'base-enclosure-other-heated-space.xml',
         'base-enclosure-other-non-freezing-space.xml',
         'base-enclosure-other-multifamily-buffer-space.xml'].include? hpxml_file
    hpxml.roofs.clear
  elsif ['base-enclosure-split-surfaces.xml'].include? hpxml_file
    for n in 1..hpxml.roofs.size
      hpxml.roofs[n - 1].area /= 9.0
      for i in 2..9
        hpxml.roofs << hpxml.roofs[n - 1].dup
        hpxml.roofs[-1].id += i.to_s
      end
    end
    hpxml.roofs << hpxml.roofs[-1].dup
    hpxml.roofs[-1].id = 'TinyRoof'
    hpxml.roofs[-1].area = 0.05
  elsif ['base-atticroof-radiant-barrier.xml'].include? hpxml_file
    hpxml.roofs[0].radiant_barrier = true
  elsif ['invalid_files/enclosure-attic-missing-roof.xml'].include? hpxml_file
    hpxml.roofs[0].delete
  elsif ['base-misc-defaults.xml'].include? hpxml_file
    hpxml.roofs.each do |roof|
      roof.roof_type = nil
      roof.solar_absorptance = nil
      roof.roof_color = HPXML::ColorLight
    end
  end
end

def set_hpxml_rim_joists(hpxml_file, hpxml)
  if ['ASHRAE_Standard_140/L322XC.xml'].include? hpxml_file
    hpxml.rim_joists.add(id: 'RimJoistNorth',
                         exterior_adjacent_to: HPXML::LocationOutside,
                         interior_adjacent_to: HPXML::LocationBasementConditioned,
                         siding: HPXML::SidingTypeWood,
                         area: 42.75,
                         azimuth: 0,
                         solar_absorptance: 0.6,
                         emittance: 0.9,
                         insulation_assembly_r_value: 5.01)
    hpxml.rim_joists.add(id: 'RimJoistEast',
                         exterior_adjacent_to: HPXML::LocationOutside,
                         interior_adjacent_to: HPXML::LocationBasementConditioned,
                         siding: HPXML::SidingTypeWood,
                         area: 20.25,
                         azimuth: 90,
                         solar_absorptance: 0.6,
                         emittance: 0.9,
                         insulation_assembly_r_value: 5.01)
    hpxml.rim_joists.add(id: 'RimJoistSouth',
                         exterior_adjacent_to: HPXML::LocationOutside,
                         interior_adjacent_to: HPXML::LocationBasementConditioned,
                         siding: HPXML::SidingTypeWood,
                         area: 42.75,
                         azimuth: 180,
                         solar_absorptance: 0.6,
                         emittance: 0.9,
                         insulation_assembly_r_value: 5.01)
    hpxml.rim_joists.add(id: 'RimJoistWest',
                         exterior_adjacent_to: HPXML::LocationOutside,
                         interior_adjacent_to: HPXML::LocationBasementConditioned,
                         siding: HPXML::SidingTypeWood,
                         area: 20.25,
                         azimuth: 270,
                         solar_absorptance: 0.6,
                         emittance: 0.9,
                         insulation_assembly_r_value: 5.01)
  elsif ['ASHRAE_Standard_140/L324XC.xml'].include? hpxml_file
    for i in 0..hpxml.rim_joists.size - 1
      hpxml.rim_joists[i].insulation_assembly_r_value = 13.14
    end
  elsif ['base.xml'].include? hpxml_file
    # TODO: Other geometry values (e.g., building volume) assume
    # no rim joists.
    hpxml.rim_joists.add(id: 'RimJoistFoundation',
                         exterior_adjacent_to: HPXML::LocationOutside,
                         interior_adjacent_to: HPXML::LocationBasementConditioned,
                         siding: HPXML::SidingTypeWood,
                         area: 116,
                         solar_absorptance: 0.7,
                         emittance: 0.92,
                         insulation_assembly_r_value: 23.0)
  elsif ['base-enclosure-walltypes.xml'].include? hpxml_file
    siding_types = [[HPXML::SidingTypeAluminum, HPXML::ColorDark],
                    [HPXML::SidingTypeBrick, HPXML::ColorReflective],
                    [HPXML::SidingTypeFiberCement, HPXML::ColorMediumDark],
                    [HPXML::SidingTypeStucco, HPXML::ColorMedium],
                    [HPXML::SidingTypeVinyl, HPXML::ColorLight]]
    hpxml.rim_joists.clear
    siding_types.each_with_index do |siding_type, i|
      hpxml.rim_joists.add(id: "RimJoistFoundation#{i + 1}",
                           exterior_adjacent_to: HPXML::LocationOutside,
                           interior_adjacent_to: HPXML::LocationBasementConditioned,
                           siding: siding_type[0],
                           color: siding_type[1],
                           area: 116 / siding_types.size,
                           emittance: 0.92,
                           insulation_assembly_r_value: 23.0)
    end
  elsif ['base-foundation-ambient.xml',
         'base-foundation-slab.xml'].include? hpxml_file
    hpxml.rim_joists.clear
  elsif ['base-enclosure-attached-multifamily.xml'].include? hpxml_file
    hpxml.rim_joists[0].exterior_adjacent_to = HPXML::LocationOtherNonFreezingSpace
    hpxml.rim_joists[0].siding = nil
  elsif ['base-foundation-unconditioned-basement.xml'].include? hpxml_file
    for i in 0..hpxml.rim_joists.size - 1
      hpxml.rim_joists[i].interior_adjacent_to = HPXML::LocationBasementUnconditioned
      hpxml.rim_joists[i].insulation_assembly_r_value = 2.3
    end
  elsif ['base-foundation-unconditioned-basement-wall-insulation.xml'].include? hpxml_file
    for i in 0..hpxml.rim_joists.size - 1
      hpxml.rim_joists[i].insulation_assembly_r_value = 23.0
    end
  elsif ['base-foundation-unvented-crawlspace.xml'].include? hpxml_file
    for i in 0..hpxml.rim_joists.size - 1
      hpxml.rim_joists[i].interior_adjacent_to = HPXML::LocationCrawlspaceUnvented
    end
  elsif ['base-foundation-vented-crawlspace.xml'].include? hpxml_file
    for i in 0..hpxml.rim_joists.size - 1
      hpxml.rim_joists[i].interior_adjacent_to = HPXML::LocationCrawlspaceVented
    end
  elsif ['base-foundation-multiple.xml'].include? hpxml_file
    hpxml.rim_joists[0].exterior_adjacent_to = HPXML::LocationCrawlspaceUnvented
    hpxml.rim_joists[0].siding = nil
    hpxml.rim_joists.add(id: 'RimJoistCrawlspace',
                         exterior_adjacent_to: HPXML::LocationOutside,
                         interior_adjacent_to: HPXML::LocationCrawlspaceUnvented,
                         siding: HPXML::SidingTypeWood,
                         area: 81,
                         solar_absorptance: 0.7,
                         emittance: 0.92,
                         insulation_assembly_r_value: 2.3)
  elsif ['base-enclosure-2stories.xml'].include? hpxml_file
    hpxml.rim_joists.add(id: 'RimJoist2ndStory',
                         exterior_adjacent_to: HPXML::LocationOutside,
                         interior_adjacent_to: HPXML::LocationLivingSpace,
                         siding: HPXML::SidingTypeWood,
                         area: 116,
                         solar_absorptance: 0.7,
                         emittance: 0.92,
                         insulation_assembly_r_value: 23.0)
  elsif ['base-enclosure-split-surfaces.xml'].include? hpxml_file
    for n in 1..hpxml.rim_joists.size
      hpxml.rim_joists[n - 1].area /= 9.0
      for i in 2..9
        hpxml.rim_joists << hpxml.rim_joists[n - 1].dup
        hpxml.rim_joists[-1].id += i.to_s
      end
    end
    hpxml.rim_joists << hpxml.rim_joists[-1].dup
    hpxml.rim_joists[-1].id = 'TinyRimJoist'
    hpxml.rim_joists[-1].area = 0.05
  elsif ['base-misc-defaults.xml'].include? hpxml_file
    hpxml.rim_joists.each do |rim_joist|
      rim_joist.siding = nil
      rim_joist.solar_absorptance = nil
      rim_joist.color = HPXML::ColorMedium
    end
  end
  hpxml.rim_joists.each do |rim_joist|
    next unless rim_joist.is_interior

    fail "Interior rim joist '#{rim_joist.id}' in #{hpxml_file} should not have siding." unless rim_joist.siding.nil?
  end
end

def set_hpxml_walls(hpxml_file, hpxml)
  if ['ASHRAE_Standard_140/L100AC.xml',
      'ASHRAE_Standard_140/L100AL.xml'].include? hpxml_file
    hpxml.walls.add(id: 'WallNorth',
                    exterior_adjacent_to: HPXML::LocationOutside,
                    interior_adjacent_to: HPXML::LocationLivingSpace,
                    wall_type: HPXML::WallTypeWoodStud,
                    siding: HPXML::SidingTypeWood,
                    area: 456,
                    azimuth: 0,
                    solar_absorptance: 0.6,
                    emittance: 0.9,
                    insulation_assembly_r_value: 11.76)
    hpxml.walls.add(id: 'WallEast',
                    exterior_adjacent_to: HPXML::LocationOutside,
                    interior_adjacent_to: HPXML::LocationLivingSpace,
                    wall_type: HPXML::WallTypeWoodStud,
                    siding: HPXML::SidingTypeWood,
                    area: 216,
                    azimuth: 90,
                    solar_absorptance: 0.6,
                    emittance: 0.9,
                    insulation_assembly_r_value: 11.76)
    hpxml.walls.add(id: 'WallSouth',
                    exterior_adjacent_to: HPXML::LocationOutside,
                    interior_adjacent_to: HPXML::LocationLivingSpace,
                    wall_type: HPXML::WallTypeWoodStud,
                    siding: HPXML::SidingTypeWood,
                    area: 456,
                    azimuth: 180,
                    solar_absorptance: 0.6,
                    emittance: 0.9,
                    insulation_assembly_r_value: 11.76)
    hpxml.walls.add(id: 'WallWest',
                    exterior_adjacent_to: HPXML::LocationOutside,
                    interior_adjacent_to: HPXML::LocationLivingSpace,
                    wall_type: HPXML::WallTypeWoodStud,
                    siding: HPXML::SidingTypeWood,
                    area: 216,
                    azimuth: 270,
                    solar_absorptance: 0.6,
                    emittance: 0.9,
                    insulation_assembly_r_value: 11.76)
    hpxml.walls.add(id: 'WallAtticGableEast',
                    exterior_adjacent_to: HPXML::LocationOutside,
                    interior_adjacent_to: HPXML::LocationAtticVented,
                    wall_type: HPXML::WallTypeWoodStud,
                    siding: HPXML::SidingTypeWood,
                    area: 60.75,
                    azimuth: 90,
                    solar_absorptance: 0.6,
                    emittance: 0.9,
                    insulation_assembly_r_value: 2.15)
    hpxml.walls.add(id: 'WallAtticGableWest',
                    exterior_adjacent_to: HPXML::LocationOutside,
                    interior_adjacent_to: HPXML::LocationAtticVented,
                    wall_type: HPXML::WallTypeWoodStud,
                    siding: HPXML::SidingTypeWood,
                    area: 60.75,
                    azimuth: 270,
                    solar_absorptance: 0.6,
                    emittance: 0.9,
                    insulation_assembly_r_value: 2.15)
  elsif ['ASHRAE_Standard_140/L120AC.xml',
         'ASHRAE_Standard_140/L120AL.xml'].include? hpxml_file
    for i in 0..hpxml.walls.size - 3
      hpxml.walls[i].insulation_assembly_r_value = 23.58
    end
  elsif ['ASHRAE_Standard_140/L200AC.xml',
         'ASHRAE_Standard_140/L200AL.xml'].include? hpxml_file
    for i in 0..hpxml.walls.size - 3
      hpxml.walls[i].insulation_assembly_r_value = 4.84
    end
  elsif ['ASHRAE_Standard_140/L202AC.xml',
         'ASHRAE_Standard_140/L202AL.xml'].include? hpxml_file
    for i in 0..hpxml.walls.size - 1
      hpxml.walls[i].solar_absorptance = 0.2
    end
  elsif ['base.xml'].include? hpxml_file
    hpxml.walls.add(id: 'Wall',
                    exterior_adjacent_to: HPXML::LocationOutside,
                    interior_adjacent_to: HPXML::LocationLivingSpace,
                    wall_type: HPXML::WallTypeWoodStud,
                    siding: HPXML::SidingTypeWood,
                    area: 1200,
                    solar_absorptance: 0.7,
                    emittance: 0.92,
                    insulation_assembly_r_value: 23.0)
    hpxml.walls.add(id: 'WallAtticGable',
                    exterior_adjacent_to: HPXML::LocationOutside,
                    interior_adjacent_to: HPXML::LocationAtticUnvented,
                    wall_type: HPXML::WallTypeWoodStud,
                    siding: HPXML::SidingTypeWood,
                    area: 290,
                    solar_absorptance: 0.7,
                    emittance: 0.92,
                    insulation_assembly_r_value: 4.0)
  elsif ['base-atticroof-flat.xml'].include? hpxml_file
    hpxml.walls.delete_at(1)
  elsif ['base-atticroof-vented.xml'].include? hpxml_file
    hpxml.walls[1].interior_adjacent_to = HPXML::LocationAtticVented
  elsif ['base-atticroof-cathedral.xml'].include? hpxml_file
    hpxml.walls[1].interior_adjacent_to = HPXML::LocationLivingSpace
    hpxml.walls[1].insulation_assembly_r_value = 23.0
  elsif ['base-atticroof-conditioned.xml'].include? hpxml_file
    hpxml.walls.delete_at(1)
    hpxml.walls.add(id: 'WallAtticKneeWall',
                    exterior_adjacent_to: HPXML::LocationAtticUnvented,
                    interior_adjacent_to: HPXML::LocationLivingSpace,
                    wall_type: HPXML::WallTypeWoodStud,
                    area: 316,
                    solar_absorptance: 0.7,
                    emittance: 0.92,
                    insulation_assembly_r_value: 23.0)
    hpxml.walls.add(id: 'WallAtticGableCond',
                    exterior_adjacent_to: HPXML::LocationOutside,
                    interior_adjacent_to: HPXML::LocationLivingSpace,
                    wall_type: HPXML::WallTypeWoodStud,
                    siding: HPXML::SidingTypeWood,
                    area: 240,
                    solar_absorptance: 0.7,
                    emittance: 0.92,
                    insulation_assembly_r_value: 22.3)
    hpxml.walls.add(id: 'WallAtticGableUncond',
                    exterior_adjacent_to: HPXML::LocationOutside,
                    interior_adjacent_to: HPXML::LocationAtticUnvented,
                    wall_type: HPXML::WallTypeWoodStud,
                    siding: HPXML::SidingTypeWood,
                    area: 50,
                    solar_absorptance: 0.7,
                    emittance: 0.92,
                    insulation_assembly_r_value: 4.0)
  elsif ['base-enclosure-attached-multifamily.xml'].include? hpxml_file
    hpxml.walls.add(id: 'WallOtherHeatedSpace',
                    exterior_adjacent_to: HPXML::LocationOtherHeatedSpace,
                    interior_adjacent_to: HPXML::LocationLivingSpace,
                    wall_type: HPXML::WallTypeWoodStud,
                    area: 100,
                    solar_absorptance: 0.7,
                    emittance: 0.92,
                    insulation_assembly_r_value: 23.0)
    hpxml.walls.add(id: 'WallOtherMultifamilyBufferSpace',
                    exterior_adjacent_to: HPXML::LocationOtherMultifamilyBufferSpace,
                    interior_adjacent_to: HPXML::LocationLivingSpace,
                    wall_type: HPXML::WallTypeWoodStud,
                    area: 100,
                    solar_absorptance: 0.7,
                    emittance: 0.92,
                    insulation_assembly_r_value: 23.0)
    hpxml.walls.add(id: 'WallOtherNonFreezingSpace',
                    exterior_adjacent_to: HPXML::LocationOtherNonFreezingSpace,
                    interior_adjacent_to: HPXML::LocationLivingSpace,
                    wall_type: HPXML::WallTypeWoodStud,
                    area: 100,
                    solar_absorptance: 0.7,
                    emittance: 0.92,
                    insulation_assembly_r_value: 23.0)
    hpxml.walls.add(id: 'WallOtherHousingUnit',
                    exterior_adjacent_to: HPXML::LocationOtherHousingUnit,
                    interior_adjacent_to: HPXML::LocationLivingSpace,
                    wall_type: HPXML::WallTypeWoodStud,
                    area: 100,
                    solar_absorptance: 0.7,
                    emittance: 0.92,
                    insulation_assembly_r_value: 4.0)
    hpxml.walls.add(id: 'WallAtticLivingWall',
                    exterior_adjacent_to: HPXML::LocationAtticUnvented,
                    interior_adjacent_to: HPXML::LocationLivingSpace,
                    wall_type: HPXML::WallTypeWoodStud,
                    area: 50,
                    solar_absorptance: 0.7,
                    emittance: 0.92,
                    insulation_assembly_r_value: 4.0)
  elsif ['base-enclosure-walltypes.xml'].include? hpxml_file
    walls_map = { HPXML::WallTypeCMU => 12,
                  HPXML::WallTypeDoubleWoodStud => 28.7,
                  HPXML::WallTypeICF => 21,
                  HPXML::WallTypeLog => 7.1,
                  HPXML::WallTypeSIP => 16.1,
                  HPXML::WallTypeConcrete => 1.35,
                  HPXML::WallTypeSteelStud => 8.1,
                  HPXML::WallTypeStone => 5.4,
                  HPXML::WallTypeStrawBale => 58.8,
                  HPXML::WallTypeBrick => 7.9,
                  HPXML::WallTypeAdobe => 5.0 }
    siding_types = [[HPXML::SidingTypeAluminum, HPXML::ColorReflective],
                    [HPXML::SidingTypeBrick, HPXML::ColorMediumDark],
                    [HPXML::SidingTypeFiberCement, HPXML::ColorMedium],
                    [HPXML::SidingTypeStucco, HPXML::ColorLight],
                    [HPXML::SidingTypeVinyl, HPXML::ColorDark]]
    last_wall = hpxml.walls[-1]
    hpxml.walls.clear
    walls_map.each_with_index do |(wall_type, assembly_r), i|
      hpxml.walls.add(id: "Wall#{i + 1}",
                      exterior_adjacent_to: HPXML::LocationOutside,
                      interior_adjacent_to: HPXML::LocationLivingSpace,
                      wall_type: wall_type,
                      siding: siding_types[i % siding_types.size][0],
                      color: siding_types[i % siding_types.size][1],
                      area: 1200 / walls_map.size,
                      emittance: 0.92,
                      insulation_assembly_r_value: assembly_r)
    end
    hpxml.walls << last_wall
  elsif ['base-enclosure-2stories.xml'].include? hpxml_file
    hpxml.walls[0].area *= 2.0
  elsif ['base-enclosure-2stories-garage.xml'].include? hpxml_file
    hpxml.walls.clear
    hpxml.walls.add(id: 'Wall',
                    exterior_adjacent_to: HPXML::LocationOutside,
                    interior_adjacent_to: HPXML::LocationLivingSpace,
                    wall_type: HPXML::WallTypeWoodStud,
                    siding: HPXML::SidingTypeWood,
                    area: 2080,
                    solar_absorptance: 0.7,
                    emittance: 0.92,
                    insulation_assembly_r_value: 23)
    hpxml.walls.add(id: 'WallGarageInterior',
                    exterior_adjacent_to: HPXML::LocationGarage,
                    interior_adjacent_to: HPXML::LocationLivingSpace,
                    wall_type: HPXML::WallTypeWoodStud,
                    area: 320,
                    solar_absorptance: 0.7,
                    emittance: 0.92,
                    insulation_assembly_r_value: 23)
    hpxml.walls.add(id: 'WallGarageExterior',
                    exterior_adjacent_to: HPXML::LocationOutside,
                    interior_adjacent_to: HPXML::LocationGarage,
                    wall_type: HPXML::WallTypeWoodStud,
                    siding: HPXML::SidingTypeWood,
                    area: 320,
                    solar_absorptance: 0.7,
                    emittance: 0.92,
                    insulation_assembly_r_value: 4)
    hpxml.walls.add(id: 'WallAtticGable',
                    exterior_adjacent_to: HPXML::LocationOutside,
                    interior_adjacent_to: HPXML::LocationAtticUnvented,
                    wall_type: HPXML::WallTypeWoodStud,
                    siding: HPXML::SidingTypeWood,
                    area: 113,
                    solar_absorptance: 0.7,
                    emittance: 0.92,
                    insulation_assembly_r_value: 4)
  elsif ['base-enclosure-garage.xml'].include? hpxml_file
    hpxml.walls.clear
    hpxml.walls.add(id: 'Wall',
                    exterior_adjacent_to: HPXML::LocationOutside,
                    interior_adjacent_to: HPXML::LocationLivingSpace,
                    wall_type: HPXML::WallTypeWoodStud,
                    siding: HPXML::SidingTypeWood,
                    area: 960,
                    solar_absorptance: 0.7,
                    emittance: 0.92,
                    insulation_assembly_r_value: 23)
    hpxml.walls.add(id: 'WallGarageInterior',
                    exterior_adjacent_to: HPXML::LocationGarage,
                    interior_adjacent_to: HPXML::LocationLivingSpace,
                    wall_type: HPXML::WallTypeWoodStud,
                    area: 240,
                    solar_absorptance: 0.7,
                    emittance: 0.92,
                    insulation_assembly_r_value: 23)
    hpxml.walls.add(id: 'WallGarageExterior',
                    exterior_adjacent_to: HPXML::LocationOutside,
                    interior_adjacent_to: HPXML::LocationGarage,
                    wall_type: HPXML::WallTypeWoodStud,
                    siding: HPXML::SidingTypeWood,
                    area: 560,
                    solar_absorptance: 0.7,
                    emittance: 0.92,
                    insulation_assembly_r_value: 4)
    hpxml.walls.add(id: 'WallAtticGable',
                    exterior_adjacent_to: HPXML::LocationOutside,
                    interior_adjacent_to: HPXML::LocationAtticUnvented,
                    wall_type: HPXML::WallTypeWoodStud,
                    siding: HPXML::SidingTypeWood,
                    area: 113,
                    solar_absorptance: 0.7,
                    emittance: 0.92,
                    insulation_assembly_r_value: 4)
  elsif ['base-atticroof-unvented-insulated-roof.xml'].include? hpxml_file
    hpxml.walls[1].insulation_assembly_r_value = 23
  elsif ['base-enclosure-other-housing-unit.xml',
         'base-enclosure-other-heated-space.xml',
         'base-enclosure-other-non-freezing-space.xml',
         'base-enclosure-other-multifamily-buffer-space.xml'].include? hpxml_file
    hpxml.walls.delete_at(1)
    hpxml.walls << hpxml.walls[0].dup
    hpxml.walls[0].area *= 0.35
    hpxml.walls[-1].area *= 0.65
    hpxml.walls[-1].siding = nil
    if ['base-enclosure-other-housing-unit.xml'].include? hpxml_file
      hpxml.walls[-1].id = 'WallOtherHousingUnit'
      hpxml.walls[-1].exterior_adjacent_to = HPXML::LocationOtherHousingUnit
      hpxml.walls[-1].insulation_assembly_r_value = 4
    elsif ['base-enclosure-other-heated-space.xml'].include? hpxml_file
      hpxml.walls[-1].id = 'WallOtherHeatedSpace'
      hpxml.walls[-1].exterior_adjacent_to = HPXML::LocationOtherHeatedSpace
      hpxml.walls[-1].insulation_assembly_r_value = 4
    elsif ['base-enclosure-other-non-freezing-space.xml'].include? hpxml_file
      hpxml.walls[-1].id = 'WallOtherNonFreezingSpace'
      hpxml.walls[-1].exterior_adjacent_to = HPXML::LocationOtherNonFreezingSpace
      hpxml.walls[-1].insulation_assembly_r_value = 23
    elsif ['base-enclosure-other-multifamily-buffer-space.xml'].include? hpxml_file
      hpxml.walls[-1].id = 'WallOtherMultifamilyBufferSpace'
      hpxml.walls[-1].exterior_adjacent_to = HPXML::LocationOtherMultifamilyBufferSpace
      hpxml.walls[-1].insulation_assembly_r_value = 23
    end
  elsif ['base-enclosure-split-surfaces.xml'].include? hpxml_file
    for n in 1..hpxml.walls.size
      hpxml.walls[n - 1].area /= 9.0
      for i in 2..9
        hpxml.walls << hpxml.walls[n - 1].dup
        hpxml.walls[-1].id += i.to_s
      end
    end
    hpxml.walls << hpxml.walls[-1].dup
    hpxml.walls[-1].id = 'TinyWall'
    hpxml.walls[-1].area = 0.05
  elsif ['invalid_files/duplicate-id.xml'].include? hpxml_file
    hpxml.walls[-1].id = hpxml.walls[0].id
  elsif ['invalid_files/enclosure-living-missing-exterior-wall.xml'].include? hpxml_file
    hpxml.walls[0].delete
  elsif ['invalid_files/enclosure-garage-missing-exterior-wall.xml'].include? hpxml_file
    hpxml.walls[-2].delete
  elsif ['base-misc-defaults.xml'].include? hpxml_file
    hpxml.walls.each do |wall|
      wall.siding = nil
      wall.solar_absorptance = nil
      wall.color = HPXML::ColorMedium
    end
  end
  hpxml.walls.each do |wall|
    next unless wall.is_interior

    fail "Interior wall '#{wall.id}' in #{hpxml_file} should not have siding." unless wall.siding.nil?
  end
end

def set_hpxml_foundation_walls(hpxml_file, hpxml)
  if ['ASHRAE_Standard_140/L322XC.xml'].include? hpxml_file
    hpxml.foundation_walls.add(id: 'FoundationWallNorth',
                               exterior_adjacent_to: 'ground',
                               interior_adjacent_to: HPXML::LocationBasementConditioned,
                               height: 7.25,
                               area: 413.25,
                               azimuth: 0,
                               thickness: 6,
                               depth_below_grade: 6.583,
                               insulation_interior_r_value: 0,
                               insulation_interior_distance_to_top: 0,
                               insulation_interior_distance_to_bottom: 0,
                               insulation_exterior_r_value: 0,
                               insulation_exterior_distance_to_top: 0,
                               insulation_exterior_distance_to_bottom: 0)
    hpxml.foundation_walls.add(id: 'FoundationWallEast',
                               exterior_adjacent_to: 'ground',
                               interior_adjacent_to: HPXML::LocationBasementConditioned,
                               height: 7.25,
                               area: 195.75,
                               azimuth: 90,
                               thickness: 6,
                               depth_below_grade: 6.583,
                               insulation_interior_r_value: 0,
                               insulation_interior_distance_to_top: 0,
                               insulation_interior_distance_to_bottom: 0,
                               insulation_exterior_r_value: 0,
                               insulation_exterior_distance_to_top: 0,
                               insulation_exterior_distance_to_bottom: 0)
    hpxml.foundation_walls.add(id: 'FoundationWallSouth',
                               exterior_adjacent_to: 'ground',
                               interior_adjacent_to: HPXML::LocationBasementConditioned,
                               height: 7.25,
                               area: 413.25,
                               azimuth: 180,
                               thickness: 6,
                               depth_below_grade: 6.583,
                               insulation_interior_r_value: 0,
                               insulation_interior_distance_to_top: 0,
                               insulation_interior_distance_to_bottom: 0,
                               insulation_exterior_r_value: 0,
                               insulation_exterior_distance_to_top: 0,
                               insulation_exterior_distance_to_bottom: 0)
    hpxml.foundation_walls.add(id: 'FoundationWallWest',
                               exterior_adjacent_to: 'ground',
                               interior_adjacent_to: HPXML::LocationBasementConditioned,
                               height: 7.25,
                               area: 195.75,
                               azimuth: 270,
                               thickness: 6,
                               depth_below_grade: 6.583,
                               insulation_interior_r_value: 0,
                               insulation_interior_distance_to_top: 0,
                               insulation_interior_distance_to_bottom: 0,
                               insulation_exterior_r_value: 0,
                               insulation_exterior_distance_to_top: 0,
                               insulation_exterior_distance_to_bottom: 0)
  elsif ['ASHRAE_Standard_140/L324XC.xml'].include? hpxml_file
    for i in 0..hpxml.foundation_walls.size - 1
      hpxml.foundation_walls[i].insulation_interior_r_value = 10.2
      hpxml.foundation_walls[i].insulation_interior_distance_to_top = 0.0
      hpxml.foundation_walls[i].insulation_interior_distance_to_bottom = 7.25
    end
  elsif ['base.xml'].include? hpxml_file
    hpxml. foundation_walls.add(id: 'FoundationWall',
                                exterior_adjacent_to: HPXML::LocationGround,
                                interior_adjacent_to: HPXML::LocationBasementConditioned,
                                height: 8,
                                area: 1200,
                                thickness: 8,
                                depth_below_grade: 7,
                                insulation_interior_r_value: 0,
                                insulation_interior_distance_to_top: 0,
                                insulation_interior_distance_to_bottom: 0,
                                insulation_exterior_distance_to_top: 0,
                                insulation_exterior_distance_to_bottom: 8,
                                insulation_exterior_r_value: 8.9)
  elsif ['base-enclosure-attached-multifamily.xml'].include? hpxml_file
    hpxml.foundation_walls.add(id: 'FoundationWallOtherNonFreezingSpace',
                               exterior_adjacent_to: HPXML::LocationOtherNonFreezingSpace,
                               interior_adjacent_to: HPXML::LocationBasementConditioned,
                               height: 8,
                               area: 480,
                               thickness: 8,
                               depth_below_grade: 7,
                               insulation_interior_r_value: 0,
                               insulation_interior_distance_to_top: 0,
                               insulation_interior_distance_to_bottom: 0,
                               insulation_exterior_distance_to_top: 0,
                               insulation_exterior_distance_to_bottom: 8,
                               insulation_exterior_r_value: 8.9)
    hpxml.foundation_walls.add(id: 'FoundationWallOtherMultifamilyBufferSpace',
                               exterior_adjacent_to: HPXML::LocationOtherMultifamilyBufferSpace,
                               interior_adjacent_to: HPXML::LocationBasementConditioned,
                               height: 4,
                               area: 120,
                               thickness: 8,
                               depth_below_grade: 3,
                               insulation_interior_r_value: 0,
                               insulation_interior_distance_to_top: 0,
                               insulation_interior_distance_to_bottom: 0,
                               insulation_exterior_distance_to_top: 0,
                               insulation_exterior_distance_to_bottom: 4,
                               insulation_exterior_r_value: 8.9)
    hpxml.foundation_walls.add(id: 'FoundationWallOtherHeatedSpace',
                               exterior_adjacent_to: HPXML::LocationOtherHeatedSpace,
                               interior_adjacent_to: HPXML::LocationBasementConditioned,
                               height: 2,
                               area: 60,
                               thickness: 8,
                               depth_below_grade: 1,
                               insulation_interior_r_value: 0,
                               insulation_interior_distance_to_top: 0,
                               insulation_interior_distance_to_bottom: 0,
                               insulation_exterior_distance_to_top: 0,
                               insulation_exterior_distance_to_bottom: 2,
                               insulation_exterior_r_value: 8.9)
  elsif ['base-foundation-conditioned-basement-wall-interior-insulation.xml'].include? hpxml_file
    hpxml.foundation_walls[0].insulation_interior_distance_to_top = 0
    hpxml.foundation_walls[0].insulation_interior_distance_to_bottom = 8
    hpxml.foundation_walls[0].insulation_interior_r_value = 10
    hpxml.foundation_walls[0].insulation_exterior_distance_to_top = 1
    hpxml.foundation_walls[0].insulation_exterior_distance_to_bottom = 8
  elsif ['base-foundation-unconditioned-basement.xml'].include? hpxml_file
    hpxml.foundation_walls[0].interior_adjacent_to = HPXML::LocationBasementUnconditioned
    hpxml.foundation_walls[0].insulation_exterior_distance_to_bottom = 0
    hpxml.foundation_walls[0].insulation_exterior_r_value = 0
  elsif ['base-foundation-unconditioned-basement-wall-insulation.xml'].include? hpxml_file
    hpxml.foundation_walls[0].insulation_exterior_distance_to_bottom = 4
    hpxml.foundation_walls[0].insulation_exterior_r_value = 8.9
  elsif ['base-foundation-unconditioned-basement-assembly-r.xml'].include? hpxml_file
    hpxml.foundation_walls[0].insulation_exterior_distance_to_top = nil
    hpxml.foundation_walls[0].insulation_exterior_distance_to_bottom = nil
    hpxml.foundation_walls[0].insulation_exterior_r_value = nil
    hpxml.foundation_walls[0].insulation_interior_distance_to_top = nil
    hpxml.foundation_walls[0].insulation_interior_distance_to_bottom = nil
    hpxml.foundation_walls[0].insulation_interior_r_value = nil
    hpxml.foundation_walls[0].insulation_assembly_r_value = 10.69
  elsif ['base-foundation-unconditioned-basement-above-grade.xml'].include? hpxml_file
    hpxml.foundation_walls[0].depth_below_grade = 4
  elsif ['base-foundation-unvented-crawlspace.xml',
         'base-foundation-vented-crawlspace.xml'].include? hpxml_file
    if ['base-foundation-unvented-crawlspace.xml'].include? hpxml_file
      hpxml.foundation_walls[0].interior_adjacent_to = HPXML::LocationCrawlspaceUnvented
    else
      hpxml.foundation_walls[0].interior_adjacent_to = HPXML::LocationCrawlspaceVented
    end
    hpxml.foundation_walls[0].height -= 4
    hpxml.foundation_walls[0].area /= 2.0
    hpxml.foundation_walls[0].depth_below_grade -= 4
    hpxml.foundation_walls[0].insulation_exterior_distance_to_bottom -= 4
  elsif ['base-foundation-multiple.xml'].include? hpxml_file
    hpxml.foundation_walls[0].area = 600
    hpxml.foundation_walls.add(id: 'FoundationWallInterior',
                               exterior_adjacent_to: HPXML::LocationCrawlspaceUnvented,
                               interior_adjacent_to: HPXML::LocationBasementUnconditioned,
                               height: 8,
                               area: 360,
                               thickness: 8,
                               depth_below_grade: 4,
                               insulation_interior_r_value: 0,
                               insulation_interior_distance_to_top: 0,
                               insulation_interior_distance_to_bottom: 0,
                               insulation_exterior_distance_to_top: 0,
                               insulation_exterior_distance_to_bottom: 0,
                               insulation_exterior_r_value: 0)
    hpxml.foundation_walls.add(id: 'FoundationWallCrawlspace',
                               exterior_adjacent_to: HPXML::LocationGround,
                               interior_adjacent_to: HPXML::LocationCrawlspaceUnvented,
                               height: 4,
                               area: 600,
                               thickness: 8,
                               depth_below_grade: 3,
                               insulation_interior_r_value: 0,
                               insulation_interior_distance_to_top: 0,
                               insulation_interior_distance_to_bottom: 0,
                               insulation_exterior_distance_to_top: 0,
                               insulation_exterior_distance_to_bottom: 0,
                               insulation_exterior_r_value: 0)
  elsif ['base-foundation-ambient.xml',
         'base-foundation-slab.xml'].include? hpxml_file
    hpxml.foundation_walls.clear
  elsif ['base-foundation-walkout-basement.xml'].include? hpxml_file
    hpxml.foundation_walls.clear
    hpxml.foundation_walls.add(id: 'FoundationWall1',
                               exterior_adjacent_to: HPXML::LocationGround,
                               interior_adjacent_to: HPXML::LocationBasementConditioned,
                               height: 8,
                               area: 480,
                               thickness: 8,
                               depth_below_grade: 7,
                               insulation_interior_r_value: 0,
                               insulation_interior_distance_to_top: 0,
                               insulation_interior_distance_to_bottom: 0,
                               insulation_exterior_distance_to_top: 0,
                               insulation_exterior_distance_to_bottom: 8,
                               insulation_exterior_r_value: 8.9)
    hpxml.foundation_walls.add(id: 'FoundationWall2',
                               exterior_adjacent_to: HPXML::LocationGround,
                               interior_adjacent_to: HPXML::LocationBasementConditioned,
                               height: 4,
                               area: 120,
                               thickness: 8,
                               depth_below_grade: 3,
                               insulation_interior_r_value: 0,
                               insulation_interior_distance_to_top: 0,
                               insulation_interior_distance_to_bottom: 0,
                               insulation_exterior_distance_to_top: 0,
                               insulation_exterior_distance_to_bottom: 4,
                               insulation_exterior_r_value: 8.9)
    hpxml.foundation_walls.add(id: 'FoundationWall3',
                               exterior_adjacent_to: HPXML::LocationGround,
                               interior_adjacent_to: HPXML::LocationBasementConditioned,
                               height: 2,
                               area: 60,
                               thickness: 8,
                               depth_below_grade: 1,
                               insulation_interior_r_value: 0,
                               insulation_interior_distance_to_top: 0,
                               insulation_interior_distance_to_bottom: 0,
                               insulation_exterior_distance_to_top: 0,
                               insulation_exterior_distance_to_bottom: 2,
                               insulation_exterior_r_value: 8.9)
  elsif ['base-foundation-complex.xml'].include? hpxml_file
    hpxml.foundation_walls.clear
    hpxml.foundation_walls.add(id: 'FoundationWall1',
                               exterior_adjacent_to: HPXML::LocationGround,
                               interior_adjacent_to: HPXML::LocationBasementConditioned,
                               height: 8,
                               area: 160,
                               thickness: 8,
                               depth_below_grade: 7,
                               insulation_interior_r_value: 0,
                               insulation_interior_distance_to_top: 0,
                               insulation_interior_distance_to_bottom: 0,
                               insulation_exterior_distance_to_top: 0,
                               insulation_exterior_distance_to_bottom: 0,
                               insulation_exterior_r_value: 0.0)
    hpxml.foundation_walls.add(id: 'FoundationWall2',
                               exterior_adjacent_to: HPXML::LocationGround,
                               interior_adjacent_to: HPXML::LocationBasementConditioned,
                               height: 8,
                               area: 240,
                               thickness: 8,
                               depth_below_grade: 7,
                               insulation_interior_r_value: 0,
                               insulation_interior_distance_to_top: 0,
                               insulation_interior_distance_to_bottom: 0,
                               insulation_exterior_distance_to_top: 0,
                               insulation_exterior_distance_to_bottom: 8,
                               insulation_exterior_r_value: 8.9)
    hpxml.foundation_walls.add(id: 'FoundationWall3',
                               exterior_adjacent_to: HPXML::LocationGround,
                               interior_adjacent_to: HPXML::LocationBasementConditioned,
                               height: 4,
                               area: 160,
                               thickness: 8,
                               depth_below_grade: 3,
                               insulation_interior_r_value: 0,
                               insulation_interior_distance_to_top: 0,
                               insulation_interior_distance_to_bottom: 0,
                               insulation_exterior_distance_to_top: 0,
                               insulation_exterior_distance_to_bottom: 0,
                               insulation_exterior_r_value: 0.0)
    hpxml.foundation_walls.add(id: 'FoundationWall4',
                               exterior_adjacent_to: HPXML::LocationGround,
                               interior_adjacent_to: HPXML::LocationBasementConditioned,
                               height: 4,
                               area: 120,
                               thickness: 8,
                               depth_below_grade: 3,
                               insulation_interior_r_value: 0,
                               insulation_interior_distance_to_top: 0,
                               insulation_interior_distance_to_bottom: 0,
                               insulation_exterior_distance_to_top: 0,
                               insulation_exterior_distance_to_bottom: 4,
                               insulation_exterior_r_value: 8.9)
    hpxml.foundation_walls.add(id: 'FoundationWall5',
                               exterior_adjacent_to: HPXML::LocationGround,
                               interior_adjacent_to: HPXML::LocationBasementConditioned,
                               height: 4,
                               area: 80,
                               thickness: 8,
                               depth_below_grade: 3,
                               insulation_interior_r_value: 0,
                               insulation_interior_distance_to_top: 0,
                               insulation_interior_distance_to_bottom: 0,
                               insulation_exterior_distance_to_top: 0,
                               insulation_exterior_distance_to_bottom: 4,
                               insulation_exterior_r_value: 8.9)
  elsif ['base-enclosure-split-surfaces.xml'].include? hpxml_file
    for n in 1..hpxml.foundation_walls.size
      hpxml.foundation_walls[n - 1].area /= 9.0
      for i in 2..9
        hpxml.foundation_walls << hpxml.foundation_walls[n - 1].dup
        hpxml.foundation_walls[-1].id += i.to_s
      end
    end
    hpxml.foundation_walls << hpxml.foundation_walls[-1].dup
    hpxml.foundation_walls[-1].id = 'TinyFoundationWall'
    hpxml.foundation_walls[-1].area = 0.05
  elsif ['base-enclosure-2stories-garage.xml'].include? hpxml_file
    hpxml.foundation_walls[-1].area = 880
  elsif ['invalid_files/enclosure-basement-missing-exterior-foundation-wall.xml'].include? hpxml_file
    hpxml.foundation_walls[0].delete
  end
end

def set_hpxml_frame_floors(hpxml_file, hpxml)
  if ['ASHRAE_Standard_140/L100AC.xml',
      'ASHRAE_Standard_140/L100AL.xml'].include? hpxml_file
    hpxml.frame_floors.add(id: 'FloorUnderAttic',
                           exterior_adjacent_to: HPXML::LocationAtticVented,
                           interior_adjacent_to: HPXML::LocationLivingSpace,
                           area: 1539,
                           insulation_assembly_r_value: 18.45)
    hpxml.frame_floors.add(id: 'FloorOverFoundation',
                           exterior_adjacent_to: HPXML::LocationOutside,
                           interior_adjacent_to: HPXML::LocationLivingSpace,
                           area: 1539,
                           insulation_assembly_r_value: 14.15)
  elsif ['ASHRAE_Standard_140/L120AC.xml',
         'ASHRAE_Standard_140/L120AL.xml'].include? hpxml_file
    hpxml.frame_floors[0].insulation_assembly_r_value = 57.49
  elsif ['ASHRAE_Standard_140/L200AC.xml',
         'ASHRAE_Standard_140/L200AL.xml'].include? hpxml_file
    hpxml.frame_floors[0].insulation_assembly_r_value = 11.75
    hpxml.frame_floors[1].insulation_assembly_r_value = 4.24
  elsif ['ASHRAE_Standard_140/L302XC.xml',
         'ASHRAE_Standard_140/L322XC.xml',
         'ASHRAE_Standard_140/L324XC.xml'].include? hpxml_file
    hpxml.frame_floors.delete_at(1)
  elsif ['base.xml'].include? hpxml_file
    hpxml.frame_floors.add(id: 'FloorBelowAttic',
                           exterior_adjacent_to: HPXML::LocationAtticUnvented,
                           interior_adjacent_to: HPXML::LocationLivingSpace,
                           area: 1350,
                           insulation_assembly_r_value: 39.3)
  elsif ['base-atticroof-flat.xml',
         'base-atticroof-cathedral.xml'].include? hpxml_file
    hpxml.frame_floors.delete_at(0)
  elsif ['base-atticroof-vented.xml'].include? hpxml_file
    hpxml.frame_floors[0].exterior_adjacent_to = HPXML::LocationAtticVented
  elsif ['base-atticroof-conditioned.xml'].include? hpxml_file
    hpxml.frame_floors[0].area = 450
  elsif ['base-enclosure-garage.xml'].include? hpxml_file
    hpxml.frame_floors.add(id: 'FloorBetweenAtticGarage',
                           exterior_adjacent_to: HPXML::LocationAtticUnvented,
                           interior_adjacent_to: HPXML::LocationGarage,
                           area: 600,
                           insulation_assembly_r_value: 2.1)
  elsif ['base-foundation-ambient.xml'].include? hpxml_file
    hpxml.frame_floors.add(id: 'FloorAboveAmbient',
                           exterior_adjacent_to: HPXML::LocationOutside,
                           interior_adjacent_to: HPXML::LocationLivingSpace,
                           area: 1350,
                           insulation_assembly_r_value: 18.7)
  elsif ['base-foundation-unconditioned-basement.xml'].include? hpxml_file
    hpxml.frame_floors.add(id: 'FloorAboveUncondBasement',
                           exterior_adjacent_to: HPXML::LocationBasementUnconditioned,
                           interior_adjacent_to: HPXML::LocationLivingSpace,
                           area: 1350,
                           insulation_assembly_r_value: 18.7)
  elsif ['base-foundation-unconditioned-basement-wall-insulation.xml'].include? hpxml_file
    hpxml.frame_floors[1].insulation_assembly_r_value = 2.1
  elsif ['base-foundation-unvented-crawlspace.xml'].include? hpxml_file
    hpxml.frame_floors.add(id: 'FloorAboveUnventedCrawl',
                           exterior_adjacent_to: HPXML::LocationCrawlspaceUnvented,
                           interior_adjacent_to: HPXML::LocationLivingSpace,
                           area: 1350,
                           insulation_assembly_r_value: 18.7)
  elsif ['base-foundation-vented-crawlspace.xml'].include? hpxml_file
    hpxml.frame_floors.add(id: 'FloorAboveVentedCrawl',
                           exterior_adjacent_to: HPXML::LocationCrawlspaceVented,
                           interior_adjacent_to: HPXML::LocationLivingSpace,
                           area: 1350,
                           insulation_assembly_r_value: 18.7)
  elsif ['base-foundation-multiple.xml'].include? hpxml_file
    hpxml.frame_floors[1].area = 675
    hpxml.frame_floors.add(id: 'FloorAboveUnventedCrawlspace',
                           exterior_adjacent_to: HPXML::LocationCrawlspaceUnvented,
                           interior_adjacent_to: HPXML::LocationLivingSpace,
                           area: 675,
                           insulation_assembly_r_value: 18.7)
  elsif ['base-enclosure-2stories-garage.xml'].include? hpxml_file
    hpxml.frame_floors.add(id: 'FloorAboveGarage',
                           exterior_adjacent_to: HPXML::LocationGarage,
                           interior_adjacent_to: HPXML::LocationLivingSpace,
                           area: 400,
                           insulation_assembly_r_value: 39.3)
  elsif ['base-atticroof-unvented-insulated-roof.xml'].include? hpxml_file
    hpxml.frame_floors[0].insulation_assembly_r_value = 2.1
  elsif ['base-enclosure-other-housing-unit.xml',
         'base-enclosure-other-heated-space.xml',
         'base-enclosure-other-non-freezing-space.xml',
         'base-enclosure-other-multifamily-buffer-space.xml'].include? hpxml_file
    hpxml.frame_floors.clear
    hpxml.frame_floors.add(interior_adjacent_to: HPXML::LocationLivingSpace,
                           area: 1350,
                           other_space_above_or_below: HPXML::FrameFloorOtherSpaceAbove)
    if ['base-enclosure-other-housing-unit.xml'].include? hpxml_file
      hpxml.frame_floors[0].exterior_adjacent_to = HPXML::LocationOtherHousingUnit
      hpxml.frame_floors[0].id = 'FloorBelowOtherHousingUnit'
      hpxml.frame_floors[0].insulation_assembly_r_value = 2.1
    elsif ['base-enclosure-other-heated-space.xml'].include? hpxml_file
      hpxml.frame_floors[0].exterior_adjacent_to = HPXML::LocationOtherHeatedSpace
      hpxml.frame_floors[0].id = 'FloorBelowOtherHeatedSpace'
      hpxml.frame_floors[0].insulation_assembly_r_value = 2.1
    elsif ['base-enclosure-other-non-freezing-space.xml'].include? hpxml_file
      hpxml.frame_floors[0].exterior_adjacent_to = HPXML::LocationOtherNonFreezingSpace
      hpxml.frame_floors[0].id = 'FloorBelowOtherNonFreezingSpace'
      hpxml.frame_floors[0].insulation_assembly_r_value = 18.7
    elsif ['base-enclosure-other-multifamily-buffer-space.xml'].include? hpxml_file
      hpxml.frame_floors[0].exterior_adjacent_to = HPXML::LocationOtherMultifamilyBufferSpace
      hpxml.frame_floors[0].id = 'FloorBelowOtherMultifamilyBufferSpace'
      hpxml.frame_floors[0].insulation_assembly_r_value = 18.7
    end
    hpxml.frame_floors << hpxml.frame_floors[0].dup
    hpxml.frame_floors[1].id = hpxml.frame_floors[0].id.gsub('Below', 'Above')
    hpxml.frame_floors[1].other_space_above_or_below = HPXML::FrameFloorOtherSpaceBelow
  elsif ['base-enclosure-attached-multifamily.xml'].include? hpxml_file
    hpxml.frame_floors.add(id: 'FloorAboveNonFreezingSpace',
                           exterior_adjacent_to: HPXML::LocationOtherNonFreezingSpace,
                           interior_adjacent_to: HPXML::LocationLivingSpace,
                           area: 1000,
                           insulation_assembly_r_value: 18.7,
                           other_space_above_or_below: HPXML::FrameFloorOtherSpaceBelow)
    hpxml.frame_floors.add(id: 'FloorAboveMultifamilyBuffer',
                           exterior_adjacent_to: HPXML::LocationOtherMultifamilyBufferSpace,
                           interior_adjacent_to: HPXML::LocationLivingSpace,
                           area: 200,
                           insulation_assembly_r_value: 18.7,
                           other_space_above_or_below: HPXML::FrameFloorOtherSpaceBelow)
    hpxml.frame_floors.add(id: 'FloorAboveOtherHeatedSpace',
                           exterior_adjacent_to: HPXML::LocationOtherHeatedSpace,
                           interior_adjacent_to: HPXML::LocationLivingSpace,
                           area: 150,
                           insulation_assembly_r_value: 2.1,
                           other_space_above_or_below: HPXML::FrameFloorOtherSpaceBelow)
  elsif ['base-enclosure-split-surfaces.xml'].include? hpxml_file
    for n in 1..hpxml.frame_floors.size
      hpxml.frame_floors[n - 1].area /= 9.0
      for i in 2..9
        hpxml.frame_floors << hpxml.frame_floors[n - 1].dup
        hpxml.frame_floors[-1].id += i.to_s
      end
    end
    hpxml.frame_floors << hpxml.frame_floors[-1].dup
    hpxml.frame_floors[-1].id = 'TinyFloor'
    hpxml.frame_floors[-1].area = 0.05
  elsif ['invalid_files/base-enclosure-conditioned-basement-slab-insulation.xml'].include? hpxml_file
    hpxml.frame_floors.add(id: 'FloorAboveCondBasement',
                           exterior_adjacent_to: HPXML::LocationBasementConditioned,
                           interior_adjacent_to: HPXML::LocationLivingSpace,
                           area: 1350,
                           insulation_assembly_r_value: 3.9)
  elsif ['invalid_files/enclosure-living-missing-ceiling-roof.xml'].include? hpxml_file
    hpxml.frame_floors[0].delete
  elsif ['invalid_files/enclosure-basement-missing-ceiling.xml',
         'invalid_files/enclosure-garage-missing-roof-ceiling.xml'].include? hpxml_file
    hpxml.frame_floors[1].delete
  elsif ['invalid_files/multifamily-reference-surface.xml'].include? hpxml_file
    hpxml.frame_floors[0].exterior_adjacent_to = HPXML::LocationOtherHeatedSpace
    hpxml.frame_floors[0].other_space_above_or_below = HPXML::FrameFloorOtherSpaceAbove
  end
end

def set_hpxml_slabs(hpxml_file, hpxml)
  if ['ASHRAE_Standard_140/L302XC.xml'].include? hpxml_file
    hpxml.slabs.add(id: 'Slab',
                    interior_adjacent_to: HPXML::LocationLivingSpace,
                    area: 1539,
                    thickness: 4,
                    exposed_perimeter: 168,
                    perimeter_insulation_depth: 0,
                    under_slab_insulation_width: 0,
                    under_slab_insulation_spans_entire_slab: nil,
                    depth_below_grade: 0,
                    perimeter_insulation_r_value: 0,
                    under_slab_insulation_r_value: 0,
                    carpet_fraction: 1,
                    carpet_r_value: 2.08)
  elsif ['ASHRAE_Standard_140/L304XC.xml'].include? hpxml_file
    hpxml.slabs[0].perimeter_insulation_depth = 2.5
    hpxml.slabs[0].perimeter_insulation_r_value = 5.4
  elsif ['ASHRAE_Standard_140/L322XC.xml'].include? hpxml_file
    hpxml.slabs.add(id: 'Slab',
                    interior_adjacent_to: HPXML::LocationBasementConditioned,
                    area: 1539,
                    thickness: 4,
                    exposed_perimeter: 168,
                    perimeter_insulation_depth: 0,
                    under_slab_insulation_width: 0,
                    under_slab_insulation_spans_entire_slab: nil,
                    perimeter_insulation_r_value: 0,
                    under_slab_insulation_r_value: 0,
                    carpet_fraction: 0,
                    carpet_r_value: 0)
  elsif ['base.xml'].include? hpxml_file
    hpxml.slabs.add(id: 'Slab',
                    interior_adjacent_to: HPXML::LocationBasementConditioned,
                    area: 1350,
                    thickness: 4,
                    exposed_perimeter: 150,
                    perimeter_insulation_depth: 0,
                    under_slab_insulation_width: 0,
                    perimeter_insulation_r_value: 0,
                    under_slab_insulation_r_value: 0,
                    carpet_fraction: 0,
                    carpet_r_value: 0)
  elsif ['base-foundation-unconditioned-basement.xml'].include? hpxml_file
    hpxml.slabs[0].interior_adjacent_to = HPXML::LocationBasementUnconditioned
  elsif ['base-foundation-conditioned-basement-slab-insulation.xml'].include? hpxml_file
    hpxml.slabs[0].under_slab_insulation_width = 4
    hpxml.slabs[0].under_slab_insulation_r_value = 10
  elsif ['base-foundation-slab.xml'].include? hpxml_file
    hpxml.slabs[0].interior_adjacent_to = HPXML::LocationLivingSpace
    hpxml.slabs[0].under_slab_insulation_width = nil
    hpxml.slabs[0].under_slab_insulation_spans_entire_slab = true
    hpxml.slabs[0].depth_below_grade = 0
    hpxml.slabs[0].under_slab_insulation_r_value = 5
    hpxml.slabs[0].carpet_fraction = 1
    hpxml.slabs[0].carpet_r_value = 2.5
  elsif ['base-foundation-unvented-crawlspace.xml',
         'base-foundation-vented-crawlspace.xml'].include? hpxml_file
    if ['base-foundation-unvented-crawlspace.xml'].include? hpxml_file
      hpxml.slabs[0].interior_adjacent_to = HPXML::LocationCrawlspaceUnvented
    else
      hpxml.slabs[0].interior_adjacent_to = HPXML::LocationCrawlspaceVented
    end
    hpxml.slabs[0].thickness = 0
    hpxml.slabs[0].carpet_r_value = 2.5
  elsif ['base-foundation-multiple.xml'].include? hpxml_file
    hpxml.slabs[0].area = 675
    hpxml.slabs[0].exposed_perimeter = 75
    hpxml.slabs.add(id: 'SlabUnderCrawlspace',
                    interior_adjacent_to: HPXML::LocationCrawlspaceUnvented,
                    area: 675,
                    thickness: 0,
                    exposed_perimeter: 75,
                    perimeter_insulation_depth: 0,
                    under_slab_insulation_width: 0,
                    perimeter_insulation_r_value: 0,
                    under_slab_insulation_r_value: 0,
                    carpet_fraction: 0,
                    carpet_r_value: 0)
  elsif ['base-foundation-ambient.xml'].include? hpxml_file
    hpxml.slabs.clear
  elsif ['base-enclosure-2stories-garage.xml'].include? hpxml_file
    hpxml.slabs[0].area -= 400
    hpxml.slabs[0].exposed_perimeter -= 40
    hpxml.slabs.add(id: 'SlabUnderGarage',
                    interior_adjacent_to: HPXML::LocationGarage,
                    area: 400,
                    thickness: 4,
                    exposed_perimeter: 40,
                    perimeter_insulation_depth: 0,
                    under_slab_insulation_width: 0,
                    depth_below_grade: 0,
                    perimeter_insulation_r_value: 0,
                    under_slab_insulation_r_value: 0,
                    carpet_fraction: 0,
                    carpet_r_value: 0)
  elsif ['base-enclosure-garage.xml'].include? hpxml_file
    hpxml.slabs[0].exposed_perimeter -= 30
    hpxml.slabs.add(id: 'SlabUnderGarage',
                    interior_adjacent_to: HPXML::LocationGarage,
                    area: 600,
                    thickness: 4,
                    exposed_perimeter: 70,
                    perimeter_insulation_depth: 0,
                    under_slab_insulation_width: 0,
                    depth_below_grade: 0,
                    perimeter_insulation_r_value: 0,
                    under_slab_insulation_r_value: 0,
                    carpet_fraction: 0,
                    carpet_r_value: 0)
  elsif ['base-foundation-complex.xml'].include? hpxml_file
    hpxml.slabs.clear
    hpxml.slabs.add(id: 'Slab1',
                    interior_adjacent_to: HPXML::LocationBasementConditioned,
                    area: 675,
                    thickness: 4,
                    exposed_perimeter: 75,
                    perimeter_insulation_depth: 0,
                    under_slab_insulation_width: 0,
                    perimeter_insulation_r_value: 0,
                    under_slab_insulation_r_value: 0,
                    carpet_fraction: 0,
                    carpet_r_value: 0)
    hpxml.slabs.add(id: 'Slab2',
                    interior_adjacent_to: HPXML::LocationBasementConditioned,
                    area: 405,
                    thickness: 4,
                    exposed_perimeter: 45,
                    perimeter_insulation_depth: 1,
                    under_slab_insulation_width: 0,
                    perimeter_insulation_r_value: 5,
                    under_slab_insulation_r_value: 0,
                    carpet_fraction: 0,
                    carpet_r_value: 0)
    hpxml.slabs.add(id: 'Slab3',
                    interior_adjacent_to: HPXML::LocationBasementConditioned,
                    area: 270,
                    thickness: 4,
                    exposed_perimeter: 30,
                    perimeter_insulation_depth: 1,
                    under_slab_insulation_width: 0,
                    perimeter_insulation_r_value: 5,
                    under_slab_insulation_r_value: 0,
                    carpet_fraction: 0,
                    carpet_r_value: 0)
  elsif ['base-enclosure-split-surfaces.xml'].include? hpxml_file
    for n in 1..hpxml.slabs.size
      hpxml.slabs[n - 1].area /= 9.0
      hpxml.slabs[n - 1].exposed_perimeter /= 9.0
      for i in 2..9
        hpxml.slabs << hpxml.slabs[n - 1].dup
        hpxml.slabs[-1].id += i.to_s
      end
    end
    hpxml.slabs << hpxml.slabs[-1].dup
    hpxml.slabs[-1].id = 'TinySlab'
    hpxml.slabs[-1].area = 0.05
  elsif ['invalid_files/mismatched-slab-and-foundation-wall.xml'].include? hpxml_file
    hpxml.slabs[0].interior_adjacent_to = HPXML::LocationBasementUnconditioned
    hpxml.slabs[0].depth_below_grade = 7.0
  elsif ['invalid_files/slab-zero-exposed-perimeter.xml'].include? hpxml_file
    hpxml.slabs[0].exposed_perimeter = 0
  elsif ['invalid_files/enclosure-living-missing-floor-slab.xml',
         'invalid_files/enclosure-basement-missing-slab.xml'].include? hpxml_file
    hpxml.slabs[0].delete
  elsif ['invalid_files/enclosure-garage-missing-slab.xml'].include? hpxml_file
    hpxml.slabs[1].delete
  end
end

def set_hpxml_windows(hpxml_file, hpxml)
  if ['ASHRAE_Standard_140/L100AC.xml',
      'ASHRAE_Standard_140/L100AL.xml'].include? hpxml_file
    windows = { 'WindowNorth' => [0, 90, 'WallNorth'],
                'WindowEast' => [90, 45, 'WallEast'],
                'WindowSouth' => [180, 90, 'WallSouth'],
                'WindowWest' => [270, 45, 'WallWest'] }
    windows.each do |window_name, window_values|
      azimuth, area, wall = window_values
      hpxml.windows.add(id: window_name,
                        area: area,
                        azimuth: azimuth,
                        ufactor: 1.039,
                        shgc: 0.67,
                        fraction_operable: 0.0,
                        wall_idref: wall,
                        interior_shading_factor_summer: 1,
                        interior_shading_factor_winter: 1)
    end
  elsif ['ASHRAE_Standard_140/L130AC.xml',
         'ASHRAE_Standard_140/L130AL.xml'].include? hpxml_file
    for i in 0..hpxml.windows.size - 1
      hpxml.windows[i].ufactor = 0.3
      hpxml.windows[i].shgc = 0.335
    end
  elsif ['ASHRAE_Standard_140/L140AC.xml',
         'ASHRAE_Standard_140/L140AL.xml'].include? hpxml_file
    hpxml.windows.clear
  elsif ['ASHRAE_Standard_140/L150AC.xml',
         'ASHRAE_Standard_140/L150AL.xml'].include? hpxml_file
    hpxml.windows.clear
    hpxml.windows.add(id: 'WindowSouth',
                      area: 270,
                      azimuth: 180,
                      ufactor: 1.039,
                      shgc: 0.67,
                      fraction_operable: 0.0,
                      wall_idref: 'WallSouth',
                      interior_shading_factor_summer: 1,
                      interior_shading_factor_winter: 1)
  elsif ['ASHRAE_Standard_140/L155AC.xml',
         'ASHRAE_Standard_140/L155AL.xml'].include? hpxml_file
    hpxml.windows[0].overhangs_depth = 2.5
    hpxml.windows[0].overhangs_distance_to_top_of_window = 1
    hpxml.windows[0].overhangs_distance_to_bottom_of_window = 6
  elsif ['ASHRAE_Standard_140/L160AC.xml',
         'ASHRAE_Standard_140/L160AL.xml'].include? hpxml_file
    hpxml.windows.clear
    windows = { 'WindowEast' => [90, 135, 'WallEast'],
                'WindowWest' => [270, 135, 'WallWest'] }
    windows.each do |window_name, window_values|
      azimuth, area, wall = window_values
      hpxml.windows.add(id: window_name,
                        area: area,
                        azimuth: azimuth,
                        ufactor: 1.039,
                        shgc: 0.67,
                        fraction_operable: 0.0,
                        wall_idref: wall,
                        interior_shading_factor_summer: 1,
                        interior_shading_factor_winter: 1)
    end
  elsif ['base.xml'].include? hpxml_file
    hpxml.windows.add(id: 'WindowNorth',
                      area: 108,
                      azimuth: 0,
                      ufactor: 0.33,
                      shgc: 0.45,
                      fraction_operable: 0.67,
                      interior_shading_factor_summer: 0.7,
                      interior_shading_factor_winter: 0.85,
                      wall_idref: 'Wall')
    hpxml.windows.add(id: 'WindowSouth',
                      area: 108,
                      azimuth: 180,
                      ufactor: 0.33,
                      shgc: 0.45,
                      fraction_operable: 0.67,
                      interior_shading_factor_summer: 0.7,
                      interior_shading_factor_winter: 0.85,
                      wall_idref: 'Wall')
    hpxml.windows.add(id: 'WindowEast',
                      area: 72,
                      azimuth: 90,
                      ufactor: 0.33,
                      shgc: 0.45,
                      fraction_operable: 0.67,
                      interior_shading_factor_summer: 0.7,
                      interior_shading_factor_winter: 0.85,
                      wall_idref: 'Wall')
    hpxml.windows.add(id: 'WindowWest',
                      area: 72,
                      azimuth: 270,
                      ufactor: 0.33,
                      shgc: 0.45,
                      fraction_operable: 0.67,
                      interior_shading_factor_summer: 0.7,
                      interior_shading_factor_winter: 0.85,
                      wall_idref: 'Wall')
  elsif ['base-enclosure-overhangs.xml'].include? hpxml_file
    hpxml.windows[0].overhangs_depth = 2.5
    hpxml.windows[0].overhangs_distance_to_top_of_window = 0
    hpxml.windows[0].overhangs_distance_to_bottom_of_window = 4
    hpxml.windows[2].overhangs_depth = 1.5
    hpxml.windows[2].overhangs_distance_to_top_of_window = 2
    hpxml.windows[2].overhangs_distance_to_bottom_of_window = 6
    hpxml.windows[3].overhangs_depth = 1.5
    hpxml.windows[3].overhangs_distance_to_top_of_window = 2
    hpxml.windows[3].overhangs_distance_to_bottom_of_window = 7
  elsif ['base-enclosure-windows-interior-shading.xml'].include? hpxml_file
    hpxml.windows[1].interior_shading_factor_summer = 0.01
    hpxml.windows[1].interior_shading_factor_winter = 0.99
    hpxml.windows[2].interior_shading_factor_summer = 0.0
    hpxml.windows[2].interior_shading_factor_winter = 0.5
    hpxml.windows[3].interior_shading_factor_summer = 1.0
    hpxml.windows[3].interior_shading_factor_winter = 1.0
  elsif ['invalid_files/invalid-window-interior-shading.xml'].include? hpxml_file
    hpxml.windows[0].interior_shading_factor_summer = 0.85
    hpxml.windows[0].interior_shading_factor_winter = 0.7
  elsif ['base-enclosure-windows-none.xml'].include? hpxml_file
    hpxml.windows.clear
  elsif ['invalid_files/net-area-negative-wall.xml'].include? hpxml_file
    hpxml.windows[0].area = 1000
  elsif ['base-atticroof-conditioned.xml'].include? hpxml_file
    hpxml.windows[0].area = 108
    hpxml.windows[1].area = 108
    hpxml.windows[2].area = 108
    hpxml.windows[3].area = 108
    hpxml.windows.add(id: 'AtticGableWindowEast',
                      area: 12,
                      azimuth: 90,
                      ufactor: 0.33,
                      shgc: 0.45,
                      fraction_operable: 0.0,
                      wall_idref: 'WallAtticGableCond')
    hpxml.windows.add(id: 'AtticGableWindowWest',
                      area: 62,
                      azimuth: 270,
                      ufactor: 0.3,
                      shgc: 0.45,
                      fraction_operable: 0.0,
                      wall_idref: 'WallAtticGableCond')
  elsif ['base-atticroof-cathedral.xml'].include? hpxml_file
    hpxml.windows[0].area = 108
    hpxml.windows[1].area = 108
    hpxml.windows[2].area = 108
    hpxml.windows[3].area = 108
    hpxml.windows.add(id: 'AtticGableWindowEast',
                      area: 12,
                      azimuth: 90,
                      ufactor: 0.33,
                      shgc: 0.45,
                      fraction_operable: 0.0,
                      wall_idref: 'WallAtticGable')
    hpxml.windows.add(id: 'AtticGableWindowWest',
                      area: 12,
                      azimuth: 270,
                      ufactor: 0.33,
                      shgc: 0.45,
                      fraction_operable: 0.0,
                      wall_idref: 'WallAtticGable')
  elsif ['base-enclosure-garage.xml'].include? hpxml_file
    hpxml.windows[1].area = 12
  elsif ['base-enclosure-2stories.xml'].include? hpxml_file
    hpxml.windows[0].area = 216
    hpxml.windows[1].area = 216
    hpxml.windows[2].area = 144
    hpxml.windows[3].area = 144
  elsif ['base-enclosure-2stories-garage'].include? hpxml_file
    hpxml.windows[0].area = 168
    hpxml.windows[1].area = 216
    hpxml.windows[2].area = 144
    hpxml.windows[3].area = 96
  elsif ['base-foundation-unconditioned-basement-above-grade.xml'].include? hpxml_file
    hpxml.windows.add(id: 'FoundationWindowNorth',
                      area: 20,
                      azimuth: 0,
                      ufactor: 0.33,
                      shgc: 0.45,
                      fraction_operable: 0.0,
                      wall_idref: 'FoundationWall')
    hpxml.windows.add(id: 'FoundationWindowSouth',
                      area: 20,
                      azimuth: 180,
                      ufactor: 0.33,
                      shgc: 0.45,
                      fraction_operable: 0.0,
                      wall_idref: 'FoundationWall')
    hpxml.windows.add(id: 'FoundationWindowEast',
                      area: 10,
                      azimuth: 90,
                      ufactor: 0.33,
                      shgc: 0.45,
                      fraction_operable: 0.0,
                      wall_idref: 'FoundationWall')
    hpxml.windows.add(id: 'FoundationWindowWest',
                      area: 10,
                      azimuth: 270,
                      ufactor: 0.33,
                      shgc: 0.45,
                      fraction_operable: 0.0,
                      wall_idref: 'FoundationWall')
  elsif ['base-enclosure-other-housing-unit.xml',
         'base-enclosure-other-heated-space.xml',
         'base-enclosure-other-non-freezing-space.xml',
         'base-enclosure-other-multifamily-buffer-space.xml'].include? hpxml_file
    hpxml.windows.each do |window|
      window.area *= 0.35
    end
  elsif ['invalid_files/unattached-window.xml'].include? hpxml_file
    hpxml.windows[0].wall_idref = 'foobar'
  elsif ['base-enclosure-split-surfaces.xml'].include? hpxml_file
    area_adjustments = []
    for n in 1..hpxml.windows.size
      hpxml.windows[n - 1].area /= 9.0
      hpxml.windows[n - 1].fraction_operable = 0.0
      for i in 2..9
        hpxml.windows << hpxml.windows[n - 1].dup
        hpxml.windows[-1].id += i.to_s
        hpxml.windows[-1].wall_idref += i.to_s
        if i >= 4
          hpxml.windows[-1].fraction_operable = 1.0
        end
      end
    end
    hpxml.windows << hpxml.windows[-1].dup
    hpxml.windows[-1].id = 'TinyWindow'
    hpxml.windows[-1].area = 0.05
  elsif ['base-foundation-walkout-basement.xml'].include? hpxml_file
    hpxml.windows.add(id: 'FoundationWindow',
                      area: 20,
                      azimuth: 0,
                      ufactor: 0.33,
                      shgc: 0.45,
                      fraction_operable: 0.0,
                      wall_idref: 'FoundationWall3')
  elsif ['invalid_files/invalid-window-height.xml'].include? hpxml_file
    hpxml.windows[2].overhangs_distance_to_bottom_of_window = hpxml.windows[2].overhangs_distance_to_top_of_window
  elsif ['base-enclosure-walltypes.xml'].include? hpxml_file
    hpxml.windows.clear
    hpxml.windows.add(id: 'WindowNorth',
                      area: 108 / 8,
                      azimuth: 0,
                      ufactor: 0.33,
                      shgc: 0.45,
                      fraction_operable: 0.67,
                      wall_idref: 'Wall1')
    hpxml.windows.add(id: 'WindowSouth',
                      area: 108 / 8,
                      azimuth: 180,
                      ufactor: 0.33,
                      shgc: 0.45,
                      fraction_operable: 0.67,
                      wall_idref: 'Wall2')
    hpxml.windows.add(id: 'WindowEast',
                      area: 72 / 8,
                      azimuth: 90,
                      ufactor: 0.33,
                      shgc: 0.45,
                      fraction_operable: 0.67,
                      wall_idref: 'Wall3')
    hpxml.windows.add(id: 'WindowWest',
                      area: 72 / 8,
                      azimuth: 270,
                      ufactor: 0.33,
                      shgc: 0.45,
                      fraction_operable: 0.67,
                      wall_idref: 'Wall4')
  elsif ['base-misc-defaults.xml'].include? hpxml_file
    hpxml.windows.each do |window|
      window.interior_shading_factor_summer = nil
      window.interior_shading_factor_winter = nil
      window.fraction_operable = nil
    end
  elsif ['base-enclosure-attached-multifamily.xml'].include? hpxml_file
    hpxml.windows.add(id: 'InteriorWindow',
                      area: 50,
                      azimuth: 270,
                      ufactor: 0.33,
                      shgc: 0.45,
                      fraction_operable: 0.67,
                      wall_idref: 'WallOtherMultifamilyBufferSpace')
  end
end

def set_hpxml_skylights(hpxml_file, hpxml)
  if ['base-enclosure-skylights.xml'].include? hpxml_file
    hpxml.skylights.add(id: 'SkylightNorth',
                        area: 45,
                        azimuth: 0,
                        ufactor: 0.33,
                        shgc: 0.45,
                        roof_idref: 'Roof')
    hpxml.skylights.add(id: 'SkylightSouth',
                        area: 45,
                        azimuth: 180,
                        ufactor: 0.35,
                        shgc: 0.47,
                        roof_idref: 'Roof')
  elsif ['invalid_files/net-area-negative-roof.xml'].include? hpxml_file
    hpxml.skylights[0].area = 4000
  elsif ['invalid_files/unattached-skylight.xml'].include? hpxml_file
    hpxml.skylights[0].roof_idref = 'foobar'
  elsif ['base-enclosure-split-surfaces.xml'].include? hpxml_file
    for n in 1..hpxml.skylights.size
      hpxml.skylights[n - 1].area /= 9.0
      for i in 2..9
        hpxml.skylights << hpxml.skylights[n - 1].dup
        hpxml.skylights[-1].id += i.to_s
        hpxml.skylights[-1].roof_idref += i.to_s if i % 2 == 0
      end
    end
    hpxml.skylights << hpxml.skylights[-1].dup
    hpxml.skylights[-1].id = 'TinySkylight'
    hpxml.skylights[-1].area = 0.05
  end
end

def set_hpxml_doors(hpxml_file, hpxml)
  if ['ASHRAE_Standard_140/L100AC.xml',
      'ASHRAE_Standard_140/L100AL.xml'].include? hpxml_file
    doors = { 'DoorSouth' => [180, 20, 'WallSouth'],
              'DoorNorth' => [0, 20, 'WallNorth'] }
    doors.each do |door_name, door_values|
      azimuth, area, wall = door_values
      hpxml.doors.add(id: door_name,
                      wall_idref: wall,
                      area: area,
                      azimuth: azimuth,
                      r_value: 3.04)
    end
  elsif ['base.xml'].include? hpxml_file
    hpxml.doors.add(id: 'DoorNorth',
                    wall_idref: 'Wall',
                    area: 40,
                    azimuth: 0,
                    r_value: 4.4)
    hpxml.doors.add(id: 'DoorSouth',
                    wall_idref: 'Wall',
                    area: 40,
                    azimuth: 180,
                    r_value: 4.4)
  elsif ['base-enclosure-garage.xml',
         'base-enclosure-2stories-garage.xml'].include? hpxml_file
    hpxml.doors.add(id: 'GarageDoorSouth',
                    wall_idref: 'WallGarageExterior',
                    area: 70,
                    azimuth: 180,
                    r_value: 4.4)
  elsif ['base-enclosure-attached-multifamily.xml'].include? hpxml_file
    hpxml.doors.add(id: 'DoorOnWallOtherHeatedSpace',
                    wall_idref: 'WallOtherHeatedSpace',
                    area: 40,
                    azimuth: 0,
                    r_value: 4.4)
    hpxml.doors.add(id: 'DoorOnFoundationWallOtherNonFreezingSpace',
                    wall_idref: 'FoundationWallOtherNonFreezingSpace',
                    area: 40,
                    azimuth: 0,
                    r_value: 4.4)
    hpxml.doors.add(id: 'DoorOnWallOtherHousingUnit',
                    wall_idref: 'WallOtherHousingUnit',
                    area: 40,
                    azimuth: 0,
                    r_value: 4.4)
    hpxml.doors.add(id: 'DoorOnWallAtticLivingWall',
                    wall_idref: 'WallAtticLivingWall',
                    area: 10,
                    azimuth: 0,
                    r_value: 4.4)
  elsif ['base-enclosure-other-housing-unit.xml',
         'base-enclosure-other-heated-space.xml',
         'base-enclosure-other-non-freezing-space.xml',
         'base-enclosure-other-multifamily-buffer-space.xml'].include? hpxml_file
    hpxml.doors.add(id: 'DoorOnWallOtherHousingUnit',
                    wall_idref: 'WallOtherHousingUnit',
                    area: 40,
                    azimuth: 0,
                    r_value: 4.4)
    if ['base-enclosure-other-heated-space.xml'].include? hpxml_file
      hpxml.doors[-1].id = 'DoorOnWallOtherHeatedSpace'
      hpxml.doors[-1].wall_idref = 'WallOtherHeatedSpace'
    elsif ['base-enclosure-other-non-freezing-space.xml'].include? hpxml_file
      hpxml.doors[-1].id = 'DoorOnWallOtherNonFreezingSpace'
      hpxml.doors[-1].wall_idref = 'WallOtherNonFreezingSpace'
    elsif ['base-enclosure-other-multifamily-buffer-space.xml'].include? hpxml_file
      hpxml.doors[-1].id = 'DoorOnWallOtherMultifamilyBufferSpace'
      hpxml.doors[-1].wall_idref = 'WallOtherMultifamilyBufferSpace'
    end
  elsif ['invalid_files/unattached-door.xml'].include? hpxml_file
    hpxml.doors[0].wall_idref = 'foobar'
  elsif ['base-enclosure-split-surfaces.xml'].include? hpxml_file
    area_adjustments = []
    for n in 1..hpxml.doors.size
      hpxml.doors[n - 1].area /= 9.0
      for i in 2..9
        hpxml.doors << hpxml.doors[n - 1].dup
        hpxml.doors[-1].id += i.to_s
        hpxml.doors[-1].wall_idref += i.to_s
      end
    end
    hpxml.doors << hpxml.doors[-1].dup
    hpxml.doors[-1].id = 'TinyDoor'
    hpxml.doors[-1].area = 0.05
  elsif ['base-enclosure-walltypes.xml'].include? hpxml_file
    hpxml.doors.clear
    hpxml.doors.add(id: 'DoorNorth',
                    wall_idref: 'Wall9',
                    area: 40,
                    azimuth: 0,
                    r_value: 4.4)
    hpxml.doors.add(id: 'DoorSouth',
                    wall_idref: 'Wall10',
                    area: 40,
                    azimuth: 180,
                    r_value: 4.4)
  end
end

def set_hpxml_heating_systems(hpxml_file, hpxml)
  if ['base.xml'].include? hpxml_file
    hpxml.heating_systems.add(id: 'HeatingSystem',
                              distribution_system_idref: 'HVACDistribution',
                              heating_system_type: HPXML::HVACTypeFurnace,
                              heating_system_fuel: HPXML::FuelTypeNaturalGas,
                              heating_capacity: 64000,
                              heating_efficiency_afue: 0.92,
                              fraction_heat_load_served: 1)
  elsif ['base-hvac-air-to-air-heat-pump-1-speed.xml',
         'base-hvac-air-to-air-heat-pump-2-speed.xml',
         'base-hvac-air-to-air-heat-pump-var-speed.xml',
         'base-hvac-central-ac-only-1-speed.xml',
         'base-hvac-central-ac-only-2-speed.xml',
         'base-hvac-central-ac-only-var-speed.xml',
         'base-hvac-evap-cooler-only.xml',
         'base-hvac-evap-cooler-only-ducted.xml',
         'base-hvac-ground-to-air-heat-pump.xml',
         'base-hvac-mini-split-heat-pump-ducted.xml',
         'base-hvac-mini-split-air-conditioner-only-ducted.xml',
         'base-hvac-ideal-air.xml',
         'base-hvac-none.xml',
         'base-hvac-room-ac-only.xml',
         'invalid_files/orphaned-hvac-distribution.xml'].include? hpxml_file
    hpxml.heating_systems.clear
  elsif ['base-hvac-boiler-elec-only.xml'].include? hpxml_file
    hpxml.heating_systems[0].heating_system_type = HPXML::HVACTypeBoiler
    hpxml.heating_systems[0].heating_system_fuel = HPXML::FuelTypeElectricity
    hpxml.heating_systems[0].heating_efficiency_afue = 1
  elsif ['base-hvac-boiler-gas-central-ac-1-speed.xml',
         'base-hvac-boiler-gas-only.xml'].include? hpxml_file
    hpxml.heating_systems[0].heating_system_type = HPXML::HVACTypeBoiler
    hpxml.heating_systems[0].electric_auxiliary_energy = 200
  elsif ['base-hvac-boiler-oil-only.xml'].include? hpxml_file
    hpxml.heating_systems[0].heating_system_type = HPXML::HVACTypeBoiler
    hpxml.heating_systems[0].heating_system_fuel = HPXML::FuelTypeOil
  elsif ['base-hvac-boiler-propane-only.xml'].include? hpxml_file
    hpxml.heating_systems[0].heating_system_type = HPXML::HVACTypeBoiler
    hpxml.heating_systems[0].heating_system_fuel = HPXML::FuelTypePropane
  elsif ['base-hvac-boiler-coal-only.xml'].include? hpxml_file
    hpxml.heating_systems[0].heating_system_type = HPXML::HVACTypeBoiler
    hpxml.heating_systems[0].heating_system_fuel = HPXML::FuelTypeCoal
  elsif ['base-hvac-boiler-wood-only.xml'].include? hpxml_file
    hpxml.heating_systems[0].heating_system_type = HPXML::HVACTypeBoiler
    hpxml.heating_systems[0].heating_system_fuel = HPXML::FuelTypeWoodCord
  elsif ['base-hvac-elec-resistance-only.xml'].include? hpxml_file
    hpxml.heating_systems[0].distribution_system_idref = nil
    hpxml.heating_systems[0].heating_system_type = HPXML::HVACTypeElectricResistance
    hpxml.heating_systems[0].heating_system_fuel = HPXML::FuelTypeElectricity
    hpxml.heating_systems[0].heating_efficiency_afue = nil
    hpxml.heating_systems[0].heating_efficiency_percent = 1
  elsif ['base-hvac-furnace-elec-only.xml'].include? hpxml_file
    hpxml.heating_systems[0].heating_system_fuel = HPXML::FuelTypeElectricity
    hpxml.heating_systems[0].heating_efficiency_afue = 1
  elsif ['base-hvac-furnace-gas-only.xml'].include? hpxml_file
    hpxml.heating_systems[0].electric_auxiliary_energy = 700
  elsif ['base-hvac-furnace-oil-only.xml'].include? hpxml_file
    hpxml.heating_systems[0].heating_system_fuel = HPXML::FuelTypeOil
  elsif ['base-hvac-furnace-propane-only.xml'].include? hpxml_file
    hpxml.heating_systems[0].heating_system_fuel = HPXML::FuelTypePropane
  elsif ['base-hvac-furnace-wood-only.xml'].include? hpxml_file
    hpxml.heating_systems[0].heating_system_fuel = HPXML::FuelTypeWoodCord
  elsif ['base-hvac-multiple.xml'].include? hpxml_file
    hpxml.heating_systems.clear
    hpxml.heating_systems.add(id: 'HeatingSystem',
                              distribution_system_idref: 'HVACDistribution',
                              heating_system_type: HPXML::HVACTypeFurnace,
                              heating_system_fuel: HPXML::FuelTypeElectricity,
                              heating_capacity: 6400,
                              heating_efficiency_afue: 1,
                              fraction_heat_load_served: 0.1)
    hpxml.heating_systems.add(id: 'HeatingSystem2',
                              distribution_system_idref: 'HVACDistribution2',
                              heating_system_type: HPXML::HVACTypeFurnace,
                              heating_system_fuel: HPXML::FuelTypeNaturalGas,
                              heating_capacity: 6400,
                              heating_efficiency_afue: 0.92,
                              fraction_heat_load_served: 0.1,
                              electric_auxiliary_energy: 700)
    hpxml.heating_systems.add(id: 'HeatingSystem3',
                              distribution_system_idref: 'HVACDistribution3',
                              heating_system_type: HPXML::HVACTypeBoiler,
                              heating_system_fuel: HPXML::FuelTypeElectricity,
                              heating_capacity: 6400,
                              heating_efficiency_afue: 1,
                              fraction_heat_load_served: 0.1)
    hpxml.heating_systems.add(id: 'HeatingSystem4',
                              distribution_system_idref: 'HVACDistribution4',
                              heating_system_type: HPXML::HVACTypeBoiler,
                              heating_system_fuel: HPXML::FuelTypeNaturalGas,
                              heating_capacity: 6400,
                              heating_efficiency_afue: 0.92,
                              fraction_heat_load_served: 0.1,
                              electric_auxiliary_energy: 200)
    hpxml.heating_systems.add(id: 'HeatingSystem5',
                              heating_system_type: HPXML::HVACTypeElectricResistance,
                              heating_system_fuel: HPXML::FuelTypeElectricity,
                              heating_capacity: 6400,
                              heating_efficiency_percent: 1,
                              fraction_heat_load_served: 0.1)
    hpxml.heating_systems.add(id: 'HeatingSystem6',
                              heating_system_type: HPXML::HVACTypeStove,
                              heating_system_fuel: HPXML::FuelTypeOil,
                              heating_capacity: 6400,
                              heating_efficiency_percent: 0.8,
                              fraction_heat_load_served: 0.1,
                              electric_auxiliary_energy: 200)
    hpxml.heating_systems.add(id: 'HeatingSystem7',
                              heating_system_type: HPXML::HVACTypeWallFurnace,
                              heating_system_fuel: HPXML::FuelTypePropane,
                              heating_capacity: 6400,
                              heating_efficiency_afue: 0.8,
                              fraction_heat_load_served: 0.1,
                              electric_auxiliary_energy: 200)
  elsif ['base-hvac-multiple2.xml'].include? hpxml_file
    hpxml.heating_systems.clear
    hpxml.heating_systems.add(id: 'HeatingSystem',
                              distribution_system_idref: 'HVACDistribution',
                              heating_system_type: HPXML::HVACTypeFurnace,
                              heating_system_fuel: HPXML::FuelTypeElectricity,
                              heating_capacity: 6400,
                              heating_efficiency_afue: 1,
                              fraction_heat_load_served: 0.2)
    hpxml.heating_systems.add(id: 'HeatingSystem2',
                              distribution_system_idref: 'HVACDistribution2',
                              heating_system_type: HPXML::HVACTypeFurnace,
                              heating_system_fuel: HPXML::FuelTypeElectricity,
                              heating_capacity: 6400,
                              heating_efficiency_afue: 0.92,
                              fraction_heat_load_served: 0.2,
                              electric_auxiliary_energy: 700)
    hpxml.heating_systems.add(id: 'HeatingSystem3',
                              distribution_system_idref: 'HVACDistribution3',
                              heating_system_type: HPXML::HVACTypeBoiler,
                              heating_system_fuel: HPXML::FuelTypeElectricity,
                              heating_capacity: 6400,
                              heating_efficiency_afue: 1,
                              fraction_heat_load_served: 0.2)
    hpxml.heating_systems.add(id: 'HeatingSystem4',
                              heating_system_type: HPXML::HVACTypeElectricResistance,
                              heating_system_fuel: HPXML::FuelTypeElectricity,
                              heating_capacity: 3200,
                              heating_efficiency_percent: 1,
                              fraction_heat_load_served: 0.1)
  elsif ['base-mechvent-multiple.xml'].include? hpxml_file
    hpxml.heating_systems[0].heating_capacity /= 2.0
    hpxml.heating_systems[0].fraction_heat_load_served /= 2.0
    hpxml.heating_systems << hpxml.heating_systems[0].dup
    hpxml.heating_systems[1].id = 'HeatingSystem2'
    hpxml.heating_systems[1].distribution_system_idref = 'HVACDistribution2'
  elsif ['invalid_files/hvac-frac-load-served.xml'].include? hpxml_file
    hpxml.heating_systems[0].fraction_heat_load_served += 0.1
  elsif ['base-hvac-fireplace-wood-only.xml'].include? hpxml_file
    hpxml.heating_systems[0].distribution_system_idref = nil
    hpxml.heating_systems[0].heating_system_type = HPXML::HVACTypeFireplace
    hpxml.heating_systems[0].heating_system_fuel = HPXML::FuelTypeWoodCord
    hpxml.heating_systems[0].heating_efficiency_afue = nil
    hpxml.heating_systems[0].heating_efficiency_percent = 0.8
  elsif ['base-hvac-floor-furnace-propane-only.xml'].include? hpxml_file
    hpxml.heating_systems[0].distribution_system_idref = nil
    hpxml.heating_systems[0].heating_system_type = HPXML::HVACTypeFloorFurnace
    hpxml.heating_systems[0].heating_system_fuel = HPXML::FuelTypePropane
    hpxml.heating_systems[0].heating_efficiency_afue = 0.8
    hpxml.heating_systems[0].electric_auxiliary_energy = 200
  elsif ['base-hvac-portable-heater-electric-only.xml'].include? hpxml_file
    hpxml.heating_systems[0].distribution_system_idref = nil
    hpxml.heating_systems[0].heating_system_type = HPXML::HVACTypePortableHeater
    hpxml.heating_systems[0].heating_system_fuel = HPXML::FuelTypeElectricity
    hpxml.heating_systems[0].heating_efficiency_afue = nil
    hpxml.heating_systems[0].heating_efficiency_percent = 1.0
  elsif ['base-hvac-fixed-heater-electric-only.xml'].include? hpxml_file
    hpxml.heating_systems[0].distribution_system_idref = nil
    hpxml.heating_systems[0].heating_system_type = HPXML::HVACTypeFixedHeater
    hpxml.heating_systems[0].heating_system_fuel = HPXML::FuelTypeElectricity
    hpxml.heating_systems[0].heating_efficiency_afue = nil
    hpxml.heating_systems[0].heating_efficiency_percent = 1.0
  elsif ['base-hvac-stove-oil-only.xml',
         'base-hvac-stove-wood-pellets-only.xml'].include? hpxml_file
    hpxml.heating_systems[0].distribution_system_idref = nil
    hpxml.heating_systems[0].heating_system_type = HPXML::HVACTypeStove
    hpxml.heating_systems[0].heating_efficiency_afue = nil
    hpxml.heating_systems[0].heating_efficiency_percent = 0.8
    hpxml.heating_systems[0].electric_auxiliary_energy = 200
    if hpxml_file == 'base-hvac-stove-oil-only.xml'
      hpxml.heating_systems[0].heating_system_fuel = HPXML::FuelTypeOil
    elsif hpxml_file == 'base-hvac-stove-wood-pellets-only.xml'
      hpxml.heating_systems[0].heating_system_fuel = HPXML::FuelTypeWoodPellets
    end
  elsif ['base-hvac-wall-furnace-elec-only.xml'].include? hpxml_file
    hpxml.heating_systems[0].distribution_system_idref = nil
    hpxml.heating_systems[0].heating_system_type = HPXML::HVACTypeWallFurnace
    hpxml.heating_systems[0].heating_system_fuel = HPXML::FuelTypeElectricity
    hpxml.heating_systems[0].heating_efficiency_afue = 1.0
    hpxml.heating_systems[0].electric_auxiliary_energy = 200
  elsif ['base-hvac-furnace-x3-dse.xml'].include? hpxml_file
    hpxml.heating_systems << hpxml.heating_systems[0].dup
    hpxml.heating_systems << hpxml.heating_systems[1].dup
    hpxml.heating_systems[1].id = 'HeatingSystem2'
    hpxml.heating_systems[1].distribution_system_idref = 'HVACDistribution2'
    hpxml.heating_systems[2].id = 'HeatingSystem3'
    hpxml.heating_systems[2].distribution_system_idref = 'HVACDistribution3'
    for i in 0..2
      hpxml.heating_systems[i].heating_capacity /= 3.0
      # Test a file where sum is slightly greater than 1
      if i < 2
        hpxml.heating_systems[i].fraction_heat_load_served = 0.33
      else
        hpxml.heating_systems[i].fraction_heat_load_served = 0.35
      end
    end
  elsif ['base-hvac-furnace-elec-central-ac-1-speed.xml'].include? hpxml_file
    hpxml.heating_systems[0].heating_system_fuel = HPXML::FuelTypeElectricity
    hpxml.heating_systems[0].heating_efficiency_afue = 1
  elsif ['invalid_files/unattached-hvac-distribution.xml'].include? hpxml_file
    hpxml.heating_systems[0].distribution_system_idref = 'foobar'
  elsif ['invalid_files/hvac-invalid-distribution-system-type.xml'].include? hpxml_file
    hpxml.heating_systems[0].distribution_system_idref = 'HVACDistribution2'
  elsif ['invalid_files/hvac-dse-multiple-attached-heating.xml'].include? hpxml_file
    hpxml.heating_systems[0].fraction_heat_load_served = 0.5
    hpxml.heating_systems << hpxml.heating_systems[0].dup
    hpxml.heating_systems[1].id += '2'
  elsif ['invalid_files/coal-for-non-boiler-heating.xml'].include? hpxml_file
    hpxml.heating_systems[0].heating_system_fuel = HPXML::FuelTypeCoal
  elsif ['base-hvac-undersized.xml'].include? hpxml_file
    hpxml.heating_systems[0].heating_capacity /= 10.0
  elsif ['base-hvac-flowrate.xml'].include? hpxml_file
    hpxml.heating_systems[0].heating_cfm = hpxml.heating_systems[0].heating_capacity * 360.0 / 12000.0
  elsif hpxml_file.include?('hvac_autosizing') && (not hpxml.heating_systems.nil?) && (hpxml.heating_systems.size > 0)
    hpxml.heating_systems[0].heating_capacity = nil
  end
end

def set_hpxml_cooling_systems(hpxml_file, hpxml)
  if ['base.xml'].include? hpxml_file
    hpxml.cooling_systems.add(id: 'CoolingSystem',
                              distribution_system_idref: 'HVACDistribution',
                              cooling_system_type: HPXML::HVACTypeCentralAirConditioner,
                              cooling_system_fuel: HPXML::FuelTypeElectricity,
                              cooling_capacity: 48000,
                              fraction_cool_load_served: 1,
                              cooling_efficiency_seer: 13,
                              cooling_shr: 0.73,
                              compressor_type: HPXML::HVACCompressorTypeSingleStage)
  elsif ['base-hvac-air-to-air-heat-pump-1-speed.xml',
         'base-hvac-air-to-air-heat-pump-2-speed.xml',
         'base-hvac-air-to-air-heat-pump-var-speed.xml',
         'base-hvac-boiler-coal-only.xml',
         'base-hvac-boiler-elec-only.xml',
         'base-hvac-boiler-gas-only.xml',
         'base-hvac-boiler-oil-only.xml',
         'base-hvac-boiler-propane-only.xml',
         'base-hvac-boiler-wood-only.xml',
         'base-hvac-elec-resistance-only.xml',
         'base-hvac-fireplace-wood-only.xml',
         'base-hvac-floor-furnace-propane-only.xml',
         'base-hvac-furnace-elec-only.xml',
         'base-hvac-furnace-gas-only.xml',
         'base-hvac-furnace-oil-only.xml',
         'base-hvac-furnace-propane-only.xml',
         'base-hvac-furnace-wood-only.xml',
         'base-hvac-ground-to-air-heat-pump.xml',
         'base-hvac-mini-split-heat-pump-ducted.xml',
         'base-hvac-ideal-air.xml',
         'base-hvac-none.xml',
         'base-hvac-stove-oil-only.xml',
         'base-hvac-stove-wood-pellets-only.xml',
         'base-hvac-wall-furnace-elec-only.xml'].include? hpxml_file
    hpxml.cooling_systems.clear
  elsif ['base-hvac-boiler-gas-central-ac-1-speed.xml'].include? hpxml_file
    hpxml.cooling_systems[0].distribution_system_idref = 'HVACDistribution2'
  elsif ['base-hvac-furnace-gas-central-ac-2-speed.xml',
         'base-hvac-central-ac-only-2-speed.xml'].include? hpxml_file
    hpxml.cooling_systems[0].cooling_efficiency_seer = 18
    hpxml.cooling_systems[0].cooling_shr = 0.73
    hpxml.cooling_systems[0].compressor_type = HPXML::HVACCompressorTypeTwoStage
  elsif ['base-hvac-furnace-gas-central-ac-var-speed.xml',
         'base-hvac-central-ac-only-var-speed.xml'].include? hpxml_file
    hpxml.cooling_systems[0].cooling_efficiency_seer = 24
    hpxml.cooling_systems[0].cooling_shr = 0.78
    hpxml.cooling_systems[0].compressor_type = HPXML::HVACCompressorTypeVariableSpeed
  elsif ['base-hvac-mini-split-air-conditioner-only-ducted.xml'].include? hpxml_file
    hpxml.cooling_systems[0].cooling_system_type = HPXML::HVACTypeMiniSplitAirConditioner
    hpxml.cooling_systems[0].cooling_efficiency_seer = 19
    hpxml.cooling_systems[0].cooling_shr = 0.73
    hpxml.cooling_systems[0].compressor_type = nil
  elsif ['base-hvac-mini-split-air-conditioner-only-ductless.xml'].include? hpxml_file
    hpxml.cooling_systems[0].distribution_system_idref = nil
  elsif ['base-hvac-furnace-gas-room-ac.xml',
         'base-hvac-room-ac-only.xml'].include? hpxml_file
    hpxml.cooling_systems[0].distribution_system_idref = nil
    hpxml.cooling_systems[0].cooling_system_type = HPXML::HVACTypeRoomAirConditioner
    hpxml.cooling_systems[0].cooling_efficiency_seer = nil
    hpxml.cooling_systems[0].cooling_efficiency_eer = 8.5
    hpxml.cooling_systems[0].cooling_shr = 0.65
    hpxml.cooling_systems[0].compressor_type = nil
  elsif ['base-hvac-room-ac-only-33percent.xml'].include? hpxml_file
    hpxml.cooling_systems[0].fraction_cool_load_served = 0.33
  elsif ['base-hvac-evap-cooler-only-ducted.xml',
         'base-hvac-evap-cooler-furnace-gas.xml',
         'base-hvac-evap-cooler-only.xml',
         'hvac_autosizing/base-hvac-evap-cooler-furnace-gas-autosize.xml'].include? hpxml_file
    hpxml.cooling_systems[0].cooling_system_type = HPXML::HVACTypeEvaporativeCooler
    hpxml.cooling_systems[0].cooling_efficiency_seer = nil
    hpxml.cooling_systems[0].cooling_efficiency_eer = nil
    hpxml.cooling_systems[0].cooling_capacity = nil
    hpxml.cooling_systems[0].cooling_shr = nil
    hpxml.cooling_systems[0].compressor_type = nil
    if ['base-hvac-evap-cooler-furnace-gas.xml',
        'hvac_autosizing/base-hvac-evap-cooler-furnace-gas-autosize.xml',
        'base-hvac-evap-cooler-only.xml'].include? hpxml_file
      hpxml.cooling_systems[0].distribution_system_idref = nil
    end
  elsif ['base-hvac-multiple.xml'].include? hpxml_file
    hpxml.cooling_systems[0].distribution_system_idref = 'HVACDistribution2'
    hpxml.cooling_systems[0].fraction_cool_load_served = 0.2
    hpxml.cooling_systems[0].cooling_capacity *= 0.2
    hpxml.cooling_systems.add(id: 'CoolingSystem2',
                              cooling_system_type: HPXML::HVACTypeRoomAirConditioner,
                              cooling_system_fuel: HPXML::FuelTypeElectricity,
                              cooling_capacity: 9600,
                              fraction_cool_load_served: 0.2,
                              cooling_efficiency_eer: 8.5,
                              cooling_shr: 0.65)
  elsif ['base-hvac-multiple2.xml'].include? hpxml_file
    hpxml.cooling_systems[0].distribution_system_idref = 'HVACDistribution'
    hpxml.cooling_systems[0].fraction_cool_load_served = 0.25
    hpxml.cooling_systems[0].cooling_capacity *= 0.25
    hpxml.cooling_systems.add(id: 'CoolingSystem2',
                              distribution_system_idref: 'HVACDistribution2',
                              cooling_system_type: HPXML::HVACTypeCentralAirConditioner,
                              cooling_system_fuel: HPXML::FuelTypeElectricity,
                              cooling_capacity: 9600,
                              fraction_cool_load_served: 0.25,
                              cooling_efficiency_seer: 13,
                              cooling_shr: 0.65)
  elsif ['base-mechvent-multiple.xml'].include? hpxml_file
    hpxml.cooling_systems[0].fraction_cool_load_served /= 2.0
    hpxml.cooling_systems[0].cooling_capacity /= 2.0
    hpxml.cooling_systems << hpxml.cooling_systems[0].dup
    hpxml.cooling_systems[1].id += '2'
    hpxml.cooling_systems[1].distribution_system_idref = 'HVACDistribution2'
  elsif ['invalid_files/hvac-frac-load-served.xml'].include? hpxml_file
    hpxml.cooling_systems[0].fraction_cool_load_served += 0.2
  elsif ['invalid_files/hvac-dse-multiple-attached-cooling.xml'].include? hpxml_file
    hpxml.cooling_systems[0].fraction_cool_load_served = 0.5
    hpxml.cooling_systems << hpxml.cooling_systems[0].dup
    hpxml.cooling_systems[1].id += '2'
  elsif ['base-hvac-undersized.xml'].include? hpxml_file
    hpxml.cooling_systems[0].cooling_capacity /= 10.0
  elsif ['base-hvac-flowrate.xml'].include? hpxml_file
    hpxml.cooling_systems[0].cooling_cfm = hpxml.cooling_systems[0].cooling_capacity * 360.0 / 12000.0
  elsif ['base-misc-defaults.xml'].include? hpxml_file
    hpxml.cooling_systems[0].cooling_shr = nil
    hpxml.cooling_systems[0].compressor_type = nil
  elsif hpxml_file.include?('hvac_autosizing') && (not hpxml.cooling_systems.nil?) && (hpxml.cooling_systems.size > 0)
    hpxml.cooling_systems[0].cooling_capacity = nil
  end
end

def set_hpxml_heat_pumps(hpxml_file, hpxml)
  if ['base-hvac-air-to-air-heat-pump-1-speed.xml',
      'base-hvac-central-ac-plus-air-to-air-heat-pump-heating.xml'].include? hpxml_file
    hpxml.heat_pumps.add(id: 'HeatPump',
                         distribution_system_idref: 'HVACDistribution',
                         heat_pump_type: HPXML::HVACTypeHeatPumpAirToAir,
                         heat_pump_fuel: HPXML::FuelTypeElectricity,
                         heating_capacity: 42000,
                         cooling_capacity: 48000,
                         backup_heating_fuel: HPXML::FuelTypeElectricity,
                         backup_heating_capacity: 34121,
                         backup_heating_efficiency_percent: 1.0,
                         fraction_heat_load_served: 1,
                         fraction_cool_load_served: 1,
                         heating_efficiency_hspf: 7.7,
                         cooling_efficiency_seer: 13,
                         heating_capacity_17F: 42000 * 0.630, # Based on OAT slope of default curves
                         cooling_shr: 0.73,
                         compressor_type: HPXML::HVACCompressorTypeSingleStage)
    if hpxml_file == 'base-hvac-central-ac-plus-air-to-air-heat-pump-heating.xml'
      hpxml.heat_pumps[0].fraction_cool_load_served = 0
    end
  elsif ['base-hvac-air-to-air-heat-pump-2-speed.xml'].include? hpxml_file
    hpxml.heat_pumps.add(id: 'HeatPump',
                         distribution_system_idref: 'HVACDistribution',
                         heat_pump_type: HPXML::HVACTypeHeatPumpAirToAir,
                         heat_pump_fuel: HPXML::FuelTypeElectricity,
                         heating_capacity: 42000,
                         cooling_capacity: 48000,
                         backup_heating_fuel: HPXML::FuelTypeElectricity,
                         backup_heating_capacity: 34121,
                         backup_heating_efficiency_percent: 1.0,
                         fraction_heat_load_served: 1,
                         fraction_cool_load_served: 1,
                         heating_efficiency_hspf: 9.3,
                         cooling_efficiency_seer: 18,
                         heating_capacity_17F: 42000 * 0.590, # Based on OAT slope of default curves
                         cooling_shr: 0.73,
                         compressor_type: HPXML::HVACCompressorTypeTwoStage)
  elsif ['base-hvac-air-to-air-heat-pump-var-speed.xml'].include? hpxml_file
    hpxml.heat_pumps.add(id: 'HeatPump',
                         distribution_system_idref: 'HVACDistribution',
                         heat_pump_type: HPXML::HVACTypeHeatPumpAirToAir,
                         heat_pump_fuel: HPXML::FuelTypeElectricity,
                         heating_capacity: 42000,
                         cooling_capacity: 48000,
                         backup_heating_fuel: HPXML::FuelTypeElectricity,
                         backup_heating_capacity: 34121,
                         backup_heating_efficiency_percent: 1.0,
                         fraction_heat_load_served: 1,
                         fraction_cool_load_served: 1,
                         heating_efficiency_hspf: 10,
                         cooling_efficiency_seer: 22,
                         heating_capacity_17F: 42000 * 0.640, # Based on OAT slope of default curves
                         cooling_shr: 0.78,
                         compressor_type: HPXML::HVACCompressorTypeVariableSpeed)
  elsif ['base-hvac-ground-to-air-heat-pump.xml'].include? hpxml_file
    hpxml.heat_pumps.add(id: 'HeatPump',
                         distribution_system_idref: 'HVACDistribution',
                         heat_pump_type: HPXML::HVACTypeHeatPumpGroundToAir,
                         heat_pump_fuel: HPXML::FuelTypeElectricity,
                         heating_capacity: 42000,
                         cooling_capacity: 48000,
                         backup_heating_fuel: HPXML::FuelTypeElectricity,
                         backup_heating_capacity: 34121,
                         backup_heating_efficiency_percent: 1.0,
                         fraction_heat_load_served: 1,
                         fraction_cool_load_served: 1,
                         heating_efficiency_cop: 3.6,
                         cooling_efficiency_eer: 16.6,
                         cooling_shr: 0.73)
  elsif ['base-hvac-mini-split-heat-pump-ducted.xml'].include? hpxml_file
    f = 1.0 - (1.0 - 0.25) / (47.0 + 5.0) * (47.0 - 17.0)
    hpxml.heat_pumps.add(id: 'HeatPump',
                         distribution_system_idref: 'HVACDistribution',
                         heat_pump_type: HPXML::HVACTypeHeatPumpMiniSplit,
                         heat_pump_fuel: HPXML::FuelTypeElectricity,
                         heating_capacity: 52000,
                         cooling_capacity: 48000,
                         backup_heating_fuel: HPXML::FuelTypeElectricity,
                         backup_heating_capacity: 34121,
                         backup_heating_efficiency_percent: 1.0,
                         fraction_heat_load_served: 1,
                         fraction_cool_load_served: 1,
                         heating_efficiency_hspf: 10,
                         cooling_efficiency_seer: 19,
                         heating_capacity_17F: 52000 * f,
                         cooling_shr: 0.73)
  elsif ['base-hvac-mini-split-heat-pump-ducted-heating-only.xml'].include? hpxml_file
    hpxml.heat_pumps[0].cooling_capacity = 0
    hpxml.heat_pumps[0].fraction_cool_load_served = 0
  elsif ['base-hvac-mini-split-heat-pump-ducted-cooling-only.xml'].include? hpxml_file
    hpxml.heat_pumps[0].heating_capacity = 0
    hpxml.heat_pumps[0].heating_capacity_17F = 0
    hpxml.heat_pumps[0].fraction_heat_load_served = 0
    hpxml.heat_pumps[0].backup_heating_fuel = nil
  elsif ['base-hvac-mini-split-heat-pump-ductless.xml'].include? hpxml_file
    hpxml.heat_pumps[0].distribution_system_idref = nil
    hpxml.heat_pumps[0].backup_heating_fuel = nil
  elsif ['invalid_files/heat-pump-mixed-fixed-and-autosize-capacities.xml'].include? hpxml_file
    hpxml.heat_pumps[0].cooling_capacity = nil
    hpxml.heat_pumps[0].heating_capacity = nil
    hpxml.heat_pumps[0].heating_capacity_17F = 25000
  elsif ['invalid_files/heat-pump-mixed-fixed-and-autosize-capacities2.xml'].include? hpxml_file
    hpxml.heat_pumps[0].backup_heating_capacity = nil
  elsif ['base-hvac-multiple.xml'].include? hpxml_file
    hpxml.heat_pumps.add(id: 'HeatPump',
                         distribution_system_idref: 'HVACDistribution5',
                         heat_pump_type: HPXML::HVACTypeHeatPumpAirToAir,
                         heat_pump_fuel: HPXML::FuelTypeElectricity,
                         heating_capacity: 4800,
                         cooling_capacity: 4800,
                         backup_heating_fuel: HPXML::FuelTypeElectricity,
                         backup_heating_capacity: 3412,
                         backup_heating_efficiency_percent: 1.0,
                         fraction_heat_load_served: 0.1,
                         fraction_cool_load_served: 0.2,
                         heating_efficiency_hspf: 7.7,
                         cooling_efficiency_seer: 13,
                         heating_capacity_17F: 4800 * 0.630, # Based on OAT slope of default curves
                         cooling_shr: 0.73,
                         compressor_type: HPXML::HVACCompressorTypeSingleStage)
    hpxml.heat_pumps.add(id: 'HeatPump2',
                         distribution_system_idref: 'HVACDistribution6',
                         heat_pump_type: HPXML::HVACTypeHeatPumpGroundToAir,
                         heat_pump_fuel: HPXML::FuelTypeElectricity,
                         heating_capacity: 4800,
                         cooling_capacity: 4800,
                         backup_heating_fuel: HPXML::FuelTypeElectricity,
                         backup_heating_capacity: 3412,
                         backup_heating_efficiency_percent: 1.0,
                         fraction_heat_load_served: 0.1,
                         fraction_cool_load_served: 0.2,
                         heating_efficiency_cop: 3.6,
                         cooling_efficiency_eer: 16.6,
                         cooling_shr: 0.73)
    f = 1.0 - (1.0 - 0.25) / (47.0 + 5.0) * (47.0 - 17.0)
    hpxml.heat_pumps.add(id: 'HeatPump3',
                         heat_pump_type: HPXML::HVACTypeHeatPumpMiniSplit,
                         heat_pump_fuel: HPXML::FuelTypeElectricity,
                         heating_capacity: 4800,
                         cooling_capacity: 4800,
                         backup_heating_fuel: HPXML::FuelTypeElectricity,
                         backup_heating_capacity: 3412,
                         backup_heating_efficiency_percent: 1.0,
                         fraction_heat_load_served: 0.1,
                         fraction_cool_load_served: 0.2,
                         heating_efficiency_hspf: 10,
                         cooling_efficiency_seer: 19,
                         heating_capacity_17F: 4800 * f,
                         cooling_shr: 0.73)
  elsif ['base-hvac-multiple2.xml'].include? hpxml_file
    hpxml.heat_pumps.add(id: 'HeatPump',
                         distribution_system_idref: 'HVACDistribution4',
                         heat_pump_type: HPXML::HVACTypeHeatPumpAirToAir,
                         heat_pump_fuel: HPXML::FuelTypeElectricity,
                         heating_capacity: 4800,
                         cooling_capacity: 4800,
                         backup_heating_fuel: HPXML::FuelTypeElectricity,
                         backup_heating_capacity: 3412,
                         backup_heating_efficiency_percent: 1.0,
                         fraction_heat_load_served: 0.1,
                         fraction_cool_load_served: 0.2,
                         heating_efficiency_hspf: 7.7,
                         cooling_efficiency_seer: 13,
                         heating_capacity_17F: 4800 * 0.630, # Based on OAT slope of default curves
                         cooling_shr: 0.73,
                         compressor_type: HPXML::HVACCompressorTypeSingleStage)
    hpxml.heat_pumps.add(id: 'HeatPump2',
                         distribution_system_idref: 'HVACDistribution5',
                         heat_pump_type: HPXML::HVACTypeHeatPumpGroundToAir,
                         heat_pump_fuel: HPXML::FuelTypeElectricity,
                         heating_capacity: 4800,
                         cooling_capacity: 4800,
                         backup_heating_fuel: HPXML::FuelTypeElectricity,
                         backup_heating_capacity: 3412,
                         backup_heating_efficiency_percent: 1.0,
                         fraction_heat_load_served: 0.1,
                         fraction_cool_load_served: 0.2,
                         heating_efficiency_cop: 3.6,
                         cooling_efficiency_eer: 16.6,
                         cooling_shr: 0.73)
  elsif ['invalid_files/hvac-distribution-multiple-attached-heating.xml'].include? hpxml_file
    hpxml.heat_pumps[0].distribution_system_idref = 'HVACDistribution'
  elsif ['invalid_files/hvac-distribution-multiple-attached-cooling.xml'].include? hpxml_file
    hpxml.heat_pumps[0].distribution_system_idref = 'HVACDistribution2'
  elsif ['base-hvac-dual-fuel-air-to-air-heat-pump-1-speed.xml',
         'base-hvac-dual-fuel-air-to-air-heat-pump-2-speed.xml',
         'base-hvac-dual-fuel-air-to-air-heat-pump-var-speed.xml',
         'base-hvac-dual-fuel-mini-split-heat-pump-ducted.xml'].include? hpxml_file
    hpxml.heat_pumps[0].backup_heating_fuel = HPXML::FuelTypeNaturalGas
    hpxml.heat_pumps[0].backup_heating_capacity = 36000
    hpxml.heat_pumps[0].backup_heating_efficiency_percent = nil
    hpxml.heat_pumps[0].backup_heating_efficiency_afue = 0.95
    hpxml.heat_pumps[0].backup_heating_switchover_temp = 25
  elsif ['base-hvac-dual-fuel-air-to-air-heat-pump-1-speed-electric.xml'].include? hpxml_file
    hpxml.heat_pumps[0].backup_heating_fuel = HPXML::FuelTypeElectricity
    hpxml.heat_pumps[0].backup_heating_efficiency_afue = 1.0
  elsif hpxml_file.include?('hvac_autosizing') && (not hpxml.heat_pumps.nil?) && (hpxml.heat_pumps.size > 0)
    hpxml.heat_pumps[0].cooling_capacity = nil
    hpxml.heat_pumps[0].heating_capacity = nil
    hpxml.heat_pumps[0].heating_capacity_17F = nil
    hpxml.heat_pumps[0].backup_heating_capacity = nil
  end
end

def set_hpxml_hvac_control(hpxml_file, hpxml)
  if ['ASHRAE_Standard_140/L100AC.xml',
      'ASHRAE_Standard_140/L100AL.xml'].include? hpxml_file
    hpxml.hvac_controls.add(id: 'HVACControl',
                            heating_setpoint_temp: 68,
                            cooling_setpoint_temp: 78)
  elsif ['base.xml'].include? hpxml_file
    hpxml.hvac_controls.add(id: 'HVACControl',
                            control_type: HPXML::HVACControlTypeManual,
                            heating_setpoint_temp: 68,
                            cooling_setpoint_temp: 78)
  elsif ['base-hvac-none.xml'].include? hpxml_file
    hpxml.hvac_controls.clear
  elsif ['base-hvac-programmable-thermostat.xml'].include? hpxml_file
    hpxml.hvac_controls[0].control_type = HPXML::HVACControlTypeProgrammable
    hpxml.hvac_controls[0].heating_setback_temp = 66
    hpxml.hvac_controls[0].heating_setback_hours_per_week = 7 * 7
    hpxml.hvac_controls[0].heating_setback_start_hour = 23 # 11pm
    hpxml.hvac_controls[0].cooling_setup_temp = 80
    hpxml.hvac_controls[0].cooling_setup_hours_per_week = 6 * 7
    hpxml.hvac_controls[0].cooling_setup_start_hour = 9 # 9am
  elsif ['base-hvac-setpoints.xml'].include? hpxml_file
    hpxml.hvac_controls[0].heating_setpoint_temp = 60
    hpxml.hvac_controls[0].cooling_setpoint_temp = 80
  elsif ['base-lighting-ceiling-fans.xml'].include? hpxml_file
    hpxml.hvac_controls[0].ceiling_fan_cooling_setpoint_temp_offset = 0.5
  end
end

def set_hpxml_hvac_distributions(hpxml_file, hpxml)
  if ['base.xml'].include? hpxml_file
    hpxml.hvac_distributions.add(id: 'HVACDistribution',
                                 distribution_system_type: HPXML::HVACDistributionTypeAir)
    hpxml.hvac_distributions[0].duct_leakage_measurements.add(duct_type: HPXML::DuctTypeSupply,
                                                              duct_leakage_units: HPXML::UnitsCFM25,
                                                              duct_leakage_value: 75,
                                                              duct_leakage_total_or_to_outside: HPXML::DuctLeakageToOutside)
    hpxml.hvac_distributions[0].duct_leakage_measurements.add(duct_type: HPXML::DuctTypeReturn,
                                                              duct_leakage_units: HPXML::UnitsCFM25,
                                                              duct_leakage_value: 25,
                                                              duct_leakage_total_or_to_outside: HPXML::DuctLeakageToOutside)
    hpxml.hvac_distributions[0].ducts.add(duct_type: HPXML::DuctTypeSupply,
                                          duct_insulation_r_value: 4,
                                          duct_location: HPXML::LocationAtticUnvented,
                                          duct_surface_area: 150)
    hpxml.hvac_distributions[0].ducts.add(duct_type: HPXML::DuctTypeReturn,
                                          duct_insulation_r_value: 0,
                                          duct_location: HPXML::LocationAtticUnvented,
                                          duct_surface_area: 50)
  elsif ['base-hvac-boiler-coal-only.xml',
         'base-hvac-boiler-elec-only.xml',
         'base-hvac-boiler-gas-only.xml',
         'base-hvac-boiler-oil-only.xml',
         'base-hvac-boiler-propane-only.xml',
         'base-hvac-boiler-wood-only.xml'].include? hpxml_file
    hpxml.hvac_distributions[0].distribution_system_type = HPXML::HVACDistributionTypeHydronic
    hpxml.hvac_distributions[0].duct_leakage_measurements.clear
    hpxml.hvac_distributions[0].ducts.clear
  elsif ['base-hvac-boiler-gas-central-ac-1-speed.xml'].include? hpxml_file
    hpxml.hvac_distributions[0].distribution_system_type = HPXML::HVACDistributionTypeHydronic
    hpxml.hvac_distributions[0].duct_leakage_measurements.clear
    hpxml.hvac_distributions[0].ducts.clear
    hpxml.hvac_distributions.add(id: 'HVACDistribution2',
                                 distribution_system_type: HPXML::HVACDistributionTypeAir)
    hpxml.hvac_distributions[-1].duct_leakage_measurements.add(duct_type: HPXML::DuctTypeSupply,
                                                               duct_leakage_units: HPXML::UnitsCFM25,
                                                               duct_leakage_value: 75,
                                                               duct_leakage_total_or_to_outside: HPXML::DuctLeakageToOutside)
    hpxml.hvac_distributions[-1].duct_leakage_measurements.add(duct_type: HPXML::DuctTypeReturn,
                                                               duct_leakage_units: HPXML::UnitsCFM25,
                                                               duct_leakage_value: 25,
                                                               duct_leakage_total_or_to_outside: HPXML::DuctLeakageToOutside)
    hpxml.hvac_distributions[-1].ducts.add(duct_type: HPXML::DuctTypeSupply,
                                           duct_insulation_r_value: 4,
                                           duct_location: HPXML::LocationAtticUnvented,
                                           duct_surface_area: 150)
    hpxml.hvac_distributions[-1].ducts.add(duct_type: HPXML::DuctTypeReturn,
                                           duct_insulation_r_value: 0,
                                           duct_location: HPXML::LocationAtticUnvented,
                                           duct_surface_area: 50)
  elsif ['base-hvac-none.xml',
         'base-hvac-elec-resistance-only.xml',
         'base-hvac-evap-cooler-only.xml',
         'base-hvac-fireplace-wood-only.xml',
         'base-hvac-floor-furnace-propane-only.xml',
         'base-hvac-ideal-air.xml',
         'base-hvac-mini-split-heat-pump-ductless.xml',
         'base-hvac-mini-split-air-conditioner-only-ductless.xml',
         'base-hvac-room-ac-only.xml',
         'base-hvac-stove-oil-only.xml',
         'base-hvac-stove-wood-pellets-only.xml',
         'base-hvac-wall-furnace-elec-only.xml'].include? hpxml_file
    hpxml.hvac_distributions.clear
  elsif ['base-hvac-multiple.xml'].include? hpxml_file
    hpxml.hvac_distributions.clear
    hpxml.hvac_distributions.add(id: 'HVACDistribution',
                                 distribution_system_type: HPXML::HVACDistributionTypeAir)
    hpxml.hvac_distributions[-1].duct_leakage_measurements.add(duct_type: HPXML::DuctTypeSupply,
                                                               duct_leakage_units: HPXML::UnitsCFM25,
                                                               duct_leakage_value: 75,
                                                               duct_leakage_total_or_to_outside: HPXML::DuctLeakageToOutside)
    hpxml.hvac_distributions[-1].duct_leakage_measurements.add(duct_type: HPXML::DuctTypeReturn,
                                                               duct_leakage_units: HPXML::UnitsCFM25,
                                                               duct_leakage_value: 25,
                                                               duct_leakage_total_or_to_outside: HPXML::DuctLeakageToOutside)
    hpxml.hvac_distributions[0].ducts.add(duct_type: HPXML::DuctTypeSupply,
                                          duct_insulation_r_value: 8,
                                          duct_location: HPXML::LocationAtticUnvented,
                                          duct_surface_area: 75)
    hpxml.hvac_distributions[0].ducts.add(duct_type: HPXML::DuctTypeSupply,
                                          duct_insulation_r_value: 8,
                                          duct_location: HPXML::LocationOutside,
                                          duct_surface_area: 75)
    hpxml.hvac_distributions[0].ducts.add(duct_type: HPXML::DuctTypeReturn,
                                          duct_insulation_r_value: 4,
                                          duct_location: HPXML::LocationAtticUnvented,
                                          duct_surface_area: 25)
    hpxml.hvac_distributions[0].ducts.add(duct_type: HPXML::DuctTypeReturn,
                                          duct_insulation_r_value: 4,
                                          duct_location: HPXML::LocationOutside,
                                          duct_surface_area: 25)
    hpxml.hvac_distributions << hpxml.hvac_distributions[0].dup
    hpxml.hvac_distributions[-1].id = 'HVACDistribution2'
    hpxml.hvac_distributions.add(id: 'HVACDistribution3',
                                 distribution_system_type: HPXML::HVACDistributionTypeHydronic)
    hpxml.hvac_distributions.add(id: 'HVACDistribution4',
                                 distribution_system_type: HPXML::HVACDistributionTypeHydronic)
    hpxml.hvac_distributions << hpxml.hvac_distributions[0].dup
    hpxml.hvac_distributions[-1].id = 'HVACDistribution5'
    hpxml.hvac_distributions << hpxml.hvac_distributions[0].dup
    hpxml.hvac_distributions[-1].id = 'HVACDistribution6'
  elsif ['base-hvac-multiple2.xml'].include? hpxml_file
    hpxml.hvac_distributions.clear
    hpxml.hvac_distributions.add(id: 'HVACDistribution',
                                 distribution_system_type: HPXML::HVACDistributionTypeAir)
    hpxml.hvac_distributions[-1].duct_leakage_measurements.add(duct_type: HPXML::DuctTypeSupply,
                                                               duct_leakage_units: HPXML::UnitsCFM25,
                                                               duct_leakage_value: 75,
                                                               duct_leakage_total_or_to_outside: HPXML::DuctLeakageToOutside)
    hpxml.hvac_distributions[-1].duct_leakage_measurements.add(duct_type: HPXML::DuctTypeReturn,
                                                               duct_leakage_units: HPXML::UnitsCFM25,
                                                               duct_leakage_value: 25,
                                                               duct_leakage_total_or_to_outside: HPXML::DuctLeakageToOutside)
    hpxml.hvac_distributions[0].ducts.add(duct_type: HPXML::DuctTypeSupply,
                                          duct_insulation_r_value: 8,
                                          duct_location: HPXML::LocationAtticUnvented,
                                          duct_surface_area: 75)
    hpxml.hvac_distributions[0].ducts.add(duct_type: HPXML::DuctTypeSupply,
                                          duct_insulation_r_value: 8,
                                          duct_location: HPXML::LocationOutside,
                                          duct_surface_area: 75)
    hpxml.hvac_distributions[0].ducts.add(duct_type: HPXML::DuctTypeReturn,
                                          duct_insulation_r_value: 4,
                                          duct_location: HPXML::LocationAtticUnvented,
                                          duct_surface_area: 25)
    hpxml.hvac_distributions[0].ducts.add(duct_type: HPXML::DuctTypeReturn,
                                          duct_insulation_r_value: 4,
                                          duct_location: HPXML::LocationOutside,
                                          duct_surface_area: 25)
    hpxml.hvac_distributions << hpxml.hvac_distributions[0].dup
    hpxml.hvac_distributions[-1].id = 'HVACDistribution2'
    hpxml.hvac_distributions.add(id: 'HVACDistribution3',
                                 distribution_system_type: HPXML::HVACDistributionTypeHydronic)
    hpxml.hvac_distributions << hpxml.hvac_distributions[0].dup
    hpxml.hvac_distributions[-1].id = 'HVACDistribution4'
    hpxml.hvac_distributions << hpxml.hvac_distributions[0].dup
    hpxml.hvac_distributions[-1].id = 'HVACDistribution5'
  elsif ['base-mechvent-multiple.xml'].include? hpxml_file
    hpxml.hvac_distributions[0].conditioned_floor_area_served /= 2.0
    hpxml.hvac_distributions << hpxml.hvac_distributions[0].dup
    hpxml.hvac_distributions[1].id = 'HVACDistribution2'
  elsif ['base-hvac-dse.xml',
         'base-dhw-indirect-dse.xml'].include? hpxml_file
    hpxml.hvac_distributions[0].distribution_system_type = HPXML::HVACDistributionTypeDSE
    hpxml.hvac_distributions[0].annual_heating_dse = 0.8
    hpxml.hvac_distributions[0].annual_cooling_dse = 0.7
  elsif ['base-hvac-furnace-x3-dse.xml'].include? hpxml_file
    hpxml.hvac_distributions[0].distribution_system_type = HPXML::HVACDistributionTypeDSE
    hpxml.hvac_distributions[0].annual_heating_dse = 0.8
    hpxml.hvac_distributions[0].annual_cooling_dse = 0.7
    hpxml.hvac_distributions << hpxml.hvac_distributions[0].dup
    hpxml.hvac_distributions[1].id = 'HVACDistribution2'
    hpxml.hvac_distributions[1].annual_cooling_dse = nil
    hpxml.hvac_distributions << hpxml.hvac_distributions[0].dup
    hpxml.hvac_distributions[2].id = 'HVACDistribution3'
    hpxml.hvac_distributions[2].annual_cooling_dse = nil
  elsif ['base-hvac-mini-split-heat-pump-ducted.xml',
         'base-hvac-mini-split-air-conditioner-only-ducted.xml'].include? hpxml_file
    hpxml.hvac_distributions[0].duct_leakage_measurements[0].duct_leakage_value = 15
    hpxml.hvac_distributions[0].duct_leakage_measurements[1].duct_leakage_value = 5
    hpxml.hvac_distributions[0].ducts[0].duct_insulation_r_value = 0
    hpxml.hvac_distributions[0].ducts[0].duct_surface_area = 30
    hpxml.hvac_distributions[0].ducts[1].duct_surface_area = 10
  elsif ['base-hvac-evap-cooler-only-ducted.xml'].include? hpxml_file
    hpxml.hvac_distributions[0].duct_leakage_measurements.pop
    hpxml.hvac_distributions[0].ducts.pop
  elsif ['base-hvac-ducts-leakage-percent.xml'].include? hpxml_file
    hpxml.hvac_distributions[0].duct_leakage_measurements.clear
    hpxml.hvac_distributions[0].duct_leakage_measurements.add(duct_type: HPXML::DuctTypeSupply,
                                                              duct_leakage_units: HPXML::UnitsPercent,
                                                              duct_leakage_value: 0.1,
                                                              duct_leakage_total_or_to_outside: HPXML::DuctLeakageToOutside)
    hpxml.hvac_distributions[0].duct_leakage_measurements.add(duct_type: HPXML::DuctTypeReturn,
                                                              duct_leakage_units: HPXML::UnitsPercent,
                                                              duct_leakage_value: 0.05,
                                                              duct_leakage_total_or_to_outside: HPXML::DuctLeakageToOutside)
  elsif ['base-hvac-undersized.xml'].include? hpxml_file
    hpxml.hvac_distributions[0].duct_leakage_measurements[0].duct_leakage_value /= 10.0
    hpxml.hvac_distributions[0].duct_leakage_measurements[1].duct_leakage_value /= 10.0
  elsif ['base-foundation-ambient.xml',
         'base-foundation-multiple.xml',
         'base-foundation-slab.xml'].include? hpxml_file
    if hpxml_file == 'base-foundation-slab.xml'
      hpxml.hvac_distributions[0].ducts[0].duct_location = HPXML::LocationUnderSlab
      hpxml.hvac_distributions[0].ducts[1].duct_location = HPXML::LocationUnderSlab
    end
  elsif ['base-foundation-unconditioned-basement.xml'].include? hpxml_file
    hpxml.hvac_distributions[0].ducts[0].duct_location = HPXML::LocationBasementUnconditioned
    hpxml.hvac_distributions[0].ducts[1].duct_location = HPXML::LocationBasementUnconditioned
  elsif ['base-foundation-unvented-crawlspace.xml'].include? hpxml_file
    hpxml.hvac_distributions[0].ducts[0].duct_location = HPXML::LocationCrawlspaceUnvented
    hpxml.hvac_distributions[0].ducts[1].duct_location = HPXML::LocationCrawlspaceUnvented
  elsif ['base-foundation-vented-crawlspace.xml'].include? hpxml_file
    hpxml.hvac_distributions[0].ducts[0].duct_location = HPXML::LocationCrawlspaceVented
    hpxml.hvac_distributions[0].ducts[1].duct_location = HPXML::LocationCrawlspaceVented
  elsif ['base-atticroof-flat.xml'].include? hpxml_file
    hpxml.hvac_distributions[0].duct_leakage_measurements[0].duct_leakage_value = 0.0
    hpxml.hvac_distributions[0].duct_leakage_measurements[1].duct_leakage_value = 0.0
    hpxml.hvac_distributions[0].ducts[0].duct_location = HPXML::LocationBasementConditioned
    hpxml.hvac_distributions[0].ducts[1].duct_location = HPXML::LocationBasementConditioned
  elsif ['base-atticroof-vented.xml'].include? hpxml_file
    hpxml.hvac_distributions[0].ducts[0].duct_location = HPXML::LocationAtticVented
    hpxml.hvac_distributions[0].ducts[1].duct_location = HPXML::LocationAtticVented
  elsif ['base-enclosure-garage.xml',
         'invalid_files/duct-location.xml'].include? hpxml_file
    hpxml.hvac_distributions[0].ducts[0].duct_location = HPXML::LocationGarage
    hpxml.hvac_distributions[0].ducts[1].duct_location = HPXML::LocationGarage
  elsif ['invalid_files/duct-location-unconditioned-space.xml'].include? hpxml_file
    hpxml.hvac_distributions[0].ducts[0].duct_location = 'unconditioned space'
    hpxml.hvac_distributions[0].ducts[1].duct_location = 'unconditioned space'
  elsif ['base-enclosure-attached-multifamily.xml'].include? hpxml_file
    hpxml.hvac_distributions[0].ducts[1].duct_location = HPXML::LocationOtherHousingUnit
    hpxml.hvac_distributions[0].ducts.add(duct_type: HPXML::DuctTypeSupply,
                                          duct_insulation_r_value: 4,
                                          duct_location: HPXML::LocationRoofDeck,
                                          duct_surface_area: 150)
    hpxml.hvac_distributions[0].ducts.add(duct_type: HPXML::DuctTypeReturn,
                                          duct_insulation_r_value: 0,
                                          duct_location: HPXML::LocationRoofDeck,
                                          duct_surface_area: 50)
  elsif ['base-enclosure-2stories.xml'].include? hpxml_file
  elsif ['base-enclosure-2stories-garage.xml'].include? hpxml_file
    hpxml.hvac_distributions[0].ducts << hpxml.hvac_distributions[0].ducts[0].dup
    hpxml.hvac_distributions[0].ducts << hpxml.hvac_distributions[0].ducts[1].dup
    hpxml.hvac_distributions[0].ducts[0].duct_surface_area *= 0.75
    hpxml.hvac_distributions[0].ducts[1].duct_surface_area *= 0.75
    hpxml.hvac_distributions[0].ducts[2].duct_location = HPXML::LocationExteriorWall
    hpxml.hvac_distributions[0].ducts[2].duct_surface_area *= 0.25
    hpxml.hvac_distributions[0].ducts[3].duct_location = HPXML::LocationLivingSpace
    hpxml.hvac_distributions[0].ducts[3].duct_surface_area *= 0.25
  elsif ['base-atticroof-conditioned.xml',
         'base-atticroof-cathedral.xml'].include? hpxml_file
    hpxml.hvac_distributions[0].ducts[0].duct_location = HPXML::LocationLivingSpace
    hpxml.hvac_distributions[0].ducts[1].duct_location = HPXML::LocationLivingSpace
    hpxml.hvac_distributions[0].duct_leakage_measurements[0].duct_leakage_value = 0.0
    hpxml.hvac_distributions[0].duct_leakage_measurements[1].duct_leakage_value = 0.0
    if hpxml_file == 'base-atticroof-conditioned.xml'
      # Test leakage to outside when all ducts in conditioned space
      # (e.g., ducts may be in floor cavities which have leaky rims)
      hpxml.hvac_distributions[0].duct_leakage_measurements[0].duct_leakage_value = 1.5
      hpxml.hvac_distributions[0].duct_leakage_measurements[1].duct_leakage_value = 1.5
    end
  elsif ['base-enclosure-other-heated-space.xml',
         'base-enclosure-other-non-freezing-space.xml',
         'base-enclosure-other-multifamily-buffer-space.xml',
         'base-enclosure-other-housing-unit.xml'].include? hpxml_file
    if ['base-enclosure-other-heated-space.xml'].include? hpxml_file
      hpxml.hvac_distributions[0].ducts[0].duct_location = HPXML::LocationOtherHeatedSpace
      hpxml.hvac_distributions[0].ducts[1].duct_location = HPXML::LocationOtherHeatedSpace
    elsif ['base-enclosure-other-non-freezing-space.xml'].include? hpxml_file
      hpxml.hvac_distributions[0].ducts[0].duct_location = HPXML::LocationOtherNonFreezingSpace
      hpxml.hvac_distributions[0].ducts[1].duct_location = HPXML::LocationOtherNonFreezingSpace
    elsif ['base-enclosure-other-multifamily-buffer-space.xml'].include? hpxml_file
      hpxml.hvac_distributions[0].ducts[0].duct_location = HPXML::LocationOtherMultifamilyBufferSpace
      hpxml.hvac_distributions[0].ducts[1].duct_location = HPXML::LocationOtherMultifamilyBufferSpace
    elsif ['base-enclosure-other-housing-unit.xml'].include? hpxml_file
      hpxml.hvac_distributions[0].ducts[0].duct_location = HPXML::LocationOtherHousingUnit
      hpxml.hvac_distributions[0].ducts[1].duct_location = HPXML::LocationOtherHousingUnit
    end
  elsif ['invalid_files/hvac-invalid-distribution-system-type.xml'].include? hpxml_file
    hpxml.hvac_distributions.add(id: 'HVACDistribution2',
                                 distribution_system_type: HPXML::HVACDistributionTypeHydronic)
  elsif ['invalid_files/hvac-distribution-return-duct-leakage-missing.xml'].include? hpxml_file
    hpxml.hvac_distributions[0].ducts.add(duct_type: HPXML::DuctTypeReturn,
                                          duct_insulation_r_value: 0,
                                          duct_location: HPXML::LocationAtticUnvented,
                                          duct_surface_area: 50)
  elsif ['base-misc-defaults.xml'].include? hpxml_file
    hpxml.hvac_distributions.each do |hvac_distribution|
      next unless hvac_distribution.distribution_system_type == HPXML::HVACDistributionTypeAir

      hvac_distribution.ducts.each do |duct|
        duct.duct_surface_area = nil
        duct.duct_location = nil
      end
    end
  elsif ['invalid_files/missing-duct-location-and-surface-area.xml'].include? hpxml_file
    hpxml.hvac_distributions.each do |hvac_distribution|
      next unless hvac_distribution.distribution_system_type == HPXML::HVACDistributionTypeAir

      hvac_distribution.ducts[1].duct_surface_area = nil
      hvac_distribution.ducts[1].duct_location = nil
    end
  elsif ['invalid_files/missing-duct-location.xml'].include? hpxml_file
    hpxml.hvac_distributions.each do |hvac_distribution|
      next unless hvac_distribution.distribution_system_type == HPXML::HVACDistributionTypeAir

      hvac_distribution.ducts[1].duct_location = nil
    end
  elsif ['invalid_files/multifamily-reference-duct.xml'].include? hpxml_file
    hpxml.hvac_distributions[0].ducts[0].duct_location = HPXML::LocationOtherMultifamilyBufferSpace
  end

  # Set ConditionedFloorAreaServed
  hpxml.hvac_distributions.each do |hvac_distribution|
    if hvac_distribution.distribution_system_type == HPXML::HVACDistributionTypeAir
      hvac_distribution.conditioned_floor_area_served = hpxml.building_construction.conditioned_floor_area / hpxml.hvac_distributions.size
    else
      hvac_distribution.conditioned_floor_area_served = nil
    end
  end
  if ['invalid_files/invalid-distribution-cfa-served.xml'].include? hpxml_file
    hpxml.hvac_distributions[0].conditioned_floor_area_served = hpxml.building_construction.conditioned_floor_area + 0.1
  end
end

def set_hpxml_ventilation_fans(hpxml_file, hpxml)
  if ['base-mechvent-balanced.xml'].include? hpxml_file
    hpxml.ventilation_fans.add(id: 'MechanicalVentilation',
                               fan_type: HPXML::MechVentTypeBalanced,
                               tested_flow_rate: 110,
                               hours_in_operation: 24,
                               fan_power: 60,
                               used_for_whole_building_ventilation: true)
  elsif ['invalid_files/unattached-cfis.xml',
         'invalid_files/cfis-with-hydronic-distribution.xml',
         'base-mechvent-cfis.xml',
         'base-mechvent-cfis-dse.xml',
         'base-mechvent-cfis-evap-cooler-only-ducted.xml'].include? hpxml_file
    hpxml.ventilation_fans.add(id: 'MechanicalVentilation',
                               fan_type: HPXML::MechVentTypeCFIS,
                               tested_flow_rate: 330,
                               hours_in_operation: 8,
                               fan_power: 300,
                               used_for_whole_building_ventilation: true,
                               distribution_system_idref: 'HVACDistribution')
    if ['invalid_files/unattached-cfis.xml'].include? hpxml_file
      hpxml.ventilation_fans[0].distribution_system_idref = 'foobar'
    end
  elsif ['base-mechvent-erv.xml'].include? hpxml_file
    hpxml.ventilation_fans.add(id: 'MechanicalVentilation',
                               fan_type: HPXML::MechVentTypeERV,
                               tested_flow_rate: 110,
                               hours_in_operation: 24,
                               total_recovery_efficiency: 0.48,
                               sensible_recovery_efficiency: 0.72,
                               fan_power: 60,
                               used_for_whole_building_ventilation: true)
  elsif ['base-mechvent-erv-atre-asre.xml'].include? hpxml_file
    hpxml.ventilation_fans.add(id: 'MechanicalVentilation',
                               fan_type: HPXML::MechVentTypeERV,
                               tested_flow_rate: 110,
                               hours_in_operation: 24,
                               total_recovery_efficiency_adjusted: 0.526,
                               sensible_recovery_efficiency_adjusted: 0.79,
                               fan_power: 60,
                               used_for_whole_building_ventilation: true)
  elsif ['base-mechvent-exhaust.xml'].include? hpxml_file
    hpxml.ventilation_fans.add(id: 'MechanicalVentilation',
                               fan_type: HPXML::MechVentTypeExhaust,
                               tested_flow_rate: 110,
                               hours_in_operation: 24,
                               fan_power: 30,
                               used_for_whole_building_ventilation: true)
  elsif ['base-mechvent-exhaust-rated-flow-rate.xml'].include? hpxml_file
    hpxml.ventilation_fans.add(id: 'MechanicalVentilation',
                               fan_type: HPXML::MechVentTypeExhaust,
                               rated_flow_rate: 110,
                               hours_in_operation: 24,
                               fan_power: 30,
                               used_for_whole_building_ventilation: true)
  elsif ['base-mechvent-hrv.xml'].include? hpxml_file
    hpxml.ventilation_fans.add(id: 'MechanicalVentilation',
                               fan_type: HPXML::MechVentTypeHRV,
                               tested_flow_rate: 110,
                               hours_in_operation: 24,
                               sensible_recovery_efficiency: 0.72,
                               fan_power: 60,
                               used_for_whole_building_ventilation: true)
  elsif ['base-mechvent-hrv-asre.xml'].include? hpxml_file
    hpxml.ventilation_fans.add(id: 'MechanicalVentilation',
                               fan_type: HPXML::MechVentTypeHRV,
                               tested_flow_rate: 110,
                               hours_in_operation: 24,
                               sensible_recovery_efficiency_adjusted: 0.790,
                               fan_power: 60,
                               used_for_whole_building_ventilation: true)
  elsif ['base-mechvent-supply.xml'].include? hpxml_file
    hpxml.ventilation_fans.add(id: 'MechanicalVentilation',
                               fan_type: HPXML::MechVentTypeSupply,
                               tested_flow_rate: 110,
                               hours_in_operation: 24,
                               fan_power: 30,
                               used_for_whole_building_ventilation: true)
  elsif ['base-mechvent-whole-house-fan.xml'].include? hpxml_file
    hpxml.ventilation_fans.add(id: 'WholeHouseFan',
                               rated_flow_rate: 4500,
                               fan_power: 300,
                               used_for_seasonal_cooling_load_reduction: true)
  elsif ['base-mechvent-bath-kitchen-fans.xml'].include? hpxml_file
    hpxml.ventilation_fans.add(id: 'KitchenRangeFan',
                               fan_location: HPXML::LocationKitchen,
                               rated_flow_rate: 100,
                               fan_power: 30,
                               hours_in_operation: 1.5,
                               start_hour: 18,
                               used_for_local_ventilation: true)
    hpxml.ventilation_fans.add(id: 'BathFans',
                               fan_location: HPXML::LocationBath,
                               quantity: 2,
                               rated_flow_rate: 50,
                               fan_power: 15,
                               hours_in_operation: 1.5,
                               start_hour: 7,
                               used_for_local_ventilation: true)
  elsif ['base-misc-defaults.xml'].include? hpxml_file
    hpxml.ventilation_fans.add(id: 'KitchenRangeFan',
                               fan_location: HPXML::LocationKitchen,
                               used_for_local_ventilation: true)
    hpxml.ventilation_fans.add(id: 'BathFans',
                               fan_location: HPXML::LocationBath,
                               used_for_local_ventilation: true)
  elsif ['base-mechvent-multiple.xml'].include? hpxml_file
    hpxml.ventilation_fans.add(id: 'WholeHouseFan',
                               rated_flow_rate: 2000,
                               fan_power: 150,
                               used_for_seasonal_cooling_load_reduction: true)
    hpxml.ventilation_fans.add(id: 'Supply',
                               fan_type: HPXML::MechVentTypeSupply,
                               tested_flow_rate: 110,
                               hours_in_operation: 24,
                               fan_power: 30,
                               used_for_whole_building_ventilation: true)
    hpxml.ventilation_fans.add(id: 'Exhaust',
                               fan_type: HPXML::MechVentTypeExhaust,
                               rated_flow_rate: 50,
                               hours_in_operation: 14,
                               fan_power: 10,
                               used_for_whole_building_ventilation: true)
    hpxml.ventilation_fans.add(id: 'Balanced',
                               fan_type: HPXML::MechVentTypeBalanced,
                               tested_flow_rate: 110,
                               hours_in_operation: 24,
                               fan_power: 60,
                               used_for_whole_building_ventilation: true)
    hpxml.ventilation_fans.add(id: 'ERV',
                               fan_type: HPXML::MechVentTypeERV,
                               tested_flow_rate: 50,
                               hours_in_operation: 24,
                               total_recovery_efficiency: 0.48,
                               sensible_recovery_efficiency: 0.72,
                               fan_power: 30,
                               used_for_whole_building_ventilation: true)
    hpxml.ventilation_fans.add(id: 'HRV',
                               fan_type: HPXML::MechVentTypeHRV,
                               tested_flow_rate: 60,
                               hours_in_operation: 24,
                               sensible_recovery_efficiency: 0.72,
                               fan_power: 30,
                               used_for_whole_building_ventilation: true)
    hpxml.ventilation_fans.reverse_each do |vent_fan|
      vent_fan.fan_power /= 2.0
      vent_fan.rated_flow_rate /= 2.0 unless vent_fan.rated_flow_rate.nil?
      vent_fan.tested_flow_rate /= 2.0 unless vent_fan.tested_flow_rate.nil?
      hpxml.ventilation_fans << vent_fan.dup
      hpxml.ventilation_fans[-1].id = "#{vent_fan.id} 2"
      hpxml.ventilation_fans[-1].start_hour = vent_fan.start_hour - 1 unless vent_fan.start_hour.nil?
      hpxml.ventilation_fans[-1].hours_in_operation = vent_fan.hours_in_operation - 1 unless vent_fan.hours_in_operation.nil?
    end
    hpxml.ventilation_fans.add(id: 'CFIS1',
                               fan_type: HPXML::MechVentTypeCFIS,
                               tested_flow_rate: 160,
                               hours_in_operation: 8,
                               fan_power: 150,
                               used_for_whole_building_ventilation: true,
                               distribution_system_idref: 'HVACDistribution')
    hpxml.ventilation_fans.add(id: 'CFIS2',
                               fan_type: HPXML::MechVentTypeCFIS,
                               tested_flow_rate: 170,
                               hours_in_operation: 8,
                               fan_power: 150,
                               used_for_whole_building_ventilation: true,
                               distribution_system_idref: 'HVACDistribution2')
  end
end

def set_hpxml_water_heating_systems(hpxml_file, hpxml)
  if ['base.xml'].include? hpxml_file
    hpxml.water_heating_systems.add(id: 'WaterHeater',
                                    fuel_type: HPXML::FuelTypeElectricity,
                                    water_heater_type: HPXML::WaterHeaterTypeStorage,
                                    location: HPXML::LocationLivingSpace,
                                    tank_volume: 40,
                                    fraction_dhw_load_served: 1,
                                    heating_capacity: 18767,
                                    energy_factor: 0.95,
                                    temperature: Waterheater.get_default_hot_water_temperature(Constants.ERIVersions[-1]))
  elsif ['base-dhw-multiple.xml'].include? hpxml_file
    hpxml.water_heating_systems[0].fraction_dhw_load_served = 0.2
    hpxml.water_heating_systems.add(id: 'WaterHeater2',
                                    fuel_type: HPXML::FuelTypeNaturalGas,
                                    water_heater_type: HPXML::WaterHeaterTypeStorage,
                                    location: HPXML::LocationLivingSpace,
                                    tank_volume: 50,
                                    fraction_dhw_load_served: 0.2,
                                    heating_capacity: 40000,
                                    energy_factor: 0.59,
                                    recovery_efficiency: 0.76,
                                    temperature: Waterheater.get_default_hot_water_temperature(Constants.ERIVersions[-1]))
    hpxml.water_heating_systems.add(id: 'WaterHeater3',
                                    fuel_type: HPXML::FuelTypeElectricity,
                                    water_heater_type: HPXML::WaterHeaterTypeHeatPump,
                                    location: HPXML::LocationLivingSpace,
                                    tank_volume: 80,
                                    fraction_dhw_load_served: 0.2,
                                    energy_factor: 2.3,
                                    temperature: Waterheater.get_default_hot_water_temperature(Constants.ERIVersions[-1]))
    hpxml.water_heating_systems.add(id: 'WaterHeater4',
                                    fuel_type: HPXML::FuelTypeElectricity,
                                    water_heater_type: HPXML::WaterHeaterTypeTankless,
                                    location: HPXML::LocationLivingSpace,
                                    fraction_dhw_load_served: 0.2,
                                    energy_factor: 0.99,
                                    temperature: Waterheater.get_default_hot_water_temperature(Constants.ERIVersions[-1]))
    hpxml.water_heating_systems.add(id: 'WaterHeater5',
                                    fuel_type: HPXML::FuelTypeNaturalGas,
                                    water_heater_type: HPXML::WaterHeaterTypeTankless,
                                    location: HPXML::LocationLivingSpace,
                                    fraction_dhw_load_served: 0.1,
                                    energy_factor: 0.82,
                                    temperature: Waterheater.get_default_hot_water_temperature(Constants.ERIVersions[-1]))
    hpxml.water_heating_systems.add(id: 'WaterHeater6',
                                    water_heater_type: HPXML::WaterHeaterTypeCombiStorage,
                                    location: HPXML::LocationLivingSpace,
                                    tank_volume: 50,
                                    fraction_dhw_load_served: 0.1,
                                    related_hvac_idref: 'HeatingSystem',
                                    temperature: Waterheater.get_default_hot_water_temperature(Constants.ERIVersions[-1]))
  elsif ['invalid_files/dhw-frac-load-served.xml'].include? hpxml_file
    hpxml.water_heating_systems[0].fraction_dhw_load_served += 0.15
  elsif ['base-dhw-tank-coal.xml',
         'base-dhw-tank-gas.xml',
         'base-dhw-tank-gas-outside.xml',
         'base-dhw-tank-oil.xml',
         'base-dhw-tank-wood.xml'].include? hpxml_file
    hpxml.water_heating_systems[0].tank_volume = 50
    hpxml.water_heating_systems[0].heating_capacity = 40000
    hpxml.water_heating_systems[0].energy_factor = 0.59
    hpxml.water_heating_systems[0].recovery_efficiency = 0.76
    if hpxml_file == 'base-dhw-tank-gas-outside.xml'
      hpxml.water_heating_systems[0].location = HPXML::LocationOtherExterior
    end
    if hpxml_file == 'base-dhw-tank-coal.xml'
      hpxml.water_heating_systems[0].fuel_type = HPXML::FuelTypeCoal
    elsif hpxml_file == 'base-dhw-tank-oil.xml'
      hpxml.water_heating_systems[0].fuel_type = HPXML::FuelTypeOil
    elsif hpxml_file == 'base-dhw-tank-wood.xml'
      hpxml.water_heating_systems[0].fuel_type = HPXML::FuelTypeWoodCord
    else
      hpxml.water_heating_systems[0].fuel_type = HPXML::FuelTypeNaturalGas
    end
  elsif ['base-dhw-tank-heat-pump.xml',
         'base-dhw-tank-heat-pump-outside.xml'].include? hpxml_file
    hpxml.water_heating_systems[0].water_heater_type = HPXML::WaterHeaterTypeHeatPump
    hpxml.water_heating_systems[0].tank_volume = 80
    hpxml.water_heating_systems[0].heating_capacity = nil
    hpxml.water_heating_systems[0].energy_factor = 2.3
    if hpxml_file == 'base-dhw-tank-heat-pump-outside.xml'
      hpxml.water_heating_systems[0].location = HPXML::LocationOtherExterior
    end
  elsif ['base-dhw-tankless-electric.xml',
         'base-dhw-tankless-electric-outside.xml'].include? hpxml_file
    hpxml.water_heating_systems[0].water_heater_type = HPXML::WaterHeaterTypeTankless
    hpxml.water_heating_systems[0].tank_volume = nil
    hpxml.water_heating_systems[0].heating_capacity = nil
    hpxml.water_heating_systems[0].energy_factor = 0.99
    if hpxml_file == 'base-dhw-tankless-electric-outside.xml'
      hpxml.water_heating_systems[0].location = HPXML::LocationOtherExterior
    end
  elsif ['base-dhw-tankless-gas.xml',
         'base-dhw-tankless-propane.xml'].include? hpxml_file
    hpxml.water_heating_systems[0].water_heater_type = HPXML::WaterHeaterTypeTankless
    hpxml.water_heating_systems[0].tank_volume = nil
    hpxml.water_heating_systems[0].heating_capacity = nil
    hpxml.water_heating_systems[0].energy_factor = 0.82
    if hpxml_file == 'base-dhw-tankless-gas.xml'
      hpxml.water_heating_systems[0].fuel_type = HPXML::FuelTypeNaturalGas
    elsif hpxml_file == 'base-dhw-tankless-propane.xml'
      hpxml.water_heating_systems[0].fuel_type = HPXML::FuelTypePropane
    end
  elsif ['base-dhw-uef.xml'].include? hpxml_file
    hpxml.water_heating_systems[0].energy_factor = nil
    hpxml.water_heating_systems[0].uniform_energy_factor = 0.93
  elsif ['base-dhw-desuperheater.xml',
         'base-dhw-desuperheater-2-speed.xml',
         'base-dhw-desuperheater-var-speed.xml',
         'base-dhw-desuperheater-hpwh.xml'].include? hpxml_file
    hpxml.water_heating_systems[0].uses_desuperheater = true
    hpxml.water_heating_systems[0].related_hvac_idref = 'CoolingSystem'
  elsif ['base-dhw-desuperheater-tankless.xml'].include? hpxml_file
    hpxml.water_heating_systems[0].water_heater_type = HPXML::WaterHeaterTypeTankless
    hpxml.water_heating_systems[0].tank_volume = nil
    hpxml.water_heating_systems[0].heating_capacity = nil
    hpxml.water_heating_systems[0].energy_factor = 0.99
    hpxml.water_heating_systems[0].uses_desuperheater = true
    hpxml.water_heating_systems[0].related_hvac_idref = 'CoolingSystem'
  elsif ['base-dhw-desuperheater-gshp.xml'].include? hpxml_file
    hpxml.water_heating_systems[0].uses_desuperheater = true
    hpxml.water_heating_systems[0].related_hvac_idref = 'HeatPump'
  elsif ['base-dhw-jacket-electric.xml',
         'base-dhw-jacket-indirect.xml',
         'base-dhw-jacket-gas.xml',
         'base-dhw-jacket-hpwh.xml'].include? hpxml_file
    hpxml.water_heating_systems[0].jacket_r_value = 10.0
  elsif ['base-dhw-indirect.xml',
         'base-dhw-indirect-outside.xml'].include? hpxml_file
    hpxml.water_heating_systems[0].water_heater_type = HPXML::WaterHeaterTypeCombiStorage
    hpxml.water_heating_systems[0].tank_volume = 50
    hpxml.water_heating_systems[0].heating_capacity = nil
    hpxml.water_heating_systems[0].energy_factor = nil
    hpxml.water_heating_systems[0].fuel_type = nil
    hpxml.water_heating_systems[0].related_hvac_idref = 'HeatingSystem'
    if hpxml_file == 'base-dhw-indirect-outside.xml'
      hpxml.water_heating_systems[0].location = HPXML::LocationOtherExterior
    end
  elsif ['base-dhw-indirect-standbyloss.xml'].include? hpxml_file
    hpxml.water_heating_systems[0].standby_loss = 1.0
  elsif ['base-dhw-combi-tankless.xml',
         'base-dhw-combi-tankless-outside.xml'].include? hpxml_file
    hpxml.water_heating_systems[0].water_heater_type = HPXML::WaterHeaterTypeCombiTankless
    hpxml.water_heating_systems[0].tank_volume = nil
    if hpxml_file == 'base-dhw-combi-tankless-outside.xml'
      hpxml.water_heating_systems[0].location = HPXML::LocationOtherExterior
    end
  elsif ['base-foundation-unconditioned-basement.xml'].include? hpxml_file
    hpxml.water_heating_systems[0].location = HPXML::LocationBasementUnconditioned
  elsif ['base-foundation-unvented-crawlspace.xml'].include? hpxml_file
    hpxml.water_heating_systems[0].location = HPXML::LocationCrawlspaceUnvented
  elsif ['base-foundation-vented-crawlspace.xml'].include? hpxml_file
    hpxml.water_heating_systems[0].location = HPXML::LocationCrawlspaceVented
  elsif ['base-foundation-slab.xml'].include? hpxml_file
    hpxml.water_heating_systems[0].location = HPXML::LocationLivingSpace
  elsif ['base-atticroof-vented.xml'].include? hpxml_file
    hpxml.water_heating_systems[0].location = HPXML::LocationAtticVented
  elsif ['base-atticroof-conditioned.xml'].include? hpxml_file
    hpxml.water_heating_systems[0].location = HPXML::LocationBasementConditioned
  elsif ['invalid_files/water-heater-location.xml'].include? hpxml_file
    hpxml.water_heating_systems[0].location = HPXML::LocationCrawlspaceVented
  elsif ['invalid_files/water-heater-location-other.xml'].include? hpxml_file
    hpxml.water_heating_systems[0].location = 'unconditioned space'
  elsif ['invalid_files/invalid-relatedhvac-desuperheater.xml'].include? hpxml_file
    hpxml.water_heating_systems[0].uses_desuperheater = true
    hpxml.water_heating_systems[0].related_hvac_idref = 'CoolingSystem_bad'
  elsif ['invalid_files/repeated-relatedhvac-desuperheater.xml'].include? hpxml_file
    hpxml.water_heating_systems[0].fraction_dhw_load_served = 0.5
    hpxml.water_heating_systems[0].uses_desuperheater = true
    hpxml.water_heating_systems[0].related_hvac_idref = 'CoolingSystem'
    hpxml.water_heating_systems << hpxml.water_heating_systems[0].dup
    hpxml.water_heating_systems[1].id = 'WaterHeater2'
  elsif ['invalid_files/invalid-relatedhvac-dhw-indirect.xml'].include? hpxml_file
    hpxml.water_heating_systems[0].related_hvac_idref = 'HeatingSystem_bad'
  elsif ['invalid_files/repeated-relatedhvac-dhw-indirect.xml'].include? hpxml_file
    hpxml.water_heating_systems[0].fraction_dhw_load_served = 0.5
    hpxml.water_heating_systems << hpxml.water_heating_systems[0].dup
    hpxml.water_heating_systems[1].id = 'WaterHeater2'
  elsif ['base-enclosure-garage.xml'].include? hpxml_file
    hpxml.water_heating_systems[0].location = HPXML::LocationGarage
  elsif ['base-enclosure-attached-multifamily.xml'].include? hpxml_file
    hpxml.water_heating_systems[0].location = HPXML::LocationOtherMultifamilyBufferSpace
  elsif ['base-enclosure-other-housing-unit.xml',
         'base-enclosure-other-heated-space.xml',
         'base-enclosure-other-non-freezing-space.xml',
         'base-enclosure-other-multifamily-buffer-space.xml'].include? hpxml_file
    if ['base-enclosure-other-housing-unit.xml'].include? hpxml_file
      hpxml.water_heating_systems[0].location = HPXML::LocationOtherHousingUnit
    elsif ['base-enclosure-other-heated-space.xml'].include? hpxml_file
      hpxml.water_heating_systems[0].location = HPXML::LocationOtherHeatedSpace
    elsif ['base-enclosure-other-non-freezing-space.xml'].include? hpxml_file
      hpxml.water_heating_systems[0].location = HPXML::LocationOtherNonFreezingSpace
    elsif ['base-enclosure-other-multifamily-buffer-space.xml'].include? hpxml_file
      hpxml.water_heating_systems[0].location = HPXML::LocationOtherMultifamilyBufferSpace
    end
  elsif ['base-dhw-none.xml'].include? hpxml_file
    hpxml.water_heating_systems.clear
  elsif ['base-misc-defaults.xml',
         'base-misc-defaults2.xml'].include? hpxml_file
    hpxml.water_heating_systems[0].temperature = nil
    hpxml.water_heating_systems[0].location = nil
    hpxml.water_heating_systems[0].heating_capacity = nil
    hpxml.water_heating_systems[0].tank_volume = nil
    hpxml.water_heating_systems[0].recovery_efficiency = nil
    if hpxml_file == 'base-misc-defaults2.xml'
      hpxml.water_heating_systems[0].energy_factor = nil
      hpxml.water_heating_systems[0].uniform_energy_factor = 0.93
    end
  elsif ['invalid_files/multifamily-reference-water-heater.xml'].include? hpxml_file
    hpxml.water_heating_systems[0].location = HPXML::LocationOtherNonFreezingSpace
  end
end

def set_hpxml_hot_water_distribution(hpxml_file, hpxml)
  if ['base.xml'].include? hpxml_file
    hpxml.hot_water_distributions.add(id: 'HotWaterDstribution',
                                      system_type: HPXML::DHWDistTypeStandard,
                                      standard_piping_length: 50, # Chosen to test a negative EC_adj
                                      pipe_r_value: 0.0)
  elsif ['base-dhw-dwhr.xml'].include? hpxml_file
    hpxml.hot_water_distributions[0].dwhr_facilities_connected = HPXML::DWHRFacilitiesConnectedAll
    hpxml.hot_water_distributions[0].dwhr_equal_flow = true
    hpxml.hot_water_distributions[0].dwhr_efficiency = 0.55
  elsif ['base-dhw-recirc-demand.xml'].include? hpxml_file
    hpxml.hot_water_distributions[0].system_type = HPXML::DHWDistTypeRecirc
    hpxml.hot_water_distributions[0].recirculation_control_type = HPXML::DHWRecirControlTypeSensor
    hpxml.hot_water_distributions[0].recirculation_piping_length = 50
    hpxml.hot_water_distributions[0].recirculation_branch_piping_length = 50
    hpxml.hot_water_distributions[0].recirculation_pump_power = 50
    hpxml.hot_water_distributions[0].pipe_r_value = 3
  elsif ['base-dhw-recirc-manual.xml'].include? hpxml_file
    hpxml.hot_water_distributions[0].system_type = HPXML::DHWDistTypeRecirc
    hpxml.hot_water_distributions[0].recirculation_control_type = HPXML::DHWRecirControlTypeManual
    hpxml.hot_water_distributions[0].recirculation_piping_length = 50
    hpxml.hot_water_distributions[0].recirculation_branch_piping_length = 50
    hpxml.hot_water_distributions[0].recirculation_pump_power = 50
    hpxml.hot_water_distributions[0].pipe_r_value = 3
  elsif ['base-dhw-recirc-nocontrol.xml'].include? hpxml_file
    hpxml.hot_water_distributions[0].system_type = HPXML::DHWDistTypeRecirc
    hpxml.hot_water_distributions[0].recirculation_control_type = HPXML::DHWRecirControlTypeNone
    hpxml.hot_water_distributions[0].recirculation_piping_length = 50
    hpxml.hot_water_distributions[0].recirculation_branch_piping_length = 50
    hpxml.hot_water_distributions[0].recirculation_pump_power = 50
  elsif ['base-dhw-recirc-temperature.xml'].include? hpxml_file
    hpxml.hot_water_distributions[0].system_type = HPXML::DHWDistTypeRecirc
    hpxml.hot_water_distributions[0].recirculation_control_type = HPXML::DHWRecirControlTypeTemperature
    hpxml.hot_water_distributions[0].recirculation_piping_length = 50
    hpxml.hot_water_distributions[0].recirculation_branch_piping_length = 50
    hpxml.hot_water_distributions[0].recirculation_pump_power = 50
  elsif ['base-dhw-recirc-timer.xml'].include? hpxml_file
    hpxml.hot_water_distributions[0].system_type = HPXML::DHWDistTypeRecirc
    hpxml.hot_water_distributions[0].recirculation_control_type = HPXML::DHWRecirControlTypeTimer
    hpxml.hot_water_distributions[0].recirculation_piping_length = 50
    hpxml.hot_water_distributions[0].recirculation_branch_piping_length = 50
    hpxml.hot_water_distributions[0].recirculation_pump_power = 50
  elsif ['base-dhw-none.xml'].include? hpxml_file
    hpxml.hot_water_distributions.clear
  elsif ['base-misc-defaults.xml'].include? hpxml_file
    hpxml.hot_water_distributions[0].standard_piping_length = nil
  elsif ['base-misc-defaults2.xml'].include? hpxml_file
    hpxml.hot_water_distributions[0].recirculation_piping_length = nil
    hpxml.hot_water_distributions[0].recirculation_branch_piping_length = nil
    hpxml.hot_water_distributions[0].recirculation_pump_power = nil
  end
end

def set_hpxml_water_fixtures(hpxml_file, hpxml)
  if ['base.xml'].include? hpxml_file
    hpxml.water_fixtures.add(id: 'WaterFixture',
                             water_fixture_type: HPXML::WaterFixtureTypeShowerhead,
                             low_flow: true)
    hpxml.water_fixtures.add(id: 'WaterFixture2',
                             water_fixture_type: HPXML::WaterFixtureTypeFaucet,
                             low_flow: false)
  elsif ['base-dhw-low-flow-fixtures.xml'].include? hpxml_file
    hpxml.water_fixtures[1].low_flow = true
  elsif ['base-dhw-none.xml'].include? hpxml_file
    hpxml.water_fixtures.clear
  elsif ['base-misc-loads-usage-multiplier.xml'].include? hpxml_file
    hpxml.water_heating.water_fixtures_usage_multiplier = 0.9
  end
end

def set_hpxml_solar_thermal_system(hpxml_file, hpxml)
  if ['base-dhw-solar-fraction.xml',
      'base-dhw-indirect-with-solar-fraction.xml',
      'base-dhw-tank-heat-pump-with-solar-fraction.xml',
      'base-dhw-tankless-gas-with-solar-fraction.xml'].include? hpxml_file
    hpxml.solar_thermal_systems.add(id: 'SolarThermalSystem',
                                    system_type: 'hot water',
                                    water_heating_system_idref: 'WaterHeater',
                                    solar_fraction: 0.65)
  elsif ['base-dhw-multiple.xml'].include? hpxml_file
    hpxml.solar_thermal_systems.add(id: 'SolarThermalSystem',
                                    system_type: 'hot water',
                                    water_heating_system_idref: nil, # Apply to all water heaters
                                    solar_fraction: 0.65)
  elsif ['base-dhw-solar-direct-flat-plate.xml',
         'base-dhw-solar-indirect-flat-plate.xml',
         'base-dhw-solar-thermosyphon-flat-plate.xml',
         'base-dhw-tank-heat-pump-with-solar.xml',
         'base-dhw-tankless-gas-with-solar.xml',
         'base-misc-defaults.xml',
         'invalid_files/solar-thermal-system-with-combi-tankless.xml',
         'invalid_files/solar-thermal-system-with-desuperheater.xml',
         'invalid_files/solar-thermal-system-with-dhw-indirect.xml'].include? hpxml_file
    hpxml.solar_thermal_systems.add(id: 'SolarThermalSystem',
                                    system_type: 'hot water',
                                    collector_area: 40,
                                    collector_type: HPXML::SolarThermalTypeSingleGlazing,
                                    collector_azimuth: 180,
                                    collector_tilt: 20,
                                    collector_frta: 0.77,
                                    collector_frul: 0.793,
                                    storage_volume: 60,
                                    water_heating_system_idref: 'WaterHeater')
    if hpxml_file == 'base-dhw-solar-direct-flat-plate.xml'
      hpxml.solar_thermal_systems[0].collector_loop_type = HPXML::SolarThermalLoopTypeDirect
    elsif hpxml_file == 'base-dhw-solar-thermosyphon-flat-plate.xml'
      hpxml.solar_thermal_systems[0].collector_loop_type = HPXML::SolarThermalLoopTypeThermosyphon
    elsif hpxml_file == 'base-misc-defaults.xml'
      hpxml.solar_thermal_systems[0].collector_loop_type = HPXML::SolarThermalLoopTypeDirect
      hpxml.solar_thermal_systems[0].storage_volume = nil
    else
      hpxml.solar_thermal_systems[0].collector_loop_type = HPXML::SolarThermalLoopTypeIndirect
    end
  elsif ['base-dhw-solar-direct-evacuated-tube.xml'].include? hpxml_file
    hpxml.solar_thermal_systems.add(id: 'SolarThermalSystem',
                                    system_type: 'hot water',
                                    collector_area: 40,
                                    collector_type: HPXML::SolarThermalTypeEvacuatedTube,
                                    collector_azimuth: 180,
                                    collector_tilt: 20,
                                    collector_frta: 0.50,
                                    collector_frul: 0.2799,
                                    storage_volume: 60,
                                    water_heating_system_idref: 'WaterHeater')
    if hpxml_file == 'base-dhw-solar-direct-evacuated-tube.xml'
      hpxml.solar_thermal_systems[0].collector_loop_type = HPXML::SolarThermalLoopTypeDirect
    else
      hpxml.solar_thermal_systems[0].collector_loop_type = HPXML::SolarThermalLoopTypeIndirect
    end
  elsif ['base-dhw-solar-direct-ics.xml'].include? hpxml_file
    hpxml.solar_thermal_systems.add(id: 'SolarThermalSystem',
                                    system_type: 'hot water',
                                    collector_area: 40,
                                    collector_loop_type: HPXML::SolarThermalLoopTypeDirect,
                                    collector_type: HPXML::SolarThermalTypeICS,
                                    collector_azimuth: 180,
                                    collector_tilt: 20,
                                    collector_frta: 0.77,
                                    collector_frul: 0.793,
                                    storage_volume: 60,
                                    water_heating_system_idref: 'WaterHeater')
  elsif ['invalid_files/unattached-solar-thermal-system.xml'].include? hpxml_file
    hpxml.solar_thermal_systems[0].water_heating_system_idref = 'foobar'
  end
end

def set_hpxml_pv_systems(hpxml_file, hpxml)
  if ['base-pv.xml'].include? hpxml_file
    hpxml.pv_systems.add(id: 'PVSystem',
                         module_type: HPXML::PVModuleTypeStandard,
                         location: HPXML::LocationRoof,
                         tracking: HPXML::PVTrackingTypeFixed,
                         array_azimuth: 180,
                         array_tilt: 20,
                         max_power_output: 4000,
                         inverter_efficiency: 0.96,
                         system_losses_fraction: 0.14)
    hpxml.pv_systems.add(id: 'PVSystem2',
                         module_type: HPXML::PVModuleTypePremium,
                         location: HPXML::LocationRoof,
                         tracking: HPXML::PVTrackingTypeFixed,
                         array_azimuth: 90,
                         array_tilt: 20,
                         max_power_output: 1500,
                         inverter_efficiency: 0.96,
                         system_losses_fraction: 0.14)
  elsif ['base-misc-defaults.xml'].include? hpxml_file
    hpxml.pv_systems.add(id: 'PVSystem',
                         module_type: HPXML::PVModuleTypeStandard,
                         location: HPXML::LocationRoof,
                         tracking: HPXML::PVTrackingTypeFixed,
                         array_azimuth: 180,
                         array_tilt: 20,
                         max_power_output: 4000,
                         inverter_efficiency: nil,
                         system_losses_fraction: nil,
                         year_modules_manufactured: 2015)
  end
end

def set_hpxml_clothes_washer(hpxml_file, hpxml)
  if ['base.xml'].include? hpxml_file
    hpxml.clothes_washers.add(id: 'ClothesWasher',
                              location: HPXML::LocationLivingSpace,
                              integrated_modified_energy_factor: 1.21,
                              rated_annual_kwh: 380,
                              label_electric_rate: 0.12,
                              label_gas_rate: 1.09,
                              label_annual_gas_cost: 27,
                              capacity: 3.2,
                              label_usage: 6)
  elsif ['base-appliances-none.xml'].include? hpxml_file
    hpxml.clothes_washers.clear
  elsif ['base-enclosure-attached-multifamily.xml'].include? hpxml_file
    hpxml.clothes_washers[0].location = HPXML::LocationOtherHousingUnit
  elsif ['base-enclosure-other-housing-unit.xml',
         'base-enclosure-other-heated-space.xml',
         'base-enclosure-other-non-freezing-space.xml',
         'base-enclosure-other-multifamily-buffer-space.xml'].include? hpxml_file
    if ['base-enclosure-other-housing-unit.xml'].include? hpxml_file
      hpxml.clothes_washers[0].location = HPXML::LocationOtherHousingUnit
    elsif ['base-enclosure-other-heated-space.xml'].include? hpxml_file
      hpxml.clothes_washers[0].location = HPXML::LocationOtherHeatedSpace
    elsif ['base-enclosure-other-non-freezing-space.xml'].include? hpxml_file
      hpxml.clothes_washers[0].location = HPXML::LocationOtherNonFreezingSpace
    elsif ['base-enclosure-other-multifamily-buffer-space.xml'].include? hpxml_file
      hpxml.clothes_washers[0].location = HPXML::LocationOtherMultifamilyBufferSpace
    end
  elsif ['base-appliances-modified.xml'].include? hpxml_file
    imef = hpxml.clothes_washers[0].integrated_modified_energy_factor
    hpxml.clothes_washers[0].integrated_modified_energy_factor = nil
    hpxml.clothes_washers[0].modified_energy_factor = HotWaterAndAppliances.calc_clothes_washer_mef_from_imef(imef).round(2)
  elsif ['base-foundation-unconditioned-basement.xml'].include? hpxml_file
    hpxml.clothes_washers[0].location = HPXML::LocationBasementUnconditioned
  elsif ['base-atticroof-conditioned.xml'].include? hpxml_file
    hpxml.clothes_washers[0].location = HPXML::LocationBasementConditioned
  elsif ['base-enclosure-garage.xml',
         'invalid_files/clothes-washer-location.xml'].include? hpxml_file
    hpxml.clothes_washers[0].location = HPXML::LocationGarage
  elsif ['invalid_files/appliances-location-unconditioned-space.xml'].include? hpxml_file
    hpxml.clothes_washers[0].location = 'unconditioned space'
  elsif ['base-misc-defaults.xml'].include? hpxml_file
    hpxml.clothes_washers[0].location = nil
    hpxml.clothes_washers[0].modified_energy_factor = nil
    hpxml.clothes_washers[0].integrated_modified_energy_factor = nil
    hpxml.clothes_washers[0].rated_annual_kwh = nil
    hpxml.clothes_washers[0].label_electric_rate = nil
    hpxml.clothes_washers[0].label_gas_rate = nil
    hpxml.clothes_washers[0].label_annual_gas_cost = nil
    hpxml.clothes_washers[0].capacity = nil
    hpxml.clothes_washers[0].label_usage = nil
  elsif ['base-misc-loads-usage-multiplier.xml'].include? hpxml_file
    hpxml.clothes_washers[0].usage_multiplier = 0.9
  elsif ['invalid_files/multifamily-reference-appliance.xml'].include? hpxml_file
    hpxml.clothes_washers[0].location = HPXML::LocationOtherHousingUnit
  end
end

def set_hpxml_clothes_dryer(hpxml_file, hpxml)
  if ['base.xml'].include? hpxml_file
    hpxml.clothes_dryers.add(id: 'ClothesDryer',
                             location: HPXML::LocationLivingSpace,
                             fuel_type: HPXML::FuelTypeElectricity,
                             combined_energy_factor: 3.73,
                             control_type: HPXML::ClothesDryerControlTypeTimer)
  elsif ['base-appliances-none.xml'].include? hpxml_file
    hpxml.clothes_dryers.clear
  elsif ['base-enclosure-attached-multifamily.xml'].include? hpxml_file
    hpxml.clothes_dryers[0].location = HPXML::LocationOtherHeatedSpace
  elsif ['base-enclosure-other-housing-unit.xml',
         'base-enclosure-other-heated-space.xml',
         'base-enclosure-other-non-freezing-space.xml',
         'base-enclosure-other-multifamily-buffer-space.xml'].include? hpxml_file
    if ['base-enclosure-other-housing-unit.xml'].include? hpxml_file
      hpxml.clothes_dryers[0].location = HPXML::LocationOtherHousingUnit
    elsif ['base-enclosure-other-heated-space.xml'].include? hpxml_file
      hpxml.clothes_dryers[0].location = HPXML::LocationOtherHeatedSpace
    elsif ['base-enclosure-other-non-freezing-space.xml'].include? hpxml_file
      hpxml.clothes_dryers[0].location = HPXML::LocationOtherNonFreezingSpace
    elsif ['base-enclosure-other-multifamily-buffer-space.xml'].include? hpxml_file
      hpxml.clothes_dryers[0].location = HPXML::LocationOtherMultifamilyBufferSpace
    end
  elsif ['base-appliances-modified.xml'].include? hpxml_file
    cef = hpxml.clothes_dryers[-1].combined_energy_factor
    hpxml.clothes_dryers.clear
    hpxml.clothes_dryers.add(id: 'ClothesDryer',
                             location: HPXML::LocationLivingSpace,
                             fuel_type: HPXML::FuelTypeElectricity,
                             energy_factor: HotWaterAndAppliances.calc_clothes_dryer_ef_from_cef(cef).round(2),
                             control_type: HPXML::ClothesDryerControlTypeMoisture)
  elsif ['base-appliances-coal.xml',
         'base-appliances-gas.xml',
         'base-appliances-propane.xml',
         'base-appliances-oil.xml'].include? hpxml_file
    hpxml.clothes_dryers.clear
    hpxml.clothes_dryers.add(id: 'ClothesDryer',
                             location: HPXML::LocationLivingSpace,
                             combined_energy_factor: 3.30,
                             control_type: HPXML::ClothesDryerControlTypeMoisture)
    if hpxml_file == 'base-appliances-coal.xml'
      hpxml.clothes_dryers[0].fuel_type = HPXML::FuelTypeCoal
    elsif hpxml_file == 'base-appliances-gas.xml'
      hpxml.clothes_dryers[0].fuel_type = HPXML::FuelTypeNaturalGas
    elsif hpxml_file == 'base-appliances-propane.xml'
      hpxml.clothes_dryers[0].fuel_type = HPXML::FuelTypePropane
    elsif hpxml_file == 'base-appliances-oil.xml'
      hpxml.clothes_dryers[0].fuel_type = HPXML::FuelTypeOil
    end
  elsif ['base-appliances-wood.xml'].include? hpxml_file
    hpxml.clothes_dryers.clear
    hpxml.clothes_dryers.add(id: 'ClothesDryer',
                             location: HPXML::LocationLivingSpace,
                             fuel_type: HPXML::FuelTypeWoodCord,
                             combined_energy_factor: 3.30,
                             control_type: HPXML::ClothesDryerControlTypeMoisture)
  elsif ['base-foundation-unconditioned-basement.xml'].include? hpxml_file
    hpxml.clothes_dryers[0].location = HPXML::LocationBasementUnconditioned
  elsif ['base-atticroof-conditioned.xml'].include? hpxml_file
    hpxml.clothes_dryers[0].location = HPXML::LocationBasementConditioned
  elsif ['base-enclosure-garage.xml',
         'invalid_files/clothes-dryer-location.xml'].include? hpxml_file
    hpxml.clothes_dryers[0].location = HPXML::LocationGarage
  elsif ['invalid_files/appliances-location-unconditioned-space.xml'].include? hpxml_file
    hpxml.clothes_dryers[0].location = 'unconditioned space'
  elsif ['base-misc-defaults.xml'].include? hpxml_file
    hpxml.clothes_dryers[0].location = nil
    hpxml.clothes_dryers[0].energy_factor = nil
    hpxml.clothes_dryers[0].combined_energy_factor = nil
    hpxml.clothes_dryers[0].control_type = nil
  elsif ['base-misc-loads-usage-multiplier.xml'].include? hpxml_file
    hpxml.clothes_dryers[0].usage_multiplier = 0.9
  end
end

def set_hpxml_dishwasher(hpxml_file, hpxml)
  if ['base.xml'].include? hpxml_file
    hpxml.dishwashers.add(id: 'Dishwasher',
                          location: HPXML::LocationLivingSpace,
                          rated_annual_kwh: 307,
                          label_electric_rate: 0.12,
                          label_gas_rate: 1.09,
                          label_annual_gas_cost: 22.32,
                          label_usage: 4,
                          place_setting_capacity: 12)
  elsif ['base-appliances-modified.xml'].include? hpxml_file
    rated_annual_kwh = hpxml.dishwashers[0].rated_annual_kwh
    hpxml.dishwashers[0].rated_annual_kwh = nil
    hpxml.dishwashers[0].energy_factor = HotWaterAndAppliances.calc_dishwasher_ef_from_annual_kwh(rated_annual_kwh).round(2)
    hpxml.dishwashers[0].place_setting_capacity = 6 # Compact
  elsif ['base-enclosure-attached-multifamily.xml'].include? hpxml_file
    hpxml.dishwashers[0].location = HPXML::LocationOtherMultifamilyBufferSpace
  elsif ['base-enclosure-other-housing-unit.xml',
         'base-enclosure-other-heated-space.xml',
         'base-enclosure-other-non-freezing-space.xml',
         'base-enclosure-other-multifamily-buffer-space.xml'].include? hpxml_file
    if ['base-enclosure-other-housing-unit.xml'].include? hpxml_file
      hpxml.dishwashers[0].location = HPXML::LocationOtherHousingUnit
    elsif ['base-enclosure-other-heated-space.xml'].include? hpxml_file
      hpxml.dishwashers[0].location = HPXML::LocationOtherHeatedSpace
    elsif ['base-enclosure-other-non-freezing-space.xml'].include? hpxml_file
      hpxml.dishwashers[0].location = HPXML::LocationOtherNonFreezingSpace
    elsif ['base-enclosure-other-multifamily-buffer-space.xml'].include? hpxml_file
      hpxml.dishwashers[0].location = HPXML::LocationOtherMultifamilyBufferSpace
    end
  elsif ['base-appliances-none.xml'].include? hpxml_file
    hpxml.dishwashers.clear
  elsif ['base-foundation-unconditioned-basement.xml'].include? hpxml_file
    hpxml.dishwashers[0].location = HPXML::LocationBasementUnconditioned
  elsif ['base-atticroof-conditioned.xml'].include? hpxml_file
    hpxml.dishwashers[0].location = HPXML::LocationBasementConditioned
  elsif ['base-enclosure-garage.xml',
         'invalid_files/dishwasher-location.xml'].include? hpxml_file
    hpxml.dishwashers[0].location = HPXML::LocationGarage
  elsif ['invalid_files/appliances-location-unconditioned-space.xml'].include? hpxml_file
    hpxml.dishwashers[0].location = 'unconditioned space'
  elsif ['base-misc-defaults.xml'].include? hpxml_file
    hpxml.dishwashers[0].rated_annual_kwh = nil
    hpxml.dishwashers[0].label_electric_rate = nil
    hpxml.dishwashers[0].label_gas_rate = nil
    hpxml.dishwashers[0].label_annual_gas_cost = nil
    hpxml.dishwashers[0].place_setting_capacity = nil
    hpxml.dishwashers[0].label_usage = nil
  elsif ['base-misc-loads-usage-multiplier.xml'].include? hpxml_file
    hpxml.dishwashers[0].usage_multiplier = 0.9
  end
end

def set_hpxml_refrigerator(hpxml_file, hpxml)
  if ['base.xml'].include? hpxml_file
    hpxml.refrigerators.add(id: 'Refrigerator',
                            location: HPXML::LocationLivingSpace,
                            rated_annual_kwh: 650,
                            primary_indicator: true)
  elsif ['base-appliances-modified.xml'].include? hpxml_file
    hpxml.refrigerators[0].adjusted_annual_kwh = 600
  elsif ['base-appliances-none.xml'].include? hpxml_file
    hpxml.refrigerators.clear
  elsif ['base-enclosure-attached-multifamily.xml'].include? hpxml_file
    hpxml.refrigerators[0].location = HPXML::LocationOtherNonFreezingSpace
  elsif ['base-enclosure-other-housing-unit.xml',
         'base-enclosure-other-heated-space.xml',
         'base-enclosure-other-non-freezing-space.xml',
         'base-enclosure-other-multifamily-buffer-space.xml'].include? hpxml_file
    if ['base-enclosure-other-housing-unit.xml'].include? hpxml_file
      hpxml.refrigerators[0].location = HPXML::LocationOtherHousingUnit
    elsif ['base-enclosure-other-heated-space.xml'].include? hpxml_file
      hpxml.refrigerators[0].location = HPXML::LocationOtherHeatedSpace
    elsif ['base-enclosure-other-non-freezing-space.xml'].include? hpxml_file
      hpxml.refrigerators[0].location = HPXML::LocationOtherNonFreezingSpace
    elsif ['base-enclosure-other-multifamily-buffer-space.xml'].include? hpxml_file
      hpxml.refrigerators[0].location = HPXML::LocationOtherMultifamilyBufferSpace
    end
  elsif ['base-foundation-unconditioned-basement.xml'].include? hpxml_file
    hpxml.refrigerators[0].location = HPXML::LocationBasementUnconditioned
  elsif ['base-atticroof-conditioned.xml'].include? hpxml_file
    hpxml.refrigerators[0].location = HPXML::LocationBasementConditioned
  elsif ['base-enclosure-garage.xml',
         'invalid_files/refrigerator-location.xml'].include? hpxml_file
    hpxml.refrigerators[0].location = HPXML::LocationGarage
  elsif ['invalid_files/appliances-location-unconditioned-space.xml'].include? hpxml_file
    hpxml.refrigerators[0].location = 'unconditioned space'
  elsif ['base-misc-defaults.xml'].include? hpxml_file
    hpxml.refrigerators[0].primary_indicator = nil
    hpxml.refrigerators[0].location = nil
    hpxml.refrigerators[0].rated_annual_kwh = nil
    hpxml.refrigerators[0].adjusted_annual_kwh = nil
  elsif ['base-misc-loads-usage-multiplier.xml'].include? hpxml_file
    hpxml.refrigerators[0].usage_multiplier = 0.9
  elsif ['base-misc-loads-large-uncommon.xml'].include? hpxml_file
    hpxml.refrigerators[0].weekday_fractions = '0.040, 0.039, 0.038, 0.037, 0.036, 0.036, 0.038, 0.040, 0.041, 0.041, 0.040, 0.040, 0.042, 0.042, 0.042, 0.041, 0.044, 0.048, 0.050, 0.048, 0.047, 0.046, 0.044, 0.041'
    hpxml.refrigerators[0].weekend_fractions = '0.040, 0.039, 0.038, 0.037, 0.036, 0.036, 0.038, 0.040, 0.041, 0.041, 0.040, 0.040, 0.042, 0.042, 0.042, 0.041, 0.044, 0.048, 0.050, 0.048, 0.047, 0.046, 0.044, 0.041'
    hpxml.refrigerators[0].monthly_multipliers = '0.837, 0.835, 1.084, 1.084, 1.084, 1.096, 1.096, 1.096, 1.096, 0.931, 0.925, 0.837'
    hpxml.refrigerators.add(id: 'ExtraRefrigerator',
                            rated_annual_kwh: 700,
                            primary_indicator: false,
                            weekday_fractions: '0.040, 0.039, 0.038, 0.037, 0.036, 0.036, 0.038, 0.040, 0.041, 0.041, 0.040, 0.040, 0.042, 0.042, 0.042, 0.041, 0.044, 0.048, 0.050, 0.048, 0.047, 0.046, 0.044, 0.041',
                            weekend_fractions: '0.040, 0.039, 0.038, 0.037, 0.036, 0.036, 0.038, 0.040, 0.041, 0.041, 0.040, 0.040, 0.042, 0.042, 0.042, 0.041, 0.044, 0.048, 0.050, 0.048, 0.047, 0.046, 0.044, 0.041',
                            monthly_multipliers: '0.837, 0.835, 1.084, 1.084, 1.084, 1.096, 1.096, 1.096, 1.096, 0.931, 0.925, 0.837')
    hpxml.refrigerators.add(id: 'ExtraRefrigerator2',
                            rated_annual_kwh: 800,
                            primary_indicator: false,
                            weekday_fractions: '0.040, 0.039, 0.038, 0.037, 0.036, 0.036, 0.038, 0.040, 0.041, 0.041, 0.040, 0.040, 0.042, 0.042, 0.042, 0.041, 0.044, 0.048, 0.050, 0.048, 0.047, 0.046, 0.044, 0.041',
                            weekend_fractions: '0.040, 0.039, 0.038, 0.037, 0.036, 0.036, 0.038, 0.040, 0.041, 0.041, 0.040, 0.040, 0.042, 0.042, 0.042, 0.041, 0.044, 0.048, 0.050, 0.048, 0.047, 0.046, 0.044, 0.041',
                            monthly_multipliers: '0.837, 0.835, 1.084, 1.084, 1.084, 1.096, 1.096, 1.096, 1.096, 0.931, 0.925, 0.837')
  elsif ['invalid_files/refrigerators-multiple-primary.xml'].include? hpxml_file
    hpxml.refrigerators.add(id: 'Refrigerator2',
                            location: HPXML::LocationLivingSpace,
                            rated_annual_kwh: 650,
                            primary_indicator: true)
  elsif ['invalid_files/refrigerators-no-primary.xml'].include? hpxml_file
    hpxml.refrigerators[0].primary_indicator = false
    hpxml.refrigerators.add(id: 'Refrigerator2',
                            location: HPXML::LocationLivingSpace,
                            rated_annual_kwh: 650,
                            primary_indicator: false)
  end
end

def set_hpxml_freezer(hpxml_file, hpxml)
  if ['base-misc-loads-large-uncommon.xml'].include? hpxml_file
    hpxml.freezers.add(id: 'Freezer',
                       rated_annual_kwh: 300,
                       weekday_fractions: '0.040, 0.039, 0.038, 0.037, 0.036, 0.036, 0.038, 0.040, 0.041, 0.041, 0.040, 0.040, 0.042, 0.042, 0.042, 0.041, 0.044, 0.048, 0.050, 0.048, 0.047, 0.046, 0.044, 0.041',
                       weekend_fractions: '0.040, 0.039, 0.038, 0.037, 0.036, 0.036, 0.038, 0.040, 0.041, 0.041, 0.040, 0.040, 0.042, 0.042, 0.042, 0.041, 0.044, 0.048, 0.050, 0.048, 0.047, 0.046, 0.044, 0.041',
                       monthly_multipliers: '0.837, 0.835, 1.084, 1.084, 1.084, 1.096, 1.096, 1.096, 1.096, 0.931, 0.925, 0.837')
    hpxml.freezers.add(id: 'Freezer2',
                       rated_annual_kwh: 400,
                       weekday_fractions: '0.040, 0.039, 0.038, 0.037, 0.036, 0.036, 0.038, 0.040, 0.041, 0.041, 0.040, 0.040, 0.042, 0.042, 0.042, 0.041, 0.044, 0.048, 0.050, 0.048, 0.047, 0.046, 0.044, 0.041',
                       weekend_fractions: '0.040, 0.039, 0.038, 0.037, 0.036, 0.036, 0.038, 0.040, 0.041, 0.041, 0.040, 0.040, 0.042, 0.042, 0.042, 0.041, 0.044, 0.048, 0.050, 0.048, 0.047, 0.046, 0.044, 0.041',
                       monthly_multipliers: '0.837, 0.835, 1.084, 1.084, 1.084, 1.096, 1.096, 1.096, 1.096, 0.931, 0.925, 0.837')
  end
end

def set_hpxml_dehumidifier(hpxml_file, hpxml)
  if ['base-appliances-dehumidifier.xml'].include? hpxml_file
    hpxml.dehumidifiers.add(id: 'Dehumidifier',
                            capacity: 40,
                            energy_factor: 1.8,
                            rh_setpoint: 0.5,
                            fraction_served: 1.0)
  elsif ['base-appliances-dehumidifier-ief.xml'].include? hpxml_file
    hpxml.dehumidifiers[0].energy_factor = nil
    hpxml.dehumidifiers[0].integrated_energy_factor = 1.5
  elsif ['base-appliances-dehumidifier-50percent.xml'].include? hpxml_file
    hpxml.dehumidifiers[0].fraction_served = 0.5
  end
end

def set_hpxml_cooking_range(hpxml_file, hpxml)
  if ['base.xml'].include? hpxml_file
    hpxml.cooking_ranges.add(id: 'Range',
                             location: HPXML::LocationLivingSpace,
                             fuel_type: HPXML::FuelTypeElectricity,
                             is_induction: false)
  elsif ['base-appliances-none.xml'].include? hpxml_file
    hpxml.cooking_ranges.clear
  elsif ['base-enclosure-attached-multifamily.xml'].include? hpxml_file
    hpxml.cooking_ranges[0].location = HPXML::LocationOtherHousingUnit
  elsif ['base-enclosure-other-housing-unit.xml',
         'base-enclosure-other-heated-space.xml',
         'base-enclosure-other-non-freezing-space.xml',
         'base-enclosure-other-multifamily-buffer-space.xml'].include? hpxml_file
    if ['base-enclosure-other-housing-unit.xml'].include? hpxml_file
      hpxml.cooking_ranges[0].location = HPXML::LocationOtherHousingUnit
    elsif ['base-enclosure-other-heated-space.xml'].include? hpxml_file
      hpxml.cooking_ranges[0].location = HPXML::LocationOtherHeatedSpace
    elsif ['base-enclosure-other-non-freezing-space.xml'].include? hpxml_file
      hpxml.cooking_ranges[0].location = HPXML::LocationOtherNonFreezingSpace
    elsif ['base-enclosure-other-multifamily-buffer-space.xml'].include? hpxml_file
      hpxml.cooking_ranges[0].location = HPXML::LocationOtherMultifamilyBufferSpace
    end
  elsif ['base-appliances-gas.xml'].include? hpxml_file
    hpxml.cooking_ranges[0].fuel_type = HPXML::FuelTypeNaturalGas
    hpxml.cooking_ranges[0].is_induction = false
  elsif ['base-appliances-propane.xml'].include? hpxml_file
    hpxml.cooking_ranges[0].fuel_type = HPXML::FuelTypePropane
    hpxml.cooking_ranges[0].is_induction = false
  elsif ['base-appliances-oil.xml'].include? hpxml_file
    hpxml.cooking_ranges[0].fuel_type = HPXML::FuelTypeOil
  elsif ['base-appliances-coal.xml'].include? hpxml_file
    hpxml.cooking_ranges[0].fuel_type = HPXML::FuelTypeCoal
  elsif ['base-appliances-wood.xml'].include? hpxml_file
    hpxml.cooking_ranges[0].fuel_type = HPXML::FuelTypeWoodCord
    hpxml.cooking_ranges[0].is_induction = false
  elsif ['base-foundation-unconditioned-basement.xml'].include? hpxml_file
    hpxml.cooking_ranges[0].location = HPXML::LocationBasementUnconditioned
  elsif ['base-atticroof-conditioned.xml'].include? hpxml_file
    hpxml.cooking_ranges[0].location = HPXML::LocationBasementConditioned
  elsif ['base-enclosure-garage.xml',
         'invalid_files/cooking-range-location.xml'].include? hpxml_file
    hpxml.cooking_ranges[0].location = HPXML::LocationGarage
  elsif ['invalid_files/appliances-location-unconditioned-space.xml'].include? hpxml_file
    hpxml.cooking_ranges[0].location = 'unconditioned space'
  elsif ['base-misc-defaults.xml'].include? hpxml_file
    hpxml.cooking_ranges[0].is_induction = nil
  elsif ['base-misc-loads-usage-multiplier.xml'].include? hpxml_file
    hpxml.cooking_ranges[0].usage_multiplier = 0.9
  elsif ['base-misc-loads-large-uncommon.xml'].include? hpxml_file
    hpxml.cooking_ranges[0].weekday_fractions = '0.007, 0.007, 0.004, 0.004, 0.007, 0.011, 0.025, 0.042, 0.046, 0.048, 0.042, 0.050, 0.057, 0.046, 0.057, 0.044, 0.092, 0.150, 0.117, 0.060, 0.035, 0.025, 0.016, 0.011'
    hpxml.cooking_ranges[0].weekend_fractions = '0.007, 0.007, 0.004, 0.004, 0.007, 0.011, 0.025, 0.042, 0.046, 0.048, 0.042, 0.050, 0.057, 0.046, 0.057, 0.044, 0.092, 0.150, 0.117, 0.060, 0.035, 0.025, 0.016, 0.011'
    hpxml.cooking_ranges[0].monthly_multipliers = '1.097, 1.097, 0.991, 0.987, 0.991, 0.890, 0.896, 0.896, 0.890, 1.085, 1.085, 1.097'
  end
end

def set_hpxml_oven(hpxml_file, hpxml)
  if ['base.xml'].include? hpxml_file
    hpxml.ovens.add(id: 'Oven',
                    is_convection: false)
  elsif ['base-appliances-none.xml'].include? hpxml_file
    hpxml.ovens.clear
  elsif ['base-misc-defaults.xml'].include? hpxml_file
    hpxml.ovens[0].is_convection = nil
  end
end

def set_hpxml_lighting(hpxml_file, hpxml)
  if ['base.xml'].include? hpxml_file
    hpxml.lighting_groups.add(id: 'Lighting_CFL_Interior',
                              location: HPXML::LocationInterior,
                              fraction_of_units_in_location: 0.4,
                              lighting_type: HPXML::LightingTypeCFL)
    hpxml.lighting_groups.add(id: 'Lighting_CFL_Exterior',
                              location: HPXML::LocationExterior,
                              fraction_of_units_in_location: 0.4,
                              lighting_type: HPXML::LightingTypeCFL)
    hpxml.lighting_groups.add(id: 'Lighting_CFL_Garage',
                              location: HPXML::LocationGarage,
                              fraction_of_units_in_location: 0.4,
                              lighting_type: HPXML::LightingTypeCFL)
    hpxml.lighting_groups.add(id: 'Lighting_LFL_Interior',
                              location: HPXML::LocationInterior,
                              fraction_of_units_in_location: 0.1,
                              lighting_type: HPXML::LightingTypeLFL)
    hpxml.lighting_groups.add(id: 'Lighting_LFL_Exterior',
                              location: HPXML::LocationExterior,
                              fraction_of_units_in_location: 0.1,
                              lighting_type: HPXML::LightingTypeLFL)
    hpxml.lighting_groups.add(id: 'Lighting_LFL_Garage',
                              location: HPXML::LocationGarage,
                              fraction_of_units_in_location: 0.1,
                              lighting_type: HPXML::LightingTypeLFL)
    hpxml.lighting_groups.add(id: 'Lighting_LED_Interior',
                              location: HPXML::LocationInterior,
                              fraction_of_units_in_location: 0.25,
                              lighting_type: HPXML::LightingTypeLED)
    hpxml.lighting_groups.add(id: 'Lighting_LED_Exterior',
                              location: HPXML::LocationExterior,
                              fraction_of_units_in_location: 0.25,
                              lighting_type: HPXML::LightingTypeLED)
    hpxml.lighting_groups.add(id: 'Lighting_LED_Garage',
                              location: HPXML::LocationGarage,
                              fraction_of_units_in_location: 0.25,
                              lighting_type: HPXML::LightingTypeLED)
  elsif ['invalid_files/lighting-fractions.xml'].include? hpxml_file
    hpxml.lighting_groups[0].fraction_of_units_in_location = 0.8
  elsif ['base-misc-loads-usage-multiplier.xml'].include? hpxml_file
    hpxml.lighting.interior_usage_multiplier = 0.9
    hpxml.lighting.garage_usage_multiplier = 0.9
    hpxml.lighting.exterior_usage_multiplier = 0.9
  elsif ['base-lighting-none.xml'].include? hpxml_file
    hpxml.lighting_groups.clear
  end
end

def set_hpxml_ceiling_fans(hpxml_file, hpxml)
  if ['base-lighting-ceiling-fans.xml'].include? hpxml_file
    hpxml.ceiling_fans.add(id: 'CeilingFan',
                           efficiency: 100,
                           quantity: 2)
  elsif ['base-misc-defaults.xml'].include? hpxml_file
    hpxml.ceiling_fans.add(id: 'CeilingFan',
                           efficiency: nil,
                           quantity: nil)
  end
end

def set_hpxml_pools(hpxml_file, hpxml)
  if ['base-misc-loads-large-uncommon.xml'].include? hpxml_file
    hpxml.pools.add(id: 'Pool',
                    heater_type: HPXML::HeaterTypeGas,
                    heater_load_units: HPXML::UnitsThermPerYear,
                    heater_load_value: 500,
                    pump_kwh_per_year: 2700,
                    heater_weekday_fractions: '0.003, 0.003, 0.003, 0.004, 0.008, 0.015, 0.026, 0.044, 0.084, 0.121, 0.127, 0.121, 0.120, 0.090, 0.075, 0.061, 0.037, 0.023, 0.013, 0.008, 0.004, 0.003, 0.003, 0.003',
                    heater_weekend_fractions: '0.003, 0.003, 0.003, 0.004, 0.008, 0.015, 0.026, 0.044, 0.084, 0.121, 0.127, 0.121, 0.120, 0.090, 0.075, 0.061, 0.037, 0.023, 0.013, 0.008, 0.004, 0.003, 0.003, 0.003',
                    heater_monthly_multipliers: '1.154, 1.161, 1.013, 1.010, 1.013, 0.888, 0.883, 0.883, 0.888, 0.978, 0.974, 1.154',
                    pump_weekday_fractions: '0.003, 0.003, 0.003, 0.004, 0.008, 0.015, 0.026, 0.044, 0.084, 0.121, 0.127, 0.121, 0.120, 0.090, 0.075, 0.061, 0.037, 0.023, 0.013, 0.008, 0.004, 0.003, 0.003, 0.003',
                    pump_weekend_fractions: '0.003, 0.003, 0.003, 0.004, 0.008, 0.015, 0.026, 0.044, 0.084, 0.121, 0.127, 0.121, 0.120, 0.090, 0.075, 0.061, 0.037, 0.023, 0.013, 0.008, 0.004, 0.003, 0.003, 0.003',
                    pump_monthly_multipliers: '1.154, 1.161, 1.013, 1.010, 1.013, 0.888, 0.883, 0.883, 0.888, 0.978, 0.974, 1.154')
  elsif ['base-misc-loads-large-uncommon2.xml'].include? hpxml_file
    hpxml.pools[0].heater_type = nil
    hpxml.pools[0].heater_load_value = nil
    hpxml.pools[0].heater_weekday_fractions = nil
    hpxml.pools[0].heater_weekend_fractions = nil
    hpxml.pools[0].heater_monthly_multipliers = nil
  end
end

def set_hpxml_hot_tubs(hpxml_file, hpxml)
  if ['base-misc-loads-large-uncommon.xml'].include? hpxml_file
    hpxml.hot_tubs.add(id: 'HotTub',
                       heater_type: HPXML::HeaterTypeElectricResistance,
                       heater_load_units: HPXML::UnitsKwhPerYear,
                       heater_load_value: 1300,
                       pump_kwh_per_year: 1000,
                       heater_weekday_fractions: '0.024, 0.029, 0.024, 0.029, 0.047, 0.067, 0.057, 0.024, 0.024, 0.019, 0.015, 0.014, 0.014, 0.014, 0.024, 0.058, 0.126, 0.122, 0.068, 0.061, 0.051, 0.043, 0.024, 0.024',
                       heater_weekend_fractions: '0.024, 0.029, 0.024, 0.029, 0.047, 0.067, 0.057, 0.024, 0.024, 0.019, 0.015, 0.014, 0.014, 0.014, 0.024, 0.058, 0.126, 0.122, 0.068, 0.061, 0.051, 0.043, 0.024, 0.024',
                       heater_monthly_multipliers: '0.921, 0.928, 0.921, 0.915, 0.921, 1.160, 1.158, 1.158, 1.160, 0.921, 0.915, 0.921',
                       pump_weekday_fractions: '0.024, 0.029, 0.024, 0.029, 0.047, 0.067, 0.057, 0.024, 0.024, 0.019, 0.015, 0.014, 0.014, 0.014, 0.024, 0.058, 0.126, 0.122, 0.068, 0.061, 0.051, 0.043, 0.024, 0.024',
                       pump_weekend_fractions: '0.024, 0.029, 0.024, 0.029, 0.047, 0.067, 0.057, 0.024, 0.024, 0.019, 0.015, 0.014, 0.014, 0.014, 0.024, 0.058, 0.126, 0.122, 0.068, 0.061, 0.051, 0.043, 0.024, 0.024',
                       pump_monthly_multipliers: '0.837, 0.835, 1.084, 1.084, 1.084, 1.096, 1.096, 1.096, 1.096, 0.931, 0.925, 0.837')
  elsif ['base-misc-loads-large-uncommon2.xml'].include? hpxml_file
    hpxml.hot_tubs[0].heater_type = HPXML::HeaterTypeHeatPump
    hpxml.hot_tubs[0].heater_load_value /= 5.0
  end
end

def set_hpxml_lighting_schedule(hpxml_file, hpxml)
  if ['base-lighting-detailed.xml'].include? hpxml_file
    hpxml.lighting.interior_weekday_fractions = '0.124, 0.074, 0.050, 0.050, 0.053, 0.140, 0.330, 0.420, 0.430, 0.424, 0.411, 0.394, 0.382, 0.378, 0.378, 0.379, 0.386, 0.412, 0.484, 0.619, 0.783, 0.880, 0.597, 0.249'
    hpxml.lighting.interior_weekend_fractions = '0.124, 0.074, 0.050, 0.050, 0.053, 0.140, 0.330, 0.420, 0.430, 0.424, 0.411, 0.394, 0.382, 0.378, 0.378, 0.379, 0.386, 0.412, 0.484, 0.619, 0.783, 0.880, 0.597, 0.249'
    hpxml.lighting.interior_monthly_multipliers = '1.075, 1.064951905, 1.0375, 1.0, 0.9625, 0.935048095, 0.925, 0.935048095, 0.9625, 1.0, 1.0375, 1.064951905'
    hpxml.lighting.exterior_weekday_fractions = '0.046, 0.046, 0.046, 0.046, 0.046, 0.037, 0.035, 0.034, 0.033, 0.028, 0.022, 0.015, 0.012, 0.011, 0.011, 0.012, 0.019, 0.037, 0.049, 0.065, 0.091, 0.105, 0.091, 0.063'
    hpxml.lighting.exterior_weekend_fractions = '0.046, 0.046, 0.045, 0.045, 0.046, 0.045, 0.044, 0.041, 0.036, 0.03, 0.024, 0.016, 0.012, 0.011, 0.011, 0.012, 0.019, 0.038, 0.048, 0.06, 0.083, 0.098, 0.085, 0.059'
    hpxml.lighting.exterior_monthly_multipliers = '1.248, 1.257, 0.993, 0.989, 0.993, 0.827, 0.821, 0.821, 0.827, 0.99, 0.987, 1.248'
    hpxml.lighting.garage_weekday_fractions = '0.046, 0.046, 0.046, 0.046, 0.046, 0.037, 0.035, 0.034, 0.033, 0.028, 0.022, 0.015, 0.012, 0.011, 0.011, 0.012, 0.019, 0.037, 0.049, 0.065, 0.091, 0.105, 0.091, 0.063'
    hpxml.lighting.garage_weekend_fractions = '0.046, 0.046, 0.045, 0.045, 0.046, 0.045, 0.044, 0.041, 0.036, 0.03, 0.024, 0.016, 0.012, 0.011, 0.011, 0.012, 0.019, 0.038, 0.048, 0.06, 0.083, 0.098, 0.085, 0.059'
    hpxml.lighting.garage_monthly_multipliers = '1.248, 1.257, 0.993, 0.989, 0.993, 0.827, 0.821, 0.821, 0.827, 0.99, 0.987, 1.248'
    hpxml.lighting.holiday_exists = true
    hpxml.lighting.holiday_kwh_per_day = 1.1
    hpxml.lighting.holiday_period_begin_month = 11
    hpxml.lighting.holiday_period_begin_day_of_month = 24
    hpxml.lighting.holiday_period_end_month = 1
    hpxml.lighting.holiday_period_end_day_of_month = 6
    hpxml.lighting.holiday_weekday_fractions = '0.0, 0.0, 0.0, 0.0, 0.0, 0.0, 0.0, 0.0, 0.0, 0.0, 0.0, 0.0, 0.0, 0.0, 0.0, 0.0, 0.008, 0.098, 0.168, 0.194, 0.284, 0.192, 0.037, 0.019'
    hpxml.lighting.holiday_weekend_fractions = '0.0, 0.0, 0.0, 0.0, 0.0, 0.0, 0.0, 0.0, 0.0, 0.0, 0.0, 0.0, 0.0, 0.0, 0.0, 0.0, 0.008, 0.098, 0.168, 0.194, 0.284, 0.192, 0.037, 0.019'
  end
end

def set_hpxml_plug_loads(hpxml_file, hpxml)
  if ['ASHRAE_Standard_140/L100AC.xml',
      'ASHRAE_Standard_140/L100AL.xml'].include? hpxml_file
    hpxml.plug_loads.add(id: 'PlugLoadMisc',
                         plug_load_type: HPXML::PlugLoadTypeOther,
                         kWh_per_year: 7302,
                         frac_sensible: 0.82,
                         frac_latent: 0.18)
  elsif ['ASHRAE_Standard_140/L170AC.xml',
         'ASHRAE_Standard_140/L170AL.xml'].include? hpxml_file
    hpxml.plug_loads[0].kWh_per_year = 0
  elsif not hpxml_file.include?('ASHRAE_Standard_140')
    if ['base.xml'].include? hpxml_file
      hpxml.plug_loads.add(id: 'PlugLoadMisc',
                           plug_load_type: HPXML::PlugLoadTypeOther)
      hpxml.plug_loads.add(id: 'PlugLoadMisc2',
                           plug_load_type: HPXML::PlugLoadTypeTelevision)
    elsif ['base-misc-loads-usage-multiplier.xml'].include? hpxml_file
      hpxml.plug_loads.each do |plug_load|
        plug_load.usage_multiplier = 0.9
      end
    end
    if ['base-misc-defaults.xml'].include? hpxml_file
      hpxml.plug_loads.each do |plug_load|
        plug_load.kWh_per_year = nil
        plug_load.frac_sensible = nil
        plug_load.frac_latent = nil
      end
    elsif ['base-misc-loads-none.xml'].include? hpxml_file
      hpxml.plug_loads.clear
    elsif ['base-misc-loads-large-uncommon.xml'].include? hpxml_file
      hpxml.plug_loads[0].weekday_fractions = '0.035, 0.033, 0.032, 0.031, 0.032, 0.033, 0.037, 0.042, 0.043, 0.043, 0.043, 0.044, 0.045, 0.045, 0.044, 0.046, 0.048, 0.052, 0.053, 0.05, 0.047, 0.045, 0.04, 0.036'
      hpxml.plug_loads[0].weekend_fractions = '0.035, 0.033, 0.032, 0.031, 0.032, 0.033, 0.037, 0.042, 0.043, 0.043, 0.043, 0.044, 0.045, 0.045, 0.044, 0.046, 0.048, 0.052, 0.053, 0.05, 0.047, 0.045, 0.04, 0.036'
      hpxml.plug_loads[0].monthly_multipliers = '1.248, 1.257, 0.993, 0.989, 0.993, 0.827, 0.821, 0.821, 0.827, 0.99, 0.987, 1.248'
      hpxml.plug_loads[1].weekday_fractions = '0.045, 0.019, 0.01, 0.001, 0.001, 0.001, 0.005, 0.009, 0.018, 0.026, 0.032, 0.038, 0.04, 0.041, 0.043, 0.045, 0.05, 0.055, 0.07, 0.085, 0.097, 0.108, 0.089, 0.07'
      hpxml.plug_loads[1].weekend_fractions = '0.045, 0.019, 0.01, 0.001, 0.001, 0.001, 0.005, 0.009, 0.018, 0.026, 0.032, 0.038, 0.04, 0.041, 0.043, 0.045, 0.05, 0.055, 0.07, 0.085, 0.097, 0.108, 0.089, 0.07'
      hpxml.plug_loads[1].monthly_multipliers = '1.137, 1.129, 0.961, 0.969, 0.961, 0.993, 0.996, 0.96, 0.993, 0.867, 0.86, 1.137'
      hpxml.plug_loads.add(id: 'PlugLoadMisc3',
                           plug_load_type: HPXML::PlugLoadTypeElectricVehicleCharging,
                           kWh_per_year: 1500,
                           weekday_fractions: '0.042, 0.042, 0.042, 0.042, 0.042, 0.042, 0.042, 0.042, 0.042, 0.042, 0.042, 0.042, 0.042, 0.042, 0.042, 0.042, 0.042, 0.042, 0.042, 0.042, 0.042, 0.042, 0.042, 0.042',
                           weekend_fractions: '0.042, 0.042, 0.042, 0.042, 0.042, 0.042, 0.042, 0.042, 0.042, 0.042, 0.042, 0.042, 0.042, 0.042, 0.042, 0.042, 0.042, 0.042, 0.042, 0.042, 0.042, 0.042, 0.042, 0.042',
                           monthly_multipliers: '1, 1, 1, 1, 1, 1, 1, 1, 1, 1, 1, 1')
      hpxml.plug_loads.add(id: 'PlugLoadMisc4',
                           plug_load_type: HPXML::PlugLoadTypeWellPump,
                           kWh_per_year: 475,
                           weekday_fractions: '0.044, 0.023, 0.019, 0.015, 0.016, 0.018, 0.026, 0.033, 0.033, 0.032, 0.033, 0.033, 0.032, 0.032, 0.032, 0.033, 0.045, 0.057, 0.066, 0.076, 0.081, 0.086, 0.075, 0.065',
                           weekend_fractions: '0.044, 0.023, 0.019, 0.015, 0.016, 0.018, 0.026, 0.033, 0.033, 0.032, 0.033, 0.033, 0.032, 0.032, 0.032, 0.033, 0.045, 0.057, 0.066, 0.076, 0.081, 0.086, 0.075, 0.065',
                           monthly_multipliers: '1.154, 1.161, 1.013, 1.010, 1.013, 0.888, 0.883, 0.883, 0.888, 0.978, 0.974, 1.154')
    else
      cfa = hpxml.building_construction.conditioned_floor_area
      nbeds = hpxml.building_construction.number_of_bedrooms

      kWh_per_year, frac_sensible, frac_latent = MiscLoads.get_residual_mels_default_values(cfa)
      hpxml.plug_loads[0].kWh_per_year = kWh_per_year
      hpxml.plug_loads[0].frac_sensible = frac_sensible.round(3)
      hpxml.plug_loads[0].frac_latent = frac_latent.round(3)

      kWh_per_year, frac_sensible, frac_latent = MiscLoads.get_televisions_default_values(cfa, nbeds)
      hpxml.plug_loads[1].kWh_per_year = kWh_per_year
    end
  end
  if hpxml_file.include?('ASHRAE_Standard_140')
    hpxml.plug_loads[0].weekday_fractions = '0.020, 0.020, 0.020, 0.020, 0.020, 0.034, 0.043, 0.085, 0.050, 0.030, 0.030, 0.041, 0.030, 0.025, 0.026, 0.026, 0.039, 0.042, 0.045, 0.070, 0.070, 0.073, 0.073, 0.066'
    hpxml.plug_loads[0].weekend_fractions = '0.020, 0.020, 0.020, 0.020, 0.020, 0.034, 0.043, 0.085, 0.050, 0.030, 0.030, 0.041, 0.030, 0.025, 0.026, 0.026, 0.039, 0.042, 0.045, 0.070, 0.070, 0.073, 0.073, 0.066'
    hpxml.plug_loads[0].monthly_multipliers = '1.0, 1.0, 1.0, 1.0, 1.0, 1.0, 1.0, 1.0, 1.0, 1.0, 1.0, 1.0'
  elsif ['base-misc-defaults.xml'].include? hpxml_file
    hpxml.plug_loads[0].weekday_fractions = nil
    hpxml.plug_loads[0].weekend_fractions = nil
    hpxml.plug_loads[0].monthly_multipliers = nil
  end
end

def set_hpxml_fuel_loads(hpxml_file, hpxml)
  if ['base-misc-loads-large-uncommon.xml'].include? hpxml_file
    hpxml.fuel_loads.add(id: 'FuelLoadMisc',
                         fuel_load_type: HPXML::FuelLoadTypeGrill,
                         fuel_type: HPXML::FuelTypePropane,
                         therm_per_year: 25,
                         weekday_fractions: '0.004, 0.001, 0.001, 0.002, 0.007, 0.012, 0.029, 0.046, 0.044, 0.041, 0.044, 0.046, 0.042, 0.038, 0.049, 0.059, 0.110, 0.161, 0.115, 0.070, 0.044, 0.019, 0.013, 0.007',
                         weekend_fractions: '0.004, 0.001, 0.001, 0.002, 0.007, 0.012, 0.029, 0.046, 0.044, 0.041, 0.044, 0.046, 0.042, 0.038, 0.049, 0.059, 0.110, 0.161, 0.115, 0.070, 0.044, 0.019, 0.013, 0.007',
                         monthly_multipliers: '1.097, 1.097, 0.991, 0.987, 0.991, 0.890, 0.896, 0.896, 0.890, 1.085, 1.085, 1.097')
    hpxml.fuel_loads.add(id: 'FuelLoadMisc2',
                         fuel_load_type: HPXML::FuelLoadTypeLighting,
                         fuel_type: HPXML::FuelTypeNaturalGas,
                         therm_per_year: 28,
                         weekday_fractions: '0.044, 0.023, 0.019, 0.015, 0.016, 0.018, 0.026, 0.033, 0.033, 0.032, 0.033, 0.033, 0.032, 0.032, 0.032, 0.033, 0.045, 0.057, 0.066, 0.076, 0.081, 0.086, 0.075, 0.065',
                         weekend_fractions: '0.044, 0.023, 0.019, 0.015, 0.016, 0.018, 0.026, 0.033, 0.033, 0.032, 0.033, 0.033, 0.032, 0.032, 0.032, 0.033, 0.045, 0.057, 0.066, 0.076, 0.081, 0.086, 0.075, 0.065',
                         monthly_multipliers: '1.154, 1.161, 1.013, 1.010, 1.013, 0.888, 0.883, 0.883, 0.888, 0.978, 0.974, 1.154')
    hpxml.fuel_loads.add(id: 'FuelLoadMisc3',
                         fuel_load_type: HPXML::FuelLoadTypeFireplace,
                         fuel_type: HPXML::FuelTypeWoodCord,
                         therm_per_year: 55,
                         weekday_fractions: '0.044, 0.023, 0.019, 0.015, 0.016, 0.018, 0.026, 0.033, 0.033, 0.032, 0.033, 0.033, 0.032, 0.032, 0.032, 0.033, 0.045, 0.057, 0.066, 0.076, 0.081, 0.086, 0.075, 0.065',
                         weekend_fractions: '0.044, 0.023, 0.019, 0.015, 0.016, 0.018, 0.026, 0.033, 0.033, 0.032, 0.033, 0.033, 0.032, 0.032, 0.032, 0.033, 0.045, 0.057, 0.066, 0.076, 0.081, 0.086, 0.075, 0.065',
                         monthly_multipliers: '1.154, 1.161, 1.013, 1.010, 1.013, 0.888, 0.883, 0.883, 0.888, 0.978, 0.974, 1.154')
  elsif ['base-misc-loads-large-uncommon2.xml'].include? hpxml_file
    hpxml.fuel_loads[0].fuel_type = HPXML::FuelTypeOil
    hpxml.fuel_loads[2].fuel_type = HPXML::FuelTypeWoodPellets
  end
end

def download_epws
  require_relative 'HPXMLtoOpenStudio/resources/util'

  require 'tempfile'
  tmpfile = Tempfile.new('epw')

  UrlResolver.fetch('https://data.nrel.gov/system/files/128/tmy3s-cache-csv.zip', tmpfile)

  puts 'Extracting weather files...'
  weather_dir = File.join(File.dirname(__FILE__), 'weather')
  unzip_file = OpenStudio::UnzipFile.new(tmpfile.path.to_s)
  unzip_file.extractAllFiles(OpenStudio::toPath(weather_dir))

  num_epws_actual = Dir[File.join(weather_dir, '*.epw')].count
  puts "#{num_epws_actual} weather files are available in the weather directory."
  puts 'Completed.'
  exit!
end

command_list = [:update_measures, :cache_weather, :create_release_zips, :download_weather]

def display_usage(command_list)
  puts "Usage: openstudio #{File.basename(__FILE__)} [COMMAND]\nCommands:\n  " + command_list.join("\n  ")
end

if ARGV.size == 0
  puts 'ERROR: Missing command.'
  display_usage(command_list)
  exit!
elsif ARGV.size > 1
  puts 'ERROR: Too many commands.'
  display_usage(command_list)
  exit!
elsif not command_list.include? ARGV[0].to_sym
  puts "ERROR: Invalid command '#{ARGV[0]}'."
  display_usage(command_list)
  exit!
end

if ARGV[0].to_sym == :update_measures
  # Prevent NREL error regarding U: drive when not VPNed in
  ENV['HOME'] = 'C:' if !ENV['HOME'].nil? && ENV['HOME'].start_with?('U:')
  ENV['HOMEDRIVE'] = 'C:\\' if !ENV['HOMEDRIVE'].nil? && ENV['HOMEDRIVE'].start_with?('U:')

  # Apply rubocop
  cops = ['Layout',
          'Lint/DeprecatedClassMethods',
          # 'Lint/RedundantStringCoercion', # Enable when rubocop is upgraded
          'Style/AndOr',
          'Style/FrozenStringLiteralComment',
          'Style/HashSyntax',
          'Style/Next',
          'Style/NilComparison',
          'Style/RedundantParentheses',
          'Style/RedundantSelf',
          'Style/ReturnNil',
          'Style/SelfAssignment',
          'Style/StringLiterals',
          'Style/StringLiteralsInInterpolation']
  commands = ["\"require 'rubocop/rake_task'\"",
              "\"RuboCop::RakeTask.new(:rubocop) do |t| t.options = ['--auto-correct', '--format', 'simple', '--only', '#{cops.join(',')}'] end\"",
              '"Rake.application[:rubocop].invoke"']
  command = "#{OpenStudio.getOpenStudioCLI} -e #{commands.join(' -e ')}"
  puts 'Applying rubocop auto-correct to measures...'
  system(command)

  # Update measures XMLs
  command = "#{OpenStudio.getOpenStudioCLI} measure -t '#{File.dirname(__FILE__)}'"
  puts 'Updating measure.xmls...'
  system(command, [:out, :err] => File::NULL)

  create_osws
  create_hpxmls

  puts 'Done.'
end

if ARGV[0].to_sym == :cache_weather
  require_relative 'HPXMLtoOpenStudio/resources/weather'

  OpenStudio::Logger.instance.standardOutLogger.setLogLevel(OpenStudio::Fatal)
  runner = OpenStudio::Measure::OSRunner.new(OpenStudio::WorkflowJSON.new)
  puts 'Creating cache *.csv for weather files...'

  Dir['weather/*.epw'].each do |epw|
    next if File.exist? epw.gsub('.epw', '.cache')

    puts "Processing #{epw}..."
    model = OpenStudio::Model::Model.new
    epw_file = OpenStudio::EpwFile.new(epw)
    OpenStudio::Model::WeatherFile.setWeatherFile(model, epw_file).get
    weather = WeatherProcess.new(model, runner)
    File.open(epw.gsub('.epw', '-cache.csv'), 'wb') do |file|
      weather.dump_to_csv(file)
    end
  end
end

if ARGV[0].to_sym == :download_weather
  download_epws
end

if ARGV[0].to_sym == :create_release_zips
  # Generate documentation
  puts 'Generating documentation...'
  command = 'sphinx-build -b singlehtml docs/source documentation'
  begin
    `#{command}`
    if not File.exist? File.join(File.dirname(__FILE__), 'documentation', 'index.html')
      puts 'Documentation was not successfully generated. Aborting...'
      exit!
    end
  rescue
    puts "Command failed: '#{command}'. Perhaps sphinx needs to be installed?"
    exit!
  end

  files = ['HPXMLtoOpenStudio/measure.*',
           'HPXMLtoOpenStudio/resources/*.*',
           'SimulationOutputReport/measure.*',
           'SimulationOutputReport/resources/*.*',
           'weather/*.*',
           'workflow/*.*',
           'workflow/sample_files/*.xml',
           'documentation/index.html',
           'documentation/_static/**/*.*']

  # Only include files under git version control
  command = 'git ls-files'
  begin
    git_files = `#{command}`
  rescue
    puts "Command failed: '#{command}'. Perhaps git needs to be installed?"
    exit!
  end

  release_map = { File.join(File.dirname(__FILE__), 'release-minimal.zip') => false,
                  File.join(File.dirname(__FILE__), 'release-full.zip') => true }

  release_map.keys.each do |zip_path|
    File.delete(zip_path) if File.exist? zip_path
  end

  # Check if we need to download weather files for the full release zip
  num_epws_expected = File.readlines(File.join('weather', 'data.csv')).size - 1
  num_epws_local = 0
  files.each do |f|
    Dir[f].each do |file|
      next unless file.end_with? '.epw'

      num_epws_local += 1
    end
  end

  # Make sure we have the full set of weather files
  if num_epws_local < num_epws_expected
    puts 'Fetching all weather files...'
    command = "#{OpenStudio.getOpenStudioCLI} #{__FILE__} download_weather"
    log = `#{command}`
  end

  # Create zip files
  release_map.each do |zip_path, include_all_epws|
    puts "Creating #{zip_path}..."
    zip = OpenStudio::ZipFile.new(zip_path, false)
    files.each do |f|
      Dir[f].each do |file|
        if file.start_with? 'documentation'
          # always include
        elsif include_all_epws
          if (not git_files.include? file) && (not file.start_with? 'weather')
            next
          end
        else
          if not git_files.include? file
            next
          end
        end

        zip.addFile(file, File.join('OpenStudio-HPXML', file))
      end
    end
    puts "Wrote file at #{zip_path}."
  end

  # Cleanup
  FileUtils.rm_r(File.join(File.dirname(__FILE__), 'documentation'))

  puts 'Done.'
end<|MERGE_RESOLUTION|>--- conflicted
+++ resolved
@@ -603,26 +603,12 @@
     step.setArgument('ceiling_fan_efficiency', Constants.Auto)
     step.setArgument('ceiling_fan_quantity', Constants.Auto)
     step.setArgument('ceiling_fan_cooling_setpoint_temp_offset', 0)
-<<<<<<< HEAD
-    step.setArgument('plug_loads_television_annual_kwh', '620.0')
-    step.setArgument('plug_loads_television_usage_multiplier', 1.0)
-=======
->>>>>>> 457cc6da
     step.setArgument('plug_loads_other_annual_kwh', '2457.0')
     step.setArgument('plug_loads_other_frac_sensible', '0.855')
     step.setArgument('plug_loads_other_frac_latent', '0.045')
     step.setArgument('plug_loads_other_usage_multiplier', 1.0)
-<<<<<<< HEAD
-=======
-    step.setArgument('plug_loads_other_weekday_fractions', Constants.Auto)
-    step.setArgument('plug_loads_other_weekend_fractions', Constants.Auto)
-    step.setArgument('plug_loads_other_monthly_multipliers', Constants.Auto)
     step.setArgument('plug_loads_television_annual_kwh', '620.0')
     step.setArgument('plug_loads_television_usage_multiplier', 1.0)
-    step.setArgument('plug_loads_television_weekday_fractions', Constants.Auto)
-    step.setArgument('plug_loads_television_weekend_fractions', Constants.Auto)
-    step.setArgument('plug_loads_television_monthly_multipliers', Constants.Auto)
->>>>>>> 457cc6da
     step.setArgument('plug_loads_well_pump_present', false)
     step.setArgument('plug_loads_well_pump_annual_kwh', Constants.Auto)
     step.setArgument('plug_loads_well_pump_usage_multiplier', 1.0)
@@ -1555,23 +1541,8 @@
     step.setArgument('ceiling_fan_quantity', '2')
     step.setArgument('ceiling_fan_cooling_setpoint_temp_offset', 0.5)
   elsif ['base-lighting-detailed.osw'].include? osw_file
-    step.setArgument('lighting_weekday_fractions_interior', '0.124, 0.074, 0.050, 0.050, 0.053, 0.140, 0.330, 0.420, 0.430, 0.424, 0.411, 0.394, 0.382, 0.378, 0.378, 0.379, 0.386, 0.412, 0.484, 0.619, 0.783, 0.880, 0.597, 0.249')
-    step.setArgument('lighting_weekend_fractions_interior', '0.124, 0.074, 0.050, 0.050, 0.053, 0.140, 0.330, 0.420, 0.430, 0.424, 0.411, 0.394, 0.382, 0.378, 0.378, 0.379, 0.386, 0.412, 0.484, 0.619, 0.783, 0.880, 0.597, 0.249')
-    step.setArgument('lighting_monthly_multipliers_interior', '1.075, 1.064951905, 1.0375, 1.0, 0.9625, 0.935048095, 0.925, 0.935048095, 0.9625, 1.0, 1.0375, 1.064951905')
-    step.setArgument('lighting_weekday_fractions_exterior', '0.046, 0.046, 0.046, 0.046, 0.046, 0.037, 0.035, 0.034, 0.033, 0.028, 0.022, 0.015, 0.012, 0.011, 0.011, 0.012, 0.019, 0.037, 0.049, 0.065, 0.091, 0.105, 0.091, 0.063')
-    step.setArgument('lighting_weekend_fractions_exterior', '0.046, 0.046, 0.045, 0.045, 0.046, 0.045, 0.044, 0.041, 0.036, 0.03, 0.024, 0.016, 0.012, 0.011, 0.011, 0.012, 0.019, 0.038, 0.048, 0.06, 0.083, 0.098, 0.085, 0.059')
-    step.setArgument('lighting_monthly_multipliers_exterior', '1.248, 1.257, 0.993, 0.989, 0.993, 0.827, 0.821, 0.821, 0.827, 0.99, 0.987, 1.248')
-    step.setArgument('lighting_weekday_fractions_garage', '0.046, 0.046, 0.046, 0.046, 0.046, 0.037, 0.035, 0.034, 0.033, 0.028, 0.022, 0.015, 0.012, 0.011, 0.011, 0.012, 0.019, 0.037, 0.049, 0.065, 0.091, 0.105, 0.091, 0.063')
-    step.setArgument('lighting_weekend_fractions_garage', '0.046, 0.046, 0.045, 0.045, 0.046, 0.045, 0.044, 0.041, 0.036, 0.03, 0.024, 0.016, 0.012, 0.011, 0.011, 0.012, 0.019, 0.038, 0.048, 0.06, 0.083, 0.098, 0.085, 0.059')
-    step.setArgument('lighting_monthly_multipliers_garage', '1.248, 1.257, 0.993, 0.989, 0.993, 0.827, 0.821, 0.821, 0.827, 0.99, 0.987, 1.248')
     step.setArgument('holiday_lighting_present', true)
     step.setArgument('holiday_lighting_daily_kwh', '1.1')
-    step.setArgument('holiday_lighting_period_begin_month', '11')
-    step.setArgument('holiday_lighting_period_begin_day_of_month', '24')
-    step.setArgument('holiday_lighting_period_end_month', '1')
-    step.setArgument('holiday_lighting_period_end_day_of_month', '6')
-    step.setArgument('holiday_lighting_weekday_fractions_exterior', '0.0, 0.0, 0.0, 0.0, 0.0, 0.0, 0.0, 0.0, 0.0, 0.0, 0.0, 0.0, 0.0, 0.0, 0.0, 0.0, 0.008, 0.098, 0.168, 0.194, 0.284, 0.192, 0.037, 0.019')
-    step.setArgument('holiday_lighting_weekend_fractions_exterior', '0.0, 0.0, 0.0, 0.0, 0.0, 0.0, 0.0, 0.0, 0.0, 0.0, 0.0, 0.0, 0.0, 0.0, 0.0, 0.0, 0.008, 0.098, 0.168, 0.194, 0.284, 0.192, 0.037, 0.019')
   elsif ['base-location-baltimore-md.osw'].include? osw_file
     step.setArgument('weather_station_epw_filepath', 'USA_MD_Baltimore-Washington.Intl.AP.724060_TMY3.epw')
   elsif ['base-location-dallas-tx.osw'].include? osw_file
@@ -1709,14 +1680,7 @@
     step.setArgument('dhw_distribution_recirc_branch_piping_length', Constants.Auto)
     step.setArgument('dhw_distribution_recirc_pump_power', Constants.Auto)
     step.setArgument('dhw_distribution_pipe_r', 3)
-<<<<<<< HEAD
-  elsif ['base-misc-large-uncommon-loads.osw'].include? osw_file
-=======
   elsif ['base-misc-loads-large-uncommon.osw'].include? osw_file
-    step.setArgument('refrigerator_weekday_fractions', '0.040, 0.039, 0.038, 0.037, 0.036, 0.036, 0.038, 0.040, 0.041, 0.041, 0.040, 0.040, 0.042, 0.042, 0.042, 0.041, 0.044, 0.048, 0.050, 0.048, 0.047, 0.046, 0.044, 0.041')
-    step.setArgument('refrigerator_weekend_fractions', '0.040, 0.039, 0.038, 0.037, 0.036, 0.036, 0.038, 0.040, 0.041, 0.041, 0.040, 0.040, 0.042, 0.042, 0.042, 0.041, 0.044, 0.048, 0.050, 0.048, 0.047, 0.046, 0.044, 0.041')
-    step.setArgument('refrigerator_monthly_multipliers', '0.837, 0.835, 1.084, 1.084, 1.084, 1.096, 1.096, 1.096, 1.096, 0.931, 0.925, 0.837')
->>>>>>> 457cc6da
     step.setArgument('extra_refrigerator_present', true)
     step.setArgument('extra_refrigerator_rated_annual_kwh', '700.0')
     step.setArgument('freezer_present', true)
@@ -1740,34 +1704,13 @@
     step.setArgument('hot_tub_present', true)
     step.setArgument('hot_tub_pump_annual_kwh', '1000.0')
     step.setArgument('hot_tub_heater_annual_kwh', '1300.0')
-<<<<<<< HEAD
-  elsif ['base-misc-large-uncommon-loads2.osw'].include? osw_file
-=======
-    step.setArgument('hot_tub_pump_weekday_fractions', '0.024, 0.029, 0.024, 0.029, 0.047, 0.067, 0.057, 0.024, 0.024, 0.019, 0.015, 0.014, 0.014, 0.014, 0.024, 0.058, 0.126, 0.122, 0.068, 0.061, 0.051, 0.043, 0.024, 0.024')
-    step.setArgument('hot_tub_pump_weekend_fractions', '0.024, 0.029, 0.024, 0.029, 0.047, 0.067, 0.057, 0.024, 0.024, 0.019, 0.015, 0.014, 0.014, 0.014, 0.024, 0.058, 0.126, 0.122, 0.068, 0.061, 0.051, 0.043, 0.024, 0.024')
-    step.setArgument('hot_tub_pump_monthly_multipliers', '0.837, 0.835, 1.084, 1.084, 1.084, 1.096, 1.096, 1.096, 1.096, 0.931, 0.925, 0.837')
-    step.setArgument('hot_tub_heater_weekday_fractions', '0.024, 0.029, 0.024, 0.029, 0.047, 0.067, 0.057, 0.024, 0.024, 0.019, 0.015, 0.014, 0.014, 0.014, 0.024, 0.058, 0.126, 0.122, 0.068, 0.061, 0.051, 0.043, 0.024, 0.024')
-    step.setArgument('hot_tub_heater_weekend_fractions', '0.024, 0.029, 0.024, 0.029, 0.047, 0.067, 0.057, 0.024, 0.024, 0.019, 0.015, 0.014, 0.014, 0.014, 0.024, 0.058, 0.126, 0.122, 0.068, 0.061, 0.051, 0.043, 0.024, 0.024')
-    step.setArgument('hot_tub_heater_monthly_multipliers', '0.921, 0.928, 0.921, 0.915, 0.921, 1.160, 1.158, 1.158, 1.160, 0.921, 0.915, 0.921')
   elsif ['base-misc-loads-large-uncommon2.osw'].include? osw_file
->>>>>>> 457cc6da
     step.setArgument('pool_heater_type', 'none')
     step.setArgument('hot_tub_heater_type', HPXML::HeaterTypeHeatPump)
     step.setArgument('hot_tub_heater_annual_kwh', '260.0')
     step.setArgument('fuel_loads_grill_fuel_type', HPXML::FuelTypeOil)
     step.setArgument('fuel_loads_fireplace_fuel_type', HPXML::FuelTypeWoodPellets)
-<<<<<<< HEAD
-  elsif ['base-misc-lighting-detailed.osw'].include? osw_file
-    step.setArgument('holiday_lighting_present', true)
-    step.setArgument('holiday_lighting_daily_kwh', '1.1')
-  elsif ['base-misc-neighbor-shading.osw'].include? osw_file
-    step.setArgument('neighbor_back_distance', 10)
-    step.setArgument('neighbor_front_distance', 15)
-    step.setArgument('neighbor_front_height', '12')
-  elsif ['base-misc-usage-multiplier.osw'].include? osw_file
-=======
   elsif ['base-misc-loads-usage-multiplier.osw'].include? osw_file
->>>>>>> 457cc6da
     step.setArgument('water_fixtures_usage_multiplier', 0.9)
     step.setArgument('lighting_usage_multiplier_interior', 0.9)
     step.setArgument('lighting_usage_multiplier_exterior', 0.9)
@@ -2196,12 +2139,8 @@
     'base-simcontrol-daylight-saving-disabled.xml' => 'base.xml',
     'base-simcontrol-runperiod-1-month.xml' => 'base.xml',
     'base-simcontrol-timestep-10-mins.xml' => 'base.xml',
-<<<<<<< HEAD
-    'base-misc-lighting-detailed.xml' => 'base.xml',
     'base-schedules-average.xml' => 'base.xml',
     'base-schedules-stochastic.xml' => 'base.xml',
-=======
->>>>>>> 457cc6da
 
     'hvac_autosizing/base-autosize.xml' => 'base.xml',
     'hvac_autosizing/base-hvac-air-to-air-heat-pump-1-speed-autosize.xml' => 'base-hvac-air-to-air-heat-pump-1-speed.xml',
