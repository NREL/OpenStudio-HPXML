--- conflicted
+++ resolved
@@ -2048,10 +2048,12 @@
 def set_hpxml_ceilings(hpxml_file, hpxml)
   if ['ASHRAE_Standard_140/L100AC.xml',
       'ASHRAE_Standard_140/L100AL.xml'].include? hpxml_file
-    hpxml.ceilings.add(id: 'Ceiling',
+    hpxml.ceilings.add(id: 'CeilingBelowAttic',
                        exterior_adjacent_to: HPXML::LocationAtticVented,
                        interior_adjacent_to: HPXML::LocationLivingSpace,
                        area: 1539,
+                       interior_finish_type: HPXML::InteriorFinishGypsumBoard,
+                       interior_finish_thickness: 0.5,
                        insulation_assembly_r_value: 18.45)
   elsif ['ASHRAE_Standard_140/L120AC.xml',
          'ASHRAE_Standard_140/L120AL.xml'].include? hpxml_file
@@ -2060,17 +2062,19 @@
          'ASHRAE_Standard_140/L200AL.xml'].include? hpxml_file
     hpxml.ceilings[0].insulation_assembly_r_value = 11.75
   elsif ['base.xml'].include? hpxml_file
-    hpxml.ceilings.add(id: 'Ceiling',
+    hpxml.ceilings.add(id: 'CeilingBelowAttic',
                        exterior_adjacent_to: HPXML::LocationAtticUnvented,
                        interior_adjacent_to: HPXML::LocationLivingSpace,
                        area: 1350,
+                       interior_finish_type: HPXML::InteriorFinishGypsumBoard,
                        insulation_assembly_r_value: 39.3)
   elsif ['base-bldgtype-multifamily.xml'].include? hpxml_file
     hpxml.ceilings.clear
-    hpxml.ceilings.add(id: 'Ceiling',
+    hpxml.ceilings.add(id: 'CeilingBelowOtherHousingUnit',
                        exterior_adjacent_to: HPXML::LocationOtherHousingUnit,
                        interior_adjacent_to: HPXML::LocationLivingSpace,
                        area: 900,
+                       interior_finish_type: HPXML::InteriorFinishGypsumBoard,
                        insulation_assembly_r_value: 2.1)
   elsif ['base-bldgtype-multifamily-adjacent-to-other-housing-unit.xml'].include? hpxml_file
     hpxml.ceilings[0].exterior_adjacent_to = HPXML::LocationOtherHousingUnit
@@ -2093,7 +2097,7 @@
   elsif ['base-atticroof-conditioned.xml'].include? hpxml_file
     hpxml.ceilings[0].area = 450
   elsif ['base-enclosure-garage.xml'].include? hpxml_file
-    hpxml.ceilings.add(id: 'FloorBetweenAtticGarage',
+    hpxml.ceilings.add(id: 'CeilingBelowAtticAboveGarage',
                        exterior_adjacent_to: HPXML::LocationAtticUnvented,
                        interior_adjacent_to: HPXML::LocationGarage,
                        area: 600,
@@ -2125,10 +2129,11 @@
     hpxml.ceilings[1].id += '2'
     hpxml.ceilings[1].exterior_adjacent_to = HPXML::LocationOtherHeatedSpace
   elsif ['invalid_files/invalid-facility-type-surfaces.xml'].include? hpxml_file
-    hpxml.ceilings.add(id: 'CeilingOther',
+    hpxml.ceilings.add(id: 'CeilingBelowOtherHousingUnit',
                        exterior_adjacent_to: HPXML::LocationOtherHousingUnit,
                        interior_adjacent_to: HPXML::LocationLivingSpace,
                        area: 900,
+                       interior_finish_type: HPXML::InteriorFinishGypsumBoard,
                        insulation_assembly_r_value: 2.1)
   end
 end
@@ -2136,18 +2141,7 @@
 def set_hpxml_frame_floors(hpxml_file, hpxml)
   if ['ASHRAE_Standard_140/L100AC.xml',
       'ASHRAE_Standard_140/L100AL.xml'].include? hpxml_file
-<<<<<<< HEAD
-    hpxml.frame_floors.add(id: 'Floor',
-=======
-    hpxml.frame_floors.add(id: 'CeilingBelowAttic',
-                           exterior_adjacent_to: HPXML::LocationAtticVented,
-                           interior_adjacent_to: HPXML::LocationLivingSpace,
-                           area: 1539,
-                           interior_finish_type: HPXML::InteriorFinishGypsumBoard,
-                           interior_finish_thickness: 0.5,
-                           insulation_assembly_r_value: 18.45)
-    hpxml.frame_floors.add(id: 'FloorAboveFoundation',
->>>>>>> ce85f47b
+    hpxml.frame_floors.add(id: 'FloorAboveAmbient',
                            exterior_adjacent_to: HPXML::LocationOutside,
                            interior_adjacent_to: HPXML::LocationLivingSpace,
                            area: 1539,
@@ -2158,40 +2152,14 @@
   elsif ['ASHRAE_Standard_140/L302XC.xml',
          'ASHRAE_Standard_140/L322XC.xml',
          'ASHRAE_Standard_140/L324XC.xml'].include? hpxml_file
-<<<<<<< HEAD
     hpxml.frame_floors.delete_at(0)
   elsif ['base-bldgtype-multifamily.xml'].include? hpxml_file
     hpxml.frame_floors.clear
-    hpxml.frame_floors.add(id: 'Floor',
+    hpxml.frame_floors.add(id: 'FloorAboveOtherHousingUnit',
                            exterior_adjacent_to: HPXML::LocationOtherHousingUnit,
                            interior_adjacent_to: HPXML::LocationLivingSpace,
                            area: 900,
                            insulation_assembly_r_value: 2.1)
-=======
-    hpxml.frame_floors.delete_at(1)
-  elsif ['base.xml'].include? hpxml_file
-    hpxml.frame_floors.add(id: 'CeilingBelowAttic',
-                           exterior_adjacent_to: HPXML::LocationAtticUnvented,
-                           interior_adjacent_to: HPXML::LocationLivingSpace,
-                           area: 1350,
-                           interior_finish_type: HPXML::InteriorFinishGypsumBoard,
-                           insulation_assembly_r_value: 39.3)
-  elsif ['base-bldgtype-multifamily.xml'].include? hpxml_file
-    hpxml.frame_floors.clear
-    hpxml.frame_floors.add(id: 'FloorAboveOther',
-                           exterior_adjacent_to: HPXML::LocationOtherHousingUnit,
-                           interior_adjacent_to: HPXML::LocationLivingSpace,
-                           area: 900,
-                           insulation_assembly_r_value: 2.1,
-                           other_space_above_or_below: HPXML::FrameFloorOtherSpaceBelow)
-    hpxml.frame_floors.add(id: 'CeilingBelowOther',
-                           exterior_adjacent_to: HPXML::LocationOtherHousingUnit,
-                           interior_adjacent_to: HPXML::LocationLivingSpace,
-                           area: 900,
-                           interior_finish_type: HPXML::InteriorFinishGypsumBoard,
-                           insulation_assembly_r_value: 2.1,
-                           other_space_above_or_below: HPXML::FrameFloorOtherSpaceAbove)
->>>>>>> ce85f47b
   elsif ['base-bldgtype-multifamily-adjacent-to-other-housing-unit.xml'].include? hpxml_file
     hpxml.frame_floors[0].exterior_adjacent_to = HPXML::LocationOtherHousingUnit
   elsif ['base-bldgtype-multifamily-adjacent-to-other-heated-space.xml'].include? hpxml_file
@@ -2243,7 +2211,7 @@
                            area: 400,
                            insulation_assembly_r_value: 39.3)
   elsif ['base-foundation-basement-garage.xml'].include? hpxml_file
-    hpxml.frame_floors.add(id: 'FloorAbovegarage',
+    hpxml.frame_floors.add(id: 'FloorAboveGarage',
                            exterior_adjacent_to: HPXML::LocationGarage,
                            interior_adjacent_to: HPXML::LocationLivingSpace,
                            area: 400,
@@ -2272,23 +2240,11 @@
                            area: 1350,
                            insulation_assembly_r_value: 3.9)
   elsif ['invalid_files/invalid-facility-type-surfaces.xml'].include? hpxml_file
-    hpxml.frame_floors.add(id: 'FloorAboveOther',
+    hpxml.frame_floors.add(id: 'FloorAboveOtherHousingUnit',
                            exterior_adjacent_to: HPXML::LocationOtherHousingUnit,
                            interior_adjacent_to: HPXML::LocationLivingSpace,
                            area: 900,
-<<<<<<< HEAD
                            insulation_assembly_r_value: 2.1)
-=======
-                           insulation_assembly_r_value: 2.1,
-                           other_space_above_or_below: HPXML::FrameFloorOtherSpaceBelow)
-    hpxml.frame_floors.add(id: 'CeilingBelowOther',
-                           exterior_adjacent_to: HPXML::LocationOtherHousingUnit,
-                           interior_adjacent_to: HPXML::LocationLivingSpace,
-                           area: 900,
-                           interior_finish_type: HPXML::InteriorFinishGypsumBoard,
-                           insulation_assembly_r_value: 2.1,
-                           other_space_above_or_below: HPXML::FrameFloorOtherSpaceAbove)
->>>>>>> ce85f47b
   end
 end
 
