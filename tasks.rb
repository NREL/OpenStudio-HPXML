--- conflicted
+++ resolved
@@ -3679,7 +3679,6 @@
          'base-hvac-realistic-control-2-speed-central-ac.xml'].include? hpxml_file
     hpxml.header.timestep = 1
     hpxml.hvac_controls[0].onoff_thermostat_deadband = 2.0
-<<<<<<< HEAD
     if ['base-hvac-realistic-control-2-speed-ashp.xml',
         'base-hvac-realistic-control-2-speed-central-ac.xml'].include? hpxml_file
       hpxml.hvac_controls[0].realistic_staging = true
@@ -3689,10 +3688,6 @@
       hpxml.heat_pumps[0].heating_capacity = 10000
       hpxml.heat_pumps[0].heating_capacity_17F = 5900.0
     end
-=======
-    hpxml.heat_pumps[0].heating_capacity = 10000
-    hpxml.heat_pumps[0].heating_capacity_17F = 5900.0
->>>>>>> a0d637da
   elsif ['base-atticroof-cathedral.xml'].include? hpxml_file
     hpxml.hvac_distributions[0].conditioned_floor_area_served = 2700
   elsif ['base-hvac-dse.xml',
