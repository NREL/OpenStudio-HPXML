--- conflicted
+++ resolved
@@ -87,6 +87,7 @@
     'invalid_files/water-heater-location-other.xml' => 'base.xml',
     'invalid_files/missing-duct-location-and-surface-area.xml' => 'base-hvac-multiple.xml',
     'invalid_files/missing-duct-location.xml' => 'base-hvac-multiple.xml',
+    'invalid_files/invalid-distribution-cfa-served.xml' => 'base.xml',
 
     'base-appliances-dehumidifier.xml' => 'base-location-dallas-tx.xml',
     'base-appliances-dehumidifier-ief.xml' => 'base-appliances-dehumidifier.xml',
@@ -260,11 +261,8 @@
     'base-misc-ceiling-fans.xml' => 'base.xml',
     'base-misc-defaults.xml' => 'base.xml',
     'base-misc-defaults2.xml' => 'base-dhw-recirc-demand.xml',
-<<<<<<< HEAD
     'base-misc-defaults3.xml' => 'base-hvac-multiple.xml',
     'base-misc-lighting-none.xml' => 'base.xml',
-=======
->>>>>>> 10618950
     'base-misc-timestep-10-mins.xml' => 'base.xml',
     'base-misc-runperiod-1-month.xml' => 'base.xml',
     'base-misc-usage-multiplier.xml' => 'base.xml',
@@ -2837,34 +2835,31 @@
                                           duct_insulation_r_value: 0,
                                           duct_location: HPXML::LocationAtticUnvented,
                                           duct_surface_area: 50)
-  elsif ['base-misc-defaults.xml'].include? hpxml_file
-    hpxml.hvac_distributions[0].ducts[0].duct_surface_area = nil
-    hpxml.hvac_distributions[0].ducts[1].duct_surface_area = nil
-    hpxml.hvac_distributions[0].ducts[0].duct_location = nil
-    hpxml.hvac_distributions[0].ducts[1].duct_location = nil
-  elsif ['base-misc-defaults3.xml'].include? hpxml_file
-    hpxml.hvac_distributions[0].ducts.each { |duct| duct.duct_surface_area = nil }
-    hpxml.hvac_distributions[1].ducts.each { |duct| duct.duct_surface_area = nil }
-    hpxml.hvac_distributions[4].ducts.each { |duct| duct.duct_surface_area = nil }
-    hpxml.hvac_distributions[5].ducts.each { |duct| duct.duct_surface_area = nil }
-    hpxml.hvac_distributions[0].ducts.each { |duct| duct.duct_location = nil }
-    hpxml.hvac_distributions[1].ducts.each { |duct| duct.duct_location = nil }
-    hpxml.hvac_distributions[4].ducts.each { |duct| duct.duct_location = nil }
-    hpxml.hvac_distributions[5].ducts.each { |duct| duct.duct_location = nil }
+  elsif ['base-misc-defaults.xml',
+         'base-misc-defaults3.xml'].include? hpxml_file
+    hpxml.hvac_distributions.each do |hvac_distribution|
+      next unless hvac_distribution.distribution_system_type == HPXML::HVACDistributionTypeAir
+
+      hvac_distribution.ducts.each do |duct|
+        duct.duct_surface_area = nil
+        duct.duct_location = nil
+      end
+    end
   elsif ['invalid_files/missing-duct-location-and-surface-area.xml'].include? hpxml_file
-    hpxml.hvac_distributions[0].ducts[1].duct_surface_area = nil
-    hpxml.hvac_distributions[0].ducts[1].duct_location = nil
-    hpxml.hvac_distributions[1].ducts[1].duct_surface_area = nil
-    hpxml.hvac_distributions[1].ducts[1].duct_location = nil
-    hpxml.hvac_distributions[4].ducts[1].duct_surface_area = nil
-    hpxml.hvac_distributions[4].ducts[1].duct_location = nil
-    hpxml.hvac_distributions[5].ducts[1].duct_surface_area = nil
-    hpxml.hvac_distributions[5].ducts[1].duct_location = nil
+    hpxml.hvac_distributions.each do |hvac_distribution|
+      next unless hvac_distribution.distribution_system_type == HPXML::HVACDistributionTypeAir
+
+      hvac_distribution.ducts[1].duct_surface_area = nil
+      hvac_distribution.ducts[1].duct_location = nil
+    end
   elsif ['invalid_files/missing-duct-location.xml'].include? hpxml_file
-    hpxml.hvac_distributions[0].ducts[1].duct_location = nil
-    hpxml.hvac_distributions[1].ducts[1].duct_location = nil
-    hpxml.hvac_distributions[4].ducts[1].duct_location = nil
-    hpxml.hvac_distributions[5].ducts[1].duct_location = nil
+    hpxml.hvac_distributions.each do |hvac_distribution|
+      next unless hvac_distribution.distribution_system_type == HPXML::HVACDistributionTypeAir
+
+      hvac_distribution.ducts[1].duct_location = nil
+    end
+  elsif ['invalid_files/invalid-distribution-cfa-served.xml'].include? hpxml_file
+    hpxml.hvac_distributions[0].conditioned_floor_area_served = 2700.1
   end
 end
 
