# frozen_string_literal: true

def create_osws
  require 'json'
  require_relative 'BuildResidentialHPXML/resources/constants'
  require_relative 'HPXMLtoOpenStudio/resources/hpxml'

  this_dir = File.dirname(__FILE__)
  tests_dir = File.join(this_dir, 'BuildResidentialHPXML/tests')

  # Hash of OSW -> Parent OSW
  osws_files = {
    'base.osw' => nil, # single-family detached
    'base-single-family-attached.osw' => 'base.osw',
    'base-multifamily.osw' => 'base.osw',
    'base-appliances-coal.osw' => 'base.osw',
    'base-appliances-dehumidifier.osw' => 'base-location-dallas-tx.osw',
    'base-appliances-dehumidifier-ief.osw' => 'base-appliances-dehumidifier.osw',
    'base-appliances-dehumidifier-50percent.osw' => 'base-appliances-dehumidifier.osw',
    'base-appliances-gas.osw' => 'base.osw',
    'base-appliances-modified.osw' => 'base.osw',
    'base-appliances-none.osw' => 'base.osw',
    'base-appliances-oil.osw' => 'base.osw',
    'base-appliances-propane.osw' => 'base.osw',
    'base-appliances-wood.osw' => 'base.osw',
    # 'base-atticroof-cathedral.osw' => 'base.osw', # TODO: conditioned attic ceiling heights are greater than wall height
    # 'base-atticroof-conditioned.osw' => 'base.osw', # TODO: has both conditioned and unconditioned attics
    'base-atticroof-flat.osw' => 'base.osw',
    'base-atticroof-radiant-barrier.osw' => 'base-location-dallas-tx.osw',
    'base-atticroof-unvented-insulated-roof.osw' => 'base.osw',
    'base-atticroof-vented.osw' => 'base.osw',
    'base-dhw-combi-tankless.osw' => 'base-dhw-indirect.osw',
    'base-dhw-combi-tankless-outside.osw' => 'base-dhw-combi-tankless.osw',
    # 'base-dhw-desuperheater.osw' => 'base.osw', # Not supporting desuperheater for now
    # 'base-dhw-desuperheater-2-speed.osw' => 'base.osw', # Not supporting desuperheater for now
    # 'base-dhw-desuperheater-gshp.osw' => 'base.osw', # Not supporting desuperheater for now
    # 'base-dhw-desuperheater-hpwh.osw' => 'base.osw', # Not supporting desuperheater for now
    # 'base-dhw-desuperheater-tankless.osw' => 'base.osw', # Not supporting desuperheater for now
    # 'base-dhw-desuperheater-var-speed.osw' => 'base.osw', # Not supporting desuperheater for now
    'base-dhw-dwhr.osw' => 'base.osw',
    'base-dhw-indirect.osw' => 'base-hvac-boiler-gas-only.osw',
    # 'base-dhw-indirect-dse.osw' => 'base.osw', # Not going to support DSE
    'base-dhw-indirect-outside.osw' => 'base-dhw-indirect.osw',
    'base-dhw-indirect-standbyloss.osw' => 'base-dhw-indirect.osw',
    'base-dhw-indirect-with-solar-fraction.osw' => 'base-dhw-indirect.osw',
    'base-dhw-jacket-electric.osw' => 'base.osw',
    'base-dhw-jacket-gas.osw' => 'base-dhw-tank-gas.osw',
    'base-dhw-jacket-hpwh.osw' => 'base-dhw-tank-heat-pump.osw',
    'base-dhw-jacket-indirect.osw' => 'base-dhw-indirect.osw',
    'base-dhw-low-flow-fixtures.osw' => 'base.osw',
    # 'base-dhw-multiple.osw' => 'base.osw', # Not supporting multiple water heaters for now
    'base-dhw-none.osw' => 'base.osw',
    'base-dhw-recirc-demand.osw' => 'base.osw',
    'base-dhw-recirc-manual.osw' => 'base.osw',
    'base-dhw-recirc-nocontrol.osw' => 'base.osw',
    'base-dhw-recirc-temperature.osw' => 'base.osw',
    'base-dhw-recirc-timer.osw' => 'base.osw',
    # 'base-dhw-shared-laundry-room.osw' => 'base.osw',
    # 'base-dhw-shared-water-heater.osw' => 'base.osw',
    # 'base-dhw-shared-water-heater-recirc.osw' => 'base.osw',
    'base-dhw-solar-direct-evacuated-tube.osw' => 'base.osw',
    'base-dhw-solar-direct-flat-plate.osw' => 'base.osw',
    'base-dhw-solar-direct-ics.osw' => 'base.osw',
    'base-dhw-solar-fraction.osw' => 'base.osw',
    'base-dhw-solar-indirect-flat-plate.osw' => 'base.osw',
    'base-dhw-solar-thermosyphon-flat-plate.osw' => 'base.osw',
    'base-dhw-tank-coal.osw' => 'base.osw',
    'base-dhw-tank-gas.osw' => 'base.osw',
    'base-dhw-tank-gas-outside.osw' => 'base.osw',
    'base-dhw-tank-heat-pump.osw' => 'base.osw',
    'base-dhw-tank-heat-pump-outside.osw' => 'base.osw',
    'base-dhw-tank-heat-pump-with-solar.osw' => 'base.osw',
    'base-dhw-tank-heat-pump-with-solar-fraction.osw' => 'base.osw',
    'base-dhw-tankless-electric.osw' => 'base.osw',
    'base-dhw-tankless-electric-outside.osw' => 'base.osw',
    'base-dhw-tankless-gas.osw' => 'base.osw',
    'base-dhw-tankless-gas-with-solar.osw' => 'base.osw',
    'base-dhw-tankless-gas-with-solar-fraction.osw' => 'base.osw',
    'base-dhw-tankless-propane.osw' => 'base.osw',
    'base-dhw-tank-oil.osw' => 'base.osw',
    'base-dhw-tank-wood.osw' => 'base.osw',
    'base-enclosure-2stories.osw' => 'base.osw',
    'base-enclosure-2stories-garage.osw' => 'base.osw',
    # 'base-enclosure-attached-multifamily.osw' => 'base.osw',
    'base-enclosure-beds-1.osw' => 'base.osw',
    'base-enclosure-beds-2.osw' => 'base.osw',
    'base-enclosure-beds-4.osw' => 'base.osw',
    'base-enclosure-beds-5.osw' => 'base.osw',
    # 'base-enclosure-common-surfaces.osw' => 'base.osw',
    'base-enclosure-garage.osw' => 'base.osw',
    'base-enclosure-infil-ach-house-pressure.osw' => 'base.osw',
    'base-enclosure-infil-cfm-house-pressure.osw' => 'base-enclosure-infil-cfm50.osw',
    'base-enclosure-infil-cfm50.osw' => 'base.osw',
    'base-enclosure-infil-flue.osw' => 'base.osw',
    'base-enclosure-infil-natural-ach.osw' => 'base.osw',
    # 'base-enclosure-other-heated-space.osw' => 'base.osw', # TODO: uncomment when we can model multifamily with ambient foundation?
    # 'base-enclosure-other-housing-unit.osw' => 'base-foundation-ambient.osw', # TODO: uncomment when we can model multifamily with ambient foundation?
    # 'base-enclosure-other-multifamily-buffer-space.osw' => 'base.osw', # TODO: uncomment when we can model multifamily with ambient foundation?
    # 'base-enclosure-other-non-freezing-space.osw' => 'base.osw', # TODO: uncomment when we can model multifamily with ambient foundation?
    'base-enclosure-overhangs.osw' => 'base.osw',
    # 'base-enclosure-rooftypes.osw' => 'base.osw',
    # 'base-enclosure-skylights.osw' => 'base.osw', # There are no front roof surfaces, but 15.0 ft^2 of skylights were specified.
    # 'base-enclosure-split-surfaces.osw' => 'base.osw',
    # 'base-enclosure-walltypes.osw' => 'base.osw',
    # 'base-enclosure-windows-interior-shading.osw' => 'base.osw', # Not going to support interior shading by facade
    'base-enclosure-windows-none.osw' => 'base.osw',
    'base-foundation-ambient.osw' => 'base.osw',
    # 'base-foundation-complex.osw' => 'base.osw', # 1 kiva object instead of 10
    'base-foundation-conditioned-basement-slab-insulation.osw' => 'base.osw',
    # 'base-foundation-conditioned-basement-wall-interior-insulation.osw' => 'base.osw',
    # 'base-foundation-multiple.osw' => 'base.osw', # Not supporting multiple foundations for now
    'base-foundation-slab.osw' => 'base.osw',
    'base-foundation-unconditioned-basement.osw' => 'base.osw',
    # 'base-foundation-unconditioned-basement-above-grade.osw' => 'base.osw', # TODO: add foundation wall windows
    'base-foundation-unconditioned-basement-assembly-r.osw' => 'base-foundation-unconditioned-basement.osw',
    'base-foundation-unconditioned-basement-wall-insulation.osw' => 'base-foundation-unconditioned-basement.osw',
    'base-foundation-unvented-crawlspace.osw' => 'base.osw',
    'base-foundation-vented-crawlspace.osw' => 'base.osw',
    # 'base-foundation-walkout-basement.osw' => 'base.osw', # 1 kiva object instead of 4
    'base-hvac-air-to-air-heat-pump-1-speed.osw' => 'base.osw',
    'base-hvac-air-to-air-heat-pump-2-speed.osw' => 'base.osw',
    'base-hvac-air-to-air-heat-pump-var-speed.osw' => 'base.osw',
    'base-hvac-boiler-coal-only.osw' => 'base.osw',
    'base-hvac-boiler-elec-only.osw' => 'base.osw',
    'base-hvac-boiler-gas-central-ac-1-speed.osw' => 'base.osw',
    'base-hvac-boiler-gas-only.osw' => 'base.osw',
    'base-hvac-boiler-oil-only.osw' => 'base.osw',
    'base-hvac-boiler-propane-only.osw' => 'base.osw',
    'base-hvac-boiler-wood-only.osw' => 'base.osw',
    'base-hvac-central-ac-only-1-speed.osw' => 'base.osw',
    'base-hvac-central-ac-only-2-speed.osw' => 'base.osw',
    'base-hvac-central-ac-only-var-speed.osw' => 'base.osw',
    'base-hvac-central-ac-plus-air-to-air-heat-pump-heating.osw' => 'base-hvac-central-ac-only-1-speed.osw',
    # 'base-hvac-dse.osw' => 'base.osw', # Not going to support DSE
    'base-hvac-dual-fuel-air-to-air-heat-pump-1-speed.osw' => 'base-hvac-air-to-air-heat-pump-1-speed.osw',
    'base-hvac-dual-fuel-air-to-air-heat-pump-1-speed-electric.osw' => 'base-hvac-dual-fuel-air-to-air-heat-pump-1-speed.osw',
    'base-hvac-dual-fuel-air-to-air-heat-pump-2-speed.osw' => 'base-hvac-air-to-air-heat-pump-2-speed.osw',
    'base-hvac-dual-fuel-air-to-air-heat-pump-var-speed.osw' => 'base-hvac-air-to-air-heat-pump-var-speed.osw',
    'base-hvac-dual-fuel-mini-split-heat-pump-ducted.osw' => 'base-hvac-mini-split-heat-pump-ducted.osw',
    'base-hvac-ducts-leakage-percent.osw' => 'base.osw',
    'base-hvac-elec-resistance-only.osw' => 'base.osw',
    'base-hvac-evap-cooler-furnace-gas.osw' => 'base.osw',
    'base-hvac-evap-cooler-only.osw' => 'base.osw',
    'base-hvac-evap-cooler-only-ducted.osw' => 'base.osw',
    'base-hvac-fireplace-wood-only.osw' => 'base.osw',
    'base-hvac-fixed-heater-gas-only.osw' => 'base.osw',
    'base-hvac-floor-furnace-propane-only.osw' => 'base.osw',
    # 'base-hvac-flowrate.osw' => 'base.osw', # Not going to support in the measure
    'base-hvac-furnace-elec-central-ac-1-speed.osw' => 'base.osw',
    'base-hvac-furnace-elec-only.osw' => 'base.osw',
    'base-hvac-furnace-gas-central-ac-2-speed.osw' => 'base.osw',
    'base-hvac-furnace-gas-central-ac-var-speed.osw' => 'base.osw',
    'base-hvac-furnace-gas-only.osw' => 'base.osw',
    'base-hvac-furnace-gas-room-ac.osw' => 'base.osw',
    'base-hvac-furnace-oil-only.osw' => 'base.osw',
    'base-hvac-furnace-propane-only.osw' => 'base.osw',
    'base-hvac-furnace-wood-only.osw' => 'base.osw',
    # 'base-hvac-furnace-x3-dse.osw' => 'base.osw', # Not going to support DSE
    'base-hvac-ground-to-air-heat-pump.osw' => 'base.osw',
    # 'base-hvac-ideal-air.osw' => 'base.osw',
    'base-hvac-mini-split-air-conditioner-only-ducted.osw' => 'base.osw',
    'base-hvac-mini-split-air-conditioner-only-ductless.osw' => 'base-hvac-mini-split-air-conditioner-only-ducted.osw',
    'base-hvac-mini-split-heat-pump-ducted.osw' => 'base.osw',
    'base-hvac-mini-split-heat-pump-ducted-cooling-only.osw' => 'base-hvac-mini-split-heat-pump-ducted.osw',
    'base-hvac-mini-split-heat-pump-ducted-heating-only.osw' => 'base-hvac-mini-split-heat-pump-ducted.osw',
    'base-hvac-mini-split-heat-pump-ductless.osw' => 'base-hvac-mini-split-heat-pump-ducted.osw',
    # 'base-hvac-multiple.osw' => 'base.osw', # Not supporting multiple heating/cooling systems for now
    # 'base-hvac-multiple2.osw' => 'base.osw', # Not supporting multiple heating/cooling systems for now
    'base-hvac-none.osw' => 'base.osw',
    'base-hvac-portable-heater-gas-only.osw' => 'base.osw',
    # 'base-hvac-programmable-thermostat.osw' => 'base.osw',
    # 'base-hvac-programmable-thermostat-detailed.osw' => 'base.osw',
    'base-hvac-room-ac-only.osw' => 'base.osw',
    'base-hvac-room-ac-only-33percent.osw' => 'base.osw',
    'base-hvac-setpoints.osw' => 'base.osw',
    # 'base-hvac-shared-boiler-chiller-baseboard.osw' => 'base.osw',
    # 'base-hvac-shared-boiler-chiller-fan-coil.osw' => 'base.osw',
    # 'base-hvac-shared-boiler-chiller-fan-coil-ducted.osw' => 'base.osw',
    # 'base-hvac-shared-boiler-chiller-water-loop-heat-pump.osw' => 'base.osw',
    # 'base-hvac-shared-boiler-cooling-tower-water-loop-heat-pump.osw' => 'base.osw',
    # 'base-hvac-shared-boiler-only-baseboard.osw' => 'base.osw',
    # 'base-hvac-shared-boiler-only-fan-coil.osw' => 'base.osw',
    # 'base-hvac-shared-boiler-only-fan-coil-ducted.osw' => 'base.osw',
    # 'base-hvac-shared-boiler-only-fan-coil-eae.osw' => 'base.osw',
    # 'base-hvac-shared-boiler-only-water-loop-heat-pump.osw' => 'base.osw',
    # 'base-hvac-shared-chiller-only-baseboard.osw' => 'base.osw',
    # 'base-hvac-shared-chiller-only-fan-coil.osw' => 'base.osw',
    # 'base-hvac-shared-chiller-only-fan-coil-ducted.osw' => 'base.osw',
    # 'base-hvac-shared-chiller-only-water-loop-heat-pump.osw' => 'base.osw',
    # 'base-hvac-shared-cooling-tower-only-water-loop-heat-pump.osw' => 'base.osw',
    # 'base-hvac-shared-ground-loop-ground-to-air-heat-pump.osw' => 'base.osw',
    'base-hvac-stove-oil-only.osw' => 'base.osw',
    'base-hvac-stove-wood-pellets-only.osw' => 'base.osw',
    'base-hvac-undersized.osw' => 'base.osw',
    # 'base-hvac-undersized-allow-increased-fixed-capacities.osw' => 'base-hvac-undersized.osw',
    'base-hvac-wall-furnace-elec-only.osw' => 'base.osw',
    'base-lighting-ceiling-fans.osw' => 'base.osw',
    'base-lighting-detailed.osw' => 'base.osw',
    # 'base-lighting-none.osw' => 'base.osw',
    'base-location-AMY-2012.osw' => 'base.osw',
    'base-location-baltimore-md.osw' => 'base.osw',
    'base-location-dallas-tx.osw' => 'base-foundation-slab.osw',
    'base-location-duluth-mn.osw' => 'base.osw',
    'base-location-miami-fl.osw' => 'base-foundation-slab.osw',
    'base-mechvent-balanced.osw' => 'base.osw',
    'base-mechvent-bath-kitchen-fans.osw' => 'base.osw',
    'base-mechvent-cfis.osw' => 'base.osw',
    # 'base-mechvent-cfis-dse.osw' => 'base.osw', # Not going to support DSE
    'base-mechvent-cfis-evap-cooler-only-ducted.osw' => 'base-hvac-evap-cooler-only-ducted.osw',
    'base-mechvent-erv.osw' => 'base.osw',
    'base-mechvent-erv-atre-asre.osw' => 'base.osw',
    'base-mechvent-exhaust.osw' => 'base.osw',
    # 'base-mechvent-exhaust-rated-flow-rate.osw' => 'base.osw', # No difference
    'base-mechvent-hrv.osw' => 'base.osw',
    'base-mechvent-hrv-asre.osw' => 'base.osw',
    # 'base-mechvent-multiple.osw' => 'base.osw',
    # 'base-mechvent-shared.osw' => 'base.osw',
    # 'base-mechvent-shared-multiple.osw' => 'base.osw',
    # 'base-mechvent-shared-preconditioning.osw' => 'base.osw',
    'base-mechvent-supply.osw' => 'base.osw',
    'base-mechvent-whole-house-fan.osw' => 'base.osw',
    'base-misc-defaults.osw' => 'base.osw',
    'base-misc-loads-large-uncommon.osw' => 'base-enclosure-garage.osw',
    'base-misc-loads-large-uncommon2.osw' => 'base-misc-loads-large-uncommon.osw',
    # 'base-misc-loads-none.osw' => 'base.osw',
    'base-misc-neighbor-shading.osw' => 'base.osw',
    'base-misc-usage-multiplier.osw' => 'base.osw',
    'base-pv.osw' => 'base.osw',
    # 'base-pv-shared.osw' => 'base.osw',
    'base-simcontrol-calendar-year-custom.osw' => 'base.osw',
    'base-simcontrol-daylight-saving-custom.osw' => 'base.osw',
    'base-simcontrol-daylight-saving-disabled.osw' => 'base.osw',
    'base-simcontrol-runperiod-1-month.osw' => 'base.osw',
    'base-simcontrol-timestep-10-mins.osw' => 'base.osw',
    'base-schedules-stochastic.osw' => 'base.osw',
    'base-schedules-user-specified.osw' => 'base.osw',

    # Extra test files that don't correspond with sample files
    'extra-auto.osw' => 'base.osw',
    'extra-pv-roofpitch.osw' => 'base.osw',
    'extra-dhw-solar-latitude.osw' => 'base.osw',
    'extra-dhw-shared-water-heater.osw' => 'base-single-family-attached.osw',
    'extra-second-refrigerator.osw' => 'base.osw',
    'extra-second-heating-system-portable-heater.osw' => 'base.osw',
    'extra-second-heating-system-fireplace.osw' => 'base.osw',
    'extra-pv-shared.osw' => 'base-single-family-attached.osw',
    'extra-enclosure-garage-partially-protruded.osw' => 'base.osw',
    'extra-mechvent-shared.osw' => 'base-single-family-attached.osw',
    'extra-mechvent-shared-preconditioning.osw' => 'extra-mechvent-shared.osw',
    'extra-vacancy-6-months.osw' => 'base-schedules-stochastic.osw',
    'extra-schedules-random-seed.osw' => 'base-schedules-stochastic.osw',
<<<<<<< HEAD
    'extra-hvac-shared-boiler-chiller-baseboard.osw' => 'extra-hvac-shared-boiler-only-baseboard.osw',
    'extra-hvac-shared-boiler-chiller-fan-coil.osw' => 'extra-hvac-shared-boiler-chiller-baseboard.osw',
    'extra-hvac-shared-boiler-chiller-fan-coil-ducted.osw' => 'extra-hvac-shared-boiler-chiller-fan-coil.osw',
    'extra-hvac-shared-boiler-chiller-water-loop-heat-pump.osw' => 'extra-hvac-shared-boiler-chiller-baseboard.osw',
    'extra-hvac-shared-boiler-cooling-tower-water-loop-heat-pump.osw' => 'extra-hvac-shared-cooling-tower-only-water-loop-heat-pump.osw',
    'extra-hvac-shared-boiler-only-baseboard.osw' => 'base-single-family-attached.osw',
    'extra-hvac-shared-boiler-only-fan-coil.osw' => 'extra-hvac-shared-boiler-only-baseboard.osw',
    'extra-hvac-shared-boiler-only-fan-coil-ducted.osw' => 'extra-hvac-shared-boiler-only-fan-coil.osw',
    # 'extra-hvac-shared-boiler-only-fan-coil-eae.osw' => 'extra-hvac-shared-boiler-only-baseboard.osw',
    'extra-hvac-shared-boiler-only-water-loop-heat-pump.osw' => 'extra-hvac-shared-boiler-only-baseboard.osw',
    'extra-hvac-shared-chiller-only-baseboard.osw' => 'base-single-family-attached.osw',
    'extra-hvac-shared-chiller-only-fan-coil.osw' => 'extra-hvac-shared-chiller-only-baseboard.osw',
    'extra-hvac-shared-chiller-only-fan-coil-ducted.osw' => 'extra-hvac-shared-chiller-only-fan-coil.osw',
    'extra-hvac-shared-chiller-only-water-loop-heat-pump.osw' => 'extra-hvac-shared-chiller-only-baseboard.osw',
    'extra-hvac-shared-cooling-tower-only-water-loop-heat-pump.osw' => 'base-single-family-attached.osw',
    'extra-hvac-shared-ground-loop-ground-to-air-heat-pump.osw' => 'base-single-family-attached.osw',
=======
    'extra-hvac-programmable-thermostat.osw' => 'base.osw',
    'extra-plug-loads-additional-multipliers.osw' => 'base.osw',
>>>>>>> db650900

    'invalid_files/non-electric-heat-pump-water-heater.osw' => 'base.osw',
    'invalid_files/heating-system-and-heat-pump.osw' => 'base.osw',
    'invalid_files/cooling-system-and-heat-pump.osw' => 'base.osw',
    'invalid_files/non-integer-geometry-num-bathrooms.osw' => 'base.osw',
    'invalid_files/non-integer-ceiling-fan-quantity.osw' => 'base.osw',
    'invalid_files/single-family-detached-slab-non-zero-foundation-height.osw' => 'base.osw',
    'invalid_files/single-family-detached-finished-basement-zero-foundation-height.osw' => 'base.osw',
    'invalid_files/single-family-attached-ambient.osw' => 'base-single-family-attached.osw',
    'invalid_files/multifamily-bottom-slab-non-zero-foundation-height.osw' => 'base-multifamily.osw',
    'invalid_files/multifamily-bottom-crawlspace-zero-foundation-height.osw' => 'base-multifamily.osw',
    'invalid_files/slab-non-zero-foundation-height-above-grade.osw' => 'base.osw',
    'invalid_files/ducts-location-and-areas-not-same-type.osw' => 'base.osw',
    'invalid_files/second-heating-system-serves-majority-heat.osw' => 'base.osw',
    'invalid_files/single-family-attached-no-building-orientation.osw' => 'base-single-family-attached.osw',
    'invalid_files/multifamily-no-building-orientation.osw' => 'base-multifamily.osw',
    'invalid_files/vented-crawlspace-with-wall-and-ceiling-insulation.osw' => 'base.osw',
    'invalid_files/unvented-crawlspace-with-wall-and-ceiling-insulation.osw' => 'base.osw',
    'invalid_files/unconditioned-basement-with-wall-and-ceiling-insulation.osw' => 'base.osw',
    'invalid_files/vented-attic-with-floor-and-roof-insulation.osw' => 'base.osw',
    'invalid_files/unvented-attic-with-floor-and-roof-insulation.osw' => 'base.osw',
    'invalid_files/conditioned-basement-with-ceiling-insulation.osw' => 'base.osw',
    'invalid_files/conditioned-attic-with-floor-insulation.osw' => 'base.osw',
    'invalid_files/dhw-indirect-without-boiler.osw' => 'base.osw',
    'invalid_files/multipliers-without-plug-loads.osw' => 'base.osw'
  }

  puts "Generating #{osws_files.size} OSW files..."

  osws_files.each do |derivative, parent|
    print '.'

    osw_path = File.absolute_path(File.join(tests_dir, derivative))

    begin
      osw_files = [derivative]
      unless parent.nil?
        osw_files.unshift(parent)
      end
      while not parent.nil?
        next unless osws_files.keys.include? parent

        unless osws_files[parent].nil?
          osw_files.unshift(osws_files[parent])
        end
        parent = osws_files[parent]
      end

      workflow = OpenStudio::WorkflowJSON.new
      workflow.setOswPath(osw_path)
      workflow.addMeasurePath('../..')
      steps = OpenStudio::WorkflowStepVector.new
      step = OpenStudio::MeasureStep.new('BuildResidentialHPXML')

      osw_files.each do |osw_file|
        step = get_values(osw_file, step)
      end

      steps.push(step)
      workflow.setWorkflowSteps(steps)
      workflow.save

      workflow_hash = JSON.parse(File.read(osw_path))
      workflow_hash.delete('created_at')
      workflow_hash.delete('updated_at')

      File.open(osw_path, 'w') do |f|
        f.write(JSON.pretty_generate(workflow_hash))
      end
    rescue Exception => e
      puts "\n#{e}\n#{e.backtrace.join('\n')}"
      puts "\nError: Did not successfully generate #{derivative}."
      exit!
    end
  end

  puts "\n"

  # Print warnings about extra files
  abs_osw_files = []
  dirs = [nil]
  osws_files.keys.each do |osw_file|
    abs_osw_files << File.absolute_path(File.join(tests_dir, osw_file))
    next unless osw_file.include? '/'

    dirs << osw_file.split('/')[0] + '/'
  end
  dirs.uniq.each do |dir|
    Dir["#{tests_dir}/#{dir}*.osw"].each do |osw|
      next if abs_osw_files.include? File.absolute_path(osw)

      puts "Warning: Extra OSW file found at #{File.absolute_path(osw)}"
    end
  end
end

def get_values(osw_file, step)
  step.setArgument('hpxml_path', "../BuildResidentialHPXML/tests/built_residential_hpxml/#{File.basename(osw_file, '.*')}.xml")

  if ['base.osw'].include? osw_file
    step.setArgument('simulation_control_timestep', '60')
    step.setArgument('schedules_type', 'default')
    step.setArgument('weather_station_epw_filepath', 'USA_CO_Denver.Intl.AP.725650_TMY3.epw')
    step.setArgument('site_type', HPXML::SiteTypeSuburban)
    step.setArgument('geometry_unit_type', HPXML::ResidentialTypeSFD)
    step.setArgument('geometry_cfa', 2700.0)
    step.setArgument('geometry_num_floors_above_grade', 1)
    step.setArgument('geometry_wall_height', 8.0)
    step.setArgument('geometry_orientation', 180.0)
    step.setArgument('geometry_aspect_ratio', 1.5)
    step.setArgument('geometry_corridor_position', 'Double-Loaded Interior')
    step.setArgument('geometry_corridor_width', 10.0)
    step.setArgument('geometry_inset_width', 0.0)
    step.setArgument('geometry_inset_depth', 0.0)
    step.setArgument('geometry_inset_position', 'Right')
    step.setArgument('geometry_balcony_depth', 0.0)
    step.setArgument('geometry_garage_width', 0.0)
    step.setArgument('geometry_garage_depth', 20.0)
    step.setArgument('geometry_garage_protrusion', 0.0)
    step.setArgument('geometry_garage_position', 'Right')
    step.setArgument('geometry_foundation_type', HPXML::FoundationTypeBasementConditioned)
    step.setArgument('geometry_foundation_height', 8.0)
    step.setArgument('geometry_foundation_height_above_grade', 1.0)
    step.setArgument('geometry_roof_type', 'gable')
    step.setArgument('geometry_roof_pitch', '6:12')
    step.setArgument('geometry_roof_structure', 'truss, cantilever')
    step.setArgument('geometry_attic_type', HPXML::AtticTypeUnvented)
    step.setArgument('geometry_eaves_depth', 0)
    step.setArgument('geometry_num_bedrooms', 3)
    step.setArgument('geometry_num_bathrooms', '2')
    step.setArgument('geometry_num_occupants', '3')
    step.setArgument('floor_assembly_r', 0)
    step.setArgument('foundation_wall_insulation_r', 8.9)
    step.setArgument('foundation_wall_insulation_distance_to_top', 0.0)
    step.setArgument('foundation_wall_insulation_distance_to_bottom', 8.0)
    step.setArgument('slab_perimeter_insulation_r', 0)
    step.setArgument('slab_perimeter_depth', 0)
    step.setArgument('slab_under_insulation_r', 0)
    step.setArgument('slab_under_width', 0)
    step.setArgument('slab_carpet_fraction', 0.0)
    step.setArgument('slab_carpet_r', 0.0)
    step.setArgument('ceiling_assembly_r', 39.3)
    step.setArgument('roof_material_type', HPXML::RoofTypeAsphaltShingles)
    step.setArgument('roof_color', Constants.Auto)
    step.setArgument('roof_assembly_r', 2.3)
    step.setArgument('roof_solar_absorptance', Constants.Auto)
    step.setArgument('roof_emittance', 0.92)
    step.setArgument('roof_radiant_barrier', false)
    step.setArgument('roof_radiant_barrier_grade', '1')
    step.setArgument('neighbor_front_distance', 0)
    step.setArgument('neighbor_back_distance', 0)
    step.setArgument('neighbor_left_distance', 0)
    step.setArgument('neighbor_right_distance', 0)
    step.setArgument('neighbor_front_height', Constants.Auto)
    step.setArgument('neighbor_back_height', Constants.Auto)
    step.setArgument('neighbor_left_height', Constants.Auto)
    step.setArgument('neighbor_right_height', Constants.Auto)
    step.setArgument('wall_type', HPXML::WallTypeWoodStud)
    step.setArgument('wall_siding_type', HPXML::SidingTypeWood)
    step.setArgument('wall_color', Constants.Auto)
    step.setArgument('wall_assembly_r', 23)
    step.setArgument('wall_solar_absorptance', Constants.Auto)
    step.setArgument('wall_emittance', 0.92)
    step.setArgument('window_front_wwr', 0)
    step.setArgument('window_back_wwr', 0)
    step.setArgument('window_left_wwr', 0)
    step.setArgument('window_right_wwr', 0)
    step.setArgument('window_area_front', 108.0)
    step.setArgument('window_area_back', 108.0)
    step.setArgument('window_area_left', 72.0)
    step.setArgument('window_area_right', 72.0)
    step.setArgument('window_aspect_ratio', 1.333)
    step.setArgument('window_fraction_operable', 0.67)
    step.setArgument('window_ufactor', 0.33)
    step.setArgument('window_shgc', 0.45)
    step.setArgument('window_interior_shading_winter', 0.85)
    step.setArgument('window_interior_shading_summer', 0.7)
    step.setArgument('overhangs_front_depth', 0)
    step.setArgument('overhangs_front_distance_to_top_of_window', 0)
    step.setArgument('overhangs_back_depth', 0)
    step.setArgument('overhangs_back_distance_to_top_of_window', 0)
    step.setArgument('overhangs_left_depth', 0)
    step.setArgument('overhangs_left_distance_to_top_of_window', 0)
    step.setArgument('overhangs_right_depth', 0)
    step.setArgument('overhangs_right_distance_to_top_of_window', 0)
    step.setArgument('skylight_area_front', 0)
    step.setArgument('skylight_area_back', 0)
    step.setArgument('skylight_area_left', 0)
    step.setArgument('skylight_area_right', 0)
    step.setArgument('skylight_ufactor', 0.33)
    step.setArgument('skylight_shgc', 0.45)
    step.setArgument('door_area', 80.0)
    step.setArgument('door_rvalue', 4.4)
    step.setArgument('air_leakage_units', HPXML::UnitsACH)
    step.setArgument('air_leakage_house_pressure', 50)
    step.setArgument('air_leakage_value', 3)
    step.setArgument('air_leakage_shelter_coefficient', Constants.Auto)
    step.setArgument('heating_system_type', HPXML::HVACTypeFurnace)
    step.setArgument('heating_system_fuel', HPXML::FuelTypeNaturalGas)
    step.setArgument('heating_system_heating_efficiency', 0.92)
    step.setArgument('heating_system_heating_capacity', '64000.0')
    step.setArgument('heating_system_fraction_heat_load_served', 1)
    step.setArgument('heating_system_has_flue_or_chimney', false)
    step.setArgument('cooling_system_type', HPXML::HVACTypeCentralAirConditioner)
    step.setArgument('cooling_system_cooling_efficiency_seer', 13.0)
    step.setArgument('cooling_system_cooling_efficiency_eer', 8.5)
    step.setArgument('cooling_system_cooling_efficiency_kw_per_ton', 0.9)
    step.setArgument('cooling_system_cooling_compressor_type', HPXML::HVACCompressorTypeSingleStage)
    step.setArgument('cooling_system_cooling_sensible_heat_fraction', 0.73)
    step.setArgument('cooling_system_cooling_capacity', '48000.0')
    step.setArgument('cooling_system_fraction_cool_load_served', 1)
    step.setArgument('cooling_system_is_ducted', false)
    step.setArgument('heat_pump_type', 'none')
    step.setArgument('heat_pump_heating_efficiency_hspf', 7.7)
    step.setArgument('heat_pump_heating_efficiency_cop', 3.6)
    step.setArgument('heat_pump_cooling_efficiency_seer', 13.0)
    step.setArgument('heat_pump_cooling_efficiency_eer', 16.6)
    step.setArgument('heat_pump_cooling_compressor_type', HPXML::HVACCompressorTypeSingleStage)
    step.setArgument('heat_pump_cooling_sensible_heat_fraction', 0.73)
    step.setArgument('heat_pump_heating_capacity', '64000.0')
    step.setArgument('heat_pump_heating_capacity_17F', Constants.Auto)
    step.setArgument('heat_pump_cooling_capacity', '48000.0')
    step.setArgument('heat_pump_fraction_heat_load_served', 1)
    step.setArgument('heat_pump_fraction_cool_load_served', 1)
    step.setArgument('heat_pump_backup_fuel', 'none')
    step.setArgument('heat_pump_backup_heating_efficiency', 1)
    step.setArgument('heat_pump_backup_heating_capacity', '34121.0')
    step.setArgument('setpoint_heating_weekday_temp', 68)
    step.setArgument('setpoint_heating_weekend_temp', 68)
    step.setArgument('setpoint_cooling_weekday_temp', 78)
    step.setArgument('setpoint_cooling_weekend_temp', 78)
    step.setArgument('ducts_supply_leakage_units', HPXML::UnitsCFM25)
    step.setArgument('ducts_return_leakage_units', HPXML::UnitsCFM25)
    step.setArgument('ducts_supply_leakage_value', 75.0)
    step.setArgument('ducts_return_leakage_value', 25.0)
    step.setArgument('ducts_supply_insulation_r', 4.0)
    step.setArgument('ducts_return_insulation_r', 0.0)
    step.setArgument('ducts_supply_location', HPXML::LocationAtticUnvented)
    step.setArgument('ducts_return_location', HPXML::LocationAtticUnvented)
    step.setArgument('ducts_supply_surface_area', '150.0')
    step.setArgument('ducts_return_surface_area', '50.0')
    step.setArgument('ducts_number_of_return_registers', Constants.Auto)
    step.setArgument('heating_system_type_2', 'none')
    step.setArgument('heating_system_fuel_2', HPXML::FuelTypeElectricity)
    step.setArgument('heating_system_heating_efficiency_2', 1.0)
    step.setArgument('heating_system_heating_capacity_2', Constants.Auto)
    step.setArgument('heating_system_fraction_heat_load_served_2', 0.25)
    step.setArgument('heating_system_has_flue_or_chimney_2', false)
    step.setArgument('mech_vent_fan_type', 'none')
    step.setArgument('mech_vent_flow_rate', 110)
    step.setArgument('mech_vent_hours_in_operation', 24)
    step.setArgument('mech_vent_total_recovery_efficiency_type', 'Unadjusted')
    step.setArgument('mech_vent_total_recovery_efficiency', 0.48)
    step.setArgument('mech_vent_sensible_recovery_efficiency_type', 'Unadjusted')
    step.setArgument('mech_vent_sensible_recovery_efficiency', 0.72)
    step.setArgument('mech_vent_fan_power', 30)
    step.setArgument('mech_vent_is_shared_system', false)
    step.setArgument('mech_vent_fan_type_2', 'none')
    step.setArgument('mech_vent_flow_rate_2', 110)
    step.setArgument('mech_vent_hours_in_operation_2', 24)
    step.setArgument('mech_vent_total_recovery_efficiency_type_2', 'Unadjusted')
    step.setArgument('mech_vent_total_recovery_efficiency_2', 0.48)
    step.setArgument('mech_vent_sensible_recovery_efficiency_type_2', 'Unadjusted')
    step.setArgument('mech_vent_sensible_recovery_efficiency_2', 0.72)
    step.setArgument('mech_vent_fan_power_2', 30)
    step.setArgument('kitchen_fans_present', false)
    step.setArgument('bathroom_fans_present', false)
    step.setArgument('whole_house_fan_present', false)
    step.setArgument('whole_house_fan_flow_rate', 4500)
    step.setArgument('whole_house_fan_power', 300)
    step.setArgument('water_heater_type', HPXML::WaterHeaterTypeStorage)
    step.setArgument('water_heater_fuel_type', HPXML::FuelTypeElectricity)
    step.setArgument('water_heater_location', HPXML::LocationLivingSpace)
    step.setArgument('water_heater_tank_volume', '40')
    step.setArgument('water_heater_heating_capacity', '18767')
    step.setArgument('water_heater_efficiency_type', 'EnergyFactor')
    step.setArgument('water_heater_efficiency_ef', 0.95)
    step.setArgument('water_heater_efficiency_uef', 0.93)
    step.setArgument('water_heater_recovery_efficiency', '0.76')
    step.setArgument('water_heater_standby_loss', 0)
    step.setArgument('water_heater_jacket_rvalue', 0)
    step.setArgument('water_heater_setpoint_temperature', '125')
    step.setArgument('water_heater_has_flue_or_chimney', false)
    step.setArgument('water_heater_is_shared_system', false)
    step.setArgument('dhw_distribution_system_type', HPXML::DHWDistTypeStandard)
    step.setArgument('dhw_distribution_standard_piping_length', '50')
    step.setArgument('dhw_distribution_recirc_control_type', HPXML::DHWRecirControlTypeNone)
    step.setArgument('dhw_distribution_recirc_piping_length', '50')
    step.setArgument('dhw_distribution_recirc_branch_piping_length', '50')
    step.setArgument('dhw_distribution_recirc_pump_power', '50')
    step.setArgument('dhw_distribution_pipe_r', 0.0)
    step.setArgument('dwhr_facilities_connected', 'none')
    step.setArgument('dwhr_equal_flow', true)
    step.setArgument('dwhr_efficiency', 0.55)
    step.setArgument('water_fixtures_shower_low_flow', true)
    step.setArgument('water_fixtures_sink_low_flow', false)
    step.setArgument('water_fixtures_usage_multiplier', 1.0)
    step.setArgument('solar_thermal_system_type', 'none')
    step.setArgument('solar_thermal_collector_area', 40.0)
    step.setArgument('solar_thermal_collector_loop_type', HPXML::SolarThermalLoopTypeDirect)
    step.setArgument('solar_thermal_collector_type', HPXML::SolarThermalTypeEvacuatedTube)
    step.setArgument('solar_thermal_collector_azimuth', 180)
    step.setArgument('solar_thermal_collector_tilt', '20')
    step.setArgument('solar_thermal_collector_rated_optical_efficiency', 0.5)
    step.setArgument('solar_thermal_collector_rated_thermal_losses', 0.2799)
    step.setArgument('solar_thermal_storage_volume', Constants.Auto)
    step.setArgument('solar_thermal_solar_fraction', 0)
    step.setArgument('pv_system_module_type_1', 'none')
    step.setArgument('pv_system_location_1', HPXML::LocationRoof)
    step.setArgument('pv_system_tracking_1', HPXML::PVTrackingTypeFixed)
    step.setArgument('pv_system_array_azimuth_1', 180)
    step.setArgument('pv_system_array_tilt_1', '20')
    step.setArgument('pv_system_max_power_output_1', 4000)
    step.setArgument('pv_system_inverter_efficiency_1', 0.96)
    step.setArgument('pv_system_system_losses_fraction_1', 0.14)
    step.setArgument('pv_system_is_shared_1', false)
    step.setArgument('pv_system_module_type_2', 'none')
    step.setArgument('pv_system_location_2', HPXML::LocationRoof)
    step.setArgument('pv_system_tracking_2', HPXML::PVTrackingTypeFixed)
    step.setArgument('pv_system_array_azimuth_2', 180)
    step.setArgument('pv_system_array_tilt_2', '20')
    step.setArgument('pv_system_max_power_output_2', 4000)
    step.setArgument('pv_system_inverter_efficiency_2', 0.96)
    step.setArgument('pv_system_system_losses_fraction_2', 0.14)
    step.setArgument('pv_system_is_shared_2', false)
    step.setArgument('lighting_fraction_cfl_interior', 0.4)
    step.setArgument('lighting_fraction_lfl_interior', 0.1)
    step.setArgument('lighting_fraction_led_interior', 0.25)
    step.setArgument('lighting_usage_multiplier_interior', 1.0)
    step.setArgument('lighting_fraction_cfl_exterior', 0.4)
    step.setArgument('lighting_fraction_lfl_exterior', 0.1)
    step.setArgument('lighting_fraction_led_exterior', 0.25)
    step.setArgument('lighting_usage_multiplier_exterior', 1.0)
    step.setArgument('lighting_fraction_cfl_garage', 0.4)
    step.setArgument('lighting_fraction_lfl_garage', 0.1)
    step.setArgument('lighting_fraction_led_garage', 0.25)
    step.setArgument('lighting_usage_multiplier_garage', 1.0)
    step.setArgument('holiday_lighting_present', false)
    step.setArgument('holiday_lighting_daily_kwh', Constants.Auto)
    step.setArgument('holiday_lighting_period_begin_month', Constants.Auto)
    step.setArgument('holiday_lighting_period_begin_day_of_month', Constants.Auto)
    step.setArgument('holiday_lighting_period_end_month', Constants.Auto)
    step.setArgument('holiday_lighting_period_end_day_of_month', Constants.Auto)
    step.setArgument('dehumidifier_present', false)
    step.setArgument('dehumidifier_efficiency_type', 'EnergyFactor')
    step.setArgument('dehumidifier_efficiency_ef', 1.8)
    step.setArgument('dehumidifier_efficiency_ief', 1.5)
    step.setArgument('dehumidifier_capacity', 40)
    step.setArgument('dehumidifier_rh_setpoint', 0.5)
    step.setArgument('dehumidifier_fraction_dehumidification_load_served', 1)
    step.setArgument('clothes_washer_present', true)
    step.setArgument('clothes_washer_location', HPXML::LocationLivingSpace)
    step.setArgument('clothes_washer_efficiency_type', 'IntegratedModifiedEnergyFactor')
    step.setArgument('clothes_washer_efficiency_mef', '1.453')
    step.setArgument('clothes_washer_efficiency_imef', '1.21')
    step.setArgument('clothes_washer_rated_annual_kwh', '380.0')
    step.setArgument('clothes_washer_label_electric_rate', '0.12')
    step.setArgument('clothes_washer_label_gas_rate', '1.09')
    step.setArgument('clothes_washer_label_annual_gas_cost', '27.0')
    step.setArgument('clothes_washer_label_usage', '6.0')
    step.setArgument('clothes_washer_capacity', '3.2')
    step.setArgument('clothes_washer_usage_multiplier', 1.0)
    step.setArgument('clothes_dryer_present', true)
    step.setArgument('clothes_dryer_location', HPXML::LocationLivingSpace)
    step.setArgument('clothes_dryer_fuel_type', HPXML::FuelTypeElectricity)
    step.setArgument('clothes_dryer_efficiency_type', 'CombinedEnergyFactor')
    step.setArgument('clothes_dryer_efficiency_ef', 3.4615)
    step.setArgument('clothes_dryer_efficiency_cef', '3.73')
    step.setArgument('clothes_dryer_control_type', HPXML::ClothesDryerControlTypeTimer)
    step.setArgument('clothes_dryer_vented_flow_rate', '150.0')
    step.setArgument('clothes_dryer_usage_multiplier', 1.0)
    step.setArgument('dishwasher_present', true)
    step.setArgument('dishwasher_location', HPXML::LocationLivingSpace)
    step.setArgument('dishwasher_efficiency_type', 'RatedAnnualkWh')
    step.setArgument('dishwasher_efficiency_kwh', '307')
    step.setArgument('dishwasher_efficiency_ef', 0.46)
    step.setArgument('dishwasher_label_electric_rate', '0.12')
    step.setArgument('dishwasher_label_gas_rate', '1.09')
    step.setArgument('dishwasher_label_annual_gas_cost', '22.32')
    step.setArgument('dishwasher_label_usage', '4.0')
    step.setArgument('dishwasher_place_setting_capacity', '12')
    step.setArgument('dishwasher_usage_multiplier', 1.0)
    step.setArgument('refrigerator_present', true)
    step.setArgument('refrigerator_location', HPXML::LocationLivingSpace)
    step.setArgument('refrigerator_rated_annual_kwh', '650.0')
    step.setArgument('refrigerator_usage_multiplier', 1.0)
    step.setArgument('extra_refrigerator_present', false)
    step.setArgument('extra_refrigerator_location', Constants.Auto)
    step.setArgument('extra_refrigerator_rated_annual_kwh', Constants.Auto)
    step.setArgument('extra_refrigerator_usage_multiplier', 1.0)
    step.setArgument('freezer_present', false)
    step.setArgument('freezer_location', Constants.Auto)
    step.setArgument('freezer_rated_annual_kwh', Constants.Auto)
    step.setArgument('freezer_usage_multiplier', 1.0)
    step.setArgument('cooking_range_oven_present', true)
    step.setArgument('cooking_range_oven_location', HPXML::LocationLivingSpace)
    step.setArgument('cooking_range_oven_fuel_type', HPXML::FuelTypeElectricity)
    step.setArgument('cooking_range_oven_is_induction', false)
    step.setArgument('cooking_range_oven_is_convection', false)
    step.setArgument('cooking_range_oven_usage_multiplier', 1.0)
    step.setArgument('ceiling_fan_present', false)
    step.setArgument('ceiling_fan_efficiency', Constants.Auto)
    step.setArgument('ceiling_fan_quantity', Constants.Auto)
    step.setArgument('ceiling_fan_cooling_setpoint_temp_offset', 0)
    step.setArgument('plug_loads_television_annual_kwh', '620.0')
    step.setArgument('plug_loads_television_usage_multiplier', 1.0)
    step.setArgument('plug_loads_television_usage_multiplier_2', 1.0)
    step.setArgument('plug_loads_other_annual_kwh', '2457.0')
    step.setArgument('plug_loads_other_frac_sensible', '0.855')
    step.setArgument('plug_loads_other_frac_latent', '0.045')
    step.setArgument('plug_loads_other_usage_multiplier', 1.0)
    step.setArgument('plug_loads_other_usage_multiplier_2', 1.0)
    step.setArgument('plug_loads_well_pump_present', false)
    step.setArgument('plug_loads_well_pump_annual_kwh', Constants.Auto)
    step.setArgument('plug_loads_well_pump_usage_multiplier', 1.0)
    step.setArgument('plug_loads_well_pump_usage_multiplier_2', 1.0)
    step.setArgument('plug_loads_vehicle_present', false)
    step.setArgument('plug_loads_vehicle_annual_kwh', Constants.Auto)
    step.setArgument('plug_loads_vehicle_usage_multiplier', 1.0)
    step.setArgument('plug_loads_vehicle_usage_multiplier_2', 1.0)
    step.setArgument('fuel_loads_grill_present', false)
    step.setArgument('fuel_loads_grill_fuel_type', HPXML::FuelTypeNaturalGas)
    step.setArgument('fuel_loads_grill_annual_therm', Constants.Auto)
    step.setArgument('fuel_loads_grill_location', Constants.Auto)
    step.setArgument('fuel_loads_grill_usage_multiplier', 1.0)
    step.setArgument('fuel_loads_lighting_present', false)
    step.setArgument('fuel_loads_lighting_fuel_type', HPXML::FuelTypeNaturalGas)
    step.setArgument('fuel_loads_lighting_annual_therm', Constants.Auto)
    step.setArgument('fuel_loads_lighting_location', Constants.Auto)
    step.setArgument('fuel_loads_lighting_usage_multiplier', 1.0)
    step.setArgument('fuel_loads_fireplace_present', false)
    step.setArgument('fuel_loads_fireplace_fuel_type', HPXML::FuelTypeNaturalGas)
    step.setArgument('fuel_loads_fireplace_annual_therm', Constants.Auto)
    step.setArgument('fuel_loads_fireplace_location', Constants.Auto)
    step.setArgument('fuel_loads_fireplace_usage_multiplier', 1.0)
    step.setArgument('pool_present', false)
    step.setArgument('pool_pump_annual_kwh', Constants.Auto)
    step.setArgument('pool_pump_usage_multiplier', 1.0)
    step.setArgument('pool_heater_type', HPXML::HeaterTypeElectricResistance)
    step.setArgument('pool_heater_annual_kwh', Constants.Auto)
    step.setArgument('pool_heater_annual_therm', Constants.Auto)
    step.setArgument('pool_heater_usage_multiplier', 1.0)
    step.setArgument('hot_tub_present', false)
    step.setArgument('hot_tub_pump_annual_kwh', Constants.Auto)
    step.setArgument('hot_tub_pump_usage_multiplier', 1.0)
    step.setArgument('hot_tub_heater_type', HPXML::HeaterTypeElectricResistance)
    step.setArgument('hot_tub_heater_annual_kwh', Constants.Auto)
    step.setArgument('hot_tub_heater_annual_therm', Constants.Auto)
    step.setArgument('hot_tub_heater_usage_multiplier', 1.0)
  elsif ['base-single-family-attached.osw'].include? osw_file
    step.setArgument('geometry_unit_type', HPXML::ResidentialTypeSFA)
    step.setArgument('geometry_cfa', 900.0)
    step.setArgument('geometry_corridor_position', 'None')
    step.setArgument('geometry_building_num_units', 3)
    step.setArgument('geometry_horizontal_location', 'Left')
    step.setArgument('window_front_wwr', 0.18)
    step.setArgument('window_back_wwr', 0.18)
    step.setArgument('window_left_wwr', 0.18)
    step.setArgument('window_right_wwr', 0.18)
    step.setArgument('window_area_front', 0)
    step.setArgument('window_area_back', 0)
    step.setArgument('window_area_left', 0)
    step.setArgument('window_area_right', 0)
  elsif ['base-multifamily.osw'].include? osw_file
    step.setArgument('geometry_unit_type', HPXML::ResidentialTypeApartment)
    step.setArgument('geometry_cfa', 900.0)
    step.setArgument('geometry_corridor_position', 'None')
    step.setArgument('geometry_foundation_type', HPXML::FoundationTypeBasementUnconditioned)
    step.setArgument('geometry_level', 'Bottom')
    step.setArgument('geometry_horizontal_location', 'Left')
    step.setArgument('geometry_building_num_units', 3)
    step.setArgument('window_front_wwr', 0.18)
    step.setArgument('window_back_wwr', 0.18)
    step.setArgument('window_left_wwr', 0.18)
    step.setArgument('window_right_wwr', 0.18)
    step.setArgument('window_area_front', 0)
    step.setArgument('window_area_back', 0)
    step.setArgument('window_area_left', 0)
    step.setArgument('window_area_right', 0)
    step.setArgument('ducts_supply_leakage_value', 0.0)
    step.setArgument('ducts_return_leakage_value', 0.0)
  elsif ['base-appliances-coal.osw'].include? osw_file
    step.setArgument('clothes_dryer_fuel_type', HPXML::FuelTypeCoal)
    step.setArgument('clothes_dryer_efficiency_cef', '3.3')
    step.setArgument('clothes_dryer_control_type', HPXML::ClothesDryerControlTypeMoisture)
    step.setArgument('clothes_dryer_vented_flow_rate', Constants.Auto)
    step.setArgument('cooking_range_oven_fuel_type', HPXML::FuelTypeCoal)
  elsif ['base-appliances-dehumidifier.osw'].include? osw_file
    step.setArgument('dehumidifier_present', true)
  elsif ['base-appliances-dehumidifier-50percent.osw'].include? osw_file
    step.setArgument('dehumidifier_fraction_dehumidification_load_served', 0.5)
  elsif ['base-appliances-dehumidifier-ief.osw'].include? osw_file
    step.setArgument('dehumidifier_efficiency_type', 'IntegratedEnergyFactor')
  elsif ['base-appliances-gas.osw'].include? osw_file
    step.setArgument('clothes_dryer_fuel_type', HPXML::FuelTypeNaturalGas)
    step.setArgument('clothes_dryer_efficiency_cef', '3.3')
    step.setArgument('clothes_dryer_control_type', HPXML::ClothesDryerControlTypeMoisture)
    step.setArgument('clothes_dryer_vented_flow_rate', Constants.Auto)
    step.setArgument('cooking_range_oven_fuel_type', HPXML::FuelTypeNaturalGas)
  elsif ['base-appliances-modified.osw'].include? osw_file
    step.setArgument('clothes_washer_efficiency_type', 'ModifiedEnergyFactor')
    step.setArgument('clothes_washer_efficiency_mef', '1.65')
    step.setArgument('clothes_dryer_efficiency_type', 'EnergyFactor')
    step.setArgument('clothes_dryer_efficiency_ef', 4.29)
    step.setArgument('clothes_dryer_control_type', HPXML::ClothesDryerControlTypeMoisture)
    step.setArgument('clothes_dryer_vented_flow_rate', '0.0')
    step.setArgument('dishwasher_efficiency_type', 'EnergyFactor')
    step.setArgument('dishwasher_efficiency_ef', 0.7)
    step.setArgument('dishwasher_place_setting_capacity', '6')
  elsif ['base-appliances-none.osw'].include? osw_file
    step.setArgument('clothes_washer_present', false)
    step.setArgument('clothes_dryer_present', false)
    step.setArgument('dishwasher_present', false)
    step.setArgument('refrigerator_present', false)
    step.setArgument('cooking_range_oven_present', false)
  elsif ['base-appliances-oil.osw'].include? osw_file
    step.setArgument('clothes_dryer_fuel_type', HPXML::FuelTypeOil)
    step.setArgument('clothes_dryer_efficiency_cef', '3.3')
    step.setArgument('clothes_dryer_control_type', HPXML::ClothesDryerControlTypeMoisture)
    step.setArgument('clothes_dryer_vented_flow_rate', Constants.Auto)
    step.setArgument('cooking_range_oven_fuel_type', HPXML::FuelTypeOil)
  elsif ['base-appliances-propane.osw'].include? osw_file
    step.setArgument('clothes_dryer_fuel_type', HPXML::FuelTypePropane)
    step.setArgument('clothes_dryer_efficiency_cef', '3.3')
    step.setArgument('clothes_dryer_control_type', HPXML::ClothesDryerControlTypeMoisture)
    step.setArgument('clothes_dryer_vented_flow_rate', Constants.Auto)
    step.setArgument('cooking_range_oven_fuel_type', HPXML::FuelTypePropane)
  elsif ['base-appliances-wood.osw'].include? osw_file
    step.setArgument('clothes_dryer_fuel_type', HPXML::FuelTypeWoodCord)
    step.setArgument('clothes_dryer_efficiency_cef', '3.3')
    step.setArgument('clothes_dryer_control_type', HPXML::ClothesDryerControlTypeMoisture)
    step.setArgument('clothes_dryer_vented_flow_rate', Constants.Auto)
    step.setArgument('cooking_range_oven_fuel_type', HPXML::FuelTypeWoodCord)
  elsif ['base-atticroof-cathedral.osw'].include? osw_file
    step.setArgument('geometry_attic_type', HPXML::AtticTypeConditioned)
    step.setArgument('roof_assembly_r', 25.8)
    step.setArgument('ducts_supply_location', HPXML::LocationLivingSpace)
    step.setArgument('ducts_return_location', HPXML::LocationLivingSpace)
    step.setArgument('ducts_supply_leakage_value', 0.0)
    step.setArgument('ducts_return_leakage_value', 0.0)
  elsif ['base-atticroof-conditioned.osw'].include? osw_file
    step.setArgument('geometry_cfa', 3600.0)
    step.setArgument('geometry_num_floors_above_grade', 2)
    step.setArgument('geometry_attic_type', HPXML::AtticTypeConditioned)
    step.setArgument('roof_assembly_r', 25.8)
    step.setArgument('ducts_supply_location', HPXML::LocationLivingSpace)
    step.setArgument('ducts_return_location', HPXML::LocationLivingSpace)
    step.setArgument('ducts_supply_leakage_value', 0.0)
    step.setArgument('ducts_return_leakage_value', 0.0)
    step.setArgument('water_heater_location', HPXML::LocationBasementConditioned)
    step.setArgument('clothes_washer_location', HPXML::LocationBasementConditioned)
    step.setArgument('clothes_dryer_location', HPXML::LocationBasementConditioned)
    step.setArgument('refrigerator_location', HPXML::LocationBasementConditioned)
  elsif ['base-atticroof-flat.osw'].include? osw_file
    step.setArgument('geometry_roof_type', 'flat')
    step.setArgument('roof_assembly_r', 25.8)
    step.setArgument('ducts_supply_leakage_value', 0.0)
    step.setArgument('ducts_return_leakage_value', 0.0)
    step.setArgument('ducts_supply_location', HPXML::LocationBasementConditioned)
    step.setArgument('ducts_return_location', HPXML::LocationBasementConditioned)
  elsif ['base-atticroof-radiant-barrier.osw'].include? osw_file
    step.setArgument('roof_radiant_barrier', true)
    step.setArgument('roof_radiant_barrier_grade', '2')
  elsif ['base-atticroof-unvented-insulated-roof.osw'].include? osw_file
    step.setArgument('ceiling_assembly_r', 2.1)
    step.setArgument('roof_assembly_r', 25.8)
  elsif ['base-atticroof-vented.osw'].include? osw_file
    step.setArgument('geometry_attic_type', HPXML::AtticTypeVented)
    step.setArgument('water_heater_location', HPXML::LocationAtticVented)
    step.setArgument('ducts_supply_location', HPXML::LocationAtticVented)
    step.setArgument('ducts_return_location', HPXML::LocationAtticVented)
  elsif ['base-dhw-combi-tankless.osw'].include? osw_file
    step.setArgument('water_heater_type', HPXML::WaterHeaterTypeCombiTankless)
    step.setArgument('water_heater_tank_volume', Constants.Auto)
  elsif ['base-dhw-combi-tankless-outside.osw'].include? osw_file
    step.setArgument('water_heater_location', HPXML::LocationOtherExterior)
  elsif ['base-dhw-dwhr.osw'].include? osw_file
    step.setArgument('dwhr_facilities_connected', HPXML::DWHRFacilitiesConnectedAll)
  elsif ['base-dhw-indirect.osw'].include? osw_file
    step.setArgument('water_heater_type', HPXML::WaterHeaterTypeCombiStorage)
    step.setArgument('water_heater_tank_volume', '50')
  elsif ['base-dhw-indirect-outside.osw'].include? osw_file
    step.setArgument('water_heater_location', HPXML::LocationOtherExterior)
  elsif ['base-dhw-indirect-standbyloss.osw'].include? osw_file
    step.setArgument('water_heater_standby_loss', 1.0)
  elsif ['base-dhw-indirect-with-solar-fraction.osw'].include? osw_file
    step.setArgument('solar_thermal_system_type', 'hot water')
    step.setArgument('solar_thermal_solar_fraction', 0.65)
  elsif ['base-dhw-jacket-electric.osw'].include? osw_file
    step.setArgument('water_heater_jacket_rvalue', 10.0)
  elsif ['base-dhw-jacket-gas.osw'].include? osw_file
    step.setArgument('water_heater_jacket_rvalue', 10.0)
  elsif ['base-dhw-jacket-hpwh.osw'].include? osw_file
    step.setArgument('water_heater_jacket_rvalue', 10.0)
  elsif ['base-dhw-jacket-indirect.osw'].include? osw_file
    step.setArgument('water_heater_jacket_rvalue', 10.0)
  elsif ['base-dhw-low-flow-fixtures.osw'].include? osw_file
    step.setArgument('water_fixtures_sink_low_flow', true)
  elsif ['base-dhw-none.osw'].include? osw_file
    step.setArgument('water_heater_type', 'none')
    step.setArgument('dishwasher_present', false)
  elsif ['base-dhw-recirc-demand.osw'].include? osw_file
    step.setArgument('dhw_distribution_system_type', HPXML::DHWDistTypeRecirc)
    step.setArgument('dhw_distribution_recirc_control_type', HPXML::DHWRecirControlTypeSensor)
    step.setArgument('dhw_distribution_pipe_r', 3.0)
  elsif ['base-dhw-recirc-manual.osw'].include? osw_file
    step.setArgument('dhw_distribution_system_type', HPXML::DHWDistTypeRecirc)
    step.setArgument('dhw_distribution_recirc_control_type', HPXML::DHWRecirControlTypeManual)
    step.setArgument('dhw_distribution_pipe_r', 3.0)
  elsif ['base-dhw-recirc-nocontrol.osw'].include? osw_file
    step.setArgument('dhw_distribution_system_type', HPXML::DHWDistTypeRecirc)
  elsif ['base-dhw-recirc-temperature.osw'].include? osw_file
    step.setArgument('dhw_distribution_system_type', HPXML::DHWDistTypeRecirc)
    step.setArgument('dhw_distribution_recirc_control_type', HPXML::DHWRecirControlTypeTemperature)
  elsif ['base-dhw-recirc-timer.osw'].include? osw_file
    step.setArgument('dhw_distribution_system_type', HPXML::DHWDistTypeRecirc)
    step.setArgument('dhw_distribution_recirc_control_type', HPXML::DHWRecirControlTypeTimer)
  elsif ['base-dhw-solar-direct-evacuated-tube.osw'].include? osw_file
    step.setArgument('solar_thermal_system_type', 'hot water')
    step.setArgument('solar_thermal_storage_volume', '60')
  elsif ['base-dhw-solar-direct-flat-plate.osw'].include? osw_file
    step.setArgument('solar_thermal_system_type', 'hot water')
    step.setArgument('solar_thermal_collector_type', HPXML::SolarThermalTypeSingleGlazing)
    step.setArgument('solar_thermal_collector_rated_optical_efficiency', 0.77)
    step.setArgument('solar_thermal_collector_rated_thermal_losses', 0.793)
    step.setArgument('solar_thermal_storage_volume', '60')
  elsif ['base-dhw-solar-direct-ics.osw'].include? osw_file
    step.setArgument('solar_thermal_system_type', 'hot water')
    step.setArgument('solar_thermal_collector_type', HPXML::SolarThermalTypeICS)
    step.setArgument('solar_thermal_collector_rated_optical_efficiency', 0.77)
    step.setArgument('solar_thermal_collector_rated_thermal_losses', 0.793)
    step.setArgument('solar_thermal_storage_volume', '60')
  elsif ['base-dhw-solar-fraction.osw'].include? osw_file
    step.setArgument('solar_thermal_system_type', 'hot water')
    step.setArgument('solar_thermal_solar_fraction', 0.65)
  elsif ['base-dhw-solar-indirect-flat-plate.osw'].include? osw_file
    step.setArgument('solar_thermal_system_type', 'hot water')
    step.setArgument('solar_thermal_collector_loop_type', HPXML::SolarThermalLoopTypeIndirect)
    step.setArgument('solar_thermal_collector_type', HPXML::SolarThermalTypeSingleGlazing)
    step.setArgument('solar_thermal_collector_rated_optical_efficiency', 0.77)
    step.setArgument('solar_thermal_collector_rated_thermal_losses', 0.793)
    step.setArgument('solar_thermal_storage_volume', '60')
  elsif ['base-dhw-solar-thermosyphon-flat-plate.osw'].include? osw_file
    step.setArgument('solar_thermal_system_type', 'hot water')
    step.setArgument('solar_thermal_collector_loop_type', HPXML::SolarThermalLoopTypeThermosyphon)
    step.setArgument('solar_thermal_collector_type', HPXML::SolarThermalTypeSingleGlazing)
    step.setArgument('solar_thermal_collector_rated_optical_efficiency', 0.77)
    step.setArgument('solar_thermal_collector_rated_thermal_losses', 0.793)
    step.setArgument('solar_thermal_storage_volume', '60')
  elsif ['base-dhw-tank-coal.osw'].include? osw_file
    step.setArgument('water_heater_fuel_type', HPXML::FuelTypeCoal)
    step.setArgument('water_heater_tank_volume', '50')
    step.setArgument('water_heater_heating_capacity', '40000')
    step.setArgument('water_heater_efficiency_ef', 0.59)
  elsif ['base-dhw-tank-gas.osw'].include? osw_file
    step.setArgument('water_heater_fuel_type', HPXML::FuelTypeNaturalGas)
    step.setArgument('water_heater_tank_volume', '50')
    step.setArgument('water_heater_heating_capacity', '40000')
    step.setArgument('water_heater_efficiency_ef', 0.59)
  elsif ['base-dhw-tank-gas-outside.osw'].include? osw_file
    step.setArgument('water_heater_fuel_type', HPXML::FuelTypeNaturalGas)
    step.setArgument('water_heater_location', HPXML::LocationOtherExterior)
    step.setArgument('water_heater_tank_volume', '50')
    step.setArgument('water_heater_heating_capacity', '40000')
    step.setArgument('water_heater_efficiency_ef', 0.59)
  elsif ['base-dhw-tank-heat-pump.osw'].include? osw_file
    step.setArgument('water_heater_type', HPXML::WaterHeaterTypeHeatPump)
    step.setArgument('water_heater_tank_volume', '80')
    step.setArgument('water_heater_heating_capacity', Constants.Auto)
    step.setArgument('water_heater_efficiency_ef', 2.3)
  elsif ['base-dhw-tank-heat-pump-outside.osw'].include? osw_file
    step.setArgument('water_heater_type', HPXML::WaterHeaterTypeHeatPump)
    step.setArgument('water_heater_location', HPXML::LocationOtherExterior)
    step.setArgument('water_heater_tank_volume', '80')
    step.setArgument('water_heater_heating_capacity', Constants.Auto)
    step.setArgument('water_heater_efficiency_ef', 2.3)
  elsif ['base-dhw-tank-heat-pump-with-solar.osw'].include? osw_file
    step.setArgument('water_heater_type', HPXML::WaterHeaterTypeHeatPump)
    step.setArgument('water_heater_tank_volume', '80')
    step.setArgument('water_heater_heating_capacity', Constants.Auto)
    step.setArgument('water_heater_efficiency_ef', 2.3)
    step.setArgument('solar_thermal_system_type', 'hot water')
    step.setArgument('solar_thermal_collector_loop_type', HPXML::SolarThermalLoopTypeIndirect)
    step.setArgument('solar_thermal_collector_type', HPXML::SolarThermalTypeSingleGlazing)
    step.setArgument('solar_thermal_collector_rated_optical_efficiency', 0.77)
    step.setArgument('solar_thermal_collector_rated_thermal_losses', 0.793)
    step.setArgument('solar_thermal_storage_volume', '60')
  elsif ['base-dhw-tank-heat-pump-with-solar-fraction.osw'].include? osw_file
    step.setArgument('water_heater_type', HPXML::WaterHeaterTypeHeatPump)
    step.setArgument('water_heater_tank_volume', '80')
    step.setArgument('water_heater_heating_capacity', Constants.Auto)
    step.setArgument('water_heater_efficiency_ef', 2.3)
    step.setArgument('solar_thermal_system_type', 'hot water')
    step.setArgument('solar_thermal_solar_fraction', 0.65)
  elsif ['base-dhw-tankless-electric.osw'].include? osw_file
    step.setArgument('water_heater_type', HPXML::WaterHeaterTypeTankless)
    step.setArgument('water_heater_tank_volume', Constants.Auto)
    step.setArgument('water_heater_efficiency_ef', 0.99)
  elsif ['base-dhw-tankless-electric-outside.osw'].include? osw_file
    step.setArgument('water_heater_type', HPXML::WaterHeaterTypeTankless)
    step.setArgument('water_heater_location', HPXML::LocationOtherExterior)
    step.setArgument('water_heater_tank_volume', Constants.Auto)
    step.setArgument('water_heater_efficiency_ef', 0.99)
    step.setArgument('water_heater_performance_adjustment', 0.92)
  elsif ['base-dhw-tankless-gas.osw'].include? osw_file
    step.setArgument('water_heater_type', HPXML::WaterHeaterTypeTankless)
    step.setArgument('water_heater_fuel_type', HPXML::FuelTypeNaturalGas)
    step.setArgument('water_heater_tank_volume', Constants.Auto)
    step.setArgument('water_heater_efficiency_ef', 0.82)
  elsif ['base-dhw-tankless-gas-with-solar.osw'].include? osw_file
    step.setArgument('water_heater_type', HPXML::WaterHeaterTypeTankless)
    step.setArgument('water_heater_fuel_type', HPXML::FuelTypeNaturalGas)
    step.setArgument('water_heater_tank_volume', Constants.Auto)
    step.setArgument('water_heater_efficiency_ef', 0.82)
    step.setArgument('solar_thermal_system_type', 'hot water')
    step.setArgument('solar_thermal_collector_loop_type', HPXML::SolarThermalLoopTypeIndirect)
    step.setArgument('solar_thermal_collector_type', HPXML::SolarThermalTypeSingleGlazing)
    step.setArgument('solar_thermal_collector_rated_optical_efficiency', 0.77)
    step.setArgument('solar_thermal_collector_rated_thermal_losses', 0.793)
    step.setArgument('solar_thermal_storage_volume', '60')
  elsif ['base-dhw-tankless-gas-with-solar-fraction.osw'].include? osw_file
    step.setArgument('water_heater_type', HPXML::WaterHeaterTypeTankless)
    step.setArgument('water_heater_fuel_type', HPXML::FuelTypeNaturalGas)
    step.setArgument('water_heater_tank_volume', Constants.Auto)
    step.setArgument('water_heater_efficiency_ef', 0.82)
    step.setArgument('solar_thermal_system_type', 'hot water')
    step.setArgument('solar_thermal_solar_fraction', 0.65)
  elsif ['base-dhw-tankless-propane.osw'].include? osw_file
    step.setArgument('water_heater_type', HPXML::WaterHeaterTypeTankless)
    step.setArgument('water_heater_fuel_type', HPXML::FuelTypePropane)
    step.setArgument('water_heater_tank_volume', Constants.Auto)
    step.setArgument('water_heater_efficiency_ef', 0.82)
  elsif ['base-dhw-tank-oil.osw'].include? osw_file
    step.setArgument('water_heater_fuel_type', HPXML::FuelTypeOil)
    step.setArgument('water_heater_tank_volume', '50')
    step.setArgument('water_heater_heating_capacity', '40000')
    step.setArgument('water_heater_efficiency_ef', 0.59)
  elsif ['base-dhw-tank-wood.osw'].include? osw_file
    step.setArgument('water_heater_fuel_type', HPXML::FuelTypeWoodCord)
    step.setArgument('water_heater_tank_volume', '50')
    step.setArgument('water_heater_heating_capacity', '40000')
    step.setArgument('water_heater_efficiency_ef', 0.59)
  elsif ['base-enclosure-2stories.osw'].include? osw_file
    step.setArgument('geometry_cfa', 4050.0)
    step.setArgument('geometry_num_floors_above_grade', 2)
    step.setArgument('window_area_front', 216.0)
    step.setArgument('window_area_back', 216.0)
    step.setArgument('window_area_left', 144.0)
    step.setArgument('window_area_right', 144.0)
    step.setArgument('plug_loads_other_annual_kwh', '3685.5')
  elsif ['base-enclosure-2stories-garage.osw'].include? osw_file
    step.setArgument('geometry_cfa', 3250.0)
    step.setArgument('geometry_num_floors_above_grade', 2)
    step.setArgument('geometry_garage_width', 20.0)
    step.setArgument('window_area_front', 216.0)
    step.setArgument('window_area_back', 216.0)
    step.setArgument('window_area_left', 144.0)
    step.setArgument('window_area_right', 144.0)
    step.setArgument('ducts_supply_surface_area', '112.5')
    step.setArgument('ducts_return_surface_area', '37.5')
    step.setArgument('plug_loads_other_annual_kwh', '2957.5')
  elsif ['base-enclosure-attached-multifamily.osw'].include? osw_file

  elsif ['base-enclosure-beds-1.osw'].include? osw_file
    step.setArgument('geometry_num_bedrooms', 1)
    step.setArgument('geometry_num_bathrooms', '1')
    step.setArgument('geometry_num_occupants', '1')
    step.setArgument('water_heater_heating_capacity', '18767')
    step.setArgument('plug_loads_television_annual_kwh', '482.0')
  elsif ['base-enclosure-beds-2.osw'].include? osw_file
    step.setArgument('geometry_num_bedrooms', 2)
    step.setArgument('geometry_num_bathrooms', '1')
    step.setArgument('geometry_num_occupants', '2')
    step.setArgument('water_heater_heating_capacity', '18767')
    step.setArgument('plug_loads_television_annual_kwh', '551.0')
  elsif ['base-enclosure-beds-4.osw'].include? osw_file
    step.setArgument('geometry_num_bedrooms', 4)
    step.setArgument('geometry_num_occupants', '4')
    step.setArgument('plug_loads_television_annual_kwh', '689.0')
  elsif ['base-enclosure-beds-5.osw'].include? osw_file
    step.setArgument('geometry_num_bedrooms', 5)
    step.setArgument('geometry_num_bathrooms', '3')
    step.setArgument('geometry_num_occupants', '5')
    step.setArgument('plug_loads_television_annual_kwh', '758.0')
  elsif ['base-enclosure-garage.osw'].include? osw_file
    step.setArgument('geometry_garage_width', 30.0)
    step.setArgument('geometry_garage_protrusion', 1.0)
    step.setArgument('window_area_front', 12.0)
    step.setArgument('ducts_supply_location', HPXML::LocationGarage)
    step.setArgument('ducts_return_location', HPXML::LocationGarage)
    step.setArgument('water_heater_location', HPXML::LocationGarage)
    step.setArgument('clothes_washer_location', HPXML::LocationGarage)
    step.setArgument('clothes_dryer_location', HPXML::LocationGarage)
    step.setArgument('dishwasher_location', HPXML::LocationGarage)
    step.setArgument('refrigerator_location', HPXML::LocationGarage)
    step.setArgument('cooking_range_oven_location', HPXML::LocationGarage)
  elsif ['base-enclosure-infil-ach-house-pressure.osw'].include? osw_file
    step.setArgument('air_leakage_house_pressure', 45)
    step.setArgument('air_leakage_value', 2.8014)
  elsif ['base-enclosure-infil-cfm-house-pressure.osw'].include? osw_file
    step.setArgument('air_leakage_house_pressure', 45)
    step.setArgument('air_leakage_value', 1008.5039999999999)
  elsif ['base-enclosure-infil-cfm50.osw'].include? osw_file
    step.setArgument('air_leakage_units', HPXML::UnitsCFM)
    step.setArgument('air_leakage_value', 1080)
  elsif ['base-enclosure-infil-flue.osw'].include? osw_file
    step.setArgument('heating_system_has_flue_or_chimney', true)
  elsif ['base-enclosure-infil-natural-ach.osw'].include? osw_file
    step.setArgument('air_leakage_units', HPXML::UnitsACHNatural)
    step.setArgument('air_leakage_value', 0.67)
  elsif ['base-enclosure-other-heated-space.osw'].include? osw_file
    step.setArgument('geometry_unit_type', HPXML::ResidentialTypeApartment)
    step.setArgument('ducts_supply_location', HPXML::LocationOtherHeatedSpace)
    step.setArgument('ducts_return_location', HPXML::LocationOtherHeatedSpace)
    step.setArgument('water_heater_location', HPXML::LocationOtherHeatedSpace)
    step.setArgument('clothes_washer_location', HPXML::LocationOtherHeatedSpace)
    step.setArgument('clothes_dryer_location', HPXML::LocationOtherHeatedSpace)
    step.setArgument('dishwasher_location', HPXML::LocationOtherHeatedSpace)
    step.setArgument('refrigerator_location', HPXML::LocationOtherHeatedSpace)
    step.setArgument('cooking_range_oven_location', HPXML::LocationOtherHeatedSpace)
  elsif ['base-enclosure-other-housing-unit.osw'].include? osw_file
    step.setArgument('geometry_unit_type', HPXML::ResidentialTypeApartment)
    step.setArgument('ducts_supply_location', HPXML::LocationOtherHousingUnit)
    step.setArgument('ducts_return_location', HPXML::LocationOtherHousingUnit)
    step.setArgument('water_heater_location', HPXML::LocationOtherHousingUnit)
    step.setArgument('clothes_washer_location', HPXML::LocationOtherHousingUnit)
    step.setArgument('clothes_dryer_location', HPXML::LocationOtherHousingUnit)
    step.setArgument('dishwasher_location', HPXML::LocationOtherHousingUnit)
    step.setArgument('refrigerator_location', HPXML::LocationOtherHousingUnit)
    step.setArgument('cooking_range_oven_location', HPXML::LocationOtherHousingUnit)
  elsif ['base-enclosure-other-multifamily-buffer-space.osw'].include? osw_file
    step.setArgument('geometry_unit_type', HPXML::ResidentialTypeApartment)
    step.setArgument('ducts_supply_location', HPXML::LocationOtherMultifamilyBufferSpace)
    step.setArgument('ducts_return_location', HPXML::LocationOtherMultifamilyBufferSpace)
    step.setArgument('water_heater_location', HPXML::LocationOtherMultifamilyBufferSpace)
    step.setArgument('clothes_washer_location', HPXML::LocationOtherMultifamilyBufferSpace)
    step.setArgument('clothes_dryer_location', HPXML::LocationOtherMultifamilyBufferSpace)
    step.setArgument('dishwasher_location', HPXML::LocationOtherMultifamilyBufferSpace)
    step.setArgument('refrigerator_location', HPXML::LocationOtherMultifamilyBufferSpace)
    step.setArgument('cooking_range_oven_location', HPXML::LocationOtherMultifamilyBufferSpace)
  elsif ['base-enclosure-other-non-freezing-space.osw'].include? osw_file
    step.setArgument('geometry_unit_type', HPXML::ResidentialTypeApartment)
    step.setArgument('ducts_supply_location', HPXML::LocationOtherNonFreezingSpace)
    step.setArgument('ducts_return_location', HPXML::LocationOtherNonFreezingSpace)
    step.setArgument('water_heater_location', HPXML::LocationOtherNonFreezingSpace)
    step.setArgument('clothes_washer_location', HPXML::LocationOtherNonFreezingSpace)
    step.setArgument('clothes_dryer_location', HPXML::LocationOtherNonFreezingSpace)
    step.setArgument('dishwasher_location', HPXML::LocationOtherNonFreezingSpace)
    step.setArgument('refrigerator_location', HPXML::LocationOtherNonFreezingSpace)
    step.setArgument('cooking_range_oven_location', HPXML::LocationOtherNonFreezingSpace)
  elsif ['base-enclosure-overhangs.osw'].include? osw_file
    step.setArgument('overhangs_back_depth', 2.5)
    step.setArgument('overhangs_left_depth', 1.5)
    step.setArgument('overhangs_left_distance_to_top_of_window', 2.0)
    step.setArgument('overhangs_right_depth', 1.5)
    step.setArgument('overhangs_right_distance_to_top_of_window', 2.0)
  elsif ['base-enclosure-skylights.osw'].include? osw_file
    step.setArgument('skylight_area_front', 15)
    step.setArgument('skylight_area_back', 15)
  elsif ['base-enclosure-windows-none.osw'].include? osw_file
    step.setArgument('window_area_front', 0)
    step.setArgument('window_area_back', 0)
    step.setArgument('window_area_left', 0)
    step.setArgument('window_area_right', 0)
  elsif ['base-foundation-ambient.osw'].include? osw_file
    step.setArgument('geometry_cfa', 1350.0)
    step.setArgument('geometry_foundation_type', HPXML::FoundationTypeAmbient)
    step.setArgument('floor_assembly_r', 18.7)
    step.setArgument('plug_loads_other_annual_kwh', '1228.5')
  elsif ['base-foundation-conditioned-basement-slab-insulation.osw'].include? osw_file
    step.setArgument('slab_under_insulation_r', 10)
    step.setArgument('slab_under_width', 4)
  elsif ['base-foundation-conditioned-basement-wall-interior-insulation.osw'].include? osw_file
    step.setArgument('foundation_wall_insulation_r', 18.9)
    step.setArgument('foundation_wall_insulation_distance_to_top', 1.0)
  elsif ['base-foundation-slab.osw'].include? osw_file
    step.setArgument('geometry_cfa', 1350.0)
    step.setArgument('geometry_foundation_type', HPXML::FoundationTypeSlab)
    step.setArgument('geometry_foundation_height', 0.0)
    step.setArgument('geometry_foundation_height_above_grade', 0.0)
    step.setArgument('slab_under_insulation_r', 5)
    step.setArgument('slab_under_width', 999)
    step.setArgument('slab_carpet_fraction', 1.0)
    step.setArgument('slab_carpet_r', 2.5)
    step.setArgument('ducts_supply_location', HPXML::LocationUnderSlab)
    step.setArgument('ducts_return_location', HPXML::LocationUnderSlab)
    step.setArgument('plug_loads_other_annual_kwh', '1228.5')
  elsif ['base-foundation-unconditioned-basement.osw'].include? osw_file
    step.setArgument('geometry_cfa', 1350.0)
    step.setArgument('geometry_foundation_type', HPXML::FoundationTypeBasementUnconditioned)
    step.setArgument('floor_assembly_r', 18.7)
    step.setArgument('foundation_wall_insulation_r', 0)
    step.setArgument('foundation_wall_insulation_distance_to_bottom', 0)
    step.setArgument('ducts_supply_location', HPXML::LocationBasementUnconditioned)
    step.setArgument('ducts_return_location', HPXML::LocationBasementUnconditioned)
    step.setArgument('water_heater_location', HPXML::LocationBasementUnconditioned)
    step.setArgument('clothes_washer_location', HPXML::LocationBasementUnconditioned)
    step.setArgument('clothes_dryer_location', HPXML::LocationBasementUnconditioned)
    step.setArgument('dishwasher_location', HPXML::LocationBasementUnconditioned)
    step.setArgument('refrigerator_location', HPXML::LocationBasementUnconditioned)
    step.setArgument('cooking_range_oven_location', HPXML::LocationBasementUnconditioned)
    step.setArgument('plug_loads_other_annual_kwh', '1228.5')
  elsif ['base-foundation-unconditioned-basement-above-grade.osw'].include? osw_file
    step.setArgument('geometry_cfa', 1350.0)
    step.setArgument('geometry_foundation_type', HPXML::FoundationTypeBasementUnconditioned)
    step.setArgument('geometry_foundation_height_above_grade', 4.0)
    step.setArgument('foundation_wall_insulation_r', 0)
    step.setArgument('foundation_wall_insulation_distance_to_bottom', 0)
    step.setArgument('ducts_supply_location', HPXML::LocationBasementUnconditioned)
    step.setArgument('ducts_return_location', HPXML::LocationBasementUnconditioned)
    step.setArgument('water_heater_location', HPXML::LocationBasementUnconditioned)
    step.setArgument('clothes_washer_location', HPXML::LocationBasementUnconditioned)
    step.setArgument('clothes_dryer_location', HPXML::LocationBasementUnconditioned)
    step.setArgument('dishwasher_location', HPXML::LocationBasementUnconditioned)
    step.setArgument('refrigerator_location', HPXML::LocationBasementUnconditioned)
    step.setArgument('cooking_range_oven_location', HPXML::LocationBasementUnconditioned)
    step.setArgument('plug_loads_other_annual_kwh', '1228.5')
  elsif ['base-foundation-unconditioned-basement-assembly-r.osw'].include? osw_file
    step.setArgument('foundation_wall_assembly_r', 10.69)
  elsif ['base-foundation-unconditioned-basement-wall-insulation.osw'].include? osw_file
    step.setArgument('floor_assembly_r', 2.1)
    step.setArgument('foundation_wall_insulation_r', 8.9)
    step.setArgument('foundation_wall_insulation_distance_to_bottom', 4)
  elsif ['base-foundation-unvented-crawlspace.osw'].include? osw_file
    step.setArgument('geometry_cfa', 1350.0)
    step.setArgument('geometry_foundation_type', HPXML::FoundationTypeCrawlspaceUnvented)
    step.setArgument('geometry_foundation_height', 4.0)
    step.setArgument('geometry_foundation_height_above_grade', 1.0)
    step.setArgument('floor_assembly_r', 18.7)
    step.setArgument('foundation_wall_insulation_distance_to_bottom', 4.0)
    step.setArgument('slab_carpet_r', 2.5)
    step.setArgument('ducts_supply_location', HPXML::LocationCrawlspaceUnvented)
    step.setArgument('ducts_return_location', HPXML::LocationCrawlspaceUnvented)
    step.setArgument('water_heater_location', HPXML::LocationCrawlspaceUnvented)
    step.setArgument('plug_loads_other_annual_kwh', '1228.5')
  elsif ['base-foundation-vented-crawlspace.osw'].include? osw_file
    step.setArgument('geometry_cfa', 1350.0)
    step.setArgument('geometry_foundation_type', HPXML::FoundationTypeCrawlspaceVented)
    step.setArgument('geometry_foundation_height', 4.0)
    step.setArgument('geometry_foundation_height_above_grade', 1.0)
    step.setArgument('floor_assembly_r', 18.7)
    step.setArgument('foundation_wall_insulation_distance_to_bottom', 4.0)
    step.setArgument('slab_carpet_r', 2.5)
    step.setArgument('ducts_supply_location', HPXML::LocationCrawlspaceVented)
    step.setArgument('ducts_return_location', HPXML::LocationCrawlspaceVented)
    step.setArgument('water_heater_location', HPXML::LocationCrawlspaceVented)
    step.setArgument('plug_loads_other_annual_kwh', '1228.5')
  elsif ['base-foundation-walkout-basement.osw'].include? osw_file
    step.setArgument('geometry_foundation_height_above_grade', 5.0)
    step.setArgument('foundation_wall_insulation_distance_to_bottom', 4.0)
  elsif ['base-hvac-air-to-air-heat-pump-1-speed.osw'].include? osw_file
    step.setArgument('heating_system_type', 'none')
    step.setArgument('cooling_system_type', 'none')
    step.setArgument('heat_pump_type', HPXML::HVACTypeHeatPumpAirToAir)
    step.setArgument('heat_pump_heating_capacity', '42000.0')
    step.setArgument('heat_pump_heating_capacity_17F', '26460.0')
    step.setArgument('heat_pump_backup_fuel', HPXML::FuelTypeElectricity)
    step.setArgument('heat_pump_fan_power_watts_per_cfm', 0.45)
  elsif ['base-hvac-air-to-air-heat-pump-2-speed.osw'].include? osw_file
    step.setArgument('heating_system_type', 'none')
    step.setArgument('cooling_system_type', 'none')
    step.setArgument('heat_pump_type', HPXML::HVACTypeHeatPumpAirToAir)
    step.setArgument('heat_pump_heating_efficiency_hspf', 9.3)
    step.setArgument('heat_pump_cooling_compressor_type', HPXML::HVACCompressorTypeTwoStage)
    step.setArgument('heat_pump_heating_capacity', '42000.0')
    step.setArgument('heat_pump_heating_capacity_17F', '24780.0')
    step.setArgument('heat_pump_cooling_efficiency_seer', 18.0)
    step.setArgument('heat_pump_backup_fuel', HPXML::FuelTypeElectricity)
  elsif ['base-hvac-air-to-air-heat-pump-var-speed.osw'].include? osw_file
    step.setArgument('heating_system_type', 'none')
    step.setArgument('cooling_system_type', 'none')
    step.setArgument('heat_pump_type', HPXML::HVACTypeHeatPumpAirToAir)
    step.setArgument('heat_pump_heating_efficiency_hspf', 10.0)
    step.setArgument('heat_pump_cooling_compressor_type', HPXML::HVACCompressorTypeVariableSpeed)
    step.setArgument('heat_pump_cooling_sensible_heat_fraction', 0.78)
    step.setArgument('heat_pump_heating_capacity', '42000.0')
    step.setArgument('heat_pump_heating_capacity_17F', '26880.0')
    step.setArgument('heat_pump_cooling_efficiency_seer', 22.0)
    step.setArgument('heat_pump_backup_fuel', HPXML::FuelTypeElectricity)
  elsif ['base-hvac-boiler-coal-only.osw'].include? osw_file
    step.setArgument('heating_system_type', HPXML::HVACTypeBoiler)
    step.setArgument('heating_system_fuel', HPXML::FuelTypeCoal)
    step.setArgument('cooling_system_type', 'none')
  elsif ['base-hvac-boiler-elec-only.osw'].include? osw_file
    step.setArgument('heating_system_type', HPXML::HVACTypeBoiler)
    step.setArgument('heating_system_fuel', HPXML::FuelTypeElectricity)
    step.setArgument('heating_system_heating_efficiency', 1.0)
    step.setArgument('cooling_system_type', 'none')
  elsif ['base-hvac-boiler-gas-central-ac-1-speed.osw'].include? osw_file
    step.setArgument('heating_system_type', HPXML::HVACTypeBoiler)
    step.setArgument('heating_system_electric_auxiliary_energy', 200.0)
    step.setArgument('ducts_number_of_return_registers', '3')
  elsif ['base-hvac-boiler-gas-only.osw'].include? osw_file
    step.setArgument('heating_system_type', HPXML::HVACTypeBoiler)
    step.setArgument('heating_system_electric_auxiliary_energy', 200.0)
    step.setArgument('cooling_system_type', 'none')
  elsif ['base-hvac-boiler-oil-only.osw'].include? osw_file
    step.setArgument('heating_system_type', HPXML::HVACTypeBoiler)
    step.setArgument('heating_system_fuel', HPXML::FuelTypeOil)
    step.setArgument('cooling_system_type', 'none')
  elsif ['base-hvac-boiler-propane-only.osw'].include? osw_file
    step.setArgument('heating_system_type', HPXML::HVACTypeBoiler)
    step.setArgument('heating_system_fuel', HPXML::FuelTypePropane)
    step.setArgument('cooling_system_type', 'none')
  elsif ['base-hvac-boiler-wood-only.osw'].include? osw_file
    step.setArgument('heating_system_type', HPXML::HVACTypeBoiler)
    step.setArgument('heating_system_fuel', HPXML::FuelTypeWoodCord)
    step.setArgument('cooling_system_type', 'none')
  elsif ['base-hvac-central-ac-only-1-speed.osw'].include? osw_file
    step.setArgument('heating_system_type', 'none')
    step.setArgument('cooling_system_fan_power_watts_per_cfm', 0.45)
  elsif ['base-hvac-central-ac-only-2-speed.osw'].include? osw_file
    step.setArgument('heating_system_type', 'none')
    step.setArgument('cooling_system_cooling_efficiency_seer', 18.0)
    step.setArgument('cooling_system_cooling_compressor_type', HPXML::HVACCompressorTypeTwoStage)
  elsif ['base-hvac-central-ac-only-var-speed.osw'].include? osw_file
    step.setArgument('heating_system_type', 'none')
    step.setArgument('cooling_system_cooling_efficiency_seer', 24.0)
    step.setArgument('cooling_system_cooling_compressor_type', HPXML::HVACCompressorTypeVariableSpeed)
    step.setArgument('cooling_system_cooling_sensible_heat_fraction', 0.78)
  elsif ['base-hvac-central-ac-plus-air-to-air-heat-pump-heating.osw'].include? osw_file
    step.setArgument('heat_pump_type', HPXML::HVACTypeHeatPumpAirToAir)
    step.setArgument('heat_pump_heating_efficiency_hspf', 7.7)
    step.setArgument('heat_pump_heating_capacity', '42000.0')
    step.setArgument('heat_pump_heating_capacity_17F', '26460.0')
    step.setArgument('heat_pump_fraction_cool_load_served', 0)
    step.setArgument('heat_pump_backup_fuel', HPXML::FuelTypeElectricity)
    step.setArgument('heat_pump_fan_power_watts_per_cfm', 0.45)
  elsif ['base-hvac-dual-fuel-air-to-air-heat-pump-1-speed.osw'].include? osw_file
    step.setArgument('cooling_system_type', 'none')
    step.setArgument('heat_pump_heating_efficiency_hspf', 7.7)
    step.setArgument('heat_pump_heating_capacity', '42000.0')
    step.setArgument('heat_pump_heating_capacity_17F', '26460.0')
    step.setArgument('heat_pump_backup_fuel', HPXML::FuelTypeNaturalGas)
    step.setArgument('heat_pump_backup_heating_efficiency', 0.95)
    step.setArgument('heat_pump_backup_heating_capacity', '36000.0')
    step.setArgument('heat_pump_backup_heating_switchover_temp', 25)
  elsif ['base-hvac-dual-fuel-air-to-air-heat-pump-1-speed-electric.osw'].include? osw_file
    step.setArgument('heat_pump_backup_fuel', HPXML::FuelTypeElectricity)
    step.setArgument('heat_pump_backup_heating_efficiency', 1.0)
  elsif ['base-hvac-dual-fuel-air-to-air-heat-pump-2-speed.osw'].include? osw_file
    step.setArgument('heat_pump_backup_fuel', HPXML::FuelTypeNaturalGas)
    step.setArgument('heat_pump_backup_heating_efficiency', 0.95)
    step.setArgument('heat_pump_backup_heating_capacity', '36000.0')
    step.setArgument('heat_pump_backup_heating_switchover_temp', 25)
  elsif ['base-hvac-dual-fuel-air-to-air-heat-pump-var-speed.osw'].include? osw_file
    step.setArgument('heat_pump_backup_fuel', HPXML::FuelTypeNaturalGas)
    step.setArgument('heat_pump_backup_heating_efficiency', 0.95)
    step.setArgument('heat_pump_backup_heating_capacity', '36000.0')
    step.setArgument('heat_pump_backup_heating_switchover_temp', 25)
  elsif ['base-hvac-dual-fuel-mini-split-heat-pump-ducted.osw'].include? osw_file
    step.setArgument('heat_pump_backup_fuel', HPXML::FuelTypeNaturalGas)
    step.setArgument('heat_pump_backup_heating_efficiency', 0.95)
    step.setArgument('heat_pump_backup_heating_capacity', '36000.0')
    step.setArgument('heat_pump_backup_heating_switchover_temp', 25)
    step.setArgument('heat_pump_fan_power_watts_per_cfm', 0.2)
  elsif ['base-hvac-ducts-leakage-percent.osw'].include? osw_file
    step.setArgument('ducts_supply_leakage_units', HPXML::UnitsPercent)
    step.setArgument('ducts_return_leakage_units', HPXML::UnitsPercent)
    step.setArgument('ducts_supply_leakage_value', 0.1)
    step.setArgument('ducts_return_leakage_value', 0.05)
  elsif ['base-hvac-elec-resistance-only.osw'].include? osw_file
    step.setArgument('heating_system_type', HPXML::HVACTypeElectricResistance)
    step.setArgument('heating_system_fuel', HPXML::FuelTypeElectricity)
    step.setArgument('heating_system_heating_efficiency', 1.0)
    step.setArgument('cooling_system_type', 'none')
  elsif ['base-hvac-evap-cooler-furnace-gas.osw'].include? osw_file
    step.setArgument('cooling_system_type', HPXML::HVACTypeEvaporativeCooler)
    step.removeArgument('cooling_system_cooling_compressor_type')
    step.removeArgument('cooling_system_cooling_sensible_heat_fraction')
  elsif ['base-hvac-evap-cooler-only.osw'].include? osw_file
    step.setArgument('heating_system_type', 'none')
    step.setArgument('cooling_system_type', HPXML::HVACTypeEvaporativeCooler)
    step.removeArgument('cooling_system_cooling_compressor_type')
    step.removeArgument('cooling_system_cooling_sensible_heat_fraction')
    step.setArgument('cooling_system_fan_power_watts_per_cfm', 0.3)
  elsif ['base-hvac-evap-cooler-only-ducted.osw'].include? osw_file
    step.setArgument('heating_system_type', 'none')
    step.setArgument('cooling_system_type', HPXML::HVACTypeEvaporativeCooler)
    step.removeArgument('cooling_system_cooling_compressor_type')
    step.removeArgument('cooling_system_cooling_sensible_heat_fraction')
    step.setArgument('cooling_system_is_ducted', true)
  elsif ['base-hvac-fireplace-wood-only.osw'].include? osw_file
    step.setArgument('heating_system_type', HPXML::HVACTypeFireplace)
    step.setArgument('heating_system_fuel', HPXML::FuelTypeWoodCord)
    step.setArgument('heating_system_heating_efficiency', 0.8)
    step.setArgument('heating_system_fan_power_watts', 0.0)
    step.setArgument('cooling_system_type', 'none')
  elsif ['base-hvac-fixed-heater-gas-only.osw'].include? osw_file
    step.setArgument('heating_system_type', HPXML::HVACTypeFixedHeater)
    step.setArgument('heating_system_heating_efficiency', 1.0)
    step.setArgument('heating_system_fan_power_watts', 0.0)
  elsif ['base-hvac-floor-furnace-propane-only.osw'].include? osw_file
    step.setArgument('heating_system_type', HPXML::HVACTypeFloorFurnace)
    step.setArgument('heating_system_fuel', HPXML::FuelTypePropane)
    step.setArgument('heating_system_heating_efficiency', 0.8)
    step.setArgument('heating_system_fan_power_watts', 0.0)
    step.setArgument('cooling_system_type', 'none')
  elsif ['base-hvac-furnace-elec-central-ac-1-speed.osw'].include? osw_file
    step.setArgument('heating_system_fuel', HPXML::FuelTypeElectricity)
    step.setArgument('heating_system_heating_efficiency', 1.0)
  elsif ['base-hvac-furnace-elec-only.osw'].include? osw_file
    step.setArgument('heating_system_fuel', HPXML::FuelTypeElectricity)
    step.setArgument('heating_system_heating_efficiency', 1.0)
    step.setArgument('cooling_system_type', 'none')
  elsif ['base-hvac-furnace-gas-central-ac-2-speed.osw'].include? osw_file
    step.setArgument('cooling_system_cooling_efficiency_seer', 18.0)
    step.setArgument('cooling_system_cooling_compressor_type', HPXML::HVACCompressorTypeTwoStage)
  elsif ['base-hvac-furnace-gas-central-ac-var-speed.osw'].include? osw_file
    step.setArgument('cooling_system_cooling_efficiency_seer', 24.0)
    step.setArgument('cooling_system_cooling_compressor_type', HPXML::HVACCompressorTypeVariableSpeed)
    step.setArgument('cooling_system_cooling_sensible_heat_fraction', 0.78)
  elsif ['base-hvac-furnace-gas-only.osw'].include? osw_file
    step.setArgument('heating_system_fan_power_watts_per_cfm', 0.45)
    step.setArgument('cooling_system_type', 'none')
  elsif ['base-hvac-furnace-gas-room-ac.osw'].include? osw_file
    step.setArgument('cooling_system_type', HPXML::HVACTypeRoomAirConditioner)
    step.removeArgument('cooling_system_cooling_compressor_type')
    step.setArgument('cooling_system_cooling_sensible_heat_fraction', 0.65)
  elsif ['base-hvac-furnace-oil-only.osw'].include? osw_file
    step.setArgument('heating_system_fuel', HPXML::FuelTypeOil)
    step.setArgument('cooling_system_type', 'none')
  elsif ['base-hvac-furnace-propane-only.osw'].include? osw_file
    step.setArgument('heating_system_fuel', HPXML::FuelTypePropane)
    step.setArgument('cooling_system_type', 'none')
  elsif ['base-hvac-furnace-wood-only.osw'].include? osw_file
    step.setArgument('heating_system_fuel', HPXML::FuelTypeWoodCord)
    step.setArgument('cooling_system_type', 'none')
  elsif ['base-hvac-mini-split-air-conditioner-only-ducted.osw'].include? osw_file
    step.setArgument('heating_system_type', 'none')
    step.setArgument('cooling_system_type', HPXML::HVACTypeMiniSplitAirConditioner)
    step.setArgument('cooling_system_cooling_efficiency_seer', 19.0)
    step.removeArgument('cooling_system_cooling_compressor_type')
    step.setArgument('cooling_system_is_ducted', true)
    step.setArgument('cooling_system_fan_power_watts_per_cfm', 0.2)
    step.setArgument('ducts_supply_leakage_value', 15.0)
    step.setArgument('ducts_return_leakage_value', 5.0)
    step.setArgument('ducts_supply_insulation_r', 0.0)
    step.setArgument('ducts_supply_surface_area', '30.0')
    step.setArgument('ducts_return_surface_area', '10.0')
  elsif ['base-hvac-mini-split-air-conditioner-only-ductless.osw'].include? osw_file
    step.setArgument('cooling_system_is_ducted', false)
  elsif ['base-hvac-ground-to-air-heat-pump.osw'].include? osw_file
    step.setArgument('heating_system_type', 'none')
    step.setArgument('cooling_system_type', 'none')
    step.setArgument('heat_pump_type', HPXML::HVACTypeHeatPumpGroundToAir)
    step.removeArgument('heat_pump_cooling_compressor_type')
    step.setArgument('heat_pump_heating_capacity', '42000.0')
    step.setArgument('heat_pump_backup_fuel', HPXML::FuelTypeElectricity)
    step.setArgument('heat_pump_pump_power_watts_per_ton', 30.0)
    step.setArgument('heat_pump_fan_power_watts_per_cfm', 0.45)
  elsif ['base-hvac-mini-split-heat-pump-ducted.osw'].include? osw_file
    step.setArgument('heating_system_type', 'none')
    step.setArgument('cooling_system_type', 'none')
    step.setArgument('heat_pump_type', HPXML::HVACTypeHeatPumpMiniSplit)
    step.setArgument('heat_pump_heating_capacity', '52000.0')
    step.setArgument('heat_pump_heating_capacity_17F', '29500.0')
    step.setArgument('heat_pump_heating_efficiency_hspf', 10.0)
    step.setArgument('heat_pump_cooling_efficiency_seer', 19.0)
    step.removeArgument('heat_pump_cooling_compressor_type')
    step.setArgument('heat_pump_backup_fuel', HPXML::FuelTypeElectricity)
    step.setArgument('heat_pump_mini_split_is_ducted', true)
    step.setArgument('heat_pump_fan_power_watts_per_cfm', 0.2)
    step.setArgument('ducts_supply_leakage_value', 15.0)
    step.setArgument('ducts_return_leakage_value', 5.0)
    step.setArgument('ducts_supply_insulation_r', 0.0)
    step.setArgument('ducts_supply_surface_area', '30.0')
    step.setArgument('ducts_return_surface_area', '10.0')
  elsif ['base-hvac-mini-split-heat-pump-ducted-cooling-only.osw'].include? osw_file
    step.setArgument('heat_pump_heating_capacity', '0')
    step.setArgument('heat_pump_heating_capacity_17F', '0')
    step.setArgument('heat_pump_fraction_heat_load_served', 0)
    step.setArgument('heat_pump_backup_fuel', 'none')
    step.setArgument('heat_pump_fan_power_watts_per_cfm', 0.2)
  elsif ['base-hvac-mini-split-heat-pump-ducted-heating-only.osw'].include? osw_file
    step.setArgument('heat_pump_cooling_capacity', '0')
    step.setArgument('heat_pump_fraction_cool_load_served', 0)
    step.setArgument('heat_pump_backup_fuel', HPXML::FuelTypeElectricity)
    step.setArgument('heat_pump_fan_power_watts_per_cfm', 0.2)
  elsif ['base-hvac-mini-split-heat-pump-ductless.osw'].include? osw_file
    step.setArgument('heat_pump_backup_fuel', 'none')
    step.setArgument('heat_pump_mini_split_is_ducted', false)
  elsif ['base-hvac-none.osw'].include? osw_file
    step.setArgument('heating_system_type', 'none')
    step.setArgument('cooling_system_type', 'none')
  elsif ['base-hvac-portable-heater-gas-only.osw'].include? osw_file
    step.setArgument('heating_system_type', HPXML::HVACTypePortableHeater)
    step.setArgument('heating_system_heating_efficiency', 1.0)
    step.setArgument('heating_system_fan_power_watts', 0.0)
  elsif ['base-hvac-room-ac-only.osw'].include? osw_file
    step.setArgument('heating_system_type', 'none')
    step.setArgument('cooling_system_type', HPXML::HVACTypeRoomAirConditioner)
    step.removeArgument('cooling_system_cooling_compressor_type')
    step.setArgument('cooling_system_cooling_sensible_heat_fraction', 0.65)
  elsif ['base-hvac-room-ac-only-33percent.osw'].include? osw_file
    step.setArgument('heating_system_type', 'none')
    step.setArgument('cooling_system_type', HPXML::HVACTypeRoomAirConditioner)
    step.removeArgument('cooling_system_cooling_compressor_type')
    step.setArgument('cooling_system_cooling_sensible_heat_fraction', 0.65)
    step.setArgument('cooling_system_fraction_cool_load_served', 0.33)
  elsif ['base-hvac-setpoints.osw'].include? osw_file
    step.setArgument('setpoint_heating_weekday_temp', 60.0)
    step.setArgument('setpoint_heating_weekend_temp', 60.0)
    step.setArgument('setpoint_cooling_weekday_temp', 80.0)
    step.setArgument('setpoint_cooling_weekend_temp', 80.0)
  elsif ['base-hvac-stove-oil-only.osw'].include? osw_file
    step.setArgument('heating_system_type', HPXML::HVACTypeStove)
    step.setArgument('heating_system_fuel', HPXML::FuelTypeOil)
    step.setArgument('heating_system_heating_efficiency', 0.8)
    step.setArgument('heating_system_fan_power_watts', 40.0)
    step.setArgument('cooling_system_type', 'none')
  elsif ['base-hvac-stove-wood-pellets-only.osw'].include? osw_file
    step.setArgument('heating_system_type', HPXML::HVACTypeStove)
    step.setArgument('heating_system_fuel', HPXML::FuelTypeWoodPellets)
    step.setArgument('heating_system_heating_efficiency', 0.8)
    step.setArgument('heating_system_fan_power_watts', 40.0)
    step.setArgument('cooling_system_type', 'none')
  elsif ['base-hvac-undersized.osw'].include? osw_file
    step.setArgument('heating_system_heating_capacity', '6400.0')
    step.setArgument('cooling_system_cooling_capacity', '4800.0')
    step.setArgument('ducts_supply_leakage_value', 7.5)
    step.setArgument('ducts_return_leakage_value', 2.5)
  elsif ['base-hvac-wall-furnace-elec-only.osw'].include? osw_file
    step.setArgument('heating_system_type', HPXML::HVACTypeWallFurnace)
    step.setArgument('heating_system_fuel', HPXML::FuelTypeElectricity)
    step.setArgument('heating_system_heating_efficiency', 1.0)
    step.setArgument('heating_system_fan_power_watts', 0.0)
    step.setArgument('cooling_system_type', 'none')
  elsif ['base-lighting-ceiling-fans.osw'].include? osw_file
    step.setArgument('ceiling_fan_present', true)
    step.setArgument('ceiling_fan_efficiency', '100.0')
    step.setArgument('ceiling_fan_quantity', '4')
    step.setArgument('ceiling_fan_cooling_setpoint_temp_offset', 0.5)
  elsif ['base-lighting-detailed.osw'].include? osw_file
    step.setArgument('holiday_lighting_present', true)
    step.setArgument('holiday_lighting_daily_kwh', '1.1')
    step.setArgument('holiday_lighting_period_begin_month', '11')
    step.setArgument('holiday_lighting_period_begin_day_of_month', '24')
    step.setArgument('holiday_lighting_period_end_month', '1')
    step.setArgument('holiday_lighting_period_end_day_of_month', '6')
  elsif ['base-location-AMY-2012.osw'].include? osw_file
    step.setArgument('weather_station_epw_filepath', 'US_CO_Boulder_AMY_2012.epw')
  elsif ['base-location-baltimore-md.osw'].include? osw_file
    step.setArgument('weather_station_epw_filepath', 'USA_MD_Baltimore-Washington.Intl.AP.724060_TMY3.epw')
  elsif ['base-location-dallas-tx.osw'].include? osw_file
    step.setArgument('weather_station_epw_filepath', 'USA_TX_Dallas-Fort.Worth.Intl.AP.722590_TMY3.epw')
  elsif ['base-location-duluth-mn.osw'].include? osw_file
    step.setArgument('weather_station_epw_filepath', 'USA_MN_Duluth.Intl.AP.727450_TMY3.epw')
  elsif ['base-location-miami-fl.osw'].include? osw_file
    step.setArgument('weather_station_epw_filepath', 'USA_FL_Miami.Intl.AP.722020_TMY3.epw')
  elsif ['base-mechvent-balanced.osw'].include? osw_file
    step.setArgument('mech_vent_fan_type', HPXML::MechVentTypeBalanced)
    step.setArgument('mech_vent_fan_power', 60)
  elsif ['base-mechvent-bath-kitchen-fans.osw'].include? osw_file
    step.setArgument('kitchen_fans_present', true)
    step.setArgument('kitchen_fans_quantity', 1)
    step.setArgument('kitchen_fans_flow_rate', 100.0)
    step.setArgument('kitchen_fans_hours_in_operation', 1.5)
    step.setArgument('kitchen_fans_power', 30.0)
    step.setArgument('kitchen_fans_start_hour', 18)
    step.setArgument('bathroom_fans_present', true)
    step.setArgument('bathroom_fans_quantity', 2)
    step.setArgument('bathroom_fans_flow_rate', 50.0)
    step.setArgument('bathroom_fans_hours_in_operation', 1.5)
    step.setArgument('bathroom_fans_power', 15.0)
    step.setArgument('bathroom_fans_start_hour', 7)
  elsif ['base-mechvent-cfis.osw'].include? osw_file
    step.setArgument('mech_vent_fan_type', HPXML::MechVentTypeCFIS)
    step.setArgument('mech_vent_flow_rate', 330)
    step.setArgument('mech_vent_hours_in_operation', 8)
    step.setArgument('mech_vent_fan_power', 300)
  elsif ['base-mechvent-cfis-evap-cooler-only-ducted.osw'].include? osw_file
    step.setArgument('mech_vent_fan_type', HPXML::MechVentTypeCFIS)
    step.setArgument('mech_vent_flow_rate', 330)
    step.setArgument('mech_vent_hours_in_operation', 8)
    step.setArgument('mech_vent_fan_power', 300)
  elsif ['base-mechvent-erv.osw'].include? osw_file
    step.setArgument('mech_vent_fan_type', HPXML::MechVentTypeERV)
    step.setArgument('mech_vent_fan_power', 60)
  elsif ['base-mechvent-erv-atre-asre.osw'].include? osw_file
    step.setArgument('mech_vent_fan_type', HPXML::MechVentTypeERV)
    step.setArgument('mech_vent_total_recovery_efficiency_type', 'Adjusted')
    step.setArgument('mech_vent_total_recovery_efficiency', 0.526)
    step.setArgument('mech_vent_sensible_recovery_efficiency_type', 'Adjusted')
    step.setArgument('mech_vent_sensible_recovery_efficiency', 0.79)
    step.setArgument('mech_vent_fan_power', 60)
  elsif ['base-mechvent-exhaust.osw'].include? osw_file
    step.setArgument('mech_vent_fan_type', HPXML::MechVentTypeExhaust)
  elsif ['base-mechvent-hrv.osw'].include? osw_file
    step.setArgument('mech_vent_fan_type', HPXML::MechVentTypeHRV)
    step.setArgument('mech_vent_fan_power', 60)
  elsif ['base-mechvent-hrv-asre.osw'].include? osw_file
    step.setArgument('mech_vent_fan_type', HPXML::MechVentTypeHRV)
    step.setArgument('mech_vent_sensible_recovery_efficiency_type', 'Adjusted')
    step.setArgument('mech_vent_sensible_recovery_efficiency', 0.79)
    step.setArgument('mech_vent_fan_power', 60)
  elsif ['base-mechvent-supply.osw'].include? osw_file
    step.setArgument('mech_vent_fan_type', HPXML::MechVentTypeSupply)
  elsif ['base-mechvent-whole-house-fan.osw'].include? osw_file
    step.setArgument('whole_house_fan_present', true)
  elsif ['base-misc-defaults.osw'].include? osw_file
    step.removeArgument('simulation_control_timestep')
    step.removeArgument('site_type')
    step.setArgument('geometry_num_bathrooms', Constants.Auto)
    step.setArgument('geometry_num_occupants', Constants.Auto)
    step.removeArgument('roof_material_type')
    step.setArgument('roof_color', HPXML::ColorLight)
    step.removeArgument('roof_material_type')
    step.removeArgument('wall_siding_type')
    step.setArgument('wall_color', HPXML::ColorMedium)
    step.removeArgument('window_fraction_operable')
    step.removeArgument('window_interior_shading_winter')
    step.removeArgument('window_interior_shading_summer')
    step.removeArgument('cooling_system_cooling_compressor_type')
    step.removeArgument('cooling_system_cooling_sensible_heat_fraction')
    step.setArgument('ducts_supply_location', Constants.Auto)
    step.setArgument('ducts_return_location', Constants.Auto)
    step.setArgument('ducts_supply_surface_area', Constants.Auto)
    step.setArgument('ducts_return_surface_area', Constants.Auto)
    step.setArgument('kitchen_fans_present', true)
    step.setArgument('bathroom_fans_present', true)
    step.setArgument('water_heater_location', Constants.Auto)
    step.setArgument('water_heater_tank_volume', Constants.Auto)
    step.setArgument('water_heater_heating_capacity', Constants.Auto)
    step.setArgument('water_heater_setpoint_temperature', Constants.Auto)
    step.setArgument('dhw_distribution_standard_piping_length', Constants.Auto)
    step.setArgument('solar_thermal_system_type', 'hot water')
    step.setArgument('solar_thermal_collector_type', HPXML::SolarThermalTypeSingleGlazing)
    step.setArgument('solar_thermal_collector_rated_optical_efficiency', 0.77)
    step.setArgument('solar_thermal_collector_rated_thermal_losses', 0.793)
    step.setArgument('pv_system_module_type_1', HPXML::PVModuleTypeStandard)
    step.removeArgument('pv_system_inverter_efficiency_1')
    step.removeArgument('pv_system_system_losses_fraction_1')
    step.setArgument('clothes_washer_location', Constants.Auto)
    step.setArgument('clothes_washer_efficiency_mef', Constants.Auto)
    step.setArgument('clothes_washer_efficiency_imef', Constants.Auto)
    step.setArgument('clothes_washer_rated_annual_kwh', Constants.Auto)
    step.setArgument('clothes_washer_label_electric_rate', Constants.Auto)
    step.setArgument('clothes_washer_label_gas_rate', Constants.Auto)
    step.setArgument('clothes_washer_label_annual_gas_cost', Constants.Auto)
    step.setArgument('clothes_washer_label_usage', Constants.Auto)
    step.setArgument('clothes_washer_capacity', Constants.Auto)
    step.setArgument('clothes_dryer_location', Constants.Auto)
    step.setArgument('clothes_dryer_efficiency_cef', Constants.Auto)
    step.setArgument('clothes_dryer_control_type', Constants.Auto)
    step.setArgument('clothes_dryer_vented_flow_rate', Constants.Auto)
    step.setArgument('dishwasher_efficiency_kwh', Constants.Auto)
    step.setArgument('dishwasher_label_electric_rate', Constants.Auto)
    step.setArgument('dishwasher_label_gas_rate', Constants.Auto)
    step.setArgument('dishwasher_label_annual_gas_cost', Constants.Auto)
    step.setArgument('dishwasher_label_usage', Constants.Auto)
    step.setArgument('dishwasher_place_setting_capacity', Constants.Auto)
    step.setArgument('refrigerator_location', Constants.Auto)
    step.setArgument('refrigerator_rated_annual_kwh', Constants.Auto)
    step.removeArgument('cooking_range_oven_is_induction')
    step.removeArgument('cooking_range_oven_is_convection')
    step.setArgument('ceiling_fan_present', true)
    step.setArgument('plug_loads_television_annual_kwh', Constants.Auto)
    step.setArgument('plug_loads_other_annual_kwh', Constants.Auto)
    step.setArgument('plug_loads_other_frac_sensible', Constants.Auto)
    step.setArgument('plug_loads_other_frac_latent', Constants.Auto)
  elsif ['base-misc-loads-large-uncommon.osw'].include? osw_file
    step.setArgument('extra_refrigerator_present', true)
    step.setArgument('extra_refrigerator_rated_annual_kwh', '700.0')
    step.setArgument('freezer_present', true)
    step.setArgument('freezer_location', HPXML::LocationLivingSpace)
    step.setArgument('freezer_rated_annual_kwh', '300.0')
    step.setArgument('plug_loads_well_pump_present', true)
    step.setArgument('plug_loads_well_pump_annual_kwh', '475.0')
    step.setArgument('plug_loads_vehicle_present', true)
    step.setArgument('plug_loads_vehicle_annual_kwh', '1500.0')
    step.setArgument('fuel_loads_grill_present', true)
    step.setArgument('fuel_loads_grill_fuel_type', HPXML::FuelTypePropane)
    step.setArgument('fuel_loads_grill_annual_therm', '25.0')
    step.setArgument('fuel_loads_grill_location', HPXML::LocationExterior)
    step.setArgument('fuel_loads_lighting_present', true)
    step.setArgument('fuel_loads_lighting_annual_therm', '28.0')
    step.setArgument('fuel_loads_fireplace_present', true)
    step.setArgument('fuel_loads_fireplace_fuel_type', HPXML::FuelTypeWoodCord)
    step.setArgument('fuel_loads_fireplace_annual_therm', '55.0')
    step.setArgument('fuel_loads_fireplace_location', HPXML::LocationInterior)
    step.setArgument('pool_present', true)
    step.setArgument('pool_heater_type', HPXML::HeaterTypeGas)
    step.setArgument('pool_pump_annual_kwh', '2700.0')
    step.setArgument('pool_heater_annual_therm', '500.0')
    step.setArgument('hot_tub_present', true)
    step.setArgument('hot_tub_pump_annual_kwh', '1000.0')
    step.setArgument('hot_tub_heater_annual_kwh', '1300.0')
  elsif ['base-misc-loads-large-uncommon2.osw'].include? osw_file
    step.setArgument('pool_heater_type', 'none')
    step.setArgument('hot_tub_heater_type', HPXML::HeaterTypeHeatPump)
    step.setArgument('hot_tub_heater_annual_kwh', '260.0')
    step.setArgument('fuel_loads_grill_fuel_type', HPXML::FuelTypeOil)
    step.setArgument('fuel_loads_fireplace_fuel_type', HPXML::FuelTypeWoodPellets)
  elsif ['base-misc-usage-multiplier.osw'].include? osw_file
    step.setArgument('water_fixtures_usage_multiplier', 0.9)
    step.setArgument('lighting_usage_multiplier_interior', 0.9)
    step.setArgument('lighting_usage_multiplier_exterior', 0.9)
    step.setArgument('lighting_usage_multiplier_garage', 0.9)
    step.setArgument('clothes_washer_usage_multiplier', 0.9)
    step.setArgument('clothes_dryer_usage_multiplier', 0.9)
    step.setArgument('dishwasher_usage_multiplier', 0.9)
    step.setArgument('refrigerator_usage_multiplier', 0.9)
    step.setArgument('freezer_present', true)
    step.setArgument('freezer_location', HPXML::LocationLivingSpace)
    step.setArgument('freezer_rated_annual_kwh', '300.0')
    step.setArgument('freezer_usage_multiplier', 0.9)
    step.setArgument('cooking_range_oven_usage_multiplier', 0.9)
    step.setArgument('plug_loads_television_usage_multiplier', 0.9)
    step.setArgument('plug_loads_other_usage_multiplier', 0.9)
    step.setArgument('pool_present', true)
    step.setArgument('pool_pump_annual_kwh', '2700.0')
    step.setArgument('pool_pump_usage_multiplier', 0.9)
    step.setArgument('pool_heater_type', HPXML::HeaterTypeGas)
    step.setArgument('pool_heater_annual_therm', '500.0')
    step.setArgument('pool_heater_usage_multiplier', 0.9)
    step.setArgument('hot_tub_present', true)
    step.setArgument('hot_tub_pump_annual_kwh', '1000.0')
    step.setArgument('hot_tub_pump_usage_multiplier', 0.9)
    step.setArgument('hot_tub_heater_type', HPXML::HeaterTypeElectricResistance)
    step.setArgument('hot_tub_heater_annual_kwh', '1300.0')
    step.setArgument('hot_tub_heater_usage_multiplier', 0.9)
    step.setArgument('fuel_loads_grill_present', true)
    step.setArgument('fuel_loads_grill_fuel_type', HPXML::FuelTypePropane)
    step.setArgument('fuel_loads_grill_annual_therm', '25.0')
    step.setArgument('fuel_loads_grill_location', HPXML::LocationExterior)
    step.setArgument('fuel_loads_grill_usage_multiplier', 0.9)
    step.setArgument('fuel_loads_lighting_present', true)
    step.setArgument('fuel_loads_lighting_annual_therm', '28.0')
    step.setArgument('fuel_loads_lighting_usage_multiplier', 0.9)
    step.setArgument('fuel_loads_fireplace_present', true)
    step.setArgument('fuel_loads_fireplace_fuel_type', HPXML::FuelTypeWoodCord)
    step.setArgument('fuel_loads_fireplace_annual_therm', '55.0')
    step.setArgument('fuel_loads_fireplace_location', HPXML::LocationInterior)
    step.setArgument('fuel_loads_fireplace_usage_multiplier', 0.9)
  elsif ['base-misc-neighbor-shading.osw'].include? osw_file
    step.setArgument('neighbor_back_distance', 10)
    step.setArgument('neighbor_front_distance', 15)
    step.setArgument('neighbor_front_height', '12')
  elsif ['base-pv.osw'].include? osw_file
    step.setArgument('pv_system_module_type_1', HPXML::PVModuleTypeStandard)
    step.setArgument('pv_system_module_type_2', HPXML::PVModuleTypePremium)
    step.setArgument('pv_system_array_azimuth_2', 90)
    step.setArgument('pv_system_max_power_output_2', 1500)
  elsif ['base-simcontrol-calendar-year-custom.osw'].include? osw_file
    step.setArgument('simulation_control_run_period_calendar_year', 2008)
  elsif ['base-simcontrol-daylight-saving-custom.osw'].include? osw_file
    step.setArgument('simulation_control_daylight_saving_enabled', true)
    step.setArgument('simulation_control_daylight_saving_begin_month', 3)
    step.setArgument('simulation_control_daylight_saving_begin_day_of_month', 10)
    step.setArgument('simulation_control_daylight_saving_end_month', 11)
    step.setArgument('simulation_control_daylight_saving_end_day_of_month', 6)
  elsif ['base-simcontrol-daylight-saving-disabled.osw'].include? osw_file
    step.setArgument('simulation_control_daylight_saving_enabled', false)
  elsif ['base-schedules-stochastic.osw'].include? osw_file
    step.setArgument('schedules_type', 'stochastic')
  elsif ['base-schedules-user-specified.osw'].include? osw_file
    step.setArgument('schedules_type', 'user-specified')
    step.setArgument('schedules_path', 'BuildResidentialHPXML/tests/schedules/user-specified.csv')
  elsif ['base-simcontrol-runperiod-1-month.osw'].include? osw_file
    step.setArgument('simulation_control_run_period_begin_month', 1)
    step.setArgument('simulation_control_run_period_begin_day_of_month', 1)
    step.setArgument('simulation_control_run_period_end_month', 1)
    step.setArgument('simulation_control_run_period_end_day_of_month', 31)
  elsif ['base-simcontrol-timestep-10-mins.osw'].include? osw_file
    step.setArgument('simulation_control_timestep', '10')
  end

  # Extras
  if ['extra-auto.osw'].include? osw_file
    step.setArgument('geometry_num_occupants', Constants.Auto)
    step.setArgument('ducts_supply_location', Constants.Auto)
    step.setArgument('ducts_return_location', Constants.Auto)
    step.setArgument('ducts_supply_surface_area', Constants.Auto)
    step.setArgument('ducts_return_surface_area', Constants.Auto)
    step.setArgument('water_heater_location', Constants.Auto)
    step.setArgument('water_heater_tank_volume', Constants.Auto)
    step.setArgument('dhw_distribution_standard_piping_length', Constants.Auto)
    step.setArgument('clothes_washer_location', Constants.Auto)
    step.setArgument('clothes_dryer_location', Constants.Auto)
    step.setArgument('refrigerator_location', Constants.Auto)
  elsif ['extra-pv-roofpitch.osw'].include? osw_file
    step.setArgument('pv_system_module_type_1', HPXML::PVModuleTypeStandard)
    step.setArgument('pv_system_module_type_2', HPXML::PVModuleTypeStandard)
    step.setArgument('pv_system_array_tilt_1', 'roofpitch')
    step.setArgument('pv_system_array_tilt_2', 'roofpitch+15')
  elsif ['extra-dhw-solar-latitude.osw'].include? osw_file
    step.setArgument('solar_thermal_system_type', 'hot water')
    step.setArgument('solar_thermal_collector_tilt', 'latitude-15')
  elsif ['extra-dhw-shared-water-heater.osw'].include? osw_file
    step.setArgument('water_heater_is_shared_system', true)
  elsif ['extra-second-refrigerator.osw'].include? osw_file
    step.setArgument('extra_refrigerator_present', true)
  elsif ['extra-second-heating-system-portable-heater.osw'].include? osw_file
    step.setArgument('heating_system_fuel', HPXML::FuelTypeElectricity)
    step.setArgument('heating_system_heating_capacity', '48000.0')
    step.setArgument('heating_system_fraction_heat_load_served', 0.75)
    step.setArgument('ducts_supply_leakage_value', 0.0)
    step.setArgument('ducts_return_leakage_value', 0.0)
    step.setArgument('ducts_supply_location', HPXML::LocationLivingSpace)
    step.setArgument('ducts_return_location', HPXML::LocationLivingSpace)
    step.setArgument('heating_system_type_2', HPXML::HVACTypePortableHeater)
    step.setArgument('heating_system_heating_capacity_2', '16000.0')
  elsif ['extra-second-heating-system-fireplace.osw'].include? osw_file
    step.setArgument('heating_system_type', HPXML::HVACTypeElectricResistance)
    step.setArgument('heating_system_fuel', HPXML::FuelTypeElectricity)
    step.setArgument('heating_system_heating_capacity', '48000.0')
    step.setArgument('heating_system_fraction_heat_load_served', 0.75)
    step.setArgument('heating_system_type_2', HPXML::HVACTypeFireplace)
    step.setArgument('heating_system_heating_capacity_2', '16000.0')
  elsif ['extra-pv-shared.osw'].include? osw_file
    step.setArgument('geometry_building_num_bedrooms', 9)
    step.setArgument('pv_system_module_type_1', HPXML::PVModuleTypeStandard)
    step.setArgument('pv_system_is_shared_1', true)
  elsif ['extra-enclosure-garage-partially-protruded.osw'].include? osw_file
    step.setArgument('geometry_garage_width', 12)
    step.setArgument('geometry_garage_protrusion', 0.5)
  elsif ['extra-mechvent-shared.osw'].include? osw_file
    step.setArgument('mech_vent_fan_type', HPXML::MechVentTypeSupply)
    step.setArgument('mech_vent_flow_rate', 800)
    step.setArgument('mech_vent_fan_power', 240)
    step.setArgument('mech_vent_is_shared_system', true)
    step.setArgument('shared_mech_vent_in_unit_flow_rate', 80.0)
    step.setArgument('shared_mech_vent_frac_recirculation', 0.5)
    step.setArgument('mech_vent_fan_type_2', HPXML::MechVentTypeExhaust)
    step.setArgument('mech_vent_flow_rate_2', 72)
    step.setArgument('mech_vent_fan_power_2', 26)
  elsif ['extra-mechvent-shared-preconditioning.osw'].include? osw_file
    step.setArgument('shared_mech_vent_preheating_fuel', HPXML::FuelTypeNaturalGas)
    step.setArgument('shared_mech_vent_preheating_efficiency', 0.92)
    step.setArgument('shared_mech_vent_preheating_fraction_heat_load_served', 0.7)
    step.setArgument('shared_mech_vent_precooling_fuel', HPXML::FuelTypeElectricity)
    step.setArgument('shared_mech_vent_precooling_efficiency', 4.0)
    step.setArgument('shared_mech_vent_precooling_fraction_cool_load_served', 0.8)
  elsif ['extra-vacancy-6-months.osw'].include? osw_file
    step.setArgument('schedules_vacancy_begin_month', 1)
    step.setArgument('schedules_vacancy_begin_day_of_month', 1)
    step.setArgument('schedules_vacancy_end_month', 6)
    step.setArgument('schedules_vacancy_end_day_of_month', 30)
  elsif ['extra-schedules-random-seed.osw'].include? osw_file
    step.setArgument('schedules_random_seed', 123)
<<<<<<< HEAD
  elsif ['extra-hvac-shared-boiler-chiller-baseboard.osw'].include? osw_file
    step.setArgument('cooling_system_type', "Shared #{HPXML::HVACTypeChiller}")
    step.setArgument('shared_hvac_cooling_loop_power', 600.0)
  elsif ['extra-hvac-shared-boiler-chiller-fan-coil.osw'].include? osw_file
    step.setArgument('shared_hvac_heating_fan_coil_power', 150.0)
    step.setArgument('shared_hvac_cooling_fan_coil_power', 150.0)
  elsif ['extra-hvac-shared-boiler-chiller-fan-coil-ducted.osw'].include? osw_file
    step.setArgument('shared_hvac_fan_coil_is_ducted', true)
  elsif ['extra-hvac-shared-boiler-chiller-water-loop-heat-pump.osw'].include? osw_file
    step.setArgument('shared_hvac_heating_water_loop_heat_pump_heating_efficiency', 4.4)
    step.setArgument('shared_hvac_cooling_water_loop_heat_pump_cooling_capacity', 24000.0)
    step.setArgument('shared_hvac_cooling_water_loop_heat_pump_cooling_efficiency', 12.8)
  elsif ['extra-hvac-shared-boiler-cooling-tower-water-loop-heat-pump.osw'].include? osw_file
    step.setArgument('heating_system_type', "Shared #{HPXML::HVACTypeBoiler}")
    step.setArgument('shared_hvac_heating_loop_power', 600.0)
    step.setArgument('shared_hvac_heating_water_loop_heat_pump_heating_efficiency', 4.4)
  elsif ['extra-hvac-shared-boiler-only-baseboard.osw'].include? osw_file
    step.setArgument('heating_system_type', "Shared #{HPXML::HVACTypeBoiler}")
    step.setArgument('cooling_system_type', 'none')
    step.setArgument('shared_hvac_heating_loop_power', 600.0)
  elsif ['extra-hvac-shared-boiler-only-fan-coil.osw'].include? osw_file
    step.setArgument('shared_hvac_heating_fan_coil_power', 150.0)
  elsif ['extra-hvac-shared-boiler-only-fan-coil-ducted.osw'].include? osw_file
    step.setArgument('shared_hvac_fan_coil_is_ducted', true)
  elsif ['extra-hvac-shared-boiler-only-water-loop-heat-pump.osw'].include? osw_file
    step.setArgument('shared_hvac_heating_water_loop_heat_pump_heating_efficiency', 4.4)
  elsif ['extra-hvac-shared-chiller-only-baseboard.osw'].include? osw_file
    step.setArgument('heating_system_type', 'none')
    step.setArgument('cooling_system_type', "Shared #{HPXML::HVACTypeChiller}")
    step.setArgument('shared_hvac_cooling_loop_power', 600.0)
  elsif ['extra-hvac-shared-chiller-only-fan-coil.osw'].include? osw_file
    step.setArgument('shared_hvac_cooling_fan_coil_power', 150.0)
  elsif ['extra-hvac-shared-chiller-only-fan-coil-ducted.osw'].include? osw_file
    step.setArgument('shared_hvac_fan_coil_is_ducted', true)
  elsif ['extra-hvac-shared-chiller-only-water-loop-heat-pump.osw'].include? osw_file
    step.setArgument('shared_hvac_cooling_water_loop_heat_pump_cooling_capacity', 24000.0)
    step.setArgument('shared_hvac_cooling_water_loop_heat_pump_cooling_efficiency', 12.8)
  elsif ['extra-hvac-shared-cooling-tower-only-water-loop-heat-pump.osw'].include? osw_file
    step.setArgument('heating_system_type', 'none')
    step.setArgument('cooling_system_type', "Shared #{HPXML::HVACTypeCoolingTower}")
    step.setArgument('shared_hvac_cooling_loop_power', 600.0)
    step.setArgument('shared_hvac_cooling_water_loop_heat_pump_cooling_capacity', 24000.0)
    step.setArgument('shared_hvac_cooling_water_loop_heat_pump_cooling_efficiency', 12.8)
  elsif ['extra-hvac-shared-ground-loop-ground-to-air-heat-pump.osw'].include? osw_file
    step.setArgument('heating_system_type', 'none')
    step.setArgument('cooling_system_type', 'none')
    step.setArgument('heat_pump_type', "Shared #{HPXML::HVACTypeHeatPumpGroundToAir}")
    step.setArgument('heat_pump_backup_fuel', HPXML::FuelTypeElectricity)
    step.setArgument('heat_pump_pump_power_watts_per_ton', 30.0)
    step.setArgument('heat_pump_fan_power_watts_per_cfm', 0.45)
    step.setArgument('shared_hvac_heat_pump_shared_loop_power', 600.0)
=======
  elsif ['extra-hvac-programmable-thermostat.osw'].include? osw_file
    step.setArgument('setpoint_heating_weekday_offset_magnitude', 4)
    step.setArgument('setpoint_heating_weekend_offset_magnitude', 4)
    step.setArgument('setpoint_heating_weekday_schedule', '-1, -1, -1, -1, -1, -1, 0, 0, -1, -1, 0, 0, 0, 0, 0, 0, 0, 0, 0, 0, 0, 0, -1, -1')
    step.setArgument('setpoint_heating_weekend_schedule', '-1, -1, -1, -1, -1, -1, 0, 0, -1, -1, 0, 0, 0, 0, 0, 0, 0, 0, 0, 0, 0, 0, -1, -1')
    step.setArgument('setpoint_cooling_weekday_offset_magnitude', 4)
    step.setArgument('setpoint_cooling_weekend_offset_magnitude', 4)
    step.setArgument('setpoint_cooling_weekday_schedule', '0, 0, 0, 0, 1, 1, 0, 0, 0, 1, 1, 1, 1, 1, 1, 0, 0, 0, 0, 0, 0, 0, 0, 0')
    step.setArgument('setpoint_cooling_weekend_schedule', '0, 0, 0, 0, 1, 1, 0, 0, 0, 1, 1, 1, 1, 1, 1, 0, 0, 0, 0, 0, 0, 0, 0, 0')
  elsif ['extra-plug-loads-additional-multipliers.osw'].include? osw_file
    step.setArgument('plug_loads_television_usage_multiplier_2', 1.5)
    step.setArgument('plug_loads_other_usage_multiplier_2', 1.5)
    step.setArgument('plug_loads_well_pump_present', true)
    step.setArgument('plug_loads_well_pump_usage_multiplier_2', 1.5)
    step.setArgument('plug_loads_vehicle_present', true)
    step.setArgument('plug_loads_vehicle_usage_multiplier_2', 1.5)
>>>>>>> db650900
  end

  # Warnings/Errors
  if ['invalid_files/non-electric-heat-pump-water-heater.osw'].include? osw_file
    step.setArgument('water_heater_type', HPXML::WaterHeaterTypeHeatPump)
    step.setArgument('water_heater_fuel_type', HPXML::FuelTypeNaturalGas)
  elsif ['invalid_files/heating-system-and-heat-pump.osw'].include? osw_file
    step.setArgument('cooling_system_type', 'none')
    step.setArgument('heat_pump_type', HPXML::HVACTypeHeatPumpAirToAir)
  elsif ['invalid_files/cooling-system-and-heat-pump.osw'].include? osw_file
    step.setArgument('heating_system_type', 'none')
    step.setArgument('heat_pump_type', HPXML::HVACTypeHeatPumpAirToAir)
  elsif ['invalid_files/non-integer-geometry-num-bathrooms.osw'].include? osw_file
    step.setArgument('geometry_num_bathrooms', '1.5')
  elsif ['invalid_files/non-integer-ceiling-fan-quantity.osw'].include? osw_file
    step.setArgument('ceiling_fan_quantity', '0.5')
  elsif ['invalid_files/single-family-detached-slab-non-zero-foundation-height.osw'].include? osw_file
    step.setArgument('geometry_foundation_type', HPXML::FoundationTypeSlab)
    step.setArgument('geometry_foundation_height_above_grade', 0.0)
  elsif ['invalid_files/single-family-detached-finished-basement-zero-foundation-height.osw'].include? osw_file
    step.setArgument('geometry_foundation_height', 0.0)
  elsif ['invalid_files/single-family-attached-ambient.osw'].include? osw_file
    step.setArgument('geometry_foundation_type', HPXML::FoundationTypeAmbient)
  elsif ['invalid_files/multifamily-bottom-slab-non-zero-foundation-height.osw'].include? osw_file
    step.setArgument('geometry_foundation_type', HPXML::FoundationTypeSlab)
    step.setArgument('geometry_foundation_height_above_grade', 0.0)
  elsif ['invalid_files/multifamily-bottom-crawlspace-zero-foundation-height.osw'].include? osw_file
    step.setArgument('geometry_foundation_type', HPXML::FoundationTypeCrawlspaceUnvented)
    step.setArgument('geometry_foundation_height', 0.0)
  elsif ['invalid_files/slab-non-zero-foundation-height-above-grade.osw'].include? osw_file
    step.setArgument('geometry_foundation_type', HPXML::FoundationTypeSlab)
    step.setArgument('geometry_foundation_height', 0.0)
  elsif ['invalid_files/ducts-location-and-areas-not-same-type.osw'].include? osw_file
    step.setArgument('ducts_supply_location', Constants.Auto)
  elsif ['invalid_files/second-heating-system-serves-majority-heat.osw'].include? osw_file
    step.setArgument('heating_system_fraction_heat_load_served', 0.4)
    step.setArgument('heating_system_type_2', HPXML::HVACTypeFireplace)
    step.setArgument('heating_system_fraction_heat_load_served_2', 0.6)
  elsif ['invalid_files/single-family-attached-no-building-orientation.osw'].include? osw_file
    step.removeArgument('geometry_building_num_units')
    step.removeArgument('geometry_horizontal_location')
  elsif ['invalid_files/multifamily-no-building-orientation.osw'].include? osw_file
    step.removeArgument('geometry_building_num_units')
    step.removeArgument('geometry_level')
    step.removeArgument('geometry_horizontal_location')
  elsif ['invalid_files/vented-crawlspace-with-wall-and-ceiling-insulation.osw'].include? osw_file
    step.setArgument('geometry_foundation_type', HPXML::FoundationTypeCrawlspaceVented)
    step.setArgument('geometry_foundation_height', 3.0)
    step.setArgument('floor_assembly_r', 10)
  elsif ['invalid_files/unvented-crawlspace-with-ceiling-insulation.osw'].include? osw_file
    step.setArgument('geometry_foundation_type', HPXML::FoundationTypeCrawlspaceUnvented)
    step.setArgument('geometry_foundation_height', 3.0)
    step.setArgument('floor_assembly_r', 10)
  elsif ['invalid_files/unconditioned-basement-with-wall-and-ceiling-insulation.osw'].include? osw_file
    step.setArgument('geometry_foundation_type', HPXML::FoundationTypeBasementUnconditioned)
    step.setArgument('floor_assembly_r', 10)
  elsif ['invalid_files/vented-attic-with-floor-and-roof-insulation.osw'].include? osw_file
    step.setArgument('geometry_attic_type', HPXML::AtticTypeVented)
    step.setArgument('roof_assembly_r', 10)
  elsif ['invalid_files/unvented-attic-with-floor-and-roof-insulation.osw'].include? osw_file
    step.setArgument('geometry_attic_type', HPXML::AtticTypeUnvented)
    step.setArgument('roof_assembly_r', 10)
  elsif ['invalid_files/conditioned-basement-with-ceiling-insulation.osw'].include? osw_file
    step.setArgument('geometry_foundation_type', HPXML::FoundationTypeBasementConditioned)
    step.setArgument('floor_assembly_r', 10)
  elsif ['invalid_files/conditioned-attic-with-floor-insulation.osw'].include? osw_file
    step.setArgument('geometry_attic_type', HPXML::AtticTypeConditioned)
  elsif ['invalid_files/dhw-indirect-without-boiler.osw'].include? osw_file
    step.setArgument('water_heater_type', HPXML::WaterHeaterTypeCombiStorage)
  elsif ['invalid_files/multipliers-without-plug-loads.osw'].include? osw_file
    step.setArgument('plug_loads_television_annual_kwh', 0.0)
    step.setArgument('plug_loads_television_usage_multiplier', 1.5)
    step.setArgument('plug_loads_television_usage_multiplier_2', 1.5)
    step.setArgument('plug_loads_other_annual_kwh', 0.0)
    step.setArgument('plug_loads_other_usage_multiplier', 1.5)
    step.setArgument('plug_loads_other_usage_multiplier_2', 1.5)
    step.setArgument('plug_loads_well_pump_usage_multiplier', 1.5)
    step.setArgument('plug_loads_well_pump_usage_multiplier_2', 1.5)
    step.setArgument('plug_loads_vehicle_usage_multiplier', 1.5)
    step.setArgument('plug_loads_vehicle_usage_multiplier_2', 1.5)
  end
  return step
end

def create_hpxmls
  require 'oga'
  require_relative 'HPXMLtoOpenStudio/resources/constants'
  require_relative 'HPXMLtoOpenStudio/resources/hotwater_appliances'
  require_relative 'HPXMLtoOpenStudio/resources/hpxml'
  require_relative 'HPXMLtoOpenStudio/resources/misc_loads'
  require_relative 'HPXMLtoOpenStudio/resources/waterheater'
  require_relative 'HPXMLtoOpenStudio/resources/xmlhelper'

  this_dir = File.dirname(__FILE__)
  sample_files_dir = File.join(this_dir, 'workflow/sample_files')
  hpxml_docs = {}

  # Hash of HPXML -> Parent HPXML
  hpxmls_files = {
    'base.xml' => nil,

    'ASHRAE_Standard_140/L100AC.xml' => nil,
    'ASHRAE_Standard_140/L100AL.xml' => nil,
    'ASHRAE_Standard_140/L110AC.xml' => 'ASHRAE_Standard_140/L100AC.xml',
    'ASHRAE_Standard_140/L110AL.xml' => 'ASHRAE_Standard_140/L100AL.xml',
    'ASHRAE_Standard_140/L120AC.xml' => 'ASHRAE_Standard_140/L100AC.xml',
    'ASHRAE_Standard_140/L120AL.xml' => 'ASHRAE_Standard_140/L100AL.xml',
    'ASHRAE_Standard_140/L130AC.xml' => 'ASHRAE_Standard_140/L100AC.xml',
    'ASHRAE_Standard_140/L130AL.xml' => 'ASHRAE_Standard_140/L100AL.xml',
    'ASHRAE_Standard_140/L140AC.xml' => 'ASHRAE_Standard_140/L100AC.xml',
    'ASHRAE_Standard_140/L140AL.xml' => 'ASHRAE_Standard_140/L100AL.xml',
    'ASHRAE_Standard_140/L150AC.xml' => 'ASHRAE_Standard_140/L100AC.xml',
    'ASHRAE_Standard_140/L150AL.xml' => 'ASHRAE_Standard_140/L100AL.xml',
    'ASHRAE_Standard_140/L160AC.xml' => 'ASHRAE_Standard_140/L100AC.xml',
    'ASHRAE_Standard_140/L160AL.xml' => 'ASHRAE_Standard_140/L100AL.xml',
    'ASHRAE_Standard_140/L170AC.xml' => 'ASHRAE_Standard_140/L100AC.xml',
    'ASHRAE_Standard_140/L170AL.xml' => 'ASHRAE_Standard_140/L100AL.xml',
    'ASHRAE_Standard_140/L200AC.xml' => 'ASHRAE_Standard_140/L100AC.xml',
    'ASHRAE_Standard_140/L200AL.xml' => 'ASHRAE_Standard_140/L100AL.xml',
    'ASHRAE_Standard_140/L302XC.xml' => 'ASHRAE_Standard_140/L100AC.xml',
    'ASHRAE_Standard_140/L322XC.xml' => 'ASHRAE_Standard_140/L100AC.xml',
    'ASHRAE_Standard_140/L155AC.xml' => 'ASHRAE_Standard_140/L150AC.xml',
    'ASHRAE_Standard_140/L155AL.xml' => 'ASHRAE_Standard_140/L150AL.xml',
    'ASHRAE_Standard_140/L202AC.xml' => 'ASHRAE_Standard_140/L200AC.xml',
    'ASHRAE_Standard_140/L202AL.xml' => 'ASHRAE_Standard_140/L200AL.xml',
    'ASHRAE_Standard_140/L304XC.xml' => 'ASHRAE_Standard_140/L302XC.xml',
    'ASHRAE_Standard_140/L324XC.xml' => 'ASHRAE_Standard_140/L322XC.xml',

    'invalid_files/cfis-with-hydronic-distribution.xml' => 'base-hvac-boiler-gas-only.xml',
    'invalid_files/clothes-washer-location.xml' => 'base.xml',
    'invalid_files/clothes-dryer-location.xml' => 'base.xml',
    'invalid_files/cooking-range-location.xml' => 'base.xml',
    'invalid_files/appliances-location-unconditioned-space.xml' => 'base.xml',
    'invalid_files/dhw-frac-load-served.xml' => 'base-dhw-multiple.xml',
    'invalid_files/dishwasher-location.xml' => 'base.xml',
    'invalid_files/duct-location.xml' => 'base.xml',
    'invalid_files/duct-location-unconditioned-space.xml' => 'base.xml',
    'invalid_files/duplicate-id.xml' => 'base.xml',
    'invalid_files/enclosure-attic-missing-roof.xml' => 'base.xml',
    'invalid_files/enclosure-basement-missing-exterior-foundation-wall.xml' => 'base-foundation-unconditioned-basement.xml',
    'invalid_files/enclosure-basement-missing-slab.xml' => 'base-foundation-unconditioned-basement.xml',
    'invalid_files/enclosure-floor-area-exceeds-cfa.xml' => 'base.xml',
    'invalid_files/enclosure-garage-missing-exterior-wall.xml' => 'base-enclosure-garage.xml',
    'invalid_files/enclosure-garage-missing-roof-ceiling.xml' => 'base-enclosure-garage.xml',
    'invalid_files/enclosure-garage-missing-slab.xml' => 'base-enclosure-garage.xml',
    'invalid_files/enclosure-living-missing-ceiling-roof.xml' => 'base.xml',
    'invalid_files/enclosure-living-missing-exterior-wall.xml' => 'base.xml',
    'invalid_files/enclosure-living-missing-floor-slab.xml' => 'base.xml',
    'invalid_files/heat-pump-mixed-fixed-and-autosize-capacities.xml' => 'base-hvac-air-to-air-heat-pump-1-speed.xml',
    'invalid_files/heat-pump-mixed-fixed-and-autosize-capacities2.xml' => 'base-hvac-air-to-air-heat-pump-1-speed.xml',
    'invalid_files/hvac-invalid-distribution-system-type.xml' => 'base.xml',
    'invalid_files/hvac-distribution-multiple-attached-cooling.xml' => 'base-hvac-multiple.xml',
    'invalid_files/hvac-distribution-multiple-attached-heating.xml' => 'base-hvac-multiple.xml',
    'invalid_files/hvac-distribution-return-duct-leakage-missing.xml' => 'base-hvac-evap-cooler-only-ducted.xml',
    'invalid_files/hvac-dse-multiple-attached-cooling.xml' => 'base-hvac-dse.xml',
    'invalid_files/hvac-dse-multiple-attached-heating.xml' => 'base-hvac-dse.xml',
    'invalid_files/hvac-frac-load-served.xml' => 'base-hvac-multiple.xml',
    'invalid_files/hvac-inconsistent-fan-powers.xml' => 'base.xml',
    'invalid_files/invalid-calendar-year.xml' => 'base.xml',
    'invalid_files/invalid-datatype-boolean.xml' => 'base.xml',
    'invalid_files/invalid-datatype-boolean2.xml' => 'base.xml',
    'invalid_files/invalid-datatype-float.xml' => 'base.xml',
    'invalid_files/invalid-datatype-float2.xml' => 'base.xml',
    'invalid_files/invalid-datatype-integer.xml' => 'base.xml',
    'invalid_files/invalid-datatype-integer2.xml' => 'base.xml',
    'invalid_files/invalid-daylight-saving.xml' => 'base-simcontrol-daylight-saving-custom.xml',
    'invalid_files/invalid-epw-filepath.xml' => 'base.xml',
    'invalid_files/invalid-facility-type.xml' => 'base-dhw-shared-laundry-room.xml',
    'invalid_files/invalid-input-parameters.xml' => 'base.xml',
    'invalid_files/invalid-neighbor-shading-azimuth.xml' => 'base-misc-neighbor-shading.xml',
    'invalid_files/invalid-relatedhvac-dhw-indirect.xml' => 'base-dhw-indirect.xml',
    'invalid_files/invalid-relatedhvac-desuperheater.xml' => 'base-hvac-central-ac-only-1-speed.xml',
    'invalid_files/invalid-runperiod.xml' => 'base.xml',
    'invalid_files/invalid-schema-version.xml' => 'base.xml',
    'invalid_files/invalid-timestep.xml' => 'base.xml',
    'invalid_files/invalid-window-height.xml' => 'base-enclosure-overhangs.xml',
    'invalid_files/lighting-fractions.xml' => 'base.xml',
    'invalid_files/missing-elements.xml' => 'base.xml',
    'invalid_files/multifamily-reference-appliance.xml' => 'base.xml',
    'invalid_files/multifamily-reference-duct.xml' => 'base.xml',
    'invalid_files/multifamily-reference-surface.xml' => 'base.xml',
    'invalid_files/multifamily-reference-water-heater.xml' => 'base.xml',
    'invalid_files/net-area-negative-roof.xml' => 'base-enclosure-skylights.xml',
    'invalid_files/net-area-negative-wall.xml' => 'base.xml',
    'invalid_files/num-bedrooms-exceeds-limit.xml' => 'base.xml',
    'invalid_files/orphaned-hvac-distribution.xml' => 'base-hvac-furnace-gas-room-ac.xml',
    'invalid_files/refrigerator-location.xml' => 'base.xml',
    'invalid_files/repeated-relatedhvac-dhw-indirect.xml' => 'base-dhw-indirect.xml',
    'invalid_files/repeated-relatedhvac-desuperheater.xml' => 'base-hvac-central-ac-only-1-speed.xml',
    'invalid_files/slab-zero-exposed-perimeter.xml' => 'base.xml',
    'invalid_files/solar-thermal-system-with-combi-tankless.xml' => 'base-dhw-combi-tankless.xml',
    'invalid_files/solar-thermal-system-with-desuperheater.xml' => 'base-dhw-desuperheater.xml',
    'invalid_files/solar-thermal-system-with-dhw-indirect.xml' => 'base-dhw-combi-tankless.xml',
    'invalid_files/unattached-cfis.xml' => 'base.xml',
    'invalid_files/unattached-door.xml' => 'base.xml',
    'invalid_files/unattached-hvac-distribution.xml' => 'base.xml',
    'invalid_files/unattached-skylight.xml' => 'base-enclosure-skylights.xml',
    'invalid_files/unattached-solar-thermal-system.xml' => 'base-dhw-solar-indirect-flat-plate.xml',
    'invalid_files/unattached-shared-clothes-washer-water-heater.xml' => 'base-dhw-shared-laundry-room.xml',
    'invalid_files/unattached-shared-dishwasher-water-heater.xml' => 'base-dhw-shared-laundry-room.xml',
    'invalid_files/unattached-window.xml' => 'base.xml',
    'invalid_files/water-heater-location.xml' => 'base.xml',
    'invalid_files/water-heater-location-other.xml' => 'base.xml',
    'invalid_files/missing-duct-location.xml' => 'base-hvac-multiple.xml',
    'invalid_files/invalid-distribution-cfa-served.xml' => 'base.xml',
    'invalid_files/refrigerators-multiple-primary.xml' => 'base.xml',
    'invalid_files/refrigerators-no-primary.xml' => 'base.xml',
    'base-appliances-coal.xml' => 'base.xml',
    'base-appliances-dehumidifier.xml' => 'base-location-dallas-tx.xml',
    'base-appliances-dehumidifier-ief.xml' => 'base-appliances-dehumidifier.xml',
    'base-appliances-dehumidifier-50percent.xml' => 'base-appliances-dehumidifier.xml',
    'base-appliances-gas.xml' => 'base.xml',
    'base-appliances-modified.xml' => 'base.xml',
    'base-appliances-none.xml' => 'base.xml',
    'base-appliances-oil.xml' => 'base.xml',
    'base-appliances-propane.xml' => 'base.xml',
    'base-appliances-wood.xml' => 'base.xml',
    'base-atticroof-cathedral.xml' => 'base.xml',
    'base-atticroof-conditioned.xml' => 'base.xml',
    'base-atticroof-flat.xml' => 'base.xml',
    'base-atticroof-radiant-barrier.xml' => 'base-location-dallas-tx.xml',
    'base-atticroof-vented.xml' => 'base.xml',
    'base-atticroof-unvented-insulated-roof.xml' => 'base.xml',
    'base-dhw-combi-tankless.xml' => 'base-dhw-indirect.xml',
    'base-dhw-combi-tankless-outside.xml' => 'base-dhw-combi-tankless.xml',
    'base-dhw-desuperheater.xml' => 'base-hvac-central-ac-only-1-speed.xml',
    'base-dhw-desuperheater-hpwh.xml' => 'base-dhw-tank-heat-pump.xml',
    'base-dhw-desuperheater-tankless.xml' => 'base-hvac-central-ac-only-1-speed.xml',
    'base-dhw-desuperheater-2-speed.xml' => 'base-hvac-central-ac-only-2-speed.xml',
    'base-dhw-desuperheater-var-speed.xml' => 'base-hvac-central-ac-only-var-speed.xml',
    'base-dhw-desuperheater-gshp.xml' => 'base-hvac-ground-to-air-heat-pump.xml',
    'base-dhw-dwhr.xml' => 'base.xml',
    'base-dhw-indirect.xml' => 'base-hvac-boiler-gas-only.xml',
    'base-dhw-indirect-dse.xml' => 'base-dhw-indirect.xml',
    'base-dhw-indirect-outside.xml' => 'base-dhw-indirect.xml',
    'base-dhw-indirect-standbyloss.xml' => 'base-dhw-indirect.xml',
    'base-dhw-indirect-with-solar-fraction.xml' => 'base-dhw-indirect.xml',
    'base-dhw-low-flow-fixtures.xml' => 'base.xml',
    'base-dhw-multiple.xml' => 'base-hvac-boiler-gas-only.xml',
    'base-dhw-none.xml' => 'base.xml',
    'base-dhw-recirc-demand.xml' => 'base.xml',
    'base-dhw-recirc-manual.xml' => 'base.xml',
    'base-dhw-recirc-nocontrol.xml' => 'base.xml',
    'base-dhw-recirc-temperature.xml' => 'base.xml',
    'base-dhw-recirc-timer.xml' => 'base.xml',
    'base-dhw-shared-water-heater.xml' => 'base-enclosure-attached-multifamily.xml',
    'base-dhw-shared-water-heater-recirc.xml' => 'base-dhw-shared-water-heater.xml',
    'base-dhw-shared-laundry-room.xml' => 'base-enclosure-attached-multifamily.xml',
    'base-dhw-solar-direct-evacuated-tube.xml' => 'base.xml',
    'base-dhw-solar-direct-flat-plate.xml' => 'base.xml',
    'base-dhw-solar-direct-ics.xml' => 'base.xml',
    'base-dhw-solar-fraction.xml' => 'base.xml',
    'base-dhw-solar-indirect-flat-plate.xml' => 'base.xml',
    'base-dhw-solar-thermosyphon-flat-plate.xml' => 'base.xml',
    'base-dhw-tank-coal.xml' => 'base.xml',
    'base-dhw-tank-elec-low-fhr-uef.xml' => 'base.xml',
    'base-dhw-tank-gas.xml' => 'base.xml',
    'base-dhw-tank-gas-high-fhr-uef.xml' => 'base.xml',
    'base-dhw-tank-gas-med-fhr-uef.xml' => 'base.xml',
    'base-dhw-tank-gas-outside.xml' => 'base-dhw-tank-gas.xml',
    'base-dhw-tank-heat-pump.xml' => 'base.xml',
    'base-dhw-tank-heat-pump-outside.xml' => 'base-dhw-tank-heat-pump.xml',
    'base-dhw-tank-heat-pump-uef-low-fhr.xml' => 'base.xml',
    'base-dhw-tank-heat-pump-uef-medium-fhr.xml' => 'base.xml',
    'base-dhw-tank-heat-pump-uef-high-fhr.xml' => 'base.xml',
    'base-dhw-tank-heat-pump-with-solar.xml' => 'base-dhw-tank-heat-pump.xml',
    'base-dhw-tank-heat-pump-with-solar-fraction.xml' => 'base-dhw-tank-heat-pump.xml',
    'base-dhw-tank-oil.xml' => 'base.xml',
    'base-dhw-tank-wood.xml' => 'base.xml',
    'base-dhw-tankless-electric.xml' => 'base.xml',
    'base-dhw-tankless-electric-uef.xml' => 'base.xml',
    'base-dhw-tankless-electric-outside.xml' => 'base-dhw-tankless-electric.xml',
    'base-dhw-tankless-gas.xml' => 'base.xml',
    'base-dhw-tankless-gas-uef.xml' => 'base.xml',
    'base-dhw-tankless-gas-with-solar.xml' => 'base-dhw-tankless-gas.xml',
    'base-dhw-tankless-gas-with-solar-fraction.xml' => 'base-dhw-tankless-gas.xml',
    'base-dhw-tankless-propane.xml' => 'base.xml',
    'base-dhw-jacket-electric.xml' => 'base.xml',
    'base-dhw-jacket-gas.xml' => 'base-dhw-tank-gas.xml',
    'base-dhw-jacket-indirect.xml' => 'base-dhw-indirect.xml',
    'base-dhw-jacket-hpwh.xml' => 'base-dhw-tank-heat-pump.xml',
    'base-enclosure-2stories.xml' => 'base.xml',
    'base-enclosure-2stories-garage.xml' => 'base-enclosure-2stories.xml',
    'base-enclosure-other-housing-unit.xml' => 'base-foundation-ambient.xml',
    'base-enclosure-other-heated-space.xml' => 'base-foundation-ambient.xml',
    'base-enclosure-other-non-freezing-space.xml' => 'base-foundation-ambient.xml',
    'base-enclosure-other-multifamily-buffer-space.xml' => 'base-foundation-ambient.xml',
    'base-enclosure-beds-1.xml' => 'base.xml',
    'base-enclosure-beds-2.xml' => 'base.xml',
    'base-enclosure-beds-4.xml' => 'base.xml',
    'base-enclosure-beds-5.xml' => 'base.xml',
    'base-enclosure-common-surfaces.xml' => 'base-enclosure-attached-multifamily.xml',
    'base-enclosure-garage.xml' => 'base.xml',
    'base-enclosure-infil-ach-house-pressure.xml' => 'base.xml',
    'base-enclosure-infil-cfm-house-pressure.xml' => 'base-enclosure-infil-cfm50.xml',
    'base-enclosure-infil-cfm50.xml' => 'base.xml',
    'base-enclosure-infil-flue.xml' => 'base.xml',
    'base-enclosure-infil-natural-ach.xml' => 'base.xml',
    'base-enclosure-overhangs.xml' => 'base.xml',
    'base-enclosure-rooftypes.xml' => 'base.xml',
    'base-enclosure-skylights.xml' => 'base.xml',
    'base-enclosure-split-surfaces.xml' => 'base-enclosure-skylights.xml',
    'base-enclosure-walltypes.xml' => 'base.xml',
    'base-enclosure-windows-interior-shading.xml' => 'base.xml',
    'base-enclosure-windows-none.xml' => 'base.xml',
    'base-enclosure-attached-multifamily.xml' => 'base.xml',
    'base-foundation-multiple.xml' => 'base-foundation-unconditioned-basement.xml',
    'base-foundation-ambient.xml' => 'base.xml',
    'base-foundation-conditioned-basement-slab-insulation.xml' => 'base.xml',
    'base-foundation-conditioned-basement-wall-interior-insulation.xml' => 'base.xml',
    'base-foundation-slab.xml' => 'base.xml',
    'base-foundation-unconditioned-basement.xml' => 'base.xml',
    'base-foundation-unconditioned-basement-assembly-r.xml' => 'base-foundation-unconditioned-basement.xml',
    'base-foundation-unconditioned-basement-above-grade.xml' => 'base-foundation-unconditioned-basement.xml',
    'base-foundation-unconditioned-basement-wall-insulation.xml' => 'base-foundation-unconditioned-basement.xml',
    'base-foundation-unvented-crawlspace.xml' => 'base.xml',
    'base-foundation-vented-crawlspace.xml' => 'base.xml',
    'base-foundation-walkout-basement.xml' => 'base.xml',
    'base-foundation-complex.xml' => 'base.xml',
    'base-hvac-air-to-air-heat-pump-1-speed.xml' => 'base.xml',
    'base-hvac-air-to-air-heat-pump-2-speed.xml' => 'base.xml',
    'base-hvac-air-to-air-heat-pump-var-speed.xml' => 'base.xml',
    'base-hvac-boiler-coal-only.xml' => 'base.xml',
    'base-hvac-boiler-elec-only.xml' => 'base.xml',
    'base-hvac-boiler-gas-central-ac-1-speed.xml' => 'base.xml',
    'base-hvac-boiler-gas-only.xml' => 'base.xml',
    'base-hvac-boiler-oil-only.xml' => 'base.xml',
    'base-hvac-boiler-propane-only.xml' => 'base.xml',
    'base-hvac-boiler-wood-only.xml' => 'base.xml',
    'base-hvac-central-ac-only-1-speed.xml' => 'base.xml',
    'base-hvac-central-ac-only-2-speed.xml' => 'base.xml',
    'base-hvac-central-ac-only-var-speed.xml' => 'base.xml',
    'base-hvac-central-ac-plus-air-to-air-heat-pump-heating.xml' => 'base-hvac-central-ac-only-1-speed.xml',
    'base-hvac-dse.xml' => 'base.xml',
    'base-hvac-dual-fuel-air-to-air-heat-pump-1-speed.xml' => 'base-hvac-air-to-air-heat-pump-1-speed.xml',
    'base-hvac-dual-fuel-air-to-air-heat-pump-1-speed-electric.xml' => 'base-hvac-dual-fuel-air-to-air-heat-pump-1-speed.xml',
    'base-hvac-dual-fuel-air-to-air-heat-pump-2-speed.xml' => 'base-hvac-air-to-air-heat-pump-2-speed.xml',
    'base-hvac-dual-fuel-air-to-air-heat-pump-var-speed.xml' => 'base-hvac-air-to-air-heat-pump-var-speed.xml',
    'base-hvac-dual-fuel-mini-split-heat-pump-ducted.xml' => 'base-hvac-mini-split-heat-pump-ducted.xml',
    'base-hvac-ducts-leakage-percent.xml' => 'base.xml',
    'base-hvac-elec-resistance-only.xml' => 'base.xml',
    'base-hvac-evap-cooler-furnace-gas.xml' => 'base.xml',
    'base-hvac-evap-cooler-only.xml' => 'base.xml',
    'base-hvac-evap-cooler-only-ducted.xml' => 'base.xml',
    'base-hvac-fireplace-wood-only.xml' => 'base.xml',
    'base-hvac-fixed-heater-gas-only.xml' => 'base.xml',
    'base-hvac-floor-furnace-propane-only.xml' => 'base.xml',
    'base-hvac-furnace-coal-only.xml' => 'base.xml',
    'base-hvac-furnace-elec-central-ac-1-speed.xml' => 'base.xml',
    'base-hvac-furnace-elec-only.xml' => 'base.xml',
    'base-hvac-furnace-gas-central-ac-2-speed.xml' => 'base.xml',
    'base-hvac-furnace-gas-central-ac-var-speed.xml' => 'base.xml',
    'base-hvac-furnace-gas-only.xml' => 'base.xml',
    'base-hvac-furnace-gas-room-ac.xml' => 'base.xml',
    'base-hvac-furnace-oil-only.xml' => 'base.xml',
    'base-hvac-furnace-propane-only.xml' => 'base.xml',
    'base-hvac-furnace-wood-only.xml' => 'base.xml',
    'base-hvac-furnace-x3-dse.xml' => 'base.xml',
    'base-hvac-ground-to-air-heat-pump.xml' => 'base.xml',
    'base-hvac-ideal-air.xml' => 'base.xml',
    'base-hvac-mini-split-air-conditioner-only-ducted.xml' => 'base.xml',
    'base-hvac-mini-split-air-conditioner-only-ductless.xml' => 'base-hvac-mini-split-air-conditioner-only-ducted.xml',
    'base-hvac-mini-split-heat-pump-ducted.xml' => 'base.xml',
    'base-hvac-mini-split-heat-pump-ducted-heating-only.xml' => 'base-hvac-mini-split-heat-pump-ducted.xml',
    'base-hvac-mini-split-heat-pump-ducted-cooling-only.xml' => 'base-hvac-mini-split-heat-pump-ducted.xml',
    'base-hvac-mini-split-heat-pump-ductless.xml' => 'base-hvac-mini-split-heat-pump-ducted.xml',
    'base-hvac-multiple.xml' => 'base.xml',
    'base-hvac-multiple2.xml' => 'base.xml',
    'base-hvac-none.xml' => 'base.xml',
    'base-hvac-portable-heater-gas-only.xml' => 'base.xml',
    'base-hvac-programmable-thermostat.xml' => 'base.xml',
    'base-hvac-programmable-thermostat-detailed.xml' => 'base.xml',
    'base-hvac-room-ac-only.xml' => 'base.xml',
    'base-hvac-room-ac-only-33percent.xml' => 'base-hvac-room-ac-only.xml',
    'base-hvac-setpoints.xml' => 'base.xml',
    'base-hvac-shared-boiler-chiller-baseboard.xml' => 'base-enclosure-attached-multifamily.xml',
    'base-hvac-shared-boiler-chiller-fan-coil.xml' => 'base-hvac-shared-boiler-chiller-baseboard.xml',
    'base-hvac-shared-boiler-chiller-fan-coil-ducted.xml' => 'base-hvac-shared-boiler-chiller-fan-coil.xml',
    'base-hvac-shared-boiler-chiller-water-loop-heat-pump.xml' => 'base-hvac-shared-boiler-chiller-baseboard.xml',
    'base-hvac-shared-boiler-cooling-tower-water-loop-heat-pump.xml' => 'base-hvac-shared-boiler-chiller-water-loop-heat-pump.xml',
    'base-hvac-shared-boiler-only-baseboard.xml' => 'base-enclosure-attached-multifamily.xml',
    'base-hvac-shared-boiler-only-fan-coil.xml' => 'base-hvac-shared-boiler-only-baseboard.xml',
    'base-hvac-shared-boiler-only-fan-coil-ducted.xml' => 'base-hvac-shared-boiler-only-fan-coil.xml',
    'base-hvac-shared-boiler-only-fan-coil-eae.xml' => 'base-hvac-shared-boiler-only-fan-coil.xml',
    'base-hvac-shared-boiler-only-water-loop-heat-pump.xml' => 'base-hvac-shared-boiler-only-baseboard.xml',
    'base-hvac-shared-chiller-only-baseboard.xml' => 'base-enclosure-attached-multifamily.xml',
    'base-hvac-shared-chiller-only-fan-coil.xml' => 'base-hvac-shared-chiller-only-baseboard.xml',
    'base-hvac-shared-chiller-only-fan-coil-ducted.xml' => 'base-hvac-shared-chiller-only-fan-coil.xml',
    'base-hvac-shared-chiller-only-water-loop-heat-pump.xml' => 'base-hvac-shared-chiller-only-baseboard.xml',
    'base-hvac-shared-cooling-tower-only-water-loop-heat-pump.xml' => 'base-hvac-shared-chiller-only-water-loop-heat-pump.xml',
    'base-hvac-shared-ground-loop-ground-to-air-heat-pump.xml' => 'base-enclosure-attached-multifamily.xml',
    'base-hvac-stove-oil-only.xml' => 'base.xml',
    'base-hvac-stove-wood-pellets-only.xml' => 'base.xml',
    'base-hvac-undersized.xml' => 'base.xml',
    'base-hvac-undersized-allow-increased-fixed-capacities.xml' => 'base-hvac-undersized.xml',
    'base-hvac-wall-furnace-elec-only.xml' => 'base.xml',
    'base-lighting-ceiling-fans.xml' => 'base.xml',
    'base-lighting-detailed.xml' => 'base.xml',
    'base-lighting-none.xml' => 'base.xml',
    'base-location-AMY-2012.xml' => 'base.xml',
    'base-location-baltimore-md.xml' => 'base.xml',
    'base-location-dallas-tx.xml' => 'base-foundation-slab.xml',
    'base-location-duluth-mn.xml' => 'base.xml',
    'base-location-miami-fl.xml' => 'base-foundation-slab.xml',
    'base-mechvent-balanced.xml' => 'base.xml',
    'base-mechvent-bath-kitchen-fans.xml' => 'base.xml',
    'base-mechvent-cfis.xml' => 'base.xml',
    'base-mechvent-cfis-dse.xml' => 'base-hvac-dse.xml',
    'base-mechvent-cfis-evap-cooler-only-ducted.xml' => 'base-hvac-evap-cooler-only-ducted.xml',
    'base-mechvent-erv.xml' => 'base.xml',
    'base-mechvent-erv-atre-asre.xml' => 'base.xml',
    'base-mechvent-exhaust.xml' => 'base.xml',
    'base-mechvent-exhaust-rated-flow-rate.xml' => 'base.xml',
    'base-mechvent-hrv.xml' => 'base.xml',
    'base-mechvent-hrv-asre.xml' => 'base.xml',
    'base-mechvent-multiple.xml' => 'base-mechvent-bath-kitchen-fans.xml',
    'base-mechvent-shared.xml' => 'base-enclosure-attached-multifamily.xml',
    'base-mechvent-shared-preconditioning.xml' => 'base-mechvent-shared.xml',
    'base-mechvent-shared-multiple.xml' => 'base-enclosure-attached-multifamily.xml',
    'base-mechvent-supply.xml' => 'base.xml',
    'base-mechvent-whole-house-fan.xml' => 'base.xml',
    'base-misc-defaults.xml' => 'base.xml',
    'base-misc-loads-large-uncommon.xml' => 'base-enclosure-garage.xml',
    'base-misc-loads-large-uncommon2.xml' => 'base-misc-loads-large-uncommon.xml',
    'base-misc-loads-none.xml' => 'base.xml',
    'base-misc-neighbor-shading.xml' => 'base.xml',
    'base-misc-shelter-coefficient.xml' => 'base.xml',
    'base-misc-usage-multiplier.xml' => 'base.xml',
    'base-pv.xml' => 'base.xml',
    'base-pv-shared.xml' => 'base-enclosure-attached-multifamily.xml',
    'base-simcontrol-calendar-year-custom.xml' => 'base.xml',
    'base-simcontrol-daylight-saving-custom.xml' => 'base.xml',
    'base-simcontrol-daylight-saving-disabled.xml' => 'base.xml',
    'base-simcontrol-runperiod-1-month.xml' => 'base.xml',
    'base-simcontrol-timestep-10-mins.xml' => 'base.xml',
    'base-schedules-stochastic.xml' => 'base.xml',
    'base-schedules-user-specified.xml' => 'base.xml',

    'hvac_autosizing/base-autosize.xml' => 'base.xml',
    'hvac_autosizing/base-hvac-air-to-air-heat-pump-1-speed-autosize.xml' => 'base-hvac-air-to-air-heat-pump-1-speed.xml',
    'hvac_autosizing/base-hvac-air-to-air-heat-pump-1-speed-autosize-manual-s-oversize-allowances.xml' => 'hvac_autosizing/base-hvac-air-to-air-heat-pump-1-speed-autosize.xml',
    'hvac_autosizing/base-hvac-air-to-air-heat-pump-2-speed-autosize.xml' => 'base-hvac-air-to-air-heat-pump-2-speed.xml',
    'hvac_autosizing/base-hvac-air-to-air-heat-pump-2-speed-autosize-manual-s-oversize-allowances.xml' => 'hvac_autosizing/base-hvac-air-to-air-heat-pump-2-speed-autosize.xml',
    'hvac_autosizing/base-hvac-air-to-air-heat-pump-var-speed-autosize.xml' => 'base-hvac-air-to-air-heat-pump-var-speed.xml',
    'hvac_autosizing/base-hvac-air-to-air-heat-pump-var-speed-autosize-manual-s-oversize-allowances.xml' => 'hvac_autosizing/base-hvac-air-to-air-heat-pump-var-speed-autosize.xml',
    'hvac_autosizing/base-hvac-boiler-elec-only-autosize.xml' => 'base-hvac-boiler-elec-only.xml',
    'hvac_autosizing/base-hvac-boiler-gas-central-ac-1-speed-autosize.xml' => 'base-hvac-boiler-gas-central-ac-1-speed.xml',
    'hvac_autosizing/base-hvac-boiler-gas-only-autosize.xml' => 'base-hvac-boiler-gas-only.xml',
    'hvac_autosizing/base-hvac-central-ac-only-1-speed-autosize.xml' => 'base-hvac-central-ac-only-1-speed.xml',
    'hvac_autosizing/base-hvac-central-ac-only-2-speed-autosize.xml' => 'base-hvac-central-ac-only-2-speed.xml',
    'hvac_autosizing/base-hvac-central-ac-only-var-speed-autosize.xml' => 'base-hvac-central-ac-only-var-speed.xml',
    'hvac_autosizing/base-hvac-central-ac-plus-air-to-air-heat-pump-heating-autosize.xml' => 'base-hvac-central-ac-plus-air-to-air-heat-pump-heating.xml',
    'hvac_autosizing/base-hvac-dual-fuel-air-to-air-heat-pump-1-speed-autosize.xml' => 'base-hvac-dual-fuel-air-to-air-heat-pump-1-speed.xml',
    'hvac_autosizing/base-hvac-dual-fuel-mini-split-heat-pump-ducted-autosize.xml' => 'base-hvac-dual-fuel-mini-split-heat-pump-ducted.xml',
    'hvac_autosizing/base-hvac-elec-resistance-only-autosize.xml' => 'base-hvac-elec-resistance-only.xml',
    'hvac_autosizing/base-hvac-evap-cooler-furnace-gas-autosize.xml' => 'base-hvac-evap-cooler-furnace-gas.xml',
    'hvac_autosizing/base-hvac-floor-furnace-propane-only-autosize.xml' => 'base-hvac-floor-furnace-propane-only.xml',
    'hvac_autosizing/base-hvac-furnace-elec-only-autosize.xml' => 'base-hvac-furnace-elec-only.xml',
    'hvac_autosizing/base-hvac-furnace-gas-central-ac-2-speed-autosize.xml' => 'base-hvac-furnace-gas-central-ac-2-speed.xml',
    'hvac_autosizing/base-hvac-furnace-gas-central-ac-var-speed-autosize.xml' => 'base-hvac-furnace-gas-central-ac-var-speed.xml',
    'hvac_autosizing/base-hvac-furnace-gas-only-autosize.xml' => 'base-hvac-furnace-gas-only.xml',
    'hvac_autosizing/base-hvac-furnace-gas-room-ac-autosize.xml' => 'base-hvac-furnace-gas-room-ac.xml',
    'hvac_autosizing/base-hvac-ground-to-air-heat-pump-autosize.xml' => 'base-hvac-ground-to-air-heat-pump.xml',
    'hvac_autosizing/base-hvac-ground-to-air-heat-pump-autosize-manual-s-oversize-allowances.xml' => 'hvac_autosizing/base-hvac-ground-to-air-heat-pump-autosize.xml',
    'hvac_autosizing/base-hvac-mini-split-heat-pump-ducted-autosize.xml' => 'base-hvac-mini-split-heat-pump-ducted.xml',
    'hvac_autosizing/base-hvac-mini-split-heat-pump-ducted-autosize-manual-s-oversize-allowances.xml' => 'hvac_autosizing/base-hvac-mini-split-heat-pump-ducted-autosize.xml',
    'hvac_autosizing/base-hvac-mini-split-heat-pump-ducted-heating-only-autosize.xml' => 'base-hvac-mini-split-heat-pump-ducted-heating-only.xml',
    'hvac_autosizing/base-hvac-mini-split-heat-pump-ducted-cooling-only-autosize.xml' => 'base-hvac-mini-split-heat-pump-ducted-cooling-only.xml',
    'hvac_autosizing/base-hvac-mini-split-air-conditioner-only-ducted-autosize.xml' => 'base-hvac-mini-split-air-conditioner-only-ducted.xml',
    'hvac_autosizing/base-hvac-room-ac-only-autosize.xml' => 'base-hvac-room-ac-only.xml',
    'hvac_autosizing/base-hvac-stove-oil-only-autosize.xml' => 'base-hvac-stove-oil-only.xml',
    'hvac_autosizing/base-hvac-wall-furnace-elec-only-autosize.xml' => 'base-hvac-wall-furnace-elec-only.xml',
  }

  puts "Generating #{hpxmls_files.size} HPXML files..."

  hpxmls_files.each do |derivative, parent|
    print '.'

    begin
      hpxml_files = [derivative]
      unless parent.nil?
        hpxml_files.unshift(parent)
      end
      while not parent.nil?
        next unless hpxmls_files.keys.include? parent

        unless hpxmls_files[parent].nil?
          hpxml_files.unshift(hpxmls_files[parent])
        end
        parent = hpxmls_files[parent]
      end

      hpxml = HPXML.new
      hpxml_files.each do |hpxml_file|
        set_hpxml_header(hpxml_file, hpxml)
        set_hpxml_site(hpxml_file, hpxml)
        set_hpxml_neighbor_buildings(hpxml_file, hpxml)
        set_hpxml_building_construction(hpxml_file, hpxml)
        set_hpxml_building_occupancy(hpxml_file, hpxml)
        set_hpxml_climate_and_risk_zones(hpxml_file, hpxml)
        set_hpxml_air_infiltration_measurements(hpxml_file, hpxml)
        set_hpxml_attics(hpxml_file, hpxml)
        set_hpxml_foundations(hpxml_file, hpxml)
        set_hpxml_roofs(hpxml_file, hpxml)
        set_hpxml_rim_joists(hpxml_file, hpxml)
        set_hpxml_walls(hpxml_file, hpxml)
        set_hpxml_foundation_walls(hpxml_file, hpxml)
        set_hpxml_frame_floors(hpxml_file, hpxml)
        set_hpxml_slabs(hpxml_file, hpxml)
        set_hpxml_windows(hpxml_file, hpxml)
        set_hpxml_skylights(hpxml_file, hpxml)
        set_hpxml_doors(hpxml_file, hpxml)
        set_hpxml_heating_systems(hpxml_file, hpxml)
        set_hpxml_cooling_systems(hpxml_file, hpxml)
        set_hpxml_heat_pumps(hpxml_file, hpxml)
        set_hpxml_hvac_control(hpxml_file, hpxml)
        set_hpxml_hvac_distributions(hpxml_file, hpxml)
        set_hpxml_ventilation_fans(hpxml_file, hpxml)
        set_hpxml_water_heating_systems(hpxml_file, hpxml)
        set_hpxml_hot_water_distribution(hpxml_file, hpxml)
        set_hpxml_water_fixtures(hpxml_file, hpxml)
        set_hpxml_solar_thermal_system(hpxml_file, hpxml)
        set_hpxml_pv_systems(hpxml_file, hpxml)
        set_hpxml_clothes_washer(hpxml_file, hpxml)
        set_hpxml_clothes_dryer(hpxml_file, hpxml)
        set_hpxml_dishwasher(hpxml_file, hpxml)
        set_hpxml_refrigerator(hpxml_file, hpxml)
        set_hpxml_freezer(hpxml_file, hpxml)
        set_hpxml_dehumidifier(hpxml_file, hpxml)
        set_hpxml_cooking_range(hpxml_file, hpxml)
        set_hpxml_oven(hpxml_file, hpxml)
        set_hpxml_lighting(hpxml_file, hpxml)
        set_hpxml_ceiling_fans(hpxml_file, hpxml)
        set_hpxml_lighting_schedule(hpxml_file, hpxml)
        set_hpxml_pools(hpxml_file, hpxml)
        set_hpxml_hot_tubs(hpxml_file, hpxml)
        set_hpxml_plug_loads(hpxml_file, hpxml)
        set_hpxml_fuel_loads(hpxml_file, hpxml)
      end

      hpxml_doc = hpxml.to_oga()
      hpxml_docs[File.basename(derivative)] = hpxml_doc

      if ['invalid_files/missing-elements.xml'].include? derivative
        XMLHelper.delete_element(hpxml_doc, '/HPXML/Building/BuildingDetails/BuildingSummary/BuildingConstruction/NumberofConditionedFloors')
        XMLHelper.delete_element(hpxml_doc, '/HPXML/Building/BuildingDetails/BuildingSummary/BuildingConstruction/ConditionedFloorArea')
      elsif ['invalid_files/invalid-datatype-boolean.xml'].include? derivative
        XMLHelper.get_element(hpxml_doc, '/HPXML/Building/BuildingDetails/Enclosure/Roofs/Roof/RadiantBarrier').inner_text = 'FOOBAR'
      elsif ['invalid_files/invalid-datatype-boolean2.xml'].include? derivative
        roof = XMLHelper.get_element(hpxml_doc, '/HPXML/Building/BuildingDetails/Enclosure/Roofs/Roof')
        XMLHelper.delete_element(roof, 'RadiantBarrier')
        XMLHelper.add_element(roof, 'RadiantBarrier')
      elsif ['invalid_files/invalid-datatype-float.xml'].include? derivative
        XMLHelper.get_element(hpxml_doc, '/HPXML/Building/BuildingDetails/BuildingSummary/BuildingConstruction/ConditionedFloorArea').inner_text = 'FOOBAR'
      elsif ['invalid_files/invalid-datatype-float2.xml'].include? derivative
        constr = XMLHelper.get_element(hpxml_doc, '/HPXML/Building/BuildingDetails/BuildingSummary/BuildingConstruction')
        XMLHelper.delete_element(constr, 'ConditionedFloorArea')
        XMLHelper.add_element(constr, 'ConditionedFloorArea')
      elsif ['invalid_files/invalid-datatype-integer.xml'].include? derivative
        XMLHelper.get_element(hpxml_doc, '/HPXML/Building/BuildingDetails/BuildingSummary/BuildingConstruction/NumberofConditionedFloors').inner_text = 'FOOBAR'
      elsif ['invalid_files/invalid-datatype-integer2.xml'].include? derivative
        constr = XMLHelper.get_element(hpxml_doc, '/HPXML/Building/BuildingDetails/BuildingSummary/BuildingConstruction')
        XMLHelper.delete_element(constr, 'NumberofConditionedFloors')
        XMLHelper.add_element(constr, 'NumberofConditionedFloors')
      elsif ['invalid_files/invalid-schema-version.xml'].include? derivative
        root = XMLHelper.get_element(hpxml_doc, '/HPXML')
        XMLHelper.add_attribute(root, 'schemaVersion', '2.3')
      end

      if derivative.include? 'ASHRAE_Standard_140'
        hpxml_path = File.join(sample_files_dir, '../tests', derivative)
      else
        hpxml_path = File.join(sample_files_dir, derivative)
      end

      XMLHelper.write_file(hpxml_doc, hpxml_path)

      if not hpxml_path.include? 'invalid_files'
        # Validate file against HPXML schema
        schemas_dir = File.absolute_path(File.join(File.dirname(__FILE__), 'HPXMLtoOpenStudio/resources'))
        errors = XMLHelper.validate(hpxml_doc.to_s, File.join(schemas_dir, 'HPXML.xsd'), nil)
        if errors.size > 0
          fail "ERRORS: #{errors}"
        end

        # Check for additional errors
        errors = hpxml.check_for_errors()
        if errors.size > 0
          fail "ERRORS: #{errors}"
        end
      end
    rescue Exception => e
      puts "\n#{e}\n#{e.backtrace.join('\n')}"
      puts "\nError: Did not successfully generate #{derivative}."
      exit!
    end
  end

  puts "\n"

  # Print warnings about extra files
  abs_hpxml_files = []
  dirs = [nil]
  hpxmls_files.keys.each do |hpxml_file|
    abs_hpxml_files << File.absolute_path(File.join(sample_files_dir, hpxml_file))
    next unless hpxml_file.include? '/'

    dirs << hpxml_file.split('/')[0] + '/'
  end
  dirs.uniq.each do |dir|
    Dir["#{sample_files_dir}/#{dir}*.xml"].each do |xml|
      next if abs_hpxml_files.include? File.absolute_path(xml)

      puts "Warning: Extra HPXML file found at #{File.absolute_path(xml)}"
    end
  end

  return hpxml_docs
end

def set_hpxml_header(hpxml_file, hpxml)
  if ['base.xml',
      'ASHRAE_Standard_140/L100AC.xml',
      'ASHRAE_Standard_140/L100AL.xml'].include? hpxml_file
    hpxml.header.xml_type = 'HPXML'
    hpxml.header.xml_generated_by = 'tasks.rb'
    hpxml.header.transaction = 'create'
    hpxml.header.building_id = 'MyBuilding'
    hpxml.header.event_type = 'proposed workscope'
    hpxml.header.created_date_and_time = Time.new(2000, 1, 1).strftime('%Y-%m-%dT%H:%M:%S%:z') # Hard-code to prevent diffs
    if hpxml_file == 'base.xml'
      hpxml.header.timestep = 60
    else
      hpxml.header.apply_ashrae140_assumptions = true
    end
  elsif ['base-simcontrol-calendar-year-custom.xml'].include? hpxml_file
    hpxml.header.sim_calendar_year = 2008
  elsif ['base-simcontrol-daylight-saving-custom.xml'].include? hpxml_file
    hpxml.header.dst_enabled = true
    hpxml.header.dst_begin_month = 3
    hpxml.header.dst_begin_day = 10
    hpxml.header.dst_end_month = 11
    hpxml.header.dst_end_day = 6
  elsif ['base-simcontrol-daylight-saving-disabled.xml'].include? hpxml_file
    hpxml.header.dst_enabled = false
  elsif ['base-simcontrol-timestep-10-mins.xml'].include? hpxml_file
    hpxml.header.timestep = 10
  elsif ['base-simcontrol-runperiod-1-month.xml'].include? hpxml_file
    hpxml.header.sim_begin_month = 1
    hpxml.header.sim_begin_day = 1
    hpxml.header.sim_end_month = 1
    hpxml.header.sim_end_day = 31
  elsif ['base-hvac-undersized-allow-increased-fixed-capacities.xml'].include? hpxml_file
    hpxml.header.allow_increased_fixed_capacities = true
  elsif hpxml_file.include? 'manual-s-oversize-allowances.xml'
    hpxml.header.use_max_load_for_heat_pumps = false
  elsif ['invalid_files/invalid-calendar-year.xml'].include? hpxml_file
    hpxml.header.sim_calendar_year = 20018
  elsif ['invalid_files/invalid-timestep.xml'].include? hpxml_file
    hpxml.header.timestep = 45
  elsif ['invalid_files/invalid-runperiod.xml'].include? hpxml_file
    hpxml.header.sim_end_month = 4
    hpxml.header.sim_end_day = 31
  elsif ['invalid_files/invalid-daylight-saving.xml'].include? hpxml_file
    hpxml.header.dst_end_month = 4
    hpxml.header.dst_end_day = 31
  elsif ['base-misc-defaults.xml'].include? hpxml_file
    hpxml.header.timestep = nil
  elsif ['base-schedules-stochastic.xml'].include? hpxml_file
    hpxml.header.schedules_path = 'BuildResidentialHPXML/tests/schedules/stochastic.csv'
  elsif ['base-schedules-user-specified.xml'].include? hpxml_file
    hpxml.header.schedules_path = 'BuildResidentialHPXML/tests/schedules/user-specified.csv'
  elsif ['invalid_files/invalid-input-parameters.xml'].include? hpxml_file
    hpxml.header.transaction = 'modify'
  end
end

def set_hpxml_site(hpxml_file, hpxml)
  if ['base.xml'].include? hpxml_file
    hpxml.site.fuels = [HPXML::FuelTypeElectricity, HPXML::FuelTypeNaturalGas]
    hpxml.site.site_type = HPXML::SiteTypeSuburban
  elsif ['base-misc-shelter-coefficient.xml'].include? hpxml_file
    hpxml.site.shelter_coefficient = 0.8
  elsif ['base-misc-defaults.xml'].include? hpxml_file
    hpxml.site.site_type = nil
  elsif ['invalid_files/invalid-input-parameters.xml'].include? hpxml_file
    hpxml.site.site_type = 'mountain'
  end
end

def set_hpxml_neighbor_buildings(hpxml_file, hpxml)
  if ['base-misc-neighbor-shading.xml'].include? hpxml_file
    hpxml.neighbor_buildings.add(azimuth: 0,
                                 distance: 10)
    hpxml.neighbor_buildings.add(azimuth: 180,
                                 distance: 15,
                                 height: 12)
  elsif ['invalid_files/invalid-neighbor-shading-azimuth.xml'].include? hpxml_file
    hpxml.neighbor_buildings[0].azimuth = 145
  end
end

def set_hpxml_building_construction(hpxml_file, hpxml)
  if ['ASHRAE_Standard_140/L100AC.xml',
      'ASHRAE_Standard_140/L100AL.xml'].include? hpxml_file
    hpxml.building_construction.number_of_conditioned_floors = 1
    hpxml.building_construction.number_of_conditioned_floors_above_grade = 1
    hpxml.building_construction.number_of_bedrooms = 3
    hpxml.building_construction.conditioned_floor_area = 1539
    hpxml.building_construction.conditioned_building_volume = 12312
    hpxml.building_construction.residential_facility_type = HPXML::ResidentialTypeSFD
    hpxml.building_construction.use_only_ideal_air_system = true
  elsif ['ASHRAE_Standard_140/L322XC.xml'].include? hpxml_file
    hpxml.building_construction.number_of_conditioned_floors = 2
    hpxml.building_construction.conditioned_floor_area = 3078
    hpxml.building_construction.conditioned_building_volume = 24624
  elsif ['base.xml'].include? hpxml_file
    hpxml.building_construction.residential_facility_type = HPXML::ResidentialTypeSFD
    hpxml.building_construction.number_of_conditioned_floors = 2
    hpxml.building_construction.number_of_conditioned_floors_above_grade = 1
    hpxml.building_construction.number_of_bedrooms = 3
    hpxml.building_construction.number_of_bathrooms = 2
    hpxml.building_construction.conditioned_floor_area = 2700
    hpxml.building_construction.conditioned_building_volume = 2700 * 8
  elsif ['base-enclosure-beds-1.xml'].include? hpxml_file
    hpxml.building_construction.number_of_bedrooms = 1
    hpxml.building_construction.number_of_bathrooms = 1
  elsif ['base-enclosure-beds-2.xml'].include? hpxml_file
    hpxml.building_construction.number_of_bedrooms = 2
    hpxml.building_construction.number_of_bathrooms = 1
  elsif ['base-enclosure-beds-4.xml'].include? hpxml_file
    hpxml.building_construction.number_of_bedrooms = 4
    hpxml.building_construction.number_of_bathrooms = 2
  elsif ['base-enclosure-beds-5.xml'].include? hpxml_file
    hpxml.building_construction.number_of_bedrooms = 5
    hpxml.building_construction.number_of_bathrooms = 3
  elsif ['base-foundation-ambient.xml',
         'base-foundation-slab.xml',
         'base-foundation-unconditioned-basement.xml',
         'base-foundation-unvented-crawlspace.xml',
         'base-foundation-vented-crawlspace.xml'].include? hpxml_file
    hpxml.building_construction.number_of_conditioned_floors -= 1
    hpxml.building_construction.conditioned_floor_area -= 1350
    hpxml.building_construction.conditioned_building_volume -= 1350 * 8
  elsif ['base-hvac-ideal-air.xml'].include? hpxml_file
    hpxml.building_construction.use_only_ideal_air_system = true
  elsif ['base-atticroof-conditioned.xml'].include? hpxml_file
    hpxml.building_construction.number_of_conditioned_floors += 1
    hpxml.building_construction.number_of_conditioned_floors_above_grade += 1
    hpxml.building_construction.conditioned_floor_area += 900
    hpxml.building_construction.conditioned_building_volume += 2250
  elsif ['base-atticroof-cathedral.xml'].include? hpxml_file
    hpxml.building_construction.conditioned_building_volume += 10800
  elsif ['base-enclosure-2stories.xml'].include? hpxml_file
    hpxml.building_construction.number_of_conditioned_floors += 1
    hpxml.building_construction.number_of_conditioned_floors_above_grade += 1
    hpxml.building_construction.conditioned_floor_area += 1350
    hpxml.building_construction.conditioned_building_volume += 1350 * 8
  elsif ['base-enclosure-2stories-garage.xml'].include? hpxml_file
    hpxml.building_construction.conditioned_floor_area -= 400 * 2
    hpxml.building_construction.conditioned_building_volume -= 400 * 2 * 8
  elsif ['base-misc-defaults.xml'].include? hpxml_file
    hpxml.building_construction.conditioned_building_volume = nil
    hpxml.building_construction.average_ceiling_height = 8
    hpxml.building_construction.number_of_bathrooms = nil
  elsif ['base-enclosure-attached-multifamily.xml',
         'base-enclosure-other-housing-unit.xml',
         'base-enclosure-other-heated-space.xml',
         'base-enclosure-other-non-freezing-space.xml',
         'base-enclosure-other-multifamily-buffer-space.xml'].include? hpxml_file
    hpxml.building_construction.residential_facility_type = HPXML::ResidentialTypeApartment
  elsif ['base-foundation-walkout-basement.xml'].include? hpxml_file
    hpxml.building_construction.number_of_conditioned_floors_above_grade += 1
  elsif ['invalid_files/enclosure-floor-area-exceeds-cfa.xml'].include? hpxml_file
    hpxml.building_construction.conditioned_floor_area /= 5.0
  elsif ['invalid_files/num-bedrooms-exceeds-limit.xml'].include? hpxml_file
    hpxml.building_construction.number_of_bedrooms = 40
  elsif ['invalid_files/invalid-facility-type.xml'].include? hpxml_file
    hpxml.building_construction.residential_facility_type = HPXML::ResidentialTypeSFD
  end
end

def set_hpxml_building_occupancy(hpxml_file, hpxml)
  if hpxml_file.include?('ASHRAE_Standard_140')
    hpxml.building_occupancy.number_of_residents = 0
  elsif ['base-misc-defaults.xml'].include? hpxml_file
    hpxml.building_occupancy.number_of_residents = nil
  else
    hpxml.building_occupancy.number_of_residents = hpxml.building_construction.number_of_bedrooms
  end
end

def set_hpxml_climate_and_risk_zones(hpxml_file, hpxml)
  hpxml.climate_and_risk_zones.weather_station_id = 'WeatherStation'
  hpxml.climate_and_risk_zones.iecc_year = 2006
  if hpxml_file == 'ASHRAE_Standard_140/L100AC.xml'
    hpxml.climate_and_risk_zones.weather_station_name = 'Colorado Springs, CO'
    hpxml.climate_and_risk_zones.weather_station_epw_filepath = 'USA_CO_Colorado.Springs-Peterson.Field.724660_TMY3.epw'
  elsif hpxml_file == 'ASHRAE_Standard_140/L100AL.xml'
    hpxml.climate_and_risk_zones.weather_station_name = 'Las Vegas, NV'
    hpxml.climate_and_risk_zones.weather_station_epw_filepath = 'USA_NV_Las.Vegas-McCarran.Intl.AP.723860_TMY3.epw'
  elsif ['base.xml'].include? hpxml_file
    hpxml.climate_and_risk_zones.iecc_zone = '5B'
    hpxml.climate_and_risk_zones.weather_station_name = 'Denver, CO'
    hpxml.climate_and_risk_zones.weather_station_epw_filepath = 'USA_CO_Denver.Intl.AP.725650_TMY3.epw'
    hpxml.header.state_code = 'CO'
  elsif ['base-location-baltimore-md.xml'].include? hpxml_file
    hpxml.climate_and_risk_zones.iecc_zone = '4A'
    hpxml.climate_and_risk_zones.weather_station_name = 'Baltimore, MD'
    hpxml.climate_and_risk_zones.weather_station_epw_filepath = 'USA_MD_Baltimore-Washington.Intl.AP.724060_TMY3.epw'
    hpxml.header.state_code = 'MD'
  elsif ['base-location-dallas-tx.xml'].include? hpxml_file
    hpxml.climate_and_risk_zones.iecc_zone = '3A'
    hpxml.climate_and_risk_zones.weather_station_name = 'Dallas, TX'
    hpxml.climate_and_risk_zones.weather_station_epw_filepath = 'USA_TX_Dallas-Fort.Worth.Intl.AP.722590_TMY3.epw'
    hpxml.header.state_code = 'TX'
  elsif ['base-location-duluth-mn.xml'].include? hpxml_file
    hpxml.climate_and_risk_zones.iecc_zone = '7'
    hpxml.climate_and_risk_zones.weather_station_name = 'Duluth, MN'
    hpxml.climate_and_risk_zones.weather_station_epw_filepath = 'USA_MN_Duluth.Intl.AP.727450_TMY3.epw'
    hpxml.header.state_code = 'MN'
  elsif ['base-location-miami-fl.xml'].include? hpxml_file
    hpxml.climate_and_risk_zones.iecc_zone = '1A'
    hpxml.climate_and_risk_zones.weather_station_name = 'Miami, FL'
    hpxml.climate_and_risk_zones.weather_station_epw_filepath = 'USA_FL_Miami.Intl.AP.722020_TMY3.epw'
    hpxml.header.state_code = 'FL'
  elsif ['base-location-AMY-2012.xml'].include? hpxml_file
    hpxml.climate_and_risk_zones.weather_station_name = 'Boulder, CO'
    hpxml.climate_and_risk_zones.weather_station_epw_filepath = 'US_CO_Boulder_AMY_2012.epw'
  elsif ['invalid_files/invalid-epw-filepath.xml'].include? hpxml_file
    hpxml.climate_and_risk_zones.weather_station_epw_filepath = 'foo.epw'
  elsif ['invalid_files/invalid-input-parameters.xml'].include? hpxml_file
    hpxml.climate_and_risk_zones.iecc_year = 2020
  end
end

def set_hpxml_air_infiltration_measurements(hpxml_file, hpxml)
  infil_volume = hpxml.building_construction.conditioned_building_volume
  if ['ASHRAE_Standard_140/L100AC.xml',
      'ASHRAE_Standard_140/L100AL.xml',
      'base-enclosure-infil-natural-ach.xml'].include? hpxml_file
    hpxml.air_infiltration_measurements.clear
    hpxml.air_infiltration_measurements.add(id: 'InfiltrationMeasurement',
                                            unit_of_measure: HPXML::UnitsACHNatural,
                                            air_leakage: 0.67)
  elsif ['ASHRAE_Standard_140/L322XC.xml'].include? hpxml_file
    hpxml.air_infiltration_measurements[0].air_leakage = 0.335
  elsif ['ASHRAE_Standard_140/L110AC.xml',
         'ASHRAE_Standard_140/L110AL.xml',
         'ASHRAE_Standard_140/L200AC.xml',
         'ASHRAE_Standard_140/L200AL.xml'].include? hpxml_file
    hpxml.air_infiltration_measurements[0].air_leakage = 1.5
  elsif ['base.xml'].include? hpxml_file
    hpxml.air_infiltration_measurements.add(id: 'InfiltrationMeasurement',
                                            house_pressure: 50,
                                            unit_of_measure: HPXML::UnitsACH,
                                            air_leakage: 3.0)
  elsif ['base-enclosure-infil-cfm50.xml'].include? hpxml_file
    hpxml.air_infiltration_measurements.clear
    hpxml.air_infiltration_measurements.add(id: 'InfiltrationMeasurement',
                                            house_pressure: 50,
                                            unit_of_measure: HPXML::UnitsCFM,
                                            air_leakage: 3.0 / 60.0 * infil_volume)
  elsif ['base-enclosure-infil-ach-house-pressure.xml'].include? hpxml_file
    hpxml.air_infiltration_measurements[0].house_pressure = 45
    hpxml.air_infiltration_measurements[0].air_leakage *= 0.9338
  elsif ['base-enclosure-infil-cfm-house-pressure.xml'].include? hpxml_file
    hpxml.air_infiltration_measurements[0].house_pressure = 45
    hpxml.air_infiltration_measurements[0].air_leakage *= 0.9338
  elsif ['base-enclosure-infil-flue.xml'].include? hpxml_file
    hpxml.building_construction.has_flue_or_chimney = true
  end
  if ['base-misc-defaults.xml'].include? hpxml_file
    hpxml.air_infiltration_measurements[0].infiltration_volume = nil
  else
    hpxml.air_infiltration_measurements[0].infiltration_volume = infil_volume
  end
end

def set_hpxml_attics(hpxml_file, hpxml)
  if ['ASHRAE_Standard_140/L100AC.xml',
      'ASHRAE_Standard_140/L100AL.xml'].include? hpxml_file
    hpxml.attics.add(id: 'VentedAttic',
                     attic_type: HPXML::AtticTypeVented,
                     vented_attic_ach: 2.4)
  elsif ['base.xml'].include? hpxml_file
    hpxml.attics.add(id: 'UnventedAttic',
                     attic_type: HPXML::AtticTypeUnvented,
                     within_infiltration_volume: false)
  elsif ['base-atticroof-cathedral.xml'].include? hpxml_file
    hpxml.attics.clear
    hpxml.attics.add(id: 'CathedralCeiling',
                     attic_type: HPXML::AtticTypeCathedral)
  elsif ['base-atticroof-conditioned.xml'].include? hpxml_file
    hpxml.attics.add(id: 'ConditionedAttic',
                     attic_type: HPXML::AtticTypeConditioned)
  elsif ['base-atticroof-flat.xml'].include? hpxml_file
    hpxml.attics.clear
    hpxml.attics.add(id: 'FlatRoof',
                     attic_type: HPXML::AtticTypeFlatRoof)
  elsif ['base-enclosure-other-housing-unit.xml',
         'base-enclosure-other-heated-space.xml',
         'base-enclosure-other-non-freezing-space.xml',
         'base-enclosure-other-multifamily-buffer-space.xml'].include? hpxml_file
    hpxml.attics.clear
  elsif ['base-atticroof-vented.xml'].include? hpxml_file
    hpxml.attics.clear
    hpxml.attics.add(id: 'VentedAttic',
                     attic_type: HPXML::AtticTypeVented,
                     vented_attic_sla: 0.003)
  elsif ['base-misc-defaults.xml'].include? hpxml_file
    hpxml.attics.clear
  end
end

def set_hpxml_foundations(hpxml_file, hpxml)
  if ['base.xml'].include? hpxml_file
    hpxml.foundations.add(id: 'ConditionedBasement',
                          foundation_type: HPXML::FoundationTypeBasementConditioned)
  elsif ['base-foundation-vented-crawlspace.xml'].include? hpxml_file
    hpxml.foundations.clear
    hpxml.foundations.add(id: 'VentedCrawlspace',
                          foundation_type: HPXML::FoundationTypeCrawlspaceVented,
                          vented_crawlspace_sla: 0.00667)
  elsif ['base-foundation-unvented-crawlspace.xml'].include? hpxml_file
    hpxml.foundations.clear
    hpxml.foundations.add(id: 'UnventedCrawlspace',
                          foundation_type: HPXML::FoundationTypeCrawlspaceUnvented,
                          within_infiltration_volume: false)
  elsif ['base-foundation-unconditioned-basement.xml'].include? hpxml_file
    hpxml.foundations.clear
    hpxml.foundations.add(id: 'UnconditionedBasement',
                          foundation_type: HPXML::FoundationTypeBasementUnconditioned,
                          within_infiltration_volume: false)
  elsif ['base-foundation-multiple.xml'].include? hpxml_file
    hpxml.foundations.add(id: 'UnventedCrawlspace',
                          foundation_type: HPXML::FoundationTypeCrawlspaceUnvented,
                          within_infiltration_volume: false)
  elsif ['base-foundation-ambient.xml'].include? hpxml_file
    hpxml.foundations.clear
    hpxml.foundations.add(id: 'AmbientFoundation',
                          foundation_type: HPXML::FoundationTypeAmbient)
  elsif ['base-foundation-slab.xml'].include? hpxml_file
    hpxml.foundations.clear
    hpxml.foundations.add(id: 'SlabFoundation',
                          foundation_type: HPXML::FoundationTypeSlab)
  elsif ['base-misc-defaults.xml'].include? hpxml_file
    hpxml.foundations.clear
  end
end

def set_hpxml_roofs(hpxml_file, hpxml)
  if ['ASHRAE_Standard_140/L100AC.xml',
      'ASHRAE_Standard_140/L100AL.xml'].include? hpxml_file
    hpxml.roofs.add(id: 'AtticRoofNorth',
                    interior_adjacent_to: HPXML::LocationAtticVented,
                    area: 811.1,
                    azimuth: 0,
                    roof_type: HPXML::RoofTypeAsphaltShingles,
                    solar_absorptance: 0.6,
                    emittance: 0.9,
                    pitch: 4,
                    radiant_barrier: false,
                    insulation_assembly_r_value: 1.99)
    hpxml.roofs.add(id: 'AtticRoofSouth',
                    interior_adjacent_to: HPXML::LocationAtticVented,
                    area: 811.1,
                    azimuth: 180,
                    roof_type: HPXML::RoofTypeAsphaltShingles,
                    solar_absorptance: 0.6,
                    emittance: 0.9,
                    pitch: 4,
                    radiant_barrier: false,
                    insulation_assembly_r_value: 1.99)
  elsif ['ASHRAE_Standard_140/L202AC.xml',
         'ASHRAE_Standard_140/L202AL.xml'].include? hpxml_file
    for i in 0..hpxml.roofs.size - 1
      hpxml.roofs[i].solar_absorptance = 0.2
    end
  elsif ['base.xml'].include? hpxml_file
    hpxml.roofs.add(id: 'Roof',
                    interior_adjacent_to: HPXML::LocationAtticUnvented,
                    area: 1510,
                    roof_type: HPXML::RoofTypeAsphaltShingles,
                    solar_absorptance: 0.7,
                    emittance: 0.92,
                    pitch: 6,
                    radiant_barrier: false,
                    insulation_assembly_r_value: 2.3)
  elsif ['base-enclosure-rooftypes.xml'].include? hpxml_file
    roof_types = [[HPXML::RoofTypeClayTile, HPXML::ColorLight],
                  [HPXML::RoofTypeMetal, HPXML::ColorReflective],
                  [HPXML::RoofTypeWoodShingles, HPXML::ColorDark]]
    hpxml.roofs.clear
    roof_types.each_with_index do |roof_type, i|
      hpxml.roofs.add(id: "Roof#{i + 1}",
                      interior_adjacent_to: HPXML::LocationAtticUnvented,
                      area: 1510 / roof_types.size,
                      roof_type: roof_type[0],
                      roof_color: roof_type[1],
                      emittance: 0.92,
                      pitch: 6,
                      radiant_barrier: false,
                      insulation_assembly_r_value: 2.3)
    end
  elsif ['base-atticroof-flat.xml'].include? hpxml_file
    hpxml.roofs.clear
    hpxml.roofs.add(id: 'Roof',
                    interior_adjacent_to: HPXML::LocationLivingSpace,
                    area: 1350,
                    roof_type: HPXML::RoofTypeAsphaltShingles,
                    solar_absorptance: 0.7,
                    emittance: 0.92,
                    pitch: 0,
                    radiant_barrier: false,
                    insulation_assembly_r_value: 25.8)
  elsif ['base-atticroof-conditioned.xml'].include? hpxml_file
    hpxml.roofs.clear
    hpxml.roofs.add(id: 'RoofCond',
                    interior_adjacent_to: HPXML::LocationLivingSpace,
                    area: 1006,
                    roof_type: HPXML::RoofTypeAsphaltShingles,
                    solar_absorptance: 0.7,
                    emittance: 0.92,
                    pitch: 6,
                    radiant_barrier: false,
                    insulation_assembly_r_value: 25.8)
    hpxml.roofs.add(id: 'RoofUncond',
                    interior_adjacent_to: HPXML::LocationAtticUnvented,
                    area: 504,
                    roof_type: HPXML::RoofTypeAsphaltShingles,
                    solar_absorptance: 0.7,
                    emittance: 0.92,
                    pitch: 6,
                    radiant_barrier: false,
                    insulation_assembly_r_value: 2.3)
  elsif ['base-atticroof-vented.xml'].include? hpxml_file
    hpxml.roofs[0].interior_adjacent_to = HPXML::LocationAtticVented
  elsif ['base-atticroof-cathedral.xml'].include? hpxml_file
    hpxml.roofs[0].interior_adjacent_to = HPXML::LocationLivingSpace
    hpxml.roofs[0].insulation_assembly_r_value = 25.8
  elsif ['base-enclosure-garage.xml'].include? hpxml_file
    hpxml.roofs[0].area += 670
  elsif ['base-atticroof-unvented-insulated-roof.xml'].include? hpxml_file
    hpxml.roofs[0].insulation_assembly_r_value = 25.8
  elsif ['base-enclosure-other-housing-unit.xml',
         'base-enclosure-other-heated-space.xml',
         'base-enclosure-other-non-freezing-space.xml',
         'base-enclosure-other-multifamily-buffer-space.xml'].include? hpxml_file
    hpxml.roofs.clear
  elsif ['base-enclosure-split-surfaces.xml'].include? hpxml_file
    for n in 1..hpxml.roofs.size
      hpxml.roofs[n - 1].area /= 9.0
      for i in 2..9
        hpxml.roofs << hpxml.roofs[n - 1].dup
        hpxml.roofs[-1].id += i.to_s
      end
    end
    hpxml.roofs << hpxml.roofs[-1].dup
    hpxml.roofs[-1].id = 'TinyRoof'
    hpxml.roofs[-1].area = 0.05
  elsif ['base-atticroof-radiant-barrier.xml'].include? hpxml_file
    hpxml.roofs[0].radiant_barrier = true
    hpxml.roofs[0].radiant_barrier_grade = 2
  elsif ['invalid_files/enclosure-attic-missing-roof.xml'].include? hpxml_file
    hpxml.roofs[0].delete
  elsif ['base-misc-defaults.xml'].include? hpxml_file
    hpxml.roofs.each do |roof|
      roof.roof_type = nil
      roof.solar_absorptance = nil
      roof.roof_color = HPXML::ColorLight
    end
  elsif ['invalid_files/invalid-input-parameters.xml'].include? hpxml_file
    hpxml.roofs[0].radiant_barrier_grade = 4
    hpxml.roofs[0].azimuth = 365
  end
end

def set_hpxml_rim_joists(hpxml_file, hpxml)
  if ['ASHRAE_Standard_140/L322XC.xml'].include? hpxml_file
    hpxml.rim_joists.add(id: 'RimJoistNorth',
                         exterior_adjacent_to: HPXML::LocationOutside,
                         interior_adjacent_to: HPXML::LocationBasementConditioned,
                         siding: HPXML::SidingTypeWood,
                         area: 42.75,
                         azimuth: 0,
                         solar_absorptance: 0.6,
                         emittance: 0.9,
                         insulation_assembly_r_value: 5.01)
    hpxml.rim_joists.add(id: 'RimJoistEast',
                         exterior_adjacent_to: HPXML::LocationOutside,
                         interior_adjacent_to: HPXML::LocationBasementConditioned,
                         siding: HPXML::SidingTypeWood,
                         area: 20.25,
                         azimuth: 90,
                         solar_absorptance: 0.6,
                         emittance: 0.9,
                         insulation_assembly_r_value: 5.01)
    hpxml.rim_joists.add(id: 'RimJoistSouth',
                         exterior_adjacent_to: HPXML::LocationOutside,
                         interior_adjacent_to: HPXML::LocationBasementConditioned,
                         siding: HPXML::SidingTypeWood,
                         area: 42.75,
                         azimuth: 180,
                         solar_absorptance: 0.6,
                         emittance: 0.9,
                         insulation_assembly_r_value: 5.01)
    hpxml.rim_joists.add(id: 'RimJoistWest',
                         exterior_adjacent_to: HPXML::LocationOutside,
                         interior_adjacent_to: HPXML::LocationBasementConditioned,
                         siding: HPXML::SidingTypeWood,
                         area: 20.25,
                         azimuth: 270,
                         solar_absorptance: 0.6,
                         emittance: 0.9,
                         insulation_assembly_r_value: 5.01)
  elsif ['ASHRAE_Standard_140/L324XC.xml'].include? hpxml_file
    for i in 0..hpxml.rim_joists.size - 1
      hpxml.rim_joists[i].insulation_assembly_r_value = 13.14
    end
  elsif ['base.xml'].include? hpxml_file
    # TODO: Other geometry values (e.g., building volume) assume
    # no rim joists.
    hpxml.rim_joists.add(id: 'RimJoistFoundation',
                         exterior_adjacent_to: HPXML::LocationOutside,
                         interior_adjacent_to: HPXML::LocationBasementConditioned,
                         siding: HPXML::SidingTypeWood,
                         area: 116,
                         solar_absorptance: 0.7,
                         emittance: 0.92,
                         insulation_assembly_r_value: 23.0)
  elsif ['base-enclosure-walltypes.xml'].include? hpxml_file
    siding_types = [[HPXML::SidingTypeAluminum, HPXML::ColorDark],
                    [HPXML::SidingTypeBrick, HPXML::ColorReflective],
                    [HPXML::SidingTypeFiberCement, HPXML::ColorMediumDark],
                    [HPXML::SidingTypeStucco, HPXML::ColorMedium],
                    [HPXML::SidingTypeVinyl, HPXML::ColorLight]]
    hpxml.rim_joists.clear
    siding_types.each_with_index do |siding_type, i|
      hpxml.rim_joists.add(id: "RimJoistFoundation#{i + 1}",
                           exterior_adjacent_to: HPXML::LocationOutside,
                           interior_adjacent_to: HPXML::LocationBasementConditioned,
                           siding: siding_type[0],
                           color: siding_type[1],
                           area: 116 / siding_types.size,
                           emittance: 0.92,
                           insulation_assembly_r_value: 23.0)
    end
  elsif ['base-foundation-ambient.xml',
         'base-foundation-slab.xml'].include? hpxml_file
    hpxml.rim_joists.clear
  elsif ['base-enclosure-attached-multifamily.xml'].include? hpxml_file
    hpxml.rim_joists[0].exterior_adjacent_to = HPXML::LocationOtherNonFreezingSpace
    hpxml.rim_joists[0].siding = nil
  elsif ['base-foundation-unconditioned-basement.xml'].include? hpxml_file
    for i in 0..hpxml.rim_joists.size - 1
      hpxml.rim_joists[i].interior_adjacent_to = HPXML::LocationBasementUnconditioned
      hpxml.rim_joists[i].insulation_assembly_r_value = 2.3
    end
  elsif ['base-foundation-unconditioned-basement-wall-insulation.xml'].include? hpxml_file
    for i in 0..hpxml.rim_joists.size - 1
      hpxml.rim_joists[i].insulation_assembly_r_value = 23.0
    end
  elsif ['base-foundation-unvented-crawlspace.xml'].include? hpxml_file
    for i in 0..hpxml.rim_joists.size - 1
      hpxml.rim_joists[i].interior_adjacent_to = HPXML::LocationCrawlspaceUnvented
    end
  elsif ['base-foundation-vented-crawlspace.xml'].include? hpxml_file
    for i in 0..hpxml.rim_joists.size - 1
      hpxml.rim_joists[i].interior_adjacent_to = HPXML::LocationCrawlspaceVented
    end
  elsif ['base-foundation-multiple.xml'].include? hpxml_file
    hpxml.rim_joists[0].exterior_adjacent_to = HPXML::LocationCrawlspaceUnvented
    hpxml.rim_joists[0].siding = nil
    hpxml.rim_joists.add(id: 'RimJoistCrawlspace',
                         exterior_adjacent_to: HPXML::LocationOutside,
                         interior_adjacent_to: HPXML::LocationCrawlspaceUnvented,
                         siding: HPXML::SidingTypeWood,
                         area: 81,
                         solar_absorptance: 0.7,
                         emittance: 0.92,
                         insulation_assembly_r_value: 2.3)
  elsif ['base-enclosure-2stories.xml'].include? hpxml_file
    hpxml.rim_joists.add(id: 'RimJoist2ndStory',
                         exterior_adjacent_to: HPXML::LocationOutside,
                         interior_adjacent_to: HPXML::LocationLivingSpace,
                         siding: HPXML::SidingTypeWood,
                         area: 116,
                         solar_absorptance: 0.7,
                         emittance: 0.92,
                         insulation_assembly_r_value: 23.0)
  elsif ['base-enclosure-split-surfaces.xml'].include? hpxml_file
    for n in 1..hpxml.rim_joists.size
      hpxml.rim_joists[n - 1].area /= 9.0
      for i in 2..9
        hpxml.rim_joists << hpxml.rim_joists[n - 1].dup
        hpxml.rim_joists[-1].id += i.to_s
      end
    end
    hpxml.rim_joists << hpxml.rim_joists[-1].dup
    hpxml.rim_joists[-1].id = 'TinyRimJoist'
    hpxml.rim_joists[-1].area = 0.05
  elsif ['base-misc-defaults.xml'].include? hpxml_file
    hpxml.rim_joists.each do |rim_joist|
      rim_joist.siding = nil
      rim_joist.solar_absorptance = nil
      rim_joist.color = HPXML::ColorMedium
    end
  end
  hpxml.rim_joists.each do |rim_joist|
    next unless rim_joist.is_interior

    fail "Interior rim joist '#{rim_joist.id}' in #{hpxml_file} should not have siding." unless rim_joist.siding.nil?
  end
end

def set_hpxml_walls(hpxml_file, hpxml)
  if ['ASHRAE_Standard_140/L100AC.xml',
      'ASHRAE_Standard_140/L100AL.xml'].include? hpxml_file
    hpxml.walls.add(id: 'WallNorth',
                    exterior_adjacent_to: HPXML::LocationOutside,
                    interior_adjacent_to: HPXML::LocationLivingSpace,
                    wall_type: HPXML::WallTypeWoodStud,
                    siding: HPXML::SidingTypeWood,
                    area: 456,
                    azimuth: 0,
                    solar_absorptance: 0.6,
                    emittance: 0.9,
                    insulation_assembly_r_value: 11.76)
    hpxml.walls.add(id: 'WallEast',
                    exterior_adjacent_to: HPXML::LocationOutside,
                    interior_adjacent_to: HPXML::LocationLivingSpace,
                    wall_type: HPXML::WallTypeWoodStud,
                    siding: HPXML::SidingTypeWood,
                    area: 216,
                    azimuth: 90,
                    solar_absorptance: 0.6,
                    emittance: 0.9,
                    insulation_assembly_r_value: 11.76)
    hpxml.walls.add(id: 'WallSouth',
                    exterior_adjacent_to: HPXML::LocationOutside,
                    interior_adjacent_to: HPXML::LocationLivingSpace,
                    wall_type: HPXML::WallTypeWoodStud,
                    siding: HPXML::SidingTypeWood,
                    area: 456,
                    azimuth: 180,
                    solar_absorptance: 0.6,
                    emittance: 0.9,
                    insulation_assembly_r_value: 11.76)
    hpxml.walls.add(id: 'WallWest',
                    exterior_adjacent_to: HPXML::LocationOutside,
                    interior_adjacent_to: HPXML::LocationLivingSpace,
                    wall_type: HPXML::WallTypeWoodStud,
                    siding: HPXML::SidingTypeWood,
                    area: 216,
                    azimuth: 270,
                    solar_absorptance: 0.6,
                    emittance: 0.9,
                    insulation_assembly_r_value: 11.76)
    hpxml.walls.add(id: 'WallAtticGableEast',
                    exterior_adjacent_to: HPXML::LocationOutside,
                    interior_adjacent_to: HPXML::LocationAtticVented,
                    wall_type: HPXML::WallTypeWoodStud,
                    siding: HPXML::SidingTypeWood,
                    area: 60.75,
                    azimuth: 90,
                    solar_absorptance: 0.6,
                    emittance: 0.9,
                    insulation_assembly_r_value: 2.15)
    hpxml.walls.add(id: 'WallAtticGableWest',
                    exterior_adjacent_to: HPXML::LocationOutside,
                    interior_adjacent_to: HPXML::LocationAtticVented,
                    wall_type: HPXML::WallTypeWoodStud,
                    siding: HPXML::SidingTypeWood,
                    area: 60.75,
                    azimuth: 270,
                    solar_absorptance: 0.6,
                    emittance: 0.9,
                    insulation_assembly_r_value: 2.15)
  elsif ['ASHRAE_Standard_140/L120AC.xml',
         'ASHRAE_Standard_140/L120AL.xml'].include? hpxml_file
    for i in 0..hpxml.walls.size - 3
      hpxml.walls[i].insulation_assembly_r_value = 23.58
    end
  elsif ['ASHRAE_Standard_140/L200AC.xml',
         'ASHRAE_Standard_140/L200AL.xml'].include? hpxml_file
    for i in 0..hpxml.walls.size - 3
      hpxml.walls[i].insulation_assembly_r_value = 4.84
    end
  elsif ['ASHRAE_Standard_140/L202AC.xml',
         'ASHRAE_Standard_140/L202AL.xml'].include? hpxml_file
    for i in 0..hpxml.walls.size - 1
      hpxml.walls[i].solar_absorptance = 0.2
    end
  elsif ['base.xml'].include? hpxml_file
    hpxml.walls.add(id: 'Wall',
                    exterior_adjacent_to: HPXML::LocationOutside,
                    interior_adjacent_to: HPXML::LocationLivingSpace,
                    wall_type: HPXML::WallTypeWoodStud,
                    siding: HPXML::SidingTypeWood,
                    area: 1200,
                    solar_absorptance: 0.7,
                    emittance: 0.92,
                    insulation_assembly_r_value: 23.0)
    hpxml.walls.add(id: 'WallAtticGable',
                    exterior_adjacent_to: HPXML::LocationOutside,
                    interior_adjacent_to: HPXML::LocationAtticUnvented,
                    wall_type: HPXML::WallTypeWoodStud,
                    siding: HPXML::SidingTypeWood,
                    area: 290,
                    solar_absorptance: 0.7,
                    emittance: 0.92,
                    insulation_assembly_r_value: 4.0)
  elsif ['base-atticroof-flat.xml'].include? hpxml_file
    hpxml.walls.delete_at(1)
  elsif ['base-atticroof-vented.xml'].include? hpxml_file
    hpxml.walls[1].interior_adjacent_to = HPXML::LocationAtticVented
  elsif ['base-atticroof-cathedral.xml'].include? hpxml_file
    hpxml.walls[1].interior_adjacent_to = HPXML::LocationLivingSpace
    hpxml.walls[1].insulation_assembly_r_value = 23.0
  elsif ['base-atticroof-conditioned.xml'].include? hpxml_file
    hpxml.walls.delete_at(1)
    hpxml.walls.add(id: 'WallAtticKneeWall',
                    exterior_adjacent_to: HPXML::LocationAtticUnvented,
                    interior_adjacent_to: HPXML::LocationLivingSpace,
                    wall_type: HPXML::WallTypeWoodStud,
                    area: 316,
                    solar_absorptance: 0.7,
                    emittance: 0.92,
                    insulation_assembly_r_value: 23.0)
    hpxml.walls.add(id: 'WallAtticGableCond',
                    exterior_adjacent_to: HPXML::LocationOutside,
                    interior_adjacent_to: HPXML::LocationLivingSpace,
                    wall_type: HPXML::WallTypeWoodStud,
                    siding: HPXML::SidingTypeWood,
                    area: 240,
                    solar_absorptance: 0.7,
                    emittance: 0.92,
                    insulation_assembly_r_value: 22.3)
    hpxml.walls.add(id: 'WallAtticGableUncond',
                    exterior_adjacent_to: HPXML::LocationOutside,
                    interior_adjacent_to: HPXML::LocationAtticUnvented,
                    wall_type: HPXML::WallTypeWoodStud,
                    siding: HPXML::SidingTypeWood,
                    area: 50,
                    solar_absorptance: 0.7,
                    emittance: 0.92,
                    insulation_assembly_r_value: 4.0)
  elsif ['base-enclosure-attached-multifamily.xml'].include? hpxml_file
    hpxml.walls.add(id: 'WallOtherHeatedSpace',
                    exterior_adjacent_to: HPXML::LocationOtherHeatedSpace,
                    interior_adjacent_to: HPXML::LocationLivingSpace,
                    wall_type: HPXML::WallTypeWoodStud,
                    area: 100,
                    solar_absorptance: 0.7,
                    emittance: 0.92,
                    insulation_assembly_r_value: 23.0)
    hpxml.walls.add(id: 'WallOtherMultifamilyBufferSpace',
                    exterior_adjacent_to: HPXML::LocationOtherMultifamilyBufferSpace,
                    interior_adjacent_to: HPXML::LocationLivingSpace,
                    wall_type: HPXML::WallTypeWoodStud,
                    area: 100,
                    solar_absorptance: 0.7,
                    emittance: 0.92,
                    insulation_assembly_r_value: 23.0)
    hpxml.walls.add(id: 'WallOtherNonFreezingSpace',
                    exterior_adjacent_to: HPXML::LocationOtherNonFreezingSpace,
                    interior_adjacent_to: HPXML::LocationLivingSpace,
                    wall_type: HPXML::WallTypeWoodStud,
                    area: 100,
                    solar_absorptance: 0.7,
                    emittance: 0.92,
                    insulation_assembly_r_value: 23.0)
    hpxml.walls.add(id: 'WallOtherHousingUnit',
                    exterior_adjacent_to: HPXML::LocationOtherHousingUnit,
                    interior_adjacent_to: HPXML::LocationLivingSpace,
                    wall_type: HPXML::WallTypeWoodStud,
                    area: 100,
                    solar_absorptance: 0.7,
                    emittance: 0.92,
                    insulation_assembly_r_value: 4.0)
    hpxml.walls.add(id: 'WallAtticLivingWall',
                    exterior_adjacent_to: HPXML::LocationAtticUnvented,
                    interior_adjacent_to: HPXML::LocationLivingSpace,
                    wall_type: HPXML::WallTypeWoodStud,
                    area: 50,
                    solar_absorptance: 0.7,
                    emittance: 0.92,
                    insulation_assembly_r_value: 4.0)
  elsif ['base-enclosure-walltypes.xml'].include? hpxml_file
    walls_map = { HPXML::WallTypeCMU => 12,
                  HPXML::WallTypeDoubleWoodStud => 28.7,
                  HPXML::WallTypeICF => 21,
                  HPXML::WallTypeLog => 7.1,
                  HPXML::WallTypeSIP => 16.1,
                  HPXML::WallTypeConcrete => 1.35,
                  HPXML::WallTypeSteelStud => 8.1,
                  HPXML::WallTypeStone => 5.4,
                  HPXML::WallTypeStrawBale => 58.8,
                  HPXML::WallTypeBrick => 7.9,
                  HPXML::WallTypeAdobe => 5.0 }
    siding_types = [[HPXML::SidingTypeAluminum, HPXML::ColorReflective],
                    [HPXML::SidingTypeBrick, HPXML::ColorMediumDark],
                    [HPXML::SidingTypeFiberCement, HPXML::ColorMedium],
                    [HPXML::SidingTypeStucco, HPXML::ColorLight],
                    [HPXML::SidingTypeVinyl, HPXML::ColorDark]]
    last_wall = hpxml.walls[-1]
    hpxml.walls.clear
    walls_map.each_with_index do |(wall_type, assembly_r), i|
      hpxml.walls.add(id: "Wall#{i + 1}",
                      exterior_adjacent_to: HPXML::LocationOutside,
                      interior_adjacent_to: HPXML::LocationLivingSpace,
                      wall_type: wall_type,
                      siding: siding_types[i % siding_types.size][0],
                      color: siding_types[i % siding_types.size][1],
                      area: 1200 / walls_map.size,
                      emittance: 0.92,
                      insulation_assembly_r_value: assembly_r)
    end
    hpxml.walls << last_wall
  elsif ['base-enclosure-2stories.xml'].include? hpxml_file
    hpxml.walls[0].area *= 2.0
  elsif ['base-enclosure-2stories-garage.xml'].include? hpxml_file
    hpxml.walls.clear
    hpxml.walls.add(id: 'Wall',
                    exterior_adjacent_to: HPXML::LocationOutside,
                    interior_adjacent_to: HPXML::LocationLivingSpace,
                    wall_type: HPXML::WallTypeWoodStud,
                    siding: HPXML::SidingTypeWood,
                    area: 2080,
                    solar_absorptance: 0.7,
                    emittance: 0.92,
                    insulation_assembly_r_value: 23)
    hpxml.walls.add(id: 'WallGarageInterior',
                    exterior_adjacent_to: HPXML::LocationGarage,
                    interior_adjacent_to: HPXML::LocationLivingSpace,
                    wall_type: HPXML::WallTypeWoodStud,
                    area: 320,
                    solar_absorptance: 0.7,
                    emittance: 0.92,
                    insulation_assembly_r_value: 23)
    hpxml.walls.add(id: 'WallGarageExterior',
                    exterior_adjacent_to: HPXML::LocationOutside,
                    interior_adjacent_to: HPXML::LocationGarage,
                    wall_type: HPXML::WallTypeWoodStud,
                    siding: HPXML::SidingTypeWood,
                    area: 320,
                    solar_absorptance: 0.7,
                    emittance: 0.92,
                    insulation_assembly_r_value: 4)
    hpxml.walls.add(id: 'WallAtticGable',
                    exterior_adjacent_to: HPXML::LocationOutside,
                    interior_adjacent_to: HPXML::LocationAtticUnvented,
                    wall_type: HPXML::WallTypeWoodStud,
                    siding: HPXML::SidingTypeWood,
                    area: 113,
                    solar_absorptance: 0.7,
                    emittance: 0.92,
                    insulation_assembly_r_value: 4)
  elsif ['base-enclosure-garage.xml'].include? hpxml_file
    hpxml.walls.clear
    hpxml.walls.add(id: 'Wall',
                    exterior_adjacent_to: HPXML::LocationOutside,
                    interior_adjacent_to: HPXML::LocationLivingSpace,
                    wall_type: HPXML::WallTypeWoodStud,
                    siding: HPXML::SidingTypeWood,
                    area: 960,
                    solar_absorptance: 0.7,
                    emittance: 0.92,
                    insulation_assembly_r_value: 23)
    hpxml.walls.add(id: 'WallGarageInterior',
                    exterior_adjacent_to: HPXML::LocationGarage,
                    interior_adjacent_to: HPXML::LocationLivingSpace,
                    wall_type: HPXML::WallTypeWoodStud,
                    area: 240,
                    solar_absorptance: 0.7,
                    emittance: 0.92,
                    insulation_assembly_r_value: 23)
    hpxml.walls.add(id: 'WallGarageExterior',
                    exterior_adjacent_to: HPXML::LocationOutside,
                    interior_adjacent_to: HPXML::LocationGarage,
                    wall_type: HPXML::WallTypeWoodStud,
                    siding: HPXML::SidingTypeWood,
                    area: 560,
                    solar_absorptance: 0.7,
                    emittance: 0.92,
                    insulation_assembly_r_value: 4)
    hpxml.walls.add(id: 'WallAtticGable',
                    exterior_adjacent_to: HPXML::LocationOutside,
                    interior_adjacent_to: HPXML::LocationAtticUnvented,
                    wall_type: HPXML::WallTypeWoodStud,
                    siding: HPXML::SidingTypeWood,
                    area: 113,
                    solar_absorptance: 0.7,
                    emittance: 0.92,
                    insulation_assembly_r_value: 4)
  elsif ['base-atticroof-unvented-insulated-roof.xml'].include? hpxml_file
    hpxml.walls[1].insulation_assembly_r_value = 23
  elsif ['base-enclosure-other-housing-unit.xml',
         'base-enclosure-other-heated-space.xml',
         'base-enclosure-other-non-freezing-space.xml',
         'base-enclosure-other-multifamily-buffer-space.xml'].include? hpxml_file
    hpxml.walls.delete_at(1)
    hpxml.walls << hpxml.walls[0].dup
    hpxml.walls[0].area *= 0.35
    hpxml.walls[-1].area *= 0.65
    hpxml.walls[-1].siding = nil
    if ['base-enclosure-other-housing-unit.xml'].include? hpxml_file
      hpxml.walls[-1].id = 'WallOtherHousingUnit'
      hpxml.walls[-1].exterior_adjacent_to = HPXML::LocationOtherHousingUnit
      hpxml.walls[-1].insulation_assembly_r_value = 4
    elsif ['base-enclosure-other-heated-space.xml'].include? hpxml_file
      hpxml.walls[-1].id = 'WallOtherHeatedSpace'
      hpxml.walls[-1].exterior_adjacent_to = HPXML::LocationOtherHeatedSpace
      hpxml.walls[-1].insulation_assembly_r_value = 23
    elsif ['base-enclosure-other-non-freezing-space.xml'].include? hpxml_file
      hpxml.walls[-1].id = 'WallOtherNonFreezingSpace'
      hpxml.walls[-1].exterior_adjacent_to = HPXML::LocationOtherNonFreezingSpace
      hpxml.walls[-1].insulation_assembly_r_value = 23
    elsif ['base-enclosure-other-multifamily-buffer-space.xml'].include? hpxml_file
      hpxml.walls[-1].id = 'WallOtherMultifamilyBufferSpace'
      hpxml.walls[-1].exterior_adjacent_to = HPXML::LocationOtherMultifamilyBufferSpace
      hpxml.walls[-1].insulation_assembly_r_value = 23
    end
  elsif ['base-enclosure-split-surfaces.xml'].include? hpxml_file
    for n in 1..hpxml.walls.size
      hpxml.walls[n - 1].area /= 9.0
      for i in 2..9
        hpxml.walls << hpxml.walls[n - 1].dup
        hpxml.walls[-1].id += i.to_s
      end
    end
    hpxml.walls << hpxml.walls[-1].dup
    hpxml.walls[-1].id = 'TinyWall'
    hpxml.walls[-1].area = 0.05
  elsif ['invalid_files/enclosure-living-missing-exterior-wall.xml'].include? hpxml_file
    hpxml.walls[0].delete
  elsif ['invalid_files/enclosure-garage-missing-exterior-wall.xml'].include? hpxml_file
    hpxml.walls[-2].delete
  elsif ['base-misc-defaults.xml'].include? hpxml_file
    hpxml.walls.each do |wall|
      wall.siding = nil
      wall.solar_absorptance = nil
      wall.color = HPXML::ColorMedium
    end
  elsif ['base-enclosure-common-surfaces.xml'].include? hpxml_file
    hpxml.walls.add(id: 'CommonWallUnventedAttic',
                    exterior_adjacent_to: HPXML::LocationAtticUnvented,
                    interior_adjacent_to: HPXML::LocationAtticUnvented,
                    wall_type: HPXML::WallTypeWoodStud,
                    area: 113,
                    solar_absorptance: 0.7,
                    emittance: 0.92,
                    insulation_assembly_r_value: 4)
  end
  hpxml.walls.each do |wall|
    next unless wall.is_interior

    fail "Interior wall '#{wall.id}' in #{hpxml_file} should not have siding." unless wall.siding.nil?
  end
end

def set_hpxml_foundation_walls(hpxml_file, hpxml)
  if ['ASHRAE_Standard_140/L322XC.xml'].include? hpxml_file
    hpxml.foundation_walls.add(id: 'FoundationWallNorth',
                               exterior_adjacent_to: 'ground',
                               interior_adjacent_to: HPXML::LocationBasementConditioned,
                               height: 7.25,
                               area: 413.25,
                               azimuth: 0,
                               thickness: 6,
                               depth_below_grade: 6.583,
                               insulation_interior_r_value: 0,
                               insulation_interior_distance_to_top: 0,
                               insulation_interior_distance_to_bottom: 0,
                               insulation_exterior_r_value: 0,
                               insulation_exterior_distance_to_top: 0,
                               insulation_exterior_distance_to_bottom: 0)
    hpxml.foundation_walls.add(id: 'FoundationWallEast',
                               exterior_adjacent_to: 'ground',
                               interior_adjacent_to: HPXML::LocationBasementConditioned,
                               height: 7.25,
                               area: 195.75,
                               azimuth: 90,
                               thickness: 6,
                               depth_below_grade: 6.583,
                               insulation_interior_r_value: 0,
                               insulation_interior_distance_to_top: 0,
                               insulation_interior_distance_to_bottom: 0,
                               insulation_exterior_r_value: 0,
                               insulation_exterior_distance_to_top: 0,
                               insulation_exterior_distance_to_bottom: 0)
    hpxml.foundation_walls.add(id: 'FoundationWallSouth',
                               exterior_adjacent_to: 'ground',
                               interior_adjacent_to: HPXML::LocationBasementConditioned,
                               height: 7.25,
                               area: 413.25,
                               azimuth: 180,
                               thickness: 6,
                               depth_below_grade: 6.583,
                               insulation_interior_r_value: 0,
                               insulation_interior_distance_to_top: 0,
                               insulation_interior_distance_to_bottom: 0,
                               insulation_exterior_r_value: 0,
                               insulation_exterior_distance_to_top: 0,
                               insulation_exterior_distance_to_bottom: 0)
    hpxml.foundation_walls.add(id: 'FoundationWallWest',
                               exterior_adjacent_to: 'ground',
                               interior_adjacent_to: HPXML::LocationBasementConditioned,
                               height: 7.25,
                               area: 195.75,
                               azimuth: 270,
                               thickness: 6,
                               depth_below_grade: 6.583,
                               insulation_interior_r_value: 0,
                               insulation_interior_distance_to_top: 0,
                               insulation_interior_distance_to_bottom: 0,
                               insulation_exterior_r_value: 0,
                               insulation_exterior_distance_to_top: 0,
                               insulation_exterior_distance_to_bottom: 0)
  elsif ['ASHRAE_Standard_140/L324XC.xml'].include? hpxml_file
    for i in 0..hpxml.foundation_walls.size - 1
      hpxml.foundation_walls[i].insulation_interior_r_value = 10.2
      hpxml.foundation_walls[i].insulation_interior_distance_to_top = 0.0
      hpxml.foundation_walls[i].insulation_interior_distance_to_bottom = 7.25
    end
  elsif ['base.xml'].include? hpxml_file
    hpxml. foundation_walls.add(id: 'FoundationWall',
                                exterior_adjacent_to: HPXML::LocationGround,
                                interior_adjacent_to: HPXML::LocationBasementConditioned,
                                height: 8,
                                area: 1200,
                                thickness: 8,
                                depth_below_grade: 7,
                                insulation_interior_r_value: 0,
                                insulation_interior_distance_to_top: 0,
                                insulation_interior_distance_to_bottom: 0,
                                insulation_exterior_distance_to_top: 0,
                                insulation_exterior_distance_to_bottom: 8,
                                insulation_exterior_r_value: 8.9)
  elsif ['base-enclosure-attached-multifamily.xml'].include? hpxml_file
    hpxml.foundation_walls.add(id: 'FoundationWallOtherNonFreezingSpace',
                               exterior_adjacent_to: HPXML::LocationOtherNonFreezingSpace,
                               interior_adjacent_to: HPXML::LocationBasementConditioned,
                               height: 8,
                               area: 480,
                               thickness: 8,
                               depth_below_grade: 7,
                               insulation_interior_r_value: 0,
                               insulation_interior_distance_to_top: 0,
                               insulation_interior_distance_to_bottom: 0,
                               insulation_exterior_distance_to_top: 0,
                               insulation_exterior_distance_to_bottom: 8,
                               insulation_exterior_r_value: 8.9)
    hpxml.foundation_walls.add(id: 'FoundationWallOtherMultifamilyBufferSpace',
                               exterior_adjacent_to: HPXML::LocationOtherMultifamilyBufferSpace,
                               interior_adjacent_to: HPXML::LocationBasementConditioned,
                               height: 4,
                               area: 120,
                               thickness: 8,
                               depth_below_grade: 3,
                               insulation_interior_r_value: 0,
                               insulation_interior_distance_to_top: 0,
                               insulation_interior_distance_to_bottom: 0,
                               insulation_exterior_distance_to_top: 0,
                               insulation_exterior_distance_to_bottom: 4,
                               insulation_exterior_r_value: 8.9)
    hpxml.foundation_walls.add(id: 'FoundationWallOtherHeatedSpace',
                               exterior_adjacent_to: HPXML::LocationOtherHeatedSpace,
                               interior_adjacent_to: HPXML::LocationBasementConditioned,
                               height: 2,
                               area: 60,
                               thickness: 8,
                               depth_below_grade: 1,
                               insulation_interior_r_value: 0,
                               insulation_interior_distance_to_top: 0,
                               insulation_interior_distance_to_bottom: 0,
                               insulation_exterior_distance_to_top: 0,
                               insulation_exterior_distance_to_bottom: 2,
                               insulation_exterior_r_value: 8.9)
  elsif ['base-foundation-conditioned-basement-wall-interior-insulation.xml'].include? hpxml_file
    hpxml.foundation_walls[0].insulation_interior_distance_to_top = 0
    hpxml.foundation_walls[0].insulation_interior_distance_to_bottom = 8
    hpxml.foundation_walls[0].insulation_interior_r_value = 10
    hpxml.foundation_walls[0].insulation_exterior_distance_to_top = 1
    hpxml.foundation_walls[0].insulation_exterior_distance_to_bottom = 8
  elsif ['base-foundation-unconditioned-basement.xml'].include? hpxml_file
    hpxml.foundation_walls[0].interior_adjacent_to = HPXML::LocationBasementUnconditioned
    hpxml.foundation_walls[0].insulation_exterior_distance_to_bottom = 0
    hpxml.foundation_walls[0].insulation_exterior_r_value = 0
  elsif ['base-foundation-unconditioned-basement-wall-insulation.xml'].include? hpxml_file
    hpxml.foundation_walls[0].insulation_exterior_distance_to_bottom = 4
    hpxml.foundation_walls[0].insulation_exterior_r_value = 8.9
  elsif ['base-foundation-unconditioned-basement-assembly-r.xml'].include? hpxml_file
    hpxml.foundation_walls[0].insulation_exterior_distance_to_top = nil
    hpxml.foundation_walls[0].insulation_exterior_distance_to_bottom = nil
    hpxml.foundation_walls[0].insulation_exterior_r_value = nil
    hpxml.foundation_walls[0].insulation_interior_distance_to_top = nil
    hpxml.foundation_walls[0].insulation_interior_distance_to_bottom = nil
    hpxml.foundation_walls[0].insulation_interior_r_value = nil
    hpxml.foundation_walls[0].insulation_assembly_r_value = 10.69
  elsif ['base-foundation-unconditioned-basement-above-grade.xml'].include? hpxml_file
    hpxml.foundation_walls[0].depth_below_grade = 4
  elsif ['base-foundation-unvented-crawlspace.xml',
         'base-foundation-vented-crawlspace.xml'].include? hpxml_file
    if ['base-foundation-unvented-crawlspace.xml'].include? hpxml_file
      hpxml.foundation_walls[0].interior_adjacent_to = HPXML::LocationCrawlspaceUnvented
    else
      hpxml.foundation_walls[0].interior_adjacent_to = HPXML::LocationCrawlspaceVented
    end
    hpxml.foundation_walls[0].height -= 4
    hpxml.foundation_walls[0].area /= 2.0
    hpxml.foundation_walls[0].depth_below_grade -= 4
    hpxml.foundation_walls[0].insulation_exterior_distance_to_bottom -= 4
  elsif ['base-foundation-multiple.xml'].include? hpxml_file
    hpxml.foundation_walls[0].area = 600
    hpxml.foundation_walls.add(id: 'FoundationWallInterior',
                               exterior_adjacent_to: HPXML::LocationCrawlspaceUnvented,
                               interior_adjacent_to: HPXML::LocationBasementUnconditioned,
                               height: 8,
                               area: 360,
                               thickness: 8,
                               depth_below_grade: 4,
                               insulation_interior_r_value: 0,
                               insulation_interior_distance_to_top: 0,
                               insulation_interior_distance_to_bottom: 0,
                               insulation_exterior_distance_to_top: 0,
                               insulation_exterior_distance_to_bottom: 0,
                               insulation_exterior_r_value: 0)
    hpxml.foundation_walls.add(id: 'FoundationWallCrawlspace',
                               exterior_adjacent_to: HPXML::LocationGround,
                               interior_adjacent_to: HPXML::LocationCrawlspaceUnvented,
                               height: 4,
                               area: 600,
                               thickness: 8,
                               depth_below_grade: 3,
                               insulation_interior_r_value: 0,
                               insulation_interior_distance_to_top: 0,
                               insulation_interior_distance_to_bottom: 0,
                               insulation_exterior_distance_to_top: 0,
                               insulation_exterior_distance_to_bottom: 0,
                               insulation_exterior_r_value: 0)
  elsif ['base-foundation-ambient.xml',
         'base-foundation-slab.xml'].include? hpxml_file
    hpxml.foundation_walls.clear
  elsif ['base-foundation-walkout-basement.xml'].include? hpxml_file
    hpxml.foundation_walls.clear
    hpxml.foundation_walls.add(id: 'FoundationWall1',
                               exterior_adjacent_to: HPXML::LocationGround,
                               interior_adjacent_to: HPXML::LocationBasementConditioned,
                               height: 8,
                               area: 480,
                               thickness: 8,
                               depth_below_grade: 7,
                               insulation_interior_r_value: 0,
                               insulation_interior_distance_to_top: 0,
                               insulation_interior_distance_to_bottom: 0,
                               insulation_exterior_distance_to_top: 0,
                               insulation_exterior_distance_to_bottom: 8,
                               insulation_exterior_r_value: 8.9)
    hpxml.foundation_walls.add(id: 'FoundationWall2',
                               exterior_adjacent_to: HPXML::LocationGround,
                               interior_adjacent_to: HPXML::LocationBasementConditioned,
                               height: 4,
                               area: 120,
                               thickness: 8,
                               depth_below_grade: 3,
                               insulation_interior_r_value: 0,
                               insulation_interior_distance_to_top: 0,
                               insulation_interior_distance_to_bottom: 0,
                               insulation_exterior_distance_to_top: 0,
                               insulation_exterior_distance_to_bottom: 4,
                               insulation_exterior_r_value: 8.9)
    hpxml.foundation_walls.add(id: 'FoundationWall3',
                               exterior_adjacent_to: HPXML::LocationGround,
                               interior_adjacent_to: HPXML::LocationBasementConditioned,
                               height: 2,
                               area: 60,
                               thickness: 8,
                               depth_below_grade: 1,
                               insulation_interior_r_value: 0,
                               insulation_interior_distance_to_top: 0,
                               insulation_interior_distance_to_bottom: 0,
                               insulation_exterior_distance_to_top: 0,
                               insulation_exterior_distance_to_bottom: 2,
                               insulation_exterior_r_value: 8.9)
  elsif ['base-foundation-complex.xml'].include? hpxml_file
    hpxml.foundation_walls.clear
    hpxml.foundation_walls.add(id: 'FoundationWall1',
                               exterior_adjacent_to: HPXML::LocationGround,
                               interior_adjacent_to: HPXML::LocationBasementConditioned,
                               height: 8,
                               area: 160,
                               thickness: 8,
                               depth_below_grade: 7,
                               insulation_interior_r_value: 0,
                               insulation_interior_distance_to_top: 0,
                               insulation_interior_distance_to_bottom: 0,
                               insulation_exterior_distance_to_top: 0,
                               insulation_exterior_distance_to_bottom: 0,
                               insulation_exterior_r_value: 0.0)
    hpxml.foundation_walls.add(id: 'FoundationWall2',
                               exterior_adjacent_to: HPXML::LocationGround,
                               interior_adjacent_to: HPXML::LocationBasementConditioned,
                               height: 8,
                               area: 240,
                               thickness: 8,
                               depth_below_grade: 7,
                               insulation_interior_r_value: 0,
                               insulation_interior_distance_to_top: 0,
                               insulation_interior_distance_to_bottom: 0,
                               insulation_exterior_distance_to_top: 0,
                               insulation_exterior_distance_to_bottom: 8,
                               insulation_exterior_r_value: 8.9)
    hpxml.foundation_walls.add(id: 'FoundationWall3',
                               exterior_adjacent_to: HPXML::LocationGround,
                               interior_adjacent_to: HPXML::LocationBasementConditioned,
                               height: 4,
                               area: 160,
                               thickness: 8,
                               depth_below_grade: 3,
                               insulation_interior_r_value: 0,
                               insulation_interior_distance_to_top: 0,
                               insulation_interior_distance_to_bottom: 0,
                               insulation_exterior_distance_to_top: 0,
                               insulation_exterior_distance_to_bottom: 0,
                               insulation_exterior_r_value: 0.0)
    hpxml.foundation_walls.add(id: 'FoundationWall4',
                               exterior_adjacent_to: HPXML::LocationGround,
                               interior_adjacent_to: HPXML::LocationBasementConditioned,
                               height: 4,
                               area: 120,
                               thickness: 8,
                               depth_below_grade: 3,
                               insulation_interior_r_value: 0,
                               insulation_interior_distance_to_top: 0,
                               insulation_interior_distance_to_bottom: 0,
                               insulation_exterior_distance_to_top: 0,
                               insulation_exterior_distance_to_bottom: 4,
                               insulation_exterior_r_value: 8.9)
    hpxml.foundation_walls.add(id: 'FoundationWall5',
                               exterior_adjacent_to: HPXML::LocationGround,
                               interior_adjacent_to: HPXML::LocationBasementConditioned,
                               height: 4,
                               area: 80,
                               thickness: 8,
                               depth_below_grade: 3,
                               insulation_interior_r_value: 0,
                               insulation_interior_distance_to_top: 0,
                               insulation_interior_distance_to_bottom: 0,
                               insulation_exterior_distance_to_top: 0,
                               insulation_exterior_distance_to_bottom: 4,
                               insulation_exterior_r_value: 8.9)
  elsif ['base-enclosure-split-surfaces.xml'].include? hpxml_file
    for n in 1..hpxml.foundation_walls.size
      hpxml.foundation_walls[n - 1].area /= 9.0
      for i in 2..9
        hpxml.foundation_walls << hpxml.foundation_walls[n - 1].dup
        hpxml.foundation_walls[-1].id += i.to_s
      end
    end
    hpxml.foundation_walls << hpxml.foundation_walls[-1].dup
    hpxml.foundation_walls[-1].id = 'TinyFoundationWall'
    hpxml.foundation_walls[-1].area = 0.05
  elsif ['base-enclosure-2stories-garage.xml'].include? hpxml_file
    hpxml.foundation_walls[-1].area = 880
  elsif ['base-enclosure-common-surfaces.xml'].include? hpxml_file
    hpxml.foundation_walls[1].area = 240
    hpxml.foundation_walls.add(id: 'FoundationWallCrawlspace',
                               exterior_adjacent_to: HPXML::LocationGround,
                               interior_adjacent_to: HPXML::LocationCrawlspaceVented,
                               height: 4,
                               area: 240,
                               thickness: 8,
                               depth_below_grade: 3,
                               insulation_interior_r_value: 0,
                               insulation_interior_distance_to_top: 0,
                               insulation_interior_distance_to_bottom: 0,
                               insulation_exterior_distance_to_top: 0,
                               insulation_exterior_distance_to_bottom: 0,
                               insulation_exterior_r_value: 0)
    hpxml.foundation_walls.add(id: 'CommonFoundationWall',
                               exterior_adjacent_to: HPXML::LocationCrawlspaceVented,
                               interior_adjacent_to: HPXML::LocationCrawlspaceVented,
                               height: 4,
                               area: 240,
                               thickness: 5.5,
                               depth_below_grade: 3,
                               insulation_interior_r_value: 0,
                               insulation_interior_distance_to_top: 0,
                               insulation_interior_distance_to_bottom: 0,
                               insulation_exterior_distance_to_top: 0,
                               insulation_exterior_distance_to_bottom: 0,
                               insulation_exterior_r_value: 0)
  elsif ['invalid_files/enclosure-basement-missing-exterior-foundation-wall.xml'].include? hpxml_file
    hpxml.foundation_walls[0].delete
  end
end

def set_hpxml_frame_floors(hpxml_file, hpxml)
  if ['ASHRAE_Standard_140/L100AC.xml',
      'ASHRAE_Standard_140/L100AL.xml'].include? hpxml_file
    hpxml.frame_floors.add(id: 'FloorUnderAttic',
                           exterior_adjacent_to: HPXML::LocationAtticVented,
                           interior_adjacent_to: HPXML::LocationLivingSpace,
                           area: 1539,
                           insulation_assembly_r_value: 18.45)
    hpxml.frame_floors.add(id: 'FloorOverFoundation',
                           exterior_adjacent_to: HPXML::LocationOutside,
                           interior_adjacent_to: HPXML::LocationLivingSpace,
                           area: 1539,
                           insulation_assembly_r_value: 14.15)
  elsif ['ASHRAE_Standard_140/L120AC.xml',
         'ASHRAE_Standard_140/L120AL.xml'].include? hpxml_file
    hpxml.frame_floors[0].insulation_assembly_r_value = 57.49
  elsif ['ASHRAE_Standard_140/L200AC.xml',
         'ASHRAE_Standard_140/L200AL.xml'].include? hpxml_file
    hpxml.frame_floors[0].insulation_assembly_r_value = 11.75
    hpxml.frame_floors[1].insulation_assembly_r_value = 4.24
  elsif ['ASHRAE_Standard_140/L302XC.xml',
         'ASHRAE_Standard_140/L322XC.xml',
         'ASHRAE_Standard_140/L324XC.xml'].include? hpxml_file
    hpxml.frame_floors.delete_at(1)
  elsif ['base.xml'].include? hpxml_file
    hpxml.frame_floors.add(id: 'FloorBelowAttic',
                           exterior_adjacent_to: HPXML::LocationAtticUnvented,
                           interior_adjacent_to: HPXML::LocationLivingSpace,
                           area: 1350,
                           insulation_assembly_r_value: 39.3)
  elsif ['base-atticroof-flat.xml',
         'base-atticroof-cathedral.xml'].include? hpxml_file
    hpxml.frame_floors.delete_at(0)
  elsif ['base-atticroof-vented.xml'].include? hpxml_file
    hpxml.frame_floors[0].exterior_adjacent_to = HPXML::LocationAtticVented
  elsif ['base-atticroof-conditioned.xml'].include? hpxml_file
    hpxml.frame_floors[0].area = 450
  elsif ['base-enclosure-garage.xml'].include? hpxml_file
    hpxml.frame_floors.add(id: 'FloorBetweenAtticGarage',
                           exterior_adjacent_to: HPXML::LocationAtticUnvented,
                           interior_adjacent_to: HPXML::LocationGarage,
                           area: 600,
                           insulation_assembly_r_value: 2.1)
  elsif ['base-foundation-ambient.xml'].include? hpxml_file
    hpxml.frame_floors.add(id: 'FloorAboveAmbient',
                           exterior_adjacent_to: HPXML::LocationOutside,
                           interior_adjacent_to: HPXML::LocationLivingSpace,
                           area: 1350,
                           insulation_assembly_r_value: 18.7)
  elsif ['base-foundation-unconditioned-basement.xml'].include? hpxml_file
    hpxml.frame_floors.add(id: 'FloorAboveUncondBasement',
                           exterior_adjacent_to: HPXML::LocationBasementUnconditioned,
                           interior_adjacent_to: HPXML::LocationLivingSpace,
                           area: 1350,
                           insulation_assembly_r_value: 18.7)
  elsif ['base-foundation-unconditioned-basement-wall-insulation.xml'].include? hpxml_file
    hpxml.frame_floors[1].insulation_assembly_r_value = 2.1
  elsif ['base-foundation-unvented-crawlspace.xml'].include? hpxml_file
    hpxml.frame_floors.add(id: 'FloorAboveUnventedCrawl',
                           exterior_adjacent_to: HPXML::LocationCrawlspaceUnvented,
                           interior_adjacent_to: HPXML::LocationLivingSpace,
                           area: 1350,
                           insulation_assembly_r_value: 18.7)
  elsif ['base-foundation-vented-crawlspace.xml'].include? hpxml_file
    hpxml.frame_floors.add(id: 'FloorAboveVentedCrawl',
                           exterior_adjacent_to: HPXML::LocationCrawlspaceVented,
                           interior_adjacent_to: HPXML::LocationLivingSpace,
                           area: 1350,
                           insulation_assembly_r_value: 18.7)
  elsif ['base-foundation-multiple.xml'].include? hpxml_file
    hpxml.frame_floors[1].area = 675
    hpxml.frame_floors.add(id: 'FloorAboveUnventedCrawlspace',
                           exterior_adjacent_to: HPXML::LocationCrawlspaceUnvented,
                           interior_adjacent_to: HPXML::LocationLivingSpace,
                           area: 675,
                           insulation_assembly_r_value: 18.7)
  elsif ['base-enclosure-2stories-garage.xml'].include? hpxml_file
    hpxml.frame_floors.add(id: 'FloorAboveGarage',
                           exterior_adjacent_to: HPXML::LocationGarage,
                           interior_adjacent_to: HPXML::LocationLivingSpace,
                           area: 400,
                           insulation_assembly_r_value: 39.3)
  elsif ['base-atticroof-unvented-insulated-roof.xml'].include? hpxml_file
    hpxml.frame_floors[0].insulation_assembly_r_value = 2.1
  elsif ['base-enclosure-other-housing-unit.xml',
         'base-enclosure-other-heated-space.xml',
         'base-enclosure-other-non-freezing-space.xml',
         'base-enclosure-other-multifamily-buffer-space.xml'].include? hpxml_file
    hpxml.frame_floors.clear
    hpxml.frame_floors.add(interior_adjacent_to: HPXML::LocationLivingSpace,
                           area: 1350,
                           other_space_above_or_below: HPXML::FrameFloorOtherSpaceAbove)
    if ['base-enclosure-other-housing-unit.xml'].include? hpxml_file
      hpxml.frame_floors[0].exterior_adjacent_to = HPXML::LocationOtherHousingUnit
      hpxml.frame_floors[0].id = 'FloorBelowOtherHousingUnit'
      hpxml.frame_floors[0].insulation_assembly_r_value = 2.1
    elsif ['base-enclosure-other-heated-space.xml'].include? hpxml_file
      hpxml.frame_floors[0].exterior_adjacent_to = HPXML::LocationOtherHeatedSpace
      hpxml.frame_floors[0].id = 'FloorBelowOtherHeatedSpace'
      hpxml.frame_floors[0].insulation_assembly_r_value = 18.7
    elsif ['base-enclosure-other-non-freezing-space.xml'].include? hpxml_file
      hpxml.frame_floors[0].exterior_adjacent_to = HPXML::LocationOtherNonFreezingSpace
      hpxml.frame_floors[0].id = 'FloorBelowOtherNonFreezingSpace'
      hpxml.frame_floors[0].insulation_assembly_r_value = 18.7
    elsif ['base-enclosure-other-multifamily-buffer-space.xml'].include? hpxml_file
      hpxml.frame_floors[0].exterior_adjacent_to = HPXML::LocationOtherMultifamilyBufferSpace
      hpxml.frame_floors[0].id = 'FloorBelowOtherMultifamilyBufferSpace'
      hpxml.frame_floors[0].insulation_assembly_r_value = 18.7
    end
    hpxml.frame_floors << hpxml.frame_floors[0].dup
    hpxml.frame_floors[1].id = hpxml.frame_floors[0].id.gsub('Below', 'Above')
    hpxml.frame_floors[1].other_space_above_or_below = HPXML::FrameFloorOtherSpaceBelow
  elsif ['base-enclosure-attached-multifamily.xml'].include? hpxml_file
    hpxml.frame_floors.add(id: 'FloorAboveNonFreezingSpace',
                           exterior_adjacent_to: HPXML::LocationOtherNonFreezingSpace,
                           interior_adjacent_to: HPXML::LocationLivingSpace,
                           area: 1000,
                           insulation_assembly_r_value: 18.7,
                           other_space_above_or_below: HPXML::FrameFloorOtherSpaceBelow)
    hpxml.frame_floors.add(id: 'FloorAboveMultifamilyBuffer',
                           exterior_adjacent_to: HPXML::LocationOtherMultifamilyBufferSpace,
                           interior_adjacent_to: HPXML::LocationLivingSpace,
                           area: 200,
                           insulation_assembly_r_value: 18.7,
                           other_space_above_or_below: HPXML::FrameFloorOtherSpaceBelow)
    hpxml.frame_floors.add(id: 'FloorAboveOtherHeatedSpace',
                           exterior_adjacent_to: HPXML::LocationOtherHeatedSpace,
                           interior_adjacent_to: HPXML::LocationLivingSpace,
                           area: 150,
                           insulation_assembly_r_value: 2.1,
                           other_space_above_or_below: HPXML::FrameFloorOtherSpaceBelow)
  elsif ['base-enclosure-common-surfaces.xml'].include? hpxml_file
    hpxml.frame_floors[1].area = 650
    hpxml.frame_floors.add(id: 'FloorAboveVentedCrawlspace',
                           exterior_adjacent_to: HPXML::LocationCrawlspaceVented,
                           interior_adjacent_to: HPXML::LocationLivingSpace,
                           area: 350,
                           insulation_assembly_r_value: 18.7)
    hpxml.frame_floors.add(id: 'CommonFrameFloorVentedCrawlspace',
                           exterior_adjacent_to: HPXML::LocationCrawlspaceVented,
                           interior_adjacent_to: HPXML::LocationCrawlspaceVented,
                           area: 350,
                           insulation_assembly_r_value: 3.0)
  elsif ['base-enclosure-split-surfaces.xml'].include? hpxml_file
    for n in 1..hpxml.frame_floors.size
      hpxml.frame_floors[n - 1].area /= 9.0
      for i in 2..9
        hpxml.frame_floors << hpxml.frame_floors[n - 1].dup
        hpxml.frame_floors[-1].id += i.to_s
      end
    end
    hpxml.frame_floors << hpxml.frame_floors[-1].dup
    hpxml.frame_floors[-1].id = 'TinyFloor'
    hpxml.frame_floors[-1].area = 0.05
  elsif ['invalid_files/base-enclosure-conditioned-basement-slab-insulation.xml'].include? hpxml_file
    hpxml.frame_floors.add(id: 'FloorAboveCondBasement',
                           exterior_adjacent_to: HPXML::LocationBasementConditioned,
                           interior_adjacent_to: HPXML::LocationLivingSpace,
                           area: 1350,
                           insulation_assembly_r_value: 3.9)
  elsif ['invalid_files/enclosure-living-missing-ceiling-roof.xml'].include? hpxml_file
    hpxml.frame_floors[0].delete
  elsif ['invalid_files/enclosure-basement-missing-ceiling.xml',
         'invalid_files/enclosure-garage-missing-roof-ceiling.xml'].include? hpxml_file
    hpxml.frame_floors[1].delete
  elsif ['invalid_files/multifamily-reference-surface.xml'].include? hpxml_file
    hpxml.frame_floors[0].exterior_adjacent_to = HPXML::LocationOtherHeatedSpace
    hpxml.frame_floors[0].other_space_above_or_below = HPXML::FrameFloorOtherSpaceAbove
  end
end

def set_hpxml_slabs(hpxml_file, hpxml)
  if ['ASHRAE_Standard_140/L302XC.xml'].include? hpxml_file
    hpxml.slabs.add(id: 'Slab',
                    interior_adjacent_to: HPXML::LocationLivingSpace,
                    area: 1539,
                    thickness: 4,
                    exposed_perimeter: 168,
                    perimeter_insulation_depth: 0,
                    under_slab_insulation_width: 0,
                    under_slab_insulation_spans_entire_slab: nil,
                    depth_below_grade: 0,
                    perimeter_insulation_r_value: 0,
                    under_slab_insulation_r_value: 0,
                    carpet_fraction: 1,
                    carpet_r_value: 2.08)
  elsif ['ASHRAE_Standard_140/L304XC.xml'].include? hpxml_file
    hpxml.slabs[0].perimeter_insulation_depth = 2.5
    hpxml.slabs[0].perimeter_insulation_r_value = 5.4
  elsif ['ASHRAE_Standard_140/L322XC.xml'].include? hpxml_file
    hpxml.slabs.add(id: 'Slab',
                    interior_adjacent_to: HPXML::LocationBasementConditioned,
                    area: 1539,
                    thickness: 4,
                    exposed_perimeter: 168,
                    perimeter_insulation_depth: 0,
                    under_slab_insulation_width: 0,
                    under_slab_insulation_spans_entire_slab: nil,
                    perimeter_insulation_r_value: 0,
                    under_slab_insulation_r_value: 0,
                    carpet_fraction: 0,
                    carpet_r_value: 0)
  elsif ['base.xml'].include? hpxml_file
    hpxml.slabs.add(id: 'Slab',
                    interior_adjacent_to: HPXML::LocationBasementConditioned,
                    area: 1350,
                    thickness: 4,
                    exposed_perimeter: 150,
                    perimeter_insulation_depth: 0,
                    under_slab_insulation_width: 0,
                    perimeter_insulation_r_value: 0,
                    under_slab_insulation_r_value: 0,
                    carpet_fraction: 0,
                    carpet_r_value: 0)
  elsif ['base-foundation-unconditioned-basement.xml'].include? hpxml_file
    hpxml.slabs[0].interior_adjacent_to = HPXML::LocationBasementUnconditioned
  elsif ['base-foundation-conditioned-basement-slab-insulation.xml'].include? hpxml_file
    hpxml.slabs[0].under_slab_insulation_width = 4
    hpxml.slabs[0].under_slab_insulation_r_value = 10
  elsif ['base-foundation-slab.xml'].include? hpxml_file
    hpxml.slabs[0].interior_adjacent_to = HPXML::LocationLivingSpace
    hpxml.slabs[0].under_slab_insulation_width = nil
    hpxml.slabs[0].under_slab_insulation_spans_entire_slab = true
    hpxml.slabs[0].depth_below_grade = 0
    hpxml.slabs[0].under_slab_insulation_r_value = 5
    hpxml.slabs[0].carpet_fraction = 1
    hpxml.slabs[0].carpet_r_value = 2.5
  elsif ['base-foundation-unvented-crawlspace.xml',
         'base-foundation-vented-crawlspace.xml'].include? hpxml_file
    if ['base-foundation-unvented-crawlspace.xml'].include? hpxml_file
      hpxml.slabs[0].interior_adjacent_to = HPXML::LocationCrawlspaceUnvented
    else
      hpxml.slabs[0].interior_adjacent_to = HPXML::LocationCrawlspaceVented
    end
    hpxml.slabs[0].thickness = 0
    hpxml.slabs[0].carpet_r_value = 2.5
  elsif ['base-foundation-multiple.xml'].include? hpxml_file
    hpxml.slabs[0].area = 675
    hpxml.slabs[0].exposed_perimeter = 75
    hpxml.slabs.add(id: 'SlabUnderCrawlspace',
                    interior_adjacent_to: HPXML::LocationCrawlspaceUnvented,
                    area: 675,
                    thickness: 0,
                    exposed_perimeter: 75,
                    perimeter_insulation_depth: 0,
                    under_slab_insulation_width: 0,
                    perimeter_insulation_r_value: 0,
                    under_slab_insulation_r_value: 0,
                    carpet_fraction: 0,
                    carpet_r_value: 0)
  elsif ['base-foundation-ambient.xml'].include? hpxml_file
    hpxml.slabs.clear
  elsif ['base-enclosure-2stories-garage.xml'].include? hpxml_file
    hpxml.slabs[0].area -= 400
    hpxml.slabs[0].exposed_perimeter -= 40
    hpxml.slabs.add(id: 'SlabUnderGarage',
                    interior_adjacent_to: HPXML::LocationGarage,
                    area: 400,
                    thickness: 4,
                    exposed_perimeter: 40,
                    perimeter_insulation_depth: 0,
                    under_slab_insulation_width: 0,
                    depth_below_grade: 0,
                    perimeter_insulation_r_value: 0,
                    under_slab_insulation_r_value: 0,
                    carpet_fraction: 0,
                    carpet_r_value: 0)
  elsif ['base-enclosure-garage.xml'].include? hpxml_file
    hpxml.slabs[0].exposed_perimeter -= 30
    hpxml.slabs.add(id: 'SlabUnderGarage',
                    interior_adjacent_to: HPXML::LocationGarage,
                    area: 600,
                    thickness: 4,
                    exposed_perimeter: 70,
                    perimeter_insulation_depth: 0,
                    under_slab_insulation_width: 0,
                    depth_below_grade: 0,
                    perimeter_insulation_r_value: 0,
                    under_slab_insulation_r_value: 0,
                    carpet_fraction: 0,
                    carpet_r_value: 0)
  elsif ['base-foundation-complex.xml'].include? hpxml_file
    hpxml.slabs.clear
    hpxml.slabs.add(id: 'Slab1',
                    interior_adjacent_to: HPXML::LocationBasementConditioned,
                    area: 675,
                    thickness: 4,
                    exposed_perimeter: 75,
                    perimeter_insulation_depth: 0,
                    under_slab_insulation_width: 0,
                    perimeter_insulation_r_value: 0,
                    under_slab_insulation_r_value: 0,
                    carpet_fraction: 0,
                    carpet_r_value: 0)
    hpxml.slabs.add(id: 'Slab2',
                    interior_adjacent_to: HPXML::LocationBasementConditioned,
                    area: 405,
                    thickness: 4,
                    exposed_perimeter: 45,
                    perimeter_insulation_depth: 1,
                    under_slab_insulation_width: 0,
                    perimeter_insulation_r_value: 5,
                    under_slab_insulation_r_value: 0,
                    carpet_fraction: 0,
                    carpet_r_value: 0)
    hpxml.slabs.add(id: 'Slab3',
                    interior_adjacent_to: HPXML::LocationBasementConditioned,
                    area: 270,
                    thickness: 4,
                    exposed_perimeter: 30,
                    perimeter_insulation_depth: 1,
                    under_slab_insulation_width: 0,
                    perimeter_insulation_r_value: 5,
                    under_slab_insulation_r_value: 0,
                    carpet_fraction: 0,
                    carpet_r_value: 0)
  elsif ['base-enclosure-split-surfaces.xml'].include? hpxml_file
    for n in 1..hpxml.slabs.size
      hpxml.slabs[n - 1].area /= 9.0
      hpxml.slabs[n - 1].exposed_perimeter /= 9.0
      for i in 2..9
        hpxml.slabs << hpxml.slabs[n - 1].dup
        hpxml.slabs[-1].id += i.to_s
      end
    end
    hpxml.slabs << hpxml.slabs[-1].dup
    hpxml.slabs[-1].id = 'TinySlab'
    hpxml.slabs[-1].area = 0.05
  elsif ['base-enclosure-common-surfaces.xml'].include? hpxml_file
    hpxml.slabs[0].area = 1000
    hpxml.slabs[0].exposed_perimeter = 111
    hpxml.slabs.add(id: 'SlabUnderCrawlspace',
                    interior_adjacent_to: HPXML::LocationCrawlspaceVented,
                    area: 350,
                    thickness: 0,
                    exposed_perimeter: 39,
                    perimeter_insulation_depth: 0,
                    under_slab_insulation_width: 0,
                    perimeter_insulation_r_value: 0,
                    under_slab_insulation_r_value: 0,
                    carpet_fraction: 0,
                    carpet_r_value: 0)
  elsif ['invalid_files/mismatched-slab-and-foundation-wall.xml'].include? hpxml_file
    hpxml.slabs[0].interior_adjacent_to = HPXML::LocationBasementUnconditioned
    hpxml.slabs[0].depth_below_grade = 7.0
  elsif ['invalid_files/slab-zero-exposed-perimeter.xml'].include? hpxml_file
    hpxml.slabs[0].exposed_perimeter = 0
  elsif ['invalid_files/enclosure-living-missing-floor-slab.xml',
         'invalid_files/enclosure-basement-missing-slab.xml'].include? hpxml_file
    hpxml.slabs[0].delete
  elsif ['invalid_files/enclosure-garage-missing-slab.xml'].include? hpxml_file
    hpxml.slabs[1].delete
  end
end

def set_hpxml_windows(hpxml_file, hpxml)
  if ['ASHRAE_Standard_140/L100AC.xml',
      'ASHRAE_Standard_140/L100AL.xml'].include? hpxml_file
    windows = { 'WindowNorth' => [0, 90, 'WallNorth'],
                'WindowEast' => [90, 45, 'WallEast'],
                'WindowSouth' => [180, 90, 'WallSouth'],
                'WindowWest' => [270, 45, 'WallWest'] }
    windows.each do |window_name, window_values|
      azimuth, area, wall = window_values
      hpxml.windows.add(id: window_name,
                        area: area,
                        azimuth: azimuth,
                        ufactor: 1.039,
                        shgc: 0.67,
                        fraction_operable: 0.0,
                        wall_idref: wall,
                        interior_shading_factor_summer: 1,
                        interior_shading_factor_winter: 1)
    end
  elsif ['ASHRAE_Standard_140/L130AC.xml',
         'ASHRAE_Standard_140/L130AL.xml'].include? hpxml_file
    for i in 0..hpxml.windows.size - 1
      hpxml.windows[i].ufactor = 0.3
      hpxml.windows[i].shgc = 0.335
    end
  elsif ['ASHRAE_Standard_140/L140AC.xml',
         'ASHRAE_Standard_140/L140AL.xml'].include? hpxml_file
    hpxml.windows.clear
  elsif ['ASHRAE_Standard_140/L150AC.xml',
         'ASHRAE_Standard_140/L150AL.xml'].include? hpxml_file
    hpxml.windows.clear
    hpxml.windows.add(id: 'WindowSouth',
                      area: 270,
                      azimuth: 180,
                      ufactor: 1.039,
                      shgc: 0.67,
                      fraction_operable: 0.0,
                      wall_idref: 'WallSouth',
                      interior_shading_factor_summer: 1,
                      interior_shading_factor_winter: 1)
  elsif ['ASHRAE_Standard_140/L155AC.xml',
         'ASHRAE_Standard_140/L155AL.xml'].include? hpxml_file
    hpxml.windows[0].overhangs_depth = 2.5
    hpxml.windows[0].overhangs_distance_to_top_of_window = 1
    hpxml.windows[0].overhangs_distance_to_bottom_of_window = 6
  elsif ['ASHRAE_Standard_140/L160AC.xml',
         'ASHRAE_Standard_140/L160AL.xml'].include? hpxml_file
    hpxml.windows.clear
    windows = { 'WindowEast' => [90, 135, 'WallEast'],
                'WindowWest' => [270, 135, 'WallWest'] }
    windows.each do |window_name, window_values|
      azimuth, area, wall = window_values
      hpxml.windows.add(id: window_name,
                        area: area,
                        azimuth: azimuth,
                        ufactor: 1.039,
                        shgc: 0.67,
                        fraction_operable: 0.0,
                        wall_idref: wall,
                        interior_shading_factor_summer: 1,
                        interior_shading_factor_winter: 1)
    end
  elsif ['base.xml'].include? hpxml_file
    hpxml.windows.add(id: 'WindowNorth',
                      area: 108,
                      azimuth: 0,
                      ufactor: 0.33,
                      shgc: 0.45,
                      fraction_operable: 0.67,
                      interior_shading_factor_summer: 0.7,
                      interior_shading_factor_winter: 0.85,
                      wall_idref: 'Wall')
    hpxml.windows.add(id: 'WindowSouth',
                      area: 108,
                      azimuth: 180,
                      ufactor: 0.33,
                      shgc: 0.45,
                      fraction_operable: 0.67,
                      interior_shading_factor_summer: 0.7,
                      interior_shading_factor_winter: 0.85,
                      wall_idref: 'Wall')
    hpxml.windows.add(id: 'WindowEast',
                      area: 72,
                      azimuth: 90,
                      ufactor: 0.33,
                      shgc: 0.45,
                      fraction_operable: 0.67,
                      interior_shading_factor_summer: 0.7,
                      interior_shading_factor_winter: 0.85,
                      wall_idref: 'Wall')
    hpxml.windows.add(id: 'WindowWest',
                      area: 72,
                      azimuth: 270,
                      ufactor: 0.33,
                      shgc: 0.45,
                      fraction_operable: 0.67,
                      interior_shading_factor_summer: 0.7,
                      interior_shading_factor_winter: 0.85,
                      wall_idref: 'Wall')
  elsif ['base-enclosure-overhangs.xml'].include? hpxml_file
    hpxml.windows[0].overhangs_depth = 2.5
    hpxml.windows[0].overhangs_distance_to_top_of_window = 0
    hpxml.windows[0].overhangs_distance_to_bottom_of_window = 4
    hpxml.windows[2].overhangs_depth = 1.5
    hpxml.windows[2].overhangs_distance_to_top_of_window = 2
    hpxml.windows[2].overhangs_distance_to_bottom_of_window = 6
    hpxml.windows[3].overhangs_depth = 1.5
    hpxml.windows[3].overhangs_distance_to_top_of_window = 2
    hpxml.windows[3].overhangs_distance_to_bottom_of_window = 7
  elsif ['base-enclosure-windows-interior-shading.xml'].include? hpxml_file
    hpxml.windows[1].interior_shading_factor_summer = 0.01
    hpxml.windows[1].interior_shading_factor_winter = 0.99
    hpxml.windows[2].interior_shading_factor_summer = 0.5
    hpxml.windows[2].interior_shading_factor_winter = 0.5
    hpxml.windows[3].interior_shading_factor_summer = 0.0
    hpxml.windows[3].interior_shading_factor_winter = 1.0
  elsif ['base-enclosure-windows-none.xml'].include? hpxml_file
    hpxml.windows.clear
  elsif ['invalid_files/net-area-negative-wall.xml'].include? hpxml_file
    hpxml.windows[0].area = 1000
  elsif ['base-atticroof-conditioned.xml'].include? hpxml_file
    hpxml.windows[0].area = 108
    hpxml.windows[1].area = 108
    hpxml.windows[2].area = 108
    hpxml.windows[3].area = 108
    hpxml.windows.add(id: 'AtticGableWindowEast',
                      area: 12,
                      azimuth: 90,
                      ufactor: 0.33,
                      shgc: 0.45,
                      fraction_operable: 0.0,
                      wall_idref: 'WallAtticGableCond')
    hpxml.windows.add(id: 'AtticGableWindowWest',
                      area: 62,
                      azimuth: 270,
                      ufactor: 0.3,
                      shgc: 0.45,
                      fraction_operable: 0.0,
                      wall_idref: 'WallAtticGableCond')
  elsif ['base-atticroof-cathedral.xml'].include? hpxml_file
    hpxml.windows[0].area = 108
    hpxml.windows[1].area = 108
    hpxml.windows[2].area = 108
    hpxml.windows[3].area = 108
    hpxml.windows.add(id: 'AtticGableWindowEast',
                      area: 12,
                      azimuth: 90,
                      ufactor: 0.33,
                      shgc: 0.45,
                      fraction_operable: 0.0,
                      wall_idref: 'WallAtticGable')
    hpxml.windows.add(id: 'AtticGableWindowWest',
                      area: 12,
                      azimuth: 270,
                      ufactor: 0.33,
                      shgc: 0.45,
                      fraction_operable: 0.0,
                      wall_idref: 'WallAtticGable')
  elsif ['base-enclosure-garage.xml'].include? hpxml_file
    hpxml.windows[1].area = 12
  elsif ['base-enclosure-2stories.xml'].include? hpxml_file
    hpxml.windows[0].area = 216
    hpxml.windows[1].area = 216
    hpxml.windows[2].area = 144
    hpxml.windows[3].area = 144
  elsif ['base-enclosure-2stories-garage'].include? hpxml_file
    hpxml.windows[0].area = 168
    hpxml.windows[1].area = 216
    hpxml.windows[2].area = 144
    hpxml.windows[3].area = 96
  elsif ['base-foundation-unconditioned-basement-above-grade.xml'].include? hpxml_file
    hpxml.windows.add(id: 'FoundationWindowNorth',
                      area: 20,
                      azimuth: 0,
                      ufactor: 0.33,
                      shgc: 0.45,
                      fraction_operable: 0.0,
                      wall_idref: 'FoundationWall')
    hpxml.windows.add(id: 'FoundationWindowSouth',
                      area: 20,
                      azimuth: 180,
                      ufactor: 0.33,
                      shgc: 0.45,
                      fraction_operable: 0.0,
                      wall_idref: 'FoundationWall')
    hpxml.windows.add(id: 'FoundationWindowEast',
                      area: 10,
                      azimuth: 90,
                      ufactor: 0.33,
                      shgc: 0.45,
                      fraction_operable: 0.0,
                      wall_idref: 'FoundationWall')
    hpxml.windows.add(id: 'FoundationWindowWest',
                      area: 10,
                      azimuth: 270,
                      ufactor: 0.33,
                      shgc: 0.45,
                      fraction_operable: 0.0,
                      wall_idref: 'FoundationWall')
  elsif ['base-enclosure-other-housing-unit.xml',
         'base-enclosure-other-heated-space.xml',
         'base-enclosure-other-non-freezing-space.xml',
         'base-enclosure-other-multifamily-buffer-space.xml'].include? hpxml_file
    hpxml.windows.each do |window|
      window.area *= 0.35
    end
  elsif ['invalid_files/unattached-window.xml'].include? hpxml_file
    hpxml.windows[0].wall_idref = 'foobar'
  elsif ['base-enclosure-split-surfaces.xml'].include? hpxml_file
    area_adjustments = []
    for n in 1..hpxml.windows.size
      hpxml.windows[n - 1].area /= 9.0
      hpxml.windows[n - 1].fraction_operable = 0.0
      for i in 2..9
        hpxml.windows << hpxml.windows[n - 1].dup
        hpxml.windows[-1].id += i.to_s
        hpxml.windows[-1].wall_idref += i.to_s
        if i >= 4
          hpxml.windows[-1].fraction_operable = 1.0
        end
      end
    end
    hpxml.windows << hpxml.windows[-1].dup
    hpxml.windows[-1].id = 'TinyWindow'
    hpxml.windows[-1].area = 0.05
  elsif ['base-foundation-walkout-basement.xml'].include? hpxml_file
    hpxml.windows.add(id: 'FoundationWindow',
                      area: 20,
                      azimuth: 0,
                      ufactor: 0.33,
                      shgc: 0.45,
                      fraction_operable: 0.0,
                      wall_idref: 'FoundationWall3')
  elsif ['invalid_files/invalid-window-height.xml'].include? hpxml_file
    hpxml.windows[2].overhangs_distance_to_bottom_of_window = hpxml.windows[2].overhangs_distance_to_top_of_window
  elsif ['base-enclosure-walltypes.xml'].include? hpxml_file
    hpxml.windows.clear
    hpxml.windows.add(id: 'WindowNorth',
                      area: 108 / 8,
                      azimuth: 0,
                      ufactor: 0.33,
                      shgc: 0.45,
                      fraction_operable: 0.67,
                      wall_idref: 'Wall1')
    hpxml.windows.add(id: 'WindowSouth',
                      area: 108 / 8,
                      azimuth: 180,
                      ufactor: 0.33,
                      shgc: 0.45,
                      fraction_operable: 0.67,
                      wall_idref: 'Wall2')
    hpxml.windows.add(id: 'WindowEast',
                      area: 72 / 8,
                      azimuth: 90,
                      ufactor: 0.33,
                      shgc: 0.45,
                      fraction_operable: 0.67,
                      wall_idref: 'Wall3')
    hpxml.windows.add(id: 'WindowWest',
                      area: 72 / 8,
                      azimuth: 270,
                      ufactor: 0.33,
                      shgc: 0.45,
                      fraction_operable: 0.67,
                      wall_idref: 'Wall4')
  elsif ['base-misc-defaults.xml'].include? hpxml_file
    hpxml.windows.each do |window|
      window.interior_shading_factor_summer = nil
      window.interior_shading_factor_winter = nil
      window.fraction_operable = nil
    end
  elsif ['base-enclosure-attached-multifamily.xml'].include? hpxml_file
    hpxml.windows.add(id: 'InteriorWindow',
                      area: 50,
                      azimuth: 270,
                      ufactor: 0.33,
                      shgc: 0.45,
                      fraction_operable: 0.67,
                      wall_idref: 'WallOtherMultifamilyBufferSpace')
  elsif ['invalid_files/duplicate-id.xml'].include? hpxml_file
    hpxml.windows[-1].id = hpxml.windows[0].id
  end
end

def set_hpxml_skylights(hpxml_file, hpxml)
  if ['base-enclosure-skylights.xml'].include? hpxml_file
    hpxml.skylights.add(id: 'SkylightNorth',
                        area: 45,
                        azimuth: 0,
                        ufactor: 0.33,
                        shgc: 0.45,
                        interior_shading_factor_summer: 1.0,
                        interior_shading_factor_winter: 1.0,
                        roof_idref: 'Roof')
    hpxml.skylights.add(id: 'SkylightSouth',
                        area: 45,
                        azimuth: 180,
                        ufactor: 0.35,
                        shgc: 0.47,
                        interior_shading_factor_summer: 1.0,
                        interior_shading_factor_winter: 1.0,
                        roof_idref: 'Roof')
  elsif ['invalid_files/net-area-negative-roof.xml'].include? hpxml_file
    hpxml.skylights[0].area = 4000
  elsif ['invalid_files/unattached-skylight.xml'].include? hpxml_file
    hpxml.skylights[0].roof_idref = 'foobar'
  elsif ['base-enclosure-split-surfaces.xml'].include? hpxml_file
    for n in 1..hpxml.skylights.size
      hpxml.skylights[n - 1].area /= 9.0
      for i in 2..9
        hpxml.skylights << hpxml.skylights[n - 1].dup
        hpxml.skylights[-1].id += i.to_s
        hpxml.skylights[-1].roof_idref += i.to_s if i % 2 == 0
      end
    end
    hpxml.skylights << hpxml.skylights[-1].dup
    hpxml.skylights[-1].id = 'TinySkylight'
    hpxml.skylights[-1].area = 0.05
  end
end

def set_hpxml_doors(hpxml_file, hpxml)
  if ['ASHRAE_Standard_140/L100AC.xml',
      'ASHRAE_Standard_140/L100AL.xml'].include? hpxml_file
    doors = { 'DoorSouth' => [180, 20, 'WallSouth'],
              'DoorNorth' => [0, 20, 'WallNorth'] }
    doors.each do |door_name, door_values|
      azimuth, area, wall = door_values
      hpxml.doors.add(id: door_name,
                      wall_idref: wall,
                      area: area,
                      azimuth: azimuth,
                      r_value: 3.04)
    end
  elsif ['base.xml'].include? hpxml_file
    hpxml.doors.add(id: 'DoorNorth',
                    wall_idref: 'Wall',
                    area: 40,
                    azimuth: 0,
                    r_value: 4.4)
    hpxml.doors.add(id: 'DoorSouth',
                    wall_idref: 'Wall',
                    area: 40,
                    azimuth: 180,
                    r_value: 4.4)
  elsif ['base-enclosure-garage.xml',
         'base-enclosure-2stories-garage.xml'].include? hpxml_file
    hpxml.doors.add(id: 'GarageDoorSouth',
                    wall_idref: 'WallGarageExterior',
                    area: 70,
                    azimuth: 180,
                    r_value: 4.4)
  elsif ['base-enclosure-attached-multifamily.xml'].include? hpxml_file
    hpxml.doors.add(id: 'DoorOnWallOtherHeatedSpace',
                    wall_idref: 'WallOtherHeatedSpace',
                    area: 40,
                    azimuth: 0,
                    r_value: 4.4)
    hpxml.doors.add(id: 'DoorOnFoundationWallOtherNonFreezingSpace',
                    wall_idref: 'FoundationWallOtherNonFreezingSpace',
                    area: 40,
                    azimuth: 0,
                    r_value: 4.4)
    hpxml.doors.add(id: 'DoorOnWallOtherHousingUnit',
                    wall_idref: 'WallOtherHousingUnit',
                    area: 40,
                    azimuth: 0,
                    r_value: 4.4)
    hpxml.doors.add(id: 'DoorOnWallAtticLivingWall',
                    wall_idref: 'WallAtticLivingWall',
                    area: 10,
                    azimuth: 0,
                    r_value: 4.4)
  elsif ['base-enclosure-other-housing-unit.xml',
         'base-enclosure-other-heated-space.xml',
         'base-enclosure-other-non-freezing-space.xml',
         'base-enclosure-other-multifamily-buffer-space.xml'].include? hpxml_file
    hpxml.doors.add(id: 'DoorOnWallOtherHousingUnit',
                    wall_idref: 'WallOtherHousingUnit',
                    area: 40,
                    azimuth: 0,
                    r_value: 4.4)
    if ['base-enclosure-other-heated-space.xml'].include? hpxml_file
      hpxml.doors[-1].id = 'DoorOnWallOtherHeatedSpace'
      hpxml.doors[-1].wall_idref = 'WallOtherHeatedSpace'
    elsif ['base-enclosure-other-non-freezing-space.xml'].include? hpxml_file
      hpxml.doors[-1].id = 'DoorOnWallOtherNonFreezingSpace'
      hpxml.doors[-1].wall_idref = 'WallOtherNonFreezingSpace'
    elsif ['base-enclosure-other-multifamily-buffer-space.xml'].include? hpxml_file
      hpxml.doors[-1].id = 'DoorOnWallOtherMultifamilyBufferSpace'
      hpxml.doors[-1].wall_idref = 'WallOtherMultifamilyBufferSpace'
    end
  elsif ['invalid_files/unattached-door.xml'].include? hpxml_file
    hpxml.doors[0].wall_idref = 'foobar'
  elsif ['base-enclosure-split-surfaces.xml'].include? hpxml_file
    area_adjustments = []
    for n in 1..hpxml.doors.size
      hpxml.doors[n - 1].area /= 9.0
      for i in 2..9
        hpxml.doors << hpxml.doors[n - 1].dup
        hpxml.doors[-1].id += i.to_s
        hpxml.doors[-1].wall_idref += i.to_s
      end
    end
    hpxml.doors << hpxml.doors[-1].dup
    hpxml.doors[-1].id = 'TinyDoor'
    hpxml.doors[-1].area = 0.05
  elsif ['base-enclosure-walltypes.xml'].include? hpxml_file
    hpxml.doors.clear
    hpxml.doors.add(id: 'DoorNorth',
                    wall_idref: 'Wall9',
                    area: 40,
                    azimuth: 0,
                    r_value: 4.4)
    hpxml.doors.add(id: 'DoorSouth',
                    wall_idref: 'Wall10',
                    area: 40,
                    azimuth: 180,
                    r_value: 4.4)
  end
end

def set_hpxml_heating_systems(hpxml_file, hpxml)
  if ['base.xml'].include? hpxml_file
    hpxml.heating_systems.add(id: 'HeatingSystem',
                              distribution_system_idref: 'HVACDistribution',
                              heating_system_type: HPXML::HVACTypeFurnace,
                              heating_system_fuel: HPXML::FuelTypeNaturalGas,
                              heating_capacity: 64000,
                              heating_efficiency_afue: 0.92,
                              fraction_heat_load_served: 1)
  elsif ['base-hvac-air-to-air-heat-pump-1-speed.xml',
         'base-hvac-air-to-air-heat-pump-2-speed.xml',
         'base-hvac-air-to-air-heat-pump-var-speed.xml',
         'base-hvac-central-ac-only-1-speed.xml',
         'base-hvac-central-ac-only-2-speed.xml',
         'base-hvac-central-ac-only-var-speed.xml',
         'base-hvac-evap-cooler-only.xml',
         'base-hvac-evap-cooler-only-ducted.xml',
         'base-hvac-ground-to-air-heat-pump.xml',
         'base-hvac-mini-split-heat-pump-ducted.xml',
         'base-hvac-mini-split-air-conditioner-only-ducted.xml',
         'base-hvac-ideal-air.xml',
         'base-hvac-none.xml',
         'base-hvac-room-ac-only.xml',
         'base-hvac-shared-chiller-only-baseboard.xml',
         'base-hvac-shared-ground-loop-ground-to-air-heat-pump.xml',
         'invalid_files/orphaned-hvac-distribution.xml'].include? hpxml_file
    hpxml.heating_systems.clear
  elsif ['base-hvac-furnace-gas-only.xml'].include? hpxml_file
    hpxml.heating_systems[0].fan_watts_per_cfm = 0.45
  elsif ['base-hvac-boiler-elec-only.xml'].include? hpxml_file
    hpxml.heating_systems[0].heating_system_type = HPXML::HVACTypeBoiler
    hpxml.heating_systems[0].heating_system_fuel = HPXML::FuelTypeElectricity
    hpxml.heating_systems[0].heating_efficiency_afue = 1
  elsif ['base-hvac-boiler-gas-central-ac-1-speed.xml',
         'base-hvac-boiler-gas-only.xml'].include? hpxml_file
    hpxml.heating_systems[0].heating_system_type = HPXML::HVACTypeBoiler
    hpxml.heating_systems[0].electric_auxiliary_energy = 200
  elsif ['base-hvac-boiler-oil-only.xml'].include? hpxml_file
    hpxml.heating_systems[0].heating_system_type = HPXML::HVACTypeBoiler
    hpxml.heating_systems[0].heating_system_fuel = HPXML::FuelTypeOil
  elsif ['base-hvac-boiler-propane-only.xml'].include? hpxml_file
    hpxml.heating_systems[0].heating_system_type = HPXML::HVACTypeBoiler
    hpxml.heating_systems[0].heating_system_fuel = HPXML::FuelTypePropane
  elsif ['base-hvac-boiler-coal-only.xml'].include? hpxml_file
    hpxml.heating_systems[0].heating_system_type = HPXML::HVACTypeBoiler
    hpxml.heating_systems[0].heating_system_fuel = HPXML::FuelTypeCoal
  elsif ['base-hvac-boiler-wood-only.xml'].include? hpxml_file
    hpxml.heating_systems[0].heating_system_type = HPXML::HVACTypeBoiler
    hpxml.heating_systems[0].heating_system_fuel = HPXML::FuelTypeWoodCord
  elsif ['base-hvac-elec-resistance-only.xml'].include? hpxml_file
    hpxml.heating_systems[0].distribution_system_idref = nil
    hpxml.heating_systems[0].heating_system_type = HPXML::HVACTypeElectricResistance
    hpxml.heating_systems[0].heating_system_fuel = HPXML::FuelTypeElectricity
    hpxml.heating_systems[0].heating_efficiency_afue = nil
    hpxml.heating_systems[0].heating_efficiency_percent = 1
  elsif ['base-hvac-furnace-elec-only.xml'].include? hpxml_file
    hpxml.heating_systems[0].heating_system_fuel = HPXML::FuelTypeElectricity
    hpxml.heating_systems[0].heating_efficiency_afue = 1
  elsif ['base-hvac-furnace-oil-only.xml'].include? hpxml_file
    hpxml.heating_systems[0].heating_system_fuel = HPXML::FuelTypeOil
  elsif ['base-hvac-furnace-propane-only.xml'].include? hpxml_file
    hpxml.heating_systems[0].heating_system_fuel = HPXML::FuelTypePropane
  elsif ['base-hvac-furnace-coal-only.xml'].include? hpxml_file
    hpxml.heating_systems[0].heating_system_fuel = HPXML::FuelTypeCoal
  elsif ['base-hvac-furnace-wood-only.xml'].include? hpxml_file
    hpxml.heating_systems[0].heating_system_fuel = HPXML::FuelTypeWoodCord
  elsif ['base-hvac-multiple.xml'].include? hpxml_file
    hpxml.heating_systems.clear
    hpxml.heating_systems.add(id: 'HeatingSystem',
                              distribution_system_idref: 'HVACDistribution',
                              heating_system_type: HPXML::HVACTypeFurnace,
                              heating_system_fuel: HPXML::FuelTypeElectricity,
                              heating_capacity: 6400,
                              heating_efficiency_afue: 1,
                              fraction_heat_load_served: 0.1)
    hpxml.heating_systems.add(id: 'HeatingSystem2',
                              distribution_system_idref: 'HVACDistribution2',
                              heating_system_type: HPXML::HVACTypeFurnace,
                              heating_system_fuel: HPXML::FuelTypeNaturalGas,
                              heating_capacity: 6400,
                              heating_efficiency_afue: 0.92,
                              fraction_heat_load_served: 0.1)
    hpxml.heating_systems.add(id: 'HeatingSystem3',
                              distribution_system_idref: 'HVACDistribution3',
                              heating_system_type: HPXML::HVACTypeBoiler,
                              heating_system_fuel: HPXML::FuelTypeElectricity,
                              heating_capacity: 6400,
                              heating_efficiency_afue: 1,
                              fraction_heat_load_served: 0.1)
    hpxml.heating_systems.add(id: 'HeatingSystem4',
                              distribution_system_idref: 'HVACDistribution4',
                              heating_system_type: HPXML::HVACTypeBoiler,
                              heating_system_fuel: HPXML::FuelTypeNaturalGas,
                              heating_capacity: 6400,
                              heating_efficiency_afue: 0.92,
                              fraction_heat_load_served: 0.1,
                              electric_auxiliary_energy: 200)
    hpxml.heating_systems.add(id: 'HeatingSystem5',
                              heating_system_type: HPXML::HVACTypeElectricResistance,
                              heating_system_fuel: HPXML::FuelTypeElectricity,
                              heating_capacity: 6400,
                              heating_efficiency_percent: 1,
                              fraction_heat_load_served: 0.1)
    hpxml.heating_systems.add(id: 'HeatingSystem6',
                              heating_system_type: HPXML::HVACTypeStove,
                              heating_system_fuel: HPXML::FuelTypeOil,
                              heating_capacity: 6400,
                              heating_efficiency_percent: 0.8,
                              fraction_heat_load_served: 0.1,
                              fan_watts: 40.0)
    hpxml.heating_systems.add(id: 'HeatingSystem7',
                              heating_system_type: HPXML::HVACTypeWallFurnace,
                              heating_system_fuel: HPXML::FuelTypePropane,
                              heating_capacity: 6400,
                              heating_efficiency_afue: 0.8,
                              fraction_heat_load_served: 0.1,
                              fan_watts: 0.0)
  elsif ['base-hvac-multiple2.xml'].include? hpxml_file
    hpxml.heating_systems.clear
    hpxml.heating_systems.add(id: 'HeatingSystem',
                              distribution_system_idref: 'HVACDistribution',
                              heating_system_type: HPXML::HVACTypeFurnace,
                              heating_system_fuel: HPXML::FuelTypeElectricity,
                              heating_capacity: 6400,
                              heating_efficiency_afue: 1,
                              fraction_heat_load_served: 0.2)
    hpxml.heating_systems.add(id: 'HeatingSystem2',
                              distribution_system_idref: 'HVACDistribution2',
                              heating_system_type: HPXML::HVACTypeFurnace,
                              heating_system_fuel: HPXML::FuelTypeElectricity,
                              heating_capacity: 6400,
                              heating_efficiency_afue: 0.92,
                              fraction_heat_load_served: 0.2)
    hpxml.heating_systems.add(id: 'HeatingSystem3',
                              distribution_system_idref: 'HVACDistribution3',
                              heating_system_type: HPXML::HVACTypeBoiler,
                              heating_system_fuel: HPXML::FuelTypeElectricity,
                              heating_capacity: 6400,
                              heating_efficiency_afue: 1,
                              fraction_heat_load_served: 0.2)
    hpxml.heating_systems.add(id: 'HeatingSystem4',
                              heating_system_type: HPXML::HVACTypeElectricResistance,
                              heating_system_fuel: HPXML::FuelTypeElectricity,
                              heating_capacity: 3200,
                              heating_efficiency_percent: 1,
                              fraction_heat_load_served: 0.1)
  elsif ['base-mechvent-multiple.xml',
         'base-mechvent-shared-multiple.xml'].include? hpxml_file
    hpxml.heating_systems[0].heating_capacity /= 2.0
    hpxml.heating_systems[0].fraction_heat_load_served /= 2.0
    hpxml.heating_systems << hpxml.heating_systems[0].dup
    hpxml.heating_systems[1].id = 'HeatingSystem2'
    hpxml.heating_systems[1].distribution_system_idref = 'HVACDistribution2'
  elsif ['invalid_files/hvac-frac-load-served.xml'].include? hpxml_file
    hpxml.heating_systems[0].fraction_heat_load_served += 0.1
  elsif ['base-hvac-fireplace-wood-only.xml'].include? hpxml_file
    hpxml.heating_systems[0].distribution_system_idref = nil
    hpxml.heating_systems[0].heating_system_type = HPXML::HVACTypeFireplace
    hpxml.heating_systems[0].heating_system_fuel = HPXML::FuelTypeWoodCord
    hpxml.heating_systems[0].heating_efficiency_afue = nil
    hpxml.heating_systems[0].heating_efficiency_percent = 0.8
    hpxml.heating_systems[0].fan_watts = 0.0
  elsif ['base-hvac-floor-furnace-propane-only.xml'].include? hpxml_file
    hpxml.heating_systems[0].distribution_system_idref = nil
    hpxml.heating_systems[0].heating_system_type = HPXML::HVACTypeFloorFurnace
    hpxml.heating_systems[0].heating_system_fuel = HPXML::FuelTypePropane
    hpxml.heating_systems[0].heating_efficiency_afue = 0.8
    hpxml.heating_systems[0].fan_watts = 0.0
  elsif ['base-hvac-portable-heater-gas-only.xml'].include? hpxml_file
    hpxml.heating_systems[0].distribution_system_idref = nil
    hpxml.heating_systems[0].heating_system_type = HPXML::HVACTypePortableHeater
    hpxml.heating_systems[0].heating_system_fuel = HPXML::FuelTypeNaturalGas
    hpxml.heating_systems[0].heating_efficiency_afue = nil
    hpxml.heating_systems[0].heating_efficiency_percent = 1.0
    hpxml.heating_systems[0].fan_watts = 0.0
  elsif ['base-hvac-fixed-heater-gas-only.xml'].include? hpxml_file
    hpxml.heating_systems[0].distribution_system_idref = nil
    hpxml.heating_systems[0].heating_system_type = HPXML::HVACTypeFixedHeater
    hpxml.heating_systems[0].heating_system_fuel = HPXML::FuelTypeNaturalGas
    hpxml.heating_systems[0].heating_efficiency_afue = nil
    hpxml.heating_systems[0].heating_efficiency_percent = 1.0
    hpxml.heating_systems[0].fan_watts = 0.0
  elsif ['base-hvac-stove-oil-only.xml',
         'base-hvac-stove-wood-pellets-only.xml'].include? hpxml_file
    hpxml.heating_systems[0].distribution_system_idref = nil
    hpxml.heating_systems[0].heating_system_type = HPXML::HVACTypeStove
    hpxml.heating_systems[0].heating_efficiency_afue = nil
    hpxml.heating_systems[0].heating_efficiency_percent = 0.8
    hpxml.heating_systems[0].fan_watts = 40.0
    if hpxml_file == 'base-hvac-stove-oil-only.xml'
      hpxml.heating_systems[0].heating_system_fuel = HPXML::FuelTypeOil
    elsif hpxml_file == 'base-hvac-stove-wood-pellets-only.xml'
      hpxml.heating_systems[0].heating_system_fuel = HPXML::FuelTypeWoodPellets
    end
  elsif ['base-hvac-wall-furnace-elec-only.xml'].include? hpxml_file
    hpxml.heating_systems[0].distribution_system_idref = nil
    hpxml.heating_systems[0].heating_system_type = HPXML::HVACTypeWallFurnace
    hpxml.heating_systems[0].heating_system_fuel = HPXML::FuelTypeElectricity
    hpxml.heating_systems[0].heating_efficiency_afue = 1.0
    hpxml.heating_systems[0].fan_watts = 0.0
  elsif ['base-hvac-furnace-x3-dse.xml'].include? hpxml_file
    hpxml.heating_systems << hpxml.heating_systems[0].dup
    hpxml.heating_systems << hpxml.heating_systems[1].dup
    hpxml.heating_systems[1].id = 'HeatingSystem2'
    hpxml.heating_systems[1].distribution_system_idref = 'HVACDistribution2'
    hpxml.heating_systems[2].id = 'HeatingSystem3'
    hpxml.heating_systems[2].distribution_system_idref = 'HVACDistribution3'
    for i in 0..2
      hpxml.heating_systems[i].heating_capacity /= 3.0
      # Test a file where sum is slightly greater than 1
      if i < 2
        hpxml.heating_systems[i].fraction_heat_load_served = 0.33
      else
        hpxml.heating_systems[i].fraction_heat_load_served = 0.35
      end
    end
  elsif ['base-hvac-furnace-elec-central-ac-1-speed.xml'].include? hpxml_file
    hpxml.heating_systems[0].heating_system_fuel = HPXML::FuelTypeElectricity
    hpxml.heating_systems[0].heating_efficiency_afue = 1
  elsif ['invalid_files/unattached-hvac-distribution.xml'].include? hpxml_file
    hpxml.heating_systems[0].distribution_system_idref = 'foobar'
  elsif ['invalid_files/hvac-invalid-distribution-system-type.xml'].include? hpxml_file
    hpxml.heating_systems[0].distribution_system_idref = 'HVACDistribution2'
  elsif ['invalid_files/hvac-dse-multiple-attached-heating.xml'].include? hpxml_file
    hpxml.heating_systems[0].fraction_heat_load_served = 0.5
    hpxml.heating_systems << hpxml.heating_systems[0].dup
    hpxml.heating_systems[1].id += '2'
  elsif ['invalid_files/hvac-inconsistent-fan-powers.xml'].include? hpxml_file
    hpxml.heating_systems[0].fan_watts_per_cfm = 0.45
  elsif ['base-hvac-undersized.xml'].include? hpxml_file
    hpxml.heating_systems[0].heating_capacity /= 10.0
  elsif ['base-hvac-shared-boiler-only-baseboard.xml',
         'base-hvac-shared-boiler-chiller-baseboard.xml'].include? hpxml_file
    hpxml.heating_systems[0].heating_system_type = HPXML::HVACTypeBoiler
    hpxml.heating_systems[0].is_shared_system = true
    hpxml.heating_systems[0].number_of_units_served = 6
    hpxml.heating_systems[0].heating_capacity = nil
    hpxml.heating_systems[0].shared_loop_watts = 600
  elsif ['base-hvac-shared-boiler-only-fan-coil.xml',
         'base-hvac-shared-boiler-chiller-fan-coil.xml'].include? hpxml_file
    hpxml.heating_systems[0].fan_coil_watts = 150
  elsif ['base-hvac-shared-boiler-only-water-loop-heat-pump.xml',
         'base-hvac-shared-boiler-chiller-water-loop-heat-pump.xml'].include? hpxml_file
    hpxml.heating_systems[0].wlhp_heating_efficiency_cop = 4.4
  elsif ['base-hvac-shared-boiler-only-fan-coil-eae.xml'].include? hpxml_file
    hpxml.heating_systems[0].fan_coil_watts = nil
    hpxml.heating_systems[0].shared_loop_watts = nil
    hpxml.heating_systems[0].electric_auxiliary_energy = 500.0
  elsif hpxml_file.include?('hvac_autosizing') && (not hpxml.heating_systems.nil?) && (hpxml.heating_systems.size > 0)
    hpxml.heating_systems[0].heating_capacity = nil
  end
end

def set_hpxml_cooling_systems(hpxml_file, hpxml)
  if ['base.xml'].include? hpxml_file
    hpxml.cooling_systems.add(id: 'CoolingSystem',
                              distribution_system_idref: 'HVACDistribution',
                              cooling_system_type: HPXML::HVACTypeCentralAirConditioner,
                              cooling_system_fuel: HPXML::FuelTypeElectricity,
                              cooling_capacity: 48000,
                              fraction_cool_load_served: 1,
                              cooling_efficiency_seer: 13,
                              cooling_shr: 0.73,
                              compressor_type: HPXML::HVACCompressorTypeSingleStage)
  elsif ['base-hvac-air-to-air-heat-pump-1-speed.xml',
         'base-hvac-air-to-air-heat-pump-2-speed.xml',
         'base-hvac-air-to-air-heat-pump-var-speed.xml',
         'base-hvac-boiler-coal-only.xml',
         'base-hvac-boiler-elec-only.xml',
         'base-hvac-boiler-gas-only.xml',
         'base-hvac-boiler-oil-only.xml',
         'base-hvac-boiler-propane-only.xml',
         'base-hvac-boiler-wood-only.xml',
         'base-hvac-elec-resistance-only.xml',
         'base-hvac-fireplace-wood-only.xml',
         'base-hvac-floor-furnace-propane-only.xml',
         'base-hvac-furnace-coal-only.xml',
         'base-hvac-furnace-elec-only.xml',
         'base-hvac-furnace-gas-only.xml',
         'base-hvac-furnace-oil-only.xml',
         'base-hvac-furnace-propane-only.xml',
         'base-hvac-furnace-wood-only.xml',
         'base-hvac-ground-to-air-heat-pump.xml',
         'base-hvac-mini-split-heat-pump-ducted.xml',
         'base-hvac-ideal-air.xml',
         'base-hvac-none.xml',
         'base-hvac-stove-oil-only.xml',
         'base-hvac-stove-wood-pellets-only.xml',
         'base-hvac-wall-furnace-elec-only.xml',
         'base-hvac-shared-boiler-only-baseboard.xml',
         'base-hvac-shared-ground-loop-ground-to-air-heat-pump.xml'].include? hpxml_file
    hpxml.cooling_systems.clear
  elsif ['base-hvac-central-ac-only-1-speed.xml'].include? hpxml_file
    hpxml.cooling_systems[0].fan_watts_per_cfm = 0.45
  elsif ['base-hvac-boiler-gas-central-ac-1-speed.xml'].include? hpxml_file
    hpxml.cooling_systems[0].distribution_system_idref = 'HVACDistribution2'
  elsif ['base-hvac-furnace-gas-central-ac-2-speed.xml',
         'base-hvac-central-ac-only-2-speed.xml'].include? hpxml_file
    hpxml.cooling_systems[0].cooling_efficiency_seer = 18
    hpxml.cooling_systems[0].cooling_shr = 0.73
    hpxml.cooling_systems[0].compressor_type = HPXML::HVACCompressorTypeTwoStage
  elsif ['base-hvac-furnace-gas-central-ac-var-speed.xml',
         'base-hvac-central-ac-only-var-speed.xml'].include? hpxml_file
    hpxml.cooling_systems[0].cooling_efficiency_seer = 24
    hpxml.cooling_systems[0].cooling_shr = 0.78
    hpxml.cooling_systems[0].compressor_type = HPXML::HVACCompressorTypeVariableSpeed
  elsif ['base-hvac-mini-split-air-conditioner-only-ducted.xml'].include? hpxml_file
    hpxml.cooling_systems[0].cooling_system_type = HPXML::HVACTypeMiniSplitAirConditioner
    hpxml.cooling_systems[0].cooling_efficiency_seer = 19
    hpxml.cooling_systems[0].cooling_shr = 0.73
    hpxml.cooling_systems[0].compressor_type = nil
    hpxml.cooling_systems[0].fan_watts_per_cfm = 0.2
  elsif ['base-hvac-mini-split-air-conditioner-only-ductless.xml'].include? hpxml_file
    hpxml.cooling_systems[0].distribution_system_idref = nil
  elsif ['base-hvac-furnace-gas-room-ac.xml',
         'base-hvac-room-ac-only.xml'].include? hpxml_file
    hpxml.cooling_systems[0].distribution_system_idref = nil
    hpxml.cooling_systems[0].cooling_system_type = HPXML::HVACTypeRoomAirConditioner
    hpxml.cooling_systems[0].cooling_efficiency_seer = nil
    hpxml.cooling_systems[0].cooling_efficiency_eer = 8.5
    hpxml.cooling_systems[0].cooling_shr = 0.65
    hpxml.cooling_systems[0].compressor_type = nil
  elsif ['base-hvac-room-ac-only-33percent.xml'].include? hpxml_file
    hpxml.cooling_systems[0].fraction_cool_load_served = 0.33
  elsif ['base-hvac-evap-cooler-only-ducted.xml',
         'base-hvac-evap-cooler-furnace-gas.xml',
         'base-hvac-evap-cooler-only.xml',
         'hvac_autosizing/base-hvac-evap-cooler-furnace-gas-autosize.xml'].include? hpxml_file
    hpxml.cooling_systems[0].cooling_system_type = HPXML::HVACTypeEvaporativeCooler
    hpxml.cooling_systems[0].cooling_efficiency_seer = nil
    hpxml.cooling_systems[0].cooling_efficiency_eer = nil
    hpxml.cooling_systems[0].cooling_capacity = nil
    hpxml.cooling_systems[0].cooling_shr = nil
    hpxml.cooling_systems[0].compressor_type = nil
    if ['base-hvac-evap-cooler-furnace-gas.xml',
        'hvac_autosizing/base-hvac-evap-cooler-furnace-gas-autosize.xml',
        'base-hvac-evap-cooler-only.xml'].include? hpxml_file
      hpxml.cooling_systems[0].distribution_system_idref = nil
    end
    if ['base-hvac-evap-cooler-only.xml'].include? hpxml_file
      hpxml.cooling_systems[0].fan_watts_per_cfm = 0.3
    end
  elsif ['base-hvac-multiple.xml'].include? hpxml_file
    hpxml.cooling_systems[0].distribution_system_idref = 'HVACDistribution2'
    hpxml.cooling_systems[0].fraction_cool_load_served = 0.2
    hpxml.cooling_systems[0].cooling_capacity *= 0.2
    hpxml.cooling_systems.add(id: 'CoolingSystem2',
                              cooling_system_type: HPXML::HVACTypeRoomAirConditioner,
                              cooling_system_fuel: HPXML::FuelTypeElectricity,
                              cooling_capacity: 9600,
                              fraction_cool_load_served: 0.2,
                              cooling_efficiency_eer: 8.5,
                              cooling_shr: 0.65)
  elsif ['base-hvac-multiple2.xml'].include? hpxml_file
    hpxml.cooling_systems[0].distribution_system_idref = 'HVACDistribution'
    hpxml.cooling_systems[0].fraction_cool_load_served = 0.25
    hpxml.cooling_systems[0].cooling_capacity *= 0.25
    hpxml.cooling_systems.add(id: 'CoolingSystem2',
                              distribution_system_idref: 'HVACDistribution2',
                              cooling_system_type: HPXML::HVACTypeCentralAirConditioner,
                              cooling_system_fuel: HPXML::FuelTypeElectricity,
                              cooling_capacity: 9600,
                              fraction_cool_load_served: 0.25,
                              cooling_efficiency_seer: 13,
                              cooling_shr: 0.65)
  elsif ['base-mechvent-multiple.xml',
         'base-mechvent-shared-multiple.xml'].include? hpxml_file
    hpxml.cooling_systems[0].fraction_cool_load_served /= 2.0
    hpxml.cooling_systems[0].cooling_capacity /= 2.0
    hpxml.cooling_systems << hpxml.cooling_systems[0].dup
    hpxml.cooling_systems[1].id += '2'
    hpxml.cooling_systems[1].distribution_system_idref = 'HVACDistribution2'
  elsif ['invalid_files/hvac-frac-load-served.xml'].include? hpxml_file
    hpxml.cooling_systems[0].fraction_cool_load_served += 0.2
  elsif ['invalid_files/hvac-dse-multiple-attached-cooling.xml'].include? hpxml_file
    hpxml.cooling_systems[0].fraction_cool_load_served = 0.5
    hpxml.cooling_systems << hpxml.cooling_systems[0].dup
    hpxml.cooling_systems[1].id += '2'
  elsif ['invalid_files/hvac-inconsistent-fan-powers.xml'].include? hpxml_file
    hpxml.cooling_systems[0].fan_watts_per_cfm = 0.55
  elsif ['base-hvac-undersized.xml'].include? hpxml_file
    hpxml.cooling_systems[0].cooling_capacity /= 10.0
  elsif ['base-hvac-flowrate.xml'].include? hpxml_file
    hpxml.cooling_systems[0].cooling_cfm = hpxml.cooling_systems[0].cooling_capacity * 360.0 / 12000.0
  elsif ['base-misc-defaults.xml'].include? hpxml_file
    hpxml.cooling_systems[0].cooling_shr = nil
    hpxml.cooling_systems[0].compressor_type = nil
  elsif ['base-hvac-shared-chiller-only-baseboard.xml',
         'base-hvac-shared-boiler-chiller-baseboard.xml',
         'base-hvac-shared-chiller-only-water-loop-heat-pump.xml',
         'base-hvac-shared-boiler-chiller-water-loop-heat-pump.xml'].include? hpxml_file
    hpxml.cooling_systems[0].cooling_system_type = HPXML::HVACTypeChiller
    hpxml.cooling_systems[0].is_shared_system = true
    hpxml.cooling_systems[0].number_of_units_served = 6
    hpxml.cooling_systems[0].cooling_capacity = 24000 * 6
    hpxml.cooling_systems[0].compressor_type = nil
    hpxml.cooling_systems[0].cooling_efficiency_kw_per_ton = 0.9
    hpxml.cooling_systems[0].cooling_shr = nil
    hpxml.cooling_systems[0].shared_loop_watts = 600
    if hpxml_file.include? 'water-loop-heat-pump'
      hpxml.cooling_systems[0].wlhp_cooling_capacity = 24000
      hpxml.cooling_systems[0].wlhp_cooling_efficiency_eer = 12.8
    end
  elsif ['base-hvac-shared-cooling-tower-only-water-loop-heat-pump.xml',
         'base-hvac-shared-boiler-cooling-tower-water-loop-heat-pump.xml'].include? hpxml_file
    hpxml.cooling_systems[0].cooling_system_type = HPXML::HVACTypeCoolingTower
    hpxml.cooling_systems[0].cooling_capacity = nil
    hpxml.cooling_systems[0].cooling_efficiency_kw_per_ton = nil
  elsif ['base-hvac-shared-chiller-only-fan-coil.xml',
         'base-hvac-shared-boiler-chiller-fan-coil.xml'].include? hpxml_file
    hpxml.cooling_systems[0].fan_coil_watts = 150
  elsif hpxml_file.include?('hvac_autosizing') && (not hpxml.cooling_systems.nil?) && (hpxml.cooling_systems.size > 0)
    hpxml.cooling_systems[0].cooling_capacity = nil
  end
end

def set_hpxml_heat_pumps(hpxml_file, hpxml)
  if ['base-hvac-air-to-air-heat-pump-1-speed.xml',
      'base-hvac-central-ac-plus-air-to-air-heat-pump-heating.xml'].include? hpxml_file
    hpxml.heat_pumps.add(id: 'HeatPump',
                         distribution_system_idref: 'HVACDistribution',
                         heat_pump_type: HPXML::HVACTypeHeatPumpAirToAir,
                         heat_pump_fuel: HPXML::FuelTypeElectricity,
                         heating_capacity: 42000,
                         cooling_capacity: 48000,
                         backup_heating_fuel: HPXML::FuelTypeElectricity,
                         backup_heating_capacity: 34121,
                         backup_heating_efficiency_percent: 1.0,
                         fraction_heat_load_served: 1,
                         fraction_cool_load_served: 1,
                         heating_efficiency_hspf: 7.7,
                         cooling_efficiency_seer: 13,
                         heating_capacity_17F: 42000 * 0.630, # Based on OAT slope of default curves
                         cooling_shr: 0.73,
                         compressor_type: HPXML::HVACCompressorTypeSingleStage,
                         fan_watts_per_cfm: 0.45)
    if hpxml_file == 'base-hvac-central-ac-plus-air-to-air-heat-pump-heating.xml'
      hpxml.heat_pumps[0].fraction_cool_load_served = 0
    end
  elsif ['base-hvac-air-to-air-heat-pump-2-speed.xml'].include? hpxml_file
    hpxml.heat_pumps.add(id: 'HeatPump',
                         distribution_system_idref: 'HVACDistribution',
                         heat_pump_type: HPXML::HVACTypeHeatPumpAirToAir,
                         heat_pump_fuel: HPXML::FuelTypeElectricity,
                         heating_capacity: 42000,
                         cooling_capacity: 48000,
                         backup_heating_fuel: HPXML::FuelTypeElectricity,
                         backup_heating_capacity: 34121,
                         backup_heating_efficiency_percent: 1.0,
                         fraction_heat_load_served: 1,
                         fraction_cool_load_served: 1,
                         heating_efficiency_hspf: 9.3,
                         cooling_efficiency_seer: 18,
                         heating_capacity_17F: 42000 * 0.590, # Based on OAT slope of default curves
                         cooling_shr: 0.73,
                         compressor_type: HPXML::HVACCompressorTypeTwoStage)
  elsif ['base-hvac-air-to-air-heat-pump-var-speed.xml'].include? hpxml_file
    hpxml.heat_pumps.add(id: 'HeatPump',
                         distribution_system_idref: 'HVACDistribution',
                         heat_pump_type: HPXML::HVACTypeHeatPumpAirToAir,
                         heat_pump_fuel: HPXML::FuelTypeElectricity,
                         heating_capacity: 42000,
                         cooling_capacity: 48000,
                         backup_heating_fuel: HPXML::FuelTypeElectricity,
                         backup_heating_capacity: 34121,
                         backup_heating_efficiency_percent: 1.0,
                         fraction_heat_load_served: 1,
                         fraction_cool_load_served: 1,
                         heating_efficiency_hspf: 10,
                         cooling_efficiency_seer: 22,
                         heating_capacity_17F: 42000 * 0.640, # Based on OAT slope of default curves
                         cooling_shr: 0.78,
                         compressor_type: HPXML::HVACCompressorTypeVariableSpeed)
  elsif ['base-hvac-ground-to-air-heat-pump.xml',
         'base-hvac-shared-ground-loop-ground-to-air-heat-pump.xml'].include? hpxml_file
    hpxml.heat_pumps.add(id: 'HeatPump',
                         distribution_system_idref: 'HVACDistribution',
                         heat_pump_type: HPXML::HVACTypeHeatPumpGroundToAir,
                         heat_pump_fuel: HPXML::FuelTypeElectricity,
                         heating_capacity: 42000,
                         cooling_capacity: 48000,
                         backup_heating_fuel: HPXML::FuelTypeElectricity,
                         backup_heating_capacity: 34121,
                         backup_heating_efficiency_percent: 1.0,
                         fraction_heat_load_served: 1,
                         fraction_cool_load_served: 1,
                         heating_efficiency_cop: 3.6,
                         cooling_efficiency_eer: 16.6,
                         cooling_shr: 0.73,
                         pump_watts_per_ton: 30.0,
                         fan_watts_per_cfm: 0.45)
    if hpxml_file == 'base-hvac-shared-ground-loop-ground-to-air-heat-pump.xml'
      hpxml.heat_pumps[-1].is_shared_system = true
      hpxml.heat_pumps[-1].number_of_units_served = 6
      hpxml.heat_pumps[-1].shared_loop_watts = 600
    end
  elsif ['base-hvac-mini-split-heat-pump-ducted.xml'].include? hpxml_file
    f = 1.0 - (1.0 - 0.25) / (47.0 + 5.0) * (47.0 - 17.0)
    hpxml.heat_pumps.add(id: 'HeatPump',
                         distribution_system_idref: 'HVACDistribution',
                         heat_pump_type: HPXML::HVACTypeHeatPumpMiniSplit,
                         heat_pump_fuel: HPXML::FuelTypeElectricity,
                         heating_capacity: 52000,
                         cooling_capacity: 48000,
                         backup_heating_fuel: HPXML::FuelTypeElectricity,
                         backup_heating_capacity: 34121,
                         backup_heating_efficiency_percent: 1.0,
                         fraction_heat_load_served: 1,
                         fraction_cool_load_served: 1,
                         heating_efficiency_hspf: 10,
                         cooling_efficiency_seer: 19,
                         heating_capacity_17F: 52000 * f,
                         cooling_shr: 0.73,
                         fan_watts_per_cfm: 0.2)
  elsif ['base-hvac-mini-split-heat-pump-ducted-heating-only.xml'].include? hpxml_file
    hpxml.heat_pumps[0].cooling_capacity = 0
    hpxml.heat_pumps[0].fraction_cool_load_served = 0
  elsif ['base-hvac-mini-split-heat-pump-ducted-cooling-only.xml'].include? hpxml_file
    hpxml.heat_pumps[0].heating_capacity = 0
    hpxml.heat_pumps[0].heating_capacity_17F = 0
    hpxml.heat_pumps[0].fraction_heat_load_served = 0
    hpxml.heat_pumps[0].backup_heating_fuel = nil
  elsif ['base-hvac-mini-split-heat-pump-ductless.xml'].include? hpxml_file
    hpxml.heat_pumps[0].distribution_system_idref = nil
    hpxml.heat_pumps[0].backup_heating_fuel = nil
  elsif ['invalid_files/heat-pump-mixed-fixed-and-autosize-capacities.xml'].include? hpxml_file
    hpxml.heat_pumps[0].cooling_capacity = nil
    hpxml.heat_pumps[0].heating_capacity = nil
    hpxml.heat_pumps[0].heating_capacity_17F = 25000
  elsif ['invalid_files/heat-pump-mixed-fixed-and-autosize-capacities2.xml'].include? hpxml_file
    hpxml.heat_pumps[0].backup_heating_capacity = nil
  elsif ['base-hvac-multiple.xml'].include? hpxml_file
    hpxml.heat_pumps.add(id: 'HeatPump',
                         distribution_system_idref: 'HVACDistribution5',
                         heat_pump_type: HPXML::HVACTypeHeatPumpAirToAir,
                         heat_pump_fuel: HPXML::FuelTypeElectricity,
                         heating_capacity: 4800,
                         cooling_capacity: 4800,
                         backup_heating_fuel: HPXML::FuelTypeElectricity,
                         backup_heating_capacity: 3412,
                         backup_heating_efficiency_percent: 1.0,
                         fraction_heat_load_served: 0.1,
                         fraction_cool_load_served: 0.2,
                         heating_efficiency_hspf: 7.7,
                         cooling_efficiency_seer: 13,
                         heating_capacity_17F: 4800 * 0.630, # Based on OAT slope of default curves
                         cooling_shr: 0.73,
                         compressor_type: HPXML::HVACCompressorTypeSingleStage)
    hpxml.heat_pumps.add(id: 'HeatPump2',
                         distribution_system_idref: 'HVACDistribution6',
                         heat_pump_type: HPXML::HVACTypeHeatPumpGroundToAir,
                         heat_pump_fuel: HPXML::FuelTypeElectricity,
                         heating_capacity: 4800,
                         cooling_capacity: 4800,
                         backup_heating_fuel: HPXML::FuelTypeElectricity,
                         backup_heating_capacity: 3412,
                         backup_heating_efficiency_percent: 1.0,
                         fraction_heat_load_served: 0.1,
                         fraction_cool_load_served: 0.2,
                         heating_efficiency_cop: 3.6,
                         cooling_efficiency_eer: 16.6,
                         cooling_shr: 0.73,
                         pump_watts_per_ton: 30.0)
    f = 1.0 - (1.0 - 0.25) / (47.0 + 5.0) * (47.0 - 17.0)
    hpxml.heat_pumps.add(id: 'HeatPump3',
                         heat_pump_type: HPXML::HVACTypeHeatPumpMiniSplit,
                         heat_pump_fuel: HPXML::FuelTypeElectricity,
                         heating_capacity: 4800,
                         cooling_capacity: 4800,
                         backup_heating_fuel: HPXML::FuelTypeElectricity,
                         backup_heating_capacity: 3412,
                         backup_heating_efficiency_percent: 1.0,
                         fraction_heat_load_served: 0.1,
                         fraction_cool_load_served: 0.2,
                         heating_efficiency_hspf: 10,
                         cooling_efficiency_seer: 19,
                         heating_capacity_17F: 4800 * f,
                         cooling_shr: 0.73)
  elsif ['base-hvac-multiple2.xml'].include? hpxml_file
    hpxml.heat_pumps.add(id: 'HeatPump',
                         distribution_system_idref: 'HVACDistribution4',
                         heat_pump_type: HPXML::HVACTypeHeatPumpAirToAir,
                         heat_pump_fuel: HPXML::FuelTypeElectricity,
                         heating_capacity: 4800,
                         cooling_capacity: 4800,
                         backup_heating_fuel: HPXML::FuelTypeElectricity,
                         backup_heating_capacity: 3412,
                         backup_heating_efficiency_percent: 1.0,
                         fraction_heat_load_served: 0.1,
                         fraction_cool_load_served: 0.2,
                         heating_efficiency_hspf: 7.7,
                         cooling_efficiency_seer: 13,
                         heating_capacity_17F: 4800 * 0.630, # Based on OAT slope of default curves
                         cooling_shr: 0.73,
                         compressor_type: HPXML::HVACCompressorTypeSingleStage)
    hpxml.heat_pumps.add(id: 'HeatPump2',
                         distribution_system_idref: 'HVACDistribution5',
                         heat_pump_type: HPXML::HVACTypeHeatPumpGroundToAir,
                         heat_pump_fuel: HPXML::FuelTypeElectricity,
                         heating_capacity: 4800,
                         cooling_capacity: 4800,
                         backup_heating_fuel: HPXML::FuelTypeElectricity,
                         backup_heating_capacity: 3412,
                         backup_heating_efficiency_percent: 1.0,
                         fraction_heat_load_served: 0.1,
                         fraction_cool_load_served: 0.2,
                         heating_efficiency_cop: 3.6,
                         cooling_efficiency_eer: 16.6,
                         cooling_shr: 0.73,
                         pump_watts_per_ton: 30.0)
  elsif ['invalid_files/hvac-distribution-multiple-attached-heating.xml'].include? hpxml_file
    hpxml.heat_pumps[0].distribution_system_idref = 'HVACDistribution'
  elsif ['invalid_files/hvac-distribution-multiple-attached-cooling.xml'].include? hpxml_file
    hpxml.heat_pumps[0].distribution_system_idref = 'HVACDistribution2'
  elsif ['base-hvac-dual-fuel-air-to-air-heat-pump-1-speed.xml',
         'base-hvac-dual-fuel-air-to-air-heat-pump-2-speed.xml',
         'base-hvac-dual-fuel-air-to-air-heat-pump-var-speed.xml',
         'base-hvac-dual-fuel-mini-split-heat-pump-ducted.xml'].include? hpxml_file
    hpxml.heat_pumps[0].backup_heating_fuel = HPXML::FuelTypeNaturalGas
    hpxml.heat_pumps[0].backup_heating_capacity = 36000
    hpxml.heat_pumps[0].backup_heating_efficiency_percent = nil
    hpxml.heat_pumps[0].backup_heating_efficiency_afue = 0.95
    hpxml.heat_pumps[0].backup_heating_switchover_temp = 25
  elsif ['base-hvac-dual-fuel-air-to-air-heat-pump-1-speed-electric.xml'].include? hpxml_file
    hpxml.heat_pumps[0].backup_heating_fuel = HPXML::FuelTypeElectricity
    hpxml.heat_pumps[0].backup_heating_efficiency_afue = 1.0
  elsif hpxml_file.include?('hvac_autosizing') && (not hpxml.heat_pumps.nil?) && (hpxml.heat_pumps.size > 0)
    hpxml.heat_pumps[0].cooling_capacity = nil
    hpxml.heat_pumps[0].heating_capacity = nil
    hpxml.heat_pumps[0].heating_capacity_17F = nil
    hpxml.heat_pumps[0].backup_heating_capacity = nil
  end
end

def set_hpxml_hvac_control(hpxml_file, hpxml)
  if ['ASHRAE_Standard_140/L100AC.xml',
      'ASHRAE_Standard_140/L100AL.xml'].include? hpxml_file
    hpxml.hvac_controls.add(id: 'HVACControl',
                            heating_setpoint_temp: 68,
                            cooling_setpoint_temp: 78)
  elsif ['base.xml'].include? hpxml_file
    hpxml.hvac_controls.add(id: 'HVACControl',
                            control_type: HPXML::HVACControlTypeManual,
                            heating_setpoint_temp: 68,
                            cooling_setpoint_temp: 78)
  elsif ['base-hvac-none.xml'].include? hpxml_file
    hpxml.hvac_controls.clear
  elsif ['base-hvac-programmable-thermostat.xml'].include? hpxml_file
    hpxml.hvac_controls[0].control_type = HPXML::HVACControlTypeProgrammable
    hpxml.hvac_controls[0].heating_setback_temp = 66
    hpxml.hvac_controls[0].heating_setback_hours_per_week = 7 * 7
    hpxml.hvac_controls[0].heating_setback_start_hour = 23 # 11pm
    hpxml.hvac_controls[0].cooling_setup_temp = 80
    hpxml.hvac_controls[0].cooling_setup_hours_per_week = 6 * 7
    hpxml.hvac_controls[0].cooling_setup_start_hour = 9 # 9am
  elsif ['base-hvac-programmable-thermostat-detailed.xml'].include? hpxml_file
    hpxml.hvac_controls[0].control_type = HPXML::HVACControlTypeProgrammable
    hpxml.hvac_controls[0].heating_setpoint_temp = nil
    hpxml.hvac_controls[0].cooling_setpoint_temp = nil
    hpxml.hvac_controls[0].weekday_heating_setpoints = '64, 64, 64, 64, 64, 64, 64, 74, 74, 66, 66, 66, 66, 66, 66, 66, 66, 68, 68, 68, 68, 68, 64, 64'
    hpxml.hvac_controls[0].weekend_heating_setpoints = '74, 74, 74, 74, 74, 74, 74, 74, 74, 74, 74, 74, 74, 74, 74, 74, 74, 74, 74, 74, 74, 74, 74, 74'
    hpxml.hvac_controls[0].weekday_cooling_setpoints = '82, 82, 82, 82, 82, 82, 82, 72, 72, 80, 80, 80, 80, 80, 80, 80, 80, 78, 78, 78, 78, 78, 82, 82'
    hpxml.hvac_controls[0].weekend_cooling_setpoints = '78, 78, 78, 78, 78, 78, 78, 78, 78, 78, 78, 78, 78, 78, 78, 78, 78, 78, 78, 78, 78, 78, 78, 78'
  elsif ['base-hvac-setpoints.xml'].include? hpxml_file
    hpxml.hvac_controls[0].heating_setpoint_temp = 60
    hpxml.hvac_controls[0].cooling_setpoint_temp = 80
  elsif ['base-lighting-ceiling-fans.xml'].include? hpxml_file
    hpxml.hvac_controls[0].ceiling_fan_cooling_setpoint_temp_offset = 0.5
  end
end

def set_hpxml_hvac_distributions(hpxml_file, hpxml)
  if ['base.xml'].include? hpxml_file
    hpxml.hvac_distributions.add(id: 'HVACDistribution',
                                 distribution_system_type: HPXML::HVACDistributionTypeAir)
    hpxml.hvac_distributions[0].duct_leakage_measurements.add(duct_type: HPXML::DuctTypeSupply,
                                                              duct_leakage_units: HPXML::UnitsCFM25,
                                                              duct_leakage_value: 75,
                                                              duct_leakage_total_or_to_outside: HPXML::DuctLeakageToOutside)
    hpxml.hvac_distributions[0].duct_leakage_measurements.add(duct_type: HPXML::DuctTypeReturn,
                                                              duct_leakage_units: HPXML::UnitsCFM25,
                                                              duct_leakage_value: 25,
                                                              duct_leakage_total_or_to_outside: HPXML::DuctLeakageToOutside)
    hpxml.hvac_distributions[0].ducts.add(duct_type: HPXML::DuctTypeSupply,
                                          duct_insulation_r_value: 4,
                                          duct_location: HPXML::LocationAtticUnvented,
                                          duct_surface_area: 150)
    hpxml.hvac_distributions[0].ducts.add(duct_type: HPXML::DuctTypeReturn,
                                          duct_insulation_r_value: 0,
                                          duct_location: HPXML::LocationAtticUnvented,
                                          duct_surface_area: 50)
  elsif ['base-hvac-boiler-coal-only.xml',
         'base-hvac-boiler-elec-only.xml',
         'base-hvac-boiler-gas-only.xml',
         'base-hvac-boiler-oil-only.xml',
         'base-hvac-boiler-propane-only.xml',
         'base-hvac-boiler-wood-only.xml',
         'base-hvac-shared-boiler-only-baseboard.xml',
         'base-hvac-shared-chiller-only-baseboard.xml',
         'base-hvac-shared-boiler-chiller-baseboard.xml'].include? hpxml_file
    hpxml.hvac_distributions[0].distribution_system_type = HPXML::HVACDistributionTypeHydronic
    hpxml.hvac_distributions[0].duct_leakage_measurements.clear
    hpxml.hvac_distributions[0].ducts.clear
    hpxml.hvac_distributions[0].hydronic_type = HPXML::HydronicTypeBaseboard
  elsif ['base-hvac-shared-boiler-only-fan-coil.xml',
         'base-hvac-shared-chiller-only-fan-coil.xml',
         'base-hvac-shared-boiler-chiller-fan-coil.xml'].include? hpxml_file
    hpxml.hvac_distributions[0].distribution_system_type = HPXML::HVACDistributionTypeHydronicAndAir
    hpxml.hvac_distributions[0].hydronic_and_air_type = HPXML::HydronicAndAirTypeFanCoil
  elsif ['base-hvac-boiler-gas-central-ac-1-speed.xml'].include? hpxml_file
    hpxml.hvac_distributions[0].distribution_system_type = HPXML::HVACDistributionTypeHydronic
    hpxml.hvac_distributions[0].hydronic_type = HPXML::HydronicTypeBaseboard
    hpxml.hvac_distributions[0].duct_leakage_measurements.clear
    hpxml.hvac_distributions[0].ducts.clear
    hpxml.hvac_distributions.add(id: 'HVACDistribution2',
                                 distribution_system_type: HPXML::HVACDistributionTypeAir,
                                 number_of_return_registers: 3)
    hpxml.hvac_distributions[-1].duct_leakage_measurements.add(duct_type: HPXML::DuctTypeSupply,
                                                               duct_leakage_units: HPXML::UnitsCFM25,
                                                               duct_leakage_value: 75,
                                                               duct_leakage_total_or_to_outside: HPXML::DuctLeakageToOutside)
    hpxml.hvac_distributions[-1].duct_leakage_measurements.add(duct_type: HPXML::DuctTypeReturn,
                                                               duct_leakage_units: HPXML::UnitsCFM25,
                                                               duct_leakage_value: 25,
                                                               duct_leakage_total_or_to_outside: HPXML::DuctLeakageToOutside)
    hpxml.hvac_distributions[-1].ducts.add(duct_type: HPXML::DuctTypeSupply,
                                           duct_insulation_r_value: 4,
                                           duct_location: HPXML::LocationAtticUnvented,
                                           duct_surface_area: 150)
    hpxml.hvac_distributions[-1].ducts.add(duct_type: HPXML::DuctTypeReturn,
                                           duct_insulation_r_value: 0,
                                           duct_location: HPXML::LocationAtticUnvented,
                                           duct_surface_area: 50)
  elsif ['base-hvac-none.xml',
         'base-hvac-elec-resistance-only.xml',
         'base-hvac-evap-cooler-only.xml',
         'base-hvac-fireplace-wood-only.xml',
         'base-hvac-floor-furnace-propane-only.xml',
         'base-hvac-ideal-air.xml',
         'base-hvac-mini-split-heat-pump-ductless.xml',
         'base-hvac-mini-split-air-conditioner-only-ductless.xml',
         'base-hvac-room-ac-only.xml',
         'base-hvac-stove-oil-only.xml',
         'base-hvac-stove-wood-pellets-only.xml',
         'base-hvac-wall-furnace-elec-only.xml'].include? hpxml_file
    hpxml.hvac_distributions.clear
  elsif ['base-hvac-multiple.xml'].include? hpxml_file
    hpxml.hvac_distributions.clear
    hpxml.hvac_distributions.add(id: 'HVACDistribution',
                                 distribution_system_type: HPXML::HVACDistributionTypeAir)
    hpxml.hvac_distributions[-1].duct_leakage_measurements.add(duct_type: HPXML::DuctTypeSupply,
                                                               duct_leakage_units: HPXML::UnitsCFM25,
                                                               duct_leakage_value: 75,
                                                               duct_leakage_total_or_to_outside: HPXML::DuctLeakageToOutside)
    hpxml.hvac_distributions[-1].duct_leakage_measurements.add(duct_type: HPXML::DuctTypeReturn,
                                                               duct_leakage_units: HPXML::UnitsCFM25,
                                                               duct_leakage_value: 25,
                                                               duct_leakage_total_or_to_outside: HPXML::DuctLeakageToOutside)
    hpxml.hvac_distributions[0].ducts.add(duct_type: HPXML::DuctTypeSupply,
                                          duct_insulation_r_value: 8,
                                          duct_location: HPXML::LocationAtticUnvented,
                                          duct_surface_area: 75)
    hpxml.hvac_distributions[0].ducts.add(duct_type: HPXML::DuctTypeSupply,
                                          duct_insulation_r_value: 8,
                                          duct_location: HPXML::LocationOutside,
                                          duct_surface_area: 75)
    hpxml.hvac_distributions[0].ducts.add(duct_type: HPXML::DuctTypeReturn,
                                          duct_insulation_r_value: 4,
                                          duct_location: HPXML::LocationAtticUnvented,
                                          duct_surface_area: 25)
    hpxml.hvac_distributions[0].ducts.add(duct_type: HPXML::DuctTypeReturn,
                                          duct_insulation_r_value: 4,
                                          duct_location: HPXML::LocationOutside,
                                          duct_surface_area: 25)
    hpxml.hvac_distributions << hpxml.hvac_distributions[0].dup
    hpxml.hvac_distributions[-1].id = 'HVACDistribution2'
    hpxml.hvac_distributions.add(id: 'HVACDistribution3',
                                 distribution_system_type: HPXML::HVACDistributionTypeHydronic,
                                 hydronic_type: HPXML::HydronicTypeBaseboard)
    hpxml.hvac_distributions.add(id: 'HVACDistribution4',
                                 distribution_system_type: HPXML::HVACDistributionTypeHydronic,
                                 hydronic_type: HPXML::HydronicTypeBaseboard)
    hpxml.hvac_distributions << hpxml.hvac_distributions[0].dup
    hpxml.hvac_distributions[-1].id = 'HVACDistribution5'
    hpxml.hvac_distributions << hpxml.hvac_distributions[0].dup
    hpxml.hvac_distributions[-1].id = 'HVACDistribution6'
  elsif ['base-hvac-multiple2.xml'].include? hpxml_file
    hpxml.hvac_distributions.clear
    hpxml.hvac_distributions.add(id: 'HVACDistribution',
                                 distribution_system_type: HPXML::HVACDistributionTypeAir)
    hpxml.hvac_distributions[-1].duct_leakage_measurements.add(duct_type: HPXML::DuctTypeSupply,
                                                               duct_leakage_units: HPXML::UnitsCFM25,
                                                               duct_leakage_value: 75,
                                                               duct_leakage_total_or_to_outside: HPXML::DuctLeakageToOutside)
    hpxml.hvac_distributions[-1].duct_leakage_measurements.add(duct_type: HPXML::DuctTypeReturn,
                                                               duct_leakage_units: HPXML::UnitsCFM25,
                                                               duct_leakage_value: 25,
                                                               duct_leakage_total_or_to_outside: HPXML::DuctLeakageToOutside)
    hpxml.hvac_distributions[0].ducts.add(duct_type: HPXML::DuctTypeSupply,
                                          duct_insulation_r_value: 8,
                                          duct_location: HPXML::LocationAtticUnvented,
                                          duct_surface_area: 75)
    hpxml.hvac_distributions[0].ducts.add(duct_type: HPXML::DuctTypeSupply,
                                          duct_insulation_r_value: 8,
                                          duct_location: HPXML::LocationOutside,
                                          duct_surface_area: 75)
    hpxml.hvac_distributions[0].ducts.add(duct_type: HPXML::DuctTypeReturn,
                                          duct_insulation_r_value: 4,
                                          duct_location: HPXML::LocationAtticUnvented,
                                          duct_surface_area: 25)
    hpxml.hvac_distributions[0].ducts.add(duct_type: HPXML::DuctTypeReturn,
                                          duct_insulation_r_value: 4,
                                          duct_location: HPXML::LocationOutside,
                                          duct_surface_area: 25)
    hpxml.hvac_distributions << hpxml.hvac_distributions[0].dup
    hpxml.hvac_distributions[-1].id = 'HVACDistribution2'
    hpxml.hvac_distributions.add(id: 'HVACDistribution3',
                                 distribution_system_type: HPXML::HVACDistributionTypeHydronic,
                                 hydronic_type: HPXML::HydronicTypeBaseboard)
    hpxml.hvac_distributions << hpxml.hvac_distributions[0].dup
    hpxml.hvac_distributions[-1].id = 'HVACDistribution4'
    hpxml.hvac_distributions << hpxml.hvac_distributions[0].dup
    hpxml.hvac_distributions[-1].id = 'HVACDistribution5'
  elsif ['base-mechvent-multiple.xml',
         'base-mechvent-shared-multiple.xml'].include? hpxml_file
    hpxml.hvac_distributions << hpxml.hvac_distributions[0].dup
    hpxml.hvac_distributions[1].id = 'HVACDistribution2'
  elsif ['base-hvac-dse.xml',
         'base-dhw-indirect-dse.xml'].include? hpxml_file
    hpxml.hvac_distributions[0].distribution_system_type = HPXML::HVACDistributionTypeDSE
    hpxml.hvac_distributions[0].annual_heating_dse = 0.8
    hpxml.hvac_distributions[0].annual_cooling_dse = 0.7
  elsif ['base-hvac-furnace-x3-dse.xml'].include? hpxml_file
    hpxml.hvac_distributions[0].distribution_system_type = HPXML::HVACDistributionTypeDSE
    hpxml.hvac_distributions[0].annual_heating_dse = 0.8
    hpxml.hvac_distributions[0].annual_cooling_dse = 0.7
    hpxml.hvac_distributions << hpxml.hvac_distributions[0].dup
    hpxml.hvac_distributions[1].id = 'HVACDistribution2'
    hpxml.hvac_distributions[1].annual_cooling_dse = 1.0
    hpxml.hvac_distributions << hpxml.hvac_distributions[0].dup
    hpxml.hvac_distributions[2].id = 'HVACDistribution3'
    hpxml.hvac_distributions[2].annual_cooling_dse = 1.0
  elsif ['base-hvac-mini-split-heat-pump-ducted.xml',
         'base-hvac-mini-split-air-conditioner-only-ducted.xml'].include? hpxml_file
    hpxml.hvac_distributions[0].duct_leakage_measurements[0].duct_leakage_value = 15
    hpxml.hvac_distributions[0].duct_leakage_measurements[1].duct_leakage_value = 5
    hpxml.hvac_distributions[0].ducts[0].duct_insulation_r_value = 0
    hpxml.hvac_distributions[0].ducts[0].duct_surface_area = 30
    hpxml.hvac_distributions[0].ducts[1].duct_surface_area = 10
  elsif ['base-hvac-evap-cooler-only-ducted.xml'].include? hpxml_file
    hpxml.hvac_distributions[0].duct_leakage_measurements.pop
    hpxml.hvac_distributions[0].ducts.pop
  elsif ['base-hvac-ducts-leakage-percent.xml'].include? hpxml_file
    hpxml.hvac_distributions[0].duct_leakage_measurements.clear
    hpxml.hvac_distributions[0].duct_leakage_measurements.add(duct_type: HPXML::DuctTypeSupply,
                                                              duct_leakage_units: HPXML::UnitsPercent,
                                                              duct_leakage_value: 0.1,
                                                              duct_leakage_total_or_to_outside: HPXML::DuctLeakageToOutside)
    hpxml.hvac_distributions[0].duct_leakage_measurements.add(duct_type: HPXML::DuctTypeReturn,
                                                              duct_leakage_units: HPXML::UnitsPercent,
                                                              duct_leakage_value: 0.05,
                                                              duct_leakage_total_or_to_outside: HPXML::DuctLeakageToOutside)
  elsif ['base-hvac-undersized.xml'].include? hpxml_file
    hpxml.hvac_distributions[0].duct_leakage_measurements[0].duct_leakage_value /= 10.0
    hpxml.hvac_distributions[0].duct_leakage_measurements[1].duct_leakage_value /= 10.0
  elsif ['base-foundation-ambient.xml',
         'base-foundation-multiple.xml',
         'base-foundation-slab.xml'].include? hpxml_file
    if hpxml_file == 'base-foundation-slab.xml'
      hpxml.hvac_distributions[0].ducts[0].duct_location = HPXML::LocationUnderSlab
      hpxml.hvac_distributions[0].ducts[1].duct_location = HPXML::LocationUnderSlab
    end
  elsif ['base-foundation-unconditioned-basement.xml'].include? hpxml_file
    hpxml.hvac_distributions[0].ducts[0].duct_location = HPXML::LocationBasementUnconditioned
    hpxml.hvac_distributions[0].ducts[1].duct_location = HPXML::LocationBasementUnconditioned
  elsif ['base-foundation-unvented-crawlspace.xml'].include? hpxml_file
    hpxml.hvac_distributions[0].ducts[0].duct_location = HPXML::LocationCrawlspaceUnvented
    hpxml.hvac_distributions[0].ducts[1].duct_location = HPXML::LocationCrawlspaceUnvented
  elsif ['base-foundation-vented-crawlspace.xml'].include? hpxml_file
    hpxml.hvac_distributions[0].ducts[0].duct_location = HPXML::LocationCrawlspaceVented
    hpxml.hvac_distributions[0].ducts[1].duct_location = HPXML::LocationCrawlspaceVented
  elsif ['base-atticroof-flat.xml'].include? hpxml_file
    hpxml.hvac_distributions[0].duct_leakage_measurements[0].duct_leakage_value = 0.0
    hpxml.hvac_distributions[0].duct_leakage_measurements[1].duct_leakage_value = 0.0
    hpxml.hvac_distributions[0].ducts[0].duct_location = HPXML::LocationBasementConditioned
    hpxml.hvac_distributions[0].ducts[1].duct_location = HPXML::LocationBasementConditioned
  elsif ['base-atticroof-vented.xml'].include? hpxml_file
    hpxml.hvac_distributions[0].ducts[0].duct_location = HPXML::LocationAtticVented
    hpxml.hvac_distributions[0].ducts[1].duct_location = HPXML::LocationAtticVented
  elsif ['base-enclosure-garage.xml',
         'invalid_files/duct-location.xml'].include? hpxml_file
    hpxml.hvac_distributions[0].ducts[0].duct_location = HPXML::LocationGarage
    hpxml.hvac_distributions[0].ducts[1].duct_location = HPXML::LocationGarage
  elsif ['invalid_files/duct-location-unconditioned-space.xml'].include? hpxml_file
    hpxml.hvac_distributions[0].ducts[0].duct_location = 'unconditioned space'
    hpxml.hvac_distributions[0].ducts[1].duct_location = 'unconditioned space'
  elsif ['base-enclosure-attached-multifamily.xml'].include? hpxml_file
    hpxml.hvac_distributions[0].ducts[1].duct_location = HPXML::LocationOtherHousingUnit
    hpxml.hvac_distributions[0].ducts.add(duct_type: HPXML::DuctTypeSupply,
                                          duct_insulation_r_value: 4,
                                          duct_location: HPXML::LocationRoofDeck,
                                          duct_surface_area: 150)
    hpxml.hvac_distributions[0].ducts.add(duct_type: HPXML::DuctTypeReturn,
                                          duct_insulation_r_value: 0,
                                          duct_location: HPXML::LocationRoofDeck,
                                          duct_surface_area: 50)
  elsif ['base-enclosure-2stories.xml'].include? hpxml_file
  elsif ['base-enclosure-2stories-garage.xml'].include? hpxml_file
    hpxml.hvac_distributions[0].ducts << hpxml.hvac_distributions[0].ducts[0].dup
    hpxml.hvac_distributions[0].ducts << hpxml.hvac_distributions[0].ducts[1].dup
    hpxml.hvac_distributions[0].ducts[0].duct_surface_area *= 0.75
    hpxml.hvac_distributions[0].ducts[1].duct_surface_area *= 0.75
    hpxml.hvac_distributions[0].ducts[2].duct_location = HPXML::LocationExteriorWall
    hpxml.hvac_distributions[0].ducts[2].duct_surface_area *= 0.25
    hpxml.hvac_distributions[0].ducts[3].duct_location = HPXML::LocationLivingSpace
    hpxml.hvac_distributions[0].ducts[3].duct_surface_area *= 0.25
  elsif ['base-atticroof-conditioned.xml',
         'base-atticroof-cathedral.xml'].include? hpxml_file
    hpxml.hvac_distributions[0].ducts[0].duct_location = HPXML::LocationLivingSpace
    hpxml.hvac_distributions[0].ducts[1].duct_location = HPXML::LocationLivingSpace
    hpxml.hvac_distributions[0].duct_leakage_measurements[0].duct_leakage_value = 0.0
    hpxml.hvac_distributions[0].duct_leakage_measurements[1].duct_leakage_value = 0.0
    if hpxml_file == 'base-atticroof-conditioned.xml'
      # Test leakage to outside when all ducts in conditioned space
      # (e.g., ducts may be in floor cavities which have leaky rims)
      hpxml.hvac_distributions[0].duct_leakage_measurements[0].duct_leakage_value = 1.5
      hpxml.hvac_distributions[0].duct_leakage_measurements[1].duct_leakage_value = 1.5
    end
  elsif ['base-enclosure-other-heated-space.xml',
         'base-enclosure-other-non-freezing-space.xml',
         'base-enclosure-other-multifamily-buffer-space.xml',
         'base-enclosure-other-housing-unit.xml'].include? hpxml_file
    if ['base-enclosure-other-heated-space.xml'].include? hpxml_file
      hpxml.hvac_distributions[0].ducts[0].duct_location = HPXML::LocationOtherHeatedSpace
      hpxml.hvac_distributions[0].ducts[1].duct_location = HPXML::LocationOtherHeatedSpace
    elsif ['base-enclosure-other-non-freezing-space.xml'].include? hpxml_file
      hpxml.hvac_distributions[0].ducts[0].duct_location = HPXML::LocationOtherNonFreezingSpace
      hpxml.hvac_distributions[0].ducts[1].duct_location = HPXML::LocationOtherNonFreezingSpace
    elsif ['base-enclosure-other-multifamily-buffer-space.xml'].include? hpxml_file
      hpxml.hvac_distributions[0].ducts[0].duct_location = HPXML::LocationOtherMultifamilyBufferSpace
      hpxml.hvac_distributions[0].ducts[1].duct_location = HPXML::LocationOtherMultifamilyBufferSpace
    elsif ['base-enclosure-other-housing-unit.xml'].include? hpxml_file
      hpxml.hvac_distributions[0].ducts[0].duct_location = HPXML::LocationOtherHousingUnit
      hpxml.hvac_distributions[0].ducts[1].duct_location = HPXML::LocationOtherHousingUnit
    end
  elsif ['base-hvac-shared-boiler-only-water-loop-heat-pump.xml',
         'base-hvac-shared-chiller-only-water-loop-heat-pump.xml',
         'base-hvac-shared-boiler-chiller-water-loop-heat-pump.xml',
         'base-hvac-shared-boiler-chiller-fan-coil-ducted.xml',
         'base-hvac-shared-boiler-only-fan-coil-ducted.xml',
         'base-hvac-shared-chiller-only-fan-coil-ducted.xml'].include? hpxml_file
    hpxml.hvac_distributions[0].distribution_system_type = HPXML::HVACDistributionTypeHydronicAndAir
    if hpxml_file.include? 'fan-coil'
      hpxml.hvac_distributions[0].hydronic_and_air_type = HPXML::HydronicAndAirTypeFanCoil
    elsif hpxml_file.include? 'water-loop-heat-pump'
      hpxml.hvac_distributions[0].hydronic_and_air_type = HPXML::HydronicAndAirTypeWaterLoopHeatPump
      hpxml.hvac_distributions[0].number_of_return_registers = 3
    end
    hpxml.hvac_distributions[0].duct_leakage_measurements.add(duct_type: HPXML::DuctTypeSupply,
                                                              duct_leakage_units: HPXML::UnitsCFM25,
                                                              duct_leakage_value: 15,
                                                              duct_leakage_total_or_to_outside: HPXML::DuctLeakageToOutside)
    hpxml.hvac_distributions[0].duct_leakage_measurements.add(duct_type: HPXML::DuctTypeReturn,
                                                              duct_leakage_units: HPXML::UnitsCFM25,
                                                              duct_leakage_value: 10,
                                                              duct_leakage_total_or_to_outside: HPXML::DuctLeakageToOutside)
    hpxml.hvac_distributions[0].ducts.add(duct_type: HPXML::DuctTypeSupply,
                                          duct_insulation_r_value: 0,
                                          duct_location: HPXML::LocationOtherMultifamilyBufferSpace,
                                          duct_surface_area: 50)
    hpxml.hvac_distributions[0].ducts.add(duct_type: HPXML::DuctTypeReturn,
                                          duct_insulation_r_value: 0,
                                          duct_location: HPXML::LocationOtherMultifamilyBufferSpace,
                                          duct_surface_area: 20)
  elsif ['invalid_files/hvac-invalid-distribution-system-type.xml'].include? hpxml_file
    hpxml.hvac_distributions.add(id: 'HVACDistribution2',
                                 distribution_system_type: HPXML::HVACDistributionTypeHydronic,
                                 hydronic_type: HPXML::HydronicTypeBaseboard)
  elsif ['invalid_files/hvac-distribution-return-duct-leakage-missing.xml'].include? hpxml_file
    hpxml.hvac_distributions[0].ducts.add(duct_type: HPXML::DuctTypeReturn,
                                          duct_insulation_r_value: 0,
                                          duct_location: HPXML::LocationAtticUnvented,
                                          duct_surface_area: 50)
  elsif ['base-misc-defaults.xml'].include? hpxml_file
    hpxml.hvac_distributions.each do |hvac_distribution|
      next unless hvac_distribution.distribution_system_type == HPXML::HVACDistributionTypeAir

      hvac_distribution.ducts.each do |duct|
        duct.duct_surface_area = nil
        duct.duct_location = nil
      end
    end
  elsif ['invalid_files/missing-duct-location-and-surface-area.xml'].include? hpxml_file
    hpxml.hvac_distributions.each do |hvac_distribution|
      next unless hvac_distribution.distribution_system_type == HPXML::HVACDistributionTypeAir

      hvac_distribution.ducts[1].duct_surface_area = nil
      hvac_distribution.ducts[1].duct_location = nil
    end
  elsif ['invalid_files/missing-duct-location.xml'].include? hpxml_file
    hpxml.hvac_distributions.each do |hvac_distribution|
      next unless hvac_distribution.distribution_system_type == HPXML::HVACDistributionTypeAir

      hvac_distribution.ducts[1].duct_location = nil
    end
  elsif ['invalid_files/multifamily-reference-duct.xml'].include? hpxml_file
    hpxml.hvac_distributions[0].ducts[0].duct_location = HPXML::LocationOtherMultifamilyBufferSpace
  end

  # Set ConditionedFloorAreaServed
  n_air_dists = hpxml.hvac_distributions.select { |d| [HPXML::HVACDistributionTypeAir, HPXML::HVACDistributionTypeHydronicAndAir].include? d.distribution_system_type }.size
  hpxml.hvac_distributions.each do |hvac_distribution|
    if [HPXML::HVACDistributionTypeAir, HPXML::HVACDistributionTypeHydronicAndAir].include? hvac_distribution.distribution_system_type

      hvac_distribution.conditioned_floor_area_served = hpxml.building_construction.conditioned_floor_area / n_air_dists
    else
      hvac_distribution.conditioned_floor_area_served = nil
    end
  end
  if ['invalid_files/invalid-distribution-cfa-served.xml'].include? hpxml_file
    hpxml.hvac_distributions[0].conditioned_floor_area_served = hpxml.building_construction.conditioned_floor_area + 0.1
  end
end

def set_hpxml_ventilation_fans(hpxml_file, hpxml)
  if ['base-mechvent-balanced.xml'].include? hpxml_file
    hpxml.ventilation_fans.add(id: 'MechanicalVentilation',
                               fan_type: HPXML::MechVentTypeBalanced,
                               tested_flow_rate: 110,
                               hours_in_operation: 24,
                               fan_power: 60,
                               used_for_whole_building_ventilation: true)
  elsif ['invalid_files/unattached-cfis.xml',
         'invalid_files/cfis-with-hydronic-distribution.xml',
         'base-mechvent-cfis.xml',
         'base-mechvent-cfis-dse.xml',
         'base-mechvent-cfis-evap-cooler-only-ducted.xml'].include? hpxml_file
    hpxml.ventilation_fans.add(id: 'MechanicalVentilation',
                               fan_type: HPXML::MechVentTypeCFIS,
                               tested_flow_rate: 330,
                               hours_in_operation: 8,
                               fan_power: 300,
                               used_for_whole_building_ventilation: true,
                               distribution_system_idref: 'HVACDistribution')
    if ['invalid_files/unattached-cfis.xml'].include? hpxml_file
      hpxml.ventilation_fans[0].distribution_system_idref = 'foobar'
    end
  elsif ['base-mechvent-erv.xml'].include? hpxml_file
    hpxml.ventilation_fans.add(id: 'MechanicalVentilation',
                               fan_type: HPXML::MechVentTypeERV,
                               tested_flow_rate: 110,
                               hours_in_operation: 24,
                               total_recovery_efficiency: 0.48,
                               sensible_recovery_efficiency: 0.72,
                               fan_power: 60,
                               used_for_whole_building_ventilation: true)
  elsif ['base-mechvent-erv-atre-asre.xml'].include? hpxml_file
    hpxml.ventilation_fans.add(id: 'MechanicalVentilation',
                               fan_type: HPXML::MechVentTypeERV,
                               tested_flow_rate: 110,
                               hours_in_operation: 24,
                               total_recovery_efficiency_adjusted: 0.526,
                               sensible_recovery_efficiency_adjusted: 0.79,
                               fan_power: 60,
                               used_for_whole_building_ventilation: true)
  elsif ['base-mechvent-exhaust.xml'].include? hpxml_file
    hpxml.ventilation_fans.add(id: 'MechanicalVentilation',
                               fan_type: HPXML::MechVentTypeExhaust,
                               tested_flow_rate: 110,
                               hours_in_operation: 24,
                               fan_power: 30,
                               used_for_whole_building_ventilation: true)
  elsif ['base-mechvent-exhaust-rated-flow-rate.xml'].include? hpxml_file
    hpxml.ventilation_fans.add(id: 'MechanicalVentilation',
                               fan_type: HPXML::MechVentTypeExhaust,
                               rated_flow_rate: 110,
                               hours_in_operation: 24,
                               fan_power: 30,
                               used_for_whole_building_ventilation: true)
  elsif ['base-mechvent-hrv.xml'].include? hpxml_file
    hpxml.ventilation_fans.add(id: 'MechanicalVentilation',
                               fan_type: HPXML::MechVentTypeHRV,
                               tested_flow_rate: 110,
                               hours_in_operation: 24,
                               sensible_recovery_efficiency: 0.72,
                               fan_power: 60,
                               used_for_whole_building_ventilation: true)
  elsif ['base-mechvent-hrv-asre.xml'].include? hpxml_file
    hpxml.ventilation_fans.add(id: 'MechanicalVentilation',
                               fan_type: HPXML::MechVentTypeHRV,
                               tested_flow_rate: 110,
                               hours_in_operation: 24,
                               sensible_recovery_efficiency_adjusted: 0.790,
                               fan_power: 60,
                               used_for_whole_building_ventilation: true)
  elsif ['base-mechvent-supply.xml'].include? hpxml_file
    hpxml.ventilation_fans.add(id: 'MechanicalVentilation',
                               fan_type: HPXML::MechVentTypeSupply,
                               tested_flow_rate: 110,
                               hours_in_operation: 24,
                               fan_power: 30,
                               used_for_whole_building_ventilation: true)
  elsif ['base-mechvent-whole-house-fan.xml'].include? hpxml_file
    hpxml.ventilation_fans.add(id: 'WholeHouseFan',
                               rated_flow_rate: 4500,
                               fan_power: 300,
                               used_for_seasonal_cooling_load_reduction: true)
  elsif ['base-mechvent-bath-kitchen-fans.xml'].include? hpxml_file
    hpxml.ventilation_fans.add(id: 'KitchenRangeFan',
                               quantity: 1,
                               fan_location: HPXML::LocationKitchen,
                               rated_flow_rate: 100,
                               fan_power: 30,
                               hours_in_operation: 1.5,
                               start_hour: 18,
                               used_for_local_ventilation: true)
    hpxml.ventilation_fans.add(id: 'BathFans',
                               fan_location: HPXML::LocationBath,
                               quantity: 2,
                               rated_flow_rate: 50,
                               fan_power: 15,
                               hours_in_operation: 1.5,
                               start_hour: 7,
                               used_for_local_ventilation: true)
  elsif ['base-misc-defaults.xml'].include? hpxml_file
    hpxml.ventilation_fans.add(id: 'KitchenRangeFan',
                               fan_location: HPXML::LocationKitchen,
                               used_for_local_ventilation: true)
    hpxml.ventilation_fans.add(id: 'BathFans',
                               fan_location: HPXML::LocationBath,
                               used_for_local_ventilation: true)
  elsif ['base-mechvent-shared.xml'].include? hpxml_file
    # Shared supply + in-unit exhaust (roughly balanced)
    hpxml.ventilation_fans.add(id: 'SharedSupplyFan',
                               fan_type: HPXML::MechVentTypeSupply,
                               is_shared_system: true,
                               in_unit_flow_rate: 80,
                               rated_flow_rate: 800,
                               hours_in_operation: 24,
                               fan_power: 240,
                               used_for_whole_building_ventilation: true,
                               fraction_recirculation: 0.5)
    hpxml.ventilation_fans.add(id: 'ExhaustFan',
                               fan_type: HPXML::MechVentTypeExhaust,
                               tested_flow_rate: 72,
                               hours_in_operation: 24,
                               fan_power: 26,
                               used_for_whole_building_ventilation: true)
  elsif ['base-mechvent-shared-preconditioning.xml'].include? hpxml_file
    hpxml.ventilation_fans[0].preheating_fuel = HPXML::FuelTypeNaturalGas
    hpxml.ventilation_fans[0].preheating_efficiency_cop = 0.92
    hpxml.ventilation_fans[0].preheating_fraction_load_served = 0.7
    hpxml.ventilation_fans[0].precooling_fuel = HPXML::FuelTypeElectricity
    hpxml.ventilation_fans[0].precooling_efficiency_cop = 4.0
    hpxml.ventilation_fans[0].precooling_fraction_load_served = 0.8
  elsif ['base-mechvent-shared-multiple.xml'].include? hpxml_file
    hpxml.ventilation_fans.add(id: 'SharedSupplyPreconditioned',
                               fan_type: HPXML::MechVentTypeSupply,
                               is_shared_system: true,
                               in_unit_flow_rate: 100,
                               rated_flow_rate: 1000,
                               hours_in_operation: 24,
                               fan_power: 300,
                               used_for_whole_building_ventilation: true,
                               fraction_recirculation: 0.0,
                               preheating_fuel: HPXML::FuelTypeNaturalGas,
                               preheating_efficiency_cop: 0.92,
                               preheating_fraction_load_served: 0.8,
                               precooling_fuel: HPXML::FuelTypeElectricity,
                               precooling_efficiency_cop: 4.0,
                               precooling_fraction_load_served: 0.8)
    hpxml.ventilation_fans.add(id: 'SharedERVPreconditioned',
                               fan_type: HPXML::MechVentTypeERV,
                               is_shared_system: true,
                               in_unit_flow_rate: 50,
                               rated_flow_rate: 500,
                               hours_in_operation: 24,
                               total_recovery_efficiency: 0.48,
                               sensible_recovery_efficiency: 0.72,
                               fan_power: 150,
                               used_for_whole_building_ventilation: true,
                               fraction_recirculation: 0.4,
                               preheating_fuel: HPXML::FuelTypeNaturalGas,
                               preheating_efficiency_cop: 0.87,
                               preheating_fraction_load_served: 1.0,
                               precooling_fuel: HPXML::FuelTypeElectricity,
                               precooling_efficiency_cop: 3.5,
                               precooling_fraction_load_served: 1.0)
    hpxml.ventilation_fans.add(id: 'SharedHRVPreconditioned',
                               fan_type: HPXML::MechVentTypeHRV,
                               is_shared_system: true,
                               in_unit_flow_rate: 50,
                               rated_flow_rate: 500,
                               hours_in_operation: 24,
                               sensible_recovery_efficiency: 0.72,
                               fan_power: 150,
                               used_for_whole_building_ventilation: true,
                               fraction_recirculation: 0.3,
                               preheating_fuel: HPXML::FuelTypeElectricity,
                               preheating_efficiency_cop: 4.0,
                               precooling_fuel: HPXML::FuelTypeElectricity,
                               precooling_efficiency_cop: 4.5,
                               preheating_fraction_load_served: 1.0,
                               precooling_fraction_load_served: 1.0)
    hpxml.ventilation_fans.add(id: 'SharedBalancedPreconditioned',
                               fan_type: HPXML::MechVentTypeBalanced,
                               is_shared_system: true,
                               in_unit_flow_rate: 30,
                               rated_flow_rate: 300,
                               hours_in_operation: 24,
                               fan_power: 150,
                               used_for_whole_building_ventilation: true,
                               fraction_recirculation: 0.3,
                               preheating_fuel: HPXML::FuelTypeElectricity,
                               preheating_efficiency_cop: 3.5,
                               precooling_fuel: HPXML::FuelTypeElectricity,
                               precooling_efficiency_cop: 4.0,
                               preheating_fraction_load_served: 0.9,
                               precooling_fraction_load_served: 1.0)
    hpxml.ventilation_fans.add(id: 'SharedExhaust',
                               fan_type: HPXML::MechVentTypeExhaust,
                               is_shared_system: true,
                               in_unit_flow_rate: 70,
                               rated_flow_rate: 700,
                               hours_in_operation: 8,
                               fan_power: 300,
                               used_for_whole_building_ventilation: true,
                               fraction_recirculation: 0.0)
    hpxml.ventilation_fans.add(id: 'Exhaust',
                               fan_type: HPXML::MechVentTypeExhaust,
                               tested_flow_rate: 50,
                               hours_in_operation: 14,
                               fan_power: 10,
                               used_for_whole_building_ventilation: true)
    hpxml.ventilation_fans.add(id: 'CFIS',
                               fan_type: HPXML::MechVentTypeCFIS,
                               tested_flow_rate: 160,
                               hours_in_operation: 8,
                               fan_power: 150,
                               used_for_whole_building_ventilation: true,
                               distribution_system_idref: 'HVACDistribution')
  elsif ['base-mechvent-multiple.xml'].include? hpxml_file
    hpxml.ventilation_fans.add(id: 'WholeHouseFan',
                               rated_flow_rate: 2000,
                               fan_power: 150,
                               used_for_seasonal_cooling_load_reduction: true)
    hpxml.ventilation_fans.add(id: 'Supply',
                               fan_type: HPXML::MechVentTypeSupply,
                               tested_flow_rate: 110,
                               hours_in_operation: 24,
                               fan_power: 30,
                               used_for_whole_building_ventilation: true)
    hpxml.ventilation_fans.add(id: 'Exhaust',
                               fan_type: HPXML::MechVentTypeExhaust,
                               tested_flow_rate: 50,
                               hours_in_operation: 14,
                               fan_power: 10,
                               used_for_whole_building_ventilation: true)
    hpxml.ventilation_fans.add(id: 'Balanced',
                               fan_type: HPXML::MechVentTypeBalanced,
                               tested_flow_rate: 110,
                               hours_in_operation: 24,
                               fan_power: 60,
                               used_for_whole_building_ventilation: true)
    hpxml.ventilation_fans.add(id: 'ERV',
                               fan_type: HPXML::MechVentTypeERV,
                               tested_flow_rate: 50,
                               hours_in_operation: 24,
                               total_recovery_efficiency: 0.48,
                               sensible_recovery_efficiency: 0.72,
                               fan_power: 30,
                               used_for_whole_building_ventilation: true)
    hpxml.ventilation_fans.add(id: 'HRV',
                               fan_type: HPXML::MechVentTypeHRV,
                               tested_flow_rate: 60,
                               hours_in_operation: 24,
                               sensible_recovery_efficiency: 0.72,
                               fan_power: 30,
                               used_for_whole_building_ventilation: true)
    hpxml.ventilation_fans.reverse_each do |vent_fan|
      vent_fan.fan_power /= 2.0
      vent_fan.rated_flow_rate /= 2.0 unless vent_fan.rated_flow_rate.nil?
      vent_fan.tested_flow_rate /= 2.0 unless vent_fan.tested_flow_rate.nil?
      hpxml.ventilation_fans << vent_fan.dup
      hpxml.ventilation_fans[-1].id = "#{vent_fan.id}_2"
      hpxml.ventilation_fans[-1].start_hour = vent_fan.start_hour - 1 unless vent_fan.start_hour.nil?
      hpxml.ventilation_fans[-1].hours_in_operation = vent_fan.hours_in_operation - 1 unless vent_fan.hours_in_operation.nil?
    end
    hpxml.ventilation_fans.add(id: 'CFIS',
                               fan_type: HPXML::MechVentTypeCFIS,
                               tested_flow_rate: 160,
                               hours_in_operation: 8,
                               fan_power: 150,
                               used_for_whole_building_ventilation: true,
                               distribution_system_idref: 'HVACDistribution')
    hpxml.ventilation_fans.add(id: 'CFIS_2',
                               fan_type: HPXML::MechVentTypeCFIS,
                               tested_flow_rate: 170,
                               hours_in_operation: 8,
                               fan_power: 150,
                               used_for_whole_building_ventilation: true,
                               distribution_system_idref: 'HVACDistribution2')
  end
end

def set_hpxml_water_heating_systems(hpxml_file, hpxml)
  if ['base.xml'].include? hpxml_file
    hpxml.water_heating_systems.add(id: 'WaterHeater',
                                    fuel_type: HPXML::FuelTypeElectricity,
                                    water_heater_type: HPXML::WaterHeaterTypeStorage,
                                    location: HPXML::LocationLivingSpace,
                                    tank_volume: 40,
                                    fraction_dhw_load_served: 1,
                                    heating_capacity: 18767,
                                    energy_factor: 0.95,
                                    temperature: Waterheater.get_default_hot_water_temperature(Constants.ERIVersions[-1]))
  elsif ['base-dhw-multiple.xml'].include? hpxml_file
    hpxml.water_heating_systems[0].fraction_dhw_load_served = 0.2
    hpxml.water_heating_systems.add(id: 'WaterHeater2',
                                    fuel_type: HPXML::FuelTypeNaturalGas,
                                    water_heater_type: HPXML::WaterHeaterTypeStorage,
                                    location: HPXML::LocationLivingSpace,
                                    tank_volume: 50,
                                    fraction_dhw_load_served: 0.2,
                                    heating_capacity: 40000,
                                    energy_factor: 0.59,
                                    recovery_efficiency: 0.76,
                                    temperature: Waterheater.get_default_hot_water_temperature(Constants.ERIVersions[-1]))
    hpxml.water_heating_systems.add(id: 'WaterHeater3',
                                    fuel_type: HPXML::FuelTypeElectricity,
                                    water_heater_type: HPXML::WaterHeaterTypeHeatPump,
                                    location: HPXML::LocationLivingSpace,
                                    tank_volume: 80,
                                    fraction_dhw_load_served: 0.2,
                                    energy_factor: 2.3,
                                    temperature: Waterheater.get_default_hot_water_temperature(Constants.ERIVersions[-1]))
    hpxml.water_heating_systems.add(id: 'WaterHeater4',
                                    fuel_type: HPXML::FuelTypeElectricity,
                                    water_heater_type: HPXML::WaterHeaterTypeTankless,
                                    location: HPXML::LocationLivingSpace,
                                    fraction_dhw_load_served: 0.2,
                                    energy_factor: 0.99,
                                    temperature: Waterheater.get_default_hot_water_temperature(Constants.ERIVersions[-1]))
    hpxml.water_heating_systems.add(id: 'WaterHeater5',
                                    fuel_type: HPXML::FuelTypeNaturalGas,
                                    water_heater_type: HPXML::WaterHeaterTypeTankless,
                                    location: HPXML::LocationLivingSpace,
                                    fraction_dhw_load_served: 0.1,
                                    energy_factor: 0.82,
                                    temperature: Waterheater.get_default_hot_water_temperature(Constants.ERIVersions[-1]))
    hpxml.water_heating_systems.add(id: 'WaterHeater6',
                                    water_heater_type: HPXML::WaterHeaterTypeCombiStorage,
                                    location: HPXML::LocationLivingSpace,
                                    tank_volume: 50,
                                    fraction_dhw_load_served: 0.1,
                                    related_hvac_idref: 'HeatingSystem',
                                    temperature: Waterheater.get_default_hot_water_temperature(Constants.ERIVersions[-1]))
  elsif ['invalid_files/dhw-frac-load-served.xml'].include? hpxml_file
    hpxml.water_heating_systems[0].fraction_dhw_load_served += 0.15
  elsif ['base-dhw-tank-coal.xml',
         'base-dhw-tank-gas.xml',
         'base-dhw-tank-gas-outside.xml',
         'base-dhw-tank-oil.xml',
         'base-dhw-tank-wood.xml'].include? hpxml_file
    hpxml.water_heating_systems[0].tank_volume = 50
    hpxml.water_heating_systems[0].heating_capacity = 40000
    hpxml.water_heating_systems[0].energy_factor = 0.59
    hpxml.water_heating_systems[0].recovery_efficiency = 0.76
    if hpxml_file == 'base-dhw-tank-gas-outside.xml'
      hpxml.water_heating_systems[0].location = HPXML::LocationOtherExterior
    end
    if hpxml_file == 'base-dhw-tank-coal.xml'
      hpxml.water_heating_systems[0].fuel_type = HPXML::FuelTypeCoal
    elsif hpxml_file == 'base-dhw-tank-oil.xml'
      hpxml.water_heating_systems[0].fuel_type = HPXML::FuelTypeOil
    elsif hpxml_file == 'base-dhw-tank-wood.xml'
      hpxml.water_heating_systems[0].fuel_type = HPXML::FuelTypeWoodCord
    else
      hpxml.water_heating_systems[0].fuel_type = HPXML::FuelTypeNaturalGas
    end
  elsif ['base-dhw-tank-heat-pump.xml',
         'base-dhw-tank-heat-pump-outside.xml'].include? hpxml_file
    hpxml.water_heating_systems[0].water_heater_type = HPXML::WaterHeaterTypeHeatPump
    hpxml.water_heating_systems[0].tank_volume = 80
    hpxml.water_heating_systems[0].heating_capacity = nil
    hpxml.water_heating_systems[0].energy_factor = 2.3
    if hpxml_file == 'base-dhw-tank-heat-pump-outside.xml'
      hpxml.water_heating_systems[0].location = HPXML::LocationOtherExterior
    end
  elsif ['base-dhw-tankless-electric.xml',
         'base-dhw-tankless-electric-outside.xml'].include? hpxml_file
    hpxml.water_heating_systems[0].water_heater_type = HPXML::WaterHeaterTypeTankless
    hpxml.water_heating_systems[0].tank_volume = nil
    hpxml.water_heating_systems[0].heating_capacity = nil
    hpxml.water_heating_systems[0].energy_factor = 0.99
    if hpxml_file == 'base-dhw-tankless-electric-outside.xml'
      hpxml.water_heating_systems[0].location = HPXML::LocationOtherExterior
      hpxml.water_heating_systems[0].performance_adjustment = 0.92
    end
  elsif ['base-dhw-tankless-gas.xml',
         'base-dhw-tankless-propane.xml'].include? hpxml_file
    hpxml.water_heating_systems[0].water_heater_type = HPXML::WaterHeaterTypeTankless
    hpxml.water_heating_systems[0].tank_volume = nil
    hpxml.water_heating_systems[0].heating_capacity = nil
    hpxml.water_heating_systems[0].energy_factor = 0.82
    if hpxml_file == 'base-dhw-tankless-gas.xml'
      hpxml.water_heating_systems[0].fuel_type = HPXML::FuelTypeNaturalGas
    elsif hpxml_file == 'base-dhw-tankless-propane.xml'
      hpxml.water_heating_systems[0].fuel_type = HPXML::FuelTypePropane
    end
  elsif ['base-dhw-tank-elec-low-fhr-uef.xml'].include? hpxml_file
    # No low usage gas tank WHs in AHRI, based on Richmond model number 6ESB30-2 in AHR directory
    hpxml.water_heating_systems[0].energy_factor = nil
    hpxml.water_heating_systems[0].uniform_energy_factor = 0.93
    hpxml.water_heating_systems[0].first_hour_rating = 46.0
    hpxml.water_heating_systems[0].tank_volume = 30.0
    hpxml.water_heating_systems[0].heating_capacity = 15354.0 # 4.5 kW
    hpxml.water_heating_systems[0].recovery_efficiency = 0.98
  elsif ['base-dhw-tank-gas-med-fhr-uef.xml'].include? hpxml_file
    # Based on AO Smith model number G6-MH3030NV 400 in AHRI directory
    hpxml.water_heating_systems[0].fuel_type = HPXML::FuelTypeNaturalGas
    hpxml.water_heating_systems[0].energy_factor = nil
    hpxml.water_heating_systems[0].uniform_energy_factor = 0.59
    hpxml.water_heating_systems[0].first_hour_rating = 56.0
    hpxml.water_heating_systems[0].tank_volume = 30.0
    hpxml.water_heating_systems[0].heating_capacity = 30000.0
    hpxml.water_heating_systems[0].recovery_efficiency = 0.75
  elsif ['base-dhw-tank-gas-high-fhr-uef.xml'].include? hpxml_file
    # Based on AO Smith model number G6-PVT7576NV 310 in AHRI directory
    hpxml.water_heating_systems[0].fuel_type = HPXML::FuelTypeNaturalGas
    hpxml.water_heating_systems[0].energy_factor = nil
    hpxml.water_heating_systems[0].uniform_energy_factor = 0.69
    hpxml.water_heating_systems[0].first_hour_rating = 116.0
    hpxml.water_heating_systems[0].tank_volume = 75.0
    hpxml.water_heating_systems[0].heating_capacity = 76000.0 # Btu/hr
    hpxml.water_heating_systems[0].recovery_efficiency = 0.79
  elsif ['base-dhw-tank-heat-pump-uef-low-fhr.xml'].include? hpxml_file
    # Based on Rheem model number XE40T10HS45U0 from AHRI directory
    hpxml.water_heating_systems[0].water_heater_type = HPXML::WaterHeaterTypeHeatPump
    hpxml.water_heating_systems[0].energy_factor = nil
    hpxml.water_heating_systems[0].uniform_energy_factor = 3.75
    hpxml.water_heating_systems[0].first_hour_rating = 50.0
    hpxml.water_heating_systems[0].tank_volume = 40.0
  elsif ['base-dhw-tank-heat-pump-uef-medium-fhr.xml'].include? hpxml_file
    # Based on Rheem model number XE40T10HS45U0 from AHRI directory
    hpxml.water_heating_systems[0].water_heater_type = HPXML::WaterHeaterTypeHeatPump
    hpxml.water_heating_systems[0].energy_factor = nil
    hpxml.water_heating_systems[0].uniform_energy_factor = 3.75
    hpxml.water_heating_systems[0].first_hour_rating = 60.0
    hpxml.water_heating_systems[0].tank_volume = 50.0
  elsif ['base-dhw-tank-heat-pump-uef-high-fhr.xml'].include? hpxml_file
    # Based on Rheem model number XE40T10HS45U0 from AHRI directory
    hpxml.water_heating_systems[0].water_heater_type = HPXML::WaterHeaterTypeHeatPump
    hpxml.water_heating_systems[0].energy_factor = nil
    hpxml.water_heating_systems[0].uniform_energy_factor = 3.75
    hpxml.water_heating_systems[0].first_hour_rating = 80.0
    hpxml.water_heating_systems[0].tank_volume = 80.0
  elsif ['base-dhw-tankless-gas-uef.xml'].include? hpxml_file
    hpxml.water_heating_systems[0].water_heater_type = HPXML::WaterHeaterTypeTankless
    hpxml.water_heating_systems[0].fuel_type = HPXML::FuelTypeNaturalGas
    hpxml.water_heating_systems[0].tank_volume = nil
    hpxml.water_heating_systems[0].heating_capacity = nil
    hpxml.water_heating_systems[0].energy_factor = nil
    hpxml.water_heating_systems[0].uniform_energy_factor = 0.93
  elsif ['base-dhw-tankless-electric-uef.xml'].include? hpxml_file
    hpxml.water_heating_systems[0].water_heater_type = HPXML::WaterHeaterTypeTankless
    hpxml.water_heating_systems[0].tank_volume = nil
    hpxml.water_heating_systems[0].heating_capacity = nil
    hpxml.water_heating_systems[0].energy_factor = nil
    hpxml.water_heating_systems[0].uniform_energy_factor = 0.98
  elsif ['base-dhw-desuperheater.xml',
         'base-dhw-desuperheater-2-speed.xml',
         'base-dhw-desuperheater-var-speed.xml',
         'base-dhw-desuperheater-hpwh.xml'].include? hpxml_file
    hpxml.water_heating_systems[0].uses_desuperheater = true
    hpxml.water_heating_systems[0].related_hvac_idref = 'CoolingSystem'
  elsif ['base-dhw-desuperheater-tankless.xml'].include? hpxml_file
    hpxml.water_heating_systems[0].water_heater_type = HPXML::WaterHeaterTypeTankless
    hpxml.water_heating_systems[0].tank_volume = nil
    hpxml.water_heating_systems[0].heating_capacity = nil
    hpxml.water_heating_systems[0].energy_factor = 0.99
    hpxml.water_heating_systems[0].uses_desuperheater = true
    hpxml.water_heating_systems[0].related_hvac_idref = 'CoolingSystem'
  elsif ['base-dhw-desuperheater-gshp.xml'].include? hpxml_file
    hpxml.water_heating_systems[0].uses_desuperheater = true
    hpxml.water_heating_systems[0].related_hvac_idref = 'HeatPump'
  elsif ['base-dhw-jacket-electric.xml',
         'base-dhw-jacket-indirect.xml',
         'base-dhw-jacket-gas.xml',
         'base-dhw-jacket-hpwh.xml'].include? hpxml_file
    hpxml.water_heating_systems[0].jacket_r_value = 10.0
  elsif ['base-dhw-indirect.xml',
         'base-dhw-indirect-outside.xml'].include? hpxml_file
    hpxml.water_heating_systems[0].water_heater_type = HPXML::WaterHeaterTypeCombiStorage
    hpxml.water_heating_systems[0].tank_volume = 50
    hpxml.water_heating_systems[0].heating_capacity = nil
    hpxml.water_heating_systems[0].energy_factor = nil
    hpxml.water_heating_systems[0].fuel_type = nil
    hpxml.water_heating_systems[0].related_hvac_idref = 'HeatingSystem'
    if hpxml_file == 'base-dhw-indirect-outside.xml'
      hpxml.water_heating_systems[0].location = HPXML::LocationOtherExterior
    end
  elsif ['base-dhw-indirect-standbyloss.xml'].include? hpxml_file
    hpxml.water_heating_systems[0].standby_loss = 1.0
  elsif ['base-dhw-combi-tankless.xml',
         'base-dhw-combi-tankless-outside.xml'].include? hpxml_file
    hpxml.water_heating_systems[0].water_heater_type = HPXML::WaterHeaterTypeCombiTankless
    hpxml.water_heating_systems[0].tank_volume = nil
    if hpxml_file == 'base-dhw-combi-tankless-outside.xml'
      hpxml.water_heating_systems[0].location = HPXML::LocationOtherExterior
    end
  elsif ['base-foundation-unconditioned-basement.xml'].include? hpxml_file
    hpxml.water_heating_systems[0].location = HPXML::LocationBasementUnconditioned
  elsif ['base-foundation-unvented-crawlspace.xml'].include? hpxml_file
    hpxml.water_heating_systems[0].location = HPXML::LocationCrawlspaceUnvented
  elsif ['base-foundation-vented-crawlspace.xml'].include? hpxml_file
    hpxml.water_heating_systems[0].location = HPXML::LocationCrawlspaceVented
  elsif ['base-foundation-slab.xml'].include? hpxml_file
    hpxml.water_heating_systems[0].location = HPXML::LocationLivingSpace
  elsif ['base-atticroof-vented.xml'].include? hpxml_file
    hpxml.water_heating_systems[0].location = HPXML::LocationAtticVented
  elsif ['base-atticroof-conditioned.xml'].include? hpxml_file
    hpxml.water_heating_systems[0].location = HPXML::LocationBasementConditioned
  elsif ['invalid_files/water-heater-location.xml'].include? hpxml_file
    hpxml.water_heating_systems[0].location = HPXML::LocationCrawlspaceVented
  elsif ['invalid_files/water-heater-location-other.xml'].include? hpxml_file
    hpxml.water_heating_systems[0].location = 'unconditioned space'
  elsif ['invalid_files/invalid-relatedhvac-desuperheater.xml'].include? hpxml_file
    hpxml.water_heating_systems[0].uses_desuperheater = true
    hpxml.water_heating_systems[0].related_hvac_idref = 'CoolingSystem_bad'
  elsif ['invalid_files/repeated-relatedhvac-desuperheater.xml'].include? hpxml_file
    hpxml.water_heating_systems[0].fraction_dhw_load_served = 0.5
    hpxml.water_heating_systems[0].uses_desuperheater = true
    hpxml.water_heating_systems[0].related_hvac_idref = 'CoolingSystem'
    hpxml.water_heating_systems << hpxml.water_heating_systems[0].dup
    hpxml.water_heating_systems[1].id = 'WaterHeater2'
  elsif ['invalid_files/invalid-relatedhvac-dhw-indirect.xml'].include? hpxml_file
    hpxml.water_heating_systems[0].related_hvac_idref = 'HeatingSystem_bad'
  elsif ['invalid_files/repeated-relatedhvac-dhw-indirect.xml'].include? hpxml_file
    hpxml.water_heating_systems[0].fraction_dhw_load_served = 0.5
    hpxml.water_heating_systems << hpxml.water_heating_systems[0].dup
    hpxml.water_heating_systems[1].id = 'WaterHeater2'
  elsif ['base-enclosure-garage.xml'].include? hpxml_file
    hpxml.water_heating_systems[0].location = HPXML::LocationGarage
  elsif ['base-enclosure-attached-multifamily.xml'].include? hpxml_file
    hpxml.water_heating_systems[0].location = HPXML::LocationLivingSpace
  elsif ['base-enclosure-other-housing-unit.xml',
         'base-enclosure-other-heated-space.xml',
         'base-enclosure-other-non-freezing-space.xml',
         'base-enclosure-other-multifamily-buffer-space.xml'].include? hpxml_file
    if ['base-enclosure-other-housing-unit.xml'].include? hpxml_file
      hpxml.water_heating_systems[0].location = HPXML::LocationOtherHousingUnit
    elsif ['base-enclosure-other-heated-space.xml'].include? hpxml_file
      hpxml.water_heating_systems[0].location = HPXML::LocationOtherHeatedSpace
    elsif ['base-enclosure-other-non-freezing-space.xml'].include? hpxml_file
      hpxml.water_heating_systems[0].location = HPXML::LocationOtherNonFreezingSpace
    elsif ['base-enclosure-other-multifamily-buffer-space.xml'].include? hpxml_file
      hpxml.water_heating_systems[0].location = HPXML::LocationOtherMultifamilyBufferSpace
    end
  elsif ['base-dhw-none.xml'].include? hpxml_file
    hpxml.water_heating_systems.clear
  elsif ['base-misc-defaults.xml'].include? hpxml_file
    hpxml.water_heating_systems[0].temperature = nil
    hpxml.water_heating_systems[0].location = nil
    hpxml.water_heating_systems[0].heating_capacity = nil
    hpxml.water_heating_systems[0].tank_volume = nil
    hpxml.water_heating_systems[0].recovery_efficiency = nil
  elsif ['base-dhw-shared-water-heater.xml'].include? hpxml_file
    hpxml.water_heating_systems.clear
    hpxml.water_heating_systems.add(id: 'SharedWaterHeater',
                                    is_shared_system: true,
                                    number_of_units_served: 6,
                                    fuel_type: HPXML::FuelTypeNaturalGas,
                                    water_heater_type: HPXML::WaterHeaterTypeStorage,
                                    location: HPXML::LocationLivingSpace,
                                    tank_volume: 50,
                                    fraction_dhw_load_served: 1.0,
                                    heating_capacity: 40000,
                                    energy_factor: 0.59,
                                    recovery_efficiency: 0.76,
                                    temperature: Waterheater.get_default_hot_water_temperature(Constants.ERIVersions[-1]))
  elsif ['base-dhw-shared-laundry-room.xml'].include? hpxml_file
    hpxml.water_heating_systems[0].location = HPXML::LocationLivingSpace
    hpxml.water_heating_systems << hpxml.water_heating_systems[0].dup
    hpxml.water_heating_systems[1].id = 'SharedWaterHeater'
    hpxml.water_heating_systems[1].is_shared_system = true
    hpxml.water_heating_systems[1].number_of_units_served = 6
    hpxml.water_heating_systems[1].fraction_dhw_load_served = 0
    hpxml.water_heating_systems[1].location = HPXML::LocationOtherHeatedSpace
  elsif ['invalid_files/multifamily-reference-water-heater.xml'].include? hpxml_file
    hpxml.water_heating_systems[0].location = HPXML::LocationOtherNonFreezingSpace
  end
end

def set_hpxml_hot_water_distribution(hpxml_file, hpxml)
  if ['base.xml'].include? hpxml_file
    hpxml.hot_water_distributions.add(id: 'HotWaterDistribution',
                                      system_type: HPXML::DHWDistTypeStandard,
                                      standard_piping_length: 50, # Chosen to test a negative EC_adj
                                      pipe_r_value: 0.0)
  elsif ['base-dhw-dwhr.xml'].include? hpxml_file
    hpxml.hot_water_distributions[0].dwhr_facilities_connected = HPXML::DWHRFacilitiesConnectedAll
    hpxml.hot_water_distributions[0].dwhr_equal_flow = true
    hpxml.hot_water_distributions[0].dwhr_efficiency = 0.55
  elsif ['base-dhw-recirc-demand.xml'].include? hpxml_file
    hpxml.hot_water_distributions[0].system_type = HPXML::DHWDistTypeRecirc
    hpxml.hot_water_distributions[0].recirculation_control_type = HPXML::DHWRecirControlTypeSensor
    hpxml.hot_water_distributions[0].recirculation_piping_length = 50
    hpxml.hot_water_distributions[0].recirculation_branch_piping_length = 50
    hpxml.hot_water_distributions[0].recirculation_pump_power = 50
    hpxml.hot_water_distributions[0].pipe_r_value = 3
  elsif ['base-dhw-recirc-manual.xml'].include? hpxml_file
    hpxml.hot_water_distributions[0].system_type = HPXML::DHWDistTypeRecirc
    hpxml.hot_water_distributions[0].recirculation_control_type = HPXML::DHWRecirControlTypeManual
    hpxml.hot_water_distributions[0].recirculation_piping_length = 50
    hpxml.hot_water_distributions[0].recirculation_branch_piping_length = 50
    hpxml.hot_water_distributions[0].recirculation_pump_power = 50
    hpxml.hot_water_distributions[0].pipe_r_value = 3
  elsif ['base-dhw-recirc-nocontrol.xml'].include? hpxml_file
    hpxml.hot_water_distributions[0].system_type = HPXML::DHWDistTypeRecirc
    hpxml.hot_water_distributions[0].recirculation_control_type = HPXML::DHWRecirControlTypeNone
    hpxml.hot_water_distributions[0].recirculation_piping_length = 50
    hpxml.hot_water_distributions[0].recirculation_branch_piping_length = 50
    hpxml.hot_water_distributions[0].recirculation_pump_power = 50
  elsif ['base-dhw-recirc-temperature.xml'].include? hpxml_file
    hpxml.hot_water_distributions[0].system_type = HPXML::DHWDistTypeRecirc
    hpxml.hot_water_distributions[0].recirculation_control_type = HPXML::DHWRecirControlTypeTemperature
    hpxml.hot_water_distributions[0].recirculation_piping_length = 50
    hpxml.hot_water_distributions[0].recirculation_branch_piping_length = 50
    hpxml.hot_water_distributions[0].recirculation_pump_power = 50
  elsif ['base-dhw-recirc-timer.xml'].include? hpxml_file
    hpxml.hot_water_distributions[0].system_type = HPXML::DHWDistTypeRecirc
    hpxml.hot_water_distributions[0].recirculation_control_type = HPXML::DHWRecirControlTypeTimer
    hpxml.hot_water_distributions[0].recirculation_piping_length = 50
    hpxml.hot_water_distributions[0].recirculation_branch_piping_length = 50
    hpxml.hot_water_distributions[0].recirculation_pump_power = 50
  elsif ['base-dhw-shared-water-heater.xml'].include? hpxml_file
    hpxml.hot_water_distributions[0].id = 'SharedHotWaterDistribution'
  elsif ['base-dhw-shared-water-heater-recirc.xml'].include? hpxml_file
    hpxml.hot_water_distributions[0].has_shared_recirculation = true
    hpxml.hot_water_distributions[0].shared_recirculation_number_of_units_served = 6
    hpxml.hot_water_distributions[0].shared_recirculation_pump_power = 220
    hpxml.hot_water_distributions[0].shared_recirculation_control_type = HPXML::DHWRecirControlTypeTimer
  elsif ['base-dhw-none.xml'].include? hpxml_file
    hpxml.hot_water_distributions.clear
  elsif ['base-misc-defaults.xml'].include? hpxml_file
    hpxml.hot_water_distributions[0].standard_piping_length = nil
  end
end

def set_hpxml_water_fixtures(hpxml_file, hpxml)
  if ['base.xml'].include? hpxml_file
    hpxml.water_fixtures.add(id: 'WaterFixture',
                             water_fixture_type: HPXML::WaterFixtureTypeShowerhead,
                             low_flow: true)
    hpxml.water_fixtures.add(id: 'WaterFixture2',
                             water_fixture_type: HPXML::WaterFixtureTypeFaucet,
                             low_flow: false)
  elsif ['base-dhw-low-flow-fixtures.xml'].include? hpxml_file
    hpxml.water_fixtures[1].low_flow = true
  elsif ['base-dhw-none.xml'].include? hpxml_file
    hpxml.water_fixtures.clear
  elsif ['base-misc-usage-multiplier.xml'].include? hpxml_file
    hpxml.water_heating.water_fixtures_usage_multiplier = 0.9
  end
end

def set_hpxml_solar_thermal_system(hpxml_file, hpxml)
  if ['base-dhw-solar-fraction.xml',
      'base-dhw-indirect-with-solar-fraction.xml',
      'base-dhw-tank-heat-pump-with-solar-fraction.xml',
      'base-dhw-tankless-gas-with-solar-fraction.xml'].include? hpxml_file
    hpxml.solar_thermal_systems.add(id: 'SolarThermalSystem',
                                    system_type: 'hot water',
                                    water_heating_system_idref: 'WaterHeater',
                                    solar_fraction: 0.65)
  elsif ['base-dhw-multiple.xml'].include? hpxml_file
    hpxml.solar_thermal_systems.add(id: 'SolarThermalSystem',
                                    system_type: 'hot water',
                                    water_heating_system_idref: nil, # Apply to all water heaters
                                    solar_fraction: 0.65)
  elsif ['base-dhw-solar-direct-flat-plate.xml',
         'base-dhw-solar-indirect-flat-plate.xml',
         'base-dhw-solar-thermosyphon-flat-plate.xml',
         'base-dhw-tank-heat-pump-with-solar.xml',
         'base-dhw-tankless-gas-with-solar.xml',
         'base-misc-defaults.xml',
         'invalid_files/solar-thermal-system-with-combi-tankless.xml',
         'invalid_files/solar-thermal-system-with-desuperheater.xml',
         'invalid_files/solar-thermal-system-with-dhw-indirect.xml'].include? hpxml_file
    hpxml.solar_thermal_systems.add(id: 'SolarThermalSystem',
                                    system_type: 'hot water',
                                    collector_area: 40,
                                    collector_type: HPXML::SolarThermalTypeSingleGlazing,
                                    collector_azimuth: 180,
                                    collector_tilt: 20,
                                    collector_frta: 0.77,
                                    collector_frul: 0.793,
                                    storage_volume: 60,
                                    water_heating_system_idref: 'WaterHeater')
    if hpxml_file == 'base-dhw-solar-direct-flat-plate.xml'
      hpxml.solar_thermal_systems[0].collector_loop_type = HPXML::SolarThermalLoopTypeDirect
    elsif hpxml_file == 'base-dhw-solar-thermosyphon-flat-plate.xml'
      hpxml.solar_thermal_systems[0].collector_loop_type = HPXML::SolarThermalLoopTypeThermosyphon
    elsif hpxml_file == 'base-misc-defaults.xml'
      hpxml.solar_thermal_systems[0].collector_loop_type = HPXML::SolarThermalLoopTypeDirect
      hpxml.solar_thermal_systems[0].storage_volume = nil
    else
      hpxml.solar_thermal_systems[0].collector_loop_type = HPXML::SolarThermalLoopTypeIndirect
    end
  elsif ['base-dhw-solar-direct-evacuated-tube.xml'].include? hpxml_file
    hpxml.solar_thermal_systems.add(id: 'SolarThermalSystem',
                                    system_type: 'hot water',
                                    collector_area: 40,
                                    collector_type: HPXML::SolarThermalTypeEvacuatedTube,
                                    collector_azimuth: 180,
                                    collector_tilt: 20,
                                    collector_frta: 0.50,
                                    collector_frul: 0.2799,
                                    storage_volume: 60,
                                    water_heating_system_idref: 'WaterHeater')
    if hpxml_file == 'base-dhw-solar-direct-evacuated-tube.xml'
      hpxml.solar_thermal_systems[0].collector_loop_type = HPXML::SolarThermalLoopTypeDirect
    else
      hpxml.solar_thermal_systems[0].collector_loop_type = HPXML::SolarThermalLoopTypeIndirect
    end
  elsif ['base-dhw-solar-direct-ics.xml'].include? hpxml_file
    hpxml.solar_thermal_systems.add(id: 'SolarThermalSystem',
                                    system_type: 'hot water',
                                    collector_area: 40,
                                    collector_loop_type: HPXML::SolarThermalLoopTypeDirect,
                                    collector_type: HPXML::SolarThermalTypeICS,
                                    collector_azimuth: 180,
                                    collector_tilt: 20,
                                    collector_frta: 0.77,
                                    collector_frul: 0.793,
                                    storage_volume: 60,
                                    water_heating_system_idref: 'WaterHeater')
  elsif ['invalid_files/unattached-solar-thermal-system.xml'].include? hpxml_file
    hpxml.solar_thermal_systems[0].water_heating_system_idref = 'foobar'
  end
end

def set_hpxml_pv_systems(hpxml_file, hpxml)
  if ['base-pv.xml'].include? hpxml_file
    hpxml.pv_systems.add(id: 'PVSystem',
                         module_type: HPXML::PVModuleTypeStandard,
                         location: HPXML::LocationRoof,
                         tracking: HPXML::PVTrackingTypeFixed,
                         array_azimuth: 180,
                         array_tilt: 20,
                         max_power_output: 4000,
                         inverter_efficiency: 0.96,
                         system_losses_fraction: 0.14)
    hpxml.pv_systems.add(id: 'PVSystem2',
                         module_type: HPXML::PVModuleTypePremium,
                         location: HPXML::LocationRoof,
                         tracking: HPXML::PVTrackingTypeFixed,
                         array_azimuth: 90,
                         array_tilt: 20,
                         max_power_output: 1500,
                         inverter_efficiency: 0.96,
                         system_losses_fraction: 0.14)
  elsif ['base-misc-defaults.xml'].include? hpxml_file
    hpxml.pv_systems.add(id: 'PVSystem',
                         module_type: HPXML::PVModuleTypeStandard,
                         location: HPXML::LocationRoof,
                         tracking: HPXML::PVTrackingTypeFixed,
                         array_azimuth: 180,
                         array_tilt: 20,
                         max_power_output: 4000,
                         year_modules_manufactured: 2015)
  elsif ['base-pv-shared.xml'].include? hpxml_file
    hpxml.pv_systems.add(id: 'PVSystem',
                         is_shared_system: true,
                         module_type: HPXML::PVModuleTypeStandard,
                         location: HPXML::LocationGround,
                         tracking: HPXML::PVTrackingTypeFixed,
                         array_azimuth: 225,
                         array_tilt: 30,
                         max_power_output: 30000,
                         inverter_efficiency: 0.96,
                         system_losses_fraction: 0.14,
                         number_of_bedrooms_served: 20)
  end
end

def set_hpxml_clothes_washer(hpxml_file, hpxml)
  if ['base.xml'].include? hpxml_file
    hpxml.clothes_washers.add(id: 'ClothesWasher',
                              location: HPXML::LocationLivingSpace,
                              integrated_modified_energy_factor: 1.21,
                              rated_annual_kwh: 380,
                              label_electric_rate: 0.12,
                              label_gas_rate: 1.09,
                              label_annual_gas_cost: 27,
                              capacity: 3.2,
                              label_usage: 6)
  elsif ['base-appliances-none.xml',
         'base-dhw-none.xml'].include? hpxml_file
    hpxml.clothes_washers.clear
  elsif ['base-enclosure-attached-multifamily.xml'].include? hpxml_file
    hpxml.clothes_washers[0].location = HPXML::LocationLivingSpace
  elsif ['base-enclosure-other-housing-unit.xml',
         'base-enclosure-other-heated-space.xml',
         'base-enclosure-other-non-freezing-space.xml',
         'base-enclosure-other-multifamily-buffer-space.xml'].include? hpxml_file
    if ['base-enclosure-other-housing-unit.xml'].include? hpxml_file
      hpxml.clothes_washers[0].location = HPXML::LocationOtherHousingUnit
    elsif ['base-enclosure-other-heated-space.xml'].include? hpxml_file
      hpxml.clothes_washers[0].location = HPXML::LocationOtherHeatedSpace
    elsif ['base-enclosure-other-non-freezing-space.xml'].include? hpxml_file
      hpxml.clothes_washers[0].location = HPXML::LocationOtherNonFreezingSpace
    elsif ['base-enclosure-other-multifamily-buffer-space.xml'].include? hpxml_file
      hpxml.clothes_washers[0].location = HPXML::LocationOtherMultifamilyBufferSpace
    end
  elsif ['base-appliances-modified.xml'].include? hpxml_file
    imef = hpxml.clothes_washers[0].integrated_modified_energy_factor
    hpxml.clothes_washers[0].integrated_modified_energy_factor = nil
    hpxml.clothes_washers[0].modified_energy_factor = HotWaterAndAppliances.calc_clothes_washer_mef_from_imef(imef).round(2)
  elsif ['base-foundation-unconditioned-basement.xml'].include? hpxml_file
    hpxml.clothes_washers[0].location = HPXML::LocationBasementUnconditioned
  elsif ['base-atticroof-conditioned.xml'].include? hpxml_file
    hpxml.clothes_washers[0].location = HPXML::LocationBasementConditioned
  elsif ['base-enclosure-garage.xml',
         'invalid_files/clothes-washer-location.xml'].include? hpxml_file
    hpxml.clothes_washers[0].location = HPXML::LocationGarage
  elsif ['invalid_files/appliances-location-unconditioned-space.xml'].include? hpxml_file
    hpxml.clothes_washers[0].location = 'unconditioned space'
  elsif ['base-misc-defaults.xml'].include? hpxml_file
    hpxml.clothes_washers[0].location = nil
    hpxml.clothes_washers[0].modified_energy_factor = nil
    hpxml.clothes_washers[0].integrated_modified_energy_factor = nil
    hpxml.clothes_washers[0].rated_annual_kwh = nil
    hpxml.clothes_washers[0].label_electric_rate = nil
    hpxml.clothes_washers[0].label_gas_rate = nil
    hpxml.clothes_washers[0].label_annual_gas_cost = nil
    hpxml.clothes_washers[0].capacity = nil
    hpxml.clothes_washers[0].label_usage = nil
  elsif ['base-misc-usage-multiplier.xml'].include? hpxml_file
    hpxml.clothes_washers[0].usage_multiplier = 0.9
  elsif ['base-dhw-shared-laundry-room.xml'].include? hpxml_file
    hpxml.clothes_washers[0].is_shared_appliance = true
    hpxml.clothes_washers[0].id = 'SharedClothesWasher'
    hpxml.clothes_washers[0].location = HPXML::LocationOtherHeatedSpace
    hpxml.clothes_washers[0].water_heating_system_idref = 'SharedWaterHeater'
  elsif ['invalid_files/unattached-shared-clothes-washer-water-heater.xml'].include? hpxml_file
    hpxml.clothes_washers[0].water_heating_system_idref = 'foobar'
  elsif ['invalid_files/multifamily-reference-appliance.xml'].include? hpxml_file
    hpxml.clothes_washers[0].location = HPXML::LocationOtherHousingUnit
  end
end

def set_hpxml_clothes_dryer(hpxml_file, hpxml)
  if ['base.xml'].include? hpxml_file
    hpxml.clothes_dryers.add(id: 'ClothesDryer',
                             location: HPXML::LocationLivingSpace,
                             fuel_type: HPXML::FuelTypeElectricity,
                             combined_energy_factor: 3.73,
                             control_type: HPXML::ClothesDryerControlTypeTimer,
                             is_vented: true,
                             vented_flow_rate: 150)
  elsif ['base-appliances-none.xml',
         'base-dhw-none.xml'].include? hpxml_file
    hpxml.clothes_dryers.clear
  elsif ['base-enclosure-attached-multifamily.xml'].include? hpxml_file
    hpxml.clothes_dryers[0].location = HPXML::LocationLivingSpace
  elsif ['base-enclosure-other-housing-unit.xml',
         'base-enclosure-other-heated-space.xml',
         'base-enclosure-other-non-freezing-space.xml',
         'base-enclosure-other-multifamily-buffer-space.xml'].include? hpxml_file
    if ['base-enclosure-other-housing-unit.xml'].include? hpxml_file
      hpxml.clothes_dryers[0].location = HPXML::LocationOtherHousingUnit
    elsif ['base-enclosure-other-heated-space.xml'].include? hpxml_file
      hpxml.clothes_dryers[0].location = HPXML::LocationOtherHeatedSpace
    elsif ['base-enclosure-other-non-freezing-space.xml'].include? hpxml_file
      hpxml.clothes_dryers[0].location = HPXML::LocationOtherNonFreezingSpace
    elsif ['base-enclosure-other-multifamily-buffer-space.xml'].include? hpxml_file
      hpxml.clothes_dryers[0].location = HPXML::LocationOtherMultifamilyBufferSpace
    end
  elsif ['base-appliances-modified.xml'].include? hpxml_file
    cef = hpxml.clothes_dryers[-1].combined_energy_factor
    hpxml.clothes_dryers.clear
    hpxml.clothes_dryers.add(id: 'ClothesDryer',
                             location: HPXML::LocationLivingSpace,
                             fuel_type: HPXML::FuelTypeElectricity,
                             energy_factor: HotWaterAndAppliances.calc_clothes_dryer_ef_from_cef(cef).round(2),
                             control_type: HPXML::ClothesDryerControlTypeMoisture,
                             is_vented: false)
  elsif ['base-appliances-coal.xml',
         'base-appliances-gas.xml',
         'base-appliances-propane.xml',
         'base-appliances-oil.xml',
         'base-appliances-wood.xml'].include? hpxml_file
    hpxml.clothes_dryers.clear
    hpxml.clothes_dryers.add(id: 'ClothesDryer',
                             location: HPXML::LocationLivingSpace,
                             combined_energy_factor: 3.30,
                             control_type: HPXML::ClothesDryerControlTypeMoisture)
    if hpxml_file == 'base-appliances-coal.xml'
      hpxml.clothes_dryers[0].fuel_type = HPXML::FuelTypeCoal
    elsif hpxml_file == 'base-appliances-gas.xml'
      hpxml.clothes_dryers[0].fuel_type = HPXML::FuelTypeNaturalGas
    elsif hpxml_file == 'base-appliances-propane.xml'
      hpxml.clothes_dryers[0].fuel_type = HPXML::FuelTypePropane
    elsif hpxml_file == 'base-appliances-oil.xml'
      hpxml.clothes_dryers[0].fuel_type = HPXML::FuelTypeOil
    elsif hpxml_file == 'base-appliances-wood.xml'
      hpxml.clothes_dryers[0].fuel_type = HPXML::FuelTypeWoodCord
    end
  elsif ['base-foundation-unconditioned-basement.xml'].include? hpxml_file
    hpxml.clothes_dryers[0].location = HPXML::LocationBasementUnconditioned
  elsif ['base-atticroof-conditioned.xml'].include? hpxml_file
    hpxml.clothes_dryers[0].location = HPXML::LocationBasementConditioned
  elsif ['base-enclosure-garage.xml',
         'invalid_files/clothes-dryer-location.xml'].include? hpxml_file
    hpxml.clothes_dryers[0].location = HPXML::LocationGarage
  elsif ['invalid_files/appliances-location-unconditioned-space.xml'].include? hpxml_file
    hpxml.clothes_dryers[0].location = 'unconditioned space'
  elsif ['base-misc-defaults.xml'].include? hpxml_file
    hpxml.clothes_dryers[0].location = nil
    hpxml.clothes_dryers[0].energy_factor = nil
    hpxml.clothes_dryers[0].combined_energy_factor = nil
    hpxml.clothes_dryers[0].control_type = nil
    hpxml.clothes_dryers[0].is_vented = nil
    hpxml.clothes_dryers[0].vented_flow_rate = nil
  elsif ['base-dhw-shared-laundry-room.xml'].include? hpxml_file
    hpxml.clothes_dryers[0].id = 'SharedClothesDryer'
    hpxml.clothes_dryers[0].location = HPXML::LocationOtherHeatedSpace
    hpxml.clothes_dryers[0].is_shared_appliance = true
  elsif ['base-misc-usage-multiplier.xml'].include? hpxml_file
    hpxml.clothes_dryers[0].usage_multiplier = 0.9
  end
end

def set_hpxml_dishwasher(hpxml_file, hpxml)
  if ['base.xml'].include? hpxml_file
    hpxml.dishwashers.add(id: 'Dishwasher',
                          location: HPXML::LocationLivingSpace,
                          rated_annual_kwh: 307,
                          label_electric_rate: 0.12,
                          label_gas_rate: 1.09,
                          label_annual_gas_cost: 22.32,
                          label_usage: 4,
                          place_setting_capacity: 12)
  elsif ['base-appliances-modified.xml'].include? hpxml_file
    rated_annual_kwh = hpxml.dishwashers[0].rated_annual_kwh
    hpxml.dishwashers[0].rated_annual_kwh = nil
    hpxml.dishwashers[0].energy_factor = HotWaterAndAppliances.calc_dishwasher_ef_from_annual_kwh(rated_annual_kwh).round(2)
    hpxml.dishwashers[0].place_setting_capacity = 6 # Compact
  elsif ['base-enclosure-attached-multifamily.xml'].include? hpxml_file
    hpxml.dishwashers[0].location = HPXML::LocationLivingSpace
  elsif ['base-enclosure-other-housing-unit.xml',
         'base-enclosure-other-heated-space.xml',
         'base-enclosure-other-non-freezing-space.xml',
         'base-enclosure-other-multifamily-buffer-space.xml'].include? hpxml_file
    if ['base-enclosure-other-housing-unit.xml'].include? hpxml_file
      hpxml.dishwashers[0].location = HPXML::LocationOtherHousingUnit
    elsif ['base-enclosure-other-heated-space.xml'].include? hpxml_file
      hpxml.dishwashers[0].location = HPXML::LocationOtherHeatedSpace
    elsif ['base-enclosure-other-non-freezing-space.xml'].include? hpxml_file
      hpxml.dishwashers[0].location = HPXML::LocationOtherNonFreezingSpace
    elsif ['base-enclosure-other-multifamily-buffer-space.xml'].include? hpxml_file
      hpxml.dishwashers[0].location = HPXML::LocationOtherMultifamilyBufferSpace
    end
  elsif ['base-appliances-none.xml',
         'base-dhw-none.xml'].include? hpxml_file
    hpxml.dishwashers.clear
  elsif ['base-foundation-unconditioned-basement.xml'].include? hpxml_file
    hpxml.dishwashers[0].location = HPXML::LocationBasementUnconditioned
  elsif ['base-atticroof-conditioned.xml'].include? hpxml_file
    hpxml.dishwashers[0].location = HPXML::LocationBasementConditioned
  elsif ['base-enclosure-garage.xml',
         'invalid_files/dishwasher-location.xml'].include? hpxml_file
    hpxml.dishwashers[0].location = HPXML::LocationGarage
  elsif ['invalid_files/appliances-location-unconditioned-space.xml'].include? hpxml_file
    hpxml.dishwashers[0].location = 'unconditioned space'
  elsif ['base-misc-defaults.xml'].include? hpxml_file
    hpxml.dishwashers[0].rated_annual_kwh = nil
    hpxml.dishwashers[0].label_electric_rate = nil
    hpxml.dishwashers[0].label_gas_rate = nil
    hpxml.dishwashers[0].label_annual_gas_cost = nil
    hpxml.dishwashers[0].place_setting_capacity = nil
    hpxml.dishwashers[0].label_usage = nil
  elsif ['base-misc-usage-multiplier.xml'].include? hpxml_file
    hpxml.dishwashers[0].usage_multiplier = 0.9
  elsif ['base-dhw-shared-laundry-room.xml'].include? hpxml_file
    hpxml.dishwashers[0].is_shared_appliance = true
    hpxml.dishwashers[0].id = 'SharedDishwasher'
    hpxml.dishwashers[0].location = HPXML::LocationOtherHeatedSpace
    hpxml.dishwashers[0].water_heating_system_idref = 'SharedWaterHeater'
  elsif ['invalid_files/unattached-shared-dishwasher-water-heater.xml'].include? hpxml_file
    hpxml.dishwashers[0].water_heating_system_idref = 'foobar'
  elsif ['invalid_files/invalid-input-parameters.xml'].include? hpxml_file
    hpxml.dishwashers[0].rated_annual_kwh = nil
    hpxml.dishwashers[0].energy_factor = 5.1
  end
end

def set_hpxml_refrigerator(hpxml_file, hpxml)
  if ['base.xml'].include? hpxml_file
    hpxml.refrigerators.add(id: 'Refrigerator',
                            location: HPXML::LocationLivingSpace,
                            rated_annual_kwh: 650,
                            primary_indicator: true)
  elsif ['base-appliances-modified.xml'].include? hpxml_file
    hpxml.refrigerators[0].adjusted_annual_kwh = 600
  elsif ['base-appliances-none.xml'].include? hpxml_file
    hpxml.refrigerators.clear
  elsif ['base-enclosure-attached-multifamily.xml'].include? hpxml_file
    hpxml.refrigerators[0].location = HPXML::LocationLivingSpace
  elsif ['base-enclosure-other-housing-unit.xml',
         'base-enclosure-other-heated-space.xml',
         'base-enclosure-other-non-freezing-space.xml',
         'base-enclosure-other-multifamily-buffer-space.xml'].include? hpxml_file
    if ['base-enclosure-other-housing-unit.xml'].include? hpxml_file
      hpxml.refrigerators[0].location = HPXML::LocationOtherHousingUnit
    elsif ['base-enclosure-other-heated-space.xml'].include? hpxml_file
      hpxml.refrigerators[0].location = HPXML::LocationOtherHeatedSpace
    elsif ['base-enclosure-other-non-freezing-space.xml'].include? hpxml_file
      hpxml.refrigerators[0].location = HPXML::LocationOtherNonFreezingSpace
    elsif ['base-enclosure-other-multifamily-buffer-space.xml'].include? hpxml_file
      hpxml.refrigerators[0].location = HPXML::LocationOtherMultifamilyBufferSpace
    end
  elsif ['base-foundation-unconditioned-basement.xml'].include? hpxml_file
    hpxml.refrigerators[0].location = HPXML::LocationBasementUnconditioned
  elsif ['base-atticroof-conditioned.xml'].include? hpxml_file
    hpxml.refrigerators[0].location = HPXML::LocationBasementConditioned
  elsif ['base-enclosure-garage.xml',
         'invalid_files/refrigerator-location.xml'].include? hpxml_file
    hpxml.refrigerators[0].location = HPXML::LocationGarage
  elsif ['invalid_files/appliances-location-unconditioned-space.xml'].include? hpxml_file
    hpxml.refrigerators[0].location = 'unconditioned space'
  elsif ['base-misc-defaults.xml'].include? hpxml_file
    hpxml.refrigerators[0].primary_indicator = nil
    hpxml.refrigerators[0].location = nil
    hpxml.refrigerators[0].rated_annual_kwh = nil
    hpxml.refrigerators[0].adjusted_annual_kwh = nil
  elsif ['base-misc-usage-multiplier.xml'].include? hpxml_file
    hpxml.refrigerators[0].usage_multiplier = 0.9
  elsif ['base-misc-loads-large-uncommon.xml'].include? hpxml_file
    hpxml.refrigerators[0].weekday_fractions = '0.040, 0.039, 0.038, 0.037, 0.036, 0.036, 0.038, 0.040, 0.041, 0.041, 0.040, 0.040, 0.042, 0.042, 0.042, 0.041, 0.044, 0.048, 0.050, 0.048, 0.047, 0.046, 0.044, 0.041'
    hpxml.refrigerators[0].weekend_fractions = '0.040, 0.039, 0.038, 0.037, 0.036, 0.036, 0.038, 0.040, 0.041, 0.041, 0.040, 0.040, 0.042, 0.042, 0.042, 0.041, 0.044, 0.048, 0.050, 0.048, 0.047, 0.046, 0.044, 0.041'
    hpxml.refrigerators[0].monthly_multipliers = '0.837, 0.835, 1.084, 1.084, 1.084, 1.096, 1.096, 1.096, 1.096, 0.931, 0.925, 0.837'
    hpxml.refrigerators.add(id: 'ExtraRefrigerator',
                            rated_annual_kwh: 700,
                            primary_indicator: false,
                            weekday_fractions: '0.040, 0.039, 0.038, 0.037, 0.036, 0.036, 0.038, 0.040, 0.041, 0.041, 0.040, 0.040, 0.042, 0.042, 0.042, 0.041, 0.044, 0.048, 0.050, 0.048, 0.047, 0.046, 0.044, 0.041',
                            weekend_fractions: '0.040, 0.039, 0.038, 0.037, 0.036, 0.036, 0.038, 0.040, 0.041, 0.041, 0.040, 0.040, 0.042, 0.042, 0.042, 0.041, 0.044, 0.048, 0.050, 0.048, 0.047, 0.046, 0.044, 0.041',
                            monthly_multipliers: '0.837, 0.835, 1.084, 1.084, 1.084, 1.096, 1.096, 1.096, 1.096, 0.931, 0.925, 0.837')
    hpxml.refrigerators.add(id: 'ExtraRefrigerator2',
                            rated_annual_kwh: 800,
                            primary_indicator: false,
                            weekday_fractions: '0.040, 0.039, 0.038, 0.037, 0.036, 0.036, 0.038, 0.040, 0.041, 0.041, 0.040, 0.040, 0.042, 0.042, 0.042, 0.041, 0.044, 0.048, 0.050, 0.048, 0.047, 0.046, 0.044, 0.041',
                            weekend_fractions: '0.040, 0.039, 0.038, 0.037, 0.036, 0.036, 0.038, 0.040, 0.041, 0.041, 0.040, 0.040, 0.042, 0.042, 0.042, 0.041, 0.044, 0.048, 0.050, 0.048, 0.047, 0.046, 0.044, 0.041',
                            monthly_multipliers: '0.837, 0.835, 1.084, 1.084, 1.084, 1.096, 1.096, 1.096, 1.096, 0.931, 0.925, 0.837')
  elsif ['invalid_files/refrigerators-multiple-primary.xml'].include? hpxml_file
    hpxml.refrigerators.add(id: 'Refrigerator2',
                            location: HPXML::LocationLivingSpace,
                            rated_annual_kwh: 650,
                            primary_indicator: true)
  elsif ['invalid_files/refrigerators-no-primary.xml'].include? hpxml_file
    hpxml.refrigerators[0].primary_indicator = false
    hpxml.refrigerators.add(id: 'Refrigerator2',
                            location: HPXML::LocationLivingSpace,
                            rated_annual_kwh: 650,
                            primary_indicator: false)
  end
end

def set_hpxml_freezer(hpxml_file, hpxml)
  if ['base-misc-loads-large-uncommon.xml',
      'base-misc-usage-multiplier.xml'].include? hpxml_file
    hpxml.freezers.add(id: 'Freezer',
                       location: HPXML::LocationLivingSpace,
                       rated_annual_kwh: 300,
                       weekday_fractions: '0.040, 0.039, 0.038, 0.037, 0.036, 0.036, 0.038, 0.040, 0.041, 0.041, 0.040, 0.040, 0.042, 0.042, 0.042, 0.041, 0.044, 0.048, 0.050, 0.048, 0.047, 0.046, 0.044, 0.041',
                       weekend_fractions: '0.040, 0.039, 0.038, 0.037, 0.036, 0.036, 0.038, 0.040, 0.041, 0.041, 0.040, 0.040, 0.042, 0.042, 0.042, 0.041, 0.044, 0.048, 0.050, 0.048, 0.047, 0.046, 0.044, 0.041',
                       monthly_multipliers: '0.837, 0.835, 1.084, 1.084, 1.084, 1.096, 1.096, 1.096, 1.096, 0.931, 0.925, 0.837')
    hpxml.freezers.add(id: 'Freezer2',
                       location: HPXML::LocationLivingSpace,
                       rated_annual_kwh: 400,
                       weekday_fractions: '0.040, 0.039, 0.038, 0.037, 0.036, 0.036, 0.038, 0.040, 0.041, 0.041, 0.040, 0.040, 0.042, 0.042, 0.042, 0.041, 0.044, 0.048, 0.050, 0.048, 0.047, 0.046, 0.044, 0.041',
                       weekend_fractions: '0.040, 0.039, 0.038, 0.037, 0.036, 0.036, 0.038, 0.040, 0.041, 0.041, 0.040, 0.040, 0.042, 0.042, 0.042, 0.041, 0.044, 0.048, 0.050, 0.048, 0.047, 0.046, 0.044, 0.041',
                       monthly_multipliers: '0.837, 0.835, 1.084, 1.084, 1.084, 1.096, 1.096, 1.096, 1.096, 0.931, 0.925, 0.837')
    if hpxml_file == 'base-misc-usage-multiplier.xml'
      hpxml.freezers.each do |freezer|
        freezer.usage_multiplier = 0.9
      end
    end
  end
end

def set_hpxml_dehumidifier(hpxml_file, hpxml)
  if ['base-appliances-dehumidifier.xml'].include? hpxml_file
    hpxml.dehumidifiers.add(id: 'Dehumidifier',
                            capacity: 40,
                            energy_factor: 1.8,
                            rh_setpoint: 0.5,
                            fraction_served: 1.0)
  elsif ['base-appliances-dehumidifier-ief.xml'].include? hpxml_file
    hpxml.dehumidifiers[0].energy_factor = nil
    hpxml.dehumidifiers[0].integrated_energy_factor = 1.5
  elsif ['base-appliances-dehumidifier-50percent.xml'].include? hpxml_file
    hpxml.dehumidifiers[0].fraction_served = 0.5
  end
end

def set_hpxml_cooking_range(hpxml_file, hpxml)
  if ['base.xml'].include? hpxml_file
    hpxml.cooking_ranges.add(id: 'Range',
                             location: HPXML::LocationLivingSpace,
                             fuel_type: HPXML::FuelTypeElectricity,
                             is_induction: false)
  elsif ['base-appliances-none.xml'].include? hpxml_file
    hpxml.cooking_ranges.clear
  elsif ['base-enclosure-attached-multifamily.xml'].include? hpxml_file
    hpxml.cooking_ranges[0].location = HPXML::LocationLivingSpace
  elsif ['base-enclosure-other-housing-unit.xml',
         'base-enclosure-other-heated-space.xml',
         'base-enclosure-other-non-freezing-space.xml',
         'base-enclosure-other-multifamily-buffer-space.xml'].include? hpxml_file
    if ['base-enclosure-other-housing-unit.xml'].include? hpxml_file
      hpxml.cooking_ranges[0].location = HPXML::LocationOtherHousingUnit
    elsif ['base-enclosure-other-heated-space.xml'].include? hpxml_file
      hpxml.cooking_ranges[0].location = HPXML::LocationOtherHeatedSpace
    elsif ['base-enclosure-other-non-freezing-space.xml'].include? hpxml_file
      hpxml.cooking_ranges[0].location = HPXML::LocationOtherNonFreezingSpace
    elsif ['base-enclosure-other-multifamily-buffer-space.xml'].include? hpxml_file
      hpxml.cooking_ranges[0].location = HPXML::LocationOtherMultifamilyBufferSpace
    end
  elsif ['base-appliances-gas.xml'].include? hpxml_file
    hpxml.cooking_ranges[0].fuel_type = HPXML::FuelTypeNaturalGas
    hpxml.cooking_ranges[0].is_induction = false
  elsif ['base-appliances-propane.xml'].include? hpxml_file
    hpxml.cooking_ranges[0].fuel_type = HPXML::FuelTypePropane
    hpxml.cooking_ranges[0].is_induction = false
  elsif ['base-appliances-oil.xml'].include? hpxml_file
    hpxml.cooking_ranges[0].fuel_type = HPXML::FuelTypeOil
  elsif ['base-appliances-coal.xml'].include? hpxml_file
    hpxml.cooking_ranges[0].fuel_type = HPXML::FuelTypeCoal
  elsif ['base-appliances-wood.xml'].include? hpxml_file
    hpxml.cooking_ranges[0].fuel_type = HPXML::FuelTypeWoodCord
    hpxml.cooking_ranges[0].is_induction = false
  elsif ['base-foundation-unconditioned-basement.xml'].include? hpxml_file
    hpxml.cooking_ranges[0].location = HPXML::LocationBasementUnconditioned
  elsif ['base-atticroof-conditioned.xml'].include? hpxml_file
    hpxml.cooking_ranges[0].location = HPXML::LocationBasementConditioned
  elsif ['base-enclosure-garage.xml',
         'invalid_files/cooking-range-location.xml'].include? hpxml_file
    hpxml.cooking_ranges[0].location = HPXML::LocationGarage
  elsif ['invalid_files/appliances-location-unconditioned-space.xml'].include? hpxml_file
    hpxml.cooking_ranges[0].location = 'unconditioned space'
  elsif ['base-misc-defaults.xml'].include? hpxml_file
    hpxml.cooking_ranges[0].is_induction = nil
  elsif ['base-misc-usage-multiplier.xml'].include? hpxml_file
    hpxml.cooking_ranges[0].usage_multiplier = 0.9
  elsif ['base-misc-loads-large-uncommon.xml'].include? hpxml_file
    hpxml.cooking_ranges[0].weekday_fractions = '0.007, 0.007, 0.004, 0.004, 0.007, 0.011, 0.025, 0.042, 0.046, 0.048, 0.042, 0.050, 0.057, 0.046, 0.057, 0.044, 0.092, 0.150, 0.117, 0.060, 0.035, 0.025, 0.016, 0.011'
    hpxml.cooking_ranges[0].weekend_fractions = '0.007, 0.007, 0.004, 0.004, 0.007, 0.011, 0.025, 0.042, 0.046, 0.048, 0.042, 0.050, 0.057, 0.046, 0.057, 0.044, 0.092, 0.150, 0.117, 0.060, 0.035, 0.025, 0.016, 0.011'
    hpxml.cooking_ranges[0].monthly_multipliers = '1.097, 1.097, 0.991, 0.987, 0.991, 0.890, 0.896, 0.896, 0.890, 1.085, 1.085, 1.097'
  end
end

def set_hpxml_oven(hpxml_file, hpxml)
  if ['base.xml'].include? hpxml_file
    hpxml.ovens.add(id: 'Oven',
                    is_convection: false)
  elsif ['base-appliances-none.xml'].include? hpxml_file
    hpxml.ovens.clear
  elsif ['base-misc-defaults.xml'].include? hpxml_file
    hpxml.ovens[0].is_convection = nil
  end
end

def set_hpxml_lighting(hpxml_file, hpxml)
  if ['base.xml'].include? hpxml_file
    hpxml.lighting_groups.add(id: 'Lighting_CFL_Interior',
                              location: HPXML::LocationInterior,
                              fraction_of_units_in_location: 0.4,
                              lighting_type: HPXML::LightingTypeCFL)
    hpxml.lighting_groups.add(id: 'Lighting_CFL_Exterior',
                              location: HPXML::LocationExterior,
                              fraction_of_units_in_location: 0.4,
                              lighting_type: HPXML::LightingTypeCFL)
    hpxml.lighting_groups.add(id: 'Lighting_CFL_Garage',
                              location: HPXML::LocationGarage,
                              fraction_of_units_in_location: 0.4,
                              lighting_type: HPXML::LightingTypeCFL)
    hpxml.lighting_groups.add(id: 'Lighting_LFL_Interior',
                              location: HPXML::LocationInterior,
                              fraction_of_units_in_location: 0.1,
                              lighting_type: HPXML::LightingTypeLFL)
    hpxml.lighting_groups.add(id: 'Lighting_LFL_Exterior',
                              location: HPXML::LocationExterior,
                              fraction_of_units_in_location: 0.1,
                              lighting_type: HPXML::LightingTypeLFL)
    hpxml.lighting_groups.add(id: 'Lighting_LFL_Garage',
                              location: HPXML::LocationGarage,
                              fraction_of_units_in_location: 0.1,
                              lighting_type: HPXML::LightingTypeLFL)
    hpxml.lighting_groups.add(id: 'Lighting_LED_Interior',
                              location: HPXML::LocationInterior,
                              fraction_of_units_in_location: 0.25,
                              lighting_type: HPXML::LightingTypeLED)
    hpxml.lighting_groups.add(id: 'Lighting_LED_Exterior',
                              location: HPXML::LocationExterior,
                              fraction_of_units_in_location: 0.25,
                              lighting_type: HPXML::LightingTypeLED)
    hpxml.lighting_groups.add(id: 'Lighting_LED_Garage',
                              location: HPXML::LocationGarage,
                              fraction_of_units_in_location: 0.25,
                              lighting_type: HPXML::LightingTypeLED)
  elsif ['invalid_files/lighting-fractions.xml'].include? hpxml_file
    hpxml.lighting_groups[0].fraction_of_units_in_location = 0.8
  elsif ['base-misc-usage-multiplier.xml'].include? hpxml_file
    hpxml.lighting.interior_usage_multiplier = 0.9
    hpxml.lighting.garage_usage_multiplier = 0.9
    hpxml.lighting.exterior_usage_multiplier = 0.9
  elsif ['base-lighting-none.xml'].include? hpxml_file
    hpxml.lighting_groups.clear
  end
end

def set_hpxml_ceiling_fans(hpxml_file, hpxml)
  if ['base-lighting-ceiling-fans.xml'].include? hpxml_file
    hpxml.ceiling_fans.add(id: 'CeilingFan',
                           efficiency: 100,
                           quantity: 4)
  elsif ['base-misc-defaults.xml'].include? hpxml_file
    hpxml.ceiling_fans.add(id: 'CeilingFan',
                           efficiency: nil,
                           quantity: nil)
  end
end

def set_hpxml_pools(hpxml_file, hpxml)
  if ['base-misc-loads-large-uncommon.xml',
      'base-misc-usage-multiplier.xml'].include? hpxml_file
    hpxml.pools.add(id: 'Pool',
                    heater_type: HPXML::HeaterTypeGas,
                    heater_load_units: HPXML::UnitsThermPerYear,
                    heater_load_value: 500,
                    pump_kwh_per_year: 2700,
                    heater_weekday_fractions: '0.003, 0.003, 0.003, 0.004, 0.008, 0.015, 0.026, 0.044, 0.084, 0.121, 0.127, 0.121, 0.120, 0.090, 0.075, 0.061, 0.037, 0.023, 0.013, 0.008, 0.004, 0.003, 0.003, 0.003',
                    heater_weekend_fractions: '0.003, 0.003, 0.003, 0.004, 0.008, 0.015, 0.026, 0.044, 0.084, 0.121, 0.127, 0.121, 0.120, 0.090, 0.075, 0.061, 0.037, 0.023, 0.013, 0.008, 0.004, 0.003, 0.003, 0.003',
                    heater_monthly_multipliers: '1.154, 1.161, 1.013, 1.010, 1.013, 0.888, 0.883, 0.883, 0.888, 0.978, 0.974, 1.154',
                    pump_weekday_fractions: '0.003, 0.003, 0.003, 0.004, 0.008, 0.015, 0.026, 0.044, 0.084, 0.121, 0.127, 0.121, 0.120, 0.090, 0.075, 0.061, 0.037, 0.023, 0.013, 0.008, 0.004, 0.003, 0.003, 0.003',
                    pump_weekend_fractions: '0.003, 0.003, 0.003, 0.004, 0.008, 0.015, 0.026, 0.044, 0.084, 0.121, 0.127, 0.121, 0.120, 0.090, 0.075, 0.061, 0.037, 0.023, 0.013, 0.008, 0.004, 0.003, 0.003, 0.003',
                    pump_monthly_multipliers: '1.154, 1.161, 1.013, 1.010, 1.013, 0.888, 0.883, 0.883, 0.888, 0.978, 0.974, 1.154')
    if hpxml_file == 'base-misc-usage-multiplier.xml'
      hpxml.pools.each do |pool|
        pool.pump_usage_multiplier = 0.9
        pool.heater_usage_multiplier = 0.9
      end
    end
  elsif ['base-misc-loads-large-uncommon2.xml'].include? hpxml_file
    hpxml.pools[0].heater_type = nil
    hpxml.pools[0].heater_load_value = nil
    hpxml.pools[0].heater_weekday_fractions = nil
    hpxml.pools[0].heater_weekend_fractions = nil
    hpxml.pools[0].heater_monthly_multipliers = nil
  end
end

def set_hpxml_hot_tubs(hpxml_file, hpxml)
  if ['base-misc-loads-large-uncommon.xml',
      'base-misc-usage-multiplier.xml'].include? hpxml_file
    hpxml.hot_tubs.add(id: 'HotTub',
                       heater_type: HPXML::HeaterTypeElectricResistance,
                       heater_load_units: HPXML::UnitsKwhPerYear,
                       heater_load_value: 1300,
                       pump_kwh_per_year: 1000,
                       heater_weekday_fractions: '0.024, 0.029, 0.024, 0.029, 0.047, 0.067, 0.057, 0.024, 0.024, 0.019, 0.015, 0.014, 0.014, 0.014, 0.024, 0.058, 0.126, 0.122, 0.068, 0.061, 0.051, 0.043, 0.024, 0.024',
                       heater_weekend_fractions: '0.024, 0.029, 0.024, 0.029, 0.047, 0.067, 0.057, 0.024, 0.024, 0.019, 0.015, 0.014, 0.014, 0.014, 0.024, 0.058, 0.126, 0.122, 0.068, 0.061, 0.051, 0.043, 0.024, 0.024',
                       heater_monthly_multipliers: '0.921, 0.928, 0.921, 0.915, 0.921, 1.160, 1.158, 1.158, 1.160, 0.921, 0.915, 0.921',
                       pump_weekday_fractions: '0.024, 0.029, 0.024, 0.029, 0.047, 0.067, 0.057, 0.024, 0.024, 0.019, 0.015, 0.014, 0.014, 0.014, 0.024, 0.058, 0.126, 0.122, 0.068, 0.061, 0.051, 0.043, 0.024, 0.024',
                       pump_weekend_fractions: '0.024, 0.029, 0.024, 0.029, 0.047, 0.067, 0.057, 0.024, 0.024, 0.019, 0.015, 0.014, 0.014, 0.014, 0.024, 0.058, 0.126, 0.122, 0.068, 0.061, 0.051, 0.043, 0.024, 0.024',
                       pump_monthly_multipliers: '0.837, 0.835, 1.084, 1.084, 1.084, 1.096, 1.096, 1.096, 1.096, 0.931, 0.925, 0.837')
    if hpxml_file == 'base-misc-usage-multiplier.xml'
      hpxml.hot_tubs.each do |hot_tub|
        hot_tub.pump_usage_multiplier = 0.9
        hot_tub.heater_usage_multiplier = 0.9
      end
    end
  elsif ['base-misc-loads-large-uncommon2.xml'].include? hpxml_file
    hpxml.hot_tubs[0].heater_type = HPXML::HeaterTypeHeatPump
    hpxml.hot_tubs[0].heater_load_value /= 5.0
  end
end

def set_hpxml_lighting_schedule(hpxml_file, hpxml)
  if ['base-lighting-detailed.xml'].include? hpxml_file
    hpxml.lighting.interior_weekday_fractions = '0.124, 0.074, 0.050, 0.050, 0.053, 0.140, 0.330, 0.420, 0.430, 0.424, 0.411, 0.394, 0.382, 0.378, 0.378, 0.379, 0.386, 0.412, 0.484, 0.619, 0.783, 0.880, 0.597, 0.249'
    hpxml.lighting.interior_weekend_fractions = '0.124, 0.074, 0.050, 0.050, 0.053, 0.140, 0.330, 0.420, 0.430, 0.424, 0.411, 0.394, 0.382, 0.378, 0.378, 0.379, 0.386, 0.412, 0.484, 0.619, 0.783, 0.880, 0.597, 0.249'
    hpxml.lighting.interior_monthly_multipliers = '1.075, 1.064951905, 1.0375, 1.0, 0.9625, 0.935048095, 0.925, 0.935048095, 0.9625, 1.0, 1.0375, 1.064951905'
    hpxml.lighting.exterior_weekday_fractions = '0.046, 0.046, 0.046, 0.046, 0.046, 0.037, 0.035, 0.034, 0.033, 0.028, 0.022, 0.015, 0.012, 0.011, 0.011, 0.012, 0.019, 0.037, 0.049, 0.065, 0.091, 0.105, 0.091, 0.063'
    hpxml.lighting.exterior_weekend_fractions = '0.046, 0.046, 0.045, 0.045, 0.046, 0.045, 0.044, 0.041, 0.036, 0.03, 0.024, 0.016, 0.012, 0.011, 0.011, 0.012, 0.019, 0.038, 0.048, 0.06, 0.083, 0.098, 0.085, 0.059'
    hpxml.lighting.exterior_monthly_multipliers = '1.248, 1.257, 0.993, 0.989, 0.993, 0.827, 0.821, 0.821, 0.827, 0.99, 0.987, 1.248'
    hpxml.lighting.garage_weekday_fractions = '0.046, 0.046, 0.046, 0.046, 0.046, 0.037, 0.035, 0.034, 0.033, 0.028, 0.022, 0.015, 0.012, 0.011, 0.011, 0.012, 0.019, 0.037, 0.049, 0.065, 0.091, 0.105, 0.091, 0.063'
    hpxml.lighting.garage_weekend_fractions = '0.046, 0.046, 0.045, 0.045, 0.046, 0.045, 0.044, 0.041, 0.036, 0.03, 0.024, 0.016, 0.012, 0.011, 0.011, 0.012, 0.019, 0.038, 0.048, 0.06, 0.083, 0.098, 0.085, 0.059'
    hpxml.lighting.garage_monthly_multipliers = '1.248, 1.257, 0.993, 0.989, 0.993, 0.827, 0.821, 0.821, 0.827, 0.99, 0.987, 1.248'
    hpxml.lighting.holiday_exists = true
    hpxml.lighting.holiday_kwh_per_day = 1.1
    hpxml.lighting.holiday_period_begin_month = 11
    hpxml.lighting.holiday_period_begin_day = 24
    hpxml.lighting.holiday_period_end_month = 1
    hpxml.lighting.holiday_period_end_day = 6
    hpxml.lighting.holiday_weekday_fractions = '0.0, 0.0, 0.0, 0.0, 0.0, 0.0, 0.0, 0.0, 0.0, 0.0, 0.0, 0.0, 0.0, 0.0, 0.0, 0.0, 0.008, 0.098, 0.168, 0.194, 0.284, 0.192, 0.037, 0.019'
    hpxml.lighting.holiday_weekend_fractions = '0.0, 0.0, 0.0, 0.0, 0.0, 0.0, 0.0, 0.0, 0.0, 0.0, 0.0, 0.0, 0.0, 0.0, 0.0, 0.0, 0.008, 0.098, 0.168, 0.194, 0.284, 0.192, 0.037, 0.019'
  end
end

def set_hpxml_plug_loads(hpxml_file, hpxml)
  if ['ASHRAE_Standard_140/L100AC.xml',
      'ASHRAE_Standard_140/L100AL.xml'].include? hpxml_file
    hpxml.plug_loads.add(id: 'PlugLoadMisc',
                         plug_load_type: HPXML::PlugLoadTypeOther,
                         kWh_per_year: 7302,
                         frac_sensible: 0.822,
                         frac_latent: 0.178)
    hpxml.plug_loads.add(id: 'PlugLoadMisc2',
                         plug_load_type: HPXML::PlugLoadTypeTelevision,
                         kWh_per_year: 0)
  elsif ['ASHRAE_Standard_140/L170AC.xml',
         'ASHRAE_Standard_140/L170AL.xml'].include? hpxml_file
    hpxml.plug_loads[0].kWh_per_year = 0
  elsif not hpxml_file.include?('ASHRAE_Standard_140')
    if ['base.xml'].include? hpxml_file
      hpxml.plug_loads.add(id: 'PlugLoadMisc',
                           plug_load_type: HPXML::PlugLoadTypeOther)
      hpxml.plug_loads.add(id: 'PlugLoadMisc2',
                           plug_load_type: HPXML::PlugLoadTypeTelevision)
    elsif ['base-misc-usage-multiplier.xml'].include? hpxml_file
      hpxml.plug_loads.each do |plug_load|
        plug_load.usage_multiplier = 0.9
      end
    end
    if ['base-misc-defaults.xml'].include? hpxml_file
      hpxml.plug_loads.each do |plug_load|
        plug_load.kWh_per_year = nil
        plug_load.frac_sensible = nil
        plug_load.frac_latent = nil
      end
    elsif ['base-misc-loads-none.xml'].include? hpxml_file
      hpxml.plug_loads.clear
      hpxml.plug_loads.add(id: 'PlugLoadMisc',
                           plug_load_type: HPXML::PlugLoadTypeOther,
                           kWh_per_year: 0)
      hpxml.plug_loads.add(id: 'PlugLoadMisc2',
                           plug_load_type: HPXML::PlugLoadTypeTelevision,
                           kWh_per_year: 0)
    elsif ['base-misc-loads-large-uncommon.xml'].include? hpxml_file
      hpxml.plug_loads[0].weekday_fractions = '0.035, 0.033, 0.032, 0.031, 0.032, 0.033, 0.037, 0.042, 0.043, 0.043, 0.043, 0.044, 0.045, 0.045, 0.044, 0.046, 0.048, 0.052, 0.053, 0.05, 0.047, 0.045, 0.04, 0.036'
      hpxml.plug_loads[0].weekend_fractions = '0.035, 0.033, 0.032, 0.031, 0.032, 0.033, 0.037, 0.042, 0.043, 0.043, 0.043, 0.044, 0.045, 0.045, 0.044, 0.046, 0.048, 0.052, 0.053, 0.05, 0.047, 0.045, 0.04, 0.036'
      hpxml.plug_loads[0].monthly_multipliers = '1.248, 1.257, 0.993, 0.989, 0.993, 0.827, 0.821, 0.821, 0.827, 0.99, 0.987, 1.248'
      hpxml.plug_loads[1].weekday_fractions = '0.045, 0.019, 0.01, 0.001, 0.001, 0.001, 0.005, 0.009, 0.018, 0.026, 0.032, 0.038, 0.04, 0.041, 0.043, 0.045, 0.05, 0.055, 0.07, 0.085, 0.097, 0.108, 0.089, 0.07'
      hpxml.plug_loads[1].weekend_fractions = '0.045, 0.019, 0.01, 0.001, 0.001, 0.001, 0.005, 0.009, 0.018, 0.026, 0.032, 0.038, 0.04, 0.041, 0.043, 0.045, 0.05, 0.055, 0.07, 0.085, 0.097, 0.108, 0.089, 0.07'
      hpxml.plug_loads[1].monthly_multipliers = '1.137, 1.129, 0.961, 0.969, 0.961, 0.993, 0.996, 0.96, 0.993, 0.867, 0.86, 1.137'
      hpxml.plug_loads.add(id: 'PlugLoadMisc3',
                           location: HPXML::LocationExterior,
                           plug_load_type: HPXML::PlugLoadTypeElectricVehicleCharging,
                           kWh_per_year: 1500,
                           weekday_fractions: '0.042, 0.042, 0.042, 0.042, 0.042, 0.042, 0.042, 0.042, 0.042, 0.042, 0.042, 0.042, 0.042, 0.042, 0.042, 0.042, 0.042, 0.042, 0.042, 0.042, 0.042, 0.042, 0.042, 0.042',
                           weekend_fractions: '0.042, 0.042, 0.042, 0.042, 0.042, 0.042, 0.042, 0.042, 0.042, 0.042, 0.042, 0.042, 0.042, 0.042, 0.042, 0.042, 0.042, 0.042, 0.042, 0.042, 0.042, 0.042, 0.042, 0.042',
                           monthly_multipliers: '1, 1, 1, 1, 1, 1, 1, 1, 1, 1, 1, 1')
      hpxml.plug_loads.add(id: 'PlugLoadMisc4',
                           location: HPXML::LocationExterior,
                           plug_load_type: HPXML::PlugLoadTypeWellPump,
                           kWh_per_year: 475,
                           weekday_fractions: '0.044, 0.023, 0.019, 0.015, 0.016, 0.018, 0.026, 0.033, 0.033, 0.032, 0.033, 0.033, 0.032, 0.032, 0.032, 0.033, 0.045, 0.057, 0.066, 0.076, 0.081, 0.086, 0.075, 0.065',
                           weekend_fractions: '0.044, 0.023, 0.019, 0.015, 0.016, 0.018, 0.026, 0.033, 0.033, 0.032, 0.033, 0.033, 0.032, 0.032, 0.032, 0.033, 0.045, 0.057, 0.066, 0.076, 0.081, 0.086, 0.075, 0.065',
                           monthly_multipliers: '1.154, 1.161, 1.013, 1.010, 1.013, 0.888, 0.883, 0.883, 0.888, 0.978, 0.974, 1.154')
    else
      cfa = hpxml.building_construction.conditioned_floor_area
      nbeds = hpxml.building_construction.number_of_bedrooms

      kWh_per_year, frac_sensible, frac_latent = MiscLoads.get_residual_mels_default_values(cfa)
      hpxml.plug_loads[0].kWh_per_year = kWh_per_year
      hpxml.plug_loads[0].frac_sensible = frac_sensible.round(3)
      hpxml.plug_loads[0].frac_latent = frac_latent.round(3)

      kWh_per_year, frac_sensible, frac_latent = MiscLoads.get_televisions_default_values(cfa, nbeds)
      hpxml.plug_loads[1].kWh_per_year = kWh_per_year
    end
  end
  if hpxml_file.include?('ASHRAE_Standard_140')
    hpxml.plug_loads[0].weekday_fractions = '0.0203, 0.0203, 0.0203, 0.0203, 0.0203, 0.0339, 0.0426, 0.0852, 0.0497, 0.0304, 0.0304, 0.0406, 0.0304, 0.0254, 0.0264, 0.0264, 0.0386, 0.0416, 0.0447, 0.0700, 0.0700, 0.0731, 0.0731, 0.0660'
    hpxml.plug_loads[0].weekend_fractions = '0.0203, 0.0203, 0.0203, 0.0203, 0.0203, 0.0339, 0.0426, 0.0852, 0.0497, 0.0304, 0.0304, 0.0406, 0.0304, 0.0254, 0.0264, 0.0264, 0.0386, 0.0416, 0.0447, 0.0700, 0.0700, 0.0731, 0.0731, 0.0660'
    hpxml.plug_loads[0].monthly_multipliers = '1.0, 1.0, 1.0, 1.0, 1.0, 1.0, 1.0, 1.0, 1.0, 1.0, 1.0, 1.0'
  elsif ['base-misc-defaults.xml'].include? hpxml_file
    hpxml.plug_loads[0].weekday_fractions = nil
    hpxml.plug_loads[0].weekend_fractions = nil
    hpxml.plug_loads[0].monthly_multipliers = nil
    hpxml.plug_loads[0].location = nil
  end
end

def set_hpxml_fuel_loads(hpxml_file, hpxml)
  if ['base-misc-loads-large-uncommon.xml',
      'base-misc-usage-multiplier.xml'].include? hpxml_file
    hpxml.fuel_loads.add(id: 'FuelLoadMisc',
                         location: HPXML::LocationExterior,
                         fuel_load_type: HPXML::FuelLoadTypeGrill,
                         fuel_type: HPXML::FuelTypePropane,
                         therm_per_year: 25,
                         weekday_fractions: '0.004, 0.001, 0.001, 0.002, 0.007, 0.012, 0.029, 0.046, 0.044, 0.041, 0.044, 0.046, 0.042, 0.038, 0.049, 0.059, 0.110, 0.161, 0.115, 0.070, 0.044, 0.019, 0.013, 0.007',
                         weekend_fractions: '0.004, 0.001, 0.001, 0.002, 0.007, 0.012, 0.029, 0.046, 0.044, 0.041, 0.044, 0.046, 0.042, 0.038, 0.049, 0.059, 0.110, 0.161, 0.115, 0.070, 0.044, 0.019, 0.013, 0.007',
                         monthly_multipliers: '1.097, 1.097, 0.991, 0.987, 0.991, 0.890, 0.896, 0.896, 0.890, 1.085, 1.085, 1.097')
    hpxml.fuel_loads.add(id: 'FuelLoadMisc2',
                         fuel_load_type: HPXML::FuelLoadTypeLighting,
                         fuel_type: HPXML::FuelTypeNaturalGas,
                         therm_per_year: 28,
                         weekday_fractions: '0.044, 0.023, 0.019, 0.015, 0.016, 0.018, 0.026, 0.033, 0.033, 0.032, 0.033, 0.033, 0.032, 0.032, 0.032, 0.033, 0.045, 0.057, 0.066, 0.076, 0.081, 0.086, 0.075, 0.065',
                         weekend_fractions: '0.044, 0.023, 0.019, 0.015, 0.016, 0.018, 0.026, 0.033, 0.033, 0.032, 0.033, 0.033, 0.032, 0.032, 0.032, 0.033, 0.045, 0.057, 0.066, 0.076, 0.081, 0.086, 0.075, 0.065',
                         monthly_multipliers: '1.154, 1.161, 1.013, 1.010, 1.013, 0.888, 0.883, 0.883, 0.888, 0.978, 0.974, 1.154')
    hpxml.fuel_loads.add(id: 'FuelLoadMisc3',
                         location: HPXML::LocationInterior,
                         fuel_load_type: HPXML::FuelLoadTypeFireplace,
                         fuel_type: HPXML::FuelTypeWoodCord,
                         therm_per_year: 55,
                         weekday_fractions: '0.044, 0.023, 0.019, 0.015, 0.016, 0.018, 0.026, 0.033, 0.033, 0.032, 0.033, 0.033, 0.032, 0.032, 0.032, 0.033, 0.045, 0.057, 0.066, 0.076, 0.081, 0.086, 0.075, 0.065',
                         weekend_fractions: '0.044, 0.023, 0.019, 0.015, 0.016, 0.018, 0.026, 0.033, 0.033, 0.032, 0.033, 0.033, 0.032, 0.032, 0.032, 0.033, 0.045, 0.057, 0.066, 0.076, 0.081, 0.086, 0.075, 0.065',
                         monthly_multipliers: '1.154, 1.161, 1.013, 1.010, 1.013, 0.888, 0.883, 0.883, 0.888, 0.978, 0.974, 1.154')
    if hpxml_file == 'base-misc-usage-multiplier.xml'
      hpxml.fuel_loads.each do |fuel_load|
        fuel_load.usage_multiplier = 0.9
      end
    end
  elsif ['base-misc-loads-large-uncommon2.xml'].include? hpxml_file
    hpxml.fuel_loads[0].fuel_type = HPXML::FuelTypeOil
    hpxml.fuel_loads[2].fuel_type = HPXML::FuelTypeWoodPellets
  end
end

def download_epws
  require_relative 'HPXMLtoOpenStudio/resources/util'

  require 'tempfile'
  tmpfile = Tempfile.new('epw')

  UrlResolver.fetch('https://data.nrel.gov/system/files/128/tmy3s-cache-csv.zip', tmpfile)

  puts 'Extracting weather files...'
  weather_dir = File.join(File.dirname(__FILE__), 'weather')
  unzip_file = OpenStudio::UnzipFile.new(tmpfile.path.to_s)
  unzip_file.extractAllFiles(OpenStudio::toPath(weather_dir))

  num_epws_actual = Dir[File.join(weather_dir, '*.epw')].count
  puts "#{num_epws_actual} weather files are available in the weather directory."
  puts 'Completed.'
  exit!
end

def get_elements_from_sample_files(hpxml_docs)
  elements_being_used = []
  hpxml_docs.each do |xml, hpxml_doc|
    root = XMLHelper.get_element(hpxml_doc, '/HPXML')
    root.each_node do |node|
      next unless node.is_a?(Oga::XML::Element)

      ancestors = []
      node.each_ancestor do |parent_node|
        ancestors << ['h:', parent_node.name].join()
      end
      parent_element_xpath = ancestors.reverse
      child_element_xpath = ['h:', node.name].join()
      element_xpath = [parent_element_xpath, child_element_xpath].join('/')

      next if element_xpath.include? 'extension'

      elements_being_used << element_xpath if not elements_being_used.include? element_xpath
    end
  end

  return elements_being_used
end

def create_schematron_hpxml_validator(hpxml_docs)
  elements_in_sample_files = get_elements_from_sample_files(hpxml_docs)

  base_elements_xsd = File.read(File.join(File.dirname(__FILE__), 'HPXMLtoOpenStudio', 'resources', 'BaseElements.xsd'))
  base_elements_xsd_doc = Oga.parse_xml(base_elements_xsd)

  # construct dictionary for enumerations and min/max values of HPXML data types
  hpxml_data_types_xsd = File.read(File.join(File.dirname(__FILE__), 'HPXMLtoOpenStudio', 'resources', 'HPXMLDataTypes.xsd'))
  hpxml_data_types_xsd_doc = Oga.parse_xml(hpxml_data_types_xsd)
  hpxml_data_types_dict = {}
  hpxml_data_types_xsd_doc.xpath('//xs:simpleType | //xs:complexType').each do |simple_type_element|
    enums = []
    simple_type_element.xpath('xs:restriction/xs:enumeration').each do |enum|
      enums << enum.get('value')
    end
    minInclusive_element = simple_type_element.at_xpath('xs:restriction/xs:minInclusive')
    min_inclusive = minInclusive_element.get('value') if not minInclusive_element.nil?
    maxInclusive_element = simple_type_element.at_xpath('xs:restriction/xs:maxInclusive')
    max_inclusive = maxInclusive_element.get('value') if not maxInclusive_element.nil?
    minExclusive_element = simple_type_element.at_xpath('xs:restriction/xs:minExclusive')
    min_exclusive = minExclusive_element.get('value') if not minExclusive_element.nil?
    maxExclusive_element = simple_type_element.at_xpath('xs:restriction/xs:maxExclusive')
    max_exclusive = maxExclusive_element.get('value') if not maxExclusive_element.nil?

    simple_type_element_name = simple_type_element.get('name')
    hpxml_data_types_dict[simple_type_element_name] = {}
    hpxml_data_types_dict[simple_type_element_name][:enums] = enums
    hpxml_data_types_dict[simple_type_element_name][:min_inclusive] = min_inclusive
    hpxml_data_types_dict[simple_type_element_name][:max_inclusive] = max_inclusive
    hpxml_data_types_dict[simple_type_element_name][:min_exclusive] = min_exclusive
    hpxml_data_types_dict[simple_type_element_name][:max_exclusive] = max_exclusive
  end

  # construct HPXMLvalidator.xml
  hpxml_validator = XMLHelper.create_doc(version = '1.0', encoding = 'UTF-8')
  root = XMLHelper.add_element(hpxml_validator, 'sch:schema')
  XMLHelper.add_attribute(root, 'xmlns:sch', 'http://purl.oclc.org/dsdl/schematron')
  XMLHelper.add_element(root, 'sch:title', 'HPXML Schematron Validator: HPXML.xsd', :string)
  name_space = XMLHelper.add_element(root, 'sch:ns')
  XMLHelper.add_attribute(name_space, 'uri', 'http://hpxmlonline.com/2019/10')
  XMLHelper.add_attribute(name_space, 'prefix', 'h')
  pattern = XMLHelper.add_element(root, 'sch:pattern')

  # construct complexType and group elements dictionary
  complex_type_or_group_dict = {}
  ['//xs:complexType', '//xs:group', '//xs:element'].each do |param|
    base_elements_xsd_doc.xpath(param).each do |param_type|
      next if param_type.name == 'element' && (not ['XMLTransactionHeaderInformation', 'ProjectStatus', 'SoftwareInfo'].include?(param_type.get('name')))
      next if param_type.get('name').nil?

      param_type_name = param_type.get('name')
      complex_type_or_group_dict[param_type_name] = {}

      param_type.each_node do |element|
        next unless element.is_a? Oga::XML::Element
        next unless (element.name == 'element' || element.name == 'group')
        next if element.name == 'element' && (element.get('name').nil? && element.get('ref').nil?)
        next if element.name == 'group' && element.get('ref').nil?

        ancestors = []
        element.each_ancestor do |node|
          next if node.get('name').nil?
          next if node.get('name') == param_type.get('name') # exclude complexType name from element xpath

          ancestors << node.get('name')
        end

        parent_element_names = ancestors.reverse
        if element.name == 'element'
          child_element_name = element.get('name')
          child_element_name = element.get('ref') if child_element_name.nil? # Backup
          element_type = element.get('type')
          element_type = element.get('ref') if element_type.nil? # Backup
        elsif element.name == 'group'
          child_element_name = nil # exclude group name from the element's xpath
          element_type = element.get('ref')
        end
        element_xpath = parent_element_names.push(child_element_name)
        complex_type_or_group_dict[param_type_name][element_xpath] = element_type
      end
    end
  end

  element_xpaths = {}
  top_level_elements_of_interest = elements_in_sample_files.map { |e| e.split('/')[1].gsub('h:', '') }.uniq
  top_level_elements_of_interest.each do |element|
    top_level_element = []
    top_level_element << element
    top_level_element_type = element
    get_element_full_xpaths(element_xpaths, complex_type_or_group_dict, top_level_element, top_level_element_type)
  end

  # Add enumeration and min/max numeric values
  rules = {}
  element_xpaths.each do |element_xpath, element_type|
    next if element_type.nil?

    # Skip element xpaths not being used in sample files
    element_xpath_with_prefix = element_xpath.compact.map { |e| "h:#{e}" }
    context_xpath = element_xpath_with_prefix.join('/').chomp('/')
    next unless elements_in_sample_files.any? { |item| item.include? context_xpath }

    hpxml_data_type_name = [element_type, '_simple'].join() # FUTURE: This may need to be improved later since enumeration and minimum/maximum values cannot be guaranteed to always be placed within simpleType.
    hpxml_data_type = hpxml_data_types_dict[hpxml_data_type_name]
    hpxml_data_type = hpxml_data_types_dict[element_type] if hpxml_data_type.nil? # Backup
    if hpxml_data_type.nil?
      fail "Could not find data type name for '#{element_type}'."
    end

    next if hpxml_data_type[:enums].empty? && hpxml_data_type[:min_inclusive].nil? && hpxml_data_type[:max_inclusive].nil? && hpxml_data_type[:min_exclusive].nil? && hpxml_data_type[:max_exclusive].nil?

    element_name = context_xpath.split('/')[-1]
    context_xpath = context_xpath.split('/')[0..-2].join('/').chomp('/').prepend('/h:HPXML/')
    rule = rules[context_xpath]
    if rule.nil?
      # Need new rule
      rule = XMLHelper.add_element(pattern, 'sch:rule')
      XMLHelper.add_attribute(rule, 'context', context_xpath)
      rules[context_xpath] = rule
    end

    if not hpxml_data_type[:enums].empty?
      assertion = XMLHelper.add_element(rule, 'sch:assert', "Expected #{element_name.gsub('h:', '')} to be \"#{hpxml_data_type[:enums].join('" or "')}\"", :string)
      XMLHelper.add_attribute(assertion, 'role', 'ERROR')
      XMLHelper.add_attribute(assertion, 'test', "#{element_name}[#{hpxml_data_type[:enums].map { |e| "text()=\"#{e}\"" }.join(' or ')}] or not(#{element_name})")
    else
      if hpxml_data_type[:min_inclusive]
        assertion = XMLHelper.add_element(rule, 'sch:assert', "Expected #{element_name.gsub('h:', '')} to be greater than or equal to #{hpxml_data_type[:min_inclusive]}", :string)
        XMLHelper.add_attribute(assertion, 'role', 'ERROR')
        XMLHelper.add_attribute(assertion, 'test', "number(#{element_name}) &gt;= #{hpxml_data_type[:min_inclusive]} or not(#{element_name})")
      end
      if hpxml_data_type[:max_inclusive]
        assertion = XMLHelper.add_element(rule, 'sch:assert', "Expected #{element_name.gsub('h:', '')} to be less than or equal to #{hpxml_data_type[:max_inclusive]}", :string)
        XMLHelper.add_attribute(assertion, 'role', 'ERROR')
        XMLHelper.add_attribute(assertion, 'test', "number(#{element_name}) &lt;= #{hpxml_data_type[:max_inclusive]} or not(#{element_name})")
      end
      if hpxml_data_type[:min_exclusive]
        assertion = XMLHelper.add_element(rule, 'sch:assert', "Expected #{element_name.gsub('h:', '')} to be greater than #{hpxml_data_type[:min_exclusive]}", :string)
        XMLHelper.add_attribute(assertion, 'role', 'ERROR')
        XMLHelper.add_attribute(assertion, 'test', "number(#{element_name}) &gt; #{hpxml_data_type[:min_exclusive]} or not(#{element_name})")
      end
      if hpxml_data_type[:max_exclusive]
        assertion = XMLHelper.add_element(rule, 'sch:assert', "Expected #{element_name.gsub('h:', '')} to be less than #{hpxml_data_type[:max_exclusive]}", :string)
        XMLHelper.add_attribute(assertion, 'role', 'ERROR')
        XMLHelper.add_attribute(assertion, 'test', "number(#{element_name}) &lt; #{hpxml_data_type[:max_exclusive]} or not(#{element_name})")
      end
    end
  end

  XMLHelper.write_file(hpxml_validator, File.join(File.dirname(__FILE__), 'HPXMLtoOpenStudio', 'resources', 'HPXMLvalidator.xml'))
end

def get_element_full_xpaths(element_xpaths, complex_type_or_group_dict, element_xpath, element_type)
  if not complex_type_or_group_dict.keys.include? element_type
    return element_xpaths[element_xpath] = element_type
  else
    complex_type_or_group = deep_copy_object(complex_type_or_group_dict[element_type])
    complex_type_or_group.each do |k, v|
      child_element_xpath = k.unshift(element_xpath).flatten!
      child_element_type = v

      if not complex_type_or_group_dict.keys.include? child_element_type
        element_xpaths[child_element_xpath] = child_element_type
        next
      end

      get_element_full_xpaths(element_xpaths, complex_type_or_group_dict, child_element_xpath, child_element_type)
    end
  end
end

def deep_copy_object(obj)
  return Marshal.load(Marshal.dump(obj))
end

command_list = [:update_measures, :cache_weather, :create_release_zips, :download_weather]

def display_usage(command_list)
  puts "Usage: openstudio #{File.basename(__FILE__)} [COMMAND]\nCommands:\n  " + command_list.join("\n  ")
end

if ARGV.size == 0
  puts 'ERROR: Missing command.'
  display_usage(command_list)
  exit!
elsif ARGV.size > 1
  puts 'ERROR: Too many commands.'
  display_usage(command_list)
  exit!
elsif not command_list.include? ARGV[0].to_sym
  puts "ERROR: Invalid command '#{ARGV[0]}'."
  display_usage(command_list)
  exit!
end

if ARGV[0].to_sym == :update_measures
  # Prevent NREL error regarding U: drive when not VPNed in
  ENV['HOME'] = 'C:' if !ENV['HOME'].nil? && ENV['HOME'].start_with?('U:')
  ENV['HOMEDRIVE'] = 'C:\\' if !ENV['HOMEDRIVE'].nil? && ENV['HOMEDRIVE'].start_with?('U:')

  # Create sample/test OSWs
  create_osws()

  # Create sample/test HPXMLs
  hpxml_docs = create_hpxmls()

  # Create Schematron file that reflects HPXML schema
  puts 'Generating HPXMLvalidator.xml...'
  create_schematron_hpxml_validator(hpxml_docs)

  # Apply rubocop
  cops = ['Layout',
          'Lint/DeprecatedClassMethods',
          # 'Lint/RedundantStringCoercion', # Enable when rubocop is upgraded
          'Style/AndOr',
          'Style/FrozenStringLiteralComment',
          'Style/HashSyntax',
          'Style/Next',
          'Style/NilComparison',
          'Style/RedundantParentheses',
          'Style/RedundantSelf',
          'Style/ReturnNil',
          'Style/SelfAssignment',
          'Style/StringLiterals',
          'Style/StringLiteralsInInterpolation']
  commands = ["\"require 'rubocop/rake_task'\"",
              "\"RuboCop::RakeTask.new(:rubocop) do |t| t.options = ['--auto-correct', '--format', 'simple', '--only', '#{cops.join(',')}'] end\"",
              '"Rake.application[:rubocop].invoke"']
  command = "#{OpenStudio.getOpenStudioCLI} -e #{commands.join(' -e ')}"
  puts 'Applying rubocop auto-correct to measures...'
  system(command)

  # Update measures XMLs
  command = "#{OpenStudio.getOpenStudioCLI} measure -t '#{File.dirname(__FILE__)}'"
  puts 'Updating measure.xmls...'
  system(command, [:out, :err] => File::NULL)

  puts 'Done.'
end

if ARGV[0].to_sym == :cache_weather
  require_relative 'HPXMLtoOpenStudio/resources/weather'

  OpenStudio::Logger.instance.standardOutLogger.setLogLevel(OpenStudio::Fatal)
  runner = OpenStudio::Measure::OSRunner.new(OpenStudio::WorkflowJSON.new)
  puts 'Creating cache *.csv for weather files...'

  Dir['weather/*.epw'].each do |epw|
    next if File.exist? epw.gsub('.epw', '.cache')

    puts "Processing #{epw}..."
    model = OpenStudio::Model::Model.new
    epw_file = OpenStudio::EpwFile.new(epw)
    OpenStudio::Model::WeatherFile.setWeatherFile(model, epw_file).get
    weather = WeatherProcess.new(model, runner)
    File.open(epw.gsub('.epw', '-cache.csv'), 'wb') do |file|
      weather.dump_to_csv(file)
    end
  end
end

if ARGV[0].to_sym == :download_weather
  download_epws
end

if ARGV[0].to_sym == :create_release_zips
  require_relative 'HPXMLtoOpenStudio/resources/version'

  release_map = { File.join(File.dirname(__FILE__), "OpenStudio-HPXML-v#{Version::OS_HPXML_Version}-minimal.zip") => false,
                  File.join(File.dirname(__FILE__), "OpenStudio-HPXML-v#{Version::OS_HPXML_Version}-full.zip") => true }

  release_map.keys.each do |zip_path|
    File.delete(zip_path) if File.exist? zip_path
  end

  # Only include files under git version control
  command = 'git ls-files'
  begin
    git_files = `#{command}`
  rescue
    puts "Command failed: '#{command}'. Perhaps git needs to be installed?"
    exit!
  end

  files = ['HPXMLtoOpenStudio/measure.*',
           'HPXMLtoOpenStudio/resources/*.*',
           'SimulationOutputReport/measure.*',
           'SimulationOutputReport/resources/*.*',
           'BuildResidentialHPXML/measure.*',
           'BuildResidentialHPXML/resources/*.*',
           'weather/*.*',
           'workflow/*.*',
           'workflow/sample_files/*.xml',
           'workflow/tests/*.rb',
           'workflow/tests/ASHRAE_Standard_140/*.xml',
           'documentation/index.html',
           'documentation/_static/**/*.*']

  if not ENV['CI']
    # Run ASHRAE 140 files
    puts 'Running ASHRAE 140 tests (this will take a minute)...'
    command = "#{OpenStudio.getOpenStudioCLI} workflow/tests/hpxml_translator_test.rb --name=test_ashrae_140 > log.txt"
    system(command)
    results_csv_path = 'workflow/tests/results/results_ashrae_140.csv'
    if not File.exist? results_csv_path
      puts 'ASHRAE 140 results CSV file not generated. Aborting...'
      exit!
    end
    File.delete('log.txt')

    # Generate documentation
    puts 'Generating documentation...'
    command = 'sphinx-build -b singlehtml docs/source documentation'
    begin
      `#{command}`
      if not File.exist? File.join(File.dirname(__FILE__), 'documentation', 'index.html')
        puts 'Documentation was not successfully generated. Aborting...'
        exit!
      end
    rescue
      puts "Command failed: '#{command}'. Perhaps sphinx needs to be installed?"
      exit!
    end
    FileUtils.rm_r(File.join(File.dirname(__FILE__), 'documentation', '_static', 'fonts'))

    # Check if we need to download weather files for the full release zip
    num_epws_expected = 1011
    num_epws_local = 0
    files.each do |f|
      Dir[f].each do |file|
        next unless file.end_with? '.epw'

        num_epws_local += 1
      end
    end

    # Make sure we have the full set of weather files
    if num_epws_local < num_epws_expected
      puts 'Fetching all weather files...'
      command = "#{OpenStudio.getOpenStudioCLI} #{__FILE__} download_weather"
      log = `#{command}`
    end
  end

  # Create zip files
  release_map.each do |zip_path, include_all_epws|
    puts "Creating #{zip_path}..."
    zip = OpenStudio::ZipFile.new(zip_path, false)
    if not ENV['CI']
      zip.addFile(results_csv_path, File.join('OpenStudio-HPXML', results_csv_path))
    end
    files.each do |f|
      Dir[f].each do |file|
        if file.start_with? 'documentation'
          # always include
        elsif include_all_epws
          if (not git_files.include? file) && (not file.start_with? 'weather')
            next
          end
        else
          if not git_files.include? file
            next
          end
        end

        zip.addFile(file, File.join('OpenStudio-HPXML', file))
      end
    end
    puts "Wrote file at #{zip_path}."
  end

  # Cleanup
  if not ENV['CI']
    FileUtils.rm_r(File.join(File.dirname(__FILE__), 'documentation'))
  end

  puts 'Done.'
end<|MERGE_RESOLUTION|>--- conflicted
+++ resolved
@@ -249,7 +249,8 @@
     'extra-mechvent-shared-preconditioning.osw' => 'extra-mechvent-shared.osw',
     'extra-vacancy-6-months.osw' => 'base-schedules-stochastic.osw',
     'extra-schedules-random-seed.osw' => 'base-schedules-stochastic.osw',
-<<<<<<< HEAD
+    'extra-hvac-programmable-thermostat.osw' => 'base.osw',
+    'extra-plug-loads-additional-multipliers.osw' => 'base.osw',
     'extra-hvac-shared-boiler-chiller-baseboard.osw' => 'extra-hvac-shared-boiler-only-baseboard.osw',
     'extra-hvac-shared-boiler-chiller-fan-coil.osw' => 'extra-hvac-shared-boiler-chiller-baseboard.osw',
     'extra-hvac-shared-boiler-chiller-fan-coil-ducted.osw' => 'extra-hvac-shared-boiler-chiller-fan-coil.osw',
@@ -266,10 +267,6 @@
     'extra-hvac-shared-chiller-only-water-loop-heat-pump.osw' => 'extra-hvac-shared-chiller-only-baseboard.osw',
     'extra-hvac-shared-cooling-tower-only-water-loop-heat-pump.osw' => 'base-single-family-attached.osw',
     'extra-hvac-shared-ground-loop-ground-to-air-heat-pump.osw' => 'base-single-family-attached.osw',
-=======
-    'extra-hvac-programmable-thermostat.osw' => 'base.osw',
-    'extra-plug-loads-additional-multipliers.osw' => 'base.osw',
->>>>>>> db650900
 
     'invalid_files/non-electric-heat-pump-water-heater.osw' => 'base.osw',
     'invalid_files/heating-system-and-heat-pump.osw' => 'base.osw',
@@ -1811,7 +1808,22 @@
     step.setArgument('schedules_vacancy_end_day_of_month', 30)
   elsif ['extra-schedules-random-seed.osw'].include? osw_file
     step.setArgument('schedules_random_seed', 123)
-<<<<<<< HEAD
+  elsif ['extra-hvac-programmable-thermostat.osw'].include? osw_file
+    step.setArgument('setpoint_heating_weekday_offset_magnitude', 4)
+    step.setArgument('setpoint_heating_weekend_offset_magnitude', 4)
+    step.setArgument('setpoint_heating_weekday_schedule', '-1, -1, -1, -1, -1, -1, 0, 0, -1, -1, 0, 0, 0, 0, 0, 0, 0, 0, 0, 0, 0, 0, -1, -1')
+    step.setArgument('setpoint_heating_weekend_schedule', '-1, -1, -1, -1, -1, -1, 0, 0, -1, -1, 0, 0, 0, 0, 0, 0, 0, 0, 0, 0, 0, 0, -1, -1')
+    step.setArgument('setpoint_cooling_weekday_offset_magnitude', 4)
+    step.setArgument('setpoint_cooling_weekend_offset_magnitude', 4)
+    step.setArgument('setpoint_cooling_weekday_schedule', '0, 0, 0, 0, 1, 1, 0, 0, 0, 1, 1, 1, 1, 1, 1, 0, 0, 0, 0, 0, 0, 0, 0, 0')
+    step.setArgument('setpoint_cooling_weekend_schedule', '0, 0, 0, 0, 1, 1, 0, 0, 0, 1, 1, 1, 1, 1, 1, 0, 0, 0, 0, 0, 0, 0, 0, 0')
+  elsif ['extra-plug-loads-additional-multipliers.osw'].include? osw_file
+    step.setArgument('plug_loads_television_usage_multiplier_2', 1.5)
+    step.setArgument('plug_loads_other_usage_multiplier_2', 1.5)
+    step.setArgument('plug_loads_well_pump_present', true)
+    step.setArgument('plug_loads_well_pump_usage_multiplier_2', 1.5)
+    step.setArgument('plug_loads_vehicle_present', true)
+    step.setArgument('plug_loads_vehicle_usage_multiplier_2', 1.5)
   elsif ['extra-hvac-shared-boiler-chiller-baseboard.osw'].include? osw_file
     step.setArgument('cooling_system_type', "Shared #{HPXML::HVACTypeChiller}")
     step.setArgument('shared_hvac_cooling_loop_power', 600.0)
@@ -1863,24 +1875,6 @@
     step.setArgument('heat_pump_pump_power_watts_per_ton', 30.0)
     step.setArgument('heat_pump_fan_power_watts_per_cfm', 0.45)
     step.setArgument('shared_hvac_heat_pump_shared_loop_power', 600.0)
-=======
-  elsif ['extra-hvac-programmable-thermostat.osw'].include? osw_file
-    step.setArgument('setpoint_heating_weekday_offset_magnitude', 4)
-    step.setArgument('setpoint_heating_weekend_offset_magnitude', 4)
-    step.setArgument('setpoint_heating_weekday_schedule', '-1, -1, -1, -1, -1, -1, 0, 0, -1, -1, 0, 0, 0, 0, 0, 0, 0, 0, 0, 0, 0, 0, -1, -1')
-    step.setArgument('setpoint_heating_weekend_schedule', '-1, -1, -1, -1, -1, -1, 0, 0, -1, -1, 0, 0, 0, 0, 0, 0, 0, 0, 0, 0, 0, 0, -1, -1')
-    step.setArgument('setpoint_cooling_weekday_offset_magnitude', 4)
-    step.setArgument('setpoint_cooling_weekend_offset_magnitude', 4)
-    step.setArgument('setpoint_cooling_weekday_schedule', '0, 0, 0, 0, 1, 1, 0, 0, 0, 1, 1, 1, 1, 1, 1, 0, 0, 0, 0, 0, 0, 0, 0, 0')
-    step.setArgument('setpoint_cooling_weekend_schedule', '0, 0, 0, 0, 1, 1, 0, 0, 0, 1, 1, 1, 1, 1, 1, 0, 0, 0, 0, 0, 0, 0, 0, 0')
-  elsif ['extra-plug-loads-additional-multipliers.osw'].include? osw_file
-    step.setArgument('plug_loads_television_usage_multiplier_2', 1.5)
-    step.setArgument('plug_loads_other_usage_multiplier_2', 1.5)
-    step.setArgument('plug_loads_well_pump_present', true)
-    step.setArgument('plug_loads_well_pump_usage_multiplier_2', 1.5)
-    step.setArgument('plug_loads_vehicle_present', true)
-    step.setArgument('plug_loads_vehicle_usage_multiplier_2', 1.5)
->>>>>>> db650900
   end
 
   # Warnings/Errors
