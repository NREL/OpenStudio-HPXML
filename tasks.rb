# frozen_string_literal: true

OpenStudio::Logger.instance.standardOutLogger.setLogLevel(OpenStudio::Fatal)

Dir["#{File.dirname(__FILE__)}/HPXMLtoOpenStudio/resources/*.rb"].each do |resource_file|
  next if resource_file.include? 'minitest_helper.rb'

  require resource_file
end

def create_hpxmls
  this_dir = File.dirname(__FILE__)
  workflow_dir = File.join(this_dir, 'workflow')
  hpxml_inputs_tsv_path = File.join(workflow_dir, 'hpxml_inputs.json')

  require 'json'
  json_inputs = JSON.parse(File.read(hpxml_inputs_tsv_path))
  abs_hpxml_files = []
  dirs = json_inputs.keys.map { |file_path| File.dirname(file_path) }.uniq

  schema_path = File.join(File.dirname(__FILE__), 'HPXMLtoOpenStudio', 'resources', 'hpxml_schema', 'HPXML.xsd')
  schema_validator = XMLValidator.get_xml_validator(schema_path)

  # Delete all stochastic schedule files (they will be regenerated below)
  stochastic_sched_basename = 'occupancy-stochastic'
  stochastic_csvs = File.join(File.dirname(__FILE__), 'HPXMLtoOpenStudio', 'resources', 'schedule_files', "#{stochastic_sched_basename}*.csv")
  Dir.glob(stochastic_csvs).each { |file| File.delete(file) }

  # Specify list of sample files that should not regenerate schedule CSVs. These files test simulation timesteps
  # that differ from the stochastic schedule timestep. If we were to call the BuildResidentialScheduleFile
  # measure, it will generate a stochastic schedule that matches the simulation timestep; so we skip it and just
  # use the stochastic schedule generated from another HPXML file.
  schedule_skip_list = [
    'base-schedules-detailed-occupancy-stochastic-10-mins.xml',
    'base-simcontrol-timestep-10-mins-occupancy-stochastic-60-mins.xml'
  ]

  puts "Generating #{json_inputs.size} HPXML files..."

  json_inputs.keys.each_with_index do |hpxml_filename, hpxml_i|
    puts "[#{hpxml_i + 1}/#{json_inputs.size}] Generating #{hpxml_filename}..."
    hpxml_path = File.join(workflow_dir, hpxml_filename)
    abs_hpxml_files << File.absolute_path(hpxml_path)

    # Build up json_input from parent_hpxml(s)
    parent_hpxml_filenames = []
    parent_hpxml_filename = json_inputs[hpxml_filename]['parent_hpxml']
    while not parent_hpxml_filename.nil?
      if not json_inputs.keys.include? parent_hpxml_filename
        fail "Could not find parent_hpxml: #{parent_hpxml_filename}."
      end

      parent_hpxml_filenames << parent_hpxml_filename
      parent_hpxml_filename = json_inputs[parent_hpxml_filename]['parent_hpxml']
    end
    json_input = { 'hpxml_path' => hpxml_path }
    for parent_hpxml_filename in parent_hpxml_filenames.reverse
      json_input.merge!(json_inputs[parent_hpxml_filename])
    end
    json_input.merge!(json_inputs[hpxml_filename])
    json_input.delete('parent_hpxml')

    measures = {}
    measures['BuildResidentialHPXML'] = [json_input]

    measures_dir = File.dirname(__FILE__)
    model = OpenStudio::Model::Model.new
    runner = OpenStudio::Measure::OSRunner.new(OpenStudio::WorkflowJSON.new)

<<<<<<< HEAD
    num_mf_units = 1
    if hpxml_path.include? 'whole-building-common-spaces'
      num_mf_units = 8
    elsif hpxml_path.include? 'whole-building'
      num_mf_units = 6
=======
    num_apply_measures = 1
    if hpxml_path.include?('whole-building-common-spaces')
      num_apply_measures = 8
    elsif hpxml_path.include?('whole-building')
      num_apply_measures = 6
>>>>>>> 5cf23c11
    end

    for i in 1..num_mf_units
      build_residential_hpxml = measures['BuildResidentialHPXML'][0]
      build_residential_hpxml['existing_hpxml_path'] = hpxml_path if i > 1
<<<<<<< HEAD
      suffix = "_#{i}" if i > 1

      if hpxml_path.include?('whole-building-common-spaces')
        build_residential_hpxml['schedules_filepaths'] = (i >= 7 ? nil : "../../HPXMLtoOpenStudio/resources/schedule_files/occupancy-stochastic#{suffix}.csv")
        build_residential_hpxml['geometry_foundation_type'] = (i <= 2 ? 'UnconditionedBasement' : 'AboveApartment')
        build_residential_hpxml['geometry_attic_type'] = (i >= 7 ? 'VentedAttic' : 'BelowApartment')
=======
      if hpxml_path.include?('whole-building-common-spaces')
        suffix = "_#{i}" if i > 1
        build_residential_hpxml['schedules_filepaths'] = (i >= 7 ? nil : "../../HPXMLtoOpenStudio/resources/schedule_files/#{stochastic_sched_basename}-mf-unit#{suffix}.csv")
        build_residential_hpxml['geometry_foundation_type'] = (i <= 2 ? HPXML::FoundationTypeBasementUnconditioned : HPXML::FoundationTypeAboveApartment)
        build_residential_hpxml['geometry_attic_type'] = (i >= 7 ? HPXML::AtticTypeVented : HPXML::AtticTypeBelowApartment)
>>>>>>> 5cf23c11
        build_residential_hpxml['geometry_average_ceiling_height'] = (i >= 7 ? 2.0 : 8.0)
        build_residential_hpxml['geometry_unit_num_bedrooms'] = (i >= 7 ? 0 : 3)
        build_residential_hpxml['geometry_unit_num_bathrooms'] = (i >= 7 ? 1 : 2)
        build_residential_hpxml['geometry_unit_height_above_grade'] = { 1 => -7.0, 2 => -7.0, 3 => 1.0, 4 => 1.0, 5 => 9.0, 6 => 9.0, 7 => 17.0, 8 => 17.0 }[i]
        # Partially conditioned basement + one unconditioned hallway each floor + unconditioned attic
<<<<<<< HEAD
        build_residential_hpxml['heating_system_type'] = { 1 => 'ElectricResistance', 2 => 'none', 3 => 'none', 4 => 'ElectricResistance', 5 => 'none', 6 => 'ElectricResistance', 7 => 'none', 8 => 'none' }[i]
        build_residential_hpxml['cooling_system_type'] = { 1 => 'room air conditioner', 2 => 'none', 3 => 'none', 4 => 'room air conditioner', 5 => 'none', 6 => 'room air conditioner', 7 => 'none', 8 => 'none' }[i]
      elsif hpxml_path.include?('whole-building')
        build_residential_hpxml['schedules_filepaths'] = "../../HPXMLtoOpenStudio/resources/schedule_files/occupancy-stochastic#{suffix}.csv"
        build_residential_hpxml['geometry_foundation_type'] = (i <= 2 ? 'UnconditionedBasement' : 'AboveApartment')
        build_residential_hpxml['geometry_attic_type'] = (i >= 5 ? 'VentedAttic' : 'BelowApartment')
=======
        build_residential_hpxml['heating_system_type'] = ([1, 4, 6].include?(i) ? HPXML::HVACTypeElectricResistance : 'none')
        build_residential_hpxml['cooling_system_type'] = ([1, 4, 6].include?(i) ? HPXML::HVACTypeRoomAirConditioner : 'none')
      elsif hpxml_path.include?('whole-building')
        suffix = "_#{i}" if i > 1
        build_residential_hpxml['schedules_filepaths'] = "../../HPXMLtoOpenStudio/resources/schedule_files/#{stochastic_sched_basename}-mf-unit#{suffix}.csv"
        build_residential_hpxml['geometry_foundation_type'] = (i <= 2 ? HPXML::FoundationTypeBasementUnconditioned : HPXML::FoundationTypeAboveApartment)
        build_residential_hpxml['geometry_attic_type'] = (i >= 5 ? HPXML::AtticTypeVented : HPXML::AtticTypeBelowApartment)
>>>>>>> 5cf23c11
        build_residential_hpxml['geometry_unit_height_above_grade'] = { 1 => 0.0, 2 => 0.0, 3 => 10.0, 4 => 10.0, 5 => 20.0, 6 => 20.0 }[i]
      end

      # Re-generate stochastic schedule CSV?
      prev_csv_path = nil
      csv_path = json_input['schedules_filepaths'].to_s.split(',').map(&:strip).find { |fp| fp.include? stochastic_sched_basename }
      if (not csv_path.nil?) && !schedule_skip_list.include?(File.basename(hpxml_path))
        sch_args = { 'hpxml_path' => hpxml_path,
                     'output_csv_path' => csv_path,
                     'hpxml_output_path' => hpxml_path,
                     'building_id' => "MyBuilding#{suffix}" }
        measures['BuildResidentialScheduleFile'] = [sch_args]

        # Rename existing file (if found) for later comparison
        csv_path = File.expand_path(File.join(File.dirname(hpxml_path), csv_path))
        if File.exist? csv_path
          prev_csv_path = csv_path + '.prev'
          File.rename(csv_path, prev_csv_path)
        end
      end

      # Apply measure
      success = apply_measures(measures_dir, measures, runner, model)

      # Report errors
      runner.result.stepErrors.each do |s|
        puts "Error: #{s}"
      end

      if not success
        puts "\nError: Did not successfully generate #{hpxml_filename}."
        exit!
      end

      # Make sure newly generated schedule CSV matches previously generated schedule CSV
      next if prev_csv_path.nil?

      csv_data = File.read(csv_path)
      prev_csv_data = File.read(prev_csv_path)
      if csv_data != prev_csv_data
        puts "Error: Two different schedule CSVs (see #{File.basename(csv_path)} vs #{File.basename(prev_csv_path)}) were generated for the same filename."
        exit!
      end
      File.delete(prev_csv_path)
    end

    hpxml = HPXML.new(hpxml_path: hpxml_path)
    if hpxml_path.include?('ASHRAE_Standard_140') || hpxml_path.include?('HERS_HVAC') || hpxml_path.include?('HERS_DSE')
      apply_hpxml_modification_ashrae_140(hpxml)
      if hpxml_path.include?('HERS_HVAC') || hpxml_path.include?('HERS_DSE')
        apply_hpxml_modification_hers_hvac_dse(hpxml_path, hpxml)
      end
    elsif hpxml_path.include?('HERS_Hot_Water')
      apply_hpxml_modification_hers_hot_water(hpxml)
    else
      apply_hpxml_modification_sample_files(hpxml_path, hpxml)
    end
    hpxml_doc = hpxml.to_doc()

    XMLHelper.write_file(hpxml_doc, hpxml_path)

    errors, _warnings = XMLValidator.validate_against_schema(hpxml_path, schema_validator)
    next unless errors.size > 0

    errors.each do |s|
      puts "Error: #{s}"
    end
    puts "\nError: Did not successfully validate #{hpxml_filename}."
    exit!
  end

  puts "\n"

  # Print warnings about extra files
  dirs.each do |dir|
    Dir["#{workflow_dir}/#{dir}/*.xml"].each do |hpxml|
      next if abs_hpxml_files.include? File.absolute_path(hpxml)

      puts "Warning: Extra HPXML file found at #{File.absolute_path(hpxml)}"
    end
  end
end

def apply_hpxml_modification_ashrae_140(hpxml)
  # Set detailed HPXML values for ASHRAE 140 test files
  hpxml_bldg = hpxml.buildings[0]

  # ------------ #
  # HPXML Header #
  # ------------ #

  hpxml.header.xml_generated_by = 'tasks.rb'
  hpxml.header.created_date_and_time = Time.new(2000, 1, 1, 0, 0, 0, '-07:00').strftime('%Y-%m-%dT%H:%M:%S%:z') # Hard-code to prevent diffs
  hpxml.header.apply_ashrae140_assumptions = true

  # --------------------- #
  # HPXML BuildingSummary #
  # --------------------- #

  hpxml_bldg.site.azimuth_of_front_of_home = nil

  # --------------- #
  # HPXML Enclosure #
  # --------------- #

  hpxml_bldg.attics[0].vented_attic_ach = 2.4
  hpxml_bldg.foundations.reverse_each do |foundation|
    foundation.delete
  end
  hpxml_bldg.roofs.each do |roof|
    if roof.roof_color == HPXML::ColorReflective
      roof.solar_absorptance = 0.2
    else
      roof.solar_absorptance = 0.6
    end
    roof.emittance = 0.9
    roof.roof_color = nil
    roof.roof_type = nil
  end
  (hpxml_bldg.walls + hpxml_bldg.rim_joists).each do |wall|
    if wall.color == HPXML::ColorReflective
      wall.solar_absorptance = 0.2
    else
      wall.solar_absorptance = 0.6
    end
    wall.emittance = 0.9
    wall.color = nil
    wall.siding = nil
    if wall.is_a?(HPXML::Wall)
      if wall.attic_wall_type == HPXML::AtticWallTypeGable
        wall.insulation_assembly_r_value = 2.15
      else
        wall.interior_finish_type = HPXML::InteriorFinishGypsumBoard
        wall.interior_finish_thickness = 0.5
      end
    end
  end
  hpxml_bldg.floors.each do |floor|
    next unless floor.is_ceiling

    floor.interior_finish_type = HPXML::InteriorFinishGypsumBoard
    floor.interior_finish_thickness = 0.5
  end
  hpxml_bldg.foundation_walls.each do |fwall|
    if fwall.insulation_interior_r_value == 0
      fwall.interior_finish_type = HPXML::InteriorFinishNone
    else
      fwall.interior_finish_type = HPXML::InteriorFinishGypsumBoard
      fwall.interior_finish_thickness = 0.5
    end
  end
  if hpxml_bldg.doors.size == 1
    hpxml_bldg.doors[0].area /= 2.0
    hpxml_bldg.doors << hpxml_bldg.doors[0].dup
    hpxml_bldg.doors[1].azimuth = 0
    hpxml_bldg.doors[1].id = 'Door2'
  end
  hpxml_bldg.windows.each do |window|
    next if window.overhangs_depth.nil?

    window.overhangs_distance_to_bottom_of_window = 6.0
  end

  # ---------- #
  # HPXML HVAC #
  # ---------- #

  if hpxml_bldg.hvac_controls.empty?
    hpxml_bldg.hvac_controls.add(id: "HVACControl#{hpxml_bldg.hvac_controls.size + 1}",
                                 heating_setpoint_temp: 68.0,
                                 cooling_setpoint_temp: 78.0)
  end

  # --------------- #
  # HPXML MiscLoads #
  # --------------- #

  return unless hpxml_bldg.plug_loads[0].kwh_per_year > 0

  hpxml_bldg.plug_loads[0].weekday_fractions = '0.0203, 0.0203, 0.0203, 0.0203, 0.0203, 0.0339, 0.0426, 0.0852, 0.0497, 0.0304, 0.0304, 0.0406, 0.0304, 0.0254, 0.0264, 0.0264, 0.0386, 0.0416, 0.0447, 0.0700, 0.0700, 0.0731, 0.0731, 0.0660'
  hpxml_bldg.plug_loads[0].weekend_fractions = '0.0203, 0.0203, 0.0203, 0.0203, 0.0203, 0.0339, 0.0426, 0.0852, 0.0497, 0.0304, 0.0304, 0.0406, 0.0304, 0.0254, 0.0264, 0.0264, 0.0386, 0.0416, 0.0447, 0.0700, 0.0700, 0.0731, 0.0731, 0.0660'
  hpxml_bldg.plug_loads[0].monthly_multipliers = '1.0, 1.0, 1.0, 1.0, 1.0, 1.0, 1.0, 1.0, 1.0, 1.0, 1.0, 1.0'
end

def apply_hpxml_modification_hers_hvac_dse(hpxml_path, hpxml)
  # Set detailed HPXML values for HERS HVAC/DSE test files
  hpxml_bldg = hpxml.buildings[0]

  if hpxml_path.include? 'HERS_HVAC'
    hpxml_bldg.hvac_distributions.clear
    hpxml_bldg.hvac_distributions.add(id: 'HVACDistribution1',
                                      distribution_system_type: HPXML::HVACDistributionTypeDSE,
                                      annual_heating_dse: 1.0,
                                      annual_cooling_dse: 1.0)
  end
  if hpxml_path.include? 'HERS_DSE'
    # For DSE tests, use effective R-values instead of nominal R-values to match the test specs.
    hpxml_bldg.hvac_distributions[0].ducts.each do |duct|
      next if duct.duct_insulation_r_value.nil?

      if duct.duct_insulation_r_value == 0
        duct.duct_insulation_r_value = nil
        duct.duct_effective_r_value = 1.5
      elsif duct.duct_insulation_r_value == 6
        duct.duct_insulation_r_value = nil
        duct.duct_effective_r_value = 7
      else
        fail 'Unexpected error.'
      end
    end
  end
end

def apply_hpxml_modification_hers_hot_water(hpxml)
  # Set detailed HPXML values for HERS Hot Water test files
  hpxml_bldg = hpxml.buildings[0]

  hpxml.header.xml_generated_by = 'tasks.rb'
  hpxml.header.created_date_and_time = Time.new(2000, 1, 1, 0, 0, 0, '-07:00').strftime('%Y-%m-%dT%H:%M:%S%:z') # Hard-code to prevent diffs

  (hpxml_bldg.roofs + hpxml_bldg.walls + hpxml_bldg.rim_joists).each do |surface|
    surface.solar_absorptance = 0.75
    surface.emittance = 0.9
    if surface.is_a? HPXML::Roof
      surface.roof_color = nil
      surface.roof_type = nil
    else
      surface.color = nil
      surface.siding = nil
    end
  end

  hpxml_bldg.hvac_distributions.clear
  hpxml_bldg.hvac_distributions.add(id: 'HVACDistribution1',
                                    distribution_system_type: HPXML::HVACDistributionTypeDSE,
                                    annual_heating_dse: 1.0,
                                    annual_cooling_dse: 1.0)
end

def apply_hpxml_modification_sample_files(hpxml_path, hpxml)
  default_schedules_csv_data = Defaults.get_schedules_csv_data()

  # Set detailed HPXML values for sample files
  hpxml_file = File.basename(hpxml_path)
  hpxml_bldg = hpxml.buildings[0]

  # ------------ #
  # HPXML Header #
  # ------------ #

  hpxml.header.xml_generated_by = 'tasks.rb'
  hpxml.header.created_date_and_time = Time.new(2000, 1, 1, 0, 0, 0, '-07:00').strftime('%Y-%m-%dT%H:%M:%S%:z') # Hard-code to prevent diffs

  if ['base-hvac-undersized-allow-increased-fixed-capacities.xml'].include? hpxml_file
    hpxml_bldg.header.allow_increased_fixed_capacities = true
  elsif ['base-misc-emissions.xml'].include? hpxml_file
    hpxml_bldg.egrid_region = 'Western'
    hpxml_bldg.egrid_subregion = 'RMPA'
    hpxml_bldg.cambium_region_gea = 'RMPAc'
  end

  if ['base-hvac-autosize-sizing-controls.xml'].include? hpxml_file
    hpxml_bldg.header.manualj_heating_design_temp = 0
    hpxml_bldg.header.manualj_cooling_design_temp = 100
    hpxml_bldg.header.manualj_heating_setpoint = 60
    hpxml_bldg.header.manualj_cooling_setpoint = 80
    hpxml_bldg.header.manualj_humidity_setpoint = 0.55
    hpxml_bldg.header.manualj_internal_loads_sensible = 4000
    hpxml_bldg.header.manualj_internal_loads_latent = 200
    hpxml_bldg.header.manualj_num_occupants = 5
    hpxml_bldg.header.manualj_daily_temp_range = HPXML::ManualJDailyTempRangeLow
    hpxml_bldg.header.manualj_humidity_difference = 30
  end

  hpxml.buildings.each do |hpxml_bldg|
    if ['base-misc-emissions.xml'].include? hpxml_file
      hpxml_bldg.egrid_region = 'Western'
      hpxml_bldg.egrid_subregion = 'RMPA'
      hpxml_bldg.cambium_region_gea = 'RMPAc'
    end

    # --------------------- #
    # HPXML BuildingSummary #
    # --------------------- #

    hpxml_bldg.site.available_fuels = [HPXML::FuelTypeElectricity, HPXML::FuelTypeNaturalGas]

    if ['base-schedules-simple.xml',
        'base-schedules-simple-vacancy.xml',
        'base-schedules-simple-power-outage.xml',
        'base-misc-loads-large-uncommon.xml',
        'base-misc-loads-large-uncommon2.xml'].include? hpxml_file
      hpxml_bldg.building_occupancy.weekday_fractions = '0.061, 0.061, 0.061, 0.061, 0.061, 0.061, 0.061, 0.053, 0.025, 0.015, 0.015, 0.015, 0.015, 0.015, 0.015, 0.015, 0.018, 0.033, 0.054, 0.054, 0.054, 0.061, 0.061, 0.061'
      hpxml_bldg.building_occupancy.weekend_fractions = '0.061, 0.061, 0.061, 0.061, 0.061, 0.061, 0.061, 0.053, 0.025, 0.015, 0.015, 0.015, 0.015, 0.015, 0.015, 0.015, 0.018, 0.033, 0.054, 0.054, 0.054, 0.061, 0.061, 0.061'
      hpxml_bldg.building_occupancy.monthly_multipliers = '1.0, 1.0, 1.0, 1.0, 1.0, 1.0, 1.0, 1.0, 1.0, 1.0, 1.0, 1.0'
      hpxml_bldg.building_occupancy.general_water_use_weekday_fractions = '0.023, 0.021, 0.021, 0.025, 0.027, 0.038, 0.044, 0.039, 0.037, 0.037, 0.034, 0.035, 0.035, 0.035, 0.039, 0.043, 0.051, 0.064, 0.065, 0.072, 0.073, 0.063, 0.045, 0.034'
      hpxml_bldg.building_occupancy.general_water_use_weekend_fractions = '0.023, 0.021, 0.021, 0.025, 0.027, 0.038, 0.044, 0.039, 0.037, 0.037, 0.034, 0.035, 0.035, 0.035, 0.039, 0.043, 0.051, 0.064, 0.065, 0.072, 0.073, 0.063, 0.045, 0.034'
      hpxml_bldg.building_occupancy.general_water_use_monthly_multipliers = '1.0, 1.0, 1.0, 1.0, 1.0, 1.0, 1.0, 1.0, 1.0, 1.0, 1.0, 1.0'
    elsif ['base-misc-defaults.xml'].include? hpxml_file
      hpxml_bldg.building_construction.average_ceiling_height = nil
      hpxml_bldg.building_construction.conditioned_building_volume = nil
    elsif ['base-atticroof-cathedral.xml'].include? hpxml_file
      hpxml_bldg.building_construction.number_of_conditioned_floors = 2
      hpxml_bldg.building_construction.number_of_conditioned_floors_above_grade = 1
      hpxml_bldg.building_construction.conditioned_floor_area = 2700
      hpxml_bldg.hvac_distributions[0].conditioned_floor_area_served = 2700
      hpxml_bldg.attics[0].attic_type = HPXML::AtticTypeCathedral
    elsif ['base-atticroof-conditioned.xml'].include? hpxml_file
      hpxml_bldg.building_construction.conditioned_building_volume = 23850
      hpxml_bldg.air_infiltration_measurements[0].infiltration_volume = hpxml_bldg.building_construction.conditioned_building_volume
      hpxml_bldg.air_infiltration_measurements[0].infiltration_height = 15.0
    elsif ['base-enclosure-split-level.xml'].include? hpxml_file
      hpxml_bldg.building_construction.number_of_conditioned_floors = 1.5
      hpxml_bldg.building_construction.number_of_conditioned_floors_above_grade = 1.5
    elsif ['base-foundation-walkout-basement.xml'].include? hpxml_file
      hpxml_bldg.building_construction.number_of_conditioned_floors_above_grade = 2
    elsif ['base-foundation-basement-garage.xml'].include? hpxml_file
      hpxml_bldg.building_construction.conditioned_floor_area -= 400 * 2
      hpxml_bldg.hvac_distributions[0].conditioned_floor_area_served -= 400 * 2
      hpxml_bldg.building_construction.conditioned_building_volume -= 400 * 2 * 8
      hpxml_bldg.air_infiltration_measurements[0].infiltration_volume = hpxml_bldg.building_construction.conditioned_building_volume
    elsif ['base-bldgtype-mf-unit-infil-compartmentalization-test.xml'].include? hpxml_file
      hpxml_bldg.air_infiltration_measurements[0].a_ext = 0.2
    end

    # ------------------ #
    # HPXML Zones/Spaces #
    # ------------------ #

    if ['base-zones-spaces.xml',
        'base-zones-spaces-multiple.xml'].include? hpxml_file
      # Add zones
      if hpxml_file == 'base-zones-spaces.xml'
        hpxml_bldg.zones.add(id: 'ConditionedZone',
                             zone_type: HPXML::ZoneTypeConditioned)
        ag_cond_zone = hpxml_bldg.zones[-1]
        bg_cond_zone = hpxml_bldg.zones[-1]
      elsif hpxml_file == 'base-zones-spaces-multiple.xml'
        hpxml_bldg.zones.add(id: 'AGConditionedZone',
                             zone_type: HPXML::ZoneTypeConditioned)
        ag_cond_zone = hpxml_bldg.zones[-1]
        hpxml_bldg.zones.add(id: 'BGConditionedZone',
                             zone_type: HPXML::ZoneTypeConditioned)
        bg_cond_zone = hpxml_bldg.zones[-1]
      end
      hpxml_bldg.zones.add(id: 'GarageZone',
                           zone_type: HPXML::ZoneTypeUnconditioned)
      grg_zone = hpxml_bldg.zones[-1]

      # Attach HVAC
      hpxml_bldg.heating_systems[0].attached_to_zone_idref = hpxml_bldg.zones[0].id
      hpxml_bldg.cooling_systems[0].attached_to_zone_idref = hpxml_bldg.zones[0].id
      if hpxml_file == 'base-zones-spaces-multiple.xml'
        hpxml_bldg.heating_systems << hpxml_bldg.heating_systems[0].dup
        hpxml_bldg.heating_systems[-1].id = 'HeatingSystem2'
        hpxml_bldg.heating_systems[-1].attached_to_zone_idref = hpxml_bldg.zones[1].id
        hpxml_bldg.heating_systems[-1].primary_system = false
        hpxml_bldg.cooling_systems << hpxml_bldg.cooling_systems[0].dup
        hpxml_bldg.cooling_systems[-1].id = 'CoolingSystem2'
        hpxml_bldg.cooling_systems[-1].attached_to_zone_idref = hpxml_bldg.zones[1].id
        hpxml_bldg.cooling_systems[-1].primary_system = false
        hpxml_bldg.hvac_distributions[0].conditioned_floor_area_served /= 2.0
        hpxml_bldg.hvac_distributions.add(id: "HVACDistribution#{hpxml_bldg.hvac_distributions.size + 1}",
                                          distribution_system_type: HPXML::HVACDistributionTypeAir,
                                          air_type: HPXML::AirTypeRegularVelocity,
                                          conditioned_floor_area_served: hpxml_bldg.hvac_distributions[0].conditioned_floor_area_served)
        hpxml_bldg.hvac_distributions[-1].duct_leakage_measurements << hpxml_bldg.hvac_distributions[0].duct_leakage_measurements[0].dup
        hpxml_bldg.hvac_distributions[-1].duct_leakage_measurements << hpxml_bldg.hvac_distributions[0].duct_leakage_measurements[1].dup
        hpxml_bldg.hvac_distributions[0].ducts.each do |duct|
          hpxml_bldg.hvac_distributions[-1].ducts << duct.dup
          hpxml_bldg.hvac_distributions[-1].ducts[-1].id = "Ducts#{hpxml_bldg.hvac_distributions[0].ducts.size + hpxml_bldg.hvac_distributions[1].ducts.size}"
        end
        hpxml_bldg.heating_systems[-1].distribution_system_idref = hpxml_bldg.hvac_distributions[-1].id
        hpxml_bldg.cooling_systems[-1].distribution_system_idref = hpxml_bldg.hvac_distributions[-1].id
      end
      hpxml_bldg.hvac_distributions.each do |hvac_distribution|
        hvac_distribution.ducts.each do |duct|
          duct.duct_fraction_area = nil
          duct.duct_surface_area = (duct.duct_type == HPXML::DuctTypeSupply ? 150.0 : 50.0)
          duct.duct_surface_area /= hpxml_bldg.hvac_distributions.size
        end
      end

      # Add spaces
      ag_cond_zone.spaces.add(id: 'Space1',
                              floor_area: 850,
                              manualj_num_occupants: 2,
                              manualj_internal_loads_sensible: 1000,
                              manualj_internal_loads_latent: 100)
      ag_cond_zone.spaces.add(id: 'Space2',
                              floor_area: 500,
                              manualj_num_occupants: 0,
                              manualj_internal_loads_sensible: 0,
                              manualj_internal_loads_latent: 0)
      bg_cond_zone.spaces.add(id: 'Space3',
                              floor_area: 1000,
                              manualj_num_occupants: 1,
                              manualj_internal_loads_sensible: 1400,
                              manualj_internal_loads_latent: 200)
      bg_cond_zone.spaces.add(id: 'Space4',
                              floor_area: 350,
                              manualj_num_occupants: 1,
                              manualj_internal_loads_sensible: 600,
                              manualj_internal_loads_latent: 0)
      grg_zone.spaces.add(id: 'GarageSpace',
                          floor_area: 600)

      # Attach surfaces
      ag_surfaces = hpxml_bldg.surfaces.select { |w| w.interior_adjacent_to == HPXML::LocationConditionedSpace }
      ag_spaces = hpxml_bldg.conditioned_spaces[0..1]
      ag_cfa = ag_spaces.map { |space| space.floor_area }.sum
      ag_surfaces.reverse_each do |ag_surface|
        ag_spaces.each do |ag_space|
          if ag_surface.is_a? HPXML::Wall
            hpxml_bldg.walls << ag_surface.dup
            new_ag_surface = hpxml_bldg.walls[-1]
          elsif ag_surface.is_a? HPXML::Floor
            hpxml_bldg.floors << ag_surface.dup
            new_ag_surface = hpxml_bldg.floors[-1]
          else
            fail "Unexpected surface type: #{ag_surface.class}"
          end
          new_ag_surface.id = "#{ag_surface.id}#{ag_space.id}"
          new_ag_surface.insulation_id = "#{ag_surface.insulation_id}#{ag_space.id}"
          new_ag_surface.area = (new_ag_surface.area * ag_space.floor_area / ag_cfa).round(1)
          new_ag_surface.attached_to_space_idref = ag_space.id
          if ag_surface.is_a? HPXML::Floor
            hpxml_bldg.attics[0].attached_to_floor_idrefs << new_ag_surface.id
          end
          next unless ag_surface.is_a? HPXML::Wall

          ag_surface.windows.each do |window|
            hpxml_bldg.windows << window.dup
            hpxml_bldg.windows[-1].id = "#{hpxml_bldg.windows[-1].id}#{ag_space.id}"
            hpxml_bldg.windows[-1].area = (hpxml_bldg.windows[-1].area * ag_space.floor_area / ag_cfa).round(1)
            hpxml_bldg.windows[-1].interior_shading_id = "#{hpxml_bldg.windows[-1].interior_shading_id}#{ag_space.id}"
            hpxml_bldg.windows[-1].attached_to_wall_idref = new_ag_surface.id
          end
          ag_surface.doors.each do |door|
            hpxml_bldg.doors << door.dup
            hpxml_bldg.doors[-1].id = "#{hpxml_bldg.doors[-1].id}#{ag_space.id}"
            hpxml_bldg.doors[-1].area = (hpxml_bldg.doors[-1].area / ag_surface.doors.size).round(1)
            hpxml_bldg.doors[-1].attached_to_wall_idref = new_ag_surface.id
          end
        end
        ag_surface.delete
      end

      bg_surfaces = hpxml_bldg.surfaces.select { |w| w.interior_adjacent_to == HPXML::LocationBasementConditioned }
      bg_spaces = hpxml_bldg.conditioned_spaces[2..3]
      bg_cfa = bg_spaces.map { |space| space.floor_area }.sum
      bg_surfaces.reverse_each do |bg_surface|
        hpxml_bldg.conditioned_spaces[2..3].each do |bg_space|
          if bg_surface.is_a? HPXML::FoundationWall
            hpxml_bldg.foundation_walls << bg_surface.dup
            new_bg_surface = hpxml_bldg.foundation_walls[-1]
          elsif bg_surface.is_a? HPXML::RimJoist
            hpxml_bldg.rim_joists << bg_surface.dup
            new_bg_surface = hpxml_bldg.rim_joists[-1]
          elsif bg_surface.is_a? HPXML::Slab
            hpxml_bldg.slabs << bg_surface.dup
            new_bg_surface = hpxml_bldg.slabs[-1]
          else
            fail "Unexpected surface type: #{bg_surface.class}"
          end
          new_bg_surface.id = "#{bg_surface.id}#{bg_space.id}"
          if bg_surface.is_a? HPXML::Slab
            new_bg_surface.perimeter_insulation_id = "#{bg_surface.perimeter_insulation_id}#{bg_space.id}"
            new_bg_surface.under_slab_insulation_id = "#{bg_surface.under_slab_insulation_id}#{bg_space.id}"
            if not new_bg_surface.exterior_horizontal_insulation_id.nil?
              new_bg_surface.exterior_horizontal_insulation_id = "#{bg_surface.exterior_horizontal_insulation_id}#{bg_space.id}"
            end
          else
            new_bg_surface.insulation_id = "#{bg_space.id}#{bg_surface.insulation_id}"
          end
          new_bg_surface.area = (new_bg_surface.area * bg_space.floor_area / bg_cfa).round(1)
          if bg_surface.is_a? HPXML::Slab
            new_bg_surface.exposed_perimeter = (new_bg_surface.exposed_perimeter * bg_space.floor_area / bg_cfa).round(1)
          end
          new_bg_surface.attached_to_space_idref = bg_space.id
          if bg_surface.is_a? HPXML::RimJoist
            hpxml_bldg.foundations[0].attached_to_rim_joist_idrefs << new_bg_surface.id
          elsif bg_surface.is_a? HPXML::FoundationWall
            hpxml_bldg.foundations[0].attached_to_foundation_wall_idrefs << new_bg_surface.id
          elsif bg_surface.is_a? HPXML::Slab
            hpxml_bldg.foundations[0].attached_to_slab_idrefs << new_bg_surface.id
          end
        end
        bg_surface.delete
      end
      hpxml_bldg.surfaces.each do |s|
        next unless s.interior_adjacent_to == HPXML::LocationGarage

        s.attached_to_space_idref = hpxml_bldg.zones[-1].spaces[0].id
      end
    end

    # --------------- #
    # HPXML Enclosure #
    # --------------- #

    (hpxml_bldg.roofs + hpxml_bldg.walls + hpxml_bldg.rim_joists).each do |surface|
      surface.solar_absorptance = 0.7
      surface.emittance = 0.92
      if surface.is_a? HPXML::Roof
        surface.roof_color = nil
      else
        surface.color = nil
      end
    end
    hpxml_bldg.roofs.each do |roof|
      next unless roof.interior_adjacent_to == HPXML::LocationConditionedSpace

      roof.interior_finish_type = HPXML::InteriorFinishGypsumBoard
    end
    (hpxml_bldg.walls + hpxml_bldg.foundation_walls + hpxml_bldg.floors).each do |surface|
      if surface.is_a?(HPXML::FoundationWall) && surface.interior_adjacent_to != HPXML::LocationBasementConditioned
        surface.interior_finish_type = HPXML::InteriorFinishNone
      end
      next unless [HPXML::LocationConditionedSpace,
                   HPXML::LocationBasementConditioned].include?(surface.interior_adjacent_to) &&
                  [HPXML::LocationOutside,
                   HPXML::LocationGround,
                   HPXML::LocationGarage,
                   HPXML::LocationAtticUnvented,
                   HPXML::LocationAtticVented,
                   HPXML::LocationOtherHousingUnit,
                   HPXML::LocationBasementConditioned].include?(surface.exterior_adjacent_to)
      next if surface.is_a?(HPXML::Floor) && surface.is_floor

      surface.interior_finish_type = HPXML::InteriorFinishGypsumBoard
    end
    hpxml_bldg.attics.each do |attic|
      if attic.attic_type == HPXML::AtticTypeUnvented
        attic.within_infiltration_volume = false
      elsif attic.attic_type == HPXML::AtticTypeVented
        attic.vented_attic_sla = 0.003
      end
    end
    hpxml_bldg.foundations.each do |foundation|
      if foundation.foundation_type == HPXML::FoundationTypeCrawlspaceUnvented
        foundation.within_infiltration_volume = false
      elsif foundation.foundation_type == HPXML::FoundationTypeCrawlspaceVented
        foundation.vented_crawlspace_sla = 0.00667
      end
    end
    hpxml_bldg.skylights.each do |skylight|
      skylight.interior_shading_factor_summer = 1.0
      skylight.interior_shading_factor_winter = 1.0
    end

    if ['base-bldgtype-mf-unit-adjacent-to-multifamily-buffer-space.xml',
        'base-bldgtype-mf-unit-adjacent-to-non-freezing-space.xml',
        'base-bldgtype-mf-unit-adjacent-to-other-heated-space.xml',
        'base-bldgtype-mf-unit-adjacent-to-other-housing-unit.xml',
        'base-bldgtype-mf-unit-adjacent-to-other-housing-unit-basement.xml'].include? hpxml_file
      if hpxml_file.include? 'multifamily-buffer-space'
        adjacent_to = HPXML::LocationOtherMultifamilyBufferSpace
      elsif hpxml_file.include? 'non-freezing-space'
        adjacent_to = HPXML::LocationOtherNonFreezingSpace
      elsif hpxml_file.include? 'other-heated-space'
        adjacent_to = HPXML::LocationOtherHeatedSpace
      elsif hpxml_file.include? 'other-housing-unit'
        adjacent_to = HPXML::LocationOtherHousingUnit
      end
      wall = hpxml_bldg.walls.select { |w|
               w.interior_adjacent_to == HPXML::LocationConditionedSpace &&
                 w.exterior_adjacent_to == HPXML::LocationOtherHousingUnit
             }[0]
      wall.exterior_adjacent_to = adjacent_to
      hpxml_bldg.floors[1].exterior_adjacent_to = adjacent_to
      if hpxml_file.include? 'basement'
        hpxml_bldg.rim_joists[1].exterior_adjacent_to = adjacent_to
        hpxml_bldg.foundation_walls[1].exterior_adjacent_to = adjacent_to
      elsif !hpxml_file.include? 'other-housing-unit'
        wall.insulation_assembly_r_value = 23
        hpxml_bldg.floors[0].exterior_adjacent_to = adjacent_to
        hpxml_bldg.floors[0].insulation_assembly_r_value = 18.7
        hpxml_bldg.floors[1].insulation_assembly_r_value = 18.7
      end
      hpxml_bldg.windows.each do |window|
        window.area = (window.area * 0.35).round(1)
      end
      hpxml_bldg.doors.add(id: "Door#{hpxml_bldg.doors.size + 1}",
                           attached_to_wall_idref: wall.id,
                           area: 20,
                           azimuth: 0,
                           r_value: 4.4)
      hpxml_bldg.hvac_distributions[0].ducts[0].duct_location = adjacent_to
      hpxml_bldg.hvac_distributions[0].ducts[1].duct_location = adjacent_to
      hpxml_bldg.water_heating_systems[0].location = adjacent_to
      hpxml_bldg.clothes_washers[0].location = adjacent_to
      hpxml_bldg.clothes_dryers[0].location = adjacent_to
      hpxml_bldg.dishwashers[0].location = adjacent_to
      hpxml_bldg.refrigerators[0].location = adjacent_to
      hpxml_bldg.cooking_ranges[0].location = adjacent_to
    elsif ['base-bldgtype-mf-unit-adjacent-to-multiple.xml',
           'base-bldgtype-mf-unit-adjacent-to-multiple-hvac-none.xml'].include? hpxml_file
      wall = hpxml_bldg.walls.select { |w|
               w.interior_adjacent_to == HPXML::LocationConditionedSpace &&
                 w.exterior_adjacent_to == HPXML::LocationOtherHousingUnit
             }[0]
      wall.delete
      hpxml_bldg.walls.add(id: "Wall#{hpxml_bldg.walls.size + 1}",
                           exterior_adjacent_to: HPXML::LocationOtherHeatedSpace,
                           interior_adjacent_to: HPXML::LocationConditionedSpace,
                           wall_type: HPXML::WallTypeWoodStud,
                           area: 100,
                           solar_absorptance: 0.7,
                           emittance: 0.92,
                           interior_finish_type: HPXML::InteriorFinishGypsumBoard,
                           insulation_assembly_r_value: 23.0)
      hpxml_bldg.walls.add(id: "Wall#{hpxml_bldg.walls.size + 1}",
                           exterior_adjacent_to: HPXML::LocationOtherMultifamilyBufferSpace,
                           interior_adjacent_to: HPXML::LocationConditionedSpace,
                           wall_type: HPXML::WallTypeWoodStud,
                           area: 100,
                           solar_absorptance: 0.7,
                           emittance: 0.92,
                           interior_finish_type: HPXML::InteriorFinishGypsumBoard,
                           insulation_assembly_r_value: 23.0)
      hpxml_bldg.walls.add(id: "Wall#{hpxml_bldg.walls.size + 1}",
                           exterior_adjacent_to: HPXML::LocationOtherNonFreezingSpace,
                           interior_adjacent_to: HPXML::LocationConditionedSpace,
                           wall_type: HPXML::WallTypeWoodStud,
                           area: 100,
                           solar_absorptance: 0.7,
                           emittance: 0.92,
                           interior_finish_type: HPXML::InteriorFinishGypsumBoard,
                           insulation_assembly_r_value: 23.0)
      hpxml_bldg.walls.add(id: "Wall#{hpxml_bldg.walls.size + 1}",
                           exterior_adjacent_to: HPXML::LocationOtherHousingUnit,
                           interior_adjacent_to: HPXML::LocationConditionedSpace,
                           wall_type: HPXML::WallTypeWoodStud,
                           area: 100,
                           solar_absorptance: 0.7,
                           emittance: 0.92,
                           interior_finish_type: HPXML::InteriorFinishGypsumBoard,
                           insulation_assembly_r_value: 4.0)
      hpxml_bldg.floors[0].delete
      hpxml_bldg.floors[0].id = 'Floor1'
      hpxml_bldg.floors[0].insulation_id = 'Floor1Insulation'
      hpxml_bldg.floors.add(id: "Floor#{hpxml_bldg.floors.size + 1}",
                            exterior_adjacent_to: HPXML::LocationOtherNonFreezingSpace,
                            interior_adjacent_to: HPXML::LocationConditionedSpace,
                            floor_type: HPXML::FloorTypeWoodFrame,
                            area: 550,
                            insulation_assembly_r_value: 18.7,
                            floor_or_ceiling: HPXML::FloorOrCeilingFloor)
      hpxml_bldg.floors.add(id: "Floor#{hpxml_bldg.floors.size + 1}",
                            exterior_adjacent_to: HPXML::LocationOtherMultifamilyBufferSpace,
                            interior_adjacent_to: HPXML::LocationConditionedSpace,
                            floor_type: HPXML::FloorTypeWoodFrame,
                            area: 200,
                            insulation_assembly_r_value: 18.7,
                            floor_or_ceiling: HPXML::FloorOrCeilingFloor)
      hpxml_bldg.floors.add(id: "Floor#{hpxml_bldg.floors.size + 1}",
                            exterior_adjacent_to: HPXML::LocationOtherHeatedSpace,
                            interior_adjacent_to: HPXML::LocationConditionedSpace,
                            floor_type: HPXML::FloorTypeWoodFrame,
                            area: 150,
                            insulation_assembly_r_value: 2.1,
                            floor_or_ceiling: HPXML::FloorOrCeilingFloor)
      wall = hpxml_bldg.walls.select { |w|
               w.interior_adjacent_to == HPXML::LocationConditionedSpace &&
                 w.exterior_adjacent_to == HPXML::LocationOtherMultifamilyBufferSpace
             }[0]
      hpxml_bldg.windows.add(id: "Window#{hpxml_bldg.windows.size + 1}",
                             area: 50,
                             azimuth: 270,
                             ufactor: 0.33,
                             shgc: 0.45,
                             fraction_operable: 0.67,
                             attached_to_wall_idref: wall.id)
      wall = hpxml_bldg.walls.select { |w|
               w.interior_adjacent_to == HPXML::LocationConditionedSpace &&
                 w.exterior_adjacent_to == HPXML::LocationOtherHeatedSpace
             }[0]
      hpxml_bldg.doors.add(id: "Door#{hpxml_bldg.doors.size + 1}",
                           attached_to_wall_idref: wall.id,
                           area: 20,
                           azimuth: 0,
                           r_value: 4.4)
      wall = hpxml_bldg.walls.select { |w|
               w.interior_adjacent_to == HPXML::LocationConditionedSpace &&
                 w.exterior_adjacent_to == HPXML::LocationOtherHousingUnit
             }[0]
      hpxml_bldg.doors.add(id: "Door#{hpxml_bldg.doors.size + 1}",
                           attached_to_wall_idref: wall.id,
                           area: 20,
                           azimuth: 0,
                           r_value: 4.4)
    elsif ['base-enclosure-orientations.xml'].include? hpxml_file
      hpxml_bldg.windows.each do |window|
        window.orientation = { 0 => 'north', 90 => 'east', 180 => 'south', 270 => 'west' }[window.azimuth]
        window.azimuth = nil
      end
      hpxml_bldg.doors[0].delete
      hpxml_bldg.doors.add(id: "Door#{hpxml_bldg.doors.size + 1}",
                           attached_to_wall_idref: 'Wall1',
                           area: 20,
                           orientation: HPXML::OrientationNorth,
                           r_value: 4.4)
      hpxml_bldg.doors.add(id: "Door#{hpxml_bldg.doors.size + 1}",
                           attached_to_wall_idref: 'Wall1',
                           area: 20,
                           orientation: HPXML::OrientationSouth,
                           r_value: 4.4)
    elsif ['base-foundation-unconditioned-basement.xml'].include? hpxml_file
      hpxml_bldg.foundations[0].within_infiltration_volume = false
    elsif ['base-atticroof-conditioned.xml'].include? hpxml_file
      hpxml_bldg.attics.add(id: "Attic#{hpxml_bldg.attics.size + 1}",
                            attic_type: HPXML::AtticTypeUnvented,
                            within_infiltration_volume: false)
      hpxml_bldg.roofs.each do |roof|
        roof.area = 1006.0 / hpxml_bldg.roofs.size
        roof.insulation_assembly_r_value = 25.8
      end
      hpxml_bldg.roofs.add(id: "Roof#{hpxml_bldg.roofs.size + 1}",
                           interior_adjacent_to: HPXML::LocationAtticUnvented,
                           area: 504,
                           roof_type: HPXML::RoofTypeAsphaltShingles,
                           solar_absorptance: 0.7,
                           emittance: 0.92,
                           pitch: 6,
                           radiant_barrier: false,
                           insulation_assembly_r_value: 2.3)
      hpxml_bldg.rim_joists.each do |rim_joist|
        rim_joist.area = 116.0 / hpxml_bldg.rim_joists.size
      end
      hpxml_bldg.walls.each do |wall|
        wall.area = 1200.0 / hpxml_bldg.walls.size
      end
      hpxml_bldg.walls.add(id: "Wall#{hpxml_bldg.walls.size + 1}",
                           exterior_adjacent_to: HPXML::LocationAtticUnvented,
                           interior_adjacent_to: HPXML::LocationConditionedSpace,
                           wall_type: HPXML::WallTypeWoodStud,
                           area: 316,
                           solar_absorptance: 0.7,
                           emittance: 0.92,
                           interior_finish_type: HPXML::InteriorFinishGypsumBoard,
                           insulation_assembly_r_value: 23.0)
      hpxml_bldg.walls.add(id: "Wall#{hpxml_bldg.walls.size + 1}",
                           exterior_adjacent_to: HPXML::LocationOutside,
                           interior_adjacent_to: HPXML::LocationConditionedSpace,
                           wall_type: HPXML::WallTypeWoodStud,
                           siding: HPXML::SidingTypeWood,
                           area: 240,
                           solar_absorptance: 0.7,
                           emittance: 0.92,
                           interior_finish_type: HPXML::InteriorFinishGypsumBoard,
                           insulation_assembly_r_value: 22.3)
      hpxml_bldg.walls.add(id: "Wall#{hpxml_bldg.walls.size + 1}",
                           exterior_adjacent_to: HPXML::LocationOutside,
                           interior_adjacent_to: HPXML::LocationAtticUnvented,
                           attic_wall_type: HPXML::AtticWallTypeGable,
                           wall_type: HPXML::WallTypeWoodStud,
                           siding: HPXML::SidingTypeWood,
                           area: 50,
                           solar_absorptance: 0.7,
                           emittance: 0.92,
                           insulation_assembly_r_value: 4.0)
      hpxml_bldg.foundation_walls.each do |foundation_wall|
        foundation_wall.area = 1200.0 / hpxml_bldg.foundation_walls.size
      end
      hpxml_bldg.floors.add(id: "Floor#{hpxml_bldg.floors.size + 1}",
                            exterior_adjacent_to: HPXML::LocationAtticUnvented,
                            interior_adjacent_to: HPXML::LocationConditionedSpace,
                            floor_type: HPXML::FloorTypeWoodFrame,
                            area: 450,
                            interior_finish_type: HPXML::InteriorFinishGypsumBoard,
                            insulation_assembly_r_value: 39.3,
                            floor_or_ceiling: HPXML::FloorOrCeilingCeiling)
      hpxml_bldg.slabs[0].area = 1350
      hpxml_bldg.slabs[0].exposed_perimeter = 150
      hpxml_bldg.windows[1].area = 108
      hpxml_bldg.windows[3].area = 108
      hpxml_bldg.windows.add(id: "Window#{hpxml_bldg.windows.size + 1}",
                             area: 12,
                             azimuth: 90,
                             ufactor: 0.33,
                             shgc: 0.45,
                             fraction_operable: 0,
                             attached_to_wall_idref: hpxml_bldg.walls[-2].id)
      hpxml_bldg.windows.add(id: "Window#{hpxml_bldg.windows.size + 1}",
                             area: 62,
                             azimuth: 270,
                             ufactor: 0.3,
                             shgc: 0.45,
                             fraction_operable: 0,
                             attached_to_wall_idref: hpxml_bldg.walls[-2].id)
    elsif ['base-foundation-unconditioned-basement-above-grade.xml'].include? hpxml_file
      hpxml_bldg.windows.add(id: "Window#{hpxml_bldg.windows.size + 1}",
                             area: 20,
                             azimuth: 0,
                             ufactor: 0.33,
                             shgc: 0.45,
                             fraction_operable: 0.0,
                             attached_to_wall_idref: hpxml_bldg.foundation_walls[0].id)
      hpxml_bldg.windows.add(id: "Window#{hpxml_bldg.windows.size + 1}",
                             area: 10,
                             azimuth: 90,
                             ufactor: 0.33,
                             shgc: 0.45,
                             fraction_operable: 0.0,
                             attached_to_wall_idref: hpxml_bldg.foundation_walls[0].id)
      hpxml_bldg.windows.add(id: "Window#{hpxml_bldg.windows.size + 1}",
                             area: 20,
                             azimuth: 180,
                             ufactor: 0.33,
                             shgc: 0.45,
                             fraction_operable: 0.0,
                             attached_to_wall_idref: hpxml_bldg.foundation_walls[0].id)
      hpxml_bldg.windows.add(id: "Window#{hpxml_bldg.windows.size + 1}",
                             area: 10,
                             azimuth: 270,
                             ufactor: 0.33,
                             shgc: 0.45,
                             fraction_operable: 0.0,
                             attached_to_wall_idref: hpxml_bldg.foundation_walls[0].id)
    elsif hpxml_file.include? 'base-enclosure-skylights-cathedral.xml'
      hpxml_bldg.skylights.each do |skylight|
        skylight.curb_area = 5.25
        skylight.curb_assembly_r_value = 1.96
      end
    elsif hpxml_file.include? 'base-enclosure-skylights'
      hpxml_bldg.skylights.each do |skylight|
        skylight.shaft_area = 60.0
        skylight.shaft_assembly_r_value = 6.25
      end
      if ['base-enclosure-skylights-physical-properties.xml'].include? hpxml_file
        hpxml_bldg.skylights[0].ufactor = nil
        hpxml_bldg.skylights[0].shgc = nil
        hpxml_bldg.skylights[0].glass_layers = HPXML::WindowLayersSinglePane
        hpxml_bldg.skylights[0].frame_type = HPXML::WindowFrameTypeWood
        hpxml_bldg.skylights[0].glass_type = HPXML::WindowGlassTypeTinted
        hpxml_bldg.skylights[1].ufactor = nil
        hpxml_bldg.skylights[1].shgc = nil
        hpxml_bldg.skylights[1].glass_layers = HPXML::WindowLayersDoublePane
        hpxml_bldg.skylights[1].frame_type = HPXML::WindowFrameTypeMetal
        hpxml_bldg.skylights[1].thermal_break = true
        hpxml_bldg.skylights[1].glass_type = HPXML::WindowGlassTypeLowE
        hpxml_bldg.skylights[1].gas_fill = HPXML::WindowGasKrypton
      elsif ['base-enclosure-skylights-shading.xml'].include? hpxml_file
        hpxml_bldg.skylights[0].exterior_shading_factor_summer = 0.1
        hpxml_bldg.skylights[0].exterior_shading_factor_winter = 0.9
        hpxml_bldg.skylights[0].interior_shading_factor_summer = 0.01
        hpxml_bldg.skylights[0].interior_shading_factor_winter = 0.99
        hpxml_bldg.skylights[1].exterior_shading_factor_summer = 0.5
        hpxml_bldg.skylights[1].exterior_shading_factor_winter = 0.0
        hpxml_bldg.skylights[1].interior_shading_factor_summer = 0.5
        hpxml_bldg.skylights[1].interior_shading_factor_winter = 1.0
      end
    elsif ['base-enclosure-windows-physical-properties.xml'].include? hpxml_file
      hpxml_bldg.windows[0].ufactor = nil
      hpxml_bldg.windows[0].shgc = nil
      hpxml_bldg.windows[0].glass_layers = HPXML::WindowLayersSinglePane
      hpxml_bldg.windows[0].frame_type = HPXML::WindowFrameTypeWood
      hpxml_bldg.windows[0].glass_type = HPXML::WindowGlassTypeTinted
      hpxml_bldg.windows[1].ufactor = nil
      hpxml_bldg.windows[1].shgc = nil
      hpxml_bldg.windows[1].glass_layers = HPXML::WindowLayersDoublePane
      hpxml_bldg.windows[1].frame_type = HPXML::WindowFrameTypeVinyl
      hpxml_bldg.windows[1].glass_type = HPXML::WindowGlassTypeLowELowSolarGain
      hpxml_bldg.windows[1].gas_fill = HPXML::WindowGasAir
      hpxml_bldg.windows[2].ufactor = nil
      hpxml_bldg.windows[2].shgc = nil
      hpxml_bldg.windows[2].glass_layers = HPXML::WindowLayersDoublePane
      hpxml_bldg.windows[2].frame_type = HPXML::WindowFrameTypeMetal
      hpxml_bldg.windows[2].thermal_break = true
      hpxml_bldg.windows[2].glass_type = HPXML::WindowGlassTypeLowE
      hpxml_bldg.windows[2].gas_fill = HPXML::WindowGasArgon
      hpxml_bldg.windows[3].ufactor = nil
      hpxml_bldg.windows[3].shgc = nil
      hpxml_bldg.windows[3].glass_layers = HPXML::WindowLayersGlassBlock
    elsif ['base-enclosure-windows-shading-factors.xml'].include? hpxml_file
      hpxml_bldg.windows[1].exterior_shading_factor_summer = 0.5
      hpxml_bldg.windows[1].exterior_shading_factor_winter = 0.5
      hpxml_bldg.windows[1].interior_shading_factor_summer = 0.5
      hpxml_bldg.windows[1].interior_shading_factor_winter = 0.5
      hpxml_bldg.windows[2].exterior_shading_factor_summer = 0.1
      hpxml_bldg.windows[2].exterior_shading_factor_winter = 0.9
      hpxml_bldg.windows[2].interior_shading_factor_summer = 0.01
      hpxml_bldg.windows[2].interior_shading_factor_winter = 0.99
      hpxml_bldg.windows[3].exterior_shading_factor_summer = 0.0
      hpxml_bldg.windows[3].exterior_shading_factor_winter = 1.0
      hpxml_bldg.windows[3].interior_shading_factor_summer = 0.0
      hpxml_bldg.windows[3].interior_shading_factor_winter = 1.0
    elsif ['base-enclosure-windows-shading-types-detailed.xml'].include? hpxml_file
      hpxml_bldg.windows.each do |window|
        window.interior_shading_factor_summer = nil
        window.interior_shading_factor_winter = nil
        window.exterior_shading_factor_summer = nil
        window.exterior_shading_factor_winter = nil
      end
      # Interior shading
      hpxml_bldg.windows[0].interior_shading_type = HPXML::InteriorShadingTypeNone
      hpxml_bldg.windows[1].interior_shading_type = HPXML::InteriorShadingTypeOther
      hpxml_bldg.windows[2].interior_shading_type = HPXML::InteriorShadingTypeMediumCurtains
      hpxml_bldg.windows[2].interior_shading_coverage_summer = 0.5
      hpxml_bldg.windows[2].interior_shading_coverage_winter = 0.0
      hpxml_bldg.windows[3].interior_shading_type = HPXML::InteriorShadingTypeLightBlinds
      hpxml_bldg.windows[3].interior_shading_blinds_summer_closed_or_open = HPXML::BlindsClosed
      hpxml_bldg.windows[3].interior_shading_blinds_winter_closed_or_open = HPXML::BlindsHalfOpen
      hpxml_bldg.windows[3].interior_shading_coverage_summer = 0.5
      hpxml_bldg.windows[3].interior_shading_coverage_winter = 1.0
      # Exterior shading
      hpxml_bldg.windows[0].exterior_shading_type = HPXML::ExteriorShadingTypeDeciduousTree
      hpxml_bldg.windows[1].exterior_shading_type = HPXML::ExteriorShadingTypeSolarScreens
      hpxml_bldg.windows[2].exterior_shading_type = HPXML::ExteriorShadingTypeExternalOverhangs
      hpxml_bldg.windows[2].overhangs_depth = 2.0
      hpxml_bldg.windows[2].overhangs_distance_to_top_of_window = 1.0
      hpxml_bldg.windows[2].overhangs_distance_to_bottom_of_window = 4.0
      hpxml_bldg.windows[3].exterior_shading_type = HPXML::ExteriorShadingTypeBuilding
      # Insect screens
      hpxml_bldg.windows[0].insect_screen_present = true
      hpxml_bldg.windows[0].insect_screen_location = HPXML::LocationInterior
      hpxml_bldg.windows[0].insect_screen_coverage_summer = 1.0
      hpxml_bldg.windows[0].insect_screen_coverage_winter = 0.0
      hpxml_bldg.windows[1].insect_screen_present = true
      hpxml_bldg.windows[1].insect_screen_location = HPXML::LocationExterior
      hpxml_bldg.windows[1].insect_screen_coverage_summer = 1.0
      hpxml_bldg.windows[1].insect_screen_coverage_winter = 1.0
      hpxml_bldg.windows[2].insect_screen_present = true
      hpxml_bldg.windows[2].insect_screen_location = HPXML::LocationExterior
      hpxml_bldg.windows[3].insect_screen_present = true
    elsif ['base-enclosure-thermal-mass.xml'].include? hpxml_file
      hpxml_bldg.partition_wall_mass.area_fraction = 0.8
      hpxml_bldg.partition_wall_mass.interior_finish_type = HPXML::InteriorFinishGypsumBoard
      hpxml_bldg.partition_wall_mass.interior_finish_thickness = 0.25
      hpxml_bldg.furniture_mass.area_fraction = 0.8
      hpxml_bldg.furniture_mass.type = HPXML::FurnitureMassTypeHeavyWeight
    elsif ['base-misc-defaults.xml'].include? hpxml_file
      hpxml_bldg.attics.reverse_each do |attic|
        attic.delete
      end
      hpxml_bldg.foundations.reverse_each do |foundation|
        foundation.delete
      end
      hpxml_bldg.air_infiltration_measurements[0].infiltration_volume = nil
      (hpxml_bldg.roofs + hpxml_bldg.walls + hpxml_bldg.rim_joists).each do |surface|
        surface.solar_absorptance = nil
        surface.emittance = nil
        if surface.is_a? HPXML::Roof
          surface.radiant_barrier = nil
        end
      end
      (hpxml_bldg.walls + hpxml_bldg.foundation_walls).each do |wall|
        wall.interior_finish_type = nil
      end
      hpxml_bldg.foundation_walls.each do |fwall|
        fwall.length = fwall.area / fwall.height
        fwall.area = nil
      end
      hpxml_bldg.doors[0].azimuth = nil
    elsif ['base-enclosure-2stories.xml',
           'base-enclosure-2stories-garage.xml'].include? hpxml_file
      hpxml_bldg.rim_joists << hpxml_bldg.rim_joists[-1].dup
      hpxml_bldg.rim_joists[-1].id = "RimJoist#{hpxml_bldg.rim_joists.size}"
      hpxml_bldg.rim_joists[-1].insulation_id = "RimJoist#{hpxml_bldg.rim_joists.size}Insulation"
      hpxml_bldg.rim_joists[-1].interior_adjacent_to = HPXML::LocationConditionedSpace
      hpxml_bldg.rim_joists[-1].area = 116
    elsif ['base-foundation-conditioned-basement-wall-insulation.xml'].include? hpxml_file
      hpxml_bldg.foundation_walls.each do |foundation_wall|
        foundation_wall.insulation_interior_r_value = 10
        foundation_wall.insulation_interior_distance_to_top = 1
        foundation_wall.insulation_interior_distance_to_bottom = 8
        foundation_wall.insulation_exterior_r_value = 8.9
        foundation_wall.insulation_exterior_distance_to_top = 1
        foundation_wall.insulation_exterior_distance_to_bottom = 8
      end
    elsif ['base-foundation-walkout-basement.xml'].include? hpxml_file
      hpxml_bldg.foundation_walls.reverse_each do |foundation_wall|
        foundation_wall.delete
      end
      hpxml_bldg.foundation_walls.add(id: "FoundationWall#{hpxml_bldg.foundation_walls.size + 1}",
                                      exterior_adjacent_to: HPXML::LocationGround,
                                      interior_adjacent_to: HPXML::LocationBasementConditioned,
                                      height: 8,
                                      area: 480,
                                      thickness: 8,
                                      depth_below_grade: 7,
                                      interior_finish_type: HPXML::InteriorFinishGypsumBoard,
                                      insulation_interior_r_value: 0,
                                      insulation_exterior_distance_to_top: 0,
                                      insulation_exterior_distance_to_bottom: 8,
                                      insulation_exterior_r_value: 8.9)
      hpxml_bldg.foundation_walls.add(id: "FoundationWall#{hpxml_bldg.foundation_walls.size + 1}",
                                      exterior_adjacent_to: HPXML::LocationGround,
                                      interior_adjacent_to: HPXML::LocationBasementConditioned,
                                      height: 8,
                                      area: 240,
                                      thickness: 8,
                                      depth_below_grade: 3,
                                      interior_finish_type: HPXML::InteriorFinishGypsumBoard,
                                      insulation_interior_r_value: 0,
                                      insulation_exterior_distance_to_top: 0,
                                      insulation_exterior_distance_to_bottom: 8,
                                      insulation_exterior_r_value: 8.9)
      hpxml_bldg.foundation_walls.add(id: "FoundationWall#{hpxml_bldg.foundation_walls.size + 1}",
                                      exterior_adjacent_to: HPXML::LocationGround,
                                      interior_adjacent_to: HPXML::LocationBasementConditioned,
                                      height: 8,
                                      area: 240,
                                      thickness: 8,
                                      depth_below_grade: 1,
                                      interior_finish_type: HPXML::InteriorFinishGypsumBoard,
                                      insulation_interior_r_value: 0,
                                      insulation_exterior_distance_to_top: 0,
                                      insulation_exterior_distance_to_bottom: 8,
                                      insulation_exterior_r_value: 8.9)
      hpxml_bldg.foundation_walls.each do |foundation_wall|
        hpxml_bldg.foundations[0].attached_to_foundation_wall_idrefs << foundation_wall.id
      end
      hpxml_bldg.windows.add(id: "Window#{hpxml_bldg.windows.size + 1}",
                             area: 20,
                             azimuth: 0,
                             ufactor: 0.33,
                             shgc: 0.45,
                             fraction_operable: 0.0,
                             attached_to_wall_idref: hpxml_bldg.foundation_walls[-1].id)
    elsif ['base-foundation-multiple.xml'].include? hpxml_file
      hpxml_bldg.foundations.add(id: "Foundation#{hpxml_bldg.foundations.size + 1}",
                                 foundation_type: HPXML::FoundationTypeCrawlspaceUnvented,
                                 within_infiltration_volume: false)
      hpxml_bldg.rim_joists.each do |rim_joist|
        next unless rim_joist.exterior_adjacent_to == HPXML::LocationOutside

        rim_joist.exterior_adjacent_to = HPXML::LocationCrawlspaceUnvented
        rim_joist.siding = nil
      end
      hpxml_bldg.rim_joists.add(id: "RimJoist#{hpxml_bldg.rim_joists.size + 1}",
                                exterior_adjacent_to: HPXML::LocationOutside,
                                interior_adjacent_to: HPXML::LocationCrawlspaceUnvented,
                                siding: HPXML::SidingTypeWood,
                                area: 81,
                                solar_absorptance: 0.7,
                                emittance: 0.92,
                                insulation_assembly_r_value: 4.0)
      hpxml_bldg.foundation_walls.each do |foundation_wall|
        foundation_wall.area /= 2.0
      end
      hpxml_bldg.foundation_walls.add(id: "FoundationWall#{hpxml_bldg.foundation_walls.size + 1}",
                                      exterior_adjacent_to: HPXML::LocationCrawlspaceUnvented,
                                      interior_adjacent_to: HPXML::LocationBasementUnconditioned,
                                      height: 8,
                                      area: 360,
                                      thickness: 8,
                                      depth_below_grade: 4,
                                      insulation_interior_r_value: 0,
                                      insulation_exterior_r_value: 0)
      hpxml_bldg.foundation_walls.add(id: "FoundationWall#{hpxml_bldg.foundation_walls.size + 1}",
                                      exterior_adjacent_to: HPXML::LocationGround,
                                      interior_adjacent_to: HPXML::LocationCrawlspaceUnvented,
                                      height: 4,
                                      area: 600,
                                      thickness: 8,
                                      depth_below_grade: 3,
                                      insulation_interior_r_value: 0,
                                      insulation_exterior_r_value: 0)
      hpxml_bldg.floors[0].area = 675
      hpxml_bldg.floors.add(id: "Floor#{hpxml_bldg.floors.size + 1}",
                            exterior_adjacent_to: HPXML::LocationCrawlspaceUnvented,
                            interior_adjacent_to: HPXML::LocationConditionedSpace,
                            floor_type: HPXML::FloorTypeWoodFrame,
                            area: 675,
                            insulation_assembly_r_value: 18.7,
                            floor_or_ceiling: HPXML::FloorOrCeilingFloor)
      hpxml_bldg.slabs[0].area = 675
      hpxml_bldg.slabs[0].exposed_perimeter = 75
      hpxml_bldg.slabs.add(id: "Slab#{hpxml_bldg.slabs.size + 1}",
                           interior_adjacent_to: HPXML::LocationCrawlspaceUnvented,
                           area: 675,
                           thickness: 0,
                           exposed_perimeter: 75,
                           perimeter_insulation_depth: 0,
                           under_slab_insulation_width: 0,
                           perimeter_insulation_r_value: 0,
                           under_slab_insulation_r_value: 0,
                           carpet_fraction: 0,
                           carpet_r_value: 0)
    elsif ['base-foundation-complex.xml'].include? hpxml_file
      hpxml_bldg.foundation_walls.reverse_each do |foundation_wall|
        foundation_wall.delete
      end
      hpxml_bldg.foundation_walls.add(id: "FoundationWall#{hpxml_bldg.foundation_walls.size + 1}",
                                      exterior_adjacent_to: HPXML::LocationGround,
                                      interior_adjacent_to: HPXML::LocationBasementConditioned,
                                      height: 8,
                                      area: 160,
                                      thickness: 8,
                                      depth_below_grade: 7,
                                      interior_finish_type: HPXML::InteriorFinishGypsumBoard,
                                      insulation_interior_r_value: 0,
                                      insulation_exterior_r_value: 0.0)
      hpxml_bldg.foundation_walls.add(id: "FoundationWall#{hpxml_bldg.foundation_walls.size + 1}",
                                      exterior_adjacent_to: HPXML::LocationGround,
                                      interior_adjacent_to: HPXML::LocationBasementConditioned,
                                      height: 8,
                                      area: 240,
                                      thickness: 8,
                                      depth_below_grade: 7,
                                      interior_finish_type: HPXML::InteriorFinishGypsumBoard,
                                      insulation_interior_r_value: 0,
                                      insulation_exterior_distance_to_top: 0,
                                      insulation_exterior_distance_to_bottom: 8,
                                      insulation_exterior_r_value: 8.9)
      hpxml_bldg.foundation_walls.add(id: "FoundationWall#{hpxml_bldg.foundation_walls.size + 1}",
                                      exterior_adjacent_to: HPXML::LocationGround,
                                      interior_adjacent_to: HPXML::LocationBasementConditioned,
                                      height: 8,
                                      area: 320,
                                      thickness: 8,
                                      depth_below_grade: 3,
                                      interior_finish_type: HPXML::InteriorFinishGypsumBoard,
                                      insulation_interior_r_value: 0,
                                      insulation_exterior_r_value: 0.0)
      hpxml_bldg.foundation_walls.add(id: "FoundationWall#{hpxml_bldg.foundation_walls.size + 1}",
                                      exterior_adjacent_to: HPXML::LocationGround,
                                      interior_adjacent_to: HPXML::LocationBasementConditioned,
                                      height: 8,
                                      area: 400,
                                      thickness: 8,
                                      depth_below_grade: 3,
                                      interior_finish_type: HPXML::InteriorFinishGypsumBoard,
                                      insulation_interior_r_value: 0,
                                      insulation_exterior_distance_to_top: 0,
                                      insulation_exterior_distance_to_bottom: 8,
                                      insulation_exterior_r_value: 8.9)
      hpxml_bldg.foundation_walls.each do |foundation_wall|
        hpxml_bldg.foundations[0].attached_to_foundation_wall_idrefs << foundation_wall.id
      end
      hpxml_bldg.slabs.reverse_each do |slab|
        slab.delete
      end
      hpxml_bldg.slabs.add(id: "Slab#{hpxml_bldg.slabs.size + 1}",
                           interior_adjacent_to: HPXML::LocationBasementConditioned,
                           area: 1150,
                           thickness: 4,
                           exposed_perimeter: 120,
                           perimeter_insulation_depth: 0,
                           under_slab_insulation_width: 0,
                           perimeter_insulation_r_value: 0,
                           under_slab_insulation_r_value: 0,
                           carpet_fraction: 0,
                           carpet_r_value: 0)
      hpxml_bldg.slabs.add(id: "Slab#{hpxml_bldg.slabs.size + 1}",
                           interior_adjacent_to: HPXML::LocationBasementConditioned,
                           area: 200,
                           thickness: 4,
                           exposed_perimeter: 30,
                           perimeter_insulation_depth: 1,
                           under_slab_insulation_width: 0,
                           perimeter_insulation_r_value: 5,
                           under_slab_insulation_r_value: 0,
                           carpet_fraction: 0,
                           carpet_r_value: 0)
      hpxml_bldg.slabs.each do |slab|
        hpxml_bldg.foundations[0].attached_to_slab_idrefs << slab.id
      end
    elsif ['base-foundation-basement-garage.xml'].include? hpxml_file
      hpxml_bldg.roofs[0].area += 670
      hpxml_bldg.walls.add(id: "Wall#{hpxml_bldg.walls.size + 1}",
                           exterior_adjacent_to: HPXML::LocationGarage,
                           interior_adjacent_to: HPXML::LocationBasementConditioned,
                           wall_type: HPXML::WallTypeWoodStud,
                           area: 320,
                           solar_absorptance: 0.7,
                           emittance: 0.92,
                           interior_finish_type: HPXML::InteriorFinishGypsumBoard,
                           insulation_assembly_r_value: 23)
      hpxml_bldg.foundations[0].attached_to_wall_idrefs << hpxml_bldg.walls[-1].id
      hpxml_bldg.walls.add(id: "Wall#{hpxml_bldg.walls.size + 1}",
                           exterior_adjacent_to: HPXML::LocationOutside,
                           interior_adjacent_to: HPXML::LocationGarage,
                           wall_type: HPXML::WallTypeWoodStud,
                           siding: HPXML::SidingTypeWood,
                           area: 320,
                           solar_absorptance: 0.7,
                           emittance: 0.92,
                           insulation_assembly_r_value: 4)
      hpxml_bldg.floors.add(id: "Floor#{hpxml_bldg.floors.size + 1}",
                            exterior_adjacent_to: HPXML::LocationGarage,
                            interior_adjacent_to: HPXML::LocationConditionedSpace,
                            floor_type: HPXML::FloorTypeWoodFrame,
                            area: 400,
                            insulation_assembly_r_value: 39.3,
                            floor_or_ceiling: HPXML::FloorOrCeilingFloor)
      hpxml_bldg.slabs[0].area -= 400
      hpxml_bldg.slabs[0].exposed_perimeter -= 40
      hpxml_bldg.slabs.add(id: "Slab#{hpxml_bldg.slabs.size + 1}",
                           interior_adjacent_to: HPXML::LocationGarage,
                           area: 400,
                           thickness: 4,
                           exposed_perimeter: 40,
                           perimeter_insulation_depth: 0,
                           under_slab_insulation_width: 0,
                           perimeter_insulation_r_value: 0,
                           under_slab_insulation_r_value: 0,
                           carpet_fraction: 0,
                           carpet_r_value: 0)
      hpxml_bldg.doors.add(id: "Door#{hpxml_bldg.doors.size + 1}",
                           attached_to_wall_idref: hpxml_bldg.walls[-3].id,
                           area: 70,
                           azimuth: 180,
                           r_value: 4.4)
      hpxml_bldg.doors.add(id: "Door#{hpxml_bldg.doors.size + 1}",
                           attached_to_wall_idref: hpxml_bldg.walls[-2].id,
                           area: 4,
                           azimuth: 0,
                           r_value: 4.4)
    elsif ['base-enclosure-ceilingtypes.xml'].include? hpxml_file
      exterior_adjacent_to = hpxml_bldg.floors[0].exterior_adjacent_to
      area = hpxml_bldg.floors[0].area
      hpxml_bldg.floors.reverse_each do |floor|
        floor.delete
      end
      floors_map = { HPXML::FloorTypeSIP => 16.1,
                     HPXML::FloorTypeConcrete => 3.2,
                     HPXML::FloorTypeSteelFrame => 8.1 }
      floors_map.each_with_index do |(floor_type, assembly_r), _i|
        hpxml_bldg.floors.add(id: "Floor#{hpxml_bldg.floors.size + 1}",
                              exterior_adjacent_to: exterior_adjacent_to,
                              interior_adjacent_to: HPXML::LocationConditionedSpace,
                              floor_type: floor_type,
                              area: area / floors_map.size,
                              insulation_assembly_r_value: assembly_r,
                              floor_or_ceiling: HPXML::FloorOrCeilingCeiling)
      end
    elsif ['base-enclosure-floortypes.xml'].include? hpxml_file
      exterior_adjacent_to = hpxml_bldg.floors[0].exterior_adjacent_to
      area = hpxml_bldg.floors[0].area
      ceiling = hpxml_bldg.floors[1].dup
      hpxml_bldg.floors.reverse_each do |floor|
        floor.delete
      end
      floors_map = { HPXML::FloorTypeSIP => 16.1,
                     HPXML::FloorTypeConcrete => 3.2,
                     HPXML::FloorTypeSteelFrame => 8.1 }
      floors_map.each_with_index do |(floor_type, assembly_r), _i|
        hpxml_bldg.floors.add(id: "Floor#{hpxml_bldg.floors.size + 1}",
                              exterior_adjacent_to: exterior_adjacent_to,
                              interior_adjacent_to: HPXML::LocationConditionedSpace,
                              floor_type: floor_type,
                              area: area / floors_map.size,
                              insulation_assembly_r_value: assembly_r,
                              floor_or_ceiling: HPXML::FloorOrCeilingFloor)
      end
      hpxml_bldg.floors << ceiling
      hpxml_bldg.floors[-1].id = "Floor#{hpxml_bldg.floors.size}"
      hpxml_bldg.floors[-1].insulation_id = "Floor#{hpxml_bldg.floors.size}Insulation"
    elsif ['base-enclosure-walltypes.xml'].include? hpxml_file
      hpxml_bldg.rim_joists.reverse_each do |rim_joist|
        rim_joist.delete
      end
      siding_types = [[HPXML::SidingTypeAluminum, HPXML::ColorDark],
                      [HPXML::SidingTypeAsbestos, HPXML::ColorMedium],
                      [HPXML::SidingTypeBrick, HPXML::ColorReflective],
                      [HPXML::SidingTypeCompositeShingle, HPXML::ColorDark],
                      [HPXML::SidingTypeFiberCement, HPXML::ColorMediumDark],
                      [HPXML::SidingTypeMasonite, HPXML::ColorLight],
                      [HPXML::SidingTypeStucco, HPXML::ColorMedium],
                      [HPXML::SidingTypeSyntheticStucco, HPXML::ColorMediumDark],
                      [HPXML::SidingTypeVinyl, HPXML::ColorLight],
                      [HPXML::SidingTypeNone, HPXML::ColorMedium]]
      siding_types.each do |siding_type|
        hpxml_bldg.rim_joists.add(id: "RimJoist#{hpxml_bldg.rim_joists.size + 1}",
                                  exterior_adjacent_to: HPXML::LocationOutside,
                                  interior_adjacent_to: HPXML::LocationBasementConditioned,
                                  siding: siding_type[0],
                                  color: siding_type[1],
                                  area: 116 / siding_types.size,
                                  emittance: 0.92,
                                  insulation_assembly_r_value: 23.0)
        hpxml_bldg.foundations[0].attached_to_rim_joist_idrefs << hpxml_bldg.rim_joists[-1].id
      end
      gable_walls = hpxml_bldg.walls.select { |w| w.interior_adjacent_to == HPXML::LocationAtticUnvented }
      hpxml_bldg.walls.reverse_each do |wall|
        wall.delete
      end
      walls_map = { HPXML::WallTypeCMU => 12,
                    HPXML::WallTypeDoubleWoodStud => 28.7,
                    HPXML::WallTypeICF => 21,
                    HPXML::WallTypeLog => 7.1,
                    HPXML::WallTypeSIP => 16.1,
                    HPXML::WallTypeConcrete => 1.35,
                    HPXML::WallTypeSteelStud => 8.1,
                    HPXML::WallTypeStone => 5.4,
                    HPXML::WallTypeStrawBale => 58.8,
                    HPXML::WallTypeBrick => 7.9,
                    HPXML::WallTypeAdobe => 5.0 }
      siding_types = [[HPXML::SidingTypeAluminum, HPXML::ColorReflective],
                      [HPXML::SidingTypeAsbestos, HPXML::ColorLight],
                      [HPXML::SidingTypeBrick, HPXML::ColorMediumDark],
                      [HPXML::SidingTypeCompositeShingle, HPXML::ColorReflective],
                      [HPXML::SidingTypeFiberCement, HPXML::ColorMedium],
                      [HPXML::SidingTypeMasonite, HPXML::ColorDark],
                      [HPXML::SidingTypeStucco, HPXML::ColorLight],
                      [HPXML::SidingTypeSyntheticStucco, HPXML::ColorMedium],
                      [HPXML::SidingTypeVinyl, HPXML::ColorDark],
                      [HPXML::SidingTypeNone, HPXML::ColorMedium]]
      int_finish_types = [[HPXML::InteriorFinishGypsumBoard, 0.5],
                          [HPXML::InteriorFinishGypsumBoard, 1.0],
                          [HPXML::InteriorFinishGypsumCompositeBoard, 0.5],
                          [HPXML::InteriorFinishPlaster, 0.5],
                          [HPXML::InteriorFinishWood, 0.5],
                          [HPXML::InteriorFinishNone, nil]]
      walls_map.each_with_index do |(wall_type, assembly_r), i|
        hpxml_bldg.walls.add(id: "Wall#{hpxml_bldg.walls.size + 1}",
                             exterior_adjacent_to: HPXML::LocationOutside,
                             interior_adjacent_to: HPXML::LocationConditionedSpace,
                             wall_type: wall_type,
                             siding: siding_types[i % siding_types.size][0],
                             color: siding_types[i % siding_types.size][1],
                             area: 1200 / walls_map.size,
                             emittance: 0.92,
                             interior_finish_type: int_finish_types[i % int_finish_types.size][0],
                             interior_finish_thickness: int_finish_types[i % int_finish_types.size][1],
                             insulation_assembly_r_value: assembly_r)
      end
      gable_walls.each do |gable_wall|
        hpxml_bldg.walls << gable_wall
        hpxml_bldg.walls[-1].id = "Wall#{hpxml_bldg.walls.size}"
        hpxml_bldg.walls[-1].insulation_id = "Wall#{hpxml_bldg.walls.size}Insulation"
        hpxml_bldg.attics[0].attached_to_wall_idrefs << hpxml_bldg.walls[-1].id
      end
      hpxml_bldg.windows.reverse_each do |window|
        window.delete
      end
      hpxml_bldg.windows.add(id: "Window#{hpxml_bldg.windows.size + 1}",
                             area: 108 / 8,
                             azimuth: 0,
                             ufactor: 0.33,
                             shgc: 0.45,
                             fraction_operable: 0.67,
                             attached_to_wall_idref: 'Wall1')
      hpxml_bldg.windows.add(id: "Window#{hpxml_bldg.windows.size + 1}",
                             area: 72 / 8,
                             azimuth: 90,
                             ufactor: 0.33,
                             shgc: 0.45,
                             fraction_operable: 0.67,
                             attached_to_wall_idref: 'Wall2')
      hpxml_bldg.windows.add(id: "Window#{hpxml_bldg.windows.size + 1}",
                             area: 108 / 8,
                             azimuth: 180,
                             ufactor: 0.33,
                             shgc: 0.45,
                             fraction_operable: 0.67,
                             attached_to_wall_idref: 'Wall3')
      hpxml_bldg.windows.add(id: "Window#{hpxml_bldg.windows.size + 1}",
                             area: 72 / 8,
                             azimuth: 270,
                             ufactor: 0.33,
                             shgc: 0.45,
                             fraction_operable: 0.67,
                             attached_to_wall_idref: 'Wall4')
      hpxml_bldg.doors.reverse_each do |door|
        door.delete
      end
      hpxml_bldg.doors.add(id: "Door#{hpxml_bldg.doors.size + 1}",
                           attached_to_wall_idref: 'Wall9',
                           area: 20,
                           azimuth: 0,
                           r_value: 4.4)
      hpxml_bldg.doors.add(id: "Door#{hpxml_bldg.doors.size + 1}",
                           attached_to_wall_idref: 'Wall10',
                           area: 20,
                           azimuth: 180,
                           r_value: 4.4)
    elsif ['base-enclosure-rooftypes.xml'].include? hpxml_file
      hpxml_bldg.roofs.reverse_each do |roof|
        roof.delete
      end
      roof_types = [[HPXML::RoofTypeClayTile, HPXML::ColorLight],
                    [HPXML::RoofTypeMetal, HPXML::ColorReflective],
                    [HPXML::RoofTypeWoodShingles, HPXML::ColorDark],
                    [HPXML::RoofTypeShingles, HPXML::ColorMediumDark],
                    [HPXML::RoofTypePlasticRubber, HPXML::ColorLight],
                    [HPXML::RoofTypeEPS, HPXML::ColorMedium],
                    [HPXML::RoofTypeConcrete, HPXML::ColorLight],
                    [HPXML::RoofTypeCool, HPXML::ColorReflective]]
      int_finish_types = [[HPXML::InteriorFinishGypsumBoard, 0.5],
                          [HPXML::InteriorFinishPlaster, 0.5],
                          [HPXML::InteriorFinishWood, 0.5]]
      roof_types.each_with_index do |roof_type, i|
        hpxml_bldg.roofs.add(id: "Roof#{hpxml_bldg.roofs.size + 1}",
                             interior_adjacent_to: HPXML::LocationAtticUnvented,
                             area: 1509.3 / roof_types.size,
                             roof_type: roof_type[0],
                             roof_color: roof_type[1],
                             emittance: 0.92,
                             pitch: 6,
                             radiant_barrier: false,
                             interior_finish_type: int_finish_types[i % int_finish_types.size][0],
                             interior_finish_thickness: int_finish_types[i % int_finish_types.size][1],
                             insulation_assembly_r_value: roof_type[0] == HPXML::RoofTypeEPS ? 7.0 : 2.3)
        hpxml_bldg.attics[0].attached_to_roof_idrefs << hpxml_bldg.roofs[-1].id
      end
    elsif ['base-enclosure-overhangs.xml'].include? hpxml_file
      # Test relaxed overhangs validation; https://github.com/NREL/OpenStudio-HPXML/issues/866
      hpxml_bldg.windows.each do |window|
        next unless window.overhangs_depth.nil?

        window.overhangs_depth = 0.0
        window.overhangs_distance_to_top_of_window = 0.0
        window.overhangs_distance_to_bottom_of_window = 0.0
      end
    end
    if hpxml_bldg.has_location(HPXML::LocationGarage)
      grg_wall = hpxml_bldg.walls.select { |w|
                   w.interior_adjacent_to == HPXML::LocationGarage &&
                     w.exterior_adjacent_to == HPXML::LocationOutside
                 }[0]
      hpxml_bldg.doors.add(id: "Door#{hpxml_bldg.doors.size + 1}",
                           attached_to_wall_idref: grg_wall.id,
                           area: 70,
                           azimuth: 180,
                           r_value: 4.4)
    end
    if ['base-misc-neighbor-shading-bldgtype-multifamily.xml'].include? hpxml_file
      wall = hpxml_bldg.walls.select { |w| w.azimuth == hpxml_bldg.neighbor_buildings[0].azimuth }[0]
      wall.exterior_adjacent_to = HPXML::LocationOtherHeatedSpace
    end
    if ['base-foundation-vented-crawlspace-above-grade2.xml'].include? hpxml_file
      # Convert FoundationWall to Wall to test a foundation with only Wall elements
      fwall = hpxml_bldg.foundation_walls[0]
      hpxml_bldg.walls.add(id: "Wall#{hpxml_bldg.walls.size + 1}",
                           exterior_adjacent_to: HPXML::LocationOutside,
                           interior_adjacent_to: fwall.interior_adjacent_to,
                           wall_type: HPXML::WallTypeConcrete,
                           area: fwall.area,
                           insulation_assembly_r_value: 10.1)
      hpxml_bldg.foundations[0].attached_to_wall_idrefs << hpxml_bldg.walls[-1].id
      hpxml_bldg.foundation_walls[0].delete
    end
    if ['base-foundation-slab.xml'].include? hpxml_file
      hpxml_bldg.slabs[0].gap_insulation_r_value = 0.0
    end

    # ---------- #
    # HPXML HVAC #
    # ---------- #

    hpxml_bldg.heat_pumps.each do |heat_pump|
      if heat_pump.heat_pump_type == HPXML::HVACTypeHeatPumpGroundToAir
        heat_pump.pump_watts_per_ton = 100.0
      end
    end
    if hpxml_file.include?('chiller') || hpxml_file.include?('cooling-tower')
      # Handle chiller/cooling tower
      if hpxml_file.include? 'chiller'
        hpxml_bldg.cooling_systems.add(id: "CoolingSystem#{hpxml_bldg.cooling_systems.size + 1}",
                                       cooling_system_type: HPXML::HVACTypeChiller,
                                       cooling_system_fuel: HPXML::FuelTypeElectricity,
                                       is_shared_system: true,
                                       number_of_units_served: 6,
                                       cooling_capacity: 24000 * 6,
                                       cooling_efficiency_kw_per_ton: 0.9,
                                       fraction_cool_load_served: 1.0,
                                       primary_system: true)
      elsif hpxml_file.include? 'cooling-tower'
        hpxml_bldg.cooling_systems.add(id: "CoolingSystem#{hpxml_bldg.cooling_systems.size + 1}",
                                       cooling_system_type: HPXML::HVACTypeCoolingTower,
                                       cooling_system_fuel: HPXML::FuelTypeElectricity,
                                       is_shared_system: true,
                                       number_of_units_served: 6,
                                       fraction_cool_load_served: 1.0,
                                       primary_system: true)
      end
      if hpxml_file.include? 'boiler'
        hpxml_bldg.hvac_controls[0].cooling_setpoint_temp = 78.0
        hpxml_bldg.cooling_systems[-1].distribution_system_idref = hpxml_bldg.hvac_distributions[-1].id
      else
        hpxml_bldg.hvac_controls.add(id: "HVACControl#{hpxml_bldg.hvac_controls.size + 1}",
                                     control_type: HPXML::HVACControlTypeManual,
                                     cooling_setpoint_temp: 78.0)
        if hpxml_file.include? 'baseboard'
          hpxml_bldg.hvac_distributions.add(id: "HVACDistribution#{hpxml_bldg.hvac_distributions.size + 1}",
                                            distribution_system_type: HPXML::HVACDistributionTypeHydronic,
                                            hydronic_type: HPXML::HydronicTypeBaseboard)
          hpxml_bldg.cooling_systems[-1].distribution_system_idref = hpxml_bldg.hvac_distributions[-1].id
        end
      end
    end
    if hpxml_file.include?('water-loop-heat-pump') || (hpxml_file.include?('fan-coil') && !hpxml_file.include?('fireplace-elec'))
      # Handle WLHP/ducted fan coil
      hpxml_bldg.hvac_distributions.reverse_each do |hvac_distribution|
        hvac_distribution.delete
      end
      if hpxml_file.include? 'water-loop-heat-pump'
        hpxml_bldg.hvac_distributions.add(id: "HVACDistribution#{hpxml_bldg.hvac_distributions.size + 1}",
                                          distribution_system_type: HPXML::HVACDistributionTypeHydronic,
                                          hydronic_type: HPXML::HydronicTypeWaterLoop)
        hpxml_bldg.heat_pumps.add(id: "HeatPump#{hpxml_bldg.heat_pumps.size + 1}",
                                  heat_pump_type: HPXML::HVACTypeHeatPumpWaterLoopToAir,
                                  heat_pump_fuel: HPXML::FuelTypeElectricity)
        if hpxml_file.include? 'boiler'
          hpxml_bldg.heat_pumps[-1].heating_capacity = 24000
          hpxml_bldg.heat_pumps[-1].heating_efficiency_cop = 4.4
          hpxml_bldg.heating_systems[-1].distribution_system_idref = hpxml_bldg.hvac_distributions[-1].id
        end
        if hpxml_file.include?('chiller') || hpxml_file.include?('cooling-tower')
          hpxml_bldg.heat_pumps[-1].cooling_capacity = 24000
          hpxml_bldg.heat_pumps[-1].cooling_efficiency_eer = 12.8
          hpxml_bldg.cooling_systems[-1].distribution_system_idref = hpxml_bldg.hvac_distributions[-1].id
        end
        hpxml_bldg.hvac_distributions.add(id: "HVACDistribution#{hpxml_bldg.hvac_distributions.size + 1}",
                                          distribution_system_type: HPXML::HVACDistributionTypeAir,
                                          air_type: HPXML::AirTypeRegularVelocity)
        hpxml_bldg.heat_pumps[-1].distribution_system_idref = hpxml_bldg.hvac_distributions[-1].id
      elsif hpxml_file.include? 'fan-coil'
        hpxml_bldg.hvac_distributions.add(id: "HVACDistribution#{hpxml_bldg.hvac_distributions.size + 1}",
                                          distribution_system_type: HPXML::HVACDistributionTypeAir,
                                          air_type: HPXML::AirTypeFanCoil)

        if hpxml_file.include? 'boiler'
          hpxml_bldg.heating_systems[-1].distribution_system_idref = hpxml_bldg.hvac_distributions[-1].id
        end
        if hpxml_file.include?('chiller') || hpxml_file.include?('cooling-tower')
          hpxml_bldg.cooling_systems[-1].distribution_system_idref = hpxml_bldg.hvac_distributions[-1].id
        end
      end
      if hpxml_file.include?('water-loop-heat-pump') || hpxml_file.include?('fan-coil-ducted')
        hpxml_bldg.hvac_distributions[-1].duct_leakage_measurements.add(duct_type: HPXML::DuctTypeSupply,
                                                                        duct_leakage_units: HPXML::UnitsCFM25,
                                                                        duct_leakage_value: 15,
                                                                        duct_leakage_total_or_to_outside: HPXML::DuctLeakageToOutside)
        hpxml_bldg.hvac_distributions[-1].duct_leakage_measurements.add(duct_type: HPXML::DuctTypeReturn,
                                                                        duct_leakage_units: HPXML::UnitsCFM25,
                                                                        duct_leakage_value: 10,
                                                                        duct_leakage_total_or_to_outside: HPXML::DuctLeakageToOutside)
        hpxml_bldg.hvac_distributions[-1].ducts.add(id: "Ducts#{hpxml_bldg.hvac_distributions[-1].ducts.size + 1}",
                                                    duct_type: HPXML::DuctTypeSupply,
                                                    duct_insulation_r_value: 0,
                                                    duct_location: HPXML::LocationOtherMultifamilyBufferSpace,
                                                    duct_surface_area: 50)
        hpxml_bldg.hvac_distributions[-1].ducts.add(id: "Ducts#{hpxml_bldg.hvac_distributions[-1].ducts.size + 1}",
                                                    duct_type: HPXML::DuctTypeReturn,
                                                    duct_insulation_r_value: 0,
                                                    duct_location: HPXML::LocationOtherMultifamilyBufferSpace,
                                                    duct_surface_area: 20)
      end
    end
    if hpxml_file.include? 'shared-ground-loop'
      hpxml_bldg.heat_pumps[0].is_shared_system = true
      hpxml_bldg.heat_pumps[0].number_of_units_served = 6
      hpxml_bldg.heat_pumps[0].pump_watts_per_ton = 0.0
    end
    if !hpxml_file.include?('eae') && !hpxml_file.include?('whole-building')
      if hpxml_file.include? 'shared-boiler'
        hpxml_bldg.heating_systems[0].shared_loop_watts = 600
      end
      if hpxml_file.include?('chiller') || hpxml_file.include?('cooling-tower')
        hpxml_bldg.cooling_systems[0].shared_loop_watts = 600
      end
      if hpxml_file.include? 'shared-ground-loop'
        hpxml_bldg.heat_pumps[0].shared_loop_watts = 600
      end
      if hpxml_file.include? 'fan-coil'
        if hpxml_file.include? 'boiler'
          hpxml_bldg.heating_systems[0].fan_coil_watts = 150
        end
        if hpxml_file.include? 'chiller'
          hpxml_bldg.cooling_systems[0].fan_coil_watts = 150
        end
      end
    end
    if ['base-hvac-setpoints-daily-setbacks.xml'].include? hpxml_file
      hpxml_bldg.hvac_controls[0].heating_setback_temp = 66
      hpxml_bldg.hvac_controls[0].heating_setback_hours_per_week = 7 * 7
      hpxml_bldg.hvac_controls[0].heating_setback_start_hour = 23 # 11pm
      hpxml_bldg.hvac_controls[0].cooling_setup_temp = 80
      hpxml_bldg.hvac_controls[0].cooling_setup_hours_per_week = 6 * 7
      hpxml_bldg.hvac_controls[0].cooling_setup_start_hour = 9 # 9am
    elsif ['base-hvac-dse.xml',
           'base-dhw-indirect-dse.xml',
           'base-mechvent-cfis-dse.xml'].include? hpxml_file
      hpxml_bldg.hvac_distributions[0].distribution_system_type = HPXML::HVACDistributionTypeDSE
      hpxml_bldg.hvac_distributions[0].annual_heating_dse = 0.8
      hpxml_bldg.hvac_distributions[0].annual_cooling_dse = 0.7
    elsif ['base-hvac-furnace-x3-dse.xml'].include? hpxml_file
      hpxml_bldg.hvac_distributions[0].distribution_system_type = HPXML::HVACDistributionTypeDSE
      hpxml_bldg.hvac_distributions[0].annual_heating_dse = 0.8
      hpxml_bldg.hvac_distributions[0].annual_cooling_dse = 0.7
      hpxml_bldg.hvac_distributions << hpxml_bldg.hvac_distributions[0].dup
      hpxml_bldg.hvac_distributions[1].id = "HVACDistribution#{hpxml_bldg.hvac_distributions.size}"
      hpxml_bldg.hvac_distributions[1].annual_cooling_dse = 1.0
      hpxml_bldg.hvac_distributions << hpxml_bldg.hvac_distributions[0].dup
      hpxml_bldg.hvac_distributions[2].id = "HVACDistribution#{hpxml_bldg.hvac_distributions.size}"
      hpxml_bldg.hvac_distributions[2].annual_cooling_dse = 1.0
      hpxml_bldg.heating_systems[0].primary_system = false
      hpxml_bldg.heating_systems << hpxml_bldg.heating_systems[0].dup
      hpxml_bldg.heating_systems[1].id = "HeatingSystem#{hpxml_bldg.heating_systems.size}"
      hpxml_bldg.heating_systems[1].distribution_system_idref = hpxml_bldg.hvac_distributions[1].id
      hpxml_bldg.heating_systems << hpxml_bldg.heating_systems[0].dup
      hpxml_bldg.heating_systems[2].id = "HeatingSystem#{hpxml_bldg.heating_systems.size}"
      hpxml_bldg.heating_systems[2].distribution_system_idref = hpxml_bldg.hvac_distributions[2].id
      hpxml_bldg.heating_systems[2].primary_system = true
      for i in 0..2
        hpxml_bldg.heating_systems[i].heating_capacity /= 3.0
        # Test a file where sum is slightly greater than 1
        if i < 2
          hpxml_bldg.heating_systems[i].fraction_heat_load_served = 0.33
        else
          hpxml_bldg.heating_systems[i].fraction_heat_load_served = 0.35
        end
      end
    elsif ['base-enclosure-2stories.xml',
           'base-enclosure-2stories-garage.xml'].include? hpxml_file
      hpxml_bldg.hvac_distributions[0].ducts[2].duct_location = HPXML::LocationExteriorWall
      hpxml_bldg.hvac_distributions[0].ducts[2].duct_insulation_r_value = 4.0
      hpxml_bldg.hvac_distributions[0].ducts[3].duct_location = HPXML::LocationConditionedSpace
      hpxml_bldg.hvac_distributions[0].ducts[3].duct_insulation_r_value = 0
    elsif ['base-hvac-ducts-effective-rvalue.xml'].include? hpxml_file
      hpxml_bldg.hvac_distributions[0].ducts[0].duct_insulation_r_value = nil
      hpxml_bldg.hvac_distributions[0].ducts[1].duct_insulation_r_value = nil
      hpxml_bldg.hvac_distributions[0].ducts[0].duct_effective_r_value = 4.38
      hpxml_bldg.hvac_distributions[0].ducts[1].duct_effective_r_value = 5.0
    elsif ['base-hvac-multiple.xml'].include? hpxml_file
      hpxml_bldg.hvac_distributions.reverse_each do |hvac_distribution|
        hvac_distribution.delete
      end
      hpxml_bldg.hvac_distributions.add(id: "HVACDistribution#{hpxml_bldg.hvac_distributions.size + 1}",
                                        distribution_system_type: HPXML::HVACDistributionTypeAir,
                                        air_type: HPXML::AirTypeRegularVelocity)
      hpxml_bldg.hvac_distributions[0].duct_leakage_measurements.add(duct_type: HPXML::DuctTypeSupply,
                                                                     duct_leakage_units: HPXML::UnitsCFM25,
                                                                     duct_leakage_value: 75,
                                                                     duct_leakage_total_or_to_outside: HPXML::DuctLeakageToOutside)
      hpxml_bldg.hvac_distributions[0].duct_leakage_measurements.add(duct_type: HPXML::DuctTypeReturn,
                                                                     duct_leakage_units: HPXML::UnitsCFM25,
                                                                     duct_leakage_value: 25,
                                                                     duct_leakage_total_or_to_outside: HPXML::DuctLeakageToOutside)
      hpxml_bldg.hvac_distributions[0].ducts.add(id: "Ducts#{hpxml_bldg.hvac_distributions[0].ducts.size + 1}",
                                                 duct_type: HPXML::DuctTypeSupply,
                                                 duct_insulation_r_value: 8,
                                                 duct_location: HPXML::LocationAtticUnvented,
                                                 duct_surface_area: 75)
      hpxml_bldg.hvac_distributions[0].ducts.add(id: "Ducts#{hpxml_bldg.hvac_distributions[0].ducts.size + 1}",
                                                 duct_type: HPXML::DuctTypeSupply,
                                                 duct_insulation_r_value: 8,
                                                 duct_location: HPXML::LocationOutside,
                                                 duct_surface_area: 75)
      hpxml_bldg.hvac_distributions[0].ducts.add(id: "Ducts#{hpxml_bldg.hvac_distributions[0].ducts.size + 1}",
                                                 duct_type: HPXML::DuctTypeReturn,
                                                 duct_insulation_r_value: 4,
                                                 duct_location: HPXML::LocationAtticUnvented,
                                                 duct_surface_area: 25)
      hpxml_bldg.hvac_distributions[0].ducts.add(id: "Ducts#{hpxml_bldg.hvac_distributions[0].ducts.size + 1}",
                                                 duct_type: HPXML::DuctTypeReturn,
                                                 duct_insulation_r_value: 4,
                                                 duct_location: HPXML::LocationOutside,
                                                 duct_surface_area: 25)
      hpxml_bldg.hvac_distributions.add(id: "HVACDistribution#{hpxml_bldg.hvac_distributions.size + 1}",
                                        distribution_system_type: HPXML::HVACDistributionTypeAir,
                                        air_type: HPXML::AirTypeRegularVelocity)
      hpxml_bldg.hvac_distributions[-1].duct_leakage_measurements << hpxml_bldg.hvac_distributions[0].duct_leakage_measurements[0].dup
      hpxml_bldg.hvac_distributions[-1].duct_leakage_measurements << hpxml_bldg.hvac_distributions[0].duct_leakage_measurements[1].dup
      for i in 0..3
        hpxml_bldg.hvac_distributions[-1].ducts << hpxml_bldg.hvac_distributions[0].ducts[i].dup
        hpxml_bldg.hvac_distributions[-1].ducts[-1].id = "Ducts#{hpxml_bldg.hvac_distributions[0].ducts.size + i + 1}"
      end
      hpxml_bldg.hvac_distributions.add(id: "HVACDistribution#{hpxml_bldg.hvac_distributions.size + 1}",
                                        distribution_system_type: HPXML::HVACDistributionTypeHydronic,
                                        hydronic_type: HPXML::HydronicTypeBaseboard)
      hpxml_bldg.hvac_distributions.add(id: "HVACDistribution#{hpxml_bldg.hvac_distributions.size + 1}",
                                        distribution_system_type: HPXML::HVACDistributionTypeHydronic,
                                        hydronic_type: HPXML::HydronicTypeBaseboard)
      hpxml_bldg.hvac_distributions.add(id: "HVACDistribution#{hpxml_bldg.hvac_distributions.size + 1}",
                                        distribution_system_type: HPXML::HVACDistributionTypeAir,
                                        air_type: HPXML::AirTypeRegularVelocity)
      hpxml_bldg.hvac_distributions[-1].duct_leakage_measurements << hpxml_bldg.hvac_distributions[0].duct_leakage_measurements[0].dup
      hpxml_bldg.hvac_distributions[-1].duct_leakage_measurements << hpxml_bldg.hvac_distributions[0].duct_leakage_measurements[1].dup
      for i in 0..3
        hpxml_bldg.hvac_distributions[-1].ducts << hpxml_bldg.hvac_distributions[0].ducts[i].dup
        hpxml_bldg.hvac_distributions[-1].ducts[-1].id = "Ducts#{hpxml_bldg.hvac_distributions[0].ducts.size * 2 + i + 1}"
      end
      hpxml_bldg.hvac_distributions.add(id: "HVACDistribution#{hpxml_bldg.hvac_distributions.size + 1}",
                                        distribution_system_type: HPXML::HVACDistributionTypeAir,
                                        air_type: HPXML::AirTypeRegularVelocity)
      hpxml_bldg.hvac_distributions[-1].duct_leakage_measurements << hpxml_bldg.hvac_distributions[0].duct_leakage_measurements[0].dup
      hpxml_bldg.hvac_distributions[-1].duct_leakage_measurements << hpxml_bldg.hvac_distributions[0].duct_leakage_measurements[1].dup
      for i in 0..3
        hpxml_bldg.hvac_distributions[-1].ducts << hpxml_bldg.hvac_distributions[0].ducts[i].dup
        hpxml_bldg.hvac_distributions[-1].ducts[-1].id = "Ducts#{hpxml_bldg.hvac_distributions[0].ducts.size * 3 + i + 1}"
      end
      hpxml_bldg.heating_systems.reverse_each do |heating_system|
        heating_system.delete
      end
      hpxml_bldg.heating_systems.add(id: "HeatingSystem#{hpxml_bldg.heating_systems.size + 1}",
                                     distribution_system_idref: hpxml_bldg.hvac_distributions[0].id,
                                     heating_system_type: HPXML::HVACTypeFurnace,
                                     heating_system_fuel: HPXML::FuelTypeElectricity,
                                     heating_capacity: 6400,
                                     heating_efficiency_afue: 1,
                                     fraction_heat_load_served: 0.1)
      hpxml_bldg.heating_systems.add(id: "HeatingSystem#{hpxml_bldg.heating_systems.size + 1}",
                                     distribution_system_idref: hpxml_bldg.hvac_distributions[1].id,
                                     heating_system_type: HPXML::HVACTypeFurnace,
                                     heating_system_fuel: HPXML::FuelTypeNaturalGas,
                                     heating_capacity: 6400,
                                     heating_efficiency_afue: 0.92,
                                     fraction_heat_load_served: 0.1)
      hpxml_bldg.heating_systems.add(id: "HeatingSystem#{hpxml_bldg.heating_systems.size + 1}",
                                     distribution_system_idref: hpxml_bldg.hvac_distributions[2].id,
                                     heating_system_type: HPXML::HVACTypeBoiler,
                                     heating_system_fuel: HPXML::FuelTypeElectricity,
                                     heating_capacity: 6400,
                                     heating_efficiency_afue: 1,
                                     fraction_heat_load_served: 0.1)
      hpxml_bldg.heating_systems.add(id: "HeatingSystem#{hpxml_bldg.heating_systems.size + 1}",
                                     distribution_system_idref: hpxml_bldg.hvac_distributions[3].id,
                                     heating_system_type: HPXML::HVACTypeBoiler,
                                     heating_system_fuel: HPXML::FuelTypeNaturalGas,
                                     heating_capacity: 6400,
                                     heating_efficiency_afue: 0.92,
                                     fraction_heat_load_served: 0.1,
                                     electric_auxiliary_energy: 200)
      hpxml_bldg.heating_systems.add(id: "HeatingSystem#{hpxml_bldg.heating_systems.size + 1}",
                                     heating_system_type: HPXML::HVACTypeElectricResistance,
                                     heating_system_fuel: HPXML::FuelTypeElectricity,
                                     heating_capacity: 6400,
                                     heating_efficiency_percent: 1,
                                     fraction_heat_load_served: 0.1)
      hpxml_bldg.heating_systems.add(id: "HeatingSystem#{hpxml_bldg.heating_systems.size + 1}",
                                     heating_system_type: HPXML::HVACTypeStove,
                                     heating_system_fuel: HPXML::FuelTypeOil,
                                     heating_capacity: 6400,
                                     heating_efficiency_percent: 0.8,
                                     fraction_heat_load_served: 0.1,
                                     fan_watts: 40.0)
      hpxml_bldg.heating_systems.add(id: "HeatingSystem#{hpxml_bldg.heating_systems.size + 1}",
                                     heating_system_type: HPXML::HVACTypeWallFurnace,
                                     heating_system_fuel: HPXML::FuelTypePropane,
                                     heating_capacity: 6400,
                                     heating_efficiency_afue: 0.8,
                                     fraction_heat_load_served: 0.1,
                                     fan_watts: 0.0)
      hpxml_bldg.cooling_systems[0].distribution_system_idref = hpxml_bldg.hvac_distributions[1].id
      hpxml_bldg.cooling_systems[0].fraction_cool_load_served = 0.1333
      hpxml_bldg.cooling_systems[0].cooling_capacity *= 0.1333
      hpxml_bldg.cooling_systems[0].primary_system = false
      hpxml_bldg.cooling_systems.add(id: "CoolingSystem#{hpxml_bldg.cooling_systems.size + 1}",
                                     cooling_system_type: HPXML::HVACTypeRoomAirConditioner,
                                     cooling_system_fuel: HPXML::FuelTypeElectricity,
                                     cooling_capacity: 9600,
                                     fraction_cool_load_served: 0.1333,
                                     cooling_efficiency_eer: 8.5)
      hpxml_bldg.cooling_systems.add(id: "CoolingSystem#{hpxml_bldg.cooling_systems.size + 1}",
                                     cooling_system_type: HPXML::HVACTypePTAC,
                                     cooling_system_fuel: HPXML::FuelTypeElectricity,
                                     cooling_capacity: 9600,
                                     fraction_cool_load_served: 0.1333,
                                     cooling_efficiency_eer: 10.7)
      hpxml_bldg.heat_pumps.add(id: "HeatPump#{hpxml_bldg.heat_pumps.size + 1}",
                                distribution_system_idref: hpxml_bldg.hvac_distributions[4].id,
                                heat_pump_type: HPXML::HVACTypeHeatPumpAirToAir,
                                heat_pump_fuel: HPXML::FuelTypeElectricity,
                                heating_capacity: 4800,
                                cooling_capacity: 4800,
                                backup_type: HPXML::HeatPumpBackupTypeIntegrated,
                                backup_heating_fuel: HPXML::FuelTypeElectricity,
                                backup_heating_capacity: 3412,
                                backup_heating_efficiency_percent: 1.0,
                                fraction_heat_load_served: 0.1,
                                fraction_cool_load_served: 0.2,
                                heating_efficiency_hspf: 7.7,
                                cooling_efficiency_seer: 13,
                                heating_capacity_17F: 4800 * 0.6,
                                compressor_type: HPXML::HVACCompressorTypeSingleStage)
      hpxml_bldg.heat_pumps.add(id: "HeatPump#{hpxml_bldg.heat_pumps.size + 1}",
                                distribution_system_idref: hpxml_bldg.hvac_distributions[5].id,
                                heat_pump_type: HPXML::HVACTypeHeatPumpGroundToAir,
                                heat_pump_fuel: HPXML::FuelTypeElectricity,
                                heating_capacity: 4800,
                                cooling_capacity: 4800,
                                compressor_type: HPXML::HVACCompressorTypeSingleStage,
                                backup_type: HPXML::HeatPumpBackupTypeIntegrated,
                                backup_heating_fuel: HPXML::FuelTypeElectricity,
                                backup_heating_capacity: 3412,
                                backup_heating_efficiency_percent: 1.0,
                                fraction_heat_load_served: 0.1,
                                fraction_cool_load_served: 0.2,
                                heating_efficiency_cop: 3.6,
                                cooling_efficiency_eer: 16.6,
                                pump_watts_per_ton: 100.0)
      hpxml_bldg.heat_pumps.add(id: "HeatPump#{hpxml_bldg.heat_pumps.size + 1}",
                                heat_pump_type: HPXML::HVACTypeHeatPumpMiniSplit,
                                heat_pump_fuel: HPXML::FuelTypeElectricity,
                                heating_capacity: 4800,
                                cooling_capacity: 4800,
                                backup_type: HPXML::HeatPumpBackupTypeIntegrated,
                                backup_heating_fuel: HPXML::FuelTypeElectricity,
                                backup_heating_capacity: 3412,
                                backup_heating_efficiency_percent: 1.0,
                                fraction_heat_load_served: 0.1,
                                fraction_cool_load_served: 0.2,
                                heating_efficiency_hspf: 10,
                                cooling_efficiency_seer: 19,
                                heating_capacity_17F: 4800 * 0.6,
                                compressor_type: HPXML::HVACCompressorTypeVariableSpeed,
                                primary_cooling_system: true,
                                primary_heating_system: true)
    elsif ['base-hvac-air-to-air-heat-pump-var-speed-max-power-ratio-schedule-two-systems.xml'].include? hpxml_file
      hpxml_bldg.heat_pumps << hpxml_bldg.heat_pumps[0].dup
      hpxml_bldg.heat_pumps[-1].id += "#{hpxml_bldg.hvac_distributions.size}"
      hpxml_bldg.heat_pumps[-1].primary_cooling_system = false
      hpxml_bldg.heat_pumps[-1].primary_heating_system = false
      hpxml_bldg.heat_pumps[0].fraction_heat_load_served = 0.7
      hpxml_bldg.heat_pumps[0].fraction_cool_load_served = 0.7
      hpxml_bldg.heat_pumps[-1].fraction_heat_load_served = 0.3
      hpxml_bldg.heat_pumps[-1].fraction_cool_load_served = 0.3
      hpxml_bldg.hvac_distributions[0].conditioned_floor_area_served /= 2.0
      hpxml_bldg.hvac_distributions.add(id: "HVACDistribution#{hpxml_bldg.hvac_distributions.size + 1}",
                                        distribution_system_type: HPXML::HVACDistributionTypeAir,
                                        air_type: HPXML::AirTypeRegularVelocity,
                                        conditioned_floor_area_served: hpxml_bldg.hvac_distributions[0].conditioned_floor_area_served)
      hpxml_bldg.hvac_distributions[-1].duct_leakage_measurements << hpxml_bldg.hvac_distributions[0].duct_leakage_measurements[0].dup
      hpxml_bldg.hvac_distributions[-1].duct_leakage_measurements << hpxml_bldg.hvac_distributions[0].duct_leakage_measurements[1].dup
      hpxml_bldg.hvac_distributions[0].ducts.each do |duct|
        hpxml_bldg.hvac_distributions[-1].ducts << duct.dup
        hpxml_bldg.hvac_distributions[-1].ducts[-1].id = "Ducts#{hpxml_bldg.hvac_distributions[0].ducts.size + hpxml_bldg.hvac_distributions[1].ducts.size}"
      end
      hpxml_bldg.heat_pumps[-1].distribution_system_idref = hpxml_bldg.hvac_distributions[-1].id
    elsif ['base-mechvent-multiple.xml',
           'base-bldgtype-mf-unit-shared-mechvent-multiple.xml'].include? hpxml_file
      hpxml_bldg.hvac_distributions[0].conditioned_floor_area_served /= 2.0
      hpxml_bldg.hvac_distributions.add(id: "HVACDistribution#{hpxml_bldg.hvac_distributions.size + 1}",
                                        distribution_system_type: HPXML::HVACDistributionTypeAir,
                                        air_type: HPXML::AirTypeRegularVelocity,
                                        conditioned_floor_area_served: hpxml_bldg.hvac_distributions[0].conditioned_floor_area_served)
      hpxml_bldg.hvac_distributions[1].duct_leakage_measurements << hpxml_bldg.hvac_distributions[0].duct_leakage_measurements[0].dup
      hpxml_bldg.hvac_distributions[1].duct_leakage_measurements << hpxml_bldg.hvac_distributions[0].duct_leakage_measurements[1].dup
      hpxml_bldg.hvac_distributions[0].ducts.each do |duct|
        hpxml_bldg.hvac_distributions[1].ducts << duct.dup
        hpxml_bldg.hvac_distributions[1].ducts[-1].id = "Ducts#{hpxml_bldg.hvac_distributions[0].ducts.size + hpxml_bldg.hvac_distributions[1].ducts.size}"
      end
      hpxml_bldg.heating_systems[0].heating_capacity /= 2.0
      hpxml_bldg.heating_systems[0].fraction_heat_load_served /= 2.0
      hpxml_bldg.heating_systems[0].primary_system = false
      hpxml_bldg.heating_systems << hpxml_bldg.heating_systems[0].dup
      hpxml_bldg.heating_systems[1].id = "HeatingSystem#{hpxml_bldg.heating_systems.size}"
      hpxml_bldg.heating_systems[1].distribution_system_idref = hpxml_bldg.hvac_distributions[1].id
      hpxml_bldg.heating_systems[1].primary_system = true
      hpxml_bldg.cooling_systems[0].fraction_cool_load_served /= 2.0
      hpxml_bldg.cooling_systems[0].cooling_capacity /= 2.0
      hpxml_bldg.cooling_systems[0].primary_system = false
      hpxml_bldg.cooling_systems << hpxml_bldg.cooling_systems[0].dup
      hpxml_bldg.cooling_systems[1].id = "CoolingSystem#{hpxml_bldg.cooling_systems.size}"
      hpxml_bldg.cooling_systems[1].distribution_system_idref = hpxml_bldg.hvac_distributions[1].id
      hpxml_bldg.cooling_systems[1].primary_system = true
    elsif ['base-bldgtype-mf-unit-adjacent-to-multiple.xml'].include? hpxml_file
      hpxml_bldg.hvac_distributions[0].ducts[0].duct_fraction_area = 0.5
      hpxml_bldg.hvac_distributions[0].ducts[1].duct_location = HPXML::LocationOtherHousingUnit
      hpxml_bldg.hvac_distributions[0].ducts[1].duct_fraction_area = 0.5
      hpxml_bldg.hvac_distributions[0].ducts.add(id: "Ducts#{hpxml_bldg.hvac_distributions[0].ducts.size + 1}",
                                                 duct_type: HPXML::DuctTypeSupply,
                                                 duct_insulation_r_value: 4,
                                                 duct_location: HPXML::LocationRoofDeck,
                                                 duct_fraction_area: 0.5)
      hpxml_bldg.hvac_distributions[0].ducts.add(id: "Ducts#{hpxml_bldg.hvac_distributions[0].ducts.size + 1}",
                                                 duct_type: HPXML::DuctTypeReturn,
                                                 duct_insulation_r_value: 0,
                                                 duct_location: HPXML::LocationRoofDeck,
                                                 duct_fraction_area: 0.5)
    elsif ['base-appliances-dehumidifier-multiple.xml'].include? hpxml_file
      hpxml_bldg.dehumidifiers[0].fraction_served = 0.5
      hpxml_bldg.dehumidifiers.add(id: 'Dehumidifier2',
                                   type: HPXML::DehumidifierTypePortable,
                                   capacity: 30,
                                   energy_factor: 1.6,
                                   rh_setpoint: 0.5,
                                   fraction_served: 0.25,
                                   location: HPXML::LocationConditionedSpace)
    end
    if ['base-hvac-air-to-air-heat-pump-var-speed-backup-furnace.xml',
        'base-hvac-air-to-air-heat-pump-var-speed-backup-furnace-airflow.xml',
        'base-hvac-air-to-air-heat-pump-var-speed-backup-furnace-autosize-factor.xml'].include? hpxml_file
      # Switch backup boiler with hydronic distribution to backup furnace with air distribution
      hpxml_bldg.heating_systems[0].heating_system_type = HPXML::HVACTypeFurnace
      hpxml_bldg.hvac_distributions[0].distribution_system_type = HPXML::HVACDistributionTypeAir
      hpxml_bldg.hvac_distributions[0].air_type = HPXML::AirTypeRegularVelocity
      hpxml_bldg.hvac_distributions[0].duct_leakage_measurements << hpxml_bldg.hvac_distributions[1].duct_leakage_measurements[0].dup
      hpxml_bldg.hvac_distributions[0].duct_leakage_measurements << hpxml_bldg.hvac_distributions[1].duct_leakage_measurements[1].dup
      hpxml_bldg.hvac_distributions[1].ducts.each do |duct|
        hpxml_bldg.hvac_distributions[0].ducts << duct.dup
      end
      (hpxml_bldg.hvac_distributions[0].ducts + hpxml_bldg.hvac_distributions[1].ducts).each_with_index do |duct, i|
        duct.id = "Ducts#{i + 1}"
      end
      hpxml_bldg.hvac_distributions[0].conditioned_floor_area_served = hpxml_bldg.building_construction.conditioned_floor_area
    end
    if ['base-hvac-ducts-area-multipliers.xml'].include? hpxml_file
      hpxml_bldg.hvac_distributions[0].ducts[0].duct_surface_area_multiplier = 0.5
      hpxml_bldg.hvac_distributions[0].ducts[1].duct_surface_area_multiplier = 1.5
    end
    if hpxml_file.include? 'heating-capacity-17f'
      hpxml_bldg.heat_pumps[0].heating_capacity_17F = hpxml_bldg.heat_pumps[0].heating_capacity * 0.6
      hpxml_bldg.heat_pumps[0].heating_capacity_retention_fraction = nil
      hpxml_bldg.heat_pumps[0].heating_capacity_retention_temp = nil
    end
    if hpxml_file.include? 'base-hvac-ground-to-air-heat-pump-detailed-geothermal-loop.xml'
      hpxml_bldg.geothermal_loops[0].shank_spacing = 2.5
    end
    hpxml_bldg.heating_systems.each do |heating_system|
      if heating_system.heating_system_type == HPXML::HVACTypeBoiler &&
         heating_system.heating_system_fuel == HPXML::FuelTypeNaturalGas &&
         !heating_system.is_shared_system
        heating_system.electric_auxiliary_energy = 200
      elsif hpxml_file.include? 'eae'
        heating_system.electric_auxiliary_energy = 500
      else
        heating_system.electric_auxiliary_energy = nil
      end
      if [HPXML::HVACTypeFloorFurnace,
          HPXML::HVACTypeWallFurnace,
          HPXML::HVACTypeFireplace,
          HPXML::HVACTypeSpaceHeater].include? heating_system.heating_system_type
        heating_system.fan_watts = 0
      elsif [HPXML::HVACTypeStove].include? heating_system.heating_system_type
        heating_system.fan_watts = 40
      end
    end

    # ------------------ #
    # HPXML WaterHeating #
    # ------------------ #

    if ['base-schedules-simple.xml',
        'base-schedules-simple-vacancy.xml',
        'base-schedules-simple-power-outage.xml',
        'base-misc-loads-large-uncommon.xml',
        'base-misc-loads-large-uncommon2.xml'].include? hpxml_file
      hpxml_bldg.water_heating.water_fixtures_weekday_fractions = '0.012, 0.006, 0.004, 0.005, 0.010, 0.034, 0.078, 0.087, 0.080, 0.067, 0.056, 0.047, 0.040, 0.035, 0.033, 0.031, 0.039, 0.051, 0.060, 0.060, 0.055, 0.048, 0.038, 0.026'
      hpxml_bldg.water_heating.water_fixtures_weekend_fractions = '0.012, 0.006, 0.004, 0.005, 0.010, 0.034, 0.078, 0.087, 0.080, 0.067, 0.056, 0.047, 0.040, 0.035, 0.033, 0.031, 0.039, 0.051, 0.060, 0.060, 0.055, 0.048, 0.038, 0.026'
      hpxml_bldg.water_heating.water_fixtures_monthly_multipliers = '1.0, 1.0, 1.0, 1.0, 1.0, 1.0, 1.0, 1.0, 1.0, 1.0, 1.0, 1.0'
    elsif ['base-bldgtype-mf-unit-shared-water-heater-recirc.xml',
           'base-bldgtype-mf-unit-shared-water-heater-recirc-beds-0.xml',
           'base-bldgtype-mf-unit-shared-water-heater-recirc-scheduled.xml'].include? hpxml_file
      hpxml_bldg.hot_water_distributions[0].has_shared_recirculation = true
      hpxml_bldg.hot_water_distributions[0].shared_recirculation_number_of_bedrooms_served = 18
      hpxml_bldg.hot_water_distributions[0].shared_recirculation_pump_power = 220
      hpxml_bldg.hot_water_distributions[0].shared_recirculation_control_type = HPXML::DHWRecircControlTypeTimer
      if hpxml_file == 'base-bldgtype-mf-unit-shared-water-heater-recirc-beds-0.xml'
        hpxml_bldg.hot_water_distributions[0].shared_recirculation_number_of_bedrooms_served = 6
      end
    elsif ['base-bldgtype-mf-unit-shared-laundry-room.xml',
           'base-bldgtype-mf-unit-shared-laundry-room-multiple-water-heaters.xml'].include? hpxml_file
      hpxml_bldg.water_heating_systems.reverse_each do |water_heating_system|
        water_heating_system.delete
      end
      hpxml_bldg.water_heating_systems.add(id: "WaterHeatingSystem#{hpxml_bldg.water_heating_systems.size + 1}",
                                           is_shared_system: true,
                                           number_of_bedrooms_served: 18,
                                           fuel_type: HPXML::FuelTypeNaturalGas,
                                           water_heater_type: HPXML::WaterHeaterTypeStorage,
                                           location: HPXML::LocationConditionedSpace,
                                           tank_volume: 120,
                                           fraction_dhw_load_served: 1.0,
                                           heating_capacity: 40000,
                                           energy_factor: 0.59,
                                           recovery_efficiency: 0.76,
                                           temperature: 125.0)
      if hpxml_file == 'base-bldgtype-mf-unit-shared-laundry-room-multiple-water-heaters.xml'
        hpxml_bldg.water_heating_systems[0].fraction_dhw_load_served /= 2.0
        hpxml_bldg.water_heating_systems[0].tank_volume /= 2.0
        hpxml_bldg.water_heating_systems[0].number_of_bedrooms_served /= 2.0
        hpxml_bldg.water_heating_systems << hpxml_bldg.water_heating_systems[0].dup
        hpxml_bldg.water_heating_systems[1].id = "WaterHeatingSystem#{hpxml_bldg.water_heating_systems.size}"
      end
    elsif ['base-dhw-tank-gas-uef-fhr.xml'].include? hpxml_file
      hpxml_bldg.water_heating_systems[0].first_hour_rating = 56.0
      hpxml_bldg.water_heating_systems[0].usage_bin = nil
    elsif ['base-dhw-tankless-electric-outside.xml'].include? hpxml_file
      hpxml_bldg.water_heating_systems[0].performance_adjustment = 0.92
    elsif ['base-dhw-multiple.xml'].include? hpxml_file
      hpxml_bldg.water_heating_systems[0].fraction_dhw_load_served = 0.2
      hpxml_bldg.water_heating_systems.add(id: "WaterHeatingSystem#{hpxml_bldg.water_heating_systems.size + 1}",
                                           fuel_type: HPXML::FuelTypeNaturalGas,
                                           water_heater_type: HPXML::WaterHeaterTypeStorage,
                                           location: HPXML::LocationConditionedSpace,
                                           tank_volume: 50,
                                           fraction_dhw_load_served: 0.2,
                                           heating_capacity: 40000,
                                           energy_factor: 0.59,
                                           recovery_efficiency: 0.76,
                                           temperature: 125.0)
      hpxml_bldg.water_heating_systems.add(id: "WaterHeatingSystem#{hpxml_bldg.water_heating_systems.size + 1}",
                                           fuel_type: HPXML::FuelTypeElectricity,
                                           water_heater_type: HPXML::WaterHeaterTypeHeatPump,
                                           location: HPXML::LocationConditionedSpace,
                                           tank_volume: 80,
                                           fraction_dhw_load_served: 0.2,
                                           energy_factor: 2.3,
                                           temperature: 125.0)
      hpxml_bldg.water_heating_systems.add(id: "WaterHeatingSystem#{hpxml_bldg.water_heating_systems.size + 1}",
                                           fuel_type: HPXML::FuelTypeElectricity,
                                           water_heater_type: HPXML::WaterHeaterTypeTankless,
                                           location: HPXML::LocationConditionedSpace,
                                           fraction_dhw_load_served: 0.2,
                                           energy_factor: 0.99,
                                           temperature: 125.0)
      hpxml_bldg.water_heating_systems.add(id: "WaterHeatingSystem#{hpxml_bldg.water_heating_systems.size + 1}",
                                           fuel_type: HPXML::FuelTypeNaturalGas,
                                           water_heater_type: HPXML::WaterHeaterTypeTankless,
                                           location: HPXML::LocationConditionedSpace,
                                           fraction_dhw_load_served: 0.1,
                                           energy_factor: 0.82,
                                           temperature: 125.0)
      hpxml_bldg.water_heating_systems.add(id: "WaterHeatingSystem#{hpxml_bldg.water_heating_systems.size + 1}",
                                           water_heater_type: HPXML::WaterHeaterTypeCombiStorage,
                                           location: HPXML::LocationConditionedSpace,
                                           tank_volume: 50,
                                           fraction_dhw_load_served: 0.1,
                                           related_hvac_idref: 'HeatingSystem1',
                                           temperature: 125.0)
      hpxml_bldg.solar_thermal_systems.add(id: "SolarThermalSystem#{hpxml_bldg.solar_thermal_systems.size + 1}",
                                           system_type: HPXML::SolarThermalSystemTypeHotWater,
                                           water_heating_system_idref: nil, # Apply to all water heaters
                                           solar_fraction: 0.65)
    end
    if ['base-dhw-low-flow-fixtures.xml'].include? hpxml_file
      hpxml_bldg.water_fixtures[0].count = 2
      hpxml_bldg.water_fixtures[1].low_flow = nil
      hpxml_bldg.water_fixtures[1].flow_rate = 2.0
      hpxml_bldg.water_fixtures[1].count = 3
    end
    if ['base-dhw-recirc-demand-scheduled.xml',
        'base-schedules-simple.xml',
        'base-schedules-simple-vacancy.xml',
        'base-schedules-simple-power-outage.xml'].include? hpxml_file
      hpxml_bldg.hot_water_distributions[0].recirculation_pump_weekday_fractions = default_schedules_csv_data["#{SchedulesFile::Columns[:HotWaterRecirculationPump].name}_demand_control"]['RecirculationPumpWeekdayScheduleFractions']
      hpxml_bldg.hot_water_distributions[0].recirculation_pump_weekend_fractions = default_schedules_csv_data["#{SchedulesFile::Columns[:HotWaterRecirculationPump].name}_demand_control"]['RecirculationPumpWeekendScheduleFractions']
      hpxml_bldg.hot_water_distributions[0].recirculation_pump_monthly_multipliers = default_schedules_csv_data[SchedulesFile::Columns[:HotWaterRecirculationPump].name]['RecirculationPumpMonthlyScheduleMultipliers']
    elsif ['base-bldgtype-mf-unit-shared-water-heater-recirc-scheduled.xml'].include? hpxml_file
      hpxml_bldg.hot_water_distributions[0].recirculation_pump_weekday_fractions = default_schedules_csv_data["#{SchedulesFile::Columns[:HotWaterRecirculationPump].name}_no_control"]['RecirculationPumpWeekdayScheduleFractions']
      hpxml_bldg.hot_water_distributions[0].recirculation_pump_weekend_fractions = default_schedules_csv_data["#{SchedulesFile::Columns[:HotWaterRecirculationPump].name}_no_control"]['RecirculationPumpWeekendScheduleFractions']
      hpxml_bldg.hot_water_distributions[0].recirculation_pump_monthly_multipliers = default_schedules_csv_data[SchedulesFile::Columns[:HotWaterRecirculationPump].name]['RecirculationPumpMonthlyScheduleMultipliers']
    end

    # -------------------- #
    # HPXML VentilationFan #
    # -------------------- #

    if ['base-bldgtype-mf-unit-shared-mechvent-multiple.xml'].include? hpxml_file
      hpxml_bldg.ventilation_fans.add(id: "VentilationFan#{hpxml_bldg.ventilation_fans.size + 1}",
                                      fan_type: HPXML::MechVentTypeSupply,
                                      is_shared_system: true,
                                      in_unit_flow_rate: 100,
                                      calculated_flow_rate: 1000,
                                      hours_in_operation: 24,
                                      fan_power: 300,
                                      used_for_whole_building_ventilation: true,
                                      fraction_recirculation: 0.0,
                                      preheating_fuel: HPXML::FuelTypeNaturalGas,
                                      preheating_efficiency_cop: 0.92,
                                      preheating_fraction_load_served: 0.8,
                                      precooling_fuel: HPXML::FuelTypeElectricity,
                                      precooling_efficiency_cop: 4.0,
                                      precooling_fraction_load_served: 0.8)
      hpxml_bldg.ventilation_fans.add(id: "VentilationFan#{hpxml_bldg.ventilation_fans.size + 1}",
                                      fan_type: HPXML::MechVentTypeERV,
                                      is_shared_system: true,
                                      in_unit_flow_rate: 50,
                                      delivered_ventilation: 500,
                                      hours_in_operation: 24,
                                      total_recovery_efficiency: 0.48,
                                      sensible_recovery_efficiency: 0.72,
                                      fan_power: 150,
                                      used_for_whole_building_ventilation: true,
                                      fraction_recirculation: 0.4,
                                      preheating_fuel: HPXML::FuelTypeNaturalGas,
                                      preheating_efficiency_cop: 0.87,
                                      preheating_fraction_load_served: 1.0,
                                      precooling_fuel: HPXML::FuelTypeElectricity,
                                      precooling_efficiency_cop: 3.5,
                                      precooling_fraction_load_served: 1.0)
      hpxml_bldg.ventilation_fans.add(id: "VentilationFan#{hpxml_bldg.ventilation_fans.size + 1}",
                                      fan_type: HPXML::MechVentTypeHRV,
                                      is_shared_system: true,
                                      in_unit_flow_rate: 50,
                                      rated_flow_rate: 500,
                                      hours_in_operation: 24,
                                      sensible_recovery_efficiency: 0.72,
                                      fan_power: 150,
                                      used_for_whole_building_ventilation: true,
                                      fraction_recirculation: 0.3,
                                      preheating_fuel: HPXML::FuelTypeElectricity,
                                      preheating_efficiency_cop: 4.0,
                                      precooling_fuel: HPXML::FuelTypeElectricity,
                                      precooling_efficiency_cop: 4.5,
                                      preheating_fraction_load_served: 1.0,
                                      precooling_fraction_load_served: 1.0)
      hpxml_bldg.ventilation_fans.add(id: "VentilationFan#{hpxml_bldg.ventilation_fans.size + 1}",
                                      fan_type: HPXML::MechVentTypeBalanced,
                                      is_shared_system: true,
                                      in_unit_flow_rate: 30,
                                      tested_flow_rate: 300,
                                      hours_in_operation: 24,
                                      fan_power: 150,
                                      used_for_whole_building_ventilation: true,
                                      fraction_recirculation: 0.3,
                                      preheating_fuel: HPXML::FuelTypeElectricity,
                                      preheating_efficiency_cop: 3.5,
                                      precooling_fuel: HPXML::FuelTypeElectricity,
                                      precooling_efficiency_cop: 4.0,
                                      preheating_fraction_load_served: 0.9,
                                      precooling_fraction_load_served: 1.0)
      hpxml_bldg.ventilation_fans.add(id: "VentilationFan#{hpxml_bldg.ventilation_fans.size + 1}",
                                      fan_type: HPXML::MechVentTypeExhaust,
                                      is_shared_system: true,
                                      in_unit_flow_rate: 70,
                                      rated_flow_rate: 700,
                                      hours_in_operation: 8,
                                      fan_power: 300,
                                      used_for_whole_building_ventilation: true,
                                      fraction_recirculation: 0.0)
      hpxml_bldg.ventilation_fans.add(id: "VentilationFan#{hpxml_bldg.ventilation_fans.size + 1}",
                                      fan_type: HPXML::MechVentTypeExhaust,
                                      tested_flow_rate: 50,
                                      hours_in_operation: 14,
                                      fan_power: 10,
                                      used_for_whole_building_ventilation: true)
      hpxml_bldg.ventilation_fans.add(id: "VentilationFan#{hpxml_bldg.ventilation_fans.size + 1}",
                                      fan_type: HPXML::MechVentTypeCFIS,
                                      tested_flow_rate: 160,
                                      hours_in_operation: 8,
                                      fan_power: 150,
                                      used_for_whole_building_ventilation: true,
                                      cfis_addtl_runtime_operating_mode: HPXML::CFISModeAirHandler,
                                      distribution_system_idref: 'HVACDistribution1')
    elsif ['base-mechvent-multiple.xml'].include? hpxml_file
      hpxml_bldg.ventilation_fans.add(id: "VentilationFan#{hpxml_bldg.ventilation_fans.size + 1}",
                                      rated_flow_rate: 2000,
                                      fan_power: 150,
                                      used_for_seasonal_cooling_load_reduction: true)
      hpxml_bldg.ventilation_fans.add(id: "VentilationFan#{hpxml_bldg.ventilation_fans.size + 1}",
                                      fan_type: HPXML::MechVentTypeSupply,
                                      tested_flow_rate: 12.5,
                                      hours_in_operation: 14,
                                      fan_power: 2.5,
                                      used_for_whole_building_ventilation: true)
      hpxml_bldg.ventilation_fans.add(id: "VentilationFan#{hpxml_bldg.ventilation_fans.size + 1}",
                                      fan_type: HPXML::MechVentTypeExhaust,
                                      tested_flow_rate: 30.0,
                                      fan_power: 7.5,
                                      used_for_whole_building_ventilation: true)
      hpxml_bldg.ventilation_fans.add(id: "VentilationFan#{hpxml_bldg.ventilation_fans.size + 1}",
                                      fan_type: HPXML::MechVentTypeBalanced,
                                      tested_flow_rate: 27.5,
                                      hours_in_operation: 24,
                                      fan_power: 15,
                                      used_for_whole_building_ventilation: true)
      hpxml_bldg.ventilation_fans.add(id: "VentilationFan#{hpxml_bldg.ventilation_fans.size + 1}",
                                      fan_type: HPXML::MechVentTypeERV,
                                      tested_flow_rate: 12.5,
                                      hours_in_operation: 24,
                                      total_recovery_efficiency: 0.48,
                                      sensible_recovery_efficiency: 0.72,
                                      fan_power: 6.25,
                                      used_for_whole_building_ventilation: true)
      hpxml_bldg.ventilation_fans.add(id: "VentilationFan#{hpxml_bldg.ventilation_fans.size + 1}",
                                      fan_type: HPXML::MechVentTypeHRV,
                                      tested_flow_rate: 15,
                                      hours_in_operation: 24,
                                      sensible_recovery_efficiency: 0.72,
                                      fan_power: 7.5,
                                      used_for_whole_building_ventilation: true)
      hpxml_bldg.ventilation_fans.reverse_each do |vent_fan|
        vent_fan.fan_power /= 2.0
        vent_fan.rated_flow_rate /= 2.0 unless vent_fan.rated_flow_rate.nil?
        vent_fan.tested_flow_rate /= 2.0 unless vent_fan.tested_flow_rate.nil?
        hpxml_bldg.ventilation_fans << vent_fan.dup
        hpxml_bldg.ventilation_fans[-1].id = "VentilationFan#{hpxml_bldg.ventilation_fans.size}"
        hpxml_bldg.ventilation_fans[-1].start_hour = vent_fan.start_hour - 1 unless vent_fan.start_hour.nil?
        hpxml_bldg.ventilation_fans[-1].hours_in_operation = vent_fan.hours_in_operation - 1 unless vent_fan.hours_in_operation.nil?
      end
      hpxml_bldg.ventilation_fans.add(id: "VentilationFan#{hpxml_bldg.ventilation_fans.size + 1}",
                                      fan_type: HPXML::MechVentTypeCFIS,
                                      tested_flow_rate: 40,
                                      hours_in_operation: 8,
                                      fan_power: 37.5,
                                      used_for_whole_building_ventilation: true,
                                      cfis_addtl_runtime_operating_mode: HPXML::CFISModeAirHandler,
                                      distribution_system_idref: 'HVACDistribution1')
      hpxml_bldg.ventilation_fans.add(id: "VentilationFan#{hpxml_bldg.ventilation_fans.size + 1}",
                                      fan_type: HPXML::MechVentTypeCFIS,
                                      tested_flow_rate: 42.5,
                                      hours_in_operation: 8,
                                      used_for_whole_building_ventilation: true,
                                      cfis_addtl_runtime_operating_mode: HPXML::CFISModeSupplementalFan,
                                      cfis_supplemental_fan_idref: hpxml_bldg.ventilation_fans.find { |f| f.fan_type == HPXML::MechVentTypeExhaust }.id,
                                      distribution_system_idref: 'HVACDistribution2')
      # Test ventilation system w/ zero airflow and hours
      hpxml_bldg.ventilation_fans.add(id: "VentilationFan#{hpxml_bldg.ventilation_fans.size + 1}",
                                      fan_type: HPXML::MechVentTypeHRV,
                                      tested_flow_rate: 0,
                                      hours_in_operation: 24,
                                      sensible_recovery_efficiency: 0.72,
                                      fan_power: 7.5,
                                      used_for_whole_building_ventilation: true)
      hpxml_bldg.ventilation_fans.add(id: "VentilationFan#{hpxml_bldg.ventilation_fans.size + 1}",
                                      fan_type: HPXML::MechVentTypeHRV,
                                      tested_flow_rate: 15,
                                      hours_in_operation: 0,
                                      sensible_recovery_efficiency: 0.72,
                                      fan_power: 7.5,
                                      used_for_whole_building_ventilation: true)
    elsif ['base-mechvent-cfis-airflow-fraction-zero.xml'].include? hpxml_file
      hpxml_bldg.ventilation_fans[0].cfis_vent_mode_airflow_fraction = 0.0
    elsif ['base-mechvent-cfis-control-type-timer.xml'].include? hpxml_file
      hpxml_bldg.ventilation_fans[0].cfis_control_type = HPXML::CFISControlTypeTimer
    elsif ['base-mechvent-cfis-no-additional-runtime.xml'].include? hpxml_file
      hpxml_bldg.ventilation_fans[0].cfis_addtl_runtime_operating_mode = HPXML::CFISModeNone
    elsif ['base-mechvent-cfis-no-outdoor-air-control.xml'].include? hpxml_file
      hpxml_bldg.ventilation_fans[0].cfis_has_outdoor_air_control = false
    elsif ['base-mechvent-cfis-supplemental-fan-exhaust.xml',
           'base-mechvent-cfis-supplemental-fan-exhaust-15-mins.xml',
           'base-mechvent-cfis-supplemental-fan-supply.xml',
           'base-mechvent-cfis-supplemental-fan-exhaust-synchronized.xml'].include? hpxml_file
      hpxml_bldg.ventilation_fans.add(id: "VentilationFan#{hpxml_bldg.ventilation_fans.size + 1}",
                                      tested_flow_rate: 120,
                                      fan_power: 30,
                                      used_for_whole_building_ventilation: true)
      if hpxml_file.include? 'exhaust'
        hpxml_bldg.ventilation_fans[-1].fan_type = HPXML::MechVentTypeExhaust
      elsif hpxml_file.include? 'supply'
        hpxml_bldg.ventilation_fans[-1].fan_type = HPXML::MechVentTypeSupply
      end
      hpxml_bldg.ventilation_fans[0].cfis_addtl_runtime_operating_mode = HPXML::CFISModeSupplementalFan
      hpxml_bldg.ventilation_fans[0].cfis_supplemental_fan_idref = hpxml_bldg.ventilation_fans[1].id
      if hpxml_file == 'base-mechvent-cfis-supplemental-fan-exhaust-synchronized.xml'
        hpxml_bldg.ventilation_fans[0].cfis_supplemental_fan_runs_with_air_handler_fan = true
      end
    end

    # ---------------- #
    # HPXML Generation #
    # ---------------- #

    if ['base-misc-defaults.xml'].include? hpxml_file
      hpxml_bldg.pv_systems[0].year_modules_manufactured = 2015
    elsif ['base-misc-generators.xml',
           'base-misc-generators-battery.xml',
           'base-misc-generators-battery-scheduled.xml',
           'base-pv-generators.xml',
           'base-pv-generators-battery.xml',
           'base-pv-generators-battery-scheduled.xml'].include? hpxml_file
      hpxml_bldg.generators.add(id: "Generator#{hpxml_bldg.generators.size + 1}",
                                fuel_type: HPXML::FuelTypeNaturalGas,
                                annual_consumption_kbtu: 8500,
                                annual_output_kwh: 1200)
      hpxml_bldg.generators.add(id: "Generator#{hpxml_bldg.generators.size + 1}",
                                fuel_type: HPXML::FuelTypeOil,
                                annual_consumption_kbtu: 8500,
                                annual_output_kwh: 1200)
    elsif ['base-bldgtype-mf-unit-shared-generator.xml'].include? hpxml_file
      hpxml_bldg.generators.add(id: "Generator#{hpxml_bldg.generators.size + 1}",
                                is_shared_system: true,
                                fuel_type: HPXML::FuelTypePropane,
                                annual_consumption_kbtu: 85000,
                                annual_output_kwh: 12000,
                                number_of_bedrooms_served: 18)
    end

    # -------------------- #
    # HPXML Electric Panel #
    # -------------------- #
    if ['house051.xml'].include? hpxml_file
      electric_panel = hpxml_bldg.electric_panels[0]
      branch_circuits = electric_panel.branch_circuits
      branch_circuits.add(id: "BranchCircuit#{branch_circuits.size + 1}",
                          occupied_spaces: 1,
                          component_idrefs: [hpxml_bldg.refrigerators[0].id,
                                             hpxml_bldg.plug_loads[1].id])
    end

    # ------------- #
    # HPXML Battery #
    # ------------- #

    if ['base-pv-battery-lifetime-model.xml'].include? hpxml_file
      hpxml_bldg.batteries[0].lifetime_model = HPXML::BatteryLifetimeModelKandlerSmith
    elsif ['base-pv-battery-ah.xml'].include? hpxml_file
      default_values = Defaults.get_battery_values(false)
      hpxml_bldg.batteries[0].nominal_capacity_ah = Battery.get_Ah_from_kWh(hpxml_bldg.batteries[0].nominal_capacity_kwh,
                                                                            default_values[:nominal_voltage])
      hpxml_bldg.batteries[0].usable_capacity_ah = hpxml_bldg.batteries[0].nominal_capacity_ah * default_values[:usable_fraction]
      hpxml_bldg.batteries[0].nominal_capacity_kwh = nil
      hpxml_bldg.batteries[0].usable_capacity_kwh = nil
    end

    # ------------- #
    # HPXML Vehicle #
    # ------------- #

    if ['base-vehicle-multiple.xml'].include? hpxml_file
      hpxml_bldg.vehicles.add(id: "Vehicle#{hpxml_bldg.vehicles.size + 1}",
                              vehicle_type: HPXML::VehicleTypeHybrid,
                              fuel_economy_units: HPXML::UnitsMPG,
                              fuel_economy_combined: 44.0,
                              miles_per_year: 15000.0,
                              hours_per_week: 10.0)
    end
    if ['base-schedules-simple.xml'].include? hpxml_file
      hpxml_bldg.vehicles[0].ev_weekday_fractions = '0.0714, 0.0714, 0.0714, 0.0714, 0.0714, 0.0714, 0.0714, -0.3535, 0.0, 0.0, 0.0, 0.0, 0.0, 0.0, 0.0, -0.3221, -0.3244, 0.0714, 0.0714, 0.0714, 0.0714, 0.0714, 0.0714, 0.0714'
      hpxml_bldg.vehicles[0].ev_weekend_fractions = '0.0588, 0.0588, 0.0588, 0.0588, 0.0588, 0.0588, 0.0588, 0.0588, 0.0588, -0.3334, 0, 0, 0, 0, -0.3293, -0.3372, 0.0588, 0.0588, 0.0588, 0.0588, 0.0588, 0.0588, 0.0588, 0.0588'
      hpxml_bldg.vehicles[0].ev_monthly_multipliers = '1.0, 1.0, 1.0, 1.0, 1.0, 1.0, 1.0, 1.0, 1.0, 1.0, 1.0, 1.0'
    end

    # ---------------- #
    # HPXML Appliances #
    # ---------------- #

    if ['base-schedules-simple.xml',
        'base-schedules-simple-vacancy.xml',
        'base-schedules-simple-power-outage.xml',
        'base-misc-loads-large-uncommon.xml',
        'base-misc-loads-large-uncommon2.xml'].include? hpxml_file
      hpxml_bldg.clothes_washers[0].weekday_fractions = '0.009, 0.007, 0.004, 0.004, 0.007, 0.011, 0.022, 0.049, 0.073, 0.086, 0.084, 0.075, 0.067, 0.060, 0.049, 0.052, 0.050, 0.049, 0.049, 0.049, 0.049, 0.047, 0.032, 0.017'
      hpxml_bldg.clothes_washers[0].weekend_fractions = '0.009, 0.007, 0.004, 0.004, 0.007, 0.011, 0.022, 0.049, 0.073, 0.086, 0.084, 0.075, 0.067, 0.060, 0.049, 0.052, 0.050, 0.049, 0.049, 0.049, 0.049, 0.047, 0.032, 0.017'
      hpxml_bldg.clothes_washers[0].monthly_multipliers = '1.0, 1.0, 1.0, 1.0, 1.0, 1.0, 1.0, 1.0, 1.0, 1.0, 1.0, 1.0'
      hpxml_bldg.clothes_dryers[0].weekday_fractions = '0.010, 0.006, 0.004, 0.002, 0.004, 0.006, 0.016, 0.032, 0.048, 0.068, 0.078, 0.081, 0.074, 0.067, 0.057, 0.061, 0.055, 0.054, 0.051, 0.051, 0.052, 0.054, 0.044, 0.024'
      hpxml_bldg.clothes_dryers[0].weekend_fractions = '0.010, 0.006, 0.004, 0.002, 0.004, 0.006, 0.016, 0.032, 0.048, 0.068, 0.078, 0.081, 0.074, 0.067, 0.057, 0.061, 0.055, 0.054, 0.051, 0.051, 0.052, 0.054, 0.044, 0.024'
      hpxml_bldg.clothes_dryers[0].monthly_multipliers = '1.0, 1.0, 1.0, 1.0, 1.0, 1.0, 1.0, 1.0, 1.0, 1.0, 1.0, 1.0'
      hpxml_bldg.dishwashers[0].weekday_fractions = '0.015, 0.007, 0.005, 0.003, 0.003, 0.010, 0.020, 0.031, 0.058, 0.065, 0.056, 0.048, 0.041, 0.046, 0.036, 0.038, 0.038, 0.049, 0.087, 0.111, 0.090, 0.067, 0.044, 0.031'
      hpxml_bldg.dishwashers[0].weekend_fractions = '0.015, 0.007, 0.005, 0.003, 0.003, 0.010, 0.020, 0.031, 0.058, 0.065, 0.056, 0.048, 0.041, 0.046, 0.036, 0.038, 0.038, 0.049, 0.087, 0.111, 0.090, 0.067, 0.044, 0.031'
      hpxml_bldg.dishwashers[0].monthly_multipliers = '1.0, 1.0, 1.0, 1.0, 1.0, 1.0, 1.0, 1.0, 1.0, 1.0, 1.0, 1.0'
      hpxml_bldg.refrigerators[0].weekday_fractions = '0.040, 0.039, 0.038, 0.037, 0.036, 0.036, 0.038, 0.040, 0.041, 0.041, 0.040, 0.040, 0.042, 0.042, 0.042, 0.041, 0.044, 0.048, 0.050, 0.048, 0.047, 0.046, 0.044, 0.041'
      hpxml_bldg.refrigerators[0].weekend_fractions = '0.040, 0.039, 0.038, 0.037, 0.036, 0.036, 0.038, 0.040, 0.041, 0.041, 0.040, 0.040, 0.042, 0.042, 0.042, 0.041, 0.044, 0.048, 0.050, 0.048, 0.047, 0.046, 0.044, 0.041'
      hpxml_bldg.refrigerators[0].monthly_multipliers = '0.837, 0.835, 1.084, 1.084, 1.084, 1.096, 1.096, 1.096, 1.096, 0.931, 0.925, 0.837'
      hpxml_bldg.cooking_ranges[0].weekday_fractions = '0.007, 0.007, 0.004, 0.004, 0.007, 0.011, 0.025, 0.042, 0.046, 0.048, 0.042, 0.050, 0.057, 0.046, 0.057, 0.044, 0.092, 0.150, 0.117, 0.060, 0.035, 0.025, 0.016, 0.011'
      hpxml_bldg.cooking_ranges[0].weekend_fractions = '0.007, 0.007, 0.004, 0.004, 0.007, 0.011, 0.025, 0.042, 0.046, 0.048, 0.042, 0.050, 0.057, 0.046, 0.057, 0.044, 0.092, 0.150, 0.117, 0.060, 0.035, 0.025, 0.016, 0.011'
      hpxml_bldg.cooking_ranges[0].monthly_multipliers = '1.0, 1.0, 1.0, 1.0, 1.0, 1.0, 1.0, 1.0, 1.0, 1.0, 1.0, 1.0'
    end
    if ['base-misc-loads-large-uncommon.xml',
        'base-misc-loads-large-uncommon2.xml',
        'base-misc-usage-multiplier.xml'].include? hpxml_file
      if hpxml_file != 'base-misc-usage-multiplier.xml'
        hpxml_bldg.refrigerators.add(id: "Refrigerator#{hpxml_bldg.refrigerators.size + 1}",
                                     rated_annual_kwh: 800,
                                     primary_indicator: false)
      end
      hpxml_bldg.freezers.add(id: "Freezer#{hpxml_bldg.freezers.size + 1}",
                              location: HPXML::LocationConditionedSpace,
                              rated_annual_kwh: 400)
      if hpxml_file == 'base-misc-usage-multiplier.xml'
        hpxml_bldg.freezers[-1].usage_multiplier = 0.9
      end
      (hpxml_bldg.refrigerators + hpxml_bldg.freezers).each do |appliance|
        next if appliance.is_a?(HPXML::Refrigerator) && hpxml_file == 'base-misc-usage-multiplier.xml'

        appliance.weekday_fractions = '0.040, 0.039, 0.038, 0.037, 0.036, 0.036, 0.038, 0.040, 0.041, 0.041, 0.040, 0.040, 0.042, 0.042, 0.042, 0.041, 0.044, 0.048, 0.050, 0.048, 0.047, 0.046, 0.044, 0.041'
        appliance.weekend_fractions = '0.040, 0.039, 0.038, 0.037, 0.036, 0.036, 0.038, 0.040, 0.041, 0.041, 0.040, 0.040, 0.042, 0.042, 0.042, 0.041, 0.044, 0.048, 0.050, 0.048, 0.047, 0.046, 0.044, 0.041'
        appliance.monthly_multipliers = '0.837, 0.835, 1.084, 1.084, 1.084, 1.096, 1.096, 1.096, 1.096, 0.931, 0.925, 0.837'
      end
      hpxml_bldg.pools[0].pump_weekday_fractions = '0.003, 0.003, 0.003, 0.004, 0.008, 0.015, 0.026, 0.044, 0.084, 0.121, 0.127, 0.121, 0.120, 0.090, 0.075, 0.061, 0.037, 0.023, 0.013, 0.008, 0.004, 0.003, 0.003, 0.003'
      hpxml_bldg.pools[0].pump_weekend_fractions = '0.003, 0.003, 0.003, 0.004, 0.008, 0.015, 0.026, 0.044, 0.084, 0.121, 0.127, 0.121, 0.120, 0.090, 0.075, 0.061, 0.037, 0.023, 0.013, 0.008, 0.004, 0.003, 0.003, 0.003'
      hpxml_bldg.pools[0].pump_monthly_multipliers = '1.154, 1.161, 1.013, 1.010, 1.013, 0.888, 0.883, 0.883, 0.888, 0.978, 0.974, 1.154'
      hpxml_bldg.pools[0].heater_weekday_fractions = '0.003, 0.003, 0.003, 0.004, 0.008, 0.015, 0.026, 0.044, 0.084, 0.121, 0.127, 0.121, 0.120, 0.090, 0.075, 0.061, 0.037, 0.023, 0.013, 0.008, 0.004, 0.003, 0.003, 0.003'
      hpxml_bldg.pools[0].heater_weekend_fractions = '0.003, 0.003, 0.003, 0.004, 0.008, 0.015, 0.026, 0.044, 0.084, 0.121, 0.127, 0.121, 0.120, 0.090, 0.075, 0.061, 0.037, 0.023, 0.013, 0.008, 0.004, 0.003, 0.003, 0.003'
      hpxml_bldg.pools[0].heater_monthly_multipliers = '1.154, 1.161, 1.013, 1.010, 1.013, 0.888, 0.883, 0.883, 0.888, 0.978, 0.974, 1.154'
      hpxml_bldg.permanent_spas[0].pump_weekday_fractions = '0.024, 0.029, 0.024, 0.029, 0.047, 0.067, 0.057, 0.024, 0.024, 0.019, 0.015, 0.014, 0.014, 0.014, 0.024, 0.058, 0.126, 0.122, 0.068, 0.061, 0.051, 0.043, 0.024, 0.024'
      hpxml_bldg.permanent_spas[0].pump_weekend_fractions = '0.024, 0.029, 0.024, 0.029, 0.047, 0.067, 0.057, 0.024, 0.024, 0.019, 0.015, 0.014, 0.014, 0.014, 0.024, 0.058, 0.126, 0.122, 0.068, 0.061, 0.051, 0.043, 0.024, 0.024'
      hpxml_bldg.permanent_spas[0].pump_monthly_multipliers = '0.837, 0.835, 1.084, 1.084, 1.084, 1.096, 1.096, 1.096, 1.096, 0.931, 0.925, 0.837'
      hpxml_bldg.permanent_spas[0].heater_weekday_fractions = '0.024, 0.029, 0.024, 0.029, 0.047, 0.067, 0.057, 0.024, 0.024, 0.019, 0.015, 0.014, 0.014, 0.014, 0.024, 0.058, 0.126, 0.122, 0.068, 0.061, 0.051, 0.043, 0.024, 0.024'
      hpxml_bldg.permanent_spas[0].heater_weekend_fractions = '0.024, 0.029, 0.024, 0.029, 0.047, 0.067, 0.057, 0.024, 0.024, 0.019, 0.015, 0.014, 0.014, 0.014, 0.024, 0.058, 0.126, 0.122, 0.068, 0.061, 0.051, 0.043, 0.024, 0.024'
      hpxml_bldg.permanent_spas[0].heater_monthly_multipliers = '0.921, 0.928, 0.921, 0.915, 0.921, 1.160, 1.158, 1.158, 1.160, 0.921, 0.915, 0.921'
    end
    if ['base-bldgtype-mf-unit-shared-laundry-room.xml',
        'base-bldgtype-mf-unit-shared-laundry-room-multiple-water-heaters.xml'].include? hpxml_file
      hpxml_bldg.clothes_washers[0].is_shared_appliance = true
      hpxml_bldg.clothes_washers[0].location = HPXML::LocationOtherHeatedSpace
      hpxml_bldg.clothes_dryers[0].location = HPXML::LocationOtherHeatedSpace
      hpxml_bldg.clothes_dryers[0].is_shared_appliance = true
      hpxml_bldg.dishwashers[0].is_shared_appliance = true
      hpxml_bldg.dishwashers[0].location = HPXML::LocationOtherHeatedSpace
      if hpxml_file == 'base-bldgtype-mf-unit-shared-laundry-room.xml'
        hpxml_bldg.clothes_washers[0].water_heating_system_idref = hpxml_bldg.water_heating_systems[0].id
        hpxml_bldg.dishwashers[0].water_heating_system_idref = hpxml_bldg.water_heating_systems[0].id
      elsif hpxml_file == 'base-bldgtype-mf-unit-shared-laundry-room-multiple-water-heaters.xml'
        hpxml_bldg.clothes_washers[0].hot_water_distribution_idref = hpxml_bldg.hot_water_distributions[0].id
        hpxml_bldg.dishwashers[0].hot_water_distribution_idref = hpxml_bldg.hot_water_distributions[0].id
      end
    elsif ['base-misc-defaults.xml'].include? hpxml_file
      hpxml_bldg.refrigerators[0].primary_indicator = nil
    end
    if ['base-appliances-refrigerator-temperature-dependent-schedule.xml'].include? hpxml_file
      hpxml_bldg.refrigerators[0].constant_coefficients = '-0.487, -0.340, -0.370, -0.361, -0.515, -0.684, -0.471, -0.159, -0.079, -0.417, -0.411, -0.386, -0.240, -0.314, -0.160, -0.121, -0.469, -0.412, -0.091, 0.077, -0.118, -0.247, -0.445, -0.544'
      hpxml_bldg.refrigerators[0].temperature_coefficients = '0.019, 0.016, 0.017, 0.016, 0.018, 0.021, 0.019, 0.015, 0.015, 0.019, 0.018, 0.018, 0.016, 0.017, 0.015, 0.015, 0.020, 0.020, 0.017, 0.014, 0.016, 0.017, 0.019, 0.020'
    end
    if ['base-appliances-freezer-temperature-dependent-schedule.xml'].include? hpxml_file
      hpxml_bldg.freezers.add(id: "Freezer#{hpxml_bldg.freezers.size + 1}",
                              location: HPXML::LocationConditionedSpace,
                              rated_annual_kwh: 400,
                              constant_coefficients: '-0.487, -0.340, -0.370, -0.361, -0.515, -0.684, -0.471, -0.159, -0.079, -0.417, -0.411, -0.386, -0.240, -0.314, -0.160, -0.121, -0.469, -0.412, -0.091, 0.077, -0.118, -0.247, -0.445, -0.544',
                              temperature_coefficients: '0.019, 0.016, 0.017, 0.016, 0.018, 0.021, 0.019, 0.015, 0.015, 0.019, 0.018, 0.018, 0.016, 0.017, 0.015, 0.015, 0.020, 0.020, 0.017, 0.014, 0.016, 0.017, 0.019, 0.020')
    end

    # -------------- #
    # HPXML Lighting #
    # -------------- #

    if ['base-lighting-ceiling-fans.xml',
        'base-lighting-ceiling-fans-label-energy-use.xml'].include? hpxml_file
      hpxml_bldg.ceiling_fans[0].weekday_fractions = '0.057, 0.057, 0.057, 0.057, 0.057, 0.057, 0.057, 0.024, 0.024, 0.024, 0.024, 0.024, 0.024, 0.024, 0.024, 0.024, 0.024, 0.024, 0.057, 0.057, 0.057, 0.057, 0.057, 0.057'
      hpxml_bldg.ceiling_fans[0].weekend_fractions = '0.057, 0.057, 0.057, 0.057, 0.057, 0.057, 0.057, 0.024, 0.024, 0.024, 0.024, 0.024, 0.024, 0.024, 0.024, 0.024, 0.024, 0.024, 0.057, 0.057, 0.057, 0.057, 0.057, 0.057'
      hpxml_bldg.ceiling_fans[0].monthly_multipliers = '0, 0, 0, 0, 0, 1, 1, 1, 1, 0, 0, 0'
    elsif ['base-lighting-holiday.xml'].include? hpxml_file
      hpxml_bldg.lighting.holiday_weekday_fractions = '0.0, 0.0, 0.0, 0.0, 0.0, 0.0, 0.0, 0.0, 0.0, 0.0, 0.0, 0.0, 0.0, 0.0, 0.0, 0.0, 0.008, 0.098, 0.168, 0.194, 0.284, 0.192, 0.037, 0.019'
      hpxml_bldg.lighting.holiday_weekend_fractions = '0.0, 0.0, 0.0, 0.0, 0.0, 0.0, 0.0, 0.0, 0.0, 0.0, 0.0, 0.0, 0.0, 0.0, 0.0, 0.0, 0.008, 0.098, 0.168, 0.194, 0.284, 0.192, 0.037, 0.019'
    elsif ['base-schedules-simple.xml',
           'base-schedules-simple-vacancy.xml',
           'base-schedules-simple-power-outage.xml',
           'base-misc-loads-large-uncommon.xml',
           'base-misc-loads-large-uncommon2.xml'].include? hpxml_file
      hpxml_bldg.lighting.interior_weekday_fractions = '0.124, 0.074, 0.050, 0.050, 0.053, 0.140, 0.330, 0.420, 0.430, 0.424, 0.411, 0.394, 0.382, 0.378, 0.378, 0.379, 0.386, 0.412, 0.484, 0.619, 0.783, 0.880, 0.597, 0.249'
      hpxml_bldg.lighting.interior_weekend_fractions = '0.124, 0.074, 0.050, 0.050, 0.053, 0.140, 0.330, 0.420, 0.430, 0.424, 0.411, 0.394, 0.382, 0.378, 0.378, 0.379, 0.386, 0.412, 0.484, 0.619, 0.783, 0.880, 0.597, 0.249'
      hpxml_bldg.lighting.interior_monthly_multipliers = '1.19, 1.11, 1.02, 0.93, 0.84, 0.80, 0.82, 0.88, 0.98, 1.07, 1.16, 1.20'
      hpxml_bldg.lighting.exterior_weekday_fractions = '0.046, 0.046, 0.046, 0.046, 0.046, 0.037, 0.035, 0.034, 0.033, 0.028, 0.022, 0.015, 0.012, 0.011, 0.011, 0.012, 0.019, 0.037, 0.049, 0.065, 0.091, 0.105, 0.091, 0.063'
      hpxml_bldg.lighting.exterior_weekend_fractions = '0.046, 0.046, 0.045, 0.045, 0.046, 0.045, 0.044, 0.041, 0.036, 0.03, 0.024, 0.016, 0.012, 0.011, 0.011, 0.012, 0.019, 0.038, 0.048, 0.06, 0.083, 0.098, 0.085, 0.059'
      hpxml_bldg.lighting.exterior_monthly_multipliers = '1.19, 1.11, 1.02, 0.93, 0.84, 0.80, 0.82, 0.88, 0.98, 1.07, 1.16, 1.20'
      hpxml_bldg.lighting.garage_weekday_fractions = '0.046, 0.046, 0.046, 0.046, 0.046, 0.037, 0.035, 0.034, 0.033, 0.028, 0.022, 0.015, 0.012, 0.011, 0.011, 0.012, 0.019, 0.037, 0.049, 0.065, 0.091, 0.105, 0.091, 0.063'
      hpxml_bldg.lighting.garage_weekend_fractions = '0.046, 0.046, 0.045, 0.045, 0.046, 0.045, 0.044, 0.041, 0.036, 0.03, 0.024, 0.016, 0.012, 0.011, 0.011, 0.012, 0.019, 0.038, 0.048, 0.06, 0.083, 0.098, 0.085, 0.059'
      hpxml_bldg.lighting.garage_monthly_multipliers = '1.19, 1.11, 1.02, 0.93, 0.84, 0.80, 0.82, 0.88, 0.98, 1.07, 1.16, 1.20'
    elsif ['base-lighting-kwh-per-year.xml'].include? hpxml_file
      ltg_kwhs_per_year = { HPXML::LocationInterior => 1500,
                            HPXML::LocationExterior => 150,
                            HPXML::LocationGarage => 0 }
      hpxml_bldg.lighting_groups.clear
      ltg_kwhs_per_year.each do |location, kwh_per_year|
        hpxml_bldg.lighting_groups.add(id: "LightingGroup#{hpxml_bldg.lighting_groups.size + 1}",
                                       location: location,
                                       kwh_per_year: kwh_per_year)
      end
    elsif ['base-lighting-mixed.xml'].include? hpxml_file
      hpxml_bldg.lighting_groups.reverse_each do |lg|
        next unless lg.location == HPXML::LocationExterior

        lg.delete
      end
      hpxml_bldg.lighting_groups.each_with_index do |lg, i|
        lg.id = "LightingGroup#{i + 1}"
      end
      hpxml_bldg.lighting_groups.add(id: "LightingGroup#{hpxml_bldg.lighting_groups.size + 1}",
                                     location: HPXML::LocationExterior,
                                     kwh_per_year: 150)
    elsif ['base-foundation-basement-garage.xml'].include? hpxml_file
      int_lighting_groups = hpxml_bldg.lighting_groups.select { |lg| lg.location == HPXML::LocationInterior }
      int_lighting_groups.each do |lg|
        hpxml_bldg.lighting_groups << lg.dup
        hpxml_bldg.lighting_groups[-1].location = HPXML::LocationGarage
        hpxml_bldg.lighting_groups[-1].id = "LightingGroup#{hpxml_bldg.lighting_groups.size}"
      end
    end

    # --------------- #
    # HPXML MiscLoads #
    # --------------- #

    if ['base-schedules-simple.xml',
        'base-schedules-simple-vacancy.xml',
        'base-schedules-simple-power-outage.xml',
        'base-misc-loads-large-uncommon.xml',
        'base-misc-loads-large-uncommon2.xml'].include? hpxml_file
      hpxml_bldg.plug_loads[0].weekday_fractions = '0.045, 0.019, 0.01, 0.001, 0.001, 0.001, 0.005, 0.009, 0.018, 0.026, 0.032, 0.038, 0.04, 0.041, 0.043, 0.045, 0.05, 0.055, 0.07, 0.085, 0.097, 0.108, 0.089, 0.07'
      hpxml_bldg.plug_loads[0].weekend_fractions = '0.045, 0.019, 0.01, 0.001, 0.001, 0.001, 0.005, 0.009, 0.018, 0.026, 0.032, 0.038, 0.04, 0.041, 0.043, 0.045, 0.05, 0.055, 0.07, 0.085, 0.097, 0.108, 0.089, 0.07'
      hpxml_bldg.plug_loads[0].monthly_multipliers = '1.0, 1.0, 1.0, 1.0, 1.0, 1.0, 1.0, 1.0, 1.0, 1.0, 1.0, 1.0'
      hpxml_bldg.plug_loads[1].weekday_fractions = '0.035, 0.033, 0.032, 0.031, 0.032, 0.033, 0.037, 0.042, 0.043, 0.043, 0.043, 0.044, 0.045, 0.045, 0.044, 0.046, 0.048, 0.052, 0.053, 0.05, 0.047, 0.045, 0.04, 0.036'
      hpxml_bldg.plug_loads[1].weekend_fractions = '0.035, 0.033, 0.032, 0.031, 0.032, 0.033, 0.037, 0.042, 0.043, 0.043, 0.043, 0.044, 0.045, 0.045, 0.044, 0.046, 0.048, 0.052, 0.053, 0.05, 0.047, 0.045, 0.04, 0.036'
      hpxml_bldg.plug_loads[1].monthly_multipliers = '1.0, 1.0, 1.0, 1.0, 1.0, 1.0, 1.0, 1.0, 1.0, 1.0, 1.0, 1.0'
    end
    next unless ['base-misc-loads-large-uncommon.xml',
                 'base-misc-loads-large-uncommon2.xml',
                 'base-misc-usage-multiplier.xml'].include? hpxml_file

    if hpxml_file != 'base-misc-usage-multiplier.xml'
      hpxml_bldg.plug_loads[2].weekday_fractions = '0.042, 0.042, 0.042, 0.042, 0.042, 0.042, 0.042, 0.042, 0.042, 0.042, 0.042, 0.042, 0.042, 0.042, 0.042, 0.042, 0.042, 0.042, 0.042, 0.042, 0.042, 0.042, 0.042, 0.042'
      hpxml_bldg.plug_loads[2].weekend_fractions = '0.042, 0.042, 0.042, 0.042, 0.042, 0.042, 0.042, 0.042, 0.042, 0.042, 0.042, 0.042, 0.042, 0.042, 0.042, 0.042, 0.042, 0.042, 0.042, 0.042, 0.042, 0.042, 0.042, 0.042'
      hpxml_bldg.plug_loads[2].monthly_multipliers = '1.0, 1.0, 1.0, 1.0, 1.0, 1.0, 1.0, 1.0, 1.0, 1.0, 1.0, 1.0'
      hpxml_bldg.plug_loads[3].weekday_fractions = '0.044, 0.023, 0.019, 0.015, 0.016, 0.018, 0.026, 0.033, 0.033, 0.032, 0.033, 0.033, 0.032, 0.032, 0.032, 0.033, 0.045, 0.057, 0.066, 0.076, 0.081, 0.086, 0.075, 0.065'
      hpxml_bldg.plug_loads[3].weekend_fractions = '0.044, 0.023, 0.019, 0.015, 0.016, 0.018, 0.026, 0.033, 0.033, 0.032, 0.033, 0.033, 0.032, 0.032, 0.032, 0.033, 0.045, 0.057, 0.066, 0.076, 0.081, 0.086, 0.075, 0.065'
      hpxml_bldg.plug_loads[3].monthly_multipliers = '1.0, 1.0, 1.0, 1.0, 1.0, 1.0, 1.0, 1.0, 1.0, 1.0, 1.0, 1.0'
    end
    hpxml_bldg.fuel_loads[0].weekday_fractions = '0.004, 0.001, 0.001, 0.002, 0.007, 0.012, 0.029, 0.046, 0.044, 0.041, 0.044, 0.046, 0.042, 0.038, 0.049, 0.059, 0.110, 0.161, 0.115, 0.070, 0.044, 0.019, 0.013, 0.007'
    hpxml_bldg.fuel_loads[0].weekend_fractions = '0.004, 0.001, 0.001, 0.002, 0.007, 0.012, 0.029, 0.046, 0.044, 0.041, 0.044, 0.046, 0.042, 0.038, 0.049, 0.059, 0.110, 0.161, 0.115, 0.070, 0.044, 0.019, 0.013, 0.007'
    hpxml_bldg.fuel_loads[0].monthly_multipliers = '1.0, 1.0, 1.0, 1.0, 1.0, 1.0, 1.0, 1.0, 1.0, 1.0, 1.0, 1.0'
    hpxml_bldg.fuel_loads[1].weekday_fractions = '0.044, 0.023, 0.019, 0.015, 0.016, 0.018, 0.026, 0.033, 0.033, 0.032, 0.033, 0.033, 0.032, 0.032, 0.032, 0.033, 0.045, 0.057, 0.066, 0.076, 0.081, 0.086, 0.075, 0.065'
    hpxml_bldg.fuel_loads[1].weekend_fractions = '0.044, 0.023, 0.019, 0.015, 0.016, 0.018, 0.026, 0.033, 0.033, 0.032, 0.033, 0.033, 0.032, 0.032, 0.032, 0.033, 0.045, 0.057, 0.066, 0.076, 0.081, 0.086, 0.075, 0.065'
    hpxml_bldg.fuel_loads[1].monthly_multipliers = '1.0, 1.0, 1.0, 1.0, 1.0, 1.0, 1.0, 1.0, 1.0, 1.0, 1.0, 1.0'
    hpxml_bldg.fuel_loads[2].weekday_fractions = '0.044, 0.023, 0.019, 0.015, 0.016, 0.018, 0.026, 0.033, 0.033, 0.032, 0.033, 0.033, 0.032, 0.032, 0.032, 0.033, 0.045, 0.057, 0.066, 0.076, 0.081, 0.086, 0.075, 0.065'
    hpxml_bldg.fuel_loads[2].weekend_fractions = '0.044, 0.023, 0.019, 0.015, 0.016, 0.018, 0.026, 0.033, 0.033, 0.032, 0.033, 0.033, 0.032, 0.032, 0.032, 0.033, 0.045, 0.057, 0.066, 0.076, 0.081, 0.086, 0.075, 0.065'
    hpxml_bldg.fuel_loads[2].monthly_multipliers = '1.0, 1.0, 1.0, 1.0, 1.0, 1.0, 1.0, 1.0, 1.0, 1.0, 1.0, 1.0'
  end

  # Logic to apply at whole building level, need to be outside hpxml_bldg loop
  if ['base-bldgtype-mf-whole-building-common-spaces.xml',
      'base-bldgtype-mf-whole-building-common-spaces-reverse.xml'].include? hpxml_file
    # basement floor, building0: conditioned, building1: unconditioned
    for i in 0..1
      hpxml.buildings[i].foundation_walls.each do |fnd_wall|
        fnd_wall.interior_adjacent_to = HPXML::LocationConditionedSpace
      end
      hpxml.buildings[i].rim_joists.each do |rim_joist|
        rim_joist.interior_adjacent_to = HPXML::LocationConditionedSpace
      end
      hpxml.buildings[i].slabs.each do |slab|
        slab.interior_adjacent_to = HPXML::LocationConditionedSpace
      end
      # Specify floors with full description, specify ceiling with sameas attributes
      hpxml.buildings[i].floors.reverse.each do |floor|
        floor.delete
      end
      hpxml.buildings[i].walls.reverse.each do |wall|
        wall.delete
      end
    end
    hpxml.buildings[0].foundation_walls[1].exterior_adjacent_to = HPXML::LocationOtherMultifamilyBufferSpace
    hpxml.buildings[1].foundation_walls[-1].delete
    hpxml.buildings[1].foundation_walls.add(id: "FoundationWall#{hpxml.buildings[1].foundation_walls.size + 1}_2", sameas_id: hpxml.buildings[0].foundation_walls[1].id)
    hpxml.buildings[0].rim_joists[1].exterior_adjacent_to = HPXML::LocationOtherMultifamilyBufferSpace
    hpxml.buildings[1].rim_joists[-1].delete
    hpxml.buildings[1].rim_joists.add(id: "RimJoist#{hpxml.buildings[1].rim_joists.size + 1}_2", sameas_id: hpxml.buildings[0].rim_joists[1].id)
    # Add two ceilings
    hpxml.buildings[0].floors.add(id: "Floor#{hpxml.buildings[0].floors.size + 1}_1", sameas_id: hpxml.buildings[2].floors[0].id)
    hpxml.buildings[1].floors.add(id: "Floor#{hpxml.buildings[1].floors.size + 1}_2", sameas_id: hpxml.buildings[3].floors[0].id)
    # first floor, building2: unconditioned, building3: conditioned
    # First floor is floor, second floor is ceiling
    for i in 2..3
      # Floor exterior adjacent to
      hpxml.buildings[i].floors[0].exterior_adjacent_to = (i == 2) ? HPXML::LocationOtherHousingUnit : HPXML::LocationOtherMultifamilyBufferSpace
      # Ceiling
      hpxml.buildings[i].floors[-1].delete
      hpxml.buildings[i].floors.add(id: "Floor#{hpxml.buildings[i].floors.size + 1}_#{i + 1}", sameas_id: hpxml.buildings[i + 2].floors[0].id)
    end
    # Interior walls
    hpxml.buildings[2].walls[-1].delete
    hpxml.buildings[2].walls.add(id: "Wall#{hpxml.buildings[2].walls.size + 1}_3", sameas_id: hpxml.buildings[3].walls[-1].id)
    hpxml.buildings[3].walls[-1].exterior_adjacent_to = HPXML::LocationOtherMultifamilyBufferSpace
    # second floor, building4: unconditioned, building5: conditioned
    # First floor is floor, second floor is ceiling
    for i in 4..5
      # Floor exterior adjacent to
      hpxml.buildings[i].floors[0].exterior_adjacent_to = (i == 4) ? HPXML::LocationOtherMultifamilyBufferSpace : HPXML::LocationOtherHousingUnit
      # Ceiling
      hpxml.buildings[i].floors[-1].delete
      hpxml.buildings[i].floors.add(id: "Floor#{hpxml.buildings[i].floors.size + 1}_#{i + 1}", sameas_id: hpxml.buildings[i + 2].floors[0].id)
    end
    hpxml.buildings[4].walls[-1].exterior_adjacent_to = HPXML::LocationOtherMultifamilyBufferSpace
    hpxml.buildings[5].walls[-1].delete
    hpxml.buildings[5].walls.add(id: "Wall#{hpxml.buildings[5].walls.size + 1}_6", sameas_id: hpxml.buildings[4].walls[-1].id)
    # attic, building6: unconditioned, building7: unconditioned
    # First floor is floor, second floor is ceiling
    for i in 6..7
      # Attic element deleted here since the whole building element is an attic, not consistent with other Building element specification where attictype is BelowApartment
      hpxml.buildings[i].attics[0].delete
      hpxml.buildings[i].roofs[0].interior_adjacent_to = HPXML::LocationConditionedSpace
      # delete first two walls on top floor, keep attic walls
      hpxml.buildings[i].walls[0].delete
      hpxml.buildings[i].walls[0].delete
      hpxml.buildings[i].walls[0].id = "Wall1_#{i + 1}"
      hpxml.buildings[i].walls[0].interior_adjacent_to = HPXML::LocationConditionedSpace
      if i == 6
        hpxml.buildings[i].walls[1].interior_adjacent_to = HPXML::LocationConditionedSpace
        hpxml.buildings[i].walls[1].exterior_adjacent_to = HPXML::LocationOtherMultifamilyBufferSpace
      else
        hpxml.buildings[i].walls[-1].delete
        hpxml.buildings[i].walls.add(id: "Wall#{hpxml.buildings[i].walls.size + 1}_#{i + 1}", sameas_id: hpxml.buildings[i - 1].walls[-1].id)
      end
      # Floor exterior adjacent to
      hpxml.buildings[i].floors[0].exterior_adjacent_to = (i == 6) ? HPXML::LocationOtherMultifamilyBufferSpace : HPXML::LocationOtherHousingUnit
      hpxml.buildings[i].floors[0].interior_finish_type = HPXML::InteriorFinishGypsumBoard
      hpxml.buildings[i].floors[0].insulation_assembly_r_value = 39.3
      hpxml.buildings[i].floors[1].delete
      hpxml.buildings[i].water_heating_systems[0].delete
      hpxml.buildings[i].hot_water_distributions[0].delete
      hpxml.buildings[i].water_fixtures.reverse.each do |water_fixture|
        water_fixture.delete
      end
      hpxml.buildings[i].clothes_washers[0].delete
      hpxml.buildings[i].dishwashers[0].delete
      hpxml.buildings[i].refrigerators[0].delete
      hpxml.buildings[i].cooking_ranges[0].delete
      hpxml.buildings[i].ovens[0].delete
      hpxml.buildings[i].plug_loads.reverse.each do |plug_load|
        plug_load.delete
      end
    end
<<<<<<< HEAD
  elsif ['base-bldgtype-mf-whole-building-shared-boilers-sequenced.xml',
         'base-bldgtype-mf-whole-building-shared-boilers-simultaneous.xml'].include? hpxml_file
    if hpxml_file.include? 'sequenced'
      hpxml.header.shared_boiler_operation = HPXML::SharedBoilerOperationSequenced
    elsif hpxml_file.include? 'simultaneous'
      hpxml.header.shared_boiler_operation = HPXML::SharedBoilerOperationSimultaneous
    end
    # Add two shared boilers to building1
    hpxml.buildings[0].heating_systems.clear
    for j in 1..2
      hpxml.buildings[0].heating_systems.add(id: "HeatingSystem#{j}",
                                             is_shared_system: true,
                                             distribution_system_idref: 'HVACDistribution1',
                                             heating_system_type: HPXML::HVACTypeBoiler,
                                             heating_system_fuel: HPXML::FuelTypeNaturalGas,
                                             heating_capacity: 30000,
                                             heating_efficiency_afue: 0.8)
    end
    hpxml.buildings[0].hvac_distributions.clear
    hpxml.buildings[0].hvac_distributions.add(id: 'HVACDistribution1',
                                              distribution_system_type: HPXML::HVACDistributionTypeHydronic,
                                              hydronic_type: HPXML::HydronicTypeBaseboard,
                                              hydronic_supply_temp: 160,
                                              hydronic_return_temp: 120,
                                              hydronic_variable_speed_pump: true)
    # Reference the shared boilers from all other buildings
    for i in 1..hpxml.buildings.size - 1
      hpxml.buildings[i].heating_systems.clear
      for j in 1..2
        hpxml.buildings[i].heating_systems.add(id: "HeatingSystem#{j}_#{i}",
                                               distribution_system_idref: "HVACDistribution1_#{i}",
                                               sameas_id: "HeatingSystem#{j}")
      end
      hpxml.buildings[i].hvac_distributions.clear
      hpxml.buildings[i].hvac_distributions.add(id: "HVACDistribution1_#{i}",
                                                sameas_id: 'HVACDistribution1')
=======
    if hpxml_file == 'base-bldgtype-mf-whole-building-common-spaces-reverse.xml'
      surface_id_processed = []
      hpxml.buildings.each do |bldg|
        (bldg.walls + bldg.foundation_walls + bldg.rim_joists + bldg.floors).each do |surface|
          next if surface.sameas_id.nil?
          next if surface_id_processed.include? surface.id

          sameas_obj = surface.sameas
          surface_id_processed << surface.id
          surface_id_processed << sameas_obj.id
          # clone the hpxml object
          fully_described_surface = sameas_obj.dup
          fully_described_surface.exterior_adjacent_to = (fully_described_surface.exterior_adjacent_to == HPXML::LocationOtherMultifamilyBufferSpace) ? HPXML::LocationOtherHousingUnit : HPXML::LocationOtherMultifamilyBufferSpace
          if surface.is_a? HPXML::Floor
            fully_described_surface.floor_or_ceiling = (fully_described_surface.floor_or_ceiling == HPXML::FloorOrCeilingFloor) ? HPXML::FloorOrCeilingCeiling : HPXML::FloorOrCeilingFloor
          end
          sameas_surface = surface.dup
          # modify ids
          fully_described_surface.id = surface.id
          sameas_surface.id = sameas_obj.id
          sameas_surface.sameas_id = surface.id
          # copy attribute values
          surface.class::ATTRS.each do |attribute|
            sameas_obj.send("#{attribute}=", sameas_surface.send(attribute))
            surface.send("#{attribute}=", fully_described_surface.send(attribute))
          end
        end
      end
>>>>>>> 5cf23c11
    end
  end
end

def download_utility_rates
  require_relative 'HPXMLtoOpenStudio/resources/util'
  require_relative 'ReportUtilityBills/resources/util'

  rates_dir = File.join(File.dirname(__FILE__), 'ReportUtilityBills/resources/detailed_rates')
  FileUtils.mkdir(rates_dir) if !File.exist?(rates_dir)
  filepath = File.join(rates_dir, 'usurdb.csv')

  if !File.exist?(filepath)
    require 'tempfile'
    tmpfile = Tempfile.new('rates')

    UrlResolver.fetch('https://openei.org/apps/USURDB/download/usurdb.csv.gz', tmpfile)

    puts 'Extracting utility rates...'
    require 'zlib'
    Zlib::GzipReader.open(tmpfile.path.to_s) do |input_stream|
      File.open(filepath, 'w') do |output_stream|
        IO.copy_stream(input_stream, output_stream)
      end
    end
  end

  num_rates_actual = process_usurdb(filepath)

  puts "#{num_rates_actual} rate files are available in openei_rates.zip."
  puts 'Completed.'
  exit!
end

def download_g_functions
  require_relative 'HPXMLtoOpenStudio/resources/data/g_functions/util'

  g_functions_dir = File.join(File.dirname(__FILE__), 'HPXMLtoOpenStudio/resources/data/g_functions')
  FileUtils.mkdir(g_functions_dir) if !File.exist?(g_functions_dir)
  filepath = File.join(g_functions_dir, 'g-function_library_1.0')

  if !File.exist?(filepath) # presence of 'g-function_library_1.0' folder will skip re-downloading
    require 'tempfile'
    tmpfile = Tempfile.new('functions')

    UrlResolver.fetch('https://gdr.openei.org/files/1325/g-function_library_1.0.zip', tmpfile)

    puts 'Extracting g-functions...'
    require 'zip'
    Zip::File.open(tmpfile.path.to_s) do |zipfile|
      zipfile.each do |file|
        fpath = File.join(g_functions_dir, file.name)
        FileUtils.mkdir_p(File.dirname(fpath))
        zipfile.extract(file, fpath) unless File.exist?(fpath)
      end
    end
  end

  num_configs_actual = process_g_functions(filepath)

  puts "#{num_configs_actual} config files are available in #{g_functions_dir}."
  puts 'Completed.'
  exit!
end

command_list = [:update_measures, :update_hpxmls, :create_release_zips, :download_utility_rates, :download_g_functions]

def display_usage(command_list)
  puts "Usage: openstudio #{File.basename(__FILE__)} [COMMAND]\nCommands:\n  " + command_list.join("\n  ")
end

if ARGV.size == 0
  puts 'ERROR: Missing command.'
  display_usage(command_list)
  exit!
elsif ARGV.size > 1
  puts 'ERROR: Too many commands.'
  display_usage(command_list)
  exit!
elsif not command_list.include? ARGV[0].to_sym
  puts "ERROR: Invalid command '#{ARGV[0]}'."
  display_usage(command_list)
  exit!
end

if ARGV[0].to_sym == :update_measures
  # Prevent NREL error regarding U: drive when not VPNed in
  ENV['HOME'] = 'C:' if !ENV['HOME'].nil? && ENV['HOME'].start_with?('U:')
  ENV['HOMEDRIVE'] = 'C:\\' if !ENV['HOMEDRIVE'].nil? && ENV['HOMEDRIVE'].start_with?('U:')

  # Apply rubocop (uses .rubocop.yml)
  commands = ["\"require 'rubocop/rake_task' \"",
              "\"require 'stringio' \"",
              "\"RuboCop::RakeTask.new(:rubocop) do |t| t.options = ['--autocorrect-all', '--format', 'simple'] end\"",
              '"Rake.application[:rubocop].invoke"']
  command = "#{OpenStudio.getOpenStudioCLI} -e #{commands.join(' -e ')}"
  puts 'Applying rubocop auto-correct to measures...'
  system(command)

  # Update a BuildResidentialHPXML/resources file when the OS-HPXML version changes.
  # This will ensure that the BuildResidentialHPXML measure.xml is appropriately updated.
  # Without this, the BuildResidentialHPXML measure has no differences and so OpenStudio
  # would skip updating it.
  version_txt_path = File.join(File.dirname(__FILE__), 'BuildResidentialHPXML/resources/version.txt')
  File.write(version_txt_path, Digest::MD5.hexdigest(Version::OS_HPXML_Version))

  # Update measures XMLs
  puts 'Updating measure.xmls...'
  Dir['**/measure.xml'].each do |measure_xml|
    measure_dir = File.dirname(measure_xml)
    command = "#{OpenStudio.getOpenStudioCLI} measure -u '#{measure_dir}'"
    system(command, [:out, :err] => File::NULL)
  end

  puts 'Done.'
end

if ARGV[0].to_sym == :update_hpxmls
  # Prevent NREL error regarding U: drive when not VPNed in
  ENV['HOME'] = 'C:' if !ENV['HOME'].nil? && ENV['HOME'].start_with?('U:')
  ENV['HOMEDRIVE'] = 'C:\\' if !ENV['HOMEDRIVE'].nil? && ENV['HOMEDRIVE'].start_with?('U:')

  # Create sample/test HPXMLs
  t = Time.now
  create_hpxmls()
  puts "Completed in #{(Time.now - t).round(1)}s"

  # Reformat real_homes HPXMLs
  puts 'Reformatting real_homes HPXMLs...'
  Dir['workflow/real_homes/*.xml'].each do |hpxml_path|
    hpxml = HPXML.new(hpxml_path: hpxml_path)
    XMLHelper.write_file(hpxml.to_doc, hpxml_path)
  end

  # Reformat ACCA_Examples HPXMLs
  puts 'Reformatting ACCA_Examples HPXMLs...'
  Dir['workflow/tests/ACCA_Examples/*.xml'].each do |hpxml_path|
    hpxml = HPXML.new(hpxml_path: hpxml_path)
    XMLHelper.write_file(hpxml.to_doc, hpxml_path)
  end
end

if ARGV[0].to_sym == :download_utility_rates
  download_utility_rates
end

if ARGV[0].to_sym == :download_g_functions
  download_g_functions
end

if ARGV[0].to_sym == :create_release_zips
  if ENV['CI']
    # CI doesn't have git, so default to everything
    git_files = Dir['**/*.*']
  else
    # Only include files under git version control
    command = 'git ls-files'
    begin
      git_files = `#{command}`
    rescue
      puts "Command failed: '#{command}'. Perhaps git needs to be installed?"
      exit!
    end
  end

  files = ['Changelog.md',
           'LICENSE.md',
           'BuildResidentialHPXML/*.*',
           'BuildResidentialHPXML/resources/**/*.*',
           'BuildResidentialScheduleFile/*.*',
           'BuildResidentialScheduleFile/resources/**/*.*',
           'HPXMLtoOpenStudio/*.*',
           'HPXMLtoOpenStudio/resources/**/*.*',
           'ReportSimulationOutput/*.*',
           'ReportSimulationOutput/resources/**/*.*',
           'ReportUtilityBills/*.*',
           'ReportUtilityBills/resources/**/*.*',
           'weather/*.*',
           'workflow/*.*',
           'workflow/real_homes/*.xml',
           'workflow/sample_files/*.xml',
           'workflow/tests/*.rb',
           'workflow/tests/**/*.xml',
           'workflow/tests/**/*.csv',
           'documentation/index.html',
           'documentation/_static/**/*.*']

  if not ENV['CI']
    # Generate documentation
    puts 'Generating documentation...'
    command = 'sphinx-build -b singlehtml docs/source documentation'
    begin
      `#{command}`
      if not File.exist? File.join(File.dirname(__FILE__), 'documentation', 'index.html')
        puts 'Documentation was not successfully generated. Aborting...'
        exit!
      end
    rescue
      puts "Command failed: '#{command}'. Perhaps sphinx needs to be installed?"
      exit!
    end

    # Remove large fonts dir to keep package smaller
    fonts_dir = File.join(File.dirname(__FILE__), 'documentation', '_static', 'css', 'fonts')
    if Dir.exist? fonts_dir
      FileUtils.rm_r(fonts_dir)
    end
  end

  # Create zip files
  require 'zip'
  zip_path = File.join(File.dirname(__FILE__), "OpenStudio-HPXML-v#{Version::OS_HPXML_Version}.zip")
  File.delete(zip_path) if File.exist? zip_path
  puts "Creating #{zip_path}..."
  Zip::File.open(zip_path, create: true) do |zipfile|
    files.each do |f|
      Dir[f].each do |file|
        if file.start_with? 'documentation'
          # always include
        else
          if not git_files.include? file
            next
          end
        end
        zipfile.add(File.join('OpenStudio-HPXML', file), file)
      end
    end
  end
  puts "Wrote file at #{zip_path}."

  # Cleanup
  if not ENV['CI']
    FileUtils.rm_r(File.join(File.dirname(__FILE__), 'documentation'))
  end

  puts 'Done.'
end<|MERGE_RESOLUTION|>--- conflicted
+++ resolved
@@ -67,59 +67,33 @@
     model = OpenStudio::Model::Model.new
     runner = OpenStudio::Measure::OSRunner.new(OpenStudio::WorkflowJSON.new)
 
-<<<<<<< HEAD
     num_mf_units = 1
     if hpxml_path.include? 'whole-building-common-spaces'
       num_mf_units = 8
     elsif hpxml_path.include? 'whole-building'
       num_mf_units = 6
-=======
-    num_apply_measures = 1
-    if hpxml_path.include?('whole-building-common-spaces')
-      num_apply_measures = 8
-    elsif hpxml_path.include?('whole-building')
-      num_apply_measures = 6
->>>>>>> 5cf23c11
     end
 
     for i in 1..num_mf_units
       build_residential_hpxml = measures['BuildResidentialHPXML'][0]
       build_residential_hpxml['existing_hpxml_path'] = hpxml_path if i > 1
-<<<<<<< HEAD
       suffix = "_#{i}" if i > 1
 
-      if hpxml_path.include?('whole-building-common-spaces')
-        build_residential_hpxml['schedules_filepaths'] = (i >= 7 ? nil : "../../HPXMLtoOpenStudio/resources/schedule_files/occupancy-stochastic#{suffix}.csv")
+      if hpxml_path.include? 'whole-building-common-spaces'
+        build_residential_hpxml['schedules_filepaths'] = (i >= 7 ? nil : "../../HPXMLtoOpenStudio/resources/schedule_files/#{stochastic_sched_basename}-mf-unit#{suffix}.csv")
         build_residential_hpxml['geometry_foundation_type'] = (i <= 2 ? 'UnconditionedBasement' : 'AboveApartment')
         build_residential_hpxml['geometry_attic_type'] = (i >= 7 ? 'VentedAttic' : 'BelowApartment')
-=======
-      if hpxml_path.include?('whole-building-common-spaces')
-        suffix = "_#{i}" if i > 1
-        build_residential_hpxml['schedules_filepaths'] = (i >= 7 ? nil : "../../HPXMLtoOpenStudio/resources/schedule_files/#{stochastic_sched_basename}-mf-unit#{suffix}.csv")
-        build_residential_hpxml['geometry_foundation_type'] = (i <= 2 ? HPXML::FoundationTypeBasementUnconditioned : HPXML::FoundationTypeAboveApartment)
-        build_residential_hpxml['geometry_attic_type'] = (i >= 7 ? HPXML::AtticTypeVented : HPXML::AtticTypeBelowApartment)
->>>>>>> 5cf23c11
         build_residential_hpxml['geometry_average_ceiling_height'] = (i >= 7 ? 2.0 : 8.0)
         build_residential_hpxml['geometry_unit_num_bedrooms'] = (i >= 7 ? 0 : 3)
         build_residential_hpxml['geometry_unit_num_bathrooms'] = (i >= 7 ? 1 : 2)
         build_residential_hpxml['geometry_unit_height_above_grade'] = { 1 => -7.0, 2 => -7.0, 3 => 1.0, 4 => 1.0, 5 => 9.0, 6 => 9.0, 7 => 17.0, 8 => 17.0 }[i]
         # Partially conditioned basement + one unconditioned hallway each floor + unconditioned attic
-<<<<<<< HEAD
         build_residential_hpxml['heating_system_type'] = { 1 => 'ElectricResistance', 2 => 'none', 3 => 'none', 4 => 'ElectricResistance', 5 => 'none', 6 => 'ElectricResistance', 7 => 'none', 8 => 'none' }[i]
         build_residential_hpxml['cooling_system_type'] = { 1 => 'room air conditioner', 2 => 'none', 3 => 'none', 4 => 'room air conditioner', 5 => 'none', 6 => 'room air conditioner', 7 => 'none', 8 => 'none' }[i]
-      elsif hpxml_path.include?('whole-building')
-        build_residential_hpxml['schedules_filepaths'] = "../../HPXMLtoOpenStudio/resources/schedule_files/occupancy-stochastic#{suffix}.csv"
+      elsif hpxml_path.include? 'whole-building'
+        build_residential_hpxml['schedules_filepaths'] = "../../HPXMLtoOpenStudio/resources/schedule_files/#{stochastic_sched_basename}-mf-unit#{suffix}.csv"
         build_residential_hpxml['geometry_foundation_type'] = (i <= 2 ? 'UnconditionedBasement' : 'AboveApartment')
         build_residential_hpxml['geometry_attic_type'] = (i >= 5 ? 'VentedAttic' : 'BelowApartment')
-=======
-        build_residential_hpxml['heating_system_type'] = ([1, 4, 6].include?(i) ? HPXML::HVACTypeElectricResistance : 'none')
-        build_residential_hpxml['cooling_system_type'] = ([1, 4, 6].include?(i) ? HPXML::HVACTypeRoomAirConditioner : 'none')
-      elsif hpxml_path.include?('whole-building')
-        suffix = "_#{i}" if i > 1
-        build_residential_hpxml['schedules_filepaths'] = "../../HPXMLtoOpenStudio/resources/schedule_files/#{stochastic_sched_basename}-mf-unit#{suffix}.csv"
-        build_residential_hpxml['geometry_foundation_type'] = (i <= 2 ? HPXML::FoundationTypeBasementUnconditioned : HPXML::FoundationTypeAboveApartment)
-        build_residential_hpxml['geometry_attic_type'] = (i >= 5 ? HPXML::AtticTypeVented : HPXML::AtticTypeBelowApartment)
->>>>>>> 5cf23c11
         build_residential_hpxml['geometry_unit_height_above_grade'] = { 1 => 0.0, 2 => 0.0, 3 => 10.0, 4 => 10.0, 5 => 20.0, 6 => 20.0 }[i]
       end
 
@@ -2709,7 +2683,6 @@
         plug_load.delete
       end
     end
-<<<<<<< HEAD
   elsif ['base-bldgtype-mf-whole-building-shared-boilers-sequenced.xml',
          'base-bldgtype-mf-whole-building-shared-boilers-simultaneous.xml'].include? hpxml_file
     if hpxml_file.include? 'sequenced'
@@ -2746,7 +2719,7 @@
       hpxml.buildings[i].hvac_distributions.clear
       hpxml.buildings[i].hvac_distributions.add(id: "HVACDistribution1_#{i}",
                                                 sameas_id: 'HVACDistribution1')
-=======
+    end
     if hpxml_file == 'base-bldgtype-mf-whole-building-common-spaces-reverse.xml'
       surface_id_processed = []
       hpxml.buildings.each do |bldg|
@@ -2775,7 +2748,6 @@
           end
         end
       end
->>>>>>> 5cf23c11
     end
   end
 end
