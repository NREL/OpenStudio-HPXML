# frozen_string_literal: true

def create_hpxmls
  require 'oga'
  require_relative 'HPXMLtoOpenStudio/resources/constants'
  require_relative 'HPXMLtoOpenStudio/resources/hotwater_appliances'
  require_relative 'HPXMLtoOpenStudio/resources/hpxml'
  require_relative 'HPXMLtoOpenStudio/resources/misc_loads'
  require_relative 'HPXMLtoOpenStudio/resources/waterheater'
  require_relative 'HPXMLtoOpenStudio/resources/xmlhelper'

  this_dir = File.dirname(__FILE__)
  sample_files_dir = File.join(this_dir, 'workflow/sample_files')

  # Hash of HPXML -> Parent HPXML
  hpxmls_files = {
    'base.xml' => nil,

    'ASHRAE_Standard_140/L100AC.xml' => nil,
    'ASHRAE_Standard_140/L100AL.xml' => nil,
    'ASHRAE_Standard_140/L110AC.xml' => 'ASHRAE_Standard_140/L100AC.xml',
    'ASHRAE_Standard_140/L110AL.xml' => 'ASHRAE_Standard_140/L100AL.xml',
    'ASHRAE_Standard_140/L120AC.xml' => 'ASHRAE_Standard_140/L100AC.xml',
    'ASHRAE_Standard_140/L120AL.xml' => 'ASHRAE_Standard_140/L100AL.xml',
    'ASHRAE_Standard_140/L130AC.xml' => 'ASHRAE_Standard_140/L100AC.xml',
    'ASHRAE_Standard_140/L130AL.xml' => 'ASHRAE_Standard_140/L100AL.xml',
    'ASHRAE_Standard_140/L140AC.xml' => 'ASHRAE_Standard_140/L100AC.xml',
    'ASHRAE_Standard_140/L140AL.xml' => 'ASHRAE_Standard_140/L100AL.xml',
    'ASHRAE_Standard_140/L150AC.xml' => 'ASHRAE_Standard_140/L100AC.xml',
    'ASHRAE_Standard_140/L150AL.xml' => 'ASHRAE_Standard_140/L100AL.xml',
    'ASHRAE_Standard_140/L160AC.xml' => 'ASHRAE_Standard_140/L100AC.xml',
    'ASHRAE_Standard_140/L160AL.xml' => 'ASHRAE_Standard_140/L100AL.xml',
    'ASHRAE_Standard_140/L170AC.xml' => 'ASHRAE_Standard_140/L100AC.xml',
    'ASHRAE_Standard_140/L170AL.xml' => 'ASHRAE_Standard_140/L100AL.xml',
    'ASHRAE_Standard_140/L200AC.xml' => 'ASHRAE_Standard_140/L100AC.xml',
    'ASHRAE_Standard_140/L200AL.xml' => 'ASHRAE_Standard_140/L100AL.xml',
    'ASHRAE_Standard_140/L302XC.xml' => 'ASHRAE_Standard_140/L100AC.xml',
    'ASHRAE_Standard_140/L322XC.xml' => 'ASHRAE_Standard_140/L100AC.xml',
    'ASHRAE_Standard_140/L155AC.xml' => 'ASHRAE_Standard_140/L150AC.xml',
    'ASHRAE_Standard_140/L155AL.xml' => 'ASHRAE_Standard_140/L150AL.xml',
    'ASHRAE_Standard_140/L202AC.xml' => 'ASHRAE_Standard_140/L200AC.xml',
    'ASHRAE_Standard_140/L202AL.xml' => 'ASHRAE_Standard_140/L200AL.xml',
    'ASHRAE_Standard_140/L304XC.xml' => 'ASHRAE_Standard_140/L302XC.xml',
    'ASHRAE_Standard_140/L324XC.xml' => 'ASHRAE_Standard_140/L322XC.xml',

    'invalid_files/cfis-with-hydronic-distribution.xml' => 'base-hvac-boiler-gas-only.xml',
    'invalid_files/clothes-washer-location.xml' => 'base.xml',
    'invalid_files/clothes-dryer-location.xml' => 'base.xml',
    'invalid_files/cooking-range-location.xml' => 'base.xml',
    'invalid_files/appliances-location-unconditioned-space.xml' => 'base.xml',
    'invalid_files/dhw-frac-load-served.xml' => 'base-dhw-multiple.xml',
    'invalid_files/dishwasher-location.xml' => 'base.xml',
    'invalid_files/duct-location.xml' => 'base.xml',
    'invalid_files/duct-location-unconditioned-space.xml' => 'base.xml',
    'invalid_files/duplicate-id.xml' => 'base.xml',
    'invalid_files/enclosure-attic-missing-roof.xml' => 'base.xml',
    'invalid_files/enclosure-basement-missing-exterior-foundation-wall.xml' => 'base-foundation-unconditioned-basement.xml',
    'invalid_files/enclosure-basement-missing-slab.xml' => 'base-foundation-unconditioned-basement.xml',
    'invalid_files/enclosure-garage-missing-exterior-wall.xml' => 'base-enclosure-garage.xml',
    'invalid_files/enclosure-garage-missing-roof-ceiling.xml' => 'base-enclosure-garage.xml',
    'invalid_files/enclosure-garage-missing-slab.xml' => 'base-enclosure-garage.xml',
    'invalid_files/enclosure-living-missing-ceiling-roof.xml' => 'base.xml',
    'invalid_files/enclosure-living-missing-exterior-wall.xml' => 'base.xml',
    'invalid_files/enclosure-living-missing-floor-slab.xml' => 'base.xml',
    'invalid_files/heat-pump-mixed-fixed-and-autosize-capacities.xml' => 'base-hvac-air-to-air-heat-pump-1-speed.xml',
    'invalid_files/heat-pump-mixed-fixed-and-autosize-capacities2.xml' => 'base-hvac-air-to-air-heat-pump-1-speed.xml',
    'invalid_files/hvac-invalid-distribution-system-type.xml' => 'base.xml',
    'invalid_files/hvac-distribution-multiple-attached-cooling.xml' => 'base-hvac-multiple.xml',
    'invalid_files/hvac-distribution-multiple-attached-heating.xml' => 'base-hvac-multiple.xml',
    'invalid_files/hvac-distribution-return-duct-leakage-missing.xml' => 'base-hvac-evap-cooler-only-ducted.xml',
    'invalid_files/hvac-dse-multiple-attached-cooling.xml' => 'base-hvac-dse.xml',
    'invalid_files/hvac-dse-multiple-attached-heating.xml' => 'base-hvac-dse.xml',
    'invalid_files/hvac-frac-load-served.xml' => 'base-hvac-multiple.xml',
    'invalid_files/invalid-calendar-year.xml' => 'base.xml',
    'invalid_files/invalid-daylight-saving.xml' => 'base.xml',
    'invalid_files/invalid-epw-filepath.xml' => 'base.xml',
    'invalid_files/invalid-facility-type.xml' => 'base-dhw-shared-laundry-room.xml',
    'invalid_files/invalid-neighbor-shading-azimuth.xml' => 'base-misc-neighbor-shading.xml',
    'invalid_files/invalid-relatedhvac-dhw-indirect.xml' => 'base-dhw-indirect.xml',
    'invalid_files/invalid-relatedhvac-desuperheater.xml' => 'base-hvac-central-ac-only-1-speed.xml',
    'invalid_files/invalid-runperiod.xml' => 'base.xml',
    'invalid_files/invalid-timestep.xml' => 'base.xml',
    'invalid_files/invalid-window-height.xml' => 'base-enclosure-overhangs.xml',
<<<<<<< HEAD
    'invalid_files/invalid-wmo.xml' => 'base.xml',
=======
    'invalid_files/invalid-window-interior-shading.xml' => 'base.xml',
>>>>>>> 0c3394b0
    'invalid_files/lighting-fractions.xml' => 'base.xml',
    'invalid_files/missing-elements.xml' => 'base.xml',
    'invalid_files/multifamily-reference-appliance.xml' => 'base.xml',
    'invalid_files/multifamily-reference-duct.xml' => 'base.xml',
    'invalid_files/multifamily-reference-surface.xml' => 'base.xml',
    'invalid_files/multifamily-reference-water-heater.xml' => 'base.xml',
    'invalid_files/net-area-negative-roof.xml' => 'base-enclosure-skylights.xml',
    'invalid_files/net-area-negative-wall.xml' => 'base.xml',
    'invalid_files/orphaned-hvac-distribution.xml' => 'base-hvac-furnace-gas-room-ac.xml',
    'invalid_files/refrigerator-location.xml' => 'base.xml',
    'invalid_files/repeated-relatedhvac-dhw-indirect.xml' => 'base-dhw-indirect.xml',
    'invalid_files/repeated-relatedhvac-desuperheater.xml' => 'base-hvac-central-ac-only-1-speed.xml',
    'invalid_files/slab-zero-exposed-perimeter.xml' => 'base.xml',
    'invalid_files/solar-thermal-system-with-combi-tankless.xml' => 'base-dhw-combi-tankless.xml',
    'invalid_files/solar-thermal-system-with-desuperheater.xml' => 'base-dhw-desuperheater.xml',
    'invalid_files/solar-thermal-system-with-dhw-indirect.xml' => 'base-dhw-combi-tankless.xml',
    'invalid_files/unattached-cfis.xml' => 'base.xml',
    'invalid_files/unattached-door.xml' => 'base.xml',
    'invalid_files/unattached-hvac-distribution.xml' => 'base.xml',
    'invalid_files/unattached-skylight.xml' => 'base-enclosure-skylights.xml',
    'invalid_files/unattached-solar-thermal-system.xml' => 'base-dhw-solar-indirect-flat-plate.xml',
    'invalid_files/unattached-shared-clothes-washer-water-heater.xml' => 'base-dhw-shared-laundry-room.xml',
    'invalid_files/unattached-shared-dishwasher-water-heater.xml' => 'base-dhw-shared-laundry-room.xml',
    'invalid_files/unattached-window.xml' => 'base.xml',
    'invalid_files/water-heater-location.xml' => 'base.xml',
    'invalid_files/water-heater-location-other.xml' => 'base.xml',
    'invalid_files/missing-duct-location.xml' => 'base-hvac-multiple.xml',
    'invalid_files/invalid-distribution-cfa-served.xml' => 'base.xml',
    'invalid_files/refrigerators-multiple-primary.xml' => 'base.xml',
    'invalid_files/refrigerators-no-primary.xml' => 'base.xml',
    'base-appliances-coal.xml' => 'base.xml',
    'base-appliances-dehumidifier.xml' => 'base-location-dallas-tx.xml',
    'base-appliances-dehumidifier-ief.xml' => 'base-appliances-dehumidifier.xml',
    'base-appliances-dehumidifier-50percent.xml' => 'base-appliances-dehumidifier.xml',
    'base-appliances-gas.xml' => 'base.xml',
    'base-appliances-modified.xml' => 'base.xml',
    'base-appliances-none.xml' => 'base.xml',
    'base-appliances-oil.xml' => 'base.xml',
    'base-appliances-propane.xml' => 'base.xml',
    'base-appliances-wood.xml' => 'base.xml',
    'base-atticroof-cathedral.xml' => 'base.xml',
    'base-atticroof-conditioned.xml' => 'base.xml',
    'base-atticroof-flat.xml' => 'base.xml',
    'base-atticroof-radiant-barrier.xml' => 'base-location-dallas-tx.xml',
    'base-atticroof-vented.xml' => 'base.xml',
    'base-atticroof-unvented-insulated-roof.xml' => 'base.xml',
    'base-dhw-combi-tankless.xml' => 'base-dhw-indirect.xml',
    'base-dhw-combi-tankless-outside.xml' => 'base-dhw-combi-tankless.xml',
    'base-dhw-desuperheater.xml' => 'base-hvac-central-ac-only-1-speed.xml',
    'base-dhw-desuperheater-hpwh.xml' => 'base-dhw-tank-heat-pump.xml',
    'base-dhw-desuperheater-tankless.xml' => 'base-hvac-central-ac-only-1-speed.xml',
    'base-dhw-desuperheater-2-speed.xml' => 'base-hvac-central-ac-only-2-speed.xml',
    'base-dhw-desuperheater-var-speed.xml' => 'base-hvac-central-ac-only-var-speed.xml',
    'base-dhw-desuperheater-gshp.xml' => 'base-hvac-ground-to-air-heat-pump.xml',
    'base-dhw-dwhr.xml' => 'base.xml',
    'base-dhw-indirect.xml' => 'base-hvac-boiler-gas-only.xml',
    'base-dhw-indirect-dse.xml' => 'base-dhw-indirect.xml',
    'base-dhw-indirect-outside.xml' => 'base-dhw-indirect.xml',
    'base-dhw-indirect-standbyloss.xml' => 'base-dhw-indirect.xml',
    'base-dhw-indirect-with-solar-fraction.xml' => 'base-dhw-indirect.xml',
    'base-dhw-low-flow-fixtures.xml' => 'base.xml',
    'base-dhw-multiple.xml' => 'base-hvac-boiler-gas-only.xml',
    'base-dhw-none.xml' => 'base.xml',
    'base-dhw-recirc-demand.xml' => 'base.xml',
    'base-dhw-recirc-manual.xml' => 'base.xml',
    'base-dhw-recirc-nocontrol.xml' => 'base.xml',
    'base-dhw-recirc-temperature.xml' => 'base.xml',
    'base-dhw-recirc-timer.xml' => 'base.xml',
    'base-dhw-shared-water-heater.xml' => 'base-enclosure-attached-multifamily.xml',
    'base-dhw-shared-water-heater-recirc.xml' => 'base-dhw-shared-water-heater.xml',
    'base-dhw-shared-laundry-room.xml' => 'base-enclosure-attached-multifamily.xml',
    'base-dhw-solar-direct-evacuated-tube.xml' => 'base.xml',
    'base-dhw-solar-direct-flat-plate.xml' => 'base.xml',
    'base-dhw-solar-direct-ics.xml' => 'base.xml',
    'base-dhw-solar-fraction.xml' => 'base.xml',
    'base-dhw-solar-indirect-flat-plate.xml' => 'base.xml',
    'base-dhw-solar-thermosyphon-flat-plate.xml' => 'base.xml',
    'base-dhw-tank-coal.xml' => 'base.xml',
    'base-dhw-tank-gas.xml' => 'base.xml',
    'base-dhw-tank-gas-outside.xml' => 'base-dhw-tank-gas.xml',
    'base-dhw-tank-heat-pump.xml' => 'base.xml',
    'base-dhw-tank-heat-pump-outside.xml' => 'base-dhw-tank-heat-pump.xml',
    'base-dhw-tank-heat-pump-with-solar.xml' => 'base-dhw-tank-heat-pump.xml',
    'base-dhw-tank-heat-pump-with-solar-fraction.xml' => 'base-dhw-tank-heat-pump.xml',
    'base-dhw-tank-oil.xml' => 'base.xml',
    'base-dhw-tank-wood.xml' => 'base.xml',
    'base-dhw-tankless-electric.xml' => 'base.xml',
    'base-dhw-tankless-electric-outside.xml' => 'base-dhw-tankless-electric.xml',
    'base-dhw-tankless-gas.xml' => 'base.xml',
    'base-dhw-tankless-gas-with-solar.xml' => 'base-dhw-tankless-gas.xml',
    'base-dhw-tankless-gas-with-solar-fraction.xml' => 'base-dhw-tankless-gas.xml',
    'base-dhw-tankless-propane.xml' => 'base.xml',
    'base-dhw-uef.xml' => 'base.xml',
    'base-dhw-jacket-electric.xml' => 'base.xml',
    'base-dhw-jacket-gas.xml' => 'base-dhw-tank-gas.xml',
    'base-dhw-jacket-indirect.xml' => 'base-dhw-indirect.xml',
    'base-dhw-jacket-hpwh.xml' => 'base-dhw-tank-heat-pump.xml',
    'base-enclosure-2stories.xml' => 'base.xml',
    'base-enclosure-2stories-garage.xml' => 'base-enclosure-2stories.xml',
    'base-enclosure-other-housing-unit.xml' => 'base-foundation-ambient.xml',
    'base-enclosure-other-heated-space.xml' => 'base-foundation-ambient.xml',
    'base-enclosure-other-non-freezing-space.xml' => 'base-foundation-ambient.xml',
    'base-enclosure-other-multifamily-buffer-space.xml' => 'base-foundation-ambient.xml',
    'base-enclosure-beds-1.xml' => 'base.xml',
    'base-enclosure-beds-2.xml' => 'base.xml',
    'base-enclosure-beds-4.xml' => 'base.xml',
    'base-enclosure-beds-5.xml' => 'base.xml',
    'base-enclosure-common-surfaces.xml' => 'base-enclosure-attached-multifamily.xml',
    'base-enclosure-garage.xml' => 'base.xml',
    'base-enclosure-infil-ach-house-pressure.xml' => 'base.xml',
    'base-enclosure-infil-cfm-house-pressure.xml' => 'base-enclosure-infil-cfm50.xml',
    'base-enclosure-infil-cfm50.xml' => 'base.xml',
    'base-enclosure-infil-flue.xml' => 'base.xml',
    'base-enclosure-infil-natural-ach.xml' => 'base.xml',
    'base-enclosure-overhangs.xml' => 'base.xml',
    'base-enclosure-rooftypes.xml' => 'base.xml',
    'base-enclosure-skylights.xml' => 'base.xml',
    'base-enclosure-split-surfaces.xml' => 'base-enclosure-skylights.xml',
    'base-enclosure-walltypes.xml' => 'base.xml',
    'base-enclosure-windows-interior-shading.xml' => 'base.xml',
    'base-enclosure-windows-none.xml' => 'base.xml',
    'base-enclosure-attached-multifamily.xml' => 'base.xml',
    'base-foundation-multiple.xml' => 'base-foundation-unconditioned-basement.xml',
    'base-foundation-ambient.xml' => 'base.xml',
    'base-foundation-conditioned-basement-slab-insulation.xml' => 'base.xml',
    'base-foundation-conditioned-basement-wall-interior-insulation.xml' => 'base.xml',
    'base-foundation-slab.xml' => 'base.xml',
    'base-foundation-unconditioned-basement.xml' => 'base.xml',
    'base-foundation-unconditioned-basement-assembly-r.xml' => 'base-foundation-unconditioned-basement.xml',
    'base-foundation-unconditioned-basement-above-grade.xml' => 'base-foundation-unconditioned-basement.xml',
    'base-foundation-unconditioned-basement-wall-insulation.xml' => 'base-foundation-unconditioned-basement.xml',
    'base-foundation-unvented-crawlspace.xml' => 'base.xml',
    'base-foundation-vented-crawlspace.xml' => 'base.xml',
    'base-foundation-walkout-basement.xml' => 'base.xml',
    'base-foundation-complex.xml' => 'base.xml',
    'base-hvac-air-to-air-heat-pump-1-speed.xml' => 'base.xml',
    'base-hvac-air-to-air-heat-pump-2-speed.xml' => 'base.xml',
    'base-hvac-air-to-air-heat-pump-var-speed.xml' => 'base.xml',
    'base-hvac-boiler-coal-only.xml' => 'base.xml',
    'base-hvac-boiler-elec-only.xml' => 'base.xml',
    'base-hvac-boiler-gas-central-ac-1-speed.xml' => 'base.xml',
    'base-hvac-boiler-gas-only.xml' => 'base.xml',
    'base-hvac-boiler-oil-only.xml' => 'base.xml',
    'base-hvac-boiler-propane-only.xml' => 'base.xml',
    'base-hvac-boiler-wood-only.xml' => 'base.xml',
    'base-hvac-central-ac-only-1-speed.xml' => 'base.xml',
    'base-hvac-central-ac-only-2-speed.xml' => 'base.xml',
    'base-hvac-central-ac-only-var-speed.xml' => 'base.xml',
    'base-hvac-central-ac-plus-air-to-air-heat-pump-heating.xml' => 'base-hvac-central-ac-only-1-speed.xml',
    'base-hvac-dse.xml' => 'base.xml',
    'base-hvac-dual-fuel-air-to-air-heat-pump-1-speed.xml' => 'base-hvac-air-to-air-heat-pump-1-speed.xml',
    'base-hvac-dual-fuel-air-to-air-heat-pump-1-speed-electric.xml' => 'base-hvac-dual-fuel-air-to-air-heat-pump-1-speed.xml',
    'base-hvac-dual-fuel-air-to-air-heat-pump-2-speed.xml' => 'base-hvac-air-to-air-heat-pump-2-speed.xml',
    'base-hvac-dual-fuel-air-to-air-heat-pump-var-speed.xml' => 'base-hvac-air-to-air-heat-pump-var-speed.xml',
    'base-hvac-dual-fuel-mini-split-heat-pump-ducted.xml' => 'base-hvac-mini-split-heat-pump-ducted.xml',
    'base-hvac-ducts-leakage-percent.xml' => 'base.xml',
    'base-hvac-elec-resistance-only.xml' => 'base.xml',
    'base-hvac-evap-cooler-furnace-gas.xml' => 'base.xml',
    'base-hvac-evap-cooler-only.xml' => 'base.xml',
    'base-hvac-evap-cooler-only-ducted.xml' => 'base.xml',
    'base-hvac-fireplace-wood-only.xml' => 'base.xml',
    'base-hvac-fixed-heater-gas-only.xml' => 'base.xml',
    'base-hvac-floor-furnace-propane-only.xml' => 'base.xml',
    'base-hvac-flowrate.xml' => 'base.xml',
    'base-hvac-furnace-coal-only.xml' => 'base.xml',
    'base-hvac-furnace-elec-central-ac-1-speed.xml' => 'base.xml',
    'base-hvac-furnace-elec-only.xml' => 'base.xml',
    'base-hvac-furnace-gas-central-ac-2-speed.xml' => 'base.xml',
    'base-hvac-furnace-gas-central-ac-var-speed.xml' => 'base.xml',
    'base-hvac-furnace-gas-only.xml' => 'base.xml',
    'base-hvac-furnace-gas-room-ac.xml' => 'base.xml',
    'base-hvac-furnace-oil-only.xml' => 'base.xml',
    'base-hvac-furnace-propane-only.xml' => 'base.xml',
    'base-hvac-furnace-wood-only.xml' => 'base.xml',
    'base-hvac-furnace-x3-dse.xml' => 'base.xml',
    'base-hvac-ground-to-air-heat-pump.xml' => 'base.xml',
    'base-hvac-ideal-air.xml' => 'base.xml',
    'base-hvac-mini-split-air-conditioner-only-ducted.xml' => 'base.xml',
    'base-hvac-mini-split-air-conditioner-only-ductless.xml' => 'base-hvac-mini-split-air-conditioner-only-ducted.xml',
    'base-hvac-mini-split-heat-pump-ducted.xml' => 'base.xml',
    'base-hvac-mini-split-heat-pump-ducted-heating-only.xml' => 'base-hvac-mini-split-heat-pump-ducted.xml',
    'base-hvac-mini-split-heat-pump-ducted-cooling-only.xml' => 'base-hvac-mini-split-heat-pump-ducted.xml',
    'base-hvac-mini-split-heat-pump-ductless.xml' => 'base-hvac-mini-split-heat-pump-ducted.xml',
    'base-hvac-multiple.xml' => 'base.xml',
    'base-hvac-multiple2.xml' => 'base.xml',
    'base-hvac-none.xml' => 'base.xml',
    'base-hvac-portable-heater-gas-only.xml' => 'base.xml',
    'base-hvac-programmable-thermostat.xml' => 'base.xml',
    'base-hvac-room-ac-only.xml' => 'base.xml',
    'base-hvac-room-ac-only-33percent.xml' => 'base-hvac-room-ac-only.xml',
    'base-hvac-setpoints.xml' => 'base.xml',
    'base-hvac-shared-boiler-chiller-baseboard.xml' => 'base-enclosure-attached-multifamily.xml',
    'base-hvac-shared-boiler-chiller-fan-coil.xml' => 'base-hvac-shared-boiler-chiller-baseboard.xml',
    'base-hvac-shared-boiler-chiller-fan-coil-ducted.xml' => 'base-hvac-shared-boiler-chiller-fan-coil.xml',
    'base-hvac-shared-boiler-chiller-water-loop-heat-pump.xml' => 'base-hvac-shared-boiler-chiller-baseboard.xml',
    'base-hvac-shared-boiler-cooling-tower-water-loop-heat-pump.xml' => 'base-hvac-shared-boiler-chiller-water-loop-heat-pump.xml',
    'base-hvac-shared-boiler-only-baseboard.xml' => 'base-enclosure-attached-multifamily.xml',
    'base-hvac-shared-boiler-only-fan-coil.xml' => 'base-hvac-shared-boiler-only-baseboard.xml',
    'base-hvac-shared-boiler-only-fan-coil-ducted.xml' => 'base-hvac-shared-boiler-only-fan-coil.xml',
    'base-hvac-shared-boiler-only-fan-coil-eae.xml' => 'base-hvac-shared-boiler-only-fan-coil.xml',
    'base-hvac-shared-boiler-only-water-loop-heat-pump.xml' => 'base-hvac-shared-boiler-only-baseboard.xml',
    'base-hvac-shared-chiller-only-baseboard.xml' => 'base-enclosure-attached-multifamily.xml',
    'base-hvac-shared-chiller-only-fan-coil.xml' => 'base-hvac-shared-chiller-only-baseboard.xml',
    'base-hvac-shared-chiller-only-fan-coil-ducted.xml' => 'base-hvac-shared-chiller-only-fan-coil.xml',
    'base-hvac-shared-chiller-only-water-loop-heat-pump.xml' => 'base-hvac-shared-chiller-only-baseboard.xml',
    'base-hvac-shared-cooling-tower-only-water-loop-heat-pump.xml' => 'base-hvac-shared-chiller-only-water-loop-heat-pump.xml',
    'base-hvac-shared-ground-loop-ground-to-air-heat-pump.xml' => 'base-enclosure-attached-multifamily.xml',
    'base-hvac-stove-oil-only.xml' => 'base.xml',
    'base-hvac-stove-wood-pellets-only.xml' => 'base.xml',
    'base-hvac-undersized.xml' => 'base.xml',
    'base-hvac-undersized-allow-increased-fixed-capacities.xml' => 'base-hvac-undersized.xml',
    'base-hvac-wall-furnace-elec-only.xml' => 'base.xml',
    'base-lighting-ceiling-fans.xml' => 'base.xml',
    'base-lighting-detailed.xml' => 'base.xml',
    'base-lighting-none.xml' => 'base.xml',
    'base-location-AMY-2012.xml' => 'base.xml',
    'base-location-baltimore-md.xml' => 'base.xml',
    'base-location-dallas-tx.xml' => 'base-foundation-slab.xml',
    'base-location-duluth-mn.xml' => 'base.xml',
    'base-location-miami-fl.xml' => 'base-foundation-slab.xml',
    'base-mechvent-balanced.xml' => 'base.xml',
    'base-mechvent-bath-kitchen-fans.xml' => 'base.xml',
    'base-mechvent-cfis.xml' => 'base.xml',
    'base-mechvent-cfis-dse.xml' => 'base-hvac-dse.xml',
    'base-mechvent-cfis-evap-cooler-only-ducted.xml' => 'base-hvac-evap-cooler-only-ducted.xml',
    'base-mechvent-erv.xml' => 'base.xml',
    'base-mechvent-erv-atre-asre.xml' => 'base.xml',
    'base-mechvent-exhaust.xml' => 'base.xml',
    'base-mechvent-exhaust-rated-flow-rate.xml' => 'base.xml',
    'base-mechvent-hrv.xml' => 'base.xml',
    'base-mechvent-hrv-asre.xml' => 'base.xml',
    'base-mechvent-multiple.xml' => 'base-mechvent-bath-kitchen-fans.xml',
    'base-mechvent-shared.xml' => 'base-enclosure-attached-multifamily.xml',
    'base-mechvent-shared-preconditioning.xml' => 'base-mechvent-shared.xml',
    'base-mechvent-shared-multiple.xml' => 'base-enclosure-attached-multifamily.xml',
    'base-mechvent-supply.xml' => 'base.xml',
    'base-mechvent-whole-house-fan.xml' => 'base.xml',
    'base-misc-defaults.xml' => 'base.xml',
    'base-misc-loads-large-uncommon.xml' => 'base-enclosure-garage.xml',
    'base-misc-loads-large-uncommon2.xml' => 'base-misc-loads-large-uncommon.xml',
    'base-misc-loads-none.xml' => 'base.xml',
    'base-misc-neighbor-shading.xml' => 'base.xml',
    'base-misc-shelter-coefficient.xml' => 'base.xml',
    'base-misc-usage-multiplier.xml' => 'base.xml',
    'base-pv.xml' => 'base.xml',
    'base-pv-shared.xml' => 'base-enclosure-attached-multifamily.xml',
    'base-simcontrol-calendar-year-custom.xml' => 'base.xml',
    'base-simcontrol-daylight-saving-custom.xml' => 'base.xml',
    'base-simcontrol-daylight-saving-disabled.xml' => 'base.xml',
    'base-simcontrol-runperiod-1-month.xml' => 'base.xml',
    'base-simcontrol-timestep-10-mins.xml' => 'base.xml',

    'hvac_autosizing/base-autosize.xml' => 'base.xml',
    'hvac_autosizing/base-hvac-air-to-air-heat-pump-1-speed-autosize.xml' => 'base-hvac-air-to-air-heat-pump-1-speed.xml',
    'hvac_autosizing/base-hvac-air-to-air-heat-pump-1-speed-autosize-manual-s-oversize-allowances.xml' => 'hvac_autosizing/base-hvac-air-to-air-heat-pump-1-speed-autosize.xml',
    'hvac_autosizing/base-hvac-air-to-air-heat-pump-2-speed-autosize.xml' => 'base-hvac-air-to-air-heat-pump-2-speed.xml',
    'hvac_autosizing/base-hvac-air-to-air-heat-pump-2-speed-autosize-manual-s-oversize-allowances.xml' => 'hvac_autosizing/base-hvac-air-to-air-heat-pump-2-speed-autosize.xml',
    'hvac_autosizing/base-hvac-air-to-air-heat-pump-var-speed-autosize.xml' => 'base-hvac-air-to-air-heat-pump-var-speed.xml',
    'hvac_autosizing/base-hvac-air-to-air-heat-pump-var-speed-autosize-manual-s-oversize-allowances.xml' => 'hvac_autosizing/base-hvac-air-to-air-heat-pump-var-speed-autosize.xml',
    'hvac_autosizing/base-hvac-boiler-elec-only-autosize.xml' => 'base-hvac-boiler-elec-only.xml',
    'hvac_autosizing/base-hvac-boiler-gas-central-ac-1-speed-autosize.xml' => 'base-hvac-boiler-gas-central-ac-1-speed.xml',
    'hvac_autosizing/base-hvac-boiler-gas-only-autosize.xml' => 'base-hvac-boiler-gas-only.xml',
    'hvac_autosizing/base-hvac-central-ac-only-1-speed-autosize.xml' => 'base-hvac-central-ac-only-1-speed.xml',
    'hvac_autosizing/base-hvac-central-ac-only-2-speed-autosize.xml' => 'base-hvac-central-ac-only-2-speed.xml',
    'hvac_autosizing/base-hvac-central-ac-only-var-speed-autosize.xml' => 'base-hvac-central-ac-only-var-speed.xml',
    'hvac_autosizing/base-hvac-central-ac-plus-air-to-air-heat-pump-heating-autosize.xml' => 'base-hvac-central-ac-plus-air-to-air-heat-pump-heating.xml',
    'hvac_autosizing/base-hvac-dual-fuel-air-to-air-heat-pump-1-speed-autosize.xml' => 'base-hvac-dual-fuel-air-to-air-heat-pump-1-speed.xml',
    'hvac_autosizing/base-hvac-dual-fuel-mini-split-heat-pump-ducted-autosize.xml' => 'base-hvac-dual-fuel-mini-split-heat-pump-ducted.xml',
    'hvac_autosizing/base-hvac-elec-resistance-only-autosize.xml' => 'base-hvac-elec-resistance-only.xml',
    'hvac_autosizing/base-hvac-evap-cooler-furnace-gas-autosize.xml' => 'base-hvac-evap-cooler-furnace-gas.xml',
    'hvac_autosizing/base-hvac-floor-furnace-propane-only-autosize.xml' => 'base-hvac-floor-furnace-propane-only.xml',
    'hvac_autosizing/base-hvac-furnace-elec-only-autosize.xml' => 'base-hvac-furnace-elec-only.xml',
    'hvac_autosizing/base-hvac-furnace-gas-central-ac-2-speed-autosize.xml' => 'base-hvac-furnace-gas-central-ac-2-speed.xml',
    'hvac_autosizing/base-hvac-furnace-gas-central-ac-var-speed-autosize.xml' => 'base-hvac-furnace-gas-central-ac-var-speed.xml',
    'hvac_autosizing/base-hvac-furnace-gas-only-autosize.xml' => 'base-hvac-furnace-gas-only.xml',
    'hvac_autosizing/base-hvac-furnace-gas-room-ac-autosize.xml' => 'base-hvac-furnace-gas-room-ac.xml',
    'hvac_autosizing/base-hvac-ground-to-air-heat-pump-autosize.xml' => 'base-hvac-ground-to-air-heat-pump.xml',
    'hvac_autosizing/base-hvac-ground-to-air-heat-pump-autosize-manual-s-oversize-allowances.xml' => 'hvac_autosizing/base-hvac-ground-to-air-heat-pump-autosize.xml',
    'hvac_autosizing/base-hvac-mini-split-heat-pump-ducted-autosize.xml' => 'base-hvac-mini-split-heat-pump-ducted.xml',
    'hvac_autosizing/base-hvac-mini-split-heat-pump-ducted-autosize-manual-s-oversize-allowances.xml' => 'hvac_autosizing/base-hvac-mini-split-heat-pump-ducted-autosize.xml',
    'hvac_autosizing/base-hvac-mini-split-heat-pump-ducted-heating-only-autosize.xml' => 'base-hvac-mini-split-heat-pump-ducted-heating-only.xml',
    'hvac_autosizing/base-hvac-mini-split-heat-pump-ducted-cooling-only-autosize.xml' => 'base-hvac-mini-split-heat-pump-ducted-cooling-only.xml',
    'hvac_autosizing/base-hvac-mini-split-air-conditioner-only-ducted-autosize.xml' => 'base-hvac-mini-split-air-conditioner-only-ducted.xml',
    'hvac_autosizing/base-hvac-room-ac-only-autosize.xml' => 'base-hvac-room-ac-only.xml',
    'hvac_autosizing/base-hvac-stove-oil-only-autosize.xml' => 'base-hvac-stove-oil-only.xml',
    'hvac_autosizing/base-hvac-wall-furnace-elec-only-autosize.xml' => 'base-hvac-wall-furnace-elec-only.xml',
  }

  puts "Generating #{hpxmls_files.size} HPXML files..."

  hpxmls_files.each do |derivative, parent|
    print '.'

    begin
      hpxml_files = [derivative]
      unless parent.nil?
        hpxml_files.unshift(parent)
      end
      while not parent.nil?
        next unless hpxmls_files.keys.include? parent

        unless hpxmls_files[parent].nil?
          hpxml_files.unshift(hpxmls_files[parent])
        end
        parent = hpxmls_files[parent]
      end

      hpxml = HPXML.new
      hpxml_files.each do |hpxml_file|
        set_hpxml_header(hpxml_file, hpxml)
        set_hpxml_site(hpxml_file, hpxml)
        set_hpxml_neighbor_buildings(hpxml_file, hpxml)
        set_hpxml_building_construction(hpxml_file, hpxml)
        set_hpxml_building_occupancy(hpxml_file, hpxml)
        set_hpxml_climate_and_risk_zones(hpxml_file, hpxml)
        set_hpxml_air_infiltration_measurements(hpxml_file, hpxml)
        set_hpxml_attics(hpxml_file, hpxml)
        set_hpxml_foundations(hpxml_file, hpxml)
        set_hpxml_roofs(hpxml_file, hpxml)
        set_hpxml_rim_joists(hpxml_file, hpxml)
        set_hpxml_walls(hpxml_file, hpxml)
        set_hpxml_foundation_walls(hpxml_file, hpxml)
        set_hpxml_frame_floors(hpxml_file, hpxml)
        set_hpxml_slabs(hpxml_file, hpxml)
        set_hpxml_windows(hpxml_file, hpxml)
        set_hpxml_skylights(hpxml_file, hpxml)
        set_hpxml_doors(hpxml_file, hpxml)
        set_hpxml_heating_systems(hpxml_file, hpxml)
        set_hpxml_cooling_systems(hpxml_file, hpxml)
        set_hpxml_heat_pumps(hpxml_file, hpxml)
        set_hpxml_hvac_control(hpxml_file, hpxml)
        set_hpxml_hvac_distributions(hpxml_file, hpxml)
        set_hpxml_ventilation_fans(hpxml_file, hpxml)
        set_hpxml_water_heating_systems(hpxml_file, hpxml)
        set_hpxml_hot_water_distribution(hpxml_file, hpxml)
        set_hpxml_water_fixtures(hpxml_file, hpxml)
        set_hpxml_solar_thermal_system(hpxml_file, hpxml)
        set_hpxml_pv_systems(hpxml_file, hpxml)
        set_hpxml_clothes_washer(hpxml_file, hpxml)
        set_hpxml_clothes_dryer(hpxml_file, hpxml)
        set_hpxml_dishwasher(hpxml_file, hpxml)
        set_hpxml_refrigerator(hpxml_file, hpxml)
        set_hpxml_freezer(hpxml_file, hpxml)
        set_hpxml_dehumidifier(hpxml_file, hpxml)
        set_hpxml_cooking_range(hpxml_file, hpxml)
        set_hpxml_oven(hpxml_file, hpxml)
        set_hpxml_lighting(hpxml_file, hpxml)
        set_hpxml_ceiling_fans(hpxml_file, hpxml)
        set_hpxml_lighting_schedule(hpxml_file, hpxml)
        set_hpxml_pools(hpxml_file, hpxml)
        set_hpxml_hot_tubs(hpxml_file, hpxml)
        set_hpxml_plug_loads(hpxml_file, hpxml)
        set_hpxml_fuel_loads(hpxml_file, hpxml)
      end

      hpxml_doc = hpxml.to_oga()

      if ['invalid_files/missing-elements.xml'].include? derivative
        XMLHelper.delete_element(hpxml_doc, '/HPXML/Building/BuildingDetails/BuildingSummary/BuildingConstruction/NumberofConditionedFloors')
        XMLHelper.delete_element(hpxml_doc, '/HPXML/Building/BuildingDetails/BuildingSummary/BuildingConstruction/ConditionedFloorArea')
      end

      if derivative.include? 'ASHRAE_Standard_140'
        hpxml_path = File.join(sample_files_dir, '../tests', derivative)
      else
        hpxml_path = File.join(sample_files_dir, derivative)
      end

      XMLHelper.write_file(hpxml_doc, hpxml_path)

      if not hpxml_path.include? 'invalid_files'
        # Validate file against HPXML schema
        schemas_dir = File.absolute_path(File.join(File.dirname(__FILE__), 'HPXMLtoOpenStudio/resources'))
        errors = XMLHelper.validate(hpxml_doc.to_s, File.join(schemas_dir, 'HPXML.xsd'), nil)
        if errors.size > 0
          fail "ERRORS: #{errors}"
        end

        # Check for additional errors
        errors = hpxml.check_for_errors()
        if errors.size > 0
          fail "ERRORS: #{errors}"
        end
      end
    rescue Exception => e
      puts "\n#{e}\n#{e.backtrace.join('\n')}"
      puts "\nError: Did not successfully generate #{derivative}."
      exit!
    end
  end

  puts "\n"

  # Print warnings about extra files
  abs_hpxml_files = []
  dirs = [nil]
  hpxmls_files.keys.each do |hpxml_file|
    abs_hpxml_files << File.absolute_path(File.join(sample_files_dir, hpxml_file))
    next unless hpxml_file.include? '/'

    dirs << hpxml_file.split('/')[0] + '/'
  end
  dirs.uniq.each do |dir|
    Dir["#{sample_files_dir}/#{dir}*.xml"].each do |xml|
      next if abs_hpxml_files.include? File.absolute_path(xml)

      puts "Warning: Extra HPXML file found at #{File.absolute_path(xml)}"
    end
  end
end

def set_hpxml_header(hpxml_file, hpxml)
  if ['base.xml',
      'ASHRAE_Standard_140/L100AC.xml',
      'ASHRAE_Standard_140/L100AL.xml'].include? hpxml_file
    hpxml.header.xml_type = 'HPXML'
    hpxml.header.xml_generated_by = 'tasks.rb'
    hpxml.header.transaction = 'create'
    hpxml.header.building_id = 'MyBuilding'
    hpxml.header.event_type = 'proposed workscope'
    hpxml.header.created_date_and_time = Time.new(2000, 1, 1).strftime('%Y-%m-%dT%H:%M:%S%:z') # Hard-code to prevent diffs
    if hpxml_file == 'base.xml'
      hpxml.header.timestep = 60
    else
      hpxml.header.apply_ashrae140_assumptions = true
    end
  elsif ['base-simcontrol-calendar-year-custom.xml'].include? hpxml_file
    hpxml.header.sim_calendar_year = 2008
  elsif ['base-simcontrol-daylight-saving-custom.xml'].include? hpxml_file
    hpxml.header.dst_enabled = true
    hpxml.header.dst_begin_month = 3
    hpxml.header.dst_begin_day_of_month = 10
    hpxml.header.dst_end_month = 11
    hpxml.header.dst_end_day_of_month = 6
  elsif ['base-simcontrol-daylight-saving-disabled.xml'].include? hpxml_file
    hpxml.header.dst_enabled = false
  elsif ['base-simcontrol-timestep-10-mins.xml'].include? hpxml_file
    hpxml.header.timestep = 10
  elsif ['base-simcontrol-runperiod-1-month.xml'].include? hpxml_file
    hpxml.header.sim_begin_month = 1
    hpxml.header.sim_begin_day_of_month = 1
    hpxml.header.sim_end_month = 1
    hpxml.header.sim_end_day_of_month = 31
  elsif ['base-hvac-undersized-allow-increased-fixed-capacities.xml'].include? hpxml_file
    hpxml.header.allow_increased_fixed_capacities = true
  elsif hpxml_file.include? 'manual-s-oversize-allowances.xml'
    hpxml.header.use_max_load_for_heat_pumps = false
  elsif ['invalid_files/invalid-calendar-year.xml'].include? hpxml_file
    hpxml.header.sim_calendar_year = 20018
  elsif ['invalid_files/invalid-timestep.xml'].include? hpxml_file
    hpxml.header.timestep = 45
  elsif ['invalid_files/invalid-runperiod.xml'].include? hpxml_file
    hpxml.header.sim_end_month = 4
    hpxml.header.sim_end_day_of_month = 31
  elsif ['invalid_files/invalid-daylight-saving.xml'].include? hpxml_file
    hpxml.header.dst_end_month = 4
    hpxml.header.dst_end_day_of_month = 31
  elsif ['base-misc-defaults.xml'].include? hpxml_file
    hpxml.header.timestep = nil
  end
end

def set_hpxml_site(hpxml_file, hpxml)
  if ['base.xml'].include? hpxml_file
    hpxml.site.fuels = [HPXML::FuelTypeElectricity, HPXML::FuelTypeNaturalGas]
    hpxml.site.site_type = HPXML::SiteTypeSuburban
  elsif ['base-misc-shelter-coefficient.xml'].include? hpxml_file
    hpxml.site.shelter_coefficient = 0.8
  elsif ['base-misc-defaults.xml'].include? hpxml_file
    hpxml.site.site_type = nil
  end
end

def set_hpxml_neighbor_buildings(hpxml_file, hpxml)
  if ['base-misc-neighbor-shading.xml'].include? hpxml_file
    hpxml.neighbor_buildings.add(azimuth: 0,
                                 distance: 10)
    hpxml.neighbor_buildings.add(azimuth: 180,
                                 distance: 15,
                                 height: 12)
  elsif ['invalid_files/invalid-neighbor-shading-azimuth.xml'].include? hpxml_file
    hpxml.neighbor_buildings[0].azimuth = 145
  end
end

def set_hpxml_building_construction(hpxml_file, hpxml)
  if ['ASHRAE_Standard_140/L100AC.xml',
      'ASHRAE_Standard_140/L100AL.xml'].include? hpxml_file
    hpxml.building_construction.number_of_conditioned_floors = 1
    hpxml.building_construction.number_of_conditioned_floors_above_grade = 1
    hpxml.building_construction.number_of_bedrooms = 3
    hpxml.building_construction.conditioned_floor_area = 1539
    hpxml.building_construction.conditioned_building_volume = 12312
    hpxml.building_construction.residential_facility_type = HPXML::ResidentialTypeSFD
    hpxml.building_construction.use_only_ideal_air_system = true
  elsif ['ASHRAE_Standard_140/L322XC.xml'].include? hpxml_file
    hpxml.building_construction.number_of_conditioned_floors = 2
    hpxml.building_construction.conditioned_floor_area = 3078
    hpxml.building_construction.conditioned_building_volume = 24624
  elsif ['base.xml'].include? hpxml_file
    hpxml.building_construction.residential_facility_type = HPXML::ResidentialTypeSFD
    hpxml.building_construction.number_of_conditioned_floors = 2
    hpxml.building_construction.number_of_conditioned_floors_above_grade = 1
    hpxml.building_construction.number_of_bedrooms = 3
    hpxml.building_construction.number_of_bathrooms = 2
    hpxml.building_construction.conditioned_floor_area = 2700
    hpxml.building_construction.conditioned_building_volume = 2700 * 8
  elsif ['base-enclosure-beds-1.xml'].include? hpxml_file
    hpxml.building_construction.number_of_bedrooms = 1
    hpxml.building_construction.number_of_bathrooms = 1
  elsif ['base-enclosure-beds-2.xml'].include? hpxml_file
    hpxml.building_construction.number_of_bedrooms = 2
    hpxml.building_construction.number_of_bathrooms = 1
  elsif ['base-enclosure-beds-4.xml'].include? hpxml_file
    hpxml.building_construction.number_of_bedrooms = 4
    hpxml.building_construction.number_of_bathrooms = 2
  elsif ['base-enclosure-beds-5.xml'].include? hpxml_file
    hpxml.building_construction.number_of_bedrooms = 5
    hpxml.building_construction.number_of_bathrooms = 3
  elsif ['base-foundation-ambient.xml',
         'base-foundation-slab.xml',
         'base-foundation-unconditioned-basement.xml',
         'base-foundation-unvented-crawlspace.xml',
         'base-foundation-vented-crawlspace.xml'].include? hpxml_file
    hpxml.building_construction.number_of_conditioned_floors -= 1
    hpxml.building_construction.conditioned_floor_area -= 1350
    hpxml.building_construction.conditioned_building_volume -= 1350 * 8
  elsif ['base-hvac-ideal-air.xml'].include? hpxml_file
    hpxml.building_construction.use_only_ideal_air_system = true
  elsif ['base-atticroof-conditioned.xml'].include? hpxml_file
    hpxml.building_construction.number_of_conditioned_floors += 1
    hpxml.building_construction.number_of_conditioned_floors_above_grade += 1
    hpxml.building_construction.conditioned_floor_area += 900
    hpxml.building_construction.conditioned_building_volume += 2250
  elsif ['base-atticroof-cathedral.xml'].include? hpxml_file
    hpxml.building_construction.conditioned_building_volume += 10800
  elsif ['base-enclosure-2stories.xml'].include? hpxml_file
    hpxml.building_construction.number_of_conditioned_floors += 1
    hpxml.building_construction.number_of_conditioned_floors_above_grade += 1
    hpxml.building_construction.conditioned_floor_area += 1350
    hpxml.building_construction.conditioned_building_volume += 1350 * 8
  elsif ['base-enclosure-2stories-garage.xml'].include? hpxml_file
    hpxml.building_construction.conditioned_floor_area -= 400 * 2
    hpxml.building_construction.conditioned_building_volume -= 400 * 2 * 8
  elsif ['base-misc-defaults.xml'].include? hpxml_file
    hpxml.building_construction.conditioned_building_volume = nil
    hpxml.building_construction.average_ceiling_height = 8
    hpxml.building_construction.number_of_bathrooms = nil
  elsif ['base-enclosure-attached-multifamily.xml',
         'base-enclosure-other-housing-unit.xml',
         'base-enclosure-other-heated-space.xml',
         'base-enclosure-other-non-freezing-space.xml',
         'base-enclosure-other-multifamily-buffer-space.xml'].include? hpxml_file
    hpxml.building_construction.residential_facility_type = HPXML::ResidentialTypeApartment
  elsif ['base-foundation-walkout-basement.xml'].include? hpxml_file
    hpxml.building_construction.number_of_conditioned_floors_above_grade += 1
  elsif ['invalid_files/invalid-facility-type.xml'].include? hpxml_file
    hpxml.building_construction.residential_facility_type = HPXML::ResidentialTypeSFD
  end
end

def set_hpxml_building_occupancy(hpxml_file, hpxml)
  if hpxml_file.include?('ASHRAE_Standard_140')
    hpxml.building_occupancy.number_of_residents = 0
  elsif ['base-misc-defaults.xml'].include? hpxml_file
    hpxml.building_occupancy.number_of_residents = nil
  else
    hpxml.building_occupancy.number_of_residents = hpxml.building_construction.number_of_bedrooms
  end
end

def set_hpxml_climate_and_risk_zones(hpxml_file, hpxml)
  hpxml.climate_and_risk_zones.weather_station_id = 'WeatherStation'
  hpxml.climate_and_risk_zones.iecc_year = 2006
  if hpxml_file == 'ASHRAE_Standard_140/L100AC.xml'
    hpxml.climate_and_risk_zones.weather_station_name = 'Colorado Springs, CO'
    hpxml.climate_and_risk_zones.weather_station_epw_filepath = 'USA_CO_Colorado.Springs-Peterson.Field.724660_TMY3.epw'
  elsif hpxml_file == 'ASHRAE_Standard_140/L100AL.xml'
    hpxml.climate_and_risk_zones.weather_station_name = 'Las Vegas, NV'
    hpxml.climate_and_risk_zones.weather_station_epw_filepath = 'USA_NV_Las.Vegas-McCarran.Intl.AP.723860_TMY3.epw'
  elsif ['base.xml'].include? hpxml_file
    hpxml.climate_and_risk_zones.iecc_zone = '5B'
    hpxml.climate_and_risk_zones.weather_station_name = 'Denver, CO'
    hpxml.climate_and_risk_zones.weather_station_epw_filepath = 'USA_CO_Denver.Intl.AP.725650_TMY3.epw'
    hpxml.header.state_code = 'CO'
  elsif ['base-location-baltimore-md.xml'].include? hpxml_file
    hpxml.climate_and_risk_zones.iecc_zone = '4A'
    hpxml.climate_and_risk_zones.weather_station_name = 'Baltimore, MD'
    hpxml.climate_and_risk_zones.weather_station_epw_filepath = 'USA_MD_Baltimore-Washington.Intl.AP.724060_TMY3.epw'
    hpxml.header.state_code = 'MD'
  elsif ['base-location-dallas-tx.xml'].include? hpxml_file
    hpxml.climate_and_risk_zones.iecc_zone = '3A'
    hpxml.climate_and_risk_zones.weather_station_name = 'Dallas, TX'
    hpxml.climate_and_risk_zones.weather_station_epw_filepath = 'USA_TX_Dallas-Fort.Worth.Intl.AP.722590_TMY3.epw'
    hpxml.header.state_code = 'TX'
  elsif ['base-location-duluth-mn.xml'].include? hpxml_file
    hpxml.climate_and_risk_zones.iecc_zone = '7'
    hpxml.climate_and_risk_zones.weather_station_name = 'Duluth, MN'
    hpxml.climate_and_risk_zones.weather_station_epw_filepath = 'USA_MN_Duluth.Intl.AP.727450_TMY3.epw'
    hpxml.header.state_code = 'MN'
  elsif ['base-location-miami-fl.xml'].include? hpxml_file
    hpxml.climate_and_risk_zones.iecc_zone = '1A'
    hpxml.climate_and_risk_zones.weather_station_name = 'Miami, FL'
    hpxml.climate_and_risk_zones.weather_station_epw_filepath = 'USA_FL_Miami.Intl.AP.722020_TMY3.epw'
    hpxml.header.state_code = 'FL'
  elsif ['base-location-AMY-2012.xml'].include? hpxml_file
    hpxml.climate_and_risk_zones.weather_station_name = 'Boulder, CO'
    hpxml.climate_and_risk_zones.weather_station_epw_filepath = 'US_CO_Boulder_AMY_2012.epw'
  elsif ['invalid_files/invalid-epw-filepath.xml'].include? hpxml_file
    hpxml.climate_and_risk_zones.weather_station_epw_filepath = 'foo.epw'
  end
end

def set_hpxml_air_infiltration_measurements(hpxml_file, hpxml)
  infil_volume = hpxml.building_construction.conditioned_building_volume
  if ['ASHRAE_Standard_140/L100AC.xml',
      'ASHRAE_Standard_140/L100AL.xml',
      'base-enclosure-infil-natural-ach.xml'].include? hpxml_file
    hpxml.air_infiltration_measurements.clear
    hpxml.air_infiltration_measurements.add(id: 'InfiltrationMeasurement',
                                            unit_of_measure: HPXML::UnitsACHNatural,
                                            air_leakage: 0.67)
  elsif ['ASHRAE_Standard_140/L322XC.xml'].include? hpxml_file
    hpxml.air_infiltration_measurements[0].air_leakage = 0.335
  elsif ['ASHRAE_Standard_140/L110AC.xml',
         'ASHRAE_Standard_140/L110AL.xml',
         'ASHRAE_Standard_140/L200AC.xml',
         'ASHRAE_Standard_140/L200AL.xml'].include? hpxml_file
    hpxml.air_infiltration_measurements[0].air_leakage = 1.5
  elsif ['base.xml'].include? hpxml_file
    hpxml.air_infiltration_measurements.add(id: 'InfiltrationMeasurement',
                                            house_pressure: 50,
                                            unit_of_measure: HPXML::UnitsACH,
                                            air_leakage: 3.0)
  elsif ['base-enclosure-infil-cfm50.xml'].include? hpxml_file
    hpxml.air_infiltration_measurements.clear
    hpxml.air_infiltration_measurements.add(id: 'InfiltrationMeasurement',
                                            house_pressure: 50,
                                            unit_of_measure: HPXML::UnitsCFM,
                                            air_leakage: 3.0 / 60.0 * infil_volume)
  elsif ['base-enclosure-infil-ach-house-pressure.xml'].include? hpxml_file
    hpxml.air_infiltration_measurements[0].house_pressure = 45
    hpxml.air_infiltration_measurements[0].air_leakage *= 0.9338
  elsif ['base-enclosure-infil-cfm-house-pressure.xml'].include? hpxml_file
    hpxml.air_infiltration_measurements[0].house_pressure = 45
    hpxml.air_infiltration_measurements[0].air_leakage *= 0.9338
  elsif ['base-enclosure-infil-flue.xml'].include? hpxml_file
    hpxml.building_construction.has_flue_or_chimney = true
  end
  if ['base-misc-defaults.xml'].include? hpxml_file
    hpxml.air_infiltration_measurements[0].infiltration_volume = nil
  else
    hpxml.air_infiltration_measurements[0].infiltration_volume = infil_volume
  end
end

def set_hpxml_attics(hpxml_file, hpxml)
  if ['ASHRAE_Standard_140/L100AC.xml',
      'ASHRAE_Standard_140/L100AL.xml'].include? hpxml_file
    hpxml.attics.add(id: 'VentedAttic',
                     attic_type: HPXML::AtticTypeVented,
                     vented_attic_ach: 2.4)
  elsif ['base.xml'].include? hpxml_file
    hpxml.attics.add(id: 'UnventedAttic',
                     attic_type: HPXML::AtticTypeUnvented,
                     within_infiltration_volume: false)
  elsif ['base-atticroof-cathedral.xml'].include? hpxml_file
    hpxml.attics.clear
    hpxml.attics.add(id: 'CathedralCeiling',
                     attic_type: HPXML::AtticTypeCathedral)
  elsif ['base-atticroof-conditioned.xml'].include? hpxml_file
    hpxml.attics.add(id: 'ConditionedAttic',
                     attic_type: HPXML::AtticTypeConditioned)
  elsif ['base-atticroof-flat.xml'].include? hpxml_file
    hpxml.attics.clear
    hpxml.attics.add(id: 'FlatRoof',
                     attic_type: HPXML::AtticTypeFlatRoof)
  elsif ['base-enclosure-other-housing-unit.xml',
         'base-enclosure-other-heated-space.xml',
         'base-enclosure-other-non-freezing-space.xml',
         'base-enclosure-other-multifamily-buffer-space.xml'].include? hpxml_file
    hpxml.attics.clear
  elsif ['base-atticroof-vented.xml'].include? hpxml_file
    hpxml.attics.clear
    hpxml.attics.add(id: 'VentedAttic',
                     attic_type: HPXML::AtticTypeVented,
                     vented_attic_sla: 0.003)
  elsif ['base-misc-defaults.xml'].include? hpxml_file
    hpxml.attics.clear
  end
end

def set_hpxml_foundations(hpxml_file, hpxml)
  if ['base.xml'].include? hpxml_file
    hpxml.foundations.add(id: 'ConditionedBasement',
                          foundation_type: HPXML::FoundationTypeBasementConditioned)
  elsif ['base-foundation-vented-crawlspace.xml'].include? hpxml_file
    hpxml.foundations.clear
    hpxml.foundations.add(id: 'VentedCrawlspace',
                          foundation_type: HPXML::FoundationTypeCrawlspaceVented,
                          vented_crawlspace_sla: 0.00667)
  elsif ['base-foundation-unvented-crawlspace.xml'].include? hpxml_file
    hpxml.foundations.clear
    hpxml.foundations.add(id: 'UnventedCrawlspace',
                          foundation_type: HPXML::FoundationTypeCrawlspaceUnvented,
                          within_infiltration_volume: false)
  elsif ['base-foundation-unconditioned-basement.xml'].include? hpxml_file
    hpxml.foundations.clear
    hpxml.foundations.add(id: 'UnconditionedBasement',
                          foundation_type: HPXML::FoundationTypeBasementUnconditioned,
                          within_infiltration_volume: false)
  elsif ['base-foundation-multiple.xml'].include? hpxml_file
    hpxml.foundations.add(id: 'UnventedCrawlspace',
                          foundation_type: HPXML::FoundationTypeCrawlspaceUnvented,
                          within_infiltration_volume: false)
  elsif ['base-foundation-ambient.xml'].include? hpxml_file
    hpxml.foundations.clear
    hpxml.foundations.add(id: 'AmbientFoundation',
                          foundation_type: HPXML::FoundationTypeAmbient)
  elsif ['base-foundation-slab.xml'].include? hpxml_file
    hpxml.foundations.clear
    hpxml.foundations.add(id: 'SlabFoundation',
                          foundation_type: HPXML::FoundationTypeSlab)
  elsif ['base-misc-defaults.xml'].include? hpxml_file
    hpxml.foundations.clear
  end
end

def set_hpxml_roofs(hpxml_file, hpxml)
  if ['ASHRAE_Standard_140/L100AC.xml',
      'ASHRAE_Standard_140/L100AL.xml'].include? hpxml_file
    hpxml.roofs.add(id: 'AtticRoofNorth',
                    interior_adjacent_to: HPXML::LocationAtticVented,
                    area: 811.1,
                    azimuth: 0,
                    roof_type: HPXML::RoofTypeAsphaltShingles,
                    solar_absorptance: 0.6,
                    emittance: 0.9,
                    pitch: 4,
                    radiant_barrier: false,
                    insulation_assembly_r_value: 1.99)
    hpxml.roofs.add(id: 'AtticRoofSouth',
                    interior_adjacent_to: HPXML::LocationAtticVented,
                    area: 811.1,
                    azimuth: 180,
                    roof_type: HPXML::RoofTypeAsphaltShingles,
                    solar_absorptance: 0.6,
                    emittance: 0.9,
                    pitch: 4,
                    radiant_barrier: false,
                    insulation_assembly_r_value: 1.99)
  elsif ['ASHRAE_Standard_140/L202AC.xml',
         'ASHRAE_Standard_140/L202AL.xml'].include? hpxml_file
    for i in 0..hpxml.roofs.size - 1
      hpxml.roofs[i].solar_absorptance = 0.2
    end
  elsif ['base.xml'].include? hpxml_file
    hpxml.roofs.add(id: 'Roof',
                    interior_adjacent_to: HPXML::LocationAtticUnvented,
                    area: 1510,
                    roof_type: HPXML::RoofTypeAsphaltShingles,
                    solar_absorptance: 0.7,
                    emittance: 0.92,
                    pitch: 6,
                    radiant_barrier: false,
                    insulation_assembly_r_value: 2.3)
  elsif ['base-enclosure-rooftypes.xml'].include? hpxml_file
    roof_types = [[HPXML::RoofTypeClayTile, HPXML::ColorLight],
                  [HPXML::RoofTypeMetal, HPXML::ColorReflective],
                  [HPXML::RoofTypeWoodShingles, HPXML::ColorDark]]
    hpxml.roofs.clear
    roof_types.each_with_index do |roof_type, i|
      hpxml.roofs.add(id: "Roof#{i + 1}",
                      interior_adjacent_to: HPXML::LocationAtticUnvented,
                      area: 1510 / roof_types.size,
                      roof_type: roof_type[0],
                      roof_color: roof_type[1],
                      emittance: 0.92,
                      pitch: 6,
                      radiant_barrier: false,
                      insulation_assembly_r_value: 2.3)
    end
  elsif ['base-atticroof-flat.xml'].include? hpxml_file
    hpxml.roofs.clear
    hpxml.roofs.add(id: 'Roof',
                    interior_adjacent_to: HPXML::LocationLivingSpace,
                    area: 1350,
                    roof_type: HPXML::RoofTypeAsphaltShingles,
                    solar_absorptance: 0.7,
                    emittance: 0.92,
                    pitch: 0,
                    radiant_barrier: false,
                    insulation_assembly_r_value: 25.8)
  elsif ['base-atticroof-conditioned.xml'].include? hpxml_file
    hpxml.roofs.clear
    hpxml.roofs.add(id: 'RoofCond',
                    interior_adjacent_to: HPXML::LocationLivingSpace,
                    area: 1006,
                    roof_type: HPXML::RoofTypeAsphaltShingles,
                    solar_absorptance: 0.7,
                    emittance: 0.92,
                    pitch: 6,
                    radiant_barrier: false,
                    insulation_assembly_r_value: 25.8)
    hpxml.roofs.add(id: 'RoofUncond',
                    interior_adjacent_to: HPXML::LocationAtticUnvented,
                    area: 504,
                    roof_type: HPXML::RoofTypeAsphaltShingles,
                    solar_absorptance: 0.7,
                    emittance: 0.92,
                    pitch: 6,
                    radiant_barrier: false,
                    insulation_assembly_r_value: 2.3)
  elsif ['base-atticroof-vented.xml'].include? hpxml_file
    hpxml.roofs[0].interior_adjacent_to = HPXML::LocationAtticVented
  elsif ['base-atticroof-cathedral.xml'].include? hpxml_file
    hpxml.roofs[0].interior_adjacent_to = HPXML::LocationLivingSpace
    hpxml.roofs[0].insulation_assembly_r_value = 25.8
  elsif ['base-enclosure-garage.xml'].include? hpxml_file
    hpxml.roofs[0].area += 670
  elsif ['base-atticroof-unvented-insulated-roof.xml'].include? hpxml_file
    hpxml.roofs[0].insulation_assembly_r_value = 25.8
  elsif ['base-enclosure-other-housing-unit.xml',
         'base-enclosure-other-heated-space.xml',
         'base-enclosure-other-non-freezing-space.xml',
         'base-enclosure-other-multifamily-buffer-space.xml'].include? hpxml_file
    hpxml.roofs.clear
  elsif ['base-enclosure-split-surfaces.xml'].include? hpxml_file
    for n in 1..hpxml.roofs.size
      hpxml.roofs[n - 1].area /= 9.0
      for i in 2..9
        hpxml.roofs << hpxml.roofs[n - 1].dup
        hpxml.roofs[-1].id += i.to_s
      end
    end
    hpxml.roofs << hpxml.roofs[-1].dup
    hpxml.roofs[-1].id = 'TinyRoof'
    hpxml.roofs[-1].area = 0.05
  elsif ['base-atticroof-radiant-barrier.xml'].include? hpxml_file
    hpxml.roofs[0].radiant_barrier = true
    hpxml.roofs[0].radiant_barrier_grade = 2
  elsif ['invalid_files/enclosure-attic-missing-roof.xml'].include? hpxml_file
    hpxml.roofs[0].delete
  elsif ['base-misc-defaults.xml'].include? hpxml_file
    hpxml.roofs.each do |roof|
      roof.roof_type = nil
      roof.solar_absorptance = nil
      roof.roof_color = HPXML::ColorLight
    end
  end
end

def set_hpxml_rim_joists(hpxml_file, hpxml)
  if ['ASHRAE_Standard_140/L322XC.xml'].include? hpxml_file
    hpxml.rim_joists.add(id: 'RimJoistNorth',
                         exterior_adjacent_to: HPXML::LocationOutside,
                         interior_adjacent_to: HPXML::LocationBasementConditioned,
                         siding: HPXML::SidingTypeWood,
                         area: 42.75,
                         azimuth: 0,
                         solar_absorptance: 0.6,
                         emittance: 0.9,
                         insulation_assembly_r_value: 5.01)
    hpxml.rim_joists.add(id: 'RimJoistEast',
                         exterior_adjacent_to: HPXML::LocationOutside,
                         interior_adjacent_to: HPXML::LocationBasementConditioned,
                         siding: HPXML::SidingTypeWood,
                         area: 20.25,
                         azimuth: 90,
                         solar_absorptance: 0.6,
                         emittance: 0.9,
                         insulation_assembly_r_value: 5.01)
    hpxml.rim_joists.add(id: 'RimJoistSouth',
                         exterior_adjacent_to: HPXML::LocationOutside,
                         interior_adjacent_to: HPXML::LocationBasementConditioned,
                         siding: HPXML::SidingTypeWood,
                         area: 42.75,
                         azimuth: 180,
                         solar_absorptance: 0.6,
                         emittance: 0.9,
                         insulation_assembly_r_value: 5.01)
    hpxml.rim_joists.add(id: 'RimJoistWest',
                         exterior_adjacent_to: HPXML::LocationOutside,
                         interior_adjacent_to: HPXML::LocationBasementConditioned,
                         siding: HPXML::SidingTypeWood,
                         area: 20.25,
                         azimuth: 270,
                         solar_absorptance: 0.6,
                         emittance: 0.9,
                         insulation_assembly_r_value: 5.01)
  elsif ['ASHRAE_Standard_140/L324XC.xml'].include? hpxml_file
    for i in 0..hpxml.rim_joists.size - 1
      hpxml.rim_joists[i].insulation_assembly_r_value = 13.14
    end
  elsif ['base.xml'].include? hpxml_file
    # TODO: Other geometry values (e.g., building volume) assume
    # no rim joists.
    hpxml.rim_joists.add(id: 'RimJoistFoundation',
                         exterior_adjacent_to: HPXML::LocationOutside,
                         interior_adjacent_to: HPXML::LocationBasementConditioned,
                         siding: HPXML::SidingTypeWood,
                         area: 116,
                         solar_absorptance: 0.7,
                         emittance: 0.92,
                         insulation_assembly_r_value: 23.0)
  elsif ['base-enclosure-walltypes.xml'].include? hpxml_file
    siding_types = [[HPXML::SidingTypeAluminum, HPXML::ColorDark],
                    [HPXML::SidingTypeBrick, HPXML::ColorReflective],
                    [HPXML::SidingTypeFiberCement, HPXML::ColorMediumDark],
                    [HPXML::SidingTypeStucco, HPXML::ColorMedium],
                    [HPXML::SidingTypeVinyl, HPXML::ColorLight]]
    hpxml.rim_joists.clear
    siding_types.each_with_index do |siding_type, i|
      hpxml.rim_joists.add(id: "RimJoistFoundation#{i + 1}",
                           exterior_adjacent_to: HPXML::LocationOutside,
                           interior_adjacent_to: HPXML::LocationBasementConditioned,
                           siding: siding_type[0],
                           color: siding_type[1],
                           area: 116 / siding_types.size,
                           emittance: 0.92,
                           insulation_assembly_r_value: 23.0)
    end
  elsif ['base-foundation-ambient.xml',
         'base-foundation-slab.xml'].include? hpxml_file
    hpxml.rim_joists.clear
  elsif ['base-enclosure-attached-multifamily.xml'].include? hpxml_file
    hpxml.rim_joists[0].exterior_adjacent_to = HPXML::LocationOtherNonFreezingSpace
    hpxml.rim_joists[0].siding = nil
  elsif ['base-foundation-unconditioned-basement.xml'].include? hpxml_file
    for i in 0..hpxml.rim_joists.size - 1
      hpxml.rim_joists[i].interior_adjacent_to = HPXML::LocationBasementUnconditioned
      hpxml.rim_joists[i].insulation_assembly_r_value = 2.3
    end
  elsif ['base-foundation-unconditioned-basement-wall-insulation.xml'].include? hpxml_file
    for i in 0..hpxml.rim_joists.size - 1
      hpxml.rim_joists[i].insulation_assembly_r_value = 23.0
    end
  elsif ['base-foundation-unvented-crawlspace.xml'].include? hpxml_file
    for i in 0..hpxml.rim_joists.size - 1
      hpxml.rim_joists[i].interior_adjacent_to = HPXML::LocationCrawlspaceUnvented
    end
  elsif ['base-foundation-vented-crawlspace.xml'].include? hpxml_file
    for i in 0..hpxml.rim_joists.size - 1
      hpxml.rim_joists[i].interior_adjacent_to = HPXML::LocationCrawlspaceVented
    end
  elsif ['base-foundation-multiple.xml'].include? hpxml_file
    hpxml.rim_joists[0].exterior_adjacent_to = HPXML::LocationCrawlspaceUnvented
    hpxml.rim_joists[0].siding = nil
    hpxml.rim_joists.add(id: 'RimJoistCrawlspace',
                         exterior_adjacent_to: HPXML::LocationOutside,
                         interior_adjacent_to: HPXML::LocationCrawlspaceUnvented,
                         siding: HPXML::SidingTypeWood,
                         area: 81,
                         solar_absorptance: 0.7,
                         emittance: 0.92,
                         insulation_assembly_r_value: 2.3)
  elsif ['base-enclosure-2stories.xml'].include? hpxml_file
    hpxml.rim_joists.add(id: 'RimJoist2ndStory',
                         exterior_adjacent_to: HPXML::LocationOutside,
                         interior_adjacent_to: HPXML::LocationLivingSpace,
                         siding: HPXML::SidingTypeWood,
                         area: 116,
                         solar_absorptance: 0.7,
                         emittance: 0.92,
                         insulation_assembly_r_value: 23.0)
  elsif ['base-enclosure-split-surfaces.xml'].include? hpxml_file
    for n in 1..hpxml.rim_joists.size
      hpxml.rim_joists[n - 1].area /= 9.0
      for i in 2..9
        hpxml.rim_joists << hpxml.rim_joists[n - 1].dup
        hpxml.rim_joists[-1].id += i.to_s
      end
    end
    hpxml.rim_joists << hpxml.rim_joists[-1].dup
    hpxml.rim_joists[-1].id = 'TinyRimJoist'
    hpxml.rim_joists[-1].area = 0.05
  elsif ['base-misc-defaults.xml'].include? hpxml_file
    hpxml.rim_joists.each do |rim_joist|
      rim_joist.siding = nil
      rim_joist.solar_absorptance = nil
      rim_joist.color = HPXML::ColorMedium
    end
  end
  hpxml.rim_joists.each do |rim_joist|
    next unless rim_joist.is_interior

    fail "Interior rim joist '#{rim_joist.id}' in #{hpxml_file} should not have siding." unless rim_joist.siding.nil?
  end
end

def set_hpxml_walls(hpxml_file, hpxml)
  if ['ASHRAE_Standard_140/L100AC.xml',
      'ASHRAE_Standard_140/L100AL.xml'].include? hpxml_file
    hpxml.walls.add(id: 'WallNorth',
                    exterior_adjacent_to: HPXML::LocationOutside,
                    interior_adjacent_to: HPXML::LocationLivingSpace,
                    wall_type: HPXML::WallTypeWoodStud,
                    siding: HPXML::SidingTypeWood,
                    area: 456,
                    azimuth: 0,
                    solar_absorptance: 0.6,
                    emittance: 0.9,
                    insulation_assembly_r_value: 11.76)
    hpxml.walls.add(id: 'WallEast',
                    exterior_adjacent_to: HPXML::LocationOutside,
                    interior_adjacent_to: HPXML::LocationLivingSpace,
                    wall_type: HPXML::WallTypeWoodStud,
                    siding: HPXML::SidingTypeWood,
                    area: 216,
                    azimuth: 90,
                    solar_absorptance: 0.6,
                    emittance: 0.9,
                    insulation_assembly_r_value: 11.76)
    hpxml.walls.add(id: 'WallSouth',
                    exterior_adjacent_to: HPXML::LocationOutside,
                    interior_adjacent_to: HPXML::LocationLivingSpace,
                    wall_type: HPXML::WallTypeWoodStud,
                    siding: HPXML::SidingTypeWood,
                    area: 456,
                    azimuth: 180,
                    solar_absorptance: 0.6,
                    emittance: 0.9,
                    insulation_assembly_r_value: 11.76)
    hpxml.walls.add(id: 'WallWest',
                    exterior_adjacent_to: HPXML::LocationOutside,
                    interior_adjacent_to: HPXML::LocationLivingSpace,
                    wall_type: HPXML::WallTypeWoodStud,
                    siding: HPXML::SidingTypeWood,
                    area: 216,
                    azimuth: 270,
                    solar_absorptance: 0.6,
                    emittance: 0.9,
                    insulation_assembly_r_value: 11.76)
    hpxml.walls.add(id: 'WallAtticGableEast',
                    exterior_adjacent_to: HPXML::LocationOutside,
                    interior_adjacent_to: HPXML::LocationAtticVented,
                    wall_type: HPXML::WallTypeWoodStud,
                    siding: HPXML::SidingTypeWood,
                    area: 60.75,
                    azimuth: 90,
                    solar_absorptance: 0.6,
                    emittance: 0.9,
                    insulation_assembly_r_value: 2.15)
    hpxml.walls.add(id: 'WallAtticGableWest',
                    exterior_adjacent_to: HPXML::LocationOutside,
                    interior_adjacent_to: HPXML::LocationAtticVented,
                    wall_type: HPXML::WallTypeWoodStud,
                    siding: HPXML::SidingTypeWood,
                    area: 60.75,
                    azimuth: 270,
                    solar_absorptance: 0.6,
                    emittance: 0.9,
                    insulation_assembly_r_value: 2.15)
  elsif ['ASHRAE_Standard_140/L120AC.xml',
         'ASHRAE_Standard_140/L120AL.xml'].include? hpxml_file
    for i in 0..hpxml.walls.size - 3
      hpxml.walls[i].insulation_assembly_r_value = 23.58
    end
  elsif ['ASHRAE_Standard_140/L200AC.xml',
         'ASHRAE_Standard_140/L200AL.xml'].include? hpxml_file
    for i in 0..hpxml.walls.size - 3
      hpxml.walls[i].insulation_assembly_r_value = 4.84
    end
  elsif ['ASHRAE_Standard_140/L202AC.xml',
         'ASHRAE_Standard_140/L202AL.xml'].include? hpxml_file
    for i in 0..hpxml.walls.size - 1
      hpxml.walls[i].solar_absorptance = 0.2
    end
  elsif ['base.xml'].include? hpxml_file
    hpxml.walls.add(id: 'Wall',
                    exterior_adjacent_to: HPXML::LocationOutside,
                    interior_adjacent_to: HPXML::LocationLivingSpace,
                    wall_type: HPXML::WallTypeWoodStud,
                    siding: HPXML::SidingTypeWood,
                    area: 1200,
                    solar_absorptance: 0.7,
                    emittance: 0.92,
                    insulation_assembly_r_value: 23.0)
    hpxml.walls.add(id: 'WallAtticGable',
                    exterior_adjacent_to: HPXML::LocationOutside,
                    interior_adjacent_to: HPXML::LocationAtticUnvented,
                    wall_type: HPXML::WallTypeWoodStud,
                    siding: HPXML::SidingTypeWood,
                    area: 290,
                    solar_absorptance: 0.7,
                    emittance: 0.92,
                    insulation_assembly_r_value: 4.0)
  elsif ['base-atticroof-flat.xml'].include? hpxml_file
    hpxml.walls.delete_at(1)
  elsif ['base-atticroof-vented.xml'].include? hpxml_file
    hpxml.walls[1].interior_adjacent_to = HPXML::LocationAtticVented
  elsif ['base-atticroof-cathedral.xml'].include? hpxml_file
    hpxml.walls[1].interior_adjacent_to = HPXML::LocationLivingSpace
    hpxml.walls[1].insulation_assembly_r_value = 23.0
  elsif ['base-atticroof-conditioned.xml'].include? hpxml_file
    hpxml.walls.delete_at(1)
    hpxml.walls.add(id: 'WallAtticKneeWall',
                    exterior_adjacent_to: HPXML::LocationAtticUnvented,
                    interior_adjacent_to: HPXML::LocationLivingSpace,
                    wall_type: HPXML::WallTypeWoodStud,
                    area: 316,
                    solar_absorptance: 0.7,
                    emittance: 0.92,
                    insulation_assembly_r_value: 23.0)
    hpxml.walls.add(id: 'WallAtticGableCond',
                    exterior_adjacent_to: HPXML::LocationOutside,
                    interior_adjacent_to: HPXML::LocationLivingSpace,
                    wall_type: HPXML::WallTypeWoodStud,
                    siding: HPXML::SidingTypeWood,
                    area: 240,
                    solar_absorptance: 0.7,
                    emittance: 0.92,
                    insulation_assembly_r_value: 22.3)
    hpxml.walls.add(id: 'WallAtticGableUncond',
                    exterior_adjacent_to: HPXML::LocationOutside,
                    interior_adjacent_to: HPXML::LocationAtticUnvented,
                    wall_type: HPXML::WallTypeWoodStud,
                    siding: HPXML::SidingTypeWood,
                    area: 50,
                    solar_absorptance: 0.7,
                    emittance: 0.92,
                    insulation_assembly_r_value: 4.0)
  elsif ['base-enclosure-attached-multifamily.xml'].include? hpxml_file
    hpxml.walls.add(id: 'WallOtherHeatedSpace',
                    exterior_adjacent_to: HPXML::LocationOtherHeatedSpace,
                    interior_adjacent_to: HPXML::LocationLivingSpace,
                    wall_type: HPXML::WallTypeWoodStud,
                    area: 100,
                    solar_absorptance: 0.7,
                    emittance: 0.92,
                    insulation_assembly_r_value: 23.0)
    hpxml.walls.add(id: 'WallOtherMultifamilyBufferSpace',
                    exterior_adjacent_to: HPXML::LocationOtherMultifamilyBufferSpace,
                    interior_adjacent_to: HPXML::LocationLivingSpace,
                    wall_type: HPXML::WallTypeWoodStud,
                    area: 100,
                    solar_absorptance: 0.7,
                    emittance: 0.92,
                    insulation_assembly_r_value: 23.0)
    hpxml.walls.add(id: 'WallOtherNonFreezingSpace',
                    exterior_adjacent_to: HPXML::LocationOtherNonFreezingSpace,
                    interior_adjacent_to: HPXML::LocationLivingSpace,
                    wall_type: HPXML::WallTypeWoodStud,
                    area: 100,
                    solar_absorptance: 0.7,
                    emittance: 0.92,
                    insulation_assembly_r_value: 23.0)
    hpxml.walls.add(id: 'WallOtherHousingUnit',
                    exterior_adjacent_to: HPXML::LocationOtherHousingUnit,
                    interior_adjacent_to: HPXML::LocationLivingSpace,
                    wall_type: HPXML::WallTypeWoodStud,
                    area: 100,
                    solar_absorptance: 0.7,
                    emittance: 0.92,
                    insulation_assembly_r_value: 4.0)
    hpxml.walls.add(id: 'WallAtticLivingWall',
                    exterior_adjacent_to: HPXML::LocationAtticUnvented,
                    interior_adjacent_to: HPXML::LocationLivingSpace,
                    wall_type: HPXML::WallTypeWoodStud,
                    area: 50,
                    solar_absorptance: 0.7,
                    emittance: 0.92,
                    insulation_assembly_r_value: 4.0)
  elsif ['base-enclosure-walltypes.xml'].include? hpxml_file
    walls_map = { HPXML::WallTypeCMU => 12,
                  HPXML::WallTypeDoubleWoodStud => 28.7,
                  HPXML::WallTypeICF => 21,
                  HPXML::WallTypeLog => 7.1,
                  HPXML::WallTypeSIP => 16.1,
                  HPXML::WallTypeConcrete => 1.35,
                  HPXML::WallTypeSteelStud => 8.1,
                  HPXML::WallTypeStone => 5.4,
                  HPXML::WallTypeStrawBale => 58.8,
                  HPXML::WallTypeBrick => 7.9,
                  HPXML::WallTypeAdobe => 5.0 }
    siding_types = [[HPXML::SidingTypeAluminum, HPXML::ColorReflective],
                    [HPXML::SidingTypeBrick, HPXML::ColorMediumDark],
                    [HPXML::SidingTypeFiberCement, HPXML::ColorMedium],
                    [HPXML::SidingTypeStucco, HPXML::ColorLight],
                    [HPXML::SidingTypeVinyl, HPXML::ColorDark]]
    last_wall = hpxml.walls[-1]
    hpxml.walls.clear
    walls_map.each_with_index do |(wall_type, assembly_r), i|
      hpxml.walls.add(id: "Wall#{i + 1}",
                      exterior_adjacent_to: HPXML::LocationOutside,
                      interior_adjacent_to: HPXML::LocationLivingSpace,
                      wall_type: wall_type,
                      siding: siding_types[i % siding_types.size][0],
                      color: siding_types[i % siding_types.size][1],
                      area: 1200 / walls_map.size,
                      emittance: 0.92,
                      insulation_assembly_r_value: assembly_r)
    end
    hpxml.walls << last_wall
  elsif ['base-enclosure-2stories.xml'].include? hpxml_file
    hpxml.walls[0].area *= 2.0
  elsif ['base-enclosure-2stories-garage.xml'].include? hpxml_file
    hpxml.walls.clear
    hpxml.walls.add(id: 'Wall',
                    exterior_adjacent_to: HPXML::LocationOutside,
                    interior_adjacent_to: HPXML::LocationLivingSpace,
                    wall_type: HPXML::WallTypeWoodStud,
                    siding: HPXML::SidingTypeWood,
                    area: 2080,
                    solar_absorptance: 0.7,
                    emittance: 0.92,
                    insulation_assembly_r_value: 23)
    hpxml.walls.add(id: 'WallGarageInterior',
                    exterior_adjacent_to: HPXML::LocationGarage,
                    interior_adjacent_to: HPXML::LocationLivingSpace,
                    wall_type: HPXML::WallTypeWoodStud,
                    area: 320,
                    solar_absorptance: 0.7,
                    emittance: 0.92,
                    insulation_assembly_r_value: 23)
    hpxml.walls.add(id: 'WallGarageExterior',
                    exterior_adjacent_to: HPXML::LocationOutside,
                    interior_adjacent_to: HPXML::LocationGarage,
                    wall_type: HPXML::WallTypeWoodStud,
                    siding: HPXML::SidingTypeWood,
                    area: 320,
                    solar_absorptance: 0.7,
                    emittance: 0.92,
                    insulation_assembly_r_value: 4)
    hpxml.walls.add(id: 'WallAtticGable',
                    exterior_adjacent_to: HPXML::LocationOutside,
                    interior_adjacent_to: HPXML::LocationAtticUnvented,
                    wall_type: HPXML::WallTypeWoodStud,
                    siding: HPXML::SidingTypeWood,
                    area: 113,
                    solar_absorptance: 0.7,
                    emittance: 0.92,
                    insulation_assembly_r_value: 4)
  elsif ['base-enclosure-garage.xml'].include? hpxml_file
    hpxml.walls.clear
    hpxml.walls.add(id: 'Wall',
                    exterior_adjacent_to: HPXML::LocationOutside,
                    interior_adjacent_to: HPXML::LocationLivingSpace,
                    wall_type: HPXML::WallTypeWoodStud,
                    siding: HPXML::SidingTypeWood,
                    area: 960,
                    solar_absorptance: 0.7,
                    emittance: 0.92,
                    insulation_assembly_r_value: 23)
    hpxml.walls.add(id: 'WallGarageInterior',
                    exterior_adjacent_to: HPXML::LocationGarage,
                    interior_adjacent_to: HPXML::LocationLivingSpace,
                    wall_type: HPXML::WallTypeWoodStud,
                    area: 240,
                    solar_absorptance: 0.7,
                    emittance: 0.92,
                    insulation_assembly_r_value: 23)
    hpxml.walls.add(id: 'WallGarageExterior',
                    exterior_adjacent_to: HPXML::LocationOutside,
                    interior_adjacent_to: HPXML::LocationGarage,
                    wall_type: HPXML::WallTypeWoodStud,
                    siding: HPXML::SidingTypeWood,
                    area: 560,
                    solar_absorptance: 0.7,
                    emittance: 0.92,
                    insulation_assembly_r_value: 4)
    hpxml.walls.add(id: 'WallAtticGable',
                    exterior_adjacent_to: HPXML::LocationOutside,
                    interior_adjacent_to: HPXML::LocationAtticUnvented,
                    wall_type: HPXML::WallTypeWoodStud,
                    siding: HPXML::SidingTypeWood,
                    area: 113,
                    solar_absorptance: 0.7,
                    emittance: 0.92,
                    insulation_assembly_r_value: 4)
  elsif ['base-atticroof-unvented-insulated-roof.xml'].include? hpxml_file
    hpxml.walls[1].insulation_assembly_r_value = 23
  elsif ['base-enclosure-other-housing-unit.xml',
         'base-enclosure-other-heated-space.xml',
         'base-enclosure-other-non-freezing-space.xml',
         'base-enclosure-other-multifamily-buffer-space.xml'].include? hpxml_file
    hpxml.walls.delete_at(1)
    hpxml.walls << hpxml.walls[0].dup
    hpxml.walls[0].area *= 0.35
    hpxml.walls[-1].area *= 0.65
    hpxml.walls[-1].siding = nil
    if ['base-enclosure-other-housing-unit.xml'].include? hpxml_file
      hpxml.walls[-1].id = 'WallOtherHousingUnit'
      hpxml.walls[-1].exterior_adjacent_to = HPXML::LocationOtherHousingUnit
      hpxml.walls[-1].insulation_assembly_r_value = 4
    elsif ['base-enclosure-other-heated-space.xml'].include? hpxml_file
      hpxml.walls[-1].id = 'WallOtherHeatedSpace'
      hpxml.walls[-1].exterior_adjacent_to = HPXML::LocationOtherHeatedSpace
      hpxml.walls[-1].insulation_assembly_r_value = 23
    elsif ['base-enclosure-other-non-freezing-space.xml'].include? hpxml_file
      hpxml.walls[-1].id = 'WallOtherNonFreezingSpace'
      hpxml.walls[-1].exterior_adjacent_to = HPXML::LocationOtherNonFreezingSpace
      hpxml.walls[-1].insulation_assembly_r_value = 23
    elsif ['base-enclosure-other-multifamily-buffer-space.xml'].include? hpxml_file
      hpxml.walls[-1].id = 'WallOtherMultifamilyBufferSpace'
      hpxml.walls[-1].exterior_adjacent_to = HPXML::LocationOtherMultifamilyBufferSpace
      hpxml.walls[-1].insulation_assembly_r_value = 23
    end
  elsif ['base-enclosure-split-surfaces.xml'].include? hpxml_file
    for n in 1..hpxml.walls.size
      hpxml.walls[n - 1].area /= 9.0
      for i in 2..9
        hpxml.walls << hpxml.walls[n - 1].dup
        hpxml.walls[-1].id += i.to_s
      end
    end
    hpxml.walls << hpxml.walls[-1].dup
    hpxml.walls[-1].id = 'TinyWall'
    hpxml.walls[-1].area = 0.05
  elsif ['invalid_files/duplicate-id.xml'].include? hpxml_file
    hpxml.walls[-1].id = hpxml.walls[0].id
  elsif ['invalid_files/enclosure-living-missing-exterior-wall.xml'].include? hpxml_file
    hpxml.walls[0].delete
  elsif ['invalid_files/enclosure-garage-missing-exterior-wall.xml'].include? hpxml_file
    hpxml.walls[-2].delete
  elsif ['base-misc-defaults.xml'].include? hpxml_file
    hpxml.walls.each do |wall|
      wall.siding = nil
      wall.solar_absorptance = nil
      wall.color = HPXML::ColorMedium
    end
  elsif ['base-enclosure-common-surfaces.xml'].include? hpxml_file
    hpxml.walls.add(id: 'CommonWallUnventedAttic',
                    exterior_adjacent_to: HPXML::LocationAtticUnvented,
                    interior_adjacent_to: HPXML::LocationAtticUnvented,
                    wall_type: HPXML::WallTypeWoodStud,
                    area: 113,
                    solar_absorptance: 0.7,
                    emittance: 0.92,
                    insulation_assembly_r_value: 4)
  end
  hpxml.walls.each do |wall|
    next unless wall.is_interior

    fail "Interior wall '#{wall.id}' in #{hpxml_file} should not have siding." unless wall.siding.nil?
  end
end

def set_hpxml_foundation_walls(hpxml_file, hpxml)
  if ['ASHRAE_Standard_140/L322XC.xml'].include? hpxml_file
    hpxml.foundation_walls.add(id: 'FoundationWallNorth',
                               exterior_adjacent_to: 'ground',
                               interior_adjacent_to: HPXML::LocationBasementConditioned,
                               height: 7.25,
                               area: 413.25,
                               azimuth: 0,
                               thickness: 6,
                               depth_below_grade: 6.583,
                               insulation_interior_r_value: 0,
                               insulation_interior_distance_to_top: 0,
                               insulation_interior_distance_to_bottom: 0,
                               insulation_exterior_r_value: 0,
                               insulation_exterior_distance_to_top: 0,
                               insulation_exterior_distance_to_bottom: 0)
    hpxml.foundation_walls.add(id: 'FoundationWallEast',
                               exterior_adjacent_to: 'ground',
                               interior_adjacent_to: HPXML::LocationBasementConditioned,
                               height: 7.25,
                               area: 195.75,
                               azimuth: 90,
                               thickness: 6,
                               depth_below_grade: 6.583,
                               insulation_interior_r_value: 0,
                               insulation_interior_distance_to_top: 0,
                               insulation_interior_distance_to_bottom: 0,
                               insulation_exterior_r_value: 0,
                               insulation_exterior_distance_to_top: 0,
                               insulation_exterior_distance_to_bottom: 0)
    hpxml.foundation_walls.add(id: 'FoundationWallSouth',
                               exterior_adjacent_to: 'ground',
                               interior_adjacent_to: HPXML::LocationBasementConditioned,
                               height: 7.25,
                               area: 413.25,
                               azimuth: 180,
                               thickness: 6,
                               depth_below_grade: 6.583,
                               insulation_interior_r_value: 0,
                               insulation_interior_distance_to_top: 0,
                               insulation_interior_distance_to_bottom: 0,
                               insulation_exterior_r_value: 0,
                               insulation_exterior_distance_to_top: 0,
                               insulation_exterior_distance_to_bottom: 0)
    hpxml.foundation_walls.add(id: 'FoundationWallWest',
                               exterior_adjacent_to: 'ground',
                               interior_adjacent_to: HPXML::LocationBasementConditioned,
                               height: 7.25,
                               area: 195.75,
                               azimuth: 270,
                               thickness: 6,
                               depth_below_grade: 6.583,
                               insulation_interior_r_value: 0,
                               insulation_interior_distance_to_top: 0,
                               insulation_interior_distance_to_bottom: 0,
                               insulation_exterior_r_value: 0,
                               insulation_exterior_distance_to_top: 0,
                               insulation_exterior_distance_to_bottom: 0)
  elsif ['ASHRAE_Standard_140/L324XC.xml'].include? hpxml_file
    for i in 0..hpxml.foundation_walls.size - 1
      hpxml.foundation_walls[i].insulation_interior_r_value = 10.2
      hpxml.foundation_walls[i].insulation_interior_distance_to_top = 0.0
      hpxml.foundation_walls[i].insulation_interior_distance_to_bottom = 7.25
    end
  elsif ['base.xml'].include? hpxml_file
    hpxml. foundation_walls.add(id: 'FoundationWall',
                                exterior_adjacent_to: HPXML::LocationGround,
                                interior_adjacent_to: HPXML::LocationBasementConditioned,
                                height: 8,
                                area: 1200,
                                thickness: 8,
                                depth_below_grade: 7,
                                insulation_interior_r_value: 0,
                                insulation_interior_distance_to_top: 0,
                                insulation_interior_distance_to_bottom: 0,
                                insulation_exterior_distance_to_top: 0,
                                insulation_exterior_distance_to_bottom: 8,
                                insulation_exterior_r_value: 8.9)
  elsif ['base-enclosure-attached-multifamily.xml'].include? hpxml_file
    hpxml.foundation_walls.add(id: 'FoundationWallOtherNonFreezingSpace',
                               exterior_adjacent_to: HPXML::LocationOtherNonFreezingSpace,
                               interior_adjacent_to: HPXML::LocationBasementConditioned,
                               height: 8,
                               area: 480,
                               thickness: 8,
                               depth_below_grade: 7,
                               insulation_interior_r_value: 0,
                               insulation_interior_distance_to_top: 0,
                               insulation_interior_distance_to_bottom: 0,
                               insulation_exterior_distance_to_top: 0,
                               insulation_exterior_distance_to_bottom: 8,
                               insulation_exterior_r_value: 8.9)
    hpxml.foundation_walls.add(id: 'FoundationWallOtherMultifamilyBufferSpace',
                               exterior_adjacent_to: HPXML::LocationOtherMultifamilyBufferSpace,
                               interior_adjacent_to: HPXML::LocationBasementConditioned,
                               height: 4,
                               area: 120,
                               thickness: 8,
                               depth_below_grade: 3,
                               insulation_interior_r_value: 0,
                               insulation_interior_distance_to_top: 0,
                               insulation_interior_distance_to_bottom: 0,
                               insulation_exterior_distance_to_top: 0,
                               insulation_exterior_distance_to_bottom: 4,
                               insulation_exterior_r_value: 8.9)
    hpxml.foundation_walls.add(id: 'FoundationWallOtherHeatedSpace',
                               exterior_adjacent_to: HPXML::LocationOtherHeatedSpace,
                               interior_adjacent_to: HPXML::LocationBasementConditioned,
                               height: 2,
                               area: 60,
                               thickness: 8,
                               depth_below_grade: 1,
                               insulation_interior_r_value: 0,
                               insulation_interior_distance_to_top: 0,
                               insulation_interior_distance_to_bottom: 0,
                               insulation_exterior_distance_to_top: 0,
                               insulation_exterior_distance_to_bottom: 2,
                               insulation_exterior_r_value: 8.9)
  elsif ['base-foundation-conditioned-basement-wall-interior-insulation.xml'].include? hpxml_file
    hpxml.foundation_walls[0].insulation_interior_distance_to_top = 0
    hpxml.foundation_walls[0].insulation_interior_distance_to_bottom = 8
    hpxml.foundation_walls[0].insulation_interior_r_value = 10
    hpxml.foundation_walls[0].insulation_exterior_distance_to_top = 1
    hpxml.foundation_walls[0].insulation_exterior_distance_to_bottom = 8
  elsif ['base-foundation-unconditioned-basement.xml'].include? hpxml_file
    hpxml.foundation_walls[0].interior_adjacent_to = HPXML::LocationBasementUnconditioned
    hpxml.foundation_walls[0].insulation_exterior_distance_to_bottom = 0
    hpxml.foundation_walls[0].insulation_exterior_r_value = 0
  elsif ['base-foundation-unconditioned-basement-wall-insulation.xml'].include? hpxml_file
    hpxml.foundation_walls[0].insulation_exterior_distance_to_bottom = 4
    hpxml.foundation_walls[0].insulation_exterior_r_value = 8.9
  elsif ['base-foundation-unconditioned-basement-assembly-r.xml'].include? hpxml_file
    hpxml.foundation_walls[0].insulation_exterior_distance_to_top = nil
    hpxml.foundation_walls[0].insulation_exterior_distance_to_bottom = nil
    hpxml.foundation_walls[0].insulation_exterior_r_value = nil
    hpxml.foundation_walls[0].insulation_interior_distance_to_top = nil
    hpxml.foundation_walls[0].insulation_interior_distance_to_bottom = nil
    hpxml.foundation_walls[0].insulation_interior_r_value = nil
    hpxml.foundation_walls[0].insulation_assembly_r_value = 10.69
  elsif ['base-foundation-unconditioned-basement-above-grade.xml'].include? hpxml_file
    hpxml.foundation_walls[0].depth_below_grade = 4
  elsif ['base-foundation-unvented-crawlspace.xml',
         'base-foundation-vented-crawlspace.xml'].include? hpxml_file
    if ['base-foundation-unvented-crawlspace.xml'].include? hpxml_file
      hpxml.foundation_walls[0].interior_adjacent_to = HPXML::LocationCrawlspaceUnvented
    else
      hpxml.foundation_walls[0].interior_adjacent_to = HPXML::LocationCrawlspaceVented
    end
    hpxml.foundation_walls[0].height -= 4
    hpxml.foundation_walls[0].area /= 2.0
    hpxml.foundation_walls[0].depth_below_grade -= 4
    hpxml.foundation_walls[0].insulation_exterior_distance_to_bottom -= 4
  elsif ['base-foundation-multiple.xml'].include? hpxml_file
    hpxml.foundation_walls[0].area = 600
    hpxml.foundation_walls.add(id: 'FoundationWallInterior',
                               exterior_adjacent_to: HPXML::LocationCrawlspaceUnvented,
                               interior_adjacent_to: HPXML::LocationBasementUnconditioned,
                               height: 8,
                               area: 360,
                               thickness: 8,
                               depth_below_grade: 4,
                               insulation_interior_r_value: 0,
                               insulation_interior_distance_to_top: 0,
                               insulation_interior_distance_to_bottom: 0,
                               insulation_exterior_distance_to_top: 0,
                               insulation_exterior_distance_to_bottom: 0,
                               insulation_exterior_r_value: 0)
    hpxml.foundation_walls.add(id: 'FoundationWallCrawlspace',
                               exterior_adjacent_to: HPXML::LocationGround,
                               interior_adjacent_to: HPXML::LocationCrawlspaceUnvented,
                               height: 4,
                               area: 600,
                               thickness: 8,
                               depth_below_grade: 3,
                               insulation_interior_r_value: 0,
                               insulation_interior_distance_to_top: 0,
                               insulation_interior_distance_to_bottom: 0,
                               insulation_exterior_distance_to_top: 0,
                               insulation_exterior_distance_to_bottom: 0,
                               insulation_exterior_r_value: 0)
  elsif ['base-foundation-ambient.xml',
         'base-foundation-slab.xml'].include? hpxml_file
    hpxml.foundation_walls.clear
  elsif ['base-foundation-walkout-basement.xml'].include? hpxml_file
    hpxml.foundation_walls.clear
    hpxml.foundation_walls.add(id: 'FoundationWall1',
                               exterior_adjacent_to: HPXML::LocationGround,
                               interior_adjacent_to: HPXML::LocationBasementConditioned,
                               height: 8,
                               area: 480,
                               thickness: 8,
                               depth_below_grade: 7,
                               insulation_interior_r_value: 0,
                               insulation_interior_distance_to_top: 0,
                               insulation_interior_distance_to_bottom: 0,
                               insulation_exterior_distance_to_top: 0,
                               insulation_exterior_distance_to_bottom: 8,
                               insulation_exterior_r_value: 8.9)
    hpxml.foundation_walls.add(id: 'FoundationWall2',
                               exterior_adjacent_to: HPXML::LocationGround,
                               interior_adjacent_to: HPXML::LocationBasementConditioned,
                               height: 4,
                               area: 120,
                               thickness: 8,
                               depth_below_grade: 3,
                               insulation_interior_r_value: 0,
                               insulation_interior_distance_to_top: 0,
                               insulation_interior_distance_to_bottom: 0,
                               insulation_exterior_distance_to_top: 0,
                               insulation_exterior_distance_to_bottom: 4,
                               insulation_exterior_r_value: 8.9)
    hpxml.foundation_walls.add(id: 'FoundationWall3',
                               exterior_adjacent_to: HPXML::LocationGround,
                               interior_adjacent_to: HPXML::LocationBasementConditioned,
                               height: 2,
                               area: 60,
                               thickness: 8,
                               depth_below_grade: 1,
                               insulation_interior_r_value: 0,
                               insulation_interior_distance_to_top: 0,
                               insulation_interior_distance_to_bottom: 0,
                               insulation_exterior_distance_to_top: 0,
                               insulation_exterior_distance_to_bottom: 2,
                               insulation_exterior_r_value: 8.9)
  elsif ['base-foundation-complex.xml'].include? hpxml_file
    hpxml.foundation_walls.clear
    hpxml.foundation_walls.add(id: 'FoundationWall1',
                               exterior_adjacent_to: HPXML::LocationGround,
                               interior_adjacent_to: HPXML::LocationBasementConditioned,
                               height: 8,
                               area: 160,
                               thickness: 8,
                               depth_below_grade: 7,
                               insulation_interior_r_value: 0,
                               insulation_interior_distance_to_top: 0,
                               insulation_interior_distance_to_bottom: 0,
                               insulation_exterior_distance_to_top: 0,
                               insulation_exterior_distance_to_bottom: 0,
                               insulation_exterior_r_value: 0.0)
    hpxml.foundation_walls.add(id: 'FoundationWall2',
                               exterior_adjacent_to: HPXML::LocationGround,
                               interior_adjacent_to: HPXML::LocationBasementConditioned,
                               height: 8,
                               area: 240,
                               thickness: 8,
                               depth_below_grade: 7,
                               insulation_interior_r_value: 0,
                               insulation_interior_distance_to_top: 0,
                               insulation_interior_distance_to_bottom: 0,
                               insulation_exterior_distance_to_top: 0,
                               insulation_exterior_distance_to_bottom: 8,
                               insulation_exterior_r_value: 8.9)
    hpxml.foundation_walls.add(id: 'FoundationWall3',
                               exterior_adjacent_to: HPXML::LocationGround,
                               interior_adjacent_to: HPXML::LocationBasementConditioned,
                               height: 4,
                               area: 160,
                               thickness: 8,
                               depth_below_grade: 3,
                               insulation_interior_r_value: 0,
                               insulation_interior_distance_to_top: 0,
                               insulation_interior_distance_to_bottom: 0,
                               insulation_exterior_distance_to_top: 0,
                               insulation_exterior_distance_to_bottom: 0,
                               insulation_exterior_r_value: 0.0)
    hpxml.foundation_walls.add(id: 'FoundationWall4',
                               exterior_adjacent_to: HPXML::LocationGround,
                               interior_adjacent_to: HPXML::LocationBasementConditioned,
                               height: 4,
                               area: 120,
                               thickness: 8,
                               depth_below_grade: 3,
                               insulation_interior_r_value: 0,
                               insulation_interior_distance_to_top: 0,
                               insulation_interior_distance_to_bottom: 0,
                               insulation_exterior_distance_to_top: 0,
                               insulation_exterior_distance_to_bottom: 4,
                               insulation_exterior_r_value: 8.9)
    hpxml.foundation_walls.add(id: 'FoundationWall5',
                               exterior_adjacent_to: HPXML::LocationGround,
                               interior_adjacent_to: HPXML::LocationBasementConditioned,
                               height: 4,
                               area: 80,
                               thickness: 8,
                               depth_below_grade: 3,
                               insulation_interior_r_value: 0,
                               insulation_interior_distance_to_top: 0,
                               insulation_interior_distance_to_bottom: 0,
                               insulation_exterior_distance_to_top: 0,
                               insulation_exterior_distance_to_bottom: 4,
                               insulation_exterior_r_value: 8.9)
  elsif ['base-enclosure-split-surfaces.xml'].include? hpxml_file
    for n in 1..hpxml.foundation_walls.size
      hpxml.foundation_walls[n - 1].area /= 9.0
      for i in 2..9
        hpxml.foundation_walls << hpxml.foundation_walls[n - 1].dup
        hpxml.foundation_walls[-1].id += i.to_s
      end
    end
    hpxml.foundation_walls << hpxml.foundation_walls[-1].dup
    hpxml.foundation_walls[-1].id = 'TinyFoundationWall'
    hpxml.foundation_walls[-1].area = 0.05
  elsif ['base-enclosure-2stories-garage.xml'].include? hpxml_file
    hpxml.foundation_walls[-1].area = 880
  elsif ['base-enclosure-common-surfaces.xml'].include? hpxml_file
    hpxml.foundation_walls[1].area = 240
    hpxml.foundation_walls.add(id: 'FoundationWallCrawlspace',
                               exterior_adjacent_to: HPXML::LocationGround,
                               interior_adjacent_to: HPXML::LocationCrawlspaceVented,
                               height: 4,
                               area: 240,
                               thickness: 8,
                               depth_below_grade: 3,
                               insulation_interior_r_value: 0,
                               insulation_interior_distance_to_top: 0,
                               insulation_interior_distance_to_bottom: 0,
                               insulation_exterior_distance_to_top: 0,
                               insulation_exterior_distance_to_bottom: 0,
                               insulation_exterior_r_value: 0)
    hpxml.foundation_walls.add(id: 'CommonFoundationWall',
                               exterior_adjacent_to: HPXML::LocationCrawlspaceVented,
                               interior_adjacent_to: HPXML::LocationCrawlspaceVented,
                               height: 4,
                               area: 240,
                               thickness: 5.5,
                               depth_below_grade: 3,
                               insulation_interior_r_value: 0,
                               insulation_interior_distance_to_top: 0,
                               insulation_interior_distance_to_bottom: 0,
                               insulation_exterior_distance_to_top: 0,
                               insulation_exterior_distance_to_bottom: 0,
                               insulation_exterior_r_value: 0)
  elsif ['invalid_files/enclosure-basement-missing-exterior-foundation-wall.xml'].include? hpxml_file
    hpxml.foundation_walls[0].delete
  end
end

def set_hpxml_frame_floors(hpxml_file, hpxml)
  if ['ASHRAE_Standard_140/L100AC.xml',
      'ASHRAE_Standard_140/L100AL.xml'].include? hpxml_file
    hpxml.frame_floors.add(id: 'FloorUnderAttic',
                           exterior_adjacent_to: HPXML::LocationAtticVented,
                           interior_adjacent_to: HPXML::LocationLivingSpace,
                           area: 1539,
                           insulation_assembly_r_value: 18.45)
    hpxml.frame_floors.add(id: 'FloorOverFoundation',
                           exterior_adjacent_to: HPXML::LocationOutside,
                           interior_adjacent_to: HPXML::LocationLivingSpace,
                           area: 1539,
                           insulation_assembly_r_value: 14.15)
  elsif ['ASHRAE_Standard_140/L120AC.xml',
         'ASHRAE_Standard_140/L120AL.xml'].include? hpxml_file
    hpxml.frame_floors[0].insulation_assembly_r_value = 57.49
  elsif ['ASHRAE_Standard_140/L200AC.xml',
         'ASHRAE_Standard_140/L200AL.xml'].include? hpxml_file
    hpxml.frame_floors[0].insulation_assembly_r_value = 11.75
    hpxml.frame_floors[1].insulation_assembly_r_value = 4.24
  elsif ['ASHRAE_Standard_140/L302XC.xml',
         'ASHRAE_Standard_140/L322XC.xml',
         'ASHRAE_Standard_140/L324XC.xml'].include? hpxml_file
    hpxml.frame_floors.delete_at(1)
  elsif ['base.xml'].include? hpxml_file
    hpxml.frame_floors.add(id: 'FloorBelowAttic',
                           exterior_adjacent_to: HPXML::LocationAtticUnvented,
                           interior_adjacent_to: HPXML::LocationLivingSpace,
                           area: 1350,
                           insulation_assembly_r_value: 39.3)
  elsif ['base-atticroof-flat.xml',
         'base-atticroof-cathedral.xml'].include? hpxml_file
    hpxml.frame_floors.delete_at(0)
  elsif ['base-atticroof-vented.xml'].include? hpxml_file
    hpxml.frame_floors[0].exterior_adjacent_to = HPXML::LocationAtticVented
  elsif ['base-atticroof-conditioned.xml'].include? hpxml_file
    hpxml.frame_floors[0].area = 450
  elsif ['base-enclosure-garage.xml'].include? hpxml_file
    hpxml.frame_floors.add(id: 'FloorBetweenAtticGarage',
                           exterior_adjacent_to: HPXML::LocationAtticUnvented,
                           interior_adjacent_to: HPXML::LocationGarage,
                           area: 600,
                           insulation_assembly_r_value: 2.1)
  elsif ['base-foundation-ambient.xml'].include? hpxml_file
    hpxml.frame_floors.add(id: 'FloorAboveAmbient',
                           exterior_adjacent_to: HPXML::LocationOutside,
                           interior_adjacent_to: HPXML::LocationLivingSpace,
                           area: 1350,
                           insulation_assembly_r_value: 18.7)
  elsif ['base-foundation-unconditioned-basement.xml'].include? hpxml_file
    hpxml.frame_floors.add(id: 'FloorAboveUncondBasement',
                           exterior_adjacent_to: HPXML::LocationBasementUnconditioned,
                           interior_adjacent_to: HPXML::LocationLivingSpace,
                           area: 1350,
                           insulation_assembly_r_value: 18.7)
  elsif ['base-foundation-unconditioned-basement-wall-insulation.xml'].include? hpxml_file
    hpxml.frame_floors[1].insulation_assembly_r_value = 2.1
  elsif ['base-foundation-unvented-crawlspace.xml'].include? hpxml_file
    hpxml.frame_floors.add(id: 'FloorAboveUnventedCrawl',
                           exterior_adjacent_to: HPXML::LocationCrawlspaceUnvented,
                           interior_adjacent_to: HPXML::LocationLivingSpace,
                           area: 1350,
                           insulation_assembly_r_value: 18.7)
  elsif ['base-foundation-vented-crawlspace.xml'].include? hpxml_file
    hpxml.frame_floors.add(id: 'FloorAboveVentedCrawl',
                           exterior_adjacent_to: HPXML::LocationCrawlspaceVented,
                           interior_adjacent_to: HPXML::LocationLivingSpace,
                           area: 1350,
                           insulation_assembly_r_value: 18.7)
  elsif ['base-foundation-multiple.xml'].include? hpxml_file
    hpxml.frame_floors[1].area = 675
    hpxml.frame_floors.add(id: 'FloorAboveUnventedCrawlspace',
                           exterior_adjacent_to: HPXML::LocationCrawlspaceUnvented,
                           interior_adjacent_to: HPXML::LocationLivingSpace,
                           area: 675,
                           insulation_assembly_r_value: 18.7)
  elsif ['base-enclosure-2stories-garage.xml'].include? hpxml_file
    hpxml.frame_floors.add(id: 'FloorAboveGarage',
                           exterior_adjacent_to: HPXML::LocationGarage,
                           interior_adjacent_to: HPXML::LocationLivingSpace,
                           area: 400,
                           insulation_assembly_r_value: 39.3)
  elsif ['base-atticroof-unvented-insulated-roof.xml'].include? hpxml_file
    hpxml.frame_floors[0].insulation_assembly_r_value = 2.1
  elsif ['base-enclosure-other-housing-unit.xml',
         'base-enclosure-other-heated-space.xml',
         'base-enclosure-other-non-freezing-space.xml',
         'base-enclosure-other-multifamily-buffer-space.xml'].include? hpxml_file
    hpxml.frame_floors.clear
    hpxml.frame_floors.add(interior_adjacent_to: HPXML::LocationLivingSpace,
                           area: 1350,
                           other_space_above_or_below: HPXML::FrameFloorOtherSpaceAbove)
    if ['base-enclosure-other-housing-unit.xml'].include? hpxml_file
      hpxml.frame_floors[0].exterior_adjacent_to = HPXML::LocationOtherHousingUnit
      hpxml.frame_floors[0].id = 'FloorBelowOtherHousingUnit'
      hpxml.frame_floors[0].insulation_assembly_r_value = 2.1
    elsif ['base-enclosure-other-heated-space.xml'].include? hpxml_file
      hpxml.frame_floors[0].exterior_adjacent_to = HPXML::LocationOtherHeatedSpace
      hpxml.frame_floors[0].id = 'FloorBelowOtherHeatedSpace'
      hpxml.frame_floors[0].insulation_assembly_r_value = 18.7
    elsif ['base-enclosure-other-non-freezing-space.xml'].include? hpxml_file
      hpxml.frame_floors[0].exterior_adjacent_to = HPXML::LocationOtherNonFreezingSpace
      hpxml.frame_floors[0].id = 'FloorBelowOtherNonFreezingSpace'
      hpxml.frame_floors[0].insulation_assembly_r_value = 18.7
    elsif ['base-enclosure-other-multifamily-buffer-space.xml'].include? hpxml_file
      hpxml.frame_floors[0].exterior_adjacent_to = HPXML::LocationOtherMultifamilyBufferSpace
      hpxml.frame_floors[0].id = 'FloorBelowOtherMultifamilyBufferSpace'
      hpxml.frame_floors[0].insulation_assembly_r_value = 18.7
    end
    hpxml.frame_floors << hpxml.frame_floors[0].dup
    hpxml.frame_floors[1].id = hpxml.frame_floors[0].id.gsub('Below', 'Above')
    hpxml.frame_floors[1].other_space_above_or_below = HPXML::FrameFloorOtherSpaceBelow
  elsif ['base-enclosure-attached-multifamily.xml'].include? hpxml_file
    hpxml.frame_floors.add(id: 'FloorAboveNonFreezingSpace',
                           exterior_adjacent_to: HPXML::LocationOtherNonFreezingSpace,
                           interior_adjacent_to: HPXML::LocationLivingSpace,
                           area: 1000,
                           insulation_assembly_r_value: 18.7,
                           other_space_above_or_below: HPXML::FrameFloorOtherSpaceBelow)
    hpxml.frame_floors.add(id: 'FloorAboveMultifamilyBuffer',
                           exterior_adjacent_to: HPXML::LocationOtherMultifamilyBufferSpace,
                           interior_adjacent_to: HPXML::LocationLivingSpace,
                           area: 200,
                           insulation_assembly_r_value: 18.7,
                           other_space_above_or_below: HPXML::FrameFloorOtherSpaceBelow)
    hpxml.frame_floors.add(id: 'FloorAboveOtherHeatedSpace',
                           exterior_adjacent_to: HPXML::LocationOtherHeatedSpace,
                           interior_adjacent_to: HPXML::LocationLivingSpace,
                           area: 150,
                           insulation_assembly_r_value: 2.1,
                           other_space_above_or_below: HPXML::FrameFloorOtherSpaceBelow)
  elsif ['base-enclosure-common-surfaces.xml'].include? hpxml_file
    hpxml.frame_floors[1].area = 650
    hpxml.frame_floors.add(id: 'FloorAboveVentedCrawlspace',
                           exterior_adjacent_to: HPXML::LocationCrawlspaceVented,
                           interior_adjacent_to: HPXML::LocationLivingSpace,
                           area: 350,
                           insulation_assembly_r_value: 18.7)
    hpxml.frame_floors.add(id: 'CommonFrameFloorVentedCrawlspace',
                           exterior_adjacent_to: HPXML::LocationCrawlspaceVented,
                           interior_adjacent_to: HPXML::LocationCrawlspaceVented,
                           area: 350,
                           insulation_assembly_r_value: 3.0)
  elsif ['base-enclosure-split-surfaces.xml'].include? hpxml_file
    for n in 1..hpxml.frame_floors.size
      hpxml.frame_floors[n - 1].area /= 9.0
      for i in 2..9
        hpxml.frame_floors << hpxml.frame_floors[n - 1].dup
        hpxml.frame_floors[-1].id += i.to_s
      end
    end
    hpxml.frame_floors << hpxml.frame_floors[-1].dup
    hpxml.frame_floors[-1].id = 'TinyFloor'
    hpxml.frame_floors[-1].area = 0.05
  elsif ['invalid_files/base-enclosure-conditioned-basement-slab-insulation.xml'].include? hpxml_file
    hpxml.frame_floors.add(id: 'FloorAboveCondBasement',
                           exterior_adjacent_to: HPXML::LocationBasementConditioned,
                           interior_adjacent_to: HPXML::LocationLivingSpace,
                           area: 1350,
                           insulation_assembly_r_value: 3.9)
  elsif ['invalid_files/enclosure-living-missing-ceiling-roof.xml'].include? hpxml_file
    hpxml.frame_floors[0].delete
  elsif ['invalid_files/enclosure-basement-missing-ceiling.xml',
         'invalid_files/enclosure-garage-missing-roof-ceiling.xml'].include? hpxml_file
    hpxml.frame_floors[1].delete
  elsif ['invalid_files/multifamily-reference-surface.xml'].include? hpxml_file
    hpxml.frame_floors[0].exterior_adjacent_to = HPXML::LocationOtherHeatedSpace
    hpxml.frame_floors[0].other_space_above_or_below = HPXML::FrameFloorOtherSpaceAbove
  end
end

def set_hpxml_slabs(hpxml_file, hpxml)
  if ['ASHRAE_Standard_140/L302XC.xml'].include? hpxml_file
    hpxml.slabs.add(id: 'Slab',
                    interior_adjacent_to: HPXML::LocationLivingSpace,
                    area: 1539,
                    thickness: 4,
                    exposed_perimeter: 168,
                    perimeter_insulation_depth: 0,
                    under_slab_insulation_width: 0,
                    under_slab_insulation_spans_entire_slab: nil,
                    depth_below_grade: 0,
                    perimeter_insulation_r_value: 0,
                    under_slab_insulation_r_value: 0,
                    carpet_fraction: 1,
                    carpet_r_value: 2.08)
  elsif ['ASHRAE_Standard_140/L304XC.xml'].include? hpxml_file
    hpxml.slabs[0].perimeter_insulation_depth = 2.5
    hpxml.slabs[0].perimeter_insulation_r_value = 5.4
  elsif ['ASHRAE_Standard_140/L322XC.xml'].include? hpxml_file
    hpxml.slabs.add(id: 'Slab',
                    interior_adjacent_to: HPXML::LocationBasementConditioned,
                    area: 1539,
                    thickness: 4,
                    exposed_perimeter: 168,
                    perimeter_insulation_depth: 0,
                    under_slab_insulation_width: 0,
                    under_slab_insulation_spans_entire_slab: nil,
                    perimeter_insulation_r_value: 0,
                    under_slab_insulation_r_value: 0,
                    carpet_fraction: 0,
                    carpet_r_value: 0)
  elsif ['base.xml'].include? hpxml_file
    hpxml.slabs.add(id: 'Slab',
                    interior_adjacent_to: HPXML::LocationBasementConditioned,
                    area: 1350,
                    thickness: 4,
                    exposed_perimeter: 150,
                    perimeter_insulation_depth: 0,
                    under_slab_insulation_width: 0,
                    perimeter_insulation_r_value: 0,
                    under_slab_insulation_r_value: 0,
                    carpet_fraction: 0,
                    carpet_r_value: 0)
  elsif ['base-foundation-unconditioned-basement.xml'].include? hpxml_file
    hpxml.slabs[0].interior_adjacent_to = HPXML::LocationBasementUnconditioned
  elsif ['base-foundation-conditioned-basement-slab-insulation.xml'].include? hpxml_file
    hpxml.slabs[0].under_slab_insulation_width = 4
    hpxml.slabs[0].under_slab_insulation_r_value = 10
  elsif ['base-foundation-slab.xml'].include? hpxml_file
    hpxml.slabs[0].interior_adjacent_to = HPXML::LocationLivingSpace
    hpxml.slabs[0].under_slab_insulation_width = nil
    hpxml.slabs[0].under_slab_insulation_spans_entire_slab = true
    hpxml.slabs[0].depth_below_grade = 0
    hpxml.slabs[0].under_slab_insulation_r_value = 5
    hpxml.slabs[0].carpet_fraction = 1
    hpxml.slabs[0].carpet_r_value = 2.5
  elsif ['base-foundation-unvented-crawlspace.xml',
         'base-foundation-vented-crawlspace.xml'].include? hpxml_file
    if ['base-foundation-unvented-crawlspace.xml'].include? hpxml_file
      hpxml.slabs[0].interior_adjacent_to = HPXML::LocationCrawlspaceUnvented
    else
      hpxml.slabs[0].interior_adjacent_to = HPXML::LocationCrawlspaceVented
    end
    hpxml.slabs[0].thickness = 0
    hpxml.slabs[0].carpet_r_value = 2.5
  elsif ['base-foundation-multiple.xml'].include? hpxml_file
    hpxml.slabs[0].area = 675
    hpxml.slabs[0].exposed_perimeter = 75
    hpxml.slabs.add(id: 'SlabUnderCrawlspace',
                    interior_adjacent_to: HPXML::LocationCrawlspaceUnvented,
                    area: 675,
                    thickness: 0,
                    exposed_perimeter: 75,
                    perimeter_insulation_depth: 0,
                    under_slab_insulation_width: 0,
                    perimeter_insulation_r_value: 0,
                    under_slab_insulation_r_value: 0,
                    carpet_fraction: 0,
                    carpet_r_value: 0)
  elsif ['base-foundation-ambient.xml'].include? hpxml_file
    hpxml.slabs.clear
  elsif ['base-enclosure-2stories-garage.xml'].include? hpxml_file
    hpxml.slabs[0].area -= 400
    hpxml.slabs[0].exposed_perimeter -= 40
    hpxml.slabs.add(id: 'SlabUnderGarage',
                    interior_adjacent_to: HPXML::LocationGarage,
                    area: 400,
                    thickness: 4,
                    exposed_perimeter: 40,
                    perimeter_insulation_depth: 0,
                    under_slab_insulation_width: 0,
                    depth_below_grade: 0,
                    perimeter_insulation_r_value: 0,
                    under_slab_insulation_r_value: 0,
                    carpet_fraction: 0,
                    carpet_r_value: 0)
  elsif ['base-enclosure-garage.xml'].include? hpxml_file
    hpxml.slabs[0].exposed_perimeter -= 30
    hpxml.slabs.add(id: 'SlabUnderGarage',
                    interior_adjacent_to: HPXML::LocationGarage,
                    area: 600,
                    thickness: 4,
                    exposed_perimeter: 70,
                    perimeter_insulation_depth: 0,
                    under_slab_insulation_width: 0,
                    depth_below_grade: 0,
                    perimeter_insulation_r_value: 0,
                    under_slab_insulation_r_value: 0,
                    carpet_fraction: 0,
                    carpet_r_value: 0)
  elsif ['base-foundation-complex.xml'].include? hpxml_file
    hpxml.slabs.clear
    hpxml.slabs.add(id: 'Slab1',
                    interior_adjacent_to: HPXML::LocationBasementConditioned,
                    area: 675,
                    thickness: 4,
                    exposed_perimeter: 75,
                    perimeter_insulation_depth: 0,
                    under_slab_insulation_width: 0,
                    perimeter_insulation_r_value: 0,
                    under_slab_insulation_r_value: 0,
                    carpet_fraction: 0,
                    carpet_r_value: 0)
    hpxml.slabs.add(id: 'Slab2',
                    interior_adjacent_to: HPXML::LocationBasementConditioned,
                    area: 405,
                    thickness: 4,
                    exposed_perimeter: 45,
                    perimeter_insulation_depth: 1,
                    under_slab_insulation_width: 0,
                    perimeter_insulation_r_value: 5,
                    under_slab_insulation_r_value: 0,
                    carpet_fraction: 0,
                    carpet_r_value: 0)
    hpxml.slabs.add(id: 'Slab3',
                    interior_adjacent_to: HPXML::LocationBasementConditioned,
                    area: 270,
                    thickness: 4,
                    exposed_perimeter: 30,
                    perimeter_insulation_depth: 1,
                    under_slab_insulation_width: 0,
                    perimeter_insulation_r_value: 5,
                    under_slab_insulation_r_value: 0,
                    carpet_fraction: 0,
                    carpet_r_value: 0)
  elsif ['base-enclosure-split-surfaces.xml'].include? hpxml_file
    for n in 1..hpxml.slabs.size
      hpxml.slabs[n - 1].area /= 9.0
      hpxml.slabs[n - 1].exposed_perimeter /= 9.0
      for i in 2..9
        hpxml.slabs << hpxml.slabs[n - 1].dup
        hpxml.slabs[-1].id += i.to_s
      end
    end
    hpxml.slabs << hpxml.slabs[-1].dup
    hpxml.slabs[-1].id = 'TinySlab'
    hpxml.slabs[-1].area = 0.05
  elsif ['base-enclosure-common-surfaces.xml'].include? hpxml_file
    hpxml.slabs[0].area = 1000
    hpxml.slabs[0].exposed_perimeter = 111
    hpxml.slabs.add(id: 'SlabUnderCrawlspace',
                    interior_adjacent_to: HPXML::LocationCrawlspaceVented,
                    area: 350,
                    thickness: 0,
                    exposed_perimeter: 39,
                    perimeter_insulation_depth: 0,
                    under_slab_insulation_width: 0,
                    perimeter_insulation_r_value: 0,
                    under_slab_insulation_r_value: 0,
                    carpet_fraction: 0,
                    carpet_r_value: 0)
  elsif ['invalid_files/mismatched-slab-and-foundation-wall.xml'].include? hpxml_file
    hpxml.slabs[0].interior_adjacent_to = HPXML::LocationBasementUnconditioned
    hpxml.slabs[0].depth_below_grade = 7.0
  elsif ['invalid_files/slab-zero-exposed-perimeter.xml'].include? hpxml_file
    hpxml.slabs[0].exposed_perimeter = 0
  elsif ['invalid_files/enclosure-living-missing-floor-slab.xml',
         'invalid_files/enclosure-basement-missing-slab.xml'].include? hpxml_file
    hpxml.slabs[0].delete
  elsif ['invalid_files/enclosure-garage-missing-slab.xml'].include? hpxml_file
    hpxml.slabs[1].delete
  end
end

def set_hpxml_windows(hpxml_file, hpxml)
  if ['ASHRAE_Standard_140/L100AC.xml',
      'ASHRAE_Standard_140/L100AL.xml'].include? hpxml_file
    windows = { 'WindowNorth' => [0, 90, 'WallNorth'],
                'WindowEast' => [90, 45, 'WallEast'],
                'WindowSouth' => [180, 90, 'WallSouth'],
                'WindowWest' => [270, 45, 'WallWest'] }
    windows.each do |window_name, window_values|
      azimuth, area, wall = window_values
      hpxml.windows.add(id: window_name,
                        area: area,
                        azimuth: azimuth,
                        ufactor: 1.039,
                        shgc: 0.67,
                        fraction_operable: 0.0,
                        wall_idref: wall,
                        interior_shading_factor_summer: 1,
                        interior_shading_factor_winter: 1)
    end
  elsif ['ASHRAE_Standard_140/L130AC.xml',
         'ASHRAE_Standard_140/L130AL.xml'].include? hpxml_file
    for i in 0..hpxml.windows.size - 1
      hpxml.windows[i].ufactor = 0.3
      hpxml.windows[i].shgc = 0.335
    end
  elsif ['ASHRAE_Standard_140/L140AC.xml',
         'ASHRAE_Standard_140/L140AL.xml'].include? hpxml_file
    hpxml.windows.clear
  elsif ['ASHRAE_Standard_140/L150AC.xml',
         'ASHRAE_Standard_140/L150AL.xml'].include? hpxml_file
    hpxml.windows.clear
    hpxml.windows.add(id: 'WindowSouth',
                      area: 270,
                      azimuth: 180,
                      ufactor: 1.039,
                      shgc: 0.67,
                      fraction_operable: 0.0,
                      wall_idref: 'WallSouth',
                      interior_shading_factor_summer: 1,
                      interior_shading_factor_winter: 1)
  elsif ['ASHRAE_Standard_140/L155AC.xml',
         'ASHRAE_Standard_140/L155AL.xml'].include? hpxml_file
    hpxml.windows[0].overhangs_depth = 2.5
    hpxml.windows[0].overhangs_distance_to_top_of_window = 1
    hpxml.windows[0].overhangs_distance_to_bottom_of_window = 6
  elsif ['ASHRAE_Standard_140/L160AC.xml',
         'ASHRAE_Standard_140/L160AL.xml'].include? hpxml_file
    hpxml.windows.clear
    windows = { 'WindowEast' => [90, 135, 'WallEast'],
                'WindowWest' => [270, 135, 'WallWest'] }
    windows.each do |window_name, window_values|
      azimuth, area, wall = window_values
      hpxml.windows.add(id: window_name,
                        area: area,
                        azimuth: azimuth,
                        ufactor: 1.039,
                        shgc: 0.67,
                        fraction_operable: 0.0,
                        wall_idref: wall,
                        interior_shading_factor_summer: 1,
                        interior_shading_factor_winter: 1)
    end
  elsif ['base.xml'].include? hpxml_file
    hpxml.windows.add(id: 'WindowNorth',
                      area: 108,
                      azimuth: 0,
                      ufactor: 0.33,
                      shgc: 0.45,
                      fraction_operable: 0.67,
                      interior_shading_factor_summer: 0.7,
                      interior_shading_factor_winter: 0.85,
                      wall_idref: 'Wall')
    hpxml.windows.add(id: 'WindowSouth',
                      area: 108,
                      azimuth: 180,
                      ufactor: 0.33,
                      shgc: 0.45,
                      fraction_operable: 0.67,
                      interior_shading_factor_summer: 0.7,
                      interior_shading_factor_winter: 0.85,
                      wall_idref: 'Wall')
    hpxml.windows.add(id: 'WindowEast',
                      area: 72,
                      azimuth: 90,
                      ufactor: 0.33,
                      shgc: 0.45,
                      fraction_operable: 0.67,
                      interior_shading_factor_summer: 0.7,
                      interior_shading_factor_winter: 0.85,
                      wall_idref: 'Wall')
    hpxml.windows.add(id: 'WindowWest',
                      area: 72,
                      azimuth: 270,
                      ufactor: 0.33,
                      shgc: 0.45,
                      fraction_operable: 0.67,
                      interior_shading_factor_summer: 0.7,
                      interior_shading_factor_winter: 0.85,
                      wall_idref: 'Wall')
  elsif ['base-enclosure-overhangs.xml'].include? hpxml_file
    hpxml.windows[0].overhangs_depth = 2.5
    hpxml.windows[0].overhangs_distance_to_top_of_window = 0
    hpxml.windows[0].overhangs_distance_to_bottom_of_window = 4
    hpxml.windows[2].overhangs_depth = 1.5
    hpxml.windows[2].overhangs_distance_to_top_of_window = 2
    hpxml.windows[2].overhangs_distance_to_bottom_of_window = 6
    hpxml.windows[3].overhangs_depth = 1.5
    hpxml.windows[3].overhangs_distance_to_top_of_window = 2
    hpxml.windows[3].overhangs_distance_to_bottom_of_window = 7
  elsif ['base-enclosure-windows-interior-shading.xml'].include? hpxml_file
    hpxml.windows[1].interior_shading_factor_summer = 0.01
    hpxml.windows[1].interior_shading_factor_winter = 0.99
    hpxml.windows[2].interior_shading_factor_summer = 0.5
    hpxml.windows[2].interior_shading_factor_winter = 0.5
    hpxml.windows[3].interior_shading_factor_summer = 0.0
    hpxml.windows[3].interior_shading_factor_winter = 1.0
  elsif ['base-enclosure-windows-none.xml'].include? hpxml_file
    hpxml.windows.clear
  elsif ['invalid_files/net-area-negative-wall.xml'].include? hpxml_file
    hpxml.windows[0].area = 1000
  elsif ['base-atticroof-conditioned.xml'].include? hpxml_file
    hpxml.windows[0].area = 108
    hpxml.windows[1].area = 108
    hpxml.windows[2].area = 108
    hpxml.windows[3].area = 108
    hpxml.windows.add(id: 'AtticGableWindowEast',
                      area: 12,
                      azimuth: 90,
                      ufactor: 0.33,
                      shgc: 0.45,
                      fraction_operable: 0.0,
                      wall_idref: 'WallAtticGableCond')
    hpxml.windows.add(id: 'AtticGableWindowWest',
                      area: 62,
                      azimuth: 270,
                      ufactor: 0.3,
                      shgc: 0.45,
                      fraction_operable: 0.0,
                      wall_idref: 'WallAtticGableCond')
  elsif ['base-atticroof-cathedral.xml'].include? hpxml_file
    hpxml.windows[0].area = 108
    hpxml.windows[1].area = 108
    hpxml.windows[2].area = 108
    hpxml.windows[3].area = 108
    hpxml.windows.add(id: 'AtticGableWindowEast',
                      area: 12,
                      azimuth: 90,
                      ufactor: 0.33,
                      shgc: 0.45,
                      fraction_operable: 0.0,
                      wall_idref: 'WallAtticGable')
    hpxml.windows.add(id: 'AtticGableWindowWest',
                      area: 12,
                      azimuth: 270,
                      ufactor: 0.33,
                      shgc: 0.45,
                      fraction_operable: 0.0,
                      wall_idref: 'WallAtticGable')
  elsif ['base-enclosure-garage.xml'].include? hpxml_file
    hpxml.windows[1].area = 12
  elsif ['base-enclosure-2stories.xml'].include? hpxml_file
    hpxml.windows[0].area = 216
    hpxml.windows[1].area = 216
    hpxml.windows[2].area = 144
    hpxml.windows[3].area = 144
  elsif ['base-enclosure-2stories-garage'].include? hpxml_file
    hpxml.windows[0].area = 168
    hpxml.windows[1].area = 216
    hpxml.windows[2].area = 144
    hpxml.windows[3].area = 96
  elsif ['base-foundation-unconditioned-basement-above-grade.xml'].include? hpxml_file
    hpxml.windows.add(id: 'FoundationWindowNorth',
                      area: 20,
                      azimuth: 0,
                      ufactor: 0.33,
                      shgc: 0.45,
                      fraction_operable: 0.0,
                      wall_idref: 'FoundationWall')
    hpxml.windows.add(id: 'FoundationWindowSouth',
                      area: 20,
                      azimuth: 180,
                      ufactor: 0.33,
                      shgc: 0.45,
                      fraction_operable: 0.0,
                      wall_idref: 'FoundationWall')
    hpxml.windows.add(id: 'FoundationWindowEast',
                      area: 10,
                      azimuth: 90,
                      ufactor: 0.33,
                      shgc: 0.45,
                      fraction_operable: 0.0,
                      wall_idref: 'FoundationWall')
    hpxml.windows.add(id: 'FoundationWindowWest',
                      area: 10,
                      azimuth: 270,
                      ufactor: 0.33,
                      shgc: 0.45,
                      fraction_operable: 0.0,
                      wall_idref: 'FoundationWall')
  elsif ['base-enclosure-other-housing-unit.xml',
         'base-enclosure-other-heated-space.xml',
         'base-enclosure-other-non-freezing-space.xml',
         'base-enclosure-other-multifamily-buffer-space.xml'].include? hpxml_file
    hpxml.windows.each do |window|
      window.area *= 0.35
    end
  elsif ['invalid_files/unattached-window.xml'].include? hpxml_file
    hpxml.windows[0].wall_idref = 'foobar'
  elsif ['base-enclosure-split-surfaces.xml'].include? hpxml_file
    area_adjustments = []
    for n in 1..hpxml.windows.size
      hpxml.windows[n - 1].area /= 9.0
      hpxml.windows[n - 1].fraction_operable = 0.0
      for i in 2..9
        hpxml.windows << hpxml.windows[n - 1].dup
        hpxml.windows[-1].id += i.to_s
        hpxml.windows[-1].wall_idref += i.to_s
        if i >= 4
          hpxml.windows[-1].fraction_operable = 1.0
        end
      end
    end
    hpxml.windows << hpxml.windows[-1].dup
    hpxml.windows[-1].id = 'TinyWindow'
    hpxml.windows[-1].area = 0.05
  elsif ['base-foundation-walkout-basement.xml'].include? hpxml_file
    hpxml.windows.add(id: 'FoundationWindow',
                      area: 20,
                      azimuth: 0,
                      ufactor: 0.33,
                      shgc: 0.45,
                      fraction_operable: 0.0,
                      wall_idref: 'FoundationWall3')
  elsif ['invalid_files/invalid-window-height.xml'].include? hpxml_file
    hpxml.windows[2].overhangs_distance_to_bottom_of_window = hpxml.windows[2].overhangs_distance_to_top_of_window
  elsif ['base-enclosure-walltypes.xml'].include? hpxml_file
    hpxml.windows.clear
    hpxml.windows.add(id: 'WindowNorth',
                      area: 108 / 8,
                      azimuth: 0,
                      ufactor: 0.33,
                      shgc: 0.45,
                      fraction_operable: 0.67,
                      wall_idref: 'Wall1')
    hpxml.windows.add(id: 'WindowSouth',
                      area: 108 / 8,
                      azimuth: 180,
                      ufactor: 0.33,
                      shgc: 0.45,
                      fraction_operable: 0.67,
                      wall_idref: 'Wall2')
    hpxml.windows.add(id: 'WindowEast',
                      area: 72 / 8,
                      azimuth: 90,
                      ufactor: 0.33,
                      shgc: 0.45,
                      fraction_operable: 0.67,
                      wall_idref: 'Wall3')
    hpxml.windows.add(id: 'WindowWest',
                      area: 72 / 8,
                      azimuth: 270,
                      ufactor: 0.33,
                      shgc: 0.45,
                      fraction_operable: 0.67,
                      wall_idref: 'Wall4')
  elsif ['base-misc-defaults.xml'].include? hpxml_file
    hpxml.windows.each do |window|
      window.interior_shading_factor_summer = nil
      window.interior_shading_factor_winter = nil
      window.fraction_operable = nil
    end
  elsif ['base-enclosure-attached-multifamily.xml'].include? hpxml_file
    hpxml.windows.add(id: 'InteriorWindow',
                      area: 50,
                      azimuth: 270,
                      ufactor: 0.33,
                      shgc: 0.45,
                      fraction_operable: 0.67,
                      wall_idref: 'WallOtherMultifamilyBufferSpace')
  end
end

def set_hpxml_skylights(hpxml_file, hpxml)
  if ['base-enclosure-skylights.xml'].include? hpxml_file
    hpxml.skylights.add(id: 'SkylightNorth',
                        area: 45,
                        azimuth: 0,
                        ufactor: 0.33,
                        shgc: 0.45,
                        interior_shading_factor_summer: 1.0,
                        interior_shading_factor_winter: 1.0,
                        roof_idref: 'Roof')
    hpxml.skylights.add(id: 'SkylightSouth',
                        area: 45,
                        azimuth: 180,
                        ufactor: 0.35,
                        shgc: 0.47,
                        interior_shading_factor_summer: 1.0,
                        interior_shading_factor_winter: 1.0,
                        roof_idref: 'Roof')
  elsif ['invalid_files/net-area-negative-roof.xml'].include? hpxml_file
    hpxml.skylights[0].area = 4000
  elsif ['invalid_files/unattached-skylight.xml'].include? hpxml_file
    hpxml.skylights[0].roof_idref = 'foobar'
  elsif ['base-enclosure-split-surfaces.xml'].include? hpxml_file
    for n in 1..hpxml.skylights.size
      hpxml.skylights[n - 1].area /= 9.0
      for i in 2..9
        hpxml.skylights << hpxml.skylights[n - 1].dup
        hpxml.skylights[-1].id += i.to_s
        hpxml.skylights[-1].roof_idref += i.to_s if i % 2 == 0
      end
    end
    hpxml.skylights << hpxml.skylights[-1].dup
    hpxml.skylights[-1].id = 'TinySkylight'
    hpxml.skylights[-1].area = 0.05
  end
end

def set_hpxml_doors(hpxml_file, hpxml)
  if ['ASHRAE_Standard_140/L100AC.xml',
      'ASHRAE_Standard_140/L100AL.xml'].include? hpxml_file
    doors = { 'DoorSouth' => [180, 20, 'WallSouth'],
              'DoorNorth' => [0, 20, 'WallNorth'] }
    doors.each do |door_name, door_values|
      azimuth, area, wall = door_values
      hpxml.doors.add(id: door_name,
                      wall_idref: wall,
                      area: area,
                      azimuth: azimuth,
                      r_value: 3.04)
    end
  elsif ['base.xml'].include? hpxml_file
    hpxml.doors.add(id: 'DoorNorth',
                    wall_idref: 'Wall',
                    area: 40,
                    azimuth: 0,
                    r_value: 4.4)
    hpxml.doors.add(id: 'DoorSouth',
                    wall_idref: 'Wall',
                    area: 40,
                    azimuth: 180,
                    r_value: 4.4)
  elsif ['base-enclosure-garage.xml',
         'base-enclosure-2stories-garage.xml'].include? hpxml_file
    hpxml.doors.add(id: 'GarageDoorSouth',
                    wall_idref: 'WallGarageExterior',
                    area: 70,
                    azimuth: 180,
                    r_value: 4.4)
  elsif ['base-enclosure-attached-multifamily.xml'].include? hpxml_file
    hpxml.doors.add(id: 'DoorOnWallOtherHeatedSpace',
                    wall_idref: 'WallOtherHeatedSpace',
                    area: 40,
                    azimuth: 0,
                    r_value: 4.4)
    hpxml.doors.add(id: 'DoorOnFoundationWallOtherNonFreezingSpace',
                    wall_idref: 'FoundationWallOtherNonFreezingSpace',
                    area: 40,
                    azimuth: 0,
                    r_value: 4.4)
    hpxml.doors.add(id: 'DoorOnWallOtherHousingUnit',
                    wall_idref: 'WallOtherHousingUnit',
                    area: 40,
                    azimuth: 0,
                    r_value: 4.4)
    hpxml.doors.add(id: 'DoorOnWallAtticLivingWall',
                    wall_idref: 'WallAtticLivingWall',
                    area: 10,
                    azimuth: 0,
                    r_value: 4.4)
  elsif ['base-enclosure-other-housing-unit.xml',
         'base-enclosure-other-heated-space.xml',
         'base-enclosure-other-non-freezing-space.xml',
         'base-enclosure-other-multifamily-buffer-space.xml'].include? hpxml_file
    hpxml.doors.add(id: 'DoorOnWallOtherHousingUnit',
                    wall_idref: 'WallOtherHousingUnit',
                    area: 40,
                    azimuth: 0,
                    r_value: 4.4)
    if ['base-enclosure-other-heated-space.xml'].include? hpxml_file
      hpxml.doors[-1].id = 'DoorOnWallOtherHeatedSpace'
      hpxml.doors[-1].wall_idref = 'WallOtherHeatedSpace'
    elsif ['base-enclosure-other-non-freezing-space.xml'].include? hpxml_file
      hpxml.doors[-1].id = 'DoorOnWallOtherNonFreezingSpace'
      hpxml.doors[-1].wall_idref = 'WallOtherNonFreezingSpace'
    elsif ['base-enclosure-other-multifamily-buffer-space.xml'].include? hpxml_file
      hpxml.doors[-1].id = 'DoorOnWallOtherMultifamilyBufferSpace'
      hpxml.doors[-1].wall_idref = 'WallOtherMultifamilyBufferSpace'
    end
  elsif ['invalid_files/unattached-door.xml'].include? hpxml_file
    hpxml.doors[0].wall_idref = 'foobar'
  elsif ['base-enclosure-split-surfaces.xml'].include? hpxml_file
    area_adjustments = []
    for n in 1..hpxml.doors.size
      hpxml.doors[n - 1].area /= 9.0
      for i in 2..9
        hpxml.doors << hpxml.doors[n - 1].dup
        hpxml.doors[-1].id += i.to_s
        hpxml.doors[-1].wall_idref += i.to_s
      end
    end
    hpxml.doors << hpxml.doors[-1].dup
    hpxml.doors[-1].id = 'TinyDoor'
    hpxml.doors[-1].area = 0.05
  elsif ['base-enclosure-walltypes.xml'].include? hpxml_file
    hpxml.doors.clear
    hpxml.doors.add(id: 'DoorNorth',
                    wall_idref: 'Wall9',
                    area: 40,
                    azimuth: 0,
                    r_value: 4.4)
    hpxml.doors.add(id: 'DoorSouth',
                    wall_idref: 'Wall10',
                    area: 40,
                    azimuth: 180,
                    r_value: 4.4)
  end
end

def set_hpxml_heating_systems(hpxml_file, hpxml)
  if ['base.xml'].include? hpxml_file
    hpxml.heating_systems.add(id: 'HeatingSystem',
                              distribution_system_idref: 'HVACDistribution',
                              heating_system_type: HPXML::HVACTypeFurnace,
                              heating_system_fuel: HPXML::FuelTypeNaturalGas,
                              heating_capacity: 64000,
                              heating_efficiency_afue: 0.92,
                              fraction_heat_load_served: 1)
  elsif ['base-hvac-air-to-air-heat-pump-1-speed.xml',
         'base-hvac-air-to-air-heat-pump-2-speed.xml',
         'base-hvac-air-to-air-heat-pump-var-speed.xml',
         'base-hvac-central-ac-only-1-speed.xml',
         'base-hvac-central-ac-only-2-speed.xml',
         'base-hvac-central-ac-only-var-speed.xml',
         'base-hvac-evap-cooler-only.xml',
         'base-hvac-evap-cooler-only-ducted.xml',
         'base-hvac-ground-to-air-heat-pump.xml',
         'base-hvac-mini-split-heat-pump-ducted.xml',
         'base-hvac-mini-split-air-conditioner-only-ducted.xml',
         'base-hvac-ideal-air.xml',
         'base-hvac-none.xml',
         'base-hvac-room-ac-only.xml',
         'base-hvac-shared-chiller-only-baseboard.xml',
         'base-hvac-shared-ground-loop-ground-to-air-heat-pump.xml',
         'invalid_files/orphaned-hvac-distribution.xml'].include? hpxml_file
    hpxml.heating_systems.clear
  elsif ['base-hvac-boiler-elec-only.xml'].include? hpxml_file
    hpxml.heating_systems[0].heating_system_type = HPXML::HVACTypeBoiler
    hpxml.heating_systems[0].heating_system_fuel = HPXML::FuelTypeElectricity
    hpxml.heating_systems[0].heating_efficiency_afue = 1
  elsif ['base-hvac-boiler-gas-central-ac-1-speed.xml',
         'base-hvac-boiler-gas-only.xml'].include? hpxml_file
    hpxml.heating_systems[0].heating_system_type = HPXML::HVACTypeBoiler
    hpxml.heating_systems[0].electric_auxiliary_energy = 200
  elsif ['base-hvac-boiler-oil-only.xml'].include? hpxml_file
    hpxml.heating_systems[0].heating_system_type = HPXML::HVACTypeBoiler
    hpxml.heating_systems[0].heating_system_fuel = HPXML::FuelTypeOil
  elsif ['base-hvac-boiler-propane-only.xml'].include? hpxml_file
    hpxml.heating_systems[0].heating_system_type = HPXML::HVACTypeBoiler
    hpxml.heating_systems[0].heating_system_fuel = HPXML::FuelTypePropane
  elsif ['base-hvac-boiler-coal-only.xml'].include? hpxml_file
    hpxml.heating_systems[0].heating_system_type = HPXML::HVACTypeBoiler
    hpxml.heating_systems[0].heating_system_fuel = HPXML::FuelTypeCoal
  elsif ['base-hvac-boiler-wood-only.xml'].include? hpxml_file
    hpxml.heating_systems[0].heating_system_type = HPXML::HVACTypeBoiler
    hpxml.heating_systems[0].heating_system_fuel = HPXML::FuelTypeWoodCord
  elsif ['base-hvac-elec-resistance-only.xml'].include? hpxml_file
    hpxml.heating_systems[0].distribution_system_idref = nil
    hpxml.heating_systems[0].heating_system_type = HPXML::HVACTypeElectricResistance
    hpxml.heating_systems[0].heating_system_fuel = HPXML::FuelTypeElectricity
    hpxml.heating_systems[0].heating_efficiency_afue = nil
    hpxml.heating_systems[0].heating_efficiency_percent = 1
  elsif ['base-hvac-furnace-elec-only.xml'].include? hpxml_file
    hpxml.heating_systems[0].heating_system_fuel = HPXML::FuelTypeElectricity
    hpxml.heating_systems[0].heating_efficiency_afue = 1
  elsif ['base-hvac-furnace-gas-only.xml'].include? hpxml_file
    hpxml.heating_systems[0].electric_auxiliary_energy = 700
  elsif ['base-hvac-furnace-oil-only.xml'].include? hpxml_file
    hpxml.heating_systems[0].heating_system_fuel = HPXML::FuelTypeOil
  elsif ['base-hvac-furnace-propane-only.xml'].include? hpxml_file
    hpxml.heating_systems[0].heating_system_fuel = HPXML::FuelTypePropane
  elsif ['base-hvac-furnace-coal-only.xml'].include? hpxml_file
    hpxml.heating_systems[0].heating_system_fuel = HPXML::FuelTypeCoal
  elsif ['base-hvac-furnace-wood-only.xml'].include? hpxml_file
    hpxml.heating_systems[0].heating_system_fuel = HPXML::FuelTypeWoodCord
  elsif ['base-hvac-multiple.xml'].include? hpxml_file
    hpxml.heating_systems.clear
    hpxml.heating_systems.add(id: 'HeatingSystem',
                              distribution_system_idref: 'HVACDistribution',
                              heating_system_type: HPXML::HVACTypeFurnace,
                              heating_system_fuel: HPXML::FuelTypeElectricity,
                              heating_capacity: 6400,
                              heating_efficiency_afue: 1,
                              fraction_heat_load_served: 0.1)
    hpxml.heating_systems.add(id: 'HeatingSystem2',
                              distribution_system_idref: 'HVACDistribution2',
                              heating_system_type: HPXML::HVACTypeFurnace,
                              heating_system_fuel: HPXML::FuelTypeNaturalGas,
                              heating_capacity: 6400,
                              heating_efficiency_afue: 0.92,
                              fraction_heat_load_served: 0.1,
                              electric_auxiliary_energy: 700)
    hpxml.heating_systems.add(id: 'HeatingSystem3',
                              distribution_system_idref: 'HVACDistribution3',
                              heating_system_type: HPXML::HVACTypeBoiler,
                              heating_system_fuel: HPXML::FuelTypeElectricity,
                              heating_capacity: 6400,
                              heating_efficiency_afue: 1,
                              fraction_heat_load_served: 0.1)
    hpxml.heating_systems.add(id: 'HeatingSystem4',
                              distribution_system_idref: 'HVACDistribution4',
                              heating_system_type: HPXML::HVACTypeBoiler,
                              heating_system_fuel: HPXML::FuelTypeNaturalGas,
                              heating_capacity: 6400,
                              heating_efficiency_afue: 0.92,
                              fraction_heat_load_served: 0.1,
                              electric_auxiliary_energy: 200)
    hpxml.heating_systems.add(id: 'HeatingSystem5',
                              heating_system_type: HPXML::HVACTypeElectricResistance,
                              heating_system_fuel: HPXML::FuelTypeElectricity,
                              heating_capacity: 6400,
                              heating_efficiency_percent: 1,
                              fraction_heat_load_served: 0.1)
    hpxml.heating_systems.add(id: 'HeatingSystem6',
                              heating_system_type: HPXML::HVACTypeStove,
                              heating_system_fuel: HPXML::FuelTypeOil,
                              heating_capacity: 6400,
                              heating_efficiency_percent: 0.8,
                              fraction_heat_load_served: 0.1,
                              electric_auxiliary_energy: 200)
    hpxml.heating_systems.add(id: 'HeatingSystem7',
                              heating_system_type: HPXML::HVACTypeWallFurnace,
                              heating_system_fuel: HPXML::FuelTypePropane,
                              heating_capacity: 6400,
                              heating_efficiency_afue: 0.8,
                              fraction_heat_load_served: 0.1,
                              electric_auxiliary_energy: 200)
  elsif ['base-hvac-multiple2.xml'].include? hpxml_file
    hpxml.heating_systems.clear
    hpxml.heating_systems.add(id: 'HeatingSystem',
                              distribution_system_idref: 'HVACDistribution',
                              heating_system_type: HPXML::HVACTypeFurnace,
                              heating_system_fuel: HPXML::FuelTypeElectricity,
                              heating_capacity: 6400,
                              heating_efficiency_afue: 1,
                              fraction_heat_load_served: 0.2)
    hpxml.heating_systems.add(id: 'HeatingSystem2',
                              distribution_system_idref: 'HVACDistribution2',
                              heating_system_type: HPXML::HVACTypeFurnace,
                              heating_system_fuel: HPXML::FuelTypeElectricity,
                              heating_capacity: 6400,
                              heating_efficiency_afue: 0.92,
                              fraction_heat_load_served: 0.2,
                              electric_auxiliary_energy: 700)
    hpxml.heating_systems.add(id: 'HeatingSystem3',
                              distribution_system_idref: 'HVACDistribution3',
                              heating_system_type: HPXML::HVACTypeBoiler,
                              heating_system_fuel: HPXML::FuelTypeElectricity,
                              heating_capacity: 6400,
                              heating_efficiency_afue: 1,
                              fraction_heat_load_served: 0.2)
    hpxml.heating_systems.add(id: 'HeatingSystem4',
                              heating_system_type: HPXML::HVACTypeElectricResistance,
                              heating_system_fuel: HPXML::FuelTypeElectricity,
                              heating_capacity: 3200,
                              heating_efficiency_percent: 1,
                              fraction_heat_load_served: 0.1)
  elsif ['base-mechvent-multiple.xml',
         'base-mechvent-shared-multiple.xml'].include? hpxml_file
    hpxml.heating_systems[0].heating_capacity /= 2.0
    hpxml.heating_systems[0].fraction_heat_load_served /= 2.0
    hpxml.heating_systems << hpxml.heating_systems[0].dup
    hpxml.heating_systems[1].id = 'HeatingSystem2'
    hpxml.heating_systems[1].distribution_system_idref = 'HVACDistribution2'
  elsif ['invalid_files/hvac-frac-load-served.xml'].include? hpxml_file
    hpxml.heating_systems[0].fraction_heat_load_served += 0.1
  elsif ['base-hvac-fireplace-wood-only.xml'].include? hpxml_file
    hpxml.heating_systems[0].distribution_system_idref = nil
    hpxml.heating_systems[0].heating_system_type = HPXML::HVACTypeFireplace
    hpxml.heating_systems[0].heating_system_fuel = HPXML::FuelTypeWoodCord
    hpxml.heating_systems[0].heating_efficiency_afue = nil
    hpxml.heating_systems[0].heating_efficiency_percent = 0.8
    hpxml.heating_systems[0].electric_auxiliary_energy = 100.0
  elsif ['base-hvac-floor-furnace-propane-only.xml'].include? hpxml_file
    hpxml.heating_systems[0].distribution_system_idref = nil
    hpxml.heating_systems[0].heating_system_type = HPXML::HVACTypeFloorFurnace
    hpxml.heating_systems[0].heating_system_fuel = HPXML::FuelTypePropane
    hpxml.heating_systems[0].heating_efficiency_afue = 0.8
    hpxml.heating_systems[0].electric_auxiliary_energy = 200
  elsif ['base-hvac-portable-heater-gas-only.xml'].include? hpxml_file
    hpxml.heating_systems[0].distribution_system_idref = nil
    hpxml.heating_systems[0].heating_system_type = HPXML::HVACTypePortableHeater
    hpxml.heating_systems[0].heating_system_fuel = HPXML::FuelTypeNaturalGas
    hpxml.heating_systems[0].heating_efficiency_afue = nil
    hpxml.heating_systems[0].heating_efficiency_percent = 1.0
    hpxml.heating_systems[0].electric_auxiliary_energy = 100.0
  elsif ['base-hvac-fixed-heater-gas-only.xml'].include? hpxml_file
    hpxml.heating_systems[0].distribution_system_idref = nil
    hpxml.heating_systems[0].heating_system_type = HPXML::HVACTypeFixedHeater
    hpxml.heating_systems[0].heating_system_fuel = HPXML::FuelTypeNaturalGas
    hpxml.heating_systems[0].heating_efficiency_afue = nil
    hpxml.heating_systems[0].heating_efficiency_percent = 1.0
    hpxml.heating_systems[0].electric_auxiliary_energy = 100.0
  elsif ['base-hvac-stove-oil-only.xml',
         'base-hvac-stove-wood-pellets-only.xml'].include? hpxml_file
    hpxml.heating_systems[0].distribution_system_idref = nil
    hpxml.heating_systems[0].heating_system_type = HPXML::HVACTypeStove
    hpxml.heating_systems[0].heating_efficiency_afue = nil
    hpxml.heating_systems[0].heating_efficiency_percent = 0.8
    hpxml.heating_systems[0].electric_auxiliary_energy = 200
    if hpxml_file == 'base-hvac-stove-oil-only.xml'
      hpxml.heating_systems[0].heating_system_fuel = HPXML::FuelTypeOil
    elsif hpxml_file == 'base-hvac-stove-wood-pellets-only.xml'
      hpxml.heating_systems[0].heating_system_fuel = HPXML::FuelTypeWoodPellets
    end
  elsif ['base-hvac-wall-furnace-elec-only.xml'].include? hpxml_file
    hpxml.heating_systems[0].distribution_system_idref = nil
    hpxml.heating_systems[0].heating_system_type = HPXML::HVACTypeWallFurnace
    hpxml.heating_systems[0].heating_system_fuel = HPXML::FuelTypeElectricity
    hpxml.heating_systems[0].heating_efficiency_afue = 1.0
    hpxml.heating_systems[0].electric_auxiliary_energy = 200
  elsif ['base-hvac-furnace-x3-dse.xml'].include? hpxml_file
    hpxml.heating_systems << hpxml.heating_systems[0].dup
    hpxml.heating_systems << hpxml.heating_systems[1].dup
    hpxml.heating_systems[1].id = 'HeatingSystem2'
    hpxml.heating_systems[1].distribution_system_idref = 'HVACDistribution2'
    hpxml.heating_systems[2].id = 'HeatingSystem3'
    hpxml.heating_systems[2].distribution_system_idref = 'HVACDistribution3'
    for i in 0..2
      hpxml.heating_systems[i].heating_capacity /= 3.0
      # Test a file where sum is slightly greater than 1
      if i < 2
        hpxml.heating_systems[i].fraction_heat_load_served = 0.33
      else
        hpxml.heating_systems[i].fraction_heat_load_served = 0.35
      end
    end
  elsif ['base-hvac-furnace-elec-central-ac-1-speed.xml'].include? hpxml_file
    hpxml.heating_systems[0].heating_system_fuel = HPXML::FuelTypeElectricity
    hpxml.heating_systems[0].heating_efficiency_afue = 1
  elsif ['invalid_files/unattached-hvac-distribution.xml'].include? hpxml_file
    hpxml.heating_systems[0].distribution_system_idref = 'foobar'
  elsif ['invalid_files/hvac-invalid-distribution-system-type.xml'].include? hpxml_file
    hpxml.heating_systems[0].distribution_system_idref = 'HVACDistribution2'
  elsif ['invalid_files/hvac-dse-multiple-attached-heating.xml'].include? hpxml_file
    hpxml.heating_systems[0].fraction_heat_load_served = 0.5
    hpxml.heating_systems << hpxml.heating_systems[0].dup
    hpxml.heating_systems[1].id += '2'
  elsif ['base-hvac-undersized.xml'].include? hpxml_file
    hpxml.heating_systems[0].heating_capacity /= 10.0
  elsif ['base-hvac-flowrate.xml'].include? hpxml_file
    hpxml.heating_systems[0].heating_cfm = hpxml.heating_systems[0].heating_capacity * 360.0 / 12000.0
  elsif ['base-hvac-shared-boiler-only-baseboard.xml',
         'base-hvac-shared-boiler-chiller-baseboard.xml'].include? hpxml_file
    hpxml.heating_systems[0].heating_system_type = HPXML::HVACTypeBoiler
    hpxml.heating_systems[0].is_shared_system = true
    hpxml.heating_systems[0].number_of_units_served = 6
    hpxml.heating_systems[0].heating_capacity = nil
    hpxml.heating_systems[0].shared_loop_watts = 600
  elsif ['base-hvac-shared-boiler-only-fan-coil.xml',
         'base-hvac-shared-boiler-chiller-fan-coil.xml'].include? hpxml_file
    hpxml.heating_systems[0].fan_coil_watts = 150
  elsif ['base-hvac-shared-boiler-only-water-loop-heat-pump.xml',
         'base-hvac-shared-boiler-chiller-water-loop-heat-pump.xml'].include? hpxml_file
    hpxml.heating_systems[0].wlhp_heating_efficiency_cop = 4.4
  elsif ['base-hvac-shared-boiler-only-fan-coil-eae.xml'].include? hpxml_file
    hpxml.heating_systems[0].fan_coil_watts = nil
    hpxml.heating_systems[0].shared_loop_watts = nil
    hpxml.heating_systems[0].electric_auxiliary_energy = 500.0
  elsif hpxml_file.include?('hvac_autosizing') && (not hpxml.heating_systems.nil?) && (hpxml.heating_systems.size > 0)
    hpxml.heating_systems[0].heating_capacity = nil
  end
end

def set_hpxml_cooling_systems(hpxml_file, hpxml)
  if ['base.xml'].include? hpxml_file
    hpxml.cooling_systems.add(id: 'CoolingSystem',
                              distribution_system_idref: 'HVACDistribution',
                              cooling_system_type: HPXML::HVACTypeCentralAirConditioner,
                              cooling_system_fuel: HPXML::FuelTypeElectricity,
                              cooling_capacity: 48000,
                              fraction_cool_load_served: 1,
                              cooling_efficiency_seer: 13,
                              cooling_shr: 0.73,
                              compressor_type: HPXML::HVACCompressorTypeSingleStage)
  elsif ['base-hvac-air-to-air-heat-pump-1-speed.xml',
         'base-hvac-air-to-air-heat-pump-2-speed.xml',
         'base-hvac-air-to-air-heat-pump-var-speed.xml',
         'base-hvac-boiler-coal-only.xml',
         'base-hvac-boiler-elec-only.xml',
         'base-hvac-boiler-gas-only.xml',
         'base-hvac-boiler-oil-only.xml',
         'base-hvac-boiler-propane-only.xml',
         'base-hvac-boiler-wood-only.xml',
         'base-hvac-elec-resistance-only.xml',
         'base-hvac-fireplace-wood-only.xml',
         'base-hvac-floor-furnace-propane-only.xml',
         'base-hvac-furnace-elec-only.xml',
         'base-hvac-furnace-gas-only.xml',
         'base-hvac-furnace-oil-only.xml',
         'base-hvac-furnace-propane-only.xml',
         'base-hvac-furnace-wood-only.xml',
         'base-hvac-ground-to-air-heat-pump.xml',
         'base-hvac-mini-split-heat-pump-ducted.xml',
         'base-hvac-ideal-air.xml',
         'base-hvac-none.xml',
         'base-hvac-stove-oil-only.xml',
         'base-hvac-stove-wood-pellets-only.xml',
         'base-hvac-wall-furnace-elec-only.xml',
         'base-hvac-shared-boiler-only-baseboard.xml',
         'base-hvac-shared-ground-loop-ground-to-air-heat-pump.xml'].include? hpxml_file
    hpxml.cooling_systems.clear
  elsif ['base-hvac-boiler-gas-central-ac-1-speed.xml'].include? hpxml_file
    hpxml.cooling_systems[0].distribution_system_idref = 'HVACDistribution2'
  elsif ['base-hvac-furnace-gas-central-ac-2-speed.xml',
         'base-hvac-central-ac-only-2-speed.xml'].include? hpxml_file
    hpxml.cooling_systems[0].cooling_efficiency_seer = 18
    hpxml.cooling_systems[0].cooling_shr = 0.73
    hpxml.cooling_systems[0].compressor_type = HPXML::HVACCompressorTypeTwoStage
  elsif ['base-hvac-furnace-gas-central-ac-var-speed.xml',
         'base-hvac-central-ac-only-var-speed.xml'].include? hpxml_file
    hpxml.cooling_systems[0].cooling_efficiency_seer = 24
    hpxml.cooling_systems[0].cooling_shr = 0.78
    hpxml.cooling_systems[0].compressor_type = HPXML::HVACCompressorTypeVariableSpeed
  elsif ['base-hvac-mini-split-air-conditioner-only-ducted.xml'].include? hpxml_file
    hpxml.cooling_systems[0].cooling_system_type = HPXML::HVACTypeMiniSplitAirConditioner
    hpxml.cooling_systems[0].cooling_efficiency_seer = 19
    hpxml.cooling_systems[0].cooling_shr = 0.73
    hpxml.cooling_systems[0].compressor_type = nil
  elsif ['base-hvac-mini-split-air-conditioner-only-ductless.xml'].include? hpxml_file
    hpxml.cooling_systems[0].distribution_system_idref = nil
  elsif ['base-hvac-furnace-gas-room-ac.xml',
         'base-hvac-room-ac-only.xml'].include? hpxml_file
    hpxml.cooling_systems[0].distribution_system_idref = nil
    hpxml.cooling_systems[0].cooling_system_type = HPXML::HVACTypeRoomAirConditioner
    hpxml.cooling_systems[0].cooling_efficiency_seer = nil
    hpxml.cooling_systems[0].cooling_efficiency_eer = 8.5
    hpxml.cooling_systems[0].cooling_shr = 0.65
    hpxml.cooling_systems[0].compressor_type = nil
  elsif ['base-hvac-room-ac-only-33percent.xml'].include? hpxml_file
    hpxml.cooling_systems[0].fraction_cool_load_served = 0.33
  elsif ['base-hvac-evap-cooler-only-ducted.xml',
         'base-hvac-evap-cooler-furnace-gas.xml',
         'base-hvac-evap-cooler-only.xml',
         'hvac_autosizing/base-hvac-evap-cooler-furnace-gas-autosize.xml'].include? hpxml_file
    hpxml.cooling_systems[0].cooling_system_type = HPXML::HVACTypeEvaporativeCooler
    hpxml.cooling_systems[0].cooling_efficiency_seer = nil
    hpxml.cooling_systems[0].cooling_efficiency_eer = nil
    hpxml.cooling_systems[0].cooling_capacity = nil
    hpxml.cooling_systems[0].cooling_shr = nil
    hpxml.cooling_systems[0].compressor_type = nil
    if ['base-hvac-evap-cooler-furnace-gas.xml',
        'hvac_autosizing/base-hvac-evap-cooler-furnace-gas-autosize.xml',
        'base-hvac-evap-cooler-only.xml'].include? hpxml_file
      hpxml.cooling_systems[0].distribution_system_idref = nil
    end
  elsif ['base-hvac-multiple.xml'].include? hpxml_file
    hpxml.cooling_systems[0].distribution_system_idref = 'HVACDistribution2'
    hpxml.cooling_systems[0].fraction_cool_load_served = 0.2
    hpxml.cooling_systems[0].cooling_capacity *= 0.2
    hpxml.cooling_systems.add(id: 'CoolingSystem2',
                              cooling_system_type: HPXML::HVACTypeRoomAirConditioner,
                              cooling_system_fuel: HPXML::FuelTypeElectricity,
                              cooling_capacity: 9600,
                              fraction_cool_load_served: 0.2,
                              cooling_efficiency_eer: 8.5,
                              cooling_shr: 0.65)
  elsif ['base-hvac-multiple2.xml'].include? hpxml_file
    hpxml.cooling_systems[0].distribution_system_idref = 'HVACDistribution'
    hpxml.cooling_systems[0].fraction_cool_load_served = 0.25
    hpxml.cooling_systems[0].cooling_capacity *= 0.25
    hpxml.cooling_systems.add(id: 'CoolingSystem2',
                              distribution_system_idref: 'HVACDistribution2',
                              cooling_system_type: HPXML::HVACTypeCentralAirConditioner,
                              cooling_system_fuel: HPXML::FuelTypeElectricity,
                              cooling_capacity: 9600,
                              fraction_cool_load_served: 0.25,
                              cooling_efficiency_seer: 13,
                              cooling_shr: 0.65)
  elsif ['base-mechvent-multiple.xml',
         'base-mechvent-shared-multiple.xml'].include? hpxml_file
    hpxml.cooling_systems[0].fraction_cool_load_served /= 2.0
    hpxml.cooling_systems[0].cooling_capacity /= 2.0
    hpxml.cooling_systems << hpxml.cooling_systems[0].dup
    hpxml.cooling_systems[1].id += '2'
    hpxml.cooling_systems[1].distribution_system_idref = 'HVACDistribution2'
  elsif ['invalid_files/hvac-frac-load-served.xml'].include? hpxml_file
    hpxml.cooling_systems[0].fraction_cool_load_served += 0.2
  elsif ['invalid_files/hvac-dse-multiple-attached-cooling.xml'].include? hpxml_file
    hpxml.cooling_systems[0].fraction_cool_load_served = 0.5
    hpxml.cooling_systems << hpxml.cooling_systems[0].dup
    hpxml.cooling_systems[1].id += '2'
  elsif ['base-hvac-undersized.xml'].include? hpxml_file
    hpxml.cooling_systems[0].cooling_capacity /= 10.0
  elsif ['base-hvac-flowrate.xml'].include? hpxml_file
    hpxml.cooling_systems[0].cooling_cfm = hpxml.cooling_systems[0].cooling_capacity * 360.0 / 12000.0
  elsif ['base-misc-defaults.xml'].include? hpxml_file
    hpxml.cooling_systems[0].cooling_shr = nil
    hpxml.cooling_systems[0].compressor_type = nil
  elsif ['base-hvac-shared-chiller-only-baseboard.xml',
         'base-hvac-shared-boiler-chiller-baseboard.xml',
         'base-hvac-shared-chiller-only-water-loop-heat-pump.xml',
         'base-hvac-shared-boiler-chiller-water-loop-heat-pump.xml'].include? hpxml_file
    hpxml.cooling_systems[0].cooling_system_type = HPXML::HVACTypeChiller
    hpxml.cooling_systems[0].is_shared_system = true
    hpxml.cooling_systems[0].number_of_units_served = 6
    hpxml.cooling_systems[0].cooling_capacity = 24000 * 6
    hpxml.cooling_systems[0].compressor_type = nil
    hpxml.cooling_systems[0].cooling_efficiency_kw_per_ton = 0.9
    hpxml.cooling_systems[0].cooling_shr = nil
    hpxml.cooling_systems[0].shared_loop_watts = 600
    if hpxml_file.include? 'water-loop-heat-pump'
      hpxml.cooling_systems[0].wlhp_cooling_capacity = 24000
      hpxml.cooling_systems[0].wlhp_cooling_efficiency_eer = 12.8
    end
  elsif ['base-hvac-shared-cooling-tower-only-water-loop-heat-pump.xml',
         'base-hvac-shared-boiler-cooling-tower-water-loop-heat-pump.xml'].include? hpxml_file
    hpxml.cooling_systems[0].cooling_system_type = HPXML::HVACTypeCoolingTower
    hpxml.cooling_systems[0].cooling_capacity = nil
    hpxml.cooling_systems[0].cooling_efficiency_kw_per_ton = nil
  elsif ['base-hvac-shared-chiller-only-fan-coil.xml',
         'base-hvac-shared-boiler-chiller-fan-coil.xml'].include? hpxml_file
    hpxml.cooling_systems[0].fan_coil_watts = 150
  elsif hpxml_file.include?('hvac_autosizing') && (not hpxml.cooling_systems.nil?) && (hpxml.cooling_systems.size > 0)
    hpxml.cooling_systems[0].cooling_capacity = nil
  end
end

def set_hpxml_heat_pumps(hpxml_file, hpxml)
  if ['base-hvac-air-to-air-heat-pump-1-speed.xml',
      'base-hvac-central-ac-plus-air-to-air-heat-pump-heating.xml'].include? hpxml_file
    hpxml.heat_pumps.add(id: 'HeatPump',
                         distribution_system_idref: 'HVACDistribution',
                         heat_pump_type: HPXML::HVACTypeHeatPumpAirToAir,
                         heat_pump_fuel: HPXML::FuelTypeElectricity,
                         heating_capacity: 42000,
                         cooling_capacity: 48000,
                         backup_heating_fuel: HPXML::FuelTypeElectricity,
                         backup_heating_capacity: 34121,
                         backup_heating_efficiency_percent: 1.0,
                         fraction_heat_load_served: 1,
                         fraction_cool_load_served: 1,
                         heating_efficiency_hspf: 7.7,
                         cooling_efficiency_seer: 13,
                         heating_capacity_17F: 42000 * 0.630, # Based on OAT slope of default curves
                         cooling_shr: 0.73,
                         compressor_type: HPXML::HVACCompressorTypeSingleStage)
    if hpxml_file == 'base-hvac-central-ac-plus-air-to-air-heat-pump-heating.xml'
      hpxml.heat_pumps[0].fraction_cool_load_served = 0
    end
  elsif ['base-hvac-air-to-air-heat-pump-2-speed.xml'].include? hpxml_file
    hpxml.heat_pumps.add(id: 'HeatPump',
                         distribution_system_idref: 'HVACDistribution',
                         heat_pump_type: HPXML::HVACTypeHeatPumpAirToAir,
                         heat_pump_fuel: HPXML::FuelTypeElectricity,
                         heating_capacity: 42000,
                         cooling_capacity: 48000,
                         backup_heating_fuel: HPXML::FuelTypeElectricity,
                         backup_heating_capacity: 34121,
                         backup_heating_efficiency_percent: 1.0,
                         fraction_heat_load_served: 1,
                         fraction_cool_load_served: 1,
                         heating_efficiency_hspf: 9.3,
                         cooling_efficiency_seer: 18,
                         heating_capacity_17F: 42000 * 0.590, # Based on OAT slope of default curves
                         cooling_shr: 0.73,
                         compressor_type: HPXML::HVACCompressorTypeTwoStage)
  elsif ['base-hvac-air-to-air-heat-pump-var-speed.xml'].include? hpxml_file
    hpxml.heat_pumps.add(id: 'HeatPump',
                         distribution_system_idref: 'HVACDistribution',
                         heat_pump_type: HPXML::HVACTypeHeatPumpAirToAir,
                         heat_pump_fuel: HPXML::FuelTypeElectricity,
                         heating_capacity: 42000,
                         cooling_capacity: 48000,
                         backup_heating_fuel: HPXML::FuelTypeElectricity,
                         backup_heating_capacity: 34121,
                         backup_heating_efficiency_percent: 1.0,
                         fraction_heat_load_served: 1,
                         fraction_cool_load_served: 1,
                         heating_efficiency_hspf: 10,
                         cooling_efficiency_seer: 22,
                         heating_capacity_17F: 42000 * 0.640, # Based on OAT slope of default curves
                         cooling_shr: 0.78,
                         compressor_type: HPXML::HVACCompressorTypeVariableSpeed)
  elsif ['base-hvac-ground-to-air-heat-pump.xml',
         'base-hvac-shared-ground-loop-ground-to-air-heat-pump.xml'].include? hpxml_file
    hpxml.heat_pumps.add(id: 'HeatPump',
                         distribution_system_idref: 'HVACDistribution',
                         heat_pump_type: HPXML::HVACTypeHeatPumpGroundToAir,
                         heat_pump_fuel: HPXML::FuelTypeElectricity,
                         heating_capacity: 42000,
                         cooling_capacity: 48000,
                         backup_heating_fuel: HPXML::FuelTypeElectricity,
                         backup_heating_capacity: 34121,
                         backup_heating_efficiency_percent: 1.0,
                         fraction_heat_load_served: 1,
                         fraction_cool_load_served: 1,
                         heating_efficiency_cop: 3.6,
                         cooling_efficiency_eer: 16.6,
                         cooling_shr: 0.73,
                         pump_watts_per_ton: 30.0,
                         fan_watts_per_cfm: 0.5)
    if hpxml_file == 'base-hvac-shared-ground-loop-ground-to-air-heat-pump.xml'
      hpxml.heat_pumps[-1].is_shared_system = true
      hpxml.heat_pumps[-1].number_of_units_served = 6
      hpxml.heat_pumps[-1].shared_loop_watts = 600
    end
  elsif ['base-hvac-mini-split-heat-pump-ducted.xml'].include? hpxml_file
    f = 1.0 - (1.0 - 0.25) / (47.0 + 5.0) * (47.0 - 17.0)
    hpxml.heat_pumps.add(id: 'HeatPump',
                         distribution_system_idref: 'HVACDistribution',
                         heat_pump_type: HPXML::HVACTypeHeatPumpMiniSplit,
                         heat_pump_fuel: HPXML::FuelTypeElectricity,
                         heating_capacity: 52000,
                         cooling_capacity: 48000,
                         backup_heating_fuel: HPXML::FuelTypeElectricity,
                         backup_heating_capacity: 34121,
                         backup_heating_efficiency_percent: 1.0,
                         fraction_heat_load_served: 1,
                         fraction_cool_load_served: 1,
                         heating_efficiency_hspf: 10,
                         cooling_efficiency_seer: 19,
                         heating_capacity_17F: 52000 * f,
                         cooling_shr: 0.73)
  elsif ['base-hvac-mini-split-heat-pump-ducted-heating-only.xml'].include? hpxml_file
    hpxml.heat_pumps[0].cooling_capacity = 0
    hpxml.heat_pumps[0].fraction_cool_load_served = 0
  elsif ['base-hvac-mini-split-heat-pump-ducted-cooling-only.xml'].include? hpxml_file
    hpxml.heat_pumps[0].heating_capacity = 0
    hpxml.heat_pumps[0].heating_capacity_17F = 0
    hpxml.heat_pumps[0].fraction_heat_load_served = 0
    hpxml.heat_pumps[0].backup_heating_fuel = nil
  elsif ['base-hvac-mini-split-heat-pump-ductless.xml'].include? hpxml_file
    hpxml.heat_pumps[0].distribution_system_idref = nil
    hpxml.heat_pumps[0].backup_heating_fuel = nil
  elsif ['invalid_files/heat-pump-mixed-fixed-and-autosize-capacities.xml'].include? hpxml_file
    hpxml.heat_pumps[0].cooling_capacity = nil
    hpxml.heat_pumps[0].heating_capacity = nil
    hpxml.heat_pumps[0].heating_capacity_17F = 25000
  elsif ['invalid_files/heat-pump-mixed-fixed-and-autosize-capacities2.xml'].include? hpxml_file
    hpxml.heat_pumps[0].backup_heating_capacity = nil
  elsif ['base-hvac-multiple.xml'].include? hpxml_file
    hpxml.heat_pumps.add(id: 'HeatPump',
                         distribution_system_idref: 'HVACDistribution5',
                         heat_pump_type: HPXML::HVACTypeHeatPumpAirToAir,
                         heat_pump_fuel: HPXML::FuelTypeElectricity,
                         heating_capacity: 4800,
                         cooling_capacity: 4800,
                         backup_heating_fuel: HPXML::FuelTypeElectricity,
                         backup_heating_capacity: 3412,
                         backup_heating_efficiency_percent: 1.0,
                         fraction_heat_load_served: 0.1,
                         fraction_cool_load_served: 0.2,
                         heating_efficiency_hspf: 7.7,
                         cooling_efficiency_seer: 13,
                         heating_capacity_17F: 4800 * 0.630, # Based on OAT slope of default curves
                         cooling_shr: 0.73,
                         compressor_type: HPXML::HVACCompressorTypeSingleStage)
    hpxml.heat_pumps.add(id: 'HeatPump2',
                         distribution_system_idref: 'HVACDistribution6',
                         heat_pump_type: HPXML::HVACTypeHeatPumpGroundToAir,
                         heat_pump_fuel: HPXML::FuelTypeElectricity,
                         heating_capacity: 4800,
                         cooling_capacity: 4800,
                         backup_heating_fuel: HPXML::FuelTypeElectricity,
                         backup_heating_capacity: 3412,
                         backup_heating_efficiency_percent: 1.0,
                         fraction_heat_load_served: 0.1,
                         fraction_cool_load_served: 0.2,
                         heating_efficiency_cop: 3.6,
                         cooling_efficiency_eer: 16.6,
                         cooling_shr: 0.73,
                         pump_watts_per_ton: 30.0)
    f = 1.0 - (1.0 - 0.25) / (47.0 + 5.0) * (47.0 - 17.0)
    hpxml.heat_pumps.add(id: 'HeatPump3',
                         heat_pump_type: HPXML::HVACTypeHeatPumpMiniSplit,
                         heat_pump_fuel: HPXML::FuelTypeElectricity,
                         heating_capacity: 4800,
                         cooling_capacity: 4800,
                         backup_heating_fuel: HPXML::FuelTypeElectricity,
                         backup_heating_capacity: 3412,
                         backup_heating_efficiency_percent: 1.0,
                         fraction_heat_load_served: 0.1,
                         fraction_cool_load_served: 0.2,
                         heating_efficiency_hspf: 10,
                         cooling_efficiency_seer: 19,
                         heating_capacity_17F: 4800 * f,
                         cooling_shr: 0.73)
  elsif ['base-hvac-multiple2.xml'].include? hpxml_file
    hpxml.heat_pumps.add(id: 'HeatPump',
                         distribution_system_idref: 'HVACDistribution4',
                         heat_pump_type: HPXML::HVACTypeHeatPumpAirToAir,
                         heat_pump_fuel: HPXML::FuelTypeElectricity,
                         heating_capacity: 4800,
                         cooling_capacity: 4800,
                         backup_heating_fuel: HPXML::FuelTypeElectricity,
                         backup_heating_capacity: 3412,
                         backup_heating_efficiency_percent: 1.0,
                         fraction_heat_load_served: 0.1,
                         fraction_cool_load_served: 0.2,
                         heating_efficiency_hspf: 7.7,
                         cooling_efficiency_seer: 13,
                         heating_capacity_17F: 4800 * 0.630, # Based on OAT slope of default curves
                         cooling_shr: 0.73,
                         compressor_type: HPXML::HVACCompressorTypeSingleStage)
    hpxml.heat_pumps.add(id: 'HeatPump2',
                         distribution_system_idref: 'HVACDistribution5',
                         heat_pump_type: HPXML::HVACTypeHeatPumpGroundToAir,
                         heat_pump_fuel: HPXML::FuelTypeElectricity,
                         heating_capacity: 4800,
                         cooling_capacity: 4800,
                         backup_heating_fuel: HPXML::FuelTypeElectricity,
                         backup_heating_capacity: 3412,
                         backup_heating_efficiency_percent: 1.0,
                         fraction_heat_load_served: 0.1,
                         fraction_cool_load_served: 0.2,
                         heating_efficiency_cop: 3.6,
                         cooling_efficiency_eer: 16.6,
                         cooling_shr: 0.73,
                         pump_watts_per_ton: 30.0)
  elsif ['invalid_files/hvac-distribution-multiple-attached-heating.xml'].include? hpxml_file
    hpxml.heat_pumps[0].distribution_system_idref = 'HVACDistribution'
  elsif ['invalid_files/hvac-distribution-multiple-attached-cooling.xml'].include? hpxml_file
    hpxml.heat_pumps[0].distribution_system_idref = 'HVACDistribution2'
  elsif ['base-hvac-dual-fuel-air-to-air-heat-pump-1-speed.xml',
         'base-hvac-dual-fuel-air-to-air-heat-pump-2-speed.xml',
         'base-hvac-dual-fuel-air-to-air-heat-pump-var-speed.xml',
         'base-hvac-dual-fuel-mini-split-heat-pump-ducted.xml'].include? hpxml_file
    hpxml.heat_pumps[0].backup_heating_fuel = HPXML::FuelTypeNaturalGas
    hpxml.heat_pumps[0].backup_heating_capacity = 36000
    hpxml.heat_pumps[0].backup_heating_efficiency_percent = nil
    hpxml.heat_pumps[0].backup_heating_efficiency_afue = 0.95
    hpxml.heat_pumps[0].backup_heating_switchover_temp = 25
  elsif ['base-hvac-dual-fuel-air-to-air-heat-pump-1-speed-electric.xml'].include? hpxml_file
    hpxml.heat_pumps[0].backup_heating_fuel = HPXML::FuelTypeElectricity
    hpxml.heat_pumps[0].backup_heating_efficiency_afue = 1.0
  elsif hpxml_file.include?('hvac_autosizing') && (not hpxml.heat_pumps.nil?) && (hpxml.heat_pumps.size > 0)
    hpxml.heat_pumps[0].cooling_capacity = nil
    hpxml.heat_pumps[0].heating_capacity = nil
    hpxml.heat_pumps[0].heating_capacity_17F = nil
    hpxml.heat_pumps[0].backup_heating_capacity = nil
  end
end

def set_hpxml_hvac_control(hpxml_file, hpxml)
  if ['ASHRAE_Standard_140/L100AC.xml',
      'ASHRAE_Standard_140/L100AL.xml'].include? hpxml_file
    hpxml.hvac_controls.add(id: 'HVACControl',
                            heating_setpoint_temp: 68,
                            cooling_setpoint_temp: 78)
  elsif ['base.xml'].include? hpxml_file
    hpxml.hvac_controls.add(id: 'HVACControl',
                            control_type: HPXML::HVACControlTypeManual,
                            heating_setpoint_temp: 68,
                            cooling_setpoint_temp: 78)
  elsif ['base-hvac-none.xml'].include? hpxml_file
    hpxml.hvac_controls.clear
  elsif ['base-hvac-programmable-thermostat.xml'].include? hpxml_file
    hpxml.hvac_controls[0].control_type = HPXML::HVACControlTypeProgrammable
    hpxml.hvac_controls[0].heating_setback_temp = 66
    hpxml.hvac_controls[0].heating_setback_hours_per_week = 7 * 7
    hpxml.hvac_controls[0].heating_setback_start_hour = 23 # 11pm
    hpxml.hvac_controls[0].cooling_setup_temp = 80
    hpxml.hvac_controls[0].cooling_setup_hours_per_week = 6 * 7
    hpxml.hvac_controls[0].cooling_setup_start_hour = 9 # 9am
  elsif ['base-hvac-setpoints.xml'].include? hpxml_file
    hpxml.hvac_controls[0].heating_setpoint_temp = 60
    hpxml.hvac_controls[0].cooling_setpoint_temp = 80
  elsif ['base-lighting-ceiling-fans.xml'].include? hpxml_file
    hpxml.hvac_controls[0].ceiling_fan_cooling_setpoint_temp_offset = 0.5
  end
end

def set_hpxml_hvac_distributions(hpxml_file, hpxml)
  if ['base.xml'].include? hpxml_file
    hpxml.hvac_distributions.add(id: 'HVACDistribution',
                                 distribution_system_type: HPXML::HVACDistributionTypeAir)
    hpxml.hvac_distributions[0].duct_leakage_measurements.add(duct_type: HPXML::DuctTypeSupply,
                                                              duct_leakage_units: HPXML::UnitsCFM25,
                                                              duct_leakage_value: 75,
                                                              duct_leakage_total_or_to_outside: HPXML::DuctLeakageToOutside)
    hpxml.hvac_distributions[0].duct_leakage_measurements.add(duct_type: HPXML::DuctTypeReturn,
                                                              duct_leakage_units: HPXML::UnitsCFM25,
                                                              duct_leakage_value: 25,
                                                              duct_leakage_total_or_to_outside: HPXML::DuctLeakageToOutside)
    hpxml.hvac_distributions[0].ducts.add(duct_type: HPXML::DuctTypeSupply,
                                          duct_insulation_r_value: 4,
                                          duct_location: HPXML::LocationAtticUnvented,
                                          duct_surface_area: 150)
    hpxml.hvac_distributions[0].ducts.add(duct_type: HPXML::DuctTypeReturn,
                                          duct_insulation_r_value: 0,
                                          duct_location: HPXML::LocationAtticUnvented,
                                          duct_surface_area: 50)
  elsif ['base-hvac-boiler-coal-only.xml',
         'base-hvac-boiler-elec-only.xml',
         'base-hvac-boiler-gas-only.xml',
         'base-hvac-boiler-oil-only.xml',
         'base-hvac-boiler-propane-only.xml',
         'base-hvac-boiler-wood-only.xml',
         'base-hvac-shared-boiler-only-baseboard.xml',
         'base-hvac-shared-chiller-only-baseboard.xml',
         'base-hvac-shared-boiler-chiller-baseboard.xml'].include? hpxml_file
    hpxml.hvac_distributions[0].distribution_system_type = HPXML::HVACDistributionTypeHydronic
    hpxml.hvac_distributions[0].duct_leakage_measurements.clear
    hpxml.hvac_distributions[0].ducts.clear
    hpxml.hvac_distributions[0].hydronic_type = HPXML::HydronicTypeBaseboard
  elsif ['base-hvac-shared-boiler-only-fan-coil.xml',
         'base-hvac-shared-chiller-only-fan-coil.xml',
         'base-hvac-shared-boiler-chiller-fan-coil.xml'].include? hpxml_file
    hpxml.hvac_distributions[0].distribution_system_type = HPXML::HVACDistributionTypeHydronicAndAir
    hpxml.hvac_distributions[0].hydronic_and_air_type = HPXML::HydronicAndAirTypeFanCoil
  elsif ['base-hvac-boiler-gas-central-ac-1-speed.xml'].include? hpxml_file
    hpxml.hvac_distributions[0].distribution_system_type = HPXML::HVACDistributionTypeHydronic
    hpxml.hvac_distributions[0].hydronic_type = HPXML::HydronicTypeBaseboard
    hpxml.hvac_distributions[0].duct_leakage_measurements.clear
    hpxml.hvac_distributions[0].ducts.clear
    hpxml.hvac_distributions.add(id: 'HVACDistribution2',
                                 distribution_system_type: HPXML::HVACDistributionTypeAir,
                                 number_of_return_registers: 3)
    hpxml.hvac_distributions[-1].duct_leakage_measurements.add(duct_type: HPXML::DuctTypeSupply,
                                                               duct_leakage_units: HPXML::UnitsCFM25,
                                                               duct_leakage_value: 75,
                                                               duct_leakage_total_or_to_outside: HPXML::DuctLeakageToOutside)
    hpxml.hvac_distributions[-1].duct_leakage_measurements.add(duct_type: HPXML::DuctTypeReturn,
                                                               duct_leakage_units: HPXML::UnitsCFM25,
                                                               duct_leakage_value: 25,
                                                               duct_leakage_total_or_to_outside: HPXML::DuctLeakageToOutside)
    hpxml.hvac_distributions[-1].ducts.add(duct_type: HPXML::DuctTypeSupply,
                                           duct_insulation_r_value: 4,
                                           duct_location: HPXML::LocationAtticUnvented,
                                           duct_surface_area: 150)
    hpxml.hvac_distributions[-1].ducts.add(duct_type: HPXML::DuctTypeReturn,
                                           duct_insulation_r_value: 0,
                                           duct_location: HPXML::LocationAtticUnvented,
                                           duct_surface_area: 50)
  elsif ['base-hvac-none.xml',
         'base-hvac-elec-resistance-only.xml',
         'base-hvac-evap-cooler-only.xml',
         'base-hvac-fireplace-wood-only.xml',
         'base-hvac-floor-furnace-propane-only.xml',
         'base-hvac-ideal-air.xml',
         'base-hvac-mini-split-heat-pump-ductless.xml',
         'base-hvac-mini-split-air-conditioner-only-ductless.xml',
         'base-hvac-room-ac-only.xml',
         'base-hvac-stove-oil-only.xml',
         'base-hvac-stove-wood-pellets-only.xml',
         'base-hvac-wall-furnace-elec-only.xml'].include? hpxml_file
    hpxml.hvac_distributions.clear
  elsif ['base-hvac-multiple.xml'].include? hpxml_file
    hpxml.hvac_distributions.clear
    hpxml.hvac_distributions.add(id: 'HVACDistribution',
                                 distribution_system_type: HPXML::HVACDistributionTypeAir)
    hpxml.hvac_distributions[-1].duct_leakage_measurements.add(duct_type: HPXML::DuctTypeSupply,
                                                               duct_leakage_units: HPXML::UnitsCFM25,
                                                               duct_leakage_value: 75,
                                                               duct_leakage_total_or_to_outside: HPXML::DuctLeakageToOutside)
    hpxml.hvac_distributions[-1].duct_leakage_measurements.add(duct_type: HPXML::DuctTypeReturn,
                                                               duct_leakage_units: HPXML::UnitsCFM25,
                                                               duct_leakage_value: 25,
                                                               duct_leakage_total_or_to_outside: HPXML::DuctLeakageToOutside)
    hpxml.hvac_distributions[0].ducts.add(duct_type: HPXML::DuctTypeSupply,
                                          duct_insulation_r_value: 8,
                                          duct_location: HPXML::LocationAtticUnvented,
                                          duct_surface_area: 75)
    hpxml.hvac_distributions[0].ducts.add(duct_type: HPXML::DuctTypeSupply,
                                          duct_insulation_r_value: 8,
                                          duct_location: HPXML::LocationOutside,
                                          duct_surface_area: 75)
    hpxml.hvac_distributions[0].ducts.add(duct_type: HPXML::DuctTypeReturn,
                                          duct_insulation_r_value: 4,
                                          duct_location: HPXML::LocationAtticUnvented,
                                          duct_surface_area: 25)
    hpxml.hvac_distributions[0].ducts.add(duct_type: HPXML::DuctTypeReturn,
                                          duct_insulation_r_value: 4,
                                          duct_location: HPXML::LocationOutside,
                                          duct_surface_area: 25)
    hpxml.hvac_distributions << hpxml.hvac_distributions[0].dup
    hpxml.hvac_distributions[-1].id = 'HVACDistribution2'
    hpxml.hvac_distributions.add(id: 'HVACDistribution3',
                                 distribution_system_type: HPXML::HVACDistributionTypeHydronic,
                                 hydronic_type: HPXML::HydronicTypeBaseboard)
    hpxml.hvac_distributions.add(id: 'HVACDistribution4',
                                 distribution_system_type: HPXML::HVACDistributionTypeHydronic,
                                 hydronic_type: HPXML::HydronicTypeBaseboard)
    hpxml.hvac_distributions << hpxml.hvac_distributions[0].dup
    hpxml.hvac_distributions[-1].id = 'HVACDistribution5'
    hpxml.hvac_distributions << hpxml.hvac_distributions[0].dup
    hpxml.hvac_distributions[-1].id = 'HVACDistribution6'
  elsif ['base-hvac-multiple2.xml'].include? hpxml_file
    hpxml.hvac_distributions.clear
    hpxml.hvac_distributions.add(id: 'HVACDistribution',
                                 distribution_system_type: HPXML::HVACDistributionTypeAir)
    hpxml.hvac_distributions[-1].duct_leakage_measurements.add(duct_type: HPXML::DuctTypeSupply,
                                                               duct_leakage_units: HPXML::UnitsCFM25,
                                                               duct_leakage_value: 75,
                                                               duct_leakage_total_or_to_outside: HPXML::DuctLeakageToOutside)
    hpxml.hvac_distributions[-1].duct_leakage_measurements.add(duct_type: HPXML::DuctTypeReturn,
                                                               duct_leakage_units: HPXML::UnitsCFM25,
                                                               duct_leakage_value: 25,
                                                               duct_leakage_total_or_to_outside: HPXML::DuctLeakageToOutside)
    hpxml.hvac_distributions[0].ducts.add(duct_type: HPXML::DuctTypeSupply,
                                          duct_insulation_r_value: 8,
                                          duct_location: HPXML::LocationAtticUnvented,
                                          duct_surface_area: 75)
    hpxml.hvac_distributions[0].ducts.add(duct_type: HPXML::DuctTypeSupply,
                                          duct_insulation_r_value: 8,
                                          duct_location: HPXML::LocationOutside,
                                          duct_surface_area: 75)
    hpxml.hvac_distributions[0].ducts.add(duct_type: HPXML::DuctTypeReturn,
                                          duct_insulation_r_value: 4,
                                          duct_location: HPXML::LocationAtticUnvented,
                                          duct_surface_area: 25)
    hpxml.hvac_distributions[0].ducts.add(duct_type: HPXML::DuctTypeReturn,
                                          duct_insulation_r_value: 4,
                                          duct_location: HPXML::LocationOutside,
                                          duct_surface_area: 25)
    hpxml.hvac_distributions << hpxml.hvac_distributions[0].dup
    hpxml.hvac_distributions[-1].id = 'HVACDistribution2'
    hpxml.hvac_distributions.add(id: 'HVACDistribution3',
                                 distribution_system_type: HPXML::HVACDistributionTypeHydronic,
                                 hydronic_type: HPXML::HydronicTypeBaseboard)
    hpxml.hvac_distributions << hpxml.hvac_distributions[0].dup
    hpxml.hvac_distributions[-1].id = 'HVACDistribution4'
    hpxml.hvac_distributions << hpxml.hvac_distributions[0].dup
    hpxml.hvac_distributions[-1].id = 'HVACDistribution5'
  elsif ['base-mechvent-multiple.xml',
         'base-mechvent-shared-multiple.xml'].include? hpxml_file
    hpxml.hvac_distributions << hpxml.hvac_distributions[0].dup
    hpxml.hvac_distributions[1].id = 'HVACDistribution2'
  elsif ['base-hvac-dse.xml',
         'base-dhw-indirect-dse.xml'].include? hpxml_file
    hpxml.hvac_distributions[0].distribution_system_type = HPXML::HVACDistributionTypeDSE
    hpxml.hvac_distributions[0].annual_heating_dse = 0.8
    hpxml.hvac_distributions[0].annual_cooling_dse = 0.7
  elsif ['base-hvac-furnace-x3-dse.xml'].include? hpxml_file
    hpxml.hvac_distributions[0].distribution_system_type = HPXML::HVACDistributionTypeDSE
    hpxml.hvac_distributions[0].annual_heating_dse = 0.8
    hpxml.hvac_distributions[0].annual_cooling_dse = 0.7
    hpxml.hvac_distributions << hpxml.hvac_distributions[0].dup
    hpxml.hvac_distributions[1].id = 'HVACDistribution2'
    hpxml.hvac_distributions[1].annual_cooling_dse = 1.0
    hpxml.hvac_distributions << hpxml.hvac_distributions[0].dup
    hpxml.hvac_distributions[2].id = 'HVACDistribution3'
    hpxml.hvac_distributions[2].annual_cooling_dse = 1.0
  elsif ['base-hvac-mini-split-heat-pump-ducted.xml',
         'base-hvac-mini-split-air-conditioner-only-ducted.xml'].include? hpxml_file
    hpxml.hvac_distributions[0].duct_leakage_measurements[0].duct_leakage_value = 15
    hpxml.hvac_distributions[0].duct_leakage_measurements[1].duct_leakage_value = 5
    hpxml.hvac_distributions[0].ducts[0].duct_insulation_r_value = 0
    hpxml.hvac_distributions[0].ducts[0].duct_surface_area = 30
    hpxml.hvac_distributions[0].ducts[1].duct_surface_area = 10
  elsif ['base-hvac-evap-cooler-only-ducted.xml'].include? hpxml_file
    hpxml.hvac_distributions[0].duct_leakage_measurements.pop
    hpxml.hvac_distributions[0].ducts.pop
  elsif ['base-hvac-ducts-leakage-percent.xml'].include? hpxml_file
    hpxml.hvac_distributions[0].duct_leakage_measurements.clear
    hpxml.hvac_distributions[0].duct_leakage_measurements.add(duct_type: HPXML::DuctTypeSupply,
                                                              duct_leakage_units: HPXML::UnitsPercent,
                                                              duct_leakage_value: 0.1,
                                                              duct_leakage_total_or_to_outside: HPXML::DuctLeakageToOutside)
    hpxml.hvac_distributions[0].duct_leakage_measurements.add(duct_type: HPXML::DuctTypeReturn,
                                                              duct_leakage_units: HPXML::UnitsPercent,
                                                              duct_leakage_value: 0.05,
                                                              duct_leakage_total_or_to_outside: HPXML::DuctLeakageToOutside)
  elsif ['base-hvac-undersized.xml'].include? hpxml_file
    hpxml.hvac_distributions[0].duct_leakage_measurements[0].duct_leakage_value /= 10.0
    hpxml.hvac_distributions[0].duct_leakage_measurements[1].duct_leakage_value /= 10.0
  elsif ['base-foundation-ambient.xml',
         'base-foundation-multiple.xml',
         'base-foundation-slab.xml'].include? hpxml_file
    if hpxml_file == 'base-foundation-slab.xml'
      hpxml.hvac_distributions[0].ducts[0].duct_location = HPXML::LocationUnderSlab
      hpxml.hvac_distributions[0].ducts[1].duct_location = HPXML::LocationUnderSlab
    end
  elsif ['base-foundation-unconditioned-basement.xml'].include? hpxml_file
    hpxml.hvac_distributions[0].ducts[0].duct_location = HPXML::LocationBasementUnconditioned
    hpxml.hvac_distributions[0].ducts[1].duct_location = HPXML::LocationBasementUnconditioned
  elsif ['base-foundation-unvented-crawlspace.xml'].include? hpxml_file
    hpxml.hvac_distributions[0].ducts[0].duct_location = HPXML::LocationCrawlspaceUnvented
    hpxml.hvac_distributions[0].ducts[1].duct_location = HPXML::LocationCrawlspaceUnvented
  elsif ['base-foundation-vented-crawlspace.xml'].include? hpxml_file
    hpxml.hvac_distributions[0].ducts[0].duct_location = HPXML::LocationCrawlspaceVented
    hpxml.hvac_distributions[0].ducts[1].duct_location = HPXML::LocationCrawlspaceVented
  elsif ['base-atticroof-flat.xml'].include? hpxml_file
    hpxml.hvac_distributions[0].duct_leakage_measurements[0].duct_leakage_value = 0.0
    hpxml.hvac_distributions[0].duct_leakage_measurements[1].duct_leakage_value = 0.0
    hpxml.hvac_distributions[0].ducts[0].duct_location = HPXML::LocationBasementConditioned
    hpxml.hvac_distributions[0].ducts[1].duct_location = HPXML::LocationBasementConditioned
  elsif ['base-atticroof-vented.xml'].include? hpxml_file
    hpxml.hvac_distributions[0].ducts[0].duct_location = HPXML::LocationAtticVented
    hpxml.hvac_distributions[0].ducts[1].duct_location = HPXML::LocationAtticVented
  elsif ['base-enclosure-garage.xml',
         'invalid_files/duct-location.xml'].include? hpxml_file
    hpxml.hvac_distributions[0].ducts[0].duct_location = HPXML::LocationGarage
    hpxml.hvac_distributions[0].ducts[1].duct_location = HPXML::LocationGarage
  elsif ['invalid_files/duct-location-unconditioned-space.xml'].include? hpxml_file
    hpxml.hvac_distributions[0].ducts[0].duct_location = 'unconditioned space'
    hpxml.hvac_distributions[0].ducts[1].duct_location = 'unconditioned space'
  elsif ['base-enclosure-attached-multifamily.xml'].include? hpxml_file
    hpxml.hvac_distributions[0].ducts[1].duct_location = HPXML::LocationOtherHousingUnit
    hpxml.hvac_distributions[0].ducts.add(duct_type: HPXML::DuctTypeSupply,
                                          duct_insulation_r_value: 4,
                                          duct_location: HPXML::LocationRoofDeck,
                                          duct_surface_area: 150)
    hpxml.hvac_distributions[0].ducts.add(duct_type: HPXML::DuctTypeReturn,
                                          duct_insulation_r_value: 0,
                                          duct_location: HPXML::LocationRoofDeck,
                                          duct_surface_area: 50)
  elsif ['base-enclosure-2stories.xml'].include? hpxml_file
  elsif ['base-enclosure-2stories-garage.xml'].include? hpxml_file
    hpxml.hvac_distributions[0].ducts << hpxml.hvac_distributions[0].ducts[0].dup
    hpxml.hvac_distributions[0].ducts << hpxml.hvac_distributions[0].ducts[1].dup
    hpxml.hvac_distributions[0].ducts[0].duct_surface_area *= 0.75
    hpxml.hvac_distributions[0].ducts[1].duct_surface_area *= 0.75
    hpxml.hvac_distributions[0].ducts[2].duct_location = HPXML::LocationExteriorWall
    hpxml.hvac_distributions[0].ducts[2].duct_surface_area *= 0.25
    hpxml.hvac_distributions[0].ducts[3].duct_location = HPXML::LocationLivingSpace
    hpxml.hvac_distributions[0].ducts[3].duct_surface_area *= 0.25
  elsif ['base-atticroof-conditioned.xml',
         'base-atticroof-cathedral.xml'].include? hpxml_file
    hpxml.hvac_distributions[0].ducts[0].duct_location = HPXML::LocationLivingSpace
    hpxml.hvac_distributions[0].ducts[1].duct_location = HPXML::LocationLivingSpace
    hpxml.hvac_distributions[0].duct_leakage_measurements[0].duct_leakage_value = 0.0
    hpxml.hvac_distributions[0].duct_leakage_measurements[1].duct_leakage_value = 0.0
    if hpxml_file == 'base-atticroof-conditioned.xml'
      # Test leakage to outside when all ducts in conditioned space
      # (e.g., ducts may be in floor cavities which have leaky rims)
      hpxml.hvac_distributions[0].duct_leakage_measurements[0].duct_leakage_value = 1.5
      hpxml.hvac_distributions[0].duct_leakage_measurements[1].duct_leakage_value = 1.5
    end
  elsif ['base-enclosure-other-heated-space.xml',
         'base-enclosure-other-non-freezing-space.xml',
         'base-enclosure-other-multifamily-buffer-space.xml',
         'base-enclosure-other-housing-unit.xml'].include? hpxml_file
    if ['base-enclosure-other-heated-space.xml'].include? hpxml_file
      hpxml.hvac_distributions[0].ducts[0].duct_location = HPXML::LocationOtherHeatedSpace
      hpxml.hvac_distributions[0].ducts[1].duct_location = HPXML::LocationOtherHeatedSpace
    elsif ['base-enclosure-other-non-freezing-space.xml'].include? hpxml_file
      hpxml.hvac_distributions[0].ducts[0].duct_location = HPXML::LocationOtherNonFreezingSpace
      hpxml.hvac_distributions[0].ducts[1].duct_location = HPXML::LocationOtherNonFreezingSpace
    elsif ['base-enclosure-other-multifamily-buffer-space.xml'].include? hpxml_file
      hpxml.hvac_distributions[0].ducts[0].duct_location = HPXML::LocationOtherMultifamilyBufferSpace
      hpxml.hvac_distributions[0].ducts[1].duct_location = HPXML::LocationOtherMultifamilyBufferSpace
    elsif ['base-enclosure-other-housing-unit.xml'].include? hpxml_file
      hpxml.hvac_distributions[0].ducts[0].duct_location = HPXML::LocationOtherHousingUnit
      hpxml.hvac_distributions[0].ducts[1].duct_location = HPXML::LocationOtherHousingUnit
    end
  elsif ['base-hvac-shared-boiler-only-water-loop-heat-pump.xml',
         'base-hvac-shared-chiller-only-water-loop-heat-pump.xml',
         'base-hvac-shared-boiler-chiller-water-loop-heat-pump.xml',
         'base-hvac-shared-boiler-chiller-fan-coil-ducted.xml',
         'base-hvac-shared-boiler-only-fan-coil-ducted.xml',
         'base-hvac-shared-chiller-only-fan-coil-ducted.xml'].include? hpxml_file
    hpxml.hvac_distributions[0].distribution_system_type = HPXML::HVACDistributionTypeHydronicAndAir
    if hpxml_file.include? 'fan-coil'
      hpxml.hvac_distributions[0].hydronic_and_air_type = HPXML::HydronicAndAirTypeFanCoil
    elsif hpxml_file.include? 'water-loop-heat-pump'
      hpxml.hvac_distributions[0].hydronic_and_air_type = HPXML::HydronicAndAirTypeWaterLoopHeatPump
      hpxml.hvac_distributions[0].number_of_return_registers = 3
    end
    hpxml.hvac_distributions[0].duct_leakage_measurements.add(duct_type: HPXML::DuctTypeSupply,
                                                              duct_leakage_units: HPXML::UnitsCFM25,
                                                              duct_leakage_value: 15,
                                                              duct_leakage_total_or_to_outside: HPXML::DuctLeakageToOutside)
    hpxml.hvac_distributions[0].duct_leakage_measurements.add(duct_type: HPXML::DuctTypeReturn,
                                                              duct_leakage_units: HPXML::UnitsCFM25,
                                                              duct_leakage_value: 10,
                                                              duct_leakage_total_or_to_outside: HPXML::DuctLeakageToOutside)
    hpxml.hvac_distributions[0].ducts.add(duct_type: HPXML::DuctTypeSupply,
                                          duct_insulation_r_value: 0,
                                          duct_location: HPXML::LocationOtherMultifamilyBufferSpace,
                                          duct_surface_area: 50)
    hpxml.hvac_distributions[0].ducts.add(duct_type: HPXML::DuctTypeReturn,
                                          duct_insulation_r_value: 0,
                                          duct_location: HPXML::LocationOtherMultifamilyBufferSpace,
                                          duct_surface_area: 20)
  elsif ['invalid_files/hvac-invalid-distribution-system-type.xml'].include? hpxml_file
    hpxml.hvac_distributions.add(id: 'HVACDistribution2',
                                 distribution_system_type: HPXML::HVACDistributionTypeHydronic,
                                 hydronic_type: HPXML::HydronicTypeBaseboard)
  elsif ['invalid_files/hvac-distribution-return-duct-leakage-missing.xml'].include? hpxml_file
    hpxml.hvac_distributions[0].ducts.add(duct_type: HPXML::DuctTypeReturn,
                                          duct_insulation_r_value: 0,
                                          duct_location: HPXML::LocationAtticUnvented,
                                          duct_surface_area: 50)
  elsif ['base-misc-defaults.xml'].include? hpxml_file
    hpxml.hvac_distributions.each do |hvac_distribution|
      next unless hvac_distribution.distribution_system_type == HPXML::HVACDistributionTypeAir

      hvac_distribution.ducts.each do |duct|
        duct.duct_surface_area = nil
        duct.duct_location = nil
      end
    end
  elsif ['invalid_files/missing-duct-location-and-surface-area.xml'].include? hpxml_file
    hpxml.hvac_distributions.each do |hvac_distribution|
      next unless hvac_distribution.distribution_system_type == HPXML::HVACDistributionTypeAir

      hvac_distribution.ducts[1].duct_surface_area = nil
      hvac_distribution.ducts[1].duct_location = nil
    end
  elsif ['invalid_files/missing-duct-location.xml'].include? hpxml_file
    hpxml.hvac_distributions.each do |hvac_distribution|
      next unless hvac_distribution.distribution_system_type == HPXML::HVACDistributionTypeAir

      hvac_distribution.ducts[1].duct_location = nil
    end
  elsif ['invalid_files/multifamily-reference-duct.xml'].include? hpxml_file
    hpxml.hvac_distributions[0].ducts[0].duct_location = HPXML::LocationOtherMultifamilyBufferSpace
  end

  # Set ConditionedFloorAreaServed
  n_air_dists = hpxml.hvac_distributions.select { |d| [HPXML::HVACDistributionTypeAir, HPXML::HVACDistributionTypeHydronicAndAir].include? d.distribution_system_type }.size
  hpxml.hvac_distributions.each do |hvac_distribution|
    if [HPXML::HVACDistributionTypeAir, HPXML::HVACDistributionTypeHydronicAndAir].include? hvac_distribution.distribution_system_type

      hvac_distribution.conditioned_floor_area_served = hpxml.building_construction.conditioned_floor_area / n_air_dists
    else
      hvac_distribution.conditioned_floor_area_served = nil
    end
  end
  if ['invalid_files/invalid-distribution-cfa-served.xml'].include? hpxml_file
    hpxml.hvac_distributions[0].conditioned_floor_area_served = hpxml.building_construction.conditioned_floor_area + 0.1
  end
end

def set_hpxml_ventilation_fans(hpxml_file, hpxml)
  if ['base-mechvent-balanced.xml'].include? hpxml_file
    hpxml.ventilation_fans.add(id: 'MechanicalVentilation',
                               fan_type: HPXML::MechVentTypeBalanced,
                               tested_flow_rate: 110,
                               hours_in_operation: 24,
                               fan_power: 60,
                               used_for_whole_building_ventilation: true)
  elsif ['invalid_files/unattached-cfis.xml',
         'invalid_files/cfis-with-hydronic-distribution.xml',
         'base-mechvent-cfis.xml',
         'base-mechvent-cfis-dse.xml',
         'base-mechvent-cfis-evap-cooler-only-ducted.xml'].include? hpxml_file
    hpxml.ventilation_fans.add(id: 'MechanicalVentilation',
                               fan_type: HPXML::MechVentTypeCFIS,
                               tested_flow_rate: 330,
                               hours_in_operation: 8,
                               fan_power: 300,
                               used_for_whole_building_ventilation: true,
                               distribution_system_idref: 'HVACDistribution')
    if ['invalid_files/unattached-cfis.xml'].include? hpxml_file
      hpxml.ventilation_fans[0].distribution_system_idref = 'foobar'
    end
  elsif ['base-mechvent-erv.xml'].include? hpxml_file
    hpxml.ventilation_fans.add(id: 'MechanicalVentilation',
                               fan_type: HPXML::MechVentTypeERV,
                               tested_flow_rate: 110,
                               hours_in_operation: 24,
                               total_recovery_efficiency: 0.48,
                               sensible_recovery_efficiency: 0.72,
                               fan_power: 60,
                               used_for_whole_building_ventilation: true)
  elsif ['base-mechvent-erv-atre-asre.xml'].include? hpxml_file
    hpxml.ventilation_fans.add(id: 'MechanicalVentilation',
                               fan_type: HPXML::MechVentTypeERV,
                               tested_flow_rate: 110,
                               hours_in_operation: 24,
                               total_recovery_efficiency_adjusted: 0.526,
                               sensible_recovery_efficiency_adjusted: 0.79,
                               fan_power: 60,
                               used_for_whole_building_ventilation: true)
  elsif ['base-mechvent-exhaust.xml'].include? hpxml_file
    hpxml.ventilation_fans.add(id: 'MechanicalVentilation',
                               fan_type: HPXML::MechVentTypeExhaust,
                               tested_flow_rate: 110,
                               hours_in_operation: 24,
                               fan_power: 30,
                               used_for_whole_building_ventilation: true)
  elsif ['base-mechvent-exhaust-rated-flow-rate.xml'].include? hpxml_file
    hpxml.ventilation_fans.add(id: 'MechanicalVentilation',
                               fan_type: HPXML::MechVentTypeExhaust,
                               rated_flow_rate: 110,
                               hours_in_operation: 24,
                               fan_power: 30,
                               used_for_whole_building_ventilation: true)
  elsif ['base-mechvent-hrv.xml'].include? hpxml_file
    hpxml.ventilation_fans.add(id: 'MechanicalVentilation',
                               fan_type: HPXML::MechVentTypeHRV,
                               tested_flow_rate: 110,
                               hours_in_operation: 24,
                               sensible_recovery_efficiency: 0.72,
                               fan_power: 60,
                               used_for_whole_building_ventilation: true)
  elsif ['base-mechvent-hrv-asre.xml'].include? hpxml_file
    hpxml.ventilation_fans.add(id: 'MechanicalVentilation',
                               fan_type: HPXML::MechVentTypeHRV,
                               tested_flow_rate: 110,
                               hours_in_operation: 24,
                               sensible_recovery_efficiency_adjusted: 0.790,
                               fan_power: 60,
                               used_for_whole_building_ventilation: true)
  elsif ['base-mechvent-supply.xml'].include? hpxml_file
    hpxml.ventilation_fans.add(id: 'MechanicalVentilation',
                               fan_type: HPXML::MechVentTypeSupply,
                               tested_flow_rate: 110,
                               hours_in_operation: 24,
                               fan_power: 30,
                               used_for_whole_building_ventilation: true)
  elsif ['base-mechvent-whole-house-fan.xml'].include? hpxml_file
    hpxml.ventilation_fans.add(id: 'WholeHouseFan',
                               rated_flow_rate: 4500,
                               fan_power: 300,
                               used_for_seasonal_cooling_load_reduction: true)
  elsif ['base-mechvent-bath-kitchen-fans.xml'].include? hpxml_file
    hpxml.ventilation_fans.add(id: 'KitchenRangeFan',
                               quantity: 1,
                               fan_location: HPXML::LocationKitchen,
                               rated_flow_rate: 100,
                               fan_power: 30,
                               hours_in_operation: 1.5,
                               start_hour: 18,
                               used_for_local_ventilation: true)
    hpxml.ventilation_fans.add(id: 'BathFans',
                               fan_location: HPXML::LocationBath,
                               quantity: 2,
                               rated_flow_rate: 50,
                               fan_power: 15,
                               hours_in_operation: 1.5,
                               start_hour: 7,
                               used_for_local_ventilation: true)
  elsif ['base-misc-defaults.xml'].include? hpxml_file
    hpxml.ventilation_fans.add(id: 'KitchenRangeFan',
                               fan_location: HPXML::LocationKitchen,
                               used_for_local_ventilation: true)
    hpxml.ventilation_fans.add(id: 'BathFans',
                               fan_location: HPXML::LocationBath,
                               used_for_local_ventilation: true)
  elsif ['base-mechvent-shared.xml'].include? hpxml_file
    # Shared supply + in-unit exhaust (roughly balanced)
    hpxml.ventilation_fans.add(id: 'SharedSupplyFan',
                               fan_type: HPXML::MechVentTypeSupply,
                               is_shared_system: true,
                               in_unit_flow_rate: 80,
                               rated_flow_rate: 800,
                               hours_in_operation: 24,
                               fan_power: 240,
                               used_for_whole_building_ventilation: true,
                               fraction_recirculation: 0.5)
    hpxml.ventilation_fans.add(id: 'ExhaustFan',
                               fan_type: HPXML::MechVentTypeExhaust,
                               tested_flow_rate: 72,
                               hours_in_operation: 24,
                               fan_power: 26,
                               used_for_whole_building_ventilation: true)
  elsif ['base-mechvent-shared-preconditioning.xml'].include? hpxml_file
    hpxml.ventilation_fans[0].preheating_fuel = HPXML::FuelTypeNaturalGas
    hpxml.ventilation_fans[0].preheating_efficiency_cop = 0.92
    hpxml.ventilation_fans[0].preheating_fraction_load_served = 0.7
    hpxml.ventilation_fans[0].precooling_fuel = HPXML::FuelTypeElectricity
    hpxml.ventilation_fans[0].precooling_efficiency_cop = 4.0
    hpxml.ventilation_fans[0].precooling_fraction_load_served = 0.8
  elsif ['base-mechvent-shared-multiple.xml'].include? hpxml_file
    hpxml.ventilation_fans.add(id: 'SharedSupplyPreconditioned',
                               fan_type: HPXML::MechVentTypeSupply,
                               is_shared_system: true,
                               in_unit_flow_rate: 100,
                               rated_flow_rate: 1000,
                               hours_in_operation: 24,
                               fan_power: 300,
                               used_for_whole_building_ventilation: true,
                               fraction_recirculation: 0.0,
                               preheating_fuel: HPXML::FuelTypeNaturalGas,
                               preheating_efficiency_cop: 0.92,
                               preheating_fraction_load_served: 0.8,
                               precooling_fuel: HPXML::FuelTypeElectricity,
                               precooling_efficiency_cop: 4.0,
                               precooling_fraction_load_served: 0.8)
    hpxml.ventilation_fans.add(id: 'SharedERVPreconditioned',
                               fan_type: HPXML::MechVentTypeERV,
                               is_shared_system: true,
                               in_unit_flow_rate: 50,
                               rated_flow_rate: 500,
                               hours_in_operation: 24,
                               total_recovery_efficiency: 0.48,
                               sensible_recovery_efficiency: 0.72,
                               fan_power: 150,
                               used_for_whole_building_ventilation: true,
                               fraction_recirculation: 0.4,
                               preheating_fuel: HPXML::FuelTypeNaturalGas,
                               preheating_efficiency_cop: 0.87,
                               preheating_fraction_load_served: 1.0,
                               precooling_fuel: HPXML::FuelTypeElectricity,
                               precooling_efficiency_cop: 3.5,
                               precooling_fraction_load_served: 1.0)
    hpxml.ventilation_fans.add(id: 'SharedHRVPreconditioned',
                               fan_type: HPXML::MechVentTypeHRV,
                               is_shared_system: true,
                               in_unit_flow_rate: 50,
                               rated_flow_rate: 500,
                               hours_in_operation: 24,
                               sensible_recovery_efficiency: 0.72,
                               fan_power: 150,
                               used_for_whole_building_ventilation: true,
                               fraction_recirculation: 0.3,
                               preheating_fuel: HPXML::FuelTypeElectricity,
                               preheating_efficiency_cop: 4.0,
                               precooling_fuel: HPXML::FuelTypeElectricity,
                               precooling_efficiency_cop: 4.5,
                               preheating_fraction_load_served: 1.0,
                               precooling_fraction_load_served: 1.0)
    hpxml.ventilation_fans.add(id: 'SharedBalancedPreconditioned',
                               fan_type: HPXML::MechVentTypeBalanced,
                               is_shared_system: true,
                               in_unit_flow_rate: 30,
                               rated_flow_rate: 300,
                               hours_in_operation: 24,
                               fan_power: 150,
                               used_for_whole_building_ventilation: true,
                               fraction_recirculation: 0.3,
                               preheating_fuel: HPXML::FuelTypeElectricity,
                               preheating_efficiency_cop: 3.5,
                               precooling_fuel: HPXML::FuelTypeElectricity,
                               precooling_efficiency_cop: 4.0,
                               preheating_fraction_load_served: 0.9,
                               precooling_fraction_load_served: 1.0)
    hpxml.ventilation_fans.add(id: 'SharedExhaust',
                               fan_type: HPXML::MechVentTypeExhaust,
                               is_shared_system: true,
                               in_unit_flow_rate: 70,
                               rated_flow_rate: 700,
                               hours_in_operation: 8,
                               fan_power: 300,
                               used_for_whole_building_ventilation: true,
                               fraction_recirculation: 0.0)
    hpxml.ventilation_fans.add(id: 'Exhaust',
                               fan_type: HPXML::MechVentTypeExhaust,
                               tested_flow_rate: 50,
                               hours_in_operation: 14,
                               fan_power: 10,
                               used_for_whole_building_ventilation: true)
    hpxml.ventilation_fans.add(id: 'CFIS',
                               fan_type: HPXML::MechVentTypeCFIS,
                               tested_flow_rate: 160,
                               hours_in_operation: 8,
                               fan_power: 150,
                               used_for_whole_building_ventilation: true,
                               distribution_system_idref: 'HVACDistribution')
  elsif ['base-mechvent-multiple.xml'].include? hpxml_file
    hpxml.ventilation_fans.add(id: 'WholeHouseFan',
                               rated_flow_rate: 2000,
                               fan_power: 150,
                               used_for_seasonal_cooling_load_reduction: true)
    hpxml.ventilation_fans.add(id: 'Supply',
                               fan_type: HPXML::MechVentTypeSupply,
                               tested_flow_rate: 110,
                               hours_in_operation: 24,
                               fan_power: 30,
                               used_for_whole_building_ventilation: true)
    hpxml.ventilation_fans.add(id: 'Exhaust',
                               fan_type: HPXML::MechVentTypeExhaust,
                               tested_flow_rate: 50,
                               hours_in_operation: 14,
                               fan_power: 10,
                               used_for_whole_building_ventilation: true)
    hpxml.ventilation_fans.add(id: 'Balanced',
                               fan_type: HPXML::MechVentTypeBalanced,
                               tested_flow_rate: 110,
                               hours_in_operation: 24,
                               fan_power: 60,
                               used_for_whole_building_ventilation: true)
    hpxml.ventilation_fans.add(id: 'ERV',
                               fan_type: HPXML::MechVentTypeERV,
                               tested_flow_rate: 50,
                               hours_in_operation: 24,
                               total_recovery_efficiency: 0.48,
                               sensible_recovery_efficiency: 0.72,
                               fan_power: 30,
                               used_for_whole_building_ventilation: true)
    hpxml.ventilation_fans.add(id: 'HRV',
                               fan_type: HPXML::MechVentTypeHRV,
                               tested_flow_rate: 60,
                               hours_in_operation: 24,
                               sensible_recovery_efficiency: 0.72,
                               fan_power: 30,
                               used_for_whole_building_ventilation: true)
    hpxml.ventilation_fans.reverse_each do |vent_fan|
      vent_fan.fan_power /= 2.0
      vent_fan.rated_flow_rate /= 2.0 unless vent_fan.rated_flow_rate.nil?
      vent_fan.tested_flow_rate /= 2.0 unless vent_fan.tested_flow_rate.nil?
      hpxml.ventilation_fans << vent_fan.dup
      hpxml.ventilation_fans[-1].id = "#{vent_fan.id}_2"
      hpxml.ventilation_fans[-1].start_hour = vent_fan.start_hour - 1 unless vent_fan.start_hour.nil?
      hpxml.ventilation_fans[-1].hours_in_operation = vent_fan.hours_in_operation - 1 unless vent_fan.hours_in_operation.nil?
    end
    hpxml.ventilation_fans.add(id: 'CFIS',
                               fan_type: HPXML::MechVentTypeCFIS,
                               tested_flow_rate: 160,
                               hours_in_operation: 8,
                               fan_power: 150,
                               used_for_whole_building_ventilation: true,
                               distribution_system_idref: 'HVACDistribution')
    hpxml.ventilation_fans.add(id: 'CFIS_2',
                               fan_type: HPXML::MechVentTypeCFIS,
                               tested_flow_rate: 170,
                               hours_in_operation: 8,
                               fan_power: 150,
                               used_for_whole_building_ventilation: true,
                               distribution_system_idref: 'HVACDistribution2')
  end
end

def set_hpxml_water_heating_systems(hpxml_file, hpxml)
  if ['base.xml'].include? hpxml_file
    hpxml.water_heating_systems.add(id: 'WaterHeater',
                                    fuel_type: HPXML::FuelTypeElectricity,
                                    water_heater_type: HPXML::WaterHeaterTypeStorage,
                                    location: HPXML::LocationLivingSpace,
                                    tank_volume: 40,
                                    fraction_dhw_load_served: 1,
                                    heating_capacity: 18767,
                                    energy_factor: 0.95,
                                    temperature: Waterheater.get_default_hot_water_temperature(Constants.ERIVersions[-1]))
  elsif ['base-dhw-multiple.xml'].include? hpxml_file
    hpxml.water_heating_systems[0].fraction_dhw_load_served = 0.2
    hpxml.water_heating_systems.add(id: 'WaterHeater2',
                                    fuel_type: HPXML::FuelTypeNaturalGas,
                                    water_heater_type: HPXML::WaterHeaterTypeStorage,
                                    location: HPXML::LocationLivingSpace,
                                    tank_volume: 50,
                                    fraction_dhw_load_served: 0.2,
                                    heating_capacity: 40000,
                                    energy_factor: 0.59,
                                    recovery_efficiency: 0.76,
                                    temperature: Waterheater.get_default_hot_water_temperature(Constants.ERIVersions[-1]))
    hpxml.water_heating_systems.add(id: 'WaterHeater3',
                                    fuel_type: HPXML::FuelTypeElectricity,
                                    water_heater_type: HPXML::WaterHeaterTypeHeatPump,
                                    location: HPXML::LocationLivingSpace,
                                    tank_volume: 80,
                                    fraction_dhw_load_served: 0.2,
                                    energy_factor: 2.3,
                                    temperature: Waterheater.get_default_hot_water_temperature(Constants.ERIVersions[-1]))
    hpxml.water_heating_systems.add(id: 'WaterHeater4',
                                    fuel_type: HPXML::FuelTypeElectricity,
                                    water_heater_type: HPXML::WaterHeaterTypeTankless,
                                    location: HPXML::LocationLivingSpace,
                                    fraction_dhw_load_served: 0.2,
                                    energy_factor: 0.99,
                                    temperature: Waterheater.get_default_hot_water_temperature(Constants.ERIVersions[-1]))
    hpxml.water_heating_systems.add(id: 'WaterHeater5',
                                    fuel_type: HPXML::FuelTypeNaturalGas,
                                    water_heater_type: HPXML::WaterHeaterTypeTankless,
                                    location: HPXML::LocationLivingSpace,
                                    fraction_dhw_load_served: 0.1,
                                    energy_factor: 0.82,
                                    temperature: Waterheater.get_default_hot_water_temperature(Constants.ERIVersions[-1]))
    hpxml.water_heating_systems.add(id: 'WaterHeater6',
                                    water_heater_type: HPXML::WaterHeaterTypeCombiStorage,
                                    location: HPXML::LocationLivingSpace,
                                    tank_volume: 50,
                                    fraction_dhw_load_served: 0.1,
                                    related_hvac_idref: 'HeatingSystem',
                                    temperature: Waterheater.get_default_hot_water_temperature(Constants.ERIVersions[-1]))
  elsif ['invalid_files/dhw-frac-load-served.xml'].include? hpxml_file
    hpxml.water_heating_systems[0].fraction_dhw_load_served += 0.15
  elsif ['base-dhw-tank-coal.xml',
         'base-dhw-tank-gas.xml',
         'base-dhw-tank-gas-outside.xml',
         'base-dhw-tank-oil.xml',
         'base-dhw-tank-wood.xml'].include? hpxml_file
    hpxml.water_heating_systems[0].tank_volume = 50
    hpxml.water_heating_systems[0].heating_capacity = 40000
    hpxml.water_heating_systems[0].energy_factor = 0.59
    hpxml.water_heating_systems[0].recovery_efficiency = 0.76
    if hpxml_file == 'base-dhw-tank-gas-outside.xml'
      hpxml.water_heating_systems[0].location = HPXML::LocationOtherExterior
    end
    if hpxml_file == 'base-dhw-tank-coal.xml'
      hpxml.water_heating_systems[0].fuel_type = HPXML::FuelTypeCoal
    elsif hpxml_file == 'base-dhw-tank-oil.xml'
      hpxml.water_heating_systems[0].fuel_type = HPXML::FuelTypeOil
    elsif hpxml_file == 'base-dhw-tank-wood.xml'
      hpxml.water_heating_systems[0].fuel_type = HPXML::FuelTypeWoodCord
    else
      hpxml.water_heating_systems[0].fuel_type = HPXML::FuelTypeNaturalGas
    end
  elsif ['base-dhw-tank-heat-pump.xml',
         'base-dhw-tank-heat-pump-outside.xml'].include? hpxml_file
    hpxml.water_heating_systems[0].water_heater_type = HPXML::WaterHeaterTypeHeatPump
    hpxml.water_heating_systems[0].tank_volume = 80
    hpxml.water_heating_systems[0].heating_capacity = nil
    hpxml.water_heating_systems[0].energy_factor = 2.3
    if hpxml_file == 'base-dhw-tank-heat-pump-outside.xml'
      hpxml.water_heating_systems[0].location = HPXML::LocationOtherExterior
    end
  elsif ['base-dhw-tankless-electric.xml',
         'base-dhw-tankless-electric-outside.xml'].include? hpxml_file
    hpxml.water_heating_systems[0].water_heater_type = HPXML::WaterHeaterTypeTankless
    hpxml.water_heating_systems[0].tank_volume = nil
    hpxml.water_heating_systems[0].heating_capacity = nil
    hpxml.water_heating_systems[0].energy_factor = 0.99
    if hpxml_file == 'base-dhw-tankless-electric-outside.xml'
      hpxml.water_heating_systems[0].location = HPXML::LocationOtherExterior
      hpxml.water_heating_systems[0].performance_adjustment = 0.92
    end
  elsif ['base-dhw-tankless-gas.xml',
         'base-dhw-tankless-propane.xml'].include? hpxml_file
    hpxml.water_heating_systems[0].water_heater_type = HPXML::WaterHeaterTypeTankless
    hpxml.water_heating_systems[0].tank_volume = nil
    hpxml.water_heating_systems[0].heating_capacity = nil
    hpxml.water_heating_systems[0].energy_factor = 0.82
    if hpxml_file == 'base-dhw-tankless-gas.xml'
      hpxml.water_heating_systems[0].fuel_type = HPXML::FuelTypeNaturalGas
    elsif hpxml_file == 'base-dhw-tankless-propane.xml'
      hpxml.water_heating_systems[0].fuel_type = HPXML::FuelTypePropane
    end
  elsif ['base-dhw-uef.xml'].include? hpxml_file
    hpxml.water_heating_systems[0].energy_factor = nil
    hpxml.water_heating_systems[0].uniform_energy_factor = 0.93
  elsif ['base-dhw-desuperheater.xml',
         'base-dhw-desuperheater-2-speed.xml',
         'base-dhw-desuperheater-var-speed.xml',
         'base-dhw-desuperheater-hpwh.xml'].include? hpxml_file
    hpxml.water_heating_systems[0].uses_desuperheater = true
    hpxml.water_heating_systems[0].related_hvac_idref = 'CoolingSystem'
  elsif ['base-dhw-desuperheater-tankless.xml'].include? hpxml_file
    hpxml.water_heating_systems[0].water_heater_type = HPXML::WaterHeaterTypeTankless
    hpxml.water_heating_systems[0].tank_volume = nil
    hpxml.water_heating_systems[0].heating_capacity = nil
    hpxml.water_heating_systems[0].energy_factor = 0.99
    hpxml.water_heating_systems[0].uses_desuperheater = true
    hpxml.water_heating_systems[0].related_hvac_idref = 'CoolingSystem'
  elsif ['base-dhw-desuperheater-gshp.xml'].include? hpxml_file
    hpxml.water_heating_systems[0].uses_desuperheater = true
    hpxml.water_heating_systems[0].related_hvac_idref = 'HeatPump'
  elsif ['base-dhw-jacket-electric.xml',
         'base-dhw-jacket-indirect.xml',
         'base-dhw-jacket-gas.xml',
         'base-dhw-jacket-hpwh.xml'].include? hpxml_file
    hpxml.water_heating_systems[0].jacket_r_value = 10.0
  elsif ['base-dhw-indirect.xml',
         'base-dhw-indirect-outside.xml'].include? hpxml_file
    hpxml.water_heating_systems[0].water_heater_type = HPXML::WaterHeaterTypeCombiStorage
    hpxml.water_heating_systems[0].tank_volume = 50
    hpxml.water_heating_systems[0].heating_capacity = nil
    hpxml.water_heating_systems[0].energy_factor = nil
    hpxml.water_heating_systems[0].fuel_type = nil
    hpxml.water_heating_systems[0].related_hvac_idref = 'HeatingSystem'
    if hpxml_file == 'base-dhw-indirect-outside.xml'
      hpxml.water_heating_systems[0].location = HPXML::LocationOtherExterior
    end
  elsif ['base-dhw-indirect-standbyloss.xml'].include? hpxml_file
    hpxml.water_heating_systems[0].standby_loss = 1.0
  elsif ['base-dhw-combi-tankless.xml',
         'base-dhw-combi-tankless-outside.xml'].include? hpxml_file
    hpxml.water_heating_systems[0].water_heater_type = HPXML::WaterHeaterTypeCombiTankless
    hpxml.water_heating_systems[0].tank_volume = nil
    if hpxml_file == 'base-dhw-combi-tankless-outside.xml'
      hpxml.water_heating_systems[0].location = HPXML::LocationOtherExterior
    end
  elsif ['base-foundation-unconditioned-basement.xml'].include? hpxml_file
    hpxml.water_heating_systems[0].location = HPXML::LocationBasementUnconditioned
  elsif ['base-foundation-unvented-crawlspace.xml'].include? hpxml_file
    hpxml.water_heating_systems[0].location = HPXML::LocationCrawlspaceUnvented
  elsif ['base-foundation-vented-crawlspace.xml'].include? hpxml_file
    hpxml.water_heating_systems[0].location = HPXML::LocationCrawlspaceVented
  elsif ['base-foundation-slab.xml'].include? hpxml_file
    hpxml.water_heating_systems[0].location = HPXML::LocationLivingSpace
  elsif ['base-atticroof-vented.xml'].include? hpxml_file
    hpxml.water_heating_systems[0].location = HPXML::LocationAtticVented
  elsif ['base-atticroof-conditioned.xml'].include? hpxml_file
    hpxml.water_heating_systems[0].location = HPXML::LocationBasementConditioned
  elsif ['invalid_files/water-heater-location.xml'].include? hpxml_file
    hpxml.water_heating_systems[0].location = HPXML::LocationCrawlspaceVented
  elsif ['invalid_files/water-heater-location-other.xml'].include? hpxml_file
    hpxml.water_heating_systems[0].location = 'unconditioned space'
  elsif ['invalid_files/invalid-relatedhvac-desuperheater.xml'].include? hpxml_file
    hpxml.water_heating_systems[0].uses_desuperheater = true
    hpxml.water_heating_systems[0].related_hvac_idref = 'CoolingSystem_bad'
  elsif ['invalid_files/repeated-relatedhvac-desuperheater.xml'].include? hpxml_file
    hpxml.water_heating_systems[0].fraction_dhw_load_served = 0.5
    hpxml.water_heating_systems[0].uses_desuperheater = true
    hpxml.water_heating_systems[0].related_hvac_idref = 'CoolingSystem'
    hpxml.water_heating_systems << hpxml.water_heating_systems[0].dup
    hpxml.water_heating_systems[1].id = 'WaterHeater2'
  elsif ['invalid_files/invalid-relatedhvac-dhw-indirect.xml'].include? hpxml_file
    hpxml.water_heating_systems[0].related_hvac_idref = 'HeatingSystem_bad'
  elsif ['invalid_files/repeated-relatedhvac-dhw-indirect.xml'].include? hpxml_file
    hpxml.water_heating_systems[0].fraction_dhw_load_served = 0.5
    hpxml.water_heating_systems << hpxml.water_heating_systems[0].dup
    hpxml.water_heating_systems[1].id = 'WaterHeater2'
  elsif ['base-enclosure-garage.xml'].include? hpxml_file
    hpxml.water_heating_systems[0].location = HPXML::LocationGarage
  elsif ['base-enclosure-attached-multifamily.xml'].include? hpxml_file
    hpxml.water_heating_systems[0].location = HPXML::LocationLivingSpace
  elsif ['base-enclosure-other-housing-unit.xml',
         'base-enclosure-other-heated-space.xml',
         'base-enclosure-other-non-freezing-space.xml',
         'base-enclosure-other-multifamily-buffer-space.xml'].include? hpxml_file
    if ['base-enclosure-other-housing-unit.xml'].include? hpxml_file
      hpxml.water_heating_systems[0].location = HPXML::LocationOtherHousingUnit
    elsif ['base-enclosure-other-heated-space.xml'].include? hpxml_file
      hpxml.water_heating_systems[0].location = HPXML::LocationOtherHeatedSpace
    elsif ['base-enclosure-other-non-freezing-space.xml'].include? hpxml_file
      hpxml.water_heating_systems[0].location = HPXML::LocationOtherNonFreezingSpace
    elsif ['base-enclosure-other-multifamily-buffer-space.xml'].include? hpxml_file
      hpxml.water_heating_systems[0].location = HPXML::LocationOtherMultifamilyBufferSpace
    end
  elsif ['base-dhw-none.xml'].include? hpxml_file
    hpxml.water_heating_systems.clear
  elsif ['base-misc-defaults.xml'].include? hpxml_file
    hpxml.water_heating_systems[0].temperature = nil
    hpxml.water_heating_systems[0].location = nil
    hpxml.water_heating_systems[0].heating_capacity = nil
    hpxml.water_heating_systems[0].tank_volume = nil
    hpxml.water_heating_systems[0].recovery_efficiency = nil
  elsif ['base-dhw-shared-water-heater.xml'].include? hpxml_file
    hpxml.water_heating_systems.clear
    hpxml.water_heating_systems.add(id: 'SharedWaterHeater',
                                    is_shared_system: true,
                                    number_of_units_served: 6,
                                    fuel_type: HPXML::FuelTypeNaturalGas,
                                    water_heater_type: HPXML::WaterHeaterTypeStorage,
                                    location: HPXML::LocationLivingSpace,
                                    tank_volume: 50,
                                    fraction_dhw_load_served: 1.0,
                                    heating_capacity: 40000,
                                    energy_factor: 0.59,
                                    recovery_efficiency: 0.76,
                                    temperature: Waterheater.get_default_hot_water_temperature(Constants.ERIVersions[-1]))
  elsif ['base-dhw-shared-laundry-room.xml'].include? hpxml_file
    hpxml.water_heating_systems[0].location = HPXML::LocationLivingSpace
    hpxml.water_heating_systems << hpxml.water_heating_systems[0].dup
    hpxml.water_heating_systems[1].id = 'SharedWaterHeater'
    hpxml.water_heating_systems[1].is_shared_system = true
    hpxml.water_heating_systems[1].number_of_units_served = 6
    hpxml.water_heating_systems[1].fraction_dhw_load_served = 0
    hpxml.water_heating_systems[1].location = HPXML::LocationOtherHeatedSpace
  elsif ['invalid_files/multifamily-reference-water-heater.xml'].include? hpxml_file
    hpxml.water_heating_systems[0].location = HPXML::LocationOtherNonFreezingSpace
  end
end

def set_hpxml_hot_water_distribution(hpxml_file, hpxml)
  if ['base.xml'].include? hpxml_file
    hpxml.hot_water_distributions.add(id: 'HotWaterDistribution',
                                      system_type: HPXML::DHWDistTypeStandard,
                                      standard_piping_length: 50, # Chosen to test a negative EC_adj
                                      pipe_r_value: 0.0)
  elsif ['base-dhw-dwhr.xml'].include? hpxml_file
    hpxml.hot_water_distributions[0].dwhr_facilities_connected = HPXML::DWHRFacilitiesConnectedAll
    hpxml.hot_water_distributions[0].dwhr_equal_flow = true
    hpxml.hot_water_distributions[0].dwhr_efficiency = 0.55
  elsif ['base-dhw-recirc-demand.xml'].include? hpxml_file
    hpxml.hot_water_distributions[0].system_type = HPXML::DHWDistTypeRecirc
    hpxml.hot_water_distributions[0].recirculation_control_type = HPXML::DHWRecirControlTypeSensor
    hpxml.hot_water_distributions[0].recirculation_piping_length = 50
    hpxml.hot_water_distributions[0].recirculation_branch_piping_length = 50
    hpxml.hot_water_distributions[0].recirculation_pump_power = 50
    hpxml.hot_water_distributions[0].pipe_r_value = 3
  elsif ['base-dhw-recirc-manual.xml'].include? hpxml_file
    hpxml.hot_water_distributions[0].system_type = HPXML::DHWDistTypeRecirc
    hpxml.hot_water_distributions[0].recirculation_control_type = HPXML::DHWRecirControlTypeManual
    hpxml.hot_water_distributions[0].recirculation_piping_length = 50
    hpxml.hot_water_distributions[0].recirculation_branch_piping_length = 50
    hpxml.hot_water_distributions[0].recirculation_pump_power = 50
    hpxml.hot_water_distributions[0].pipe_r_value = 3
  elsif ['base-dhw-recirc-nocontrol.xml'].include? hpxml_file
    hpxml.hot_water_distributions[0].system_type = HPXML::DHWDistTypeRecirc
    hpxml.hot_water_distributions[0].recirculation_control_type = HPXML::DHWRecirControlTypeNone
    hpxml.hot_water_distributions[0].recirculation_piping_length = 50
    hpxml.hot_water_distributions[0].recirculation_branch_piping_length = 50
    hpxml.hot_water_distributions[0].recirculation_pump_power = 50
  elsif ['base-dhw-recirc-temperature.xml'].include? hpxml_file
    hpxml.hot_water_distributions[0].system_type = HPXML::DHWDistTypeRecirc
    hpxml.hot_water_distributions[0].recirculation_control_type = HPXML::DHWRecirControlTypeTemperature
    hpxml.hot_water_distributions[0].recirculation_piping_length = 50
    hpxml.hot_water_distributions[0].recirculation_branch_piping_length = 50
    hpxml.hot_water_distributions[0].recirculation_pump_power = 50
  elsif ['base-dhw-recirc-timer.xml'].include? hpxml_file
    hpxml.hot_water_distributions[0].system_type = HPXML::DHWDistTypeRecirc
    hpxml.hot_water_distributions[0].recirculation_control_type = HPXML::DHWRecirControlTypeTimer
    hpxml.hot_water_distributions[0].recirculation_piping_length = 50
    hpxml.hot_water_distributions[0].recirculation_branch_piping_length = 50
    hpxml.hot_water_distributions[0].recirculation_pump_power = 50
  elsif ['base-dhw-shared-water-heater.xml'].include? hpxml_file
    hpxml.hot_water_distributions[0].id = 'SharedHotWaterDistribution'
  elsif ['base-dhw-shared-water-heater-recirc.xml'].include? hpxml_file
    hpxml.hot_water_distributions[0].has_shared_recirculation = true
    hpxml.hot_water_distributions[0].shared_recirculation_number_of_units_served = 6
    hpxml.hot_water_distributions[0].shared_recirculation_pump_power = 220
    hpxml.hot_water_distributions[0].shared_recirculation_control_type = HPXML::DHWRecirControlTypeTimer
  elsif ['base-dhw-none.xml'].include? hpxml_file
    hpxml.hot_water_distributions.clear
  elsif ['base-misc-defaults.xml'].include? hpxml_file
    hpxml.hot_water_distributions[0].standard_piping_length = nil
  end
end

def set_hpxml_water_fixtures(hpxml_file, hpxml)
  if ['base.xml'].include? hpxml_file
    hpxml.water_fixtures.add(id: 'WaterFixture',
                             water_fixture_type: HPXML::WaterFixtureTypeShowerhead,
                             low_flow: true)
    hpxml.water_fixtures.add(id: 'WaterFixture2',
                             water_fixture_type: HPXML::WaterFixtureTypeFaucet,
                             low_flow: false)
  elsif ['base-dhw-low-flow-fixtures.xml'].include? hpxml_file
    hpxml.water_fixtures[1].low_flow = true
  elsif ['base-dhw-none.xml'].include? hpxml_file
    hpxml.water_fixtures.clear
  elsif ['base-misc-usage-multiplier.xml'].include? hpxml_file
    hpxml.water_heating.water_fixtures_usage_multiplier = 0.9
  end
end

def set_hpxml_solar_thermal_system(hpxml_file, hpxml)
  if ['base-dhw-solar-fraction.xml',
      'base-dhw-indirect-with-solar-fraction.xml',
      'base-dhw-tank-heat-pump-with-solar-fraction.xml',
      'base-dhw-tankless-gas-with-solar-fraction.xml'].include? hpxml_file
    hpxml.solar_thermal_systems.add(id: 'SolarThermalSystem',
                                    system_type: 'hot water',
                                    water_heating_system_idref: 'WaterHeater',
                                    solar_fraction: 0.65)
  elsif ['base-dhw-multiple.xml'].include? hpxml_file
    hpxml.solar_thermal_systems.add(id: 'SolarThermalSystem',
                                    system_type: 'hot water',
                                    water_heating_system_idref: nil, # Apply to all water heaters
                                    solar_fraction: 0.65)
  elsif ['base-dhw-solar-direct-flat-plate.xml',
         'base-dhw-solar-indirect-flat-plate.xml',
         'base-dhw-solar-thermosyphon-flat-plate.xml',
         'base-dhw-tank-heat-pump-with-solar.xml',
         'base-dhw-tankless-gas-with-solar.xml',
         'base-misc-defaults.xml',
         'invalid_files/solar-thermal-system-with-combi-tankless.xml',
         'invalid_files/solar-thermal-system-with-desuperheater.xml',
         'invalid_files/solar-thermal-system-with-dhw-indirect.xml'].include? hpxml_file
    hpxml.solar_thermal_systems.add(id: 'SolarThermalSystem',
                                    system_type: 'hot water',
                                    collector_area: 40,
                                    collector_type: HPXML::SolarThermalTypeSingleGlazing,
                                    collector_azimuth: 180,
                                    collector_tilt: 20,
                                    collector_frta: 0.77,
                                    collector_frul: 0.793,
                                    storage_volume: 60,
                                    water_heating_system_idref: 'WaterHeater')
    if hpxml_file == 'base-dhw-solar-direct-flat-plate.xml'
      hpxml.solar_thermal_systems[0].collector_loop_type = HPXML::SolarThermalLoopTypeDirect
    elsif hpxml_file == 'base-dhw-solar-thermosyphon-flat-plate.xml'
      hpxml.solar_thermal_systems[0].collector_loop_type = HPXML::SolarThermalLoopTypeThermosyphon
    elsif hpxml_file == 'base-misc-defaults.xml'
      hpxml.solar_thermal_systems[0].collector_loop_type = HPXML::SolarThermalLoopTypeDirect
      hpxml.solar_thermal_systems[0].storage_volume = nil
    else
      hpxml.solar_thermal_systems[0].collector_loop_type = HPXML::SolarThermalLoopTypeIndirect
    end
  elsif ['base-dhw-solar-direct-evacuated-tube.xml'].include? hpxml_file
    hpxml.solar_thermal_systems.add(id: 'SolarThermalSystem',
                                    system_type: 'hot water',
                                    collector_area: 40,
                                    collector_type: HPXML::SolarThermalTypeEvacuatedTube,
                                    collector_azimuth: 180,
                                    collector_tilt: 20,
                                    collector_frta: 0.50,
                                    collector_frul: 0.2799,
                                    storage_volume: 60,
                                    water_heating_system_idref: 'WaterHeater')
    if hpxml_file == 'base-dhw-solar-direct-evacuated-tube.xml'
      hpxml.solar_thermal_systems[0].collector_loop_type = HPXML::SolarThermalLoopTypeDirect
    else
      hpxml.solar_thermal_systems[0].collector_loop_type = HPXML::SolarThermalLoopTypeIndirect
    end
  elsif ['base-dhw-solar-direct-ics.xml'].include? hpxml_file
    hpxml.solar_thermal_systems.add(id: 'SolarThermalSystem',
                                    system_type: 'hot water',
                                    collector_area: 40,
                                    collector_loop_type: HPXML::SolarThermalLoopTypeDirect,
                                    collector_type: HPXML::SolarThermalTypeICS,
                                    collector_azimuth: 180,
                                    collector_tilt: 20,
                                    collector_frta: 0.77,
                                    collector_frul: 0.793,
                                    storage_volume: 60,
                                    water_heating_system_idref: 'WaterHeater')
  elsif ['invalid_files/unattached-solar-thermal-system.xml'].include? hpxml_file
    hpxml.solar_thermal_systems[0].water_heating_system_idref = 'foobar'
  end
end

def set_hpxml_pv_systems(hpxml_file, hpxml)
  if ['base-pv.xml'].include? hpxml_file
    hpxml.pv_systems.add(id: 'PVSystem',
                         is_shared_system: false,
                         module_type: HPXML::PVModuleTypeStandard,
                         location: HPXML::LocationRoof,
                         tracking: HPXML::PVTrackingTypeFixed,
                         array_azimuth: 180,
                         array_tilt: 20,
                         max_power_output: 4000,
                         inverter_efficiency: 0.96,
                         system_losses_fraction: 0.14)
    hpxml.pv_systems.add(id: 'PVSystem2',
                         is_shared_system: false,
                         module_type: HPXML::PVModuleTypePremium,
                         location: HPXML::LocationRoof,
                         tracking: HPXML::PVTrackingTypeFixed,
                         array_azimuth: 90,
                         array_tilt: 20,
                         max_power_output: 1500,
                         inverter_efficiency: 0.96,
                         system_losses_fraction: 0.14)
  elsif ['base-misc-defaults.xml'].include? hpxml_file
    hpxml.pv_systems.add(id: 'PVSystem',
                         module_type: HPXML::PVModuleTypeStandard,
                         location: HPXML::LocationRoof,
                         tracking: HPXML::PVTrackingTypeFixed,
                         array_azimuth: 180,
                         array_tilt: 20,
                         max_power_output: 4000,
                         year_modules_manufactured: 2015)
  elsif ['base-pv-shared.xml'].include? hpxml_file
    hpxml.pv_systems.add(id: 'PVSystem',
                         is_shared_system: true,
                         module_type: HPXML::PVModuleTypeStandard,
                         location: HPXML::LocationGround,
                         tracking: HPXML::PVTrackingTypeFixed,
                         array_azimuth: 225,
                         array_tilt: 30,
                         max_power_output: 30000,
                         inverter_efficiency: 0.96,
                         system_losses_fraction: 0.14,
                         number_of_bedrooms_served: 20)
  end
end

def set_hpxml_clothes_washer(hpxml_file, hpxml)
  if ['base.xml'].include? hpxml_file
    hpxml.clothes_washers.add(id: 'ClothesWasher',
                              location: HPXML::LocationLivingSpace,
                              integrated_modified_energy_factor: 1.21,
                              rated_annual_kwh: 380,
                              label_electric_rate: 0.12,
                              label_gas_rate: 1.09,
                              label_annual_gas_cost: 27,
                              capacity: 3.2,
                              label_usage: 6)
  elsif ['base-appliances-none.xml',
         'base-dhw-none.xml'].include? hpxml_file
    hpxml.clothes_washers.clear
  elsif ['base-enclosure-attached-multifamily.xml'].include? hpxml_file
    hpxml.clothes_washers[0].location = HPXML::LocationLivingSpace
  elsif ['base-enclosure-other-housing-unit.xml',
         'base-enclosure-other-heated-space.xml',
         'base-enclosure-other-non-freezing-space.xml',
         'base-enclosure-other-multifamily-buffer-space.xml'].include? hpxml_file
    if ['base-enclosure-other-housing-unit.xml'].include? hpxml_file
      hpxml.clothes_washers[0].location = HPXML::LocationOtherHousingUnit
    elsif ['base-enclosure-other-heated-space.xml'].include? hpxml_file
      hpxml.clothes_washers[0].location = HPXML::LocationOtherHeatedSpace
    elsif ['base-enclosure-other-non-freezing-space.xml'].include? hpxml_file
      hpxml.clothes_washers[0].location = HPXML::LocationOtherNonFreezingSpace
    elsif ['base-enclosure-other-multifamily-buffer-space.xml'].include? hpxml_file
      hpxml.clothes_washers[0].location = HPXML::LocationOtherMultifamilyBufferSpace
    end
  elsif ['base-appliances-modified.xml'].include? hpxml_file
    imef = hpxml.clothes_washers[0].integrated_modified_energy_factor
    hpxml.clothes_washers[0].integrated_modified_energy_factor = nil
    hpxml.clothes_washers[0].modified_energy_factor = HotWaterAndAppliances.calc_clothes_washer_mef_from_imef(imef).round(2)
  elsif ['base-foundation-unconditioned-basement.xml'].include? hpxml_file
    hpxml.clothes_washers[0].location = HPXML::LocationBasementUnconditioned
  elsif ['base-atticroof-conditioned.xml'].include? hpxml_file
    hpxml.clothes_washers[0].location = HPXML::LocationBasementConditioned
  elsif ['base-enclosure-garage.xml',
         'invalid_files/clothes-washer-location.xml'].include? hpxml_file
    hpxml.clothes_washers[0].location = HPXML::LocationGarage
  elsif ['invalid_files/appliances-location-unconditioned-space.xml'].include? hpxml_file
    hpxml.clothes_washers[0].location = 'unconditioned space'
  elsif ['base-misc-defaults.xml'].include? hpxml_file
    hpxml.clothes_washers[0].location = nil
    hpxml.clothes_washers[0].modified_energy_factor = nil
    hpxml.clothes_washers[0].integrated_modified_energy_factor = nil
    hpxml.clothes_washers[0].rated_annual_kwh = nil
    hpxml.clothes_washers[0].label_electric_rate = nil
    hpxml.clothes_washers[0].label_gas_rate = nil
    hpxml.clothes_washers[0].label_annual_gas_cost = nil
    hpxml.clothes_washers[0].capacity = nil
    hpxml.clothes_washers[0].label_usage = nil
  elsif ['base-misc-usage-multiplier.xml'].include? hpxml_file
    hpxml.clothes_washers[0].usage_multiplier = 0.9
  elsif ['base-dhw-shared-laundry-room.xml'].include? hpxml_file
    hpxml.clothes_washers[0].is_shared_appliance = true
    hpxml.clothes_washers[0].id = 'SharedClothesWasher'
    hpxml.clothes_washers[0].location = HPXML::LocationOtherHeatedSpace
    hpxml.clothes_washers[0].water_heating_system_idref = 'SharedWaterHeater'
  elsif ['invalid_files/unattached-shared-clothes-washer-water-heater.xml'].include? hpxml_file
    hpxml.clothes_washers[0].water_heating_system_idref = 'foobar'
  elsif ['invalid_files/multifamily-reference-appliance.xml'].include? hpxml_file
    hpxml.clothes_washers[0].location = HPXML::LocationOtherHousingUnit
  end
end

def set_hpxml_clothes_dryer(hpxml_file, hpxml)
  if ['base.xml'].include? hpxml_file
    hpxml.clothes_dryers.add(id: 'ClothesDryer',
                             location: HPXML::LocationLivingSpace,
                             fuel_type: HPXML::FuelTypeElectricity,
                             combined_energy_factor: 3.73,
                             control_type: HPXML::ClothesDryerControlTypeTimer,
                             is_vented: true,
                             vented_flow_rate: 150)
  elsif ['base-appliances-none.xml',
         'base-dhw-none.xml'].include? hpxml_file
    hpxml.clothes_dryers.clear
  elsif ['base-enclosure-attached-multifamily.xml'].include? hpxml_file
    hpxml.clothes_dryers[0].location = HPXML::LocationLivingSpace
  elsif ['base-enclosure-other-housing-unit.xml',
         'base-enclosure-other-heated-space.xml',
         'base-enclosure-other-non-freezing-space.xml',
         'base-enclosure-other-multifamily-buffer-space.xml'].include? hpxml_file
    if ['base-enclosure-other-housing-unit.xml'].include? hpxml_file
      hpxml.clothes_dryers[0].location = HPXML::LocationOtherHousingUnit
    elsif ['base-enclosure-other-heated-space.xml'].include? hpxml_file
      hpxml.clothes_dryers[0].location = HPXML::LocationOtherHeatedSpace
    elsif ['base-enclosure-other-non-freezing-space.xml'].include? hpxml_file
      hpxml.clothes_dryers[0].location = HPXML::LocationOtherNonFreezingSpace
    elsif ['base-enclosure-other-multifamily-buffer-space.xml'].include? hpxml_file
      hpxml.clothes_dryers[0].location = HPXML::LocationOtherMultifamilyBufferSpace
    end
  elsif ['base-appliances-modified.xml'].include? hpxml_file
    cef = hpxml.clothes_dryers[-1].combined_energy_factor
    hpxml.clothes_dryers.clear
    hpxml.clothes_dryers.add(id: 'ClothesDryer',
                             location: HPXML::LocationLivingSpace,
                             fuel_type: HPXML::FuelTypeElectricity,
                             energy_factor: HotWaterAndAppliances.calc_clothes_dryer_ef_from_cef(cef).round(2),
                             control_type: HPXML::ClothesDryerControlTypeMoisture,
                             is_vented: false)
  elsif ['base-appliances-coal.xml',
         'base-appliances-gas.xml',
         'base-appliances-propane.xml',
         'base-appliances-oil.xml',
         'base-appliances-wood.xml'].include? hpxml_file
    hpxml.clothes_dryers.clear
    hpxml.clothes_dryers.add(id: 'ClothesDryer',
                             location: HPXML::LocationLivingSpace,
                             combined_energy_factor: 3.30,
                             control_type: HPXML::ClothesDryerControlTypeMoisture)
    if hpxml_file == 'base-appliances-coal.xml'
      hpxml.clothes_dryers[0].fuel_type = HPXML::FuelTypeCoal
    elsif hpxml_file == 'base-appliances-gas.xml'
      hpxml.clothes_dryers[0].fuel_type = HPXML::FuelTypeNaturalGas
    elsif hpxml_file == 'base-appliances-propane.xml'
      hpxml.clothes_dryers[0].fuel_type = HPXML::FuelTypePropane
    elsif hpxml_file == 'base-appliances-oil.xml'
      hpxml.clothes_dryers[0].fuel_type = HPXML::FuelTypeOil
    elsif hpxml_file == 'base-appliances-wood.xml'
      hpxml.clothes_dryers[0].fuel_type = HPXML::FuelTypeWoodCord
    end
  elsif ['base-foundation-unconditioned-basement.xml'].include? hpxml_file
    hpxml.clothes_dryers[0].location = HPXML::LocationBasementUnconditioned
  elsif ['base-atticroof-conditioned.xml'].include? hpxml_file
    hpxml.clothes_dryers[0].location = HPXML::LocationBasementConditioned
  elsif ['base-enclosure-garage.xml',
         'invalid_files/clothes-dryer-location.xml'].include? hpxml_file
    hpxml.clothes_dryers[0].location = HPXML::LocationGarage
  elsif ['invalid_files/appliances-location-unconditioned-space.xml'].include? hpxml_file
    hpxml.clothes_dryers[0].location = 'unconditioned space'
  elsif ['base-misc-defaults.xml'].include? hpxml_file
    hpxml.clothes_dryers[0].location = nil
    hpxml.clothes_dryers[0].energy_factor = nil
    hpxml.clothes_dryers[0].combined_energy_factor = nil
    hpxml.clothes_dryers[0].control_type = nil
    hpxml.clothes_dryers[0].is_vented = nil
    hpxml.clothes_dryers[0].vented_flow_rate = nil
  elsif ['base-dhw-shared-laundry-room.xml'].include? hpxml_file
    hpxml.clothes_dryers[0].id = 'SharedClothesDryer'
    hpxml.clothes_dryers[0].location = HPXML::LocationOtherHeatedSpace
    hpxml.clothes_dryers[0].is_shared_appliance = true
  elsif ['base-misc-usage-multiplier.xml'].include? hpxml_file
    hpxml.clothes_dryers[0].usage_multiplier = 0.9
  end
end

def set_hpxml_dishwasher(hpxml_file, hpxml)
  if ['base.xml'].include? hpxml_file
    hpxml.dishwashers.add(id: 'Dishwasher',
                          location: HPXML::LocationLivingSpace,
                          rated_annual_kwh: 307,
                          label_electric_rate: 0.12,
                          label_gas_rate: 1.09,
                          label_annual_gas_cost: 22.32,
                          label_usage: 4,
                          place_setting_capacity: 12)
  elsif ['base-appliances-modified.xml'].include? hpxml_file
    rated_annual_kwh = hpxml.dishwashers[0].rated_annual_kwh
    hpxml.dishwashers[0].rated_annual_kwh = nil
    hpxml.dishwashers[0].energy_factor = HotWaterAndAppliances.calc_dishwasher_ef_from_annual_kwh(rated_annual_kwh).round(2)
    hpxml.dishwashers[0].place_setting_capacity = 6 # Compact
  elsif ['base-enclosure-attached-multifamily.xml'].include? hpxml_file
    hpxml.dishwashers[0].location = HPXML::LocationLivingSpace
  elsif ['base-enclosure-other-housing-unit.xml',
         'base-enclosure-other-heated-space.xml',
         'base-enclosure-other-non-freezing-space.xml',
         'base-enclosure-other-multifamily-buffer-space.xml'].include? hpxml_file
    if ['base-enclosure-other-housing-unit.xml'].include? hpxml_file
      hpxml.dishwashers[0].location = HPXML::LocationOtherHousingUnit
    elsif ['base-enclosure-other-heated-space.xml'].include? hpxml_file
      hpxml.dishwashers[0].location = HPXML::LocationOtherHeatedSpace
    elsif ['base-enclosure-other-non-freezing-space.xml'].include? hpxml_file
      hpxml.dishwashers[0].location = HPXML::LocationOtherNonFreezingSpace
    elsif ['base-enclosure-other-multifamily-buffer-space.xml'].include? hpxml_file
      hpxml.dishwashers[0].location = HPXML::LocationOtherMultifamilyBufferSpace
    end
  elsif ['base-appliances-none.xml',
         'base-dhw-none.xml'].include? hpxml_file
    hpxml.dishwashers.clear
  elsif ['base-foundation-unconditioned-basement.xml'].include? hpxml_file
    hpxml.dishwashers[0].location = HPXML::LocationBasementUnconditioned
  elsif ['base-atticroof-conditioned.xml'].include? hpxml_file
    hpxml.dishwashers[0].location = HPXML::LocationBasementConditioned
  elsif ['base-enclosure-garage.xml',
         'invalid_files/dishwasher-location.xml'].include? hpxml_file
    hpxml.dishwashers[0].location = HPXML::LocationGarage
  elsif ['invalid_files/appliances-location-unconditioned-space.xml'].include? hpxml_file
    hpxml.dishwashers[0].location = 'unconditioned space'
  elsif ['base-misc-defaults.xml'].include? hpxml_file
    hpxml.dishwashers[0].rated_annual_kwh = nil
    hpxml.dishwashers[0].label_electric_rate = nil
    hpxml.dishwashers[0].label_gas_rate = nil
    hpxml.dishwashers[0].label_annual_gas_cost = nil
    hpxml.dishwashers[0].place_setting_capacity = nil
    hpxml.dishwashers[0].label_usage = nil
  elsif ['base-misc-usage-multiplier.xml'].include? hpxml_file
    hpxml.dishwashers[0].usage_multiplier = 0.9
  elsif ['base-dhw-shared-laundry-room.xml'].include? hpxml_file
    hpxml.dishwashers[0].is_shared_appliance = true
    hpxml.dishwashers[0].id = 'SharedDishwasher'
    hpxml.dishwashers[0].location = HPXML::LocationOtherHeatedSpace
    hpxml.dishwashers[0].water_heating_system_idref = 'SharedWaterHeater'
  elsif ['invalid_files/unattached-shared-dishwasher-water-heater.xml'].include? hpxml_file
    hpxml.dishwashers[0].water_heating_system_idref = 'foobar'
  end
end

def set_hpxml_refrigerator(hpxml_file, hpxml)
  if ['base.xml'].include? hpxml_file
    hpxml.refrigerators.add(id: 'Refrigerator',
                            location: HPXML::LocationLivingSpace,
                            rated_annual_kwh: 650,
                            primary_indicator: true)
  elsif ['base-appliances-modified.xml'].include? hpxml_file
    hpxml.refrigerators[0].adjusted_annual_kwh = 600
  elsif ['base-appliances-none.xml'].include? hpxml_file
    hpxml.refrigerators.clear
  elsif ['base-enclosure-attached-multifamily.xml'].include? hpxml_file
    hpxml.refrigerators[0].location = HPXML::LocationLivingSpace
  elsif ['base-enclosure-other-housing-unit.xml',
         'base-enclosure-other-heated-space.xml',
         'base-enclosure-other-non-freezing-space.xml',
         'base-enclosure-other-multifamily-buffer-space.xml'].include? hpxml_file
    if ['base-enclosure-other-housing-unit.xml'].include? hpxml_file
      hpxml.refrigerators[0].location = HPXML::LocationOtherHousingUnit
    elsif ['base-enclosure-other-heated-space.xml'].include? hpxml_file
      hpxml.refrigerators[0].location = HPXML::LocationOtherHeatedSpace
    elsif ['base-enclosure-other-non-freezing-space.xml'].include? hpxml_file
      hpxml.refrigerators[0].location = HPXML::LocationOtherNonFreezingSpace
    elsif ['base-enclosure-other-multifamily-buffer-space.xml'].include? hpxml_file
      hpxml.refrigerators[0].location = HPXML::LocationOtherMultifamilyBufferSpace
    end
  elsif ['base-foundation-unconditioned-basement.xml'].include? hpxml_file
    hpxml.refrigerators[0].location = HPXML::LocationBasementUnconditioned
  elsif ['base-atticroof-conditioned.xml'].include? hpxml_file
    hpxml.refrigerators[0].location = HPXML::LocationBasementConditioned
  elsif ['base-enclosure-garage.xml',
         'invalid_files/refrigerator-location.xml'].include? hpxml_file
    hpxml.refrigerators[0].location = HPXML::LocationGarage
  elsif ['invalid_files/appliances-location-unconditioned-space.xml'].include? hpxml_file
    hpxml.refrigerators[0].location = 'unconditioned space'
  elsif ['base-misc-defaults.xml'].include? hpxml_file
    hpxml.refrigerators[0].primary_indicator = nil
    hpxml.refrigerators[0].location = nil
    hpxml.refrigerators[0].rated_annual_kwh = nil
    hpxml.refrigerators[0].adjusted_annual_kwh = nil
  elsif ['base-misc-usage-multiplier.xml'].include? hpxml_file
    hpxml.refrigerators[0].usage_multiplier = 0.9
  elsif ['base-misc-loads-large-uncommon.xml'].include? hpxml_file
    hpxml.refrigerators[0].weekday_fractions = '0.040, 0.039, 0.038, 0.037, 0.036, 0.036, 0.038, 0.040, 0.041, 0.041, 0.040, 0.040, 0.042, 0.042, 0.042, 0.041, 0.044, 0.048, 0.050, 0.048, 0.047, 0.046, 0.044, 0.041'
    hpxml.refrigerators[0].weekend_fractions = '0.040, 0.039, 0.038, 0.037, 0.036, 0.036, 0.038, 0.040, 0.041, 0.041, 0.040, 0.040, 0.042, 0.042, 0.042, 0.041, 0.044, 0.048, 0.050, 0.048, 0.047, 0.046, 0.044, 0.041'
    hpxml.refrigerators[0].monthly_multipliers = '0.837, 0.835, 1.084, 1.084, 1.084, 1.096, 1.096, 1.096, 1.096, 0.931, 0.925, 0.837'
    hpxml.refrigerators.add(id: 'ExtraRefrigerator',
                            rated_annual_kwh: 700,
                            primary_indicator: false,
                            weekday_fractions: '0.040, 0.039, 0.038, 0.037, 0.036, 0.036, 0.038, 0.040, 0.041, 0.041, 0.040, 0.040, 0.042, 0.042, 0.042, 0.041, 0.044, 0.048, 0.050, 0.048, 0.047, 0.046, 0.044, 0.041',
                            weekend_fractions: '0.040, 0.039, 0.038, 0.037, 0.036, 0.036, 0.038, 0.040, 0.041, 0.041, 0.040, 0.040, 0.042, 0.042, 0.042, 0.041, 0.044, 0.048, 0.050, 0.048, 0.047, 0.046, 0.044, 0.041',
                            monthly_multipliers: '0.837, 0.835, 1.084, 1.084, 1.084, 1.096, 1.096, 1.096, 1.096, 0.931, 0.925, 0.837')
    hpxml.refrigerators.add(id: 'ExtraRefrigerator2',
                            rated_annual_kwh: 800,
                            primary_indicator: false,
                            weekday_fractions: '0.040, 0.039, 0.038, 0.037, 0.036, 0.036, 0.038, 0.040, 0.041, 0.041, 0.040, 0.040, 0.042, 0.042, 0.042, 0.041, 0.044, 0.048, 0.050, 0.048, 0.047, 0.046, 0.044, 0.041',
                            weekend_fractions: '0.040, 0.039, 0.038, 0.037, 0.036, 0.036, 0.038, 0.040, 0.041, 0.041, 0.040, 0.040, 0.042, 0.042, 0.042, 0.041, 0.044, 0.048, 0.050, 0.048, 0.047, 0.046, 0.044, 0.041',
                            monthly_multipliers: '0.837, 0.835, 1.084, 1.084, 1.084, 1.096, 1.096, 1.096, 1.096, 0.931, 0.925, 0.837')
  elsif ['invalid_files/refrigerators-multiple-primary.xml'].include? hpxml_file
    hpxml.refrigerators.add(id: 'Refrigerator2',
                            location: HPXML::LocationLivingSpace,
                            rated_annual_kwh: 650,
                            primary_indicator: true)
  elsif ['invalid_files/refrigerators-no-primary.xml'].include? hpxml_file
    hpxml.refrigerators[0].primary_indicator = false
    hpxml.refrigerators.add(id: 'Refrigerator2',
                            location: HPXML::LocationLivingSpace,
                            rated_annual_kwh: 650,
                            primary_indicator: false)
  end
end

def set_hpxml_freezer(hpxml_file, hpxml)
  if ['base-misc-loads-large-uncommon.xml',
      'base-misc-usage-multiplier.xml'].include? hpxml_file
    hpxml.freezers.add(id: 'Freezer',
                       location: HPXML::LocationLivingSpace,
                       rated_annual_kwh: 300,
                       weekday_fractions: '0.040, 0.039, 0.038, 0.037, 0.036, 0.036, 0.038, 0.040, 0.041, 0.041, 0.040, 0.040, 0.042, 0.042, 0.042, 0.041, 0.044, 0.048, 0.050, 0.048, 0.047, 0.046, 0.044, 0.041',
                       weekend_fractions: '0.040, 0.039, 0.038, 0.037, 0.036, 0.036, 0.038, 0.040, 0.041, 0.041, 0.040, 0.040, 0.042, 0.042, 0.042, 0.041, 0.044, 0.048, 0.050, 0.048, 0.047, 0.046, 0.044, 0.041',
                       monthly_multipliers: '0.837, 0.835, 1.084, 1.084, 1.084, 1.096, 1.096, 1.096, 1.096, 0.931, 0.925, 0.837')
    hpxml.freezers.add(id: 'Freezer2',
                       location: HPXML::LocationLivingSpace,
                       rated_annual_kwh: 400,
                       weekday_fractions: '0.040, 0.039, 0.038, 0.037, 0.036, 0.036, 0.038, 0.040, 0.041, 0.041, 0.040, 0.040, 0.042, 0.042, 0.042, 0.041, 0.044, 0.048, 0.050, 0.048, 0.047, 0.046, 0.044, 0.041',
                       weekend_fractions: '0.040, 0.039, 0.038, 0.037, 0.036, 0.036, 0.038, 0.040, 0.041, 0.041, 0.040, 0.040, 0.042, 0.042, 0.042, 0.041, 0.044, 0.048, 0.050, 0.048, 0.047, 0.046, 0.044, 0.041',
                       monthly_multipliers: '0.837, 0.835, 1.084, 1.084, 1.084, 1.096, 1.096, 1.096, 1.096, 0.931, 0.925, 0.837')
    if hpxml_file == 'base-misc-usage-multiplier.xml'
      hpxml.freezers.each do |freezer|
        freezer.usage_multiplier = 0.9
      end
    end
  end
end

def set_hpxml_dehumidifier(hpxml_file, hpxml)
  if ['base-appliances-dehumidifier.xml'].include? hpxml_file
    hpxml.dehumidifiers.add(id: 'Dehumidifier',
                            capacity: 40,
                            energy_factor: 1.8,
                            rh_setpoint: 0.5,
                            fraction_served: 1.0)
  elsif ['base-appliances-dehumidifier-ief.xml'].include? hpxml_file
    hpxml.dehumidifiers[0].energy_factor = nil
    hpxml.dehumidifiers[0].integrated_energy_factor = 1.5
  elsif ['base-appliances-dehumidifier-50percent.xml'].include? hpxml_file
    hpxml.dehumidifiers[0].fraction_served = 0.5
  end
end

def set_hpxml_cooking_range(hpxml_file, hpxml)
  if ['base.xml'].include? hpxml_file
    hpxml.cooking_ranges.add(id: 'Range',
                             location: HPXML::LocationLivingSpace,
                             fuel_type: HPXML::FuelTypeElectricity,
                             is_induction: false)
  elsif ['base-appliances-none.xml'].include? hpxml_file
    hpxml.cooking_ranges.clear
  elsif ['base-enclosure-attached-multifamily.xml'].include? hpxml_file
    hpxml.cooking_ranges[0].location = HPXML::LocationLivingSpace
  elsif ['base-enclosure-other-housing-unit.xml',
         'base-enclosure-other-heated-space.xml',
         'base-enclosure-other-non-freezing-space.xml',
         'base-enclosure-other-multifamily-buffer-space.xml'].include? hpxml_file
    if ['base-enclosure-other-housing-unit.xml'].include? hpxml_file
      hpxml.cooking_ranges[0].location = HPXML::LocationOtherHousingUnit
    elsif ['base-enclosure-other-heated-space.xml'].include? hpxml_file
      hpxml.cooking_ranges[0].location = HPXML::LocationOtherHeatedSpace
    elsif ['base-enclosure-other-non-freezing-space.xml'].include? hpxml_file
      hpxml.cooking_ranges[0].location = HPXML::LocationOtherNonFreezingSpace
    elsif ['base-enclosure-other-multifamily-buffer-space.xml'].include? hpxml_file
      hpxml.cooking_ranges[0].location = HPXML::LocationOtherMultifamilyBufferSpace
    end
  elsif ['base-appliances-gas.xml'].include? hpxml_file
    hpxml.cooking_ranges[0].fuel_type = HPXML::FuelTypeNaturalGas
    hpxml.cooking_ranges[0].is_induction = false
  elsif ['base-appliances-propane.xml'].include? hpxml_file
    hpxml.cooking_ranges[0].fuel_type = HPXML::FuelTypePropane
    hpxml.cooking_ranges[0].is_induction = false
  elsif ['base-appliances-oil.xml'].include? hpxml_file
    hpxml.cooking_ranges[0].fuel_type = HPXML::FuelTypeOil
  elsif ['base-appliances-coal.xml'].include? hpxml_file
    hpxml.cooking_ranges[0].fuel_type = HPXML::FuelTypeCoal
  elsif ['base-appliances-wood.xml'].include? hpxml_file
    hpxml.cooking_ranges[0].fuel_type = HPXML::FuelTypeWoodCord
    hpxml.cooking_ranges[0].is_induction = false
  elsif ['base-foundation-unconditioned-basement.xml'].include? hpxml_file
    hpxml.cooking_ranges[0].location = HPXML::LocationBasementUnconditioned
  elsif ['base-atticroof-conditioned.xml'].include? hpxml_file
    hpxml.cooking_ranges[0].location = HPXML::LocationBasementConditioned
  elsif ['base-enclosure-garage.xml',
         'invalid_files/cooking-range-location.xml'].include? hpxml_file
    hpxml.cooking_ranges[0].location = HPXML::LocationGarage
  elsif ['invalid_files/appliances-location-unconditioned-space.xml'].include? hpxml_file
    hpxml.cooking_ranges[0].location = 'unconditioned space'
  elsif ['base-misc-defaults.xml'].include? hpxml_file
    hpxml.cooking_ranges[0].is_induction = nil
  elsif ['base-misc-usage-multiplier.xml'].include? hpxml_file
    hpxml.cooking_ranges[0].usage_multiplier = 0.9
  elsif ['base-misc-loads-large-uncommon.xml'].include? hpxml_file
    hpxml.cooking_ranges[0].weekday_fractions = '0.007, 0.007, 0.004, 0.004, 0.007, 0.011, 0.025, 0.042, 0.046, 0.048, 0.042, 0.050, 0.057, 0.046, 0.057, 0.044, 0.092, 0.150, 0.117, 0.060, 0.035, 0.025, 0.016, 0.011'
    hpxml.cooking_ranges[0].weekend_fractions = '0.007, 0.007, 0.004, 0.004, 0.007, 0.011, 0.025, 0.042, 0.046, 0.048, 0.042, 0.050, 0.057, 0.046, 0.057, 0.044, 0.092, 0.150, 0.117, 0.060, 0.035, 0.025, 0.016, 0.011'
    hpxml.cooking_ranges[0].monthly_multipliers = '1.097, 1.097, 0.991, 0.987, 0.991, 0.890, 0.896, 0.896, 0.890, 1.085, 1.085, 1.097'
  end
end

def set_hpxml_oven(hpxml_file, hpxml)
  if ['base.xml'].include? hpxml_file
    hpxml.ovens.add(id: 'Oven',
                    is_convection: false)
  elsif ['base-appliances-none.xml'].include? hpxml_file
    hpxml.ovens.clear
  elsif ['base-misc-defaults.xml'].include? hpxml_file
    hpxml.ovens[0].is_convection = nil
  end
end

def set_hpxml_lighting(hpxml_file, hpxml)
  if ['base.xml'].include? hpxml_file
    hpxml.lighting_groups.add(id: 'Lighting_CFL_Interior',
                              location: HPXML::LocationInterior,
                              fraction_of_units_in_location: 0.4,
                              lighting_type: HPXML::LightingTypeCFL)
    hpxml.lighting_groups.add(id: 'Lighting_CFL_Exterior',
                              location: HPXML::LocationExterior,
                              fraction_of_units_in_location: 0.4,
                              lighting_type: HPXML::LightingTypeCFL)
    hpxml.lighting_groups.add(id: 'Lighting_CFL_Garage',
                              location: HPXML::LocationGarage,
                              fraction_of_units_in_location: 0.4,
                              lighting_type: HPXML::LightingTypeCFL)
    hpxml.lighting_groups.add(id: 'Lighting_LFL_Interior',
                              location: HPXML::LocationInterior,
                              fraction_of_units_in_location: 0.1,
                              lighting_type: HPXML::LightingTypeLFL)
    hpxml.lighting_groups.add(id: 'Lighting_LFL_Exterior',
                              location: HPXML::LocationExterior,
                              fraction_of_units_in_location: 0.1,
                              lighting_type: HPXML::LightingTypeLFL)
    hpxml.lighting_groups.add(id: 'Lighting_LFL_Garage',
                              location: HPXML::LocationGarage,
                              fraction_of_units_in_location: 0.1,
                              lighting_type: HPXML::LightingTypeLFL)
    hpxml.lighting_groups.add(id: 'Lighting_LED_Interior',
                              location: HPXML::LocationInterior,
                              fraction_of_units_in_location: 0.25,
                              lighting_type: HPXML::LightingTypeLED)
    hpxml.lighting_groups.add(id: 'Lighting_LED_Exterior',
                              location: HPXML::LocationExterior,
                              fraction_of_units_in_location: 0.25,
                              lighting_type: HPXML::LightingTypeLED)
    hpxml.lighting_groups.add(id: 'Lighting_LED_Garage',
                              location: HPXML::LocationGarage,
                              fraction_of_units_in_location: 0.25,
                              lighting_type: HPXML::LightingTypeLED)
  elsif ['invalid_files/lighting-fractions.xml'].include? hpxml_file
    hpxml.lighting_groups[0].fraction_of_units_in_location = 0.8
  elsif ['base-misc-usage-multiplier.xml'].include? hpxml_file
    hpxml.lighting.interior_usage_multiplier = 0.9
    hpxml.lighting.garage_usage_multiplier = 0.9
    hpxml.lighting.exterior_usage_multiplier = 0.9
  elsif ['base-lighting-none.xml'].include? hpxml_file
    hpxml.lighting_groups.clear
  end
end

def set_hpxml_ceiling_fans(hpxml_file, hpxml)
  if ['base-lighting-ceiling-fans.xml'].include? hpxml_file
    hpxml.ceiling_fans.add(id: 'CeilingFan',
                           efficiency: 100,
                           quantity: 2)
  elsif ['base-misc-defaults.xml'].include? hpxml_file
    hpxml.ceiling_fans.add(id: 'CeilingFan',
                           efficiency: nil,
                           quantity: nil)
  end
end

def set_hpxml_pools(hpxml_file, hpxml)
  if ['base-misc-loads-large-uncommon.xml',
      'base-misc-usage-multiplier.xml'].include? hpxml_file
    hpxml.pools.add(id: 'Pool',
                    heater_type: HPXML::HeaterTypeGas,
                    heater_load_units: HPXML::UnitsThermPerYear,
                    heater_load_value: 500,
                    pump_kwh_per_year: 2700,
                    heater_weekday_fractions: '0.003, 0.003, 0.003, 0.004, 0.008, 0.015, 0.026, 0.044, 0.084, 0.121, 0.127, 0.121, 0.120, 0.090, 0.075, 0.061, 0.037, 0.023, 0.013, 0.008, 0.004, 0.003, 0.003, 0.003',
                    heater_weekend_fractions: '0.003, 0.003, 0.003, 0.004, 0.008, 0.015, 0.026, 0.044, 0.084, 0.121, 0.127, 0.121, 0.120, 0.090, 0.075, 0.061, 0.037, 0.023, 0.013, 0.008, 0.004, 0.003, 0.003, 0.003',
                    heater_monthly_multipliers: '1.154, 1.161, 1.013, 1.010, 1.013, 0.888, 0.883, 0.883, 0.888, 0.978, 0.974, 1.154',
                    pump_weekday_fractions: '0.003, 0.003, 0.003, 0.004, 0.008, 0.015, 0.026, 0.044, 0.084, 0.121, 0.127, 0.121, 0.120, 0.090, 0.075, 0.061, 0.037, 0.023, 0.013, 0.008, 0.004, 0.003, 0.003, 0.003',
                    pump_weekend_fractions: '0.003, 0.003, 0.003, 0.004, 0.008, 0.015, 0.026, 0.044, 0.084, 0.121, 0.127, 0.121, 0.120, 0.090, 0.075, 0.061, 0.037, 0.023, 0.013, 0.008, 0.004, 0.003, 0.003, 0.003',
                    pump_monthly_multipliers: '1.154, 1.161, 1.013, 1.010, 1.013, 0.888, 0.883, 0.883, 0.888, 0.978, 0.974, 1.154')
    if hpxml_file == 'base-misc-usage-multiplier.xml'
      hpxml.pools.each do |pool|
        pool.pump_usage_multiplier = 0.9
        pool.heater_usage_multiplier = 0.9
      end
    end
  elsif ['base-misc-loads-large-uncommon2.xml'].include? hpxml_file
    hpxml.pools[0].heater_type = nil
    hpxml.pools[0].heater_load_value = nil
    hpxml.pools[0].heater_weekday_fractions = nil
    hpxml.pools[0].heater_weekend_fractions = nil
    hpxml.pools[0].heater_monthly_multipliers = nil
  end
end

def set_hpxml_hot_tubs(hpxml_file, hpxml)
  if ['base-misc-loads-large-uncommon.xml',
      'base-misc-usage-multiplier.xml'].include? hpxml_file
    hpxml.hot_tubs.add(id: 'HotTub',
                       heater_type: HPXML::HeaterTypeElectricResistance,
                       heater_load_units: HPXML::UnitsKwhPerYear,
                       heater_load_value: 1300,
                       pump_kwh_per_year: 1000,
                       heater_weekday_fractions: '0.024, 0.029, 0.024, 0.029, 0.047, 0.067, 0.057, 0.024, 0.024, 0.019, 0.015, 0.014, 0.014, 0.014, 0.024, 0.058, 0.126, 0.122, 0.068, 0.061, 0.051, 0.043, 0.024, 0.024',
                       heater_weekend_fractions: '0.024, 0.029, 0.024, 0.029, 0.047, 0.067, 0.057, 0.024, 0.024, 0.019, 0.015, 0.014, 0.014, 0.014, 0.024, 0.058, 0.126, 0.122, 0.068, 0.061, 0.051, 0.043, 0.024, 0.024',
                       heater_monthly_multipliers: '0.921, 0.928, 0.921, 0.915, 0.921, 1.160, 1.158, 1.158, 1.160, 0.921, 0.915, 0.921',
                       pump_weekday_fractions: '0.024, 0.029, 0.024, 0.029, 0.047, 0.067, 0.057, 0.024, 0.024, 0.019, 0.015, 0.014, 0.014, 0.014, 0.024, 0.058, 0.126, 0.122, 0.068, 0.061, 0.051, 0.043, 0.024, 0.024',
                       pump_weekend_fractions: '0.024, 0.029, 0.024, 0.029, 0.047, 0.067, 0.057, 0.024, 0.024, 0.019, 0.015, 0.014, 0.014, 0.014, 0.024, 0.058, 0.126, 0.122, 0.068, 0.061, 0.051, 0.043, 0.024, 0.024',
                       pump_monthly_multipliers: '0.837, 0.835, 1.084, 1.084, 1.084, 1.096, 1.096, 1.096, 1.096, 0.931, 0.925, 0.837')
    if hpxml_file == 'base-misc-usage-multiplier.xml'
      hpxml.hot_tubs.each do |hot_tub|
        hot_tub.pump_usage_multiplier = 0.9
        hot_tub.heater_usage_multiplier = 0.9
      end
    end
  elsif ['base-misc-loads-large-uncommon2.xml'].include? hpxml_file
    hpxml.hot_tubs[0].heater_type = HPXML::HeaterTypeHeatPump
    hpxml.hot_tubs[0].heater_load_value /= 5.0
  end
end

def set_hpxml_lighting_schedule(hpxml_file, hpxml)
  if ['base-lighting-detailed.xml'].include? hpxml_file
    hpxml.lighting.interior_weekday_fractions = '0.124, 0.074, 0.050, 0.050, 0.053, 0.140, 0.330, 0.420, 0.430, 0.424, 0.411, 0.394, 0.382, 0.378, 0.378, 0.379, 0.386, 0.412, 0.484, 0.619, 0.783, 0.880, 0.597, 0.249'
    hpxml.lighting.interior_weekend_fractions = '0.124, 0.074, 0.050, 0.050, 0.053, 0.140, 0.330, 0.420, 0.430, 0.424, 0.411, 0.394, 0.382, 0.378, 0.378, 0.379, 0.386, 0.412, 0.484, 0.619, 0.783, 0.880, 0.597, 0.249'
    hpxml.lighting.interior_monthly_multipliers = '1.075, 1.064951905, 1.0375, 1.0, 0.9625, 0.935048095, 0.925, 0.935048095, 0.9625, 1.0, 1.0375, 1.064951905'
    hpxml.lighting.exterior_weekday_fractions = '0.046, 0.046, 0.046, 0.046, 0.046, 0.037, 0.035, 0.034, 0.033, 0.028, 0.022, 0.015, 0.012, 0.011, 0.011, 0.012, 0.019, 0.037, 0.049, 0.065, 0.091, 0.105, 0.091, 0.063'
    hpxml.lighting.exterior_weekend_fractions = '0.046, 0.046, 0.045, 0.045, 0.046, 0.045, 0.044, 0.041, 0.036, 0.03, 0.024, 0.016, 0.012, 0.011, 0.011, 0.012, 0.019, 0.038, 0.048, 0.06, 0.083, 0.098, 0.085, 0.059'
    hpxml.lighting.exterior_monthly_multipliers = '1.248, 1.257, 0.993, 0.989, 0.993, 0.827, 0.821, 0.821, 0.827, 0.99, 0.987, 1.248'
    hpxml.lighting.garage_weekday_fractions = '0.046, 0.046, 0.046, 0.046, 0.046, 0.037, 0.035, 0.034, 0.033, 0.028, 0.022, 0.015, 0.012, 0.011, 0.011, 0.012, 0.019, 0.037, 0.049, 0.065, 0.091, 0.105, 0.091, 0.063'
    hpxml.lighting.garage_weekend_fractions = '0.046, 0.046, 0.045, 0.045, 0.046, 0.045, 0.044, 0.041, 0.036, 0.03, 0.024, 0.016, 0.012, 0.011, 0.011, 0.012, 0.019, 0.038, 0.048, 0.06, 0.083, 0.098, 0.085, 0.059'
    hpxml.lighting.garage_monthly_multipliers = '1.248, 1.257, 0.993, 0.989, 0.993, 0.827, 0.821, 0.821, 0.827, 0.99, 0.987, 1.248'
    hpxml.lighting.holiday_exists = true
    hpxml.lighting.holiday_kwh_per_day = 1.1
    hpxml.lighting.holiday_period_begin_month = 11
    hpxml.lighting.holiday_period_begin_day_of_month = 24
    hpxml.lighting.holiday_period_end_month = 1
    hpxml.lighting.holiday_period_end_day_of_month = 6
    hpxml.lighting.holiday_weekday_fractions = '0.0, 0.0, 0.0, 0.0, 0.0, 0.0, 0.0, 0.0, 0.0, 0.0, 0.0, 0.0, 0.0, 0.0, 0.0, 0.0, 0.008, 0.098, 0.168, 0.194, 0.284, 0.192, 0.037, 0.019'
    hpxml.lighting.holiday_weekend_fractions = '0.0, 0.0, 0.0, 0.0, 0.0, 0.0, 0.0, 0.0, 0.0, 0.0, 0.0, 0.0, 0.0, 0.0, 0.0, 0.0, 0.008, 0.098, 0.168, 0.194, 0.284, 0.192, 0.037, 0.019'
  end
end

def set_hpxml_plug_loads(hpxml_file, hpxml)
  if ['ASHRAE_Standard_140/L100AC.xml',
      'ASHRAE_Standard_140/L100AL.xml'].include? hpxml_file
    hpxml.plug_loads.add(id: 'PlugLoadMisc',
                         plug_load_type: HPXML::PlugLoadTypeOther,
                         kWh_per_year: 7302,
                         frac_sensible: 0.82,
                         frac_latent: 0.18)
    hpxml.plug_loads.add(id: 'PlugLoadMisc2',
                         plug_load_type: HPXML::PlugLoadTypeTelevision,
                         kWh_per_year: 0)
  elsif ['ASHRAE_Standard_140/L170AC.xml',
         'ASHRAE_Standard_140/L170AL.xml'].include? hpxml_file
    hpxml.plug_loads[0].kWh_per_year = 0
  elsif not hpxml_file.include?('ASHRAE_Standard_140')
    if ['base.xml'].include? hpxml_file
      hpxml.plug_loads.add(id: 'PlugLoadMisc',
                           plug_load_type: HPXML::PlugLoadTypeOther)
      hpxml.plug_loads.add(id: 'PlugLoadMisc2',
                           plug_load_type: HPXML::PlugLoadTypeTelevision)
    elsif ['base-misc-usage-multiplier.xml'].include? hpxml_file
      hpxml.plug_loads.each do |plug_load|
        plug_load.usage_multiplier = 0.9
      end
    end
    if ['base-misc-defaults.xml'].include? hpxml_file
      hpxml.plug_loads.each do |plug_load|
        plug_load.kWh_per_year = nil
        plug_load.frac_sensible = nil
        plug_load.frac_latent = nil
      end
    elsif ['base-misc-loads-none.xml'].include? hpxml_file
      hpxml.plug_loads.clear
      hpxml.plug_loads.add(id: 'PlugLoadMisc',
                           plug_load_type: HPXML::PlugLoadTypeOther,
                           kWh_per_year: 0)
      hpxml.plug_loads.add(id: 'PlugLoadMisc2',
                           plug_load_type: HPXML::PlugLoadTypeTelevision,
                           kWh_per_year: 0)
    elsif ['base-misc-loads-large-uncommon.xml'].include? hpxml_file
      hpxml.plug_loads[0].weekday_fractions = '0.035, 0.033, 0.032, 0.031, 0.032, 0.033, 0.037, 0.042, 0.043, 0.043, 0.043, 0.044, 0.045, 0.045, 0.044, 0.046, 0.048, 0.052, 0.053, 0.05, 0.047, 0.045, 0.04, 0.036'
      hpxml.plug_loads[0].weekend_fractions = '0.035, 0.033, 0.032, 0.031, 0.032, 0.033, 0.037, 0.042, 0.043, 0.043, 0.043, 0.044, 0.045, 0.045, 0.044, 0.046, 0.048, 0.052, 0.053, 0.05, 0.047, 0.045, 0.04, 0.036'
      hpxml.plug_loads[0].monthly_multipliers = '1.248, 1.257, 0.993, 0.989, 0.993, 0.827, 0.821, 0.821, 0.827, 0.99, 0.987, 1.248'
      hpxml.plug_loads[1].weekday_fractions = '0.045, 0.019, 0.01, 0.001, 0.001, 0.001, 0.005, 0.009, 0.018, 0.026, 0.032, 0.038, 0.04, 0.041, 0.043, 0.045, 0.05, 0.055, 0.07, 0.085, 0.097, 0.108, 0.089, 0.07'
      hpxml.plug_loads[1].weekend_fractions = '0.045, 0.019, 0.01, 0.001, 0.001, 0.001, 0.005, 0.009, 0.018, 0.026, 0.032, 0.038, 0.04, 0.041, 0.043, 0.045, 0.05, 0.055, 0.07, 0.085, 0.097, 0.108, 0.089, 0.07'
      hpxml.plug_loads[1].monthly_multipliers = '1.137, 1.129, 0.961, 0.969, 0.961, 0.993, 0.996, 0.96, 0.993, 0.867, 0.86, 1.137'
      hpxml.plug_loads.add(id: 'PlugLoadMisc3',
                           location: HPXML::LocationExterior,
                           plug_load_type: HPXML::PlugLoadTypeElectricVehicleCharging,
                           kWh_per_year: 1500,
                           weekday_fractions: '0.042, 0.042, 0.042, 0.042, 0.042, 0.042, 0.042, 0.042, 0.042, 0.042, 0.042, 0.042, 0.042, 0.042, 0.042, 0.042, 0.042, 0.042, 0.042, 0.042, 0.042, 0.042, 0.042, 0.042',
                           weekend_fractions: '0.042, 0.042, 0.042, 0.042, 0.042, 0.042, 0.042, 0.042, 0.042, 0.042, 0.042, 0.042, 0.042, 0.042, 0.042, 0.042, 0.042, 0.042, 0.042, 0.042, 0.042, 0.042, 0.042, 0.042',
                           monthly_multipliers: '1, 1, 1, 1, 1, 1, 1, 1, 1, 1, 1, 1')
      hpxml.plug_loads.add(id: 'PlugLoadMisc4',
                           location: HPXML::LocationExterior,
                           plug_load_type: HPXML::PlugLoadTypeWellPump,
                           kWh_per_year: 475,
                           weekday_fractions: '0.044, 0.023, 0.019, 0.015, 0.016, 0.018, 0.026, 0.033, 0.033, 0.032, 0.033, 0.033, 0.032, 0.032, 0.032, 0.033, 0.045, 0.057, 0.066, 0.076, 0.081, 0.086, 0.075, 0.065',
                           weekend_fractions: '0.044, 0.023, 0.019, 0.015, 0.016, 0.018, 0.026, 0.033, 0.033, 0.032, 0.033, 0.033, 0.032, 0.032, 0.032, 0.033, 0.045, 0.057, 0.066, 0.076, 0.081, 0.086, 0.075, 0.065',
                           monthly_multipliers: '1.154, 1.161, 1.013, 1.010, 1.013, 0.888, 0.883, 0.883, 0.888, 0.978, 0.974, 1.154')
    else
      cfa = hpxml.building_construction.conditioned_floor_area
      nbeds = hpxml.building_construction.number_of_bedrooms

      kWh_per_year, frac_sensible, frac_latent = MiscLoads.get_residual_mels_default_values(cfa)
      hpxml.plug_loads[0].kWh_per_year = kWh_per_year
      hpxml.plug_loads[0].frac_sensible = frac_sensible.round(3)
      hpxml.plug_loads[0].frac_latent = frac_latent.round(3)

      kWh_per_year, frac_sensible, frac_latent = MiscLoads.get_televisions_default_values(cfa, nbeds)
      hpxml.plug_loads[1].kWh_per_year = kWh_per_year
    end
  end
  if hpxml_file.include?('ASHRAE_Standard_140')
    hpxml.plug_loads[0].weekday_fractions = '0.020, 0.020, 0.020, 0.020, 0.020, 0.034, 0.043, 0.085, 0.050, 0.030, 0.030, 0.041, 0.030, 0.025, 0.026, 0.026, 0.039, 0.042, 0.045, 0.070, 0.070, 0.073, 0.073, 0.066'
    hpxml.plug_loads[0].weekend_fractions = '0.020, 0.020, 0.020, 0.020, 0.020, 0.034, 0.043, 0.085, 0.050, 0.030, 0.030, 0.041, 0.030, 0.025, 0.026, 0.026, 0.039, 0.042, 0.045, 0.070, 0.070, 0.073, 0.073, 0.066'
    hpxml.plug_loads[0].monthly_multipliers = '1.0, 1.0, 1.0, 1.0, 1.0, 1.0, 1.0, 1.0, 1.0, 1.0, 1.0, 1.0'
  elsif ['base-misc-defaults.xml'].include? hpxml_file
    hpxml.plug_loads[0].weekday_fractions = nil
    hpxml.plug_loads[0].weekend_fractions = nil
    hpxml.plug_loads[0].monthly_multipliers = nil
    hpxml.plug_loads[0].location = nil
  end
end

def set_hpxml_fuel_loads(hpxml_file, hpxml)
  if ['base-misc-loads-large-uncommon.xml',
      'base-misc-usage-multiplier.xml'].include? hpxml_file
    hpxml.fuel_loads.add(id: 'FuelLoadMisc',
                         location: HPXML::LocationExterior,
                         fuel_load_type: HPXML::FuelLoadTypeGrill,
                         fuel_type: HPXML::FuelTypePropane,
                         therm_per_year: 25,
                         weekday_fractions: '0.004, 0.001, 0.001, 0.002, 0.007, 0.012, 0.029, 0.046, 0.044, 0.041, 0.044, 0.046, 0.042, 0.038, 0.049, 0.059, 0.110, 0.161, 0.115, 0.070, 0.044, 0.019, 0.013, 0.007',
                         weekend_fractions: '0.004, 0.001, 0.001, 0.002, 0.007, 0.012, 0.029, 0.046, 0.044, 0.041, 0.044, 0.046, 0.042, 0.038, 0.049, 0.059, 0.110, 0.161, 0.115, 0.070, 0.044, 0.019, 0.013, 0.007',
                         monthly_multipliers: '1.097, 1.097, 0.991, 0.987, 0.991, 0.890, 0.896, 0.896, 0.890, 1.085, 1.085, 1.097')
    hpxml.fuel_loads.add(id: 'FuelLoadMisc2',
                         fuel_load_type: HPXML::FuelLoadTypeLighting,
                         fuel_type: HPXML::FuelTypeNaturalGas,
                         therm_per_year: 28,
                         weekday_fractions: '0.044, 0.023, 0.019, 0.015, 0.016, 0.018, 0.026, 0.033, 0.033, 0.032, 0.033, 0.033, 0.032, 0.032, 0.032, 0.033, 0.045, 0.057, 0.066, 0.076, 0.081, 0.086, 0.075, 0.065',
                         weekend_fractions: '0.044, 0.023, 0.019, 0.015, 0.016, 0.018, 0.026, 0.033, 0.033, 0.032, 0.033, 0.033, 0.032, 0.032, 0.032, 0.033, 0.045, 0.057, 0.066, 0.076, 0.081, 0.086, 0.075, 0.065',
                         monthly_multipliers: '1.154, 1.161, 1.013, 1.010, 1.013, 0.888, 0.883, 0.883, 0.888, 0.978, 0.974, 1.154')
    hpxml.fuel_loads.add(id: 'FuelLoadMisc3',
                         location: HPXML::LocationInterior,
                         fuel_load_type: HPXML::FuelLoadTypeFireplace,
                         fuel_type: HPXML::FuelTypeWoodCord,
                         therm_per_year: 55,
                         weekday_fractions: '0.044, 0.023, 0.019, 0.015, 0.016, 0.018, 0.026, 0.033, 0.033, 0.032, 0.033, 0.033, 0.032, 0.032, 0.032, 0.033, 0.045, 0.057, 0.066, 0.076, 0.081, 0.086, 0.075, 0.065',
                         weekend_fractions: '0.044, 0.023, 0.019, 0.015, 0.016, 0.018, 0.026, 0.033, 0.033, 0.032, 0.033, 0.033, 0.032, 0.032, 0.032, 0.033, 0.045, 0.057, 0.066, 0.076, 0.081, 0.086, 0.075, 0.065',
                         monthly_multipliers: '1.154, 1.161, 1.013, 1.010, 1.013, 0.888, 0.883, 0.883, 0.888, 0.978, 0.974, 1.154')
    if hpxml_file == 'base-misc-usage-multiplier.xml'
      hpxml.fuel_loads.each do |fuel_load|
        fuel_load.usage_multiplier = 0.9
      end
    end
  elsif ['base-misc-loads-large-uncommon2.xml'].include? hpxml_file
    hpxml.fuel_loads[0].fuel_type = HPXML::FuelTypeOil
    hpxml.fuel_loads[2].fuel_type = HPXML::FuelTypeWoodPellets
  end
end

def download_epws
  require_relative 'HPXMLtoOpenStudio/resources/util'

  require 'tempfile'
  tmpfile = Tempfile.new('epw')

  UrlResolver.fetch('https://data.nrel.gov/system/files/128/tmy3s-cache-csv.zip', tmpfile)

  puts 'Extracting weather files...'
  weather_dir = File.join(File.dirname(__FILE__), 'weather')
  unzip_file = OpenStudio::UnzipFile.new(tmpfile.path.to_s)
  unzip_file.extractAllFiles(OpenStudio::toPath(weather_dir))

  num_epws_actual = Dir[File.join(weather_dir, '*.epw')].count
  puts "#{num_epws_actual} weather files are available in the weather directory."
  puts 'Completed.'
  exit!
end

command_list = [:update_measures, :cache_weather, :create_release_zips, :download_weather]

def display_usage(command_list)
  puts "Usage: openstudio #{File.basename(__FILE__)} [COMMAND]\nCommands:\n  " + command_list.join("\n  ")
end

if ARGV.size == 0
  puts 'ERROR: Missing command.'
  display_usage(command_list)
  exit!
elsif ARGV.size > 1
  puts 'ERROR: Too many commands.'
  display_usage(command_list)
  exit!
elsif not command_list.include? ARGV[0].to_sym
  puts "ERROR: Invalid command '#{ARGV[0]}'."
  display_usage(command_list)
  exit!
end

if ARGV[0].to_sym == :update_measures
  # Prevent NREL error regarding U: drive when not VPNed in
  ENV['HOME'] = 'C:' if !ENV['HOME'].nil? && ENV['HOME'].start_with?('U:')
  ENV['HOMEDRIVE'] = 'C:\\' if !ENV['HOMEDRIVE'].nil? && ENV['HOMEDRIVE'].start_with?('U:')

  create_hpxmls

  # Apply rubocop
  cops = ['Layout',
          'Lint/DeprecatedClassMethods',
          # 'Lint/RedundantStringCoercion', # Enable when rubocop is upgraded
          'Style/AndOr',
          'Style/FrozenStringLiteralComment',
          'Style/HashSyntax',
          'Style/Next',
          'Style/NilComparison',
          'Style/RedundantParentheses',
          'Style/RedundantSelf',
          'Style/ReturnNil',
          'Style/SelfAssignment',
          'Style/StringLiterals',
          'Style/StringLiteralsInInterpolation']
  commands = ["\"require 'rubocop/rake_task'\"",
              "\"RuboCop::RakeTask.new(:rubocop) do |t| t.options = ['--auto-correct', '--format', 'simple', '--only', '#{cops.join(',')}'] end\"",
              '"Rake.application[:rubocop].invoke"']
  command = "#{OpenStudio.getOpenStudioCLI} -e #{commands.join(' -e ')}"
  puts 'Applying rubocop auto-correct to measures...'
  system(command)

  # Update measures XMLs
  command = "#{OpenStudio.getOpenStudioCLI} measure -t '#{File.dirname(__FILE__)}'"
  puts 'Updating measure.xmls...'
  system(command, [:out, :err] => File::NULL)

  puts 'Done.'
end

if ARGV[0].to_sym == :cache_weather
  require_relative 'HPXMLtoOpenStudio/resources/weather'

  OpenStudio::Logger.instance.standardOutLogger.setLogLevel(OpenStudio::Fatal)
  runner = OpenStudio::Measure::OSRunner.new(OpenStudio::WorkflowJSON.new)
  puts 'Creating cache *.csv for weather files...'

  Dir['weather/*.epw'].each do |epw|
    next if File.exist? epw.gsub('.epw', '.cache')

    puts "Processing #{epw}..."
    model = OpenStudio::Model::Model.new
    epw_file = OpenStudio::EpwFile.new(epw)
    OpenStudio::Model::WeatherFile.setWeatherFile(model, epw_file).get
    weather = WeatherProcess.new(model, runner)
    File.open(epw.gsub('.epw', '-cache.csv'), 'wb') do |file|
      weather.dump_to_csv(file)
    end
  end
end

if ARGV[0].to_sym == :download_weather
  download_epws
end

if ARGV[0].to_sym == :create_release_zips
  # Generate documentation
  puts 'Generating documentation...'
  command = 'sphinx-build -b singlehtml docs/source documentation'
  begin
    `#{command}`
    if not File.exist? File.join(File.dirname(__FILE__), 'documentation', 'index.html')
      puts 'Documentation was not successfully generated. Aborting...'
      exit!
    end
  rescue
    puts "Command failed: '#{command}'. Perhaps sphinx needs to be installed?"
    exit!
  end

  files = ['HPXMLtoOpenStudio/measure.*',
           'HPXMLtoOpenStudio/resources/*.*',
           'SimulationOutputReport/measure.*',
           'SimulationOutputReport/resources/*.*',
           'weather/*.*',
           'workflow/*.*',
           'workflow/sample_files/*.xml',
           'documentation/index.html',
           'documentation/_static/**/*.*']

  # Only include files under git version control
  command = 'git ls-files'
  begin
    git_files = `#{command}`
  rescue
    puts "Command failed: '#{command}'. Perhaps git needs to be installed?"
    exit!
  end

  release_map = { File.join(File.dirname(__FILE__), 'release-minimal.zip') => false,
                  File.join(File.dirname(__FILE__), 'release-full.zip') => true }

  release_map.keys.each do |zip_path|
    File.delete(zip_path) if File.exist? zip_path
  end

  # Check if we need to download weather files for the full release zip
  num_epws_expected = 1011
  num_epws_local = 0
  files.each do |f|
    Dir[f].each do |file|
      next unless file.end_with? '.epw'

      num_epws_local += 1
    end
  end

  # Make sure we have the full set of weather files
  if num_epws_local < num_epws_expected
    puts 'Fetching all weather files...'
    command = "#{OpenStudio.getOpenStudioCLI} #{__FILE__} download_weather"
    log = `#{command}`
  end

  # Create zip files
  release_map.each do |zip_path, include_all_epws|
    puts "Creating #{zip_path}..."
    zip = OpenStudio::ZipFile.new(zip_path, false)
    files.each do |f|
      Dir[f].each do |file|
        if file.start_with? 'documentation'
          # always include
        elsif include_all_epws
          if (not git_files.include? file) && (not file.start_with? 'weather')
            next
          end
        else
          if not git_files.include? file
            next
          end
        end

        zip.addFile(file, File.join('OpenStudio-HPXML', file))
      end
    end
    puts "Wrote file at #{zip_path}."
  end

  # Cleanup
  FileUtils.rm_r(File.join(File.dirname(__FILE__), 'documentation'))

  puts 'Done.'
end<|MERGE_RESOLUTION|>--- conflicted
+++ resolved
@@ -81,11 +81,6 @@
     'invalid_files/invalid-runperiod.xml' => 'base.xml',
     'invalid_files/invalid-timestep.xml' => 'base.xml',
     'invalid_files/invalid-window-height.xml' => 'base-enclosure-overhangs.xml',
-<<<<<<< HEAD
-    'invalid_files/invalid-wmo.xml' => 'base.xml',
-=======
-    'invalid_files/invalid-window-interior-shading.xml' => 'base.xml',
->>>>>>> 0c3394b0
     'invalid_files/lighting-fractions.xml' => 'base.xml',
     'invalid_files/missing-elements.xml' => 'base.xml',
     'invalid_files/multifamily-reference-appliance.xml' => 'base.xml',
