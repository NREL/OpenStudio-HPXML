--- conflicted
+++ resolved
@@ -93,6 +93,10 @@
     'invalid_files/invalid-window-height.xml' => 'base-enclosure-overhangs.xml',
     'invalid_files/lighting-fractions.xml' => 'base.xml',
     'invalid_files/missing-elements.xml' => 'base.xml',
+    'invalid_files/multifamily-reference-appliance.xml' => 'base.xml',
+    'invalid_files/multifamily-reference-duct.xml' => 'base.xml',
+    'invalid_files/multifamily-reference-surface.xml' => 'base.xml',
+    'invalid_files/multifamily-reference-water-heater.xml' => 'base.xml',
     'invalid_files/net-area-negative-roof.xml' => 'base-enclosure-skylights.xml',
     'invalid_files/net-area-negative-wall.xml' => 'base.xml',
     'invalid_files/num-bedrooms-exceeds-limit.xml' => 'base.xml',
@@ -255,10 +259,7 @@
     'base-hvac-evap-cooler-only.xml' => 'base.xml',
     'base-hvac-evap-cooler-only-ducted.xml' => 'base.xml',
     'base-hvac-fireplace-wood-only.xml' => 'base.xml',
-<<<<<<< HEAD
-=======
     'base-hvac-fixed-heater-gas-only.xml' => 'base.xml',
->>>>>>> d2e478ed
     'base-hvac-floor-furnace-propane-only.xml' => 'base.xml',
     'base-hvac-flowrate.xml' => 'base.xml',
     'base-hvac-furnace-coal-only.xml' => 'base.xml',
@@ -274,6 +275,8 @@
     'base-hvac-furnace-x3-dse.xml' => 'base.xml',
     'base-hvac-ground-to-air-heat-pump.xml' => 'base.xml',
     'base-hvac-ideal-air.xml' => 'base.xml',
+    'base-hvac-mini-split-air-conditioner-only-ducted.xml' => 'base.xml',
+    'base-hvac-mini-split-air-conditioner-only-ductless.xml' => 'base-hvac-mini-split-air-conditioner-only-ducted.xml',
     'base-hvac-mini-split-heat-pump-ducted.xml' => 'base.xml',
     'base-hvac-mini-split-heat-pump-ducted-heating-only.xml' => 'base-hvac-mini-split-heat-pump-ducted.xml',
     'base-hvac-mini-split-heat-pump-ducted-cooling-only.xml' => 'base-hvac-mini-split-heat-pump-ducted.xml',
@@ -326,18 +329,12 @@
     'base-mechvent-exhaust-rated-flow-rate.xml' => 'base.xml',
     'base-mechvent-hrv.xml' => 'base.xml',
     'base-mechvent-hrv-asre.xml' => 'base.xml',
-<<<<<<< HEAD
-    'base-mechvent-supply.xml' => 'base.xml',
-    'base-mechvent-bath-kitchen-fans.xml' => 'base.xml',
-    'base-misc-ceiling-fans.xml' => 'base.xml',
-=======
     'base-mechvent-multiple.xml' => 'base-mechvent-bath-kitchen-fans.xml',
     'base-mechvent-shared.xml' => 'base-enclosure-attached-multifamily.xml',
     'base-mechvent-shared-preconditioning.xml' => 'base-mechvent-shared.xml',
     'base-mechvent-shared-multiple.xml' => 'base-enclosure-attached-multifamily.xml',
     'base-mechvent-supply.xml' => 'base.xml',
     'base-mechvent-whole-house-fan.xml' => 'base.xml',
->>>>>>> d2e478ed
     'base-misc-defaults.xml' => 'base.xml',
     'base-misc-loads-large-uncommon.xml' => 'base-enclosure-garage.xml',
     'base-misc-loads-large-uncommon2.xml' => 'base-misc-loads-large-uncommon.xml',
@@ -380,13 +377,10 @@
     'hvac_autosizing/base-hvac-ground-to-air-heat-pump-autosize.xml' => 'base-hvac-ground-to-air-heat-pump.xml',
     'hvac_autosizing/base-hvac-ground-to-air-heat-pump-autosize-manual-s-oversize-allowances.xml' => 'hvac_autosizing/base-hvac-ground-to-air-heat-pump-autosize.xml',
     'hvac_autosizing/base-hvac-mini-split-heat-pump-ducted-autosize.xml' => 'base-hvac-mini-split-heat-pump-ducted.xml',
-<<<<<<< HEAD
-=======
     'hvac_autosizing/base-hvac-mini-split-heat-pump-ducted-autosize-manual-s-oversize-allowances.xml' => 'hvac_autosizing/base-hvac-mini-split-heat-pump-ducted-autosize.xml',
     'hvac_autosizing/base-hvac-mini-split-heat-pump-ducted-heating-only-autosize.xml' => 'base-hvac-mini-split-heat-pump-ducted-heating-only.xml',
     'hvac_autosizing/base-hvac-mini-split-heat-pump-ducted-cooling-only-autosize.xml' => 'base-hvac-mini-split-heat-pump-ducted-cooling-only.xml',
     'hvac_autosizing/base-hvac-mini-split-air-conditioner-only-ducted-autosize.xml' => 'base-hvac-mini-split-air-conditioner-only-ducted.xml',
->>>>>>> d2e478ed
     'hvac_autosizing/base-hvac-room-ac-only-autosize.xml' => 'base-hvac-room-ac-only.xml',
     'hvac_autosizing/base-hvac-stove-oil-only-autosize.xml' => 'base-hvac-stove-oil-only.xml',
     'hvac_autosizing/base-hvac-wall-furnace-elec-only-autosize.xml' => 'base-hvac-wall-furnace-elec-only.xml',
@@ -452,6 +446,7 @@
         set_hpxml_oven(hpxml_file, hpxml)
         set_hpxml_lighting(hpxml_file, hpxml)
         set_hpxml_ceiling_fans(hpxml_file, hpxml)
+        set_hpxml_lighting_schedule(hpxml_file, hpxml)
         set_hpxml_pools(hpxml_file, hpxml)
         set_hpxml_hot_tubs(hpxml_file, hpxml)
         set_hpxml_plug_loads(hpxml_file, hpxml)
@@ -1313,7 +1308,8 @@
                   HPXML::WallTypeSteelStud => 8.1,
                   HPXML::WallTypeStone => 5.4,
                   HPXML::WallTypeStrawBale => 58.8,
-                  HPXML::WallTypeBrick => 7.9 }
+                  HPXML::WallTypeBrick => 7.9,
+                  HPXML::WallTypeAdobe => 5.0 }
     siding_types = [[HPXML::SidingTypeAluminum, HPXML::ColorReflective],
                     [HPXML::SidingTypeBrick, HPXML::ColorMediumDark],
                     [HPXML::SidingTypeFiberCement, HPXML::ColorMedium],
@@ -1404,6 +1400,7 @@
                     exterior_adjacent_to: HPXML::LocationOutside,
                     interior_adjacent_to: HPXML::LocationAtticUnvented,
                     wall_type: HPXML::WallTypeWoodStud,
+                    siding: HPXML::SidingTypeWood,
                     area: 113,
                     solar_absorptance: 0.7,
                     emittance: 0.92,
@@ -1976,6 +1973,9 @@
   elsif ['invalid_files/enclosure-basement-missing-ceiling.xml',
          'invalid_files/enclosure-garage-missing-roof-ceiling.xml'].include? hpxml_file
     hpxml.frame_floors[1].delete
+  elsif ['invalid_files/multifamily-reference-surface.xml'].include? hpxml_file
+    hpxml.frame_floors[0].exterior_adjacent_to = HPXML::LocationOtherHeatedSpace
+    hpxml.frame_floors[0].other_space_above_or_below = HPXML::FrameFloorOtherSpaceAbove
   end
 end
 
@@ -2604,6 +2604,7 @@
          'base-hvac-evap-cooler-only-ducted.xml',
          'base-hvac-ground-to-air-heat-pump.xml',
          'base-hvac-mini-split-heat-pump-ducted.xml',
+         'base-hvac-mini-split-air-conditioner-only-ducted.xml',
          'base-hvac-ideal-air.xml',
          'base-hvac-none.xml',
          'base-hvac-room-ac-only.xml',
@@ -2732,8 +2733,6 @@
                               heating_capacity: 3200,
                               heating_efficiency_percent: 1,
                               fraction_heat_load_served: 0.1)
-<<<<<<< HEAD
-=======
   elsif ['base-mechvent-multiple.xml',
          'base-mechvent-shared-multiple.xml'].include? hpxml_file
     hpxml.heating_systems[0].heating_capacity /= 2.0
@@ -2741,7 +2740,6 @@
     hpxml.heating_systems << hpxml.heating_systems[0].dup
     hpxml.heating_systems[1].id = 'HeatingSystem2'
     hpxml.heating_systems[1].distribution_system_idref = 'HVACDistribution2'
->>>>>>> d2e478ed
   elsif ['invalid_files/hvac-frac-load-served.xml'].include? hpxml_file
     hpxml.heating_systems[0].fraction_heat_load_served += 0.1
   elsif ['base-hvac-fireplace-wood-only.xml'].include? hpxml_file
@@ -2763,8 +2761,6 @@
     hpxml.heating_systems[0].heating_system_fuel = HPXML::FuelTypeNaturalGas
     hpxml.heating_systems[0].heating_efficiency_afue = nil
     hpxml.heating_systems[0].heating_efficiency_percent = 1.0
-<<<<<<< HEAD
-=======
     hpxml.heating_systems[0].electric_auxiliary_energy = 100.0
   elsif ['base-hvac-fixed-heater-gas-only.xml'].include? hpxml_file
     hpxml.heating_systems[0].distribution_system_idref = nil
@@ -2773,7 +2769,6 @@
     hpxml.heating_systems[0].heating_efficiency_afue = nil
     hpxml.heating_systems[0].heating_efficiency_percent = 1.0
     hpxml.heating_systems[0].electric_auxiliary_energy = 100.0
->>>>>>> d2e478ed
   elsif ['base-hvac-stove-oil-only.xml',
          'base-hvac-stove-wood-pellets-only.xml'].include? hpxml_file
     hpxml.heating_systems[0].distribution_system_idref = nil
@@ -2895,6 +2890,13 @@
     hpxml.cooling_systems[0].cooling_efficiency_seer = 24
     hpxml.cooling_systems[0].cooling_shr = 0.78
     hpxml.cooling_systems[0].compressor_type = HPXML::HVACCompressorTypeVariableSpeed
+  elsif ['base-hvac-mini-split-air-conditioner-only-ducted.xml'].include? hpxml_file
+    hpxml.cooling_systems[0].cooling_system_type = HPXML::HVACTypeMiniSplitAirConditioner
+    hpxml.cooling_systems[0].cooling_efficiency_seer = 19
+    hpxml.cooling_systems[0].cooling_shr = 0.73
+    hpxml.cooling_systems[0].compressor_type = nil
+  elsif ['base-hvac-mini-split-air-conditioner-only-ductless.xml'].include? hpxml_file
+    hpxml.cooling_systems[0].distribution_system_idref = nil
   elsif ['base-hvac-furnace-gas-room-ac.xml',
          'base-hvac-room-ac-only.xml'].include? hpxml_file
     hpxml.cooling_systems[0].distribution_system_idref = nil
@@ -2943,8 +2945,6 @@
                               fraction_cool_load_served: 0.25,
                               cooling_efficiency_seer: 13,
                               cooling_shr: 0.65)
-<<<<<<< HEAD
-=======
   elsif ['base-mechvent-multiple.xml',
          'base-mechvent-shared-multiple.xml'].include? hpxml_file
     hpxml.cooling_systems[0].fraction_cool_load_served /= 2.0
@@ -2952,7 +2952,6 @@
     hpxml.cooling_systems << hpxml.cooling_systems[0].dup
     hpxml.cooling_systems[1].id += '2'
     hpxml.cooling_systems[1].distribution_system_idref = 'HVACDistribution2'
->>>>>>> d2e478ed
   elsif ['invalid_files/hvac-frac-load-served.xml'].include? hpxml_file
     hpxml.cooling_systems[0].fraction_cool_load_served += 0.2
   elsif ['invalid_files/hvac-dse-multiple-attached-cooling.xml'].include? hpxml_file
@@ -3309,6 +3308,7 @@
          'base-hvac-floor-furnace-propane-only.xml',
          'base-hvac-ideal-air.xml',
          'base-hvac-mini-split-heat-pump-ductless.xml',
+         'base-hvac-mini-split-air-conditioner-only-ductless.xml',
          'base-hvac-room-ac-only.xml',
          'base-hvac-stove-oil-only.xml',
          'base-hvac-stove-wood-pellets-only.xml',
@@ -3391,13 +3391,10 @@
     hpxml.hvac_distributions[-1].id = 'HVACDistribution4'
     hpxml.hvac_distributions << hpxml.hvac_distributions[0].dup
     hpxml.hvac_distributions[-1].id = 'HVACDistribution5'
-<<<<<<< HEAD
-=======
   elsif ['base-mechvent-multiple.xml',
          'base-mechvent-shared-multiple.xml'].include? hpxml_file
     hpxml.hvac_distributions << hpxml.hvac_distributions[0].dup
     hpxml.hvac_distributions[1].id = 'HVACDistribution2'
->>>>>>> d2e478ed
   elsif ['base-hvac-dse.xml',
          'base-dhw-indirect-dse.xml'].include? hpxml_file
     hpxml.hvac_distributions[0].distribution_system_type = HPXML::HVACDistributionTypeDSE
@@ -3412,14 +3409,9 @@
     hpxml.hvac_distributions[1].annual_cooling_dse = 1.0
     hpxml.hvac_distributions << hpxml.hvac_distributions[0].dup
     hpxml.hvac_distributions[2].id = 'HVACDistribution3'
-<<<<<<< HEAD
-    hpxml.hvac_distributions[2].annual_cooling_dse = nil
-  elsif ['base-hvac-mini-split-heat-pump-ducted.xml'].include? hpxml_file
-=======
     hpxml.hvac_distributions[2].annual_cooling_dse = 1.0
   elsif ['base-hvac-mini-split-heat-pump-ducted.xml',
          'base-hvac-mini-split-air-conditioner-only-ducted.xml'].include? hpxml_file
->>>>>>> d2e478ed
     hpxml.hvac_distributions[0].duct_leakage_measurements[0].duct_leakage_value = 15
     hpxml.hvac_distributions[0].duct_leakage_measurements[1].duct_leakage_value = 5
     hpxml.hvac_distributions[0].ducts[0].duct_insulation_r_value = 0
@@ -3581,6 +3573,8 @@
 
       hvac_distribution.ducts[1].duct_location = nil
     end
+  elsif ['invalid_files/multifamily-reference-duct.xml'].include? hpxml_file
+    hpxml.hvac_distributions[0].ducts[0].duct_location = HPXML::LocationOtherMultifamilyBufferSpace
   end
 
   # Set ConditionedFloorAreaServed
@@ -3705,8 +3699,6 @@
     hpxml.ventilation_fans.add(id: 'BathFans',
                                fan_location: HPXML::LocationBath,
                                used_for_local_ventilation: true)
-<<<<<<< HEAD
-=======
   elsif ['base-mechvent-shared.xml'].include? hpxml_file
     # Shared supply + in-unit exhaust (roughly balanced)
     hpxml.ventilation_fans.add(id: 'SharedSupplyFan',
@@ -3878,7 +3870,6 @@
                                fan_power: 150,
                                used_for_whole_building_ventilation: true,
                                distribution_system_idref: 'HVACDistribution2')
->>>>>>> d2e478ed
   end
 end
 
@@ -4131,12 +4122,6 @@
     hpxml.water_heating_systems[0].heating_capacity = nil
     hpxml.water_heating_systems[0].tank_volume = nil
     hpxml.water_heating_systems[0].recovery_efficiency = nil
-<<<<<<< HEAD
-    if hpxml_file == 'base-misc-defaults2.xml'
-      hpxml.water_heating_systems[0].energy_factor = nil
-      hpxml.water_heating_systems[0].uniform_energy_factor = 0.93
-    end
-=======
   elsif ['base-dhw-shared-water-heater.xml'].include? hpxml_file
     hpxml.water_heating_systems.clear
     hpxml.water_heating_systems.add(id: 'SharedWaterHeater',
@@ -4161,7 +4146,6 @@
     hpxml.water_heating_systems[1].location = HPXML::LocationOtherHeatedSpace
   elsif ['invalid_files/multifamily-reference-water-heater.xml'].include? hpxml_file
     hpxml.water_heating_systems[0].location = HPXML::LocationOtherNonFreezingSpace
->>>>>>> d2e478ed
   end
 end
 
@@ -4374,18 +4358,21 @@
   elsif ['base-appliances-none.xml',
          'base-dhw-none.xml'].include? hpxml_file
     hpxml.clothes_washers.clear
-<<<<<<< HEAD
-  elsif ['base-enclosure-attached-multifamily.xml',
-         'base-enclosure-other-housing-unit.xml',
-=======
   elsif ['base-enclosure-attached-multifamily.xml'].include? hpxml_file
     hpxml.clothes_washers[0].location = HPXML::LocationLivingSpace
   elsif ['base-enclosure-other-housing-unit.xml',
->>>>>>> d2e478ed
          'base-enclosure-other-heated-space.xml',
          'base-enclosure-other-non-freezing-space.xml',
          'base-enclosure-other-multifamily-buffer-space.xml'].include? hpxml_file
-    hpxml.clothes_washers[0].location = HPXML::LocationOther
+    if ['base-enclosure-other-housing-unit.xml'].include? hpxml_file
+      hpxml.clothes_washers[0].location = HPXML::LocationOtherHousingUnit
+    elsif ['base-enclosure-other-heated-space.xml'].include? hpxml_file
+      hpxml.clothes_washers[0].location = HPXML::LocationOtherHeatedSpace
+    elsif ['base-enclosure-other-non-freezing-space.xml'].include? hpxml_file
+      hpxml.clothes_washers[0].location = HPXML::LocationOtherNonFreezingSpace
+    elsif ['base-enclosure-other-multifamily-buffer-space.xml'].include? hpxml_file
+      hpxml.clothes_washers[0].location = HPXML::LocationOtherMultifamilyBufferSpace
+    end
   elsif ['base-appliances-modified.xml'].include? hpxml_file
     imef = hpxml.clothes_washers[0].integrated_modified_energy_factor
     hpxml.clothes_washers[0].integrated_modified_energy_factor = nil
@@ -4411,8 +4398,6 @@
     hpxml.clothes_washers[0].label_usage = nil
   elsif ['base-misc-usage-multiplier.xml'].include? hpxml_file
     hpxml.clothes_washers[0].usage_multiplier = 0.9
-<<<<<<< HEAD
-=======
   elsif ['base-dhw-shared-laundry-room.xml'].include? hpxml_file
     hpxml.clothes_washers[0].is_shared_appliance = true
     hpxml.clothes_washers[0].id = 'SharedClothesWasher'
@@ -4422,7 +4407,6 @@
     hpxml.clothes_washers[0].water_heating_system_idref = 'foobar'
   elsif ['invalid_files/multifamily-reference-appliance.xml'].include? hpxml_file
     hpxml.clothes_washers[0].location = HPXML::LocationOtherHousingUnit
->>>>>>> d2e478ed
   end
 end
 
@@ -4438,18 +4422,21 @@
   elsif ['base-appliances-none.xml',
          'base-dhw-none.xml'].include? hpxml_file
     hpxml.clothes_dryers.clear
-<<<<<<< HEAD
-  elsif ['base-enclosure-attached-multifamily.xml',
-         'base-enclosure-other-housing-unit.xml',
-=======
   elsif ['base-enclosure-attached-multifamily.xml'].include? hpxml_file
     hpxml.clothes_dryers[0].location = HPXML::LocationLivingSpace
   elsif ['base-enclosure-other-housing-unit.xml',
->>>>>>> d2e478ed
          'base-enclosure-other-heated-space.xml',
          'base-enclosure-other-non-freezing-space.xml',
          'base-enclosure-other-multifamily-buffer-space.xml'].include? hpxml_file
-    hpxml.clothes_dryers[0].location = HPXML::LocationOther
+    if ['base-enclosure-other-housing-unit.xml'].include? hpxml_file
+      hpxml.clothes_dryers[0].location = HPXML::LocationOtherHousingUnit
+    elsif ['base-enclosure-other-heated-space.xml'].include? hpxml_file
+      hpxml.clothes_dryers[0].location = HPXML::LocationOtherHeatedSpace
+    elsif ['base-enclosure-other-non-freezing-space.xml'].include? hpxml_file
+      hpxml.clothes_dryers[0].location = HPXML::LocationOtherNonFreezingSpace
+    elsif ['base-enclosure-other-multifamily-buffer-space.xml'].include? hpxml_file
+      hpxml.clothes_dryers[0].location = HPXML::LocationOtherMultifamilyBufferSpace
+    end
   elsif ['base-appliances-modified.xml'].include? hpxml_file
     cef = hpxml.clothes_dryers[-1].combined_energy_factor
     hpxml.clothes_dryers.clear
@@ -4520,15 +4507,6 @@
     hpxml.dishwashers[0].rated_annual_kwh = nil
     hpxml.dishwashers[0].energy_factor = HotWaterAndAppliances.calc_dishwasher_ef_from_annual_kwh(rated_annual_kwh).round(2)
     hpxml.dishwashers[0].place_setting_capacity = 6 # Compact
-<<<<<<< HEAD
-  elsif ['base-enclosure-attached-multifamily.xml',
-         'base-enclosure-other-housing-unit.xml',
-         'base-enclosure-other-heated-space.xml',
-         'base-enclosure-other-non-freezing-space.xml',
-         'base-enclosure-other-multifamily-buffer-space.xml'].include? hpxml_file
-    hpxml.dishwashers[0].location = HPXML::LocationOther
-  elsif ['base-appliances-none.xml'].include? hpxml_file
-=======
   elsif ['base-enclosure-attached-multifamily.xml'].include? hpxml_file
     hpxml.dishwashers[0].location = HPXML::LocationLivingSpace
   elsif ['base-enclosure-other-housing-unit.xml',
@@ -4546,7 +4524,6 @@
     end
   elsif ['base-appliances-none.xml',
          'base-dhw-none.xml'].include? hpxml_file
->>>>>>> d2e478ed
     hpxml.dishwashers.clear
   elsif ['base-foundation-unconditioned-basement.xml'].include? hpxml_file
     hpxml.dishwashers[0].location = HPXML::LocationBasementUnconditioned
@@ -4589,18 +4566,21 @@
     hpxml.refrigerators[0].adjusted_annual_kwh = 600
   elsif ['base-appliances-none.xml'].include? hpxml_file
     hpxml.refrigerators.clear
-<<<<<<< HEAD
-  elsif ['base-enclosure-attached-multifamily.xml',
-         'base-enclosure-other-housing-unit.xml',
-=======
   elsif ['base-enclosure-attached-multifamily.xml'].include? hpxml_file
     hpxml.refrigerators[0].location = HPXML::LocationLivingSpace
   elsif ['base-enclosure-other-housing-unit.xml',
->>>>>>> d2e478ed
          'base-enclosure-other-heated-space.xml',
          'base-enclosure-other-non-freezing-space.xml',
          'base-enclosure-other-multifamily-buffer-space.xml'].include? hpxml_file
-    hpxml.refrigerators[0].location = HPXML::LocationOther
+    if ['base-enclosure-other-housing-unit.xml'].include? hpxml_file
+      hpxml.refrigerators[0].location = HPXML::LocationOtherHousingUnit
+    elsif ['base-enclosure-other-heated-space.xml'].include? hpxml_file
+      hpxml.refrigerators[0].location = HPXML::LocationOtherHeatedSpace
+    elsif ['base-enclosure-other-non-freezing-space.xml'].include? hpxml_file
+      hpxml.refrigerators[0].location = HPXML::LocationOtherNonFreezingSpace
+    elsif ['base-enclosure-other-multifamily-buffer-space.xml'].include? hpxml_file
+      hpxml.refrigerators[0].location = HPXML::LocationOtherMultifamilyBufferSpace
+    end
   elsif ['base-foundation-unconditioned-basement.xml'].include? hpxml_file
     hpxml.refrigerators[0].location = HPXML::LocationBasementUnconditioned
   elsif ['base-atticroof-conditioned.xml'].include? hpxml_file
@@ -4693,18 +4673,21 @@
                              is_induction: false)
   elsif ['base-appliances-none.xml'].include? hpxml_file
     hpxml.cooking_ranges.clear
-<<<<<<< HEAD
-  elsif ['base-enclosure-attached-multifamily.xml',
-         'base-enclosure-other-housing-unit.xml',
-=======
   elsif ['base-enclosure-attached-multifamily.xml'].include? hpxml_file
     hpxml.cooking_ranges[0].location = HPXML::LocationLivingSpace
   elsif ['base-enclosure-other-housing-unit.xml',
->>>>>>> d2e478ed
          'base-enclosure-other-heated-space.xml',
          'base-enclosure-other-non-freezing-space.xml',
          'base-enclosure-other-multifamily-buffer-space.xml'].include? hpxml_file
-    hpxml.cooking_ranges[0].location = HPXML::LocationOther
+    if ['base-enclosure-other-housing-unit.xml'].include? hpxml_file
+      hpxml.cooking_ranges[0].location = HPXML::LocationOtherHousingUnit
+    elsif ['base-enclosure-other-heated-space.xml'].include? hpxml_file
+      hpxml.cooking_ranges[0].location = HPXML::LocationOtherHeatedSpace
+    elsif ['base-enclosure-other-non-freezing-space.xml'].include? hpxml_file
+      hpxml.cooking_ranges[0].location = HPXML::LocationOtherNonFreezingSpace
+    elsif ['base-enclosure-other-multifamily-buffer-space.xml'].include? hpxml_file
+      hpxml.cooking_ranges[0].location = HPXML::LocationOtherMultifamilyBufferSpace
+    end
   elsif ['base-appliances-gas.xml'].include? hpxml_file
     hpxml.cooking_ranges[0].fuel_type = HPXML::FuelTypeNaturalGas
     hpxml.cooking_ranges[0].is_induction = false
@@ -4790,15 +4773,11 @@
   elsif ['invalid_files/lighting-fractions.xml'].include? hpxml_file
     hpxml.lighting_groups[0].fraction_of_units_in_location = 0.8
   elsif ['base-misc-usage-multiplier.xml'].include? hpxml_file
-<<<<<<< HEAD
-    hpxml.lighting.usage_multiplier = 0.9
-=======
     hpxml.lighting.interior_usage_multiplier = 0.9
     hpxml.lighting.garage_usage_multiplier = 0.9
     hpxml.lighting.exterior_usage_multiplier = 0.9
   elsif ['base-lighting-none.xml'].include? hpxml_file
     hpxml.lighting_groups.clear
->>>>>>> d2e478ed
   end
 end
 
@@ -4869,8 +4848,6 @@
   end
 end
 
-<<<<<<< HEAD
-=======
 def set_hpxml_lighting_schedule(hpxml_file, hpxml)
   if ['base-lighting-detailed.xml'].include? hpxml_file
     hpxml.lighting.interior_weekday_fractions = '0.124, 0.074, 0.050, 0.050, 0.053, 0.140, 0.330, 0.420, 0.430, 0.424, 0.411, 0.394, 0.382, 0.378, 0.378, 0.379, 0.386, 0.412, 0.484, 0.619, 0.783, 0.880, 0.597, 0.249'
@@ -4893,7 +4870,6 @@
   end
 end
 
->>>>>>> d2e478ed
 def set_hpxml_plug_loads(hpxml_file, hpxml)
   if ['ASHRAE_Standard_140/L100AC.xml',
       'ASHRAE_Standard_140/L100AL.xml'].include? hpxml_file
@@ -4937,8 +4913,8 @@
       hpxml.plug_loads[0].weekday_fractions = '0.035, 0.033, 0.032, 0.031, 0.032, 0.033, 0.037, 0.042, 0.043, 0.043, 0.043, 0.044, 0.045, 0.045, 0.044, 0.046, 0.048, 0.052, 0.053, 0.05, 0.047, 0.045, 0.04, 0.036'
       hpxml.plug_loads[0].weekend_fractions = '0.035, 0.033, 0.032, 0.031, 0.032, 0.033, 0.037, 0.042, 0.043, 0.043, 0.043, 0.044, 0.045, 0.045, 0.044, 0.046, 0.048, 0.052, 0.053, 0.05, 0.047, 0.045, 0.04, 0.036'
       hpxml.plug_loads[0].monthly_multipliers = '1.248, 1.257, 0.993, 0.989, 0.993, 0.827, 0.821, 0.821, 0.827, 0.99, 0.987, 1.248'
-      hpxml.plug_loads[1].weekday_fractions = '0.045, 0.019, 0.01, 0.001, 0.001, 0.001, 0.005, 0.009, 0.018, 0.026, 0.032, 0.038, 0.04, 0.041, 0.043, 0.045, 0.5, 0.055, 0.07, 0.085, 0.097, 0.108, 0.089, 0.07'
-      hpxml.plug_loads[1].weekend_fractions = '0.045, 0.019, 0.01, 0.001, 0.001, 0.001, 0.005, 0.009, 0.018, 0.026, 0.032, 0.038, 0.04, 0.041, 0.043, 0.045, 0.5, 0.055, 0.07, 0.085, 0.097, 0.108, 0.089, 0.07'
+      hpxml.plug_loads[1].weekday_fractions = '0.045, 0.019, 0.01, 0.001, 0.001, 0.001, 0.005, 0.009, 0.018, 0.026, 0.032, 0.038, 0.04, 0.041, 0.043, 0.045, 0.05, 0.055, 0.07, 0.085, 0.097, 0.108, 0.089, 0.07'
+      hpxml.plug_loads[1].weekend_fractions = '0.045, 0.019, 0.01, 0.001, 0.001, 0.001, 0.005, 0.009, 0.018, 0.026, 0.032, 0.038, 0.04, 0.041, 0.043, 0.045, 0.05, 0.055, 0.07, 0.085, 0.097, 0.108, 0.089, 0.07'
       hpxml.plug_loads[1].monthly_multipliers = '1.137, 1.129, 0.961, 0.969, 0.961, 0.993, 0.996, 0.96, 0.993, 0.867, 0.86, 1.137'
       hpxml.plug_loads.add(id: 'PlugLoadMisc3',
                            location: HPXML::LocationExterior,
@@ -4965,8 +4941,6 @@
 
       kWh_per_year, frac_sensible, frac_latent = MiscLoads.get_televisions_default_values(cfa, nbeds)
       hpxml.plug_loads[1].kWh_per_year = kWh_per_year
-      hpxml.plug_loads[1].frac_sensible = frac_sensible.round(3)
-      hpxml.plug_loads[1].frac_latent = frac_latent.round(3)
     end
   end
   if hpxml_file.include?('ASHRAE_Standard_140')
@@ -5019,44 +4993,15 @@
 end
 
 def download_epws
+  require_relative 'HPXMLtoOpenStudio/resources/util'
+
+  require 'tempfile'
+  tmpfile = Tempfile.new('epw')
+
+  UrlResolver.fetch('https://data.nrel.gov/system/files/128/tmy3s-cache-csv.zip', tmpfile)
+
+  puts 'Extracting weather files...'
   weather_dir = File.join(File.dirname(__FILE__), 'weather')
-
-  require 'net/http'
-  require 'tempfile'
-
-  tmpfile = Tempfile.new('epw')
-
-  url = URI.parse('https://data.nrel.gov/files/128/tmy3s-cache-csv.zip')
-  http = Net::HTTP.new(url.host, url.port)
-  http.use_ssl = true
-  http.verify_mode = OpenSSL::SSL::VERIFY_NONE
-
-  params = { 'User-Agent' => 'curl/7.43.0', 'Accept-Encoding' => 'identity' }
-  request = Net::HTTP::Get.new(url.path, params)
-  request.content_type = 'application/zip, application/octet-stream'
-
-  http.request request do |response|
-    total = response.header['Content-Length'].to_i
-    if total == 0
-      fail 'Did not successfully download zip file.'
-    end
-
-    size = 0
-    progress = 0
-    open tmpfile, 'wb' do |io|
-      response.read_body do |chunk|
-        io.write chunk
-        size += chunk.size
-        new_progress = (size * 100) / total
-        unless new_progress == progress
-          puts 'Downloading %s (%3d%%) ' % [url.path, new_progress]
-        end
-        progress = new_progress
-      end
-    end
-  end
-
-  puts 'Extracting weather files...'
   unzip_file = OpenStudio::UnzipFile.new(tmpfile.path.to_s)
   unzip_file.extractAllFiles(OpenStudio::toPath(weather_dir))
 
@@ -5066,9 +5011,6 @@
   exit!
 end
 
-<<<<<<< HEAD
-command_list = [:update_measures, :cache_weather, :create_release_zips, :update_version, :download_weather]
-=======
 def get_elements_from_sample_files(hpxml_docs)
   elements_being_used = []
   hpxml_docs.each do |xml, hpxml_doc|
@@ -5269,7 +5211,6 @@
 end
 
 command_list = [:update_measures, :cache_weather, :create_release_zips, :download_weather]
->>>>>>> d2e478ed
 
 def display_usage(command_list)
   puts "Usage: openstudio #{File.basename(__FILE__)} [COMMAND]\nCommands:\n  " + command_list.join("\n  ")
@@ -5356,24 +5297,6 @@
   download_epws
 end
 
-if ARGV[0].to_sym == :update_version
-  version_change = { from: '0.9.0',
-                     to: '0.10.0' }
-
-  file_names = ['workflow/run_simulation.rb']
-
-  file_names.each do |file_name|
-    text = File.read(file_name)
-    new_contents = text.gsub(version_change[:from], version_change[:to])
-
-    # To write changes to the file, use:
-    File.open(file_name, 'w') { |file| file.puts new_contents }
-    puts "Updated from version #{version_change[:from]} to version #{version_change[:to]} in #{file_name}."
-  end
-
-  puts 'Done. Now check all changed files before committing.'
-end
-
 if ARGV[0].to_sym == :create_release_zips
   # Generate documentation
   puts 'Generating documentation...'
