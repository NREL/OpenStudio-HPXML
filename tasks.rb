--- conflicted
+++ resolved
@@ -330,13 +330,10 @@
     'base-hvac-room-ac-only.xml' => 'base.xml',
     'base-hvac-room-ac-only-33percent.xml' => 'base-hvac-room-ac-only.xml',
     'base-hvac-room-ac-only-ceer.xml' => 'base-hvac-room-ac-only.xml',
-<<<<<<< HEAD
     'base-hvac-room-ac-with-heating.xml' => 'base-hvac-room-ac-only.xml',
     'base-hvac-room-heat-pump-cop.xml' => 'base-hvac-pthp.xml',
     'base-hvac-room-heat-pump-hspf.xml' => 'base-hvac-pthp.xml',
-=======
     'base-hvac-room-ac-only-detailed-setpoints.xml' => 'base-hvac-room-ac-only.xml',
->>>>>>> f44aec26
     'base-hvac-seasons.xml' => 'base.xml',
     'base-hvac-setpoints.xml' => 'base.xml',
     'base-hvac-setpoints-daily-schedules.xml' => 'base-hvac-setpoints-daily-setbacks.xml',
