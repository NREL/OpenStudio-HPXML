--- conflicted
+++ resolved
@@ -469,11 +469,7 @@
     step.setArgument('heat_pump_backup_fuel', 'none')
     step.setArgument('heat_pump_backup_heating_efficiency', 1)
     step.setArgument('heat_pump_backup_heating_capacity', '34121.0')
-<<<<<<< HEAD
-    step.setArgument('heat_pump_mini_split_is_ducted', false)
     step.setArgument('heat_pump_is_shared_system', false)
-=======
->>>>>>> 4304c66a
     step.setArgument('setpoint_heating_temp', 68)
     step.setArgument('setpoint_heating_setback_temp', 68)
     step.setArgument('setpoint_heating_setback_hours_per_week', 0)
