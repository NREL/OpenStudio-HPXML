--- conflicted
+++ resolved
@@ -2533,17 +2533,6 @@
   # Logic that can only be applied based on the file name
   if ['base-hvac-undersized-allow-increased-fixed-capacities.xml'].include? hpxml_file
     hpxml.header.allow_increased_fixed_capacities = true
-<<<<<<< HEAD
-  elsif ['base-schedules-detailed-stochastic.xml'].include? hpxml_file
-    hpxml.header.schedules_filepath = '../../HPXMLtoOpenStudio/resources/schedule_files/stochastic.csv'
-  elsif ['base-schedules-detailed-stochastic-vacancy.xml'].include? hpxml_file
-    hpxml.header.schedules_filepath = '../../HPXMLtoOpenStudio/resources/schedule_files/stochastic-vacancy.csv'
-  elsif ['base-schedules-detailed-smooth.xml'].include? hpxml_file
-    hpxml.header.schedules_filepath = '../../HPXMLtoOpenStudio/resources/schedule_files/smooth.csv'
-=======
-  elsif ['base-location-capetown-zaf.xml'].include? hpxml_file
-    hpxml.header.state_code = nil
->>>>>>> 83e83f2b
   elsif ['base-misc-emissions.xml'].include? hpxml_file
     hpxml.header.emissions_scenarios.add(name: 'Cambium 2022 Hourly MidCase AER Using RMPA Region',
                                          emissions_type: 'CO2',
