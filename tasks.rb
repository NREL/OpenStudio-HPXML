# frozen_string_literal: true

def create_hpxmls
  require_relative 'HPXMLtoOpenStudio/resources/constants'
  require_relative 'HPXMLtoOpenStudio/resources/hpxml'
  require_relative 'HPXMLtoOpenStudio/resources/meta_measure'

  this_dir = File.dirname(__FILE__)
  tests_dir = File.join(this_dir, 'workflow/sample_files')

  # Hash of HPXML -> Parent HPXML
  hpxmls_files = {
    'base.xml' => nil,

    'ASHRAE_Standard_140/L100AC.xml' => nil,
    'ASHRAE_Standard_140/L100AL.xml' => 'ASHRAE_Standard_140/L100AC.xml',
    'ASHRAE_Standard_140/L110AC.xml' => 'ASHRAE_Standard_140/L100AC.xml',
    'ASHRAE_Standard_140/L110AL.xml' => 'ASHRAE_Standard_140/L100AL.xml',
    'ASHRAE_Standard_140/L120AC.xml' => 'ASHRAE_Standard_140/L100AC.xml',
    'ASHRAE_Standard_140/L120AL.xml' => 'ASHRAE_Standard_140/L100AL.xml',
    'ASHRAE_Standard_140/L130AC.xml' => 'ASHRAE_Standard_140/L100AC.xml',
    'ASHRAE_Standard_140/L130AL.xml' => 'ASHRAE_Standard_140/L100AL.xml',
    'ASHRAE_Standard_140/L140AC.xml' => 'ASHRAE_Standard_140/L100AC.xml',
    'ASHRAE_Standard_140/L140AL.xml' => 'ASHRAE_Standard_140/L100AL.xml',
    'ASHRAE_Standard_140/L150AC.xml' => 'ASHRAE_Standard_140/L100AC.xml',
    'ASHRAE_Standard_140/L150AL.xml' => 'ASHRAE_Standard_140/L100AL.xml',
    'ASHRAE_Standard_140/L160AC.xml' => 'ASHRAE_Standard_140/L100AC.xml',
    'ASHRAE_Standard_140/L160AL.xml' => 'ASHRAE_Standard_140/L100AL.xml',
    'ASHRAE_Standard_140/L170AC.xml' => 'ASHRAE_Standard_140/L100AC.xml',
    'ASHRAE_Standard_140/L170AL.xml' => 'ASHRAE_Standard_140/L100AL.xml',
    'ASHRAE_Standard_140/L200AC.xml' => 'ASHRAE_Standard_140/L100AC.xml',
    'ASHRAE_Standard_140/L200AL.xml' => 'ASHRAE_Standard_140/L100AL.xml',
    'ASHRAE_Standard_140/L302XC.xml' => 'ASHRAE_Standard_140/L100AC.xml',
    'ASHRAE_Standard_140/L322XC.xml' => 'ASHRAE_Standard_140/L100AC.xml',
    'ASHRAE_Standard_140/L155AC.xml' => 'ASHRAE_Standard_140/L150AC.xml',
    'ASHRAE_Standard_140/L155AL.xml' => 'ASHRAE_Standard_140/L150AL.xml',
    'ASHRAE_Standard_140/L202AC.xml' => 'ASHRAE_Standard_140/L200AC.xml',
    'ASHRAE_Standard_140/L202AL.xml' => 'ASHRAE_Standard_140/L200AL.xml',
    'ASHRAE_Standard_140/L304XC.xml' => 'ASHRAE_Standard_140/L302XC.xml',
    'ASHRAE_Standard_140/L324XC.xml' => 'ASHRAE_Standard_140/L322XC.xml',

    'base-appliances-coal.xml' => 'base.xml',
    'base-appliances-dehumidifier.xml' => 'base-location-dallas-tx.xml',
    'base-appliances-dehumidifier-ief-portable.xml' => 'base-appliances-dehumidifier.xml',
    'base-appliances-dehumidifier-ief-whole-home.xml' => 'base-appliances-dehumidifier-ief-portable.xml',
    'base-appliances-dehumidifier-multiple.xml' => 'base-appliances-dehumidifier.xml',
    'base-appliances-gas.xml' => 'base.xml',
    'base-appliances-modified.xml' => 'base.xml',
    'base-appliances-none.xml' => 'base.xml',
    'base-appliances-oil.xml' => 'base.xml',
    'base-appliances-propane.xml' => 'base.xml',
    'base-appliances-wood.xml' => 'base.xml',
    'base-atticroof-cathedral.xml' => 'base.xml',
    'base-atticroof-conditioned.xml' => 'base.xml',
    'base-atticroof-flat.xml' => 'base.xml',
    'base-atticroof-radiant-barrier.xml' => 'base-location-dallas-tx.xml',
    'base-atticroof-unvented-insulated-roof.xml' => 'base.xml',
    'base-atticroof-vented.xml' => 'base.xml',
    'base-battery-outside.xml' => 'base.xml',
    'base-bldgtype-multifamily.xml' => 'base.xml',
    'base-bldgtype-multifamily-adjacent-to-multifamily-buffer-space.xml' => 'base-bldgtype-multifamily.xml',
    'base-bldgtype-multifamily-adjacent-to-multiple.xml' => 'base-bldgtype-multifamily.xml',
    'base-bldgtype-multifamily-adjacent-to-non-freezing-space.xml' => 'base-bldgtype-multifamily.xml',
    'base-bldgtype-multifamily-adjacent-to-other-heated-space.xml' => 'base-bldgtype-multifamily.xml',
    'base-bldgtype-multifamily-adjacent-to-other-housing-unit.xml' => 'base-bldgtype-multifamily.xml',
    'base-bldgtype-multifamily-shared-boiler-chiller-baseboard.xml' => 'base-bldgtype-multifamily.xml',
    'base-bldgtype-multifamily-shared-boiler-chiller-fan-coil.xml' => 'base-bldgtype-multifamily-shared-boiler-chiller-baseboard.xml',
    'base-bldgtype-multifamily-shared-boiler-chiller-fan-coil-ducted.xml' => 'base-bldgtype-multifamily-shared-boiler-chiller-fan-coil.xml',
    'base-bldgtype-multifamily-shared-boiler-chiller-water-loop-heat-pump.xml' => 'base-bldgtype-multifamily-shared-boiler-chiller-baseboard.xml',
    'base-bldgtype-multifamily-shared-boiler-cooling-tower-water-loop-heat-pump.xml' => 'base-bldgtype-multifamily-shared-boiler-chiller-water-loop-heat-pump.xml',
    'base-bldgtype-multifamily-shared-boiler-only-baseboard.xml' => 'base-bldgtype-multifamily.xml',
    'base-bldgtype-multifamily-shared-boiler-only-fan-coil.xml' => 'base-bldgtype-multifamily-shared-boiler-only-baseboard.xml',
    'base-bldgtype-multifamily-shared-boiler-only-fan-coil-ducted.xml' => 'base-bldgtype-multifamily-shared-boiler-only-fan-coil.xml',
    'base-bldgtype-multifamily-shared-boiler-only-fan-coil-eae.xml' => 'base-bldgtype-multifamily-shared-boiler-only-fan-coil.xml',
    'base-bldgtype-multifamily-shared-boiler-only-water-loop-heat-pump.xml' => 'base-bldgtype-multifamily-shared-boiler-only-baseboard.xml',
    'base-bldgtype-multifamily-shared-chiller-only-baseboard.xml' => 'base-bldgtype-multifamily.xml',
    'base-bldgtype-multifamily-shared-chiller-only-fan-coil.xml' => 'base-bldgtype-multifamily-shared-chiller-only-baseboard.xml',
    'base-bldgtype-multifamily-shared-chiller-only-fan-coil-ducted.xml' => 'base-bldgtype-multifamily-shared-chiller-only-fan-coil.xml',
    'base-bldgtype-multifamily-shared-chiller-only-water-loop-heat-pump.xml' => 'base-bldgtype-multifamily-shared-chiller-only-baseboard.xml',
    'base-bldgtype-multifamily-shared-cooling-tower-only-water-loop-heat-pump.xml' => 'base-bldgtype-multifamily-shared-chiller-only-water-loop-heat-pump.xml',
    'base-bldgtype-multifamily-shared-generator.xml' => 'base-bldgtype-multifamily.xml',
    'base-bldgtype-multifamily-shared-ground-loop-ground-to-air-heat-pump.xml' => 'base-bldgtype-multifamily.xml',
    'base-bldgtype-multifamily-shared-laundry-room.xml' => 'base-bldgtype-multifamily.xml',
    'base-bldgtype-multifamily-shared-mechvent.xml' => 'base-bldgtype-multifamily.xml',
    'base-bldgtype-multifamily-shared-mechvent-multiple.xml' => 'base-bldgtype-multifamily.xml',
    'base-bldgtype-multifamily-shared-mechvent-preconditioning.xml' => 'base-bldgtype-multifamily-shared-mechvent.xml',
    'base-bldgtype-multifamily-shared-pv.xml' => 'base-bldgtype-multifamily.xml',
    'base-bldgtype-multifamily-shared-water-heater.xml' => 'base-bldgtype-multifamily.xml',
    'base-bldgtype-multifamily-shared-water-heater-recirc.xml' => 'base-bldgtype-multifamily-shared-water-heater.xml',
    'base-bldgtype-single-family-attached.xml' => 'base.xml',
    'base-bldgtype-single-family-attached-2stories.xml' => 'base-bldgtype-single-family-attached.xml',
    'base-dhw-combi-tankless.xml' => 'base-dhw-indirect.xml',
    'base-dhw-combi-tankless-outside.xml' => 'base-dhw-combi-tankless.xml',
    'base-dhw-desuperheater.xml' => 'base-hvac-central-ac-only-1-speed.xml',
    'base-dhw-desuperheater-2-speed.xml' => 'base-hvac-central-ac-only-2-speed.xml',
    'base-dhw-desuperheater-gshp.xml' => 'base-hvac-ground-to-air-heat-pump.xml',
    'base-dhw-desuperheater-hpwh.xml' => 'base-dhw-tank-heat-pump.xml',
    'base-dhw-desuperheater-tankless.xml' => 'base-hvac-central-ac-only-1-speed.xml',
    'base-dhw-desuperheater-var-speed.xml' => 'base-hvac-central-ac-only-var-speed.xml',
    'base-dhw-dwhr.xml' => 'base.xml',
    'base-dhw-indirect.xml' => 'base-hvac-boiler-gas-only.xml',
    'base-dhw-indirect-dse.xml' => 'base-dhw-indirect.xml',
    'base-dhw-indirect-outside.xml' => 'base-dhw-indirect.xml',
    'base-dhw-indirect-standbyloss.xml' => 'base-dhw-indirect.xml',
    'base-dhw-indirect-with-solar-fraction.xml' => 'base-dhw-indirect.xml',
    'base-dhw-jacket-electric.xml' => 'base.xml',
    'base-dhw-jacket-gas.xml' => 'base-dhw-tank-gas.xml',
    'base-dhw-jacket-hpwh.xml' => 'base-dhw-tank-heat-pump.xml',
    'base-dhw-jacket-indirect.xml' => 'base-dhw-indirect.xml',
    'base-dhw-low-flow-fixtures.xml' => 'base.xml',
    'base-dhw-multiple.xml' => 'base-hvac-boiler-gas-only.xml',
    'base-dhw-none.xml' => 'base.xml',
    'base-dhw-recirc-demand.xml' => 'base.xml',
    'base-dhw-recirc-manual.xml' => 'base.xml',
    'base-dhw-recirc-nocontrol.xml' => 'base.xml',
    'base-dhw-recirc-temperature.xml' => 'base.xml',
    'base-dhw-recirc-timer.xml' => 'base.xml',
    'base-dhw-solar-direct-evacuated-tube.xml' => 'base.xml',
    'base-dhw-solar-direct-flat-plate.xml' => 'base-dhw-solar-indirect-flat-plate.xml',
    'base-dhw-solar-direct-ics.xml' => 'base-dhw-solar-indirect-flat-plate.xml',
    'base-dhw-solar-fraction.xml' => 'base.xml',
    'base-dhw-solar-indirect-flat-plate.xml' => 'base.xml',
    'base-dhw-solar-thermosyphon-flat-plate.xml' => 'base-dhw-solar-indirect-flat-plate.xml',
    'base-dhw-tank-coal.xml' => 'base-dhw-tank-gas.xml',
    'base-dhw-tank-elec-uef.xml' => 'base.xml',
    'base-dhw-tank-gas.xml' => 'base.xml',
    'base-dhw-tank-gas-uef.xml' => 'base-dhw-tank-gas.xml',
    'base-dhw-tank-gas-uef-fhr.xml' => 'base-dhw-tank-gas-uef.xml',
    'base-dhw-tank-gas-outside.xml' => 'base-dhw-tank-gas.xml',
    'base-dhw-tank-heat-pump.xml' => 'base.xml',
    'base-dhw-tank-heat-pump-outside.xml' => 'base-dhw-tank-heat-pump.xml',
    'base-dhw-tank-heat-pump-uef.xml' => 'base-dhw-tank-heat-pump.xml',
    'base-dhw-tank-heat-pump-with-solar.xml' => 'base-dhw-tank-heat-pump.xml',
    'base-dhw-tank-heat-pump-with-solar-fraction.xml' => 'base-dhw-tank-heat-pump.xml',
    'base-dhw-tank-heat-pump-setpoint-schedules-detailed.xml' => 'base-dhw-tank-heat-pump-uef.xml',
    'base-dhw-tank-heat-pump-operating-mode-heat-pump-only.xml' => 'base-dhw-tank-heat-pump-uef.xml',
    'base-dhw-tank-heat-pump-operating-mode-schedules-detailed.xml' => 'base-dhw-tank-heat-pump-uef.xml',
    'base-dhw-tank-model-type-stratified.xml' => 'base.xml',
    'base-dhw-tank-setpoint-schedules-detailed.xml' => 'base.xml',
    'base-dhw-tank-oil.xml' => 'base-dhw-tank-gas.xml',
    'base-dhw-tank-wood.xml' => 'base-dhw-tank-gas.xml',
    'base-dhw-tankless-electric.xml' => 'base.xml',
    'base-dhw-tankless-electric-outside.xml' => 'base-dhw-tankless-electric.xml',
    'base-dhw-tankless-electric-uef.xml' => 'base-dhw-tankless-electric.xml',
    'base-dhw-tankless-gas.xml' => 'base.xml',
    'base-dhw-tankless-gas-uef.xml' => 'base-dhw-tankless-gas.xml',
    'base-dhw-tankless-gas-with-solar.xml' => 'base-dhw-tankless-gas.xml',
    'base-dhw-tankless-gas-with-solar-fraction.xml' => 'base-dhw-tankless-gas.xml',
    'base-dhw-tankless-propane.xml' => 'base-dhw-tankless-gas.xml',
    'base-enclosure-2stories.xml' => 'base.xml',
    'base-enclosure-2stories-garage.xml' => 'base-enclosure-2stories.xml',
    'base-enclosure-beds-1.xml' => 'base.xml',
    'base-enclosure-beds-2.xml' => 'base.xml',
    'base-enclosure-beds-4.xml' => 'base.xml',
    'base-enclosure-beds-5.xml' => 'base.xml',
    'base-enclosure-garage.xml' => 'base.xml',
    'base-enclosure-infil-ach-house-pressure.xml' => 'base.xml',
    'base-enclosure-infil-cfm-house-pressure.xml' => 'base-enclosure-infil-cfm50.xml',
    'base-enclosure-infil-cfm50.xml' => 'base.xml',
    'base-enclosure-infil-flue.xml' => 'base.xml',
    'base-enclosure-infil-natural-ach.xml' => 'base.xml',
    'base-enclosure-orientations.xml' => 'base.xml',
    'base-enclosure-overhangs.xml' => 'base.xml',
    'base-enclosure-rooftypes.xml' => 'base.xml',
    'base-enclosure-skylights.xml' => 'base.xml',
    'base-enclosure-skylights-physical-properties.xml' => 'base-enclosure-skylights.xml',
    'base-enclosure-skylights-shading.xml' => 'base-enclosure-skylights.xml',
    'base-enclosure-split-level.xml' => 'base-foundation-slab.xml',
    'base-enclosure-split-surfaces.xml' => 'base-enclosure-skylights.xml', # Surfaces should collapse via HPXML.collapse_enclosure_surfaces()
    'base-enclosure-split-surfaces2.xml' => 'base-enclosure-skylights.xml', # Surfaces should NOT collapse via HPXML.collapse_enclosure_surfaces()
    'base-enclosure-walltypes.xml' => 'base.xml',
    'base-enclosure-windows-none.xml' => 'base.xml',
    'base-enclosure-windows-physical-properties.xml' => 'base.xml',
    'base-enclosure-windows-shading.xml' => 'base.xml',
    'base-enclosure-thermal-mass.xml' => 'base.xml',
    'base-foundation-ambient.xml' => 'base.xml',
    'base-foundation-basement-garage.xml' => 'base.xml',
    'base-foundation-complex.xml' => 'base.xml',
    'base-foundation-conditioned-basement-slab-insulation.xml' => 'base.xml',
    'base-foundation-conditioned-basement-wall-interior-insulation.xml' => 'base.xml',
    'base-foundation-conditioned-crawlspace.xml' => 'base.xml',
    'base-foundation-multiple.xml' => 'base-foundation-unconditioned-basement.xml',
    'base-foundation-slab.xml' => 'base.xml',
    'base-foundation-unconditioned-basement.xml' => 'base.xml',
    'base-foundation-unconditioned-basement-above-grade.xml' => 'base-foundation-unconditioned-basement.xml',
    'base-foundation-unconditioned-basement-assembly-r.xml' => 'base-foundation-unconditioned-basement.xml',
    'base-foundation-unconditioned-basement-wall-insulation.xml' => 'base-foundation-unconditioned-basement.xml',
    'base-foundation-unvented-crawlspace.xml' => 'base.xml',
    'base-foundation-vented-crawlspace.xml' => 'base.xml',
    'base-foundation-walkout-basement.xml' => 'base.xml',
    'base-hvac-air-to-air-heat-pump-1-speed.xml' => 'base.xml',
    'base-hvac-air-to-air-heat-pump-1-speed-cooling-only.xml' => 'base-hvac-air-to-air-heat-pump-1-speed.xml',
    'base-hvac-air-to-air-heat-pump-1-speed-heating-only.xml' => 'base-hvac-air-to-air-heat-pump-1-speed.xml',
    'base-hvac-air-to-air-heat-pump-2-speed.xml' => 'base.xml',
    'base-hvac-air-to-air-heat-pump-var-speed.xml' => 'base.xml',
    'base-hvac-air-to-air-heat-pump-var-speed-backup-boiler.xml' => 'base-hvac-air-to-air-heat-pump-var-speed.xml',
    'base-hvac-air-to-air-heat-pump-var-speed-backup-boiler-switchover-temperature.xml' => 'base-hvac-air-to-air-heat-pump-var-speed-backup-boiler.xml',
    'base-hvac-autosize.xml' => 'base.xml',
    'base-hvac-autosize-air-to-air-heat-pump-1-speed.xml' => 'base-hvac-air-to-air-heat-pump-1-speed.xml',
    'base-hvac-autosize-air-to-air-heat-pump-1-speed-cooling-only.xml' => 'base-hvac-air-to-air-heat-pump-1-speed-cooling-only.xml',
    'base-hvac-autosize-air-to-air-heat-pump-1-speed-heating-only.xml' => 'base-hvac-air-to-air-heat-pump-1-speed-heating-only.xml',
    'base-hvac-autosize-air-to-air-heat-pump-1-speed-manual-s-oversize-allowances.xml' => 'base-hvac-autosize-air-to-air-heat-pump-1-speed.xml',
    'base-hvac-autosize-air-to-air-heat-pump-2-speed.xml' => 'base-hvac-air-to-air-heat-pump-2-speed.xml',
    'base-hvac-autosize-air-to-air-heat-pump-2-speed-manual-s-oversize-allowances.xml' => 'base-hvac-autosize-air-to-air-heat-pump-2-speed.xml',
    'base-hvac-autosize-air-to-air-heat-pump-var-speed.xml' => 'base-hvac-air-to-air-heat-pump-var-speed.xml',
    'base-hvac-autosize-air-to-air-heat-pump-var-speed-manual-s-oversize-allowances.xml' => 'base-hvac-autosize-air-to-air-heat-pump-var-speed.xml',
    'base-hvac-autosize-air-to-air-heat-pump-var-speed-backup-boiler.xml' => 'base-hvac-air-to-air-heat-pump-var-speed-backup-boiler.xml',
    'base-hvac-autosize-boiler-elec-only.xml' => 'base-hvac-boiler-elec-only.xml',
    'base-hvac-autosize-boiler-gas-central-ac-1-speed.xml' => 'base-hvac-boiler-gas-central-ac-1-speed.xml',
    'base-hvac-autosize-boiler-gas-only.xml' => 'base-hvac-boiler-gas-only.xml',
    'base-hvac-autosize-central-ac-only-1-speed.xml' => 'base-hvac-central-ac-only-1-speed.xml',
    'base-hvac-autosize-central-ac-only-2-speed.xml' => 'base-hvac-central-ac-only-2-speed.xml',
    'base-hvac-autosize-central-ac-only-var-speed.xml' => 'base-hvac-central-ac-only-var-speed.xml',
    'base-hvac-autosize-central-ac-plus-air-to-air-heat-pump-heating.xml' => 'base-hvac-central-ac-plus-air-to-air-heat-pump-heating.xml',
    'base-hvac-autosize-dual-fuel-air-to-air-heat-pump-1-speed.xml' => 'base-hvac-dual-fuel-air-to-air-heat-pump-1-speed.xml',
    'base-hvac-autosize-dual-fuel-mini-split-heat-pump-ducted.xml' => 'base-hvac-dual-fuel-mini-split-heat-pump-ducted.xml',
    'base-hvac-autosize-elec-resistance-only.xml' => 'base-hvac-elec-resistance-only.xml',
    'base-hvac-autosize-evap-cooler-furnace-gas.xml' => 'base-hvac-evap-cooler-furnace-gas.xml',
    'base-hvac-autosize-floor-furnace-propane-only.xml' => 'base-hvac-floor-furnace-propane-only.xml',
    'base-hvac-autosize-furnace-elec-only.xml' => 'base-hvac-furnace-elec-only.xml',
    'base-hvac-autosize-furnace-gas-central-ac-2-speed.xml' => 'base-hvac-furnace-gas-central-ac-2-speed.xml',
    'base-hvac-autosize-furnace-gas-central-ac-var-speed.xml' => 'base-hvac-furnace-gas-central-ac-var-speed.xml',
    'base-hvac-autosize-furnace-gas-only.xml' => 'base-hvac-furnace-gas-only.xml',
    'base-hvac-autosize-furnace-gas-room-ac.xml' => 'base-hvac-furnace-gas-room-ac.xml',
    'base-hvac-autosize-ground-to-air-heat-pump.xml' => 'base-hvac-ground-to-air-heat-pump.xml',
    'base-hvac-autosize-ground-to-air-heat-pump-cooling-only.xml' => 'base-hvac-ground-to-air-heat-pump-cooling-only.xml',
    'base-hvac-autosize-ground-to-air-heat-pump-heating-only.xml' => 'base-hvac-ground-to-air-heat-pump-heating-only.xml',
    'base-hvac-autosize-ground-to-air-heat-pump-manual-s-oversize-allowances.xml' => 'base-hvac-autosize-ground-to-air-heat-pump.xml',
    'base-hvac-autosize-mini-split-heat-pump-ducted.xml' => 'base-hvac-mini-split-heat-pump-ducted.xml',
    'base-hvac-autosize-mini-split-heat-pump-ducted-cooling-only.xml' => 'base-hvac-mini-split-heat-pump-ducted-cooling-only.xml',
    'base-hvac-autosize-mini-split-heat-pump-ducted-heating-only.xml' => 'base-hvac-mini-split-heat-pump-ducted-heating-only.xml',
    'base-hvac-autosize-mini-split-heat-pump-ducted-manual-s-oversize-allowances.xml' => 'base-hvac-autosize-mini-split-heat-pump-ducted.xml',
    'base-hvac-autosize-mini-split-heat-pump-ductless-backup-stove.xml' => 'base-hvac-mini-split-heat-pump-ductless-backup-stove.xml',
    'base-hvac-autosize-mini-split-air-conditioner-only-ducted.xml' => 'base-hvac-mini-split-air-conditioner-only-ducted.xml',
    'base-hvac-autosize-ptac.xml' => 'base-hvac-ptac.xml',
    'base-hvac-autosize-ptac-with-heating.xml' => 'base-hvac-ptac-with-heating.xml',
    'base-hvac-autosize-pthp.xml' => 'base-hvac-pthp.xml',
    'base-hvac-autosize-room-ac-only.xml' => 'base-hvac-room-ac-only.xml',
    'base-hvac-autosize-stove-oil-only.xml' => 'base-hvac-stove-oil-only.xml',
    'base-hvac-autosize-wall-furnace-elec-only.xml' => 'base-hvac-wall-furnace-elec-only.xml',
    'base-hvac-boiler-coal-only.xml' => 'base-hvac-boiler-gas-only.xml',
    'base-hvac-boiler-elec-only.xml' => 'base.xml',
    'base-hvac-boiler-gas-central-ac-1-speed.xml' => 'base.xml',
    'base-hvac-boiler-gas-only.xml' => 'base.xml',
    'base-hvac-boiler-oil-only.xml' => 'base-hvac-boiler-gas-only.xml',
    'base-hvac-boiler-propane-only.xml' => 'base-hvac-boiler-gas-only.xml',
    'base-hvac-boiler-wood-only.xml' => 'base-hvac-boiler-gas-only.xml',
    'base-hvac-central-ac-only-1-speed.xml' => 'base.xml',
    'base-hvac-central-ac-only-2-speed.xml' => 'base.xml',
    'base-hvac-central-ac-only-var-speed.xml' => 'base.xml',
    'base-hvac-central-ac-plus-air-to-air-heat-pump-heating.xml' => 'base-hvac-central-ac-only-1-speed.xml',
    'base-hvac-dse.xml' => 'base.xml',
    'base-hvac-dual-fuel-air-to-air-heat-pump-1-speed.xml' => 'base-hvac-air-to-air-heat-pump-1-speed.xml',
    'base-hvac-dual-fuel-air-to-air-heat-pump-1-speed-electric.xml' => 'base-hvac-dual-fuel-air-to-air-heat-pump-1-speed.xml',
    'base-hvac-dual-fuel-air-to-air-heat-pump-2-speed.xml' => 'base-hvac-air-to-air-heat-pump-2-speed.xml',
    'base-hvac-dual-fuel-air-to-air-heat-pump-var-speed.xml' => 'base-hvac-air-to-air-heat-pump-var-speed.xml',
    'base-hvac-dual-fuel-mini-split-heat-pump-ducted.xml' => 'base-hvac-mini-split-heat-pump-ducted.xml',
    'base-hvac-ducts-leakage-cfm50.xml' => 'base.xml',
    'base-hvac-ducts-leakage-percent.xml' => 'base.xml',
    'base-hvac-ducts-area-fractions.xml' => 'base-enclosure-2stories.xml',
    'base-hvac-elec-resistance-only.xml' => 'base.xml',
    'base-hvac-evap-cooler-furnace-gas.xml' => 'base.xml',
    'base-hvac-evap-cooler-only.xml' => 'base.xml',
    'base-hvac-evap-cooler-only-ducted.xml' => 'base.xml',
    'base-hvac-fireplace-wood-only.xml' => 'base-hvac-stove-oil-only.xml',
    'base-hvac-fixed-heater-gas-only.xml' => 'base.xml',
    'base-hvac-floor-furnace-propane-only.xml' => 'base-hvac-stove-oil-only.xml',
    'base-hvac-furnace-coal-only.xml' => 'base-hvac-furnace-gas-only.xml',
    'base-hvac-furnace-elec-central-ac-1-speed.xml' => 'base.xml',
    'base-hvac-furnace-elec-only.xml' => 'base.xml',
    'base-hvac-furnace-gas-central-ac-2-speed.xml' => 'base.xml',
    'base-hvac-furnace-gas-central-ac-var-speed.xml' => 'base.xml',
    'base-hvac-furnace-gas-only.xml' => 'base.xml',
    'base-hvac-furnace-gas-room-ac.xml' => 'base.xml',
    'base-hvac-furnace-oil-only.xml' => 'base-hvac-furnace-gas-only.xml',
    'base-hvac-furnace-propane-only.xml' => 'base-hvac-furnace-gas-only.xml',
    'base-hvac-furnace-wood-only.xml' => 'base-hvac-furnace-gas-only.xml',
    'base-hvac-furnace-x3-dse.xml' => 'base.xml',
    'base-hvac-ground-to-air-heat-pump.xml' => 'base.xml',
    'base-hvac-ground-to-air-heat-pump-cooling-only.xml' => 'base-hvac-ground-to-air-heat-pump.xml',
    'base-hvac-ground-to-air-heat-pump-heating-only.xml' => 'base-hvac-ground-to-air-heat-pump.xml',
    'base-hvac-install-quality-air-to-air-heat-pump-1-speed.xml' => 'base-hvac-air-to-air-heat-pump-1-speed.xml',
    'base-hvac-install-quality-air-to-air-heat-pump-2-speed.xml' => 'base-hvac-air-to-air-heat-pump-2-speed.xml',
    'base-hvac-install-quality-air-to-air-heat-pump-var-speed.xml' => 'base-hvac-air-to-air-heat-pump-var-speed.xml',
    'base-hvac-install-quality-furnace-gas-central-ac-1-speed.xml' => 'base.xml',
    'base-hvac-install-quality-furnace-gas-central-ac-2-speed.xml' => 'base-hvac-furnace-gas-central-ac-2-speed.xml',
    'base-hvac-install-quality-furnace-gas-central-ac-var-speed.xml' => 'base-hvac-furnace-gas-central-ac-var-speed.xml',
    'base-hvac-install-quality-furnace-gas-only.xml' => 'base-hvac-furnace-gas-only.xml',
    'base-hvac-install-quality-ground-to-air-heat-pump.xml' => 'base-hvac-ground-to-air-heat-pump.xml',
    'base-hvac-install-quality-mini-split-heat-pump-ducted.xml' => 'base-hvac-mini-split-heat-pump-ducted.xml',
    'base-hvac-install-quality-mini-split-air-conditioner-only-ducted.xml' => 'base-hvac-mini-split-air-conditioner-only-ducted.xml',
    'base-hvac-mini-split-air-conditioner-only-ducted.xml' => 'base.xml',
    'base-hvac-mini-split-air-conditioner-only-ductless.xml' => 'base-hvac-mini-split-air-conditioner-only-ducted.xml',
    'base-hvac-mini-split-heat-pump-ducted.xml' => 'base.xml',
    'base-hvac-mini-split-heat-pump-ducted-cooling-only.xml' => 'base-hvac-mini-split-heat-pump-ducted.xml',
    'base-hvac-mini-split-heat-pump-ducted-heating-only.xml' => 'base-hvac-mini-split-heat-pump-ducted.xml',
    'base-hvac-mini-split-heat-pump-ductless.xml' => 'base-hvac-mini-split-heat-pump-ducted.xml',
    'base-hvac-mini-split-heat-pump-ductless-backup-stove.xml' => 'base-hvac-mini-split-heat-pump-ductless.xml',
    'base-hvac-multiple.xml' => 'base.xml',
    'base-hvac-none.xml' => 'base.xml',
    'base-hvac-portable-heater-gas-only.xml' => 'base.xml',
    'base-hvac-ptac.xml' => 'base.xml',
    'base-hvac-ptac-with-heating.xml' => 'base-hvac-ptac.xml',
    'base-hvac-pthp.xml' => 'base-hvac-ground-to-air-heat-pump.xml',
    'base-hvac-room-ac-only.xml' => 'base.xml',
    'base-hvac-room-ac-only-33percent.xml' => 'base-hvac-room-ac-only.xml',
    'base-hvac-room-ac-only-ceer.xml' => 'base-hvac-room-ac-only.xml',
    'base-hvac-seasons.xml' => 'base.xml',
    'base-hvac-setpoints.xml' => 'base.xml',
    'base-hvac-setpoints-daily-schedules.xml' => 'base-hvac-setpoints-daily-setbacks.xml',
    'base-hvac-setpoints-daily-setbacks.xml' => 'base.xml',
    'base-hvac-stove-oil-only.xml' => 'base.xml',
    'base-hvac-stove-wood-pellets-only.xml' => 'base-hvac-stove-oil-only.xml',
    'base-hvac-undersized.xml' => 'base.xml',
    'base-hvac-undersized-allow-increased-fixed-capacities.xml' => 'base-hvac-undersized.xml',
    'base-hvac-wall-furnace-elec-only.xml' => 'base.xml',
    'base-lighting-ceiling-fans.xml' => 'base.xml',
    'base-lighting-holiday.xml' => 'base.xml',
    'base-lighting-none.xml' => 'base.xml',
    'base-location-AMY-2012.xml' => 'base.xml',
    'base-location-baltimore-md.xml' => 'base-foundation-unvented-crawlspace.xml',
    'base-location-capetown-zaf.xml' => 'base-foundation-vented-crawlspace.xml',
    'base-location-dallas-tx.xml' => 'base-foundation-slab.xml',
    'base-location-duluth-mn.xml' => 'base-foundation-unconditioned-basement.xml',
    'base-location-helena-mt.xml' => 'base.xml',
    'base-location-honolulu-hi.xml' => 'base-foundation-slab.xml',
    'base-location-miami-fl.xml' => 'base-foundation-slab.xml',
    'base-location-phoenix-az.xml' => 'base-foundation-slab.xml',
    'base-location-portland-or.xml' => 'base-foundation-vented-crawlspace.xml',
    'base-mechvent-balanced.xml' => 'base.xml',
    'base-mechvent-bath-kitchen-fans.xml' => 'base.xml',
    'base-mechvent-cfis.xml' => 'base.xml',
    'base-mechvent-cfis-dse.xml' => 'base-hvac-dse.xml',
    'base-mechvent-cfis-evap-cooler-only-ducted.xml' => 'base-hvac-evap-cooler-only-ducted.xml',
    'base-mechvent-erv.xml' => 'base.xml',
    'base-mechvent-erv-atre-asre.xml' => 'base.xml',
    'base-mechvent-exhaust.xml' => 'base.xml',
    'base-mechvent-exhaust-rated-flow-rate.xml' => 'base.xml',
    'base-mechvent-hrv.xml' => 'base.xml',
    'base-mechvent-hrv-asre.xml' => 'base.xml',
    'base-mechvent-multiple.xml' => 'base-mechvent-bath-kitchen-fans.xml',
    'base-mechvent-supply.xml' => 'base.xml',
    'base-mechvent-whole-house-fan.xml' => 'base.xml',
    'base-misc-defaults.xml' => 'base.xml',
    'base-misc-emissions.xml' => 'base-pv-battery-outside.xml',
    'base-misc-generators.xml' => 'base.xml',
    'base-misc-loads-large-uncommon.xml' => 'base-schedules-simple.xml',
    'base-misc-loads-large-uncommon2.xml' => 'base-misc-loads-large-uncommon.xml',
    'base-misc-loads-none.xml' => 'base.xml',
    'base-misc-neighbor-shading.xml' => 'base.xml',
    'base-misc-shielding-of-home.xml' => 'base.xml',
    'base-misc-usage-multiplier.xml' => 'base.xml',
    'base-multiple-buildings.xml' => 'base.xml',
    'base-pv.xml' => 'base.xml',
    'base-pv-battery-ah.xml' => 'base-pv-battery-outside.xml',
    'base-pv-battery-outside.xml' => 'base-battery-outside.xml',
    'base-pv-battery-outside-degrades.xml' => 'base-pv-battery-outside.xml',
    'base-pv-battery-garage.xml' => 'base-enclosure-garage.xml',
    'base-schedules-simple.xml' => 'base.xml',
    'base-schedules-detailed-smooth.xml' => 'base.xml',
    'base-schedules-detailed-smooth2.xml' => 'base.xml',
    'base-schedules-detailed-stochastic.xml' => 'base.xml',
    'base-schedules-detailed-stochastic-vacancy.xml' => 'base.xml',
    'base-simcontrol-calendar-year-custom.xml' => 'base.xml',
    'base-simcontrol-daylight-saving-custom.xml' => 'base.xml',
    'base-simcontrol-daylight-saving-disabled.xml' => 'base.xml',
    'base-simcontrol-runperiod-1-month.xml' => 'base.xml',
    'base-simcontrol-timestep-10-mins.xml' => 'base.xml',
  }

  puts "Generating #{hpxmls_files.size} HPXML files..."

  hpxml_docs = {}
  hpxmls_files.each_with_index do |(hpxml_file, parent), i|
    puts "[#{i + 1}/#{hpxmls_files.size}] Generating #{hpxml_file}..."

    begin
      all_hpxml_files = [hpxml_file]
      unless parent.nil?
        all_hpxml_files.unshift(parent)
      end
      while not parent.nil?
        next unless hpxmls_files.keys.include? parent

        unless hpxmls_files[parent].nil?
          all_hpxml_files.unshift(hpxmls_files[parent])
        end
        parent = hpxmls_files[parent]
      end

      args = {}
      sch_args = {}
      all_hpxml_files.each do |f|
        set_measure_argument_values(f, args, sch_args)
      end

      measures = {}
      measures['BuildResidentialHPXML'] = [args] if !args.empty?
      measures['BuildResidentialScheduleFile'] = [sch_args] if !sch_args.empty?

      measures_dir = File.dirname(__FILE__)
      model = OpenStudio::Model::Model.new
      runner = OpenStudio::Measure::OSRunner.new(OpenStudio::WorkflowJSON.new)

      # Apply measure
      success = apply_measures(measures_dir, measures, runner, model)

      # Report warnings/errors
      runner.result.stepErrors.each do |s|
        puts "Error: #{s}"
      end

      if not success
        puts "\nError: Did not successfully generate #{hpxml_file}."
        exit!
      end

      if hpxml_file.include? 'ASHRAE_Standard_140'
        hpxml_path = File.absolute_path(File.join(tests_dir, '..', 'tests', hpxml_file))
        hpxml = HPXML.new(hpxml_path: hpxml_path, collapse_enclosure: false)
        apply_hpxml_modification_ashrae_140(hpxml_file, hpxml)
      else
        hpxml_path = File.absolute_path(File.join(tests_dir, hpxml_file))
        hpxml = HPXML.new(hpxml_path: hpxml_path, collapse_enclosure: false)
        apply_hpxml_modification(hpxml_file, hpxml)
      end

      hpxml_doc = hpxml.to_oga()

      if ['base-multiple-buildings.xml'].include? hpxml_file
        # HPXML class doesn't support multiple buildings, so we'll stitch together manually.
        hpxml_element = XMLHelper.get_element(hpxml_doc, '/HPXML')
        building_element = XMLHelper.get_element(hpxml_element, 'Building')
        for i in 2..3
          new_building_element = deep_copy_object(building_element)

          # Make all IDs unique so the HPXML is valid
          new_building_element.each_node do |node|
            next unless node.is_a?(Oga::XML::Element)
            next if XMLHelper.get_attribute_value(node, 'id').nil?

            XMLHelper.add_attribute(node, 'id', "#{XMLHelper.get_attribute_value(node, 'id')}_#{i}")
          end

          hpxml_element.children << new_building_element
        end
      end

      XMLHelper.write_file(hpxml_doc, hpxml_path)
      hpxml_docs[File.basename(hpxml_file)] = deep_copy_object(hpxml_doc)

      # Validate file against HPXML schema
      schemas_dir = File.absolute_path(File.join(File.dirname(__FILE__), 'HPXMLtoOpenStudio/resources/hpxml_schema'))
      errors = XMLHelper.validate(hpxml_doc.to_s, File.join(schemas_dir, 'HPXML.xsd'), nil)
      if errors.size > 0
        fail "ERRORS: #{errors}"
      end

      # Check for errors
      errors = hpxml.check_for_errors()
      if errors.size > 0
        fail "ERRORS: #{errors}"
      end
    rescue Exception => e
      puts "\n#{e}\n#{e.backtrace.join('\n')}"
      puts "\nError: Did not successfully generate #{hpxml_file}."
      exit!
    end
  end

  puts "\n"

  # Print warnings about extra files
  abs_hpxml_files = []
  dirs = [nil]
  hpxmls_files.keys.each do |hpxml_file|
    abs_hpxml_files << File.absolute_path(File.join(tests_dir, hpxml_file))
    next unless hpxml_file.include? '/'

    dirs << hpxml_file.split('/')[0] + '/'
  end
  dirs.uniq.each do |dir|
    Dir["#{tests_dir}/#{dir}*.xml"].each do |hpxml|
      next if abs_hpxml_files.include? File.absolute_path(hpxml)

      puts "Warning: Extra HPXML file found at #{File.absolute_path(hpxml)}"
    end
  end

  if hpxml_docs.size != hpxmls_files.size
    return
  end

  return hpxml_docs
end

def set_measure_argument_values(hpxml_file, args, sch_args)
  if hpxml_file.include? 'ASHRAE_Standard_140'
    args['hpxml_path'] = "../workflow/tests/#{hpxml_file}"
  else
    args['hpxml_path'] = "../workflow/sample_files/#{hpxml_file}"
  end

  if ['base.xml'].include? hpxml_file
    args['simulation_control_timestep'] = 60
    args['weather_station_epw_filepath'] = 'USA_CO_Denver.Intl.AP.725650_TMY3.epw'
    args['site_type'] = HPXML::SiteTypeSuburban
    args['geometry_unit_type'] = HPXML::ResidentialTypeSFD
    args['geometry_unit_cfa'] = 2700.0
    args['geometry_unit_left_wall_is_adiabatic'] = false
    args['geometry_unit_right_wall_is_adiabatic'] = false
    args['geometry_unit_front_wall_is_adiabatic'] = false
    args['geometry_unit_back_wall_is_adiabatic'] = false
    args['geometry_unit_num_floors_above_grade'] = 1
    args['geometry_average_ceiling_height'] = 8.0
    args['geometry_unit_orientation'] = 180.0
    args['geometry_unit_aspect_ratio'] = 1.5
    args['geometry_garage_width'] = 0.0
    args['geometry_garage_depth'] = 20.0
    args['geometry_garage_protrusion'] = 0.0
    args['geometry_garage_position'] = 'Right'
    args['geometry_foundation_type'] = HPXML::FoundationTypeBasementConditioned
    args['geometry_foundation_height'] = 8.0
    args['geometry_foundation_height_above_grade'] = 1.0
    args['geometry_rim_joist_height'] = 9.25
    args['geometry_roof_type'] = 'gable'
    args['geometry_roof_pitch'] = '6:12'
    args['geometry_attic_type'] = HPXML::AtticTypeUnvented
    args['geometry_eaves_depth'] = 0
    args['geometry_unit_num_bedrooms'] = 3
    args['geometry_unit_num_bathrooms'] = 2
    args['geometry_unit_num_occupants'] = 3
    args['geometry_has_flue_or_chimney'] = Constants.Auto
    args['floor_over_foundation_assembly_r'] = 0
    args['floor_over_garage_assembly_r'] = 0
    args['foundation_wall_type'] = Constants.Auto
    args['foundation_wall_thickness'] = 8.0
    args['foundation_wall_insulation_r'] = 8.9
    args['foundation_wall_insulation_distance_to_top'] = 0.0
    args['foundation_wall_insulation_distance_to_bottom'] = 8.0
    args['rim_joist_assembly_r'] = 23.0
    args['slab_perimeter_insulation_r'] = 0
    args['slab_perimeter_depth'] = 0
    args['slab_under_insulation_r'] = 0
    args['slab_under_width'] = 0
    args['slab_thickness'] = 4.0
    args['slab_carpet_fraction'] = 0.0
    args['slab_carpet_r'] = 0.0
    args['ceiling_assembly_r'] = 39.3
    args['roof_material_type'] = HPXML::RoofTypeAsphaltShingles
    args['roof_color'] = HPXML::ColorMedium
    args['roof_assembly_r'] = 2.3
    args['roof_radiant_barrier'] = false
    args['roof_radiant_barrier_grade'] = 1
    args['neighbor_front_distance'] = 0
    args['neighbor_back_distance'] = 0
    args['neighbor_left_distance'] = 0
    args['neighbor_right_distance'] = 0
    args['neighbor_front_height'] = Constants.Auto
    args['neighbor_back_height'] = Constants.Auto
    args['neighbor_left_height'] = Constants.Auto
    args['neighbor_right_height'] = Constants.Auto
    args['wall_type'] = HPXML::WallTypeWoodStud
    args['wall_siding_type'] = HPXML::SidingTypeWood
    args['wall_color'] = HPXML::ColorMedium
    args['wall_assembly_r'] = 23
    args['window_front_wwr'] = 0
    args['window_back_wwr'] = 0
    args['window_left_wwr'] = 0
    args['window_right_wwr'] = 0
    args['window_area_front'] = 108.0
    args['window_area_back'] = 108.0
    args['window_area_left'] = 72.0
    args['window_area_right'] = 72.0
    args['window_aspect_ratio'] = 1.333
    args['window_fraction_operable'] = 0.67
    args['window_ufactor'] = 0.33
    args['window_shgc'] = 0.45
    args['window_interior_shading_winter'] = 0.85
    args['window_interior_shading_summer'] = 0.7
    args['overhangs_front_depth'] = 0
    args['overhangs_back_depth'] = 0
    args['overhangs_left_depth'] = 0
    args['overhangs_right_depth'] = 0
    args['overhangs_front_distance_to_top_of_window'] = 0
    args['overhangs_back_distance_to_top_of_window'] = 0
    args['overhangs_left_distance_to_top_of_window'] = 0
    args['overhangs_right_distance_to_top_of_window'] = 0
    args['overhangs_front_distance_to_bottom_of_window'] = 0
    args['overhangs_back_distance_to_bottom_of_window'] = 0
    args['overhangs_left_distance_to_bottom_of_window'] = 0
    args['overhangs_right_distance_to_bottom_of_window'] = 0
    args['skylight_area_front'] = 0
    args['skylight_area_back'] = 0
    args['skylight_area_left'] = 0
    args['skylight_area_right'] = 0
    args['skylight_ufactor'] = 0.33
    args['skylight_shgc'] = 0.45
    args['door_area'] = 40.0
    args['door_rvalue'] = 4.4
    args['air_leakage_units'] = HPXML::UnitsACH
    args['air_leakage_house_pressure'] = 50
    args['air_leakage_value'] = 3
    args['site_shielding_of_home'] = Constants.Auto
    args['heating_system_type'] = HPXML::HVACTypeFurnace
    args['heating_system_fuel'] = HPXML::FuelTypeNaturalGas
    args['heating_system_heating_efficiency'] = 0.92
    args['heating_system_heating_capacity'] = 36000.0
    args['heating_system_fraction_heat_load_served'] = 1
    args['cooling_system_type'] = HPXML::HVACTypeCentralAirConditioner
    args['cooling_system_cooling_efficiency_type'] = HPXML::UnitsSEER
    args['cooling_system_cooling_efficiency'] = 13.0
    args['cooling_system_cooling_compressor_type'] = HPXML::HVACCompressorTypeSingleStage
    args['cooling_system_cooling_sensible_heat_fraction'] = 0.73
    args['cooling_system_cooling_capacity'] = 24000.0
    args['cooling_system_fraction_cool_load_served'] = 1
    args['cooling_system_is_ducted'] = false
    args['heat_pump_type'] = 'none'
    args['heat_pump_heating_efficiency_type'] = HPXML::UnitsHSPF
    args['heat_pump_heating_efficiency'] = 7.7
    args['heat_pump_cooling_efficiency_type'] = HPXML::UnitsSEER
    args['heat_pump_cooling_efficiency'] = 13.0
    args['heat_pump_cooling_compressor_type'] = HPXML::HVACCompressorTypeSingleStage
    args['heat_pump_cooling_sensible_heat_fraction'] = 0.73
    args['heat_pump_heating_capacity'] = 36000.0
    args['heat_pump_heating_capacity_17_f'] = Constants.Auto
    args['heat_pump_cooling_capacity'] = 36000.0
    args['heat_pump_fraction_heat_load_served'] = 1
    args['heat_pump_fraction_cool_load_served'] = 1
    args['heat_pump_backup_type'] = 'none'
    args['heat_pump_backup_fuel'] = HPXML::FuelTypeElectricity
    args['heat_pump_backup_heating_efficiency'] = 1
    args['heat_pump_backup_heating_capacity'] = 36000.0
    args['hvac_control_heating_weekday_setpoint'] = 68
    args['hvac_control_heating_weekend_setpoint'] = 68
    args['hvac_control_cooling_weekday_setpoint'] = 78
    args['hvac_control_cooling_weekend_setpoint'] = 78
    args['ducts_leakage_units'] = HPXML::UnitsCFM25
    args['ducts_supply_leakage_to_outside_value'] = 75.0
    args['ducts_return_leakage_to_outside_value'] = 25.0
    args['ducts_supply_insulation_r'] = 4.0
    args['ducts_return_insulation_r'] = 0.0
    args['ducts_supply_location'] = HPXML::LocationAtticUnvented
    args['ducts_return_location'] = HPXML::LocationAtticUnvented
    args['ducts_supply_surface_area'] = 150.0
    args['ducts_return_surface_area'] = 50.0
    args['heating_system_2_type'] = 'none'
    args['heating_system_2_fuel'] = HPXML::FuelTypeElectricity
    args['heating_system_2_heating_efficiency'] = 1.0
    args['heating_system_2_heating_capacity'] = Constants.Auto
    args['heating_system_2_fraction_heat_load_served'] = 0.25
    args['mech_vent_fan_type'] = 'none'
    args['mech_vent_flow_rate'] = 110
    args['mech_vent_hours_in_operation'] = 24
    args['mech_vent_recovery_efficiency_type'] = 'Unadjusted'
    args['mech_vent_total_recovery_efficiency'] = 0.48
    args['mech_vent_sensible_recovery_efficiency'] = 0.72
    args['mech_vent_fan_power'] = 30
    args['mech_vent_num_units_served'] = 1
    args['mech_vent_2_fan_type'] = 'none'
    args['mech_vent_2_flow_rate'] = 110
    args['mech_vent_2_hours_in_operation'] = 24
    args['mech_vent_2_recovery_efficiency_type'] = 'Unadjusted'
    args['mech_vent_2_total_recovery_efficiency'] = 0.48
    args['mech_vent_2_sensible_recovery_efficiency'] = 0.72
    args['mech_vent_2_fan_power'] = 30
    args['kitchen_fans_quantity'] = 0
    args['bathroom_fans_quantity'] = 0
    args['whole_house_fan_present'] = false
    args['whole_house_fan_flow_rate'] = 4500
    args['whole_house_fan_power'] = 300
    args['water_heater_type'] = HPXML::WaterHeaterTypeStorage
    args['water_heater_fuel_type'] = HPXML::FuelTypeElectricity
    args['water_heater_location'] = HPXML::LocationLivingSpace
    args['water_heater_tank_volume'] = 40
    args['water_heater_efficiency_type'] = 'EnergyFactor'
    args['water_heater_efficiency'] = 0.95
    args['water_heater_recovery_efficiency'] = 0.76
    args['water_heater_heating_capacity'] = 18767
    args['water_heater_standby_loss'] = 0
    args['water_heater_jacket_rvalue'] = 0
    args['water_heater_setpoint_temperature'] = 125
    args['water_heater_num_units_served'] = 1
    args['water_heater_tank_model_type'] = Constants.Auto
    args['water_heater_operating_mode'] = Constants.Auto
    args['hot_water_distribution_system_type'] = HPXML::DHWDistTypeStandard
    args['hot_water_distribution_standard_piping_length'] = 50
    args['hot_water_distribution_recirc_control_type'] = HPXML::DHWRecirControlTypeNone
    args['hot_water_distribution_recirc_piping_length'] = 50
    args['hot_water_distribution_recirc_branch_piping_length'] = 50
    args['hot_water_distribution_recirc_pump_power'] = 50
    args['hot_water_distribution_pipe_r'] = 0.0
    args['dwhr_facilities_connected'] = 'none'
    args['dwhr_equal_flow'] = true
    args['dwhr_efficiency'] = 0.55
    args['water_fixtures_shower_low_flow'] = true
    args['water_fixtures_sink_low_flow'] = false
    args['water_fixtures_usage_multiplier'] = 1.0
    args['solar_thermal_system_type'] = 'none'
    args['solar_thermal_collector_area'] = 40.0
    args['solar_thermal_collector_loop_type'] = HPXML::SolarThermalLoopTypeDirect
    args['solar_thermal_collector_type'] = HPXML::SolarThermalTypeEvacuatedTube
    args['solar_thermal_collector_azimuth'] = 180
    args['solar_thermal_collector_tilt'] = 20
    args['solar_thermal_collector_rated_optical_efficiency'] = 0.5
    args['solar_thermal_collector_rated_thermal_losses'] = 0.2799
    args['solar_thermal_storage_volume'] = Constants.Auto
    args['solar_thermal_solar_fraction'] = 0
    args['pv_system_module_type'] = 'none'
    args['pv_system_location'] = Constants.Auto
    args['pv_system_tracking'] = Constants.Auto
    args['pv_system_array_azimuth'] = 180
    args['pv_system_array_tilt'] = 20
    args['pv_system_max_power_output'] = 4000
    args['pv_system_inverter_efficiency'] = 0.96
    args['pv_system_system_losses_fraction'] = 0.14
    args['pv_system_num_bedrooms_served'] = 3
    args['pv_system_2_module_type'] = 'none'
    args['pv_system_2_location'] = Constants.Auto
    args['pv_system_2_tracking'] = Constants.Auto
    args['pv_system_2_array_azimuth'] = 180
    args['pv_system_2_array_tilt'] = 20
    args['pv_system_2_max_power_output'] = 4000
    args['battery_location'] = 'none'
    args['battery_power'] = Constants.Auto
    args['battery_capacity'] = Constants.Auto
    args['lighting_interior_fraction_cfl'] = 0.4
    args['lighting_interior_fraction_lfl'] = 0.1
    args['lighting_interior_fraction_led'] = 0.25
    args['lighting_interior_usage_multiplier'] = 1.0
    args['lighting_exterior_fraction_cfl'] = 0.4
    args['lighting_exterior_fraction_lfl'] = 0.1
    args['lighting_exterior_fraction_led'] = 0.25
    args['lighting_exterior_usage_multiplier'] = 1.0
    args['lighting_garage_fraction_cfl'] = 0.4
    args['lighting_garage_fraction_lfl'] = 0.1
    args['lighting_garage_fraction_led'] = 0.25
    args['lighting_garage_usage_multiplier'] = 1.0
    args['holiday_lighting_present'] = false
    args['holiday_lighting_daily_kwh'] = Constants.Auto
    args['dehumidifier_type'] = 'none'
    args['dehumidifier_efficiency_type'] = 'EnergyFactor'
    args['dehumidifier_efficiency'] = 1.8
    args['dehumidifier_capacity'] = 40
    args['dehumidifier_rh_setpoint'] = 0.5
    args['dehumidifier_fraction_dehumidification_load_served'] = 1
    args['clothes_washer_location'] = HPXML::LocationLivingSpace
    args['clothes_washer_efficiency_type'] = 'IntegratedModifiedEnergyFactor'
    args['clothes_washer_efficiency'] = 1.21
    args['clothes_washer_rated_annual_kwh'] = 380.0
    args['clothes_washer_label_electric_rate'] = 0.12
    args['clothes_washer_label_gas_rate'] = 1.09
    args['clothes_washer_label_annual_gas_cost'] = 27.0
    args['clothes_washer_label_usage'] = 6.0
    args['clothes_washer_capacity'] = 3.2
    args['clothes_washer_usage_multiplier'] = 1.0
    args['clothes_dryer_location'] = HPXML::LocationLivingSpace
    args['clothes_dryer_fuel_type'] = HPXML::FuelTypeElectricity
    args['clothes_dryer_efficiency_type'] = 'CombinedEnergyFactor'
    args['clothes_dryer_efficiency'] = 3.73
    args['clothes_dryer_vented_flow_rate'] = 150.0
    args['clothes_dryer_usage_multiplier'] = 1.0
    args['dishwasher_location'] = HPXML::LocationLivingSpace
    args['dishwasher_efficiency_type'] = 'RatedAnnualkWh'
    args['dishwasher_efficiency'] = 307
    args['dishwasher_label_electric_rate'] = 0.12
    args['dishwasher_label_gas_rate'] = 1.09
    args['dishwasher_label_annual_gas_cost'] = 22.32
    args['dishwasher_label_usage'] = 4.0
    args['dishwasher_place_setting_capacity'] = 12
    args['dishwasher_usage_multiplier'] = 1.0
    args['refrigerator_location'] = HPXML::LocationLivingSpace
    args['refrigerator_rated_annual_kwh'] = 650.0
    args['refrigerator_usage_multiplier'] = 1.0
    args['extra_refrigerator_location'] = 'none'
    args['extra_refrigerator_rated_annual_kwh'] = Constants.Auto
    args['extra_refrigerator_usage_multiplier'] = 1.0
    args['freezer_location'] = 'none'
    args['freezer_rated_annual_kwh'] = Constants.Auto
    args['freezer_usage_multiplier'] = 1.0
    args['cooking_range_oven_location'] = HPXML::LocationLivingSpace
    args['cooking_range_oven_fuel_type'] = HPXML::FuelTypeElectricity
    args['cooking_range_oven_is_induction'] = false
    args['cooking_range_oven_is_convection'] = false
    args['cooking_range_oven_usage_multiplier'] = 1.0
    args['ceiling_fan_present'] = false
    args['ceiling_fan_efficiency'] = Constants.Auto
    args['ceiling_fan_quantity'] = Constants.Auto
    args['ceiling_fan_cooling_setpoint_temp_offset'] = 0
    args['misc_plug_loads_television_present'] = true
    args['misc_plug_loads_television_annual_kwh'] = 620.0
    args['misc_plug_loads_television_usage_multiplier'] = 1.0
    args['misc_plug_loads_other_annual_kwh'] = 2457.0
    args['misc_plug_loads_other_frac_sensible'] = 0.855
    args['misc_plug_loads_other_frac_latent'] = 0.045
    args['misc_plug_loads_other_usage_multiplier'] = 1.0
    args['misc_plug_loads_well_pump_present'] = false
    args['misc_plug_loads_well_pump_annual_kwh'] = Constants.Auto
    args['misc_plug_loads_well_pump_usage_multiplier'] = 0.0
    args['misc_plug_loads_vehicle_present'] = false
    args['misc_plug_loads_vehicle_annual_kwh'] = Constants.Auto
    args['misc_plug_loads_vehicle_usage_multiplier'] = 0.0
    args['misc_fuel_loads_grill_present'] = false
    args['misc_fuel_loads_grill_fuel_type'] = HPXML::FuelTypeNaturalGas
    args['misc_fuel_loads_grill_annual_therm'] = Constants.Auto
    args['misc_fuel_loads_grill_usage_multiplier'] = 0.0
    args['misc_fuel_loads_lighting_present'] = false
    args['misc_fuel_loads_lighting_fuel_type'] = HPXML::FuelTypeNaturalGas
    args['misc_fuel_loads_lighting_annual_therm'] = Constants.Auto
    args['misc_fuel_loads_lighting_usage_multiplier'] = 0.0
    args['misc_fuel_loads_fireplace_present'] = false
    args['misc_fuel_loads_fireplace_fuel_type'] = HPXML::FuelTypeNaturalGas
    args['misc_fuel_loads_fireplace_annual_therm'] = Constants.Auto
    args['misc_fuel_loads_fireplace_frac_sensible'] = Constants.Auto
    args['misc_fuel_loads_fireplace_frac_latent'] = Constants.Auto
    args['misc_fuel_loads_fireplace_usage_multiplier'] = 0.0
    args['pool_present'] = false
    args['pool_pump_annual_kwh'] = Constants.Auto
    args['pool_pump_usage_multiplier'] = 1.0
    args['pool_heater_type'] = HPXML::HeaterTypeElectricResistance
    args['pool_heater_annual_kwh'] = Constants.Auto
    args['pool_heater_annual_therm'] = Constants.Auto
    args['pool_heater_usage_multiplier'] = 1.0
    args['hot_tub_present'] = false
    args['hot_tub_pump_annual_kwh'] = Constants.Auto
    args['hot_tub_pump_usage_multiplier'] = 1.0
    args['hot_tub_heater_type'] = HPXML::HeaterTypeElectricResistance
    args['hot_tub_heater_annual_kwh'] = Constants.Auto
    args['hot_tub_heater_annual_therm'] = Constants.Auto
    args['hot_tub_heater_usage_multiplier'] = 1.0
  elsif ['ASHRAE_Standard_140/L100AC.xml'].include? hpxml_file
    args['weather_station_epw_filepath'] = 'USA_CO_Colorado.Springs-Peterson.Field.724660_TMY3.epw'
    args['geometry_unit_type'] = HPXML::ResidentialTypeSFD
    args['geometry_unit_cfa'] = 1539.0
    args['geometry_unit_left_wall_is_adiabatic'] = false
    args['geometry_unit_right_wall_is_adiabatic'] = false
    args['geometry_unit_front_wall_is_adiabatic'] = false
    args['geometry_unit_back_wall_is_adiabatic'] = false
    args['geometry_unit_num_floors_above_grade'] = 1
    args['geometry_average_ceiling_height'] = 8.0
    args['geometry_unit_orientation'] = 180.0
    args['geometry_unit_aspect_ratio'] = 57.0 / 27.0
    args['geometry_garage_width'] = 0
    args['geometry_garage_depth'] = 0
    args['geometry_garage_protrusion'] = 0
    args['geometry_garage_position'] = 'Right'
    args['geometry_foundation_type'] = HPXML::FoundationTypeAmbient
    args['geometry_foundation_height'] = 7.25
    args['geometry_foundation_height_above_grade'] = 0.667
    args['geometry_rim_joist_height'] = 9.0
    args['geometry_roof_type'] = 'gable'
    args['geometry_roof_pitch'] = '4:12'
    args['geometry_attic_type'] = HPXML::AtticTypeVented
    args['geometry_eaves_depth'] = 0
    args['geometry_unit_num_bedrooms'] = 3
    args['geometry_unit_num_bathrooms'] = Constants.Auto
    args['geometry_unit_num_occupants'] = 0
    args['geometry_has_flue_or_chimney'] = Constants.Auto
    args['floor_over_foundation_assembly_r'] = 14.15
    args['floor_over_garage_assembly_r'] = 0
    args['foundation_wall_type'] = Constants.Auto
    args['foundation_wall_thickness'] = 6.0
    args['foundation_wall_insulation_r'] = 0
    args['foundation_wall_insulation_distance_to_top'] = 0
    args['foundation_wall_insulation_distance_to_bottom'] = 0
    args['rim_joist_assembly_r'] = 5.01
    args['slab_perimeter_insulation_r'] = 0
    args['slab_perimeter_depth'] = 0
    args['slab_under_insulation_r'] = 0
    args['slab_under_width'] = 0
    args['slab_thickness'] = 4.0
    args['slab_carpet_fraction'] = 0
    args['slab_carpet_r'] = 0
    args['ceiling_assembly_r'] = 18.45
    args['roof_material_type'] = HPXML::RoofTypeAsphaltShingles
    args['roof_color'] = HPXML::ColorMedium
    args['roof_assembly_r'] = 1.99
    args['roof_radiant_barrier'] = false
    args['roof_radiant_barrier_grade'] = 1
    args['neighbor_front_distance'] = 0
    args['neighbor_back_distance'] = 0
    args['neighbor_left_distance'] = 0
    args['neighbor_right_distance'] = 0
    args['neighbor_front_height'] = Constants.Auto
    args['neighbor_back_height'] = Constants.Auto
    args['neighbor_left_height'] = Constants.Auto
    args['neighbor_right_height'] = Constants.Auto
    args['wall_type'] = HPXML::WallTypeWoodStud
    args['wall_siding_type'] = HPXML::SidingTypeWood
    args['wall_color'] = HPXML::ColorMedium
    args['wall_assembly_r'] = 11.76
    args['window_front_wwr'] = 0
    args['window_back_wwr'] = 0
    args['window_left_wwr'] = 0
    args['window_right_wwr'] = 0
    args['window_area_front'] = 90
    args['window_area_back'] = 90
    args['window_area_left'] = 45
    args['window_area_right'] = 45
    args['window_aspect_ratio'] = 5.0 / 3.0
    args['window_fraction_operable'] = 0
    args['window_ufactor'] = 1.039
    args['window_shgc'] = 0.67
    args['window_interior_shading_winter'] = 1
    args['window_interior_shading_summer'] = 1
    args['overhangs_front_depth'] = 0
    args['overhangs_back_depth'] = 0
    args['overhangs_left_depth'] = 0
    args['overhangs_right_depth'] = 0
    args['overhangs_front_distance_to_top_of_window'] = 0
    args['overhangs_back_distance_to_top_of_window'] = 0
    args['overhangs_left_distance_to_top_of_window'] = 0
    args['overhangs_right_distance_to_top_of_window'] = 0
    args['overhangs_front_distance_to_bottom_of_window'] = 0
    args['overhangs_back_distance_to_bottom_of_window'] = 0
    args['overhangs_left_distance_to_bottom_of_window'] = 0
    args['overhangs_right_distance_to_bottom_of_window'] = 0
    args['skylight_area_front'] = 0
    args['skylight_area_back'] = 0
    args['skylight_area_left'] = 0
    args['skylight_area_right'] = 0
    args['skylight_ufactor'] = 0
    args['skylight_shgc'] = 0
    args['door_area'] = 40.0
    args['door_rvalue'] = 3.04
    args['air_leakage_units'] = HPXML::UnitsACHNatural
    args['air_leakage_house_pressure'] = 50
    args['air_leakage_value'] = 0.67
    args['site_shielding_of_home'] = Constants.Auto
    args['heating_system_type'] = 'none'
    args['heating_system_fuel'] = HPXML::FuelTypeNaturalGas
    args['heating_system_heating_efficiency'] = 0
    args['heating_system_heating_capacity'] = Constants.Auto
    args['heating_system_fraction_heat_load_served'] = 0
    args['cooling_system_type'] = 'none'
    args['cooling_system_cooling_efficiency_type'] = HPXML::UnitsSEER
    args['cooling_system_cooling_efficiency'] = 0
    args['cooling_system_cooling_compressor_type'] = HPXML::HVACCompressorTypeSingleStage
    args['cooling_system_cooling_sensible_heat_fraction'] = 0
    args['cooling_system_cooling_capacity'] = Constants.Auto
    args['cooling_system_fraction_cool_load_served'] = 0
    args['cooling_system_is_ducted'] = false
    args['heat_pump_type'] = 'none'
    args['heat_pump_heating_efficiency_type'] = HPXML::UnitsHSPF
    args['heat_pump_heating_efficiency'] = 0
    args['heat_pump_cooling_efficiency_type'] = HPXML::UnitsSEER
    args['heat_pump_cooling_efficiency'] = 0
    args['heat_pump_cooling_compressor_type'] = HPXML::HVACCompressorTypeSingleStage
    args['heat_pump_cooling_sensible_heat_fraction'] = 0
    args['heat_pump_heating_capacity'] = Constants.Auto
    args['heat_pump_heating_capacity_17_f'] = Constants.Auto
    args['heat_pump_cooling_capacity'] = Constants.Auto
    args['heat_pump_fraction_heat_load_served'] = 0
    args['heat_pump_fraction_cool_load_served'] = 0
    args['heat_pump_backup_type'] = 'none'
    args['heat_pump_backup_fuel'] = HPXML::FuelTypeElectricity
    args['heat_pump_backup_heating_efficiency'] = 0
    args['heat_pump_backup_heating_capacity'] = Constants.Auto
    args['hvac_control_heating_weekday_setpoint'] = 68
    args['hvac_control_heating_weekend_setpoint'] = 68
    args['hvac_control_cooling_weekday_setpoint'] = 78
    args['hvac_control_cooling_weekend_setpoint'] = 78
    args['ducts_leakage_units'] = HPXML::UnitsCFM25
    args['ducts_supply_leakage_to_outside_value'] = 0
    args['ducts_return_leakage_to_outside_value'] = 0
    args['ducts_supply_insulation_r'] = 0
    args['ducts_return_insulation_r'] = 0
    args['ducts_supply_location'] = HPXML::LocationLivingSpace
    args['ducts_return_location'] = HPXML::LocationLivingSpace
    args['ducts_supply_surface_area'] = 0
    args['ducts_return_surface_area'] = 0
    args['heating_system_2_type'] = 'none'
    args['heating_system_2_fuel'] = HPXML::FuelTypeElectricity
    args['heating_system_2_heating_efficiency'] = 0
    args['heating_system_2_heating_capacity'] = Constants.Auto
    args['heating_system_2_fraction_heat_load_served'] = 0
    args['mech_vent_fan_type'] = 'none'
    args['mech_vent_flow_rate'] = 0
    args['mech_vent_hours_in_operation'] = 0
    args['mech_vent_recovery_efficiency_type'] = 'Unadjusted'
    args['mech_vent_total_recovery_efficiency'] = 0
    args['mech_vent_sensible_recovery_efficiency'] = 0
    args['mech_vent_fan_power'] = 0
    args['mech_vent_num_units_served'] = 0
    args['mech_vent_2_fan_type'] = 'none'
    args['mech_vent_2_flow_rate'] = 0
    args['mech_vent_2_hours_in_operation'] = 0
    args['mech_vent_2_recovery_efficiency_type'] = 'Unadjusted'
    args['mech_vent_2_total_recovery_efficiency'] = 0
    args['mech_vent_2_sensible_recovery_efficiency'] = 0
    args['mech_vent_2_fan_power'] = 0
    args['kitchen_fans_quantity'] = 0
    args['bathroom_fans_quantity'] = 0
    args['whole_house_fan_present'] = false
    args['whole_house_fan_flow_rate'] = 0
    args['whole_house_fan_power'] = 0
    args['water_heater_type'] = 'none'
    args['water_heater_fuel_type'] = HPXML::FuelTypeElectricity
    args['water_heater_location'] = HPXML::LocationLivingSpace
    args['water_heater_tank_volume'] = 0
    args['water_heater_efficiency_type'] = 'EnergyFactor'
    args['water_heater_efficiency'] = 0
    args['water_heater_recovery_efficiency'] = 0
    args['water_heater_heating_capacity'] = Constants.Auto
    args['water_heater_standby_loss'] = 0
    args['water_heater_jacket_rvalue'] = 0
    args['water_heater_setpoint_temperature'] = 0
    args['water_heater_num_units_served'] = 0
    args['water_heater_tank_model_type'] = Constants.Auto
    args['water_heater_operating_mode'] = Constants.Auto
    args['hot_water_distribution_system_type'] = HPXML::DHWDistTypeStandard
    args['hot_water_distribution_standard_piping_length'] = 0
    args['hot_water_distribution_recirc_control_type'] = HPXML::DHWRecirControlTypeNone
    args['hot_water_distribution_recirc_piping_length'] = 0
    args['hot_water_distribution_recirc_branch_piping_length'] = 0
    args['hot_water_distribution_recirc_pump_power'] = 0
    args['hot_water_distribution_pipe_r'] = 0
    args['dwhr_facilities_connected'] = 'none'
    args['dwhr_equal_flow'] = true
    args['dwhr_efficiency'] = 0
    args['water_fixtures_shower_low_flow'] = false
    args['water_fixtures_sink_low_flow'] = false
    args['water_fixtures_usage_multiplier'] = 0
    args['solar_thermal_system_type'] = 'none'
    args['solar_thermal_collector_area'] = 0
    args['solar_thermal_collector_loop_type'] = HPXML::SolarThermalLoopTypeDirect
    args['solar_thermal_collector_type'] = HPXML::SolarThermalTypeEvacuatedTube
    args['solar_thermal_collector_azimuth'] = 0
    args['solar_thermal_collector_tilt'] = 0
    args['solar_thermal_collector_rated_optical_efficiency'] = 0
    args['solar_thermal_collector_rated_thermal_losses'] = 0
    args['solar_thermal_storage_volume'] = Constants.Auto
    args['solar_thermal_solar_fraction'] = 0
    args['pv_system_module_type'] = 'none'
    args['pv_system_location'] = Constants.Auto
    args['pv_system_tracking'] = Constants.Auto
    args['pv_system_array_azimuth'] = 0
    args['pv_system_array_tilt'] = 0
    args['pv_system_max_power_output'] = 0
    args['pv_system_inverter_efficiency'] = 0
    args['pv_system_system_losses_fraction'] = 0
    args['pv_system_num_bedrooms_served'] = 0
    args['pv_system_2_module_type'] = 'none'
    args['pv_system_2_location'] = Constants.Auto
    args['pv_system_2_tracking'] = Constants.Auto
    args['pv_system_2_array_azimuth'] = 0
    args['pv_system_2_array_tilt'] = 0
    args['pv_system_2_max_power_output'] = 0
    args['battery_location'] = 'none'
    args['battery_power'] = Constants.Auto
    args['battery_capacity'] = Constants.Auto
    args['lighting_present'] = false
    args['lighting_interior_fraction_cfl'] = 0
    args['lighting_interior_fraction_lfl'] = 0
    args['lighting_interior_fraction_led'] = 0
    args['lighting_interior_usage_multiplier'] = 0
    args['lighting_exterior_fraction_cfl'] = 0
    args['lighting_exterior_fraction_lfl'] = 0
    args['lighting_exterior_fraction_led'] = 0
    args['lighting_exterior_usage_multiplier'] = 0
    args['lighting_garage_fraction_cfl'] = 0
    args['lighting_garage_fraction_lfl'] = 0
    args['lighting_garage_fraction_led'] = 0
    args['lighting_garage_usage_multiplier'] = 0
    args['holiday_lighting_present'] = false
    args['holiday_lighting_daily_kwh'] = Constants.Auto
    args['dehumidifier_type'] = 'none'
    args['dehumidifier_efficiency_type'] = 'EnergyFactor'
    args['dehumidifier_efficiency'] = 0
    args['dehumidifier_capacity'] = 0
    args['dehumidifier_rh_setpoint'] = 0
    args['dehumidifier_fraction_dehumidification_load_served'] = 0
    args['clothes_washer_location'] = 'none'
    args['clothes_washer_efficiency_type'] = 'IntegratedModifiedEnergyFactor'
    args['clothes_washer_efficiency'] = 0
    args['clothes_washer_rated_annual_kwh'] = 0
    args['clothes_washer_label_electric_rate'] = 0
    args['clothes_washer_label_gas_rate'] = 0
    args['clothes_washer_label_annual_gas_cost'] = 0
    args['clothes_washer_label_usage'] = 0
    args['clothes_washer_capacity'] = 0
    args['clothes_washer_usage_multiplier'] = 0
    args['clothes_dryer_location'] = 'none'
    args['clothes_dryer_fuel_type'] = HPXML::FuelTypeElectricity
    args['clothes_dryer_efficiency_type'] = 'CombinedEnergyFactor'
    args['clothes_dryer_efficiency'] = 0
    args['clothes_dryer_vented_flow_rate'] = 0
    args['clothes_dryer_usage_multiplier'] = 0
    args['dishwasher_location'] = 'none'
    args['dishwasher_efficiency_type'] = 'RatedAnnualkWh'
    args['dishwasher_efficiency'] = 0
    args['dishwasher_label_electric_rate'] = 0
    args['dishwasher_label_gas_rate'] = 0
    args['dishwasher_label_annual_gas_cost'] = 0
    args['dishwasher_label_usage'] = 0
    args['dishwasher_place_setting_capacity'] = 0
    args['dishwasher_usage_multiplier'] = 0
    args['refrigerator_location'] = 'none'
    args['refrigerator_rated_annual_kwh'] = 0
    args['refrigerator_usage_multiplier'] = 0
    args['extra_refrigerator_location'] = 'none'
    args['extra_refrigerator_rated_annual_kwh'] = Constants.Auto
    args['extra_refrigerator_usage_multiplier'] = 0
    args['freezer_location'] = 'none'
    args['freezer_rated_annual_kwh'] = Constants.Auto
    args['freezer_usage_multiplier'] = 0
    args['cooking_range_oven_location'] = 'none'
    args['cooking_range_oven_fuel_type'] = HPXML::FuelTypeElectricity
    args['cooking_range_oven_is_induction'] = false
    args['cooking_range_oven_is_convection'] = false
    args['cooking_range_oven_usage_multiplier'] = 0
    args['ceiling_fan_present'] = false
    args['ceiling_fan_efficiency'] = Constants.Auto
    args['ceiling_fan_quantity'] = Constants.Auto
    args['ceiling_fan_cooling_setpoint_temp_offset'] = 0
    args['misc_plug_loads_television_present'] = false
    args['misc_plug_loads_television_annual_kwh'] = 0
    args['misc_plug_loads_television_usage_multiplier'] = 0
    args['misc_plug_loads_other_annual_kwh'] = 7302.0
    args['misc_plug_loads_other_frac_sensible'] = 0.822
    args['misc_plug_loads_other_frac_latent'] = 0.178
    args['misc_plug_loads_other_usage_multiplier'] = 1.0
    args['misc_plug_loads_well_pump_present'] = false
    args['misc_plug_loads_well_pump_annual_kwh'] = Constants.Auto
    args['misc_plug_loads_well_pump_usage_multiplier'] = 0
    args['misc_plug_loads_vehicle_present'] = false
    args['misc_plug_loads_vehicle_annual_kwh'] = Constants.Auto
    args['misc_plug_loads_vehicle_usage_multiplier'] = 0
    args['misc_fuel_loads_grill_present'] = false
    args['misc_fuel_loads_grill_fuel_type'] = HPXML::FuelTypeNaturalGas
    args['misc_fuel_loads_grill_annual_therm'] = Constants.Auto
    args['misc_fuel_loads_grill_usage_multiplier'] = 0
    args['misc_fuel_loads_lighting_present'] = false
    args['misc_fuel_loads_lighting_fuel_type'] = HPXML::FuelTypeNaturalGas
    args['misc_fuel_loads_lighting_annual_therm'] = Constants.Auto
    args['misc_fuel_loads_lighting_usage_multiplier'] = 0
    args['misc_fuel_loads_fireplace_present'] = false
    args['misc_fuel_loads_fireplace_fuel_type'] = HPXML::FuelTypeNaturalGas
    args['misc_fuel_loads_fireplace_annual_therm'] = Constants.Auto
    args['misc_fuel_loads_fireplace_frac_sensible'] = Constants.Auto
    args['misc_fuel_loads_fireplace_frac_latent'] = Constants.Auto
    args['misc_fuel_loads_fireplace_usage_multiplier'] = 0
    args['pool_present'] = false
    args['pool_pump_annual_kwh'] = Constants.Auto
    args['pool_pump_usage_multiplier'] = 0
    args['pool_heater_type'] = HPXML::HeaterTypeElectricResistance
    args['pool_heater_annual_kwh'] = Constants.Auto
    args['pool_heater_annual_therm'] = Constants.Auto
    args['pool_heater_usage_multiplier'] = 0
    args['hot_tub_present'] = false
    args['hot_tub_pump_annual_kwh'] = Constants.Auto
    args['hot_tub_pump_usage_multiplier'] = 0
    args['hot_tub_heater_type'] = HPXML::HeaterTypeElectricResistance
    args['hot_tub_heater_annual_kwh'] = Constants.Auto
    args['hot_tub_heater_annual_therm'] = Constants.Auto
    args['hot_tub_heater_usage_multiplier'] = 0
  end

  # ASHRAE 140
  if ['ASHRAE_Standard_140/L100AL.xml'].include? hpxml_file
    args['weather_station_epw_filepath'] = 'USA_NV_Las.Vegas-McCarran.Intl.AP.723860_TMY3.epw'
  elsif ['ASHRAE_Standard_140/L110AC.xml',
         'ASHRAE_Standard_140/L110AL.xml'].include? hpxml_file
    args['air_leakage_value'] = 1.5
  elsif ['ASHRAE_Standard_140/L120AC.xml',
         'ASHRAE_Standard_140/L120AL.xml'].include? hpxml_file
    args['wall_assembly_r'] = 23.58
    args['ceiling_assembly_r'] = 57.49
  elsif ['ASHRAE_Standard_140/L130AC.xml',
         'ASHRAE_Standard_140/L130AL.xml'].include? hpxml_file
    args['window_ufactor'] = 0.3
    args['window_shgc'] = 0.335
  elsif ['ASHRAE_Standard_140/L140AC.xml',
         'ASHRAE_Standard_140/L140AL.xml'].include? hpxml_file
    args['window_area_front'] = 0.0
    args['window_area_back'] = 0.0
    args['window_area_left'] = 0.0
    args['window_area_right'] = 0.0
  elsif ['ASHRAE_Standard_140/L150AC.xml',
         'ASHRAE_Standard_140/L150AL.xml'].include? hpxml_file
    args['window_area_front'] = 270.0
    args['window_area_back'] = 0.0
    args['window_area_left'] = 0.0
    args['window_area_right'] = 0.0
    args['window_aspect_ratio'] = 5.0 / 1.5
  elsif ['ASHRAE_Standard_140/L155AC.xml',
         'ASHRAE_Standard_140/L155AL.xml'].include? hpxml_file
    args['overhangs_front_depth'] = 2.5
    args['overhangs_front_distance_to_top_of_window'] = 1.0
    args['overhangs_front_distance_to_bottom_of_window'] = 6.0
  elsif ['ASHRAE_Standard_140/L160AC.xml',
         'ASHRAE_Standard_140/L160AL.xml'].include? hpxml_file
    args['window_area_front'] = 0.0
    args['window_area_back'] = 0.0
    args['window_area_left'] = 135.0
    args['window_area_right'] = 135.0
    args['window_aspect_ratio'] = 5.0 / 1.5
  elsif ['ASHRAE_Standard_140/L170AC.xml',
         'ASHRAE_Standard_140/L170AL.xml'].include? hpxml_file
    args['misc_plug_loads_other_annual_kwh'] = 0.0
  elsif ['ASHRAE_Standard_140/L200AC.xml',
         'ASHRAE_Standard_140/L200AL.xml'].include? hpxml_file
    args['air_leakage_value'] = 1.5
    args['wall_assembly_r'] = 4.84
    args['ceiling_assembly_r'] = 11.75
    args['floor_over_foundation_assembly_r'] = 4.24
  elsif ['ASHRAE_Standard_140/L202AC.xml',
         'ASHRAE_Standard_140/L202AL.xml'].include? hpxml_file
    args['wall_color'] = HPXML::ColorReflective
    args['roof_color'] = HPXML::ColorReflective
  elsif ['ASHRAE_Standard_140/L302XC.xml'].include? hpxml_file
    args['geometry_foundation_type'] = HPXML::FoundationTypeSlab
    args['slab_carpet_fraction'] = 1.0
    args['slab_carpet_r'] = 2.08
  elsif ['ASHRAE_Standard_140/L304XC.xml'].include? hpxml_file
    args['slab_perimeter_insulation_r'] = 5.4
    args['slab_perimeter_depth'] = 2.5
  elsif ['ASHRAE_Standard_140/L322XC.xml'].include? hpxml_file
    args['geometry_foundation_type'] = HPXML::FoundationTypeBasementConditioned
    args['geometry_unit_cfa'] = 3078
    args['air_leakage_value'] = 0.335
  elsif ['ASHRAE_Standard_140/L324XC.xml'].include? hpxml_file
    args['rim_joist_assembly_r'] = 13.14
    args['foundation_wall_insulation_r'] = 10.2
    args['foundation_wall_insulation_distance_to_bottom'] = 7.25
    args['foundation_wall_insulation_location'] = 'interior'
  end

  # Appliances
  if ['base-appliances-coal.xml'].include? hpxml_file
    args['clothes_dryer_fuel_type'] = HPXML::FuelTypeCoal
    args['clothes_dryer_efficiency'] = 3.3
    args['clothes_dryer_vented_flow_rate'] = Constants.Auto
    args['cooking_range_oven_fuel_type'] = HPXML::FuelTypeCoal
  elsif ['base-appliances-dehumidifier.xml'].include? hpxml_file
    args['dehumidifier_type'] = HPXML::DehumidifierTypePortable
  elsif ['base-appliances-dehumidifier-ief-portable.xml'].include? hpxml_file
    args['dehumidifier_efficiency_type'] = 'IntegratedEnergyFactor'
    args['dehumidifier_efficiency'] = 1.5
  elsif ['base-appliances-dehumidifier-ief-whole-home.xml'].include? hpxml_file
    args['dehumidifier_type'] = HPXML::DehumidifierTypeWholeHome
  elsif ['base-appliances-gas.xml'].include? hpxml_file
    args['clothes_dryer_fuel_type'] = HPXML::FuelTypeNaturalGas
    args['clothes_dryer_efficiency'] = 3.3
    args['clothes_dryer_vented_flow_rate'] = Constants.Auto
    args['cooking_range_oven_fuel_type'] = HPXML::FuelTypeNaturalGas
  elsif ['base-appliances-modified.xml'].include? hpxml_file
    args['clothes_washer_efficiency_type'] = 'ModifiedEnergyFactor'
    args['clothes_washer_efficiency'] = 1.65
    args['clothes_dryer_efficiency_type'] = 'EnergyFactor'
    args['clothes_dryer_efficiency'] = 4.29
    args['clothes_dryer_vented_flow_rate'] = 0.0
    args['dishwasher_efficiency_type'] = 'EnergyFactor'
    args['dishwasher_efficiency'] = 0.7
    args['dishwasher_place_setting_capacity'] = 6
  elsif ['base-appliances-none.xml'].include? hpxml_file
    args['clothes_washer_location'] = 'none'
    args['clothes_dryer_location'] = 'none'
    args['dishwasher_location'] = 'none'
    args['refrigerator_location'] = 'none'
    args['cooking_range_oven_location'] = 'none'
  elsif ['base-appliances-oil.xml'].include? hpxml_file
    args['clothes_dryer_fuel_type'] = HPXML::FuelTypeOil
    args['clothes_dryer_efficiency'] = 3.3
    args['clothes_dryer_vented_flow_rate'] = Constants.Auto
    args['cooking_range_oven_fuel_type'] = HPXML::FuelTypeOil
  elsif ['base-appliances-propane.xml'].include? hpxml_file
    args['clothes_dryer_fuel_type'] = HPXML::FuelTypePropane
    args['clothes_dryer_efficiency'] = 3.3
    args['clothes_dryer_vented_flow_rate'] = Constants.Auto
    args['cooking_range_oven_fuel_type'] = HPXML::FuelTypePropane
  elsif ['base-appliances-wood.xml'].include? hpxml_file
    args['clothes_dryer_fuel_type'] = HPXML::FuelTypeWoodCord
    args['clothes_dryer_efficiency'] = 3.3
    args['clothes_dryer_vented_flow_rate'] = Constants.Auto
    args['cooking_range_oven_fuel_type'] = HPXML::FuelTypeWoodCord
  end

  # Attic/roof
  if ['base-atticroof-flat.xml'].include? hpxml_file
    args['geometry_attic_type'] = HPXML::AtticTypeFlatRoof
    args['roof_assembly_r'] = 25.8
    args['ducts_supply_leakage_to_outside_value'] = 0.0
    args['ducts_return_leakage_to_outside_value'] = 0.0
    args['ducts_supply_location'] = HPXML::LocationBasementConditioned
    args['ducts_return_location'] = HPXML::LocationBasementConditioned
  elsif ['base-atticroof-radiant-barrier.xml'].include? hpxml_file
    args['roof_radiant_barrier'] = true
    args['roof_radiant_barrier_grade'] = 2
    args['ceiling_assembly_r'] = 8.7
  elsif ['base-atticroof-unvented-insulated-roof.xml'].include? hpxml_file
    args['ceiling_assembly_r'] = 2.1
    args['roof_assembly_r'] = 25.8
  elsif ['base-atticroof-vented.xml'].include? hpxml_file
    args['geometry_attic_type'] = HPXML::AtticTypeVented
    args['water_heater_location'] = HPXML::LocationAtticVented
    args['ducts_supply_location'] = HPXML::LocationAtticVented
    args['ducts_return_location'] = HPXML::LocationAtticVented
  elsif ['base-atticroof-conditioned.xml'].include? hpxml_file
    args['geometry_attic_type'] = HPXML::AtticTypeConditioned
    args['geometry_unit_num_floors_above_grade'] = 2
    args['geometry_unit_cfa'] = 3600
    args['ducts_supply_location'] = HPXML::LocationLivingSpace
    args['ducts_return_location'] = HPXML::LocationLivingSpace
    args['ducts_supply_leakage_to_outside_value'] = 50
    args['ducts_return_leakage_to_outside_value'] = 100
    args['water_heater_location'] = HPXML::LocationBasementConditioned
    args['clothes_washer_location'] = HPXML::LocationBasementConditioned
    args['clothes_dryer_location'] = HPXML::LocationBasementConditioned
    args['dishwasher_location'] = HPXML::LocationBasementConditioned
    args['refrigerator_location'] = HPXML::LocationBasementConditioned
    args['cooking_range_oven_location'] = HPXML::LocationBasementConditioned
    args['misc_plug_loads_other_annual_kwh'] = 3276
  elsif ['base-atticroof-cathedral.xml'].include? hpxml_file
    # BuildResHPXML measure doesn't support cathedral ceiling; model as
    # conditioned attic and then update the resulting HPXML later.
    args['geometry_attic_type'] = HPXML::AtticTypeConditioned
    args['geometry_unit_num_floors_above_grade'] = 2
    args['geometry_unit_cfa'] = 4050
    args['window_area_left'] = 120.0
    args['window_area_right'] = 120.0
    args['window_aspect_ratio'] = 5.0 / 2.5
    args['roof_assembly_r'] = 25.8
    args['ducts_supply_location'] = HPXML::LocationLivingSpace
    args['ducts_return_location'] = HPXML::LocationLivingSpace
    args['ducts_supply_leakage_to_outside_value'] = 0
    args['ducts_return_leakage_to_outside_value'] = 0
  end

  # Single-Family Attached
  if ['base-bldgtype-single-family-attached.xml'].include? hpxml_file
    args['geometry_unit_type'] = HPXML::ResidentialTypeSFA
    args['geometry_unit_cfa'] = 1800.0
    args['geometry_building_num_units'] = 3
    args['geometry_unit_right_wall_is_adiabatic'] = true
    args['window_front_wwr'] = 0.18
    args['window_back_wwr'] = 0.18
    args['window_left_wwr'] = 0.18
    args['window_right_wwr'] = 0.18
    args['window_area_front'] = 0
    args['window_area_back'] = 0
    args['window_area_left'] = 0
    args['window_area_right'] = 0
    args['heating_system_heating_capacity'] = 24000.0
    args['misc_plug_loads_other_annual_kwh'] = 1638.0
  elsif ['base-bldgtype-single-family-attached-2stories.xml'].include? hpxml_file
    args['geometry_unit_num_floors_above_grade'] = 2
    args['geometry_unit_cfa'] = 2700.0
    args['heating_system_heating_capacity'] = 48000.0
    args['cooling_system_cooling_capacity'] = 36000.0
    args['ducts_supply_surface_area'] = 112.5
    args['ducts_return_surface_area'] = 37.5
    args['misc_plug_loads_other_annual_kwh'] = 2457.0
  end

  # Multifamily
  if ['base-bldgtype-multifamily.xml'].include? hpxml_file
    args['geometry_unit_type'] = HPXML::ResidentialTypeApartment
    args['geometry_unit_cfa'] = 900.0
    args['geometry_foundation_type'] = HPXML::FoundationTypeAboveApartment
    args['geometry_attic_type'] = HPXML::AtticTypeBelowApartment
    args['geometry_unit_right_wall_is_adiabatic'] = true
    args['geometry_building_num_units'] = 6
    args['window_front_wwr'] = 0.18
    args['window_back_wwr'] = 0.18
    args['window_left_wwr'] = 0.18
    args['window_right_wwr'] = 0.18
    args['window_area_front'] = 0
    args['window_area_back'] = 0
    args['window_area_left'] = 0
    args['window_area_right'] = 0
    args['heating_system_heating_capacity'] = 12000.0
    args['cooling_system_cooling_capacity'] = 12000.0
    args['ducts_supply_leakage_to_outside_value'] = 0.0
    args['ducts_return_leakage_to_outside_value'] = 0.0
    args['ducts_supply_location'] = HPXML::LocationLivingSpace
    args['ducts_return_location'] = HPXML::LocationLivingSpace
    args['ducts_supply_insulation_r'] = 0.0
    args['door_area'] = 20.0
    args['misc_plug_loads_other_annual_kwh'] = 819.0
  elsif ['base-bldgtype-multifamily-shared-boiler-only-baseboard.xml',
         'base-bldgtype-multifamily-shared-boiler-chiller-baseboard.xml'].include? hpxml_file
    args['heating_system_type'] = "Shared #{HPXML::HVACTypeBoiler} w/ Baseboard"
    args['cooling_system_type'] = 'none'
  elsif ['base-bldgtype-multifamily-shared-boiler-only-fan-coil.xml',
         'base-bldgtype-multifamily-shared-boiler-chiller-fan-coil.xml'].include? hpxml_file
    args['heating_system_type'] = "Shared #{HPXML::HVACTypeBoiler} w/ Ductless Fan Coil"
  elsif ['base-bldgtype-multifamily-shared-chiller-only-baseboard.xml'].include? hpxml_file
    args['heating_system_type'] = 'none'
    args['cooling_system_type'] = 'none'
  elsif ['base-bldgtype-multifamily-shared-mechvent.xml'].include? hpxml_file
    args['mech_vent_fan_type'] = HPXML::MechVentTypeSupply
    args['mech_vent_flow_rate'] = 800
    args['mech_vent_fan_power'] = 240
    args['mech_vent_num_units_served'] = 10
    args['mech_vent_shared_frac_recirculation'] = 0.5
    args['mech_vent_2_fan_type'] = HPXML::MechVentTypeExhaust
    args['mech_vent_2_flow_rate'] = 72
    args['mech_vent_2_fan_power'] = 26
  elsif ['base-bldgtype-multifamily-shared-mechvent-preconditioning.xml'].include? hpxml_file
    args['mech_vent_shared_preheating_fuel'] = HPXML::FuelTypeNaturalGas
    args['mech_vent_shared_preheating_efficiency'] = 0.92
    args['mech_vent_shared_preheating_fraction_heat_load_served'] = 0.7
    args['mech_vent_shared_precooling_fuel'] = HPXML::FuelTypeElectricity
    args['mech_vent_shared_precooling_efficiency'] = 4.0
    args['mech_vent_shared_precooling_fraction_cool_load_served'] = 0.8
  elsif ['base-bldgtype-multifamily-shared-pv.xml'].include? hpxml_file
    args['pv_system_num_bedrooms_served'] = 6 * 3
    args['pv_system_location'] = HPXML::LocationGround
    args['pv_system_module_type'] = HPXML::PVModuleTypeStandard
    args['pv_system_tracking'] = HPXML::PVTrackingTypeFixed
    args['pv_system_array_azimuth'] = 225
    args['pv_system_array_tilt'] = 30
    args['pv_system_max_power_output'] = 30000
    args['pv_system_inverter_efficiency'] = 0.96
    args['pv_system_system_losses_fraction'] = 0.14
  elsif ['base-bldgtype-multifamily-shared-water-heater.xml'].include? hpxml_file
    args['water_heater_fuel_type'] = HPXML::FuelTypeNaturalGas
    args['water_heater_num_units_served'] = 6
    args['water_heater_tank_volume'] = 120
    args['water_heater_efficiency'] = 0.59
    args['water_heater_recovery_efficiency'] = 0.76
    args['water_heater_heating_capacity'] = 40000
  end

  # DHW
  if ['base-dhw-combi-tankless.xml'].include? hpxml_file
    args['water_heater_type'] = HPXML::WaterHeaterTypeCombiTankless
    args['water_heater_tank_volume'] = Constants.Auto
  elsif ['base-dhw-combi-tankless-outside.xml',
         'base-dhw-indirect-outside.xml',
         'base-dhw-tank-gas-outside.xml',
         'base-dhw-tank-heat-pump-outside.xml',
         'base-dhw-tankless-electric-outside.xml'].include? hpxml_file
    args['water_heater_location'] = HPXML::LocationOtherExterior
  elsif ['base-dhw-dwhr.xml'].include? hpxml_file
    args['dwhr_facilities_connected'] = HPXML::DWHRFacilitiesConnectedAll
  elsif ['base-dhw-indirect.xml'].include? hpxml_file
    args['water_heater_type'] = HPXML::WaterHeaterTypeCombiStorage
    args['water_heater_tank_volume'] = 50
  elsif ['base-dhw-indirect-standbyloss.xml'].include? hpxml_file
    args['water_heater_standby_loss'] = 1.0
  elsif ['base-dhw-indirect-with-solar-fraction.xml',
         'base-dhw-solar-fraction.xml',
         'base-dhw-tank-heat-pump-with-solar-fraction.xml',
         'base-dhw-tankless-gas-with-solar-fraction.xml'].include? hpxml_file
    args['solar_thermal_system_type'] = HPXML::SolarThermalSystemType
    args['solar_thermal_solar_fraction'] = 0.65
  elsif ['base-dhw-jacket-electric.xml',
         'base-dhw-jacket-gas.xml',
         'base-dhw-jacket-hpwh.xml',
         'base-dhw-jacket-indirect.xml'].include? hpxml_file
    args['water_heater_jacket_rvalue'] = 10.0
  elsif ['base-dhw-low-flow-fixtures.xml'].include? hpxml_file
    args['water_fixtures_sink_low_flow'] = true
  elsif ['base-dhw-none.xml'].include? hpxml_file
    args['water_heater_type'] = 'none'
    args['dishwasher_location'] = 'none'
  elsif ['base-dhw-recirc-demand.xml'].include? hpxml_file
    args['hot_water_distribution_system_type'] = HPXML::DHWDistTypeRecirc
    args['hot_water_distribution_recirc_control_type'] = HPXML::DHWRecirControlTypeSensor
    args['hot_water_distribution_pipe_r'] = 3.0
  elsif ['base-dhw-recirc-manual.xml'].include? hpxml_file
    args['hot_water_distribution_system_type'] = HPXML::DHWDistTypeRecirc
    args['hot_water_distribution_recirc_control_type'] = HPXML::DHWRecirControlTypeManual
    args['hot_water_distribution_pipe_r'] = 3.0
  elsif ['base-dhw-recirc-nocontrol.xml'].include? hpxml_file
    args['hot_water_distribution_system_type'] = HPXML::DHWDistTypeRecirc
  elsif ['base-dhw-recirc-temperature.xml'].include? hpxml_file
    args['hot_water_distribution_system_type'] = HPXML::DHWDistTypeRecirc
    args['hot_water_distribution_recirc_control_type'] = HPXML::DHWRecirControlTypeTemperature
  elsif ['base-dhw-recirc-timer.xml'].include? hpxml_file
    args['hot_water_distribution_system_type'] = HPXML::DHWDistTypeRecirc
    args['hot_water_distribution_recirc_control_type'] = HPXML::DHWRecirControlTypeTimer
  elsif ['base-dhw-solar-direct-evacuated-tube.xml'].include? hpxml_file
    args['solar_thermal_system_type'] = HPXML::SolarThermalSystemType
    args['solar_thermal_storage_volume'] = 60
  elsif ['base-dhw-solar-indirect-flat-plate.xml'].include? hpxml_file
    args['solar_thermal_system_type'] = HPXML::SolarThermalSystemType
    args['solar_thermal_collector_type'] = HPXML::SolarThermalTypeSingleGlazing
    args['solar_thermal_collector_rated_optical_efficiency'] = 0.77
    args['solar_thermal_collector_rated_thermal_losses'] = 0.793
    args['solar_thermal_storage_volume'] = 60
    args['solar_thermal_collector_loop_type'] = HPXML::SolarThermalLoopTypeIndirect
  elsif ['base-dhw-solar-direct-flat-plate.xml'].include? hpxml_file
    args['solar_thermal_collector_loop_type'] = HPXML::SolarThermalLoopTypeDirect
  elsif ['base-dhw-solar-direct-ics.xml'].include? hpxml_file
    args['solar_thermal_collector_type'] = HPXML::SolarThermalTypeICS
    args['solar_thermal_collector_loop_type'] = HPXML::SolarThermalLoopTypeDirect
  elsif ['base-dhw-solar-thermosyphon-flat-plate.xml'].include? hpxml_file
    args['solar_thermal_collector_loop_type'] = HPXML::SolarThermalLoopTypeThermosyphon
  elsif ['base-dhw-tank-coal.xml'].include? hpxml_file
    args['water_heater_fuel_type'] = HPXML::FuelTypeCoal
  elsif ['base-dhw-tank-elec-uef.xml'].include? hpxml_file
    args['water_heater_tank_volume'] = 30
    args['water_heater_efficiency_type'] = 'UniformEnergyFactor'
    args['water_heater_efficiency'] = 0.93
    args['water_heater_usage_bin'] = HPXML::WaterHeaterUsageBinLow
    args['water_heater_recovery_efficiency'] = 0.98
    args['water_heater_heating_capacity'] = 15354
  elsif ['base-dhw-tank-gas.xml'].include? hpxml_file
    args['water_heater_fuel_type'] = HPXML::FuelTypeNaturalGas
    args['water_heater_tank_volume'] = 50
    args['water_heater_efficiency'] = 0.59
    args['water_heater_heating_capacity'] = 40000
  elsif ['base-dhw-tank-gas-uef.xml'].include? hpxml_file
    args['water_heater_tank_volume'] = 30
    args['water_heater_efficiency_type'] = 'UniformEnergyFactor'
    args['water_heater_usage_bin'] = HPXML::WaterHeaterUsageBinMedium
    args['water_heater_recovery_efficiency'] = 0.75
    args['water_heater_heating_capacity'] = 30000
  elsif ['base-dhw-tank-heat-pump.xml'].include? hpxml_file
    args['water_heater_type'] = HPXML::WaterHeaterTypeHeatPump
    args['water_heater_tank_volume'] = 80
    args['water_heater_efficiency'] = 2.3
  elsif ['base-dhw-tank-heat-pump-uef.xml'].include? hpxml_file
    args['water_heater_tank_volume'] = 50
    args['water_heater_efficiency_type'] = 'UniformEnergyFactor'
    args['water_heater_efficiency'] = 3.75
    args['water_heater_usage_bin'] = HPXML::WaterHeaterUsageBinMedium
    args['water_heater_heating_capacity'] = 18767
  elsif ['base-dhw-tank-heat-pump-with-solar.xml',
         'base-dhw-tankless-gas-with-solar.xml'].include? hpxml_file
    args['solar_thermal_system_type'] = HPXML::SolarThermalSystemType
    args['solar_thermal_collector_loop_type'] = HPXML::SolarThermalLoopTypeIndirect
    args['solar_thermal_collector_type'] = HPXML::SolarThermalTypeSingleGlazing
    args['solar_thermal_collector_rated_optical_efficiency'] = 0.77
    args['solar_thermal_collector_rated_thermal_losses'] = 0.793
    args['solar_thermal_storage_volume'] = 60
  elsif ['base-dhw-tankless-electric.xml'].include? hpxml_file
    args['water_heater_type'] = HPXML::WaterHeaterTypeTankless
    args['water_heater_tank_volume'] = Constants.Auto
    args['water_heater_efficiency'] = 0.99
  elsif ['base-dhw-tankless-electric-uef.xml'].include? hpxml_file
    args['water_heater_efficiency_type'] = 'UniformEnergyFactor'
    args['water_heater_efficiency'] = 0.98
  elsif ['base-dhw-tankless-gas.xml'].include? hpxml_file
    args['water_heater_type'] = HPXML::WaterHeaterTypeTankless
    args['water_heater_fuel_type'] = HPXML::FuelTypeNaturalGas
    args['water_heater_tank_volume'] = Constants.Auto
    args['water_heater_efficiency'] = 0.82
  elsif ['base-dhw-tankless-gas-uef.xml'].include? hpxml_file
    args['water_heater_efficiency_type'] = 'UniformEnergyFactor'
    args['water_heater_efficiency'] = 0.93
  elsif ['base-dhw-tankless-propane.xml'].include? hpxml_file
    args['water_heater_fuel_type'] = HPXML::FuelTypePropane
  elsif ['base-dhw-tank-oil.xml'].include? hpxml_file
    args['water_heater_fuel_type'] = HPXML::FuelTypeOil
  elsif ['base-dhw-tank-wood.xml'].include? hpxml_file
    args['water_heater_fuel_type'] = HPXML::FuelTypeWoodCord
  elsif ['base-dhw-desuperheater.xml',
         'base-dhw-desuperheater-2-speed.xml',
         'base-dhw-desuperheater-var-speed.xml',
         'base-dhw-desuperheater-hpwh.xml',
         'base-dhw-desuperheater-gshp.xml'].include? hpxml_file
    args['water_heater_uses_desuperheater'] = true
  elsif ['base-dhw-desuperheater-tankless.xml'].include? hpxml_file
    args['water_heater_uses_desuperheater'] = true
    args['water_heater_type'] = HPXML::WaterHeaterTypeTankless
    args['water_heater_tank_volume'] = Constants.Auto
    args['water_heater_efficiency'] = 0.99
  elsif ['base-dhw-tank-heat-pump-operating-mode-heat-pump-only.xml'].include? hpxml_file
    args['water_heater_operating_mode'] = HPXML::WaterHeaterOperatingModeHeatPumpOnly
  elsif ['base-dhw-tank-model-type-stratified.xml'].include? hpxml_file
    args['water_heater_tank_model_type'] = HPXML::WaterHeaterTankModelTypeStratified
  end

  # Enclosure
  if ['base-enclosure-2stories.xml'].include? hpxml_file
    args['geometry_unit_cfa'] = 4050.0
    args['geometry_unit_num_floors_above_grade'] = 2
    args['window_area_front'] = 216.0
    args['window_area_back'] = 216.0
    args['window_area_left'] = 144.0
    args['window_area_right'] = 144.0
    args['heating_system_heating_capacity'] = 48000.0
    args['cooling_system_cooling_capacity'] = 36000.0
    args['ducts_supply_surface_area'] = 112.5
    args['ducts_return_surface_area'] = 37.5
    args['misc_plug_loads_other_annual_kwh'] = 3685.5
  elsif ['base-enclosure-2stories-garage.xml'].include? hpxml_file
    args['geometry_unit_cfa'] = 3250.0
    args['geometry_garage_width'] = 20.0
    args['misc_plug_loads_other_annual_kwh'] = 2957.5
    args['floor_over_garage_assembly_r'] = 39.3
  elsif ['base-enclosure-beds-1.xml'].include? hpxml_file
    args['geometry_unit_num_bedrooms'] = 1
    args['geometry_unit_num_bathrooms'] = 1
    args['geometry_unit_num_occupants'] = 1
    args['misc_plug_loads_television_annual_kwh'] = 482.0
  elsif ['base-enclosure-beds-2.xml'].include? hpxml_file
    args['geometry_unit_num_bedrooms'] = 2
    args['geometry_unit_num_bathrooms'] = 1
    args['geometry_unit_num_occupants'] = 2
    args['misc_plug_loads_television_annual_kwh'] = 551.0
  elsif ['base-enclosure-beds-4.xml'].include? hpxml_file
    args['geometry_unit_num_bedrooms'] = 4
    args['geometry_unit_num_occupants'] = 4
    args['misc_plug_loads_television_annual_kwh'] = 689.0
  elsif ['base-enclosure-beds-5.xml'].include? hpxml_file
    args['geometry_unit_num_bedrooms'] = 5
    args['geometry_unit_num_bathrooms'] = 3
    args['geometry_unit_num_occupants'] = 5
    args['misc_plug_loads_television_annual_kwh'] = 758.0
  elsif ['base-enclosure-garage.xml'].include? hpxml_file
    args['geometry_garage_width'] = 30.0
    args['geometry_garage_protrusion'] = 1.0
    args['window_area_front'] = 12.0
    args['window_aspect_ratio'] = 5.0 / 1.5
    args['ducts_supply_location'] = HPXML::LocationGarage
    args['ducts_return_location'] = HPXML::LocationGarage
    args['water_heater_location'] = HPXML::LocationGarage
    args['clothes_washer_location'] = HPXML::LocationGarage
    args['clothes_dryer_location'] = HPXML::LocationGarage
    args['dishwasher_location'] = HPXML::LocationGarage
    args['refrigerator_location'] = HPXML::LocationGarage
    args['cooking_range_oven_location'] = HPXML::LocationGarage
  elsif ['base-enclosure-infil-ach-house-pressure.xml',
         'base-enclosure-infil-cfm-house-pressure.xml'].include? hpxml_file
    args['air_leakage_house_pressure'] = 45
    args['air_leakage_value'] *= 0.9338
  elsif ['base-enclosure-infil-cfm50.xml'].include? hpxml_file
    args['air_leakage_units'] = HPXML::UnitsCFM
    args['air_leakage_value'] = 1080
  elsif ['base-enclosure-infil-flue.xml'].include? hpxml_file
    args['geometry_has_flue_or_chimney'] = 'true'
  elsif ['base-enclosure-infil-natural-ach.xml'].include? hpxml_file
    args['air_leakage_units'] = HPXML::UnitsACHNatural
    args['air_leakage_value'] = 0.2
  elsif ['base-enclosure-overhangs.xml'].include? hpxml_file
    args['overhangs_back_depth'] = 2.5
    args['overhangs_back_distance_to_bottom_of_window'] = 4.0
    args['overhangs_left_depth'] = 1.5
    args['overhangs_left_distance_to_top_of_window'] = 2.0
    args['overhangs_left_distance_to_bottom_of_window'] = 7.0
    args['overhangs_right_depth'] = 1.5
    args['overhangs_right_distance_to_top_of_window'] = 2.0
    args['overhangs_right_distance_to_bottom_of_window'] = 6.0
  elsif ['base-enclosure-windows-none.xml'].include? hpxml_file
    args['window_area_front'] = 0
    args['window_area_back'] = 0
    args['window_area_left'] = 0
    args['window_area_right'] = 0
  elsif ['base-enclosure-skylights.xml'].include? hpxml_file
    args['skylight_area_front'] = 15
    args['skylight_area_back'] = 15
  end

  # Foundation
  if ['base-foundation-ambient.xml'].include? hpxml_file
    args['geometry_unit_cfa'] = 1350.0
    args['geometry_foundation_type'] = HPXML::FoundationTypeAmbient
    args.delete('geometry_rim_joist_height')
    args['floor_over_foundation_assembly_r'] = 18.7
    args.delete('rim_joist_assembly_r')
    args['misc_plug_loads_other_annual_kwh'] = 1228.5
  elsif ['base-foundation-conditioned-basement-slab-insulation.xml'].include? hpxml_file
    args['slab_under_insulation_r'] = 10
    args['slab_under_width'] = 4
  elsif ['base-foundation-conditioned-basement-wall-interior-insulation.xml'].include? hpxml_file
    args['foundation_wall_type'] = HPXML::FoundationWallTypeConcreteBlockFoamCore
    args['foundation_wall_insulation_r'] = 18.9
    args['foundation_wall_insulation_distance_to_top'] = 1.0
  elsif ['base-foundation-slab.xml'].include? hpxml_file
    args['geometry_unit_cfa'] = 1350.0
    args['geometry_foundation_type'] = HPXML::FoundationTypeSlab
    args['geometry_foundation_height'] = 0.0
    args['geometry_foundation_height_above_grade'] = 0.0
    args['foundation_wall_insulation_distance_to_bottom'] = Constants.Auto
    args['slab_under_insulation_r'] = 5
    args['slab_under_width'] = 999
    args['slab_carpet_fraction'] = 1.0
    args['slab_carpet_r'] = 2.5
    args['ducts_supply_location'] = HPXML::LocationUnderSlab
    args['ducts_return_location'] = HPXML::LocationUnderSlab
    args['misc_plug_loads_other_annual_kwh'] = 1228.5
  elsif ['base-foundation-unconditioned-basement.xml'].include? hpxml_file
    args['geometry_unit_cfa'] = 1350.0
    args['geometry_foundation_type'] = HPXML::FoundationTypeBasementUnconditioned
    args['floor_over_foundation_assembly_r'] = 18.7
    args['foundation_wall_insulation_r'] = 0
    args['foundation_wall_insulation_distance_to_bottom'] = 0.0
    args['rim_joist_assembly_r'] = 4.0
    args['ducts_supply_location'] = HPXML::LocationBasementUnconditioned
    args['ducts_return_location'] = HPXML::LocationBasementUnconditioned
    args['water_heater_location'] = HPXML::LocationBasementUnconditioned
    args['clothes_washer_location'] = HPXML::LocationBasementUnconditioned
    args['clothes_dryer_location'] = HPXML::LocationBasementUnconditioned
    args['dishwasher_location'] = HPXML::LocationBasementUnconditioned
    args['refrigerator_location'] = HPXML::LocationBasementUnconditioned
    args['cooking_range_oven_location'] = HPXML::LocationBasementUnconditioned
    args['misc_plug_loads_other_annual_kwh'] = 1228.5
  elsif ['base-foundation-basement-garage.xml'].include? hpxml_file
    args['misc_plug_loads_other_annual_kwh'] = 1729
  elsif ['base-foundation-unconditioned-basement-above-grade.xml'].include? hpxml_file
    args['geometry_foundation_height_above_grade'] = 4.0
  elsif ['base-foundation-unconditioned-basement-assembly-r.xml'].include? hpxml_file
    args['foundation_wall_assembly_r'] = 10.69
  elsif ['base-foundation-unconditioned-basement-wall-insulation.xml'].include? hpxml_file
    args['floor_over_foundation_assembly_r'] = 2.1
    args['foundation_wall_insulation_r'] = 8.9
    args['foundation_wall_insulation_distance_to_bottom'] = 4.0
    args['rim_joist_assembly_r'] = 23.0
  elsif ['base-foundation-unvented-crawlspace.xml'].include? hpxml_file
    args['geometry_unit_cfa'] = 1350.0
    args['geometry_foundation_type'] = HPXML::FoundationTypeCrawlspaceUnvented
    args['geometry_foundation_height'] = 4.0
    args['slab_thickness'] = 0.0
    args['floor_over_foundation_assembly_r'] = 18.7
    args['foundation_wall_insulation_distance_to_bottom'] = 4.0
    args['ducts_supply_location'] = HPXML::LocationCrawlspaceUnvented
    args['ducts_return_location'] = HPXML::LocationCrawlspaceUnvented
    args['water_heater_location'] = HPXML::LocationCrawlspaceUnvented
    args['misc_plug_loads_other_annual_kwh'] = 1228.5
  elsif ['base-foundation-vented-crawlspace.xml'].include? hpxml_file
    args['geometry_unit_cfa'] = 1350.0
    args['geometry_foundation_type'] = HPXML::FoundationTypeCrawlspaceVented
    args['geometry_foundation_height'] = 4.0
    args['slab_thickness'] = 0.0
    args['floor_over_foundation_assembly_r'] = 18.7
    args['foundation_wall_insulation_distance_to_bottom'] = 4.0
    args['ducts_supply_location'] = HPXML::LocationCrawlspaceVented
    args['ducts_return_location'] = HPXML::LocationCrawlspaceVented
    args['water_heater_location'] = HPXML::LocationCrawlspaceVented
    args['misc_plug_loads_other_annual_kwh'] = 1228.5
  elsif ['base-foundation-conditioned-crawlspace.xml'].include? hpxml_file
    args['geometry_unit_cfa'] = 1350.0
    args['geometry_foundation_type'] = HPXML::FoundationTypeCrawlspaceConditioned
    args['geometry_foundation_height'] = 4.0
    args['floor_over_foundation_assembly_r'] = 18.7
    args['foundation_wall_insulation_distance_to_bottom'] = 4.0
    args['ducts_supply_location'] = HPXML::LocationCrawlspaceConditioned
    args['ducts_return_location'] = HPXML::LocationCrawlspaceConditioned
    args['ducts_supply_leakage_to_outside_value'] = 0.0
    args['ducts_return_leakage_to_outside_value'] = 0.0
    args['water_heater_location'] = HPXML::LocationCrawlspaceConditioned
    args['misc_plug_loads_other_annual_kwh'] = 1228.5
  elsif ['base-foundation-walkout-basement.xml'].include? hpxml_file
    args['geometry_foundation_height_above_grade'] = 5.0
    args['foundation_wall_insulation_distance_to_bottom'] = 4.0
  end

  # HVAC
  if ['base-hvac-air-to-air-heat-pump-1-speed.xml'].include? hpxml_file
    args['heating_system_type'] = 'none'
    args['cooling_system_type'] = 'none'
    args['heat_pump_type'] = HPXML::HVACTypeHeatPumpAirToAir
    args['heat_pump_heating_capacity_17_f'] = args['heat_pump_heating_capacity'] * 0.6
    args['heat_pump_backup_type'] = HPXML::HeatPumpBackupTypeIntegrated
  elsif ['base-hvac-air-to-air-heat-pump-1-speed-cooling-only.xml'].include? hpxml_file
    args['heat_pump_heating_capacity'] = 0.0
    args['heat_pump_heating_capacity_17_f'] = 0.0
    args['heat_pump_fraction_heat_load_served'] = 0
    args['heat_pump_backup_type'] = 'none'
  elsif ['base-hvac-air-to-air-heat-pump-1-speed-heating-only.xml'].include? hpxml_file
    args['heat_pump_cooling_capacity'] = 0.0
    args['heat_pump_fraction_cool_load_served'] = 0
  elsif ['base-hvac-air-to-air-heat-pump-2-speed.xml'].include? hpxml_file
    args['heating_system_type'] = 'none'
    args['cooling_system_type'] = 'none'
    args['heat_pump_type'] = HPXML::HVACTypeHeatPumpAirToAir
    args['heat_pump_heating_efficiency'] = 9.3
    args['heat_pump_cooling_compressor_type'] = HPXML::HVACCompressorTypeTwoStage
    args['heat_pump_heating_capacity_17_f'] = args['heat_pump_heating_capacity'] * 0.6
    args['heat_pump_cooling_efficiency'] = 18.0
    args['heat_pump_backup_type'] = HPXML::HeatPumpBackupTypeIntegrated
  elsif ['base-hvac-air-to-air-heat-pump-var-speed.xml'].include? hpxml_file
    args['heating_system_type'] = 'none'
    args['cooling_system_type'] = 'none'
    args['heat_pump_type'] = HPXML::HVACTypeHeatPumpAirToAir
    args['heat_pump_heating_efficiency'] = 10.0
    args['heat_pump_cooling_compressor_type'] = HPXML::HVACCompressorTypeVariableSpeed
    args['heat_pump_cooling_sensible_heat_fraction'] = 0.78
    args['heat_pump_heating_capacity_17_f'] = args['heat_pump_heating_capacity'] * 0.6
    args['heat_pump_cooling_efficiency'] = 22.0
    args['heat_pump_backup_type'] = HPXML::HeatPumpBackupTypeIntegrated
  elsif ['base-hvac-air-to-air-heat-pump-var-speed-backup-boiler.xml'].include? hpxml_file
    args['heat_pump_backup_type'] = HPXML::HeatPumpBackupTypeSeparate
    args['heat_pump_heating_capacity'] = 18000.0
    args['heat_pump_cooling_capacity'] = 18000.0
    args['heat_pump_heating_capacity_17_f'] = args['heat_pump_heating_capacity'] * 0.6
    args['heating_system_2_type'] = HPXML::HVACTypeBoiler
    args['heating_system_2_fuel'] = HPXML::FuelTypeNaturalGas
    args['heating_system_2_heating_efficiency'] = 0.8
    args['heating_system_2_heating_capacity'] = 60000.0
  elsif ['base-hvac-air-to-air-heat-pump-var-speed-backup-boiler-switchover-temperature.xml'].include? hpxml_file
    args['heat_pump_backup_heating_switchover_temp'] = 25
  elsif hpxml_file.include? 'autosize'
    args['heating_system_heating_capacity'] = Constants.Auto
    args['heating_system_2_heating_capacity'] = Constants.Auto
    args['cooling_system_cooling_capacity'] = Constants.Auto
    if hpxml_file.include? 'manual-s-oversize-allowances'
      args['heat_pump_heating_capacity'] = Constants.Auto
    else
      args['heat_pump_heating_capacity'] = Constants.AutoMaxLoad
    end
    args['heat_pump_heating_capacity_17_f'] = Constants.Auto
    args['heat_pump_backup_heating_capacity'] = Constants.Auto
    args['heat_pump_cooling_capacity'] = Constants.Auto
  elsif ['base-hvac-boiler-coal-only.xml',
         'base-hvac-furnace-coal-only.xml'].include? hpxml_file
    args['heating_system_fuel'] = HPXML::FuelTypeCoal
  elsif ['base-hvac-boiler-elec-only.xml'].include? hpxml_file
    args['heating_system_type'] = HPXML::HVACTypeBoiler
    args['heating_system_fuel'] = HPXML::FuelTypeElectricity
    args['heating_system_heating_efficiency'] = 0.98
    args['cooling_system_type'] = 'none'
  elsif ['base-hvac-boiler-gas-central-ac-1-speed.xml'].include? hpxml_file
    args['heating_system_type'] = HPXML::HVACTypeBoiler
  elsif ['base-hvac-boiler-gas-only.xml'].include? hpxml_file
    args['heating_system_type'] = HPXML::HVACTypeBoiler
    args['cooling_system_type'] = 'none'
  elsif ['base-hvac-boiler-oil-only.xml',
         'base-hvac-furnace-oil-only.xml'].include? hpxml_file
    args['heating_system_fuel'] = HPXML::FuelTypeOil
  elsif ['base-hvac-boiler-propane-only.xml',
         'base-hvac-furnace-propane-only.xml'].include? hpxml_file
    args['heating_system_fuel'] = HPXML::FuelTypePropane
  elsif ['base-hvac-boiler-wood-only.xml',
         'base-hvac-furnace-wood-only.xml'].include? hpxml_file
    args['heating_system_fuel'] = HPXML::FuelTypeWoodCord
  elsif ['base-hvac-central-ac-only-1-speed.xml'].include? hpxml_file
    args['heating_system_type'] = 'none'
  elsif ['base-hvac-central-ac-only-2-speed.xml'].include? hpxml_file
    args['heating_system_type'] = 'none'
    args['cooling_system_cooling_efficiency'] = 18.0
    args['cooling_system_cooling_compressor_type'] = HPXML::HVACCompressorTypeTwoStage
  elsif ['base-hvac-central-ac-only-var-speed.xml'].include? hpxml_file
    args['heating_system_type'] = 'none'
    args['cooling_system_cooling_efficiency'] = 24.0
    args['cooling_system_cooling_compressor_type'] = HPXML::HVACCompressorTypeVariableSpeed
    args['cooling_system_cooling_sensible_heat_fraction'] = 0.78
  elsif ['base-hvac-central-ac-plus-air-to-air-heat-pump-heating.xml'].include? hpxml_file
    args['heat_pump_type'] = HPXML::HVACTypeHeatPumpAirToAir
    args['heat_pump_heating_efficiency'] = 7.7
    args['heat_pump_heating_capacity_17_f'] = args['heat_pump_heating_capacity'] * 0.6
    args['heat_pump_fraction_cool_load_served'] = 0
    args['heat_pump_backup_type'] = HPXML::HeatPumpBackupTypeIntegrated
    args['heat_pump_backup_fuel'] = HPXML::FuelTypeElectricity
  elsif ['base-hvac-dual-fuel-air-to-air-heat-pump-1-speed.xml'].include? hpxml_file
    args['heat_pump_heating_efficiency'] = 7.7
    args['heat_pump_backup_fuel'] = HPXML::FuelTypeNaturalGas
    args['heat_pump_backup_heating_efficiency'] = 0.95
    args['heat_pump_backup_heating_switchover_temp'] = 25
  elsif ['base-hvac-dual-fuel-air-to-air-heat-pump-1-speed-electric.xml'].include? hpxml_file
    args['heat_pump_backup_fuel'] = HPXML::FuelTypeElectricity
    args['heat_pump_backup_heating_efficiency'] = 1.0
  elsif ['base-hvac-dual-fuel-air-to-air-heat-pump-2-speed.xml',
         'base-hvac-dual-fuel-air-to-air-heat-pump-var-speed.xml'].include? hpxml_file
    args['heat_pump_backup_fuel'] = HPXML::FuelTypeNaturalGas
    args['heat_pump_backup_heating_efficiency'] = 0.95
    args['heat_pump_backup_heating_switchover_temp'] = 25
  elsif ['base-hvac-dual-fuel-mini-split-heat-pump-ducted.xml'].include? hpxml_file
    args['heat_pump_heating_capacity'] = 36000.0
    args['heat_pump_backup_fuel'] = HPXML::FuelTypeNaturalGas
    args['heat_pump_backup_heating_efficiency'] = 0.95
    args['heat_pump_backup_heating_switchover_temp'] = 25
  elsif ['base-hvac-ducts-leakage-cfm50.xml'].include? hpxml_file
    args['ducts_leakage_units'] = HPXML::UnitsCFM50
    args['ducts_supply_leakage_to_outside_value'] = 100
    args['ducts_return_leakage_to_outside_value'] = 125
  elsif ['base-hvac-ducts-leakage-percent.xml'].include? hpxml_file
    args['ducts_leakage_units'] = HPXML::UnitsPercent
    args['ducts_supply_leakage_to_outside_value'] = 0.1
    args['ducts_return_leakage_to_outside_value'] = 0.05
  elsif ['base-hvac-elec-resistance-only.xml'].include? hpxml_file
    args['heating_system_type'] = HPXML::HVACTypeElectricResistance
    args['heating_system_fuel'] = HPXML::FuelTypeElectricity
    args['heating_system_heating_efficiency'] = 1.0
    args['cooling_system_type'] = 'none'
  elsif ['base-hvac-evap-cooler-furnace-gas.xml'].include? hpxml_file
    args['cooling_system_type'] = HPXML::HVACTypeEvaporativeCooler
    args.delete('cooling_system_cooling_compressor_type')
    args.delete('cooling_system_cooling_sensible_heat_fraction')
  elsif ['base-hvac-evap-cooler-only.xml'].include? hpxml_file
    args['heating_system_type'] = 'none'
    args['cooling_system_type'] = HPXML::HVACTypeEvaporativeCooler
    args.delete('cooling_system_cooling_compressor_type')
    args.delete('cooling_system_cooling_sensible_heat_fraction')
  elsif ['base-hvac-evap-cooler-only-ducted.xml'].include? hpxml_file
    args['heating_system_type'] = 'none'
    args['cooling_system_type'] = HPXML::HVACTypeEvaporativeCooler
    args.delete('cooling_system_cooling_compressor_type')
    args.delete('cooling_system_cooling_sensible_heat_fraction')
    args['cooling_system_is_ducted'] = true
    args['ducts_return_leakage_to_outside_value'] = 0.0
  elsif ['base-hvac-fireplace-wood-only.xml'].include? hpxml_file
    args['heating_system_type'] = HPXML::HVACTypeFireplace
    args['heating_system_fuel'] = HPXML::FuelTypeWoodCord
  elsif ['base-hvac-fixed-heater-gas-only.xml'].include? hpxml_file
    args['heating_system_type'] = HPXML::HVACTypeFixedHeater
    args['heating_system_heating_efficiency'] = 1.0
    args['cooling_system_type'] = 'none'
  elsif ['base-hvac-floor-furnace-propane-only.xml'].include? hpxml_file
    args['heating_system_type'] = HPXML::HVACTypeFloorFurnace
    args['heating_system_fuel'] = HPXML::FuelTypePropane
  elsif ['base-hvac-furnace-elec-central-ac-1-speed.xml'].include? hpxml_file
    args['heating_system_fuel'] = HPXML::FuelTypeElectricity
    args['heating_system_heating_efficiency'] = 1.0
  elsif ['base-hvac-furnace-elec-only.xml'].include? hpxml_file
    args['heating_system_fuel'] = HPXML::FuelTypeElectricity
    args['heating_system_heating_efficiency'] = 0.98
    args['cooling_system_type'] = 'none'
  elsif ['base-hvac-furnace-gas-central-ac-2-speed.xml'].include? hpxml_file
    args['cooling_system_cooling_efficiency'] = 18.0
    args['cooling_system_cooling_compressor_type'] = HPXML::HVACCompressorTypeTwoStage
  elsif ['base-hvac-furnace-gas-central-ac-var-speed.xml'].include? hpxml_file
    args['cooling_system_cooling_efficiency'] = 24.0
    args['cooling_system_cooling_compressor_type'] = HPXML::HVACCompressorTypeVariableSpeed
    args['cooling_system_cooling_sensible_heat_fraction'] = 0.78
  elsif ['base-hvac-furnace-gas-only.xml'].include? hpxml_file
    args['cooling_system_type'] = 'none'
  elsif ['base-hvac-furnace-gas-room-ac.xml'].include? hpxml_file
    args['cooling_system_type'] = HPXML::HVACTypeRoomAirConditioner
    args['cooling_system_cooling_efficiency_type'] = HPXML::UnitsEER
    args['cooling_system_cooling_efficiency'] = 8.5
    args.delete('cooling_system_cooling_compressor_type')
    args['cooling_system_cooling_sensible_heat_fraction'] = 0.65
  elsif ['base-hvac-mini-split-air-conditioner-only-ducted.xml'].include? hpxml_file
    args['heating_system_type'] = 'none'
    args['cooling_system_type'] = HPXML::HVACTypeMiniSplitAirConditioner
    args['cooling_system_cooling_efficiency'] = 19.0
    args.delete('cooling_system_cooling_compressor_type')
    args['cooling_system_is_ducted'] = true
    args['ducts_supply_leakage_to_outside_value'] = 15.0
    args['ducts_return_leakage_to_outside_value'] = 5.0
    args['ducts_supply_insulation_r'] = 0.0
    args['ducts_supply_surface_area'] = 30.0
    args['ducts_return_surface_area'] = 10.0
  elsif ['base-hvac-mini-split-air-conditioner-only-ductless.xml'].include? hpxml_file
    args['cooling_system_is_ducted'] = false
  elsif ['base-hvac-ground-to-air-heat-pump.xml'].include? hpxml_file
    args['heating_system_type'] = 'none'
    args['cooling_system_type'] = 'none'
    args['heat_pump_type'] = HPXML::HVACTypeHeatPumpGroundToAir
    args['heat_pump_heating_efficiency_type'] = HPXML::UnitsCOP
    args['heat_pump_heating_efficiency'] = 3.6
    args['heat_pump_cooling_efficiency_type'] = HPXML::UnitsEER
    args['heat_pump_cooling_efficiency'] = 16.6
    args.delete('heat_pump_cooling_compressor_type')
    args['heat_pump_backup_type'] = HPXML::HeatPumpBackupTypeIntegrated
  elsif ['base-hvac-ground-to-air-heat-pump-cooling-only.xml'].include? hpxml_file
    args['heat_pump_heating_capacity'] = 0.0
    args['heat_pump_fraction_heat_load_served'] = 0
    args['heat_pump_backup_type'] = 'none'
  elsif ['base-hvac-ground-to-air-heat-pump-heating-only.xml'].include? hpxml_file
    args['heat_pump_cooling_capacity'] = 0.0
    args['heat_pump_fraction_cool_load_served'] = 0
  elsif ['base-hvac-seasons.xml'].include? hpxml_file
    args['hvac_control_heating_season_period'] = 'Nov 1 - Jun 30'
    args['hvac_control_cooling_season_period'] = 'Jun 1 - Oct 31'
  elsif ['base-hvac-install-quality-air-to-air-heat-pump-1-speed.xml',
         'base-hvac-install-quality-air-to-air-heat-pump-2-speed.xml',
         'base-hvac-install-quality-air-to-air-heat-pump-var-speed.xml',
         'base-hvac-install-quality-ground-to-air-heat-pump.xml',
         'base-hvac-install-quality-mini-split-heat-pump-ducted.xml'].include? hpxml_file
    args['heat_pump_airflow_defect_ratio'] = -0.25
    args['heat_pump_charge_defect_ratio'] = -0.25
  elsif ['base-hvac-install-quality-furnace-gas-central-ac-1-speed.xml',
         'base-hvac-install-quality-furnace-gas-central-ac-2-speed.xml',
         'base-hvac-install-quality-furnace-gas-central-ac-var-speed.xml'].include? hpxml_file
    args['heating_system_airflow_defect_ratio'] = -0.25
    args['cooling_system_airflow_defect_ratio'] = -0.25
    args['cooling_system_charge_defect_ratio'] = -0.25
  elsif ['base-hvac-install-quality-furnace-gas-only.xml'].include? hpxml_file
    args['heating_system_airflow_defect_ratio'] = -0.25
  elsif ['base-hvac-install-quality-mini-split-air-conditioner-only-ducted.xml'].include? hpxml_file
    args['cooling_system_airflow_defect_ratio'] = -0.25
    args['cooling_system_charge_defect_ratio'] = -0.25
  elsif ['base-hvac-mini-split-heat-pump-ducted.xml'].include? hpxml_file
    args['heating_system_type'] = 'none'
    args['cooling_system_type'] = 'none'
    args['heat_pump_type'] = HPXML::HVACTypeHeatPumpMiniSplit
    args['heat_pump_heating_capacity_17_f'] = args['heat_pump_heating_capacity'] * 0.6
    args['heat_pump_heating_efficiency'] = 10.0
    args['heat_pump_cooling_efficiency'] = 19.0
    args.delete('heat_pump_cooling_compressor_type')
    args['heat_pump_backup_type'] = HPXML::HeatPumpBackupTypeIntegrated
    args['heat_pump_is_ducted'] = true
    args['ducts_supply_leakage_to_outside_value'] = 15.0
    args['ducts_return_leakage_to_outside_value'] = 5.0
    args['ducts_supply_insulation_r'] = 0.0
    args['ducts_supply_surface_area'] = 30.0
    args['ducts_return_surface_area'] = 10.0
  elsif ['base-hvac-mini-split-heat-pump-ducted-cooling-only.xml'].include? hpxml_file
    args['heat_pump_heating_capacity'] = 0
    args['heat_pump_heating_capacity_17_f'] = 0
    args['heat_pump_fraction_heat_load_served'] = 0
    args['heat_pump_backup_type'] = 'none'
  elsif ['base-hvac-mini-split-heat-pump-ducted-heating-only.xml'].include? hpxml_file
    args['heat_pump_cooling_capacity'] = 0
    args['heat_pump_fraction_cool_load_served'] = 0
    args['heat_pump_backup_fuel'] = HPXML::FuelTypeElectricity
  elsif ['base-hvac-mini-split-heat-pump-ductless.xml'].include? hpxml_file
    args['heat_pump_backup_type'] = 'none'
    args['heat_pump_is_ducted'] = false
  elsif ['base-hvac-mini-split-heat-pump-ductless-backup-stove.xml'].include? hpxml_file
    args['heat_pump_backup_type'] = HPXML::HeatPumpBackupTypeSeparate
    args['heat_pump_heating_capacity'] = 18000.0
    args['heat_pump_cooling_capacity'] = 18000.0
    args['heat_pump_heating_capacity_17_f'] = args['heat_pump_heating_capacity'] * 0.6
    args['heating_system_2_type'] = HPXML::HVACTypeStove
    args['heating_system_2_fuel'] = HPXML::FuelTypeOil
    args['heating_system_2_heating_efficiency'] = 0.6
    args['heating_system_2_heating_capacity'] = 60000.0
  elsif ['base-hvac-none.xml'].include? hpxml_file
    args['heating_system_type'] = 'none'
    args['cooling_system_type'] = 'none'
  elsif ['base-hvac-portable-heater-gas-only.xml'].include? hpxml_file
    args['heating_system_type'] = HPXML::HVACTypePortableHeater
    args['heating_system_heating_efficiency'] = 1.0
    args['cooling_system_type'] = 'none'
  elsif ['base-hvac-setpoints-daily-schedules.xml'].include? hpxml_file
    args['hvac_control_heating_weekday_setpoint'] = '64, 64, 64, 64, 64, 64, 64, 70, 70, 66, 66, 66, 66, 66, 66, 66, 66, 68, 68, 68, 68, 68, 64, 64'
    args['hvac_control_heating_weekend_setpoint'] = '68, 68, 68, 70, 70, 70, 70, 70, 70, 70, 70, 70, 70, 70, 70, 70, 70, 70, 70, 70, 70, 70, 70, 70'
    args['hvac_control_cooling_weekday_setpoint'] = '80, 80, 80, 80, 80, 80, 80, 75, 75, 80, 80, 80, 80, 80, 80, 80, 80, 78, 78, 78, 78, 78, 80, 80'
    args['hvac_control_cooling_weekend_setpoint'] = '78, 78, 78, 78, 78, 78, 78, 78, 78, 78, 78, 78, 78, 78, 78, 78, 78, 78, 78, 78, 78, 78, 78, 78'
  elsif ['base-hvac-room-ac-only.xml'].include? hpxml_file
    args['heating_system_type'] = 'none'
    args['cooling_system_type'] = HPXML::HVACTypeRoomAirConditioner
    args['cooling_system_cooling_efficiency_type'] = HPXML::UnitsEER
    args['cooling_system_cooling_efficiency'] = 8.5
    args.delete('cooling_system_cooling_compressor_type')
    args['cooling_system_cooling_sensible_heat_fraction'] = 0.65
  elsif ['base-hvac-room-ac-only-ceer.xml'].include? hpxml_file
    args['cooling_system_cooling_efficiency_type'] = HPXML::UnitsCEER
    args['cooling_system_cooling_efficiency'] = 8.4
  elsif ['base-hvac-room-ac-only-33percent.xml'].include? hpxml_file
    args['cooling_system_fraction_cool_load_served'] = 0.33
    args['cooling_system_cooling_capacity'] = 8000.0
  elsif ['base-hvac-setpoints.xml'].include? hpxml_file
    args['hvac_control_heating_weekday_setpoint'] = 60
    args['hvac_control_heating_weekend_setpoint'] = 60
    args['hvac_control_cooling_weekday_setpoint'] = 80
    args['hvac_control_cooling_weekend_setpoint'] = 80
  elsif ['base-hvac-stove-oil-only.xml'].include? hpxml_file
    args['heating_system_type'] = HPXML::HVACTypeStove
    args['heating_system_fuel'] = HPXML::FuelTypeOil
    args['heating_system_heating_efficiency'] = 0.8
    args['cooling_system_type'] = 'none'
  elsif ['base-hvac-stove-wood-pellets-only.xml'].include? hpxml_file
    args['heating_system_fuel'] = HPXML::FuelTypeWoodPellets
  elsif ['base-hvac-undersized.xml'].include? hpxml_file
    args['heating_system_heating_capacity'] = 3600.0
    args['cooling_system_cooling_capacity'] = 2400.0
    args['ducts_supply_leakage_to_outside_value'] = 7.5
    args['ducts_return_leakage_to_outside_value'] = 2.5
  elsif ['base-hvac-wall-furnace-elec-only.xml'].include? hpxml_file
    args['heating_system_type'] = HPXML::HVACTypeWallFurnace
    args['heating_system_fuel'] = HPXML::FuelTypeElectricity
    args['heating_system_heating_efficiency'] = 0.98
    args['cooling_system_type'] = 'none'
  elsif ['base-hvac-pthp.xml'].include? hpxml_file
    args['heat_pump_type'] = HPXML::HVACTypeHeatPumpPTHP
    args['heat_pump_cooling_efficiency'] = 11.4
    args['heat_pump_cooling_sensible_heat_fraction'] = 0.65
  elsif ['base-hvac-ptac.xml'].include? hpxml_file
    args['heating_system_type'] = 'none'
    args['cooling_system_type'] = HPXML::HVACTypePTAC
    args['cooling_system_cooling_efficiency_type'] = HPXML::UnitsEER
    args['cooling_system_cooling_efficiency'] = 10.7
    args['cooling_system_cooling_sensible_heat_fraction'] = 0.65
  elsif ['base-hvac-ptac-with-heating.xml'].include? hpxml_file
    args['heating_system_type'] = HPXML::HVACTypePTACHeating
    args['heating_system_heating_efficiency'] = 1.0
  end

  # Lighting
  if ['base-lighting-none.xml'].include? hpxml_file
    args['lighting_present'] = false
  elsif ['base-lighting-ceiling-fans.xml'].include? hpxml_file
    args['ceiling_fan_present'] = true
    args['ceiling_fan_efficiency'] = 100.0
    args['ceiling_fan_quantity'] = 4
    args['ceiling_fan_cooling_setpoint_temp_offset'] = 0.5
  elsif ['base-lighting-holiday.xml'].include? hpxml_file
    args['holiday_lighting_present'] = true
    args['holiday_lighting_daily_kwh'] = 1.1
    args['holiday_lighting_period'] = 'Nov 24 - Jan 6'
  end

  # Location
  if ['base-location-AMY-2012.xml'].include? hpxml_file
    args['weather_station_epw_filepath'] = 'US_CO_Boulder_AMY_2012.epw'
  elsif ['base-location-baltimore-md.xml'].include? hpxml_file
    args['weather_station_epw_filepath'] = 'USA_MD_Baltimore-Washington.Intl.AP.724060_TMY3.epw'
    args['heating_system_heating_capacity'] = 24000.0
  elsif ['base-location-dallas-tx.xml'].include? hpxml_file
    args['weather_station_epw_filepath'] = 'USA_TX_Dallas-Fort.Worth.Intl.AP.722590_TMY3.epw'
    args['heating_system_heating_capacity'] = 24000.0
  elsif ['base-location-duluth-mn.xml'].include? hpxml_file
    args['weather_station_epw_filepath'] = 'USA_MN_Duluth.Intl.AP.727450_TMY3.epw'
  elsif ['base-location-helena-mt.xml'].include? hpxml_file
    args['weather_station_epw_filepath'] = 'USA_MT_Helena.Rgnl.AP.727720_TMY3.epw'
    args['heating_system_heating_capacity'] = 48000.0
  elsif ['base-location-honolulu-hi.xml'].include? hpxml_file
    args['weather_station_epw_filepath'] = 'USA_HI_Honolulu.Intl.AP.911820_TMY3.epw'
    args['heating_system_heating_capacity'] = 12000.0
  elsif ['base-location-miami-fl.xml'].include? hpxml_file
    args['weather_station_epw_filepath'] = 'USA_FL_Miami.Intl.AP.722020_TMY3.epw'
    args['heating_system_heating_capacity'] = 12000.0
  elsif ['base-location-phoenix-az.xml'].include? hpxml_file
    args['weather_station_epw_filepath'] = 'USA_AZ_Phoenix-Sky.Harbor.Intl.AP.722780_TMY3.epw'
    args['heating_system_heating_capacity'] = 24000.0
  elsif ['base-location-portland-or.xml'].include? hpxml_file
    args['weather_station_epw_filepath'] = 'USA_OR_Portland.Intl.AP.726980_TMY3.epw'
    args['heating_system_heating_capacity'] = 24000.0
  elsif ['base-location-capetown-zaf.xml'].include? hpxml_file
    args['weather_station_epw_filepath'] = 'ZAF_Cape.Town.688160_IWEC.epw'
    args['heating_system_heating_capacity'] = 24000.0
  end

  # Mechanical Ventilation
  if ['base-mechvent-balanced.xml'].include? hpxml_file
    args['mech_vent_fan_type'] = HPXML::MechVentTypeBalanced
    args['mech_vent_fan_power'] = 60
  elsif ['base-mechvent-bath-kitchen-fans.xml'].include? hpxml_file
    args['kitchen_fans_quantity'] = 1
    args['kitchen_fans_flow_rate'] = 100.0
    args['kitchen_fans_hours_in_operation'] = 1.5
    args['kitchen_fans_power'] = 30.0
    args['kitchen_fans_start_hour'] = 18
    args['bathroom_fans_quantity'] = 2
    args['bathroom_fans_flow_rate'] = 50.0
    args['bathroom_fans_hours_in_operation'] = 1.5
    args['bathroom_fans_power'] = 15.0
    args['bathroom_fans_start_hour'] = 7
  elsif ['base-mechvent-cfis.xml',
         'base-mechvent-cfis-dse.xml'].include? hpxml_file
    args['mech_vent_fan_type'] = HPXML::MechVentTypeCFIS
    args['mech_vent_flow_rate'] = 330
    args['mech_vent_hours_in_operation'] = 8
    args['mech_vent_fan_power'] = 300
  elsif ['base-mechvent-cfis-evap-cooler-only-ducted.xml'].include? hpxml_file
    args['mech_vent_fan_type'] = HPXML::MechVentTypeCFIS
    args['mech_vent_flow_rate'] = 330
    args['mech_vent_hours_in_operation'] = 8
    args['mech_vent_fan_power'] = 300
  elsif ['base-mechvent-erv.xml'].include? hpxml_file
    args['mech_vent_fan_type'] = HPXML::MechVentTypeERV
    args['mech_vent_fan_power'] = 60
  elsif ['base-mechvent-erv-atre-asre.xml'].include? hpxml_file
    args['mech_vent_fan_type'] = HPXML::MechVentTypeERV
    args['mech_vent_recovery_efficiency_type'] = 'Adjusted'
    args['mech_vent_total_recovery_efficiency'] = 0.526
    args['mech_vent_sensible_recovery_efficiency'] = 0.79
    args['mech_vent_fan_power'] = 60
  elsif ['base-mechvent-exhaust.xml'].include? hpxml_file
    args['mech_vent_fan_type'] = HPXML::MechVentTypeExhaust
  elsif ['base-mechvent-exhaust-rated-flow-rate.xml'].include? hpxml_file
    args['mech_vent_fan_type'] = HPXML::MechVentTypeExhaust
  elsif ['base-mechvent-hrv.xml'].include? hpxml_file
    args['mech_vent_fan_type'] = HPXML::MechVentTypeHRV
    args['mech_vent_fan_power'] = 60
  elsif ['base-mechvent-hrv-asre.xml'].include? hpxml_file
    args['mech_vent_fan_type'] = HPXML::MechVentTypeHRV
    args['mech_vent_recovery_efficiency_type'] = 'Adjusted'
    args['mech_vent_sensible_recovery_efficiency'] = 0.79
    args['mech_vent_fan_power'] = 60
  elsif ['base-mechvent-supply.xml'].include? hpxml_file
    args['mech_vent_fan_type'] = HPXML::MechVentTypeSupply
  elsif ['base-mechvent-whole-house-fan.xml'].include? hpxml_file
    args['whole_house_fan_present'] = true
  end

  # Misc
  if ['base-misc-defaults.xml'].include? hpxml_file
    args.delete('simulation_control_timestep')
    args.delete('site_type')
    args['geometry_unit_num_bathrooms'] = Constants.Auto
    args['geometry_unit_num_occupants'] = Constants.Auto
    args['foundation_wall_insulation_distance_to_top'] = Constants.Auto
    args['foundation_wall_insulation_distance_to_bottom'] = Constants.Auto
    args['foundation_wall_thickness'] = Constants.Auto
    args['slab_thickness'] = Constants.Auto
    args['slab_carpet_fraction'] = Constants.Auto
    args.delete('roof_material_type')
    args['roof_color'] = HPXML::ColorLight
    args.delete('roof_material_type')
    args.delete('wall_siding_type')
    args.delete('window_fraction_operable')
    args.delete('window_interior_shading_winter')
    args.delete('window_interior_shading_summer')
    args.delete('cooling_system_cooling_compressor_type')
    args.delete('cooling_system_cooling_sensible_heat_fraction')
    args['mech_vent_fan_type'] = HPXML::MechVentTypeExhaust
    args['mech_vent_hours_in_operation'] = Constants.Auto
    args['mech_vent_fan_power'] = Constants.Auto
    args['ducts_supply_location'] = Constants.Auto
    args['ducts_return_location'] = Constants.Auto
    args['ducts_supply_surface_area'] = Constants.Auto
    args['ducts_return_surface_area'] = Constants.Auto
    args['ducts_number_of_return_registers'] = 2
    args['kitchen_fans_quantity'] = Constants.Auto
    args['bathroom_fans_quantity'] = Constants.Auto
    args['water_heater_location'] = Constants.Auto
    args['water_heater_tank_volume'] = Constants.Auto
    args['water_heater_setpoint_temperature'] = Constants.Auto
    args['hot_water_distribution_standard_piping_length'] = Constants.Auto
    args['hot_water_distribution_pipe_r'] = Constants.Auto
    args['solar_thermal_system_type'] = HPXML::SolarThermalSystemType
    args['solar_thermal_collector_type'] = HPXML::SolarThermalTypeSingleGlazing
    args['solar_thermal_collector_rated_optical_efficiency'] = 0.77
    args['solar_thermal_collector_rated_thermal_losses'] = 0.793
    args['pv_system_module_type'] = Constants.Auto
    args.delete('pv_system_inverter_efficiency')
    args.delete('pv_system_system_losses_fraction')
    args['battery_location'] = Constants.Auto
    args['clothes_washer_location'] = Constants.Auto
    args['clothes_washer_efficiency'] = Constants.Auto
    args['clothes_washer_rated_annual_kwh'] = Constants.Auto
    args['clothes_washer_label_electric_rate'] = Constants.Auto
    args['clothes_washer_label_gas_rate'] = Constants.Auto
    args['clothes_washer_label_annual_gas_cost'] = Constants.Auto
    args['clothes_washer_label_usage'] = Constants.Auto
    args['clothes_washer_capacity'] = Constants.Auto
    args['clothes_dryer_location'] = Constants.Auto
    args['clothes_dryer_efficiency'] = Constants.Auto
    args['clothes_dryer_vented_flow_rate'] = Constants.Auto
    args['dishwasher_location'] = Constants.Auto
    args['dishwasher_efficiency'] = Constants.Auto
    args['dishwasher_label_electric_rate'] = Constants.Auto
    args['dishwasher_label_gas_rate'] = Constants.Auto
    args['dishwasher_label_annual_gas_cost'] = Constants.Auto
    args['dishwasher_label_usage'] = Constants.Auto
    args['dishwasher_place_setting_capacity'] = Constants.Auto
    args['refrigerator_location'] = Constants.Auto
    args['refrigerator_rated_annual_kwh'] = Constants.Auto
    args['cooking_range_oven_location'] = Constants.Auto
    args.delete('cooking_range_oven_is_induction')
    args.delete('cooking_range_oven_is_convection')
    args['ceiling_fan_present'] = true
    args['misc_plug_loads_television_annual_kwh'] = Constants.Auto
    args['misc_plug_loads_other_annual_kwh'] = Constants.Auto
    args['misc_plug_loads_other_frac_sensible'] = Constants.Auto
    args['misc_plug_loads_other_frac_latent'] = Constants.Auto
    args['mech_vent_flow_rate'] = Constants.Auto
    args['kitchen_fans_flow_rate'] = Constants.Auto
    args['bathroom_fans_flow_rate'] = Constants.Auto
    args['whole_house_fan_present'] = true
    args['whole_house_fan_flow_rate'] = Constants.Auto
    args['whole_house_fan_power'] = Constants.Auto
  elsif ['base-misc-loads-large-uncommon.xml'].include? hpxml_file
    args['extra_refrigerator_location'] = Constants.Auto
    args['extra_refrigerator_rated_annual_kwh'] = 700.0
    args['freezer_location'] = HPXML::LocationLivingSpace
    args['freezer_rated_annual_kwh'] = 300.0
    args['misc_plug_loads_well_pump_present'] = true
    args['misc_plug_loads_well_pump_annual_kwh'] = 475.0
    args['misc_plug_loads_well_pump_usage_multiplier'] = 1.0
    args['misc_plug_loads_vehicle_present'] = true
    args['misc_plug_loads_vehicle_annual_kwh'] = 1500.0
    args['misc_plug_loads_vehicle_usage_multiplier'] = 1.0
    args['misc_fuel_loads_grill_present'] = true
    args['misc_fuel_loads_grill_fuel_type'] = HPXML::FuelTypePropane
    args['misc_fuel_loads_grill_annual_therm'] = 25.0
    args['misc_fuel_loads_grill_usage_multiplier'] = 1.0
    args['misc_fuel_loads_lighting_present'] = true
    args['misc_fuel_loads_lighting_annual_therm'] = 28.0
    args['misc_fuel_loads_lighting_usage_multiplier'] = 1.0
    args['misc_fuel_loads_fireplace_present'] = true
    args['misc_fuel_loads_fireplace_fuel_type'] = HPXML::FuelTypeWoodCord
    args['misc_fuel_loads_fireplace_annual_therm'] = 55.0
    args['misc_fuel_loads_fireplace_frac_sensible'] = 0.5
    args['misc_fuel_loads_fireplace_frac_latent'] = 0.1
    args['misc_fuel_loads_fireplace_usage_multiplier'] = 1.0
    args['pool_present'] = true
    args['pool_heater_type'] = HPXML::HeaterTypeGas
    args['pool_pump_annual_kwh'] = 2700.0
    args['pool_heater_annual_therm'] = 500.0
    args['hot_tub_present'] = true
    args['hot_tub_pump_annual_kwh'] = 1000.0
    args['hot_tub_heater_annual_kwh'] = 1300.0
  elsif ['base-misc-loads-large-uncommon2.xml'].include? hpxml_file
    args['pool_heater_type'] = HPXML::TypeNone
    args['hot_tub_heater_type'] = HPXML::HeaterTypeHeatPump
    args['hot_tub_heater_annual_kwh'] = 260.0
    args['misc_fuel_loads_grill_fuel_type'] = HPXML::FuelTypeOil
    args['misc_fuel_loads_fireplace_fuel_type'] = HPXML::FuelTypeWoodPellets
  elsif ['base-misc-neighbor-shading.xml'].include? hpxml_file
    args['neighbor_back_distance'] = 10
    args['neighbor_front_distance'] = 15
    args['neighbor_front_height'] = 12
  elsif ['base-misc-shielding-of-home.xml'].include? hpxml_file
    args['site_shielding_of_home'] = HPXML::ShieldingWellShielded
  elsif ['base-misc-usage-multiplier.xml'].include? hpxml_file
    args['water_fixtures_usage_multiplier'] = 0.9
    args['lighting_interior_usage_multiplier'] = 0.9
    args['lighting_exterior_usage_multiplier'] = 0.9
    args['lighting_garage_usage_multiplier'] = 0.9
    args['clothes_washer_usage_multiplier'] = 0.9
    args['clothes_dryer_usage_multiplier'] = 0.9
    args['dishwasher_usage_multiplier'] = 0.9
    args['refrigerator_usage_multiplier'] = 0.9
    args['freezer_location'] = HPXML::LocationLivingSpace
    args['freezer_rated_annual_kwh'] = 300.0
    args['freezer_usage_multiplier'] = 0.9
    args['cooking_range_oven_usage_multiplier'] = 0.9
    args['misc_plug_loads_television_usage_multiplier'] = 0.9
    args['misc_plug_loads_other_usage_multiplier'] = 0.9
    args['pool_present'] = true
    args['pool_pump_annual_kwh'] = 2700.0
    args['pool_pump_usage_multiplier'] = 0.9
    args['pool_heater_type'] = HPXML::HeaterTypeGas
    args['pool_heater_annual_therm'] = 500.0
    args['pool_heater_usage_multiplier'] = 0.9
    args['hot_tub_present'] = true
    args['hot_tub_pump_annual_kwh'] = 1000.0
    args['hot_tub_pump_usage_multiplier'] = 0.9
    args['hot_tub_heater_annual_kwh'] = 1300.0
    args['hot_tub_heater_usage_multiplier'] = 0.9
    args['misc_fuel_loads_grill_present'] = true
    args['misc_fuel_loads_grill_fuel_type'] = HPXML::FuelTypePropane
    args['misc_fuel_loads_grill_annual_therm'] = 25.0
    args['misc_fuel_loads_grill_usage_multiplier'] = 0.9
    args['misc_fuel_loads_lighting_present'] = true
    args['misc_fuel_loads_lighting_annual_therm'] = 28.0
    args['misc_fuel_loads_lighting_usage_multiplier'] = 0.9
    args['misc_fuel_loads_fireplace_present'] = true
    args['misc_fuel_loads_fireplace_fuel_type'] = HPXML::FuelTypeWoodCord
    args['misc_fuel_loads_fireplace_annual_therm'] = 55.0
    args['misc_fuel_loads_fireplace_frac_sensible'] = 0.5
    args['misc_fuel_loads_fireplace_frac_latent'] = 0.1
    args['misc_fuel_loads_fireplace_usage_multiplier'] = 0.9
  elsif ['base-misc-loads-none.xml'].include? hpxml_file
    args['misc_plug_loads_television_present'] = false
    args['misc_plug_loads_other_annual_kwh'] = 0.0
    args['misc_plug_loads_other_frac_sensible'] = Constants.Auto
    args['misc_plug_loads_other_frac_latent'] = Constants.Auto
  end

  # PV
  if ['base-pv.xml'].include? hpxml_file
    args['pv_system_module_type'] = HPXML::PVModuleTypeStandard
    args['pv_system_location'] = HPXML::LocationRoof
    args['pv_system_tracking'] = HPXML::PVTrackingTypeFixed
    args['pv_system_2_module_type'] = HPXML::PVModuleTypePremium
    args['pv_system_2_location'] = HPXML::LocationRoof
    args['pv_system_2_tracking'] = HPXML::PVTrackingTypeFixed
    args['pv_system_2_array_azimuth'] = 90
    args['pv_system_2_max_power_output'] = 1500
  end

  # Battery
  if ['base-battery-outside.xml'].include? hpxml_file
    args['battery_location'] = HPXML::LocationOutside
    args['battery_power'] = '15000'
    args['battery_capacity'] = '20'
  elsif ['base-pv-battery-outside.xml'].include? hpxml_file
    args['pv_system_module_type'] = HPXML::PVModuleTypeStandard
    args['pv_system_location'] = HPXML::LocationRoof
    args['pv_system_tracking'] = HPXML::PVTrackingTypeFixed
    args['pv_system_2_module_type'] = HPXML::PVModuleTypePremium
    args['pv_system_2_location'] = HPXML::LocationRoof
    args['pv_system_2_tracking'] = HPXML::PVTrackingTypeFixed
    args['pv_system_2_array_azimuth'] = 90
    args['pv_system_2_max_power_output'] = 1500
  elsif ['base-pv-battery-garage.xml'].include? hpxml_file
    args['pv_system_module_type'] = HPXML::PVModuleTypeStandard
    args['pv_system_location'] = HPXML::LocationRoof
    args['pv_system_tracking'] = HPXML::PVTrackingTypeFixed
    args['pv_system_2_module_type'] = HPXML::PVModuleTypePremium
    args['pv_system_2_location'] = HPXML::LocationRoof
    args['pv_system_2_tracking'] = HPXML::PVTrackingTypeFixed
    args['pv_system_2_array_azimuth'] = 90
    args['pv_system_2_max_power_output'] = 1500
    args['battery_location'] = HPXML::LocationGarage
    args['battery_power'] = '15000'
    args['battery_capacity'] = '20'
  end

  # Simulation Control
  if ['base-simcontrol-calendar-year-custom.xml'].include? hpxml_file
    args['simulation_control_run_period_calendar_year'] = 2008
  elsif ['base-simcontrol-daylight-saving-custom.xml'].include? hpxml_file
    args['simulation_control_daylight_saving_enabled'] = true
    args['simulation_control_daylight_saving_period'] = 'Mar 10 - Nov 6'
  elsif ['base-simcontrol-daylight-saving-disabled.xml'].include? hpxml_file
    args['simulation_control_daylight_saving_enabled'] = false
  elsif ['base-simcontrol-runperiod-1-month.xml'].include? hpxml_file
    args['simulation_control_run_period'] = 'Jan 1 - Jan 31'
  elsif ['base-simcontrol-timestep-10-mins.xml'].include? hpxml_file
    args['simulation_control_timestep'] = 10
  end

  # Schedules
  if ['base-schedules-detailed-stochastic.xml'].include? hpxml_file
    sch_args['hpxml_path'] = args['hpxml_path']
    sch_args['schedules_type'] = 'stochastic'
    sch_args['output_csv_path'] = '../../HPXMLtoOpenStudio/resources/schedule_files/stochastic.csv'
    sch_args['hpxml_output_path'] = sch_args['hpxml_path']
  elsif ['base-schedules-detailed-stochastic-vacancy.xml'].include? hpxml_file
    sch_args['hpxml_path'] = args['hpxml_path']
    sch_args['schedules_type'] = 'stochastic'
    sch_args['schedules_vacancy_period'] = 'Dec 1 - Jan 31'
    sch_args['output_csv_path'] = '../../HPXMLtoOpenStudio/resources/schedule_files/stochastic-vacancy.csv'
    sch_args['hpxml_output_path'] = sch_args['hpxml_path']
  elsif ['base-schedules-detailed-smooth.xml'].include? hpxml_file
    sch_args['hpxml_path'] = args['hpxml_path']
    sch_args['schedules_type'] = 'smooth'
    sch_args['output_csv_path'] = '../../HPXMLtoOpenStudio/resources/schedule_files/smooth.csv'
    sch_args['hpxml_output_path'] = sch_args['hpxml_path']
  end
end

def apply_hpxml_modification_ashrae_140(hpxml_file, hpxml)
  # Set detailed HPXML values for ASHRAE 140 test files

  renumber_hpxml_ids(hpxml)

  # ------------ #
  # HPXML Header #
  # ------------ #

  hpxml.header.xml_generated_by = 'tasks.rb'
  hpxml.header.created_date_and_time = Time.new(2000, 1, 1).strftime('%Y-%m-%dT%H:%M:%S%:z') # Hard-code to prevent diffs
  hpxml.header.apply_ashrae140_assumptions = true
  hpxml.header.state_code = nil

  # --------------------- #
  # HPXML BuildingSummary #
  # --------------------- #

  hpxml.site.azimuth_of_front_of_home = nil
  hpxml.building_construction.average_ceiling_height = nil
  hpxml.climate_and_risk_zones.iecc_zone = nil

  # --------------- #
  # HPXML Enclosure #
  # --------------- #

  hpxml.attics[0].vented_attic_ach = 2.4
  hpxml.foundations.reverse_each do |foundation|
    foundation.delete
  end
  hpxml.roofs.each do |roof|
    if roof.roof_color == HPXML::ColorReflective
      roof.solar_absorptance = 0.2
    else
      roof.solar_absorptance = 0.6
    end
    roof.emittance = 0.9
    roof.roof_color = nil
  end
  (hpxml.walls + hpxml.rim_joists).each do |wall|
    if wall.color == HPXML::ColorReflective
      wall.solar_absorptance = 0.2
    else
      wall.solar_absorptance = 0.6
    end
    wall.emittance = 0.9
    wall.color = nil
    if wall.is_a?(HPXML::Wall)
      if wall.attic_wall_type == HPXML::AtticWallTypeGable
        wall.insulation_assembly_r_value = 2.15
      else
        wall.interior_finish_type = HPXML::InteriorFinishGypsumBoard
        wall.interior_finish_thickness = 0.5
      end
    end
  end
  hpxml.frame_floors.each do |frame_floor|
    next unless frame_floor.is_ceiling

    frame_floor.interior_finish_type = HPXML::InteriorFinishGypsumBoard
    frame_floor.interior_finish_thickness = 0.5
  end
  hpxml.foundation_walls.each do |fwall|
    if fwall.insulation_interior_r_value == 0
      fwall.interior_finish_type = HPXML::InteriorFinishNone
    else
      fwall.interior_finish_type = HPXML::InteriorFinishGypsumBoard
      fwall.interior_finish_thickness = 0.5
    end
  end
  if hpxml.doors.size == 1
    hpxml.doors[0].area /= 2.0
    hpxml.doors << hpxml.doors[0].dup
    hpxml.doors[1].azimuth = 0
  end
  hpxml.windows.each do |window|
    next if window.overhangs_depth.nil?

    window.overhangs_distance_to_bottom_of_window = 6.0
  end

  # ---------- #
  # HPXML HVAC #
  # ---------- #

  hpxml.hvac_controls.add(id: "HVACControl#{hpxml.hvac_controls.size + 1}",
                          heating_setpoint_temp: 68.0,
                          cooling_setpoint_temp: 78.0)

  # --------------- #
  # HPXML MiscLoads #
  # --------------- #

  hpxml.plug_loads[0].weekday_fractions = '0.0203, 0.0203, 0.0203, 0.0203, 0.0203, 0.0339, 0.0426, 0.0852, 0.0497, 0.0304, 0.0304, 0.0406, 0.0304, 0.0254, 0.0264, 0.0264, 0.0386, 0.0416, 0.0447, 0.0700, 0.0700, 0.0731, 0.0731, 0.0660'
  hpxml.plug_loads[0].weekend_fractions = '0.0203, 0.0203, 0.0203, 0.0203, 0.0203, 0.0339, 0.0426, 0.0852, 0.0497, 0.0304, 0.0304, 0.0406, 0.0304, 0.0254, 0.0264, 0.0264, 0.0386, 0.0416, 0.0447, 0.0700, 0.0700, 0.0731, 0.0731, 0.0660'
  hpxml.plug_loads[0].monthly_multipliers = '1.0, 1.0, 1.0, 1.0, 1.0, 1.0, 1.0, 1.0, 1.0, 1.0, 1.0, 1.0'

  # ----- #
  # FINAL #
  # ----- #

  renumber_hpxml_ids(hpxml)
end

def apply_hpxml_modification(hpxml_file, hpxml)
  # Set detailed HPXML values for sample files

  if hpxml_file.include? 'split-surfaces'
    (hpxml.roofs + hpxml.rim_joists + hpxml.walls + hpxml.foundation_walls).each do |surface|
      surface.azimuth = nil
    end
    hpxml.collapse_enclosure_surfaces()
  end
  renumber_hpxml_ids(hpxml)

  # ------------ #
  # HPXML Header #
  # ------------ #

  # General logic for all files
  hpxml.header.xml_generated_by = 'tasks.rb'
  hpxml.header.created_date_and_time = Time.new(2000, 1, 1).strftime('%Y-%m-%dT%H:%M:%S%:z') # Hard-code to prevent diffs

  # Logic that can only be applied based on the file name
  if ['base-hvac-undersized-allow-increased-fixed-capacities.xml'].include? hpxml_file
    hpxml.header.allow_increased_fixed_capacities = true
<<<<<<< HEAD
  elsif ['base-schedules-detailed-stochastic.xml'].include? hpxml_file
    hpxml.header.schedules_files.add(path: '../../HPXMLtoOpenStudio/resources/schedule_files/stochastic.csv')
  elsif ['base-schedules-detailed-stochastic-vacancy.xml'].include? hpxml_file
    hpxml.header.schedules_files.add(path: '../../HPXMLtoOpenStudio/resources/schedule_files/stochastic-vacancy.csv')
  elsif ['base-schedules-detailed-smooth.xml'].include? hpxml_file
    hpxml.header.schedules_files.add(path: '../../HPXMLtoOpenStudio/resources/schedule_files/smooth.csv')
  elsif ['base-schedules-detailed-smooth2.xml'].include? hpxml_file
    hpxml.header.schedules_files.add(path: '../../HPXMLtoOpenStudio/resources/schedule_files/smooth.csv')
    hpxml.header.schedules_files.add(path: '../../HPXMLtoOpenStudio/resources/schedule_files/tank/hourly_setpoint_schedule.csv')
  elsif ['base-location-capetown-zaf.xml'].include? hpxml_file
    hpxml.header.state_code = nil
  elsif ['base-dhw-tank-heat-pump-setpoint-schedules-detailed.xml'].include? hpxml_file
    hpxml.header.schedules_files.add(path: '../../HPXMLtoOpenStudio/resources/schedule_files/heatpump/hourly_setpoint_schedule.csv')
  elsif ['base-dhw-tank-heat-pump-operating-mode-schedules-detailed.xml'].include? hpxml_file
    hpxml.header.schedules_files.add(path: '../../HPXMLtoOpenStudio/resources/schedule_files/heatpump/hourly_operating_mode_schedule.csv')
  elsif ['base-dhw-tank-setpoint-schedules-detailed.xml'].include? hpxml_file
    hpxml.header.schedules_files.add(path: '../../HPXMLtoOpenStudio/resources/schedule_files/tank/hourly_setpoint_schedule.csv')
=======
  elsif ['base-location-capetown-zaf.xml'].include? hpxml_file
    hpxml.header.state_code = nil
  elsif ['base-misc-emissions.xml'].include? hpxml_file
    hpxml.header.emissions_scenarios.add(name: 'Cambium 2022 Hourly MidCase AER Using RMPA Region',
                                         emissions_type: 'CO2',
                                         elec_units: HPXML::EmissionsScenario::UnitsKgPerMWh,
                                         elec_schedule_filepath: '../../HPXMLtoOpenStudio/resources/data/cambium/StdScen21_MidCase_hourly_RMPAc_2022.csv')
    hpxml.header.emissions_scenarios.add(name: 'Cambium 2022 Hourly MidCase AER Using National',
                                         emissions_type: 'CO2',
                                         elec_units: HPXML::EmissionsScenario::UnitsKgPerMWh,
                                         elec_schedule_filepath: '../../HPXMLtoOpenStudio/resources/data/cambium/StdScen21_MidCase_hourly_usa_2022.csv')
    hpxml.header.emissions_scenarios.add(name: 'Cambium 2022 Annual MidCase AER Using National',
                                         emissions_type: 'CO2',
                                         elec_units: HPXML::EmissionsScenario::UnitsKgPerMWh,
                                         elec_value: 392.6)
    hpxml.header.emissions_scenarios.add(name: 'eGRID 2019 Total Emissions Rate Using RMPA Region',
                                         emissions_type: 'SO2',
                                         elec_units: HPXML::EmissionsScenario::UnitsLbPerMWh,
                                         elec_value: 0.384)
    hpxml.header.emissions_scenarios.add(name: 'eGRID 2019 Total Emissions Rate Using RMPA Region',
                                         emissions_type: 'NOx',
                                         elec_units: HPXML::EmissionsScenario::UnitsLbPerMWh,
                                         elec_value: 0.67)
>>>>>>> 9f5f082e
  end

  # ------------------------- #
  # HPXML ClimateandRiskZones #
  # ------------------------- #

  if ['base-location-capetown-zaf.xml'].include? hpxml_file
    hpxml.climate_and_risk_zones.iecc_zone = '3A'
    hpxml.climate_and_risk_zones.iecc_year = 2006
  end

  # --------------------- #
  # HPXML BuildingSummary #
  # --------------------- #

  # General logic for all files
  hpxml.site.fuels = [HPXML::FuelTypeElectricity, HPXML::FuelTypeNaturalGas]

  # Logic that can only be applied based on the file name
  if ['base-schedules-simple.xml',
      'base-misc-loads-large-uncommon.xml',
      'base-misc-loads-large-uncommon2.xml'].include? hpxml_file
    hpxml.building_occupancy.weekday_fractions = '0.061, 0.061, 0.061, 0.061, 0.061, 0.061, 0.061, 0.053, 0.025, 0.015, 0.015, 0.015, 0.015, 0.015, 0.015, 0.015, 0.018, 0.033, 0.054, 0.054, 0.054, 0.061, 0.061, 0.061'
    hpxml.building_occupancy.weekend_fractions = '0.061, 0.061, 0.061, 0.061, 0.061, 0.061, 0.061, 0.053, 0.025, 0.015, 0.015, 0.015, 0.015, 0.015, 0.015, 0.015, 0.018, 0.033, 0.054, 0.054, 0.054, 0.061, 0.061, 0.061'
    hpxml.building_occupancy.monthly_multipliers = '1.0, 1.0, 1.0, 1.0, 1.0, 1.0, 1.0, 1.0, 1.0, 1.0, 1.0, 1.0'
  elsif ['base-misc-defaults.xml'].include? hpxml_file
    hpxml.building_construction.average_ceiling_height = nil
    hpxml.building_construction.conditioned_building_volume = nil
  elsif ['base-atticroof-cathedral.xml'].include? hpxml_file
    hpxml.building_construction.number_of_conditioned_floors = 2
    hpxml.building_construction.number_of_conditioned_floors_above_grade = 1
    hpxml.building_construction.conditioned_floor_area = 2700
    hpxml.attics[0].attic_type = HPXML::AtticTypeCathedral
  elsif ['base-atticroof-conditioned.xml'].include? hpxml_file
    hpxml.building_construction.conditioned_building_volume = 23850
    hpxml.air_infiltration_measurements[0].infiltration_volume = hpxml.building_construction.conditioned_building_volume
    hpxml.air_infiltration_measurements[0].infiltration_height = 15.0
  elsif ['base-enclosure-split-level.xml'].include? hpxml_file
    hpxml.building_construction.number_of_conditioned_floors = 1.5
    hpxml.building_construction.number_of_conditioned_floors_above_grade = 1.5
  elsif ['base-foundation-walkout-basement.xml'].include? hpxml_file
    hpxml.building_construction.number_of_conditioned_floors_above_grade = 2
  elsif ['base-foundation-basement-garage.xml'].include? hpxml_file
    hpxml.building_construction.conditioned_floor_area -= 400 * 2
    hpxml.building_construction.conditioned_building_volume -= 400 * 2 * 8
    hpxml.air_infiltration_measurements[0].infiltration_volume = hpxml.building_construction.conditioned_building_volume
  end

  # --------------- #
  # HPXML Enclosure #
  # --------------- #

  # General logic for all files
  (hpxml.roofs + hpxml.walls + hpxml.rim_joists).each do |surface|
    surface.solar_absorptance = 0.7
    surface.emittance = 0.92
    if surface.is_a? HPXML::Roof
      surface.roof_color = nil
    else
      surface.color = nil
    end
  end
  hpxml.roofs.each do |roof|
    next unless roof.interior_adjacent_to == HPXML::LocationLivingSpace

    roof.interior_finish_type = HPXML::InteriorFinishGypsumBoard
  end
  (hpxml.walls + hpxml.foundation_walls + hpxml.frame_floors).each do |surface|
    if surface.is_a?(HPXML::FoundationWall) && surface.interior_adjacent_to != HPXML::LocationBasementConditioned
      surface.interior_finish_type = HPXML::InteriorFinishNone
    end
    next unless [HPXML::LocationLivingSpace,
                 HPXML::LocationBasementConditioned].include?(surface.interior_adjacent_to) &&
                [HPXML::LocationOutside,
                 HPXML::LocationGround,
                 HPXML::LocationGarage,
                 HPXML::LocationAtticUnvented,
                 HPXML::LocationAtticVented,
                 HPXML::LocationOtherHousingUnit,
                 HPXML::LocationBasementConditioned].include?(surface.exterior_adjacent_to)
    next if surface.is_a?(HPXML::FrameFloor) && surface.is_floor

    surface.interior_finish_type = HPXML::InteriorFinishGypsumBoard
  end
  hpxml.attics.each do |attic|
    if attic.attic_type == HPXML::AtticTypeUnvented
      attic.within_infiltration_volume = false
    elsif attic.attic_type == HPXML::AtticTypeVented
      attic.vented_attic_sla = 0.003
    end
  end
  hpxml.foundations.each do |foundation|
    if foundation.foundation_type == HPXML::FoundationTypeCrawlspaceUnvented
      foundation.within_infiltration_volume = false
    elsif foundation.foundation_type == HPXML::FoundationTypeCrawlspaceVented
      foundation.vented_crawlspace_sla = 0.00667
    end
  end
  hpxml.skylights.each do |skylight|
    skylight.interior_shading_factor_summer = 1.0
    skylight.interior_shading_factor_winter = 1.0
  end

  # Logic that can only be applied based on the file name
  if ['base-bldgtype-multifamily-adjacent-to-multifamily-buffer-space.xml',
      'base-bldgtype-multifamily-adjacent-to-non-freezing-space.xml',
      'base-bldgtype-multifamily-adjacent-to-other-heated-space.xml',
      'base-bldgtype-multifamily-adjacent-to-other-housing-unit.xml'].include? hpxml_file
    if hpxml_file == 'base-bldgtype-multifamily-adjacent-to-multifamily-buffer-space.xml'
      adjacent_to = HPXML::LocationOtherMultifamilyBufferSpace
    elsif hpxml_file == 'base-bldgtype-multifamily-adjacent-to-non-freezing-space.xml'
      adjacent_to = HPXML::LocationOtherNonFreezingSpace
    elsif hpxml_file == 'base-bldgtype-multifamily-adjacent-to-other-heated-space.xml'
      adjacent_to = HPXML::LocationOtherHeatedSpace
    elsif hpxml_file == 'base-bldgtype-multifamily-adjacent-to-other-housing-unit.xml'
      adjacent_to = HPXML::LocationOtherHousingUnit
    end
    wall = hpxml.walls.select { |w|
             w.interior_adjacent_to == HPXML::LocationLivingSpace &&
               w.exterior_adjacent_to == HPXML::LocationOtherHousingUnit
           }           [0]
    wall.exterior_adjacent_to = adjacent_to
    hpxml.frame_floors[0].exterior_adjacent_to = adjacent_to
    hpxml.frame_floors[1].exterior_adjacent_to = adjacent_to
    if hpxml_file != 'base-bldgtype-multifamily-adjacent-to-other-housing-unit.xml'
      wall.insulation_assembly_r_value = 23
      hpxml.frame_floors[0].insulation_assembly_r_value = 18.7
      hpxml.frame_floors[1].insulation_assembly_r_value = 18.7
    end
    hpxml.windows.each do |window|
      window.area *= 0.35
    end
    hpxml.doors.add(id: "Door#{hpxml.doors.size + 1}",
                    wall_idref: wall.id,
                    area: 20,
                    azimuth: 0,
                    r_value: 4.4)
    hpxml.hvac_distributions[0].ducts[0].duct_location = adjacent_to
    hpxml.hvac_distributions[0].ducts[1].duct_location = adjacent_to
    hpxml.water_heating_systems[0].location = adjacent_to
    hpxml.clothes_washers[0].location = adjacent_to
    hpxml.clothes_dryers[0].location = adjacent_to
    hpxml.dishwashers[0].location = adjacent_to
    hpxml.refrigerators[0].location = adjacent_to
    hpxml.cooking_ranges[0].location = adjacent_to
  elsif ['base-bldgtype-multifamily-adjacent-to-multiple.xml'].include? hpxml_file
    wall = hpxml.walls.select { |w|
             w.interior_adjacent_to == HPXML::LocationLivingSpace &&
               w.exterior_adjacent_to == HPXML::LocationOtherHousingUnit
           }           [0]
    wall.delete
    hpxml.walls.select.with_index { |w, i| w.id = "Wall#{i + 1}" }
    hpxml.windows.select { |w| w.wall_idref = hpxml.walls[-1].id }
    hpxml.doors.select { |d| d.wall_idref = hpxml.walls[-1].id }
    hpxml.walls.add(id: "Wall#{hpxml.walls.size + 1}",
                    exterior_adjacent_to: HPXML::LocationOtherHeatedSpace,
                    interior_adjacent_to: HPXML::LocationLivingSpace,
                    wall_type: HPXML::WallTypeWoodStud,
                    area: 100,
                    solar_absorptance: 0.7,
                    emittance: 0.92,
                    interior_finish_type: HPXML::InteriorFinishGypsumBoard,
                    insulation_assembly_r_value: 23.0)
    hpxml.walls.add(id: "Wall#{hpxml.walls.size + 1}",
                    exterior_adjacent_to: HPXML::LocationOtherMultifamilyBufferSpace,
                    interior_adjacent_to: HPXML::LocationLivingSpace,
                    wall_type: HPXML::WallTypeWoodStud,
                    area: 100,
                    solar_absorptance: 0.7,
                    emittance: 0.92,
                    interior_finish_type: HPXML::InteriorFinishGypsumBoard,
                    insulation_assembly_r_value: 23.0)
    hpxml.walls.add(id: "Wall#{hpxml.walls.size + 1}",
                    exterior_adjacent_to: HPXML::LocationOtherNonFreezingSpace,
                    interior_adjacent_to: HPXML::LocationLivingSpace,
                    wall_type: HPXML::WallTypeWoodStud,
                    area: 100,
                    solar_absorptance: 0.7,
                    emittance: 0.92,
                    interior_finish_type: HPXML::InteriorFinishGypsumBoard,
                    insulation_assembly_r_value: 23.0)
    hpxml.walls.add(id: "Wall#{hpxml.walls.size + 1}",
                    exterior_adjacent_to: HPXML::LocationOtherHousingUnit,
                    interior_adjacent_to: HPXML::LocationLivingSpace,
                    wall_type: HPXML::WallTypeWoodStud,
                    area: 100,
                    solar_absorptance: 0.7,
                    emittance: 0.92,
                    interior_finish_type: HPXML::InteriorFinishGypsumBoard,
                    insulation_assembly_r_value: 4.0)
    hpxml.frame_floors[0].delete
    hpxml.frame_floors.add(id: "FrameFloor#{hpxml.frame_floors.size + 1}",
                           exterior_adjacent_to: HPXML::LocationOtherNonFreezingSpace,
                           interior_adjacent_to: HPXML::LocationLivingSpace,
                           area: 550,
                           insulation_assembly_r_value: 18.7,
                           other_space_above_or_below: HPXML::FrameFloorOtherSpaceBelow)
    hpxml.frame_floors.add(id: "FrameFloor#{hpxml.frame_floors.size + 1}",
                           exterior_adjacent_to: HPXML::LocationOtherMultifamilyBufferSpace,
                           interior_adjacent_to: HPXML::LocationLivingSpace,
                           area: 200,
                           insulation_assembly_r_value: 18.7,
                           other_space_above_or_below: HPXML::FrameFloorOtherSpaceBelow)
    hpxml.frame_floors.add(id: "FrameFloor#{hpxml.frame_floors.size + 1}",
                           exterior_adjacent_to: HPXML::LocationOtherHeatedSpace,
                           interior_adjacent_to: HPXML::LocationLivingSpace,
                           area: 150,
                           insulation_assembly_r_value: 2.1,
                           other_space_above_or_below: HPXML::FrameFloorOtherSpaceBelow)
    wall = hpxml.walls.select { |w|
             w.interior_adjacent_to == HPXML::LocationLivingSpace &&
               w.exterior_adjacent_to == HPXML::LocationOtherMultifamilyBufferSpace
           }           [0]
    hpxml.windows.add(id: "Window#{hpxml.windows.size + 1}",
                      area: 50,
                      azimuth: 270,
                      ufactor: 0.33,
                      shgc: 0.45,
                      fraction_operable: 0.67,
                      wall_idref: wall.id)
    wall = hpxml.walls.select { |w|
             w.interior_adjacent_to == HPXML::LocationLivingSpace &&
               w.exterior_adjacent_to == HPXML::LocationOtherHeatedSpace
           }           [0]
    hpxml.doors.add(id: "Door#{hpxml.doors.size + 1}",
                    wall_idref: wall.id,
                    area: 20,
                    azimuth: 0,
                    r_value: 4.4)
    wall = hpxml.walls.select { |w|
             w.interior_adjacent_to == HPXML::LocationLivingSpace &&
               w.exterior_adjacent_to == HPXML::LocationOtherHousingUnit
           }           [0]
    hpxml.doors.add(id: "Door#{hpxml.doors.size + 1}",
                    wall_idref: wall.id,
                    area: 20,
                    azimuth: 0,
                    r_value: 4.4)
  elsif ['base-enclosure-orientations.xml'].include? hpxml_file
    hpxml.windows.each do |window|
      window.orientation = { 0 => 'north', 90 => 'east', 180 => 'south', 270 => 'west' }[window.azimuth]
      window.azimuth = nil
    end
    hpxml.doors[0].delete
    hpxml.doors.add(id: "Door#{hpxml.doors.size + 1}",
                    wall_idref: 'Wall1',
                    area: 20,
                    orientation: HPXML::OrientationNorth,
                    r_value: 4.4)
    hpxml.doors.add(id: "Door#{hpxml.doors.size + 1}",
                    wall_idref: 'Wall1',
                    area: 20,
                    orientation: HPXML::OrientationSouth,
                    r_value: 4.4)
  elsif ['base-foundation-unconditioned-basement.xml'].include? hpxml_file
    hpxml.foundations[0].within_infiltration_volume = false
  elsif ['base-atticroof-conditioned.xml'].include? hpxml_file
    hpxml.attics.add(id: "Attic#{hpxml.attics.size + 1}",
                     attic_type: HPXML::AtticTypeUnvented,
                     within_infiltration_volume: false)
    hpxml.roofs.each do |roof|
      roof.area = 1006.0 / hpxml.roofs.size
      roof.insulation_assembly_r_value = 25.8
    end
    hpxml.roofs.add(id: "Roof#{hpxml.roofs.size + 1}",
                    interior_adjacent_to: HPXML::LocationAtticUnvented,
                    area: 504,
                    roof_type: HPXML::RoofTypeAsphaltShingles,
                    solar_absorptance: 0.7,
                    emittance: 0.92,
                    pitch: 6,
                    radiant_barrier: false,
                    insulation_assembly_r_value: 2.3)
    hpxml.rim_joists.each do |rim_joist|
      rim_joist.area = 116.0 / hpxml.rim_joists.size
    end
    hpxml.walls.each do |wall|
      wall.area = 1200.0 / hpxml.walls.size
    end
    hpxml.walls.add(id: "Wall#{hpxml.walls.size + 1}",
                    exterior_adjacent_to: HPXML::LocationAtticUnvented,
                    interior_adjacent_to: HPXML::LocationLivingSpace,
                    wall_type: HPXML::WallTypeWoodStud,
                    area: 316,
                    solar_absorptance: 0.7,
                    emittance: 0.92,
                    interior_finish_type: HPXML::InteriorFinishGypsumBoard,
                    insulation_assembly_r_value: 23.0)
    hpxml.walls.add(id: "Wall#{hpxml.walls.size + 1}",
                    exterior_adjacent_to: HPXML::LocationOutside,
                    interior_adjacent_to: HPXML::LocationLivingSpace,
                    wall_type: HPXML::WallTypeWoodStud,
                    siding: HPXML::SidingTypeWood,
                    area: 240,
                    solar_absorptance: 0.7,
                    emittance: 0.92,
                    interior_finish_type: HPXML::InteriorFinishGypsumBoard,
                    insulation_assembly_r_value: 22.3)
    hpxml.walls.add(id: "Wall#{hpxml.walls.size + 1}",
                    exterior_adjacent_to: HPXML::LocationOutside,
                    interior_adjacent_to: HPXML::LocationAtticUnvented,
                    attic_wall_type: HPXML::AtticWallTypeGable,
                    wall_type: HPXML::WallTypeWoodStud,
                    siding: HPXML::SidingTypeWood,
                    area: 50,
                    solar_absorptance: 0.7,
                    emittance: 0.92,
                    insulation_assembly_r_value: 4.0)
    hpxml.foundation_walls.each do |foundation_wall|
      foundation_wall.area = 1200.0 / hpxml.foundation_walls.size
    end
    hpxml.frame_floors.add(id: "FrameFloor#{hpxml.frame_floors.size + 1}",
                           exterior_adjacent_to: HPXML::LocationAtticUnvented,
                           interior_adjacent_to: HPXML::LocationLivingSpace,
                           area: 450,
                           interior_finish_type: HPXML::InteriorFinishGypsumBoard,
                           insulation_assembly_r_value: 39.3)
    hpxml.slabs[0].area = 1350
    hpxml.slabs[0].exposed_perimeter = 150
    hpxml.windows[1].area = 108
    hpxml.windows[3].area = 108
    hpxml.windows.add(id: "Window#{hpxml.windows.size + 1}",
                      area: 12,
                      azimuth: 90,
                      ufactor: 0.33,
                      shgc: 0.45,
                      fraction_operable: 0,
                      wall_idref: hpxml.walls[-2].id)
    hpxml.windows.add(id: "Window#{hpxml.windows.size + 1}",
                      area: 62,
                      azimuth: 270,
                      ufactor: 0.3,
                      shgc: 0.45,
                      fraction_operable: 0,
                      wall_idref: hpxml.walls[-2].id)
  elsif ['base-foundation-unconditioned-basement-above-grade.xml'].include? hpxml_file
    hpxml.windows.add(id: "Window#{hpxml.windows.size + 1}",
                      area: 20,
                      azimuth: 0,
                      ufactor: 0.33,
                      shgc: 0.45,
                      fraction_operable: 0.0,
                      wall_idref: hpxml.foundation_walls[0].id)
    hpxml.windows.add(id: "Window#{hpxml.windows.size + 1}",
                      area: 10,
                      azimuth: 90,
                      ufactor: 0.33,
                      shgc: 0.45,
                      fraction_operable: 0.0,
                      wall_idref: hpxml.foundation_walls[0].id)
    hpxml.windows.add(id: "Window#{hpxml.windows.size + 1}",
                      area: 20,
                      azimuth: 180,
                      ufactor: 0.33,
                      shgc: 0.45,
                      fraction_operable: 0.0,
                      wall_idref: hpxml.foundation_walls[0].id)
    hpxml.windows.add(id: "Window#{hpxml.windows.size + 1}",
                      area: 10,
                      azimuth: 270,
                      ufactor: 0.33,
                      shgc: 0.45,
                      fraction_operable: 0.0,
                      wall_idref: hpxml.foundation_walls[0].id)
  elsif ['base-enclosure-skylights-physical-properties.xml'].include? hpxml_file
    hpxml.skylights[0].ufactor = nil
    hpxml.skylights[0].shgc = nil
    hpxml.skylights[0].glass_layers = HPXML::WindowLayersSinglePane
    hpxml.skylights[0].frame_type = HPXML::WindowFrameTypeWood
    hpxml.skylights[0].glass_type = HPXML::WindowGlassTypeTinted
    hpxml.skylights[1].ufactor = nil
    hpxml.skylights[1].shgc = nil
    hpxml.skylights[1].glass_layers = HPXML::WindowLayersDoublePane
    hpxml.skylights[1].frame_type = HPXML::WindowFrameTypeMetal
    hpxml.skylights[1].thermal_break = true
    hpxml.skylights[1].glass_type = HPXML::WindowGlassTypeLowE
    hpxml.skylights[1].gas_fill = HPXML::WindowGasKrypton
  elsif ['base-enclosure-skylights-shading.xml'].include? hpxml_file
    hpxml.skylights[0].exterior_shading_factor_summer = 0.1
    hpxml.skylights[0].exterior_shading_factor_winter = 0.9
    hpxml.skylights[0].interior_shading_factor_summer = 0.01
    hpxml.skylights[0].interior_shading_factor_winter = 0.99
    hpxml.skylights[1].exterior_shading_factor_summer = 0.5
    hpxml.skylights[1].exterior_shading_factor_winter = 0.0
    hpxml.skylights[1].interior_shading_factor_summer = 0.5
    hpxml.skylights[1].interior_shading_factor_winter = 1.0
  elsif ['base-enclosure-windows-physical-properties.xml'].include? hpxml_file
    hpxml.windows[0].ufactor = nil
    hpxml.windows[0].shgc = nil
    hpxml.windows[0].glass_layers = HPXML::WindowLayersSinglePane
    hpxml.windows[0].frame_type = HPXML::WindowFrameTypeWood
    hpxml.windows[0].glass_type = HPXML::WindowGlassTypeTinted
    hpxml.windows[1].ufactor = nil
    hpxml.windows[1].shgc = nil
    hpxml.windows[1].glass_layers = HPXML::WindowLayersDoublePane
    hpxml.windows[1].frame_type = HPXML::WindowFrameTypeVinyl
    hpxml.windows[1].glass_type = HPXML::WindowGlassTypeReflective
    hpxml.windows[1].gas_fill = HPXML::WindowGasAir
    hpxml.windows[2].ufactor = nil
    hpxml.windows[2].shgc = nil
    hpxml.windows[2].glass_layers = HPXML::WindowLayersDoublePane
    hpxml.windows[2].frame_type = HPXML::WindowFrameTypeMetal
    hpxml.windows[2].thermal_break = true
    hpxml.windows[2].glass_type = HPXML::WindowGlassTypeLowE
    hpxml.windows[2].gas_fill = HPXML::WindowGasArgon
    hpxml.windows[3].ufactor = nil
    hpxml.windows[3].shgc = nil
    hpxml.windows[3].glass_layers = HPXML::WindowLayersGlassBlock
  elsif ['base-enclosure-windows-shading.xml'].include? hpxml_file
    hpxml.windows[1].exterior_shading_factor_summer = 0.5
    hpxml.windows[1].exterior_shading_factor_winter = 0.5
    hpxml.windows[1].interior_shading_factor_summer = 0.5
    hpxml.windows[1].interior_shading_factor_winter = 0.5
    hpxml.windows[2].exterior_shading_factor_summer = 0.1
    hpxml.windows[2].exterior_shading_factor_winter = 0.9
    hpxml.windows[2].interior_shading_factor_summer = 0.01
    hpxml.windows[2].interior_shading_factor_winter = 0.99
    hpxml.windows[3].exterior_shading_factor_summer = 0.0
    hpxml.windows[3].exterior_shading_factor_winter = 1.0
    hpxml.windows[3].interior_shading_factor_summer = 0.0
    hpxml.windows[3].interior_shading_factor_winter = 1.0
  elsif ['base-enclosure-thermal-mass.xml'].include? hpxml_file
    hpxml.partition_wall_mass.area_fraction = 0.8
    hpxml.partition_wall_mass.interior_finish_type = HPXML::InteriorFinishGypsumBoard
    hpxml.partition_wall_mass.interior_finish_thickness = 0.25
    hpxml.furniture_mass.area_fraction = 0.8
    hpxml.furniture_mass.type = HPXML::FurnitureMassTypeHeavyWeight
  elsif ['base-misc-defaults.xml'].include? hpxml_file
    hpxml.attics.reverse_each do |attic|
      attic.delete
    end
    hpxml.foundations.reverse_each do |foundation|
      foundation.delete
    end
    hpxml.air_infiltration_measurements[0].infiltration_volume = nil
    (hpxml.roofs + hpxml.walls + hpxml.rim_joists).each do |surface|
      surface.solar_absorptance = nil
      surface.emittance = nil
      if surface.is_a? HPXML::Roof
        surface.radiant_barrier = nil
      end
    end
    (hpxml.walls + hpxml.foundation_walls).each do |wall|
      wall.interior_finish_type = nil
    end
    hpxml.foundation_walls.each do |fwall|
      fwall.length = fwall.area / fwall.height
      fwall.area = nil
    end
    hpxml.doors[0].azimuth = nil
  elsif ['base-enclosure-2stories.xml',
         'base-enclosure-2stories-garage.xml',
         'base-hvac-ducts-area-fractions.xml'].include? hpxml_file
    hpxml.rim_joists << hpxml.rim_joists[-1].dup
    hpxml.rim_joists[-1].id = "RimJoist#{hpxml.rim_joists.size}"
    hpxml.rim_joists[-1].interior_adjacent_to = HPXML::LocationLivingSpace
    hpxml.rim_joists[-1].area = 116
  elsif ['base-foundation-conditioned-basement-wall-interior-insulation.xml'].include? hpxml_file
    hpxml.foundation_walls.each do |foundation_wall|
      foundation_wall.insulation_interior_r_value = 10
      foundation_wall.insulation_interior_distance_to_top = 0
      foundation_wall.insulation_interior_distance_to_bottom = 8
      foundation_wall.insulation_exterior_r_value = 8.9
      foundation_wall.insulation_exterior_distance_to_top = 1
      foundation_wall.insulation_exterior_distance_to_bottom = 8
    end
  elsif ['base-foundation-walkout-basement.xml'].include? hpxml_file
    hpxml.foundation_walls.reverse_each do |foundation_wall|
      foundation_wall.delete
    end
    hpxml.foundation_walls.add(id: "FoundationWall#{hpxml.foundation_walls.size + 1}",
                               exterior_adjacent_to: HPXML::LocationGround,
                               interior_adjacent_to: HPXML::LocationBasementConditioned,
                               height: 8,
                               area: 480,
                               thickness: 8,
                               depth_below_grade: 7,
                               interior_finish_type: HPXML::InteriorFinishGypsumBoard,
                               insulation_interior_r_value: 0,
                               insulation_exterior_distance_to_top: 0,
                               insulation_exterior_distance_to_bottom: 8,
                               insulation_exterior_r_value: 8.9)
    hpxml.foundation_walls.add(id: "FoundationWall#{hpxml.foundation_walls.size + 1}",
                               exterior_adjacent_to: HPXML::LocationGround,
                               interior_adjacent_to: HPXML::LocationBasementConditioned,
                               height: 4,
                               area: 120,
                               thickness: 8,
                               depth_below_grade: 3,
                               interior_finish_type: HPXML::InteriorFinishGypsumBoard,
                               insulation_interior_r_value: 0,
                               insulation_exterior_distance_to_top: 0,
                               insulation_exterior_distance_to_bottom: 4,
                               insulation_exterior_r_value: 8.9)
    hpxml.foundation_walls.add(id: "FoundationWall#{hpxml.foundation_walls.size + 1}",
                               exterior_adjacent_to: HPXML::LocationGround,
                               interior_adjacent_to: HPXML::LocationBasementConditioned,
                               height: 2,
                               area: 60,
                               thickness: 8,
                               depth_below_grade: 1,
                               interior_finish_type: HPXML::InteriorFinishGypsumBoard,
                               insulation_interior_r_value: 0,
                               insulation_exterior_distance_to_top: 0,
                               insulation_exterior_distance_to_bottom: 2,
                               insulation_exterior_r_value: 8.9)
    hpxml.foundation_walls.each do |foundation_wall|
      hpxml.foundations[0].attached_to_foundation_wall_idrefs << foundation_wall.id
    end
    hpxml.windows.add(id: "Window#{hpxml.windows.size + 1}",
                      area: 20,
                      azimuth: 0,
                      ufactor: 0.33,
                      shgc: 0.45,
                      fraction_operable: 0.0,
                      wall_idref: hpxml.foundation_walls[-1].id)
  elsif ['base-foundation-multiple.xml'].include? hpxml_file
    hpxml.foundations.add(id: "Foundation#{hpxml.foundations.size + 1}",
                          foundation_type: HPXML::FoundationTypeCrawlspaceUnvented,
                          within_infiltration_volume: false)
    hpxml.rim_joists.each do |rim_joist|
      next unless rim_joist.exterior_adjacent_to == HPXML::LocationOutside

      rim_joist.exterior_adjacent_to = HPXML::LocationCrawlspaceUnvented
      rim_joist.siding = nil
    end
    hpxml.rim_joists.add(id: "RimJoist#{hpxml.rim_joists.size + 1}",
                         exterior_adjacent_to: HPXML::LocationOutside,
                         interior_adjacent_to: HPXML::LocationCrawlspaceUnvented,
                         siding: HPXML::SidingTypeWood,
                         area: 81,
                         solar_absorptance: 0.7,
                         emittance: 0.92,
                         insulation_assembly_r_value: 4.0)
    hpxml.foundation_walls.each do |foundation_wall|
      foundation_wall.area /= 2.0
    end
    hpxml.foundation_walls.add(id: "FoundationWall#{hpxml.foundation_walls.size + 1}",
                               exterior_adjacent_to: HPXML::LocationCrawlspaceUnvented,
                               interior_adjacent_to: HPXML::LocationBasementUnconditioned,
                               height: 8,
                               area: 360,
                               thickness: 8,
                               depth_below_grade: 4,
                               insulation_interior_r_value: 0,
                               insulation_exterior_r_value: 0)
    hpxml.foundation_walls.add(id: "FoundationWall#{hpxml.foundation_walls.size + 1}",
                               exterior_adjacent_to: HPXML::LocationGround,
                               interior_adjacent_to: HPXML::LocationCrawlspaceUnvented,
                               height: 4,
                               area: 600,
                               thickness: 8,
                               depth_below_grade: 3,
                               insulation_interior_r_value: 0,
                               insulation_exterior_r_value: 0)
    hpxml.frame_floors[0].area = 675
    hpxml.frame_floors.add(id: "FrameFloor#{hpxml.frame_floors.size + 1}",
                           exterior_adjacent_to: HPXML::LocationCrawlspaceUnvented,
                           interior_adjacent_to: HPXML::LocationLivingSpace,
                           area: 675,
                           insulation_assembly_r_value: 18.7)
    hpxml.slabs[0].area = 675
    hpxml.slabs[0].exposed_perimeter = 75
    hpxml.slabs.add(id: "Slab#{hpxml.slabs.size + 1}",
                    interior_adjacent_to: HPXML::LocationCrawlspaceUnvented,
                    area: 675,
                    thickness: 0,
                    exposed_perimeter: 75,
                    perimeter_insulation_depth: 0,
                    under_slab_insulation_width: 0,
                    perimeter_insulation_r_value: 0,
                    under_slab_insulation_r_value: 0,
                    carpet_fraction: 0,
                    carpet_r_value: 0)
  elsif ['base-foundation-complex.xml'].include? hpxml_file
    hpxml.foundation_walls.reverse_each do |foundation_wall|
      foundation_wall.delete
    end
    hpxml.foundation_walls.add(id: "FoundationWall#{hpxml.foundation_walls.size + 1}",
                               exterior_adjacent_to: HPXML::LocationGround,
                               interior_adjacent_to: HPXML::LocationBasementConditioned,
                               height: 8,
                               area: 160,
                               thickness: 8,
                               depth_below_grade: 7,
                               interior_finish_type: HPXML::InteriorFinishGypsumBoard,
                               insulation_interior_r_value: 0,
                               insulation_exterior_r_value: 0.0)
    hpxml.foundation_walls.add(id: "FoundationWall#{hpxml.foundation_walls.size + 1}",
                               exterior_adjacent_to: HPXML::LocationGround,
                               interior_adjacent_to: HPXML::LocationBasementConditioned,
                               height: 8,
                               area: 240,
                               thickness: 8,
                               depth_below_grade: 7,
                               interior_finish_type: HPXML::InteriorFinishGypsumBoard,
                               insulation_interior_r_value: 0,
                               insulation_exterior_distance_to_top: 0,
                               insulation_exterior_distance_to_bottom: 8,
                               insulation_exterior_r_value: 8.9)
    hpxml.foundation_walls.add(id: "FoundationWall#{hpxml.foundation_walls.size + 1}",
                               exterior_adjacent_to: HPXML::LocationGround,
                               interior_adjacent_to: HPXML::LocationBasementConditioned,
                               height: 4,
                               area: 160,
                               thickness: 8,
                               depth_below_grade: 3,
                               interior_finish_type: HPXML::InteriorFinishGypsumBoard,
                               insulation_interior_r_value: 0,
                               insulation_exterior_r_value: 0.0)
    hpxml.foundation_walls.add(id: "FoundationWall#{hpxml.foundation_walls.size + 1}",
                               exterior_adjacent_to: HPXML::LocationGround,
                               interior_adjacent_to: HPXML::LocationBasementConditioned,
                               height: 4,
                               area: 120,
                               thickness: 8,
                               depth_below_grade: 3,
                               interior_finish_type: HPXML::InteriorFinishGypsumBoard,
                               insulation_interior_r_value: 0,
                               insulation_exterior_distance_to_top: 0,
                               insulation_exterior_distance_to_bottom: 4,
                               insulation_exterior_r_value: 8.9)
    hpxml.foundation_walls.add(id: "FoundationWall#{hpxml.foundation_walls.size + 1}",
                               exterior_adjacent_to: HPXML::LocationGround,
                               interior_adjacent_to: HPXML::LocationBasementConditioned,
                               height: 4,
                               area: 80,
                               thickness: 8,
                               depth_below_grade: 3,
                               interior_finish_type: HPXML::InteriorFinishGypsumBoard,
                               insulation_interior_r_value: 0,
                               insulation_exterior_distance_to_top: 0,
                               insulation_exterior_distance_to_bottom: 4,
                               insulation_exterior_r_value: 8.9)
    hpxml.foundation_walls.each do |foundation_wall|
      hpxml.foundations[0].attached_to_foundation_wall_idrefs << foundation_wall.id
    end
    hpxml.slabs.reverse_each do |slab|
      slab.delete
    end
    hpxml.slabs.add(id: "Slab#{hpxml.slabs.size + 1}",
                    interior_adjacent_to: HPXML::LocationBasementConditioned,
                    area: 675,
                    thickness: 4,
                    exposed_perimeter: 75,
                    perimeter_insulation_depth: 0,
                    under_slab_insulation_width: 0,
                    perimeter_insulation_r_value: 0,
                    under_slab_insulation_r_value: 0,
                    carpet_fraction: 0,
                    carpet_r_value: 0)
    hpxml.slabs.add(id: "Slab#{hpxml.slabs.size + 1}",
                    interior_adjacent_to: HPXML::LocationBasementConditioned,
                    area: 405,
                    thickness: 4,
                    exposed_perimeter: 45,
                    perimeter_insulation_depth: 1,
                    under_slab_insulation_width: 0,
                    perimeter_insulation_r_value: 5,
                    under_slab_insulation_r_value: 0,
                    carpet_fraction: 0,
                    carpet_r_value: 0)
    hpxml.slabs.add(id: "Slab#{hpxml.slabs.size + 1}",
                    interior_adjacent_to: HPXML::LocationBasementConditioned,
                    area: 270,
                    thickness: 4,
                    exposed_perimeter: 30,
                    perimeter_insulation_depth: 1,
                    under_slab_insulation_width: 0,
                    perimeter_insulation_r_value: 5,
                    under_slab_insulation_r_value: 0,
                    carpet_fraction: 0,
                    carpet_r_value: 0)
    hpxml.slabs.each do |slab|
      hpxml.foundations[0].attached_to_slab_idrefs << slab.id
    end
  elsif ['base-foundation-basement-garage.xml'].include? hpxml_file
    hpxml.roofs[0].area += 670
    hpxml.walls.add(id: "Wall#{hpxml.walls.size + 1}",
                    exterior_adjacent_to: HPXML::LocationGarage,
                    interior_adjacent_to: HPXML::LocationBasementConditioned,
                    wall_type: HPXML::WallTypeWoodStud,
                    area: 320,
                    solar_absorptance: 0.7,
                    emittance: 0.92,
                    interior_finish_type: HPXML::InteriorFinishGypsumBoard,
                    insulation_assembly_r_value: 23)
    hpxml.foundations[0].attached_to_wall_idrefs << hpxml.walls[-1].id
    hpxml.walls.add(id: "Wall#{hpxml.walls.size + 1}",
                    exterior_adjacent_to: HPXML::LocationOutside,
                    interior_adjacent_to: HPXML::LocationGarage,
                    wall_type: HPXML::WallTypeWoodStud,
                    siding: HPXML::SidingTypeWood,
                    area: 320,
                    solar_absorptance: 0.7,
                    emittance: 0.92,
                    insulation_assembly_r_value: 4)
    hpxml.frame_floors.add(id: "FrameFloor#{hpxml.frame_floors.size + 1}",
                           exterior_adjacent_to: HPXML::LocationGarage,
                           interior_adjacent_to: HPXML::LocationLivingSpace,
                           area: 400,
                           insulation_assembly_r_value: 39.3)
    hpxml.slabs[0].area -= 400
    hpxml.slabs[0].exposed_perimeter -= 40
    hpxml.slabs.add(id: "Slab#{hpxml.slabs.size + 1}",
                    interior_adjacent_to: HPXML::LocationGarage,
                    area: 400,
                    thickness: 4,
                    exposed_perimeter: 40,
                    perimeter_insulation_depth: 0,
                    under_slab_insulation_width: 0,
                    depth_below_grade: 0,
                    perimeter_insulation_r_value: 0,
                    under_slab_insulation_r_value: 0,
                    carpet_fraction: 0,
                    carpet_r_value: 0)
    hpxml.doors.add(id: "Door#{hpxml.doors.size + 1}",
                    wall_idref: hpxml.walls[-3].id,
                    area: 70,
                    azimuth: 180,
                    r_value: 4.4)
    hpxml.doors.add(id: "Door#{hpxml.doors.size + 1}",
                    wall_idref: hpxml.walls[-2].id,
                    area: 4,
                    azimuth: 0,
                    r_value: 4.4)
  elsif ['base-enclosure-walltypes.xml'].include? hpxml_file
    hpxml.rim_joists.reverse_each do |rim_joist|
      rim_joist.delete
    end
    siding_types = [[HPXML::SidingTypeAluminum, HPXML::ColorDark],
                    [HPXML::SidingTypeAsbestos, HPXML::ColorMedium],
                    [HPXML::SidingTypeBrick, HPXML::ColorReflective],
                    [HPXML::SidingTypeCompositeShingle, HPXML::ColorDark],
                    [HPXML::SidingTypeFiberCement, HPXML::ColorMediumDark],
                    [HPXML::SidingTypeMasonite, HPXML::ColorLight],
                    [HPXML::SidingTypeStucco, HPXML::ColorMedium],
                    [HPXML::SidingTypeSyntheticStucco, HPXML::ColorMediumDark],
                    [HPXML::SidingTypeVinyl, HPXML::ColorLight],
                    [HPXML::SidingTypeNone, HPXML::ColorMedium]]
    siding_types.each_with_index do |siding_type, i|
      hpxml.rim_joists.add(id: "RimJoist#{hpxml.rim_joists.size + 1}",
                           exterior_adjacent_to: HPXML::LocationOutside,
                           interior_adjacent_to: HPXML::LocationBasementConditioned,
                           siding: siding_type[0],
                           color: siding_type[1],
                           area: 116 / siding_types.size,
                           emittance: 0.92,
                           insulation_assembly_r_value: 23.0)
      hpxml.foundations[0].attached_to_rim_joist_idrefs << hpxml.rim_joists[-1].id
    end
    gable_walls = hpxml.walls.select { |w| w.interior_adjacent_to == HPXML::LocationAtticUnvented }
    hpxml.walls.reverse_each do |wall|
      wall.delete
    end
    walls_map = { HPXML::WallTypeCMU => 12,
                  HPXML::WallTypeDoubleWoodStud => 28.7,
                  HPXML::WallTypeICF => 21,
                  HPXML::WallTypeLog => 7.1,
                  HPXML::WallTypeSIP => 16.1,
                  HPXML::WallTypeConcrete => 1.35,
                  HPXML::WallTypeSteelStud => 8.1,
                  HPXML::WallTypeStone => 5.4,
                  HPXML::WallTypeStrawBale => 58.8,
                  HPXML::WallTypeBrick => 7.9,
                  HPXML::WallTypeAdobe => 5.0 }
    siding_types = [[HPXML::SidingTypeAluminum, HPXML::ColorReflective],
                    [HPXML::SidingTypeAsbestos, HPXML::ColorLight],
                    [HPXML::SidingTypeBrick, HPXML::ColorMediumDark],
                    [HPXML::SidingTypeCompositeShingle, HPXML::ColorReflective],
                    [HPXML::SidingTypeFiberCement, HPXML::ColorMedium],
                    [HPXML::SidingTypeMasonite, HPXML::ColorDark],
                    [HPXML::SidingTypeStucco, HPXML::ColorLight],
                    [HPXML::SidingTypeSyntheticStucco, HPXML::ColorMedium],
                    [HPXML::SidingTypeVinyl, HPXML::ColorDark],
                    [HPXML::SidingTypeNone, HPXML::ColorMedium]]
    int_finish_types = [[HPXML::InteriorFinishGypsumBoard, 0.5],
                        [HPXML::InteriorFinishGypsumBoard, 1.0],
                        [HPXML::InteriorFinishGypsumCompositeBoard, 0.5],
                        [HPXML::InteriorFinishPlaster, 0.5],
                        [HPXML::InteriorFinishWood, 0.5],
                        [HPXML::InteriorFinishNone, nil]]
    walls_map.each_with_index do |(wall_type, assembly_r), i|
      hpxml.walls.add(id: "Wall#{hpxml.walls.size + 1}",
                      exterior_adjacent_to: HPXML::LocationOutside,
                      interior_adjacent_to: HPXML::LocationLivingSpace,
                      wall_type: wall_type,
                      siding: siding_types[i % siding_types.size][0],
                      color: siding_types[i % siding_types.size][1],
                      area: 1200 / walls_map.size,
                      emittance: 0.92,
                      interior_finish_type: int_finish_types[i % int_finish_types.size][0],
                      interior_finish_thickness: int_finish_types[i % int_finish_types.size][1],
                      insulation_assembly_r_value: assembly_r)
    end
    gable_walls.each do |gable_wall|
      hpxml.walls << gable_wall
      hpxml.walls[-1].id = "Wall#{hpxml.walls.size}"
      hpxml.attics[0].attached_to_wall_idrefs << hpxml.walls[-1].id
    end
    hpxml.windows.reverse_each do |window|
      window.delete
    end
    hpxml.windows.add(id: "Window#{hpxml.windows.size + 1}",
                      area: 108 / 8,
                      azimuth: 0,
                      ufactor: 0.33,
                      shgc: 0.45,
                      fraction_operable: 0.67,
                      wall_idref: 'Wall1')
    hpxml.windows.add(id: "Window#{hpxml.windows.size + 1}",
                      area: 72 / 8,
                      azimuth: 90,
                      ufactor: 0.33,
                      shgc: 0.45,
                      fraction_operable: 0.67,
                      wall_idref: 'Wall2')
    hpxml.windows.add(id: "Window#{hpxml.windows.size + 1}",
                      area: 108 / 8,
                      azimuth: 180,
                      ufactor: 0.33,
                      shgc: 0.45,
                      fraction_operable: 0.67,
                      wall_idref: 'Wall3')
    hpxml.windows.add(id: "Window#{hpxml.windows.size + 1}",
                      area: 72 / 8,
                      azimuth: 270,
                      ufactor: 0.33,
                      shgc: 0.45,
                      fraction_operable: 0.67,
                      wall_idref: 'Wall4')
    hpxml.doors.reverse_each do |door|
      door.delete
    end
    hpxml.doors.add(id: "Door#{hpxml.doors.size + 1}",
                    wall_idref: 'Wall9',
                    area: 20,
                    azimuth: 0,
                    r_value: 4.4)
    hpxml.doors.add(id: "Door#{hpxml.doors.size + 1}",
                    wall_idref: 'Wall10',
                    area: 20,
                    azimuth: 180,
                    r_value: 4.4)
  elsif ['base-enclosure-rooftypes.xml'].include? hpxml_file
    hpxml.roofs.reverse_each do |roof|
      roof.delete
    end
    roof_types = [[HPXML::RoofTypeClayTile, HPXML::ColorLight],
                  [HPXML::RoofTypeMetal, HPXML::ColorReflective],
                  [HPXML::RoofTypeWoodShingles, HPXML::ColorDark],
                  [HPXML::RoofTypeShingles, HPXML::ColorMediumDark],
                  [HPXML::RoofTypePlasticRubber, HPXML::ColorLight],
                  [HPXML::RoofTypeEPS, HPXML::ColorMedium],
                  [HPXML::RoofTypeConcrete, HPXML::ColorLight],
                  [HPXML::RoofTypeCool, HPXML::ColorReflective]]
    int_finish_types = [[HPXML::InteriorFinishGypsumBoard, 0.5],
                        [HPXML::InteriorFinishPlaster, 0.5],
                        [HPXML::InteriorFinishWood, 0.5]]
    roof_types.each_with_index do |roof_type, i|
      hpxml.roofs.add(id: "Roof#{hpxml.roofs.size + 1}",
                      interior_adjacent_to: HPXML::LocationAtticUnvented,
                      area: 1509.3 / roof_types.size,
                      roof_type: roof_type[0],
                      roof_color: roof_type[1],
                      emittance: 0.92,
                      pitch: 6,
                      radiant_barrier: false,
                      interior_finish_type: int_finish_types[i % int_finish_types.size][0],
                      interior_finish_thickness: int_finish_types[i % int_finish_types.size][1],
                      insulation_assembly_r_value: roof_type[0] == HPXML::RoofTypeEPS ? 7.0 : 2.3)
      hpxml.attics[0].attached_to_roof_idrefs << hpxml.roofs[-1].id
    end
  elsif ['base-enclosure-split-surfaces.xml',
         'base-enclosure-split-surfaces2.xml'].include? hpxml_file
    for n in 1..hpxml.roofs.size
      hpxml.roofs[n - 1].area /= 9.0
      for i in 2..9
        hpxml.roofs << hpxml.roofs[n - 1].dup
        hpxml.roofs[-1].id += "_#{i}"
        if hpxml_file == 'base-enclosure-split-surfaces2.xml'
          hpxml.roofs[-1].insulation_assembly_r_value += 0.01 * i
        end
      end
    end
    hpxml.roofs << hpxml.roofs[-1].dup
    hpxml.roofs[-1].id += '_tiny'
    hpxml.roofs[-1].area = 0.05
    for n in 1..hpxml.rim_joists.size
      hpxml.rim_joists[n - 1].area /= 9.0
      for i in 2..9
        hpxml.rim_joists << hpxml.rim_joists[n - 1].dup
        hpxml.rim_joists[-1].id += "_#{i}"
        if hpxml_file == 'base-enclosure-split-surfaces2.xml'
          hpxml.rim_joists[-1].insulation_assembly_r_value += 0.01 * i
        end
      end
    end
    hpxml.rim_joists << hpxml.rim_joists[-1].dup
    hpxml.rim_joists[-1].id += '_tiny'
    hpxml.rim_joists[-1].area = 0.05
    for n in 1..hpxml.walls.size
      hpxml.walls[n - 1].area /= 9.0
      for i in 2..9
        hpxml.walls << hpxml.walls[n - 1].dup
        hpxml.walls[-1].id += "_#{i}"
        if hpxml_file == 'base-enclosure-split-surfaces2.xml'
          hpxml.walls[-1].insulation_assembly_r_value += 0.01 * i
        end
      end
    end
    hpxml.walls << hpxml.walls[-1].dup
    hpxml.walls[-1].id += '_tiny'
    hpxml.walls[-1].area = 0.05
    for n in 1..hpxml.foundation_walls.size
      hpxml.foundation_walls[n - 1].area /= 9.0
      for i in 2..9
        hpxml.foundation_walls << hpxml.foundation_walls[n - 1].dup
        hpxml.foundation_walls[-1].id += "_#{i}"
        if hpxml_file == 'base-enclosure-split-surfaces2.xml'
          hpxml.foundation_walls[-1].insulation_exterior_r_value += 0.01 * i
        end
      end
    end
    hpxml.foundation_walls << hpxml.foundation_walls[-1].dup
    hpxml.foundation_walls[-1].id += '_tiny'
    hpxml.foundation_walls[-1].area = 0.05
    for n in 1..hpxml.frame_floors.size
      hpxml.frame_floors[n - 1].area /= 9.0
      for i in 2..9
        hpxml.frame_floors << hpxml.frame_floors[n - 1].dup
        hpxml.frame_floors[-1].id += "_#{i}"
        if hpxml_file == 'base-enclosure-split-surfaces2.xml'
          hpxml.frame_floors[-1].insulation_assembly_r_value += 0.01 * i
        end
      end
    end
    hpxml.frame_floors << hpxml.frame_floors[-1].dup
    hpxml.frame_floors[-1].id += '_tiny'
    hpxml.frame_floors[-1].area = 0.05
    for n in 1..hpxml.slabs.size
      hpxml.slabs[n - 1].area /= 9.0
      hpxml.slabs[n - 1].exposed_perimeter /= 9.0
      for i in 2..9
        hpxml.slabs << hpxml.slabs[n - 1].dup
        hpxml.slabs[-1].id += "_#{i}"
        if hpxml_file == 'base-enclosure-split-surfaces2.xml'
          hpxml.slabs[-1].perimeter_insulation_depth += 0.01 * i
          hpxml.slabs[-1].perimeter_insulation_r_value += 0.01 * i
        end
      end
    end
    hpxml.slabs << hpxml.slabs[-1].dup
    hpxml.slabs[-1].id += '_tiny'
    hpxml.slabs[-1].area = 0.05
    area_adjustments = []
    for n in 1..hpxml.windows.size
      hpxml.windows[n - 1].area /= 9.0
      hpxml.windows[n - 1].fraction_operable = 0.0
      for i in 2..9
        hpxml.windows << hpxml.windows[n - 1].dup
        hpxml.windows[-1].id += "_#{i}"
        hpxml.windows[-1].wall_idref += "_#{i}"
        if i >= 4
          hpxml.windows[-1].fraction_operable = 1.0
        end
        next unless hpxml_file == 'base-enclosure-split-surfaces2.xml'

        hpxml.windows[-1].ufactor += 0.01 * i
        hpxml.windows[-1].interior_shading_factor_summer -= 0.02 * i
        hpxml.windows[-1].interior_shading_factor_winter -= 0.01 * i
      end
    end
    hpxml.windows << hpxml.windows[-1].dup
    hpxml.windows[-1].id += '_tiny'
    hpxml.windows[-1].area = 0.05
    for n in 1..hpxml.skylights.size
      hpxml.skylights[n - 1].area /= 9.0
      for i in 2..9
        hpxml.skylights << hpxml.skylights[n - 1].dup
        hpxml.skylights[-1].id += "_#{i}"
        hpxml.skylights[-1].roof_idref += "_#{i}"
        next unless hpxml_file == 'base-enclosure-split-surfaces2.xml'

        hpxml.skylights[-1].ufactor += 0.01 * i
        hpxml.skylights[-1].interior_shading_factor_summer -= 0.02 * i
        hpxml.skylights[-1].interior_shading_factor_winter -= 0.01 * i
      end
    end
    hpxml.skylights << hpxml.skylights[-1].dup
    hpxml.skylights[-1].id += '_tiny'
    hpxml.skylights[-1].area = 0.05
    area_adjustments = []
    for n in 1..hpxml.doors.size
      hpxml.doors[n - 1].area /= 9.0
      for i in 2..9
        hpxml.doors << hpxml.doors[n - 1].dup
        hpxml.doors[-1].id += "_#{i}"
        hpxml.doors[-1].wall_idref += "_#{i}"
        if hpxml_file == 'base-enclosure-split-surfaces2.xml'
          hpxml.doors[-1].r_value += 0.01 * i
        end
      end
    end
    hpxml.doors << hpxml.doors[-1].dup
    hpxml.doors[-1].id += '_tiny'
    hpxml.doors[-1].area = 0.05
  elsif ['base-enclosure-overhangs.xml'].include? hpxml_file
    # Test relaxed overhangs validation; https://github.com/NREL/OpenStudio-HPXML/issues/866
    hpxml.windows.each do |window|
      next unless window.overhangs_depth.nil?

      window.overhangs_depth = 0.0
      window.overhangs_distance_to_top_of_window = 0.0
      window.overhangs_distance_to_bottom_of_window = 0.0
    end
  end
  if ['base-enclosure-2stories-garage.xml',
      'base-enclosure-garage.xml'].include? hpxml_file
    grg_wall = hpxml.walls.select { |w|
                 w.interior_adjacent_to == HPXML::LocationGarage &&
                   w.exterior_adjacent_to == HPXML::LocationOutside
               } [0]
    hpxml.doors.add(id: "Door#{hpxml.doors.size + 1}",
                    wall_idref: grg_wall.id,
                    area: 70,
                    azimuth: 180,
                    r_value: 4.4)
  end

  # ---------- #
  # HPXML HVAC #
  # ---------- #

  # General logic
  hpxml.heating_systems.each do |heating_system|
    if heating_system.heating_system_type == HPXML::HVACTypeBoiler &&
       heating_system.heating_system_fuel == HPXML::FuelTypeNaturalGas &&
       !heating_system.is_shared_system
      heating_system.electric_auxiliary_energy = 200
    elsif [HPXML::HVACTypeFloorFurnace,
           HPXML::HVACTypeWallFurnace,
           HPXML::HVACTypeFireplace,
           HPXML::HVACTypeFixedHeater,
           HPXML::HVACTypePortableHeater].include? heating_system.heating_system_type
      heating_system.fan_watts = 0
    elsif [HPXML::HVACTypeStove].include? heating_system.heating_system_type
      heating_system.fan_watts = 40
    end
  end
  hpxml.heat_pumps.each do |heat_pump|
    if heat_pump.heat_pump_type == HPXML::HVACTypeHeatPumpGroundToAir
      heat_pump.pump_watts_per_ton = 30.0
    end
  end

  # Logic that can only be applied based on the file name
  if hpxml_file.include?('chiller') || hpxml_file.include?('cooling-tower')
    # Handle chiller/cooling tower
    if hpxml_file.include? 'chiller'
      hpxml.cooling_systems.add(id: "CoolingSystem#{hpxml.cooling_systems.size + 1}",
                                cooling_system_type: HPXML::HVACTypeChiller,
                                cooling_system_fuel: HPXML::FuelTypeElectricity,
                                is_shared_system: true,
                                number_of_units_served: 6,
                                cooling_capacity: 24000 * 6,
                                cooling_efficiency_kw_per_ton: 0.9,
                                fraction_cool_load_served: 1.0,
                                primary_system: true)
    elsif hpxml_file.include? 'cooling-tower'
      hpxml.cooling_systems.add(id: "CoolingSystem#{hpxml.cooling_systems.size + 1}",
                                cooling_system_type: HPXML::HVACTypeCoolingTower,
                                cooling_system_fuel: HPXML::FuelTypeElectricity,
                                is_shared_system: true,
                                number_of_units_served: 6,
                                fraction_cool_load_served: 1.0,
                                primary_system: true)
    end
    if hpxml_file.include? 'boiler'
      hpxml.hvac_controls[0].cooling_setpoint_temp = 78.0
      hpxml.cooling_systems[-1].distribution_system_idref = hpxml.hvac_distributions[-1].id
    else
      hpxml.hvac_controls.add(id: "HVACControl#{hpxml.hvac_controls.size + 1}",
                              control_type: HPXML::HVACControlTypeManual,
                              cooling_setpoint_temp: 78.0)
      if hpxml_file.include? 'baseboard'
        hpxml.hvac_distributions.add(id: "HVACDistribution#{hpxml.hvac_distributions.size + 1}",
                                     distribution_system_type: HPXML::HVACDistributionTypeHydronic,
                                     hydronic_type: HPXML::HydronicTypeBaseboard)
        hpxml.cooling_systems[-1].distribution_system_idref = hpxml.hvac_distributions[-1].id
      end
    end
  end
  if hpxml_file.include?('water-loop-heat-pump') || hpxml_file.include?('fan-coil')
    # Handle WLHP/ducted fan coil
    hpxml.hvac_distributions.reverse_each do |hvac_distribution|
      hvac_distribution.delete
    end
    if hpxml_file.include? 'water-loop-heat-pump'
      hpxml.hvac_distributions.add(id: "HVACDistribution#{hpxml.hvac_distributions.size + 1}",
                                   distribution_system_type: HPXML::HVACDistributionTypeHydronic,
                                   hydronic_type: HPXML::HydronicTypeWaterLoop)
      hpxml.heat_pumps.add(id: "HeatPump#{hpxml.heat_pumps.size + 1}",
                           heat_pump_type: HPXML::HVACTypeHeatPumpWaterLoopToAir,
                           heat_pump_fuel: HPXML::FuelTypeElectricity)
      if hpxml_file.include? 'boiler'
        hpxml.heat_pumps[-1].heating_capacity = 24000
        hpxml.heat_pumps[-1].heating_efficiency_cop = 4.4
        hpxml.heating_systems[-1].distribution_system_idref = hpxml.hvac_distributions[-1].id
      end
      if hpxml_file.include?('chiller') || hpxml_file.include?('cooling-tower')
        hpxml.heat_pumps[-1].cooling_capacity = 24000
        hpxml.heat_pumps[-1].cooling_efficiency_eer = 12.8
        hpxml.cooling_systems[-1].distribution_system_idref = hpxml.hvac_distributions[-1].id
      end
      hpxml.hvac_distributions.add(id: "HVACDistribution#{hpxml.hvac_distributions.size + 1}",
                                   distribution_system_type: HPXML::HVACDistributionTypeAir,
                                   air_type: HPXML::AirTypeRegularVelocity)
      hpxml.heat_pumps[-1].distribution_system_idref = hpxml.hvac_distributions[-1].id
    elsif hpxml_file.include? 'fan-coil'
      hpxml.hvac_distributions.add(id: "HVACDistribution#{hpxml.hvac_distributions.size + 1}",
                                   distribution_system_type: HPXML::HVACDistributionTypeAir,
                                   air_type: HPXML::AirTypeFanCoil)

      if hpxml_file.include? 'boiler'
        hpxml.heating_systems[-1].distribution_system_idref = hpxml.hvac_distributions[-1].id
      end
      if hpxml_file.include?('chiller') || hpxml_file.include?('cooling-tower')
        hpxml.cooling_systems[-1].distribution_system_idref = hpxml.hvac_distributions[-1].id
      end
    end
    if hpxml_file.include?('water-loop-heat-pump') || hpxml_file.include?('fan-coil-ducted')
      hpxml.hvac_distributions[-1].duct_leakage_measurements.add(duct_type: HPXML::DuctTypeSupply,
                                                                 duct_leakage_units: HPXML::UnitsCFM25,
                                                                 duct_leakage_value: 15,
                                                                 duct_leakage_total_or_to_outside: HPXML::DuctLeakageToOutside)
      hpxml.hvac_distributions[-1].duct_leakage_measurements.add(duct_type: HPXML::DuctTypeReturn,
                                                                 duct_leakage_units: HPXML::UnitsCFM25,
                                                                 duct_leakage_value: 10,
                                                                 duct_leakage_total_or_to_outside: HPXML::DuctLeakageToOutside)
      hpxml.hvac_distributions[-1].ducts.add(duct_type: HPXML::DuctTypeSupply,
                                             duct_insulation_r_value: 0,
                                             duct_location: HPXML::LocationOtherMultifamilyBufferSpace,
                                             duct_surface_area: 50)
      hpxml.hvac_distributions[-1].ducts.add(duct_type: HPXML::DuctTypeReturn,
                                             duct_insulation_r_value: 0,
                                             duct_location: HPXML::LocationOtherMultifamilyBufferSpace,
                                             duct_surface_area: 20)
    end
  end
  if hpxml_file.include? 'shared-ground-loop'
    hpxml.heating_systems.reverse_each do |heating_system|
      heating_system.delete
    end
    hpxml.cooling_systems.reverse_each do |cooling_system|
      cooling_system.delete
    end
    hpxml.heat_pumps.add(id: "HeatPump#{hpxml.heat_pumps.size + 1}",
                         distribution_system_idref: hpxml.hvac_distributions[-1].id,
                         heat_pump_type: HPXML::HVACTypeHeatPumpGroundToAir,
                         heat_pump_fuel: HPXML::FuelTypeElectricity,
                         backup_type: HPXML::HeatPumpBackupTypeIntegrated,
                         backup_heating_fuel: HPXML::FuelTypeElectricity,
                         is_shared_system: true,
                         number_of_units_served: 6,
                         backup_heating_efficiency_percent: 1.0,
                         fraction_heat_load_served: 1,
                         fraction_cool_load_served: 1,
                         heating_efficiency_cop: 3.6,
                         cooling_efficiency_eer: 16.6,
                         heating_capacity: 12000,
                         cooling_capacity: 12000,
                         backup_heating_capacity: 12000,
                         cooling_shr: 0.73,
                         primary_heating_system: true,
                         primary_cooling_system: true,
                         pump_watts_per_ton: 0.0)

  end
  if hpxml_file.include? 'eae'
    hpxml.heating_systems[0].electric_auxiliary_energy = 500.0
  else
    if hpxml_file.include? 'shared-boiler'
      hpxml.heating_systems[0].shared_loop_watts = 600
    end
    if hpxml_file.include?('chiller') || hpxml_file.include?('cooling-tower')
      hpxml.cooling_systems[0].shared_loop_watts = 600
    end
    if hpxml_file.include? 'shared-ground-loop'
      hpxml.heat_pumps[0].shared_loop_watts = 600
    end
    if hpxml_file.include? 'fan-coil'
      if hpxml_file.include? 'boiler'
        hpxml.heating_systems[0].fan_coil_watts = 150
      end
      if hpxml_file.include? 'chiller'
        hpxml.cooling_systems[0].fan_coil_watts = 150
      end
    end
  end
  if hpxml_file.include? 'install-quality'
    hpxml.hvac_systems.each do |hvac_system|
      hvac_system.fan_watts_per_cfm = 0.365
    end
  elsif ['base-hvac-setpoints-daily-setbacks.xml'].include? hpxml_file
    hpxml.hvac_controls[0].heating_setback_temp = 66
    hpxml.hvac_controls[0].heating_setback_hours_per_week = 7 * 7
    hpxml.hvac_controls[0].heating_setback_start_hour = 23 # 11pm
    hpxml.hvac_controls[0].cooling_setup_temp = 80
    hpxml.hvac_controls[0].cooling_setup_hours_per_week = 6 * 7
    hpxml.hvac_controls[0].cooling_setup_start_hour = 9 # 9am
  elsif ['base-hvac-dse.xml',
         'base-dhw-indirect-dse.xml',
         'base-mechvent-cfis-dse.xml'].include? hpxml_file
    hpxml.hvac_distributions[0].distribution_system_type = HPXML::HVACDistributionTypeDSE
    hpxml.hvac_distributions[0].annual_heating_dse = 0.8
    hpxml.hvac_distributions[0].annual_cooling_dse = 0.7
  elsif ['base-hvac-furnace-x3-dse.xml'].include? hpxml_file
    hpxml.hvac_distributions[0].distribution_system_type = HPXML::HVACDistributionTypeDSE
    hpxml.hvac_distributions[0].annual_heating_dse = 0.8
    hpxml.hvac_distributions[0].annual_cooling_dse = 0.7
    hpxml.hvac_distributions << hpxml.hvac_distributions[0].dup
    hpxml.hvac_distributions[1].id = "HVACDistribution#{hpxml.hvac_distributions.size}"
    hpxml.hvac_distributions[1].annual_cooling_dse = 1.0
    hpxml.hvac_distributions << hpxml.hvac_distributions[0].dup
    hpxml.hvac_distributions[2].id = "HVACDistribution#{hpxml.hvac_distributions.size}"
    hpxml.hvac_distributions[2].annual_cooling_dse = 1.0
    hpxml.heating_systems[0].primary_system = false
    hpxml.heating_systems << hpxml.heating_systems[0].dup
    hpxml.heating_systems[1].id = "HeatingSystem#{hpxml.heating_systems.size}"
    hpxml.heating_systems[1].distribution_system_idref = hpxml.hvac_distributions[1].id
    hpxml.heating_systems << hpxml.heating_systems[0].dup
    hpxml.heating_systems[2].id = "HeatingSystem#{hpxml.heating_systems.size}"
    hpxml.heating_systems[2].distribution_system_idref = hpxml.hvac_distributions[2].id
    hpxml.heating_systems[2].primary_system = true
    for i in 0..2
      hpxml.heating_systems[i].heating_capacity /= 3.0
      # Test a file where sum is slightly greater than 1
      if i < 2
        hpxml.heating_systems[i].fraction_heat_load_served = 0.33
      else
        hpxml.heating_systems[i].fraction_heat_load_served = 0.35
      end
    end
  elsif ['base-misc-defaults.xml'].include? hpxml_file
    hpxml.heating_systems[0].year_installed = 2009
    hpxml.heating_systems[0].heating_efficiency_afue = nil
    hpxml.cooling_systems[0].year_installed = 2009
    hpxml.cooling_systems[0].cooling_efficiency_seer = nil
  elsif ['base-hvac-dual-fuel-air-to-air-heat-pump-1-speed-electric.xml'].include? hpxml_file
    hpxml.heat_pumps[0].backup_heating_efficiency_afue = hpxml.heat_pumps[0].backup_heating_efficiency_percent
    hpxml.heat_pumps[0].backup_heating_efficiency_percent = nil
  elsif ['base-enclosure-2stories.xml',
         'base-enclosure-2stories-garage.xml',
         'base-hvac-ducts-area-fractions.xml'].include? hpxml_file
    hpxml.hvac_distributions[0].ducts << hpxml.hvac_distributions[0].ducts[0].dup
    hpxml.hvac_distributions[0].ducts << hpxml.hvac_distributions[0].ducts[1].dup
    hpxml.hvac_distributions[0].ducts[2].duct_location = HPXML::LocationExteriorWall
    hpxml.hvac_distributions[0].ducts[2].duct_surface_area = 37.5
    hpxml.hvac_distributions[0].ducts[3].duct_location = HPXML::LocationLivingSpace
    hpxml.hvac_distributions[0].ducts[3].duct_surface_area = 12.5
    if hpxml_file == 'base-hvac-ducts-area-fractions.xml'
      hpxml.hvac_distributions[0].ducts[0].duct_surface_area = nil
      hpxml.hvac_distributions[0].ducts[1].duct_surface_area = nil
      hpxml.hvac_distributions[0].ducts[2].duct_surface_area = nil
      hpxml.hvac_distributions[0].ducts[3].duct_surface_area = nil
      hpxml.hvac_distributions[0].ducts[0].duct_fraction_area = 0.75
      hpxml.hvac_distributions[0].ducts[1].duct_fraction_area = 0.75
      hpxml.hvac_distributions[0].ducts[2].duct_fraction_area = 0.25
      hpxml.hvac_distributions[0].ducts[3].duct_fraction_area = 0.25
      hpxml.hvac_distributions[0].conditioned_floor_area_served = 4050.0
      hpxml.hvac_distributions[0].number_of_return_registers = 3
    end
  elsif ['base-hvac-multiple.xml'].include? hpxml_file
    hpxml.hvac_distributions.reverse_each do |hvac_distribution|
      hvac_distribution.delete
    end
    hpxml.hvac_distributions.add(id: "HVACDistribution#{hpxml.hvac_distributions.size + 1}",
                                 distribution_system_type: HPXML::HVACDistributionTypeAir,
                                 air_type: HPXML::AirTypeRegularVelocity)
    hpxml.hvac_distributions[-1].duct_leakage_measurements.add(duct_type: HPXML::DuctTypeSupply,
                                                               duct_leakage_units: HPXML::UnitsCFM25,
                                                               duct_leakage_value: 75,
                                                               duct_leakage_total_or_to_outside: HPXML::DuctLeakageToOutside)
    hpxml.hvac_distributions[-1].duct_leakage_measurements.add(duct_type: HPXML::DuctTypeReturn,
                                                               duct_leakage_units: HPXML::UnitsCFM25,
                                                               duct_leakage_value: 25,
                                                               duct_leakage_total_or_to_outside: HPXML::DuctLeakageToOutside)
    hpxml.hvac_distributions[0].ducts.add(duct_type: HPXML::DuctTypeSupply,
                                          duct_insulation_r_value: 8,
                                          duct_location: HPXML::LocationAtticUnvented,
                                          duct_surface_area: 75)
    hpxml.hvac_distributions[0].ducts.add(duct_type: HPXML::DuctTypeSupply,
                                          duct_insulation_r_value: 8,
                                          duct_location: HPXML::LocationOutside,
                                          duct_surface_area: 75)
    hpxml.hvac_distributions[0].ducts.add(duct_type: HPXML::DuctTypeReturn,
                                          duct_insulation_r_value: 4,
                                          duct_location: HPXML::LocationAtticUnvented,
                                          duct_surface_area: 25)
    hpxml.hvac_distributions[0].ducts.add(duct_type: HPXML::DuctTypeReturn,
                                          duct_insulation_r_value: 4,
                                          duct_location: HPXML::LocationOutside,
                                          duct_surface_area: 25)
    hpxml.hvac_distributions << hpxml.hvac_distributions[0].dup
    hpxml.hvac_distributions[-1].id = "HVACDistribution#{hpxml.hvac_distributions.size}"
    hpxml.hvac_distributions.add(id: "HVACDistribution#{hpxml.hvac_distributions.size + 1}",
                                 distribution_system_type: HPXML::HVACDistributionTypeHydronic,
                                 hydronic_type: HPXML::HydronicTypeBaseboard)
    hpxml.hvac_distributions.add(id: "HVACDistribution#{hpxml.hvac_distributions.size + 1}",
                                 distribution_system_type: HPXML::HVACDistributionTypeHydronic,
                                 hydronic_type: HPXML::HydronicTypeBaseboard)
    hpxml.hvac_distributions << hpxml.hvac_distributions[0].dup
    hpxml.hvac_distributions[-1].id = "HVACDistribution#{hpxml.hvac_distributions.size}"
    hpxml.hvac_distributions << hpxml.hvac_distributions[0].dup
    hpxml.hvac_distributions[-1].id = "HVACDistribution#{hpxml.hvac_distributions.size}"
    hpxml.heating_systems.reverse_each do |heating_system|
      heating_system.delete
    end
    hpxml.heating_systems.add(id: "HeatingSystem#{hpxml.heating_systems.size + 1}",
                              distribution_system_idref: hpxml.hvac_distributions[0].id,
                              heating_system_type: HPXML::HVACTypeFurnace,
                              heating_system_fuel: HPXML::FuelTypeElectricity,
                              heating_capacity: 6400,
                              heating_efficiency_afue: 1,
                              fraction_heat_load_served: 0.1)
    hpxml.heating_systems.add(id: "HeatingSystem#{hpxml.heating_systems.size + 1}",
                              distribution_system_idref: hpxml.hvac_distributions[1].id,
                              heating_system_type: HPXML::HVACTypeFurnace,
                              heating_system_fuel: HPXML::FuelTypeNaturalGas,
                              heating_capacity: 6400,
                              heating_efficiency_afue: 0.92,
                              fraction_heat_load_served: 0.1)
    hpxml.heating_systems.add(id: "HeatingSystem#{hpxml.heating_systems.size + 1}",
                              distribution_system_idref: hpxml.hvac_distributions[2].id,
                              heating_system_type: HPXML::HVACTypeBoiler,
                              heating_system_fuel: HPXML::FuelTypeElectricity,
                              heating_capacity: 6400,
                              heating_efficiency_afue: 1,
                              fraction_heat_load_served: 0.1)
    hpxml.heating_systems.add(id: "HeatingSystem#{hpxml.heating_systems.size + 1}",
                              distribution_system_idref: hpxml.hvac_distributions[3].id,
                              heating_system_type: HPXML::HVACTypeBoiler,
                              heating_system_fuel: HPXML::FuelTypeNaturalGas,
                              heating_capacity: 6400,
                              heating_efficiency_afue: 0.92,
                              fraction_heat_load_served: 0.1,
                              electric_auxiliary_energy: 200)
    hpxml.heating_systems.add(id: "HeatingSystem#{hpxml.heating_systems.size + 1}",
                              heating_system_type: HPXML::HVACTypeElectricResistance,
                              heating_system_fuel: HPXML::FuelTypeElectricity,
                              heating_capacity: 6400,
                              heating_efficiency_percent: 1,
                              fraction_heat_load_served: 0.1)
    hpxml.heating_systems.add(id: "HeatingSystem#{hpxml.heating_systems.size + 1}",
                              heating_system_type: HPXML::HVACTypeStove,
                              heating_system_fuel: HPXML::FuelTypeOil,
                              heating_capacity: 6400,
                              heating_efficiency_percent: 0.8,
                              fraction_heat_load_served: 0.1,
                              fan_watts: 40.0)
    hpxml.heating_systems.add(id: "HeatingSystem#{hpxml.heating_systems.size + 1}",
                              heating_system_type: HPXML::HVACTypeWallFurnace,
                              heating_system_fuel: HPXML::FuelTypePropane,
                              heating_capacity: 6400,
                              heating_efficiency_afue: 0.8,
                              fraction_heat_load_served: 0.1,
                              fan_watts: 0.0)
    hpxml.cooling_systems[0].distribution_system_idref = hpxml.hvac_distributions[1].id
    hpxml.cooling_systems[0].fraction_cool_load_served = 0.1333
    hpxml.cooling_systems[0].cooling_capacity *= 0.1333
    hpxml.cooling_systems[0].primary_system = false
    hpxml.cooling_systems.add(id: "CoolingSystem#{hpxml.cooling_systems.size + 1}",
                              cooling_system_type: HPXML::HVACTypeRoomAirConditioner,
                              cooling_system_fuel: HPXML::FuelTypeElectricity,
                              cooling_capacity: 9600,
                              fraction_cool_load_served: 0.1333,
                              cooling_efficiency_eer: 8.5,
                              cooling_shr: 0.65)
    hpxml.cooling_systems.add(id: "CoolingSystem#{hpxml.cooling_systems.size + 1}",
                              cooling_system_type: HPXML::HVACTypePTAC,
                              cooling_system_fuel: HPXML::FuelTypeElectricity,
                              cooling_capacity: 9600,
                              fraction_cool_load_served: 0.1333,
                              cooling_efficiency_eer: 10.7,
                              cooling_shr: 0.65)
    hpxml.heat_pumps.add(id: "HeatPump#{hpxml.heat_pumps.size + 1}",
                         distribution_system_idref: hpxml.hvac_distributions[4].id,
                         heat_pump_type: HPXML::HVACTypeHeatPumpAirToAir,
                         heat_pump_fuel: HPXML::FuelTypeElectricity,
                         heating_capacity: 4800,
                         cooling_capacity: 4800,
                         backup_type: HPXML::HeatPumpBackupTypeIntegrated,
                         backup_heating_fuel: HPXML::FuelTypeElectricity,
                         backup_heating_capacity: 3412,
                         backup_heating_efficiency_percent: 1.0,
                         fraction_heat_load_served: 0.1,
                         fraction_cool_load_served: 0.2,
                         heating_efficiency_hspf: 7.7,
                         cooling_efficiency_seer: 13,
                         heating_capacity_17F: 4800 * 0.6,
                         cooling_shr: 0.73,
                         compressor_type: HPXML::HVACCompressorTypeSingleStage)
    hpxml.heat_pumps.add(id: "HeatPump#{hpxml.heat_pumps.size + 1}",
                         distribution_system_idref: hpxml.hvac_distributions[5].id,
                         heat_pump_type: HPXML::HVACTypeHeatPumpGroundToAir,
                         heat_pump_fuel: HPXML::FuelTypeElectricity,
                         heating_capacity: 4800,
                         cooling_capacity: 4800,
                         backup_type: HPXML::HeatPumpBackupTypeIntegrated,
                         backup_heating_fuel: HPXML::FuelTypeElectricity,
                         backup_heating_capacity: 3412,
                         backup_heating_efficiency_percent: 1.0,
                         fraction_heat_load_served: 0.1,
                         fraction_cool_load_served: 0.2,
                         heating_efficiency_cop: 3.6,
                         cooling_efficiency_eer: 16.6,
                         cooling_shr: 0.73,
                         pump_watts_per_ton: 30.0)
    hpxml.heat_pumps.add(id: "HeatPump#{hpxml.heat_pumps.size + 1}",
                         heat_pump_type: HPXML::HVACTypeHeatPumpMiniSplit,
                         heat_pump_fuel: HPXML::FuelTypeElectricity,
                         heating_capacity: 4800,
                         cooling_capacity: 4800,
                         backup_type: HPXML::HeatPumpBackupTypeIntegrated,
                         backup_heating_fuel: HPXML::FuelTypeElectricity,
                         backup_heating_capacity: 3412,
                         backup_heating_efficiency_percent: 1.0,
                         fraction_heat_load_served: 0.1,
                         fraction_cool_load_served: 0.2,
                         heating_efficiency_hspf: 10,
                         cooling_efficiency_seer: 19,
                         heating_capacity_17F: 4800 * 0.6,
                         cooling_shr: 0.73,
                         primary_cooling_system: true,
                         primary_heating_system: true)
  elsif ['base-mechvent-multiple.xml',
         'base-bldgtype-multifamily-shared-mechvent-multiple.xml'].include? hpxml_file
    hpxml.hvac_distributions << hpxml.hvac_distributions[0].dup
    hpxml.hvac_distributions[1].id = "HVACDistribution#{hpxml.hvac_distributions.size}"
    hpxml.heating_systems[0].heating_capacity /= 2.0
    hpxml.heating_systems[0].fraction_heat_load_served /= 2.0
    hpxml.heating_systems[0].primary_system = false
    hpxml.heating_systems << hpxml.heating_systems[0].dup
    hpxml.heating_systems[1].id = "HeatingSystem#{hpxml.heating_systems.size}"
    hpxml.heating_systems[1].distribution_system_idref = hpxml.hvac_distributions[1].id
    hpxml.heating_systems[1].primary_system = true
    hpxml.cooling_systems[0].fraction_cool_load_served /= 2.0
    hpxml.cooling_systems[0].cooling_capacity /= 2.0
    hpxml.cooling_systems[0].primary_system = false
    hpxml.cooling_systems << hpxml.cooling_systems[0].dup
    hpxml.cooling_systems[1].id = "CoolingSystem#{hpxml.cooling_systems.size}"
    hpxml.cooling_systems[1].distribution_system_idref = hpxml.hvac_distributions[1].id
    hpxml.cooling_systems[1].primary_system = true
  elsif ['base-bldgtype-multifamily-adjacent-to-multiple.xml'].include? hpxml_file
    hpxml.hvac_distributions[0].ducts[1].duct_location = HPXML::LocationOtherHousingUnit
    hpxml.hvac_distributions[0].ducts.add(duct_type: HPXML::DuctTypeSupply,
                                          duct_insulation_r_value: 4,
                                          duct_location: HPXML::LocationRoofDeck,
                                          duct_surface_area: 150)
    hpxml.hvac_distributions[0].ducts.add(duct_type: HPXML::DuctTypeReturn,
                                          duct_insulation_r_value: 0,
                                          duct_location: HPXML::LocationRoofDeck,
                                          duct_surface_area: 50)
  elsif ['base-appliances-dehumidifier-multiple.xml'].include? hpxml_file
    hpxml.dehumidifiers[0].fraction_served = 0.5
    hpxml.dehumidifiers.add(id: 'Dehumidifier2',
                            type: HPXML::DehumidifierTypePortable,
                            capacity: 30,
                            energy_factor: 1.6,
                            rh_setpoint: 0.5,
                            fraction_served: 0.25,
                            location: HPXML::LocationLivingSpace)
  end

  # ------------------ #
  # HPXML WaterHeating #
  # ------------------ #

  # Logic that can only be applied based on the file name
  if ['base-schedules-simple.xml',
      'base-misc-loads-large-uncommon.xml',
      'base-misc-loads-large-uncommon2.xml'].include? hpxml_file
    hpxml.water_heating.water_fixtures_weekday_fractions = '0.012, 0.006, 0.004, 0.005, 0.010, 0.034, 0.078, 0.087, 0.080, 0.067, 0.056, 0.047, 0.040, 0.035, 0.033, 0.031, 0.039, 0.051, 0.060, 0.060, 0.055, 0.048, 0.038, 0.026'
    hpxml.water_heating.water_fixtures_weekend_fractions = '0.012, 0.006, 0.004, 0.005, 0.010, 0.034, 0.078, 0.087, 0.080, 0.067, 0.056, 0.047, 0.040, 0.035, 0.033, 0.031, 0.039, 0.051, 0.060, 0.060, 0.055, 0.048, 0.038, 0.026'
    hpxml.water_heating.water_fixtures_monthly_multipliers = '1.0, 1.0, 1.0, 1.0, 1.0, 1.0, 1.0, 1.0, 1.0, 1.0, 1.0, 1.0'
  elsif ['base-bldgtype-multifamily-shared-water-heater-recirc.xml'].include? hpxml_file
    hpxml.hot_water_distributions[0].has_shared_recirculation = true
    hpxml.hot_water_distributions[0].shared_recirculation_number_of_units_served = 6
    hpxml.hot_water_distributions[0].shared_recirculation_pump_power = 220
    hpxml.hot_water_distributions[0].shared_recirculation_control_type = HPXML::DHWRecirControlTypeTimer
  elsif ['base-bldgtype-multifamily-shared-laundry-room.xml'].include? hpxml_file
    hpxml.water_heating_systems.reverse_each do |water_heating_system|
      water_heating_system.delete
    end
    hpxml.water_heating_systems.add(id: "WaterHeatingSystem#{hpxml.water_heating_systems.size + 1}",
                                    is_shared_system: true,
                                    number_of_units_served: 6,
                                    fuel_type: HPXML::FuelTypeNaturalGas,
                                    water_heater_type: HPXML::WaterHeaterTypeStorage,
                                    location: HPXML::LocationLivingSpace,
                                    tank_volume: 120,
                                    fraction_dhw_load_served: 1.0,
                                    heating_capacity: 40000,
                                    energy_factor: 0.59,
                                    recovery_efficiency: 0.76,
                                    temperature: 125.0)
  elsif ['base-dhw-tank-gas-uef-fhr.xml'].include? hpxml_file
    hpxml.water_heating_systems[0].first_hour_rating = 56.0
    hpxml.water_heating_systems[0].usage_bin = nil
  elsif ['base-dhw-tankless-electric-outside.xml'].include? hpxml_file
    hpxml.water_heating_systems[0].performance_adjustment = 0.92
  elsif ['base-misc-defaults.xml'].include? hpxml_file
    hpxml.water_heating_systems[0].year_installed = 2009
    hpxml.water_heating_systems[0].heating_capacity = nil
    hpxml.water_heating_systems[0].energy_factor = nil
  elsif ['base-dhw-multiple.xml'].include? hpxml_file
    hpxml.water_heating_systems[0].fraction_dhw_load_served = 0.2
    hpxml.water_heating_systems.add(id: "WaterHeatingSystem#{hpxml.water_heating_systems.size + 1}",
                                    fuel_type: HPXML::FuelTypeNaturalGas,
                                    water_heater_type: HPXML::WaterHeaterTypeStorage,
                                    location: HPXML::LocationLivingSpace,
                                    tank_volume: 50,
                                    fraction_dhw_load_served: 0.2,
                                    heating_capacity: 40000,
                                    energy_factor: 0.59,
                                    recovery_efficiency: 0.76,
                                    temperature: 125.0)
    hpxml.water_heating_systems.add(id: "WaterHeatingSystem#{hpxml.water_heating_systems.size + 1}",
                                    fuel_type: HPXML::FuelTypeElectricity,
                                    water_heater_type: HPXML::WaterHeaterTypeHeatPump,
                                    location: HPXML::LocationLivingSpace,
                                    tank_volume: 80,
                                    fraction_dhw_load_served: 0.2,
                                    energy_factor: 2.3,
                                    temperature: 125.0)
    hpxml.water_heating_systems.add(id: "WaterHeatingSystem#{hpxml.water_heating_systems.size + 1}",
                                    fuel_type: HPXML::FuelTypeElectricity,
                                    water_heater_type: HPXML::WaterHeaterTypeTankless,
                                    location: HPXML::LocationLivingSpace,
                                    fraction_dhw_load_served: 0.2,
                                    energy_factor: 0.99,
                                    temperature: 125.0)
    hpxml.water_heating_systems.add(id: "WaterHeatingSystem#{hpxml.water_heating_systems.size + 1}",
                                    fuel_type: HPXML::FuelTypeNaturalGas,
                                    water_heater_type: HPXML::WaterHeaterTypeTankless,
                                    location: HPXML::LocationLivingSpace,
                                    fraction_dhw_load_served: 0.1,
                                    energy_factor: 0.82,
                                    temperature: 125.0)
    hpxml.water_heating_systems.add(id: "WaterHeatingSystem#{hpxml.water_heating_systems.size + 1}",
                                    water_heater_type: HPXML::WaterHeaterTypeCombiStorage,
                                    location: HPXML::LocationLivingSpace,
                                    tank_volume: 50,
                                    fraction_dhw_load_served: 0.1,
                                    related_hvac_idref: 'HeatingSystem1',
                                    temperature: 125.0)
    hpxml.solar_thermal_systems.add(id: "SolarThermalSystem#{hpxml.solar_thermal_systems.size + 1}",
                                    system_type: HPXML::SolarThermalSystemType,
                                    water_heating_system_idref: nil, # Apply to all water heaters
                                    solar_fraction: 0.65)
  end

  # -------------------- #
  # HPXML VentilationFan #
  # -------------------- #

  # Logic that can only be applied based on the file name
  if ['base-bldgtype-multifamily-shared-mechvent-multiple.xml'].include? hpxml_file
    hpxml.ventilation_fans.add(id: "VentilationFan#{hpxml.ventilation_fans.size + 1}",
                               fan_type: HPXML::MechVentTypeSupply,
                               is_shared_system: true,
                               in_unit_flow_rate: 100,
                               calculated_flow_rate: 1000,
                               hours_in_operation: 24,
                               fan_power: 300,
                               used_for_whole_building_ventilation: true,
                               fraction_recirculation: 0.0,
                               preheating_fuel: HPXML::FuelTypeNaturalGas,
                               preheating_efficiency_cop: 0.92,
                               preheating_fraction_load_served: 0.8,
                               precooling_fuel: HPXML::FuelTypeElectricity,
                               precooling_efficiency_cop: 4.0,
                               precooling_fraction_load_served: 0.8)
    hpxml.ventilation_fans.add(id: "VentilationFan#{hpxml.ventilation_fans.size + 1}",
                               fan_type: HPXML::MechVentTypeERV,
                               is_shared_system: true,
                               in_unit_flow_rate: 50,
                               delivered_ventilation: 500,
                               hours_in_operation: 24,
                               total_recovery_efficiency: 0.48,
                               sensible_recovery_efficiency: 0.72,
                               fan_power: 150,
                               used_for_whole_building_ventilation: true,
                               fraction_recirculation: 0.4,
                               preheating_fuel: HPXML::FuelTypeNaturalGas,
                               preheating_efficiency_cop: 0.87,
                               preheating_fraction_load_served: 1.0,
                               precooling_fuel: HPXML::FuelTypeElectricity,
                               precooling_efficiency_cop: 3.5,
                               precooling_fraction_load_served: 1.0)
    hpxml.ventilation_fans.add(id: "VentilationFan#{hpxml.ventilation_fans.size + 1}",
                               fan_type: HPXML::MechVentTypeHRV,
                               is_shared_system: true,
                               in_unit_flow_rate: 50,
                               rated_flow_rate: 500,
                               hours_in_operation: 24,
                               sensible_recovery_efficiency: 0.72,
                               fan_power: 150,
                               used_for_whole_building_ventilation: true,
                               fraction_recirculation: 0.3,
                               preheating_fuel: HPXML::FuelTypeElectricity,
                               preheating_efficiency_cop: 4.0,
                               precooling_fuel: HPXML::FuelTypeElectricity,
                               precooling_efficiency_cop: 4.5,
                               preheating_fraction_load_served: 1.0,
                               precooling_fraction_load_served: 1.0)
    hpxml.ventilation_fans.add(id: "VentilationFan#{hpxml.ventilation_fans.size + 1}",
                               fan_type: HPXML::MechVentTypeBalanced,
                               is_shared_system: true,
                               in_unit_flow_rate: 30,
                               tested_flow_rate: 300,
                               hours_in_operation: 24,
                               fan_power: 150,
                               used_for_whole_building_ventilation: true,
                               fraction_recirculation: 0.3,
                               preheating_fuel: HPXML::FuelTypeElectricity,
                               preheating_efficiency_cop: 3.5,
                               precooling_fuel: HPXML::FuelTypeElectricity,
                               precooling_efficiency_cop: 4.0,
                               preheating_fraction_load_served: 0.9,
                               precooling_fraction_load_served: 1.0)
    hpxml.ventilation_fans.add(id: "VentilationFan#{hpxml.ventilation_fans.size + 1}",
                               fan_type: HPXML::MechVentTypeExhaust,
                               is_shared_system: true,
                               in_unit_flow_rate: 70,
                               rated_flow_rate: 700,
                               hours_in_operation: 8,
                               fan_power: 300,
                               used_for_whole_building_ventilation: true,
                               fraction_recirculation: 0.0)
    hpxml.ventilation_fans.add(id: "VentilationFan#{hpxml.ventilation_fans.size + 1}",
                               fan_type: HPXML::MechVentTypeExhaust,
                               tested_flow_rate: 50,
                               hours_in_operation: 14,
                               fan_power: 10,
                               used_for_whole_building_ventilation: true)
    hpxml.ventilation_fans.add(id: "VentilationFan#{hpxml.ventilation_fans.size + 1}",
                               fan_type: HPXML::MechVentTypeCFIS,
                               tested_flow_rate: 160,
                               hours_in_operation: 8,
                               fan_power: 150,
                               used_for_whole_building_ventilation: true,
                               distribution_system_idref: 'HVACDistribution1')
  elsif ['base-mechvent-multiple.xml'].include? hpxml_file
    hpxml.ventilation_fans.add(id: "VentilationFan#{hpxml.ventilation_fans.size + 1}",
                               rated_flow_rate: 2000,
                               fan_power: 150,
                               used_for_seasonal_cooling_load_reduction: true)
    hpxml.ventilation_fans.add(id: "VentilationFan#{hpxml.ventilation_fans.size + 1}",
                               fan_type: HPXML::MechVentTypeSupply,
                               tested_flow_rate: 27.5,
                               hours_in_operation: 24,
                               fan_power: 7.5,
                               used_for_whole_building_ventilation: true)
    hpxml.ventilation_fans.add(id: "VentilationFan#{hpxml.ventilation_fans.size + 1}",
                               fan_type: HPXML::MechVentTypeExhaust,
                               tested_flow_rate: 12.5,
                               hours_in_operation: 14,
                               fan_power: 2.5,
                               used_for_whole_building_ventilation: true)
    hpxml.ventilation_fans.add(id: "VentilationFan#{hpxml.ventilation_fans.size + 1}",
                               fan_type: HPXML::MechVentTypeBalanced,
                               tested_flow_rate: 27.5,
                               hours_in_operation: 24,
                               fan_power: 15,
                               used_for_whole_building_ventilation: true)
    hpxml.ventilation_fans.add(id: "VentilationFan#{hpxml.ventilation_fans.size + 1}",
                               fan_type: HPXML::MechVentTypeERV,
                               tested_flow_rate: 12.5,
                               hours_in_operation: 24,
                               total_recovery_efficiency: 0.48,
                               sensible_recovery_efficiency: 0.72,
                               fan_power: 6.25,
                               used_for_whole_building_ventilation: true)
    hpxml.ventilation_fans.add(id: "VentilationFan#{hpxml.ventilation_fans.size + 1}",
                               fan_type: HPXML::MechVentTypeHRV,
                               tested_flow_rate: 15,
                               hours_in_operation: 24,
                               sensible_recovery_efficiency: 0.72,
                               fan_power: 7.5,
                               used_for_whole_building_ventilation: true)
    hpxml.ventilation_fans.reverse_each do |vent_fan|
      vent_fan.fan_power /= 2.0
      vent_fan.rated_flow_rate /= 2.0 unless vent_fan.rated_flow_rate.nil?
      vent_fan.tested_flow_rate /= 2.0 unless vent_fan.tested_flow_rate.nil?
      hpxml.ventilation_fans << vent_fan.dup
      hpxml.ventilation_fans[-1].id = "VentilationFan#{hpxml.ventilation_fans.size}"
      hpxml.ventilation_fans[-1].start_hour = vent_fan.start_hour - 1 unless vent_fan.start_hour.nil?
      hpxml.ventilation_fans[-1].hours_in_operation = vent_fan.hours_in_operation - 1 unless vent_fan.hours_in_operation.nil?
    end
    hpxml.ventilation_fans.add(id: "VentilationFan#{hpxml.ventilation_fans.size + 1}",
                               fan_type: HPXML::MechVentTypeCFIS,
                               tested_flow_rate: 40,
                               hours_in_operation: 8,
                               fan_power: 37.5,
                               used_for_whole_building_ventilation: true,
                               distribution_system_idref: 'HVACDistribution1')
    hpxml.ventilation_fans.add(id: "VentilationFan#{hpxml.ventilation_fans.size + 1}",
                               fan_type: HPXML::MechVentTypeCFIS,
                               tested_flow_rate: 42.5,
                               hours_in_operation: 8,
                               fan_power: 37.5,
                               used_for_whole_building_ventilation: true,
                               distribution_system_idref: 'HVACDistribution2')
    # Test ventilation system w/ zero airflow and hours
    hpxml.ventilation_fans.add(id: "VentilationFan#{hpxml.ventilation_fans.size + 1}",
                               fan_type: HPXML::MechVentTypeHRV,
                               tested_flow_rate: 0,
                               hours_in_operation: 24,
                               sensible_recovery_efficiency: 0.72,
                               fan_power: 7.5,
                               used_for_whole_building_ventilation: true)
    hpxml.ventilation_fans.add(id: "VentilationFan#{hpxml.ventilation_fans.size + 1}",
                               fan_type: HPXML::MechVentTypeHRV,
                               tested_flow_rate: 15,
                               hours_in_operation: 0,
                               sensible_recovery_efficiency: 0.72,
                               fan_power: 7.5,
                               used_for_whole_building_ventilation: true)
  end

  # ---------------- #
  # HPXML Generation #
  # ---------------- #

  # Logic that can only be applied based on the file name
  if ['base-misc-defaults.xml'].include? hpxml_file
    hpxml.pv_systems[0].year_modules_manufactured = 2015
  elsif ['base-misc-generators.xml'].include? hpxml_file
    hpxml.generators.add(id: "Generator#{hpxml.generators.size + 1}",
                         fuel_type: HPXML::FuelTypeNaturalGas,
                         annual_consumption_kbtu: 8500,
                         annual_output_kwh: 500)
    hpxml.generators.add(id: "Generator#{hpxml.generators.size + 1}",
                         fuel_type: HPXML::FuelTypeOil,
                         annual_consumption_kbtu: 8500,
                         annual_output_kwh: 500)
  elsif ['base-bldgtype-multifamily-shared-generator.xml'].include? hpxml_file
    hpxml.generators.add(id: "Generator#{hpxml.generators.size + 1}",
                         is_shared_system: true,
                         fuel_type: HPXML::FuelTypePropane,
                         annual_consumption_kbtu: 85000,
                         annual_output_kwh: 5000,
                         number_of_bedrooms_served: 18)
  end

  # ------------- #
  # HPXML Battery #
  # ------------- #

  if ['base-pv-battery-outside-degrades.xml'].include? hpxml_file
    hpxml.batteries[0].lifetime_model = HPXML::BatteryLifetimeModelKandlerSmith
  elsif ['base-pv-battery-ah.xml'].include? hpxml_file
    default_voltage = Battery.get_battery_default_values()[:nominal_voltage]
    hpxml.batteries[0].nominal_capacity_ah = Battery.get_Ah_from_kWh(hpxml.batteries[0].nominal_capacity_kwh,
                                                                     default_voltage)
    hpxml.batteries[0].nominal_capacity_kwh = nil
  end

  # ---------------- #
  # HPXML Appliances #
  # ---------------- #

  # Logic that can only be applied based on the file name
  if ['base-schedules-simple.xml',
      'base-misc-loads-large-uncommon.xml',
      'base-misc-loads-large-uncommon2.xml'].include? hpxml_file
    hpxml.clothes_washers[0].weekday_fractions = '0.009, 0.007, 0.004, 0.004, 0.007, 0.011, 0.022, 0.049, 0.073, 0.086, 0.084, 0.075, 0.067, 0.060, 0.049, 0.052, 0.050, 0.049, 0.049, 0.049, 0.049, 0.047, 0.032, 0.017'
    hpxml.clothes_washers[0].weekend_fractions = '0.009, 0.007, 0.004, 0.004, 0.007, 0.011, 0.022, 0.049, 0.073, 0.086, 0.084, 0.075, 0.067, 0.060, 0.049, 0.052, 0.050, 0.049, 0.049, 0.049, 0.049, 0.047, 0.032, 0.017'
    hpxml.clothes_washers[0].monthly_multipliers = '1.011, 1.002, 1.022, 1.020, 1.022, 0.996, 0.999, 0.999, 0.996, 0.964, 0.959, 1.011'
    hpxml.clothes_dryers[0].weekday_fractions = '0.010, 0.006, 0.004, 0.002, 0.004, 0.006, 0.016, 0.032, 0.048, 0.068, 0.078, 0.081, 0.074, 0.067, 0.057, 0.061, 0.055, 0.054, 0.051, 0.051, 0.052, 0.054, 0.044, 0.024'
    hpxml.clothes_dryers[0].weekend_fractions = '0.010, 0.006, 0.004, 0.002, 0.004, 0.006, 0.016, 0.032, 0.048, 0.068, 0.078, 0.081, 0.074, 0.067, 0.057, 0.061, 0.055, 0.054, 0.051, 0.051, 0.052, 0.054, 0.044, 0.024'
    hpxml.clothes_dryers[0].monthly_multipliers = '1.0, 1.0, 1.0, 1.0, 1.0, 1.0, 1.0, 1.0, 1.0, 1.0, 1.0, 1.0'
    hpxml.dishwashers[0].weekday_fractions = '0.015, 0.007, 0.005, 0.003, 0.003, 0.010, 0.020, 0.031, 0.058, 0.065, 0.056, 0.048, 0.041, 0.046, 0.036, 0.038, 0.038, 0.049, 0.087, 0.111, 0.090, 0.067, 0.044, 0.031'
    hpxml.dishwashers[0].weekend_fractions = '0.015, 0.007, 0.005, 0.003, 0.003, 0.010, 0.020, 0.031, 0.058, 0.065, 0.056, 0.048, 0.041, 0.046, 0.036, 0.038, 0.038, 0.049, 0.087, 0.111, 0.090, 0.067, 0.044, 0.031'
    hpxml.dishwashers[0].monthly_multipliers = '1.097, 1.097, 0.991, 0.987, 0.991, 0.890, 0.896, 0.896, 0.890, 1.085, 1.085, 1.097'
    hpxml.refrigerators[0].weekday_fractions = '0.040, 0.039, 0.038, 0.037, 0.036, 0.036, 0.038, 0.040, 0.041, 0.041, 0.040, 0.040, 0.042, 0.042, 0.042, 0.041, 0.044, 0.048, 0.050, 0.048, 0.047, 0.046, 0.044, 0.041'
    hpxml.refrigerators[0].weekend_fractions = '0.040, 0.039, 0.038, 0.037, 0.036, 0.036, 0.038, 0.040, 0.041, 0.041, 0.040, 0.040, 0.042, 0.042, 0.042, 0.041, 0.044, 0.048, 0.050, 0.048, 0.047, 0.046, 0.044, 0.041'
    hpxml.refrigerators[0].monthly_multipliers = '0.837, 0.835, 1.084, 1.084, 1.084, 1.096, 1.096, 1.096, 1.096, 0.931, 0.925, 0.837'
    hpxml.cooking_ranges[0].weekday_fractions = '0.007, 0.007, 0.004, 0.004, 0.007, 0.011, 0.025, 0.042, 0.046, 0.048, 0.042, 0.050, 0.057, 0.046, 0.057, 0.044, 0.092, 0.150, 0.117, 0.060, 0.035, 0.025, 0.016, 0.011'
    hpxml.cooking_ranges[0].weekend_fractions = '0.007, 0.007, 0.004, 0.004, 0.007, 0.011, 0.025, 0.042, 0.046, 0.048, 0.042, 0.050, 0.057, 0.046, 0.057, 0.044, 0.092, 0.150, 0.117, 0.060, 0.035, 0.025, 0.016, 0.011'
    hpxml.cooking_ranges[0].monthly_multipliers = '1.097, 1.097, 0.991, 0.987, 0.991, 0.890, 0.896, 0.896, 0.890, 1.085, 1.085, 1.097'
  end
  if ['base-misc-loads-large-uncommon.xml',
      'base-misc-loads-large-uncommon2.xml',
      'base-misc-usage-multiplier.xml'].include? hpxml_file
    if hpxml_file != 'base-misc-usage-multiplier.xml'
      hpxml.refrigerators.add(id: "Refrigerator#{hpxml.refrigerators.size + 1}",
                              rated_annual_kwh: 800,
                              primary_indicator: false)
    end
    hpxml.freezers.add(id: "Freezer#{hpxml.freezers.size + 1}",
                       location: HPXML::LocationLivingSpace,
                       rated_annual_kwh: 400)
    if hpxml_file == 'base-misc-usage-multiplier.xml'
      hpxml.freezers[-1].usage_multiplier = 0.9
    end
    (hpxml.refrigerators + hpxml.freezers).each do |appliance|
      next if appliance.is_a?(HPXML::Refrigerator) && hpxml_file == 'base-misc-usage-multiplier.xml'

      appliance.weekday_fractions = '0.040, 0.039, 0.038, 0.037, 0.036, 0.036, 0.038, 0.040, 0.041, 0.041, 0.040, 0.040, 0.042, 0.042, 0.042, 0.041, 0.044, 0.048, 0.050, 0.048, 0.047, 0.046, 0.044, 0.041'
      appliance.weekend_fractions = '0.040, 0.039, 0.038, 0.037, 0.036, 0.036, 0.038, 0.040, 0.041, 0.041, 0.040, 0.040, 0.042, 0.042, 0.042, 0.041, 0.044, 0.048, 0.050, 0.048, 0.047, 0.046, 0.044, 0.041'
      appliance.monthly_multipliers = '0.837, 0.835, 1.084, 1.084, 1.084, 1.096, 1.096, 1.096, 1.096, 0.931, 0.925, 0.837'
    end
    hpxml.pools[0].pump_weekday_fractions = '0.003, 0.003, 0.003, 0.004, 0.008, 0.015, 0.026, 0.044, 0.084, 0.121, 0.127, 0.121, 0.120, 0.090, 0.075, 0.061, 0.037, 0.023, 0.013, 0.008, 0.004, 0.003, 0.003, 0.003'
    hpxml.pools[0].pump_weekend_fractions = '0.003, 0.003, 0.003, 0.004, 0.008, 0.015, 0.026, 0.044, 0.084, 0.121, 0.127, 0.121, 0.120, 0.090, 0.075, 0.061, 0.037, 0.023, 0.013, 0.008, 0.004, 0.003, 0.003, 0.003'
    hpxml.pools[0].pump_monthly_multipliers = '1.154, 1.161, 1.013, 1.010, 1.013, 0.888, 0.883, 0.883, 0.888, 0.978, 0.974, 1.154'
    hpxml.pools[0].heater_weekday_fractions = '0.003, 0.003, 0.003, 0.004, 0.008, 0.015, 0.026, 0.044, 0.084, 0.121, 0.127, 0.121, 0.120, 0.090, 0.075, 0.061, 0.037, 0.023, 0.013, 0.008, 0.004, 0.003, 0.003, 0.003'
    hpxml.pools[0].heater_weekend_fractions = '0.003, 0.003, 0.003, 0.004, 0.008, 0.015, 0.026, 0.044, 0.084, 0.121, 0.127, 0.121, 0.120, 0.090, 0.075, 0.061, 0.037, 0.023, 0.013, 0.008, 0.004, 0.003, 0.003, 0.003'
    hpxml.pools[0].heater_monthly_multipliers = '1.154, 1.161, 1.013, 1.010, 1.013, 0.888, 0.883, 0.883, 0.888, 0.978, 0.974, 1.154'
    hpxml.hot_tubs[0].pump_weekday_fractions = '0.024, 0.029, 0.024, 0.029, 0.047, 0.067, 0.057, 0.024, 0.024, 0.019, 0.015, 0.014, 0.014, 0.014, 0.024, 0.058, 0.126, 0.122, 0.068, 0.061, 0.051, 0.043, 0.024, 0.024'
    hpxml.hot_tubs[0].pump_weekend_fractions = '0.024, 0.029, 0.024, 0.029, 0.047, 0.067, 0.057, 0.024, 0.024, 0.019, 0.015, 0.014, 0.014, 0.014, 0.024, 0.058, 0.126, 0.122, 0.068, 0.061, 0.051, 0.043, 0.024, 0.024'
    hpxml.hot_tubs[0].pump_monthly_multipliers = '0.837, 0.835, 1.084, 1.084, 1.084, 1.096, 1.096, 1.096, 1.096, 0.931, 0.925, 0.837'
    hpxml.hot_tubs[0].heater_weekday_fractions = '0.024, 0.029, 0.024, 0.029, 0.047, 0.067, 0.057, 0.024, 0.024, 0.019, 0.015, 0.014, 0.014, 0.014, 0.024, 0.058, 0.126, 0.122, 0.068, 0.061, 0.051, 0.043, 0.024, 0.024'
    hpxml.hot_tubs[0].heater_weekend_fractions = '0.024, 0.029, 0.024, 0.029, 0.047, 0.067, 0.057, 0.024, 0.024, 0.019, 0.015, 0.014, 0.014, 0.014, 0.024, 0.058, 0.126, 0.122, 0.068, 0.061, 0.051, 0.043, 0.024, 0.024'
    hpxml.hot_tubs[0].heater_monthly_multipliers = '0.921, 0.928, 0.921, 0.915, 0.921, 1.160, 1.158, 1.158, 1.160, 0.921, 0.915, 0.921'
  end
  if ['base-bldgtype-multifamily-shared-laundry-room.xml'].include? hpxml_file
    hpxml.clothes_washers[0].is_shared_appliance = true
    hpxml.clothes_washers[0].location = HPXML::LocationOtherHeatedSpace
    hpxml.clothes_washers[0].water_heating_system_idref = hpxml.water_heating_systems[0].id
    hpxml.clothes_dryers[0].location = HPXML::LocationOtherHeatedSpace
    hpxml.clothes_dryers[0].is_shared_appliance = true
    hpxml.dishwashers[0].is_shared_appliance = true
    hpxml.dishwashers[0].location = HPXML::LocationOtherHeatedSpace
    hpxml.dishwashers[0].water_heating_system_idref = hpxml.water_heating_systems[0].id
  elsif ['base-misc-defaults.xml'].include? hpxml_file
    hpxml.refrigerators[0].primary_indicator = nil
  end

  # -------------- #
  # HPXML Lighting #
  # -------------- #

  # Logic that can only be applied based on the file name
  if ['base-lighting-ceiling-fans.xml'].include? hpxml_file
    hpxml.ceiling_fans[0].weekday_fractions = '0.057, 0.057, 0.057, 0.057, 0.057, 0.057, 0.057, 0.024, 0.024, 0.024, 0.024, 0.024, 0.024, 0.024, 0.024, 0.024, 0.024, 0.024, 0.057, 0.057, 0.057, 0.057, 0.057, 0.057'
    hpxml.ceiling_fans[0].weekend_fractions = '0.057, 0.057, 0.057, 0.057, 0.057, 0.057, 0.057, 0.024, 0.024, 0.024, 0.024, 0.024, 0.024, 0.024, 0.024, 0.024, 0.024, 0.024, 0.057, 0.057, 0.057, 0.057, 0.057, 0.057'
    hpxml.ceiling_fans[0].monthly_multipliers = '0, 0, 0, 0, 0, 1, 1, 1, 1, 0, 0, 0'
  elsif ['base-lighting-holiday.xml'].include? hpxml_file
    hpxml.lighting.holiday_weekday_fractions = '0.0, 0.0, 0.0, 0.0, 0.0, 0.0, 0.0, 0.0, 0.0, 0.0, 0.0, 0.0, 0.0, 0.0, 0.0, 0.0, 0.008, 0.098, 0.168, 0.194, 0.284, 0.192, 0.037, 0.019'
    hpxml.lighting.holiday_weekend_fractions = '0.0, 0.0, 0.0, 0.0, 0.0, 0.0, 0.0, 0.0, 0.0, 0.0, 0.0, 0.0, 0.0, 0.0, 0.0, 0.0, 0.008, 0.098, 0.168, 0.194, 0.284, 0.192, 0.037, 0.019'
  elsif ['base-schedules-simple.xml',
         'base-misc-loads-large-uncommon.xml',
         'base-misc-loads-large-uncommon2.xml'].include? hpxml_file
    hpxml.lighting.interior_weekday_fractions = '0.124, 0.074, 0.050, 0.050, 0.053, 0.140, 0.330, 0.420, 0.430, 0.424, 0.411, 0.394, 0.382, 0.378, 0.378, 0.379, 0.386, 0.412, 0.484, 0.619, 0.783, 0.880, 0.597, 0.249'
    hpxml.lighting.interior_weekend_fractions = '0.124, 0.074, 0.050, 0.050, 0.053, 0.140, 0.330, 0.420, 0.430, 0.424, 0.411, 0.394, 0.382, 0.378, 0.378, 0.379, 0.386, 0.412, 0.484, 0.619, 0.783, 0.880, 0.597, 0.249'
    hpxml.lighting.interior_monthly_multipliers = '1.075, 1.064951905, 1.0375, 1.0, 0.9625, 0.935048095, 0.925, 0.935048095, 0.9625, 1.0, 1.0375, 1.064951905'
    hpxml.lighting.exterior_weekday_fractions = '0.046, 0.046, 0.046, 0.046, 0.046, 0.037, 0.035, 0.034, 0.033, 0.028, 0.022, 0.015, 0.012, 0.011, 0.011, 0.012, 0.019, 0.037, 0.049, 0.065, 0.091, 0.105, 0.091, 0.063'
    hpxml.lighting.exterior_weekend_fractions = '0.046, 0.046, 0.045, 0.045, 0.046, 0.045, 0.044, 0.041, 0.036, 0.03, 0.024, 0.016, 0.012, 0.011, 0.011, 0.012, 0.019, 0.038, 0.048, 0.06, 0.083, 0.098, 0.085, 0.059'
    hpxml.lighting.exterior_monthly_multipliers = '1.248, 1.257, 0.993, 0.989, 0.993, 0.827, 0.821, 0.821, 0.827, 0.99, 0.987, 1.248'
    hpxml.lighting.garage_weekday_fractions = '0.046, 0.046, 0.046, 0.046, 0.046, 0.037, 0.035, 0.034, 0.033, 0.028, 0.022, 0.015, 0.012, 0.011, 0.011, 0.012, 0.019, 0.037, 0.049, 0.065, 0.091, 0.105, 0.091, 0.063'
    hpxml.lighting.garage_weekend_fractions = '0.046, 0.046, 0.045, 0.045, 0.046, 0.045, 0.044, 0.041, 0.036, 0.03, 0.024, 0.016, 0.012, 0.011, 0.011, 0.012, 0.019, 0.038, 0.048, 0.06, 0.083, 0.098, 0.085, 0.059'
    hpxml.lighting.garage_monthly_multipliers = '1.248, 1.257, 0.993, 0.989, 0.993, 0.827, 0.821, 0.821, 0.827, 0.99, 0.987, 1.248'
  end

  # --------------- #
  # HPXML MiscLoads #
  # --------------- #

  # Logic that can only be applied based on the file name
  if ['base-schedules-simple.xml',
      'base-misc-loads-large-uncommon.xml',
      'base-misc-loads-large-uncommon2.xml'].include? hpxml_file
    hpxml.plug_loads[0].weekday_fractions = '0.045, 0.019, 0.01, 0.001, 0.001, 0.001, 0.005, 0.009, 0.018, 0.026, 0.032, 0.038, 0.04, 0.041, 0.043, 0.045, 0.05, 0.055, 0.07, 0.085, 0.097, 0.108, 0.089, 0.07'
    hpxml.plug_loads[0].weekend_fractions = '0.045, 0.019, 0.01, 0.001, 0.001, 0.001, 0.005, 0.009, 0.018, 0.026, 0.032, 0.038, 0.04, 0.041, 0.043, 0.045, 0.05, 0.055, 0.07, 0.085, 0.097, 0.108, 0.089, 0.07'
    hpxml.plug_loads[0].monthly_multipliers = '1.137, 1.129, 0.961, 0.969, 0.961, 0.993, 0.996, 0.96, 0.993, 0.867, 0.86, 1.137'
    hpxml.plug_loads[1].weekday_fractions = '0.035, 0.033, 0.032, 0.031, 0.032, 0.033, 0.037, 0.042, 0.043, 0.043, 0.043, 0.044, 0.045, 0.045, 0.044, 0.046, 0.048, 0.052, 0.053, 0.05, 0.047, 0.045, 0.04, 0.036'
    hpxml.plug_loads[1].weekend_fractions = '0.035, 0.033, 0.032, 0.031, 0.032, 0.033, 0.037, 0.042, 0.043, 0.043, 0.043, 0.044, 0.045, 0.045, 0.044, 0.046, 0.048, 0.052, 0.053, 0.05, 0.047, 0.045, 0.04, 0.036'
    hpxml.plug_loads[1].monthly_multipliers = '1.248, 1.257, 0.993, 0.989, 0.993, 0.827, 0.821, 0.821, 0.827, 0.99, 0.987, 1.248'
  end
  if ['base-misc-loads-large-uncommon.xml',
      'base-misc-loads-large-uncommon2.xml',
      'base-misc-usage-multiplier.xml'].include? hpxml_file
    if hpxml_file != 'base-misc-usage-multiplier.xml'
      hpxml.plug_loads[2].weekday_fractions = '0.042, 0.042, 0.042, 0.042, 0.042, 0.042, 0.042, 0.042, 0.042, 0.042, 0.042, 0.042, 0.042, 0.042, 0.042, 0.042, 0.042, 0.042, 0.042, 0.042, 0.042, 0.042, 0.042, 0.042'
      hpxml.plug_loads[2].weekend_fractions = '0.042, 0.042, 0.042, 0.042, 0.042, 0.042, 0.042, 0.042, 0.042, 0.042, 0.042, 0.042, 0.042, 0.042, 0.042, 0.042, 0.042, 0.042, 0.042, 0.042, 0.042, 0.042, 0.042, 0.042'
      hpxml.plug_loads[2].monthly_multipliers = '1, 1, 1, 1, 1, 1, 1, 1, 1, 1, 1, 1'
      hpxml.plug_loads[3].weekday_fractions = '0.044, 0.023, 0.019, 0.015, 0.016, 0.018, 0.026, 0.033, 0.033, 0.032, 0.033, 0.033, 0.032, 0.032, 0.032, 0.033, 0.045, 0.057, 0.066, 0.076, 0.081, 0.086, 0.075, 0.065'
      hpxml.plug_loads[3].weekend_fractions = '0.044, 0.023, 0.019, 0.015, 0.016, 0.018, 0.026, 0.033, 0.033, 0.032, 0.033, 0.033, 0.032, 0.032, 0.032, 0.033, 0.045, 0.057, 0.066, 0.076, 0.081, 0.086, 0.075, 0.065'
      hpxml.plug_loads[3].monthly_multipliers = '1.154, 1.161, 1.013, 1.010, 1.013, 0.888, 0.883, 0.883, 0.888, 0.978, 0.974, 1.154'
    end
    hpxml.fuel_loads[0].weekday_fractions = '0.004, 0.001, 0.001, 0.002, 0.007, 0.012, 0.029, 0.046, 0.044, 0.041, 0.044, 0.046, 0.042, 0.038, 0.049, 0.059, 0.110, 0.161, 0.115, 0.070, 0.044, 0.019, 0.013, 0.007'
    hpxml.fuel_loads[0].weekend_fractions = '0.004, 0.001, 0.001, 0.002, 0.007, 0.012, 0.029, 0.046, 0.044, 0.041, 0.044, 0.046, 0.042, 0.038, 0.049, 0.059, 0.110, 0.161, 0.115, 0.070, 0.044, 0.019, 0.013, 0.007'
    hpxml.fuel_loads[0].monthly_multipliers = '1.097, 1.097, 0.991, 0.987, 0.991, 0.890, 0.896, 0.896, 0.890, 1.085, 1.085, 1.097'
    hpxml.fuel_loads[1].weekday_fractions = '0.044, 0.023, 0.019, 0.015, 0.016, 0.018, 0.026, 0.033, 0.033, 0.032, 0.033, 0.033, 0.032, 0.032, 0.032, 0.033, 0.045, 0.057, 0.066, 0.076, 0.081, 0.086, 0.075, 0.065'
    hpxml.fuel_loads[1].weekend_fractions = '0.044, 0.023, 0.019, 0.015, 0.016, 0.018, 0.026, 0.033, 0.033, 0.032, 0.033, 0.033, 0.032, 0.032, 0.032, 0.033, 0.045, 0.057, 0.066, 0.076, 0.081, 0.086, 0.075, 0.065'
    hpxml.fuel_loads[1].monthly_multipliers = '1.154, 1.161, 1.013, 1.010, 1.013, 0.888, 0.883, 0.883, 0.888, 0.978, 0.974, 1.154'
    hpxml.fuel_loads[2].weekday_fractions = '0.044, 0.023, 0.019, 0.015, 0.016, 0.018, 0.026, 0.033, 0.033, 0.032, 0.033, 0.033, 0.032, 0.032, 0.032, 0.033, 0.045, 0.057, 0.066, 0.076, 0.081, 0.086, 0.075, 0.065'
    hpxml.fuel_loads[2].weekend_fractions = '0.044, 0.023, 0.019, 0.015, 0.016, 0.018, 0.026, 0.033, 0.033, 0.032, 0.033, 0.033, 0.032, 0.032, 0.032, 0.033, 0.045, 0.057, 0.066, 0.076, 0.081, 0.086, 0.075, 0.065'
    hpxml.fuel_loads[2].monthly_multipliers = '1.154, 1.161, 1.013, 1.010, 1.013, 0.888, 0.883, 0.883, 0.888, 0.978, 0.974, 1.154'
  end

  # ----- #
  # FINAL #
  # ----- #

  # Collapse some surfaces whose azimuth is a minor effect to simplify HPXMLs.
  if not hpxml_file.include? 'split-surfaces'
    (hpxml.roofs + hpxml.rim_joists + hpxml.walls + hpxml.foundation_walls).each do |surface|
      surface.azimuth = nil
    end
    hpxml.collapse_enclosure_surfaces()
  end

  # After surfaces are collapsed, round all areas
  (hpxml.roofs +
     hpxml.rim_joists +
     hpxml.walls +
     hpxml.foundation_walls +
     hpxml.frame_floors +
     hpxml.slabs +
     hpxml.windows +
     hpxml.skylights +
     hpxml.doors).each do |s|
    next if s.area.nil?

    s.area = s.area.round(1)
  end

  renumber_hpxml_ids(hpxml)
end

def renumber_hpxml_ids(hpxml)
  # Renumber surfaces
  { hpxml.walls => 'Wall',
    hpxml.foundation_walls => 'FoundationWall',
    hpxml.rim_joists => 'RimJoist',
    hpxml.frame_floors => 'FrameFloor',
    hpxml.roofs => 'Roof',
    hpxml.slabs => 'Slab',
    hpxml.windows => 'Window',
    hpxml.doors => 'Door',
    hpxml.skylights => 'Skylight' }.each do |surfs, surf_name|
    surfs.each_with_index do |surf, i|
      (hpxml.attics + hpxml.foundations).each do |attic_or_fnd|
        if attic_or_fnd.respond_to?(:attached_to_roof_idrefs) && !attic_or_fnd.attached_to_roof_idrefs.nil? && !attic_or_fnd.attached_to_roof_idrefs.delete(surf.id).nil?
          attic_or_fnd.attached_to_roof_idrefs << "#{surf_name}#{i + 1}"
        end
        if attic_or_fnd.respond_to?(:attached_to_wall_idrefs) && !attic_or_fnd.attached_to_wall_idrefs.nil? && !attic_or_fnd.attached_to_wall_idrefs.delete(surf.id).nil?
          attic_or_fnd.attached_to_wall_idrefs << "#{surf_name}#{i + 1}"
        end
        if attic_or_fnd.respond_to?(:attached_to_rim_joist_idrefs) && !attic_or_fnd.attached_to_rim_joist_idrefs.nil? && !attic_or_fnd.attached_to_rim_joist_idrefs.delete(surf.id).nil?
          attic_or_fnd.attached_to_rim_joist_idrefs << "#{surf_name}#{i + 1}"
        end
        if attic_or_fnd.respond_to?(:attached_to_frame_floor_idrefs) && !attic_or_fnd.attached_to_frame_floor_idrefs.nil? && !attic_or_fnd.attached_to_frame_floor_idrefs.delete(surf.id).nil?
          attic_or_fnd.attached_to_frame_floor_idrefs << "#{surf_name}#{i + 1}"
        end
        if attic_or_fnd.respond_to?(:attached_to_slab_idrefs) && !attic_or_fnd.attached_to_slab_idrefs.nil? && !attic_or_fnd.attached_to_slab_idrefs.delete(surf.id).nil?
          attic_or_fnd.attached_to_slab_idrefs << "#{surf_name}#{i + 1}"
        end
        if attic_or_fnd.respond_to?(:attached_to_foundation_wall_idrefs) && !attic_or_fnd.attached_to_foundation_wall_idrefs.nil? && !attic_or_fnd.attached_to_foundation_wall_idrefs.delete(surf.id).nil?
          attic_or_fnd.attached_to_foundation_wall_idrefs << "#{surf_name}#{i + 1}"
        end
      end
      (hpxml.windows + hpxml.doors).each do |subsurf|
        if subsurf.respond_to?(:wall_idref) && (subsurf.wall_idref == surf.id)
          subsurf.wall_idref = "#{surf_name}#{i + 1}"
        end
      end
      hpxml.skylights.each do |subsurf|
        if subsurf.respond_to?(:roof_idref) && (subsurf.roof_idref == surf.id)
          subsurf.roof_idref = "#{surf_name}#{i + 1}"
        end
      end
      surf.id = "#{surf_name}#{i + 1}"
      if surf.respond_to? :insulation_id
        surf.insulation_id = "#{surf_name}#{i + 1}Insulation"
      end
      if surf.respond_to? :perimeter_insulation_id
        surf.perimeter_insulation_id = "#{surf_name}#{i + 1}PerimeterInsulation"
      end
      if surf.respond_to? :under_slab_insulation_id
        surf.under_slab_insulation_id = "#{surf_name}#{i + 1}UnderSlabInsulation"
      end
    end
  end
end

def download_epws
  require_relative 'HPXMLtoOpenStudio/resources/util'

  require 'tempfile'
  tmpfile = Tempfile.new('epw')

  UrlResolver.fetch('https://data.nrel.gov/system/files/128/tmy3s-cache-csv.zip', tmpfile)

  puts 'Extracting weather files...'
  require 'zip'
  weather_dir = File.join(File.dirname(__FILE__), 'weather')
  Zip.on_exists_proc = true
  Zip::File.open(tmpfile.path.to_s) do |zip_file|
    zip_file.each do |f|
      zip_file.extract(f, File.join(weather_dir, f.name))
    end
  end

  num_epws_actual = Dir[File.join(weather_dir, '*.epw')].count
  puts "#{num_epws_actual} weather files are available in the weather directory."
  puts 'Completed.'
  exit!
end

def get_elements_from_sample_files(hpxml_docs)
  elements_being_used = []
  hpxml_docs.each do |xml, hpxml_doc|
    root = XMLHelper.get_element(hpxml_doc, '/HPXML')
    root.each_node do |node|
      next unless node.is_a?(Oga::XML::Element)

      ancestors = []
      node.each_ancestor do |parent_node|
        ancestors << ['h:', parent_node.name].join()
      end
      parent_element_xpath = ancestors.reverse
      child_element_xpath = ['h:', node.name].join()
      element_xpath = [parent_element_xpath, child_element_xpath].join('/')

      next if element_xpath.include? 'extension'

      elements_being_used << element_xpath if not elements_being_used.include? element_xpath
    end
  end

  return elements_being_used
end

def create_schematron_hpxml_validator(hpxml_docs)
  puts 'Generating HPXMLvalidator.xml...'
  elements_in_sample_files = get_elements_from_sample_files(hpxml_docs)

  base_elements_xsd = File.read(File.join(File.dirname(__FILE__), 'HPXMLtoOpenStudio', 'resources', 'hpxml_schema', 'BaseElements.xsd'))
  base_elements_xsd_doc = Oga.parse_xml(base_elements_xsd)

  # construct dictionary for enumerations and min/max values of HPXML data types
  hpxml_data_types_xsd = File.read(File.join(File.dirname(__FILE__), 'HPXMLtoOpenStudio', 'resources', 'hpxml_schema', 'HPXMLDataTypes.xsd'))
  hpxml_data_types_xsd_doc = Oga.parse_xml(hpxml_data_types_xsd)
  hpxml_data_types_dict = {}
  hpxml_data_types_xsd_doc.xpath('//xs:simpleType | //xs:complexType').each do |simple_type_element|
    enums = []
    simple_type_element.xpath('xs:restriction/xs:enumeration').each do |enum|
      enums << enum.get('value')
    end
    minInclusive_element = simple_type_element.at_xpath('xs:restriction/xs:minInclusive')
    min_inclusive = minInclusive_element.get('value') if not minInclusive_element.nil?
    maxInclusive_element = simple_type_element.at_xpath('xs:restriction/xs:maxInclusive')
    max_inclusive = maxInclusive_element.get('value') if not maxInclusive_element.nil?
    minExclusive_element = simple_type_element.at_xpath('xs:restriction/xs:minExclusive')
    min_exclusive = minExclusive_element.get('value') if not minExclusive_element.nil?
    maxExclusive_element = simple_type_element.at_xpath('xs:restriction/xs:maxExclusive')
    max_exclusive = maxExclusive_element.get('value') if not maxExclusive_element.nil?

    simple_type_element_name = simple_type_element.get('name')
    hpxml_data_types_dict[simple_type_element_name] = {}
    hpxml_data_types_dict[simple_type_element_name][:enums] = enums
    hpxml_data_types_dict[simple_type_element_name][:min_inclusive] = min_inclusive
    hpxml_data_types_dict[simple_type_element_name][:max_inclusive] = max_inclusive
    hpxml_data_types_dict[simple_type_element_name][:min_exclusive] = min_exclusive
    hpxml_data_types_dict[simple_type_element_name][:max_exclusive] = max_exclusive
  end

  # construct HPXMLvalidator.xml
  hpxml_validator = XMLHelper.create_doc(version = '1.0', encoding = 'UTF-8')
  root = XMLHelper.add_element(hpxml_validator, 'sch:schema')
  XMLHelper.add_attribute(root, 'xmlns:sch', 'http://purl.oclc.org/dsdl/schematron')
  XMLHelper.add_element(root, 'sch:title', 'HPXML Schematron Validator: HPXML.xsd', :string)
  name_space = XMLHelper.add_element(root, 'sch:ns')
  XMLHelper.add_attribute(name_space, 'uri', 'http://hpxmlonline.com/2019/10')
  XMLHelper.add_attribute(name_space, 'prefix', 'h')
  pattern = XMLHelper.add_element(root, 'sch:pattern')

  # construct complexType and group elements dictionary
  complex_type_or_group_dict = {}
  ['//xs:complexType', '//xs:group', '//xs:element'].each do |param|
    base_elements_xsd_doc.xpath(param).each do |param_type|
      next if param_type.name == 'element' && (not ['XMLTransactionHeaderInformation', 'ProjectStatus', 'SoftwareInfo'].include?(param_type.get('name')))
      next if param_type.get('name').nil?

      param_type_name = param_type.get('name')
      complex_type_or_group_dict[param_type_name] = {}

      elements = { 'child' => [], 'base' => [] }
      param_type.each_node do |element|
        elements['child'] << element
        next unless element.is_a? Oga::XML::Element

        next unless element.name == 'extension'

        base_element_name = element.get('base').to_s
        base_elements_xsd_doc.xpath("#{param}[@name='#{base_element_name}']").each do |base_element|
          base_element.each_node do |element|
            elements['base'] << element
          end
        end
      end

      elements.each do |element_child_or_base, element_list|
        element_list.each do |element|
          next unless element.is_a? Oga::XML::Element
          next unless (element.name == 'element' || element.name == 'group')
          next if element.name == 'element' && (element.get('name').nil? && element.get('ref').nil?)
          next if element.name == 'group' && element.get('ref').nil?

          ancestors = []
          element.each_ancestor do |node|
            next if node.get('name').nil?
            next if node.get('name') == param_type.get('name') # exclude complexType name from element xpath

            ancestors << node.get('name')
          end
          ancestors.shift if element_child_or_base == 'base'

          parent_element_names = ancestors.reverse
          if element.name == 'element'
            child_element_name = element.get('name')
            child_element_name = element.get('ref') if child_element_name.nil? # Backup
            element_type = element.get('type')
            element_type = element.get('ref') if element_type.nil? # Backup
          elsif element.name == 'group'
            child_element_name = nil # exclude group name from the element's xpath
            element_type = element.get('ref')
          end
          element_xpath = parent_element_names.push(child_element_name)
          complex_type_or_group_dict[param_type_name][element_xpath] = element_type
        end
      end
    end
  end

  element_xpaths = {}
  top_level_elements_of_interest = elements_in_sample_files.map { |e| e.split('/')[1].gsub('h:', '') }.uniq
  top_level_elements_of_interest.each do |element|
    top_level_element = []
    top_level_element << element
    top_level_element_type = element
    get_element_full_xpaths(element_xpaths, complex_type_or_group_dict, top_level_element, top_level_element_type)
  end

  # Add enumeration and min/max numeric values
  rules = {}
  element_xpaths.each do |element_xpath, element_type|
    next if element_type.nil?

    # Skip element xpaths not being used in sample files
    element_xpath_with_prefix = element_xpath.compact.map { |e| "h:#{e}" }
    context_xpath = element_xpath_with_prefix.join('/').chomp('/')
    next unless elements_in_sample_files.any? { |item| item.include? context_xpath }

    hpxml_data_type_name = [element_type, '_simple'].join() # FUTURE: This may need to be improved later since enumeration and minimum/maximum values cannot be guaranteed to always be placed within simpleType.
    hpxml_data_type = hpxml_data_types_dict[hpxml_data_type_name]
    hpxml_data_type = hpxml_data_types_dict[element_type] if hpxml_data_type.nil? # Backup
    if hpxml_data_type.nil?
      fail "Could not find data type name for '#{element_type}'."
    end

    next if hpxml_data_type[:enums].empty? && hpxml_data_type[:min_inclusive].nil? && hpxml_data_type[:max_inclusive].nil? && hpxml_data_type[:min_exclusive].nil? && hpxml_data_type[:max_exclusive].nil?

    element_name = context_xpath.split('/')[-1]
    context_xpath = context_xpath.split('/')[0..-2].join('/').chomp('/').prepend('/h:HPXML/')
    rule = rules[context_xpath]
    if rule.nil?
      # Need new rule
      rule = XMLHelper.add_element(pattern, 'sch:rule')
      XMLHelper.add_attribute(rule, 'context', context_xpath)
      rules[context_xpath] = rule
    end

    if not hpxml_data_type[:enums].empty?
      assertion = XMLHelper.add_element(rule, 'sch:assert', "Expected #{element_name.gsub('h:', '')} to be \"#{hpxml_data_type[:enums].join('" or "')}\"", :string)
      XMLHelper.add_attribute(assertion, 'role', 'ERROR')
      XMLHelper.add_attribute(assertion, 'test', "#{element_name}[#{hpxml_data_type[:enums].map { |e| "text()=\"#{e}\"" }.join(' or ')}] or not(#{element_name})")
    else
      if hpxml_data_type[:min_inclusive]
        assertion = XMLHelper.add_element(rule, 'sch:assert', "Expected #{element_name.gsub('h:', '')} to be greater than or equal to #{hpxml_data_type[:min_inclusive]}", :string)
        XMLHelper.add_attribute(assertion, 'role', 'ERROR')
        XMLHelper.add_attribute(assertion, 'test', "number(#{element_name}) &gt;= #{hpxml_data_type[:min_inclusive]} or not(#{element_name})")
      end
      if hpxml_data_type[:max_inclusive]
        assertion = XMLHelper.add_element(rule, 'sch:assert', "Expected #{element_name.gsub('h:', '')} to be less than or equal to #{hpxml_data_type[:max_inclusive]}", :string)
        XMLHelper.add_attribute(assertion, 'role', 'ERROR')
        XMLHelper.add_attribute(assertion, 'test', "number(#{element_name}) &lt;= #{hpxml_data_type[:max_inclusive]} or not(#{element_name})")
      end
      if hpxml_data_type[:min_exclusive]
        assertion = XMLHelper.add_element(rule, 'sch:assert', "Expected #{element_name.gsub('h:', '')} to be greater than #{hpxml_data_type[:min_exclusive]}", :string)
        XMLHelper.add_attribute(assertion, 'role', 'ERROR')
        XMLHelper.add_attribute(assertion, 'test', "number(#{element_name}) &gt; #{hpxml_data_type[:min_exclusive]} or not(#{element_name})")
      end
      if hpxml_data_type[:max_exclusive]
        assertion = XMLHelper.add_element(rule, 'sch:assert', "Expected #{element_name.gsub('h:', '')} to be less than #{hpxml_data_type[:max_exclusive]}", :string)
        XMLHelper.add_attribute(assertion, 'role', 'ERROR')
        XMLHelper.add_attribute(assertion, 'test', "number(#{element_name}) &lt; #{hpxml_data_type[:max_exclusive]} or not(#{element_name})")
      end
    end
  end

  # Add ID/IDref checks
  # FUTURE: Dynamically obtain these lists
  id_names = ['SystemIdentifier',
              'BuildingID']
  idref_names = ['AttachedToRoof',
                 'AttachedToFrameFloor',
                 'AttachedToSlab',
                 'AttachedToFoundationWall',
                 'AttachedToWall',
                 'AttachedToRimJoist',
                 'DistributionSystem',
                 'AttachedToHVACDistributionSystem',
                 'RelatedHVACSystem',
                 'ConnectedTo']
  elements_in_sample_files.each do |element_xpath|
    element_name = element_xpath.split('/')[-1].gsub('h:', '')
    context_xpath = "/#{element_xpath.split('/')[0..-2].join('/')}"
    if id_names.include? element_name
      rule = rules[context_xpath]
      if rule.nil?
        # Need new rule
        rule = XMLHelper.add_element(pattern, 'sch:rule')
        XMLHelper.add_attribute(rule, 'context', context_xpath)
        rules[context_xpath] = rule
      end
      assertion = XMLHelper.add_element(rule, 'sch:assert', "Expected #{element_name} with id attribute", :string)
      XMLHelper.add_attribute(assertion, 'role', 'ERROR')
      XMLHelper.add_attribute(assertion, 'test', "count(h:#{element_name}[@id]) = 1")
    elsif idref_names.include?(element_name)
      rule = rules[context_xpath]
      if rule.nil?
        # Need new rule
        rule = XMLHelper.add_element(pattern, 'sch:rule')
        XMLHelper.add_attribute(rule, 'context', context_xpath)
        rules[context_xpath] = rule
      end
      assertion = XMLHelper.add_element(rule, 'sch:assert', "Expected idref attribute for #{element_name}", :string)
      XMLHelper.add_attribute(assertion, 'role', 'ERROR')
      XMLHelper.add_attribute(assertion, 'test', "count(h:#{element_name}[@idref]) = count(h:#{element_name})")
    end
  end

  XMLHelper.write_file(hpxml_validator, File.join(File.dirname(__FILE__), 'HPXMLtoOpenStudio', 'resources', 'hpxml_schematron', 'HPXMLvalidator.xml'))
end

def get_element_full_xpaths(element_xpaths, complex_type_or_group_dict, element_xpath, element_type)
  if not complex_type_or_group_dict.keys.include? element_type
    element_xpaths[element_xpath] = element_type
  else
    complex_type_or_group = deep_copy_object(complex_type_or_group_dict[element_type])
    complex_type_or_group.each do |k, v|
      child_element_xpath = k.unshift(element_xpath).flatten!
      child_element_type = v

      if not complex_type_or_group_dict.keys.include? child_element_type
        element_xpaths[child_element_xpath] = child_element_type
        next
      end

      get_element_full_xpaths(element_xpaths, complex_type_or_group_dict, child_element_xpath, child_element_type)
    end
  end
end

def deep_copy_object(obj)
  return Marshal.load(Marshal.dump(obj))
end

command_list = [:update_measures, :update_hpxmls, :cache_weather, :create_release_zips, :download_weather]

def display_usage(command_list)
  puts "Usage: openstudio #{File.basename(__FILE__)} [COMMAND]\nCommands:\n  " + command_list.join("\n  ")
end

if ARGV.size == 0
  puts 'ERROR: Missing command.'
  display_usage(command_list)
  exit!
elsif ARGV.size > 1
  puts 'ERROR: Too many commands.'
  display_usage(command_list)
  exit!
elsif not command_list.include? ARGV[0].to_sym
  puts "ERROR: Invalid command '#{ARGV[0]}'."
  display_usage(command_list)
  exit!
end

if ARGV[0].to_sym == :update_measures
  # Prevent NREL error regarding U: drive when not VPNed in
  ENV['HOME'] = 'C:' if !ENV['HOME'].nil? && ENV['HOME'].start_with?('U:')
  ENV['HOMEDRIVE'] = 'C:\\' if !ENV['HOMEDRIVE'].nil? && ENV['HOMEDRIVE'].start_with?('U:')

  # Apply rubocop
  cops = ['Layout',
          'Lint/DeprecatedClassMethods',
          'Lint/RedundantStringCoercion',
          'Style/AndOr',
          'Style/FrozenStringLiteralComment',
          'Style/HashSyntax',
          'Style/Next',
          'Style/NilComparison',
          'Style/RedundantParentheses',
          'Style/RedundantSelf',
          'Style/ReturnNil',
          'Style/SelfAssignment',
          'Style/StringLiterals',
          'Style/StringLiteralsInInterpolation']
  commands = ["\"require 'rubocop/rake_task'\"",
              "\"RuboCop::RakeTask.new(:rubocop) do |t| t.options = ['--auto-correct', '--format', 'simple', '--only', '#{cops.join(',')}'] end\"",
              '"Rake.application[:rubocop].invoke"']
  command = "#{OpenStudio.getOpenStudioCLI} -e #{commands.join(' -e ')}"
  puts 'Applying rubocop auto-correct to measures...'
  system(command)

  # Update measures XMLs
  puts 'Updating measure.xmls...'
  require 'oga'
  require_relative 'HPXMLtoOpenStudio/resources/xmlhelper'
  Dir['**/measure.xml'].each do |measure_xml|
    for n_attempt in 1..5 # For some reason CLI randomly generates errors, so try multiple times; FIXME: Fix CLI so this doesn't happen
      measure_dir = File.dirname(measure_xml)
      command = "#{OpenStudio.getOpenStudioCLI} measure -u '#{measure_dir}'"
      system(command, [:out, :err] => File::NULL)

      # Check for error
      xml_doc = XMLHelper.parse_file(measure_xml)
      err_val = XMLHelper.get_value(xml_doc, '/measure/error', :string)
      if err_val.nil?
        err_val = XMLHelper.get_value(xml_doc, '/error', :string)
      end
      if err_val.nil?
        break # Successfully updated
      else
        if n_attempt == 5
          fail "#{measure_xml}: #{err_val}" # Error generated all 5 times, fail
        else
          # Remove error from measure XML, try again
          new_lines = File.readlines(measure_xml).select { |l| !l.include?('<error>') }
          File.open(measure_xml, 'w') do |file|
            file.puts new_lines
          end
        end
      end
    end
  end

  puts 'Done.'
end

if ARGV[0].to_sym == :update_hpxmls
  # Prevent NREL error regarding U: drive when not VPNed in
  ENV['HOME'] = 'C:' if !ENV['HOME'].nil? && ENV['HOME'].start_with?('U:')
  ENV['HOMEDRIVE'] = 'C:\\' if !ENV['HOMEDRIVE'].nil? && ENV['HOMEDRIVE'].start_with?('U:')

  # Create sample/test HPXMLs
  hpxml_docs = create_hpxmls()

  # Create Schematron file that reflects HPXML schema
  if not hpxml_docs.nil?
    create_schematron_hpxml_validator(hpxml_docs)
  end
end

if ARGV[0].to_sym == :cache_weather
  require_relative 'HPXMLtoOpenStudio/resources/weather'

  OpenStudio::Logger.instance.standardOutLogger.setLogLevel(OpenStudio::Fatal)
  runner = OpenStudio::Measure::OSRunner.new(OpenStudio::WorkflowJSON.new)
  puts 'Creating cache *.csv for weather files...'

  Dir['weather/*.epw'].each do |epw|
    next if File.exist? epw.gsub('.epw', '.cache')

    puts "Processing #{epw}..."
    model = OpenStudio::Model::Model.new
    epw_file = OpenStudio::EpwFile.new(epw)
    OpenStudio::Model::WeatherFile.setWeatherFile(model, epw_file).get
    weather = WeatherProcess.new(model, runner)
    File.open(epw.gsub('.epw', '-cache.csv'), 'wb') do |file|
      weather.dump_to_csv(file)
    end
  end
end

if ARGV[0].to_sym == :download_weather
  download_epws
end

if ARGV[0].to_sym == :create_release_zips
  require_relative 'HPXMLtoOpenStudio/resources/version'

  release_map = { File.join(File.dirname(__FILE__), "OpenStudio-HPXML-v#{Version::OS_HPXML_Version}-minimal.zip") => false,
                  File.join(File.dirname(__FILE__), "OpenStudio-HPXML-v#{Version::OS_HPXML_Version}-full.zip") => true }

  release_map.keys.each do |zip_path|
    File.delete(zip_path) if File.exist? zip_path
  end

  if ENV['CI']
    # CI doesn't have git, so default to everything
    git_files = Dir['**/*.*']
  else
    # Only include files under git version control
    command = 'git ls-files'
    begin
      git_files = `#{command}`
    rescue
      puts "Command failed: '#{command}'. Perhaps git needs to be installed?"
      exit!
    end
  end

  files = ['Changelog.md',
           'LICENSE.md',
           'BuildResidentialHPXML/measure.*',
           'BuildResidentialHPXML/resources/**/*.*',
           'BuildResidentialScheduleFile/measure.*',
           'BuildResidentialScheduleFile/resources/**/*.*',
           'HPXMLtoOpenStudio/measure.*',
           'HPXMLtoOpenStudio/resources/**/*.*',
           'ReportSimulationOutput/measure.*',
           'ReportSimulationOutput/resources/**/*.*',
           'ReportHPXMLOutput/measure.*',
           'ReportHPXMLOutput/resources/**/*.*',
           'weather/*.*',
           'workflow/*.*',
           'workflow/sample_files/*.xml',
           'workflow/tests/*test*.rb',
           'workflow/tests/ASHRAE_Standard_140/*.xml',
           'workflow/tests/base_results/*.csv',
           'documentation/index.html',
           'documentation/_static/**/*.*']

  if not ENV['CI']
    # Generate documentation
    puts 'Generating documentation...'
    command = 'sphinx-build -b singlehtml docs/source documentation'
    begin
      `#{command}`
      if not File.exist? File.join(File.dirname(__FILE__), 'documentation', 'index.html')
        puts 'Documentation was not successfully generated. Aborting...'
        exit!
      end
    rescue
      puts "Command failed: '#{command}'. Perhaps sphinx needs to be installed?"
      exit!
    end
    FileUtils.rm_r(File.join(File.dirname(__FILE__), 'documentation', '_static', 'fonts'))

    # Check if we need to download weather files for the full release zip
    num_epws_expected = 1011
    num_epws_local = 0
    files.each do |f|
      Dir[f].each do |file|
        next unless file.end_with? '.epw'

        num_epws_local += 1
      end
    end

    # Make sure we have the full set of weather files
    if num_epws_local < num_epws_expected
      puts 'Fetching all weather files...'
      command = "#{OpenStudio.getOpenStudioCLI} #{__FILE__} download_weather"
      log = `#{command}`
    end
  end

  # Create zip files
  require 'zip'
  release_map.each do |zip_path, include_all_epws|
    puts "Creating #{zip_path}..."
    Zip::File.open(zip_path, create: true) do |zipfile|
      files.each do |f|
        Dir[f].each do |file|
          if file.start_with? 'documentation'
            # always include
          elsif include_all_epws
            if (not git_files.include? file) && (not file.start_with? 'weather')
              next
            end
          else
            if not git_files.include? file
              next
            end
          end
          zipfile.add(File.join('OpenStudio-HPXML', file), file)
        end
      end
    end
    puts "Wrote file at #{zip_path}."
  end

  # Cleanup
  if not ENV['CI']
    FileUtils.rm_r(File.join(File.dirname(__FILE__), 'documentation'))
  end

  puts 'Done.'
end<|MERGE_RESOLUTION|>--- conflicted
+++ resolved
@@ -132,11 +132,10 @@
     'base-dhw-tank-heat-pump-uef.xml' => 'base-dhw-tank-heat-pump.xml',
     'base-dhw-tank-heat-pump-with-solar.xml' => 'base-dhw-tank-heat-pump.xml',
     'base-dhw-tank-heat-pump-with-solar-fraction.xml' => 'base-dhw-tank-heat-pump.xml',
-    'base-dhw-tank-heat-pump-setpoint-schedules-detailed.xml' => 'base-dhw-tank-heat-pump-uef.xml',
     'base-dhw-tank-heat-pump-operating-mode-heat-pump-only.xml' => 'base-dhw-tank-heat-pump-uef.xml',
-    'base-dhw-tank-heat-pump-operating-mode-schedules-detailed.xml' => 'base-dhw-tank-heat-pump-uef.xml',
+    'base-dhw-tank-heat-pump-schedules-detailed.xml' => 'base-dhw-tank-heat-pump-uef.xml',
     'base-dhw-tank-model-type-stratified.xml' => 'base.xml',
-    'base-dhw-tank-setpoint-schedules-detailed.xml' => 'base.xml',
+    'base-dhw-tank-schedules-detailed.xml' => 'base.xml',
     'base-dhw-tank-oil.xml' => 'base-dhw-tank-gas.xml',
     'base-dhw-tank-wood.xml' => 'base-dhw-tank-gas.xml',
     'base-dhw-tankless-electric.xml' => 'base.xml',
@@ -358,7 +357,6 @@
     'base-pv-battery-garage.xml' => 'base-enclosure-garage.xml',
     'base-schedules-simple.xml' => 'base.xml',
     'base-schedules-detailed-smooth.xml' => 'base.xml',
-    'base-schedules-detailed-smooth2.xml' => 'base.xml',
     'base-schedules-detailed-stochastic.xml' => 'base.xml',
     'base-schedules-detailed-stochastic-vacancy.xml' => 'base.xml',
     'base-simcontrol-calendar-year-custom.xml' => 'base.xml',
@@ -2400,6 +2398,21 @@
     sch_args['schedules_type'] = 'smooth'
     sch_args['output_csv_path'] = '../../HPXMLtoOpenStudio/resources/schedule_files/smooth.csv'
     sch_args['hpxml_output_path'] = sch_args['hpxml_path']
+  elsif ['base-dhw-tank-heat-pump-schedules-detailed.xml'].include? hpxml_file
+    sch_args['hpxml_path'] = args['hpxml_path']
+    sch_args['schedules_type'] = 'smooth'
+    sch_args['output_csv_path'] = '../../HPXMLtoOpenStudio/resources/schedule_files/smooth.csv'
+    sch_args['water_heater_scheduled_setpoint_path'] = '../../HPXMLtoOpenStudio/resources/schedule_files/heatpump/hourly_setpoint_schedule.csv'
+    sch_args['water_heater_scheduled_operating_mode_path'] = '../../HPXMLtoOpenStudio/resources/schedule_files/heatpump/hourly_operating_mode_schedule.csv'
+    sch_args['water_heater_output_csv_path'] = '../../HPXMLtoOpenStudio/resources/schedule_files/heat-pump.csv'
+    sch_args['hpxml_output_path'] = sch_args['hpxml_path']
+  elsif ['base-dhw-tank-schedules-detailed.xml'].include? hpxml_file
+    sch_args['hpxml_path'] = args['hpxml_path']
+    sch_args['schedules_type'] = 'smooth'
+    sch_args['output_csv_path'] = '../../HPXMLtoOpenStudio/resources/schedule_files/smooth.csv'
+    sch_args['water_heater_scheduled_operating_mode_path'] = '../../HPXMLtoOpenStudio/resources/schedule_files/tank/hourly_setpoint_schedule.csv'
+    sch_args['water_heater_output_csv_path'] = '../../HPXMLtoOpenStudio/resources/schedule_files/tank.csv'
+    sch_args['hpxml_output_path'] = sch_args['hpxml_path']
   end
 end
 
@@ -2529,25 +2542,6 @@
   # Logic that can only be applied based on the file name
   if ['base-hvac-undersized-allow-increased-fixed-capacities.xml'].include? hpxml_file
     hpxml.header.allow_increased_fixed_capacities = true
-<<<<<<< HEAD
-  elsif ['base-schedules-detailed-stochastic.xml'].include? hpxml_file
-    hpxml.header.schedules_files.add(path: '../../HPXMLtoOpenStudio/resources/schedule_files/stochastic.csv')
-  elsif ['base-schedules-detailed-stochastic-vacancy.xml'].include? hpxml_file
-    hpxml.header.schedules_files.add(path: '../../HPXMLtoOpenStudio/resources/schedule_files/stochastic-vacancy.csv')
-  elsif ['base-schedules-detailed-smooth.xml'].include? hpxml_file
-    hpxml.header.schedules_files.add(path: '../../HPXMLtoOpenStudio/resources/schedule_files/smooth.csv')
-  elsif ['base-schedules-detailed-smooth2.xml'].include? hpxml_file
-    hpxml.header.schedules_files.add(path: '../../HPXMLtoOpenStudio/resources/schedule_files/smooth.csv')
-    hpxml.header.schedules_files.add(path: '../../HPXMLtoOpenStudio/resources/schedule_files/tank/hourly_setpoint_schedule.csv')
-  elsif ['base-location-capetown-zaf.xml'].include? hpxml_file
-    hpxml.header.state_code = nil
-  elsif ['base-dhw-tank-heat-pump-setpoint-schedules-detailed.xml'].include? hpxml_file
-    hpxml.header.schedules_files.add(path: '../../HPXMLtoOpenStudio/resources/schedule_files/heatpump/hourly_setpoint_schedule.csv')
-  elsif ['base-dhw-tank-heat-pump-operating-mode-schedules-detailed.xml'].include? hpxml_file
-    hpxml.header.schedules_files.add(path: '../../HPXMLtoOpenStudio/resources/schedule_files/heatpump/hourly_operating_mode_schedule.csv')
-  elsif ['base-dhw-tank-setpoint-schedules-detailed.xml'].include? hpxml_file
-    hpxml.header.schedules_files.add(path: '../../HPXMLtoOpenStudio/resources/schedule_files/tank/hourly_setpoint_schedule.csv')
-=======
   elsif ['base-location-capetown-zaf.xml'].include? hpxml_file
     hpxml.header.state_code = nil
   elsif ['base-misc-emissions.xml'].include? hpxml_file
@@ -2571,7 +2565,6 @@
                                          emissions_type: 'NOx',
                                          elec_units: HPXML::EmissionsScenario::UnitsLbPerMWh,
                                          elec_value: 0.67)
->>>>>>> 9f5f082e
   end
 
   # ------------------------- #
