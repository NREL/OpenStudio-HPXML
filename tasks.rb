# frozen_string_literal: true

$VERBOSE = nil # Prevents ruby warnings, see https://github.com/NREL/OpenStudio/issues/4301

def create_hpxmls
  require 'oga'
  require_relative 'HPXMLtoOpenStudio/resources/constants'
  require_relative 'HPXMLtoOpenStudio/resources/hotwater_appliances'
  require_relative 'HPXMLtoOpenStudio/resources/hpxml'
  require_relative 'HPXMLtoOpenStudio/resources/location'
  require_relative 'HPXMLtoOpenStudio/resources/misc_loads'
  require_relative 'HPXMLtoOpenStudio/resources/schedules'
  require_relative 'HPXMLtoOpenStudio/resources/waterheater'
  require_relative 'HPXMLtoOpenStudio/resources/xmlhelper'

  this_dir = File.dirname(__FILE__)
  sample_files_dir = File.join(this_dir, 'workflow/sample_files')
  hpxml_docs = {}

  # Hash of HPXML -> Parent HPXML
  hpxmls_files = {
    'base.xml' => nil,

    'ASHRAE_Standard_140/L100AC.xml' => nil,
    'ASHRAE_Standard_140/L100AL.xml' => nil,
    'ASHRAE_Standard_140/L110AC.xml' => 'ASHRAE_Standard_140/L100AC.xml',
    'ASHRAE_Standard_140/L110AL.xml' => 'ASHRAE_Standard_140/L100AL.xml',
    'ASHRAE_Standard_140/L120AC.xml' => 'ASHRAE_Standard_140/L100AC.xml',
    'ASHRAE_Standard_140/L120AL.xml' => 'ASHRAE_Standard_140/L100AL.xml',
    'ASHRAE_Standard_140/L130AC.xml' => 'ASHRAE_Standard_140/L100AC.xml',
    'ASHRAE_Standard_140/L130AL.xml' => 'ASHRAE_Standard_140/L100AL.xml',
    'ASHRAE_Standard_140/L140AC.xml' => 'ASHRAE_Standard_140/L100AC.xml',
    'ASHRAE_Standard_140/L140AL.xml' => 'ASHRAE_Standard_140/L100AL.xml',
    'ASHRAE_Standard_140/L150AC.xml' => 'ASHRAE_Standard_140/L100AC.xml',
    'ASHRAE_Standard_140/L150AL.xml' => 'ASHRAE_Standard_140/L100AL.xml',
    'ASHRAE_Standard_140/L160AC.xml' => 'ASHRAE_Standard_140/L100AC.xml',
    'ASHRAE_Standard_140/L160AL.xml' => 'ASHRAE_Standard_140/L100AL.xml',
    'ASHRAE_Standard_140/L170AC.xml' => 'ASHRAE_Standard_140/L100AC.xml',
    'ASHRAE_Standard_140/L170AL.xml' => 'ASHRAE_Standard_140/L100AL.xml',
    'ASHRAE_Standard_140/L200AC.xml' => 'ASHRAE_Standard_140/L100AC.xml',
    'ASHRAE_Standard_140/L200AL.xml' => 'ASHRAE_Standard_140/L100AL.xml',
    'ASHRAE_Standard_140/L302XC.xml' => 'ASHRAE_Standard_140/L100AC.xml',
    'ASHRAE_Standard_140/L322XC.xml' => 'ASHRAE_Standard_140/L100AC.xml',
    'ASHRAE_Standard_140/L155AC.xml' => 'ASHRAE_Standard_140/L150AC.xml',
    'ASHRAE_Standard_140/L155AL.xml' => 'ASHRAE_Standard_140/L150AL.xml',
    'ASHRAE_Standard_140/L202AC.xml' => 'ASHRAE_Standard_140/L200AC.xml',
    'ASHRAE_Standard_140/L202AL.xml' => 'ASHRAE_Standard_140/L200AL.xml',
    'ASHRAE_Standard_140/L304XC.xml' => 'ASHRAE_Standard_140/L302XC.xml',
    'ASHRAE_Standard_140/L324XC.xml' => 'ASHRAE_Standard_140/L322XC.xml',

    'invalid_files/boiler-invalid-afue.xml' => 'base-hvac-boiler-oil-only.xml',
    'invalid_files/cfis-with-hydronic-distribution.xml' => 'base-hvac-boiler-gas-only.xml',
    'invalid_files/clothes-washer-location.xml' => 'base.xml',
    'invalid_files/clothes-dryer-location.xml' => 'base.xml',
    'invalid_files/cooking-range-location.xml' => 'base.xml',
    'invalid_files/dehumidifier-fraction-served.xml' => 'base-appliances-dehumidifier-multiple.xml',
    'invalid_files/dehumidifier-setpoints.xml' => 'base-appliances-dehumidifier-multiple.xml',
    'invalid_files/dhw-frac-load-served.xml' => 'base-dhw-multiple.xml',
    'invalid_files/dhw-invalid-ef-tank.xml' => 'base.xml',
    'invalid_files/dhw-invalid-uef-tank-heat-pump.xml' => 'base-dhw-tank-heat-pump-uef.xml',
    'invalid_files/dishwasher-location.xml' => 'base.xml',
    'invalid_files/duct-leakage-cfm25.xml' => 'base.xml',
    'invalid_files/duct-leakage-percent.xml' => 'base.xml',
    'invalid_files/duct-location.xml' => 'base.xml',
    'invalid_files/duct-location-unconditioned-space.xml' => 'base.xml',
    'invalid_files/duplicate-id.xml' => 'base.xml',
    'invalid_files/enclosure-attic-missing-roof.xml' => 'base.xml',
    'invalid_files/enclosure-basement-missing-exterior-foundation-wall.xml' => 'base-foundation-unconditioned-basement.xml',
    'invalid_files/enclosure-basement-missing-slab.xml' => 'base-foundation-unconditioned-basement.xml',
    'invalid_files/enclosure-floor-area-exceeds-cfa.xml' => 'base.xml',
    'invalid_files/enclosure-floor-area-exceeds-cfa2.xml' => 'base-bldgtype-multifamily.xml',
    'invalid_files/enclosure-garage-missing-exterior-wall.xml' => 'base-enclosure-garage.xml',
    'invalid_files/enclosure-garage-missing-roof-ceiling.xml' => 'base-enclosure-garage.xml',
    'invalid_files/enclosure-garage-missing-slab.xml' => 'base-enclosure-garage.xml',
    'invalid_files/enclosure-living-missing-ceiling-roof.xml' => 'base.xml',
    'invalid_files/enclosure-living-missing-exterior-wall.xml' => 'base.xml',
    'invalid_files/enclosure-living-missing-floor-slab.xml' => 'base-foundation-slab.xml',
    'invalid_files/frac-sensible-fuel-load.xml' => 'base-misc-loads-large-uncommon.xml',
    'invalid_files/frac-sensible-plug-load.xml' => 'base-misc-loads-large-uncommon.xml',
    'invalid_files/frac-total-fuel-load.xml' => 'base-misc-loads-large-uncommon.xml',
    'invalid_files/frac-total-plug-load.xml' => 'base-misc-loads-large-uncommon.xml',
    'invalid_files/furnace-invalid-afue.xml' => 'base.xml',
    'invalid_files/heat-pump-mixed-fixed-and-autosize-capacities.xml' => 'base-hvac-air-to-air-heat-pump-1-speed.xml',
    'invalid_files/hvac-invalid-distribution-system-type.xml' => 'base.xml',
    'invalid_files/hvac-distribution-multiple-attached-cooling.xml' => 'base-hvac-multiple.xml',
    'invalid_files/hvac-distribution-multiple-attached-heating.xml' => 'base-hvac-multiple.xml',
    'invalid_files/hvac-distribution-return-duct-leakage-missing.xml' => 'base-hvac-evap-cooler-only-ducted.xml',
    'invalid_files/hvac-dse-multiple-attached-cooling.xml' => 'base-hvac-dse.xml',
    'invalid_files/hvac-dse-multiple-attached-heating.xml' => 'base-hvac-dse.xml',
    'invalid_files/hvac-frac-load-served.xml' => 'base-hvac-multiple.xml',
    'invalid_files/hvac-inconsistent-fan-powers.xml' => 'base.xml',
    'invalid_files/hvac-seasons-less-than-a-year.xml' => 'base.xml',
    'invalid_files/hvac-shared-negative-seer-eq.xml' => 'base-bldgtype-multifamily-shared-chiller-only-baseboard.xml',
    'invalid_files/generator-number-of-bedrooms-served.xml' => 'base-bldgtype-multifamily-shared-generator.xml',
    'invalid_files/generator-output-greater-than-consumption.xml' => 'base-misc-generators.xml',
    'invalid_files/invalid-assembly-effective-rvalue.xml' => 'base.xml',
    'invalid_files/invalid-datatype-boolean.xml' => 'base.xml',
    'invalid_files/invalid-datatype-float.xml' => 'base.xml',
    'invalid_files/invalid-datatype-integer.xml' => 'base.xml',
    'invalid_files/invalid-daylight-saving.xml' => 'base-simcontrol-daylight-saving-custom.xml',
    'invalid_files/invalid-epw-filepath.xml' => 'base.xml',
    'invalid_files/invalid-facility-type-equipment.xml' => 'base-bldgtype-multifamily-shared-laundry-room.xml',
    'invalid_files/invalid-facility-type-surfaces.xml' => 'base.xml',
    'invalid_files/invalid-foundation-wall-properties.xml' => 'base-foundation-unconditioned-basement-wall-insulation.xml',
    'invalid_files/invalid-id.xml' => 'base-enclosure-skylights.xml',
    'invalid_files/invalid-id2.xml' => 'base-enclosure-skylights.xml',
    'invalid_files/invalid-infiltration-volume.xml' => 'base.xml',
    'invalid_files/invalid-input-parameters.xml' => 'base.xml',
    'invalid_files/invalid-neighbor-shading-azimuth.xml' => 'base-misc-neighbor-shading.xml',
    'invalid_files/invalid-number-of-bedrooms-served.xml' => 'base-bldgtype-multifamily-shared-pv.xml',
    'invalid_files/invalid-number-of-conditioned-floors.xml' => 'base.xml',
    'invalid_files/invalid-number-of-units-served.xml' => 'base-bldgtype-multifamily-shared-water-heater.xml',
    'invalid_files/invalid-relatedhvac-dhw-indirect.xml' => 'base-dhw-indirect.xml',
    'invalid_files/invalid-relatedhvac-desuperheater.xml' => 'base-hvac-central-ac-only-1-speed.xml',
    'invalid_files/invalid-runperiod.xml' => 'base.xml',
    'invalid_files/invalid-schema-version.xml' => 'base.xml',
    'invalid_files/invalid-shared-vent-in-unit-flowrate.xml' => 'base-bldgtype-multifamily-shared-mechvent.xml',
    'invalid_files/invalid-timestep.xml' => 'base.xml',
    'invalid_files/invalid-window-height.xml' => 'base-enclosure-overhangs.xml',
    'invalid_files/lighting-fractions.xml' => 'base.xml',
    'invalid_files/missing-elements.xml' => 'base.xml',
    'invalid_files/multifamily-reference-appliance.xml' => 'base.xml',
    'invalid_files/multifamily-reference-duct.xml' => 'base.xml',
    'invalid_files/multifamily-reference-surface.xml' => 'base.xml',
    'invalid_files/multifamily-reference-water-heater.xml' => 'base.xml',
    'invalid_files/multiple-buildings-without-building-id.xml' => 'base.xml',
    'invalid_files/multiple-buildings-wrong-building-id.xml' => 'base.xml',
    'invalid_files/multiple-shared-cooling-systems.xml' => 'base-bldgtype-multifamily-shared-chiller-only-baseboard.xml',
    'invalid_files/multiple-shared-heating-systems.xml' => 'base-bldgtype-multifamily-shared-boiler-only-baseboard.xml',
    'invalid_files/net-area-negative-roof.xml' => 'base-enclosure-skylights.xml',
    'invalid_files/net-area-negative-wall.xml' => 'base.xml',
    'invalid_files/num-bedrooms-exceeds-limit.xml' => 'base.xml',
    'invalid_files/orphaned-hvac-distribution.xml' => 'base-hvac-furnace-gas-room-ac.xml',
    'invalid_files/refrigerator-location.xml' => 'base.xml',
    'invalid_files/repeated-relatedhvac-dhw-indirect.xml' => 'base-dhw-indirect.xml',
    'invalid_files/repeated-relatedhvac-desuperheater.xml' => 'base-hvac-central-ac-only-1-speed.xml',
    'invalid_files/solar-fraction-one.xml' => 'base-dhw-solar-fraction.xml',
    'invalid_files/solar-thermal-system-with-combi-tankless.xml' => 'base-dhw-combi-tankless.xml',
    'invalid_files/solar-thermal-system-with-desuperheater.xml' => 'base-dhw-desuperheater.xml',
    'invalid_files/solar-thermal-system-with-dhw-indirect.xml' => 'base-dhw-combi-tankless.xml',
    'invalid_files/unattached-cfis.xml' => 'base.xml',
    'invalid_files/unattached-door.xml' => 'base.xml',
    'invalid_files/unattached-hvac-distribution.xml' => 'base.xml',
    'invalid_files/unattached-skylight.xml' => 'base-enclosure-skylights.xml',
    'invalid_files/unattached-solar-thermal-system.xml' => 'base-dhw-solar-indirect-flat-plate.xml',
    'invalid_files/unattached-shared-clothes-washer-water-heater.xml' => 'base-bldgtype-multifamily-shared-laundry-room.xml',
    'invalid_files/unattached-shared-dishwasher-water-heater.xml' => 'base-bldgtype-multifamily-shared-laundry-room.xml',
    'invalid_files/unattached-window.xml' => 'base.xml',
    'invalid_files/water-heater-location.xml' => 'base.xml',
    'invalid_files/water-heater-location-other.xml' => 'base.xml',
    'invalid_files/missing-duct-location.xml' => 'base-hvac-multiple.xml',
    'invalid_files/invalid-distribution-cfa-served.xml' => 'base.xml',
    'invalid_files/refrigerators-multiple-primary.xml' => 'base.xml',
    'invalid_files/refrigerators-no-primary.xml' => 'base.xml',
    'base-appliances-coal.xml' => 'base.xml',
    'base-appliances-dehumidifier.xml' => 'base-location-dallas-tx.xml',
    'base-appliances-dehumidifier-ief-portable.xml' => 'base-appliances-dehumidifier.xml',
    'base-appliances-dehumidifier-ief-whole-home.xml' => 'base-appliances-dehumidifier-ief-portable.xml',
    'base-appliances-dehumidifier-multiple.xml' => 'base-appliances-dehumidifier.xml',
    'base-appliances-gas.xml' => 'base.xml',
    'base-appliances-modified.xml' => 'base.xml',
    'base-appliances-none.xml' => 'base.xml',
    'base-appliances-oil.xml' => 'base.xml',
    'base-appliances-propane.xml' => 'base.xml',
    'base-appliances-wood.xml' => 'base.xml',
    'base-atticroof-cathedral.xml' => 'base.xml',
    'base-atticroof-conditioned.xml' => 'base.xml',
    'base-atticroof-flat.xml' => 'base.xml',
    'base-atticroof-radiant-barrier.xml' => 'base-location-dallas-tx.xml',
    'base-atticroof-vented.xml' => 'base.xml',
    'base-atticroof-unvented-insulated-roof.xml' => 'base.xml',
    'base-bldgtype-multifamily.xml' => 'base.xml',
    'base-bldgtype-multifamily-adjacent-to-other-housing-unit.xml' => 'base-bldgtype-multifamily.xml',
    'base-bldgtype-multifamily-adjacent-to-other-heated-space.xml' => 'base-bldgtype-multifamily.xml',
    'base-bldgtype-multifamily-adjacent-to-multifamily-buffer-space.xml' => 'base-bldgtype-multifamily.xml',
    'base-bldgtype-multifamily-adjacent-to-non-freezing-space.xml' => 'base-bldgtype-multifamily.xml',
    'base-bldgtype-multifamily-adjacent-to-multiple.xml' => 'base-bldgtype-multifamily.xml',
    'base-bldgtype-multifamily-shared-boiler-chiller-baseboard.xml' => 'base-bldgtype-multifamily.xml',
    'base-bldgtype-multifamily-shared-boiler-chiller-fan-coil.xml' => 'base-bldgtype-multifamily-shared-boiler-chiller-baseboard.xml',
    'base-bldgtype-multifamily-shared-boiler-chiller-fan-coil-ducted.xml' => 'base-bldgtype-multifamily-shared-boiler-chiller-fan-coil.xml',
    'base-bldgtype-multifamily-shared-boiler-chiller-water-loop-heat-pump.xml' => 'base-bldgtype-multifamily-shared-boiler-chiller-baseboard.xml',
    'base-bldgtype-multifamily-shared-boiler-cooling-tower-water-loop-heat-pump.xml' => 'base-bldgtype-multifamily-shared-boiler-chiller-water-loop-heat-pump.xml',
    'base-bldgtype-multifamily-shared-boiler-only-baseboard.xml' => 'base-bldgtype-multifamily.xml',
    'base-bldgtype-multifamily-shared-boiler-only-fan-coil.xml' => 'base-bldgtype-multifamily-shared-boiler-only-baseboard.xml',
    'base-bldgtype-multifamily-shared-boiler-only-fan-coil-ducted.xml' => 'base-bldgtype-multifamily-shared-boiler-only-fan-coil.xml',
    'base-bldgtype-multifamily-shared-boiler-only-fan-coil-eae.xml' => 'base-bldgtype-multifamily-shared-boiler-only-fan-coil.xml',
    'base-bldgtype-multifamily-shared-boiler-only-water-loop-heat-pump.xml' => 'base-bldgtype-multifamily-shared-boiler-only-baseboard.xml',
    'base-bldgtype-multifamily-shared-chiller-only-baseboard.xml' => 'base-bldgtype-multifamily.xml',
    'base-bldgtype-multifamily-shared-chiller-only-fan-coil.xml' => 'base-bldgtype-multifamily-shared-chiller-only-baseboard.xml',
    'base-bldgtype-multifamily-shared-chiller-only-fan-coil-ducted.xml' => 'base-bldgtype-multifamily-shared-chiller-only-fan-coil.xml',
    'base-bldgtype-multifamily-shared-chiller-only-water-loop-heat-pump.xml' => 'base-bldgtype-multifamily-shared-chiller-only-baseboard.xml',
    'base-bldgtype-multifamily-shared-cooling-tower-only-water-loop-heat-pump.xml' => 'base-bldgtype-multifamily-shared-chiller-only-water-loop-heat-pump.xml',
    'base-bldgtype-multifamily-shared-generator.xml' => 'base-bldgtype-multifamily.xml',
    'base-bldgtype-multifamily-shared-ground-loop-ground-to-air-heat-pump.xml' => 'base-bldgtype-multifamily.xml',
    'base-bldgtype-multifamily-shared-laundry-room.xml' => 'base-bldgtype-multifamily.xml',
    'base-bldgtype-multifamily-shared-mechvent.xml' => 'base-bldgtype-multifamily.xml',
    'base-bldgtype-multifamily-shared-mechvent-preconditioning.xml' => 'base-bldgtype-multifamily-shared-mechvent.xml',
    'base-bldgtype-multifamily-shared-mechvent-multiple.xml' => 'base-bldgtype-multifamily.xml',
    'base-bldgtype-multifamily-shared-pv.xml' => 'base-bldgtype-multifamily.xml',
    'base-bldgtype-multifamily-shared-water-heater.xml' => 'base-bldgtype-multifamily.xml',
    'base-bldgtype-multifamily-shared-water-heater-recirc.xml' => 'base-bldgtype-multifamily-shared-water-heater.xml',
    'base-bldgtype-single-family-attached.xml' => 'base.xml',
    'base-dhw-combi-tankless.xml' => 'base-dhw-indirect.xml',
    'base-dhw-combi-tankless-outside.xml' => 'base-dhw-combi-tankless.xml',
    'base-dhw-desuperheater.xml' => 'base-hvac-central-ac-only-1-speed.xml',
    'base-dhw-desuperheater-hpwh.xml' => 'base-dhw-tank-heat-pump.xml',
    'base-dhw-desuperheater-tankless.xml' => 'base-hvac-central-ac-only-1-speed.xml',
    'base-dhw-desuperheater-2-speed.xml' => 'base-hvac-central-ac-only-2-speed.xml',
    'base-dhw-desuperheater-var-speed.xml' => 'base-hvac-central-ac-only-var-speed.xml',
    'base-dhw-desuperheater-gshp.xml' => 'base-hvac-ground-to-air-heat-pump.xml',
    'base-dhw-dwhr.xml' => 'base.xml',
    'base-dhw-indirect.xml' => 'base-hvac-boiler-gas-only.xml',
    'base-dhw-indirect-dse.xml' => 'base-dhw-indirect.xml',
    'base-dhw-indirect-outside.xml' => 'base-dhw-indirect.xml',
    'base-dhw-indirect-standbyloss.xml' => 'base-dhw-indirect.xml',
    'base-dhw-indirect-with-solar-fraction.xml' => 'base-dhw-indirect.xml',
    'base-dhw-low-flow-fixtures.xml' => 'base.xml',
    'base-dhw-multiple.xml' => 'base-hvac-boiler-gas-only.xml',
    'base-dhw-none.xml' => 'base.xml',
    'base-dhw-recirc-demand.xml' => 'base.xml',
    'base-dhw-recirc-manual.xml' => 'base.xml',
    'base-dhw-recirc-nocontrol.xml' => 'base.xml',
    'base-dhw-recirc-temperature.xml' => 'base.xml',
    'base-dhw-recirc-timer.xml' => 'base.xml',
    'base-dhw-solar-direct-evacuated-tube.xml' => 'base.xml',
    'base-dhw-solar-direct-flat-plate.xml' => 'base.xml',
    'base-dhw-solar-direct-ics.xml' => 'base.xml',
    'base-dhw-solar-fraction.xml' => 'base.xml',
    'base-dhw-solar-indirect-flat-plate.xml' => 'base.xml',
    'base-dhw-solar-thermosyphon-flat-plate.xml' => 'base.xml',
    'base-dhw-tank-coal.xml' => 'base.xml',
    'base-dhw-tank-elec-uef.xml' => 'base.xml',
    'base-dhw-tank-gas.xml' => 'base.xml',
    'base-dhw-tank-gas-uef.xml' => 'base.xml',
    'base-dhw-tank-gas-outside.xml' => 'base-dhw-tank-gas.xml',
    'base-dhw-tank-heat-pump.xml' => 'base.xml',
    'base-dhw-tank-heat-pump-outside.xml' => 'base-dhw-tank-heat-pump.xml',
    'base-dhw-tank-heat-pump-uef.xml' => 'base.xml',
    'base-dhw-tank-heat-pump-with-solar.xml' => 'base-dhw-tank-heat-pump.xml',
    'base-dhw-tank-heat-pump-with-solar-fraction.xml' => 'base-dhw-tank-heat-pump.xml',
    'base-dhw-tank-oil.xml' => 'base.xml',
    'base-dhw-tank-wood.xml' => 'base.xml',
    'base-dhw-tankless-electric.xml' => 'base.xml',
    'base-dhw-tankless-electric-uef.xml' => 'base.xml',
    'base-dhw-tankless-electric-outside.xml' => 'base-dhw-tankless-electric.xml',
    'base-dhw-tankless-gas.xml' => 'base.xml',
    'base-dhw-tankless-gas-uef.xml' => 'base.xml',
    'base-dhw-tankless-gas-with-solar.xml' => 'base-dhw-tankless-gas.xml',
    'base-dhw-tankless-gas-with-solar-fraction.xml' => 'base-dhw-tankless-gas.xml',
    'base-dhw-tankless-propane.xml' => 'base.xml',
    'base-dhw-jacket-electric.xml' => 'base.xml',
    'base-dhw-jacket-gas.xml' => 'base-dhw-tank-gas.xml',
    'base-dhw-jacket-indirect.xml' => 'base-dhw-indirect.xml',
    'base-dhw-jacket-hpwh.xml' => 'base-dhw-tank-heat-pump.xml',
    'base-enclosure-2stories.xml' => 'base.xml',
    'base-enclosure-2stories-garage.xml' => 'base-enclosure-2stories.xml',
    'base-enclosure-beds-1.xml' => 'base.xml',
    'base-enclosure-beds-2.xml' => 'base.xml',
    'base-enclosure-beds-4.xml' => 'base.xml',
    'base-enclosure-beds-5.xml' => 'base.xml',
    'base-enclosure-garage.xml' => 'base.xml',
    'base-enclosure-infil-ach-house-pressure.xml' => 'base.xml',
    'base-enclosure-infil-cfm-house-pressure.xml' => 'base-enclosure-infil-cfm50.xml',
    'base-enclosure-infil-cfm50.xml' => 'base.xml',
    'base-enclosure-infil-flue.xml' => 'base.xml',
    'base-enclosure-infil-natural-ach.xml' => 'base.xml',
    'base-enclosure-overhangs.xml' => 'base.xml',
    'base-enclosure-rooftypes.xml' => 'base.xml',
    'base-enclosure-skylights.xml' => 'base.xml',
    'base-enclosure-skylights-shading.xml' => 'base-enclosure-skylights.xml',
    'base-enclosure-split-level.xml' => 'base-foundation-slab.xml',
    'base-enclosure-split-surfaces.xml' => 'base-enclosure-skylights.xml', # Surfaces should collapse via HPXML.collapse_enclosure_surfaces()
    'base-enclosure-split-surfaces2.xml' => 'base-enclosure-skylights.xml', # Surfaces should NOT collapse via HPXML.collapse_enclosure_surfaces()
    'base-enclosure-walltypes.xml' => 'base.xml',
    'base-enclosure-windows-shading.xml' => 'base.xml',
    'base-enclosure-windows-none.xml' => 'base.xml',
    'base-foundation-multiple.xml' => 'base-foundation-unconditioned-basement.xml',
    'base-foundation-ambient.xml' => 'base.xml',
    'base-foundation-conditioned-basement-slab-insulation.xml' => 'base.xml',
    'base-foundation-conditioned-basement-wall-interior-insulation.xml' => 'base.xml',
    'base-foundation-slab.xml' => 'base.xml',
    'base-foundation-unconditioned-basement.xml' => 'base.xml',
    'base-foundation-unconditioned-basement-assembly-r.xml' => 'base-foundation-unconditioned-basement.xml',
    'base-foundation-unconditioned-basement-above-grade.xml' => 'base-foundation-unconditioned-basement.xml',
    'base-foundation-unconditioned-basement-wall-insulation.xml' => 'base-foundation-unconditioned-basement.xml',
    'base-foundation-unvented-crawlspace.xml' => 'base.xml',
    'base-foundation-vented-crawlspace.xml' => 'base.xml',
    'base-foundation-walkout-basement.xml' => 'base.xml',
    'base-foundation-complex.xml' => 'base.xml',
    'base-foundation-basement-garage.xml' => 'base.xml',
    'base-hvac-air-to-air-heat-pump-1-speed.xml' => 'base.xml',
    'base-hvac-air-to-air-heat-pump-1-speed-cooling-only.xml' => 'base-hvac-air-to-air-heat-pump-1-speed.xml',
    'base-hvac-air-to-air-heat-pump-1-speed-heating-only.xml' => 'base-hvac-air-to-air-heat-pump-1-speed.xml',
    'base-hvac-air-to-air-heat-pump-2-speed.xml' => 'base.xml',
    'base-hvac-air-to-air-heat-pump-var-speed.xml' => 'base.xml',
    'base-hvac-autosize.xml' => 'base.xml',
    'base-hvac-autosize-air-to-air-heat-pump-1-speed.xml' => 'base-hvac-air-to-air-heat-pump-1-speed.xml',
    'base-hvac-autosize-air-to-air-heat-pump-1-speed-cooling-only.xml' => 'base-hvac-air-to-air-heat-pump-1-speed-cooling-only.xml',
    'base-hvac-autosize-air-to-air-heat-pump-1-speed-heating-only.xml' => 'base-hvac-air-to-air-heat-pump-1-speed-heating-only.xml',
    'base-hvac-autosize-air-to-air-heat-pump-1-speed-manual-s-oversize-allowances.xml' => 'base-hvac-autosize-air-to-air-heat-pump-1-speed.xml',
    'base-hvac-autosize-air-to-air-heat-pump-2-speed.xml' => 'base-hvac-air-to-air-heat-pump-2-speed.xml',
    'base-hvac-autosize-air-to-air-heat-pump-2-speed-manual-s-oversize-allowances.xml' => 'base-hvac-autosize-air-to-air-heat-pump-2-speed.xml',
    'base-hvac-autosize-air-to-air-heat-pump-var-speed.xml' => 'base-hvac-air-to-air-heat-pump-var-speed.xml',
    'base-hvac-autosize-air-to-air-heat-pump-var-speed-manual-s-oversize-allowances.xml' => 'base-hvac-autosize-air-to-air-heat-pump-var-speed.xml',
    'base-hvac-autosize-boiler-elec-only.xml' => 'base-hvac-boiler-elec-only.xml',
    'base-hvac-autosize-boiler-gas-central-ac-1-speed.xml' => 'base-hvac-boiler-gas-central-ac-1-speed.xml',
    'base-hvac-autosize-boiler-gas-only.xml' => 'base-hvac-boiler-gas-only.xml',
    'base-hvac-autosize-central-ac-only-1-speed.xml' => 'base-hvac-central-ac-only-1-speed.xml',
    'base-hvac-autosize-central-ac-only-2-speed.xml' => 'base-hvac-central-ac-only-2-speed.xml',
    'base-hvac-autosize-central-ac-only-var-speed.xml' => 'base-hvac-central-ac-only-var-speed.xml',
    'base-hvac-autosize-central-ac-plus-air-to-air-heat-pump-heating.xml' => 'base-hvac-central-ac-plus-air-to-air-heat-pump-heating.xml',
    'base-hvac-autosize-dual-fuel-air-to-air-heat-pump-1-speed.xml' => 'base-hvac-dual-fuel-air-to-air-heat-pump-1-speed.xml',
    'base-hvac-autosize-dual-fuel-mini-split-heat-pump-ducted.xml' => 'base-hvac-dual-fuel-mini-split-heat-pump-ducted.xml',
    'base-hvac-autosize-elec-resistance-only.xml' => 'base-hvac-elec-resistance-only.xml',
    'base-hvac-autosize-evap-cooler-furnace-gas.xml' => 'base-hvac-evap-cooler-furnace-gas.xml',
    'base-hvac-autosize-floor-furnace-propane-only.xml' => 'base-hvac-floor-furnace-propane-only.xml',
    'base-hvac-autosize-furnace-elec-only.xml' => 'base-hvac-furnace-elec-only.xml',
    'base-hvac-autosize-furnace-gas-central-ac-2-speed.xml' => 'base-hvac-furnace-gas-central-ac-2-speed.xml',
    'base-hvac-autosize-furnace-gas-central-ac-var-speed.xml' => 'base-hvac-furnace-gas-central-ac-var-speed.xml',
    'base-hvac-autosize-furnace-gas-only.xml' => 'base-hvac-furnace-gas-only.xml',
    'base-hvac-autosize-furnace-gas-room-ac.xml' => 'base-hvac-furnace-gas-room-ac.xml',
    'base-hvac-autosize-ground-to-air-heat-pump.xml' => 'base-hvac-ground-to-air-heat-pump.xml',
    'base-hvac-autosize-ground-to-air-heat-pump-cooling-only.xml' => 'base-hvac-ground-to-air-heat-pump-cooling-only.xml',
    'base-hvac-autosize-ground-to-air-heat-pump-heating-only.xml' => 'base-hvac-ground-to-air-heat-pump-heating-only.xml',
    'base-hvac-autosize-ground-to-air-heat-pump-manual-s-oversize-allowances.xml' => 'base-hvac-autosize-ground-to-air-heat-pump.xml',
    'base-hvac-autosize-mini-split-heat-pump-ducted.xml' => 'base-hvac-mini-split-heat-pump-ducted.xml',
    'base-hvac-autosize-mini-split-heat-pump-ducted-cooling-only.xml' => 'base-hvac-mini-split-heat-pump-ducted-cooling-only.xml',
    'base-hvac-autosize-mini-split-heat-pump-ducted-heating-only.xml' => 'base-hvac-mini-split-heat-pump-ducted-heating-only.xml',
    'base-hvac-autosize-mini-split-heat-pump-ducted-manual-s-oversize-allowances.xml' => 'base-hvac-autosize-mini-split-heat-pump-ducted.xml',
    'base-hvac-autosize-mini-split-air-conditioner-only-ducted.xml' => 'base-hvac-mini-split-air-conditioner-only-ducted.xml',
    'base-hvac-autosize-room-ac-only.xml' => 'base-hvac-room-ac-only.xml',
    'base-hvac-autosize-stove-oil-only.xml' => 'base-hvac-stove-oil-only.xml',
    'base-hvac-autosize-wall-furnace-elec-only.xml' => 'base-hvac-wall-furnace-elec-only.xml',
    'base-hvac-boiler-coal-only.xml' => 'base.xml',
    'base-hvac-boiler-elec-only.xml' => 'base.xml',
    'base-hvac-boiler-gas-central-ac-1-speed.xml' => 'base.xml',
    'base-hvac-boiler-gas-only.xml' => 'base.xml',
    'base-hvac-boiler-oil-only.xml' => 'base.xml',
    'base-hvac-boiler-propane-only.xml' => 'base.xml',
    'base-hvac-boiler-wood-only.xml' => 'base.xml',
    'base-hvac-central-ac-only-1-speed.xml' => 'base.xml',
    'base-hvac-central-ac-only-2-speed.xml' => 'base.xml',
    'base-hvac-central-ac-only-var-speed.xml' => 'base.xml',
    'base-hvac-central-ac-plus-air-to-air-heat-pump-heating.xml' => 'base-hvac-central-ac-only-1-speed.xml',
    'base-hvac-dse.xml' => 'base.xml',
    'base-hvac-dual-fuel-air-to-air-heat-pump-1-speed.xml' => 'base-hvac-air-to-air-heat-pump-1-speed.xml',
    'base-hvac-dual-fuel-air-to-air-heat-pump-1-speed-electric.xml' => 'base-hvac-dual-fuel-air-to-air-heat-pump-1-speed.xml',
    'base-hvac-dual-fuel-air-to-air-heat-pump-2-speed.xml' => 'base-hvac-air-to-air-heat-pump-2-speed.xml',
    'base-hvac-dual-fuel-air-to-air-heat-pump-var-speed.xml' => 'base-hvac-air-to-air-heat-pump-var-speed.xml',
    'base-hvac-dual-fuel-mini-split-heat-pump-ducted.xml' => 'base-hvac-mini-split-heat-pump-ducted.xml',
    'base-hvac-ducts-leakage-percent.xml' => 'base.xml',
    'base-hvac-elec-resistance-only.xml' => 'base.xml',
    'base-hvac-evap-cooler-furnace-gas.xml' => 'base.xml',
    'base-hvac-evap-cooler-only.xml' => 'base.xml',
    'base-hvac-evap-cooler-only-ducted.xml' => 'base.xml',
    'base-hvac-fireplace-wood-only.xml' => 'base.xml',
    'base-hvac-fixed-heater-gas-only.xml' => 'base.xml',
    'base-hvac-floor-furnace-propane-only.xml' => 'base.xml',
    'base-hvac-furnace-coal-only.xml' => 'base.xml',
    'base-hvac-furnace-elec-central-ac-1-speed.xml' => 'base.xml',
    'base-hvac-furnace-elec-only.xml' => 'base.xml',
    'base-hvac-furnace-gas-central-ac-2-speed.xml' => 'base.xml',
    'base-hvac-furnace-gas-central-ac-var-speed.xml' => 'base.xml',
    'base-hvac-furnace-gas-only.xml' => 'base.xml',
    'base-hvac-furnace-gas-room-ac.xml' => 'base.xml',
    'base-hvac-furnace-oil-only.xml' => 'base.xml',
    'base-hvac-furnace-propane-only.xml' => 'base.xml',
    'base-hvac-furnace-wood-only.xml' => 'base.xml',
    'base-hvac-furnace-x3-dse.xml' => 'base.xml',
    'base-hvac-ground-to-air-heat-pump.xml' => 'base.xml',
    'base-hvac-ground-to-air-heat-pump-cooling-only.xml' => 'base-hvac-ground-to-air-heat-pump.xml',
    'base-hvac-ground-to-air-heat-pump-heating-only.xml' => 'base-hvac-ground-to-air-heat-pump.xml',
    'base-hvac-seasons.xml' => 'base.xml',
    'base-hvac-install-quality-none-furnace-gas-central-ac-1-speed.xml' => 'base.xml',
    'base-hvac-install-quality-airflow-defect-furnace-gas-central-ac-1-speed.xml' => 'base.xml',
    'base-hvac-install-quality-charge-defect-furnace-gas-central-ac-1-speed.xml' => 'base.xml',
    'base-hvac-install-quality-blower-efficiency-furnace-gas-central-ac-1-speed.xml' => 'base.xml',
    'base-hvac-install-quality-all-air-to-air-heat-pump-1-speed.xml' => 'base-hvac-air-to-air-heat-pump-1-speed.xml',
    'base-hvac-install-quality-all-air-to-air-heat-pump-2-speed.xml' => 'base-hvac-air-to-air-heat-pump-2-speed.xml',
    'base-hvac-install-quality-all-air-to-air-heat-pump-var-speed.xml' => 'base-hvac-air-to-air-heat-pump-var-speed.xml',
    'base-hvac-install-quality-all-furnace-gas-central-ac-1-speed.xml' => 'base.xml',
    'base-hvac-install-quality-all-furnace-gas-central-ac-2-speed.xml' => 'base-hvac-furnace-gas-central-ac-2-speed.xml',
    'base-hvac-install-quality-all-furnace-gas-central-ac-var-speed.xml' => 'base-hvac-furnace-gas-central-ac-var-speed.xml',
    'base-hvac-install-quality-all-furnace-gas-only.xml' => 'base-hvac-furnace-gas-only.xml',
    'base-hvac-install-quality-all-ground-to-air-heat-pump.xml' => 'base-hvac-ground-to-air-heat-pump.xml',
    'base-hvac-install-quality-all-mini-split-heat-pump-ducted.xml' => 'base-hvac-mini-split-heat-pump-ducted.xml',
    'base-hvac-install-quality-all-mini-split-air-conditioner-only-ducted.xml' => 'base-hvac-mini-split-air-conditioner-only-ducted.xml',
    'base-hvac-mini-split-air-conditioner-only-ducted.xml' => 'base.xml',
    'base-hvac-mini-split-air-conditioner-only-ductless.xml' => 'base-hvac-mini-split-air-conditioner-only-ducted.xml',
    'base-hvac-mini-split-heat-pump-ducted.xml' => 'base.xml',
    'base-hvac-mini-split-heat-pump-ducted-cooling-only.xml' => 'base-hvac-mini-split-heat-pump-ducted.xml',
    'base-hvac-mini-split-heat-pump-ducted-heating-only.xml' => 'base-hvac-mini-split-heat-pump-ducted.xml',
    'base-hvac-mini-split-heat-pump-ductless.xml' => 'base-hvac-mini-split-heat-pump-ducted.xml',
    'base-hvac-multiple.xml' => 'base.xml',
    'base-hvac-none.xml' => 'base.xml',
    'base-hvac-portable-heater-gas-only.xml' => 'base.xml',
    'base-hvac-programmable-thermostat.xml' => 'base.xml',
    'base-hvac-onoff-thermostat-deadband.xml' => 'base-hvac-air-to-air-heat-pump-1-speed.xml',
    'base-hvac-programmable-thermostat-detailed.xml' => 'base.xml',
    'base-hvac-room-ac-only.xml' => 'base.xml',
    'base-hvac-room-ac-only-33percent.xml' => 'base-hvac-room-ac-only.xml',
    'base-hvac-setpoints.xml' => 'base.xml',
    'base-hvac-stove-oil-only.xml' => 'base.xml',
    'base-hvac-stove-wood-pellets-only.xml' => 'base.xml',
    'base-hvac-undersized.xml' => 'base.xml',
    'base-hvac-undersized-allow-increased-fixed-capacities.xml' => 'base-hvac-undersized.xml',
    'base-hvac-wall-furnace-elec-only.xml' => 'base.xml',
    'base-lighting-ceiling-fans.xml' => 'base.xml',
    'base-lighting-detailed.xml' => 'base.xml',
    'base-lighting-none.xml' => 'base.xml',
    'base-location-AMY-2012.xml' => 'base.xml',
    'base-location-baltimore-md.xml' => 'base-foundation-unvented-crawlspace.xml',
    'base-location-dallas-tx.xml' => 'base-foundation-slab.xml',
    'base-location-duluth-mn.xml' => 'base-foundation-unconditioned-basement.xml',
    'base-location-helena-mt.xml' => 'base.xml',
    'base-location-honolulu-hi.xml' => 'base-foundation-slab.xml',
    'base-location-miami-fl.xml' => 'base-foundation-slab.xml',
    'base-location-phoenix-az.xml' => 'base-foundation-slab.xml',
    'base-location-portland-or.xml' => 'base-foundation-vented-crawlspace.xml',
    'base-mechvent-balanced.xml' => 'base.xml',
    'base-mechvent-bath-kitchen-fans.xml' => 'base.xml',
    'base-mechvent-cfis.xml' => 'base.xml',
    'base-mechvent-cfis-dse.xml' => 'base-hvac-dse.xml',
    'base-mechvent-cfis-evap-cooler-only-ducted.xml' => 'base-hvac-evap-cooler-only-ducted.xml',
    'base-mechvent-erv.xml' => 'base.xml',
    'base-mechvent-erv-atre-asre.xml' => 'base.xml',
    'base-mechvent-exhaust.xml' => 'base.xml',
    'base-mechvent-exhaust-rated-flow-rate.xml' => 'base.xml',
    'base-mechvent-hrv.xml' => 'base.xml',
    'base-mechvent-hrv-asre.xml' => 'base.xml',
    'base-mechvent-multiple.xml' => 'base-mechvent-bath-kitchen-fans.xml',
    'base-mechvent-supply.xml' => 'base.xml',
    'base-mechvent-whole-house-fan.xml' => 'base.xml',
    'base-misc-defaults.xml' => 'base.xml',
    'base-misc-generators.xml' => 'base.xml',
    'base-misc-loads-large-uncommon.xml' => 'base.xml',
    'base-misc-loads-large-uncommon2.xml' => 'base-misc-loads-large-uncommon.xml',
    'base-misc-loads-none.xml' => 'base.xml',
    'base-misc-neighbor-shading.xml' => 'base.xml',
    'base-misc-shielding-of-home.xml' => 'base.xml',
    'base-misc-usage-multiplier.xml' => 'base.xml',
    'base-multiple-buildings.xml' => 'base.xml',
    'base-pv.xml' => 'base.xml',
    'base-simcontrol-calendar-year-custom.xml' => 'base.xml',
    'base-simcontrol-daylight-saving-custom.xml' => 'base.xml',
    'base-simcontrol-daylight-saving-disabled.xml' => 'base.xml',
    'base-simcontrol-runperiod-1-month.xml' => 'base.xml',
    'base-simcontrol-timestep-10-mins.xml' => 'base.xml',
  }

  puts "Generating #{hpxmls_files.size} HPXML files..."

  hpxmls_files.each do |derivative, parent|
    print '.'

    begin
      hpxml_files = [derivative]
      unless parent.nil?
        hpxml_files.unshift(parent)
      end
      while not parent.nil?
        next unless hpxmls_files.keys.include? parent

        unless hpxmls_files[parent].nil?
          hpxml_files.unshift(hpxmls_files[parent])
        end
        parent = hpxmls_files[parent]
      end

      hpxml = HPXML.new
      hpxml_files.each do |hpxml_file|
        set_hpxml_header(hpxml_file, hpxml)
        set_hpxml_site(hpxml_file, hpxml)
        set_hpxml_neighbor_buildings(hpxml_file, hpxml)
        set_hpxml_building_construction(hpxml_file, hpxml)
        set_hpxml_building_occupancy(hpxml_file, hpxml)
        set_hpxml_climate_and_risk_zones(hpxml_file, hpxml)
        set_hpxml_air_infiltration_measurements(hpxml_file, hpxml)
        set_hpxml_attics(hpxml_file, hpxml)
        set_hpxml_foundations(hpxml_file, hpxml)
        set_hpxml_roofs(hpxml_file, hpxml)
        set_hpxml_rim_joists(hpxml_file, hpxml)
        set_hpxml_walls(hpxml_file, hpxml)
        set_hpxml_foundation_walls(hpxml_file, hpxml)
        set_hpxml_frame_floors(hpxml_file, hpxml)
        set_hpxml_slabs(hpxml_file, hpxml)
        set_hpxml_windows(hpxml_file, hpxml)
        set_hpxml_skylights(hpxml_file, hpxml)
        set_hpxml_doors(hpxml_file, hpxml)
        set_hpxml_heating_systems(hpxml_file, hpxml)
        set_hpxml_cooling_systems(hpxml_file, hpxml)
        set_hpxml_heat_pumps(hpxml_file, hpxml)
        set_hpxml_hvac_control(hpxml_file, hpxml)
        set_hpxml_hvac_distributions(hpxml_file, hpxml)
        set_hpxml_ventilation_fans(hpxml_file, hpxml)
        set_hpxml_water_heating_systems(hpxml_file, hpxml)
        set_hpxml_hot_water_distribution(hpxml_file, hpxml)
        set_hpxml_water_fixtures(hpxml_file, hpxml)
        set_hpxml_solar_thermal_system(hpxml_file, hpxml)
        set_hpxml_pv_systems(hpxml_file, hpxml)
        set_hpxml_generators(hpxml_file, hpxml)
        set_hpxml_clothes_washer(hpxml_file, hpxml)
        set_hpxml_clothes_dryer(hpxml_file, hpxml)
        set_hpxml_dishwasher(hpxml_file, hpxml)
        set_hpxml_refrigerator(hpxml_file, hpxml)
        set_hpxml_freezer(hpxml_file, hpxml)
        set_hpxml_dehumidifier(hpxml_file, hpxml)
        set_hpxml_cooking_range(hpxml_file, hpxml)
        set_hpxml_oven(hpxml_file, hpxml)
        set_hpxml_lighting(hpxml_file, hpxml)
        set_hpxml_ceiling_fans(hpxml_file, hpxml)
        set_hpxml_lighting_schedule(hpxml_file, hpxml)
        set_hpxml_pools(hpxml_file, hpxml)
        set_hpxml_hot_tubs(hpxml_file, hpxml)
        set_hpxml_plug_loads(hpxml_file, hpxml)
        set_hpxml_fuel_loads(hpxml_file, hpxml)
      end

      hpxml_doc = hpxml.to_oga()
      hpxml_docs[File.basename(derivative)] = hpxml_doc

      if ['invalid_files/missing-elements.xml'].include? derivative
        XMLHelper.delete_element(hpxml_doc, '/HPXML/Building/BuildingDetails/BuildingSummary/BuildingConstruction/NumberofConditionedFloors')
        XMLHelper.delete_element(hpxml_doc, '/HPXML/Building/BuildingDetails/BuildingSummary/BuildingConstruction/ConditionedFloorArea')
      elsif ['invalid_files/invalid-datatype-boolean.xml'].include? derivative
        XMLHelper.get_element(hpxml_doc, '/HPXML/Building/BuildingDetails/Enclosure/Roofs/Roof/RadiantBarrier').inner_text = 'FOOBAR'
      elsif ['invalid_files/invalid-datatype-float.xml'].include? derivative
        XMLHelper.get_element(hpxml_doc, '/HPXML/Building/BuildingDetails/Enclosure/Slabs/Slab/extension/CarpetFraction').inner_text = 'FOOBAR'
      elsif ['invalid_files/invalid-datatype-integer.xml'].include? derivative
        XMLHelper.get_element(hpxml_doc, '/HPXML/Building/BuildingDetails/BuildingSummary/BuildingConstruction/NumberofBedrooms').inner_text = '2.5'
      elsif ['invalid_files/invalid-schema-version.xml'].include? derivative
        root = XMLHelper.get_element(hpxml_doc, '/HPXML')
        XMLHelper.add_attribute(root, 'schemaVersion', '2.3')
      elsif ['invalid_files/invalid-id2.xml'].include? derivative
        element = XMLHelper.get_element(hpxml_doc, '/HPXML/Building/BuildingDetails/Enclosure/Skylights/Skylight/SystemIdentifier')
        XMLHelper.delete_attribute(element, 'id')
      end

      if derivative.include? 'ASHRAE_Standard_140'
        hpxml_path = File.join(sample_files_dir, '../tests', derivative)
      else
        hpxml_path = File.join(sample_files_dir, derivative)
      end

      XMLHelper.write_file(hpxml_doc, hpxml_path)

      if ['base-multiple-buildings.xml',
          'invalid_files/multiple-buildings-without-building-id.xml',
          'invalid_files/multiple-buildings-wrong-building-id.xml'].include? derivative
        # HPXML class doesn't support multiple buildings, so we'll stitch together manually.
        hpxml_element = XMLHelper.get_element(hpxml_doc, '/HPXML')
        building_element = XMLHelper.get_element(hpxml_element, 'Building')
        for i in 2..3
          new_building_element = Marshal.load(Marshal.dump(building_element))
          XMLHelper.add_attribute(XMLHelper.get_element(new_building_element, 'BuildingID'), 'id', "MyBuilding#{i}")
          hpxml_element.children << new_building_element
        end
        XMLHelper.write_file(hpxml_doc, hpxml_path)
      end

      if not hpxml_path.include? 'invalid_files'
        # Validate file against HPXML schema
        schemas_dir = File.absolute_path(File.join(File.dirname(__FILE__), 'HPXMLtoOpenStudio/resources'))
        errors = XMLHelper.validate(hpxml_doc.to_s, File.join(schemas_dir, 'HPXML.xsd'), nil)
        if errors.size > 0
          fail "ERRORS: #{errors}"
        end

        # Check for errors
        errors = hpxml.check_for_errors()
        if errors.size > 0
          fail "ERRORS: #{errors}"
        end
      end
    rescue Exception => e
      puts "\n#{e}\n#{e.backtrace.join('\n')}"
      puts "\nError: Did not successfully generate #{derivative}."
      exit!
    end
  end

  puts "\n"

  # Print warnings about extra files
  abs_hpxml_files = []
  dirs = [nil]
  hpxmls_files.keys.each do |hpxml_file|
    abs_hpxml_files << File.absolute_path(File.join(sample_files_dir, hpxml_file))
    next unless hpxml_file.include? '/'

    dirs << hpxml_file.split('/')[0] + '/'
  end
  dirs.uniq.each do |dir|
    Dir["#{sample_files_dir}/#{dir}*.xml"].each do |xml|
      next if abs_hpxml_files.include? File.absolute_path(xml)

      puts "Warning: Extra HPXML file found at #{File.absolute_path(xml)}"
    end
  end

  return hpxml_docs
end

def set_hpxml_header(hpxml_file, hpxml)
  if ['base.xml',
      'ASHRAE_Standard_140/L100AC.xml',
      'ASHRAE_Standard_140/L100AL.xml'].include? hpxml_file
    hpxml.header.xml_type = 'HPXML'
    hpxml.header.xml_generated_by = 'tasks.rb'
    hpxml.header.transaction = 'create'
    hpxml.header.building_id = 'MyBuilding'
    hpxml.header.event_type = 'proposed workscope'
    hpxml.header.created_date_and_time = Time.new(2000, 1, 1).strftime('%Y-%m-%dT%H:%M:%S%:z') # Hard-code to prevent diffs
    if hpxml_file == 'base.xml'
      hpxml.header.timestep = 60
    else
      hpxml.header.apply_ashrae140_assumptions = true
    end
  elsif ['base-simcontrol-calendar-year-custom.xml'].include? hpxml_file
    hpxml.header.sim_calendar_year = 2008
  elsif ['base-simcontrol-daylight-saving-custom.xml'].include? hpxml_file
    hpxml.header.dst_enabled = true
    hpxml.header.dst_begin_month = 3
    hpxml.header.dst_begin_day = 10
    hpxml.header.dst_end_month = 11
    hpxml.header.dst_end_day = 6
  elsif ['base-simcontrol-daylight-saving-disabled.xml'].include? hpxml_file
    hpxml.header.dst_enabled = false
  elsif ['base-simcontrol-timestep-10-mins.xml'].include? hpxml_file
    hpxml.header.timestep = 10
  elsif ['base-simcontrol-runperiod-1-month.xml'].include? hpxml_file
    hpxml.header.sim_begin_month = 1
    hpxml.header.sim_begin_day = 1
    hpxml.header.sim_end_month = 1
    hpxml.header.sim_end_day = 31
  elsif ['base-hvac-undersized-allow-increased-fixed-capacities.xml'].include? hpxml_file
    hpxml.header.allow_increased_fixed_capacities = true
  elsif hpxml_file.include? 'manual-s-oversize-allowances.xml'
    hpxml.header.use_max_load_for_heat_pumps = false
  elsif ['invalid_files/invalid-timestep.xml'].include? hpxml_file
    hpxml.header.timestep = 45
  elsif ['invalid_files/invalid-runperiod.xml'].include? hpxml_file
    hpxml.header.sim_end_month = 4
    hpxml.header.sim_end_day = 31
  elsif ['invalid_files/invalid-daylight-saving.xml'].include? hpxml_file
    hpxml.header.dst_end_month = 4
    hpxml.header.dst_end_day = 31
  elsif ['base-misc-defaults.xml'].include? hpxml_file
    hpxml.header.timestep = nil
  elsif ['base-hvac-onoff-thermostat-deadband.xml'].include? hpxml_file
    hpxml.header.timestep = 1
  elsif ['invalid_files/invalid-input-parameters.xml'].include? hpxml_file
    hpxml.header.transaction = 'modify'
  end
end

def set_hpxml_site(hpxml_file, hpxml)
  if ['base.xml'].include? hpxml_file
    hpxml.site.fuels = [HPXML::FuelTypeElectricity, HPXML::FuelTypeNaturalGas]
    hpxml.site.site_type = HPXML::SiteTypeSuburban
  elsif ['base-misc-shielding-of-home.xml'].include? hpxml_file
    hpxml.site.shielding_of_home = HPXML::ShieldingWellShielded
  elsif ['base-misc-defaults.xml'].include? hpxml_file
    hpxml.site.site_type = nil
  elsif ['invalid_files/invalid-input-parameters.xml'].include? hpxml_file
    hpxml.site.site_type = 'mountain'
  end
end

def set_hpxml_neighbor_buildings(hpxml_file, hpxml)
  if ['base-misc-neighbor-shading.xml'].include? hpxml_file
    hpxml.neighbor_buildings.add(azimuth: 0,
                                 distance: 10)
    hpxml.neighbor_buildings.add(azimuth: 180,
                                 distance: 15,
                                 height: 12)
  elsif ['invalid_files/invalid-neighbor-shading-azimuth.xml'].include? hpxml_file
    hpxml.neighbor_buildings[0].azimuth = 145
  end
end

def set_hpxml_building_construction(hpxml_file, hpxml)
  if ['ASHRAE_Standard_140/L100AC.xml',
      'ASHRAE_Standard_140/L100AL.xml'].include? hpxml_file
    hpxml.building_construction.number_of_conditioned_floors = 1
    hpxml.building_construction.number_of_conditioned_floors_above_grade = 1
    hpxml.building_construction.number_of_bedrooms = 3
    hpxml.building_construction.conditioned_floor_area = 1539
    hpxml.building_construction.conditioned_building_volume = 12312
    hpxml.building_construction.residential_facility_type = HPXML::ResidentialTypeSFD
  elsif ['ASHRAE_Standard_140/L322XC.xml'].include? hpxml_file
    hpxml.building_construction.number_of_conditioned_floors = 2
    hpxml.building_construction.conditioned_floor_area = 3078
    hpxml.building_construction.conditioned_building_volume = 24624
  elsif ['base.xml'].include? hpxml_file
    hpxml.building_construction.residential_facility_type = HPXML::ResidentialTypeSFD
    hpxml.building_construction.number_of_conditioned_floors = 2
    hpxml.building_construction.number_of_conditioned_floors_above_grade = 1
    hpxml.building_construction.number_of_bedrooms = 3
    hpxml.building_construction.number_of_bathrooms = 2
    hpxml.building_construction.conditioned_floor_area = 2700
    hpxml.building_construction.conditioned_building_volume = 2700 * 8
  elsif ['base-bldgtype-multifamily.xml'].include? hpxml_file
    hpxml.building_construction.residential_facility_type = HPXML::ResidentialTypeApartment
    hpxml.building_construction.number_of_conditioned_floors = 1
    hpxml.building_construction.conditioned_floor_area = 900
    hpxml.building_construction.conditioned_building_volume = 900 * 8
  elsif ['base-bldgtype-single-family-attached.xml'].include? hpxml_file
    hpxml.building_construction.residential_facility_type = HPXML::ResidentialTypeSFA
    hpxml.building_construction.conditioned_floor_area = 1800
    hpxml.building_construction.conditioned_building_volume = 1800 * 8
  elsif ['base-enclosure-beds-1.xml'].include? hpxml_file
    hpxml.building_construction.number_of_bedrooms = 1
    hpxml.building_construction.number_of_bathrooms = 1
  elsif ['base-enclosure-beds-2.xml'].include? hpxml_file
    hpxml.building_construction.number_of_bedrooms = 2
    hpxml.building_construction.number_of_bathrooms = 1
  elsif ['base-enclosure-beds-4.xml'].include? hpxml_file
    hpxml.building_construction.number_of_bedrooms = 4
    hpxml.building_construction.number_of_bathrooms = 2
  elsif ['base-enclosure-beds-5.xml'].include? hpxml_file
    hpxml.building_construction.number_of_bedrooms = 5
    hpxml.building_construction.number_of_bathrooms = 3
  elsif ['base-foundation-ambient.xml',
         'base-foundation-slab.xml',
         'base-foundation-unconditioned-basement.xml',
         'base-foundation-unvented-crawlspace.xml',
         'base-foundation-vented-crawlspace.xml'].include? hpxml_file
    hpxml.building_construction.number_of_conditioned_floors -= 1
    hpxml.building_construction.conditioned_floor_area -= 1350
    hpxml.building_construction.conditioned_building_volume -= 1350 * 8
  elsif ['base-atticroof-conditioned.xml'].include? hpxml_file
    hpxml.building_construction.number_of_conditioned_floors += 1
    hpxml.building_construction.number_of_conditioned_floors_above_grade += 1
    hpxml.building_construction.conditioned_floor_area += 900
    hpxml.building_construction.conditioned_building_volume += 2250
  elsif ['base-atticroof-cathedral.xml'].include? hpxml_file
    hpxml.building_construction.conditioned_building_volume += 10800
  elsif ['base-enclosure-2stories.xml'].include? hpxml_file
    hpxml.building_construction.number_of_conditioned_floors += 1
    hpxml.building_construction.number_of_conditioned_floors_above_grade += 1
    hpxml.building_construction.conditioned_floor_area += 1350
    hpxml.building_construction.conditioned_building_volume += 1350 * 8
  elsif ['base-enclosure-2stories-garage.xml',
         'base-foundation-basement-garage.xml'].include? hpxml_file
    hpxml.building_construction.conditioned_floor_area -= 400 * 2
    hpxml.building_construction.conditioned_building_volume -= 400 * 2 * 8
  elsif ['base-misc-defaults.xml'].include? hpxml_file
    hpxml.building_construction.conditioned_building_volume = nil
    hpxml.building_construction.average_ceiling_height = nil
    hpxml.building_construction.number_of_bathrooms = nil
  elsif ['base-foundation-walkout-basement.xml'].include? hpxml_file
    hpxml.building_construction.number_of_conditioned_floors_above_grade += 1
  elsif ['base-enclosure-split-level.xml'].include? hpxml_file
    hpxml.building_construction.number_of_conditioned_floors = 1.5
    hpxml.building_construction.number_of_conditioned_floors_above_grade = 1.5
  elsif ['invalid_files/enclosure-floor-area-exceeds-cfa.xml'].include? hpxml_file
    hpxml.building_construction.conditioned_floor_area = 1348.8
  elsif ['invalid_files/enclosure-floor-area-exceeds-cfa2.xml'].include? hpxml_file
    hpxml.building_construction.conditioned_floor_area = 898.8
  elsif ['invalid_files/num-bedrooms-exceeds-limit.xml'].include? hpxml_file
    hpxml.building_construction.number_of_bedrooms = 40
  elsif ['invalid_files/invalid-facility-type-equipment.xml',
         'invalid_files/invalid-facility-type-surfaces.xml'].include? hpxml_file
    hpxml.building_construction.residential_facility_type = HPXML::ResidentialTypeSFD
  elsif ['invalid_files/invalid-number-of-conditioned-floors.xml'].include? hpxml_file
    hpxml.building_construction.number_of_conditioned_floors_above_grade = hpxml.building_construction.number_of_conditioned_floors + 1
  end
end

def set_hpxml_building_occupancy(hpxml_file, hpxml)
  if hpxml_file.include?('ASHRAE_Standard_140')
    hpxml.building_occupancy.number_of_residents = 0
  elsif ['base-misc-defaults.xml'].include? hpxml_file
    hpxml.building_occupancy.number_of_residents = nil
  else
    hpxml.building_occupancy.number_of_residents = hpxml.building_construction.number_of_bedrooms
  end
end

def set_hpxml_climate_and_risk_zones(hpxml_file, hpxml)
  hpxml.climate_and_risk_zones.weather_station_id = 'WeatherStation'
  hpxml.climate_and_risk_zones.iecc_year = 2006
  if hpxml_file == 'ASHRAE_Standard_140/L100AC.xml'
    hpxml.climate_and_risk_zones.weather_station_name = 'Colorado Springs, CO'
    hpxml.climate_and_risk_zones.weather_station_epw_filepath = 'USA_CO_Colorado.Springs-Peterson.Field.724660_TMY3.epw'
  elsif hpxml_file == 'ASHRAE_Standard_140/L100AL.xml'
    hpxml.climate_and_risk_zones.weather_station_name = 'Las Vegas, NV'
    hpxml.climate_and_risk_zones.weather_station_epw_filepath = 'USA_NV_Las.Vegas-McCarran.Intl.AP.723860_TMY3.epw'
  elsif ['base.xml'].include? hpxml_file
    hpxml.climate_and_risk_zones.iecc_zone = Location.get_climate_zone_iecc(725650)
    hpxml.climate_and_risk_zones.weather_station_name = 'Denver, CO'
    hpxml.climate_and_risk_zones.weather_station_epw_filepath = 'USA_CO_Denver.Intl.AP.725650_TMY3.epw'
    hpxml.header.state_code = 'CO'
  elsif ['base-location-baltimore-md.xml'].include? hpxml_file
    hpxml.climate_and_risk_zones.iecc_zone = Location.get_climate_zone_iecc(724060)
    hpxml.climate_and_risk_zones.weather_station_name = 'Baltimore, MD'
    hpxml.climate_and_risk_zones.weather_station_epw_filepath = 'USA_MD_Baltimore-Washington.Intl.AP.724060_TMY3.epw'
    hpxml.header.state_code = 'MD'
  elsif ['base-location-dallas-tx.xml'].include? hpxml_file
    hpxml.climate_and_risk_zones.iecc_zone = Location.get_climate_zone_iecc(722590)
    hpxml.climate_and_risk_zones.weather_station_name = 'Dallas, TX'
    hpxml.climate_and_risk_zones.weather_station_epw_filepath = 'USA_TX_Dallas-Fort.Worth.Intl.AP.722590_TMY3.epw'
    hpxml.header.state_code = 'TX'
  elsif ['base-location-duluth-mn.xml'].include? hpxml_file
    hpxml.climate_and_risk_zones.iecc_zone = Location.get_climate_zone_iecc(727450)
    hpxml.climate_and_risk_zones.weather_station_name = 'Duluth, MN'
    hpxml.climate_and_risk_zones.weather_station_epw_filepath = 'USA_MN_Duluth.Intl.AP.727450_TMY3.epw'
    hpxml.header.state_code = 'MN'
  elsif ['base-location-helena-mt.xml'].include? hpxml_file
    hpxml.climate_and_risk_zones.iecc_zone = Location.get_climate_zone_iecc(727720)
    hpxml.climate_and_risk_zones.weather_station_name = 'Helena, MT'
    hpxml.climate_and_risk_zones.weather_station_epw_filepath = 'USA_MT_Helena.Rgnl.AP.727720_TMY3.epw'
    hpxml.header.state_code = 'MT'
  elsif ['base-location-honolulu-hi.xml'].include? hpxml_file
    hpxml.climate_and_risk_zones.iecc_zone = Location.get_climate_zone_iecc(911820)
    hpxml.climate_and_risk_zones.weather_station_name = 'Honolulu, HI'
    hpxml.climate_and_risk_zones.weather_station_epw_filepath = 'USA_HI_Honolulu.Intl.AP.911820_TMY3.epw'
    hpxml.header.state_code = 'HI'
  elsif ['base-location-miami-fl.xml'].include? hpxml_file
    hpxml.climate_and_risk_zones.iecc_zone = Location.get_climate_zone_iecc(722020)
    hpxml.climate_and_risk_zones.weather_station_name = 'Miami, FL'
    hpxml.climate_and_risk_zones.weather_station_epw_filepath = 'USA_FL_Miami.Intl.AP.722020_TMY3.epw'
    hpxml.header.state_code = 'FL'
  elsif ['base-location-phoenix-az.xml'].include? hpxml_file
    hpxml.climate_and_risk_zones.iecc_zone = Location.get_climate_zone_iecc(722780)
    hpxml.climate_and_risk_zones.weather_station_name = 'Phoenix, AZ'
    hpxml.climate_and_risk_zones.weather_station_epw_filepath = 'USA_AZ_Phoenix-Sky.Harbor.Intl.AP.722780_TMY3.epw'
    hpxml.header.state_code = 'AZ'
  elsif ['base-location-portland-or.xml'].include? hpxml_file
    hpxml.climate_and_risk_zones.iecc_zone = Location.get_climate_zone_iecc(726980)
    hpxml.climate_and_risk_zones.weather_station_name = 'Portland, OR'
    hpxml.climate_and_risk_zones.weather_station_epw_filepath = 'USA_OR_Portland.Intl.AP.726980_TMY3.epw'
    hpxml.header.state_code = 'OR'
  elsif ['base-location-AMY-2012.xml'].include? hpxml_file
    hpxml.climate_and_risk_zones.weather_station_name = 'Boulder, CO'
    hpxml.climate_and_risk_zones.weather_station_epw_filepath = 'US_CO_Boulder_AMY_2012.epw'
  elsif ['invalid_files/invalid-epw-filepath.xml'].include? hpxml_file
    hpxml.climate_and_risk_zones.weather_station_epw_filepath = 'foo.epw'
  elsif ['invalid_files/invalid-input-parameters.xml'].include? hpxml_file
    hpxml.climate_and_risk_zones.iecc_year = 2020
  end
end

def set_hpxml_air_infiltration_measurements(hpxml_file, hpxml)
  infil_volume = hpxml.building_construction.conditioned_building_volume
  if ['ASHRAE_Standard_140/L100AC.xml',
      'ASHRAE_Standard_140/L100AL.xml'].include? hpxml_file
    hpxml.air_infiltration_measurements.clear
    hpxml.air_infiltration_measurements.add(id: 'InfiltrationMeasurement',
                                            unit_of_measure: HPXML::UnitsACHNatural,
                                            air_leakage: 0.67)
  elsif ['base-enclosure-infil-natural-ach.xml'].include? hpxml_file
    hpxml.air_infiltration_measurements.clear
    hpxml.air_infiltration_measurements.add(id: 'InfiltrationMeasurement',
                                            unit_of_measure: HPXML::UnitsACHNatural,
                                            air_leakage: 0.2)
  elsif ['ASHRAE_Standard_140/L322XC.xml'].include? hpxml_file
    hpxml.air_infiltration_measurements[0].air_leakage = 0.335
  elsif ['ASHRAE_Standard_140/L110AC.xml',
         'ASHRAE_Standard_140/L110AL.xml',
         'ASHRAE_Standard_140/L200AC.xml',
         'ASHRAE_Standard_140/L200AL.xml'].include? hpxml_file
    hpxml.air_infiltration_measurements[0].air_leakage = 1.5
  elsif ['base.xml'].include? hpxml_file
    hpxml.air_infiltration_measurements.add(id: 'InfiltrationMeasurement',
                                            house_pressure: 50,
                                            unit_of_measure: HPXML::UnitsACH,
                                            air_leakage: 3.0)
  elsif ['base-enclosure-infil-cfm50.xml'].include? hpxml_file
    hpxml.air_infiltration_measurements.clear
    hpxml.air_infiltration_measurements.add(id: 'InfiltrationMeasurement',
                                            house_pressure: 50,
                                            unit_of_measure: HPXML::UnitsCFM,
                                            air_leakage: 3.0 / 60.0 * infil_volume)
  elsif ['base-enclosure-infil-ach-house-pressure.xml'].include? hpxml_file
    hpxml.air_infiltration_measurements[0].house_pressure = 45
    hpxml.air_infiltration_measurements[0].air_leakage *= 0.9338
  elsif ['base-enclosure-infil-cfm-house-pressure.xml'].include? hpxml_file
    hpxml.air_infiltration_measurements[0].house_pressure = 45
    hpxml.air_infiltration_measurements[0].air_leakage *= 0.9338
  elsif ['base-enclosure-infil-flue.xml'].include? hpxml_file
    hpxml.building_construction.has_flue_or_chimney = true
  end
  if ['base-misc-defaults.xml'].include? hpxml_file
    hpxml.air_infiltration_measurements[0].infiltration_volume = nil
  elsif ['invalid_files/invalid-infiltration-volume.xml'].include? hpxml_file
    hpxml.air_infiltration_measurements[0].infiltration_volume = infil_volume * 0.25
  else
    hpxml.air_infiltration_measurements[0].infiltration_volume = infil_volume
  end
end

def set_hpxml_attics(hpxml_file, hpxml)
  if ['ASHRAE_Standard_140/L100AC.xml',
      'ASHRAE_Standard_140/L100AL.xml'].include? hpxml_file
    hpxml.attics.add(id: 'VentedAttic',
                     attic_type: HPXML::AtticTypeVented,
                     vented_attic_ach: 2.4)
  elsif ['base.xml'].include? hpxml_file
    hpxml.attics.add(id: 'UnventedAttic',
                     attic_type: HPXML::AtticTypeUnvented,
                     within_infiltration_volume: false)
  elsif ['base-bldgtype-multifamily.xml'].include? hpxml_file
    hpxml.attics.clear
  elsif ['base-atticroof-cathedral.xml'].include? hpxml_file
    hpxml.attics.clear
    hpxml.attics.add(id: 'CathedralCeiling',
                     attic_type: HPXML::AtticTypeCathedral)
  elsif ['base-atticroof-conditioned.xml'].include? hpxml_file
    hpxml.attics.add(id: 'ConditionedAttic',
                     attic_type: HPXML::AtticTypeConditioned)
  elsif ['base-atticroof-flat.xml'].include? hpxml_file
    hpxml.attics.clear
    hpxml.attics.add(id: 'FlatRoof',
                     attic_type: HPXML::AtticTypeFlatRoof)
  elsif ['base-atticroof-vented.xml'].include? hpxml_file
    hpxml.attics.clear
    hpxml.attics.add(id: 'VentedAttic',
                     attic_type: HPXML::AtticTypeVented,
                     vented_attic_sla: 0.003)
  elsif ['base-misc-defaults.xml'].include? hpxml_file
    hpxml.attics.clear
  end
end

def set_hpxml_foundations(hpxml_file, hpxml)
  if ['base.xml'].include? hpxml_file
    hpxml.foundations.add(id: 'ConditionedBasement',
                          foundation_type: HPXML::FoundationTypeBasementConditioned)
  elsif ['base-bldgtype-multifamily.xml'].include? hpxml_file
    hpxml.foundations.clear
  elsif ['base-foundation-vented-crawlspace.xml'].include? hpxml_file
    hpxml.foundations.clear
    hpxml.foundations.add(id: 'VentedCrawlspace',
                          foundation_type: HPXML::FoundationTypeCrawlspaceVented,
                          vented_crawlspace_sla: 0.00667)
  elsif ['base-foundation-unvented-crawlspace.xml'].include? hpxml_file
    hpxml.foundations.clear
    hpxml.foundations.add(id: 'UnventedCrawlspace',
                          foundation_type: HPXML::FoundationTypeCrawlspaceUnvented,
                          within_infiltration_volume: false)
  elsif ['base-foundation-unconditioned-basement.xml'].include? hpxml_file
    hpxml.foundations.clear
    hpxml.foundations.add(id: 'UnconditionedBasement',
                          foundation_type: HPXML::FoundationTypeBasementUnconditioned,
                          within_infiltration_volume: false)
  elsif ['base-foundation-multiple.xml'].include? hpxml_file
    hpxml.foundations.add(id: 'UnventedCrawlspace',
                          foundation_type: HPXML::FoundationTypeCrawlspaceUnvented,
                          within_infiltration_volume: false)
  elsif ['base-foundation-ambient.xml'].include? hpxml_file
    hpxml.foundations.clear
    hpxml.foundations.add(id: 'AmbientFoundation',
                          foundation_type: HPXML::FoundationTypeAmbient)
  elsif ['base-foundation-slab.xml'].include? hpxml_file
    hpxml.foundations.clear
    hpxml.foundations.add(id: 'SlabFoundation',
                          foundation_type: HPXML::FoundationTypeSlab)
  elsif ['base-misc-defaults.xml'].include? hpxml_file
    hpxml.foundations.clear
  end
end

def set_hpxml_roofs(hpxml_file, hpxml)
  if ['ASHRAE_Standard_140/L100AC.xml',
      'ASHRAE_Standard_140/L100AL.xml'].include? hpxml_file
    hpxml.roofs.add(id: 'AtticRoofNorth',
                    interior_adjacent_to: HPXML::LocationAtticVented,
                    area: 811.1,
                    azimuth: 0,
                    roof_type: HPXML::RoofTypeAsphaltShingles,
                    solar_absorptance: 0.6,
                    emittance: 0.9,
                    pitch: 4,
                    radiant_barrier: false,
                    insulation_assembly_r_value: 1.99)
    hpxml.roofs.add(id: 'AtticRoofSouth',
                    interior_adjacent_to: HPXML::LocationAtticVented,
                    area: 811.1,
                    azimuth: 180,
                    roof_type: HPXML::RoofTypeAsphaltShingles,
                    solar_absorptance: 0.6,
                    emittance: 0.9,
                    pitch: 4,
                    radiant_barrier: false,
                    insulation_assembly_r_value: 1.99)
  elsif ['ASHRAE_Standard_140/L202AC.xml',
         'ASHRAE_Standard_140/L202AL.xml'].include? hpxml_file
    for i in 0..hpxml.roofs.size - 1
      hpxml.roofs[i].solar_absorptance = 0.2
    end
  elsif ['base.xml'].include? hpxml_file
    hpxml.roofs.add(id: 'Roof',
                    interior_adjacent_to: HPXML::LocationAtticUnvented,
                    area: 1510,
                    roof_type: HPXML::RoofTypeAsphaltShingles,
                    solar_absorptance: 0.7,
                    emittance: 0.92,
                    pitch: 6,
                    radiant_barrier: false,
                    insulation_assembly_r_value: 2.3)
  elsif ['base-bldgtype-multifamily.xml'].include? hpxml_file
    hpxml.roofs.clear
  elsif ['base-bldgtype-single-family-attached.xml'].include? hpxml_file
    hpxml.roofs[0].area = 1006
  elsif ['base-enclosure-rooftypes.xml'].include? hpxml_file
    roof_types = [[HPXML::RoofTypeClayTile, HPXML::ColorLight],
                  [HPXML::RoofTypeMetal, HPXML::ColorReflective],
                  [HPXML::RoofTypeWoodShingles, HPXML::ColorDark]]
    hpxml.roofs.clear
    roof_types.each_with_index do |roof_type, i|
      hpxml.roofs.add(id: "Roof#{i + 1}",
                      interior_adjacent_to: HPXML::LocationAtticUnvented,
                      area: 1510 / roof_types.size,
                      roof_type: roof_type[0],
                      roof_color: roof_type[1],
                      emittance: 0.92,
                      pitch: 6,
                      radiant_barrier: false,
                      insulation_assembly_r_value: 2.3)
    end
  elsif ['base-atticroof-flat.xml'].include? hpxml_file
    hpxml.roofs.clear
    hpxml.roofs.add(id: 'Roof',
                    interior_adjacent_to: HPXML::LocationLivingSpace,
                    area: 1350,
                    roof_type: HPXML::RoofTypeAsphaltShingles,
                    solar_absorptance: 0.7,
                    emittance: 0.92,
                    pitch: 0,
                    radiant_barrier: false,
                    insulation_assembly_r_value: 25.8)
  elsif ['base-atticroof-conditioned.xml'].include? hpxml_file
    hpxml.roofs.clear
    hpxml.roofs.add(id: 'RoofCond',
                    interior_adjacent_to: HPXML::LocationLivingSpace,
                    area: 1006,
                    roof_type: HPXML::RoofTypeAsphaltShingles,
                    solar_absorptance: 0.7,
                    emittance: 0.92,
                    pitch: 6,
                    radiant_barrier: false,
                    insulation_assembly_r_value: 25.8)
    hpxml.roofs.add(id: 'RoofUncond',
                    interior_adjacent_to: HPXML::LocationAtticUnvented,
                    area: 504,
                    roof_type: HPXML::RoofTypeAsphaltShingles,
                    solar_absorptance: 0.7,
                    emittance: 0.92,
                    pitch: 6,
                    radiant_barrier: false,
                    insulation_assembly_r_value: 2.3)
  elsif ['base-atticroof-vented.xml'].include? hpxml_file
    hpxml.roofs[0].interior_adjacent_to = HPXML::LocationAtticVented
  elsif ['base-atticroof-cathedral.xml'].include? hpxml_file
    hpxml.roofs[0].interior_adjacent_to = HPXML::LocationLivingSpace
    hpxml.roofs[0].insulation_assembly_r_value = 25.8
  elsif ['base-enclosure-garage.xml',
         'base-foundation-basement-garage.xml'].include? hpxml_file
    hpxml.roofs[0].area += 670
  elsif ['base-atticroof-unvented-insulated-roof.xml'].include? hpxml_file
    hpxml.roofs[0].insulation_assembly_r_value = 25.8
  elsif ['base-enclosure-split-surfaces.xml',
         'base-enclosure-split-surfaces2.xml'].include? hpxml_file
    for n in 1..hpxml.roofs.size
      hpxml.roofs[n - 1].area /= 9.0
      for i in 2..9
        hpxml.roofs << hpxml.roofs[n - 1].dup
        hpxml.roofs[-1].id += i.to_s
        if hpxml_file == 'base-enclosure-split-surfaces2.xml'
          hpxml.roofs[-1].insulation_assembly_r_value += 0.01 * i
        end
      end
    end
    hpxml.roofs << hpxml.roofs[-1].dup
    hpxml.roofs[-1].id = 'TinyRoof'
    hpxml.roofs[-1].area = 0.05
  elsif ['base-atticroof-radiant-barrier.xml'].include? hpxml_file
    hpxml.roofs[0].radiant_barrier = true
    hpxml.roofs[0].radiant_barrier_grade = 2
  elsif ['invalid_files/enclosure-attic-missing-roof.xml'].include? hpxml_file
    hpxml.roofs[0].delete
  elsif ['base-misc-defaults.xml'].include? hpxml_file
    hpxml.roofs.each do |roof|
      roof.roof_type = nil
      roof.solar_absorptance = nil
      roof.roof_color = HPXML::ColorLight
      roof.emittance = nil
      roof.radiant_barrier = nil
    end
  elsif ['invalid_files/invalid-input-parameters.xml'].include? hpxml_file
    hpxml.roofs[0].radiant_barrier_grade = 4
    hpxml.roofs[0].azimuth = 365
  end
end

def set_hpxml_rim_joists(hpxml_file, hpxml)
  if ['ASHRAE_Standard_140/L322XC.xml'].include? hpxml_file
    hpxml.rim_joists.add(id: 'RimJoistNorth',
                         exterior_adjacent_to: HPXML::LocationOutside,
                         interior_adjacent_to: HPXML::LocationBasementConditioned,
                         siding: HPXML::SidingTypeWood,
                         area: 42.75,
                         azimuth: 0,
                         solar_absorptance: 0.6,
                         emittance: 0.9,
                         insulation_assembly_r_value: 5.01)
    hpxml.rim_joists.add(id: 'RimJoistEast',
                         exterior_adjacent_to: HPXML::LocationOutside,
                         interior_adjacent_to: HPXML::LocationBasementConditioned,
                         siding: HPXML::SidingTypeWood,
                         area: 20.25,
                         azimuth: 90,
                         solar_absorptance: 0.6,
                         emittance: 0.9,
                         insulation_assembly_r_value: 5.01)
    hpxml.rim_joists.add(id: 'RimJoistSouth',
                         exterior_adjacent_to: HPXML::LocationOutside,
                         interior_adjacent_to: HPXML::LocationBasementConditioned,
                         siding: HPXML::SidingTypeWood,
                         area: 42.75,
                         azimuth: 180,
                         solar_absorptance: 0.6,
                         emittance: 0.9,
                         insulation_assembly_r_value: 5.01)
    hpxml.rim_joists.add(id: 'RimJoistWest',
                         exterior_adjacent_to: HPXML::LocationOutside,
                         interior_adjacent_to: HPXML::LocationBasementConditioned,
                         siding: HPXML::SidingTypeWood,
                         area: 20.25,
                         azimuth: 270,
                         solar_absorptance: 0.6,
                         emittance: 0.9,
                         insulation_assembly_r_value: 5.01)
  elsif ['ASHRAE_Standard_140/L324XC.xml'].include? hpxml_file
    for i in 0..hpxml.rim_joists.size - 1
      hpxml.rim_joists[i].insulation_assembly_r_value = 13.14
    end
  elsif ['base.xml'].include? hpxml_file
    # TODO: Other geometry values (e.g., building volume) assume
    # no rim joists.
    hpxml.rim_joists.add(id: 'RimJoistFoundation',
                         exterior_adjacent_to: HPXML::LocationOutside,
                         interior_adjacent_to: HPXML::LocationBasementConditioned,
                         siding: HPXML::SidingTypeWood,
                         area: 116,
                         solar_absorptance: 0.7,
                         emittance: 0.92,
                         insulation_assembly_r_value: 23.0)
  elsif ['base-bldgtype-multifamily.xml'].include? hpxml_file
    hpxml.rim_joists.clear
  elsif ['base-enclosure-walltypes.xml'].include? hpxml_file
    siding_types = [[HPXML::SidingTypeAluminum, HPXML::ColorDark],
                    [HPXML::SidingTypeBrick, HPXML::ColorReflective],
                    [HPXML::SidingTypeFiberCement, HPXML::ColorMediumDark],
                    [HPXML::SidingTypeStucco, HPXML::ColorMedium],
                    [HPXML::SidingTypeVinyl, HPXML::ColorLight]]
    hpxml.rim_joists.clear
    siding_types.each_with_index do |siding_type, i|
      hpxml.rim_joists.add(id: "RimJoistFoundation#{i + 1}",
                           exterior_adjacent_to: HPXML::LocationOutside,
                           interior_adjacent_to: HPXML::LocationBasementConditioned,
                           siding: siding_type[0],
                           color: siding_type[1],
                           area: 116 / siding_types.size,
                           emittance: 0.92,
                           insulation_assembly_r_value: 23.0)
    end
  elsif ['base-foundation-ambient.xml',
         'base-foundation-slab.xml'].include? hpxml_file
    hpxml.rim_joists.clear
  elsif ['base-foundation-unconditioned-basement.xml'].include? hpxml_file
    for i in 0..hpxml.rim_joists.size - 1
      hpxml.rim_joists[i].interior_adjacent_to = HPXML::LocationBasementUnconditioned
      hpxml.rim_joists[i].insulation_assembly_r_value = 2.3
    end
  elsif ['base-foundation-unconditioned-basement-wall-insulation.xml'].include? hpxml_file
    for i in 0..hpxml.rim_joists.size - 1
      hpxml.rim_joists[i].insulation_assembly_r_value = 23.0
    end
  elsif ['base-foundation-unvented-crawlspace.xml'].include? hpxml_file
    for i in 0..hpxml.rim_joists.size - 1
      hpxml.rim_joists[i].interior_adjacent_to = HPXML::LocationCrawlspaceUnvented
    end
  elsif ['base-foundation-vented-crawlspace.xml'].include? hpxml_file
    for i in 0..hpxml.rim_joists.size - 1
      hpxml.rim_joists[i].interior_adjacent_to = HPXML::LocationCrawlspaceVented
    end
  elsif ['base-foundation-multiple.xml'].include? hpxml_file
    hpxml.rim_joists[0].exterior_adjacent_to = HPXML::LocationCrawlspaceUnvented
    hpxml.rim_joists[0].siding = nil
    hpxml.rim_joists.add(id: 'RimJoistCrawlspace',
                         exterior_adjacent_to: HPXML::LocationOutside,
                         interior_adjacent_to: HPXML::LocationCrawlspaceUnvented,
                         siding: HPXML::SidingTypeWood,
                         area: 81,
                         solar_absorptance: 0.7,
                         emittance: 0.92,
                         insulation_assembly_r_value: 2.3)
  elsif ['base-enclosure-2stories.xml'].include? hpxml_file
    hpxml.rim_joists.add(id: 'RimJoist2ndStory',
                         exterior_adjacent_to: HPXML::LocationOutside,
                         interior_adjacent_to: HPXML::LocationLivingSpace,
                         siding: HPXML::SidingTypeWood,
                         area: 116,
                         solar_absorptance: 0.7,
                         emittance: 0.92,
                         insulation_assembly_r_value: 23.0)
  elsif ['base-enclosure-split-surfaces.xml',
         'base-enclosure-split-surfaces2.xml'].include? hpxml_file
    for n in 1..hpxml.rim_joists.size
      hpxml.rim_joists[n - 1].area /= 9.0
      for i in 2..9
        hpxml.rim_joists << hpxml.rim_joists[n - 1].dup
        hpxml.rim_joists[-1].id += i.to_s
        if hpxml_file == 'base-enclosure-split-surfaces2.xml'
          hpxml.rim_joists[-1].insulation_assembly_r_value += 0.01 * i
        end
      end
    end
    hpxml.rim_joists << hpxml.rim_joists[-1].dup
    hpxml.rim_joists[-1].id = 'TinyRimJoist'
    hpxml.rim_joists[-1].area = 0.05
  elsif ['invalid_files/invalid-facility-type-surfaces.xml'].include? hpxml_file
    hpxml.rim_joists.add(id: 'RimJoistOther',
                         exterior_adjacent_to: HPXML::LocationOtherHousingUnit,
                         interior_adjacent_to: HPXML::LocationLivingSpace,
                         area: 116,
                         solar_absorptance: 0.7,
                         emittance: 0.92,
                         insulation_assembly_r_value: 23.0)
  elsif ['base-misc-defaults.xml'].include? hpxml_file
    hpxml.rim_joists.each do |rim_joist|
      rim_joist.siding = nil
      rim_joist.solar_absorptance = nil
      rim_joist.color = HPXML::ColorMedium
      rim_joist.emittance = nil
    end
  end
  hpxml.rim_joists.each do |rim_joist|
    next unless rim_joist.is_interior

    fail "Interior rim joist '#{rim_joist.id}' in #{hpxml_file} should not have siding." unless rim_joist.siding.nil?
  end
end

def set_hpxml_walls(hpxml_file, hpxml)
  if ['ASHRAE_Standard_140/L100AC.xml',
      'ASHRAE_Standard_140/L100AL.xml'].include? hpxml_file
    hpxml.walls.add(id: 'WallNorth',
                    exterior_adjacent_to: HPXML::LocationOutside,
                    interior_adjacent_to: HPXML::LocationLivingSpace,
                    wall_type: HPXML::WallTypeWoodStud,
                    siding: HPXML::SidingTypeWood,
                    area: 456,
                    azimuth: 0,
                    solar_absorptance: 0.6,
                    emittance: 0.9,
                    insulation_assembly_r_value: 11.76)
    hpxml.walls.add(id: 'WallEast',
                    exterior_adjacent_to: HPXML::LocationOutside,
                    interior_adjacent_to: HPXML::LocationLivingSpace,
                    wall_type: HPXML::WallTypeWoodStud,
                    siding: HPXML::SidingTypeWood,
                    area: 216,
                    azimuth: 90,
                    solar_absorptance: 0.6,
                    emittance: 0.9,
                    insulation_assembly_r_value: 11.76)
    hpxml.walls.add(id: 'WallSouth',
                    exterior_adjacent_to: HPXML::LocationOutside,
                    interior_adjacent_to: HPXML::LocationLivingSpace,
                    wall_type: HPXML::WallTypeWoodStud,
                    siding: HPXML::SidingTypeWood,
                    area: 456,
                    azimuth: 180,
                    solar_absorptance: 0.6,
                    emittance: 0.9,
                    insulation_assembly_r_value: 11.76)
    hpxml.walls.add(id: 'WallWest',
                    exterior_adjacent_to: HPXML::LocationOutside,
                    interior_adjacent_to: HPXML::LocationLivingSpace,
                    wall_type: HPXML::WallTypeWoodStud,
                    siding: HPXML::SidingTypeWood,
                    area: 216,
                    azimuth: 270,
                    solar_absorptance: 0.6,
                    emittance: 0.9,
                    insulation_assembly_r_value: 11.76)
    hpxml.walls.add(id: 'WallAtticGableEast',
                    exterior_adjacent_to: HPXML::LocationOutside,
                    interior_adjacent_to: HPXML::LocationAtticVented,
                    wall_type: HPXML::WallTypeWoodStud,
                    siding: HPXML::SidingTypeWood,
                    area: 60.75,
                    azimuth: 90,
                    solar_absorptance: 0.6,
                    emittance: 0.9,
                    insulation_assembly_r_value: 2.15)
    hpxml.walls.add(id: 'WallAtticGableWest',
                    exterior_adjacent_to: HPXML::LocationOutside,
                    interior_adjacent_to: HPXML::LocationAtticVented,
                    wall_type: HPXML::WallTypeWoodStud,
                    siding: HPXML::SidingTypeWood,
                    area: 60.75,
                    azimuth: 270,
                    solar_absorptance: 0.6,
                    emittance: 0.9,
                    insulation_assembly_r_value: 2.15)
  elsif ['ASHRAE_Standard_140/L120AC.xml',
         'ASHRAE_Standard_140/L120AL.xml'].include? hpxml_file
    for i in 0..hpxml.walls.size - 3
      hpxml.walls[i].insulation_assembly_r_value = 23.58
    end
  elsif ['ASHRAE_Standard_140/L200AC.xml',
         'ASHRAE_Standard_140/L200AL.xml'].include? hpxml_file
    for i in 0..hpxml.walls.size - 3
      hpxml.walls[i].insulation_assembly_r_value = 4.84
    end
  elsif ['ASHRAE_Standard_140/L202AC.xml',
         'ASHRAE_Standard_140/L202AL.xml'].include? hpxml_file
    for i in 0..hpxml.walls.size - 1
      hpxml.walls[i].solar_absorptance = 0.2
    end
  elsif ['base.xml'].include? hpxml_file
    hpxml.walls.add(id: 'Wall',
                    exterior_adjacent_to: HPXML::LocationOutside,
                    interior_adjacent_to: HPXML::LocationLivingSpace,
                    wall_type: HPXML::WallTypeWoodStud,
                    siding: HPXML::SidingTypeWood,
                    area: 1200,
                    solar_absorptance: 0.7,
                    emittance: 0.92,
                    insulation_assembly_r_value: 23.0)
    hpxml.walls.add(id: 'WallAtticGable',
                    exterior_adjacent_to: HPXML::LocationOutside,
                    interior_adjacent_to: HPXML::LocationAtticUnvented,
                    wall_type: HPXML::WallTypeWoodStud,
                    siding: HPXML::SidingTypeWood,
                    area: 290,
                    solar_absorptance: 0.7,
                    emittance: 0.92,
                    insulation_assembly_r_value: 4.0)
  elsif ['base-bldgtype-multifamily.xml'].include? hpxml_file
    hpxml.walls.clear
    hpxml.walls.add(id: 'Wall',
                    exterior_adjacent_to: HPXML::LocationOutside,
                    interior_adjacent_to: HPXML::LocationLivingSpace,
                    wall_type: HPXML::WallTypeWoodStud,
                    siding: HPXML::SidingTypeWood,
                    area: 686,
                    solar_absorptance: 0.7,
                    emittance: 0.92,
                    insulation_assembly_r_value: 23.0)
    hpxml.walls.add(id: 'WallOther',
                    exterior_adjacent_to: HPXML::LocationOtherHousingUnit,
                    interior_adjacent_to: HPXML::LocationLivingSpace,
                    wall_type: HPXML::WallTypeWoodStud,
                    area: 294,
                    solar_absorptance: 0.7,
                    emittance: 0.92,
                    insulation_assembly_r_value: 4.0)
  elsif ['base-bldgtype-single-family-attached.xml'].include? hpxml_file
    hpxml.walls.clear
    hpxml.walls.add(id: 'Wall',
                    exterior_adjacent_to: HPXML::LocationOutside,
                    interior_adjacent_to: HPXML::LocationLivingSpace,
                    wall_type: HPXML::WallTypeWoodStud,
                    siding: HPXML::SidingTypeWood,
                    area: 686,
                    solar_absorptance: 0.7,
                    emittance: 0.92,
                    insulation_assembly_r_value: 23.0)
    hpxml.walls.add(id: 'WallOther',
                    exterior_adjacent_to: HPXML::LocationOtherHousingUnit,
                    interior_adjacent_to: HPXML::LocationLivingSpace,
                    wall_type: HPXML::WallTypeWoodStud,
                    area: 294,
                    solar_absorptance: 0.7,
                    emittance: 0.92,
                    insulation_assembly_r_value: 4.0)
    hpxml.walls.add(id: 'WallAtticGable',
                    exterior_adjacent_to: HPXML::LocationOutside,
                    interior_adjacent_to: HPXML::LocationAtticUnvented,
                    wall_type: HPXML::WallTypeWoodStud,
                    siding: HPXML::SidingTypeWood,
                    area: 169,
                    solar_absorptance: 0.7,
                    emittance: 0.92,
                    insulation_assembly_r_value: 4.0)
    hpxml.walls.add(id: 'WallAtticOther',
                    exterior_adjacent_to: HPXML::LocationAtticUnvented,
                    interior_adjacent_to: HPXML::LocationAtticUnvented,
                    wall_type: HPXML::WallTypeWoodStud,
                    area: 169,
                    solar_absorptance: 0.7,
                    emittance: 0.92,
                    insulation_assembly_r_value: 4.0)
  elsif ['base-atticroof-flat.xml'].include? hpxml_file
    hpxml.walls.delete_at(1)
  elsif ['base-atticroof-vented.xml'].include? hpxml_file
    hpxml.walls[1].interior_adjacent_to = HPXML::LocationAtticVented
  elsif ['base-atticroof-cathedral.xml'].include? hpxml_file
    hpxml.walls[1].interior_adjacent_to = HPXML::LocationLivingSpace
    hpxml.walls[1].insulation_assembly_r_value = 23.0
  elsif ['base-atticroof-conditioned.xml'].include? hpxml_file
    hpxml.walls.delete_at(1)
    hpxml.walls.add(id: 'WallAtticKneeWall',
                    exterior_adjacent_to: HPXML::LocationAtticUnvented,
                    interior_adjacent_to: HPXML::LocationLivingSpace,
                    wall_type: HPXML::WallTypeWoodStud,
                    area: 316,
                    solar_absorptance: 0.7,
                    emittance: 0.92,
                    insulation_assembly_r_value: 23.0)
    hpxml.walls.add(id: 'WallAtticGableCond',
                    exterior_adjacent_to: HPXML::LocationOutside,
                    interior_adjacent_to: HPXML::LocationLivingSpace,
                    wall_type: HPXML::WallTypeWoodStud,
                    siding: HPXML::SidingTypeWood,
                    area: 240,
                    solar_absorptance: 0.7,
                    emittance: 0.92,
                    insulation_assembly_r_value: 22.3)
    hpxml.walls.add(id: 'WallAtticGableUncond',
                    exterior_adjacent_to: HPXML::LocationOutside,
                    interior_adjacent_to: HPXML::LocationAtticUnvented,
                    wall_type: HPXML::WallTypeWoodStud,
                    siding: HPXML::SidingTypeWood,
                    area: 50,
                    solar_absorptance: 0.7,
                    emittance: 0.92,
                    insulation_assembly_r_value: 4.0)
  elsif ['base-bldgtype-multifamily-adjacent-to-multiple.xml'].include? hpxml_file
    hpxml.walls[1].delete
    hpxml.walls.add(id: 'WallOtherHeatedSpace',
                    exterior_adjacent_to: HPXML::LocationOtherHeatedSpace,
                    interior_adjacent_to: HPXML::LocationLivingSpace,
                    wall_type: HPXML::WallTypeWoodStud,
                    area: 100,
                    solar_absorptance: 0.7,
                    emittance: 0.92,
                    insulation_assembly_r_value: 23.0)
    hpxml.walls.add(id: 'WallOtherMultifamilyBufferSpace',
                    exterior_adjacent_to: HPXML::LocationOtherMultifamilyBufferSpace,
                    interior_adjacent_to: HPXML::LocationLivingSpace,
                    wall_type: HPXML::WallTypeWoodStud,
                    area: 100,
                    solar_absorptance: 0.7,
                    emittance: 0.92,
                    insulation_assembly_r_value: 23.0)
    hpxml.walls.add(id: 'WallOtherNonFreezingSpace',
                    exterior_adjacent_to: HPXML::LocationOtherNonFreezingSpace,
                    interior_adjacent_to: HPXML::LocationLivingSpace,
                    wall_type: HPXML::WallTypeWoodStud,
                    area: 100,
                    solar_absorptance: 0.7,
                    emittance: 0.92,
                    insulation_assembly_r_value: 23.0)
    hpxml.walls.add(id: 'WallOtherHousingUnit',
                    exterior_adjacent_to: HPXML::LocationOtherHousingUnit,
                    interior_adjacent_to: HPXML::LocationLivingSpace,
                    wall_type: HPXML::WallTypeWoodStud,
                    area: 100,
                    solar_absorptance: 0.7,
                    emittance: 0.92,
                    insulation_assembly_r_value: 4.0)
  elsif ['base-enclosure-walltypes.xml'].include? hpxml_file
    walls_map = { HPXML::WallTypeCMU => 12,
                  HPXML::WallTypeDoubleWoodStud => 28.7,
                  HPXML::WallTypeICF => 21,
                  HPXML::WallTypeLog => 7.1,
                  HPXML::WallTypeSIP => 16.1,
                  HPXML::WallTypeConcrete => 1.35,
                  HPXML::WallTypeSteelStud => 8.1,
                  HPXML::WallTypeStone => 5.4,
                  HPXML::WallTypeStrawBale => 58.8,
                  HPXML::WallTypeBrick => 7.9,
                  HPXML::WallTypeAdobe => 5.0 }
    siding_types = [[HPXML::SidingTypeAluminum, HPXML::ColorReflective],
                    [HPXML::SidingTypeBrick, HPXML::ColorMediumDark],
                    [HPXML::SidingTypeFiberCement, HPXML::ColorMedium],
                    [HPXML::SidingTypeStucco, HPXML::ColorLight],
                    [HPXML::SidingTypeVinyl, HPXML::ColorDark]]
    last_wall = hpxml.walls[-1]
    hpxml.walls.clear
    walls_map.each_with_index do |(wall_type, assembly_r), i|
      hpxml.walls.add(id: "Wall#{i + 1}",
                      exterior_adjacent_to: HPXML::LocationOutside,
                      interior_adjacent_to: HPXML::LocationLivingSpace,
                      wall_type: wall_type,
                      siding: siding_types[i % siding_types.size][0],
                      color: siding_types[i % siding_types.size][1],
                      area: 1200 / walls_map.size,
                      emittance: 0.92,
                      insulation_assembly_r_value: assembly_r)
    end
    hpxml.walls << last_wall
  elsif ['base-enclosure-2stories.xml'].include? hpxml_file
    hpxml.walls[0].area *= 2.0
  elsif ['base-enclosure-2stories-garage.xml'].include? hpxml_file
    hpxml.walls.clear
    hpxml.walls.add(id: 'Wall',
                    exterior_adjacent_to: HPXML::LocationOutside,
                    interior_adjacent_to: HPXML::LocationLivingSpace,
                    wall_type: HPXML::WallTypeWoodStud,
                    siding: HPXML::SidingTypeWood,
                    area: 2080,
                    solar_absorptance: 0.7,
                    emittance: 0.92,
                    insulation_assembly_r_value: 23)
    hpxml.walls.add(id: 'WallGarageInterior',
                    exterior_adjacent_to: HPXML::LocationGarage,
                    interior_adjacent_to: HPXML::LocationLivingSpace,
                    wall_type: HPXML::WallTypeWoodStud,
                    area: 320,
                    solar_absorptance: 0.7,
                    emittance: 0.92,
                    insulation_assembly_r_value: 23)
    hpxml.walls.add(id: 'WallGarageExterior',
                    exterior_adjacent_to: HPXML::LocationOutside,
                    interior_adjacent_to: HPXML::LocationGarage,
                    wall_type: HPXML::WallTypeWoodStud,
                    siding: HPXML::SidingTypeWood,
                    area: 320,
                    solar_absorptance: 0.7,
                    emittance: 0.92,
                    insulation_assembly_r_value: 4)
    hpxml.walls.add(id: 'WallAtticGable',
                    exterior_adjacent_to: HPXML::LocationOutside,
                    interior_adjacent_to: HPXML::LocationAtticUnvented,
                    wall_type: HPXML::WallTypeWoodStud,
                    siding: HPXML::SidingTypeWood,
                    area: 113,
                    solar_absorptance: 0.7,
                    emittance: 0.92,
                    insulation_assembly_r_value: 4)
  elsif ['base-enclosure-garage.xml'].include? hpxml_file
    hpxml.walls.clear
    hpxml.walls.add(id: 'Wall',
                    exterior_adjacent_to: HPXML::LocationOutside,
                    interior_adjacent_to: HPXML::LocationLivingSpace,
                    wall_type: HPXML::WallTypeWoodStud,
                    siding: HPXML::SidingTypeWood,
                    area: 960,
                    solar_absorptance: 0.7,
                    emittance: 0.92,
                    insulation_assembly_r_value: 23)
    hpxml.walls.add(id: 'WallGarageInterior',
                    exterior_adjacent_to: HPXML::LocationGarage,
                    interior_adjacent_to: HPXML::LocationLivingSpace,
                    wall_type: HPXML::WallTypeWoodStud,
                    area: 240,
                    solar_absorptance: 0.7,
                    emittance: 0.92,
                    insulation_assembly_r_value: 23)
    hpxml.walls.add(id: 'WallGarageExterior',
                    exterior_adjacent_to: HPXML::LocationOutside,
                    interior_adjacent_to: HPXML::LocationGarage,
                    wall_type: HPXML::WallTypeWoodStud,
                    siding: HPXML::SidingTypeWood,
                    area: 560,
                    solar_absorptance: 0.7,
                    emittance: 0.92,
                    insulation_assembly_r_value: 4)
    hpxml.walls.add(id: 'WallAtticGable',
                    exterior_adjacent_to: HPXML::LocationOutside,
                    interior_adjacent_to: HPXML::LocationAtticUnvented,
                    wall_type: HPXML::WallTypeWoodStud,
                    siding: HPXML::SidingTypeWood,
                    area: 113,
                    solar_absorptance: 0.7,
                    emittance: 0.92,
                    insulation_assembly_r_value: 4)
  elsif ['base-atticroof-unvented-insulated-roof.xml'].include? hpxml_file
    hpxml.walls[1].insulation_assembly_r_value = 23
  elsif ['base-bldgtype-multifamily-adjacent-to-other-housing-unit.xml'].include? hpxml_file
    hpxml.walls[-1].exterior_adjacent_to = HPXML::LocationOtherHousingUnit
    hpxml.walls[-1].insulation_assembly_r_value = 4
  elsif ['base-bldgtype-multifamily-adjacent-to-other-heated-space.xml'].include? hpxml_file
    hpxml.walls[-1].exterior_adjacent_to = HPXML::LocationOtherHeatedSpace
    hpxml.walls[-1].insulation_assembly_r_value = 23
  elsif ['base-bldgtype-multifamily-adjacent-to-multifamily-buffer-space.xml'].include? hpxml_file
    hpxml.walls[-1].exterior_adjacent_to = HPXML::LocationOtherMultifamilyBufferSpace
    hpxml.walls[-1].insulation_assembly_r_value = 23
  elsif ['base-bldgtype-multifamily-adjacent-to-non-freezing-space.xml'].include? hpxml_file
    hpxml.walls[-1].exterior_adjacent_to = HPXML::LocationOtherNonFreezingSpace
    hpxml.walls[-1].insulation_assembly_r_value = 23
  elsif ['base-enclosure-split-surfaces.xml',
         'base-enclosure-split-surfaces2.xml'].include? hpxml_file
    for n in 1..hpxml.walls.size
      hpxml.walls[n - 1].area /= 9.0
      for i in 2..9
        hpxml.walls << hpxml.walls[n - 1].dup
        hpxml.walls[-1].id += i.to_s
        if hpxml_file == 'base-enclosure-split-surfaces2.xml'
          hpxml.walls[-1].insulation_assembly_r_value += 0.01 * i
        end
      end
    end
    hpxml.walls << hpxml.walls[-1].dup
    hpxml.walls[-1].id = 'TinyWall'
    hpxml.walls[-1].area = 0.05
  elsif ['invalid_files/enclosure-living-missing-exterior-wall.xml'].include? hpxml_file
    hpxml.walls[0].delete
  elsif ['invalid_files/enclosure-garage-missing-exterior-wall.xml'].include? hpxml_file
    hpxml.walls[-2].delete
  elsif ['invalid_files/invalid-facility-type-surfaces.xml'].include? hpxml_file
    hpxml.walls.add(id: 'WallOther',
                    exterior_adjacent_to: HPXML::LocationOtherHousingUnit,
                    interior_adjacent_to: HPXML::LocationLivingSpace,
                    wall_type: HPXML::WallTypeWoodStud,
                    area: 294,
                    solar_absorptance: 0.7,
                    emittance: 0.92,
                    insulation_assembly_r_value: 4.0)
  elsif ['invalid_files/invalid-assembly-effective-rvalue.xml'].include? hpxml_file
    hpxml.walls[0].insulation_assembly_r_value = 0
  elsif ['base-misc-defaults.xml'].include? hpxml_file
    hpxml.walls.each do |wall|
      wall.siding = nil
      wall.solar_absorptance = nil
      wall.color = HPXML::ColorMedium
      wall.emittance = nil
    end
  elsif ['base-foundation-basement-garage.xml'].include? hpxml_file
    hpxml.walls.add(id: 'WallGarageBasement',
                    exterior_adjacent_to: HPXML::LocationGarage,
                    interior_adjacent_to: HPXML::LocationBasementConditioned,
                    wall_type: HPXML::WallTypeWoodStud,
                    area: 320,
                    solar_absorptance: 0.7,
                    emittance: 0.92,
                    insulation_assembly_r_value: 23)
    hpxml.walls.add(id: 'WallGarageExterior',
                    exterior_adjacent_to: HPXML::LocationOutside,
                    interior_adjacent_to: HPXML::LocationGarage,
                    wall_type: HPXML::WallTypeWoodStud,
                    siding: HPXML::SidingTypeWood,
                    area: 320,
                    solar_absorptance: 0.7,
                    emittance: 0.92,
                    insulation_assembly_r_value: 4)
  end
  hpxml.walls.each do |wall|
    next unless wall.is_interior

    fail "Interior wall '#{wall.id}' in #{hpxml_file} should not have siding." unless wall.siding.nil?
  end
end

def set_hpxml_foundation_walls(hpxml_file, hpxml)
  if ['ASHRAE_Standard_140/L322XC.xml'].include? hpxml_file
    hpxml.foundation_walls.add(id: 'FoundationWallNorth',
                               exterior_adjacent_to: 'ground',
                               interior_adjacent_to: HPXML::LocationBasementConditioned,
                               height: 7.25,
                               area: 413.25,
                               azimuth: 0,
                               thickness: 6,
                               depth_below_grade: 6.583,
                               insulation_interior_r_value: 0,
                               insulation_interior_distance_to_top: 0,
                               insulation_interior_distance_to_bottom: 0,
                               insulation_exterior_r_value: 0,
                               insulation_exterior_distance_to_top: 0,
                               insulation_exterior_distance_to_bottom: 0)
    hpxml.foundation_walls.add(id: 'FoundationWallEast',
                               exterior_adjacent_to: 'ground',
                               interior_adjacent_to: HPXML::LocationBasementConditioned,
                               height: 7.25,
                               area: 195.75,
                               azimuth: 90,
                               thickness: 6,
                               depth_below_grade: 6.583,
                               insulation_interior_r_value: 0,
                               insulation_interior_distance_to_top: 0,
                               insulation_interior_distance_to_bottom: 0,
                               insulation_exterior_r_value: 0,
                               insulation_exterior_distance_to_top: 0,
                               insulation_exterior_distance_to_bottom: 0)
    hpxml.foundation_walls.add(id: 'FoundationWallSouth',
                               exterior_adjacent_to: 'ground',
                               interior_adjacent_to: HPXML::LocationBasementConditioned,
                               height: 7.25,
                               area: 413.25,
                               azimuth: 180,
                               thickness: 6,
                               depth_below_grade: 6.583,
                               insulation_interior_r_value: 0,
                               insulation_interior_distance_to_top: 0,
                               insulation_interior_distance_to_bottom: 0,
                               insulation_exterior_r_value: 0,
                               insulation_exterior_distance_to_top: 0,
                               insulation_exterior_distance_to_bottom: 0)
    hpxml.foundation_walls.add(id: 'FoundationWallWest',
                               exterior_adjacent_to: 'ground',
                               interior_adjacent_to: HPXML::LocationBasementConditioned,
                               height: 7.25,
                               area: 195.75,
                               azimuth: 270,
                               thickness: 6,
                               depth_below_grade: 6.583,
                               insulation_interior_r_value: 0,
                               insulation_interior_distance_to_top: 0,
                               insulation_interior_distance_to_bottom: 0,
                               insulation_exterior_r_value: 0,
                               insulation_exterior_distance_to_top: 0,
                               insulation_exterior_distance_to_bottom: 0)
  elsif ['ASHRAE_Standard_140/L324XC.xml'].include? hpxml_file
    for i in 0..hpxml.foundation_walls.size - 1
      hpxml.foundation_walls[i].insulation_interior_r_value = 10.2
      hpxml.foundation_walls[i].insulation_interior_distance_to_top = 0.0
      hpxml.foundation_walls[i].insulation_interior_distance_to_bottom = 7.25
    end
  elsif ['base.xml'].include? hpxml_file
    hpxml.foundation_walls.add(id: 'FoundationWall',
                               exterior_adjacent_to: HPXML::LocationGround,
                               interior_adjacent_to: HPXML::LocationBasementConditioned,
                               height: 8,
                               area: 1200,
                               thickness: 8,
                               depth_below_grade: 7,
                               insulation_interior_r_value: 0,
                               insulation_interior_distance_to_top: 0,
                               insulation_interior_distance_to_bottom: 0,
                               insulation_exterior_distance_to_top: 0,
                               insulation_exterior_distance_to_bottom: 8,
                               insulation_exterior_r_value: 8.9)
  elsif ['base-bldgtype-multifamily.xml'].include? hpxml_file
    hpxml.foundation_walls.clear
  elsif ['base-bldgtype-single-family-attached.xml'].include? hpxml_file
    hpxml.foundation_walls.clear
    hpxml.foundation_walls.add(id: 'FoundationWall',
                               exterior_adjacent_to: HPXML::LocationGround,
                               interior_adjacent_to: HPXML::LocationBasementConditioned,
                               height: 8,
                               area: 686,
                               thickness: 8,
                               depth_below_grade: 7,
                               insulation_interior_r_value: 0,
                               insulation_interior_distance_to_top: 0,
                               insulation_interior_distance_to_bottom: 0,
                               insulation_exterior_distance_to_top: 0,
                               insulation_exterior_distance_to_bottom: 8,
                               insulation_exterior_r_value: 8.9)
    hpxml.foundation_walls.add(id: 'FoundationWallOther',
                               exterior_adjacent_to: HPXML::LocationBasementConditioned,
                               interior_adjacent_to: HPXML::LocationBasementConditioned,
                               height: 8,
                               area: 294,
                               thickness: 8,
                               depth_below_grade: 7,
                               insulation_interior_r_value: 0,
                               insulation_interior_distance_to_top: 0,
                               insulation_interior_distance_to_bottom: 0,
                               insulation_exterior_distance_to_top: 0,
                               insulation_exterior_distance_to_bottom: 0,
                               insulation_exterior_r_value: 0)
  elsif ['base-foundation-conditioned-basement-wall-interior-insulation.xml'].include? hpxml_file
    hpxml.foundation_walls[0].insulation_interior_distance_to_top = 0
    hpxml.foundation_walls[0].insulation_interior_distance_to_bottom = 8
    hpxml.foundation_walls[0].insulation_interior_r_value = 10
    hpxml.foundation_walls[0].insulation_exterior_distance_to_top = 1
    hpxml.foundation_walls[0].insulation_exterior_distance_to_bottom = 8
  elsif ['base-foundation-unconditioned-basement.xml'].include? hpxml_file
    hpxml.foundation_walls[0].interior_adjacent_to = HPXML::LocationBasementUnconditioned
    hpxml.foundation_walls[0].insulation_exterior_distance_to_bottom = 0
    hpxml.foundation_walls[0].insulation_exterior_r_value = 0
  elsif ['base-foundation-unconditioned-basement-wall-insulation.xml'].include? hpxml_file
    hpxml.foundation_walls[0].insulation_exterior_distance_to_bottom = 4
    hpxml.foundation_walls[0].insulation_exterior_r_value = 8.9
  elsif ['base-foundation-unconditioned-basement-assembly-r.xml'].include? hpxml_file
    hpxml.foundation_walls[0].insulation_exterior_distance_to_top = nil
    hpxml.foundation_walls[0].insulation_exterior_distance_to_bottom = nil
    hpxml.foundation_walls[0].insulation_exterior_r_value = nil
    hpxml.foundation_walls[0].insulation_interior_distance_to_top = nil
    hpxml.foundation_walls[0].insulation_interior_distance_to_bottom = nil
    hpxml.foundation_walls[0].insulation_interior_r_value = nil
    hpxml.foundation_walls[0].insulation_assembly_r_value = 10.69
  elsif ['base-foundation-unconditioned-basement-above-grade.xml'].include? hpxml_file
    hpxml.foundation_walls[0].depth_below_grade = 4
  elsif ['base-foundation-unvented-crawlspace.xml',
         'base-foundation-vented-crawlspace.xml'].include? hpxml_file
    if ['base-foundation-unvented-crawlspace.xml'].include? hpxml_file
      hpxml.foundation_walls[0].interior_adjacent_to = HPXML::LocationCrawlspaceUnvented
    else
      hpxml.foundation_walls[0].interior_adjacent_to = HPXML::LocationCrawlspaceVented
    end
    hpxml.foundation_walls[0].height -= 4
    hpxml.foundation_walls[0].area /= 2.0
    hpxml.foundation_walls[0].depth_below_grade -= 4
    hpxml.foundation_walls[0].insulation_exterior_distance_to_bottom -= 4
  elsif ['base-foundation-multiple.xml'].include? hpxml_file
    hpxml.foundation_walls[0].area = 600
    hpxml.foundation_walls.add(id: 'FoundationWallInterior',
                               exterior_adjacent_to: HPXML::LocationCrawlspaceUnvented,
                               interior_adjacent_to: HPXML::LocationBasementUnconditioned,
                               height: 8,
                               area: 360,
                               thickness: 8,
                               depth_below_grade: 4,
                               insulation_interior_r_value: 0,
                               insulation_interior_distance_to_top: 0,
                               insulation_interior_distance_to_bottom: 0,
                               insulation_exterior_distance_to_top: 0,
                               insulation_exterior_distance_to_bottom: 0,
                               insulation_exterior_r_value: 0)
    hpxml.foundation_walls.add(id: 'FoundationWallCrawlspace',
                               exterior_adjacent_to: HPXML::LocationGround,
                               interior_adjacent_to: HPXML::LocationCrawlspaceUnvented,
                               height: 4,
                               area: 600,
                               thickness: 8,
                               depth_below_grade: 3,
                               insulation_interior_r_value: 0,
                               insulation_interior_distance_to_top: 0,
                               insulation_interior_distance_to_bottom: 0,
                               insulation_exterior_distance_to_top: 0,
                               insulation_exterior_distance_to_bottom: 0,
                               insulation_exterior_r_value: 0)
  elsif ['base-foundation-ambient.xml',
         'base-foundation-slab.xml'].include? hpxml_file
    hpxml.foundation_walls.clear
  elsif ['base-foundation-walkout-basement.xml'].include? hpxml_file
    hpxml.foundation_walls.clear
    hpxml.foundation_walls.add(id: 'FoundationWall1',
                               exterior_adjacent_to: HPXML::LocationGround,
                               interior_adjacent_to: HPXML::LocationBasementConditioned,
                               height: 8,
                               area: 480,
                               thickness: 8,
                               depth_below_grade: 7,
                               insulation_interior_r_value: 0,
                               insulation_interior_distance_to_top: 0,
                               insulation_interior_distance_to_bottom: 0,
                               insulation_exterior_distance_to_top: 0,
                               insulation_exterior_distance_to_bottom: 8,
                               insulation_exterior_r_value: 8.9)
    hpxml.foundation_walls.add(id: 'FoundationWall2',
                               exterior_adjacent_to: HPXML::LocationGround,
                               interior_adjacent_to: HPXML::LocationBasementConditioned,
                               height: 4,
                               area: 120,
                               thickness: 8,
                               depth_below_grade: 3,
                               insulation_interior_r_value: 0,
                               insulation_interior_distance_to_top: 0,
                               insulation_interior_distance_to_bottom: 0,
                               insulation_exterior_distance_to_top: 0,
                               insulation_exterior_distance_to_bottom: 4,
                               insulation_exterior_r_value: 8.9)
    hpxml.foundation_walls.add(id: 'FoundationWall3',
                               exterior_adjacent_to: HPXML::LocationGround,
                               interior_adjacent_to: HPXML::LocationBasementConditioned,
                               height: 2,
                               area: 60,
                               thickness: 8,
                               depth_below_grade: 1,
                               insulation_interior_r_value: 0,
                               insulation_interior_distance_to_top: 0,
                               insulation_interior_distance_to_bottom: 0,
                               insulation_exterior_distance_to_top: 0,
                               insulation_exterior_distance_to_bottom: 2,
                               insulation_exterior_r_value: 8.9)
  elsif ['base-foundation-complex.xml'].include? hpxml_file
    hpxml.foundation_walls.clear
    hpxml.foundation_walls.add(id: 'FoundationWall1',
                               exterior_adjacent_to: HPXML::LocationGround,
                               interior_adjacent_to: HPXML::LocationBasementConditioned,
                               height: 8,
                               area: 160,
                               thickness: 8,
                               depth_below_grade: 7,
                               insulation_interior_r_value: 0,
                               insulation_interior_distance_to_top: 0,
                               insulation_interior_distance_to_bottom: 0,
                               insulation_exterior_distance_to_top: 0,
                               insulation_exterior_distance_to_bottom: 0,
                               insulation_exterior_r_value: 0.0)
    hpxml.foundation_walls.add(id: 'FoundationWall2',
                               exterior_adjacent_to: HPXML::LocationGround,
                               interior_adjacent_to: HPXML::LocationBasementConditioned,
                               height: 8,
                               area: 240,
                               thickness: 8,
                               depth_below_grade: 7,
                               insulation_interior_r_value: 0,
                               insulation_interior_distance_to_top: 0,
                               insulation_interior_distance_to_bottom: 0,
                               insulation_exterior_distance_to_top: 0,
                               insulation_exterior_distance_to_bottom: 8,
                               insulation_exterior_r_value: 8.9)
    hpxml.foundation_walls.add(id: 'FoundationWall3',
                               exterior_adjacent_to: HPXML::LocationGround,
                               interior_adjacent_to: HPXML::LocationBasementConditioned,
                               height: 4,
                               area: 160,
                               thickness: 8,
                               depth_below_grade: 3,
                               insulation_interior_r_value: 0,
                               insulation_interior_distance_to_top: 0,
                               insulation_interior_distance_to_bottom: 0,
                               insulation_exterior_distance_to_top: 0,
                               insulation_exterior_distance_to_bottom: 0,
                               insulation_exterior_r_value: 0.0)
    hpxml.foundation_walls.add(id: 'FoundationWall4',
                               exterior_adjacent_to: HPXML::LocationGround,
                               interior_adjacent_to: HPXML::LocationBasementConditioned,
                               height: 4,
                               area: 120,
                               thickness: 8,
                               depth_below_grade: 3,
                               insulation_interior_r_value: 0,
                               insulation_interior_distance_to_top: 0,
                               insulation_interior_distance_to_bottom: 0,
                               insulation_exterior_distance_to_top: 0,
                               insulation_exterior_distance_to_bottom: 4,
                               insulation_exterior_r_value: 8.9)
    hpxml.foundation_walls.add(id: 'FoundationWall5',
                               exterior_adjacent_to: HPXML::LocationGround,
                               interior_adjacent_to: HPXML::LocationBasementConditioned,
                               height: 4,
                               area: 80,
                               thickness: 8,
                               depth_below_grade: 3,
                               insulation_interior_r_value: 0,
                               insulation_interior_distance_to_top: 0,
                               insulation_interior_distance_to_bottom: 0,
                               insulation_exterior_distance_to_top: 0,
                               insulation_exterior_distance_to_bottom: 4,
                               insulation_exterior_r_value: 8.9)
  elsif ['base-enclosure-split-surfaces.xml',
         'base-enclosure-split-surfaces2.xml'].include? hpxml_file
    for n in 1..hpxml.foundation_walls.size
      hpxml.foundation_walls[n - 1].area /= 9.0
      for i in 2..9
        hpxml.foundation_walls << hpxml.foundation_walls[n - 1].dup
        hpxml.foundation_walls[-1].id += i.to_s
        if hpxml_file == 'base-enclosure-split-surfaces2.xml'
          hpxml.foundation_walls[-1].insulation_exterior_r_value += 0.01 * i
        end
      end
    end
    hpxml.foundation_walls << hpxml.foundation_walls[-1].dup
    hpxml.foundation_walls[-1].id = 'TinyFoundationWall'
    hpxml.foundation_walls[-1].area = 0.05
  elsif ['base-enclosure-2stories-garage.xml'].include? hpxml_file
    hpxml.foundation_walls[-1].area = 880
  elsif ['base-misc-defaults.xml'].include? hpxml_file
    hpxml.foundation_walls.each do |fwall|
      fwall.thickness = nil
    end
  elsif ['invalid_files/invalid-facility-type-surfaces.xml'].include? hpxml_file
    hpxml.foundation_walls.add(id: 'FoundationWallOther',
                               exterior_adjacent_to: HPXML::LocationOtherHousingUnit,
                               interior_adjacent_to: HPXML::LocationBasementConditioned,
                               height: 8,
                               area: 294,
                               thickness: 8,
                               depth_below_grade: 7,
                               insulation_interior_r_value: 0,
                               insulation_interior_distance_to_top: 0,
                               insulation_interior_distance_to_bottom: 0,
                               insulation_exterior_distance_to_top: 0,
                               insulation_exterior_distance_to_bottom: 0,
                               insulation_exterior_r_value: 0)
  elsif ['invalid_files/enclosure-basement-missing-exterior-foundation-wall.xml'].include? hpxml_file
    hpxml.foundation_walls[0].delete
  elsif ['invalid_files/invalid-foundation-wall-properties.xml'].include? hpxml_file
    hpxml.foundation_walls[0].insulation_interior_distance_to_top = 12
    hpxml.foundation_walls[0].insulation_interior_distance_to_bottom = 10
    hpxml.foundation_walls[0].depth_below_grade = 9
  end
end

def set_hpxml_frame_floors(hpxml_file, hpxml)
  if ['ASHRAE_Standard_140/L100AC.xml',
      'ASHRAE_Standard_140/L100AL.xml'].include? hpxml_file
    hpxml.frame_floors.add(id: 'FloorUnderAttic',
                           exterior_adjacent_to: HPXML::LocationAtticVented,
                           interior_adjacent_to: HPXML::LocationLivingSpace,
                           area: 1539,
                           insulation_assembly_r_value: 18.45)
    hpxml.frame_floors.add(id: 'FloorOverFoundation',
                           exterior_adjacent_to: HPXML::LocationOutside,
                           interior_adjacent_to: HPXML::LocationLivingSpace,
                           area: 1539,
                           insulation_assembly_r_value: 14.15)
  elsif ['ASHRAE_Standard_140/L120AC.xml',
         'ASHRAE_Standard_140/L120AL.xml'].include? hpxml_file
    hpxml.frame_floors[0].insulation_assembly_r_value = 57.49
  elsif ['ASHRAE_Standard_140/L200AC.xml',
         'ASHRAE_Standard_140/L200AL.xml'].include? hpxml_file
    hpxml.frame_floors[0].insulation_assembly_r_value = 11.75
    hpxml.frame_floors[1].insulation_assembly_r_value = 4.24
  elsif ['ASHRAE_Standard_140/L302XC.xml',
         'ASHRAE_Standard_140/L322XC.xml',
         'ASHRAE_Standard_140/L324XC.xml'].include? hpxml_file
    hpxml.frame_floors.delete_at(1)
  elsif ['base.xml'].include? hpxml_file
    hpxml.frame_floors.add(id: 'FloorBelowAttic',
                           exterior_adjacent_to: HPXML::LocationAtticUnvented,
                           interior_adjacent_to: HPXML::LocationLivingSpace,
                           area: 1350,
                           insulation_assembly_r_value: 39.3)
  elsif ['base-bldgtype-multifamily.xml'].include? hpxml_file
    hpxml.frame_floors.clear
    hpxml.frame_floors.add(id: 'FloorOther',
                           exterior_adjacent_to: HPXML::LocationOtherHousingUnit,
                           interior_adjacent_to: HPXML::LocationLivingSpace,
                           area: 900,
                           insulation_assembly_r_value: 2.1,
                           other_space_above_or_below: HPXML::FrameFloorOtherSpaceBelow)
    hpxml.frame_floors.add(id: 'CeilingOther',
                           exterior_adjacent_to: HPXML::LocationOtherHousingUnit,
                           interior_adjacent_to: HPXML::LocationLivingSpace,
                           area: 900,
                           insulation_assembly_r_value: 2.1,
                           other_space_above_or_below: HPXML::FrameFloorOtherSpaceAbove)
  elsif ['base-bldgtype-multifamily-adjacent-to-other-housing-unit.xml'].include? hpxml_file
    hpxml.frame_floors[0].exterior_adjacent_to = HPXML::LocationOtherHousingUnit
    hpxml.frame_floors[1].exterior_adjacent_to = HPXML::LocationOtherHousingUnit
  elsif ['base-bldgtype-multifamily-adjacent-to-other-heated-space.xml'].include? hpxml_file
    hpxml.frame_floors[0].exterior_adjacent_to = HPXML::LocationOtherHeatedSpace
    hpxml.frame_floors[0].insulation_assembly_r_value = 18.7
    hpxml.frame_floors[1].exterior_adjacent_to = HPXML::LocationOtherHeatedSpace
    hpxml.frame_floors[1].insulation_assembly_r_value = 18.7
  elsif ['base-bldgtype-multifamily-adjacent-to-non-freezing-space.xml'].include? hpxml_file
    hpxml.frame_floors[0].exterior_adjacent_to = HPXML::LocationOtherNonFreezingSpace
    hpxml.frame_floors[0].insulation_assembly_r_value = 18.7
    hpxml.frame_floors[1].exterior_adjacent_to = HPXML::LocationOtherNonFreezingSpace
    hpxml.frame_floors[1].insulation_assembly_r_value = 18.7
  elsif ['base-bldgtype-multifamily-adjacent-to-multifamily-buffer-space.xml'].include? hpxml_file
    hpxml.frame_floors[0].exterior_adjacent_to = HPXML::LocationOtherMultifamilyBufferSpace
    hpxml.frame_floors[0].insulation_assembly_r_value = 18.7
    hpxml.frame_floors[1].exterior_adjacent_to = HPXML::LocationOtherMultifamilyBufferSpace
    hpxml.frame_floors[1].insulation_assembly_r_value = 18.7
  elsif ['base-bldgtype-single-family-attached.xml'].include? hpxml_file
    hpxml.frame_floors[0].area = 900
  elsif ['base-atticroof-flat.xml',
         'base-atticroof-cathedral.xml'].include? hpxml_file
    hpxml.frame_floors.delete_at(0)
  elsif ['base-atticroof-vented.xml'].include? hpxml_file
    hpxml.frame_floors[0].exterior_adjacent_to = HPXML::LocationAtticVented
  elsif ['base-atticroof-conditioned.xml'].include? hpxml_file
    hpxml.frame_floors[0].area = 450
  elsif ['base-enclosure-garage.xml'].include? hpxml_file
    hpxml.frame_floors.add(id: 'FloorBetweenAtticGarage',
                           exterior_adjacent_to: HPXML::LocationAtticUnvented,
                           interior_adjacent_to: HPXML::LocationGarage,
                           area: 600,
                           insulation_assembly_r_value: 2.1)
  elsif ['base-foundation-ambient.xml'].include? hpxml_file
    hpxml.frame_floors.add(id: 'FloorAboveAmbient',
                           exterior_adjacent_to: HPXML::LocationOutside,
                           interior_adjacent_to: HPXML::LocationLivingSpace,
                           area: 1350,
                           insulation_assembly_r_value: 18.7)
  elsif ['base-foundation-unconditioned-basement.xml'].include? hpxml_file
    hpxml.frame_floors.add(id: 'FloorAboveUncondBasement',
                           exterior_adjacent_to: HPXML::LocationBasementUnconditioned,
                           interior_adjacent_to: HPXML::LocationLivingSpace,
                           area: 1350,
                           insulation_assembly_r_value: 18.7)
  elsif ['base-foundation-unconditioned-basement-wall-insulation.xml'].include? hpxml_file
    hpxml.frame_floors[1].insulation_assembly_r_value = 2.1
  elsif ['base-foundation-unvented-crawlspace.xml'].include? hpxml_file
    hpxml.frame_floors.add(id: 'FloorAboveUnventedCrawl',
                           exterior_adjacent_to: HPXML::LocationCrawlspaceUnvented,
                           interior_adjacent_to: HPXML::LocationLivingSpace,
                           area: 1350,
                           insulation_assembly_r_value: 18.7)
  elsif ['base-foundation-vented-crawlspace.xml'].include? hpxml_file
    hpxml.frame_floors.add(id: 'FloorAboveVentedCrawl',
                           exterior_adjacent_to: HPXML::LocationCrawlspaceVented,
                           interior_adjacent_to: HPXML::LocationLivingSpace,
                           area: 1350,
                           insulation_assembly_r_value: 18.7)
  elsif ['base-foundation-multiple.xml'].include? hpxml_file
    hpxml.frame_floors[1].area = 675
    hpxml.frame_floors.add(id: 'FloorAboveUnventedCrawlspace',
                           exterior_adjacent_to: HPXML::LocationCrawlspaceUnvented,
                           interior_adjacent_to: HPXML::LocationLivingSpace,
                           area: 675,
                           insulation_assembly_r_value: 18.7)
  elsif ['base-enclosure-2stories-garage.xml'].include? hpxml_file
    hpxml.frame_floors.add(id: 'FloorAboveGarage',
                           exterior_adjacent_to: HPXML::LocationGarage,
                           interior_adjacent_to: HPXML::LocationLivingSpace,
                           area: 400,
                           insulation_assembly_r_value: 39.3)
  elsif ['base-foundation-basement-garage.xml'].include? hpxml_file
    hpxml.frame_floors.add(id: 'FloorAbovegarage',
                           exterior_adjacent_to: HPXML::LocationGarage,
                           interior_adjacent_to: HPXML::LocationLivingSpace,
                           area: 400,
                           insulation_assembly_r_value: 39.3)
  elsif ['base-atticroof-unvented-insulated-roof.xml'].include? hpxml_file
    hpxml.frame_floors[0].insulation_assembly_r_value = 2.1
  elsif ['base-bldgtype-multifamily-adjacent-to-multiple.xml'].include? hpxml_file
    hpxml.frame_floors[0].delete
    hpxml.frame_floors.add(id: 'FloorAboveNonFreezingSpace',
                           exterior_adjacent_to: HPXML::LocationOtherNonFreezingSpace,
                           interior_adjacent_to: HPXML::LocationLivingSpace,
                           area: 550,
                           insulation_assembly_r_value: 18.7,
                           other_space_above_or_below: HPXML::FrameFloorOtherSpaceBelow)
    hpxml.frame_floors.add(id: 'FloorAboveMultifamilyBuffer',
                           exterior_adjacent_to: HPXML::LocationOtherMultifamilyBufferSpace,
                           interior_adjacent_to: HPXML::LocationLivingSpace,
                           area: 200,
                           insulation_assembly_r_value: 18.7,
                           other_space_above_or_below: HPXML::FrameFloorOtherSpaceBelow)
    hpxml.frame_floors.add(id: 'FloorAboveOtherHeatedSpace',
                           exterior_adjacent_to: HPXML::LocationOtherHeatedSpace,
                           interior_adjacent_to: HPXML::LocationLivingSpace,
                           area: 150,
                           insulation_assembly_r_value: 2.1,
                           other_space_above_or_below: HPXML::FrameFloorOtherSpaceBelow)
  elsif ['base-enclosure-split-surfaces.xml',
         'base-enclosure-split-surfaces2.xml'].include? hpxml_file
    for n in 1..hpxml.frame_floors.size
      hpxml.frame_floors[n - 1].area /= 9.0
      for i in 2..9
        hpxml.frame_floors << hpxml.frame_floors[n - 1].dup
        hpxml.frame_floors[-1].id += i.to_s
        if hpxml_file == 'base-enclosure-split-surfaces2.xml'
          hpxml.frame_floors[-1].insulation_assembly_r_value += 0.01 * i
        end
      end
    end
    hpxml.frame_floors << hpxml.frame_floors[-1].dup
    hpxml.frame_floors[-1].id = 'TinyFloor'
    hpxml.frame_floors[-1].area = 0.05
  elsif ['invalid_files/base-enclosure-conditioned-basement-slab-insulation.xml'].include? hpxml_file
    hpxml.frame_floors.add(id: 'FloorAboveCondBasement',
                           exterior_adjacent_to: HPXML::LocationBasementConditioned,
                           interior_adjacent_to: HPXML::LocationLivingSpace,
                           area: 1350,
                           insulation_assembly_r_value: 3.9)
  elsif ['invalid_files/enclosure-living-missing-ceiling-roof.xml'].include? hpxml_file
    hpxml.frame_floors[0].delete
  elsif ['invalid_files/enclosure-basement-missing-ceiling.xml',
         'invalid_files/enclosure-garage-missing-roof-ceiling.xml'].include? hpxml_file
    hpxml.frame_floors[1].delete
  elsif ['invalid_files/multifamily-reference-surface.xml'].include? hpxml_file
    hpxml.frame_floors << hpxml.frame_floors[0].dup
    hpxml.frame_floors[1].id += '2'
    hpxml.frame_floors[1].exterior_adjacent_to = HPXML::LocationOtherHeatedSpace
    hpxml.frame_floors[1].other_space_above_or_below = HPXML::FrameFloorOtherSpaceAbove
  elsif ['invalid_files/invalid-facility-type-surfaces.xml'].include? hpxml_file
    hpxml.frame_floors.add(id: 'FloorOther',
                           exterior_adjacent_to: HPXML::LocationOtherHousingUnit,
                           interior_adjacent_to: HPXML::LocationLivingSpace,
                           area: 900,
                           insulation_assembly_r_value: 2.1,
                           other_space_above_or_below: HPXML::FrameFloorOtherSpaceBelow)
    hpxml.frame_floors.add(id: 'CeilingOther',
                           exterior_adjacent_to: HPXML::LocationOtherHousingUnit,
                           interior_adjacent_to: HPXML::LocationLivingSpace,
                           area: 900,
                           insulation_assembly_r_value: 2.1,
                           other_space_above_or_below: HPXML::FrameFloorOtherSpaceAbove)
  end
end

def set_hpxml_slabs(hpxml_file, hpxml)
  if ['ASHRAE_Standard_140/L302XC.xml'].include? hpxml_file
    hpxml.slabs.add(id: 'Slab',
                    interior_adjacent_to: HPXML::LocationLivingSpace,
                    area: 1539,
                    thickness: 4,
                    exposed_perimeter: 168,
                    perimeter_insulation_depth: 0,
                    under_slab_insulation_width: 0,
                    under_slab_insulation_spans_entire_slab: nil,
                    depth_below_grade: 0,
                    perimeter_insulation_r_value: 0,
                    under_slab_insulation_r_value: 0,
                    carpet_fraction: 1,
                    carpet_r_value: 2.08)
  elsif ['ASHRAE_Standard_140/L304XC.xml'].include? hpxml_file
    hpxml.slabs[0].perimeter_insulation_depth = 2.5
    hpxml.slabs[0].perimeter_insulation_r_value = 5.4
  elsif ['ASHRAE_Standard_140/L322XC.xml'].include? hpxml_file
    hpxml.slabs.add(id: 'Slab',
                    interior_adjacent_to: HPXML::LocationBasementConditioned,
                    area: 1539,
                    thickness: 4,
                    exposed_perimeter: 168,
                    perimeter_insulation_depth: 0,
                    under_slab_insulation_width: 0,
                    under_slab_insulation_spans_entire_slab: nil,
                    perimeter_insulation_r_value: 0,
                    under_slab_insulation_r_value: 0,
                    carpet_fraction: 0,
                    carpet_r_value: 0)
  elsif ['base.xml'].include? hpxml_file
    hpxml.slabs.add(id: 'Slab',
                    interior_adjacent_to: HPXML::LocationBasementConditioned,
                    area: 1350,
                    thickness: 4,
                    exposed_perimeter: 150,
                    perimeter_insulation_depth: 0,
                    under_slab_insulation_width: 0,
                    perimeter_insulation_r_value: 0,
                    under_slab_insulation_r_value: 0,
                    carpet_fraction: 0,
                    carpet_r_value: 0)
  elsif ['base-bldgtype-multifamily.xml'].include? hpxml_file
    hpxml.slabs.clear
  elsif ['base-bldgtype-single-family-attached.xml'].include? hpxml_file
    hpxml.slabs[0].area = 900
    hpxml.slabs[0].exposed_perimeter = 86
  elsif ['base-foundation-unconditioned-basement.xml'].include? hpxml_file
    hpxml.slabs[0].interior_adjacent_to = HPXML::LocationBasementUnconditioned
  elsif ['base-foundation-conditioned-basement-slab-insulation.xml'].include? hpxml_file
    hpxml.slabs[0].under_slab_insulation_width = 4
    hpxml.slabs[0].under_slab_insulation_r_value = 10
  elsif ['base-foundation-slab.xml'].include? hpxml_file
    hpxml.slabs[0].interior_adjacent_to = HPXML::LocationLivingSpace
    hpxml.slabs[0].under_slab_insulation_width = nil
    hpxml.slabs[0].under_slab_insulation_spans_entire_slab = true
    hpxml.slabs[0].depth_below_grade = 0
    hpxml.slabs[0].under_slab_insulation_r_value = 5
    hpxml.slabs[0].carpet_fraction = 1
    hpxml.slabs[0].carpet_r_value = 2.5
  elsif ['base-foundation-unvented-crawlspace.xml',
         'base-foundation-vented-crawlspace.xml'].include? hpxml_file
    if ['base-foundation-unvented-crawlspace.xml'].include? hpxml_file
      hpxml.slabs[0].interior_adjacent_to = HPXML::LocationCrawlspaceUnvented
    else
      hpxml.slabs[0].interior_adjacent_to = HPXML::LocationCrawlspaceVented
    end
    hpxml.slabs[0].thickness = 0
    hpxml.slabs[0].carpet_r_value = 2.5
  elsif ['base-foundation-multiple.xml'].include? hpxml_file
    hpxml.slabs[0].area = 675
    hpxml.slabs[0].exposed_perimeter = 75
    hpxml.slabs.add(id: 'SlabUnderCrawlspace',
                    interior_adjacent_to: HPXML::LocationCrawlspaceUnvented,
                    area: 675,
                    thickness: 0,
                    exposed_perimeter: 75,
                    perimeter_insulation_depth: 0,
                    under_slab_insulation_width: 0,
                    perimeter_insulation_r_value: 0,
                    under_slab_insulation_r_value: 0,
                    carpet_fraction: 0,
                    carpet_r_value: 0)
  elsif ['base-foundation-ambient.xml'].include? hpxml_file
    hpxml.slabs.clear
  elsif ['base-enclosure-2stories-garage.xml',
         'base-foundation-basement-garage.xml'].include? hpxml_file
    hpxml.slabs[0].area -= 400
    hpxml.slabs[0].exposed_perimeter -= 40
    hpxml.slabs.add(id: 'SlabUnderGarage',
                    interior_adjacent_to: HPXML::LocationGarage,
                    area: 400,
                    thickness: 4,
                    exposed_perimeter: 40,
                    perimeter_insulation_depth: 0,
                    under_slab_insulation_width: 0,
                    depth_below_grade: 0,
                    perimeter_insulation_r_value: 0,
                    under_slab_insulation_r_value: 0,
                    carpet_fraction: 0,
                    carpet_r_value: 0)
  elsif ['base-enclosure-garage.xml'].include? hpxml_file
    hpxml.slabs[0].exposed_perimeter -= 30
    hpxml.slabs.add(id: 'SlabUnderGarage',
                    interior_adjacent_to: HPXML::LocationGarage,
                    area: 600,
                    thickness: 4,
                    exposed_perimeter: 70,
                    perimeter_insulation_depth: 0,
                    under_slab_insulation_width: 0,
                    depth_below_grade: 0,
                    perimeter_insulation_r_value: 0,
                    under_slab_insulation_r_value: 0,
                    carpet_fraction: 0,
                    carpet_r_value: 0)
  elsif ['base-foundation-complex.xml'].include? hpxml_file
    hpxml.slabs.clear
    hpxml.slabs.add(id: 'Slab1',
                    interior_adjacent_to: HPXML::LocationBasementConditioned,
                    area: 675,
                    thickness: 4,
                    exposed_perimeter: 75,
                    perimeter_insulation_depth: 0,
                    under_slab_insulation_width: 0,
                    perimeter_insulation_r_value: 0,
                    under_slab_insulation_r_value: 0,
                    carpet_fraction: 0,
                    carpet_r_value: 0)
    hpxml.slabs.add(id: 'Slab2',
                    interior_adjacent_to: HPXML::LocationBasementConditioned,
                    area: 405,
                    thickness: 4,
                    exposed_perimeter: 45,
                    perimeter_insulation_depth: 1,
                    under_slab_insulation_width: 0,
                    perimeter_insulation_r_value: 5,
                    under_slab_insulation_r_value: 0,
                    carpet_fraction: 0,
                    carpet_r_value: 0)
    hpxml.slabs.add(id: 'Slab3',
                    interior_adjacent_to: HPXML::LocationBasementConditioned,
                    area: 270,
                    thickness: 4,
                    exposed_perimeter: 30,
                    perimeter_insulation_depth: 1,
                    under_slab_insulation_width: 0,
                    perimeter_insulation_r_value: 5,
                    under_slab_insulation_r_value: 0,
                    carpet_fraction: 0,
                    carpet_r_value: 0)
  elsif ['base-enclosure-split-surfaces.xml',
         'base-enclosure-split-surfaces2.xml'].include? hpxml_file
    for n in 1..hpxml.slabs.size
      hpxml.slabs[n - 1].area /= 9.0
      hpxml.slabs[n - 1].exposed_perimeter /= 9.0
      for i in 2..9
        hpxml.slabs << hpxml.slabs[n - 1].dup
        hpxml.slabs[-1].id += i.to_s
        if hpxml_file == 'base-enclosure-split-surfaces2.xml'
          hpxml.slabs[-1].perimeter_insulation_depth += 0.01 * i
          hpxml.slabs[-1].perimeter_insulation_r_value += 0.01 * i
        end
      end
    end
    hpxml.slabs << hpxml.slabs[-1].dup
    hpxml.slabs[-1].id = 'TinySlab'
    hpxml.slabs[-1].area = 0.05
  elsif ['base-misc-defaults.xml'].include? hpxml_file
    hpxml.slabs.each do |slab|
      slab.thickness = nil
      slab.carpet_fraction = nil
      slab.carpet_fraction = nil
    end
  elsif ['invalid_files/enclosure-living-missing-floor-slab.xml',
         'invalid_files/enclosure-basement-missing-slab.xml'].include? hpxml_file
    hpxml.slabs[0].delete
  elsif ['invalid_files/enclosure-garage-missing-slab.xml'].include? hpxml_file
    hpxml.slabs[1].delete
  end
end

def set_hpxml_windows(hpxml_file, hpxml)
  if ['ASHRAE_Standard_140/L100AC.xml',
      'ASHRAE_Standard_140/L100AL.xml'].include? hpxml_file
    windows = { 'WindowNorth' => [0, 90, 'WallNorth'],
                'WindowEast' => [90, 45, 'WallEast'],
                'WindowSouth' => [180, 90, 'WallSouth'],
                'WindowWest' => [270, 45, 'WallWest'] }
    windows.each do |window_name, window_values|
      azimuth, area, wall = window_values
      hpxml.windows.add(id: window_name,
                        area: area,
                        azimuth: azimuth,
                        ufactor: 1.039,
                        shgc: 0.67,
                        fraction_operable: 0.0,
                        wall_idref: wall,
                        interior_shading_factor_summer: 1,
                        interior_shading_factor_winter: 1)
    end
  elsif ['ASHRAE_Standard_140/L130AC.xml',
         'ASHRAE_Standard_140/L130AL.xml'].include? hpxml_file
    for i in 0..hpxml.windows.size - 1
      hpxml.windows[i].ufactor = 0.3
      hpxml.windows[i].shgc = 0.335
    end
  elsif ['ASHRAE_Standard_140/L140AC.xml',
         'ASHRAE_Standard_140/L140AL.xml'].include? hpxml_file
    hpxml.windows.clear
  elsif ['ASHRAE_Standard_140/L150AC.xml',
         'ASHRAE_Standard_140/L150AL.xml'].include? hpxml_file
    hpxml.windows.clear
    hpxml.windows.add(id: 'WindowSouth',
                      area: 270,
                      azimuth: 180,
                      ufactor: 1.039,
                      shgc: 0.67,
                      fraction_operable: 0.0,
                      wall_idref: 'WallSouth',
                      interior_shading_factor_summer: 1,
                      interior_shading_factor_winter: 1)
  elsif ['ASHRAE_Standard_140/L155AC.xml',
         'ASHRAE_Standard_140/L155AL.xml'].include? hpxml_file
    hpxml.windows[0].overhangs_depth = 2.5
    hpxml.windows[0].overhangs_distance_to_top_of_window = 1
    hpxml.windows[0].overhangs_distance_to_bottom_of_window = 6
  elsif ['ASHRAE_Standard_140/L160AC.xml',
         'ASHRAE_Standard_140/L160AL.xml'].include? hpxml_file
    hpxml.windows.clear
    windows = { 'WindowEast' => [90, 135, 'WallEast'],
                'WindowWest' => [270, 135, 'WallWest'] }
    windows.each do |window_name, window_values|
      azimuth, area, wall = window_values
      hpxml.windows.add(id: window_name,
                        area: area,
                        azimuth: azimuth,
                        ufactor: 1.039,
                        shgc: 0.67,
                        fraction_operable: 0.0,
                        wall_idref: wall,
                        interior_shading_factor_summer: 1,
                        interior_shading_factor_winter: 1)
    end
  elsif ['base.xml'].include? hpxml_file
    hpxml.windows.add(id: 'WindowNorth',
                      area: 108,
                      azimuth: 0,
                      ufactor: 0.33,
                      shgc: 0.45,
                      fraction_operable: 0.67,
                      interior_shading_factor_summer: 0.7,
                      interior_shading_factor_winter: 0.85,
                      wall_idref: 'Wall')
    hpxml.windows.add(id: 'WindowSouth',
                      area: 108,
                      azimuth: 180,
                      ufactor: 0.33,
                      shgc: 0.45,
                      fraction_operable: 0.67,
                      interior_shading_factor_summer: 0.7,
                      interior_shading_factor_winter: 0.85,
                      wall_idref: 'Wall')
    hpxml.windows.add(id: 'WindowEast',
                      area: 72,
                      azimuth: 90,
                      ufactor: 0.33,
                      shgc: 0.45,
                      fraction_operable: 0.67,
                      interior_shading_factor_summer: 0.7,
                      interior_shading_factor_winter: 0.85,
                      wall_idref: 'Wall')
    hpxml.windows.add(id: 'WindowWest',
                      area: 72,
                      azimuth: 270,
                      ufactor: 0.33,
                      shgc: 0.45,
                      fraction_operable: 0.67,
                      interior_shading_factor_summer: 0.7,
                      interior_shading_factor_winter: 0.85,
                      wall_idref: 'Wall')
  elsif ['base-bldgtype-multifamily.xml'].include? hpxml_file
    hpxml.windows.clear
    hpxml.windows.add(id: 'WindowNorth',
                      area: 35.0,
                      azimuth: 0,
                      ufactor: 0.33,
                      shgc: 0.45,
                      fraction_operable: 0.67,
                      interior_shading_factor_summer: 0.7,
                      interior_shading_factor_winter: 0.85,
                      wall_idref: 'Wall')
    hpxml.windows.add(id: 'WindowSouth',
                      area: 35.0,
                      azimuth: 180,
                      ufactor: 0.33,
                      shgc: 0.45,
                      fraction_operable: 0.67,
                      interior_shading_factor_summer: 0.7,
                      interior_shading_factor_winter: 0.85,
                      wall_idref: 'Wall')
    hpxml.windows.add(id: 'WindowWest',
                      area: 53.0,
                      azimuth: 270,
                      ufactor: 0.33,
                      shgc: 0.45,
                      fraction_operable: 0.67,
                      interior_shading_factor_summer: 0.7,
                      interior_shading_factor_winter: 0.85,
                      wall_idref: 'Wall')
  elsif ['base-bldgtype-single-family-attached.xml'].include? hpxml_file
    hpxml.windows.clear
    hpxml.windows.add(id: 'WindowNorth',
                      area: 35.4,
                      azimuth: 0,
                      ufactor: 0.33,
                      shgc: 0.45,
                      fraction_operable: 0.67,
                      interior_shading_factor_summer: 0.7,
                      interior_shading_factor_winter: 0.85,
                      wall_idref: 'Wall')
    hpxml.windows.add(id: 'WindowSouth',
                      area: 35.4,
                      azimuth: 180,
                      ufactor: 0.33,
                      shgc: 0.45,
                      fraction_operable: 0.67,
                      interior_shading_factor_summer: 0.7,
                      interior_shading_factor_winter: 0.85,
                      wall_idref: 'Wall')
    hpxml.windows.add(id: 'WindowWest',
                      area: 53.0,
                      azimuth: 270,
                      ufactor: 0.33,
                      shgc: 0.45,
                      fraction_operable: 0.67,
                      interior_shading_factor_summer: 0.7,
                      interior_shading_factor_winter: 0.85,
                      wall_idref: 'Wall')
  elsif ['base-enclosure-overhangs.xml'].include? hpxml_file
    hpxml.windows[0].overhangs_depth = 2.5
    hpxml.windows[0].overhangs_distance_to_top_of_window = 0
    hpxml.windows[0].overhangs_distance_to_bottom_of_window = 4
    hpxml.windows[1].overhangs_depth = 0
    hpxml.windows[1].overhangs_distance_to_top_of_window = 1
    hpxml.windows[1].overhangs_distance_to_bottom_of_window = 5
    hpxml.windows[2].overhangs_depth = 1.5
    hpxml.windows[2].overhangs_distance_to_top_of_window = 2
    hpxml.windows[2].overhangs_distance_to_bottom_of_window = 6
    hpxml.windows[3].overhangs_depth = 1.5
    hpxml.windows[3].overhangs_distance_to_top_of_window = 2
    hpxml.windows[3].overhangs_distance_to_bottom_of_window = 7
  elsif ['base-enclosure-windows-shading.xml'].include? hpxml_file
    hpxml.windows[1].exterior_shading_factor_summer = 0.1
    hpxml.windows[1].exterior_shading_factor_winter = 0.9
    hpxml.windows[1].interior_shading_factor_summer = 0.01
    hpxml.windows[1].interior_shading_factor_winter = 0.99
    hpxml.windows[2].exterior_shading_factor_summer = 0.5
    hpxml.windows[2].exterior_shading_factor_winter = 0.5
    hpxml.windows[2].interior_shading_factor_summer = 0.5
    hpxml.windows[2].interior_shading_factor_winter = 0.5
    hpxml.windows[3].exterior_shading_factor_summer = 0.0
    hpxml.windows[3].exterior_shading_factor_winter = 1.0
    hpxml.windows[3].interior_shading_factor_summer = 0.0
    hpxml.windows[3].interior_shading_factor_winter = 1.0
  elsif ['base-enclosure-windows-none.xml'].include? hpxml_file
    hpxml.windows.clear
  elsif ['invalid_files/net-area-negative-wall.xml'].include? hpxml_file
    hpxml.windows[0].area = 1000
  elsif ['base-atticroof-conditioned.xml'].include? hpxml_file
    hpxml.windows[0].area = 108
    hpxml.windows[1].area = 108
    hpxml.windows[2].area = 108
    hpxml.windows[3].area = 108
    hpxml.windows.add(id: 'AtticGableWindowEast',
                      area: 12,
                      azimuth: 90,
                      ufactor: 0.33,
                      shgc: 0.45,
                      fraction_operable: 0.0,
                      wall_idref: 'WallAtticGableCond')
    hpxml.windows.add(id: 'AtticGableWindowWest',
                      area: 62,
                      azimuth: 270,
                      ufactor: 0.3,
                      shgc: 0.45,
                      fraction_operable: 0.0,
                      wall_idref: 'WallAtticGableCond')
  elsif ['base-atticroof-cathedral.xml'].include? hpxml_file
    hpxml.windows[0].area = 108
    hpxml.windows[1].area = 108
    hpxml.windows[2].area = 108
    hpxml.windows[3].area = 108
    hpxml.windows.add(id: 'AtticGableWindowEast',
                      area: 12,
                      azimuth: 90,
                      ufactor: 0.33,
                      shgc: 0.45,
                      fraction_operable: 0.0,
                      wall_idref: 'WallAtticGable')
    hpxml.windows.add(id: 'AtticGableWindowWest',
                      area: 12,
                      azimuth: 270,
                      ufactor: 0.33,
                      shgc: 0.45,
                      fraction_operable: 0.0,
                      wall_idref: 'WallAtticGable')
  elsif ['base-enclosure-garage.xml'].include? hpxml_file
    hpxml.windows[1].area = 12
  elsif ['base-enclosure-2stories.xml'].include? hpxml_file
    hpxml.windows[0].area = 216
    hpxml.windows[1].area = 216
    hpxml.windows[2].area = 144
    hpxml.windows[3].area = 144
  elsif ['base-enclosure-2stories-garage'].include? hpxml_file
    hpxml.windows[0].area = 168
    hpxml.windows[1].area = 216
    hpxml.windows[2].area = 144
    hpxml.windows[3].area = 96
  elsif ['base-foundation-unconditioned-basement-above-grade.xml'].include? hpxml_file
    hpxml.windows.add(id: 'FoundationWindowNorth',
                      area: 20,
                      azimuth: 0,
                      ufactor: 0.33,
                      shgc: 0.45,
                      fraction_operable: 0.0,
                      wall_idref: 'FoundationWall')
    hpxml.windows.add(id: 'FoundationWindowSouth',
                      area: 20,
                      azimuth: 180,
                      ufactor: 0.33,
                      shgc: 0.45,
                      fraction_operable: 0.0,
                      wall_idref: 'FoundationWall')
    hpxml.windows.add(id: 'FoundationWindowEast',
                      area: 10,
                      azimuth: 90,
                      ufactor: 0.33,
                      shgc: 0.45,
                      fraction_operable: 0.0,
                      wall_idref: 'FoundationWall')
    hpxml.windows.add(id: 'FoundationWindowWest',
                      area: 10,
                      azimuth: 270,
                      ufactor: 0.33,
                      shgc: 0.45,
                      fraction_operable: 0.0,
                      wall_idref: 'FoundationWall')
  elsif ['base-bldgtype-multifamily-adjacent-to-other-housing-unit.xml',
         'base-bldgtype-multifamily-adjacent-to-other-heated-space.xml',
         'base-bldgtype-multifamily-adjacent-to-multifamily-buffer-space.xml',
         'base-bldgtype-multifamily-adjacent-to-non-freezing-space.xml'].include? hpxml_file
    hpxml.windows.each do |window|
      window.area *= 0.35
    end
  elsif ['invalid_files/unattached-window.xml'].include? hpxml_file
    hpxml.windows[0].wall_idref = 'foobar'
  elsif ['base-enclosure-split-surfaces.xml',
         'base-enclosure-split-surfaces2.xml'].include? hpxml_file
    area_adjustments = []
    for n in 1..hpxml.windows.size
      hpxml.windows[n - 1].area /= 9.0
      hpxml.windows[n - 1].fraction_operable = 0.0
      for i in 2..9
        hpxml.windows << hpxml.windows[n - 1].dup
        hpxml.windows[-1].id += i.to_s
        hpxml.windows[-1].wall_idref += i.to_s
        if i >= 4
          hpxml.windows[-1].fraction_operable = 1.0
        end
        next unless hpxml_file == 'base-enclosure-split-surfaces2.xml'

        hpxml.windows[-1].ufactor += 0.01 * i
        hpxml.windows[-1].interior_shading_factor_summer -= 0.02 * i
        hpxml.windows[-1].interior_shading_factor_winter -= 0.01 * i
      end
    end
    hpxml.windows << hpxml.windows[-1].dup
    hpxml.windows[-1].id = 'TinyWindow'
    hpxml.windows[-1].area = 0.05
  elsif ['base-foundation-walkout-basement.xml'].include? hpxml_file
    hpxml.windows.add(id: 'FoundationWindow',
                      area: 20,
                      azimuth: 0,
                      ufactor: 0.33,
                      shgc: 0.45,
                      fraction_operable: 0.0,
                      wall_idref: 'FoundationWall3')
  elsif ['invalid_files/invalid-window-height.xml'].include? hpxml_file
    hpxml.windows[2].overhangs_distance_to_bottom_of_window = hpxml.windows[2].overhangs_distance_to_top_of_window
  elsif ['base-enclosure-walltypes.xml'].include? hpxml_file
    hpxml.windows.clear
    hpxml.windows.add(id: 'WindowNorth',
                      area: 108 / 8,
                      azimuth: 0,
                      ufactor: 0.33,
                      shgc: 0.45,
                      fraction_operable: 0.67,
                      wall_idref: 'Wall1')
    hpxml.windows.add(id: 'WindowSouth',
                      area: 108 / 8,
                      azimuth: 180,
                      ufactor: 0.33,
                      shgc: 0.45,
                      fraction_operable: 0.67,
                      wall_idref: 'Wall2')
    hpxml.windows.add(id: 'WindowEast',
                      area: 72 / 8,
                      azimuth: 90,
                      ufactor: 0.33,
                      shgc: 0.45,
                      fraction_operable: 0.67,
                      wall_idref: 'Wall3')
    hpxml.windows.add(id: 'WindowWest',
                      area: 72 / 8,
                      azimuth: 270,
                      ufactor: 0.33,
                      shgc: 0.45,
                      fraction_operable: 0.67,
                      wall_idref: 'Wall4')
  elsif ['base-misc-defaults.xml'].include? hpxml_file
    hpxml.windows.each do |window|
      window.interior_shading_factor_summer = nil
      window.interior_shading_factor_winter = nil
      window.fraction_operable = nil
    end
  elsif ['base-bldgtype-multifamily-adjacent-to-multiple.xml'].include? hpxml_file
    hpxml.windows.add(id: 'WindowOtherMultifamilyBufferSpace',
                      area: 50,
                      azimuth: 270,
                      ufactor: 0.33,
                      shgc: 0.45,
                      fraction_operable: 0.67,
                      wall_idref: 'WallOtherMultifamilyBufferSpace')
  elsif ['invalid_files/duplicate-id.xml'].include? hpxml_file
    hpxml.windows[-1].id = hpxml.windows[0].id
  end
end

def set_hpxml_skylights(hpxml_file, hpxml)
  if ['base-enclosure-skylights.xml'].include? hpxml_file
    hpxml.skylights.add(id: 'SkylightNorth',
                        area: 15,
                        azimuth: 0,
                        ufactor: 0.33,
                        shgc: 0.45,
                        interior_shading_factor_summer: 1.0,
                        interior_shading_factor_winter: 1.0,
                        roof_idref: 'Roof')
    hpxml.skylights.add(id: 'SkylightSouth',
                        area: 15,
                        azimuth: 180,
                        ufactor: 0.35,
                        shgc: 0.47,
                        interior_shading_factor_summer: 1.0,
                        interior_shading_factor_winter: 1.0,
                        roof_idref: 'Roof')
  elsif ['base-enclosure-skylights-shading.xml'].include? hpxml_file
    hpxml.skylights[0].exterior_shading_factor_summer = 0.1
    hpxml.skylights[0].exterior_shading_factor_winter = 0.9
    hpxml.skylights[0].interior_shading_factor_summer = 0.01
    hpxml.skylights[0].interior_shading_factor_winter = 0.99
    hpxml.skylights[1].exterior_shading_factor_summer = 0.5
    hpxml.skylights[1].exterior_shading_factor_winter = 0.0
    hpxml.skylights[1].interior_shading_factor_summer = 0.5
    hpxml.skylights[1].interior_shading_factor_winter = 1.0
  elsif ['invalid_files/net-area-negative-roof.xml'].include? hpxml_file
    hpxml.skylights[0].area = 4000
  elsif ['invalid_files/unattached-skylight.xml'].include? hpxml_file
    hpxml.skylights[0].roof_idref = 'foobar'
  elsif ['invalid_files/invalid-id.xml'].include? hpxml_file
    hpxml.skylights[0].id = ''
  elsif ['base-enclosure-split-surfaces.xml',
         'base-enclosure-split-surfaces2.xml'].include? hpxml_file
    for n in 1..hpxml.skylights.size
      hpxml.skylights[n - 1].area /= 9.0
      for i in 2..9
        hpxml.skylights << hpxml.skylights[n - 1].dup
        hpxml.skylights[-1].id += i.to_s
        hpxml.skylights[-1].roof_idref += i.to_s if i % 2 == 0
        next unless hpxml_file == 'base-enclosure-split-surfaces2.xml'

        hpxml.skylights[-1].ufactor += 0.01 * i
        hpxml.skylights[-1].interior_shading_factor_summer -= 0.02 * i
        hpxml.skylights[-1].interior_shading_factor_winter -= 0.01 * i
      end
    end
    hpxml.skylights << hpxml.skylights[-1].dup
    hpxml.skylights[-1].id = 'TinySkylight'
    hpxml.skylights[-1].area = 0.05
  end
end

def set_hpxml_doors(hpxml_file, hpxml)
  if ['ASHRAE_Standard_140/L100AC.xml',
      'ASHRAE_Standard_140/L100AL.xml'].include? hpxml_file
    doors = { 'DoorSouth' => [180, 20, 'WallSouth'],
              'DoorNorth' => [0, 20, 'WallNorth'] }
    doors.each do |door_name, door_values|
      azimuth, area, wall = door_values
      hpxml.doors.add(id: door_name,
                      wall_idref: wall,
                      area: area,
                      azimuth: azimuth,
                      r_value: 3.04)
    end
  elsif ['base.xml'].include? hpxml_file
    hpxml.doors.add(id: 'DoorNorth',
                    wall_idref: 'Wall',
                    area: 40,
                    azimuth: 0,
                    r_value: 4.4)
    hpxml.doors.add(id: 'DoorSouth',
                    wall_idref: 'Wall',
                    area: 40,
                    azimuth: 180,
                    r_value: 4.4)
  elsif ['base-bldgtype-multifamily.xml'].include? hpxml_file
    hpxml.doors.clear
    hpxml.doors.add(id: 'Door',
                    wall_idref: 'Wall',
                    area: 20,
                    azimuth: 180,
                    r_value: 4.4)
  elsif ['base-enclosure-garage.xml',
         'base-enclosure-2stories-garage.xml'].include? hpxml_file
    hpxml.doors.add(id: 'GarageDoorSouth',
                    wall_idref: 'WallGarageExterior',
                    area: 70,
                    azimuth: 180,
                    r_value: 4.4)
  elsif ['base-foundation-basement-garage.xml'].include? hpxml_file
    hpxml.doors.add(id: 'GarageDoorSouth',
                    wall_idref: 'WallGarageExterior',
                    area: 70,
                    azimuth: 180,
                    r_value: 4.4)
    hpxml.doors.add(id: 'GarageDoorBasement',
                    wall_idref: 'WallGarageBasement',
                    area: 4,
                    azimuth: 0,
                    r_value: 4.4)
  elsif ['base-bldgtype-multifamily-adjacent-to-multiple.xml'].include? hpxml_file
    hpxml.doors.add(id: 'DoorOtherHeatedSpace',
                    wall_idref: 'WallOtherHeatedSpace',
                    area: 20,
                    azimuth: 0,
                    r_value: 4.4)
    hpxml.doors.add(id: 'DoorOtherHousingUnit',
                    wall_idref: 'WallOtherHousingUnit',
                    area: 20,
                    azimuth: 0,
                    r_value: 4.4)
  elsif ['base-bldgtype-multifamily-adjacent-to-other-housing-unit.xml',
         'base-bldgtype-multifamily-adjacent-to-other-heated-space.xml',
         'base-bldgtype-multifamily-adjacent-to-multifamily-buffer-space.xml',
         'base-bldgtype-multifamily-adjacent-to-non-freezing-space.xml'].include? hpxml_file
    hpxml.doors.add(id: 'DoorOther',
                    wall_idref: 'WallOther',
                    area: 20,
                    azimuth: 0,
                    r_value: 4.4)
  elsif ['invalid_files/unattached-door.xml'].include? hpxml_file
    hpxml.doors[0].wall_idref = 'foobar'
  elsif ['base-enclosure-split-surfaces.xml',
         'base-enclosure-split-surfaces2.xml'].include? hpxml_file
    area_adjustments = []
    for n in 1..hpxml.doors.size
      hpxml.doors[n - 1].area /= 9.0
      for i in 2..9
        hpxml.doors << hpxml.doors[n - 1].dup
        hpxml.doors[-1].id += i.to_s
        hpxml.doors[-1].wall_idref += i.to_s
        if hpxml_file == 'base-enclosure-split-surfaces2.xml'
          hpxml.doors[-1].r_value += 0.01 * i
        end
      end
    end
    hpxml.doors << hpxml.doors[-1].dup
    hpxml.doors[-1].id = 'TinyDoor'
    hpxml.doors[-1].area = 0.05
  elsif ['base-enclosure-walltypes.xml'].include? hpxml_file
    hpxml.doors.clear
    hpxml.doors.add(id: 'DoorNorth',
                    wall_idref: 'Wall9',
                    area: 40,
                    azimuth: 0,
                    r_value: 4.4)
    hpxml.doors.add(id: 'DoorSouth',
                    wall_idref: 'Wall10',
                    area: 40,
                    azimuth: 180,
                    r_value: 4.4)
  end
end

def set_hpxml_heating_systems(hpxml_file, hpxml)
  if ['base.xml'].include? hpxml_file
    hpxml.heating_systems.add(id: 'HeatingSystem',
                              distribution_system_idref: 'HVACDistribution',
                              heating_system_type: HPXML::HVACTypeFurnace,
                              heating_system_fuel: HPXML::FuelTypeNaturalGas,
                              heating_capacity: 36000,
                              heating_efficiency_afue: 0.92,
                              fraction_heat_load_served: 1)
  elsif ['base-hvac-air-to-air-heat-pump-1-speed.xml',
         'base-hvac-air-to-air-heat-pump-2-speed.xml',
         'base-hvac-air-to-air-heat-pump-var-speed.xml',
         'base-hvac-central-ac-only-1-speed.xml',
         'base-hvac-central-ac-only-2-speed.xml',
         'base-hvac-central-ac-only-var-speed.xml',
         'base-hvac-evap-cooler-only.xml',
         'base-hvac-evap-cooler-only-ducted.xml',
         'base-hvac-ground-to-air-heat-pump.xml',
         'base-hvac-mini-split-heat-pump-ducted.xml',
         'base-hvac-mini-split-air-conditioner-only-ducted.xml',
         'base-hvac-none.xml',
         'base-hvac-room-ac-only.xml',
         'base-bldgtype-multifamily-shared-chiller-only-baseboard.xml',
         'base-bldgtype-multifamily-shared-ground-loop-ground-to-air-heat-pump.xml',
         'invalid_files/orphaned-hvac-distribution.xml'].include? hpxml_file
    hpxml.heating_systems.clear
  elsif ['base-hvac-boiler-elec-only.xml'].include? hpxml_file
    hpxml.heating_systems[0].heating_system_type = HPXML::HVACTypeBoiler
    hpxml.heating_systems[0].heating_system_fuel = HPXML::FuelTypeElectricity
    hpxml.heating_systems[0].heating_efficiency_afue = 1.0
  elsif ['base-hvac-boiler-gas-central-ac-1-speed.xml',
         'base-hvac-boiler-gas-only.xml'].include? hpxml_file
    hpxml.heating_systems[0].heating_system_type = HPXML::HVACTypeBoiler
    hpxml.heating_systems[0].electric_auxiliary_energy = 200
  elsif ['base-hvac-boiler-oil-only.xml'].include? hpxml_file
    hpxml.heating_systems[0].heating_system_type = HPXML::HVACTypeBoiler
    hpxml.heating_systems[0].heating_system_fuel = HPXML::FuelTypeOil
  elsif ['base-hvac-boiler-propane-only.xml'].include? hpxml_file
    hpxml.heating_systems[0].heating_system_type = HPXML::HVACTypeBoiler
    hpxml.heating_systems[0].heating_system_fuel = HPXML::FuelTypePropane
  elsif ['base-hvac-boiler-coal-only.xml'].include? hpxml_file
    hpxml.heating_systems[0].heating_system_type = HPXML::HVACTypeBoiler
    hpxml.heating_systems[0].heating_system_fuel = HPXML::FuelTypeCoal
  elsif ['base-hvac-boiler-wood-only.xml'].include? hpxml_file
    hpxml.heating_systems[0].heating_system_type = HPXML::HVACTypeBoiler
    hpxml.heating_systems[0].heating_system_fuel = HPXML::FuelTypeWoodCord
  elsif ['base-hvac-elec-resistance-only.xml'].include? hpxml_file
    hpxml.heating_systems[0].distribution_system_idref = nil
    hpxml.heating_systems[0].heating_system_type = HPXML::HVACTypeElectricResistance
    hpxml.heating_systems[0].heating_system_fuel = HPXML::FuelTypeElectricity
    hpxml.heating_systems[0].heating_efficiency_afue = nil
    hpxml.heating_systems[0].heating_efficiency_percent = 1
  elsif ['base-hvac-furnace-elec-only.xml'].include? hpxml_file
    hpxml.heating_systems[0].heating_system_fuel = HPXML::FuelTypeElectricity
    hpxml.heating_systems[0].heating_efficiency_afue = 1
  elsif ['base-hvac-furnace-oil-only.xml'].include? hpxml_file
    hpxml.heating_systems[0].heating_system_fuel = HPXML::FuelTypeOil
  elsif ['base-hvac-furnace-propane-only.xml'].include? hpxml_file
    hpxml.heating_systems[0].heating_system_fuel = HPXML::FuelTypePropane
  elsif ['base-hvac-furnace-coal-only.xml'].include? hpxml_file
    hpxml.heating_systems[0].heating_system_fuel = HPXML::FuelTypeCoal
  elsif ['base-hvac-furnace-wood-only.xml'].include? hpxml_file
    hpxml.heating_systems[0].heating_system_fuel = HPXML::FuelTypeWoodCord
  elsif ['base-hvac-multiple.xml'].include? hpxml_file
    hpxml.heating_systems.clear
    hpxml.heating_systems.add(id: 'HeatingSystem',
                              distribution_system_idref: 'HVACDistribution',
                              heating_system_type: HPXML::HVACTypeFurnace,
                              heating_system_fuel: HPXML::FuelTypeElectricity,
                              heating_capacity: 6400,
                              heating_efficiency_afue: 1,
                              fraction_heat_load_served: 0.1)
    hpxml.heating_systems.add(id: 'HeatingSystem2',
                              distribution_system_idref: 'HVACDistribution2',
                              heating_system_type: HPXML::HVACTypeFurnace,
                              heating_system_fuel: HPXML::FuelTypeNaturalGas,
                              heating_capacity: 6400,
                              heating_efficiency_afue: 0.92,
                              fraction_heat_load_served: 0.1)
    hpxml.heating_systems.add(id: 'HeatingSystem3',
                              distribution_system_idref: 'HVACDistribution3',
                              heating_system_type: HPXML::HVACTypeBoiler,
                              heating_system_fuel: HPXML::FuelTypeElectricity,
                              heating_capacity: 6400,
                              heating_efficiency_afue: 1,
                              fraction_heat_load_served: 0.1)
    hpxml.heating_systems.add(id: 'HeatingSystem4',
                              distribution_system_idref: 'HVACDistribution4',
                              heating_system_type: HPXML::HVACTypeBoiler,
                              heating_system_fuel: HPXML::FuelTypeNaturalGas,
                              heating_capacity: 6400,
                              heating_efficiency_afue: 0.92,
                              fraction_heat_load_served: 0.1,
                              electric_auxiliary_energy: 200)
    hpxml.heating_systems.add(id: 'HeatingSystem5',
                              heating_system_type: HPXML::HVACTypeElectricResistance,
                              heating_system_fuel: HPXML::FuelTypeElectricity,
                              heating_capacity: 6400,
                              heating_efficiency_percent: 1,
                              fraction_heat_load_served: 0.1)
    hpxml.heating_systems.add(id: 'HeatingSystem6',
                              heating_system_type: HPXML::HVACTypeStove,
                              heating_system_fuel: HPXML::FuelTypeOil,
                              heating_capacity: 6400,
                              heating_efficiency_percent: 0.8,
                              fraction_heat_load_served: 0.1,
                              fan_watts: 40.0)
    hpxml.heating_systems.add(id: 'HeatingSystem7',
                              heating_system_type: HPXML::HVACTypeWallFurnace,
                              heating_system_fuel: HPXML::FuelTypePropane,
                              heating_capacity: 6400,
                              heating_efficiency_afue: 0.8,
                              fraction_heat_load_served: 0.1,
                              fan_watts: 0.0)
  elsif ['base-mechvent-multiple.xml',
         'base-bldgtype-multifamily-shared-mechvent-multiple.xml'].include? hpxml_file
    hpxml.heating_systems[0].heating_capacity /= 2.0
    hpxml.heating_systems[0].fraction_heat_load_served /= 2.0
    hpxml.heating_systems << hpxml.heating_systems[0].dup
    hpxml.heating_systems[1].id = 'HeatingSystem2'
    hpxml.heating_systems[1].distribution_system_idref = 'HVACDistribution2'
  elsif ['invalid_files/hvac-frac-load-served.xml'].include? hpxml_file
    hpxml.heating_systems[0].fraction_heat_load_served += 0.1
  elsif ['base-hvac-fireplace-wood-only.xml'].include? hpxml_file
    hpxml.heating_systems[0].distribution_system_idref = nil
    hpxml.heating_systems[0].heating_system_type = HPXML::HVACTypeFireplace
    hpxml.heating_systems[0].heating_system_fuel = HPXML::FuelTypeWoodCord
    hpxml.heating_systems[0].heating_efficiency_afue = nil
    hpxml.heating_systems[0].heating_efficiency_percent = 0.8
    hpxml.heating_systems[0].fan_watts = 0.0
  elsif ['base-hvac-floor-furnace-propane-only.xml'].include? hpxml_file
    hpxml.heating_systems[0].distribution_system_idref = nil
    hpxml.heating_systems[0].heating_system_type = HPXML::HVACTypeFloorFurnace
    hpxml.heating_systems[0].heating_system_fuel = HPXML::FuelTypePropane
    hpxml.heating_systems[0].heating_efficiency_afue = 0.8
    hpxml.heating_systems[0].fan_watts = 0.0
  elsif ['base-hvac-portable-heater-gas-only.xml'].include? hpxml_file
    hpxml.heating_systems[0].distribution_system_idref = nil
    hpxml.heating_systems[0].heating_system_type = HPXML::HVACTypePortableHeater
    hpxml.heating_systems[0].heating_system_fuel = HPXML::FuelTypeNaturalGas
    hpxml.heating_systems[0].heating_efficiency_afue = nil
    hpxml.heating_systems[0].heating_efficiency_percent = 1.0
    hpxml.heating_systems[0].fan_watts = 0.0
  elsif ['base-hvac-fixed-heater-gas-only.xml'].include? hpxml_file
    hpxml.heating_systems[0].distribution_system_idref = nil
    hpxml.heating_systems[0].heating_system_type = HPXML::HVACTypeFixedHeater
    hpxml.heating_systems[0].heating_system_fuel = HPXML::FuelTypeNaturalGas
    hpxml.heating_systems[0].heating_efficiency_afue = nil
    hpxml.heating_systems[0].heating_efficiency_percent = 1.0
    hpxml.heating_systems[0].fan_watts = 0.0
  elsif ['base-hvac-stove-oil-only.xml',
         'base-hvac-stove-wood-pellets-only.xml'].include? hpxml_file
    hpxml.heating_systems[0].distribution_system_idref = nil
    hpxml.heating_systems[0].heating_system_type = HPXML::HVACTypeStove
    hpxml.heating_systems[0].heating_efficiency_afue = nil
    hpxml.heating_systems[0].heating_efficiency_percent = 0.8
    hpxml.heating_systems[0].fan_watts = 40.0
    if hpxml_file == 'base-hvac-stove-oil-only.xml'
      hpxml.heating_systems[0].heating_system_fuel = HPXML::FuelTypeOil
    elsif hpxml_file == 'base-hvac-stove-wood-pellets-only.xml'
      hpxml.heating_systems[0].heating_system_fuel = HPXML::FuelTypeWoodPellets
    end
  elsif ['base-hvac-wall-furnace-elec-only.xml'].include? hpxml_file
    hpxml.heating_systems[0].distribution_system_idref = nil
    hpxml.heating_systems[0].heating_system_type = HPXML::HVACTypeWallFurnace
    hpxml.heating_systems[0].heating_system_fuel = HPXML::FuelTypeElectricity
    hpxml.heating_systems[0].heating_efficiency_afue = 1.0
    hpxml.heating_systems[0].fan_watts = 0.0
  elsif ['base-hvac-furnace-x3-dse.xml'].include? hpxml_file
    hpxml.heating_systems << hpxml.heating_systems[0].dup
    hpxml.heating_systems << hpxml.heating_systems[1].dup
    hpxml.heating_systems[1].id = 'HeatingSystem2'
    hpxml.heating_systems[1].distribution_system_idref = 'HVACDistribution2'
    hpxml.heating_systems[2].id = 'HeatingSystem3'
    hpxml.heating_systems[2].distribution_system_idref = 'HVACDistribution3'
    for i in 0..2
      hpxml.heating_systems[i].heating_capacity /= 3.0
      # Test a file where sum is slightly greater than 1
      if i < 2
        hpxml.heating_systems[i].fraction_heat_load_served = 0.33
      else
        hpxml.heating_systems[i].fraction_heat_load_served = 0.35
      end
    end
  elsif ['base-hvac-furnace-elec-central-ac-1-speed.xml'].include? hpxml_file
    hpxml.heating_systems[0].heating_system_fuel = HPXML::FuelTypeElectricity
    hpxml.heating_systems[0].heating_efficiency_afue = 1.0
  elsif ['invalid_files/unattached-hvac-distribution.xml'].include? hpxml_file
    hpxml.heating_systems[0].distribution_system_idref = 'foobar'
  elsif ['invalid_files/hvac-invalid-distribution-system-type.xml'].include? hpxml_file
    hpxml.heating_systems[0].distribution_system_idref = 'HVACDistribution2'
  elsif ['invalid_files/hvac-dse-multiple-attached-heating.xml'].include? hpxml_file
    hpxml.heating_systems[0].fraction_heat_load_served = 0.5
    hpxml.heating_systems << hpxml.heating_systems[0].dup
    hpxml.heating_systems[1].id += '2'
  elsif ['invalid_files/hvac-inconsistent-fan-powers.xml'].include? hpxml_file
    hpxml.heating_systems[0].fan_watts_per_cfm = 0.45
  elsif ['base-hvac-undersized.xml'].include? hpxml_file
    hpxml.heating_systems[0].heating_capacity /= 10.0
  elsif ['base-bldgtype-multifamily-shared-boiler-only-baseboard.xml',
         'base-bldgtype-multifamily-shared-boiler-chiller-baseboard.xml'].include? hpxml_file
    hpxml.heating_systems[0].heating_system_type = HPXML::HVACTypeBoiler
    hpxml.heating_systems[0].is_shared_system = true
    hpxml.heating_systems[0].number_of_units_served = 6
    hpxml.heating_systems[0].heating_capacity = nil
    hpxml.heating_systems[0].shared_loop_watts = 600
  elsif ['base-bldgtype-multifamily-shared-boiler-only-fan-coil.xml',
         'base-bldgtype-multifamily-shared-boiler-chiller-fan-coil.xml'].include? hpxml_file
    hpxml.heating_systems[0].fan_coil_watts = 150
  elsif ['base-bldgtype-multifamily-shared-boiler-only-fan-coil-eae.xml'].include? hpxml_file
    hpxml.heating_systems[0].fan_coil_watts = nil
    hpxml.heating_systems[0].shared_loop_watts = nil
    hpxml.heating_systems[0].electric_auxiliary_energy = 500.0
  elsif ['base-hvac-install-quality-none-furnace-gas-central-ac-1-speed.xml'].include? hpxml_file
    hpxml.heating_systems[0].airflow_defect_ratio = 0.0
  elsif ['base-hvac-install-quality-airflow-defect-furnace-gas-central-ac-1-speed.xml'].include? hpxml_file
    hpxml.heating_systems[0].airflow_defect_ratio = -0.25
  elsif ['base-hvac-install-quality-blower-efficiency-furnace-gas-central-ac-1-speed.xml'].include? hpxml_file
    hpxml.heating_systems[0].fan_watts_per_cfm = 0.365
  elsif ['base-hvac-install-quality-all-furnace-gas-only.xml',
         'base-hvac-install-quality-all-furnace-gas-central-ac-1-speed.xml',
         'base-hvac-install-quality-all-furnace-gas-central-ac-2-speed.xml',
         'base-hvac-install-quality-all-furnace-gas-central-ac-var-speed.xml'].include? hpxml_file
    hpxml.heating_systems[0].fan_watts_per_cfm = 0.365
    hpxml.heating_systems[0].airflow_defect_ratio = -0.25
  elsif ['invalid_files/multiple-shared-heating-systems.xml'].include? hpxml_file
    hpxml.heating_systems[0].fraction_heat_load_served = 0.5
    hpxml.heating_systems << hpxml.heating_systems[0].dup
    hpxml.heating_systems[1].id += '2'
    hpxml.heating_systems[1].distribution_system_idref += '2'
  elsif ['invalid_files/boiler-invalid-afue.xml',
         'invalid_files/furnace-invalid-afue.xml'].include? hpxml_file
    hpxml.heating_systems[0].heating_efficiency_afue *= 100.0
  elsif ['base-location-honolulu-hi.xml',
         'base-location-miami-fl.xml',
         'base-bldgtype-multifamily.xml'].include? hpxml_file
    hpxml.heating_systems[0].heating_capacity = 12000
  elsif ['base-location-dallas-tx.xml',
         'base-location-baltimore-md.xml',
         'base-location-phoenix-az.xml',
         'base-location-portland-or.xml',
         'base-bldgtype-single-family-attached.xml'].include? hpxml_file
    hpxml.heating_systems[0].heating_capacity = 24000
  elsif ['base-location-helena-mt.xml',
         'base-enclosure-2stories.xml',
         'base-enclosure-2stories-garage.xml'].include? hpxml_file
    hpxml.heating_systems[0].heating_capacity = 48000
  elsif hpxml_file.include?('base-hvac-autosize') && (not hpxml.heating_systems.nil?) && (hpxml.heating_systems.size > 0)
    hpxml.heating_systems[0].heating_capacity = nil
  end
end

def set_hpxml_cooling_systems(hpxml_file, hpxml)
  if ['base.xml'].include? hpxml_file
    hpxml.cooling_systems.add(id: 'CoolingSystem',
                              distribution_system_idref: 'HVACDistribution',
                              cooling_system_type: HPXML::HVACTypeCentralAirConditioner,
                              cooling_system_fuel: HPXML::FuelTypeElectricity,
                              cooling_capacity: 24000,
                              fraction_cool_load_served: 1,
                              cooling_efficiency_seer: 13,
                              cooling_shr: 0.73,
                              compressor_type: HPXML::HVACCompressorTypeSingleStage)
  elsif ['base-hvac-air-to-air-heat-pump-1-speed.xml',
         'base-hvac-air-to-air-heat-pump-2-speed.xml',
         'base-hvac-air-to-air-heat-pump-var-speed.xml',
         'base-hvac-boiler-coal-only.xml',
         'base-hvac-boiler-elec-only.xml',
         'base-hvac-boiler-gas-only.xml',
         'base-hvac-boiler-oil-only.xml',
         'base-hvac-boiler-propane-only.xml',
         'base-hvac-boiler-wood-only.xml',
         'base-hvac-elec-resistance-only.xml',
         'base-hvac-fireplace-wood-only.xml',
         'base-hvac-fixed-heater-gas-only.xml',
         'base-hvac-floor-furnace-propane-only.xml',
         'base-hvac-furnace-coal-only.xml',
         'base-hvac-furnace-elec-only.xml',
         'base-hvac-furnace-gas-only.xml',
         'base-hvac-furnace-oil-only.xml',
         'base-hvac-furnace-propane-only.xml',
         'base-hvac-furnace-wood-only.xml',
         'base-hvac-ground-to-air-heat-pump.xml',
         'base-hvac-mini-split-heat-pump-ducted.xml',
         'base-hvac-none.xml',
         'base-hvac-portable-heater-gas-only.xml',
         'base-hvac-stove-oil-only.xml',
         'base-hvac-stove-wood-pellets-only.xml',
         'base-hvac-wall-furnace-elec-only.xml',
         'base-bldgtype-multifamily-shared-boiler-only-baseboard.xml',
         'base-bldgtype-multifamily-shared-ground-loop-ground-to-air-heat-pump.xml'].include? hpxml_file
    hpxml.cooling_systems.clear
  elsif ['base-hvac-boiler-gas-central-ac-1-speed.xml'].include? hpxml_file
    hpxml.cooling_systems[0].distribution_system_idref = 'HVACDistribution2'
  elsif ['base-hvac-furnace-gas-central-ac-2-speed.xml',
         'base-hvac-central-ac-only-2-speed.xml'].include? hpxml_file
    hpxml.cooling_systems[0].cooling_efficiency_seer = 18
    hpxml.cooling_systems[0].cooling_shr = 0.73
    hpxml.cooling_systems[0].compressor_type = HPXML::HVACCompressorTypeTwoStage
  elsif ['base-hvac-furnace-gas-central-ac-var-speed.xml',
         'base-hvac-central-ac-only-var-speed.xml'].include? hpxml_file
    hpxml.cooling_systems[0].cooling_efficiency_seer = 24
    hpxml.cooling_systems[0].cooling_shr = 0.78
    hpxml.cooling_systems[0].compressor_type = HPXML::HVACCompressorTypeVariableSpeed
  elsif ['base-hvac-mini-split-air-conditioner-only-ducted.xml'].include? hpxml_file
    hpxml.cooling_systems[0].cooling_system_type = HPXML::HVACTypeMiniSplitAirConditioner
    hpxml.cooling_systems[0].cooling_efficiency_seer = 19
    hpxml.cooling_systems[0].cooling_shr = 0.73
    hpxml.cooling_systems[0].compressor_type = nil
  elsif ['base-hvac-mini-split-air-conditioner-only-ductless.xml'].include? hpxml_file
    hpxml.cooling_systems[0].distribution_system_idref = nil
  elsif ['base-hvac-furnace-gas-room-ac.xml',
         'base-hvac-room-ac-only.xml'].include? hpxml_file
    hpxml.cooling_systems[0].distribution_system_idref = nil
    hpxml.cooling_systems[0].cooling_system_type = HPXML::HVACTypeRoomAirConditioner
    hpxml.cooling_systems[0].cooling_efficiency_seer = nil
    hpxml.cooling_systems[0].cooling_efficiency_eer = 8.5
    hpxml.cooling_systems[0].cooling_shr = 0.65
    hpxml.cooling_systems[0].compressor_type = nil
  elsif ['base-hvac-room-ac-only-33percent.xml'].include? hpxml_file
    hpxml.cooling_systems[0].fraction_cool_load_served = 0.33
    hpxml.cooling_systems[0].cooling_capacity /= 3.0
  elsif ['base-hvac-evap-cooler-only-ducted.xml',
         'base-hvac-evap-cooler-furnace-gas.xml',
         'base-hvac-evap-cooler-only.xml'].include? hpxml_file
    hpxml.cooling_systems[0].cooling_system_type = HPXML::HVACTypeEvaporativeCooler
    hpxml.cooling_systems[0].cooling_efficiency_seer = nil
    hpxml.cooling_systems[0].cooling_efficiency_eer = nil
    hpxml.cooling_systems[0].cooling_shr = nil
    hpxml.cooling_systems[0].compressor_type = nil
    if ['base-hvac-evap-cooler-furnace-gas.xml',
        'base-hvac-evap-cooler-only.xml'].include? hpxml_file
      hpxml.cooling_systems[0].distribution_system_idref = nil
    end
  elsif ['base-hvac-multiple.xml'].include? hpxml_file
    hpxml.cooling_systems[0].distribution_system_idref = 'HVACDistribution2'
    hpxml.cooling_systems[0].fraction_cool_load_served = 0.2
    hpxml.cooling_systems[0].cooling_capacity *= 0.2
    hpxml.cooling_systems.add(id: 'CoolingSystem2',
                              cooling_system_type: HPXML::HVACTypeRoomAirConditioner,
                              cooling_system_fuel: HPXML::FuelTypeElectricity,
                              cooling_capacity: 9600,
                              fraction_cool_load_served: 0.2,
                              cooling_efficiency_eer: 8.5,
                              cooling_shr: 0.65)
  elsif ['base-mechvent-multiple.xml',
         'base-bldgtype-multifamily-shared-mechvent-multiple.xml'].include? hpxml_file
    hpxml.cooling_systems[0].fraction_cool_load_served /= 2.0
    hpxml.cooling_systems[0].cooling_capacity /= 2.0
    hpxml.cooling_systems << hpxml.cooling_systems[0].dup
    hpxml.cooling_systems[1].id += '2'
    hpxml.cooling_systems[1].distribution_system_idref = 'HVACDistribution2'
  elsif ['invalid_files/hvac-frac-load-served.xml'].include? hpxml_file
    hpxml.cooling_systems[0].fraction_cool_load_served += 0.2
  elsif ['invalid_files/hvac-dse-multiple-attached-cooling.xml'].include? hpxml_file
    hpxml.cooling_systems[0].fraction_cool_load_served = 0.5
    hpxml.cooling_systems << hpxml.cooling_systems[0].dup
    hpxml.cooling_systems[1].id += '2'
  elsif ['invalid_files/hvac-inconsistent-fan-powers.xml'].include? hpxml_file
    hpxml.cooling_systems[0].fan_watts_per_cfm = 0.55
  elsif ['base-hvac-undersized.xml'].include? hpxml_file
    hpxml.cooling_systems[0].cooling_capacity /= 10.0
  elsif ['base-hvac-install-quality-none-furnace-gas-central-ac-1-speed.xml'].include? hpxml_file
    hpxml.cooling_systems[0].airflow_defect_ratio = 0.0
    hpxml.cooling_systems[0].charge_defect_ratio = 0.0
  elsif ['base-hvac-install-quality-airflow-defect-furnace-gas-central-ac-1-speed.xml'].include? hpxml_file
    hpxml.cooling_systems[0].airflow_defect_ratio = -0.25
  elsif ['base-hvac-install-quality-charge-defect-furnace-gas-central-ac-1-speed.xml'].include? hpxml_file
    hpxml.cooling_systems[0].charge_defect_ratio = -0.25
  elsif ['base-hvac-install-quality-blower-efficiency-furnace-gas-central-ac-1-speed.xml'].include? hpxml_file
    hpxml.cooling_systems[0].fan_watts_per_cfm = 0.365
  elsif ['base-hvac-install-quality-all-mini-split-air-conditioner-only-ducted.xml',
         'base-hvac-install-quality-all-furnace-gas-central-ac-1-speed.xml',
         'base-hvac-install-quality-all-furnace-gas-central-ac-2-speed.xml',
         'base-hvac-install-quality-all-furnace-gas-central-ac-var-speed.xml'].include? hpxml_file
    hpxml.cooling_systems[0].charge_defect_ratio = -0.25
    hpxml.cooling_systems[0].fan_watts_per_cfm = 0.365
    hpxml.cooling_systems[0].airflow_defect_ratio = -0.25
  elsif ['base-misc-defaults.xml'].include? hpxml_file
    hpxml.cooling_systems[0].cooling_shr = nil
    hpxml.cooling_systems[0].compressor_type = nil
  elsif ['base-bldgtype-multifamily-shared-chiller-only-baseboard.xml',
         'base-bldgtype-multifamily-shared-boiler-chiller-baseboard.xml',
         'base-bldgtype-multifamily-shared-chiller-only-water-loop-heat-pump.xml',
         'base-bldgtype-multifamily-shared-boiler-chiller-water-loop-heat-pump.xml'].include? hpxml_file
    hpxml.cooling_systems[0].cooling_system_type = HPXML::HVACTypeChiller
    hpxml.cooling_systems[0].is_shared_system = true
    hpxml.cooling_systems[0].number_of_units_served = 6
    hpxml.cooling_systems[0].cooling_capacity = 24000 * 6
    hpxml.cooling_systems[0].compressor_type = nil
    hpxml.cooling_systems[0].cooling_efficiency_kw_per_ton = 0.9
    hpxml.cooling_systems[0].cooling_shr = nil
    hpxml.cooling_systems[0].shared_loop_watts = 600
  elsif ['base-bldgtype-multifamily-shared-cooling-tower-only-water-loop-heat-pump.xml',
         'base-bldgtype-multifamily-shared-boiler-cooling-tower-water-loop-heat-pump.xml'].include? hpxml_file
    hpxml.cooling_systems[0].cooling_system_type = HPXML::HVACTypeCoolingTower
    hpxml.cooling_systems[0].cooling_capacity = nil
    hpxml.cooling_systems[0].cooling_efficiency_kw_per_ton = nil
  elsif ['base-bldgtype-multifamily-shared-chiller-only-fan-coil.xml',
         'base-bldgtype-multifamily-shared-boiler-chiller-fan-coil.xml'].include? hpxml_file
    hpxml.cooling_systems[0].fan_coil_watts = 150
  elsif ['invalid_files/multiple-shared-cooling-systems.xml'].include? hpxml_file
    hpxml.cooling_systems[0].fraction_cool_load_served = 0.5
    hpxml.cooling_systems << hpxml.cooling_systems[0].dup
    hpxml.cooling_systems[1].id += '2'
    hpxml.cooling_systems[1].distribution_system_idref += '2'
  elsif ['invalid_files/hvac-shared-negative-seer-eq.xml'].include? hpxml_file
    hpxml.cooling_systems[0].shared_loop_watts *= 100.0
  elsif ['base-bldgtype-multifamily.xml'].include? hpxml_file
    hpxml.cooling_systems[0].cooling_capacity = 12000
  elsif ['base-enclosure-2stories.xml',
         'base-enclosure-2stories-garage.xml'].include? hpxml_file
    hpxml.cooling_systems[0].cooling_capacity = 36000
  elsif hpxml_file.include?('base-hvac-autosize') && (not hpxml.cooling_systems.nil?) && (hpxml.cooling_systems.size > 0)
    hpxml.cooling_systems[0].cooling_capacity = nil
  end
end

def set_hpxml_heat_pumps(hpxml_file, hpxml)
  if ['base-hvac-air-to-air-heat-pump-1-speed.xml',
      'base-hvac-central-ac-plus-air-to-air-heat-pump-heating.xml'].include? hpxml_file
    hpxml.heat_pumps.add(id: 'HeatPump',
                         distribution_system_idref: 'HVACDistribution',
                         heat_pump_type: HPXML::HVACTypeHeatPumpAirToAir,
                         heat_pump_fuel: HPXML::FuelTypeElectricity,
                         heating_capacity: 36000,
                         cooling_capacity: 36000,
                         backup_heating_fuel: HPXML::FuelTypeElectricity,
                         backup_heating_capacity: 36000,
                         backup_heating_efficiency_percent: 1.0,
                         fraction_heat_load_served: 1,
                         fraction_cool_load_served: 1,
                         heating_efficiency_hspf: 7.7,
                         cooling_efficiency_seer: 13,
                         heating_capacity_17F: 36000 * 0.630, # Based on OAT slope of default curves
                         cooling_shr: 0.73,
                         compressor_type: HPXML::HVACCompressorTypeSingleStage)
    if hpxml_file == 'base-hvac-central-ac-plus-air-to-air-heat-pump-heating.xml'
      hpxml.heat_pumps[0].fraction_cool_load_served = 0
    end
  elsif ['base-hvac-air-to-air-heat-pump-2-speed.xml'].include? hpxml_file
    hpxml.heat_pumps.add(id: 'HeatPump',
                         distribution_system_idref: 'HVACDistribution',
                         heat_pump_type: HPXML::HVACTypeHeatPumpAirToAir,
                         heat_pump_fuel: HPXML::FuelTypeElectricity,
                         heating_capacity: 36000,
                         cooling_capacity: 36000,
                         backup_heating_fuel: HPXML::FuelTypeElectricity,
                         backup_heating_capacity: 36000,
                         backup_heating_efficiency_percent: 1.0,
                         fraction_heat_load_served: 1,
                         fraction_cool_load_served: 1,
                         heating_efficiency_hspf: 9.3,
                         cooling_efficiency_seer: 18,
                         heating_capacity_17F: 36000 * 0.590, # Based on OAT slope of default curves
                         cooling_shr: 0.73,
                         compressor_type: HPXML::HVACCompressorTypeTwoStage)
  elsif ['base-hvac-air-to-air-heat-pump-var-speed.xml'].include? hpxml_file
    hpxml.heat_pumps.add(id: 'HeatPump',
                         distribution_system_idref: 'HVACDistribution',
                         heat_pump_type: HPXML::HVACTypeHeatPumpAirToAir,
                         heat_pump_fuel: HPXML::FuelTypeElectricity,
                         heating_capacity: 36000,
                         cooling_capacity: 36000,
                         backup_heating_fuel: HPXML::FuelTypeElectricity,
                         backup_heating_capacity: 36000,
                         backup_heating_efficiency_percent: 1.0,
                         fraction_heat_load_served: 1,
                         fraction_cool_load_served: 1,
                         heating_efficiency_hspf: 10,
                         cooling_efficiency_seer: 22,
                         heating_capacity_17F: 36000 * 0.640, # Based on OAT slope of default curves
                         cooling_shr: 0.78,
                         compressor_type: HPXML::HVACCompressorTypeVariableSpeed)
  elsif ['base-hvac-ground-to-air-heat-pump.xml',
         'base-bldgtype-multifamily-shared-ground-loop-ground-to-air-heat-pump.xml'].include? hpxml_file
    hpxml.heat_pumps.add(id: 'HeatPump',
                         distribution_system_idref: 'HVACDistribution',
                         heat_pump_type: HPXML::HVACTypeHeatPumpGroundToAir,
                         heat_pump_fuel: HPXML::FuelTypeElectricity,
                         backup_heating_fuel: HPXML::FuelTypeElectricity,
                         backup_heating_efficiency_percent: 1.0,
                         fraction_heat_load_served: 1,
                         fraction_cool_load_served: 1,
                         heating_efficiency_cop: 3.6,
                         cooling_efficiency_eer: 16.6,
                         cooling_shr: 0.73,
                         pump_watts_per_ton: 30.0)
    if hpxml_file == 'base-bldgtype-multifamily-shared-ground-loop-ground-to-air-heat-pump.xml'
      hpxml.heat_pumps[-1].is_shared_system = true
      hpxml.heat_pumps[-1].number_of_units_served = 6
      hpxml.heat_pumps[-1].shared_loop_watts = 600
      hpxml.heat_pumps[-1].pump_watts_per_ton = 0.0
      hpxml.heat_pumps[-1].heating_capacity = 12000
      hpxml.heat_pumps[-1].cooling_capacity = 12000
      hpxml.heat_pumps[-1].backup_heating_capacity = 12000
    else
      hpxml.heat_pumps[-1].heating_capacity = 36000
      hpxml.heat_pumps[-1].cooling_capacity = 36000
      hpxml.heat_pumps[-1].backup_heating_capacity = 36000
    end
  elsif ['base-hvac-mini-split-heat-pump-ducted.xml'].include? hpxml_file
    f = 1.0 - (1.0 - 0.25) / (47.0 + 5.0) * (47.0 - 17.0)
    hpxml.heat_pumps.add(id: 'HeatPump',
                         distribution_system_idref: 'HVACDistribution',
                         heat_pump_type: HPXML::HVACTypeHeatPumpMiniSplit,
                         heat_pump_fuel: HPXML::FuelTypeElectricity,
                         heating_capacity: 36000,
                         cooling_capacity: 36000,
                         backup_heating_fuel: HPXML::FuelTypeElectricity,
                         backup_heating_capacity: 36000,
                         backup_heating_efficiency_percent: 1.0,
                         fraction_heat_load_served: 1,
                         fraction_cool_load_served: 1,
                         heating_efficiency_hspf: 10,
                         cooling_efficiency_seer: 19,
                         heating_capacity_17F: (36000 * f).round(0),
                         cooling_shr: 0.73)
  elsif ['base-hvac-air-to-air-heat-pump-1-speed-heating-only.xml',
         'base-hvac-ground-to-air-heat-pump-heating-only.xml',
         'base-hvac-mini-split-heat-pump-ducted-heating-only.xml'].include? hpxml_file
    hpxml.heat_pumps[0].cooling_capacity = 0
    hpxml.heat_pumps[0].fraction_cool_load_served = 0
  elsif ['base-hvac-air-to-air-heat-pump-1-speed-cooling-only.xml',
         'base-hvac-ground-to-air-heat-pump-cooling-only.xml',
         'base-hvac-mini-split-heat-pump-ducted-cooling-only.xml'].include? hpxml_file
    hpxml.heat_pumps[0].heating_capacity = 0
    if not ['base-hvac-ground-to-air-heat-pump-cooling-only.xml'].include? hpxml_file
      hpxml.heat_pumps[0].heating_capacity_17F = 0
    end
    hpxml.heat_pumps[0].fraction_heat_load_served = 0
    hpxml.heat_pumps[0].backup_heating_fuel = nil
    hpxml.heat_pumps[0].backup_heating_capacity = nil
    hpxml.heat_pumps[0].backup_heating_efficiency_percent = nil
  elsif ['base-hvac-mini-split-heat-pump-ductless.xml'].include? hpxml_file
    hpxml.heat_pumps[0].distribution_system_idref = nil
    hpxml.heat_pumps[0].backup_heating_fuel = nil
    hpxml.heat_pumps[0].backup_heating_capacity = nil
    hpxml.heat_pumps[0].backup_heating_efficiency_percent = nil
  elsif ['invalid_files/heat-pump-mixed-fixed-and-autosize-capacities.xml'].include? hpxml_file
    hpxml.heat_pumps[0].cooling_capacity = nil
    hpxml.heat_pumps[0].heating_capacity = nil
    hpxml.heat_pumps[0].heating_capacity_17F = 25000
  elsif ['base-hvac-multiple.xml'].include? hpxml_file
    hpxml.heat_pumps.add(id: 'HeatPump',
                         distribution_system_idref: 'HVACDistribution5',
                         heat_pump_type: HPXML::HVACTypeHeatPumpAirToAir,
                         heat_pump_fuel: HPXML::FuelTypeElectricity,
                         heating_capacity: 4800,
                         cooling_capacity: 4800,
                         backup_heating_fuel: HPXML::FuelTypeElectricity,
                         backup_heating_capacity: 3412,
                         backup_heating_efficiency_percent: 1.0,
                         fraction_heat_load_served: 0.1,
                         fraction_cool_load_served: 0.2,
                         heating_efficiency_hspf: 7.7,
                         cooling_efficiency_seer: 13,
                         heating_capacity_17F: 4800 * 0.630, # Based on OAT slope of default curves
                         cooling_shr: 0.73,
                         compressor_type: HPXML::HVACCompressorTypeSingleStage)
    hpxml.heat_pumps.add(id: 'HeatPump2',
                         distribution_system_idref: 'HVACDistribution6',
                         heat_pump_type: HPXML::HVACTypeHeatPumpGroundToAir,
                         heat_pump_fuel: HPXML::FuelTypeElectricity,
                         heating_capacity: 4800,
                         cooling_capacity: 4800,
                         backup_heating_fuel: HPXML::FuelTypeElectricity,
                         backup_heating_capacity: 3412,
                         backup_heating_efficiency_percent: 1.0,
                         fraction_heat_load_served: 0.1,
                         fraction_cool_load_served: 0.2,
                         heating_efficiency_cop: 3.6,
                         cooling_efficiency_eer: 16.6,
                         cooling_shr: 0.73,
                         pump_watts_per_ton: 30.0)
    f = 1.0 - (1.0 - 0.25) / (47.0 + 5.0) * (47.0 - 17.0)
    hpxml.heat_pumps.add(id: 'HeatPump3',
                         heat_pump_type: HPXML::HVACTypeHeatPumpMiniSplit,
                         heat_pump_fuel: HPXML::FuelTypeElectricity,
                         heating_capacity: 4800,
                         cooling_capacity: 4800,
                         backup_heating_fuel: HPXML::FuelTypeElectricity,
                         backup_heating_capacity: 3412,
                         backup_heating_efficiency_percent: 1.0,
                         fraction_heat_load_served: 0.1,
                         fraction_cool_load_served: 0.2,
                         heating_efficiency_hspf: 10,
                         cooling_efficiency_seer: 19,
                         heating_capacity_17F: 4800 * f,
                         cooling_shr: 0.73)
  elsif ['base-bldgtype-multifamily-shared-boiler-only-water-loop-heat-pump.xml',
         'base-bldgtype-multifamily-shared-chiller-only-water-loop-heat-pump.xml',
         'base-bldgtype-multifamily-shared-boiler-chiller-water-loop-heat-pump.xml'].include? hpxml_file
    hpxml.heat_pumps.add(id: 'WLHP',
                         distribution_system_idref: 'HVACDistributionWLHP',
                         heat_pump_type: HPXML::HVACTypeHeatPumpWaterLoopToAir,
                         heat_pump_fuel: HPXML::FuelTypeElectricity)
    if hpxml_file.include? 'boiler'
      hpxml.heat_pumps[-1].heating_capacity = 24000
      hpxml.heat_pumps[-1].heating_efficiency_cop = 4.4
    end
    if hpxml_file.include? 'chiller'
      hpxml.heat_pumps[-1].cooling_capacity = 24000
      hpxml.heat_pumps[-1].cooling_efficiency_eer = 12.8
    end
  elsif ['invalid_files/hvac-distribution-multiple-attached-heating.xml'].include? hpxml_file
    hpxml.heat_pumps[0].distribution_system_idref = 'HVACDistribution'
  elsif ['invalid_files/hvac-distribution-multiple-attached-cooling.xml'].include? hpxml_file
    hpxml.heat_pumps[0].distribution_system_idref = 'HVACDistribution2'
  elsif ['base-hvac-dual-fuel-air-to-air-heat-pump-1-speed.xml',
         'base-hvac-dual-fuel-air-to-air-heat-pump-2-speed.xml',
         'base-hvac-dual-fuel-air-to-air-heat-pump-var-speed.xml',
         'base-hvac-dual-fuel-mini-split-heat-pump-ducted.xml'].include? hpxml_file
    hpxml.heat_pumps[0].backup_heating_fuel = HPXML::FuelTypeNaturalGas
    hpxml.heat_pumps[0].backup_heating_capacity = 36000
    hpxml.heat_pumps[0].backup_heating_efficiency_percent = nil
    hpxml.heat_pumps[0].backup_heating_efficiency_afue = 0.95
    hpxml.heat_pumps[0].backup_heating_switchover_temp = 25
  elsif ['base-hvac-dual-fuel-air-to-air-heat-pump-1-speed-electric.xml'].include? hpxml_file
    hpxml.heat_pumps[0].backup_heating_fuel = HPXML::FuelTypeElectricity
    hpxml.heat_pumps[0].backup_heating_efficiency_afue = 1.0
  elsif ['base-hvac-install-quality-all-air-to-air-heat-pump-1-speed.xml',
         'base-hvac-install-quality-all-air-to-air-heat-pump-2-speed.xml',
         'base-hvac-install-quality-all-air-to-air-heat-pump-var-speed.xml',
         'base-hvac-install-quality-all-mini-split-heat-pump-ducted.xml',
         'base-hvac-install-quality-all-ground-to-air-heat-pump.xml'].include? hpxml_file
    hpxml.heat_pumps[0].airflow_defect_ratio = -0.25
    hpxml.heat_pumps[0].fan_watts_per_cfm = 0.365
    if hpxml_file != 'base-hvac-install-quality-all-ground-to-air-heat-pump.xml'
      hpxml.heat_pumps[0].charge_defect_ratio = -0.25
    else
      hpxml.heat_pumps[0].charge_defect_ratio = 0.0
    end
  elsif hpxml_file.include?('base-hvac-autosize') && (not hpxml.heat_pumps.nil?) && (hpxml.heat_pumps.size > 0)
    hpxml.heat_pumps[0].cooling_capacity = nil
    hpxml.heat_pumps[0].heating_capacity = nil
    hpxml.heat_pumps[0].heating_capacity_17F = nil
    hpxml.heat_pumps[0].backup_heating_capacity = nil
  end
end

def set_hpxml_hvac_control(hpxml_file, hpxml)
  if ['ASHRAE_Standard_140/L100AC.xml',
      'ASHRAE_Standard_140/L100AL.xml'].include? hpxml_file
    hpxml.hvac_controls.add(id: 'HVACControl',
                            heating_setpoint_temp: 68,
                            cooling_setpoint_temp: 78)
  elsif ['base.xml'].include? hpxml_file
    hpxml.hvac_controls.add(id: 'HVACControl',
                            control_type: HPXML::HVACControlTypeManual,
                            heating_setpoint_temp: 68,
                            cooling_setpoint_temp: 78)
  elsif ['base-hvac-seasons.xml'].include? hpxml_file
    hpxml.hvac_controls[0].seasons_heating_begin_month = 11
    hpxml.hvac_controls[0].seasons_heating_begin_day = 1
    hpxml.hvac_controls[0].seasons_heating_end_month = 6
    hpxml.hvac_controls[0].seasons_heating_end_day = 30
    hpxml.hvac_controls[0].seasons_cooling_begin_month = 6
    hpxml.hvac_controls[0].seasons_cooling_begin_day = 1
    hpxml.hvac_controls[0].seasons_cooling_end_month = 10
    hpxml.hvac_controls[0].seasons_cooling_end_day = 31
  elsif ['base-hvac-none.xml'].include? hpxml_file
    hpxml.hvac_controls.clear
  elsif ['base-hvac-programmable-thermostat.xml'].include? hpxml_file
    hpxml.hvac_controls[0].control_type = HPXML::HVACControlTypeProgrammable
    hpxml.hvac_controls[0].heating_setback_temp = 66
    hpxml.hvac_controls[0].heating_setback_hours_per_week = 7 * 7
    hpxml.hvac_controls[0].heating_setback_start_hour = 23 # 11pm
    hpxml.hvac_controls[0].cooling_setup_temp = 80
    hpxml.hvac_controls[0].cooling_setup_hours_per_week = 6 * 7
    hpxml.hvac_controls[0].cooling_setup_start_hour = 9 # 9am
  elsif ['base-hvac-programmable-thermostat-detailed.xml'].include? hpxml_file
    hpxml.hvac_controls[0].control_type = HPXML::HVACControlTypeProgrammable
    hpxml.hvac_controls[0].heating_setpoint_temp = nil
    hpxml.hvac_controls[0].cooling_setpoint_temp = nil
    hpxml.hvac_controls[0].weekday_heating_setpoints = '64, 64, 64, 64, 64, 64, 64, 70, 70, 66, 66, 66, 66, 66, 66, 66, 66, 68, 68, 68, 68, 68, 64, 64'
    hpxml.hvac_controls[0].weekend_heating_setpoints = '68, 68, 68, 70, 70, 70, 70, 70, 70, 70, 70, 70, 70, 70, 70, 70, 70, 70, 70, 70, 70, 70, 70, 70'
    hpxml.hvac_controls[0].weekday_cooling_setpoints = '80, 80, 80, 80, 80, 80, 80, 75, 75, 80, 80, 80, 80, 80, 80, 80, 80, 78, 78, 78, 78, 78, 80, 80'
    hpxml.hvac_controls[0].weekend_cooling_setpoints = '78, 78, 78, 78, 78, 78, 78, 78, 78, 78, 78, 78, 78, 78, 78, 78, 78, 78, 78, 78, 78, 78, 78, 78'
  elsif ['base-hvac-setpoints.xml'].include? hpxml_file
    hpxml.hvac_controls[0].heating_setpoint_temp = 60
    hpxml.hvac_controls[0].cooling_setpoint_temp = 80
  elsif ['base-lighting-ceiling-fans.xml'].include? hpxml_file
    hpxml.hvac_controls[0].ceiling_fan_cooling_setpoint_temp_offset = 0.5
<<<<<<< HEAD
  elsif ['base-hvac-onoff-thermostat-deadband.xml'].include? hpxml_file
    hpxml.hvac_controls[0].onoff_thermostat_deadband = 2.0
=======
  elsif ['invalid_files/hvac-seasons-less-than-a-year.xml'].include? hpxml_file
    hpxml.hvac_controls[0].seasons_heating_begin_month = 10
    hpxml.hvac_controls[0].seasons_heating_begin_day = 1
    hpxml.hvac_controls[0].seasons_heating_end_month = 5
    hpxml.hvac_controls[0].seasons_heating_end_day = 31
    hpxml.hvac_controls[0].seasons_cooling_begin_month = 7
    hpxml.hvac_controls[0].seasons_cooling_begin_day = 1
    hpxml.hvac_controls[0].seasons_cooling_end_month = 9
    hpxml.hvac_controls[0].seasons_cooling_end_day = 30
>>>>>>> 7f5e307a
  end
end

def set_hpxml_hvac_distributions(hpxml_file, hpxml)
  if ['base.xml'].include? hpxml_file
    hpxml.hvac_distributions.add(id: 'HVACDistribution',
                                 distribution_system_type: HPXML::HVACDistributionTypeAir,
                                 air_type: HPXML::AirTypeRegularVelocity)
    hpxml.hvac_distributions[0].duct_leakage_measurements.add(duct_type: HPXML::DuctTypeSupply,
                                                              duct_leakage_units: HPXML::UnitsCFM25,
                                                              duct_leakage_value: 75,
                                                              duct_leakage_total_or_to_outside: HPXML::DuctLeakageToOutside)
    hpxml.hvac_distributions[0].duct_leakage_measurements.add(duct_type: HPXML::DuctTypeReturn,
                                                              duct_leakage_units: HPXML::UnitsCFM25,
                                                              duct_leakage_value: 25,
                                                              duct_leakage_total_or_to_outside: HPXML::DuctLeakageToOutside)
    hpxml.hvac_distributions[0].ducts.add(duct_type: HPXML::DuctTypeSupply,
                                          duct_insulation_r_value: 4,
                                          duct_location: HPXML::LocationAtticUnvented,
                                          duct_surface_area: 150)
    hpxml.hvac_distributions[0].ducts.add(duct_type: HPXML::DuctTypeReturn,
                                          duct_insulation_r_value: 0,
                                          duct_location: HPXML::LocationAtticUnvented,
                                          duct_surface_area: 50)
  elsif ['base-bldgtype-multifamily.xml'].include? hpxml_file
    hpxml.hvac_distributions.each do |hvac_distribution|
      hvac_distribution.duct_leakage_measurements.each do |duct_leakage_measurement|
        duct_leakage_measurement.duct_leakage_value = 0
      end
      hvac_distribution.ducts.each do |duct|
        duct.duct_location = HPXML::LocationLivingSpace
        duct.duct_insulation_r_value = 0
      end
    end
  elsif ['base-hvac-boiler-coal-only.xml',
         'base-hvac-boiler-elec-only.xml',
         'base-hvac-boiler-gas-only.xml',
         'base-hvac-boiler-oil-only.xml',
         'base-hvac-boiler-propane-only.xml',
         'base-hvac-boiler-wood-only.xml',
         'base-bldgtype-multifamily-shared-boiler-only-baseboard.xml',
         'base-bldgtype-multifamily-shared-chiller-only-baseboard.xml',
         'base-bldgtype-multifamily-shared-boiler-chiller-baseboard.xml'].include? hpxml_file
    hpxml.hvac_distributions[0].distribution_system_type = HPXML::HVACDistributionTypeHydronic
    hpxml.hvac_distributions[0].duct_leakage_measurements.clear
    hpxml.hvac_distributions[0].ducts.clear
    hpxml.hvac_distributions[0].hydronic_type = HPXML::HydronicTypeBaseboard
  elsif ['base-bldgtype-multifamily-shared-boiler-only-fan-coil.xml',
         'base-bldgtype-multifamily-shared-chiller-only-fan-coil.xml',
         'base-bldgtype-multifamily-shared-boiler-chiller-fan-coil.xml'].include? hpxml_file
    hpxml.hvac_distributions[0].distribution_system_type = HPXML::HVACDistributionTypeAir
    hpxml.hvac_distributions[0].air_type = HPXML::AirTypeFanCoil
  elsif ['base-hvac-boiler-gas-central-ac-1-speed.xml'].include? hpxml_file
    hpxml.hvac_distributions[0].distribution_system_type = HPXML::HVACDistributionTypeHydronic
    hpxml.hvac_distributions[0].hydronic_type = HPXML::HydronicTypeBaseboard
    hpxml.hvac_distributions[0].duct_leakage_measurements.clear
    hpxml.hvac_distributions[0].ducts.clear
    hpxml.hvac_distributions.add(id: 'HVACDistribution2',
                                 distribution_system_type: HPXML::HVACDistributionTypeAir,
                                 air_type: HPXML::AirTypeRegularVelocity)
    hpxml.hvac_distributions[-1].duct_leakage_measurements.add(duct_type: HPXML::DuctTypeSupply,
                                                               duct_leakage_units: HPXML::UnitsCFM25,
                                                               duct_leakage_value: 75,
                                                               duct_leakage_total_or_to_outside: HPXML::DuctLeakageToOutside)
    hpxml.hvac_distributions[-1].duct_leakage_measurements.add(duct_type: HPXML::DuctTypeReturn,
                                                               duct_leakage_units: HPXML::UnitsCFM25,
                                                               duct_leakage_value: 25,
                                                               duct_leakage_total_or_to_outside: HPXML::DuctLeakageToOutside)
    hpxml.hvac_distributions[-1].ducts.add(duct_type: HPXML::DuctTypeSupply,
                                           duct_insulation_r_value: 4,
                                           duct_location: HPXML::LocationAtticUnvented,
                                           duct_surface_area: 150)
    hpxml.hvac_distributions[-1].ducts.add(duct_type: HPXML::DuctTypeReturn,
                                           duct_insulation_r_value: 0,
                                           duct_location: HPXML::LocationAtticUnvented,
                                           duct_surface_area: 50)
  elsif ['base-hvac-none.xml',
         'base-hvac-elec-resistance-only.xml',
         'base-hvac-evap-cooler-only.xml',
         'base-hvac-fireplace-wood-only.xml',
         'base-hvac-floor-furnace-propane-only.xml',
         'base-hvac-fixed-heater-gas-only.xml',
         'base-hvac-mini-split-heat-pump-ductless.xml',
         'base-hvac-mini-split-air-conditioner-only-ductless.xml',
         'base-hvac-portable-heater-gas-only.xml',
         'base-hvac-room-ac-only.xml',
         'base-hvac-stove-oil-only.xml',
         'base-hvac-stove-wood-pellets-only.xml',
         'base-hvac-wall-furnace-elec-only.xml'].include? hpxml_file
    hpxml.hvac_distributions.clear
  elsif ['base-hvac-multiple.xml'].include? hpxml_file
    hpxml.hvac_distributions.clear
    hpxml.hvac_distributions.add(id: 'HVACDistribution',
                                 distribution_system_type: HPXML::HVACDistributionTypeAir,
                                 air_type: HPXML::AirTypeRegularVelocity)
    hpxml.hvac_distributions[-1].duct_leakage_measurements.add(duct_type: HPXML::DuctTypeSupply,
                                                               duct_leakage_units: HPXML::UnitsCFM25,
                                                               duct_leakage_value: 75,
                                                               duct_leakage_total_or_to_outside: HPXML::DuctLeakageToOutside)
    hpxml.hvac_distributions[-1].duct_leakage_measurements.add(duct_type: HPXML::DuctTypeReturn,
                                                               duct_leakage_units: HPXML::UnitsCFM25,
                                                               duct_leakage_value: 25,
                                                               duct_leakage_total_or_to_outside: HPXML::DuctLeakageToOutside)
    hpxml.hvac_distributions[0].ducts.add(duct_type: HPXML::DuctTypeSupply,
                                          duct_insulation_r_value: 8,
                                          duct_location: HPXML::LocationAtticUnvented,
                                          duct_surface_area: 75)
    hpxml.hvac_distributions[0].ducts.add(duct_type: HPXML::DuctTypeSupply,
                                          duct_insulation_r_value: 8,
                                          duct_location: HPXML::LocationOutside,
                                          duct_surface_area: 75)
    hpxml.hvac_distributions[0].ducts.add(duct_type: HPXML::DuctTypeReturn,
                                          duct_insulation_r_value: 4,
                                          duct_location: HPXML::LocationAtticUnvented,
                                          duct_surface_area: 25)
    hpxml.hvac_distributions[0].ducts.add(duct_type: HPXML::DuctTypeReturn,
                                          duct_insulation_r_value: 4,
                                          duct_location: HPXML::LocationOutside,
                                          duct_surface_area: 25)
    hpxml.hvac_distributions << hpxml.hvac_distributions[0].dup
    hpxml.hvac_distributions[-1].id = 'HVACDistribution2'
    hpxml.hvac_distributions.add(id: 'HVACDistribution3',
                                 distribution_system_type: HPXML::HVACDistributionTypeHydronic,
                                 hydronic_type: HPXML::HydronicTypeBaseboard)
    hpxml.hvac_distributions.add(id: 'HVACDistribution4',
                                 distribution_system_type: HPXML::HVACDistributionTypeHydronic,
                                 hydronic_type: HPXML::HydronicTypeBaseboard)
    hpxml.hvac_distributions << hpxml.hvac_distributions[0].dup
    hpxml.hvac_distributions[-1].id = 'HVACDistribution5'
    hpxml.hvac_distributions << hpxml.hvac_distributions[0].dup
    hpxml.hvac_distributions[-1].id = 'HVACDistribution6'
  elsif ['base-mechvent-multiple.xml',
         'base-bldgtype-multifamily-shared-mechvent-multiple.xml'].include? hpxml_file
    hpxml.hvac_distributions << hpxml.hvac_distributions[0].dup
    hpxml.hvac_distributions[1].id = 'HVACDistribution2'
  elsif ['base-hvac-dse.xml',
         'base-dhw-indirect-dse.xml'].include? hpxml_file
    hpxml.hvac_distributions[0].distribution_system_type = HPXML::HVACDistributionTypeDSE
    hpxml.hvac_distributions[0].annual_heating_dse = 0.8
    hpxml.hvac_distributions[0].annual_cooling_dse = 0.7
  elsif ['base-hvac-furnace-x3-dse.xml'].include? hpxml_file
    hpxml.hvac_distributions[0].distribution_system_type = HPXML::HVACDistributionTypeDSE
    hpxml.hvac_distributions[0].annual_heating_dse = 0.8
    hpxml.hvac_distributions[0].annual_cooling_dse = 0.7
    hpxml.hvac_distributions << hpxml.hvac_distributions[0].dup
    hpxml.hvac_distributions[1].id = 'HVACDistribution2'
    hpxml.hvac_distributions[1].annual_cooling_dse = 1.0
    hpxml.hvac_distributions << hpxml.hvac_distributions[0].dup
    hpxml.hvac_distributions[2].id = 'HVACDistribution3'
    hpxml.hvac_distributions[2].annual_cooling_dse = 1.0
  elsif ['base-hvac-mini-split-heat-pump-ducted.xml',
         'base-hvac-mini-split-air-conditioner-only-ducted.xml'].include? hpxml_file
    hpxml.hvac_distributions[0].duct_leakage_measurements[0].duct_leakage_value = 15
    hpxml.hvac_distributions[0].duct_leakage_measurements[1].duct_leakage_value = 5
    hpxml.hvac_distributions[0].ducts[0].duct_insulation_r_value = 0
    hpxml.hvac_distributions[0].ducts[0].duct_surface_area = 30
    hpxml.hvac_distributions[0].ducts[1].duct_surface_area = 10
  elsif ['base-hvac-evap-cooler-only-ducted.xml'].include? hpxml_file
    hpxml.hvac_distributions[0].duct_leakage_measurements[-1].duct_leakage_value = 0.0
    hpxml.hvac_distributions[0].ducts.pop
  elsif ['invalid_files/hvac-distribution-return-duct-leakage-missing.xml'].include? hpxml_file
    hpxml.hvac_distributions[0].duct_leakage_measurements.pop
  elsif ['base-hvac-ducts-leakage-percent.xml'].include? hpxml_file
    hpxml.hvac_distributions[0].duct_leakage_measurements.clear
    hpxml.hvac_distributions[0].duct_leakage_measurements.add(duct_type: HPXML::DuctTypeSupply,
                                                              duct_leakage_units: HPXML::UnitsPercent,
                                                              duct_leakage_value: 0.1,
                                                              duct_leakage_total_or_to_outside: HPXML::DuctLeakageToOutside)
    hpxml.hvac_distributions[0].duct_leakage_measurements.add(duct_type: HPXML::DuctTypeReturn,
                                                              duct_leakage_units: HPXML::UnitsPercent,
                                                              duct_leakage_value: 0.05,
                                                              duct_leakage_total_or_to_outside: HPXML::DuctLeakageToOutside)
  elsif ['base-hvac-undersized.xml'].include? hpxml_file
    hpxml.hvac_distributions[0].duct_leakage_measurements[0].duct_leakage_value /= 10.0
    hpxml.hvac_distributions[0].duct_leakage_measurements[1].duct_leakage_value /= 10.0
  elsif ['base-foundation-ambient.xml',
         'base-foundation-multiple.xml',
         'base-foundation-slab.xml'].include? hpxml_file
    if hpxml_file == 'base-foundation-slab.xml'
      hpxml.hvac_distributions[0].ducts[0].duct_location = HPXML::LocationUnderSlab
      hpxml.hvac_distributions[0].ducts[1].duct_location = HPXML::LocationUnderSlab
    end
  elsif ['base-foundation-unconditioned-basement.xml'].include? hpxml_file
    hpxml.hvac_distributions[0].ducts[0].duct_location = HPXML::LocationBasementUnconditioned
    hpxml.hvac_distributions[0].ducts[1].duct_location = HPXML::LocationBasementUnconditioned
  elsif ['base-foundation-unvented-crawlspace.xml'].include? hpxml_file
    hpxml.hvac_distributions[0].ducts[0].duct_location = HPXML::LocationCrawlspaceUnvented
    hpxml.hvac_distributions[0].ducts[1].duct_location = HPXML::LocationCrawlspaceUnvented
  elsif ['base-foundation-vented-crawlspace.xml'].include? hpxml_file
    hpxml.hvac_distributions[0].ducts[0].duct_location = HPXML::LocationCrawlspaceVented
    hpxml.hvac_distributions[0].ducts[1].duct_location = HPXML::LocationCrawlspaceVented
  elsif ['base-atticroof-flat.xml'].include? hpxml_file
    hpxml.hvac_distributions[0].duct_leakage_measurements[0].duct_leakage_value = 0.0
    hpxml.hvac_distributions[0].duct_leakage_measurements[1].duct_leakage_value = 0.0
    hpxml.hvac_distributions[0].ducts[0].duct_location = HPXML::LocationBasementConditioned
    hpxml.hvac_distributions[0].ducts[1].duct_location = HPXML::LocationBasementConditioned
  elsif ['base-atticroof-vented.xml'].include? hpxml_file
    hpxml.hvac_distributions[0].ducts[0].duct_location = HPXML::LocationAtticVented
    hpxml.hvac_distributions[0].ducts[1].duct_location = HPXML::LocationAtticVented
  elsif ['base-enclosure-garage.xml',
         'invalid_files/duct-location.xml'].include? hpxml_file
    hpxml.hvac_distributions[0].ducts[0].duct_location = HPXML::LocationGarage
    hpxml.hvac_distributions[0].ducts[1].duct_location = HPXML::LocationGarage
  elsif ['invalid_files/duct-location-unconditioned-space.xml'].include? hpxml_file
    hpxml.hvac_distributions[0].ducts[0].duct_location = 'unconditioned space'
    hpxml.hvac_distributions[0].ducts[1].duct_location = 'unconditioned space'
  elsif ['base-bldgtype-multifamily-adjacent-to-multiple.xml'].include? hpxml_file
    hpxml.hvac_distributions[0].ducts[1].duct_location = HPXML::LocationOtherHousingUnit
    hpxml.hvac_distributions[0].ducts.add(duct_type: HPXML::DuctTypeSupply,
                                          duct_insulation_r_value: 4,
                                          duct_location: HPXML::LocationRoofDeck,
                                          duct_surface_area: 150)
    hpxml.hvac_distributions[0].ducts.add(duct_type: HPXML::DuctTypeReturn,
                                          duct_insulation_r_value: 0,
                                          duct_location: HPXML::LocationRoofDeck,
                                          duct_surface_area: 50)
  elsif ['base-enclosure-2stories.xml'].include? hpxml_file
  elsif ['base-enclosure-2stories-garage.xml'].include? hpxml_file
    hpxml.hvac_distributions[0].ducts << hpxml.hvac_distributions[0].ducts[0].dup
    hpxml.hvac_distributions[0].ducts << hpxml.hvac_distributions[0].ducts[1].dup
    hpxml.hvac_distributions[0].ducts[0].duct_surface_area *= 0.75
    hpxml.hvac_distributions[0].ducts[1].duct_surface_area *= 0.75
    hpxml.hvac_distributions[0].ducts[2].duct_location = HPXML::LocationExteriorWall
    hpxml.hvac_distributions[0].ducts[2].duct_surface_area *= 0.25
    hpxml.hvac_distributions[0].ducts[3].duct_location = HPXML::LocationLivingSpace
    hpxml.hvac_distributions[0].ducts[3].duct_surface_area *= 0.25
  elsif ['base-atticroof-conditioned.xml',
         'base-atticroof-cathedral.xml'].include? hpxml_file
    hpxml.hvac_distributions[0].ducts[0].duct_location = HPXML::LocationLivingSpace
    hpxml.hvac_distributions[0].ducts[1].duct_location = HPXML::LocationLivingSpace
    hpxml.hvac_distributions[0].duct_leakage_measurements[0].duct_leakage_value = 0.0
    hpxml.hvac_distributions[0].duct_leakage_measurements[1].duct_leakage_value = 0.0
    if hpxml_file == 'base-atticroof-conditioned.xml'
      # Test leakage to outside when all ducts in conditioned space
      # (e.g., ducts may be in floor cavities which have leaky rims)
      hpxml.hvac_distributions[0].duct_leakage_measurements[0].duct_leakage_value = 50.0
      hpxml.hvac_distributions[0].duct_leakage_measurements[1].duct_leakage_value = 100.0
    end
  elsif ['base-bldgtype-multifamily-adjacent-to-other-housing-unit.xml'].include? hpxml_file
    hpxml.hvac_distributions[0].ducts[0].duct_location = HPXML::LocationOtherHousingUnit
    hpxml.hvac_distributions[0].ducts[1].duct_location = HPXML::LocationOtherHousingUnit
  elsif ['base-bldgtype-multifamily-adjacent-to-other-heated-space.xml'].include? hpxml_file
    hpxml.hvac_distributions[0].ducts[0].duct_location = HPXML::LocationOtherHeatedSpace
    hpxml.hvac_distributions[0].ducts[1].duct_location = HPXML::LocationOtherHeatedSpace
  elsif ['base-bldgtype-multifamily-adjacent-to-multifamily-buffer-space.xml'].include? hpxml_file
    hpxml.hvac_distributions[0].ducts[0].duct_location = HPXML::LocationOtherMultifamilyBufferSpace
    hpxml.hvac_distributions[0].ducts[1].duct_location = HPXML::LocationOtherMultifamilyBufferSpace
  elsif ['base-bldgtype-multifamily-adjacent-to-non-freezing-space.xml'].include? hpxml_file
    hpxml.hvac_distributions[0].ducts[0].duct_location = HPXML::LocationOtherNonFreezingSpace
    hpxml.hvac_distributions[0].ducts[1].duct_location = HPXML::LocationOtherNonFreezingSpace
  elsif ['base-bldgtype-multifamily-shared-boiler-only-water-loop-heat-pump.xml',
         'base-bldgtype-multifamily-shared-chiller-only-water-loop-heat-pump.xml',
         'base-bldgtype-multifamily-shared-boiler-chiller-water-loop-heat-pump.xml',
         'base-bldgtype-multifamily-shared-boiler-chiller-fan-coil-ducted.xml',
         'base-bldgtype-multifamily-shared-boiler-only-fan-coil-ducted.xml',
         'base-bldgtype-multifamily-shared-chiller-only-fan-coil-ducted.xml'].include? hpxml_file
    if hpxml_file.include? 'fan-coil'
      hpxml.hvac_distributions[0].distribution_system_type = HPXML::HVACDistributionTypeAir
      hpxml.hvac_distributions[0].air_type = HPXML::AirTypeFanCoil
    elsif hpxml_file.include? 'water-loop-heat-pump'
      hpxml.hvac_distributions[0].distribution_system_type = HPXML::HVACDistributionTypeHydronic
      hpxml.hvac_distributions[0].hydronic_type = HPXML::HydronicTypeWaterLoop
      hpxml.hvac_distributions.add(id: 'HVACDistributionWLHP',
                                   distribution_system_type: HPXML::HVACDistributionTypeAir,
                                   air_type: HPXML::AirTypeRegularVelocity)
    end
    hpxml.hvac_distributions[-1].duct_leakage_measurements.add(duct_type: HPXML::DuctTypeSupply,
                                                               duct_leakage_units: HPXML::UnitsCFM25,
                                                               duct_leakage_value: 15,
                                                               duct_leakage_total_or_to_outside: HPXML::DuctLeakageToOutside)
    hpxml.hvac_distributions[-1].duct_leakage_measurements.add(duct_type: HPXML::DuctTypeReturn,
                                                               duct_leakage_units: HPXML::UnitsCFM25,
                                                               duct_leakage_value: 10,
                                                               duct_leakage_total_or_to_outside: HPXML::DuctLeakageToOutside)
    hpxml.hvac_distributions[-1].ducts.add(duct_type: HPXML::DuctTypeSupply,
                                           duct_insulation_r_value: 0,
                                           duct_location: HPXML::LocationOtherMultifamilyBufferSpace,
                                           duct_surface_area: 50)
    hpxml.hvac_distributions[-1].ducts.add(duct_type: HPXML::DuctTypeReturn,
                                           duct_insulation_r_value: 0,
                                           duct_location: HPXML::LocationOtherMultifamilyBufferSpace,
                                           duct_surface_area: 20)
  elsif ['invalid_files/hvac-invalid-distribution-system-type.xml'].include? hpxml_file
    hpxml.hvac_distributions.add(id: 'HVACDistribution2',
                                 distribution_system_type: HPXML::HVACDistributionTypeHydronic,
                                 hydronic_type: HPXML::HydronicTypeBaseboard)
  elsif ['invalid_files/hvac-distribution-return-duct-leakage-missing.xml'].include? hpxml_file
    hpxml.hvac_distributions[0].ducts.add(duct_type: HPXML::DuctTypeReturn,
                                          duct_insulation_r_value: 0,
                                          duct_location: HPXML::LocationAtticUnvented,
                                          duct_surface_area: 50)
  elsif ['base-misc-defaults.xml'].include? hpxml_file
    hpxml.hvac_distributions.each do |hvac_distribution|
      next unless hvac_distribution.distribution_system_type == HPXML::HVACDistributionTypeAir

      hvac_distribution.ducts.each do |duct|
        duct.duct_surface_area = nil
        duct.duct_location = nil
      end
    end
  elsif ['invalid_files/missing-duct-location.xml'].include? hpxml_file
    hpxml.hvac_distributions.each do |hvac_distribution|
      next unless hvac_distribution.distribution_system_type == HPXML::HVACDistributionTypeAir

      hvac_distribution.ducts[1].duct_location = nil
    end
  elsif ['invalid_files/multifamily-reference-duct.xml'].include? hpxml_file
    hpxml.hvac_distributions[0].ducts[0].duct_location = HPXML::LocationOtherMultifamilyBufferSpace
  elsif ['invalid_files/multiple-shared-cooling-systems.xml',
         'invalid_files/multiple-shared-heating-systems.xml'].include? hpxml_file
    hpxml.hvac_distributions << hpxml.hvac_distributions[0].dup
    hpxml.hvac_distributions[-1].id += '2'
  elsif ['invalid_files/duct-leakage-cfm25.xml'].include? hpxml_file
    hpxml.hvac_distributions[0].duct_leakage_measurements[0].duct_leakage_value = -2.0
    hpxml.hvac_distributions[0].duct_leakage_measurements[1].duct_leakage_value = -2.0
  elsif ['invalid_files/duct-leakage-percent.xml'].include? hpxml_file
    hpxml.hvac_distributions[0].duct_leakage_measurements[0].duct_leakage_units = HPXML::UnitsPercent
    hpxml.hvac_distributions[0].duct_leakage_measurements[1].duct_leakage_units = HPXML::UnitsPercent
  end

  # Set ConditionedFloorAreaServed
  if not hpxml_file.include?('invalid_files')
    n_htg_systems = (hpxml.heating_systems + hpxml.heat_pumps).select { |h| h.fraction_heat_load_served.to_f > 0 }.size
    n_clg_systems = (hpxml.cooling_systems + hpxml.heat_pumps).select { |h| h.fraction_cool_load_served.to_f > 0 }.size
    hpxml.hvac_distributions.each do |hvac_distribution|
      if [HPXML::HVACDistributionTypeAir].include?(hvac_distribution.distribution_system_type) && (hvac_distribution.ducts.size > 0)
        n_hvac_systems = [n_htg_systems, n_clg_systems].max
        hvac_distribution.conditioned_floor_area_served = hpxml.building_construction.conditioned_floor_area / n_hvac_systems
      else
        hvac_distribution.conditioned_floor_area_served = nil
      end
    end
  elsif ['invalid_files/invalid-distribution-cfa-served.xml'].include? hpxml_file
    hpxml.hvac_distributions[0].conditioned_floor_area_served = hpxml.building_construction.conditioned_floor_area + 1.1
  end

  # Set number of return registers
  if not ['base-misc-defaults.xml'].include? hpxml_file
    hpxml.hvac_distributions.each do |hvac_distribution|
      hvac_distribution.number_of_return_registers = nil
      next unless hvac_distribution.distribution_system_type == HPXML::HVACDistributionTypeAir

      if hvac_distribution.ducts.select { |d| d.duct_type == HPXML::DuctTypeReturn }.size > 0
        hvac_distribution.number_of_return_registers = hpxml.building_construction.number_of_conditioned_floors.ceil
      elsif hvac_distribution.ducts.select { |d| d.duct_type == HPXML::DuctTypeSupply }.size > 0
        # E.g., evap cooler w/ only supply ducts
        hvac_distribution.number_of_return_registers = 0
      end
    end
  end
end

def set_hpxml_ventilation_fans(hpxml_file, hpxml)
  if ['base-mechvent-balanced.xml'].include? hpxml_file
    hpxml.ventilation_fans.add(id: 'MechanicalVentilation',
                               fan_type: HPXML::MechVentTypeBalanced,
                               tested_flow_rate: 110,
                               hours_in_operation: 24,
                               fan_power: 60,
                               used_for_whole_building_ventilation: true)
  elsif ['invalid_files/unattached-cfis.xml',
         'invalid_files/cfis-with-hydronic-distribution.xml',
         'base-mechvent-cfis.xml',
         'base-mechvent-cfis-dse.xml',
         'base-mechvent-cfis-evap-cooler-only-ducted.xml'].include? hpxml_file
    hpxml.ventilation_fans.add(id: 'MechanicalVentilation',
                               fan_type: HPXML::MechVentTypeCFIS,
                               tested_flow_rate: 330,
                               hours_in_operation: 8,
                               fan_power: 300,
                               used_for_whole_building_ventilation: true,
                               distribution_system_idref: 'HVACDistribution')
    if ['invalid_files/unattached-cfis.xml'].include? hpxml_file
      hpxml.ventilation_fans[0].distribution_system_idref = 'foobar'
    end
  elsif ['base-mechvent-erv.xml'].include? hpxml_file
    hpxml.ventilation_fans.add(id: 'MechanicalVentilation',
                               fan_type: HPXML::MechVentTypeERV,
                               tested_flow_rate: 110,
                               hours_in_operation: 24,
                               total_recovery_efficiency: 0.48,
                               sensible_recovery_efficiency: 0.72,
                               fan_power: 60,
                               used_for_whole_building_ventilation: true)
  elsif ['base-mechvent-erv-atre-asre.xml'].include? hpxml_file
    hpxml.ventilation_fans.add(id: 'MechanicalVentilation',
                               fan_type: HPXML::MechVentTypeERV,
                               tested_flow_rate: 110,
                               hours_in_operation: 24,
                               total_recovery_efficiency_adjusted: 0.526,
                               sensible_recovery_efficiency_adjusted: 0.79,
                               fan_power: 60,
                               used_for_whole_building_ventilation: true)
  elsif ['base-mechvent-exhaust.xml'].include? hpxml_file
    hpxml.ventilation_fans.add(id: 'MechanicalVentilation',
                               fan_type: HPXML::MechVentTypeExhaust,
                               tested_flow_rate: 110,
                               hours_in_operation: 24,
                               fan_power: 30,
                               used_for_whole_building_ventilation: true)
  elsif ['base-mechvent-exhaust-rated-flow-rate.xml'].include? hpxml_file
    hpxml.ventilation_fans.add(id: 'MechanicalVentilation',
                               fan_type: HPXML::MechVentTypeExhaust,
                               rated_flow_rate: 110,
                               hours_in_operation: 24,
                               fan_power: 30,
                               used_for_whole_building_ventilation: true)
  elsif ['base-mechvent-hrv.xml'].include? hpxml_file
    hpxml.ventilation_fans.add(id: 'MechanicalVentilation',
                               fan_type: HPXML::MechVentTypeHRV,
                               tested_flow_rate: 110,
                               hours_in_operation: 24,
                               sensible_recovery_efficiency: 0.72,
                               fan_power: 60,
                               used_for_whole_building_ventilation: true)
  elsif ['base-mechvent-hrv-asre.xml'].include? hpxml_file
    hpxml.ventilation_fans.add(id: 'MechanicalVentilation',
                               fan_type: HPXML::MechVentTypeHRV,
                               tested_flow_rate: 110,
                               hours_in_operation: 24,
                               sensible_recovery_efficiency_adjusted: 0.790,
                               fan_power: 60,
                               used_for_whole_building_ventilation: true)
  elsif ['base-mechvent-supply.xml'].include? hpxml_file
    hpxml.ventilation_fans.add(id: 'MechanicalVentilation',
                               fan_type: HPXML::MechVentTypeSupply,
                               tested_flow_rate: 110,
                               hours_in_operation: 24,
                               fan_power: 30,
                               used_for_whole_building_ventilation: true)
  elsif ['base-mechvent-whole-house-fan.xml'].include? hpxml_file
    hpxml.ventilation_fans.add(id: 'WholeHouseFan',
                               rated_flow_rate: 4500,
                               fan_power: 300,
                               used_for_seasonal_cooling_load_reduction: true)
  elsif ['base-mechvent-bath-kitchen-fans.xml'].include? hpxml_file
    hpxml.ventilation_fans.add(id: 'KitchenRangeFan',
                               quantity: 1,
                               fan_location: HPXML::LocationKitchen,
                               rated_flow_rate: 100,
                               fan_power: 30,
                               hours_in_operation: 1.5,
                               start_hour: 18,
                               used_for_local_ventilation: true)
    hpxml.ventilation_fans.add(id: 'BathFans',
                               fan_location: HPXML::LocationBath,
                               quantity: 2,
                               rated_flow_rate: 50,
                               fan_power: 15,
                               hours_in_operation: 1.5,
                               start_hour: 7,
                               used_for_local_ventilation: true)
  elsif ['base-misc-defaults.xml'].include? hpxml_file
    hpxml.ventilation_fans.add(id: 'KitchenRangeFan',
                               fan_location: HPXML::LocationKitchen,
                               used_for_local_ventilation: true)
    hpxml.ventilation_fans.add(id: 'BathFans',
                               fan_location: HPXML::LocationBath,
                               used_for_local_ventilation: true)
  elsif ['base-bldgtype-multifamily-shared-mechvent.xml'].include? hpxml_file
    # Shared supply + in-unit exhaust (roughly balanced)
    hpxml.ventilation_fans.add(id: 'SharedSupplyFan',
                               fan_type: HPXML::MechVentTypeSupply,
                               is_shared_system: true,
                               in_unit_flow_rate: 80,
                               rated_flow_rate: 800,
                               hours_in_operation: 24,
                               fan_power: 240,
                               used_for_whole_building_ventilation: true,
                               fraction_recirculation: 0.5)
    hpxml.ventilation_fans.add(id: 'ExhaustFan',
                               fan_type: HPXML::MechVentTypeExhaust,
                               tested_flow_rate: 72,
                               hours_in_operation: 24,
                               fan_power: 26,
                               used_for_whole_building_ventilation: true)
  elsif ['invalid_files/invalid-shared-vent-in-unit-flowrate.xml'].include? hpxml_file
    hpxml.ventilation_fans[0].in_unit_flow_rate = 80
    hpxml.ventilation_fans[0].rated_flow_rate = 80
  elsif ['base-bldgtype-multifamily-shared-mechvent-preconditioning.xml'].include? hpxml_file
    hpxml.ventilation_fans[0].preheating_fuel = HPXML::FuelTypeNaturalGas
    hpxml.ventilation_fans[0].preheating_efficiency_cop = 0.92
    hpxml.ventilation_fans[0].preheating_fraction_load_served = 0.7
    hpxml.ventilation_fans[0].precooling_fuel = HPXML::FuelTypeElectricity
    hpxml.ventilation_fans[0].precooling_efficiency_cop = 4.0
    hpxml.ventilation_fans[0].precooling_fraction_load_served = 0.8
  elsif ['base-bldgtype-multifamily-shared-mechvent-multiple.xml'].include? hpxml_file
    hpxml.ventilation_fans.add(id: 'SharedSupplyPreconditioned',
                               fan_type: HPXML::MechVentTypeSupply,
                               is_shared_system: true,
                               in_unit_flow_rate: 100,
                               rated_flow_rate: 1000,
                               hours_in_operation: 24,
                               fan_power: 300,
                               used_for_whole_building_ventilation: true,
                               fraction_recirculation: 0.0,
                               preheating_fuel: HPXML::FuelTypeNaturalGas,
                               preheating_efficiency_cop: 0.92,
                               preheating_fraction_load_served: 0.8,
                               precooling_fuel: HPXML::FuelTypeElectricity,
                               precooling_efficiency_cop: 4.0,
                               precooling_fraction_load_served: 0.8)
    hpxml.ventilation_fans.add(id: 'SharedERVPreconditioned',
                               fan_type: HPXML::MechVentTypeERV,
                               is_shared_system: true,
                               in_unit_flow_rate: 50,
                               rated_flow_rate: 500,
                               hours_in_operation: 24,
                               total_recovery_efficiency: 0.48,
                               sensible_recovery_efficiency: 0.72,
                               fan_power: 150,
                               used_for_whole_building_ventilation: true,
                               fraction_recirculation: 0.4,
                               preheating_fuel: HPXML::FuelTypeNaturalGas,
                               preheating_efficiency_cop: 0.87,
                               preheating_fraction_load_served: 1.0,
                               precooling_fuel: HPXML::FuelTypeElectricity,
                               precooling_efficiency_cop: 3.5,
                               precooling_fraction_load_served: 1.0)
    hpxml.ventilation_fans.add(id: 'SharedHRVPreconditioned',
                               fan_type: HPXML::MechVentTypeHRV,
                               is_shared_system: true,
                               in_unit_flow_rate: 50,
                               rated_flow_rate: 500,
                               hours_in_operation: 24,
                               sensible_recovery_efficiency: 0.72,
                               fan_power: 150,
                               used_for_whole_building_ventilation: true,
                               fraction_recirculation: 0.3,
                               preheating_fuel: HPXML::FuelTypeElectricity,
                               preheating_efficiency_cop: 4.0,
                               precooling_fuel: HPXML::FuelTypeElectricity,
                               precooling_efficiency_cop: 4.5,
                               preheating_fraction_load_served: 1.0,
                               precooling_fraction_load_served: 1.0)
    hpxml.ventilation_fans.add(id: 'SharedBalancedPreconditioned',
                               fan_type: HPXML::MechVentTypeBalanced,
                               is_shared_system: true,
                               in_unit_flow_rate: 30,
                               rated_flow_rate: 300,
                               hours_in_operation: 24,
                               fan_power: 150,
                               used_for_whole_building_ventilation: true,
                               fraction_recirculation: 0.3,
                               preheating_fuel: HPXML::FuelTypeElectricity,
                               preheating_efficiency_cop: 3.5,
                               precooling_fuel: HPXML::FuelTypeElectricity,
                               precooling_efficiency_cop: 4.0,
                               preheating_fraction_load_served: 0.9,
                               precooling_fraction_load_served: 1.0)
    hpxml.ventilation_fans.add(id: 'SharedExhaust',
                               fan_type: HPXML::MechVentTypeExhaust,
                               is_shared_system: true,
                               in_unit_flow_rate: 70,
                               rated_flow_rate: 700,
                               hours_in_operation: 8,
                               fan_power: 300,
                               used_for_whole_building_ventilation: true,
                               fraction_recirculation: 0.0)
    hpxml.ventilation_fans.add(id: 'Exhaust',
                               fan_type: HPXML::MechVentTypeExhaust,
                               tested_flow_rate: 50,
                               hours_in_operation: 14,
                               fan_power: 10,
                               used_for_whole_building_ventilation: true)
    hpxml.ventilation_fans.add(id: 'CFIS',
                               fan_type: HPXML::MechVentTypeCFIS,
                               tested_flow_rate: 160,
                               hours_in_operation: 8,
                               fan_power: 150,
                               used_for_whole_building_ventilation: true,
                               distribution_system_idref: 'HVACDistribution')
  elsif ['base-mechvent-multiple.xml'].include? hpxml_file
    hpxml.ventilation_fans.add(id: 'WholeHouseFan',
                               rated_flow_rate: 2000,
                               fan_power: 150,
                               used_for_seasonal_cooling_load_reduction: true)
    hpxml.ventilation_fans.add(id: 'Supply',
                               fan_type: HPXML::MechVentTypeSupply,
                               tested_flow_rate: 27.5,
                               hours_in_operation: 24,
                               fan_power: 7.5,
                               used_for_whole_building_ventilation: true)
    hpxml.ventilation_fans.add(id: 'Exhaust',
                               fan_type: HPXML::MechVentTypeExhaust,
                               tested_flow_rate: 12.5,
                               hours_in_operation: 14,
                               fan_power: 2.5,
                               used_for_whole_building_ventilation: true)
    hpxml.ventilation_fans.add(id: 'Balanced',
                               fan_type: HPXML::MechVentTypeBalanced,
                               tested_flow_rate: 27.5,
                               hours_in_operation: 24,
                               fan_power: 15,
                               used_for_whole_building_ventilation: true)
    hpxml.ventilation_fans.add(id: 'ERV',
                               fan_type: HPXML::MechVentTypeERV,
                               tested_flow_rate: 12.5,
                               hours_in_operation: 24,
                               total_recovery_efficiency: 0.48,
                               sensible_recovery_efficiency: 0.72,
                               fan_power: 6.25,
                               used_for_whole_building_ventilation: true)
    hpxml.ventilation_fans.add(id: 'HRV',
                               fan_type: HPXML::MechVentTypeHRV,
                               tested_flow_rate: 15,
                               hours_in_operation: 24,
                               sensible_recovery_efficiency: 0.72,
                               fan_power: 7.5,
                               used_for_whole_building_ventilation: true)
    hpxml.ventilation_fans.reverse_each do |vent_fan|
      vent_fan.fan_power /= 2.0
      vent_fan.rated_flow_rate /= 2.0 unless vent_fan.rated_flow_rate.nil?
      vent_fan.tested_flow_rate /= 2.0 unless vent_fan.tested_flow_rate.nil?
      hpxml.ventilation_fans << vent_fan.dup
      hpxml.ventilation_fans[-1].id = "#{vent_fan.id}_2"
      hpxml.ventilation_fans[-1].start_hour = vent_fan.start_hour - 1 unless vent_fan.start_hour.nil?
      hpxml.ventilation_fans[-1].hours_in_operation = vent_fan.hours_in_operation - 1 unless vent_fan.hours_in_operation.nil?
    end
    hpxml.ventilation_fans.add(id: 'CFIS',
                               fan_type: HPXML::MechVentTypeCFIS,
                               tested_flow_rate: 40,
                               hours_in_operation: 8,
                               fan_power: 37.5,
                               used_for_whole_building_ventilation: true,
                               distribution_system_idref: 'HVACDistribution')
    hpxml.ventilation_fans.add(id: 'CFIS_2',
                               fan_type: HPXML::MechVentTypeCFIS,
                               tested_flow_rate: 42.5,
                               hours_in_operation: 8,
                               fan_power: 37.5,
                               used_for_whole_building_ventilation: true,
                               distribution_system_idref: 'HVACDistribution2')
  end
end

def set_hpxml_water_heating_systems(hpxml_file, hpxml)
  if ['base.xml'].include? hpxml_file
    hpxml.water_heating_systems.add(id: 'WaterHeater',
                                    fuel_type: HPXML::FuelTypeElectricity,
                                    water_heater_type: HPXML::WaterHeaterTypeStorage,
                                    location: HPXML::LocationLivingSpace,
                                    tank_volume: 40,
                                    fraction_dhw_load_served: 1,
                                    heating_capacity: 18767,
                                    energy_factor: 0.95,
                                    temperature: Waterheater.get_default_hot_water_temperature(Constants.ERIVersions[-1]))
  elsif ['base-dhw-multiple.xml'].include? hpxml_file
    hpxml.water_heating_systems[0].fraction_dhw_load_served = 0.2
    hpxml.water_heating_systems.add(id: 'WaterHeater2',
                                    fuel_type: HPXML::FuelTypeNaturalGas,
                                    water_heater_type: HPXML::WaterHeaterTypeStorage,
                                    location: HPXML::LocationLivingSpace,
                                    tank_volume: 50,
                                    fraction_dhw_load_served: 0.2,
                                    heating_capacity: 40000,
                                    energy_factor: 0.59,
                                    recovery_efficiency: 0.76,
                                    temperature: Waterheater.get_default_hot_water_temperature(Constants.ERIVersions[-1]))
    hpxml.water_heating_systems.add(id: 'WaterHeater3',
                                    fuel_type: HPXML::FuelTypeElectricity,
                                    water_heater_type: HPXML::WaterHeaterTypeHeatPump,
                                    location: HPXML::LocationLivingSpace,
                                    tank_volume: 80,
                                    fraction_dhw_load_served: 0.2,
                                    energy_factor: 2.3,
                                    temperature: Waterheater.get_default_hot_water_temperature(Constants.ERIVersions[-1]))
    hpxml.water_heating_systems.add(id: 'WaterHeater4',
                                    fuel_type: HPXML::FuelTypeElectricity,
                                    water_heater_type: HPXML::WaterHeaterTypeTankless,
                                    location: HPXML::LocationLivingSpace,
                                    fraction_dhw_load_served: 0.2,
                                    energy_factor: 0.99,
                                    temperature: Waterheater.get_default_hot_water_temperature(Constants.ERIVersions[-1]))
    hpxml.water_heating_systems.add(id: 'WaterHeater5',
                                    fuel_type: HPXML::FuelTypeNaturalGas,
                                    water_heater_type: HPXML::WaterHeaterTypeTankless,
                                    location: HPXML::LocationLivingSpace,
                                    fraction_dhw_load_served: 0.1,
                                    energy_factor: 0.82,
                                    temperature: Waterheater.get_default_hot_water_temperature(Constants.ERIVersions[-1]))
    hpxml.water_heating_systems.add(id: 'WaterHeater6',
                                    water_heater_type: HPXML::WaterHeaterTypeCombiStorage,
                                    location: HPXML::LocationLivingSpace,
                                    tank_volume: 50,
                                    fraction_dhw_load_served: 0.1,
                                    related_hvac_idref: 'HeatingSystem',
                                    temperature: Waterheater.get_default_hot_water_temperature(Constants.ERIVersions[-1]))
  elsif ['invalid_files/dhw-frac-load-served.xml'].include? hpxml_file
    hpxml.water_heating_systems[0].fraction_dhw_load_served += 0.15
  elsif ['base-dhw-tank-coal.xml',
         'base-dhw-tank-gas.xml',
         'base-dhw-tank-gas-outside.xml',
         'base-dhw-tank-oil.xml',
         'base-dhw-tank-wood.xml'].include? hpxml_file
    hpxml.water_heating_systems[0].tank_volume = 50
    hpxml.water_heating_systems[0].heating_capacity = 40000
    hpxml.water_heating_systems[0].energy_factor = 0.59
    hpxml.water_heating_systems[0].recovery_efficiency = 0.76
    if hpxml_file == 'base-dhw-tank-gas-outside.xml'
      hpxml.water_heating_systems[0].location = HPXML::LocationOtherExterior
    end
    if hpxml_file == 'base-dhw-tank-coal.xml'
      hpxml.water_heating_systems[0].fuel_type = HPXML::FuelTypeCoal
    elsif hpxml_file == 'base-dhw-tank-oil.xml'
      hpxml.water_heating_systems[0].fuel_type = HPXML::FuelTypeOil
    elsif hpxml_file == 'base-dhw-tank-wood.xml'
      hpxml.water_heating_systems[0].fuel_type = HPXML::FuelTypeWoodCord
    else
      hpxml.water_heating_systems[0].fuel_type = HPXML::FuelTypeNaturalGas
    end
  elsif ['base-dhw-tank-heat-pump.xml',
         'base-dhw-tank-heat-pump-outside.xml'].include? hpxml_file
    hpxml.water_heating_systems[0].water_heater_type = HPXML::WaterHeaterTypeHeatPump
    hpxml.water_heating_systems[0].tank_volume = 80
    hpxml.water_heating_systems[0].heating_capacity = nil
    hpxml.water_heating_systems[0].energy_factor = 2.3
    if hpxml_file == 'base-dhw-tank-heat-pump-outside.xml'
      hpxml.water_heating_systems[0].location = HPXML::LocationOtherExterior
    end
  elsif ['base-dhw-tankless-electric.xml',
         'base-dhw-tankless-electric-outside.xml'].include? hpxml_file
    hpxml.water_heating_systems[0].water_heater_type = HPXML::WaterHeaterTypeTankless
    hpxml.water_heating_systems[0].tank_volume = nil
    hpxml.water_heating_systems[0].heating_capacity = nil
    hpxml.water_heating_systems[0].energy_factor = 0.99
    if hpxml_file == 'base-dhw-tankless-electric-outside.xml'
      hpxml.water_heating_systems[0].location = HPXML::LocationOtherExterior
      hpxml.water_heating_systems[0].performance_adjustment = 0.92
    end
  elsif ['base-dhw-tankless-gas.xml',
         'base-dhw-tankless-propane.xml'].include? hpxml_file
    hpxml.water_heating_systems[0].water_heater_type = HPXML::WaterHeaterTypeTankless
    hpxml.water_heating_systems[0].tank_volume = nil
    hpxml.water_heating_systems[0].heating_capacity = nil
    hpxml.water_heating_systems[0].energy_factor = 0.82
    if hpxml_file == 'base-dhw-tankless-gas.xml'
      hpxml.water_heating_systems[0].fuel_type = HPXML::FuelTypeNaturalGas
    elsif hpxml_file == 'base-dhw-tankless-propane.xml'
      hpxml.water_heating_systems[0].fuel_type = HPXML::FuelTypePropane
    end
  elsif ['base-dhw-tank-elec-uef.xml'].include? hpxml_file
    # Based on Richmond model number 6ESB30-2 in AHR directory
    hpxml.water_heating_systems[0].energy_factor = nil
    hpxml.water_heating_systems[0].uniform_energy_factor = 0.93
    hpxml.water_heating_systems[0].first_hour_rating = 46.0
    hpxml.water_heating_systems[0].tank_volume = 30.0
    hpxml.water_heating_systems[0].heating_capacity = 15354.0 # 4.5 kW
  elsif ['base-dhw-tank-gas-uef.xml'].include? hpxml_file
    # Based on AO Smith model number G6-MH3030NV 400 in AHRI directory
    hpxml.water_heating_systems[0].fuel_type = HPXML::FuelTypeNaturalGas
    hpxml.water_heating_systems[0].energy_factor = nil
    hpxml.water_heating_systems[0].uniform_energy_factor = 0.59
    hpxml.water_heating_systems[0].first_hour_rating = 56.0
    hpxml.water_heating_systems[0].tank_volume = 30.0
    hpxml.water_heating_systems[0].heating_capacity = 30000.0
    hpxml.water_heating_systems[0].recovery_efficiency = 0.75
  elsif ['base-dhw-tank-heat-pump-uef.xml'].include? hpxml_file
    # Based on Rheem model number XE40T10HS45U0 from AHRI directory
    hpxml.water_heating_systems[0].water_heater_type = HPXML::WaterHeaterTypeHeatPump
    hpxml.water_heating_systems[0].energy_factor = nil
    hpxml.water_heating_systems[0].uniform_energy_factor = 3.75
    hpxml.water_heating_systems[0].first_hour_rating = 60.0
    hpxml.water_heating_systems[0].tank_volume = 50.0
  elsif ['base-dhw-tankless-gas-uef.xml'].include? hpxml_file
    hpxml.water_heating_systems[0].water_heater_type = HPXML::WaterHeaterTypeTankless
    hpxml.water_heating_systems[0].fuel_type = HPXML::FuelTypeNaturalGas
    hpxml.water_heating_systems[0].tank_volume = nil
    hpxml.water_heating_systems[0].heating_capacity = nil
    hpxml.water_heating_systems[0].energy_factor = nil
    hpxml.water_heating_systems[0].uniform_energy_factor = 0.93
  elsif ['base-dhw-tankless-electric-uef.xml'].include? hpxml_file
    hpxml.water_heating_systems[0].water_heater_type = HPXML::WaterHeaterTypeTankless
    hpxml.water_heating_systems[0].tank_volume = nil
    hpxml.water_heating_systems[0].heating_capacity = nil
    hpxml.water_heating_systems[0].energy_factor = nil
    hpxml.water_heating_systems[0].uniform_energy_factor = 0.98
  elsif ['base-dhw-desuperheater.xml',
         'base-dhw-desuperheater-2-speed.xml',
         'base-dhw-desuperheater-var-speed.xml',
         'base-dhw-desuperheater-hpwh.xml'].include? hpxml_file
    hpxml.water_heating_systems[0].uses_desuperheater = true
    hpxml.water_heating_systems[0].related_hvac_idref = 'CoolingSystem'
  elsif ['base-dhw-desuperheater-tankless.xml'].include? hpxml_file
    hpxml.water_heating_systems[0].water_heater_type = HPXML::WaterHeaterTypeTankless
    hpxml.water_heating_systems[0].tank_volume = nil
    hpxml.water_heating_systems[0].heating_capacity = nil
    hpxml.water_heating_systems[0].energy_factor = 0.99
    hpxml.water_heating_systems[0].uses_desuperheater = true
    hpxml.water_heating_systems[0].related_hvac_idref = 'CoolingSystem'
  elsif ['base-dhw-desuperheater-gshp.xml'].include? hpxml_file
    hpxml.water_heating_systems[0].uses_desuperheater = true
    hpxml.water_heating_systems[0].related_hvac_idref = 'HeatPump'
  elsif ['base-dhw-jacket-electric.xml',
         'base-dhw-jacket-indirect.xml',
         'base-dhw-jacket-gas.xml',
         'base-dhw-jacket-hpwh.xml'].include? hpxml_file
    hpxml.water_heating_systems[0].jacket_r_value = 10.0
  elsif ['base-dhw-indirect.xml',
         'base-dhw-indirect-outside.xml'].include? hpxml_file
    hpxml.water_heating_systems[0].water_heater_type = HPXML::WaterHeaterTypeCombiStorage
    hpxml.water_heating_systems[0].tank_volume = 50
    hpxml.water_heating_systems[0].heating_capacity = nil
    hpxml.water_heating_systems[0].energy_factor = nil
    hpxml.water_heating_systems[0].fuel_type = nil
    hpxml.water_heating_systems[0].related_hvac_idref = 'HeatingSystem'
    if hpxml_file == 'base-dhw-indirect-outside.xml'
      hpxml.water_heating_systems[0].location = HPXML::LocationOtherExterior
    end
  elsif ['base-dhw-indirect-standbyloss.xml'].include? hpxml_file
    hpxml.water_heating_systems[0].standby_loss = 1.0
  elsif ['base-dhw-combi-tankless.xml',
         'base-dhw-combi-tankless-outside.xml'].include? hpxml_file
    hpxml.water_heating_systems[0].water_heater_type = HPXML::WaterHeaterTypeCombiTankless
    hpxml.water_heating_systems[0].tank_volume = nil
    if hpxml_file == 'base-dhw-combi-tankless-outside.xml'
      hpxml.water_heating_systems[0].location = HPXML::LocationOtherExterior
    end
  elsif ['base-foundation-unconditioned-basement.xml'].include? hpxml_file
    hpxml.water_heating_systems[0].location = HPXML::LocationBasementUnconditioned
  elsif ['base-foundation-unvented-crawlspace.xml'].include? hpxml_file
    hpxml.water_heating_systems[0].location = HPXML::LocationCrawlspaceUnvented
  elsif ['base-foundation-vented-crawlspace.xml'].include? hpxml_file
    hpxml.water_heating_systems[0].location = HPXML::LocationCrawlspaceVented
  elsif ['base-foundation-slab.xml'].include? hpxml_file
    hpxml.water_heating_systems[0].location = HPXML::LocationLivingSpace
  elsif ['base-atticroof-vented.xml'].include? hpxml_file
    hpxml.water_heating_systems[0].location = HPXML::LocationAtticVented
  elsif ['base-atticroof-conditioned.xml'].include? hpxml_file
    hpxml.water_heating_systems[0].location = HPXML::LocationBasementConditioned
  elsif ['invalid_files/water-heater-location.xml'].include? hpxml_file
    hpxml.water_heating_systems[0].location = HPXML::LocationCrawlspaceVented
  elsif ['invalid_files/water-heater-location-other.xml'].include? hpxml_file
    hpxml.water_heating_systems[0].location = 'unconditioned space'
  elsif ['invalid_files/invalid-relatedhvac-desuperheater.xml'].include? hpxml_file
    hpxml.water_heating_systems[0].uses_desuperheater = true
    hpxml.water_heating_systems[0].related_hvac_idref = 'CoolingSystem_bad'
  elsif ['invalid_files/repeated-relatedhvac-desuperheater.xml'].include? hpxml_file
    hpxml.water_heating_systems[0].fraction_dhw_load_served = 0.5
    hpxml.water_heating_systems[0].uses_desuperheater = true
    hpxml.water_heating_systems[0].related_hvac_idref = 'CoolingSystem'
    hpxml.water_heating_systems << hpxml.water_heating_systems[0].dup
    hpxml.water_heating_systems[1].id = 'WaterHeater2'
  elsif ['invalid_files/invalid-relatedhvac-dhw-indirect.xml'].include? hpxml_file
    hpxml.water_heating_systems[0].related_hvac_idref = 'HeatingSystem_bad'
  elsif ['invalid_files/repeated-relatedhvac-dhw-indirect.xml'].include? hpxml_file
    hpxml.water_heating_systems[0].fraction_dhw_load_served = 0.5
    hpxml.water_heating_systems << hpxml.water_heating_systems[0].dup
    hpxml.water_heating_systems[1].id = 'WaterHeater2'
  elsif ['base-enclosure-garage.xml'].include? hpxml_file
    hpxml.water_heating_systems[0].location = HPXML::LocationGarage
  elsif ['base-bldgtype-multifamily-adjacent-to-multiple.xml'].include? hpxml_file
    hpxml.water_heating_systems[0].location = HPXML::LocationLivingSpace
  elsif ['base-bldgtype-multifamily-adjacent-to-other-housing-unit.xml'].include? hpxml_file
    hpxml.water_heating_systems[0].location = HPXML::LocationOtherHousingUnit
  elsif ['base-bldgtype-multifamily-adjacent-to-other-heated-space.xml'].include? hpxml_file
    hpxml.water_heating_systems[0].location = HPXML::LocationOtherHeatedSpace
  elsif ['base-bldgtype-multifamily-adjacent-to-multifamily-buffer-space.xml'].include? hpxml_file
    hpxml.water_heating_systems[0].location = HPXML::LocationOtherMultifamilyBufferSpace
  elsif ['base-bldgtype-multifamily-adjacent-to-non-freezing-space.xml'].include? hpxml_file
    hpxml.water_heating_systems[0].location = HPXML::LocationOtherNonFreezingSpace
  elsif ['base-dhw-none.xml'].include? hpxml_file
    hpxml.water_heating_systems.clear
  elsif ['base-misc-defaults.xml'].include? hpxml_file
    hpxml.water_heating_systems[0].temperature = nil
    hpxml.water_heating_systems[0].location = nil
    hpxml.water_heating_systems[0].heating_capacity = nil
    hpxml.water_heating_systems[0].tank_volume = nil
    hpxml.water_heating_systems[0].recovery_efficiency = nil
  elsif ['base-bldgtype-multifamily-shared-water-heater.xml',
         'base-bldgtype-multifamily-shared-laundry-room.xml'].include? hpxml_file
    hpxml.water_heating_systems.clear
    hpxml.water_heating_systems.add(id: 'SharedWaterHeater',
                                    is_shared_system: true,
                                    number_of_units_served: 6,
                                    fuel_type: HPXML::FuelTypeNaturalGas,
                                    water_heater_type: HPXML::WaterHeaterTypeStorage,
                                    location: HPXML::LocationLivingSpace,
                                    tank_volume: 120,
                                    fraction_dhw_load_served: 1.0,
                                    heating_capacity: 40000,
                                    energy_factor: 0.59,
                                    recovery_efficiency: 0.76,
                                    temperature: Waterheater.get_default_hot_water_temperature(Constants.ERIVersions[-1]))
  elsif ['invalid_files/multifamily-reference-water-heater.xml'].include? hpxml_file
    hpxml.water_heating_systems[0].location = HPXML::LocationOtherNonFreezingSpace
  elsif ['invalid_files/dhw-invalid-ef-tank.xml'].include? hpxml_file
    hpxml.water_heating_systems[0].energy_factor = 1.0
  elsif ['invalid_files/dhw-invalid-uef-tank-heat-pump.xml'].include? hpxml_file
    hpxml.water_heating_systems[0].uniform_energy_factor = 1.0
  elsif ['invalid_files/invalid-number-of-units-served.xml'].include? hpxml_file
    hpxml.water_heating_systems[0].number_of_units_served = 1
  end
end

def set_hpxml_hot_water_distribution(hpxml_file, hpxml)
  if ['base.xml'].include? hpxml_file
    hpxml.hot_water_distributions.add(id: 'HotWaterDistribution',
                                      system_type: HPXML::DHWDistTypeStandard,
                                      standard_piping_length: 50, # Chosen to test a negative EC_adj
                                      pipe_r_value: 0.0)
  elsif ['base-dhw-dwhr.xml'].include? hpxml_file
    hpxml.hot_water_distributions[0].dwhr_facilities_connected = HPXML::DWHRFacilitiesConnectedAll
    hpxml.hot_water_distributions[0].dwhr_equal_flow = true
    hpxml.hot_water_distributions[0].dwhr_efficiency = 0.55
  elsif ['base-dhw-recirc-demand.xml'].include? hpxml_file
    hpxml.hot_water_distributions[0].system_type = HPXML::DHWDistTypeRecirc
    hpxml.hot_water_distributions[0].recirculation_control_type = HPXML::DHWRecirControlTypeSensor
    hpxml.hot_water_distributions[0].recirculation_piping_length = 50
    hpxml.hot_water_distributions[0].recirculation_branch_piping_length = 50
    hpxml.hot_water_distributions[0].recirculation_pump_power = 50
    hpxml.hot_water_distributions[0].pipe_r_value = 3
  elsif ['base-dhw-recirc-manual.xml'].include? hpxml_file
    hpxml.hot_water_distributions[0].system_type = HPXML::DHWDistTypeRecirc
    hpxml.hot_water_distributions[0].recirculation_control_type = HPXML::DHWRecirControlTypeManual
    hpxml.hot_water_distributions[0].recirculation_piping_length = 50
    hpxml.hot_water_distributions[0].recirculation_branch_piping_length = 50
    hpxml.hot_water_distributions[0].recirculation_pump_power = 50
    hpxml.hot_water_distributions[0].pipe_r_value = 3
  elsif ['base-dhw-recirc-nocontrol.xml'].include? hpxml_file
    hpxml.hot_water_distributions[0].system_type = HPXML::DHWDistTypeRecirc
    hpxml.hot_water_distributions[0].recirculation_control_type = HPXML::DHWRecirControlTypeNone
    hpxml.hot_water_distributions[0].recirculation_piping_length = 50
    hpxml.hot_water_distributions[0].recirculation_branch_piping_length = 50
    hpxml.hot_water_distributions[0].recirculation_pump_power = 50
  elsif ['base-dhw-recirc-temperature.xml'].include? hpxml_file
    hpxml.hot_water_distributions[0].system_type = HPXML::DHWDistTypeRecirc
    hpxml.hot_water_distributions[0].recirculation_control_type = HPXML::DHWRecirControlTypeTemperature
    hpxml.hot_water_distributions[0].recirculation_piping_length = 50
    hpxml.hot_water_distributions[0].recirculation_branch_piping_length = 50
    hpxml.hot_water_distributions[0].recirculation_pump_power = 50
  elsif ['base-dhw-recirc-timer.xml'].include? hpxml_file
    hpxml.hot_water_distributions[0].system_type = HPXML::DHWDistTypeRecirc
    hpxml.hot_water_distributions[0].recirculation_control_type = HPXML::DHWRecirControlTypeTimer
    hpxml.hot_water_distributions[0].recirculation_piping_length = 50
    hpxml.hot_water_distributions[0].recirculation_branch_piping_length = 50
    hpxml.hot_water_distributions[0].recirculation_pump_power = 50
  elsif ['base-bldgtype-multifamily-shared-water-heater.xml'].include? hpxml_file
    hpxml.hot_water_distributions[0].id = 'SharedHotWaterDistribution'
  elsif ['base-bldgtype-multifamily-shared-water-heater-recirc.xml'].include? hpxml_file
    hpxml.hot_water_distributions[0].has_shared_recirculation = true
    hpxml.hot_water_distributions[0].shared_recirculation_number_of_units_served = 6
    hpxml.hot_water_distributions[0].shared_recirculation_pump_power = 220
    hpxml.hot_water_distributions[0].shared_recirculation_control_type = HPXML::DHWRecirControlTypeTimer
  elsif ['base-dhw-none.xml'].include? hpxml_file
    hpxml.hot_water_distributions.clear
  elsif ['base-misc-defaults.xml'].include? hpxml_file
    hpxml.hot_water_distributions[0].pipe_r_value = nil
    hpxml.hot_water_distributions[0].standard_piping_length = nil
  end
end

def set_hpxml_water_fixtures(hpxml_file, hpxml)
  if ['base.xml'].include? hpxml_file
    hpxml.water_fixtures.add(id: 'WaterFixture',
                             water_fixture_type: HPXML::WaterFixtureTypeShowerhead,
                             low_flow: true)
    hpxml.water_fixtures.add(id: 'WaterFixture2',
                             water_fixture_type: HPXML::WaterFixtureTypeFaucet,
                             low_flow: false)
  elsif ['base-dhw-low-flow-fixtures.xml'].include? hpxml_file
    hpxml.water_fixtures[1].low_flow = true
  elsif ['base-dhw-none.xml'].include? hpxml_file
    hpxml.water_fixtures.clear
  elsif ['base-misc-usage-multiplier.xml'].include? hpxml_file
    hpxml.water_heating.water_fixtures_usage_multiplier = 0.9
  end
end

def set_hpxml_solar_thermal_system(hpxml_file, hpxml)
  if ['base-dhw-solar-fraction.xml',
      'base-dhw-indirect-with-solar-fraction.xml',
      'base-dhw-tank-heat-pump-with-solar-fraction.xml',
      'base-dhw-tankless-gas-with-solar-fraction.xml'].include? hpxml_file
    hpxml.solar_thermal_systems.add(id: 'SolarThermalSystem',
                                    system_type: 'hot water',
                                    water_heating_system_idref: 'WaterHeater',
                                    solar_fraction: 0.65)
  elsif ['base-dhw-multiple.xml'].include? hpxml_file
    hpxml.solar_thermal_systems.add(id: 'SolarThermalSystem',
                                    system_type: 'hot water',
                                    water_heating_system_idref: nil, # Apply to all water heaters
                                    solar_fraction: 0.65)
  elsif ['base-dhw-solar-direct-flat-plate.xml',
         'base-dhw-solar-indirect-flat-plate.xml',
         'base-dhw-solar-thermosyphon-flat-plate.xml',
         'base-dhw-tank-heat-pump-with-solar.xml',
         'base-dhw-tankless-gas-with-solar.xml',
         'base-misc-defaults.xml',
         'invalid_files/solar-thermal-system-with-combi-tankless.xml',
         'invalid_files/solar-thermal-system-with-desuperheater.xml',
         'invalid_files/solar-thermal-system-with-dhw-indirect.xml'].include? hpxml_file
    hpxml.solar_thermal_systems.add(id: 'SolarThermalSystem',
                                    system_type: 'hot water',
                                    collector_area: 40,
                                    collector_type: HPXML::SolarThermalTypeSingleGlazing,
                                    collector_azimuth: 180,
                                    collector_tilt: 20,
                                    collector_frta: 0.77,
                                    collector_frul: 0.793,
                                    storage_volume: 60,
                                    water_heating_system_idref: 'WaterHeater')
    if hpxml_file == 'base-dhw-solar-direct-flat-plate.xml'
      hpxml.solar_thermal_systems[0].collector_loop_type = HPXML::SolarThermalLoopTypeDirect
    elsif hpxml_file == 'base-dhw-solar-thermosyphon-flat-plate.xml'
      hpxml.solar_thermal_systems[0].collector_loop_type = HPXML::SolarThermalLoopTypeThermosyphon
    elsif hpxml_file == 'base-misc-defaults.xml'
      hpxml.solar_thermal_systems[0].collector_loop_type = HPXML::SolarThermalLoopTypeDirect
      hpxml.solar_thermal_systems[0].storage_volume = nil
    else
      hpxml.solar_thermal_systems[0].collector_loop_type = HPXML::SolarThermalLoopTypeIndirect
    end
  elsif ['base-dhw-solar-direct-evacuated-tube.xml'].include? hpxml_file
    hpxml.solar_thermal_systems.add(id: 'SolarThermalSystem',
                                    system_type: 'hot water',
                                    collector_area: 40,
                                    collector_type: HPXML::SolarThermalTypeEvacuatedTube,
                                    collector_azimuth: 180,
                                    collector_tilt: 20,
                                    collector_frta: 0.50,
                                    collector_frul: 0.2799,
                                    storage_volume: 60,
                                    water_heating_system_idref: 'WaterHeater')
    if hpxml_file == 'base-dhw-solar-direct-evacuated-tube.xml'
      hpxml.solar_thermal_systems[0].collector_loop_type = HPXML::SolarThermalLoopTypeDirect
    else
      hpxml.solar_thermal_systems[0].collector_loop_type = HPXML::SolarThermalLoopTypeIndirect
    end
  elsif ['base-dhw-solar-direct-ics.xml'].include? hpxml_file
    hpxml.solar_thermal_systems.add(id: 'SolarThermalSystem',
                                    system_type: 'hot water',
                                    collector_area: 40,
                                    collector_loop_type: HPXML::SolarThermalLoopTypeDirect,
                                    collector_type: HPXML::SolarThermalTypeICS,
                                    collector_azimuth: 180,
                                    collector_tilt: 20,
                                    collector_frta: 0.77,
                                    collector_frul: 0.793,
                                    storage_volume: 60,
                                    water_heating_system_idref: 'WaterHeater')
  elsif ['invalid_files/unattached-solar-thermal-system.xml'].include? hpxml_file
    hpxml.solar_thermal_systems[0].water_heating_system_idref = 'foobar'
  elsif ['invalid_files/solar-fraction-one.xml'].include? hpxml_file
    hpxml.solar_thermal_systems[0].solar_fraction = 1.0
  end
end

def set_hpxml_pv_systems(hpxml_file, hpxml)
  if ['base-pv.xml'].include? hpxml_file
    hpxml.pv_systems.add(id: 'PVSystem',
                         module_type: HPXML::PVModuleTypeStandard,
                         location: HPXML::LocationRoof,
                         tracking: HPXML::PVTrackingTypeFixed,
                         array_azimuth: 180,
                         array_tilt: 20,
                         max_power_output: 4000,
                         inverter_efficiency: 0.96,
                         system_losses_fraction: 0.14)
    hpxml.pv_systems.add(id: 'PVSystem2',
                         module_type: HPXML::PVModuleTypePremium,
                         location: HPXML::LocationRoof,
                         tracking: HPXML::PVTrackingTypeFixed,
                         array_azimuth: 90,
                         array_tilt: 20,
                         max_power_output: 1500,
                         inverter_efficiency: 0.96,
                         system_losses_fraction: 0.14)
  elsif ['base-misc-defaults.xml'].include? hpxml_file
    hpxml.pv_systems.add(id: 'PVSystem',
                         array_azimuth: 180,
                         array_tilt: 20,
                         max_power_output: 4000,
                         year_modules_manufactured: 2015)
  elsif ['base-bldgtype-multifamily-shared-pv.xml'].include? hpxml_file
    hpxml.pv_systems.add(id: 'PVSystem',
                         is_shared_system: true,
                         module_type: HPXML::PVModuleTypeStandard,
                         location: HPXML::LocationGround,
                         tracking: HPXML::PVTrackingTypeFixed,
                         array_azimuth: 225,
                         array_tilt: 30,
                         max_power_output: 30000,
                         inverter_efficiency: 0.96,
                         system_losses_fraction: 0.14,
                         number_of_bedrooms_served: 18)
  elsif ['invalid_files/invalid-number-of-bedrooms-served.xml'].include? hpxml_file
    hpxml.pv_systems[0].number_of_bedrooms_served = hpxml.building_construction.number_of_bedrooms
  end
end

def set_hpxml_generators(hpxml_file, hpxml)
  if ['base-misc-generators.xml'].include? hpxml_file
    hpxml.generators.add(id: 'Generator',
                         fuel_type: HPXML::FuelTypeNaturalGas,
                         annual_consumption_kbtu: 8500,
                         annual_output_kwh: 500)
    hpxml.generators.add(id: 'Generator2',
                         fuel_type: HPXML::FuelTypeOil,
                         annual_consumption_kbtu: 8500,
                         annual_output_kwh: 500)
  elsif ['base-bldgtype-multifamily-shared-generator.xml'].include? hpxml_file
    hpxml.generators.add(id: 'Generator',
                         is_shared_system: true,
                         fuel_type: HPXML::FuelTypePropane,
                         annual_consumption_kbtu: 85000,
                         annual_output_kwh: 5000,
                         number_of_bedrooms_served: 18)
  elsif ['invalid_files/generator-output-greater-than-consumption.xml'].include? hpxml_file
    hpxml.generators[0].annual_consumption_kbtu = 1500
  elsif ['invalid_files/generator-number-of-bedrooms-served.xml'].include? hpxml_file
    hpxml.generators[0].number_of_bedrooms_served = hpxml.building_construction.number_of_bedrooms
  end
end

def set_hpxml_clothes_washer(hpxml_file, hpxml)
  if ['base.xml'].include? hpxml_file
    hpxml.clothes_washers.add(id: 'ClothesWasher',
                              location: HPXML::LocationLivingSpace,
                              integrated_modified_energy_factor: 1.21,
                              rated_annual_kwh: 380,
                              label_electric_rate: 0.12,
                              label_gas_rate: 1.09,
                              label_annual_gas_cost: 27,
                              capacity: 3.2,
                              label_usage: 6)
  elsif ['base-appliances-none.xml',
         'base-dhw-none.xml'].include? hpxml_file
    hpxml.clothes_washers.clear
  elsif ['base-bldgtype-multifamily-adjacent-to-multiple.xml'].include? hpxml_file
    hpxml.clothes_washers[0].location = HPXML::LocationLivingSpace
  elsif ['base-bldgtype-multifamily-adjacent-to-other-housing-unit.xml'].include? hpxml_file
    hpxml.clothes_washers[0].location = HPXML::LocationOtherHousingUnit
  elsif ['base-bldgtype-multifamily-adjacent-to-other-heated-space.xml'].include? hpxml_file
    hpxml.clothes_washers[0].location = HPXML::LocationOtherHeatedSpace
  elsif ['base-bldgtype-multifamily-adjacent-to-multifamily-buffer-space.xml'].include? hpxml_file
    hpxml.clothes_washers[0].location = HPXML::LocationOtherMultifamilyBufferSpace
  elsif ['base-bldgtype-multifamily-adjacent-to-non-freezing-space.xml'].include? hpxml_file
    hpxml.clothes_washers[0].location = HPXML::LocationOtherNonFreezingSpace
  elsif ['base-appliances-modified.xml'].include? hpxml_file
    imef = hpxml.clothes_washers[0].integrated_modified_energy_factor
    hpxml.clothes_washers[0].integrated_modified_energy_factor = nil
    hpxml.clothes_washers[0].modified_energy_factor = HotWaterAndAppliances.calc_clothes_washer_mef_from_imef(imef).round(2)
  elsif ['base-foundation-unconditioned-basement.xml'].include? hpxml_file
    hpxml.clothes_washers[0].location = HPXML::LocationBasementUnconditioned
  elsif ['base-atticroof-conditioned.xml'].include? hpxml_file
    hpxml.clothes_washers[0].location = HPXML::LocationBasementConditioned
  elsif ['base-enclosure-garage.xml',
         'invalid_files/clothes-washer-location.xml'].include? hpxml_file
    hpxml.clothes_washers[0].location = HPXML::LocationGarage
  elsif ['base-misc-defaults.xml'].include? hpxml_file
    hpxml.clothes_washers[0].location = nil
    hpxml.clothes_washers[0].modified_energy_factor = nil
    hpxml.clothes_washers[0].integrated_modified_energy_factor = nil
    hpxml.clothes_washers[0].rated_annual_kwh = nil
    hpxml.clothes_washers[0].label_electric_rate = nil
    hpxml.clothes_washers[0].label_gas_rate = nil
    hpxml.clothes_washers[0].label_annual_gas_cost = nil
    hpxml.clothes_washers[0].capacity = nil
    hpxml.clothes_washers[0].label_usage = nil
  elsif ['base-misc-usage-multiplier.xml'].include? hpxml_file
    hpxml.clothes_washers[0].usage_multiplier = 0.9
  elsif ['base-bldgtype-multifamily-shared-laundry-room.xml'].include? hpxml_file
    hpxml.clothes_washers[0].is_shared_appliance = true
    hpxml.clothes_washers[0].id = 'SharedClothesWasher'
    hpxml.clothes_washers[0].location = HPXML::LocationOtherHeatedSpace
    hpxml.clothes_washers[0].water_heating_system_idref = 'SharedWaterHeater'
  elsif ['invalid_files/unattached-shared-clothes-washer-water-heater.xml'].include? hpxml_file
    hpxml.clothes_washers[0].water_heating_system_idref = 'foobar'
  elsif ['invalid_files/multifamily-reference-appliance.xml'].include? hpxml_file
    hpxml.clothes_washers[0].location = HPXML::LocationOtherHousingUnit
  end
end

def set_hpxml_clothes_dryer(hpxml_file, hpxml)
  if ['base.xml'].include? hpxml_file
    hpxml.clothes_dryers.add(id: 'ClothesDryer',
                             location: HPXML::LocationLivingSpace,
                             fuel_type: HPXML::FuelTypeElectricity,
                             combined_energy_factor: 3.73,
                             is_vented: true,
                             vented_flow_rate: 150)
  elsif ['base-appliances-none.xml',
         'base-dhw-none.xml'].include? hpxml_file
    hpxml.clothes_dryers.clear
  elsif ['base-bldgtype-multifamily-adjacent-to-multiple.xml'].include? hpxml_file
    hpxml.clothes_dryers[0].location = HPXML::LocationLivingSpace
  elsif ['base-bldgtype-multifamily-adjacent-to-other-housing-unit.xml'].include? hpxml_file
    hpxml.clothes_dryers[0].location = HPXML::LocationOtherHousingUnit
  elsif ['base-bldgtype-multifamily-adjacent-to-other-heated-space.xml'].include? hpxml_file
    hpxml.clothes_dryers[0].location = HPXML::LocationOtherHeatedSpace
  elsif ['base-bldgtype-multifamily-adjacent-to-multifamily-buffer-space.xml'].include? hpxml_file
    hpxml.clothes_dryers[0].location = HPXML::LocationOtherMultifamilyBufferSpace
  elsif ['base-bldgtype-multifamily-adjacent-to-non-freezing-space.xml'].include? hpxml_file
    hpxml.clothes_dryers[0].location = HPXML::LocationOtherNonFreezingSpace
  elsif ['base-appliances-modified.xml'].include? hpxml_file
    cef = hpxml.clothes_dryers[-1].combined_energy_factor
    hpxml.clothes_dryers.clear
    hpxml.clothes_dryers.add(id: 'ClothesDryer',
                             location: HPXML::LocationLivingSpace,
                             fuel_type: HPXML::FuelTypeElectricity,
                             energy_factor: HotWaterAndAppliances.calc_clothes_dryer_ef_from_cef(cef).round(2),
                             is_vented: false)
  elsif ['base-appliances-coal.xml',
         'base-appliances-gas.xml',
         'base-appliances-propane.xml',
         'base-appliances-oil.xml',
         'base-appliances-wood.xml'].include? hpxml_file
    hpxml.clothes_dryers.clear
    hpxml.clothes_dryers.add(id: 'ClothesDryer',
                             location: HPXML::LocationLivingSpace,
                             combined_energy_factor: 3.30)
    if hpxml_file == 'base-appliances-coal.xml'
      hpxml.clothes_dryers[0].fuel_type = HPXML::FuelTypeCoal
    elsif hpxml_file == 'base-appliances-gas.xml'
      hpxml.clothes_dryers[0].fuel_type = HPXML::FuelTypeNaturalGas
    elsif hpxml_file == 'base-appliances-propane.xml'
      hpxml.clothes_dryers[0].fuel_type = HPXML::FuelTypePropane
    elsif hpxml_file == 'base-appliances-oil.xml'
      hpxml.clothes_dryers[0].fuel_type = HPXML::FuelTypeOil
    elsif hpxml_file == 'base-appliances-wood.xml'
      hpxml.clothes_dryers[0].fuel_type = HPXML::FuelTypeWoodCord
    end
  elsif ['base-foundation-unconditioned-basement.xml'].include? hpxml_file
    hpxml.clothes_dryers[0].location = HPXML::LocationBasementUnconditioned
  elsif ['base-atticroof-conditioned.xml'].include? hpxml_file
    hpxml.clothes_dryers[0].location = HPXML::LocationBasementConditioned
  elsif ['base-enclosure-garage.xml',
         'invalid_files/clothes-dryer-location.xml'].include? hpxml_file
    hpxml.clothes_dryers[0].location = HPXML::LocationGarage
  elsif ['base-misc-defaults.xml'].include? hpxml_file
    hpxml.clothes_dryers[0].location = nil
    hpxml.clothes_dryers[0].energy_factor = nil
    hpxml.clothes_dryers[0].combined_energy_factor = nil
    hpxml.clothes_dryers[0].is_vented = nil
    hpxml.clothes_dryers[0].vented_flow_rate = nil
  elsif ['base-bldgtype-multifamily-shared-laundry-room.xml'].include? hpxml_file
    hpxml.clothes_dryers[0].id = 'SharedClothesDryer'
    hpxml.clothes_dryers[0].location = HPXML::LocationOtherHeatedSpace
    hpxml.clothes_dryers[0].is_shared_appliance = true
  elsif ['base-misc-usage-multiplier.xml'].include? hpxml_file
    hpxml.clothes_dryers[0].usage_multiplier = 0.9
  end
end

def set_hpxml_dishwasher(hpxml_file, hpxml)
  if ['base.xml'].include? hpxml_file
    hpxml.dishwashers.add(id: 'Dishwasher',
                          location: HPXML::LocationLivingSpace,
                          rated_annual_kwh: 307,
                          label_electric_rate: 0.12,
                          label_gas_rate: 1.09,
                          label_annual_gas_cost: 22.32,
                          label_usage: 4,
                          place_setting_capacity: 12)
  elsif ['base-appliances-modified.xml'].include? hpxml_file
    rated_annual_kwh = hpxml.dishwashers[0].rated_annual_kwh
    hpxml.dishwashers[0].rated_annual_kwh = nil
    hpxml.dishwashers[0].energy_factor = HotWaterAndAppliances.calc_dishwasher_ef_from_annual_kwh(rated_annual_kwh).round(2)
    hpxml.dishwashers[0].place_setting_capacity = 6 # Compact
  elsif ['base-bldgtype-multifamily-adjacent-to-multiple.xml'].include? hpxml_file
    hpxml.dishwashers[0].location = HPXML::LocationLivingSpace
  elsif ['base-bldgtype-multifamily-adjacent-to-other-housing-unit.xml'].include? hpxml_file
    hpxml.dishwashers[0].location = HPXML::LocationOtherHousingUnit
  elsif ['base-bldgtype-multifamily-adjacent-to-other-heated-space.xml'].include? hpxml_file
    hpxml.dishwashers[0].location = HPXML::LocationOtherHeatedSpace
  elsif ['base-bldgtype-multifamily-adjacent-to-multifamily-buffer-space.xml'].include? hpxml_file
    hpxml.dishwashers[0].location = HPXML::LocationOtherMultifamilyBufferSpace
  elsif ['base-bldgtype-multifamily-adjacent-to-non-freezing-space.xml'].include? hpxml_file
    hpxml.dishwashers[0].location = HPXML::LocationOtherNonFreezingSpace
  elsif ['base-appliances-none.xml',
         'base-dhw-none.xml'].include? hpxml_file
    hpxml.dishwashers.clear
  elsif ['base-foundation-unconditioned-basement.xml'].include? hpxml_file
    hpxml.dishwashers[0].location = HPXML::LocationBasementUnconditioned
  elsif ['base-atticroof-conditioned.xml'].include? hpxml_file
    hpxml.dishwashers[0].location = HPXML::LocationBasementConditioned
  elsif ['base-enclosure-garage.xml',
         'invalid_files/dishwasher-location.xml'].include? hpxml_file
    hpxml.dishwashers[0].location = HPXML::LocationGarage
  elsif ['base-misc-defaults.xml'].include? hpxml_file
    hpxml.dishwashers[0].rated_annual_kwh = nil
    hpxml.dishwashers[0].label_electric_rate = nil
    hpxml.dishwashers[0].label_gas_rate = nil
    hpxml.dishwashers[0].label_annual_gas_cost = nil
    hpxml.dishwashers[0].place_setting_capacity = nil
    hpxml.dishwashers[0].label_usage = nil
    hpxml.dishwashers[0].location = nil
  elsif ['base-misc-usage-multiplier.xml'].include? hpxml_file
    hpxml.dishwashers[0].usage_multiplier = 0.9
  elsif ['base-bldgtype-multifamily-shared-laundry-room.xml'].include? hpxml_file
    hpxml.dishwashers[0].is_shared_appliance = true
    hpxml.dishwashers[0].id = 'SharedDishwasher'
    hpxml.dishwashers[0].location = HPXML::LocationOtherHeatedSpace
    hpxml.dishwashers[0].water_heating_system_idref = 'SharedWaterHeater'
  elsif ['invalid_files/unattached-shared-dishwasher-water-heater.xml'].include? hpxml_file
    hpxml.dishwashers[0].water_heating_system_idref = 'foobar'
  elsif ['invalid_files/invalid-input-parameters.xml'].include? hpxml_file
    hpxml.dishwashers[0].rated_annual_kwh = nil
    hpxml.dishwashers[0].energy_factor = 5.1
  end
end

def set_hpxml_refrigerator(hpxml_file, hpxml)
  if ['base.xml'].include? hpxml_file
    hpxml.refrigerators.add(id: 'Refrigerator',
                            location: HPXML::LocationLivingSpace,
                            rated_annual_kwh: 650,
                            primary_indicator: true)
  elsif ['base-appliances-modified.xml'].include? hpxml_file
    hpxml.refrigerators[0].adjusted_annual_kwh = 600
  elsif ['base-appliances-none.xml'].include? hpxml_file
    hpxml.refrigerators.clear
  elsif ['base-bldgtype-multifamily-adjacent-to-multiple.xml'].include? hpxml_file
    hpxml.refrigerators[0].location = HPXML::LocationLivingSpace
  elsif ['base-bldgtype-multifamily-adjacent-to-other-housing-unit.xml'].include? hpxml_file
    hpxml.refrigerators[0].location = HPXML::LocationOtherHousingUnit
  elsif ['base-bldgtype-multifamily-adjacent-to-other-heated-space.xml'].include? hpxml_file
    hpxml.refrigerators[0].location = HPXML::LocationOtherHeatedSpace
  elsif ['base-bldgtype-multifamily-adjacent-to-multifamily-buffer-space.xml'].include? hpxml_file
    hpxml.refrigerators[0].location = HPXML::LocationOtherMultifamilyBufferSpace
  elsif ['base-bldgtype-multifamily-adjacent-to-non-freezing-space.xml'].include? hpxml_file
    hpxml.refrigerators[0].location = HPXML::LocationOtherNonFreezingSpace
  elsif ['base-foundation-unconditioned-basement.xml'].include? hpxml_file
    hpxml.refrigerators[0].location = HPXML::LocationBasementUnconditioned
  elsif ['base-atticroof-conditioned.xml'].include? hpxml_file
    hpxml.refrigerators[0].location = HPXML::LocationBasementConditioned
  elsif ['base-enclosure-garage.xml',
         'invalid_files/refrigerator-location.xml'].include? hpxml_file
    hpxml.refrigerators[0].location = HPXML::LocationGarage
  elsif ['base-misc-defaults.xml'].include? hpxml_file
    hpxml.refrigerators[0].primary_indicator = nil
    hpxml.refrigerators[0].location = nil
    hpxml.refrigerators[0].rated_annual_kwh = nil
    hpxml.refrigerators[0].adjusted_annual_kwh = nil
  elsif ['base-misc-usage-multiplier.xml'].include? hpxml_file
    hpxml.refrigerators[0].usage_multiplier = 0.9
  elsif ['base-misc-loads-large-uncommon.xml'].include? hpxml_file
    hpxml.refrigerators[0].weekday_fractions = '0.040, 0.039, 0.038, 0.037, 0.036, 0.036, 0.038, 0.040, 0.041, 0.041, 0.040, 0.040, 0.042, 0.042, 0.042, 0.041, 0.044, 0.048, 0.050, 0.048, 0.047, 0.046, 0.044, 0.041'
    hpxml.refrigerators[0].weekend_fractions = '0.040, 0.039, 0.038, 0.037, 0.036, 0.036, 0.038, 0.040, 0.041, 0.041, 0.040, 0.040, 0.042, 0.042, 0.042, 0.041, 0.044, 0.048, 0.050, 0.048, 0.047, 0.046, 0.044, 0.041'
    hpxml.refrigerators[0].monthly_multipliers = '0.837, 0.835, 1.084, 1.084, 1.084, 1.096, 1.096, 1.096, 1.096, 0.931, 0.925, 0.837'
    hpxml.refrigerators.add(id: 'ExtraRefrigerator',
                            rated_annual_kwh: 700,
                            primary_indicator: false,
                            weekday_fractions: '0.040, 0.039, 0.038, 0.037, 0.036, 0.036, 0.038, 0.040, 0.041, 0.041, 0.040, 0.040, 0.042, 0.042, 0.042, 0.041, 0.044, 0.048, 0.050, 0.048, 0.047, 0.046, 0.044, 0.041',
                            weekend_fractions: '0.040, 0.039, 0.038, 0.037, 0.036, 0.036, 0.038, 0.040, 0.041, 0.041, 0.040, 0.040, 0.042, 0.042, 0.042, 0.041, 0.044, 0.048, 0.050, 0.048, 0.047, 0.046, 0.044, 0.041',
                            monthly_multipliers: '0.837, 0.835, 1.084, 1.084, 1.084, 1.096, 1.096, 1.096, 1.096, 0.931, 0.925, 0.837')
    hpxml.refrigerators.add(id: 'ExtraRefrigerator2',
                            rated_annual_kwh: 800,
                            primary_indicator: false,
                            weekday_fractions: '0.040, 0.039, 0.038, 0.037, 0.036, 0.036, 0.038, 0.040, 0.041, 0.041, 0.040, 0.040, 0.042, 0.042, 0.042, 0.041, 0.044, 0.048, 0.050, 0.048, 0.047, 0.046, 0.044, 0.041',
                            weekend_fractions: '0.040, 0.039, 0.038, 0.037, 0.036, 0.036, 0.038, 0.040, 0.041, 0.041, 0.040, 0.040, 0.042, 0.042, 0.042, 0.041, 0.044, 0.048, 0.050, 0.048, 0.047, 0.046, 0.044, 0.041',
                            monthly_multipliers: '0.837, 0.835, 1.084, 1.084, 1.084, 1.096, 1.096, 1.096, 1.096, 0.931, 0.925, 0.837')
  elsif ['invalid_files/refrigerators-multiple-primary.xml'].include? hpxml_file
    hpxml.refrigerators.add(id: 'Refrigerator2',
                            location: HPXML::LocationLivingSpace,
                            rated_annual_kwh: 650,
                            primary_indicator: true)
  elsif ['invalid_files/refrigerators-no-primary.xml'].include? hpxml_file
    hpxml.refrigerators[0].primary_indicator = false
    hpxml.refrigerators.add(id: 'Refrigerator2',
                            location: HPXML::LocationLivingSpace,
                            rated_annual_kwh: 650,
                            primary_indicator: false)
  end
end

def set_hpxml_freezer(hpxml_file, hpxml)
  if ['base-misc-loads-large-uncommon.xml',
      'base-misc-usage-multiplier.xml'].include? hpxml_file
    hpxml.freezers.add(id: 'Freezer',
                       location: HPXML::LocationLivingSpace,
                       rated_annual_kwh: 300,
                       weekday_fractions: '0.040, 0.039, 0.038, 0.037, 0.036, 0.036, 0.038, 0.040, 0.041, 0.041, 0.040, 0.040, 0.042, 0.042, 0.042, 0.041, 0.044, 0.048, 0.050, 0.048, 0.047, 0.046, 0.044, 0.041',
                       weekend_fractions: '0.040, 0.039, 0.038, 0.037, 0.036, 0.036, 0.038, 0.040, 0.041, 0.041, 0.040, 0.040, 0.042, 0.042, 0.042, 0.041, 0.044, 0.048, 0.050, 0.048, 0.047, 0.046, 0.044, 0.041',
                       monthly_multipliers: '0.837, 0.835, 1.084, 1.084, 1.084, 1.096, 1.096, 1.096, 1.096, 0.931, 0.925, 0.837')
    hpxml.freezers.add(id: 'Freezer2',
                       location: HPXML::LocationLivingSpace,
                       rated_annual_kwh: 400,
                       weekday_fractions: '0.040, 0.039, 0.038, 0.037, 0.036, 0.036, 0.038, 0.040, 0.041, 0.041, 0.040, 0.040, 0.042, 0.042, 0.042, 0.041, 0.044, 0.048, 0.050, 0.048, 0.047, 0.046, 0.044, 0.041',
                       weekend_fractions: '0.040, 0.039, 0.038, 0.037, 0.036, 0.036, 0.038, 0.040, 0.041, 0.041, 0.040, 0.040, 0.042, 0.042, 0.042, 0.041, 0.044, 0.048, 0.050, 0.048, 0.047, 0.046, 0.044, 0.041',
                       monthly_multipliers: '0.837, 0.835, 1.084, 1.084, 1.084, 1.096, 1.096, 1.096, 1.096, 0.931, 0.925, 0.837')
    if hpxml_file == 'base-misc-usage-multiplier.xml'
      hpxml.freezers.each do |freezer|
        freezer.usage_multiplier = 0.9
      end
    end
  end
end

def set_hpxml_dehumidifier(hpxml_file, hpxml)
  if ['base-appliances-dehumidifier.xml'].include? hpxml_file
    hpxml.dehumidifiers.add(id: 'Dehumidifier',
                            type: HPXML::DehumidifierTypePortable,
                            capacity: 40,
                            energy_factor: 1.8,
                            rh_setpoint: 0.5,
                            fraction_served: 1.0,
                            location: HPXML::LocationLivingSpace)
  elsif ['base-appliances-dehumidifier-ief-portable.xml'].include? hpxml_file
    hpxml.dehumidifiers[0].energy_factor = nil
    hpxml.dehumidifiers[0].integrated_energy_factor = 1.5
  elsif ['base-appliances-dehumidifier-ief-whole-home.xml'].include? hpxml_file
    hpxml.dehumidifiers[0].type = HPXML::DehumidifierTypeWholeHome
  elsif ['base-appliances-dehumidifier-multiple.xml'].include? hpxml_file
    hpxml.dehumidifiers[0].fraction_served = 0.5
    hpxml.dehumidifiers.add(id: 'Dehumidifier2',
                            type: HPXML::DehumidifierTypePortable,
                            capacity: 30,
                            energy_factor: 1.6,
                            rh_setpoint: 0.5,
                            fraction_served: 0.25,
                            location: HPXML::LocationLivingSpace)
  elsif ['invalid_files/dehumidifier-setpoints.xml'].include? hpxml_file
    hpxml.dehumidifiers[1].rh_setpoint = 0.55
  elsif ['invalid_files/dehumidifier-fraction-served.xml'].include? hpxml_file
    hpxml.dehumidifiers[1].fraction_served = 0.6
  end
end

def set_hpxml_cooking_range(hpxml_file, hpxml)
  if ['base.xml'].include? hpxml_file
    hpxml.cooking_ranges.add(id: 'Range',
                             location: HPXML::LocationLivingSpace,
                             fuel_type: HPXML::FuelTypeElectricity,
                             is_induction: false)
  elsif ['base-appliances-none.xml'].include? hpxml_file
    hpxml.cooking_ranges.clear
  elsif ['base-bldgtype-multifamily-adjacent-to-multiple.xml'].include? hpxml_file
    hpxml.cooking_ranges[0].location = HPXML::LocationLivingSpace
  elsif ['base-bldgtype-multifamily-adjacent-to-other-housing-unit.xml'].include? hpxml_file
    hpxml.cooking_ranges[0].location = HPXML::LocationOtherHousingUnit
  elsif ['base-bldgtype-multifamily-adjacent-to-other-heated-space.xml'].include? hpxml_file
    hpxml.cooking_ranges[0].location = HPXML::LocationOtherHeatedSpace
  elsif ['base-bldgtype-multifamily-adjacent-to-multifamily-buffer-space.xml'].include? hpxml_file
    hpxml.cooking_ranges[0].location = HPXML::LocationOtherMultifamilyBufferSpace
  elsif ['base-bldgtype-multifamily-adjacent-to-non-freezing-space.xml'].include? hpxml_file
    hpxml.cooking_ranges[0].location = HPXML::LocationOtherNonFreezingSpace
  elsif ['base-appliances-gas.xml'].include? hpxml_file
    hpxml.cooking_ranges[0].fuel_type = HPXML::FuelTypeNaturalGas
    hpxml.cooking_ranges[0].is_induction = false
  elsif ['base-appliances-propane.xml'].include? hpxml_file
    hpxml.cooking_ranges[0].fuel_type = HPXML::FuelTypePropane
    hpxml.cooking_ranges[0].is_induction = false
  elsif ['base-appliances-oil.xml'].include? hpxml_file
    hpxml.cooking_ranges[0].fuel_type = HPXML::FuelTypeOil
  elsif ['base-appliances-coal.xml'].include? hpxml_file
    hpxml.cooking_ranges[0].fuel_type = HPXML::FuelTypeCoal
  elsif ['base-appliances-wood.xml'].include? hpxml_file
    hpxml.cooking_ranges[0].fuel_type = HPXML::FuelTypeWoodCord
    hpxml.cooking_ranges[0].is_induction = false
  elsif ['base-foundation-unconditioned-basement.xml'].include? hpxml_file
    hpxml.cooking_ranges[0].location = HPXML::LocationBasementUnconditioned
  elsif ['base-atticroof-conditioned.xml'].include? hpxml_file
    hpxml.cooking_ranges[0].location = HPXML::LocationBasementConditioned
  elsif ['base-enclosure-garage.xml',
         'invalid_files/cooking-range-location.xml'].include? hpxml_file
    hpxml.cooking_ranges[0].location = HPXML::LocationGarage
  elsif ['base-misc-defaults.xml'].include? hpxml_file
    hpxml.cooking_ranges[0].is_induction = nil
    hpxml.cooking_ranges[0].location = nil
  elsif ['base-misc-usage-multiplier.xml'].include? hpxml_file
    hpxml.cooking_ranges[0].usage_multiplier = 0.9
  elsif ['base-misc-loads-large-uncommon.xml'].include? hpxml_file
    hpxml.cooking_ranges[0].weekday_fractions = '0.007, 0.007, 0.004, 0.004, 0.007, 0.011, 0.025, 0.042, 0.046, 0.048, 0.042, 0.050, 0.057, 0.046, 0.057, 0.044, 0.092, 0.150, 0.117, 0.060, 0.035, 0.025, 0.016, 0.011'
    hpxml.cooking_ranges[0].weekend_fractions = '0.007, 0.007, 0.004, 0.004, 0.007, 0.011, 0.025, 0.042, 0.046, 0.048, 0.042, 0.050, 0.057, 0.046, 0.057, 0.044, 0.092, 0.150, 0.117, 0.060, 0.035, 0.025, 0.016, 0.011'
    hpxml.cooking_ranges[0].monthly_multipliers = '1.097, 1.097, 0.991, 0.987, 0.991, 0.890, 0.896, 0.896, 0.890, 1.085, 1.085, 1.097'
  end
end

def set_hpxml_oven(hpxml_file, hpxml)
  if ['base.xml'].include? hpxml_file
    hpxml.ovens.add(id: 'Oven',
                    is_convection: false)
  elsif ['base-appliances-none.xml'].include? hpxml_file
    hpxml.ovens.clear
  elsif ['base-misc-defaults.xml'].include? hpxml_file
    hpxml.ovens[0].is_convection = nil
  end
end

def set_hpxml_lighting(hpxml_file, hpxml)
  if ['base.xml'].include? hpxml_file
    hpxml.lighting_groups.add(id: 'Lighting_CFL_Interior',
                              location: HPXML::LocationInterior,
                              fraction_of_units_in_location: 0.4,
                              lighting_type: HPXML::LightingTypeCFL)
    hpxml.lighting_groups.add(id: 'Lighting_CFL_Exterior',
                              location: HPXML::LocationExterior,
                              fraction_of_units_in_location: 0.4,
                              lighting_type: HPXML::LightingTypeCFL)
    hpxml.lighting_groups.add(id: 'Lighting_CFL_Garage',
                              location: HPXML::LocationGarage,
                              fraction_of_units_in_location: 0.4,
                              lighting_type: HPXML::LightingTypeCFL)
    hpxml.lighting_groups.add(id: 'Lighting_LFL_Interior',
                              location: HPXML::LocationInterior,
                              fraction_of_units_in_location: 0.1,
                              lighting_type: HPXML::LightingTypeLFL)
    hpxml.lighting_groups.add(id: 'Lighting_LFL_Exterior',
                              location: HPXML::LocationExterior,
                              fraction_of_units_in_location: 0.1,
                              lighting_type: HPXML::LightingTypeLFL)
    hpxml.lighting_groups.add(id: 'Lighting_LFL_Garage',
                              location: HPXML::LocationGarage,
                              fraction_of_units_in_location: 0.1,
                              lighting_type: HPXML::LightingTypeLFL)
    hpxml.lighting_groups.add(id: 'Lighting_LED_Interior',
                              location: HPXML::LocationInterior,
                              fraction_of_units_in_location: 0.25,
                              lighting_type: HPXML::LightingTypeLED)
    hpxml.lighting_groups.add(id: 'Lighting_LED_Exterior',
                              location: HPXML::LocationExterior,
                              fraction_of_units_in_location: 0.25,
                              lighting_type: HPXML::LightingTypeLED)
    hpxml.lighting_groups.add(id: 'Lighting_LED_Garage',
                              location: HPXML::LocationGarage,
                              fraction_of_units_in_location: 0.25,
                              lighting_type: HPXML::LightingTypeLED)
  elsif ['invalid_files/lighting-fractions.xml'].include? hpxml_file
    hpxml.lighting_groups[0].fraction_of_units_in_location = 0.8
  elsif ['base-misc-usage-multiplier.xml'].include? hpxml_file
    hpxml.lighting.interior_usage_multiplier = 0.9
    hpxml.lighting.garage_usage_multiplier = 0.9
    hpxml.lighting.exterior_usage_multiplier = 0.9
  elsif ['base-lighting-none.xml'].include? hpxml_file
    hpxml.lighting_groups.clear
  end
end

def set_hpxml_ceiling_fans(hpxml_file, hpxml)
  if ['base-lighting-ceiling-fans.xml'].include? hpxml_file
    hpxml.ceiling_fans.add(id: 'CeilingFan',
                           efficiency: 100,
                           quantity: 4)
  elsif ['base-misc-defaults.xml'].include? hpxml_file
    hpxml.ceiling_fans.add(id: 'CeilingFan',
                           efficiency: nil,
                           quantity: nil)
  end
end

def set_hpxml_pools(hpxml_file, hpxml)
  if ['base-misc-loads-large-uncommon.xml',
      'base-misc-usage-multiplier.xml'].include? hpxml_file
    hpxml.pools.add(id: 'Pool',
                    type: HPXML::TypeUnknown,
                    pump_type: HPXML::TypeUnknown,
                    pump_kwh_per_year: 2700,
                    pump_weekday_fractions: '0.003, 0.003, 0.003, 0.004, 0.008, 0.015, 0.026, 0.044, 0.084, 0.121, 0.127, 0.121, 0.120, 0.090, 0.075, 0.061, 0.037, 0.023, 0.013, 0.008, 0.004, 0.003, 0.003, 0.003',
                    pump_weekend_fractions: '0.003, 0.003, 0.003, 0.004, 0.008, 0.015, 0.026, 0.044, 0.084, 0.121, 0.127, 0.121, 0.120, 0.090, 0.075, 0.061, 0.037, 0.023, 0.013, 0.008, 0.004, 0.003, 0.003, 0.003',
                    pump_monthly_multipliers: '1.154, 1.161, 1.013, 1.010, 1.013, 0.888, 0.883, 0.883, 0.888, 0.978, 0.974, 1.154',
                    heater_type: HPXML::HeaterTypeGas,
                    heater_load_units: HPXML::UnitsThermPerYear,
                    heater_load_value: 500,
                    heater_weekday_fractions: '0.003, 0.003, 0.003, 0.004, 0.008, 0.015, 0.026, 0.044, 0.084, 0.121, 0.127, 0.121, 0.120, 0.090, 0.075, 0.061, 0.037, 0.023, 0.013, 0.008, 0.004, 0.003, 0.003, 0.003',
                    heater_weekend_fractions: '0.003, 0.003, 0.003, 0.004, 0.008, 0.015, 0.026, 0.044, 0.084, 0.121, 0.127, 0.121, 0.120, 0.090, 0.075, 0.061, 0.037, 0.023, 0.013, 0.008, 0.004, 0.003, 0.003, 0.003',
                    heater_monthly_multipliers: '1.154, 1.161, 1.013, 1.010, 1.013, 0.888, 0.883, 0.883, 0.888, 0.978, 0.974, 1.154')
    if hpxml_file == 'base-misc-usage-multiplier.xml'
      hpxml.pools.each do |pool|
        pool.pump_usage_multiplier = 0.9
        pool.heater_usage_multiplier = 0.9
      end
    end
  elsif ['base-misc-loads-large-uncommon2.xml'].include? hpxml_file
    hpxml.pools[0].heater_type = HPXML::TypeNone
  end
end

def set_hpxml_hot_tubs(hpxml_file, hpxml)
  if ['base-misc-loads-large-uncommon.xml',
      'base-misc-usage-multiplier.xml'].include? hpxml_file
    hpxml.hot_tubs.add(id: 'HotTub',
                       type: HPXML::TypeUnknown,
                       pump_type: HPXML::TypeUnknown,
                       pump_kwh_per_year: 1000,
                       pump_weekday_fractions: '0.024, 0.029, 0.024, 0.029, 0.047, 0.067, 0.057, 0.024, 0.024, 0.019, 0.015, 0.014, 0.014, 0.014, 0.024, 0.058, 0.126, 0.122, 0.068, 0.061, 0.051, 0.043, 0.024, 0.024',
                       pump_weekend_fractions: '0.024, 0.029, 0.024, 0.029, 0.047, 0.067, 0.057, 0.024, 0.024, 0.019, 0.015, 0.014, 0.014, 0.014, 0.024, 0.058, 0.126, 0.122, 0.068, 0.061, 0.051, 0.043, 0.024, 0.024',
                       pump_monthly_multipliers: '0.837, 0.835, 1.084, 1.084, 1.084, 1.096, 1.096, 1.096, 1.096, 0.931, 0.925, 0.837',
                       heater_type: HPXML::HeaterTypeElectricResistance,
                       heater_load_units: HPXML::UnitsKwhPerYear,
                       heater_load_value: 1300,
                       heater_weekday_fractions: '0.024, 0.029, 0.024, 0.029, 0.047, 0.067, 0.057, 0.024, 0.024, 0.019, 0.015, 0.014, 0.014, 0.014, 0.024, 0.058, 0.126, 0.122, 0.068, 0.061, 0.051, 0.043, 0.024, 0.024',
                       heater_weekend_fractions: '0.024, 0.029, 0.024, 0.029, 0.047, 0.067, 0.057, 0.024, 0.024, 0.019, 0.015, 0.014, 0.014, 0.014, 0.024, 0.058, 0.126, 0.122, 0.068, 0.061, 0.051, 0.043, 0.024, 0.024',
                       heater_monthly_multipliers: '0.921, 0.928, 0.921, 0.915, 0.921, 1.160, 1.158, 1.158, 1.160, 0.921, 0.915, 0.921')
    if hpxml_file == 'base-misc-usage-multiplier.xml'
      hpxml.hot_tubs.each do |hot_tub|
        hot_tub.pump_usage_multiplier = 0.9
        hot_tub.heater_usage_multiplier = 0.9
      end
    end
  elsif ['base-misc-loads-large-uncommon2.xml'].include? hpxml_file
    hpxml.hot_tubs[0].heater_type = HPXML::HeaterTypeHeatPump
    hpxml.hot_tubs[0].heater_load_value /= 5.0
  end
end

def set_hpxml_lighting_schedule(hpxml_file, hpxml)
  if ['base-lighting-detailed.xml'].include? hpxml_file
    hpxml.lighting.interior_weekday_fractions = '0.124, 0.074, 0.050, 0.050, 0.053, 0.140, 0.330, 0.420, 0.430, 0.424, 0.411, 0.394, 0.382, 0.378, 0.378, 0.379, 0.386, 0.412, 0.484, 0.619, 0.783, 0.880, 0.597, 0.249'
    hpxml.lighting.interior_weekend_fractions = '0.124, 0.074, 0.050, 0.050, 0.053, 0.140, 0.330, 0.420, 0.430, 0.424, 0.411, 0.394, 0.382, 0.378, 0.378, 0.379, 0.386, 0.412, 0.484, 0.619, 0.783, 0.880, 0.597, 0.249'
    hpxml.lighting.interior_monthly_multipliers = '1.075, 1.064951905, 1.0375, 1.0, 0.9625, 0.935048095, 0.925, 0.935048095, 0.9625, 1.0, 1.0375, 1.064951905'
    hpxml.lighting.exterior_weekday_fractions = '0.046, 0.046, 0.046, 0.046, 0.046, 0.037, 0.035, 0.034, 0.033, 0.028, 0.022, 0.015, 0.012, 0.011, 0.011, 0.012, 0.019, 0.037, 0.049, 0.065, 0.091, 0.105, 0.091, 0.063'
    hpxml.lighting.exterior_weekend_fractions = '0.046, 0.046, 0.045, 0.045, 0.046, 0.045, 0.044, 0.041, 0.036, 0.03, 0.024, 0.016, 0.012, 0.011, 0.011, 0.012, 0.019, 0.038, 0.048, 0.06, 0.083, 0.098, 0.085, 0.059'
    hpxml.lighting.exterior_monthly_multipliers = '1.248, 1.257, 0.993, 0.989, 0.993, 0.827, 0.821, 0.821, 0.827, 0.99, 0.987, 1.248'
    hpxml.lighting.garage_weekday_fractions = '0.046, 0.046, 0.046, 0.046, 0.046, 0.037, 0.035, 0.034, 0.033, 0.028, 0.022, 0.015, 0.012, 0.011, 0.011, 0.012, 0.019, 0.037, 0.049, 0.065, 0.091, 0.105, 0.091, 0.063'
    hpxml.lighting.garage_weekend_fractions = '0.046, 0.046, 0.045, 0.045, 0.046, 0.045, 0.044, 0.041, 0.036, 0.03, 0.024, 0.016, 0.012, 0.011, 0.011, 0.012, 0.019, 0.038, 0.048, 0.06, 0.083, 0.098, 0.085, 0.059'
    hpxml.lighting.garage_monthly_multipliers = '1.248, 1.257, 0.993, 0.989, 0.993, 0.827, 0.821, 0.821, 0.827, 0.99, 0.987, 1.248'
    hpxml.lighting.holiday_exists = true
    hpxml.lighting.holiday_kwh_per_day = 1.1
    hpxml.lighting.holiday_period_begin_month = 11
    hpxml.lighting.holiday_period_begin_day = 24
    hpxml.lighting.holiday_period_end_month = 1
    hpxml.lighting.holiday_period_end_day = 6
    hpxml.lighting.holiday_weekday_fractions = '0.0, 0.0, 0.0, 0.0, 0.0, 0.0, 0.0, 0.0, 0.0, 0.0, 0.0, 0.0, 0.0, 0.0, 0.0, 0.0, 0.008, 0.098, 0.168, 0.194, 0.284, 0.192, 0.037, 0.019'
    hpxml.lighting.holiday_weekend_fractions = '0.0, 0.0, 0.0, 0.0, 0.0, 0.0, 0.0, 0.0, 0.0, 0.0, 0.0, 0.0, 0.0, 0.0, 0.0, 0.0, 0.008, 0.098, 0.168, 0.194, 0.284, 0.192, 0.037, 0.019'
  end
end

def set_hpxml_plug_loads(hpxml_file, hpxml)
  if ['ASHRAE_Standard_140/L100AC.xml',
      'ASHRAE_Standard_140/L100AL.xml'].include? hpxml_file
    hpxml.plug_loads.add(id: 'PlugLoadMisc',
                         plug_load_type: HPXML::PlugLoadTypeOther,
                         kWh_per_year: 7302,
                         frac_sensible: 0.822,
                         frac_latent: 0.178)
  elsif ['ASHRAE_Standard_140/L170AC.xml',
         'ASHRAE_Standard_140/L170AL.xml'].include? hpxml_file
    hpxml.plug_loads[0].kWh_per_year = 0
  elsif not hpxml_file.include?('ASHRAE_Standard_140')
    if ['base.xml'].include? hpxml_file
      hpxml.plug_loads.add(id: 'PlugLoadMisc',
                           plug_load_type: HPXML::PlugLoadTypeOther)
      hpxml.plug_loads.add(id: 'PlugLoadMisc2',
                           plug_load_type: HPXML::PlugLoadTypeTelevision)
    elsif ['base-misc-usage-multiplier.xml'].include? hpxml_file
      hpxml.plug_loads.each do |plug_load|
        plug_load.usage_multiplier = 0.9
      end
    end
    if ['base-misc-defaults.xml'].include? hpxml_file
      hpxml.plug_loads.each do |plug_load|
        plug_load.kWh_per_year = nil
        plug_load.frac_sensible = nil
        plug_load.frac_latent = nil
      end
    elsif ['base-misc-loads-none.xml'].include? hpxml_file
      hpxml.plug_loads.clear
      hpxml.plug_loads.add(id: 'PlugLoadMisc',
                           plug_load_type: HPXML::PlugLoadTypeOther,
                           kWh_per_year: 0)
    elsif ['base-misc-loads-large-uncommon.xml'].include? hpxml_file
      hpxml.plug_loads[0].weekday_fractions = '0.035, 0.033, 0.032, 0.031, 0.032, 0.033, 0.037, 0.042, 0.043, 0.043, 0.043, 0.044, 0.045, 0.045, 0.044, 0.046, 0.048, 0.052, 0.053, 0.05, 0.047, 0.045, 0.04, 0.036'
      hpxml.plug_loads[0].weekend_fractions = '0.035, 0.033, 0.032, 0.031, 0.032, 0.033, 0.037, 0.042, 0.043, 0.043, 0.043, 0.044, 0.045, 0.045, 0.044, 0.046, 0.048, 0.052, 0.053, 0.05, 0.047, 0.045, 0.04, 0.036'
      hpxml.plug_loads[0].monthly_multipliers = '1.248, 1.257, 0.993, 0.989, 0.993, 0.827, 0.821, 0.821, 0.827, 0.99, 0.987, 1.248'
      hpxml.plug_loads[1].weekday_fractions = '0.045, 0.019, 0.01, 0.001, 0.001, 0.001, 0.005, 0.009, 0.018, 0.026, 0.032, 0.038, 0.04, 0.041, 0.043, 0.045, 0.05, 0.055, 0.07, 0.085, 0.097, 0.108, 0.089, 0.07'
      hpxml.plug_loads[1].weekend_fractions = '0.045, 0.019, 0.01, 0.001, 0.001, 0.001, 0.005, 0.009, 0.018, 0.026, 0.032, 0.038, 0.04, 0.041, 0.043, 0.045, 0.05, 0.055, 0.07, 0.085, 0.097, 0.108, 0.089, 0.07'
      hpxml.plug_loads[1].monthly_multipliers = '1.137, 1.129, 0.961, 0.969, 0.961, 0.993, 0.996, 0.96, 0.993, 0.867, 0.86, 1.137'
      hpxml.plug_loads.add(id: 'PlugLoadMisc3',
                           plug_load_type: HPXML::PlugLoadTypeElectricVehicleCharging,
                           kWh_per_year: 1500,
                           weekday_fractions: '0.042, 0.042, 0.042, 0.042, 0.042, 0.042, 0.042, 0.042, 0.042, 0.042, 0.042, 0.042, 0.042, 0.042, 0.042, 0.042, 0.042, 0.042, 0.042, 0.042, 0.042, 0.042, 0.042, 0.042',
                           weekend_fractions: '0.042, 0.042, 0.042, 0.042, 0.042, 0.042, 0.042, 0.042, 0.042, 0.042, 0.042, 0.042, 0.042, 0.042, 0.042, 0.042, 0.042, 0.042, 0.042, 0.042, 0.042, 0.042, 0.042, 0.042',
                           monthly_multipliers: '1, 1, 1, 1, 1, 1, 1, 1, 1, 1, 1, 1')
      hpxml.plug_loads.add(id: 'PlugLoadMisc4',
                           plug_load_type: HPXML::PlugLoadTypeWellPump,
                           kWh_per_year: 475,
                           weekday_fractions: '0.044, 0.023, 0.019, 0.015, 0.016, 0.018, 0.026, 0.033, 0.033, 0.032, 0.033, 0.033, 0.032, 0.032, 0.032, 0.033, 0.045, 0.057, 0.066, 0.076, 0.081, 0.086, 0.075, 0.065',
                           weekend_fractions: '0.044, 0.023, 0.019, 0.015, 0.016, 0.018, 0.026, 0.033, 0.033, 0.032, 0.033, 0.033, 0.032, 0.032, 0.032, 0.033, 0.045, 0.057, 0.066, 0.076, 0.081, 0.086, 0.075, 0.065',
                           monthly_multipliers: '1.154, 1.161, 1.013, 1.010, 1.013, 0.888, 0.883, 0.883, 0.888, 0.978, 0.974, 1.154')
    elsif ['invalid_files/frac-sensible-plug-load.xml'].include? hpxml_file
      hpxml.plug_loads[0].frac_sensible = -0.1
    elsif ['invalid_files/frac-total-plug-load.xml'].include? hpxml_file
      hpxml.plug_loads[0].frac_latent = 1.0 - hpxml.plug_loads[0].frac_sensible + 0.1
    else
      cfa = hpxml.building_construction.conditioned_floor_area
      nbeds = hpxml.building_construction.number_of_bedrooms

      kWh_per_year, frac_sensible, frac_latent = MiscLoads.get_residual_mels_default_values(cfa)
      hpxml.plug_loads[0].kWh_per_year = kWh_per_year
      hpxml.plug_loads[0].frac_sensible = frac_sensible.round(3)
      hpxml.plug_loads[0].frac_latent = frac_latent.round(3)

      kWh_per_year, frac_sensible, frac_latent = MiscLoads.get_televisions_default_values(cfa, nbeds)
      hpxml.plug_loads[1].kWh_per_year = kWh_per_year
    end
  end
  if hpxml_file.include?('ASHRAE_Standard_140')
    hpxml.plug_loads[0].weekday_fractions = '0.0203, 0.0203, 0.0203, 0.0203, 0.0203, 0.0339, 0.0426, 0.0852, 0.0497, 0.0304, 0.0304, 0.0406, 0.0304, 0.0254, 0.0264, 0.0264, 0.0386, 0.0416, 0.0447, 0.0700, 0.0700, 0.0731, 0.0731, 0.0660'
    hpxml.plug_loads[0].weekend_fractions = '0.0203, 0.0203, 0.0203, 0.0203, 0.0203, 0.0339, 0.0426, 0.0852, 0.0497, 0.0304, 0.0304, 0.0406, 0.0304, 0.0254, 0.0264, 0.0264, 0.0386, 0.0416, 0.0447, 0.0700, 0.0700, 0.0731, 0.0731, 0.0660'
    hpxml.plug_loads[0].monthly_multipliers = '1.0, 1.0, 1.0, 1.0, 1.0, 1.0, 1.0, 1.0, 1.0, 1.0, 1.0, 1.0'
  elsif ['base-misc-defaults.xml'].include? hpxml_file
    hpxml.plug_loads[0].weekday_fractions = nil
    hpxml.plug_loads[0].weekend_fractions = nil
    hpxml.plug_loads[0].monthly_multipliers = nil
  end
end

def set_hpxml_fuel_loads(hpxml_file, hpxml)
  if ['base-misc-loads-large-uncommon.xml',
      'base-misc-usage-multiplier.xml'].include? hpxml_file
    hpxml.fuel_loads.add(id: 'FuelLoadMisc',
                         fuel_load_type: HPXML::FuelLoadTypeGrill,
                         fuel_type: HPXML::FuelTypePropane,
                         therm_per_year: 25,
                         weekday_fractions: '0.004, 0.001, 0.001, 0.002, 0.007, 0.012, 0.029, 0.046, 0.044, 0.041, 0.044, 0.046, 0.042, 0.038, 0.049, 0.059, 0.110, 0.161, 0.115, 0.070, 0.044, 0.019, 0.013, 0.007',
                         weekend_fractions: '0.004, 0.001, 0.001, 0.002, 0.007, 0.012, 0.029, 0.046, 0.044, 0.041, 0.044, 0.046, 0.042, 0.038, 0.049, 0.059, 0.110, 0.161, 0.115, 0.070, 0.044, 0.019, 0.013, 0.007',
                         monthly_multipliers: '1.097, 1.097, 0.991, 0.987, 0.991, 0.890, 0.896, 0.896, 0.890, 1.085, 1.085, 1.097')
    hpxml.fuel_loads.add(id: 'FuelLoadMisc2',
                         fuel_load_type: HPXML::FuelLoadTypeLighting,
                         fuel_type: HPXML::FuelTypeNaturalGas,
                         therm_per_year: 28,
                         weekday_fractions: '0.044, 0.023, 0.019, 0.015, 0.016, 0.018, 0.026, 0.033, 0.033, 0.032, 0.033, 0.033, 0.032, 0.032, 0.032, 0.033, 0.045, 0.057, 0.066, 0.076, 0.081, 0.086, 0.075, 0.065',
                         weekend_fractions: '0.044, 0.023, 0.019, 0.015, 0.016, 0.018, 0.026, 0.033, 0.033, 0.032, 0.033, 0.033, 0.032, 0.032, 0.032, 0.033, 0.045, 0.057, 0.066, 0.076, 0.081, 0.086, 0.075, 0.065',
                         monthly_multipliers: '1.154, 1.161, 1.013, 1.010, 1.013, 0.888, 0.883, 0.883, 0.888, 0.978, 0.974, 1.154')
    hpxml.fuel_loads.add(id: 'FuelLoadMisc3',
                         fuel_load_type: HPXML::FuelLoadTypeFireplace,
                         fuel_type: HPXML::FuelTypeWoodCord,
                         frac_sensible: 0.5,
                         frac_latent: 0.1,
                         therm_per_year: 55,
                         weekday_fractions: '0.044, 0.023, 0.019, 0.015, 0.016, 0.018, 0.026, 0.033, 0.033, 0.032, 0.033, 0.033, 0.032, 0.032, 0.032, 0.033, 0.045, 0.057, 0.066, 0.076, 0.081, 0.086, 0.075, 0.065',
                         weekend_fractions: '0.044, 0.023, 0.019, 0.015, 0.016, 0.018, 0.026, 0.033, 0.033, 0.032, 0.033, 0.033, 0.032, 0.032, 0.032, 0.033, 0.045, 0.057, 0.066, 0.076, 0.081, 0.086, 0.075, 0.065',
                         monthly_multipliers: '1.154, 1.161, 1.013, 1.010, 1.013, 0.888, 0.883, 0.883, 0.888, 0.978, 0.974, 1.154')
    if hpxml_file == 'base-misc-usage-multiplier.xml'
      hpxml.fuel_loads.each do |fuel_load|
        fuel_load.usage_multiplier = 0.9
      end
    end
  elsif ['base-misc-loads-large-uncommon2.xml'].include? hpxml_file
    hpxml.fuel_loads[0].fuel_type = HPXML::FuelTypeOil
    hpxml.fuel_loads[2].fuel_type = HPXML::FuelTypeWoodPellets
  elsif ['invalid_files/frac-sensible-fuel-load.xml'].include? hpxml_file
    hpxml.fuel_loads[0].frac_sensible = -0.1
  elsif ['invalid_files/frac-total-fuel-load.xml'].include? hpxml_file
    hpxml.fuel_loads[0].frac_sensible = 0.8
    hpxml.fuel_loads[0].frac_latent = 1.0 - hpxml.fuel_loads[0].frac_sensible + 0.1
  end
end

def download_epws
  require_relative 'HPXMLtoOpenStudio/resources/util'

  require 'tempfile'
  tmpfile = Tempfile.new('epw')

  UrlResolver.fetch('https://data.nrel.gov/system/files/128/tmy3s-cache-csv.zip', tmpfile)

  puts 'Extracting weather files...'
  weather_dir = File.join(File.dirname(__FILE__), 'weather')
  unzip_file = OpenStudio::UnzipFile.new(tmpfile.path.to_s)
  unzip_file.extractAllFiles(OpenStudio::toPath(weather_dir))

  num_epws_actual = Dir[File.join(weather_dir, '*.epw')].count
  puts "#{num_epws_actual} weather files are available in the weather directory."
  puts 'Completed.'
  exit!
end

def get_elements_from_sample_files(hpxml_docs)
  elements_being_used = []
  hpxml_docs.each do |xml, hpxml_doc|
    root = XMLHelper.get_element(hpxml_doc, '/HPXML')
    root.each_node do |node|
      next unless node.is_a?(Oga::XML::Element)

      ancestors = []
      node.each_ancestor do |parent_node|
        ancestors << ['h:', parent_node.name].join()
      end
      parent_element_xpath = ancestors.reverse
      child_element_xpath = ['h:', node.name].join()
      element_xpath = [parent_element_xpath, child_element_xpath].join('/')

      next if element_xpath.include? 'extension'

      elements_being_used << element_xpath if not elements_being_used.include? element_xpath
    end
  end

  return elements_being_used
end

def create_schematron_hpxml_validator(hpxml_docs)
  elements_in_sample_files = get_elements_from_sample_files(hpxml_docs)

  base_elements_xsd = File.read(File.join(File.dirname(__FILE__), 'HPXMLtoOpenStudio', 'resources', 'BaseElements.xsd'))
  base_elements_xsd_doc = Oga.parse_xml(base_elements_xsd)

  # construct dictionary for enumerations and min/max values of HPXML data types
  hpxml_data_types_xsd = File.read(File.join(File.dirname(__FILE__), 'HPXMLtoOpenStudio', 'resources', 'HPXMLDataTypes.xsd'))
  hpxml_data_types_xsd_doc = Oga.parse_xml(hpxml_data_types_xsd)
  hpxml_data_types_dict = {}
  hpxml_data_types_xsd_doc.xpath('//xs:simpleType | //xs:complexType').each do |simple_type_element|
    enums = []
    simple_type_element.xpath('xs:restriction/xs:enumeration').each do |enum|
      enums << enum.get('value')
    end
    minInclusive_element = simple_type_element.at_xpath('xs:restriction/xs:minInclusive')
    min_inclusive = minInclusive_element.get('value') if not minInclusive_element.nil?
    maxInclusive_element = simple_type_element.at_xpath('xs:restriction/xs:maxInclusive')
    max_inclusive = maxInclusive_element.get('value') if not maxInclusive_element.nil?
    minExclusive_element = simple_type_element.at_xpath('xs:restriction/xs:minExclusive')
    min_exclusive = minExclusive_element.get('value') if not minExclusive_element.nil?
    maxExclusive_element = simple_type_element.at_xpath('xs:restriction/xs:maxExclusive')
    max_exclusive = maxExclusive_element.get('value') if not maxExclusive_element.nil?

    simple_type_element_name = simple_type_element.get('name')
    hpxml_data_types_dict[simple_type_element_name] = {}
    hpxml_data_types_dict[simple_type_element_name][:enums] = enums
    hpxml_data_types_dict[simple_type_element_name][:min_inclusive] = min_inclusive
    hpxml_data_types_dict[simple_type_element_name][:max_inclusive] = max_inclusive
    hpxml_data_types_dict[simple_type_element_name][:min_exclusive] = min_exclusive
    hpxml_data_types_dict[simple_type_element_name][:max_exclusive] = max_exclusive
  end

  # construct HPXMLvalidator.xml
  hpxml_validator = XMLHelper.create_doc(version = '1.0', encoding = 'UTF-8')
  root = XMLHelper.add_element(hpxml_validator, 'sch:schema')
  XMLHelper.add_attribute(root, 'xmlns:sch', 'http://purl.oclc.org/dsdl/schematron')
  XMLHelper.add_element(root, 'sch:title', 'HPXML Schematron Validator: HPXML.xsd', :string)
  name_space = XMLHelper.add_element(root, 'sch:ns')
  XMLHelper.add_attribute(name_space, 'uri', 'http://hpxmlonline.com/2019/10')
  XMLHelper.add_attribute(name_space, 'prefix', 'h')
  pattern = XMLHelper.add_element(root, 'sch:pattern')

  # construct complexType and group elements dictionary
  complex_type_or_group_dict = {}
  ['//xs:complexType', '//xs:group', '//xs:element'].each do |param|
    base_elements_xsd_doc.xpath(param).each do |param_type|
      next if param_type.name == 'element' && (not ['XMLTransactionHeaderInformation', 'ProjectStatus', 'SoftwareInfo'].include?(param_type.get('name')))
      next if param_type.get('name').nil?

      param_type_name = param_type.get('name')
      complex_type_or_group_dict[param_type_name] = {}

      param_type.each_node do |element|
        next unless element.is_a? Oga::XML::Element
        next unless (element.name == 'element' || element.name == 'group')
        next if element.name == 'element' && (element.get('name').nil? && element.get('ref').nil?)
        next if element.name == 'group' && element.get('ref').nil?

        ancestors = []
        element.each_ancestor do |node|
          next if node.get('name').nil?
          next if node.get('name') == param_type.get('name') # exclude complexType name from element xpath

          ancestors << node.get('name')
        end

        parent_element_names = ancestors.reverse
        if element.name == 'element'
          child_element_name = element.get('name')
          child_element_name = element.get('ref') if child_element_name.nil? # Backup
          element_type = element.get('type')
          element_type = element.get('ref') if element_type.nil? # Backup
        elsif element.name == 'group'
          child_element_name = nil # exclude group name from the element's xpath
          element_type = element.get('ref')
        end
        element_xpath = parent_element_names.push(child_element_name)
        complex_type_or_group_dict[param_type_name][element_xpath] = element_type
      end
    end
  end

  element_xpaths = {}
  top_level_elements_of_interest = elements_in_sample_files.map { |e| e.split('/')[1].gsub('h:', '') }.uniq
  top_level_elements_of_interest.each do |element|
    top_level_element = []
    top_level_element << element
    top_level_element_type = element
    get_element_full_xpaths(element_xpaths, complex_type_or_group_dict, top_level_element, top_level_element_type)
  end

  # Add enumeration and min/max numeric values
  rules = {}
  element_xpaths.each do |element_xpath, element_type|
    next if element_type.nil?

    # Skip element xpaths not being used in sample files
    element_xpath_with_prefix = element_xpath.compact.map { |e| "h:#{e}" }
    context_xpath = element_xpath_with_prefix.join('/').chomp('/')
    next unless elements_in_sample_files.any? { |item| item.include? context_xpath }

    hpxml_data_type_name = [element_type, '_simple'].join() # FUTURE: This may need to be improved later since enumeration and minimum/maximum values cannot be guaranteed to always be placed within simpleType.
    hpxml_data_type = hpxml_data_types_dict[hpxml_data_type_name]
    hpxml_data_type = hpxml_data_types_dict[element_type] if hpxml_data_type.nil? # Backup
    if hpxml_data_type.nil?
      fail "Could not find data type name for '#{element_type}'."
    end

    next if hpxml_data_type[:enums].empty? && hpxml_data_type[:min_inclusive].nil? && hpxml_data_type[:max_inclusive].nil? && hpxml_data_type[:min_exclusive].nil? && hpxml_data_type[:max_exclusive].nil?

    element_name = context_xpath.split('/')[-1]
    context_xpath = context_xpath.split('/')[0..-2].join('/').chomp('/').prepend('/h:HPXML/')
    rule = rules[context_xpath]
    if rule.nil?
      # Need new rule
      rule = XMLHelper.add_element(pattern, 'sch:rule')
      XMLHelper.add_attribute(rule, 'context', context_xpath)
      rules[context_xpath] = rule
    end

    if not hpxml_data_type[:enums].empty?
      assertion = XMLHelper.add_element(rule, 'sch:assert', "Expected #{element_name.gsub('h:', '')} to be \"#{hpxml_data_type[:enums].join('" or "')}\"", :string)
      XMLHelper.add_attribute(assertion, 'role', 'ERROR')
      XMLHelper.add_attribute(assertion, 'test', "#{element_name}[#{hpxml_data_type[:enums].map { |e| "text()=\"#{e}\"" }.join(' or ')}] or not(#{element_name})")
    else
      if hpxml_data_type[:min_inclusive]
        assertion = XMLHelper.add_element(rule, 'sch:assert', "Expected #{element_name.gsub('h:', '')} to be greater than or equal to #{hpxml_data_type[:min_inclusive]}", :string)
        XMLHelper.add_attribute(assertion, 'role', 'ERROR')
        XMLHelper.add_attribute(assertion, 'test', "number(#{element_name}) &gt;= #{hpxml_data_type[:min_inclusive]} or not(#{element_name})")
      end
      if hpxml_data_type[:max_inclusive]
        assertion = XMLHelper.add_element(rule, 'sch:assert', "Expected #{element_name.gsub('h:', '')} to be less than or equal to #{hpxml_data_type[:max_inclusive]}", :string)
        XMLHelper.add_attribute(assertion, 'role', 'ERROR')
        XMLHelper.add_attribute(assertion, 'test', "number(#{element_name}) &lt;= #{hpxml_data_type[:max_inclusive]} or not(#{element_name})")
      end
      if hpxml_data_type[:min_exclusive]
        assertion = XMLHelper.add_element(rule, 'sch:assert', "Expected #{element_name.gsub('h:', '')} to be greater than #{hpxml_data_type[:min_exclusive]}", :string)
        XMLHelper.add_attribute(assertion, 'role', 'ERROR')
        XMLHelper.add_attribute(assertion, 'test', "number(#{element_name}) &gt; #{hpxml_data_type[:min_exclusive]} or not(#{element_name})")
      end
      if hpxml_data_type[:max_exclusive]
        assertion = XMLHelper.add_element(rule, 'sch:assert', "Expected #{element_name.gsub('h:', '')} to be less than #{hpxml_data_type[:max_exclusive]}", :string)
        XMLHelper.add_attribute(assertion, 'role', 'ERROR')
        XMLHelper.add_attribute(assertion, 'test', "number(#{element_name}) &lt; #{hpxml_data_type[:max_exclusive]} or not(#{element_name})")
      end
    end
  end

  # Add ID/IDref checks
  # TODO: Dynamically obtain these lists
  id_names = ['SystemIdentifier',
              'BuildingID']
  idref_names = ['AttachedToRoof',
                 'AttachedToFrameFloor',
                 'AttachedToSlab',
                 'AttachedToFoundationWall',
                 'AttachedToWall',
                 'DistributionSystem',
                 'AttachedToHVACDistributionSystem',
                 'RelatedHVACSystem',
                 'ConnectedTo']
  elements_in_sample_files.each do |element_xpath|
    element_name = element_xpath.split('/')[-1].gsub('h:', '')
    context_xpath = "/#{element_xpath.split('/')[0..-2].join('/')}"
    if id_names.include? element_name
      rule = rules[context_xpath]
      if rule.nil?
        # Need new rule
        rule = XMLHelper.add_element(pattern, 'sch:rule')
        XMLHelper.add_attribute(rule, 'context', context_xpath)
        rules[context_xpath] = rule
      end
      assertion = XMLHelper.add_element(rule, 'sch:assert', "Expected id attribute for #{element_name}", :string)
      XMLHelper.add_attribute(assertion, 'role', 'ERROR')
      XMLHelper.add_attribute(assertion, 'test', "count(h:#{element_name}[@id]) = 1 or not (h:#{element_name})")
    elsif idref_names.include? element_name
      rule = rules[context_xpath]
      if rule.nil?
        # Need new rule
        rule = XMLHelper.add_element(pattern, 'sch:rule')
        XMLHelper.add_attribute(rule, 'context', context_xpath)
        rules[context_xpath] = rule
      end
      assertion = XMLHelper.add_element(rule, 'sch:assert', "Expected idref attribute for #{element_name}", :string)
      XMLHelper.add_attribute(assertion, 'role', 'ERROR')
      XMLHelper.add_attribute(assertion, 'test', "count(h:#{element_name}[@idref]) = 1 or not(h:#{element_name})")
    end
  end

  XMLHelper.write_file(hpxml_validator, File.join(File.dirname(__FILE__), 'HPXMLtoOpenStudio', 'resources', 'HPXMLvalidator.xml'))
end

def get_element_full_xpaths(element_xpaths, complex_type_or_group_dict, element_xpath, element_type)
  if not complex_type_or_group_dict.keys.include? element_type
    element_xpaths[element_xpath] = element_type
  else
    complex_type_or_group = deep_copy_object(complex_type_or_group_dict[element_type])
    complex_type_or_group.each do |k, v|
      child_element_xpath = k.unshift(element_xpath).flatten!
      child_element_type = v

      if not complex_type_or_group_dict.keys.include? child_element_type
        element_xpaths[child_element_xpath] = child_element_type
        next
      end

      get_element_full_xpaths(element_xpaths, complex_type_or_group_dict, child_element_xpath, child_element_type)
    end
  end
end

def deep_copy_object(obj)
  return Marshal.load(Marshal.dump(obj))
end

command_list = [:update_measures, :cache_weather, :create_release_zips, :download_weather]

def display_usage(command_list)
  puts "Usage: openstudio #{File.basename(__FILE__)} [COMMAND]\nCommands:\n  " + command_list.join("\n  ")
end

if ARGV.size == 0
  puts 'ERROR: Missing command.'
  display_usage(command_list)
  exit!
elsif ARGV.size > 1
  puts 'ERROR: Too many commands.'
  display_usage(command_list)
  exit!
elsif not command_list.include? ARGV[0].to_sym
  puts "ERROR: Invalid command '#{ARGV[0]}'."
  display_usage(command_list)
  exit!
end

if ARGV[0].to_sym == :update_measures
  # Prevent NREL error regarding U: drive when not VPNed in
  ENV['HOME'] = 'C:' if !ENV['HOME'].nil? && ENV['HOME'].start_with?('U:')
  ENV['HOMEDRIVE'] = 'C:\\' if !ENV['HOMEDRIVE'].nil? && ENV['HOMEDRIVE'].start_with?('U:')

  # Create sample/test HPXMLs
  hpxml_docs = create_hpxmls()

  # Create Schematron file that reflects HPXML schema
  puts 'Generating HPXMLvalidator.xml...'
  create_schematron_hpxml_validator(hpxml_docs)

  # Apply rubocop
  cops = ['Layout',
          'Lint/DeprecatedClassMethods',
          # 'Lint/RedundantStringCoercion', # Enable when rubocop is upgraded
          'Style/AndOr',
          'Style/FrozenStringLiteralComment',
          'Style/HashSyntax',
          'Style/Next',
          'Style/NilComparison',
          'Style/RedundantParentheses',
          'Style/RedundantSelf',
          'Style/ReturnNil',
          'Style/SelfAssignment',
          'Style/StringLiterals',
          'Style/StringLiteralsInInterpolation']
  commands = ["\"require 'rubocop/rake_task'\"",
              "\"RuboCop::RakeTask.new(:rubocop) do |t| t.options = ['--auto-correct', '--format', 'simple', '--only', '#{cops.join(',')}'] end\"",
              '"Rake.application[:rubocop].invoke"']
  command = "#{OpenStudio.getOpenStudioCLI} -e #{commands.join(' -e ')}"
  puts 'Applying rubocop auto-correct to measures...'
  system(command)

  # Update measures XMLs
  command = "#{OpenStudio.getOpenStudioCLI} measure -t '#{File.dirname(__FILE__)}'"
  puts 'Updating measure.xmls...'
  system(command, [:out, :err] => File::NULL)

  puts 'Done.'
end

if ARGV[0].to_sym == :cache_weather
  require_relative 'HPXMLtoOpenStudio/resources/weather'

  OpenStudio::Logger.instance.standardOutLogger.setLogLevel(OpenStudio::Fatal)
  runner = OpenStudio::Measure::OSRunner.new(OpenStudio::WorkflowJSON.new)
  puts 'Creating cache *.csv for weather files...'

  Dir['weather/*.epw'].each do |epw|
    next if File.exist? epw.gsub('.epw', '.cache')

    puts "Processing #{epw}..."
    model = OpenStudio::Model::Model.new
    epw_file = OpenStudio::EpwFile.new(epw)
    OpenStudio::Model::WeatherFile.setWeatherFile(model, epw_file).get
    weather = WeatherProcess.new(model, runner)
    File.open(epw.gsub('.epw', '-cache.csv'), 'wb') do |file|
      weather.dump_to_csv(file)
    end
  end
end

if ARGV[0].to_sym == :download_weather
  download_epws
end

if ARGV[0].to_sym == :create_release_zips
  require_relative 'HPXMLtoOpenStudio/resources/version'

  release_map = { File.join(File.dirname(__FILE__), "OpenStudio-HPXML-v#{Version::OS_HPXML_Version}-minimal.zip") => false,
                  File.join(File.dirname(__FILE__), "OpenStudio-HPXML-v#{Version::OS_HPXML_Version}-full.zip") => true }

  release_map.keys.each do |zip_path|
    File.delete(zip_path) if File.exist? zip_path
  end

  if ENV['CI']
    # CI doesn't have git, so default to everything
    git_files = Dir['**/*.*']
  else
    # Only include files under git version control
    command = 'git ls-files'
    begin
      git_files = `#{command}`
    rescue
      puts "Command failed: '#{command}'. Perhaps git needs to be installed?"
      exit!
    end
  end

  files = ['Changelog.md',
           'LICENSE.md',
           'HPXMLtoOpenStudio/measure.*',
           'HPXMLtoOpenStudio/resources/*.*',
           'SimulationOutputReport/measure.*',
           'SimulationOutputReport/resources/*.*',
           'weather/*.*',
           'workflow/*.*',
           'workflow/sample_files/*.xml',
           'workflow/tests/*test*.rb',
           'workflow/tests/ASHRAE_Standard_140/*.xml',
           'workflow/tests/base_results/*.csv',
           'documentation/index.html',
           'documentation/_static/**/*.*']

  if not ENV['CI']
    # Generate documentation
    puts 'Generating documentation...'
    command = 'sphinx-build -b singlehtml docs/source documentation'
    begin
      `#{command}`
      if not File.exist? File.join(File.dirname(__FILE__), 'documentation', 'index.html')
        puts 'Documentation was not successfully generated. Aborting...'
        exit!
      end
    rescue
      puts "Command failed: '#{command}'. Perhaps sphinx needs to be installed?"
      exit!
    end
    FileUtils.rm_r(File.join(File.dirname(__FILE__), 'documentation', '_static', 'fonts'))

    # Check if we need to download weather files for the full release zip
    num_epws_expected = 1011
    num_epws_local = 0
    files.each do |f|
      Dir[f].each do |file|
        next unless file.end_with? '.epw'

        num_epws_local += 1
      end
    end

    # Make sure we have the full set of weather files
    if num_epws_local < num_epws_expected
      puts 'Fetching all weather files...'
      command = "#{OpenStudio.getOpenStudioCLI} #{__FILE__} download_weather"
      log = `#{command}`
    end
  end

  # Create zip files
  release_map.each do |zip_path, include_all_epws|
    puts "Creating #{zip_path}..."
    zip = OpenStudio::ZipFile.new(zip_path, false)
    files.each do |f|
      Dir[f].each do |file|
        if file.start_with? 'documentation'
          # always include
        elsif include_all_epws
          if (not git_files.include? file) && (not file.start_with? 'weather')
            next
          end
        else
          if not git_files.include? file
            next
          end
        end

        zip.addFile(file, File.join('OpenStudio-HPXML', file))
      end
    end
    puts "Wrote file at #{zip_path}."
  end

  # Cleanup
  if not ENV['CI']
    FileUtils.rm_r(File.join(File.dirname(__FILE__), 'documentation'))
  end

  puts 'Done.'
end<|MERGE_RESOLUTION|>--- conflicted
+++ resolved
@@ -3546,10 +3546,8 @@
     hpxml.hvac_controls[0].cooling_setpoint_temp = 80
   elsif ['base-lighting-ceiling-fans.xml'].include? hpxml_file
     hpxml.hvac_controls[0].ceiling_fan_cooling_setpoint_temp_offset = 0.5
-<<<<<<< HEAD
   elsif ['base-hvac-onoff-thermostat-deadband.xml'].include? hpxml_file
     hpxml.hvac_controls[0].onoff_thermostat_deadband = 2.0
-=======
   elsif ['invalid_files/hvac-seasons-less-than-a-year.xml'].include? hpxml_file
     hpxml.hvac_controls[0].seasons_heating_begin_month = 10
     hpxml.hvac_controls[0].seasons_heating_begin_day = 1
@@ -3559,7 +3557,6 @@
     hpxml.hvac_controls[0].seasons_cooling_begin_day = 1
     hpxml.hvac_controls[0].seasons_cooling_end_month = 9
     hpxml.hvac_controls[0].seasons_cooling_end_day = 30
->>>>>>> 7f5e307a
   end
 end
 
