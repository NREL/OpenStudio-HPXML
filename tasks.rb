# frozen_string_literal: true

def create_hpxmls
  require 'oga'
  require_relative 'HPXMLtoOpenStudio/resources/constants'
  require_relative 'HPXMLtoOpenStudio/resources/hotwater_appliances'
  require_relative 'HPXMLtoOpenStudio/resources/hpxml'
  require_relative 'HPXMLtoOpenStudio/resources/misc_loads'
  require_relative 'HPXMLtoOpenStudio/resources/waterheater'
  require_relative 'HPXMLtoOpenStudio/resources/xmlhelper'

  this_dir = File.dirname(__FILE__)
  sample_files_dir = File.join(this_dir, 'workflow/sample_files')
  hpxml_docs = {}

  # Hash of HPXML -> Parent HPXML
  hpxmls_files = {
    'base.xml' => nil,

    'ASHRAE_Standard_140/L100AC.xml' => nil,
    'ASHRAE_Standard_140/L100AL.xml' => nil,
    'ASHRAE_Standard_140/L110AC.xml' => 'ASHRAE_Standard_140/L100AC.xml',
    'ASHRAE_Standard_140/L110AL.xml' => 'ASHRAE_Standard_140/L100AL.xml',
    'ASHRAE_Standard_140/L120AC.xml' => 'ASHRAE_Standard_140/L100AC.xml',
    'ASHRAE_Standard_140/L120AL.xml' => 'ASHRAE_Standard_140/L100AL.xml',
    'ASHRAE_Standard_140/L130AC.xml' => 'ASHRAE_Standard_140/L100AC.xml',
    'ASHRAE_Standard_140/L130AL.xml' => 'ASHRAE_Standard_140/L100AL.xml',
    'ASHRAE_Standard_140/L140AC.xml' => 'ASHRAE_Standard_140/L100AC.xml',
    'ASHRAE_Standard_140/L140AL.xml' => 'ASHRAE_Standard_140/L100AL.xml',
    'ASHRAE_Standard_140/L150AC.xml' => 'ASHRAE_Standard_140/L100AC.xml',
    'ASHRAE_Standard_140/L150AL.xml' => 'ASHRAE_Standard_140/L100AL.xml',
    'ASHRAE_Standard_140/L160AC.xml' => 'ASHRAE_Standard_140/L100AC.xml',
    'ASHRAE_Standard_140/L160AL.xml' => 'ASHRAE_Standard_140/L100AL.xml',
    'ASHRAE_Standard_140/L170AC.xml' => 'ASHRAE_Standard_140/L100AC.xml',
    'ASHRAE_Standard_140/L170AL.xml' => 'ASHRAE_Standard_140/L100AL.xml',
    'ASHRAE_Standard_140/L200AC.xml' => 'ASHRAE_Standard_140/L100AC.xml',
    'ASHRAE_Standard_140/L200AL.xml' => 'ASHRAE_Standard_140/L100AL.xml',
    'ASHRAE_Standard_140/L302XC.xml' => 'ASHRAE_Standard_140/L100AC.xml',
    'ASHRAE_Standard_140/L322XC.xml' => 'ASHRAE_Standard_140/L100AC.xml',
    'ASHRAE_Standard_140/L155AC.xml' => 'ASHRAE_Standard_140/L150AC.xml',
    'ASHRAE_Standard_140/L155AL.xml' => 'ASHRAE_Standard_140/L150AL.xml',
    'ASHRAE_Standard_140/L202AC.xml' => 'ASHRAE_Standard_140/L200AC.xml',
    'ASHRAE_Standard_140/L202AL.xml' => 'ASHRAE_Standard_140/L200AL.xml',
    'ASHRAE_Standard_140/L304XC.xml' => 'ASHRAE_Standard_140/L302XC.xml',
    'ASHRAE_Standard_140/L324XC.xml' => 'ASHRAE_Standard_140/L322XC.xml',

    'invalid_files/cfis-with-hydronic-distribution.xml' => 'base-hvac-boiler-gas-only.xml',
    'invalid_files/clothes-washer-location.xml' => 'base.xml',
    'invalid_files/clothes-dryer-location.xml' => 'base.xml',
    'invalid_files/cooking-range-location.xml' => 'base.xml',
    'invalid_files/dhw-frac-load-served.xml' => 'base-dhw-multiple.xml',
    'invalid_files/dishwasher-location.xml' => 'base.xml',
    'invalid_files/duct-location.xml' => 'base.xml',
    'invalid_files/duct-location-unconditioned-space.xml' => 'base.xml',
    'invalid_files/duplicate-id.xml' => 'base.xml',
    'invalid_files/enclosure-attic-missing-roof.xml' => 'base.xml',
    'invalid_files/enclosure-basement-missing-exterior-foundation-wall.xml' => 'base-foundation-unconditioned-basement.xml',
    'invalid_files/enclosure-basement-missing-slab.xml' => 'base-foundation-unconditioned-basement.xml',
    'invalid_files/enclosure-floor-area-exceeds-cfa.xml' => 'base.xml',
    'invalid_files/enclosure-garage-missing-exterior-wall.xml' => 'base-enclosure-garage.xml',
    'invalid_files/enclosure-garage-missing-roof-ceiling.xml' => 'base-enclosure-garage.xml',
    'invalid_files/enclosure-garage-missing-slab.xml' => 'base-enclosure-garage.xml',
    'invalid_files/enclosure-living-missing-ceiling-roof.xml' => 'base.xml',
    'invalid_files/enclosure-living-missing-exterior-wall.xml' => 'base.xml',
    'invalid_files/enclosure-living-missing-floor-slab.xml' => 'base.xml',
    'invalid_files/heat-pump-mixed-fixed-and-autosize-capacities.xml' => 'base-hvac-air-to-air-heat-pump-1-speed.xml',
    'invalid_files/heat-pump-mixed-fixed-and-autosize-capacities2.xml' => 'base-hvac-air-to-air-heat-pump-1-speed.xml',
    'invalid_files/hvac-invalid-distribution-system-type.xml' => 'base.xml',
    'invalid_files/hvac-distribution-multiple-attached-cooling.xml' => 'base-hvac-multiple.xml',
    'invalid_files/hvac-distribution-multiple-attached-heating.xml' => 'base-hvac-multiple.xml',
    'invalid_files/hvac-distribution-return-duct-leakage-missing.xml' => 'base-hvac-evap-cooler-only-ducted.xml',
    'invalid_files/hvac-dse-multiple-attached-cooling.xml' => 'base-hvac-dse.xml',
    'invalid_files/hvac-dse-multiple-attached-heating.xml' => 'base-hvac-dse.xml',
    'invalid_files/hvac-frac-load-served.xml' => 'base-hvac-multiple.xml',
    'invalid_files/hvac-inconsistent-fan-powers.xml' => 'base.xml',
    'invalid_files/invalid-datatype-boolean.xml' => 'base.xml',
    'invalid_files/invalid-datatype-float.xml' => 'base.xml',
    'invalid_files/invalid-datatype-integer.xml' => 'base.xml',
    'invalid_files/invalid-daylight-saving.xml' => 'base-simcontrol-daylight-saving-custom.xml',
    'invalid_files/invalid-epw-filepath.xml' => 'base.xml',
    'invalid_files/invalid-facility-type-equipment.xml' => 'base-bldgtype-multifamily-shared-laundry-room.xml',
    'invalid_files/invalid-facility-type-surfaces.xml' => 'base.xml',
    'invalid_files/invalid-input-parameters.xml' => 'base.xml',
    'invalid_files/invalid-neighbor-shading-azimuth.xml' => 'base-misc-neighbor-shading.xml',
    'invalid_files/invalid-relatedhvac-dhw-indirect.xml' => 'base-dhw-indirect.xml',
    'invalid_files/invalid-relatedhvac-desuperheater.xml' => 'base-hvac-central-ac-only-1-speed.xml',
    'invalid_files/invalid-runperiod.xml' => 'base.xml',
    'invalid_files/invalid-schema-version.xml' => 'base.xml',
    'invalid_files/invalid-timestep.xml' => 'base.xml',
    'invalid_files/invalid-window-height.xml' => 'base-enclosure-overhangs.xml',
    'invalid_files/lighting-fractions.xml' => 'base.xml',
    'invalid_files/missing-elements.xml' => 'base.xml',
    'invalid_files/multifamily-reference-appliance.xml' => 'base.xml',
    'invalid_files/multifamily-reference-duct.xml' => 'base.xml',
    'invalid_files/multifamily-reference-surface.xml' => 'base.xml',
    'invalid_files/multifamily-reference-water-heater.xml' => 'base.xml',
    'invalid_files/net-area-negative-roof.xml' => 'base-enclosure-skylights.xml',
    'invalid_files/net-area-negative-wall.xml' => 'base.xml',
    'invalid_files/num-bedrooms-exceeds-limit.xml' => 'base.xml',
    'invalid_files/orphaned-hvac-distribution.xml' => 'base-hvac-furnace-gas-room-ac.xml',
    'invalid_files/refrigerator-location.xml' => 'base.xml',
    'invalid_files/repeated-relatedhvac-dhw-indirect.xml' => 'base-dhw-indirect.xml',
    'invalid_files/repeated-relatedhvac-desuperheater.xml' => 'base-hvac-central-ac-only-1-speed.xml',
    'invalid_files/slab-zero-exposed-perimeter.xml' => 'base.xml',
    'invalid_files/solar-thermal-system-with-combi-tankless.xml' => 'base-dhw-combi-tankless.xml',
    'invalid_files/solar-thermal-system-with-desuperheater.xml' => 'base-dhw-desuperheater.xml',
    'invalid_files/solar-thermal-system-with-dhw-indirect.xml' => 'base-dhw-combi-tankless.xml',
    'invalid_files/unattached-cfis.xml' => 'base.xml',
    'invalid_files/unattached-door.xml' => 'base.xml',
    'invalid_files/unattached-hvac-distribution.xml' => 'base.xml',
    'invalid_files/unattached-skylight.xml' => 'base-enclosure-skylights.xml',
    'invalid_files/unattached-solar-thermal-system.xml' => 'base-dhw-solar-indirect-flat-plate.xml',
    'invalid_files/unattached-shared-clothes-washer-water-heater.xml' => 'base-bldgtype-multifamily-shared-laundry-room.xml',
    'invalid_files/unattached-shared-dishwasher-water-heater.xml' => 'base-bldgtype-multifamily-shared-laundry-room.xml',
    'invalid_files/unattached-window.xml' => 'base.xml',
    'invalid_files/water-heater-location.xml' => 'base.xml',
    'invalid_files/water-heater-location-other.xml' => 'base.xml',
    'invalid_files/missing-duct-location.xml' => 'base-hvac-multiple.xml',
    'invalid_files/invalid-distribution-cfa-served.xml' => 'base.xml',
    'invalid_files/refrigerators-multiple-primary.xml' => 'base.xml',
    'invalid_files/refrigerators-no-primary.xml' => 'base.xml',
    'base-appliances-coal.xml' => 'base.xml',
    'base-appliances-dehumidifier.xml' => 'base-location-dallas-tx.xml',
    'base-appliances-dehumidifier-50percent.xml' => 'base-appliances-dehumidifier.xml',
    'base-appliances-dehumidifier-ief-portable.xml' => 'base-appliances-dehumidifier.xml',
    'base-appliances-dehumidifier-ief-whole-home.xml' => 'base-appliances-dehumidifier-ief-portable.xml',
    'base-appliances-gas.xml' => 'base.xml',
    'base-appliances-modified.xml' => 'base.xml',
    'base-appliances-none.xml' => 'base.xml',
    'base-appliances-oil.xml' => 'base.xml',
    'base-appliances-propane.xml' => 'base.xml',
    'base-appliances-wood.xml' => 'base.xml',
    'base-atticroof-cathedral.xml' => 'base.xml',
    'base-atticroof-conditioned.xml' => 'base.xml',
    'base-atticroof-flat.xml' => 'base.xml',
    'base-atticroof-radiant-barrier.xml' => 'base-location-dallas-tx.xml',
    'base-atticroof-vented.xml' => 'base.xml',
    'base-atticroof-unvented-insulated-roof.xml' => 'base.xml',
    'base-bldgtype-multifamily.xml' => 'base.xml',
    'base-bldgtype-multifamily-adjacent-to-other-housing-unit.xml' => 'base-bldgtype-multifamily.xml',
    'base-bldgtype-multifamily-adjacent-to-other-heated-space.xml' => 'base-bldgtype-multifamily.xml',
    'base-bldgtype-multifamily-adjacent-to-multifamily-buffer-space.xml' => 'base-bldgtype-multifamily.xml',
    'base-bldgtype-multifamily-adjacent-to-non-freezing-space.xml' => 'base-bldgtype-multifamily.xml',
    'base-bldgtype-multifamily-adjacent-to-multiple.xml' => 'base-bldgtype-multifamily.xml',
    'base-bldgtype-multifamily-shared-boiler-chiller-baseboard.xml' => 'base-bldgtype-multifamily.xml',
    'base-bldgtype-multifamily-shared-boiler-chiller-fan-coil.xml' => 'base-bldgtype-multifamily-shared-boiler-chiller-baseboard.xml',
    'base-bldgtype-multifamily-shared-boiler-chiller-fan-coil-ducted.xml' => 'base-bldgtype-multifamily-shared-boiler-chiller-fan-coil.xml',
    'base-bldgtype-multifamily-shared-boiler-chiller-water-loop-heat-pump.xml' => 'base-bldgtype-multifamily-shared-boiler-chiller-baseboard.xml',
    'base-bldgtype-multifamily-shared-boiler-cooling-tower-water-loop-heat-pump.xml' => 'base-bldgtype-multifamily-shared-boiler-chiller-water-loop-heat-pump.xml',
    'base-bldgtype-multifamily-shared-boiler-only-baseboard.xml' => 'base-bldgtype-multifamily.xml',
    'base-bldgtype-multifamily-shared-boiler-only-fan-coil.xml' => 'base-bldgtype-multifamily-shared-boiler-only-baseboard.xml',
    'base-bldgtype-multifamily-shared-boiler-only-fan-coil-ducted.xml' => 'base-bldgtype-multifamily-shared-boiler-only-fan-coil.xml',
    'base-bldgtype-multifamily-shared-boiler-only-fan-coil-eae.xml' => 'base-bldgtype-multifamily-shared-boiler-only-fan-coil.xml',
    'base-bldgtype-multifamily-shared-boiler-only-water-loop-heat-pump.xml' => 'base-bldgtype-multifamily-shared-boiler-only-baseboard.xml',
    'base-bldgtype-multifamily-shared-chiller-only-baseboard.xml' => 'base-bldgtype-multifamily.xml',
    'base-bldgtype-multifamily-shared-chiller-only-fan-coil.xml' => 'base-bldgtype-multifamily-shared-chiller-only-baseboard.xml',
    'base-bldgtype-multifamily-shared-chiller-only-fan-coil-ducted.xml' => 'base-bldgtype-multifamily-shared-chiller-only-fan-coil.xml',
    'base-bldgtype-multifamily-shared-chiller-only-water-loop-heat-pump.xml' => 'base-bldgtype-multifamily-shared-chiller-only-baseboard.xml',
    'base-bldgtype-multifamily-shared-cooling-tower-only-water-loop-heat-pump.xml' => 'base-bldgtype-multifamily-shared-chiller-only-water-loop-heat-pump.xml',
    'base-bldgtype-multifamily-shared-ground-loop-ground-to-air-heat-pump.xml' => 'base-bldgtype-multifamily.xml',
    'base-bldgtype-multifamily-shared-laundry-room.xml' => 'base-bldgtype-multifamily.xml',
    'base-bldgtype-multifamily-shared-mechvent.xml' => 'base-bldgtype-multifamily.xml',
    'base-bldgtype-multifamily-shared-mechvent-preconditioning.xml' => 'base-bldgtype-multifamily-shared-mechvent.xml',
    'base-bldgtype-multifamily-shared-mechvent-multiple.xml' => 'base-bldgtype-multifamily.xml',
    'base-bldgtype-multifamily-shared-pv.xml' => 'base-bldgtype-multifamily.xml',
    'base-bldgtype-multifamily-shared-water-heater.xml' => 'base-bldgtype-multifamily.xml',
    'base-bldgtype-multifamily-shared-water-heater-recirc.xml' => 'base-bldgtype-multifamily-shared-water-heater.xml',
    'base-bldgtype-single-family-attached.xml' => 'base.xml',
    'base-dhw-combi-tankless.xml' => 'base-dhw-indirect.xml',
    'base-dhw-combi-tankless-outside.xml' => 'base-dhw-combi-tankless.xml',
    'base-dhw-desuperheater.xml' => 'base-hvac-central-ac-only-1-speed.xml',
    'base-dhw-desuperheater-hpwh.xml' => 'base-dhw-tank-heat-pump.xml',
    'base-dhw-desuperheater-tankless.xml' => 'base-hvac-central-ac-only-1-speed.xml',
    'base-dhw-desuperheater-2-speed.xml' => 'base-hvac-central-ac-only-2-speed.xml',
    'base-dhw-desuperheater-var-speed.xml' => 'base-hvac-central-ac-only-var-speed.xml',
    'base-dhw-desuperheater-gshp.xml' => 'base-hvac-ground-to-air-heat-pump.xml',
    'base-dhw-dwhr.xml' => 'base.xml',
    'base-dhw-indirect.xml' => 'base-hvac-boiler-gas-only.xml',
    'base-dhw-indirect-dse.xml' => 'base-dhw-indirect.xml',
    'base-dhw-indirect-outside.xml' => 'base-dhw-indirect.xml',
    'base-dhw-indirect-standbyloss.xml' => 'base-dhw-indirect.xml',
    'base-dhw-indirect-with-solar-fraction.xml' => 'base-dhw-indirect.xml',
    'base-dhw-low-flow-fixtures.xml' => 'base.xml',
    'base-dhw-multiple.xml' => 'base-hvac-boiler-gas-only.xml',
    'base-dhw-none.xml' => 'base.xml',
    'base-dhw-recirc-demand.xml' => 'base.xml',
    'base-dhw-recirc-manual.xml' => 'base.xml',
    'base-dhw-recirc-nocontrol.xml' => 'base.xml',
    'base-dhw-recirc-temperature.xml' => 'base.xml',
    'base-dhw-recirc-timer.xml' => 'base.xml',
    'base-dhw-solar-direct-evacuated-tube.xml' => 'base.xml',
    'base-dhw-solar-direct-flat-plate.xml' => 'base.xml',
    'base-dhw-solar-direct-ics.xml' => 'base.xml',
    'base-dhw-solar-fraction.xml' => 'base.xml',
    'base-dhw-solar-indirect-flat-plate.xml' => 'base.xml',
    'base-dhw-solar-thermosyphon-flat-plate.xml' => 'base.xml',
    'base-dhw-tank-coal.xml' => 'base.xml',
    'base-dhw-tank-elec-uef.xml' => 'base.xml',
    'base-dhw-tank-gas.xml' => 'base.xml',
    'base-dhw-tank-gas-uef.xml' => 'base.xml',
    'base-dhw-tank-gas-outside.xml' => 'base-dhw-tank-gas.xml',
    'base-dhw-tank-heat-pump.xml' => 'base.xml',
    'base-dhw-tank-heat-pump-outside.xml' => 'base-dhw-tank-heat-pump.xml',
    'base-dhw-tank-heat-pump-uef.xml' => 'base.xml',
    'base-dhw-tank-heat-pump-with-solar.xml' => 'base-dhw-tank-heat-pump.xml',
    'base-dhw-tank-heat-pump-with-solar-fraction.xml' => 'base-dhw-tank-heat-pump.xml',
    'base-dhw-tank-oil.xml' => 'base.xml',
    'base-dhw-tank-wood.xml' => 'base.xml',
    'base-dhw-tankless-electric.xml' => 'base.xml',
    'base-dhw-tankless-electric-uef.xml' => 'base.xml',
    'base-dhw-tankless-electric-outside.xml' => 'base-dhw-tankless-electric.xml',
    'base-dhw-tankless-gas.xml' => 'base.xml',
    'base-dhw-tankless-gas-uef.xml' => 'base.xml',
    'base-dhw-tankless-gas-with-solar.xml' => 'base-dhw-tankless-gas.xml',
    'base-dhw-tankless-gas-with-solar-fraction.xml' => 'base-dhw-tankless-gas.xml',
    'base-dhw-tankless-propane.xml' => 'base.xml',
    'base-dhw-jacket-electric.xml' => 'base.xml',
    'base-dhw-jacket-gas.xml' => 'base-dhw-tank-gas.xml',
    'base-dhw-jacket-indirect.xml' => 'base-dhw-indirect.xml',
    'base-dhw-jacket-hpwh.xml' => 'base-dhw-tank-heat-pump.xml',
    'base-enclosure-2stories.xml' => 'base.xml',
    'base-enclosure-2stories-garage.xml' => 'base-enclosure-2stories.xml',
    'base-enclosure-beds-1.xml' => 'base.xml',
    'base-enclosure-beds-2.xml' => 'base.xml',
    'base-enclosure-beds-4.xml' => 'base.xml',
    'base-enclosure-beds-5.xml' => 'base.xml',
    'base-enclosure-garage.xml' => 'base.xml',
    'base-enclosure-infil-ach-house-pressure.xml' => 'base.xml',
    'base-enclosure-infil-cfm-house-pressure.xml' => 'base-enclosure-infil-cfm50.xml',
    'base-enclosure-infil-cfm50.xml' => 'base.xml',
    'base-enclosure-infil-flue.xml' => 'base.xml',
    'base-enclosure-infil-natural-ach.xml' => 'base.xml',
    'base-enclosure-overhangs.xml' => 'base.xml',
    'base-enclosure-rooftypes.xml' => 'base.xml',
    'base-enclosure-skylights.xml' => 'base.xml',
    'base-enclosure-split-surfaces.xml' => 'base-enclosure-skylights.xml',
    'base-enclosure-walltypes.xml' => 'base.xml',
    'base-enclosure-windows-interior-shading.xml' => 'base.xml',
    'base-enclosure-windows-none.xml' => 'base.xml',
    'base-foundation-multiple.xml' => 'base-foundation-unconditioned-basement.xml',
    'base-foundation-ambient.xml' => 'base.xml',
    'base-foundation-conditioned-basement-slab-insulation.xml' => 'base.xml',
    'base-foundation-conditioned-basement-wall-interior-insulation.xml' => 'base.xml',
    'base-foundation-slab.xml' => 'base.xml',
    'base-foundation-unconditioned-basement.xml' => 'base.xml',
    'base-foundation-unconditioned-basement-assembly-r.xml' => 'base-foundation-unconditioned-basement.xml',
    'base-foundation-unconditioned-basement-above-grade.xml' => 'base-foundation-unconditioned-basement.xml',
    'base-foundation-unconditioned-basement-wall-insulation.xml' => 'base-foundation-unconditioned-basement.xml',
    'base-foundation-unvented-crawlspace.xml' => 'base.xml',
    'base-foundation-vented-crawlspace.xml' => 'base.xml',
    'base-foundation-walkout-basement.xml' => 'base.xml',
    'base-foundation-complex.xml' => 'base.xml',
    'base-hvac-air-to-air-heat-pump-1-speed.xml' => 'base.xml',
    'base-hvac-air-to-air-heat-pump-2-speed.xml' => 'base.xml',
    'base-hvac-air-to-air-heat-pump-var-speed.xml' => 'base.xml',
    'base-hvac-boiler-coal-only.xml' => 'base.xml',
    'base-hvac-boiler-elec-only.xml' => 'base.xml',
    'base-hvac-boiler-gas-central-ac-1-speed.xml' => 'base.xml',
    'base-hvac-boiler-gas-only.xml' => 'base.xml',
    'base-hvac-boiler-oil-only.xml' => 'base.xml',
    'base-hvac-boiler-propane-only.xml' => 'base.xml',
    'base-hvac-boiler-wood-only.xml' => 'base.xml',
    'base-hvac-central-ac-only-1-speed.xml' => 'base.xml',
    'base-hvac-central-ac-only-2-speed.xml' => 'base.xml',
    'base-hvac-central-ac-only-var-speed.xml' => 'base.xml',
    'base-hvac-central-ac-plus-air-to-air-heat-pump-heating.xml' => 'base-hvac-central-ac-only-1-speed.xml',
    'base-hvac-dse.xml' => 'base.xml',
    'base-hvac-dual-fuel-air-to-air-heat-pump-1-speed.xml' => 'base-hvac-air-to-air-heat-pump-1-speed.xml',
    'base-hvac-dual-fuel-air-to-air-heat-pump-1-speed-electric.xml' => 'base-hvac-dual-fuel-air-to-air-heat-pump-1-speed.xml',
    'base-hvac-dual-fuel-air-to-air-heat-pump-2-speed.xml' => 'base-hvac-air-to-air-heat-pump-2-speed.xml',
    'base-hvac-dual-fuel-air-to-air-heat-pump-var-speed.xml' => 'base-hvac-air-to-air-heat-pump-var-speed.xml',
    'base-hvac-dual-fuel-mini-split-heat-pump-ducted.xml' => 'base-hvac-mini-split-heat-pump-ducted.xml',
    'base-hvac-ducts-leakage-percent.xml' => 'base.xml',
    'base-hvac-elec-resistance-only.xml' => 'base.xml',
    'base-hvac-evap-cooler-furnace-gas.xml' => 'base.xml',
    'base-hvac-evap-cooler-only.xml' => 'base.xml',
    'base-hvac-evap-cooler-only-ducted.xml' => 'base.xml',
    'base-hvac-fireplace-wood-only.xml' => 'base.xml',
    'base-hvac-fixed-heater-gas-only.xml' => 'base.xml',
    'base-hvac-floor-furnace-propane-only.xml' => 'base.xml',
    'base-hvac-furnace-coal-only.xml' => 'base.xml',
    'base-hvac-furnace-elec-central-ac-1-speed.xml' => 'base.xml',
    'base-hvac-furnace-elec-only.xml' => 'base.xml',
    'base-hvac-furnace-gas-central-ac-2-speed.xml' => 'base.xml',
    'base-hvac-furnace-gas-central-ac-var-speed.xml' => 'base.xml',
    'base-hvac-furnace-gas-only.xml' => 'base.xml',
    'base-hvac-furnace-gas-room-ac.xml' => 'base.xml',
    'base-hvac-furnace-oil-only.xml' => 'base.xml',
    'base-hvac-furnace-propane-only.xml' => 'base.xml',
    'base-hvac-furnace-wood-only.xml' => 'base.xml',
    'base-hvac-furnace-x3-dse.xml' => 'base.xml',
    'base-hvac-ground-to-air-heat-pump.xml' => 'base.xml',
    'base-hvac-ideal-air.xml' => 'base.xml',
    'base-hvac-install-qual-none-furnace-gas-central-ac-1-speed.xml' => 'base.xml',
    'base-hvac-install-qual-airflow-defect-furnace-gas-central-ac-1-speed.xml' => 'base.xml',
    'base-hvac-install-qual-charge-defect-furnace-gas-central-ac-1-speed.xml' => 'base.xml',
    'base-hvac-install-qual-blower-efficiency-furnace-gas-central-ac-1-speed.xml' => 'base.xml',
    'base-hvac-install-qual-all-air-to-air-heat-pump-1-speed.xml' => 'base-hvac-air-to-air-heat-pump-1-speed.xml',
    'base-hvac-install-qual-all-air-to-air-heat-pump-2-speed.xml' => 'base-hvac-air-to-air-heat-pump-2-speed.xml',
    'base-hvac-install-qual-all-air-to-air-heat-pump-var-speed.xml' => 'base-hvac-air-to-air-heat-pump-var-speed.xml',
    'base-hvac-install-qual-all-room-ac-only.xml' => 'base-hvac-room-ac-only.xml',
    'base-hvac-install-qual-all-furnace-gas-central-ac-1-speed.xml' => 'base.xml',
    'base-hvac-install-qual-all-furnace-gas-central-ac-2-speed.xml' => 'base-hvac-furnace-gas-central-ac-2-speed.xml',
    'base-hvac-install-qual-all-furnace-gas-central-ac-var-speed.xml' => 'base-hvac-furnace-gas-central-ac-var-speed.xml',
    'base-hvac-install-qual-all-furnace-gas-only.xml' => 'base-hvac-furnace-gas-only.xml',
    'base-hvac-install-qual-all-ground-to-air-heat-pump.xml' => 'base-hvac-ground-to-air-heat-pump.xml',
    'base-hvac-install-qual-all-mini-split-heat-pump-ducted.xml' => 'base-hvac-mini-split-heat-pump-ducted.xml',
    'base-hvac-install-qual-all-mini-split-air-conditioner-only-ducted.xml' => 'base-hvac-mini-split-air-conditioner-only-ducted.xml',
    'base-hvac-mini-split-air-conditioner-only-ducted.xml' => 'base.xml',
    'base-hvac-mini-split-air-conditioner-only-ductless.xml' => 'base-hvac-mini-split-air-conditioner-only-ducted.xml',
    'base-hvac-mini-split-heat-pump-ducted.xml' => 'base.xml',
    'base-hvac-mini-split-heat-pump-ducted-heating-only.xml' => 'base-hvac-mini-split-heat-pump-ducted.xml',
    'base-hvac-mini-split-heat-pump-ducted-cooling-only.xml' => 'base-hvac-mini-split-heat-pump-ducted.xml',
    'base-hvac-mini-split-heat-pump-ductless.xml' => 'base-hvac-mini-split-heat-pump-ducted.xml',
    'base-hvac-multiple.xml' => 'base.xml',
    'base-hvac-multiple2.xml' => 'base.xml',
    'base-hvac-none.xml' => 'base.xml',
    'base-hvac-portable-heater-gas-only.xml' => 'base.xml',
    'base-hvac-programmable-thermostat.xml' => 'base.xml',
    'base-hvac-programmable-thermostat-detailed.xml' => 'base.xml',
    'base-hvac-room-ac-only.xml' => 'base.xml',
    'base-hvac-room-ac-only-33percent.xml' => 'base-hvac-room-ac-only.xml',
    'base-hvac-setpoints.xml' => 'base.xml',
    'base-hvac-stove-oil-only.xml' => 'base.xml',
    'base-hvac-stove-wood-pellets-only.xml' => 'base.xml',
    'base-hvac-undersized.xml' => 'base.xml',
    'base-hvac-undersized-allow-increased-fixed-capacities.xml' => 'base-hvac-undersized.xml',
    'base-hvac-wall-furnace-elec-only.xml' => 'base.xml',
    'base-lighting-ceiling-fans.xml' => 'base.xml',
    'base-lighting-detailed.xml' => 'base.xml',
    'base-lighting-none.xml' => 'base.xml',
    'base-location-AMY-2012.xml' => 'base.xml',
    'base-location-baltimore-md.xml' => 'base.xml',
    'base-location-dallas-tx.xml' => 'base-foundation-slab.xml',
    'base-location-duluth-mn.xml' => 'base.xml',
    'base-location-miami-fl.xml' => 'base-foundation-slab.xml',
    'base-mechvent-balanced.xml' => 'base.xml',
    'base-mechvent-bath-kitchen-fans.xml' => 'base.xml',
    'base-mechvent-cfis.xml' => 'base.xml',
    'base-mechvent-cfis-dse.xml' => 'base-hvac-dse.xml',
    'base-mechvent-cfis-evap-cooler-only-ducted.xml' => 'base-hvac-evap-cooler-only-ducted.xml',
    'base-mechvent-erv.xml' => 'base.xml',
    'base-mechvent-erv-atre-asre.xml' => 'base.xml',
    'base-mechvent-exhaust.xml' => 'base.xml',
    'base-mechvent-exhaust-rated-flow-rate.xml' => 'base.xml',
    'base-mechvent-hrv.xml' => 'base.xml',
    'base-mechvent-hrv-asre.xml' => 'base.xml',
    'base-mechvent-multiple.xml' => 'base-mechvent-bath-kitchen-fans.xml',
    'base-mechvent-supply.xml' => 'base.xml',
    'base-mechvent-whole-house-fan.xml' => 'base.xml',
    'base-misc-defaults.xml' => 'base.xml',
    'base-misc-loads-large-uncommon.xml' => 'base.xml',
    'base-misc-loads-large-uncommon2.xml' => 'base-misc-loads-large-uncommon.xml',
    'base-misc-loads-none.xml' => 'base.xml',
    'base-misc-neighbor-shading.xml' => 'base.xml',
    'base-misc-shelter-coefficient.xml' => 'base.xml',
    'base-misc-usage-multiplier.xml' => 'base.xml',
    'base-pv.xml' => 'base.xml',
    'base-simcontrol-calendar-year-custom.xml' => 'base.xml',
    'base-simcontrol-daylight-saving-custom.xml' => 'base.xml',
    'base-simcontrol-daylight-saving-disabled.xml' => 'base.xml',
    'base-simcontrol-runperiod-1-month.xml' => 'base.xml',
    'base-simcontrol-timestep-10-mins.xml' => 'base.xml',

    'hvac_autosizing/base-autosize.xml' => 'base.xml',
    'hvac_autosizing/base-hvac-air-to-air-heat-pump-1-speed-autosize.xml' => 'base-hvac-air-to-air-heat-pump-1-speed.xml',
    'hvac_autosizing/base-hvac-air-to-air-heat-pump-1-speed-autosize-manual-s-oversize-allowances.xml' => 'hvac_autosizing/base-hvac-air-to-air-heat-pump-1-speed-autosize.xml',
    'hvac_autosizing/base-hvac-air-to-air-heat-pump-2-speed-autosize.xml' => 'base-hvac-air-to-air-heat-pump-2-speed.xml',
    'hvac_autosizing/base-hvac-air-to-air-heat-pump-2-speed-autosize-manual-s-oversize-allowances.xml' => 'hvac_autosizing/base-hvac-air-to-air-heat-pump-2-speed-autosize.xml',
    'hvac_autosizing/base-hvac-air-to-air-heat-pump-var-speed-autosize.xml' => 'base-hvac-air-to-air-heat-pump-var-speed.xml',
    'hvac_autosizing/base-hvac-air-to-air-heat-pump-var-speed-autosize-manual-s-oversize-allowances.xml' => 'hvac_autosizing/base-hvac-air-to-air-heat-pump-var-speed-autosize.xml',
    'hvac_autosizing/base-hvac-boiler-elec-only-autosize.xml' => 'base-hvac-boiler-elec-only.xml',
    'hvac_autosizing/base-hvac-boiler-gas-central-ac-1-speed-autosize.xml' => 'base-hvac-boiler-gas-central-ac-1-speed.xml',
    'hvac_autosizing/base-hvac-boiler-gas-only-autosize.xml' => 'base-hvac-boiler-gas-only.xml',
    'hvac_autosizing/base-hvac-central-ac-only-1-speed-autosize.xml' => 'base-hvac-central-ac-only-1-speed.xml',
    'hvac_autosizing/base-hvac-central-ac-only-2-speed-autosize.xml' => 'base-hvac-central-ac-only-2-speed.xml',
    'hvac_autosizing/base-hvac-central-ac-only-var-speed-autosize.xml' => 'base-hvac-central-ac-only-var-speed.xml',
    'hvac_autosizing/base-hvac-central-ac-plus-air-to-air-heat-pump-heating-autosize.xml' => 'base-hvac-central-ac-plus-air-to-air-heat-pump-heating.xml',
    'hvac_autosizing/base-hvac-dual-fuel-air-to-air-heat-pump-1-speed-autosize.xml' => 'base-hvac-dual-fuel-air-to-air-heat-pump-1-speed.xml',
    'hvac_autosizing/base-hvac-dual-fuel-mini-split-heat-pump-ducted-autosize.xml' => 'base-hvac-dual-fuel-mini-split-heat-pump-ducted.xml',
    'hvac_autosizing/base-hvac-elec-resistance-only-autosize.xml' => 'base-hvac-elec-resistance-only.xml',
    'hvac_autosizing/base-hvac-evap-cooler-furnace-gas-autosize.xml' => 'base-hvac-evap-cooler-furnace-gas.xml',
    'hvac_autosizing/base-hvac-floor-furnace-propane-only-autosize.xml' => 'base-hvac-floor-furnace-propane-only.xml',
    'hvac_autosizing/base-hvac-furnace-elec-only-autosize.xml' => 'base-hvac-furnace-elec-only.xml',
    'hvac_autosizing/base-hvac-furnace-gas-central-ac-2-speed-autosize.xml' => 'base-hvac-furnace-gas-central-ac-2-speed.xml',
    'hvac_autosizing/base-hvac-furnace-gas-central-ac-var-speed-autosize.xml' => 'base-hvac-furnace-gas-central-ac-var-speed.xml',
    'hvac_autosizing/base-hvac-furnace-gas-only-autosize.xml' => 'base-hvac-furnace-gas-only.xml',
    'hvac_autosizing/base-hvac-furnace-gas-room-ac-autosize.xml' => 'base-hvac-furnace-gas-room-ac.xml',
    'hvac_autosizing/base-hvac-ground-to-air-heat-pump-autosize.xml' => 'base-hvac-ground-to-air-heat-pump.xml',
    'hvac_autosizing/base-hvac-ground-to-air-heat-pump-autosize-manual-s-oversize-allowances.xml' => 'hvac_autosizing/base-hvac-ground-to-air-heat-pump-autosize.xml',
    'hvac_autosizing/base-hvac-mini-split-heat-pump-ducted-autosize.xml' => 'base-hvac-mini-split-heat-pump-ducted.xml',
    'hvac_autosizing/base-hvac-mini-split-heat-pump-ducted-autosize-manual-s-oversize-allowances.xml' => 'hvac_autosizing/base-hvac-mini-split-heat-pump-ducted-autosize.xml',
    'hvac_autosizing/base-hvac-mini-split-heat-pump-ducted-heating-only-autosize.xml' => 'base-hvac-mini-split-heat-pump-ducted-heating-only.xml',
    'hvac_autosizing/base-hvac-mini-split-heat-pump-ducted-cooling-only-autosize.xml' => 'base-hvac-mini-split-heat-pump-ducted-cooling-only.xml',
    'hvac_autosizing/base-hvac-mini-split-air-conditioner-only-ducted-autosize.xml' => 'base-hvac-mini-split-air-conditioner-only-ducted.xml',
    'hvac_autosizing/base-hvac-room-ac-only-autosize.xml' => 'base-hvac-room-ac-only.xml',
    'hvac_autosizing/base-hvac-stove-oil-only-autosize.xml' => 'base-hvac-stove-oil-only.xml',
    'hvac_autosizing/base-hvac-wall-furnace-elec-only-autosize.xml' => 'base-hvac-wall-furnace-elec-only.xml',
  }

  puts "Generating #{hpxmls_files.size} HPXML files..."

  hpxmls_files.each do |derivative, parent|
    print '.'

    begin
      hpxml_files = [derivative]
      unless parent.nil?
        hpxml_files.unshift(parent)
      end
      while not parent.nil?
        next unless hpxmls_files.keys.include? parent

        unless hpxmls_files[parent].nil?
          hpxml_files.unshift(hpxmls_files[parent])
        end
        parent = hpxmls_files[parent]
      end

      hpxml = HPXML.new
      hpxml_files.each do |hpxml_file|
        set_hpxml_header(hpxml_file, hpxml)
        set_hpxml_site(hpxml_file, hpxml)
        set_hpxml_neighbor_buildings(hpxml_file, hpxml)
        set_hpxml_building_construction(hpxml_file, hpxml)
        set_hpxml_building_occupancy(hpxml_file, hpxml)
        set_hpxml_climate_and_risk_zones(hpxml_file, hpxml)
        set_hpxml_air_infiltration_measurements(hpxml_file, hpxml)
        set_hpxml_attics(hpxml_file, hpxml)
        set_hpxml_foundations(hpxml_file, hpxml)
        set_hpxml_roofs(hpxml_file, hpxml)
        set_hpxml_rim_joists(hpxml_file, hpxml)
        set_hpxml_walls(hpxml_file, hpxml)
        set_hpxml_foundation_walls(hpxml_file, hpxml)
        set_hpxml_frame_floors(hpxml_file, hpxml)
        set_hpxml_slabs(hpxml_file, hpxml)
        set_hpxml_windows(hpxml_file, hpxml)
        set_hpxml_skylights(hpxml_file, hpxml)
        set_hpxml_doors(hpxml_file, hpxml)
        set_hpxml_heating_systems(hpxml_file, hpxml)
        set_hpxml_cooling_systems(hpxml_file, hpxml)
        set_hpxml_heat_pumps(hpxml_file, hpxml)
        set_hpxml_hvac_control(hpxml_file, hpxml)
        set_hpxml_hvac_distributions(hpxml_file, hpxml)
        set_hpxml_ventilation_fans(hpxml_file, hpxml)
        set_hpxml_water_heating_systems(hpxml_file, hpxml)
        set_hpxml_hot_water_distribution(hpxml_file, hpxml)
        set_hpxml_water_fixtures(hpxml_file, hpxml)
        set_hpxml_solar_thermal_system(hpxml_file, hpxml)
        set_hpxml_pv_systems(hpxml_file, hpxml)
        set_hpxml_clothes_washer(hpxml_file, hpxml)
        set_hpxml_clothes_dryer(hpxml_file, hpxml)
        set_hpxml_dishwasher(hpxml_file, hpxml)
        set_hpxml_refrigerator(hpxml_file, hpxml)
        set_hpxml_freezer(hpxml_file, hpxml)
        set_hpxml_dehumidifier(hpxml_file, hpxml)
        set_hpxml_cooking_range(hpxml_file, hpxml)
        set_hpxml_oven(hpxml_file, hpxml)
        set_hpxml_lighting(hpxml_file, hpxml)
        set_hpxml_ceiling_fans(hpxml_file, hpxml)
        set_hpxml_lighting_schedule(hpxml_file, hpxml)
        set_hpxml_pools(hpxml_file, hpxml)
        set_hpxml_hot_tubs(hpxml_file, hpxml)
        set_hpxml_plug_loads(hpxml_file, hpxml)
        set_hpxml_fuel_loads(hpxml_file, hpxml)
      end

      hpxml_doc = hpxml.to_oga()
      hpxml_docs[File.basename(derivative)] = hpxml_doc

      if ['invalid_files/missing-elements.xml'].include? derivative
        XMLHelper.delete_element(hpxml_doc, '/HPXML/Building/BuildingDetails/BuildingSummary/BuildingConstruction/NumberofConditionedFloors')
        XMLHelper.delete_element(hpxml_doc, '/HPXML/Building/BuildingDetails/BuildingSummary/BuildingConstruction/ConditionedFloorArea')
      elsif ['invalid_files/invalid-datatype-boolean.xml'].include? derivative
        XMLHelper.get_element(hpxml_doc, '/HPXML/Building/BuildingDetails/Enclosure/Roofs/Roof/RadiantBarrier').inner_text = 'FOOBAR'
      elsif ['invalid_files/invalid-datatype-float.xml'].include? derivative
        XMLHelper.get_element(hpxml_doc, '/HPXML/Building/BuildingDetails/Enclosure/Slabs/Slab/extension/CarpetFraction').inner_text = 'FOOBAR'
      elsif ['invalid_files/invalid-datatype-integer.xml'].include? derivative
        XMLHelper.get_element(hpxml_doc, '/HPXML/Building/BuildingDetails/BuildingSummary/BuildingConstruction/NumberofConditionedFloors').inner_text = '2.5'
      elsif ['invalid_files/invalid-schema-version.xml'].include? derivative
        root = XMLHelper.get_element(hpxml_doc, '/HPXML')
        XMLHelper.add_attribute(root, 'schemaVersion', '2.3')
      end

      if derivative.include? 'ASHRAE_Standard_140'
        hpxml_path = File.join(sample_files_dir, '../tests', derivative)
      else
        hpxml_path = File.join(sample_files_dir, derivative)
      end

      XMLHelper.write_file(hpxml_doc, hpxml_path)

      if not hpxml_path.include? 'invalid_files'
        # Validate file against HPXML schema
        schemas_dir = File.absolute_path(File.join(File.dirname(__FILE__), 'HPXMLtoOpenStudio/resources'))
        errors = XMLHelper.validate(hpxml_doc.to_s, File.join(schemas_dir, 'HPXML.xsd'), nil)
        if errors.size > 0
          fail "ERRORS: #{errors}"
        end
        # Check for errors
        errors = hpxml.check_for_errors()
        if errors.size > 0
          fail "ERRORS: #{errors}"
        end
      end
    rescue Exception => e
      puts "\n#{e}\n#{e.backtrace.join('\n')}"
      puts "\nError: Did not successfully generate #{derivative}."
      exit!
    end
  end

  puts "\n"

  # Print warnings about extra files
  abs_hpxml_files = []
  dirs = [nil]
  hpxmls_files.keys.each do |hpxml_file|
    abs_hpxml_files << File.absolute_path(File.join(sample_files_dir, hpxml_file))
    next unless hpxml_file.include? '/'

    dirs << hpxml_file.split('/')[0] + '/'
  end
  dirs.uniq.each do |dir|
    Dir["#{sample_files_dir}/#{dir}*.xml"].each do |xml|
      next if abs_hpxml_files.include? File.absolute_path(xml)

      puts "Warning: Extra HPXML file found at #{File.absolute_path(xml)}"
    end
  end

  return hpxml_docs
end

def set_hpxml_header(hpxml_file, hpxml)
  if ['base.xml',
      'ASHRAE_Standard_140/L100AC.xml',
      'ASHRAE_Standard_140/L100AL.xml'].include? hpxml_file
    hpxml.header.xml_type = 'HPXML'
    hpxml.header.xml_generated_by = 'tasks.rb'
    hpxml.header.transaction = 'create'
    hpxml.header.building_id = 'MyBuilding'
    hpxml.header.event_type = 'proposed workscope'
    hpxml.header.created_date_and_time = Time.new(2000, 1, 1).strftime('%Y-%m-%dT%H:%M:%S%:z') # Hard-code to prevent diffs
    if hpxml_file == 'base.xml'
      hpxml.header.timestep = 60
    else
      hpxml.header.apply_ashrae140_assumptions = true
    end
  elsif ['base-simcontrol-calendar-year-custom.xml'].include? hpxml_file
    hpxml.header.sim_calendar_year = 2008
  elsif ['base-simcontrol-daylight-saving-custom.xml'].include? hpxml_file
    hpxml.header.dst_enabled = true
    hpxml.header.dst_begin_month = 3
    hpxml.header.dst_begin_day = 10
    hpxml.header.dst_end_month = 11
    hpxml.header.dst_end_day = 6
  elsif ['base-simcontrol-daylight-saving-disabled.xml'].include? hpxml_file
    hpxml.header.dst_enabled = false
  elsif ['base-simcontrol-timestep-10-mins.xml'].include? hpxml_file
    hpxml.header.timestep = 10
  elsif ['base-simcontrol-runperiod-1-month.xml'].include? hpxml_file
    hpxml.header.sim_begin_month = 1
    hpxml.header.sim_begin_day = 1
    hpxml.header.sim_end_month = 1
    hpxml.header.sim_end_day = 31
  elsif ['base-hvac-undersized-allow-increased-fixed-capacities.xml'].include? hpxml_file
    hpxml.header.allow_increased_fixed_capacities = true
  elsif hpxml_file.include? 'manual-s-oversize-allowances.xml'
    hpxml.header.use_max_load_for_heat_pumps = false
  elsif ['invalid_files/invalid-timestep.xml'].include? hpxml_file
    hpxml.header.timestep = 45
  elsif ['invalid_files/invalid-runperiod.xml'].include? hpxml_file
    hpxml.header.sim_end_month = 4
    hpxml.header.sim_end_day = 31
  elsif ['invalid_files/invalid-daylight-saving.xml'].include? hpxml_file
    hpxml.header.dst_end_month = 4
    hpxml.header.dst_end_day = 31
  elsif ['base-misc-defaults.xml'].include? hpxml_file
    hpxml.header.timestep = nil
  elsif ['invalid_files/invalid-input-parameters.xml'].include? hpxml_file
    hpxml.header.transaction = 'modify'
  end
end

def set_hpxml_site(hpxml_file, hpxml)
  if ['base.xml'].include? hpxml_file
    hpxml.site.fuels = [HPXML::FuelTypeElectricity, HPXML::FuelTypeNaturalGas]
    hpxml.site.site_type = HPXML::SiteTypeSuburban
  elsif ['base-misc-shelter-coefficient.xml'].include? hpxml_file
    hpxml.site.shelter_coefficient = 0.8
  elsif ['base-misc-defaults.xml'].include? hpxml_file
    hpxml.site.site_type = nil
  elsif ['invalid_files/invalid-input-parameters.xml'].include? hpxml_file
    hpxml.site.site_type = 'mountain'
  end
end

def set_hpxml_neighbor_buildings(hpxml_file, hpxml)
  if ['base-misc-neighbor-shading.xml'].include? hpxml_file
    hpxml.neighbor_buildings.add(azimuth: 0,
                                 distance: 10)
    hpxml.neighbor_buildings.add(azimuth: 180,
                                 distance: 15,
                                 height: 12)
  elsif ['invalid_files/invalid-neighbor-shading-azimuth.xml'].include? hpxml_file
    hpxml.neighbor_buildings[0].azimuth = 145
  end
end

def set_hpxml_building_construction(hpxml_file, hpxml)
  if ['ASHRAE_Standard_140/L100AC.xml',
      'ASHRAE_Standard_140/L100AL.xml'].include? hpxml_file
    hpxml.building_construction.number_of_conditioned_floors = 1
    hpxml.building_construction.number_of_conditioned_floors_above_grade = 1
    hpxml.building_construction.number_of_bedrooms = 3
    hpxml.building_construction.conditioned_floor_area = 1539
    hpxml.building_construction.conditioned_building_volume = 12312
    hpxml.building_construction.residential_facility_type = HPXML::ResidentialTypeSFD
    hpxml.building_construction.use_only_ideal_air_system = true
  elsif ['ASHRAE_Standard_140/L322XC.xml'].include? hpxml_file
    hpxml.building_construction.number_of_conditioned_floors = 2
    hpxml.building_construction.conditioned_floor_area = 3078
    hpxml.building_construction.conditioned_building_volume = 24624
  elsif ['base.xml'].include? hpxml_file
    hpxml.building_construction.residential_facility_type = HPXML::ResidentialTypeSFD
    hpxml.building_construction.number_of_conditioned_floors = 2
    hpxml.building_construction.number_of_conditioned_floors_above_grade = 1
    hpxml.building_construction.number_of_bedrooms = 3
    hpxml.building_construction.number_of_bathrooms = 2
    hpxml.building_construction.conditioned_floor_area = 2700
    hpxml.building_construction.conditioned_building_volume = 2700 * 8
  elsif ['base-bldgtype-multifamily.xml'].include? hpxml_file
    hpxml.building_construction.residential_facility_type = HPXML::ResidentialTypeApartment
    hpxml.building_construction.number_of_conditioned_floors = 1
    hpxml.building_construction.conditioned_floor_area = 900
    hpxml.building_construction.conditioned_building_volume = 900 * 8
  elsif ['base-bldgtype-single-family-attached.xml'].include? hpxml_file
    hpxml.building_construction.residential_facility_type = HPXML::ResidentialTypeSFA
    hpxml.building_construction.conditioned_floor_area = 1800
    hpxml.building_construction.conditioned_building_volume = 1800 * 8
  elsif ['base-enclosure-beds-1.xml'].include? hpxml_file
    hpxml.building_construction.number_of_bedrooms = 1
    hpxml.building_construction.number_of_bathrooms = 1
  elsif ['base-enclosure-beds-2.xml'].include? hpxml_file
    hpxml.building_construction.number_of_bedrooms = 2
    hpxml.building_construction.number_of_bathrooms = 1
  elsif ['base-enclosure-beds-4.xml'].include? hpxml_file
    hpxml.building_construction.number_of_bedrooms = 4
    hpxml.building_construction.number_of_bathrooms = 2
  elsif ['base-enclosure-beds-5.xml'].include? hpxml_file
    hpxml.building_construction.number_of_bedrooms = 5
    hpxml.building_construction.number_of_bathrooms = 3
  elsif ['base-foundation-ambient.xml',
         'base-foundation-slab.xml',
         'base-foundation-unconditioned-basement.xml',
         'base-foundation-unvented-crawlspace.xml',
         'base-foundation-vented-crawlspace.xml'].include? hpxml_file
    hpxml.building_construction.number_of_conditioned_floors -= 1
    hpxml.building_construction.conditioned_floor_area -= 1350
    hpxml.building_construction.conditioned_building_volume -= 1350 * 8
  elsif ['base-hvac-ideal-air.xml'].include? hpxml_file
    hpxml.building_construction.use_only_ideal_air_system = true
  elsif ['base-atticroof-conditioned.xml'].include? hpxml_file
    hpxml.building_construction.number_of_conditioned_floors += 1
    hpxml.building_construction.number_of_conditioned_floors_above_grade += 1
    hpxml.building_construction.conditioned_floor_area += 900
    hpxml.building_construction.conditioned_building_volume += 2250
  elsif ['base-atticroof-cathedral.xml'].include? hpxml_file
    hpxml.building_construction.conditioned_building_volume += 10800
  elsif ['base-enclosure-2stories.xml'].include? hpxml_file
    hpxml.building_construction.number_of_conditioned_floors += 1
    hpxml.building_construction.number_of_conditioned_floors_above_grade += 1
    hpxml.building_construction.conditioned_floor_area += 1350
    hpxml.building_construction.conditioned_building_volume += 1350 * 8
  elsif ['base-enclosure-2stories-garage.xml'].include? hpxml_file
    hpxml.building_construction.conditioned_floor_area -= 400 * 2
    hpxml.building_construction.conditioned_building_volume -= 400 * 2 * 8
  elsif ['base-misc-defaults.xml'].include? hpxml_file
    hpxml.building_construction.conditioned_building_volume = nil
    hpxml.building_construction.average_ceiling_height = nil
    hpxml.building_construction.number_of_bathrooms = nil
  elsif ['base-foundation-walkout-basement.xml'].include? hpxml_file
    hpxml.building_construction.number_of_conditioned_floors_above_grade += 1
  elsif ['invalid_files/enclosure-floor-area-exceeds-cfa.xml'].include? hpxml_file
    hpxml.building_construction.conditioned_floor_area /= 5.0
  elsif ['invalid_files/num-bedrooms-exceeds-limit.xml'].include? hpxml_file
    hpxml.building_construction.number_of_bedrooms = 40
  elsif ['invalid_files/invalid-facility-type-equipment.xml',
         'invalid_files/invalid-facility-type-surfaces.xml'].include? hpxml_file
    hpxml.building_construction.residential_facility_type = HPXML::ResidentialTypeSFD
  end
end

def set_hpxml_building_occupancy(hpxml_file, hpxml)
  if hpxml_file.include?('ASHRAE_Standard_140')
    hpxml.building_occupancy.number_of_residents = 0
  elsif ['base-misc-defaults.xml'].include? hpxml_file
    hpxml.building_occupancy.number_of_residents = nil
  else
    hpxml.building_occupancy.number_of_residents = hpxml.building_construction.number_of_bedrooms
  end
end

def set_hpxml_climate_and_risk_zones(hpxml_file, hpxml)
  hpxml.climate_and_risk_zones.weather_station_id = 'WeatherStation'
  hpxml.climate_and_risk_zones.iecc_year = 2006
  if hpxml_file == 'ASHRAE_Standard_140/L100AC.xml'
    hpxml.climate_and_risk_zones.weather_station_name = 'Colorado Springs, CO'
    hpxml.climate_and_risk_zones.weather_station_epw_filepath = 'USA_CO_Colorado.Springs-Peterson.Field.724660_TMY3.epw'
  elsif hpxml_file == 'ASHRAE_Standard_140/L100AL.xml'
    hpxml.climate_and_risk_zones.weather_station_name = 'Las Vegas, NV'
    hpxml.climate_and_risk_zones.weather_station_epw_filepath = 'USA_NV_Las.Vegas-McCarran.Intl.AP.723860_TMY3.epw'
  elsif ['base.xml'].include? hpxml_file
    hpxml.climate_and_risk_zones.iecc_zone = '5B'
    hpxml.climate_and_risk_zones.weather_station_name = 'Denver, CO'
    hpxml.climate_and_risk_zones.weather_station_epw_filepath = 'USA_CO_Denver.Intl.AP.725650_TMY3.epw'
    hpxml.header.state_code = 'CO'
  elsif ['base-location-baltimore-md.xml'].include? hpxml_file
    hpxml.climate_and_risk_zones.iecc_zone = '4A'
    hpxml.climate_and_risk_zones.weather_station_name = 'Baltimore, MD'
    hpxml.climate_and_risk_zones.weather_station_epw_filepath = 'USA_MD_Baltimore-Washington.Intl.AP.724060_TMY3.epw'
    hpxml.header.state_code = 'MD'
  elsif ['base-location-dallas-tx.xml'].include? hpxml_file
    hpxml.climate_and_risk_zones.iecc_zone = '3A'
    hpxml.climate_and_risk_zones.weather_station_name = 'Dallas, TX'
    hpxml.climate_and_risk_zones.weather_station_epw_filepath = 'USA_TX_Dallas-Fort.Worth.Intl.AP.722590_TMY3.epw'
    hpxml.header.state_code = 'TX'
  elsif ['base-location-duluth-mn.xml'].include? hpxml_file
    hpxml.climate_and_risk_zones.iecc_zone = '7'
    hpxml.climate_and_risk_zones.weather_station_name = 'Duluth, MN'
    hpxml.climate_and_risk_zones.weather_station_epw_filepath = 'USA_MN_Duluth.Intl.AP.727450_TMY3.epw'
    hpxml.header.state_code = 'MN'
  elsif ['base-location-miami-fl.xml'].include? hpxml_file
    hpxml.climate_and_risk_zones.iecc_zone = '1A'
    hpxml.climate_and_risk_zones.weather_station_name = 'Miami, FL'
    hpxml.climate_and_risk_zones.weather_station_epw_filepath = 'USA_FL_Miami.Intl.AP.722020_TMY3.epw'
    hpxml.header.state_code = 'FL'
  elsif ['base-location-AMY-2012.xml'].include? hpxml_file
    hpxml.climate_and_risk_zones.weather_station_name = 'Boulder, CO'
    hpxml.climate_and_risk_zones.weather_station_epw_filepath = 'US_CO_Boulder_AMY_2012.epw'
  elsif ['invalid_files/invalid-epw-filepath.xml'].include? hpxml_file
    hpxml.climate_and_risk_zones.weather_station_epw_filepath = 'foo.epw'
  elsif ['invalid_files/invalid-input-parameters.xml'].include? hpxml_file
    hpxml.climate_and_risk_zones.iecc_year = 2020
  end
end

def set_hpxml_air_infiltration_measurements(hpxml_file, hpxml)
  infil_volume = hpxml.building_construction.conditioned_building_volume
  if ['ASHRAE_Standard_140/L100AC.xml',
      'ASHRAE_Standard_140/L100AL.xml',
      'base-enclosure-infil-natural-ach.xml'].include? hpxml_file
    hpxml.air_infiltration_measurements.clear
    hpxml.air_infiltration_measurements.add(id: 'InfiltrationMeasurement',
                                            unit_of_measure: HPXML::UnitsACHNatural,
                                            air_leakage: 0.67)
  elsif ['ASHRAE_Standard_140/L322XC.xml'].include? hpxml_file
    hpxml.air_infiltration_measurements[0].air_leakage = 0.335
  elsif ['ASHRAE_Standard_140/L110AC.xml',
         'ASHRAE_Standard_140/L110AL.xml',
         'ASHRAE_Standard_140/L200AC.xml',
         'ASHRAE_Standard_140/L200AL.xml'].include? hpxml_file
    hpxml.air_infiltration_measurements[0].air_leakage = 1.5
  elsif ['base.xml'].include? hpxml_file
    hpxml.air_infiltration_measurements.add(id: 'InfiltrationMeasurement',
                                            house_pressure: 50,
                                            unit_of_measure: HPXML::UnitsACH,
                                            air_leakage: 3.0)
  elsif ['base-enclosure-infil-cfm50.xml'].include? hpxml_file
    hpxml.air_infiltration_measurements.clear
    hpxml.air_infiltration_measurements.add(id: 'InfiltrationMeasurement',
                                            house_pressure: 50,
                                            unit_of_measure: HPXML::UnitsCFM,
                                            air_leakage: 3.0 / 60.0 * infil_volume)
  elsif ['base-enclosure-infil-ach-house-pressure.xml'].include? hpxml_file
    hpxml.air_infiltration_measurements[0].house_pressure = 45
    hpxml.air_infiltration_measurements[0].air_leakage *= 0.9338
  elsif ['base-enclosure-infil-cfm-house-pressure.xml'].include? hpxml_file
    hpxml.air_infiltration_measurements[0].house_pressure = 45
    hpxml.air_infiltration_measurements[0].air_leakage *= 0.9338
  elsif ['base-enclosure-infil-flue.xml'].include? hpxml_file
    hpxml.building_construction.has_flue_or_chimney = true
  end
  if ['base-misc-defaults.xml'].include? hpxml_file
    hpxml.air_infiltration_measurements[0].infiltration_volume = nil
  else
    hpxml.air_infiltration_measurements[0].infiltration_volume = infil_volume
  end
end

def set_hpxml_attics(hpxml_file, hpxml)
  if ['ASHRAE_Standard_140/L100AC.xml',
      'ASHRAE_Standard_140/L100AL.xml'].include? hpxml_file
    hpxml.attics.add(id: 'VentedAttic',
                     attic_type: HPXML::AtticTypeVented,
                     vented_attic_ach: 2.4)
  elsif ['base.xml'].include? hpxml_file
    hpxml.attics.add(id: 'UnventedAttic',
                     attic_type: HPXML::AtticTypeUnvented,
                     within_infiltration_volume: false)
  elsif ['base-bldgtype-multifamily.xml'].include? hpxml_file
    hpxml.attics.clear
  elsif ['base-atticroof-cathedral.xml'].include? hpxml_file
    hpxml.attics.clear
    hpxml.attics.add(id: 'CathedralCeiling',
                     attic_type: HPXML::AtticTypeCathedral)
  elsif ['base-atticroof-conditioned.xml'].include? hpxml_file
    hpxml.attics.add(id: 'ConditionedAttic',
                     attic_type: HPXML::AtticTypeConditioned)
  elsif ['base-atticroof-flat.xml'].include? hpxml_file
    hpxml.attics.clear
    hpxml.attics.add(id: 'FlatRoof',
                     attic_type: HPXML::AtticTypeFlatRoof)
  elsif ['base-atticroof-vented.xml'].include? hpxml_file
    hpxml.attics.clear
    hpxml.attics.add(id: 'VentedAttic',
                     attic_type: HPXML::AtticTypeVented,
                     vented_attic_sla: 0.003)
  elsif ['base-misc-defaults.xml'].include? hpxml_file
    hpxml.attics.clear
  end
end

def set_hpxml_foundations(hpxml_file, hpxml)
  if ['base.xml'].include? hpxml_file
    hpxml.foundations.add(id: 'ConditionedBasement',
                          foundation_type: HPXML::FoundationTypeBasementConditioned)
  elsif ['base-bldgtype-multifamily.xml'].include? hpxml_file
    hpxml.foundations.clear
  elsif ['base-foundation-vented-crawlspace.xml'].include? hpxml_file
    hpxml.foundations.clear
    hpxml.foundations.add(id: 'VentedCrawlspace',
                          foundation_type: HPXML::FoundationTypeCrawlspaceVented,
                          vented_crawlspace_sla: 0.00667)
  elsif ['base-foundation-unvented-crawlspace.xml'].include? hpxml_file
    hpxml.foundations.clear
    hpxml.foundations.add(id: 'UnventedCrawlspace',
                          foundation_type: HPXML::FoundationTypeCrawlspaceUnvented,
                          within_infiltration_volume: false)
  elsif ['base-foundation-unconditioned-basement.xml'].include? hpxml_file
    hpxml.foundations.clear
    hpxml.foundations.add(id: 'UnconditionedBasement',
                          foundation_type: HPXML::FoundationTypeBasementUnconditioned,
                          within_infiltration_volume: false)
  elsif ['base-foundation-multiple.xml'].include? hpxml_file
    hpxml.foundations.add(id: 'UnventedCrawlspace',
                          foundation_type: HPXML::FoundationTypeCrawlspaceUnvented,
                          within_infiltration_volume: false)
  elsif ['base-foundation-ambient.xml'].include? hpxml_file
    hpxml.foundations.clear
    hpxml.foundations.add(id: 'AmbientFoundation',
                          foundation_type: HPXML::FoundationTypeAmbient)
  elsif ['base-foundation-slab.xml'].include? hpxml_file
    hpxml.foundations.clear
    hpxml.foundations.add(id: 'SlabFoundation',
                          foundation_type: HPXML::FoundationTypeSlab)
  elsif ['base-misc-defaults.xml'].include? hpxml_file
    hpxml.foundations.clear
  end
end

def set_hpxml_roofs(hpxml_file, hpxml)
  if ['ASHRAE_Standard_140/L100AC.xml',
      'ASHRAE_Standard_140/L100AL.xml'].include? hpxml_file
    hpxml.roofs.add(id: 'AtticRoofNorth',
                    interior_adjacent_to: HPXML::LocationAtticVented,
                    area: 811.1,
                    azimuth: 0,
                    roof_type: HPXML::RoofTypeAsphaltShingles,
                    solar_absorptance: 0.6,
                    emittance: 0.9,
                    pitch: 4,
                    radiant_barrier: false,
                    insulation_assembly_r_value: 1.99)
    hpxml.roofs.add(id: 'AtticRoofSouth',
                    interior_adjacent_to: HPXML::LocationAtticVented,
                    area: 811.1,
                    azimuth: 180,
                    roof_type: HPXML::RoofTypeAsphaltShingles,
                    solar_absorptance: 0.6,
                    emittance: 0.9,
                    pitch: 4,
                    radiant_barrier: false,
                    insulation_assembly_r_value: 1.99)
  elsif ['ASHRAE_Standard_140/L202AC.xml',
         'ASHRAE_Standard_140/L202AL.xml'].include? hpxml_file
    for i in 0..hpxml.roofs.size - 1
      hpxml.roofs[i].solar_absorptance = 0.2
    end
  elsif ['base.xml'].include? hpxml_file
    hpxml.roofs.add(id: 'Roof',
                    interior_adjacent_to: HPXML::LocationAtticUnvented,
                    area: 1510,
                    roof_type: HPXML::RoofTypeAsphaltShingles,
                    solar_absorptance: 0.7,
                    emittance: 0.92,
                    pitch: 6,
                    radiant_barrier: false,
                    insulation_assembly_r_value: 2.3)
  elsif ['base-bldgtype-multifamily.xml'].include? hpxml_file
    hpxml.roofs.clear
  elsif ['base-bldgtype-single-family-attached.xml'].include? hpxml_file
    hpxml.roofs[0].area = 1006
  elsif ['base-enclosure-rooftypes.xml'].include? hpxml_file
    roof_types = [[HPXML::RoofTypeClayTile, HPXML::ColorLight],
                  [HPXML::RoofTypeMetal, HPXML::ColorReflective],
                  [HPXML::RoofTypeWoodShingles, HPXML::ColorDark]]
    hpxml.roofs.clear
    roof_types.each_with_index do |roof_type, i|
      hpxml.roofs.add(id: "Roof#{i + 1}",
                      interior_adjacent_to: HPXML::LocationAtticUnvented,
                      area: 1510 / roof_types.size,
                      roof_type: roof_type[0],
                      roof_color: roof_type[1],
                      emittance: 0.92,
                      pitch: 6,
                      radiant_barrier: false,
                      insulation_assembly_r_value: 2.3)
    end
  elsif ['base-atticroof-flat.xml'].include? hpxml_file
    hpxml.roofs.clear
    hpxml.roofs.add(id: 'Roof',
                    interior_adjacent_to: HPXML::LocationLivingSpace,
                    area: 1350,
                    roof_type: HPXML::RoofTypeAsphaltShingles,
                    solar_absorptance: 0.7,
                    emittance: 0.92,
                    pitch: 0,
                    radiant_barrier: false,
                    insulation_assembly_r_value: 25.8)
  elsif ['base-atticroof-conditioned.xml'].include? hpxml_file
    hpxml.roofs.clear
    hpxml.roofs.add(id: 'RoofCond',
                    interior_adjacent_to: HPXML::LocationLivingSpace,
                    area: 1006,
                    roof_type: HPXML::RoofTypeAsphaltShingles,
                    solar_absorptance: 0.7,
                    emittance: 0.92,
                    pitch: 6,
                    radiant_barrier: false,
                    insulation_assembly_r_value: 25.8)
    hpxml.roofs.add(id: 'RoofUncond',
                    interior_adjacent_to: HPXML::LocationAtticUnvented,
                    area: 504,
                    roof_type: HPXML::RoofTypeAsphaltShingles,
                    solar_absorptance: 0.7,
                    emittance: 0.92,
                    pitch: 6,
                    radiant_barrier: false,
                    insulation_assembly_r_value: 2.3)
  elsif ['base-atticroof-vented.xml'].include? hpxml_file
    hpxml.roofs[0].interior_adjacent_to = HPXML::LocationAtticVented
  elsif ['base-atticroof-cathedral.xml'].include? hpxml_file
    hpxml.roofs[0].interior_adjacent_to = HPXML::LocationLivingSpace
    hpxml.roofs[0].insulation_assembly_r_value = 25.8
  elsif ['base-enclosure-garage.xml'].include? hpxml_file
    hpxml.roofs[0].area += 670
  elsif ['base-atticroof-unvented-insulated-roof.xml'].include? hpxml_file
    hpxml.roofs[0].insulation_assembly_r_value = 25.8
  elsif ['base-enclosure-split-surfaces.xml'].include? hpxml_file
    for n in 1..hpxml.roofs.size
      hpxml.roofs[n - 1].area /= 9.0
      for i in 2..9
        hpxml.roofs << hpxml.roofs[n - 1].dup
        hpxml.roofs[-1].id += i.to_s
      end
    end
    hpxml.roofs << hpxml.roofs[-1].dup
    hpxml.roofs[-1].id = 'TinyRoof'
    hpxml.roofs[-1].area = 0.05
  elsif ['base-atticroof-radiant-barrier.xml'].include? hpxml_file
    hpxml.roofs[0].radiant_barrier = true
    hpxml.roofs[0].radiant_barrier_grade = 2
  elsif ['invalid_files/enclosure-attic-missing-roof.xml'].include? hpxml_file
    hpxml.roofs[0].delete
  elsif ['base-misc-defaults.xml'].include? hpxml_file
    hpxml.roofs.each do |roof|
      roof.roof_type = nil
      roof.solar_absorptance = nil
      roof.roof_color = HPXML::ColorLight
      roof.emittance = nil
      roof.radiant_barrier = nil
    end
  elsif ['invalid_files/invalid-input-parameters.xml'].include? hpxml_file
    hpxml.roofs[0].radiant_barrier_grade = 4
    hpxml.roofs[0].azimuth = 365
  end
end

def set_hpxml_rim_joists(hpxml_file, hpxml)
  if ['ASHRAE_Standard_140/L322XC.xml'].include? hpxml_file
    hpxml.rim_joists.add(id: 'RimJoistNorth',
                         exterior_adjacent_to: HPXML::LocationOutside,
                         interior_adjacent_to: HPXML::LocationBasementConditioned,
                         siding: HPXML::SidingTypeWood,
                         area: 42.75,
                         azimuth: 0,
                         solar_absorptance: 0.6,
                         emittance: 0.9,
                         insulation_assembly_r_value: 5.01)
    hpxml.rim_joists.add(id: 'RimJoistEast',
                         exterior_adjacent_to: HPXML::LocationOutside,
                         interior_adjacent_to: HPXML::LocationBasementConditioned,
                         siding: HPXML::SidingTypeWood,
                         area: 20.25,
                         azimuth: 90,
                         solar_absorptance: 0.6,
                         emittance: 0.9,
                         insulation_assembly_r_value: 5.01)
    hpxml.rim_joists.add(id: 'RimJoistSouth',
                         exterior_adjacent_to: HPXML::LocationOutside,
                         interior_adjacent_to: HPXML::LocationBasementConditioned,
                         siding: HPXML::SidingTypeWood,
                         area: 42.75,
                         azimuth: 180,
                         solar_absorptance: 0.6,
                         emittance: 0.9,
                         insulation_assembly_r_value: 5.01)
    hpxml.rim_joists.add(id: 'RimJoistWest',
                         exterior_adjacent_to: HPXML::LocationOutside,
                         interior_adjacent_to: HPXML::LocationBasementConditioned,
                         siding: HPXML::SidingTypeWood,
                         area: 20.25,
                         azimuth: 270,
                         solar_absorptance: 0.6,
                         emittance: 0.9,
                         insulation_assembly_r_value: 5.01)
  elsif ['ASHRAE_Standard_140/L324XC.xml'].include? hpxml_file
    for i in 0..hpxml.rim_joists.size - 1
      hpxml.rim_joists[i].insulation_assembly_r_value = 13.14
    end
  elsif ['base.xml'].include? hpxml_file
    # TODO: Other geometry values (e.g., building volume) assume
    # no rim joists.
    hpxml.rim_joists.add(id: 'RimJoistFoundation',
                         exterior_adjacent_to: HPXML::LocationOutside,
                         interior_adjacent_to: HPXML::LocationBasementConditioned,
                         siding: HPXML::SidingTypeWood,
                         area: 116,
                         solar_absorptance: 0.7,
                         emittance: 0.92,
                         insulation_assembly_r_value: 23.0)
  elsif ['base-bldgtype-multifamily.xml'].include? hpxml_file
    hpxml.rim_joists.clear
  elsif ['base-enclosure-walltypes.xml'].include? hpxml_file
    siding_types = [[HPXML::SidingTypeAluminum, HPXML::ColorDark],
                    [HPXML::SidingTypeBrick, HPXML::ColorReflective],
                    [HPXML::SidingTypeFiberCement, HPXML::ColorMediumDark],
                    [HPXML::SidingTypeStucco, HPXML::ColorMedium],
                    [HPXML::SidingTypeVinyl, HPXML::ColorLight]]
    hpxml.rim_joists.clear
    siding_types.each_with_index do |siding_type, i|
      hpxml.rim_joists.add(id: "RimJoistFoundation#{i + 1}",
                           exterior_adjacent_to: HPXML::LocationOutside,
                           interior_adjacent_to: HPXML::LocationBasementConditioned,
                           siding: siding_type[0],
                           color: siding_type[1],
                           area: 116 / siding_types.size,
                           emittance: 0.92,
                           insulation_assembly_r_value: 23.0)
    end
  elsif ['base-foundation-ambient.xml',
         'base-foundation-slab.xml'].include? hpxml_file
    hpxml.rim_joists.clear
  elsif ['base-foundation-unconditioned-basement.xml'].include? hpxml_file
    for i in 0..hpxml.rim_joists.size - 1
      hpxml.rim_joists[i].interior_adjacent_to = HPXML::LocationBasementUnconditioned
      hpxml.rim_joists[i].insulation_assembly_r_value = 2.3
    end
  elsif ['base-foundation-unconditioned-basement-wall-insulation.xml'].include? hpxml_file
    for i in 0..hpxml.rim_joists.size - 1
      hpxml.rim_joists[i].insulation_assembly_r_value = 23.0
    end
  elsif ['base-foundation-unvented-crawlspace.xml'].include? hpxml_file
    for i in 0..hpxml.rim_joists.size - 1
      hpxml.rim_joists[i].interior_adjacent_to = HPXML::LocationCrawlspaceUnvented
    end
  elsif ['base-foundation-vented-crawlspace.xml'].include? hpxml_file
    for i in 0..hpxml.rim_joists.size - 1
      hpxml.rim_joists[i].interior_adjacent_to = HPXML::LocationCrawlspaceVented
    end
  elsif ['base-foundation-multiple.xml'].include? hpxml_file
    hpxml.rim_joists[0].exterior_adjacent_to = HPXML::LocationCrawlspaceUnvented
    hpxml.rim_joists[0].siding = nil
    hpxml.rim_joists.add(id: 'RimJoistCrawlspace',
                         exterior_adjacent_to: HPXML::LocationOutside,
                         interior_adjacent_to: HPXML::LocationCrawlspaceUnvented,
                         siding: HPXML::SidingTypeWood,
                         area: 81,
                         solar_absorptance: 0.7,
                         emittance: 0.92,
                         insulation_assembly_r_value: 2.3)
  elsif ['base-enclosure-2stories.xml'].include? hpxml_file
    hpxml.rim_joists.add(id: 'RimJoist2ndStory',
                         exterior_adjacent_to: HPXML::LocationOutside,
                         interior_adjacent_to: HPXML::LocationLivingSpace,
                         siding: HPXML::SidingTypeWood,
                         area: 116,
                         solar_absorptance: 0.7,
                         emittance: 0.92,
                         insulation_assembly_r_value: 23.0)
  elsif ['base-enclosure-split-surfaces.xml'].include? hpxml_file
    for n in 1..hpxml.rim_joists.size
      hpxml.rim_joists[n - 1].area /= 9.0
      for i in 2..9
        hpxml.rim_joists << hpxml.rim_joists[n - 1].dup
        hpxml.rim_joists[-1].id += i.to_s
      end
    end
    hpxml.rim_joists << hpxml.rim_joists[-1].dup
    hpxml.rim_joists[-1].id = 'TinyRimJoist'
    hpxml.rim_joists[-1].area = 0.05
  elsif ['invalid_files/invalid-facility-type-surfaces.xml'].include? hpxml_file
    hpxml.rim_joists.add(id: 'RimJoistOther',
                         exterior_adjacent_to: HPXML::LocationOtherHousingUnit,
                         interior_adjacent_to: HPXML::LocationLivingSpace,
                         area: 116,
                         solar_absorptance: 0.7,
                         emittance: 0.92,
                         insulation_assembly_r_value: 23.0)
  elsif ['base-misc-defaults.xml'].include? hpxml_file
    hpxml.rim_joists.each do |rim_joist|
      rim_joist.siding = nil
      rim_joist.solar_absorptance = nil
      rim_joist.color = HPXML::ColorMedium
      rim_joist.emittance = nil
    end
  end
  hpxml.rim_joists.each do |rim_joist|
    next unless rim_joist.is_interior

    fail "Interior rim joist '#{rim_joist.id}' in #{hpxml_file} should not have siding." unless rim_joist.siding.nil?
  end
end

def set_hpxml_walls(hpxml_file, hpxml)
  if ['ASHRAE_Standard_140/L100AC.xml',
      'ASHRAE_Standard_140/L100AL.xml'].include? hpxml_file
    hpxml.walls.add(id: 'WallNorth',
                    exterior_adjacent_to: HPXML::LocationOutside,
                    interior_adjacent_to: HPXML::LocationLivingSpace,
                    wall_type: HPXML::WallTypeWoodStud,
                    siding: HPXML::SidingTypeWood,
                    area: 456,
                    azimuth: 0,
                    solar_absorptance: 0.6,
                    emittance: 0.9,
                    insulation_assembly_r_value: 11.76)
    hpxml.walls.add(id: 'WallEast',
                    exterior_adjacent_to: HPXML::LocationOutside,
                    interior_adjacent_to: HPXML::LocationLivingSpace,
                    wall_type: HPXML::WallTypeWoodStud,
                    siding: HPXML::SidingTypeWood,
                    area: 216,
                    azimuth: 90,
                    solar_absorptance: 0.6,
                    emittance: 0.9,
                    insulation_assembly_r_value: 11.76)
    hpxml.walls.add(id: 'WallSouth',
                    exterior_adjacent_to: HPXML::LocationOutside,
                    interior_adjacent_to: HPXML::LocationLivingSpace,
                    wall_type: HPXML::WallTypeWoodStud,
                    siding: HPXML::SidingTypeWood,
                    area: 456,
                    azimuth: 180,
                    solar_absorptance: 0.6,
                    emittance: 0.9,
                    insulation_assembly_r_value: 11.76)
    hpxml.walls.add(id: 'WallWest',
                    exterior_adjacent_to: HPXML::LocationOutside,
                    interior_adjacent_to: HPXML::LocationLivingSpace,
                    wall_type: HPXML::WallTypeWoodStud,
                    siding: HPXML::SidingTypeWood,
                    area: 216,
                    azimuth: 270,
                    solar_absorptance: 0.6,
                    emittance: 0.9,
                    insulation_assembly_r_value: 11.76)
    hpxml.walls.add(id: 'WallAtticGableEast',
                    exterior_adjacent_to: HPXML::LocationOutside,
                    interior_adjacent_to: HPXML::LocationAtticVented,
                    wall_type: HPXML::WallTypeWoodStud,
                    siding: HPXML::SidingTypeWood,
                    area: 60.75,
                    azimuth: 90,
                    solar_absorptance: 0.6,
                    emittance: 0.9,
                    insulation_assembly_r_value: 2.15)
    hpxml.walls.add(id: 'WallAtticGableWest',
                    exterior_adjacent_to: HPXML::LocationOutside,
                    interior_adjacent_to: HPXML::LocationAtticVented,
                    wall_type: HPXML::WallTypeWoodStud,
                    siding: HPXML::SidingTypeWood,
                    area: 60.75,
                    azimuth: 270,
                    solar_absorptance: 0.6,
                    emittance: 0.9,
                    insulation_assembly_r_value: 2.15)
  elsif ['ASHRAE_Standard_140/L120AC.xml',
         'ASHRAE_Standard_140/L120AL.xml'].include? hpxml_file
    for i in 0..hpxml.walls.size - 3
      hpxml.walls[i].insulation_assembly_r_value = 23.58
    end
  elsif ['ASHRAE_Standard_140/L200AC.xml',
         'ASHRAE_Standard_140/L200AL.xml'].include? hpxml_file
    for i in 0..hpxml.walls.size - 3
      hpxml.walls[i].insulation_assembly_r_value = 4.84
    end
  elsif ['ASHRAE_Standard_140/L202AC.xml',
         'ASHRAE_Standard_140/L202AL.xml'].include? hpxml_file
    for i in 0..hpxml.walls.size - 1
      hpxml.walls[i].solar_absorptance = 0.2
    end
  elsif ['base.xml'].include? hpxml_file
    hpxml.walls.add(id: 'Wall',
                    exterior_adjacent_to: HPXML::LocationOutside,
                    interior_adjacent_to: HPXML::LocationLivingSpace,
                    wall_type: HPXML::WallTypeWoodStud,
                    siding: HPXML::SidingTypeWood,
                    area: 1200,
                    solar_absorptance: 0.7,
                    emittance: 0.92,
                    insulation_assembly_r_value: 23.0)
    hpxml.walls.add(id: 'WallAtticGable',
                    exterior_adjacent_to: HPXML::LocationOutside,
                    interior_adjacent_to: HPXML::LocationAtticUnvented,
                    wall_type: HPXML::WallTypeWoodStud,
                    siding: HPXML::SidingTypeWood,
                    area: 290,
                    solar_absorptance: 0.7,
                    emittance: 0.92,
                    insulation_assembly_r_value: 4.0)
  elsif ['base-bldgtype-multifamily.xml'].include? hpxml_file
    hpxml.walls.clear
    hpxml.walls.add(id: 'Wall',
                    exterior_adjacent_to: HPXML::LocationOutside,
                    interior_adjacent_to: HPXML::LocationLivingSpace,
                    wall_type: HPXML::WallTypeWoodStud,
                    siding: HPXML::SidingTypeWood,
                    area: 686,
                    solar_absorptance: 0.7,
                    emittance: 0.92,
                    insulation_assembly_r_value: 23.0)
    hpxml.walls.add(id: 'WallOther',
                    exterior_adjacent_to: HPXML::LocationOtherHousingUnit,
                    interior_adjacent_to: HPXML::LocationLivingSpace,
                    wall_type: HPXML::WallTypeWoodStud,
                    area: 294,
                    solar_absorptance: 0.7,
                    emittance: 0.92,
                    insulation_assembly_r_value: 4.0)
  elsif ['base-bldgtype-single-family-attached.xml'].include? hpxml_file
    hpxml.walls.clear
    hpxml.walls.add(id: 'Wall',
                    exterior_adjacent_to: HPXML::LocationOutside,
                    interior_adjacent_to: HPXML::LocationLivingSpace,
                    wall_type: HPXML::WallTypeWoodStud,
                    siding: HPXML::SidingTypeWood,
                    area: 686,
                    solar_absorptance: 0.7,
                    emittance: 0.92,
                    insulation_assembly_r_value: 23.0)
    hpxml.walls.add(id: 'WallOther',
                    exterior_adjacent_to: HPXML::LocationOtherHousingUnit,
                    interior_adjacent_to: HPXML::LocationLivingSpace,
                    wall_type: HPXML::WallTypeWoodStud,
                    area: 294,
                    solar_absorptance: 0.7,
                    emittance: 0.92,
                    insulation_assembly_r_value: 4.0)
    hpxml.walls.add(id: 'WallAtticGable',
                    exterior_adjacent_to: HPXML::LocationOutside,
                    interior_adjacent_to: HPXML::LocationAtticUnvented,
                    wall_type: HPXML::WallTypeWoodStud,
                    siding: HPXML::SidingTypeWood,
                    area: 169,
                    solar_absorptance: 0.7,
                    emittance: 0.92,
                    insulation_assembly_r_value: 4.0)
    hpxml.walls.add(id: 'WallAtticOther',
                    exterior_adjacent_to: HPXML::LocationAtticUnvented,
                    interior_adjacent_to: HPXML::LocationAtticUnvented,
                    wall_type: HPXML::WallTypeWoodStud,
                    area: 169,
                    solar_absorptance: 0.7,
                    emittance: 0.92,
                    insulation_assembly_r_value: 4.0)
  elsif ['base-atticroof-flat.xml'].include? hpxml_file
    hpxml.walls.delete_at(1)
  elsif ['base-atticroof-vented.xml'].include? hpxml_file
    hpxml.walls[1].interior_adjacent_to = HPXML::LocationAtticVented
  elsif ['base-atticroof-cathedral.xml'].include? hpxml_file
    hpxml.walls[1].interior_adjacent_to = HPXML::LocationLivingSpace
    hpxml.walls[1].insulation_assembly_r_value = 23.0
  elsif ['base-atticroof-conditioned.xml'].include? hpxml_file
    hpxml.walls.delete_at(1)
    hpxml.walls.add(id: 'WallAtticKneeWall',
                    exterior_adjacent_to: HPXML::LocationAtticUnvented,
                    interior_adjacent_to: HPXML::LocationLivingSpace,
                    wall_type: HPXML::WallTypeWoodStud,
                    area: 316,
                    solar_absorptance: 0.7,
                    emittance: 0.92,
                    insulation_assembly_r_value: 23.0)
    hpxml.walls.add(id: 'WallAtticGableCond',
                    exterior_adjacent_to: HPXML::LocationOutside,
                    interior_adjacent_to: HPXML::LocationLivingSpace,
                    wall_type: HPXML::WallTypeWoodStud,
                    siding: HPXML::SidingTypeWood,
                    area: 240,
                    solar_absorptance: 0.7,
                    emittance: 0.92,
                    insulation_assembly_r_value: 22.3)
    hpxml.walls.add(id: 'WallAtticGableUncond',
                    exterior_adjacent_to: HPXML::LocationOutside,
                    interior_adjacent_to: HPXML::LocationAtticUnvented,
                    wall_type: HPXML::WallTypeWoodStud,
                    siding: HPXML::SidingTypeWood,
                    area: 50,
                    solar_absorptance: 0.7,
                    emittance: 0.92,
                    insulation_assembly_r_value: 4.0)
  elsif ['base-bldgtype-multifamily-adjacent-to-multiple.xml'].include? hpxml_file
    hpxml.walls[1].delete
    hpxml.walls.add(id: 'WallOtherHeatedSpace',
                    exterior_adjacent_to: HPXML::LocationOtherHeatedSpace,
                    interior_adjacent_to: HPXML::LocationLivingSpace,
                    wall_type: HPXML::WallTypeWoodStud,
                    area: 100,
                    solar_absorptance: 0.7,
                    emittance: 0.92,
                    insulation_assembly_r_value: 23.0)
    hpxml.walls.add(id: 'WallOtherMultifamilyBufferSpace',
                    exterior_adjacent_to: HPXML::LocationOtherMultifamilyBufferSpace,
                    interior_adjacent_to: HPXML::LocationLivingSpace,
                    wall_type: HPXML::WallTypeWoodStud,
                    area: 100,
                    solar_absorptance: 0.7,
                    emittance: 0.92,
                    insulation_assembly_r_value: 23.0)
    hpxml.walls.add(id: 'WallOtherNonFreezingSpace',
                    exterior_adjacent_to: HPXML::LocationOtherNonFreezingSpace,
                    interior_adjacent_to: HPXML::LocationLivingSpace,
                    wall_type: HPXML::WallTypeWoodStud,
                    area: 100,
                    solar_absorptance: 0.7,
                    emittance: 0.92,
                    insulation_assembly_r_value: 23.0)
    hpxml.walls.add(id: 'WallOtherHousingUnit',
                    exterior_adjacent_to: HPXML::LocationOtherHousingUnit,
                    interior_adjacent_to: HPXML::LocationLivingSpace,
                    wall_type: HPXML::WallTypeWoodStud,
                    area: 100,
                    solar_absorptance: 0.7,
                    emittance: 0.92,
                    insulation_assembly_r_value: 4.0)
  elsif ['base-enclosure-walltypes.xml'].include? hpxml_file
    walls_map = { HPXML::WallTypeCMU => 12,
                  HPXML::WallTypeDoubleWoodStud => 28.7,
                  HPXML::WallTypeICF => 21,
                  HPXML::WallTypeLog => 7.1,
                  HPXML::WallTypeSIP => 16.1,
                  HPXML::WallTypeConcrete => 1.35,
                  HPXML::WallTypeSteelStud => 8.1,
                  HPXML::WallTypeStone => 5.4,
                  HPXML::WallTypeStrawBale => 58.8,
                  HPXML::WallTypeBrick => 7.9,
                  HPXML::WallTypeAdobe => 5.0 }
    siding_types = [[HPXML::SidingTypeAluminum, HPXML::ColorReflective],
                    [HPXML::SidingTypeBrick, HPXML::ColorMediumDark],
                    [HPXML::SidingTypeFiberCement, HPXML::ColorMedium],
                    [HPXML::SidingTypeStucco, HPXML::ColorLight],
                    [HPXML::SidingTypeVinyl, HPXML::ColorDark]]
    last_wall = hpxml.walls[-1]
    hpxml.walls.clear
    walls_map.each_with_index do |(wall_type, assembly_r), i|
      hpxml.walls.add(id: "Wall#{i + 1}",
                      exterior_adjacent_to: HPXML::LocationOutside,
                      interior_adjacent_to: HPXML::LocationLivingSpace,
                      wall_type: wall_type,
                      siding: siding_types[i % siding_types.size][0],
                      color: siding_types[i % siding_types.size][1],
                      area: 1200 / walls_map.size,
                      emittance: 0.92,
                      insulation_assembly_r_value: assembly_r)
    end
    hpxml.walls << last_wall
  elsif ['base-enclosure-2stories.xml'].include? hpxml_file
    hpxml.walls[0].area *= 2.0
  elsif ['base-enclosure-2stories-garage.xml'].include? hpxml_file
    hpxml.walls.clear
    hpxml.walls.add(id: 'Wall',
                    exterior_adjacent_to: HPXML::LocationOutside,
                    interior_adjacent_to: HPXML::LocationLivingSpace,
                    wall_type: HPXML::WallTypeWoodStud,
                    siding: HPXML::SidingTypeWood,
                    area: 2080,
                    solar_absorptance: 0.7,
                    emittance: 0.92,
                    insulation_assembly_r_value: 23)
    hpxml.walls.add(id: 'WallGarageInterior',
                    exterior_adjacent_to: HPXML::LocationGarage,
                    interior_adjacent_to: HPXML::LocationLivingSpace,
                    wall_type: HPXML::WallTypeWoodStud,
                    area: 320,
                    solar_absorptance: 0.7,
                    emittance: 0.92,
                    insulation_assembly_r_value: 23)
    hpxml.walls.add(id: 'WallGarageExterior',
                    exterior_adjacent_to: HPXML::LocationOutside,
                    interior_adjacent_to: HPXML::LocationGarage,
                    wall_type: HPXML::WallTypeWoodStud,
                    siding: HPXML::SidingTypeWood,
                    area: 320,
                    solar_absorptance: 0.7,
                    emittance: 0.92,
                    insulation_assembly_r_value: 4)
    hpxml.walls.add(id: 'WallAtticGable',
                    exterior_adjacent_to: HPXML::LocationOutside,
                    interior_adjacent_to: HPXML::LocationAtticUnvented,
                    wall_type: HPXML::WallTypeWoodStud,
                    siding: HPXML::SidingTypeWood,
                    area: 113,
                    solar_absorptance: 0.7,
                    emittance: 0.92,
                    insulation_assembly_r_value: 4)
  elsif ['base-enclosure-garage.xml'].include? hpxml_file
    hpxml.walls.clear
    hpxml.walls.add(id: 'Wall',
                    exterior_adjacent_to: HPXML::LocationOutside,
                    interior_adjacent_to: HPXML::LocationLivingSpace,
                    wall_type: HPXML::WallTypeWoodStud,
                    siding: HPXML::SidingTypeWood,
                    area: 960,
                    solar_absorptance: 0.7,
                    emittance: 0.92,
                    insulation_assembly_r_value: 23)
    hpxml.walls.add(id: 'WallGarageInterior',
                    exterior_adjacent_to: HPXML::LocationGarage,
                    interior_adjacent_to: HPXML::LocationLivingSpace,
                    wall_type: HPXML::WallTypeWoodStud,
                    area: 240,
                    solar_absorptance: 0.7,
                    emittance: 0.92,
                    insulation_assembly_r_value: 23)
    hpxml.walls.add(id: 'WallGarageExterior',
                    exterior_adjacent_to: HPXML::LocationOutside,
                    interior_adjacent_to: HPXML::LocationGarage,
                    wall_type: HPXML::WallTypeWoodStud,
                    siding: HPXML::SidingTypeWood,
                    area: 560,
                    solar_absorptance: 0.7,
                    emittance: 0.92,
                    insulation_assembly_r_value: 4)
    hpxml.walls.add(id: 'WallAtticGable',
                    exterior_adjacent_to: HPXML::LocationOutside,
                    interior_adjacent_to: HPXML::LocationAtticUnvented,
                    wall_type: HPXML::WallTypeWoodStud,
                    siding: HPXML::SidingTypeWood,
                    area: 113,
                    solar_absorptance: 0.7,
                    emittance: 0.92,
                    insulation_assembly_r_value: 4)
  elsif ['base-atticroof-unvented-insulated-roof.xml'].include? hpxml_file
    hpxml.walls[1].insulation_assembly_r_value = 23
  elsif ['base-bldgtype-multifamily-adjacent-to-other-housing-unit.xml'].include? hpxml_file
    hpxml.walls[-1].exterior_adjacent_to = HPXML::LocationOtherHousingUnit
    hpxml.walls[-1].insulation_assembly_r_value = 4
  elsif ['base-bldgtype-multifamily-adjacent-to-other-heated-space.xml'].include? hpxml_file
    hpxml.walls[-1].exterior_adjacent_to = HPXML::LocationOtherHeatedSpace
    hpxml.walls[-1].insulation_assembly_r_value = 23
  elsif ['base-bldgtype-multifamily-adjacent-to-multifamily-buffer-space.xml'].include? hpxml_file
    hpxml.walls[-1].exterior_adjacent_to = HPXML::LocationOtherMultifamilyBufferSpace
    hpxml.walls[-1].insulation_assembly_r_value = 23
  elsif ['base-bldgtype-multifamily-adjacent-to-non-freezing-space.xml'].include? hpxml_file
    hpxml.walls[-1].exterior_adjacent_to = HPXML::LocationOtherNonFreezingSpace
    hpxml.walls[-1].insulation_assembly_r_value = 23
  elsif ['base-enclosure-split-surfaces.xml'].include? hpxml_file
    for n in 1..hpxml.walls.size
      hpxml.walls[n - 1].area /= 9.0
      for i in 2..9
        hpxml.walls << hpxml.walls[n - 1].dup
        hpxml.walls[-1].id += i.to_s
      end
    end
    hpxml.walls << hpxml.walls[-1].dup
    hpxml.walls[-1].id = 'TinyWall'
    hpxml.walls[-1].area = 0.05
  elsif ['invalid_files/enclosure-living-missing-exterior-wall.xml'].include? hpxml_file
    hpxml.walls[0].delete
  elsif ['invalid_files/enclosure-garage-missing-exterior-wall.xml'].include? hpxml_file
    hpxml.walls[-2].delete
  elsif ['invalid_files/invalid-facility-type-surfaces.xml'].include? hpxml_file
    hpxml.walls.add(id: 'WallOther',
                    exterior_adjacent_to: HPXML::LocationOtherHousingUnit,
                    interior_adjacent_to: HPXML::LocationLivingSpace,
                    wall_type: HPXML::WallTypeWoodStud,
                    area: 294,
                    solar_absorptance: 0.7,
                    emittance: 0.92,
                    insulation_assembly_r_value: 4.0)
  elsif ['base-misc-defaults.xml'].include? hpxml_file
    hpxml.walls.each do |wall|
      wall.siding = nil
      wall.solar_absorptance = nil
      wall.color = HPXML::ColorMedium
      wall.emittance = nil
    end
  end
  hpxml.walls.each do |wall|
    next unless wall.is_interior

    fail "Interior wall '#{wall.id}' in #{hpxml_file} should not have siding." unless wall.siding.nil?
  end
end

def set_hpxml_foundation_walls(hpxml_file, hpxml)
  if ['ASHRAE_Standard_140/L322XC.xml'].include? hpxml_file
    hpxml.foundation_walls.add(id: 'FoundationWallNorth',
                               exterior_adjacent_to: 'ground',
                               interior_adjacent_to: HPXML::LocationBasementConditioned,
                               height: 7.25,
                               area: 413.25,
                               azimuth: 0,
                               thickness: 6,
                               depth_below_grade: 6.583,
                               insulation_interior_r_value: 0,
                               insulation_interior_distance_to_top: 0,
                               insulation_interior_distance_to_bottom: 0,
                               insulation_exterior_r_value: 0,
                               insulation_exterior_distance_to_top: 0,
                               insulation_exterior_distance_to_bottom: 0)
    hpxml.foundation_walls.add(id: 'FoundationWallEast',
                               exterior_adjacent_to: 'ground',
                               interior_adjacent_to: HPXML::LocationBasementConditioned,
                               height: 7.25,
                               area: 195.75,
                               azimuth: 90,
                               thickness: 6,
                               depth_below_grade: 6.583,
                               insulation_interior_r_value: 0,
                               insulation_interior_distance_to_top: 0,
                               insulation_interior_distance_to_bottom: 0,
                               insulation_exterior_r_value: 0,
                               insulation_exterior_distance_to_top: 0,
                               insulation_exterior_distance_to_bottom: 0)
    hpxml.foundation_walls.add(id: 'FoundationWallSouth',
                               exterior_adjacent_to: 'ground',
                               interior_adjacent_to: HPXML::LocationBasementConditioned,
                               height: 7.25,
                               area: 413.25,
                               azimuth: 180,
                               thickness: 6,
                               depth_below_grade: 6.583,
                               insulation_interior_r_value: 0,
                               insulation_interior_distance_to_top: 0,
                               insulation_interior_distance_to_bottom: 0,
                               insulation_exterior_r_value: 0,
                               insulation_exterior_distance_to_top: 0,
                               insulation_exterior_distance_to_bottom: 0)
    hpxml.foundation_walls.add(id: 'FoundationWallWest',
                               exterior_adjacent_to: 'ground',
                               interior_adjacent_to: HPXML::LocationBasementConditioned,
                               height: 7.25,
                               area: 195.75,
                               azimuth: 270,
                               thickness: 6,
                               depth_below_grade: 6.583,
                               insulation_interior_r_value: 0,
                               insulation_interior_distance_to_top: 0,
                               insulation_interior_distance_to_bottom: 0,
                               insulation_exterior_r_value: 0,
                               insulation_exterior_distance_to_top: 0,
                               insulation_exterior_distance_to_bottom: 0)
  elsif ['ASHRAE_Standard_140/L324XC.xml'].include? hpxml_file
    for i in 0..hpxml.foundation_walls.size - 1
      hpxml.foundation_walls[i].insulation_interior_r_value = 10.2
      hpxml.foundation_walls[i].insulation_interior_distance_to_top = 0.0
      hpxml.foundation_walls[i].insulation_interior_distance_to_bottom = 7.25
    end
  elsif ['base.xml'].include? hpxml_file
    hpxml.foundation_walls.add(id: 'FoundationWall',
                               exterior_adjacent_to: HPXML::LocationGround,
                               interior_adjacent_to: HPXML::LocationBasementConditioned,
                               height: 8,
                               area: 1200,
                               thickness: 8,
                               depth_below_grade: 7,
                               insulation_interior_r_value: 0,
                               insulation_interior_distance_to_top: 0,
                               insulation_interior_distance_to_bottom: 0,
                               insulation_exterior_distance_to_top: 0,
                               insulation_exterior_distance_to_bottom: 8,
                               insulation_exterior_r_value: 8.9)
  elsif ['base-bldgtype-multifamily.xml'].include? hpxml_file
    hpxml.foundation_walls.clear
  elsif ['base-bldgtype-single-family-attached.xml'].include? hpxml_file
    hpxml.foundation_walls.clear
    hpxml.foundation_walls.add(id: 'FoundationWall',
                               exterior_adjacent_to: HPXML::LocationGround,
                               interior_adjacent_to: HPXML::LocationBasementConditioned,
                               height: 8,
                               area: 686,
                               thickness: 8,
                               depth_below_grade: 7,
                               insulation_interior_r_value: 0,
                               insulation_interior_distance_to_top: 0,
                               insulation_interior_distance_to_bottom: 0,
                               insulation_exterior_distance_to_top: 0,
                               insulation_exterior_distance_to_bottom: 8,
                               insulation_exterior_r_value: 8.9)
    hpxml.foundation_walls.add(id: 'FoundationWallOther',
                               exterior_adjacent_to: HPXML::LocationBasementConditioned,
                               interior_adjacent_to: HPXML::LocationBasementConditioned,
                               height: 8,
                               area: 294,
                               thickness: 8,
                               depth_below_grade: 7,
                               insulation_interior_r_value: 0,
                               insulation_interior_distance_to_top: 0,
                               insulation_interior_distance_to_bottom: 0,
                               insulation_exterior_distance_to_top: 0,
                               insulation_exterior_distance_to_bottom: 0,
                               insulation_exterior_r_value: 0)
  elsif ['base-foundation-conditioned-basement-wall-interior-insulation.xml'].include? hpxml_file
    hpxml.foundation_walls[0].insulation_interior_distance_to_top = 0
    hpxml.foundation_walls[0].insulation_interior_distance_to_bottom = 8
    hpxml.foundation_walls[0].insulation_interior_r_value = 10
    hpxml.foundation_walls[0].insulation_exterior_distance_to_top = 1
    hpxml.foundation_walls[0].insulation_exterior_distance_to_bottom = 8
  elsif ['base-foundation-unconditioned-basement.xml'].include? hpxml_file
    hpxml.foundation_walls[0].interior_adjacent_to = HPXML::LocationBasementUnconditioned
    hpxml.foundation_walls[0].insulation_exterior_distance_to_bottom = 0
    hpxml.foundation_walls[0].insulation_exterior_r_value = 0
  elsif ['base-foundation-unconditioned-basement-wall-insulation.xml'].include? hpxml_file
    hpxml.foundation_walls[0].insulation_exterior_distance_to_bottom = 4
    hpxml.foundation_walls[0].insulation_exterior_r_value = 8.9
  elsif ['base-foundation-unconditioned-basement-assembly-r.xml'].include? hpxml_file
    hpxml.foundation_walls[0].insulation_exterior_distance_to_top = nil
    hpxml.foundation_walls[0].insulation_exterior_distance_to_bottom = nil
    hpxml.foundation_walls[0].insulation_exterior_r_value = nil
    hpxml.foundation_walls[0].insulation_interior_distance_to_top = nil
    hpxml.foundation_walls[0].insulation_interior_distance_to_bottom = nil
    hpxml.foundation_walls[0].insulation_interior_r_value = nil
    hpxml.foundation_walls[0].insulation_assembly_r_value = 10.69
  elsif ['base-foundation-unconditioned-basement-above-grade.xml'].include? hpxml_file
    hpxml.foundation_walls[0].depth_below_grade = 4
  elsif ['base-foundation-unvented-crawlspace.xml',
         'base-foundation-vented-crawlspace.xml'].include? hpxml_file
    if ['base-foundation-unvented-crawlspace.xml'].include? hpxml_file
      hpxml.foundation_walls[0].interior_adjacent_to = HPXML::LocationCrawlspaceUnvented
    else
      hpxml.foundation_walls[0].interior_adjacent_to = HPXML::LocationCrawlspaceVented
    end
    hpxml.foundation_walls[0].height -= 4
    hpxml.foundation_walls[0].area /= 2.0
    hpxml.foundation_walls[0].depth_below_grade -= 4
    hpxml.foundation_walls[0].insulation_exterior_distance_to_bottom -= 4
  elsif ['base-foundation-multiple.xml'].include? hpxml_file
    hpxml.foundation_walls[0].area = 600
    hpxml.foundation_walls.add(id: 'FoundationWallInterior',
                               exterior_adjacent_to: HPXML::LocationCrawlspaceUnvented,
                               interior_adjacent_to: HPXML::LocationBasementUnconditioned,
                               height: 8,
                               area: 360,
                               thickness: 8,
                               depth_below_grade: 4,
                               insulation_interior_r_value: 0,
                               insulation_interior_distance_to_top: 0,
                               insulation_interior_distance_to_bottom: 0,
                               insulation_exterior_distance_to_top: 0,
                               insulation_exterior_distance_to_bottom: 0,
                               insulation_exterior_r_value: 0)
    hpxml.foundation_walls.add(id: 'FoundationWallCrawlspace',
                               exterior_adjacent_to: HPXML::LocationGround,
                               interior_adjacent_to: HPXML::LocationCrawlspaceUnvented,
                               height: 4,
                               area: 600,
                               thickness: 8,
                               depth_below_grade: 3,
                               insulation_interior_r_value: 0,
                               insulation_interior_distance_to_top: 0,
                               insulation_interior_distance_to_bottom: 0,
                               insulation_exterior_distance_to_top: 0,
                               insulation_exterior_distance_to_bottom: 0,
                               insulation_exterior_r_value: 0)
  elsif ['base-foundation-ambient.xml',
         'base-foundation-slab.xml'].include? hpxml_file
    hpxml.foundation_walls.clear
  elsif ['base-foundation-walkout-basement.xml'].include? hpxml_file
    hpxml.foundation_walls.clear
    hpxml.foundation_walls.add(id: 'FoundationWall1',
                               exterior_adjacent_to: HPXML::LocationGround,
                               interior_adjacent_to: HPXML::LocationBasementConditioned,
                               height: 8,
                               area: 480,
                               thickness: 8,
                               depth_below_grade: 7,
                               insulation_interior_r_value: 0,
                               insulation_interior_distance_to_top: 0,
                               insulation_interior_distance_to_bottom: 0,
                               insulation_exterior_distance_to_top: 0,
                               insulation_exterior_distance_to_bottom: 8,
                               insulation_exterior_r_value: 8.9)
    hpxml.foundation_walls.add(id: 'FoundationWall2',
                               exterior_adjacent_to: HPXML::LocationGround,
                               interior_adjacent_to: HPXML::LocationBasementConditioned,
                               height: 4,
                               area: 120,
                               thickness: 8,
                               depth_below_grade: 3,
                               insulation_interior_r_value: 0,
                               insulation_interior_distance_to_top: 0,
                               insulation_interior_distance_to_bottom: 0,
                               insulation_exterior_distance_to_top: 0,
                               insulation_exterior_distance_to_bottom: 4,
                               insulation_exterior_r_value: 8.9)
    hpxml.foundation_walls.add(id: 'FoundationWall3',
                               exterior_adjacent_to: HPXML::LocationGround,
                               interior_adjacent_to: HPXML::LocationBasementConditioned,
                               height: 2,
                               area: 60,
                               thickness: 8,
                               depth_below_grade: 1,
                               insulation_interior_r_value: 0,
                               insulation_interior_distance_to_top: 0,
                               insulation_interior_distance_to_bottom: 0,
                               insulation_exterior_distance_to_top: 0,
                               insulation_exterior_distance_to_bottom: 2,
                               insulation_exterior_r_value: 8.9)
  elsif ['base-foundation-complex.xml'].include? hpxml_file
    hpxml.foundation_walls.clear
    hpxml.foundation_walls.add(id: 'FoundationWall1',
                               exterior_adjacent_to: HPXML::LocationGround,
                               interior_adjacent_to: HPXML::LocationBasementConditioned,
                               height: 8,
                               area: 160,
                               thickness: 8,
                               depth_below_grade: 7,
                               insulation_interior_r_value: 0,
                               insulation_interior_distance_to_top: 0,
                               insulation_interior_distance_to_bottom: 0,
                               insulation_exterior_distance_to_top: 0,
                               insulation_exterior_distance_to_bottom: 0,
                               insulation_exterior_r_value: 0.0)
    hpxml.foundation_walls.add(id: 'FoundationWall2',
                               exterior_adjacent_to: HPXML::LocationGround,
                               interior_adjacent_to: HPXML::LocationBasementConditioned,
                               height: 8,
                               area: 240,
                               thickness: 8,
                               depth_below_grade: 7,
                               insulation_interior_r_value: 0,
                               insulation_interior_distance_to_top: 0,
                               insulation_interior_distance_to_bottom: 0,
                               insulation_exterior_distance_to_top: 0,
                               insulation_exterior_distance_to_bottom: 8,
                               insulation_exterior_r_value: 8.9)
    hpxml.foundation_walls.add(id: 'FoundationWall3',
                               exterior_adjacent_to: HPXML::LocationGround,
                               interior_adjacent_to: HPXML::LocationBasementConditioned,
                               height: 4,
                               area: 160,
                               thickness: 8,
                               depth_below_grade: 3,
                               insulation_interior_r_value: 0,
                               insulation_interior_distance_to_top: 0,
                               insulation_interior_distance_to_bottom: 0,
                               insulation_exterior_distance_to_top: 0,
                               insulation_exterior_distance_to_bottom: 0,
                               insulation_exterior_r_value: 0.0)
    hpxml.foundation_walls.add(id: 'FoundationWall4',
                               exterior_adjacent_to: HPXML::LocationGround,
                               interior_adjacent_to: HPXML::LocationBasementConditioned,
                               height: 4,
                               area: 120,
                               thickness: 8,
                               depth_below_grade: 3,
                               insulation_interior_r_value: 0,
                               insulation_interior_distance_to_top: 0,
                               insulation_interior_distance_to_bottom: 0,
                               insulation_exterior_distance_to_top: 0,
                               insulation_exterior_distance_to_bottom: 4,
                               insulation_exterior_r_value: 8.9)
    hpxml.foundation_walls.add(id: 'FoundationWall5',
                               exterior_adjacent_to: HPXML::LocationGround,
                               interior_adjacent_to: HPXML::LocationBasementConditioned,
                               height: 4,
                               area: 80,
                               thickness: 8,
                               depth_below_grade: 3,
                               insulation_interior_r_value: 0,
                               insulation_interior_distance_to_top: 0,
                               insulation_interior_distance_to_bottom: 0,
                               insulation_exterior_distance_to_top: 0,
                               insulation_exterior_distance_to_bottom: 4,
                               insulation_exterior_r_value: 8.9)
  elsif ['base-enclosure-split-surfaces.xml'].include? hpxml_file
    for n in 1..hpxml.foundation_walls.size
      hpxml.foundation_walls[n - 1].area /= 9.0
      for i in 2..9
        hpxml.foundation_walls << hpxml.foundation_walls[n - 1].dup
        hpxml.foundation_walls[-1].id += i.to_s
      end
    end
    hpxml.foundation_walls << hpxml.foundation_walls[-1].dup
    hpxml.foundation_walls[-1].id = 'TinyFoundationWall'
    hpxml.foundation_walls[-1].area = 0.05
  elsif ['base-enclosure-2stories-garage.xml'].include? hpxml_file
    hpxml.foundation_walls[-1].area = 880
  elsif ['base-misc-defaults.xml'].include? hpxml_file
    hpxml.foundation_walls.each do |fwall|
      fwall.thickness = nil
    end
  elsif ['invalid_files/invalid-facility-type-surfaces.xml'].include? hpxml_file
    hpxml.foundation_walls.add(id: 'FoundationWallOther',
                               exterior_adjacent_to: HPXML::LocationOtherHousingUnit,
                               interior_adjacent_to: HPXML::LocationBasementConditioned,
                               height: 8,
                               area: 294,
                               thickness: 8,
                               depth_below_grade: 7,
                               insulation_interior_r_value: 0,
                               insulation_interior_distance_to_top: 0,
                               insulation_interior_distance_to_bottom: 0,
                               insulation_exterior_distance_to_top: 0,
                               insulation_exterior_distance_to_bottom: 0,
                               insulation_exterior_r_value: 0)
  elsif ['invalid_files/enclosure-basement-missing-exterior-foundation-wall.xml'].include? hpxml_file
    hpxml.foundation_walls[0].delete
  end
end

def set_hpxml_frame_floors(hpxml_file, hpxml)
  if ['ASHRAE_Standard_140/L100AC.xml',
      'ASHRAE_Standard_140/L100AL.xml'].include? hpxml_file
    hpxml.frame_floors.add(id: 'FloorUnderAttic',
                           exterior_adjacent_to: HPXML::LocationAtticVented,
                           interior_adjacent_to: HPXML::LocationLivingSpace,
                           area: 1539,
                           insulation_assembly_r_value: 18.45)
    hpxml.frame_floors.add(id: 'FloorOverFoundation',
                           exterior_adjacent_to: HPXML::LocationOutside,
                           interior_adjacent_to: HPXML::LocationLivingSpace,
                           area: 1539,
                           insulation_assembly_r_value: 14.15)
  elsif ['ASHRAE_Standard_140/L120AC.xml',
         'ASHRAE_Standard_140/L120AL.xml'].include? hpxml_file
    hpxml.frame_floors[0].insulation_assembly_r_value = 57.49
  elsif ['ASHRAE_Standard_140/L200AC.xml',
         'ASHRAE_Standard_140/L200AL.xml'].include? hpxml_file
    hpxml.frame_floors[0].insulation_assembly_r_value = 11.75
    hpxml.frame_floors[1].insulation_assembly_r_value = 4.24
  elsif ['ASHRAE_Standard_140/L302XC.xml',
         'ASHRAE_Standard_140/L322XC.xml',
         'ASHRAE_Standard_140/L324XC.xml'].include? hpxml_file
    hpxml.frame_floors.delete_at(1)
  elsif ['base.xml'].include? hpxml_file
    hpxml.frame_floors.add(id: 'FloorBelowAttic',
                           exterior_adjacent_to: HPXML::LocationAtticUnvented,
                           interior_adjacent_to: HPXML::LocationLivingSpace,
                           area: 1350,
                           insulation_assembly_r_value: 39.3)
  elsif ['base-bldgtype-multifamily.xml'].include? hpxml_file
    hpxml.frame_floors.clear
    hpxml.frame_floors.add(id: 'FloorAdiabatic',
                           exterior_adjacent_to: HPXML::LocationOtherHousingUnit,
                           interior_adjacent_to: HPXML::LocationLivingSpace,
                           area: 900,
                           insulation_assembly_r_value: 2.1,
                           other_space_above_or_below: HPXML::FrameFloorOtherSpaceBelow)
    hpxml.frame_floors.add(id: 'CeilingAdiabatic',
                           exterior_adjacent_to: HPXML::LocationOtherHousingUnit,
                           interior_adjacent_to: HPXML::LocationLivingSpace,
                           area: 900,
                           insulation_assembly_r_value: 2.1,
                           other_space_above_or_below: HPXML::FrameFloorOtherSpaceAbove)
  elsif ['base-bldgtype-single-family-attached.xml'].include? hpxml_file
    hpxml.frame_floors[0].area = 900
  elsif ['base-atticroof-flat.xml',
         'base-atticroof-cathedral.xml'].include? hpxml_file
    hpxml.frame_floors.delete_at(0)
  elsif ['base-atticroof-vented.xml'].include? hpxml_file
    hpxml.frame_floors[0].exterior_adjacent_to = HPXML::LocationAtticVented
  elsif ['base-atticroof-conditioned.xml'].include? hpxml_file
    hpxml.frame_floors[0].area = 450
  elsif ['base-enclosure-garage.xml'].include? hpxml_file
    hpxml.frame_floors.add(id: 'FloorBetweenAtticGarage',
                           exterior_adjacent_to: HPXML::LocationAtticUnvented,
                           interior_adjacent_to: HPXML::LocationGarage,
                           area: 600,
                           insulation_assembly_r_value: 2.1)
  elsif ['base-foundation-ambient.xml'].include? hpxml_file
    hpxml.frame_floors.add(id: 'FloorAboveAmbient',
                           exterior_adjacent_to: HPXML::LocationOutside,
                           interior_adjacent_to: HPXML::LocationLivingSpace,
                           area: 1350,
                           insulation_assembly_r_value: 18.7)
  elsif ['base-foundation-unconditioned-basement.xml'].include? hpxml_file
    hpxml.frame_floors.add(id: 'FloorAboveUncondBasement',
                           exterior_adjacent_to: HPXML::LocationBasementUnconditioned,
                           interior_adjacent_to: HPXML::LocationLivingSpace,
                           area: 1350,
                           insulation_assembly_r_value: 18.7)
  elsif ['base-foundation-unconditioned-basement-wall-insulation.xml'].include? hpxml_file
    hpxml.frame_floors[1].insulation_assembly_r_value = 2.1
  elsif ['base-foundation-unvented-crawlspace.xml'].include? hpxml_file
    hpxml.frame_floors.add(id: 'FloorAboveUnventedCrawl',
                           exterior_adjacent_to: HPXML::LocationCrawlspaceUnvented,
                           interior_adjacent_to: HPXML::LocationLivingSpace,
                           area: 1350,
                           insulation_assembly_r_value: 18.7)
  elsif ['base-foundation-vented-crawlspace.xml'].include? hpxml_file
    hpxml.frame_floors.add(id: 'FloorAboveVentedCrawl',
                           exterior_adjacent_to: HPXML::LocationCrawlspaceVented,
                           interior_adjacent_to: HPXML::LocationLivingSpace,
                           area: 1350,
                           insulation_assembly_r_value: 18.7)
  elsif ['base-foundation-multiple.xml'].include? hpxml_file
    hpxml.frame_floors[1].area = 675
    hpxml.frame_floors.add(id: 'FloorAboveUnventedCrawlspace',
                           exterior_adjacent_to: HPXML::LocationCrawlspaceUnvented,
                           interior_adjacent_to: HPXML::LocationLivingSpace,
                           area: 675,
                           insulation_assembly_r_value: 18.7)
  elsif ['base-enclosure-2stories-garage.xml'].include? hpxml_file
    hpxml.frame_floors.add(id: 'FloorAboveGarage',
                           exterior_adjacent_to: HPXML::LocationGarage,
                           interior_adjacent_to: HPXML::LocationLivingSpace,
                           area: 400,
                           insulation_assembly_r_value: 39.3)
  elsif ['base-atticroof-unvented-insulated-roof.xml'].include? hpxml_file
    hpxml.frame_floors[0].insulation_assembly_r_value = 2.1
  elsif ['base-bldgtype-multifamily-adjacent-to-multiple.xml'].include? hpxml_file
    hpxml.frame_floors[0].delete
    hpxml.frame_floors.add(id: 'FloorAboveNonFreezingSpace',
                           exterior_adjacent_to: HPXML::LocationOtherNonFreezingSpace,
                           interior_adjacent_to: HPXML::LocationLivingSpace,
                           area: 550,
                           insulation_assembly_r_value: 18.7,
                           other_space_above_or_below: HPXML::FrameFloorOtherSpaceBelow)
    hpxml.frame_floors.add(id: 'FloorAboveMultifamilyBuffer',
                           exterior_adjacent_to: HPXML::LocationOtherMultifamilyBufferSpace,
                           interior_adjacent_to: HPXML::LocationLivingSpace,
                           area: 200,
                           insulation_assembly_r_value: 18.7,
                           other_space_above_or_below: HPXML::FrameFloorOtherSpaceBelow)
    hpxml.frame_floors.add(id: 'FloorAboveOtherHeatedSpace',
                           exterior_adjacent_to: HPXML::LocationOtherHeatedSpace,
                           interior_adjacent_to: HPXML::LocationLivingSpace,
                           area: 150,
                           insulation_assembly_r_value: 2.1,
                           other_space_above_or_below: HPXML::FrameFloorOtherSpaceBelow)
  elsif ['base-enclosure-split-surfaces.xml'].include? hpxml_file
    for n in 1..hpxml.frame_floors.size
      hpxml.frame_floors[n - 1].area /= 9.0
      for i in 2..9
        hpxml.frame_floors << hpxml.frame_floors[n - 1].dup
        hpxml.frame_floors[-1].id += i.to_s
      end
    end
    hpxml.frame_floors << hpxml.frame_floors[-1].dup
    hpxml.frame_floors[-1].id = 'TinyFloor'
    hpxml.frame_floors[-1].area = 0.05
  elsif ['invalid_files/base-enclosure-conditioned-basement-slab-insulation.xml'].include? hpxml_file
    hpxml.frame_floors.add(id: 'FloorAboveCondBasement',
                           exterior_adjacent_to: HPXML::LocationBasementConditioned,
                           interior_adjacent_to: HPXML::LocationLivingSpace,
                           area: 1350,
                           insulation_assembly_r_value: 3.9)
  elsif ['invalid_files/enclosure-living-missing-ceiling-roof.xml'].include? hpxml_file
    hpxml.frame_floors[0].delete
  elsif ['invalid_files/enclosure-basement-missing-ceiling.xml',
         'invalid_files/enclosure-garage-missing-roof-ceiling.xml'].include? hpxml_file
    hpxml.frame_floors[1].delete
  elsif ['invalid_files/multifamily-reference-surface.xml'].include? hpxml_file
    hpxml.frame_floors[0].exterior_adjacent_to = HPXML::LocationOtherHeatedSpace
    hpxml.frame_floors[0].other_space_above_or_below = HPXML::FrameFloorOtherSpaceAbove
  elsif ['invalid_files/invalid-facility-type-surfaces.xml'].include? hpxml_file
    hpxml.frame_floors.add(id: 'FloorAdiabatic',
                           exterior_adjacent_to: HPXML::LocationOtherHousingUnit,
                           interior_adjacent_to: HPXML::LocationLivingSpace,
                           area: 900,
                           insulation_assembly_r_value: 2.1,
                           other_space_above_or_below: HPXML::FrameFloorOtherSpaceBelow)
    hpxml.frame_floors.add(id: 'CeilingAdiabatic',
                           exterior_adjacent_to: HPXML::LocationOtherHousingUnit,
                           interior_adjacent_to: HPXML::LocationLivingSpace,
                           area: 900,
                           insulation_assembly_r_value: 2.1,
                           other_space_above_or_below: HPXML::FrameFloorOtherSpaceAbove)
  end
end

def set_hpxml_slabs(hpxml_file, hpxml)
  if ['ASHRAE_Standard_140/L302XC.xml'].include? hpxml_file
    hpxml.slabs.add(id: 'Slab',
                    interior_adjacent_to: HPXML::LocationLivingSpace,
                    area: 1539,
                    thickness: 4,
                    exposed_perimeter: 168,
                    perimeter_insulation_depth: 0,
                    under_slab_insulation_width: 0,
                    under_slab_insulation_spans_entire_slab: nil,
                    depth_below_grade: 0,
                    perimeter_insulation_r_value: 0,
                    under_slab_insulation_r_value: 0,
                    carpet_fraction: 1,
                    carpet_r_value: 2.08)
  elsif ['ASHRAE_Standard_140/L304XC.xml'].include? hpxml_file
    hpxml.slabs[0].perimeter_insulation_depth = 2.5
    hpxml.slabs[0].perimeter_insulation_r_value = 5.4
  elsif ['ASHRAE_Standard_140/L322XC.xml'].include? hpxml_file
    hpxml.slabs.add(id: 'Slab',
                    interior_adjacent_to: HPXML::LocationBasementConditioned,
                    area: 1539,
                    thickness: 4,
                    exposed_perimeter: 168,
                    perimeter_insulation_depth: 0,
                    under_slab_insulation_width: 0,
                    under_slab_insulation_spans_entire_slab: nil,
                    perimeter_insulation_r_value: 0,
                    under_slab_insulation_r_value: 0,
                    carpet_fraction: 0,
                    carpet_r_value: 0)
  elsif ['base.xml'].include? hpxml_file
    hpxml.slabs.add(id: 'Slab',
                    interior_adjacent_to: HPXML::LocationBasementConditioned,
                    area: 1350,
                    thickness: 4,
                    exposed_perimeter: 150,
                    perimeter_insulation_depth: 0,
                    under_slab_insulation_width: 0,
                    perimeter_insulation_r_value: 0,
                    under_slab_insulation_r_value: 0,
                    carpet_fraction: 0,
                    carpet_r_value: 0)
  elsif ['base-bldgtype-multifamily.xml'].include? hpxml_file
    hpxml.slabs.clear
  elsif ['base-bldgtype-single-family-attached.xml'].include? hpxml_file
    hpxml.slabs[0].area = 900
    hpxml.slabs[0].exposed_perimeter = 86
  elsif ['base-foundation-unconditioned-basement.xml'].include? hpxml_file
    hpxml.slabs[0].interior_adjacent_to = HPXML::LocationBasementUnconditioned
  elsif ['base-foundation-conditioned-basement-slab-insulation.xml'].include? hpxml_file
    hpxml.slabs[0].under_slab_insulation_width = 4
    hpxml.slabs[0].under_slab_insulation_r_value = 10
  elsif ['base-foundation-slab.xml'].include? hpxml_file
    hpxml.slabs[0].interior_adjacent_to = HPXML::LocationLivingSpace
    hpxml.slabs[0].under_slab_insulation_width = nil
    hpxml.slabs[0].under_slab_insulation_spans_entire_slab = true
    hpxml.slabs[0].depth_below_grade = 0
    hpxml.slabs[0].under_slab_insulation_r_value = 5
    hpxml.slabs[0].carpet_fraction = 1
    hpxml.slabs[0].carpet_r_value = 2.5
  elsif ['base-foundation-unvented-crawlspace.xml',
         'base-foundation-vented-crawlspace.xml'].include? hpxml_file
    if ['base-foundation-unvented-crawlspace.xml'].include? hpxml_file
      hpxml.slabs[0].interior_adjacent_to = HPXML::LocationCrawlspaceUnvented
    else
      hpxml.slabs[0].interior_adjacent_to = HPXML::LocationCrawlspaceVented
    end
    hpxml.slabs[0].thickness = 0
    hpxml.slabs[0].carpet_r_value = 2.5
  elsif ['base-foundation-multiple.xml'].include? hpxml_file
    hpxml.slabs[0].area = 675
    hpxml.slabs[0].exposed_perimeter = 75
    hpxml.slabs.add(id: 'SlabUnderCrawlspace',
                    interior_adjacent_to: HPXML::LocationCrawlspaceUnvented,
                    area: 675,
                    thickness: 0,
                    exposed_perimeter: 75,
                    perimeter_insulation_depth: 0,
                    under_slab_insulation_width: 0,
                    perimeter_insulation_r_value: 0,
                    under_slab_insulation_r_value: 0,
                    carpet_fraction: 0,
                    carpet_r_value: 0)
  elsif ['base-foundation-ambient.xml'].include? hpxml_file
    hpxml.slabs.clear
  elsif ['base-enclosure-2stories-garage.xml'].include? hpxml_file
    hpxml.slabs[0].area -= 400
    hpxml.slabs[0].exposed_perimeter -= 40
    hpxml.slabs.add(id: 'SlabUnderGarage',
                    interior_adjacent_to: HPXML::LocationGarage,
                    area: 400,
                    thickness: 4,
                    exposed_perimeter: 40,
                    perimeter_insulation_depth: 0,
                    under_slab_insulation_width: 0,
                    depth_below_grade: 0,
                    perimeter_insulation_r_value: 0,
                    under_slab_insulation_r_value: 0,
                    carpet_fraction: 0,
                    carpet_r_value: 0)
  elsif ['base-enclosure-garage.xml'].include? hpxml_file
    hpxml.slabs[0].exposed_perimeter -= 30
    hpxml.slabs.add(id: 'SlabUnderGarage',
                    interior_adjacent_to: HPXML::LocationGarage,
                    area: 600,
                    thickness: 4,
                    exposed_perimeter: 70,
                    perimeter_insulation_depth: 0,
                    under_slab_insulation_width: 0,
                    depth_below_grade: 0,
                    perimeter_insulation_r_value: 0,
                    under_slab_insulation_r_value: 0,
                    carpet_fraction: 0,
                    carpet_r_value: 0)
  elsif ['base-foundation-complex.xml'].include? hpxml_file
    hpxml.slabs.clear
    hpxml.slabs.add(id: 'Slab1',
                    interior_adjacent_to: HPXML::LocationBasementConditioned,
                    area: 675,
                    thickness: 4,
                    exposed_perimeter: 75,
                    perimeter_insulation_depth: 0,
                    under_slab_insulation_width: 0,
                    perimeter_insulation_r_value: 0,
                    under_slab_insulation_r_value: 0,
                    carpet_fraction: 0,
                    carpet_r_value: 0)
    hpxml.slabs.add(id: 'Slab2',
                    interior_adjacent_to: HPXML::LocationBasementConditioned,
                    area: 405,
                    thickness: 4,
                    exposed_perimeter: 45,
                    perimeter_insulation_depth: 1,
                    under_slab_insulation_width: 0,
                    perimeter_insulation_r_value: 5,
                    under_slab_insulation_r_value: 0,
                    carpet_fraction: 0,
                    carpet_r_value: 0)
    hpxml.slabs.add(id: 'Slab3',
                    interior_adjacent_to: HPXML::LocationBasementConditioned,
                    area: 270,
                    thickness: 4,
                    exposed_perimeter: 30,
                    perimeter_insulation_depth: 1,
                    under_slab_insulation_width: 0,
                    perimeter_insulation_r_value: 5,
                    under_slab_insulation_r_value: 0,
                    carpet_fraction: 0,
                    carpet_r_value: 0)
  elsif ['base-enclosure-split-surfaces.xml'].include? hpxml_file
    for n in 1..hpxml.slabs.size
      hpxml.slabs[n - 1].area /= 9.0
      hpxml.slabs[n - 1].exposed_perimeter /= 9.0
      for i in 2..9
        hpxml.slabs << hpxml.slabs[n - 1].dup
        hpxml.slabs[-1].id += i.to_s
      end
    end
    hpxml.slabs << hpxml.slabs[-1].dup
    hpxml.slabs[-1].id = 'TinySlab'
    hpxml.slabs[-1].area = 0.05
  elsif ['base-misc-defaults.xml'].include? hpxml_file
    hpxml.slabs.each do |slab|
      slab.thickness = nil
      slab.carpet_fraction = nil
      slab.carpet_fraction = nil
    end
  elsif ['invalid_files/mismatched-slab-and-foundation-wall.xml'].include? hpxml_file
    hpxml.slabs[0].interior_adjacent_to = HPXML::LocationBasementUnconditioned
    hpxml.slabs[0].depth_below_grade = 7.0
  elsif ['invalid_files/slab-zero-exposed-perimeter.xml'].include? hpxml_file
    hpxml.slabs[0].exposed_perimeter = 0
  elsif ['invalid_files/enclosure-living-missing-floor-slab.xml',
         'invalid_files/enclosure-basement-missing-slab.xml'].include? hpxml_file
    hpxml.slabs[0].delete
  elsif ['invalid_files/enclosure-garage-missing-slab.xml'].include? hpxml_file
    hpxml.slabs[1].delete
  end
end

def set_hpxml_windows(hpxml_file, hpxml)
  if ['ASHRAE_Standard_140/L100AC.xml',
      'ASHRAE_Standard_140/L100AL.xml'].include? hpxml_file
    windows = { 'WindowNorth' => [0, 90, 'WallNorth'],
                'WindowEast' => [90, 45, 'WallEast'],
                'WindowSouth' => [180, 90, 'WallSouth'],
                'WindowWest' => [270, 45, 'WallWest'] }
    windows.each do |window_name, window_values|
      azimuth, area, wall = window_values
      hpxml.windows.add(id: window_name,
                        area: area,
                        azimuth: azimuth,
                        ufactor: 1.039,
                        shgc: 0.67,
                        fraction_operable: 0.0,
                        wall_idref: wall,
                        interior_shading_factor_summer: 1,
                        interior_shading_factor_winter: 1)
    end
  elsif ['ASHRAE_Standard_140/L130AC.xml',
         'ASHRAE_Standard_140/L130AL.xml'].include? hpxml_file
    for i in 0..hpxml.windows.size - 1
      hpxml.windows[i].ufactor = 0.3
      hpxml.windows[i].shgc = 0.335
    end
  elsif ['ASHRAE_Standard_140/L140AC.xml',
         'ASHRAE_Standard_140/L140AL.xml'].include? hpxml_file
    hpxml.windows.clear
  elsif ['ASHRAE_Standard_140/L150AC.xml',
         'ASHRAE_Standard_140/L150AL.xml'].include? hpxml_file
    hpxml.windows.clear
    hpxml.windows.add(id: 'WindowSouth',
                      area: 270,
                      azimuth: 180,
                      ufactor: 1.039,
                      shgc: 0.67,
                      fraction_operable: 0.0,
                      wall_idref: 'WallSouth',
                      interior_shading_factor_summer: 1,
                      interior_shading_factor_winter: 1)
  elsif ['ASHRAE_Standard_140/L155AC.xml',
         'ASHRAE_Standard_140/L155AL.xml'].include? hpxml_file
    hpxml.windows[0].overhangs_depth = 2.5
    hpxml.windows[0].overhangs_distance_to_top_of_window = 1
    hpxml.windows[0].overhangs_distance_to_bottom_of_window = 6
  elsif ['ASHRAE_Standard_140/L160AC.xml',
         'ASHRAE_Standard_140/L160AL.xml'].include? hpxml_file
    hpxml.windows.clear
    windows = { 'WindowEast' => [90, 135, 'WallEast'],
                'WindowWest' => [270, 135, 'WallWest'] }
    windows.each do |window_name, window_values|
      azimuth, area, wall = window_values
      hpxml.windows.add(id: window_name,
                        area: area,
                        azimuth: azimuth,
                        ufactor: 1.039,
                        shgc: 0.67,
                        fraction_operable: 0.0,
                        wall_idref: wall,
                        interior_shading_factor_summer: 1,
                        interior_shading_factor_winter: 1)
    end
  elsif ['base.xml'].include? hpxml_file
    hpxml.windows.add(id: 'WindowNorth',
                      area: 108,
                      azimuth: 0,
                      ufactor: 0.33,
                      shgc: 0.45,
                      fraction_operable: 0.67,
                      interior_shading_factor_summer: 0.7,
                      interior_shading_factor_winter: 0.85,
                      wall_idref: 'Wall')
    hpxml.windows.add(id: 'WindowSouth',
                      area: 108,
                      azimuth: 180,
                      ufactor: 0.33,
                      shgc: 0.45,
                      fraction_operable: 0.67,
                      interior_shading_factor_summer: 0.7,
                      interior_shading_factor_winter: 0.85,
                      wall_idref: 'Wall')
    hpxml.windows.add(id: 'WindowEast',
                      area: 72,
                      azimuth: 90,
                      ufactor: 0.33,
                      shgc: 0.45,
                      fraction_operable: 0.67,
                      interior_shading_factor_summer: 0.7,
                      interior_shading_factor_winter: 0.85,
                      wall_idref: 'Wall')
    hpxml.windows.add(id: 'WindowWest',
                      area: 72,
                      azimuth: 270,
                      ufactor: 0.33,
                      shgc: 0.45,
                      fraction_operable: 0.67,
                      interior_shading_factor_summer: 0.7,
                      interior_shading_factor_winter: 0.85,
                      wall_idref: 'Wall')
  elsif ['base-bldgtype-multifamily.xml'].include? hpxml_file
    hpxml.windows.clear
    hpxml.windows.add(id: 'WindowNorth',
                      area: 35.0,
                      azimuth: 0,
                      ufactor: 0.33,
                      shgc: 0.45,
                      fraction_operable: 0.67,
                      interior_shading_factor_summer: 0.7,
                      interior_shading_factor_winter: 0.85,
                      wall_idref: 'Wall')
    hpxml.windows.add(id: 'WindowSouth',
                      area: 35.0,
                      azimuth: 180,
                      ufactor: 0.33,
                      shgc: 0.45,
                      fraction_operable: 0.67,
                      interior_shading_factor_summer: 0.7,
                      interior_shading_factor_winter: 0.85,
                      wall_idref: 'Wall')
    hpxml.windows.add(id: 'WindowWest',
                      area: 53.0,
                      azimuth: 270,
                      ufactor: 0.33,
                      shgc: 0.45,
                      fraction_operable: 0.67,
                      interior_shading_factor_summer: 0.7,
                      interior_shading_factor_winter: 0.85,
                      wall_idref: 'Wall')
  elsif ['base-bldgtype-single-family-attached.xml'].include? hpxml_file
    hpxml.windows.clear
    hpxml.windows.add(id: 'WindowNorth',
                      area: 35.4,
                      azimuth: 0,
                      ufactor: 0.33,
                      shgc: 0.45,
                      fraction_operable: 0.67,
                      interior_shading_factor_summer: 0.7,
                      interior_shading_factor_winter: 0.85,
                      wall_idref: 'Wall')
    hpxml.windows.add(id: 'WindowSouth',
                      area: 35.4,
                      azimuth: 180,
                      ufactor: 0.33,
                      shgc: 0.45,
                      fraction_operable: 0.67,
                      interior_shading_factor_summer: 0.7,
                      interior_shading_factor_winter: 0.85,
                      wall_idref: 'Wall')
    hpxml.windows.add(id: 'WindowWest',
                      area: 53.0,
                      azimuth: 270,
                      ufactor: 0.33,
                      shgc: 0.45,
                      fraction_operable: 0.67,
                      interior_shading_factor_summer: 0.7,
                      interior_shading_factor_winter: 0.85,
                      wall_idref: 'Wall')
  elsif ['base-enclosure-overhangs.xml'].include? hpxml_file
    hpxml.windows[0].overhangs_depth = 2.5
    hpxml.windows[0].overhangs_distance_to_top_of_window = 0
    hpxml.windows[0].overhangs_distance_to_bottom_of_window = 4
    hpxml.windows[2].overhangs_depth = 1.5
    hpxml.windows[2].overhangs_distance_to_top_of_window = 2
    hpxml.windows[2].overhangs_distance_to_bottom_of_window = 6
    hpxml.windows[3].overhangs_depth = 1.5
    hpxml.windows[3].overhangs_distance_to_top_of_window = 2
    hpxml.windows[3].overhangs_distance_to_bottom_of_window = 7
  elsif ['base-enclosure-windows-interior-shading.xml'].include? hpxml_file
    hpxml.windows[1].interior_shading_factor_summer = 0.01
    hpxml.windows[1].interior_shading_factor_winter = 0.99
    hpxml.windows[2].interior_shading_factor_summer = 0.5
    hpxml.windows[2].interior_shading_factor_winter = 0.5
    hpxml.windows[3].interior_shading_factor_summer = 0.0
    hpxml.windows[3].interior_shading_factor_winter = 1.0
  elsif ['base-enclosure-windows-none.xml'].include? hpxml_file
    hpxml.windows.clear
  elsif ['invalid_files/net-area-negative-wall.xml'].include? hpxml_file
    hpxml.windows[0].area = 1000
  elsif ['base-atticroof-conditioned.xml'].include? hpxml_file
    hpxml.windows[0].area = 108
    hpxml.windows[1].area = 108
    hpxml.windows[2].area = 108
    hpxml.windows[3].area = 108
    hpxml.windows.add(id: 'AtticGableWindowEast',
                      area: 12,
                      azimuth: 90,
                      ufactor: 0.33,
                      shgc: 0.45,
                      fraction_operable: 0.0,
                      wall_idref: 'WallAtticGableCond')
    hpxml.windows.add(id: 'AtticGableWindowWest',
                      area: 62,
                      azimuth: 270,
                      ufactor: 0.3,
                      shgc: 0.45,
                      fraction_operable: 0.0,
                      wall_idref: 'WallAtticGableCond')
  elsif ['base-atticroof-cathedral.xml'].include? hpxml_file
    hpxml.windows[0].area = 108
    hpxml.windows[1].area = 108
    hpxml.windows[2].area = 108
    hpxml.windows[3].area = 108
    hpxml.windows.add(id: 'AtticGableWindowEast',
                      area: 12,
                      azimuth: 90,
                      ufactor: 0.33,
                      shgc: 0.45,
                      fraction_operable: 0.0,
                      wall_idref: 'WallAtticGable')
    hpxml.windows.add(id: 'AtticGableWindowWest',
                      area: 12,
                      azimuth: 270,
                      ufactor: 0.33,
                      shgc: 0.45,
                      fraction_operable: 0.0,
                      wall_idref: 'WallAtticGable')
  elsif ['base-enclosure-garage.xml'].include? hpxml_file
    hpxml.windows[1].area = 12
  elsif ['base-enclosure-2stories.xml'].include? hpxml_file
    hpxml.windows[0].area = 216
    hpxml.windows[1].area = 216
    hpxml.windows[2].area = 144
    hpxml.windows[3].area = 144
  elsif ['base-enclosure-2stories-garage'].include? hpxml_file
    hpxml.windows[0].area = 168
    hpxml.windows[1].area = 216
    hpxml.windows[2].area = 144
    hpxml.windows[3].area = 96
  elsif ['base-foundation-unconditioned-basement-above-grade.xml'].include? hpxml_file
    hpxml.windows.add(id: 'FoundationWindowNorth',
                      area: 20,
                      azimuth: 0,
                      ufactor: 0.33,
                      shgc: 0.45,
                      fraction_operable: 0.0,
                      wall_idref: 'FoundationWall')
    hpxml.windows.add(id: 'FoundationWindowSouth',
                      area: 20,
                      azimuth: 180,
                      ufactor: 0.33,
                      shgc: 0.45,
                      fraction_operable: 0.0,
                      wall_idref: 'FoundationWall')
    hpxml.windows.add(id: 'FoundationWindowEast',
                      area: 10,
                      azimuth: 90,
                      ufactor: 0.33,
                      shgc: 0.45,
                      fraction_operable: 0.0,
                      wall_idref: 'FoundationWall')
    hpxml.windows.add(id: 'FoundationWindowWest',
                      area: 10,
                      azimuth: 270,
                      ufactor: 0.33,
                      shgc: 0.45,
                      fraction_operable: 0.0,
                      wall_idref: 'FoundationWall')
  elsif ['base-bldgtype-multifamily-adjacent-to-other-housing-unit.xml',
         'base-bldgtype-multifamily-adjacent-to-other-heated-space.xml',
         'base-bldgtype-multifamily-adjacent-to-multifamily-buffer-space.xml',
         'base-bldgtype-multifamily-adjacent-to-non-freezing-space.xml'].include? hpxml_file
    hpxml.windows.each do |window|
      window.area *= 0.35
    end
  elsif ['invalid_files/unattached-window.xml'].include? hpxml_file
    hpxml.windows[0].wall_idref = 'foobar'
  elsif ['base-enclosure-split-surfaces.xml'].include? hpxml_file
    area_adjustments = []
    for n in 1..hpxml.windows.size
      hpxml.windows[n - 1].area /= 9.0
      hpxml.windows[n - 1].fraction_operable = 0.0
      for i in 2..9
        hpxml.windows << hpxml.windows[n - 1].dup
        hpxml.windows[-1].id += i.to_s
        hpxml.windows[-1].wall_idref += i.to_s
        if i >= 4
          hpxml.windows[-1].fraction_operable = 1.0
        end
      end
    end
    hpxml.windows << hpxml.windows[-1].dup
    hpxml.windows[-1].id = 'TinyWindow'
    hpxml.windows[-1].area = 0.05
  elsif ['base-foundation-walkout-basement.xml'].include? hpxml_file
    hpxml.windows.add(id: 'FoundationWindow',
                      area: 20,
                      azimuth: 0,
                      ufactor: 0.33,
                      shgc: 0.45,
                      fraction_operable: 0.0,
                      wall_idref: 'FoundationWall3')
  elsif ['invalid_files/invalid-window-height.xml'].include? hpxml_file
    hpxml.windows[2].overhangs_distance_to_bottom_of_window = hpxml.windows[2].overhangs_distance_to_top_of_window
  elsif ['base-enclosure-walltypes.xml'].include? hpxml_file
    hpxml.windows.clear
    hpxml.windows.add(id: 'WindowNorth',
                      area: 108 / 8,
                      azimuth: 0,
                      ufactor: 0.33,
                      shgc: 0.45,
                      fraction_operable: 0.67,
                      wall_idref: 'Wall1')
    hpxml.windows.add(id: 'WindowSouth',
                      area: 108 / 8,
                      azimuth: 180,
                      ufactor: 0.33,
                      shgc: 0.45,
                      fraction_operable: 0.67,
                      wall_idref: 'Wall2')
    hpxml.windows.add(id: 'WindowEast',
                      area: 72 / 8,
                      azimuth: 90,
                      ufactor: 0.33,
                      shgc: 0.45,
                      fraction_operable: 0.67,
                      wall_idref: 'Wall3')
    hpxml.windows.add(id: 'WindowWest',
                      area: 72 / 8,
                      azimuth: 270,
                      ufactor: 0.33,
                      shgc: 0.45,
                      fraction_operable: 0.67,
                      wall_idref: 'Wall4')
  elsif ['base-misc-defaults.xml'].include? hpxml_file
    hpxml.windows.each do |window|
      window.interior_shading_factor_summer = nil
      window.interior_shading_factor_winter = nil
      window.fraction_operable = nil
    end
  elsif ['base-bldgtype-multifamily-adjacent-to-multiple.xml'].include? hpxml_file
    hpxml.windows.add(id: 'WindowOtherMultifamilyBufferSpace',
                      area: 50,
                      azimuth: 270,
                      ufactor: 0.33,
                      shgc: 0.45,
                      fraction_operable: 0.67,
                      wall_idref: 'WallOtherMultifamilyBufferSpace')
  elsif ['invalid_files/duplicate-id.xml'].include? hpxml_file
    hpxml.windows[-1].id = hpxml.windows[0].id
  end
end

def set_hpxml_skylights(hpxml_file, hpxml)
  if ['base-enclosure-skylights.xml'].include? hpxml_file
    hpxml.skylights.add(id: 'SkylightNorth',
                        area: 45,
                        azimuth: 0,
                        ufactor: 0.33,
                        shgc: 0.45,
                        interior_shading_factor_summer: 1.0,
                        interior_shading_factor_winter: 1.0,
                        roof_idref: 'Roof')
    hpxml.skylights.add(id: 'SkylightSouth',
                        area: 45,
                        azimuth: 180,
                        ufactor: 0.35,
                        shgc: 0.47,
                        interior_shading_factor_summer: 1.0,
                        interior_shading_factor_winter: 1.0,
                        roof_idref: 'Roof')
  elsif ['invalid_files/net-area-negative-roof.xml'].include? hpxml_file
    hpxml.skylights[0].area = 4000
  elsif ['invalid_files/unattached-skylight.xml'].include? hpxml_file
    hpxml.skylights[0].roof_idref = 'foobar'
  elsif ['base-enclosure-split-surfaces.xml'].include? hpxml_file
    for n in 1..hpxml.skylights.size
      hpxml.skylights[n - 1].area /= 9.0
      for i in 2..9
        hpxml.skylights << hpxml.skylights[n - 1].dup
        hpxml.skylights[-1].id += i.to_s
        hpxml.skylights[-1].roof_idref += i.to_s if i % 2 == 0
      end
    end
    hpxml.skylights << hpxml.skylights[-1].dup
    hpxml.skylights[-1].id = 'TinySkylight'
    hpxml.skylights[-1].area = 0.05
  end
end

def set_hpxml_doors(hpxml_file, hpxml)
  if ['ASHRAE_Standard_140/L100AC.xml',
      'ASHRAE_Standard_140/L100AL.xml'].include? hpxml_file
    doors = { 'DoorSouth' => [180, 20, 'WallSouth'],
              'DoorNorth' => [0, 20, 'WallNorth'] }
    doors.each do |door_name, door_values|
      azimuth, area, wall = door_values
      hpxml.doors.add(id: door_name,
                      wall_idref: wall,
                      area: area,
                      azimuth: azimuth,
                      r_value: 3.04)
    end
  elsif ['base.xml'].include? hpxml_file
    hpxml.doors.add(id: 'DoorNorth',
                    wall_idref: 'Wall',
                    area: 40,
                    azimuth: 0,
                    r_value: 4.4)
    hpxml.doors.add(id: 'DoorSouth',
                    wall_idref: 'Wall',
                    area: 40,
                    azimuth: 180,
                    r_value: 4.4)
  elsif ['base-bldgtype-multifamily.xml'].include? hpxml_file
    hpxml.doors.clear
    hpxml.doors.add(id: 'Door',
                    wall_idref: 'Wall',
                    area: 20,
                    azimuth: 180,
                    r_value: 4.4)
  elsif ['base-enclosure-garage.xml',
         'base-enclosure-2stories-garage.xml'].include? hpxml_file
    hpxml.doors.add(id: 'GarageDoorSouth',
                    wall_idref: 'WallGarageExterior',
                    area: 70,
                    azimuth: 180,
                    r_value: 4.4)
  elsif ['base-bldgtype-multifamily-adjacent-to-multiple.xml'].include? hpxml_file
    hpxml.doors.add(id: 'DoorOtherHeatedSpace',
                    wall_idref: 'WallOtherHeatedSpace',
                    area: 20,
                    azimuth: 0,
                    r_value: 4.4)
    hpxml.doors.add(id: 'DoorOtherHousingUnit',
                    wall_idref: 'WallOtherHousingUnit',
                    area: 20,
                    azimuth: 0,
                    r_value: 4.4)
  elsif ['base-bldgtype-multifamily-adjacent-to-other-housing-unit.xml',
         'base-bldgtype-multifamily-adjacent-to-other-heated-space.xml',
         'base-bldgtype-multifamily-adjacent-to-multifamily-buffer-space.xml',
         'base-bldgtype-multifamily-adjacent-to-non-freezing-space.xml'].include? hpxml_file
    hpxml.doors.add(id: 'DoorOther',
                    wall_idref: 'WallOther',
                    area: 20,
                    azimuth: 0,
                    r_value: 4.4)
  elsif ['invalid_files/unattached-door.xml'].include? hpxml_file
    hpxml.doors[0].wall_idref = 'foobar'
  elsif ['base-enclosure-split-surfaces.xml'].include? hpxml_file
    area_adjustments = []
    for n in 1..hpxml.doors.size
      hpxml.doors[n - 1].area /= 9.0
      for i in 2..9
        hpxml.doors << hpxml.doors[n - 1].dup
        hpxml.doors[-1].id += i.to_s
        hpxml.doors[-1].wall_idref += i.to_s
      end
    end
    hpxml.doors << hpxml.doors[-1].dup
    hpxml.doors[-1].id = 'TinyDoor'
    hpxml.doors[-1].area = 0.05
  elsif ['base-enclosure-walltypes.xml'].include? hpxml_file
    hpxml.doors.clear
    hpxml.doors.add(id: 'DoorNorth',
                    wall_idref: 'Wall9',
                    area: 40,
                    azimuth: 0,
                    r_value: 4.4)
    hpxml.doors.add(id: 'DoorSouth',
                    wall_idref: 'Wall10',
                    area: 40,
                    azimuth: 180,
                    r_value: 4.4)
  end
end

def set_hpxml_heating_systems(hpxml_file, hpxml)
  if ['base.xml'].include? hpxml_file
    hpxml.heating_systems.add(id: 'HeatingSystem',
                              distribution_system_idref: 'HVACDistribution',
                              heating_system_type: HPXML::HVACTypeFurnace,
                              heating_system_fuel: HPXML::FuelTypeNaturalGas,
                              heating_capacity: 64000,
                              heating_efficiency_afue: 0.92,
                              fraction_heat_load_served: 1)
  elsif ['base-hvac-air-to-air-heat-pump-1-speed.xml',
         'base-hvac-air-to-air-heat-pump-2-speed.xml',
         'base-hvac-air-to-air-heat-pump-var-speed.xml',
         'base-hvac-central-ac-only-1-speed.xml',
         'base-hvac-central-ac-only-2-speed.xml',
         'base-hvac-central-ac-only-var-speed.xml',
         'base-hvac-evap-cooler-only.xml',
         'base-hvac-evap-cooler-only-ducted.xml',
         'base-hvac-ground-to-air-heat-pump.xml',
         'base-hvac-mini-split-heat-pump-ducted.xml',
         'base-hvac-mini-split-air-conditioner-only-ducted.xml',
         'base-hvac-ideal-air.xml',
         'base-hvac-none.xml',
         'base-hvac-room-ac-only.xml',
         'base-bldgtype-multifamily-shared-chiller-only-baseboard.xml',
         'base-bldgtype-multifamily-shared-ground-loop-ground-to-air-heat-pump.xml',
         'invalid_files/orphaned-hvac-distribution.xml'].include? hpxml_file
    hpxml.heating_systems.clear
  elsif ['base-hvac-boiler-elec-only.xml'].include? hpxml_file
    hpxml.heating_systems[0].heating_system_type = HPXML::HVACTypeBoiler
    hpxml.heating_systems[0].heating_system_fuel = HPXML::FuelTypeElectricity
    hpxml.heating_systems[0].heating_efficiency_afue = 1
  elsif ['base-hvac-boiler-gas-central-ac-1-speed.xml',
         'base-hvac-boiler-gas-only.xml'].include? hpxml_file
    hpxml.heating_systems[0].heating_system_type = HPXML::HVACTypeBoiler
    hpxml.heating_systems[0].electric_auxiliary_energy = 200
  elsif ['base-hvac-boiler-oil-only.xml'].include? hpxml_file
    hpxml.heating_systems[0].heating_system_type = HPXML::HVACTypeBoiler
    hpxml.heating_systems[0].heating_system_fuel = HPXML::FuelTypeOil
  elsif ['base-hvac-boiler-propane-only.xml'].include? hpxml_file
    hpxml.heating_systems[0].heating_system_type = HPXML::HVACTypeBoiler
    hpxml.heating_systems[0].heating_system_fuel = HPXML::FuelTypePropane
  elsif ['base-hvac-boiler-coal-only.xml'].include? hpxml_file
    hpxml.heating_systems[0].heating_system_type = HPXML::HVACTypeBoiler
    hpxml.heating_systems[0].heating_system_fuel = HPXML::FuelTypeCoal
  elsif ['base-hvac-boiler-wood-only.xml'].include? hpxml_file
    hpxml.heating_systems[0].heating_system_type = HPXML::HVACTypeBoiler
    hpxml.heating_systems[0].heating_system_fuel = HPXML::FuelTypeWoodCord
  elsif ['base-hvac-elec-resistance-only.xml'].include? hpxml_file
    hpxml.heating_systems[0].distribution_system_idref = nil
    hpxml.heating_systems[0].heating_system_type = HPXML::HVACTypeElectricResistance
    hpxml.heating_systems[0].heating_system_fuel = HPXML::FuelTypeElectricity
    hpxml.heating_systems[0].heating_efficiency_afue = nil
    hpxml.heating_systems[0].heating_efficiency_percent = 1
  elsif ['base-hvac-furnace-elec-only.xml'].include? hpxml_file
    hpxml.heating_systems[0].heating_system_fuel = HPXML::FuelTypeElectricity
    hpxml.heating_systems[0].heating_efficiency_afue = 1
  elsif ['base-hvac-furnace-oil-only.xml'].include? hpxml_file
    hpxml.heating_systems[0].heating_system_fuel = HPXML::FuelTypeOil
  elsif ['base-hvac-furnace-propane-only.xml'].include? hpxml_file
    hpxml.heating_systems[0].heating_system_fuel = HPXML::FuelTypePropane
  elsif ['base-hvac-furnace-coal-only.xml'].include? hpxml_file
    hpxml.heating_systems[0].heating_system_fuel = HPXML::FuelTypeCoal
  elsif ['base-hvac-furnace-wood-only.xml'].include? hpxml_file
    hpxml.heating_systems[0].heating_system_fuel = HPXML::FuelTypeWoodCord
  elsif ['base-hvac-multiple.xml'].include? hpxml_file
    hpxml.heating_systems.clear
    hpxml.heating_systems.add(id: 'HeatingSystem',
                              distribution_system_idref: 'HVACDistribution',
                              heating_system_type: HPXML::HVACTypeFurnace,
                              heating_system_fuel: HPXML::FuelTypeElectricity,
                              heating_capacity: 6400,
                              heating_efficiency_afue: 1,
                              fraction_heat_load_served: 0.1)
    hpxml.heating_systems.add(id: 'HeatingSystem2',
                              distribution_system_idref: 'HVACDistribution2',
                              heating_system_type: HPXML::HVACTypeFurnace,
                              heating_system_fuel: HPXML::FuelTypeNaturalGas,
                              heating_capacity: 6400,
                              heating_efficiency_afue: 0.92,
                              fraction_heat_load_served: 0.1)
    hpxml.heating_systems.add(id: 'HeatingSystem3',
                              distribution_system_idref: 'HVACDistribution3',
                              heating_system_type: HPXML::HVACTypeBoiler,
                              heating_system_fuel: HPXML::FuelTypeElectricity,
                              heating_capacity: 6400,
                              heating_efficiency_afue: 1,
                              fraction_heat_load_served: 0.1)
    hpxml.heating_systems.add(id: 'HeatingSystem4',
                              distribution_system_idref: 'HVACDistribution4',
                              heating_system_type: HPXML::HVACTypeBoiler,
                              heating_system_fuel: HPXML::FuelTypeNaturalGas,
                              heating_capacity: 6400,
                              heating_efficiency_afue: 0.92,
                              fraction_heat_load_served: 0.1,
                              electric_auxiliary_energy: 200)
    hpxml.heating_systems.add(id: 'HeatingSystem5',
                              heating_system_type: HPXML::HVACTypeElectricResistance,
                              heating_system_fuel: HPXML::FuelTypeElectricity,
                              heating_capacity: 6400,
                              heating_efficiency_percent: 1,
                              fraction_heat_load_served: 0.1)
    hpxml.heating_systems.add(id: 'HeatingSystem6',
                              heating_system_type: HPXML::HVACTypeStove,
                              heating_system_fuel: HPXML::FuelTypeOil,
                              heating_capacity: 6400,
                              heating_efficiency_percent: 0.8,
                              fraction_heat_load_served: 0.1,
                              fan_watts: 40.0)
    hpxml.heating_systems.add(id: 'HeatingSystem7',
                              heating_system_type: HPXML::HVACTypeWallFurnace,
                              heating_system_fuel: HPXML::FuelTypePropane,
                              heating_capacity: 6400,
                              heating_efficiency_afue: 0.8,
                              fraction_heat_load_served: 0.1,
                              fan_watts: 0.0)
  elsif ['base-hvac-multiple2.xml'].include? hpxml_file
    hpxml.heating_systems.clear
    hpxml.heating_systems.add(id: 'HeatingSystem',
                              distribution_system_idref: 'HVACDistribution',
                              heating_system_type: HPXML::HVACTypeFurnace,
                              heating_system_fuel: HPXML::FuelTypeElectricity,
                              heating_capacity: 6400,
                              heating_efficiency_afue: 1,
                              fraction_heat_load_served: 0.2)
    hpxml.heating_systems.add(id: 'HeatingSystem2',
                              distribution_system_idref: 'HVACDistribution2',
                              heating_system_type: HPXML::HVACTypeFurnace,
                              heating_system_fuel: HPXML::FuelTypeElectricity,
                              heating_capacity: 6400,
                              heating_efficiency_afue: 0.92,
                              fraction_heat_load_served: 0.2)
    hpxml.heating_systems.add(id: 'HeatingSystem3',
                              distribution_system_idref: 'HVACDistribution3',
                              heating_system_type: HPXML::HVACTypeBoiler,
                              heating_system_fuel: HPXML::FuelTypeElectricity,
                              heating_capacity: 6400,
                              heating_efficiency_afue: 1,
                              fraction_heat_load_served: 0.2)
    hpxml.heating_systems.add(id: 'HeatingSystem4',
                              heating_system_type: HPXML::HVACTypeElectricResistance,
                              heating_system_fuel: HPXML::FuelTypeElectricity,
                              heating_capacity: 3200,
                              heating_efficiency_percent: 1,
                              fraction_heat_load_served: 0.1)
  elsif ['base-mechvent-multiple.xml',
         'base-bldgtype-multifamily-shared-mechvent-multiple.xml'].include? hpxml_file
    hpxml.heating_systems[0].heating_capacity /= 2.0
    hpxml.heating_systems[0].fraction_heat_load_served /= 2.0
    hpxml.heating_systems << hpxml.heating_systems[0].dup
    hpxml.heating_systems[1].id = 'HeatingSystem2'
    hpxml.heating_systems[1].distribution_system_idref = 'HVACDistribution2'
  elsif ['invalid_files/hvac-frac-load-served.xml'].include? hpxml_file
    hpxml.heating_systems[0].fraction_heat_load_served += 0.1
  elsif ['base-hvac-fireplace-wood-only.xml'].include? hpxml_file
    hpxml.heating_systems[0].distribution_system_idref = nil
    hpxml.heating_systems[0].heating_system_type = HPXML::HVACTypeFireplace
    hpxml.heating_systems[0].heating_system_fuel = HPXML::FuelTypeWoodCord
    hpxml.heating_systems[0].heating_efficiency_afue = nil
    hpxml.heating_systems[0].heating_efficiency_percent = 0.8
    hpxml.heating_systems[0].fan_watts = 0.0
  elsif ['base-hvac-floor-furnace-propane-only.xml'].include? hpxml_file
    hpxml.heating_systems[0].distribution_system_idref = nil
    hpxml.heating_systems[0].heating_system_type = HPXML::HVACTypeFloorFurnace
    hpxml.heating_systems[0].heating_system_fuel = HPXML::FuelTypePropane
    hpxml.heating_systems[0].heating_efficiency_afue = 0.8
    hpxml.heating_systems[0].fan_watts = 0.0
  elsif ['base-hvac-portable-heater-gas-only.xml'].include? hpxml_file
    hpxml.heating_systems[0].distribution_system_idref = nil
    hpxml.heating_systems[0].heating_system_type = HPXML::HVACTypePortableHeater
    hpxml.heating_systems[0].heating_system_fuel = HPXML::FuelTypeNaturalGas
    hpxml.heating_systems[0].heating_efficiency_afue = nil
    hpxml.heating_systems[0].heating_efficiency_percent = 1.0
    hpxml.heating_systems[0].fan_watts = 0.0
  elsif ['base-hvac-fixed-heater-gas-only.xml'].include? hpxml_file
    hpxml.heating_systems[0].distribution_system_idref = nil
    hpxml.heating_systems[0].heating_system_type = HPXML::HVACTypeFixedHeater
    hpxml.heating_systems[0].heating_system_fuel = HPXML::FuelTypeNaturalGas
    hpxml.heating_systems[0].heating_efficiency_afue = nil
    hpxml.heating_systems[0].heating_efficiency_percent = 1.0
    hpxml.heating_systems[0].fan_watts = 0.0
  elsif ['base-hvac-stove-oil-only.xml',
         'base-hvac-stove-wood-pellets-only.xml'].include? hpxml_file
    hpxml.heating_systems[0].distribution_system_idref = nil
    hpxml.heating_systems[0].heating_system_type = HPXML::HVACTypeStove
    hpxml.heating_systems[0].heating_efficiency_afue = nil
    hpxml.heating_systems[0].heating_efficiency_percent = 0.8
    hpxml.heating_systems[0].fan_watts = 40.0
    if hpxml_file == 'base-hvac-stove-oil-only.xml'
      hpxml.heating_systems[0].heating_system_fuel = HPXML::FuelTypeOil
    elsif hpxml_file == 'base-hvac-stove-wood-pellets-only.xml'
      hpxml.heating_systems[0].heating_system_fuel = HPXML::FuelTypeWoodPellets
    end
  elsif ['base-hvac-wall-furnace-elec-only.xml'].include? hpxml_file
    hpxml.heating_systems[0].distribution_system_idref = nil
    hpxml.heating_systems[0].heating_system_type = HPXML::HVACTypeWallFurnace
    hpxml.heating_systems[0].heating_system_fuel = HPXML::FuelTypeElectricity
    hpxml.heating_systems[0].heating_efficiency_afue = 1.0
    hpxml.heating_systems[0].fan_watts = 0.0
  elsif ['base-hvac-furnace-x3-dse.xml'].include? hpxml_file
    hpxml.heating_systems << hpxml.heating_systems[0].dup
    hpxml.heating_systems << hpxml.heating_systems[1].dup
    hpxml.heating_systems[1].id = 'HeatingSystem2'
    hpxml.heating_systems[1].distribution_system_idref = 'HVACDistribution2'
    hpxml.heating_systems[2].id = 'HeatingSystem3'
    hpxml.heating_systems[2].distribution_system_idref = 'HVACDistribution3'
    for i in 0..2
      hpxml.heating_systems[i].heating_capacity /= 3.0
      # Test a file where sum is slightly greater than 1
      if i < 2
        hpxml.heating_systems[i].fraction_heat_load_served = 0.33
      else
        hpxml.heating_systems[i].fraction_heat_load_served = 0.35
      end
    end
  elsif ['base-hvac-furnace-elec-central-ac-1-speed.xml'].include? hpxml_file
    hpxml.heating_systems[0].heating_system_fuel = HPXML::FuelTypeElectricity
    hpxml.heating_systems[0].heating_efficiency_afue = 1
  elsif ['invalid_files/unattached-hvac-distribution.xml'].include? hpxml_file
    hpxml.heating_systems[0].distribution_system_idref = 'foobar'
  elsif ['invalid_files/hvac-invalid-distribution-system-type.xml'].include? hpxml_file
    hpxml.heating_systems[0].distribution_system_idref = 'HVACDistribution2'
  elsif ['invalid_files/hvac-dse-multiple-attached-heating.xml'].include? hpxml_file
    hpxml.heating_systems[0].fraction_heat_load_served = 0.5
    hpxml.heating_systems << hpxml.heating_systems[0].dup
    hpxml.heating_systems[1].id += '2'
  elsif ['invalid_files/hvac-inconsistent-fan-powers.xml'].include? hpxml_file
    hpxml.heating_systems[0].fan_watts_per_cfm = 0.45
  elsif ['base-hvac-undersized.xml'].include? hpxml_file
    hpxml.heating_systems[0].heating_capacity /= 10.0
  elsif ['base-bldgtype-multifamily-shared-boiler-only-baseboard.xml',
         'base-bldgtype-multifamily-shared-boiler-chiller-baseboard.xml'].include? hpxml_file
    hpxml.heating_systems[0].heating_system_type = HPXML::HVACTypeBoiler
    hpxml.heating_systems[0].is_shared_system = true
    hpxml.heating_systems[0].number_of_units_served = 6
    hpxml.heating_systems[0].heating_capacity = nil
    hpxml.heating_systems[0].shared_loop_watts = 600
  elsif ['base-bldgtype-multifamily-shared-boiler-only-fan-coil.xml',
         'base-bldgtype-multifamily-shared-boiler-chiller-fan-coil.xml'].include? hpxml_file
    hpxml.heating_systems[0].fan_coil_watts = 150
  elsif ['base-bldgtype-multifamily-shared-boiler-only-water-loop-heat-pump.xml',
         'base-bldgtype-multifamily-shared-boiler-chiller-water-loop-heat-pump.xml'].include? hpxml_file
    hpxml.heating_systems[0].wlhp_heating_efficiency_cop = 4.4
  elsif ['base-bldgtype-multifamily-shared-boiler-only-fan-coil-eae.xml'].include? hpxml_file
    hpxml.heating_systems[0].fan_coil_watts = nil
    hpxml.heating_systems[0].shared_loop_watts = nil
    hpxml.heating_systems[0].electric_auxiliary_energy = 500.0
  elsif ['base-hvac-install-qual-none-furnace-gas-central-ac-1-speed.xml'].include? hpxml_file
    hpxml.heating_systems[0].airflow_defect_ratio = 0.0
  elsif ['base-hvac-install-qual-airflow-defect-furnace-gas-central-ac-1-speed.xml'].include? hpxml_file
    hpxml.heating_systems[0].airflow_defect_ratio = -0.25
  elsif ['base-hvac-install-qual-blower-efficiency-furnace-gas-central-ac-1-speed.xml'].include? hpxml_file
    hpxml.heating_systems[0].fan_watts_per_cfm = 0.365
  elsif ['base-hvac-install-qual-all-furnace-gas-only.xml',
         'base-hvac-install-qual-all-furnace-gas-central-ac-1-speed.xml',
         'base-hvac-install-qual-all-furnace-gas-central-ac-2-speed.xml',
         'base-hvac-install-qual-all-furnace-gas-central-ac-var-speed.xml'].include? hpxml_file
    hpxml.heating_systems[0].fan_watts_per_cfm = 0.365
    hpxml.heating_systems[0].airflow_defect_ratio = -0.25
  elsif hpxml_file.include?('hvac_autosizing') && (not hpxml.heating_systems.nil?) && (hpxml.heating_systems.size > 0)
    hpxml.heating_systems[0].heating_capacity = nil
  end
end

def set_hpxml_cooling_systems(hpxml_file, hpxml)
  if ['base.xml'].include? hpxml_file
    hpxml.cooling_systems.add(id: 'CoolingSystem',
                              distribution_system_idref: 'HVACDistribution',
                              cooling_system_type: HPXML::HVACTypeCentralAirConditioner,
                              cooling_system_fuel: HPXML::FuelTypeElectricity,
                              cooling_capacity: 48000,
                              fraction_cool_load_served: 1,
                              cooling_efficiency_seer: 13,
                              cooling_shr: 0.73,
                              compressor_type: HPXML::HVACCompressorTypeSingleStage)
  elsif ['base-hvac-air-to-air-heat-pump-1-speed.xml',
         'base-hvac-air-to-air-heat-pump-2-speed.xml',
         'base-hvac-air-to-air-heat-pump-var-speed.xml',
         'base-hvac-boiler-coal-only.xml',
         'base-hvac-boiler-elec-only.xml',
         'base-hvac-boiler-gas-only.xml',
         'base-hvac-boiler-oil-only.xml',
         'base-hvac-boiler-propane-only.xml',
         'base-hvac-boiler-wood-only.xml',
         'base-hvac-elec-resistance-only.xml',
         'base-hvac-fireplace-wood-only.xml',
         'base-hvac-floor-furnace-propane-only.xml',
         'base-hvac-furnace-coal-only.xml',
         'base-hvac-furnace-elec-only.xml',
         'base-hvac-furnace-gas-only.xml',
         'base-hvac-furnace-oil-only.xml',
         'base-hvac-furnace-propane-only.xml',
         'base-hvac-furnace-wood-only.xml',
         'base-hvac-ground-to-air-heat-pump.xml',
         'base-hvac-mini-split-heat-pump-ducted.xml',
         'base-hvac-ideal-air.xml',
         'base-hvac-none.xml',
         'base-hvac-stove-oil-only.xml',
         'base-hvac-stove-wood-pellets-only.xml',
         'base-hvac-wall-furnace-elec-only.xml',
         'base-bldgtype-multifamily-shared-boiler-only-baseboard.xml',
         'base-bldgtype-multifamily-shared-ground-loop-ground-to-air-heat-pump.xml'].include? hpxml_file
    hpxml.cooling_systems.clear
  elsif ['base-hvac-boiler-gas-central-ac-1-speed.xml'].include? hpxml_file
    hpxml.cooling_systems[0].distribution_system_idref = 'HVACDistribution2'
  elsif ['base-hvac-furnace-gas-central-ac-2-speed.xml',
         'base-hvac-central-ac-only-2-speed.xml'].include? hpxml_file
    hpxml.cooling_systems[0].cooling_efficiency_seer = 18
    hpxml.cooling_systems[0].cooling_shr = 0.73
    hpxml.cooling_systems[0].compressor_type = HPXML::HVACCompressorTypeTwoStage
  elsif ['base-hvac-furnace-gas-central-ac-var-speed.xml',
         'base-hvac-central-ac-only-var-speed.xml'].include? hpxml_file
    hpxml.cooling_systems[0].cooling_efficiency_seer = 24
    hpxml.cooling_systems[0].cooling_shr = 0.78
    hpxml.cooling_systems[0].compressor_type = HPXML::HVACCompressorTypeVariableSpeed
  elsif ['base-hvac-mini-split-air-conditioner-only-ducted.xml'].include? hpxml_file
    hpxml.cooling_systems[0].cooling_system_type = HPXML::HVACTypeMiniSplitAirConditioner
    hpxml.cooling_systems[0].cooling_efficiency_seer = 19
    hpxml.cooling_systems[0].cooling_shr = 0.73
    hpxml.cooling_systems[0].compressor_type = nil
  elsif ['base-hvac-mini-split-air-conditioner-only-ductless.xml'].include? hpxml_file
    hpxml.cooling_systems[0].distribution_system_idref = nil
  elsif ['base-hvac-furnace-gas-room-ac.xml',
         'base-hvac-room-ac-only.xml'].include? hpxml_file
    hpxml.cooling_systems[0].distribution_system_idref = nil
    hpxml.cooling_systems[0].cooling_system_type = HPXML::HVACTypeRoomAirConditioner
    hpxml.cooling_systems[0].cooling_efficiency_seer = nil
    hpxml.cooling_systems[0].cooling_efficiency_eer = 8.5
    hpxml.cooling_systems[0].cooling_shr = 0.65
    hpxml.cooling_systems[0].compressor_type = nil
  elsif ['base-hvac-room-ac-only-33percent.xml'].include? hpxml_file
    hpxml.cooling_systems[0].fraction_cool_load_served = 0.33
  elsif ['base-hvac-evap-cooler-only-ducted.xml',
         'base-hvac-evap-cooler-furnace-gas.xml',
         'base-hvac-evap-cooler-only.xml',
         'hvac_autosizing/base-hvac-evap-cooler-furnace-gas-autosize.xml'].include? hpxml_file
    hpxml.cooling_systems[0].cooling_system_type = HPXML::HVACTypeEvaporativeCooler
    hpxml.cooling_systems[0].cooling_efficiency_seer = nil
    hpxml.cooling_systems[0].cooling_efficiency_eer = nil
    hpxml.cooling_systems[0].cooling_capacity = nil
    hpxml.cooling_systems[0].cooling_shr = nil
    hpxml.cooling_systems[0].compressor_type = nil
    if ['base-hvac-evap-cooler-furnace-gas.xml',
        'hvac_autosizing/base-hvac-evap-cooler-furnace-gas-autosize.xml',
        'base-hvac-evap-cooler-only.xml'].include? hpxml_file
      hpxml.cooling_systems[0].distribution_system_idref = nil
    end
  elsif ['base-hvac-multiple.xml'].include? hpxml_file
    hpxml.cooling_systems[0].distribution_system_idref = 'HVACDistribution2'
    hpxml.cooling_systems[0].fraction_cool_load_served = 0.2
    hpxml.cooling_systems[0].cooling_capacity *= 0.2
    hpxml.cooling_systems.add(id: 'CoolingSystem2',
                              cooling_system_type: HPXML::HVACTypeRoomAirConditioner,
                              cooling_system_fuel: HPXML::FuelTypeElectricity,
                              cooling_capacity: 9600,
                              fraction_cool_load_served: 0.2,
                              cooling_efficiency_eer: 8.5,
                              cooling_shr: 0.65)
  elsif ['base-hvac-multiple2.xml'].include? hpxml_file
    hpxml.cooling_systems[0].distribution_system_idref = 'HVACDistribution'
    hpxml.cooling_systems[0].fraction_cool_load_served = 0.25
    hpxml.cooling_systems[0].cooling_capacity *= 0.25
    hpxml.cooling_systems.add(id: 'CoolingSystem2',
                              distribution_system_idref: 'HVACDistribution2',
                              cooling_system_type: HPXML::HVACTypeCentralAirConditioner,
                              cooling_system_fuel: HPXML::FuelTypeElectricity,
                              cooling_capacity: 9600,
                              fraction_cool_load_served: 0.25,
                              cooling_efficiency_seer: 13,
                              cooling_shr: 0.65)
  elsif ['base-mechvent-multiple.xml',
         'base-bldgtype-multifamily-shared-mechvent-multiple.xml'].include? hpxml_file
    hpxml.cooling_systems[0].fraction_cool_load_served /= 2.0
    hpxml.cooling_systems[0].cooling_capacity /= 2.0
    hpxml.cooling_systems << hpxml.cooling_systems[0].dup
    hpxml.cooling_systems[1].id += '2'
    hpxml.cooling_systems[1].distribution_system_idref = 'HVACDistribution2'
  elsif ['invalid_files/hvac-frac-load-served.xml'].include? hpxml_file
    hpxml.cooling_systems[0].fraction_cool_load_served += 0.2
  elsif ['invalid_files/hvac-dse-multiple-attached-cooling.xml'].include? hpxml_file
    hpxml.cooling_systems[0].fraction_cool_load_served = 0.5
    hpxml.cooling_systems << hpxml.cooling_systems[0].dup
    hpxml.cooling_systems[1].id += '2'
  elsif ['invalid_files/hvac-inconsistent-fan-powers.xml'].include? hpxml_file
    hpxml.cooling_systems[0].fan_watts_per_cfm = 0.55
  elsif ['base-hvac-undersized.xml'].include? hpxml_file
    hpxml.cooling_systems[0].cooling_capacity /= 10.0
  elsif ['base-hvac-install-qual-none-furnace-gas-central-ac-1-speed.xml'].include? hpxml_file
    hpxml.cooling_systems[0].airflow_defect_ratio = 0.0
    hpxml.cooling_systems[0].charge_defect_ratio = 0.0
  elsif ['base-hvac-install-qual-airflow-defect-furnace-gas-central-ac-1-speed.xml'].include? hpxml_file
    hpxml.cooling_systems[0].airflow_defect_ratio = -0.25
  elsif ['base-hvac-install-qual-charge-defect-furnace-gas-central-ac-1-speed.xml'].include? hpxml_file
    hpxml.cooling_systems[0].charge_defect_ratio = -0.25
  elsif ['base-hvac-install-qual-blower-efficiency-furnace-gas-central-ac-1-speed.xml'].include? hpxml_file
    hpxml.cooling_systems[0].fan_watts_per_cfm = 0.365
  elsif ['base-hvac-install-qual-all-mini-split-air-conditioner-only-ducted.xml',
         'base-hvac-install-qual-all-furnace-gas-central-ac-1-speed.xml',
         'base-hvac-install-qual-all-furnace-gas-central-ac-2-speed.xml',
         'base-hvac-install-qual-all-furnace-gas-central-ac-var-speed.xml'].include? hpxml_file
    hpxml.cooling_systems[0].charge_defect_ratio = -0.25
    hpxml.cooling_systems[0].fan_watts_per_cfm = 0.365
    hpxml.cooling_systems[0].airflow_defect_ratio = -0.25
  elsif ['base-hvac-install-qual-all-room-ac-only.xml'].include? hpxml_file
    hpxml.cooling_systems[0].charge_defect_ratio = -0.25
    hpxml.cooling_systems[0].airflow_defect_ratio = -0.25
  elsif ['base-misc-defaults.xml'].include? hpxml_file
    hpxml.cooling_systems[0].cooling_shr = nil
    hpxml.cooling_systems[0].compressor_type = nil
  elsif ['base-bldgtype-multifamily-shared-chiller-only-baseboard.xml',
         'base-bldgtype-multifamily-shared-boiler-chiller-baseboard.xml',
         'base-bldgtype-multifamily-shared-chiller-only-water-loop-heat-pump.xml',
         'base-bldgtype-multifamily-shared-boiler-chiller-water-loop-heat-pump.xml'].include? hpxml_file
    hpxml.cooling_systems[0].cooling_system_type = HPXML::HVACTypeChiller
    hpxml.cooling_systems[0].is_shared_system = true
    hpxml.cooling_systems[0].number_of_units_served = 6
    hpxml.cooling_systems[0].cooling_capacity = 24000 * 6
    hpxml.cooling_systems[0].compressor_type = nil
    hpxml.cooling_systems[0].cooling_efficiency_kw_per_ton = 0.9
    hpxml.cooling_systems[0].cooling_shr = nil
    hpxml.cooling_systems[0].shared_loop_watts = 600
    if hpxml_file.include? 'water-loop-heat-pump'
      hpxml.cooling_systems[0].wlhp_cooling_capacity = 24000
      hpxml.cooling_systems[0].wlhp_cooling_efficiency_eer = 12.8
    end
  elsif ['base-bldgtype-multifamily-shared-cooling-tower-only-water-loop-heat-pump.xml',
         'base-bldgtype-multifamily-shared-boiler-cooling-tower-water-loop-heat-pump.xml'].include? hpxml_file
    hpxml.cooling_systems[0].cooling_system_type = HPXML::HVACTypeCoolingTower
    hpxml.cooling_systems[0].cooling_capacity = nil
    hpxml.cooling_systems[0].cooling_efficiency_kw_per_ton = nil
  elsif ['base-bldgtype-multifamily-shared-chiller-only-fan-coil.xml',
         'base-bldgtype-multifamily-shared-boiler-chiller-fan-coil.xml'].include? hpxml_file
    hpxml.cooling_systems[0].fan_coil_watts = 150
  elsif hpxml_file.include?('hvac_autosizing') && (not hpxml.cooling_systems.nil?) && (hpxml.cooling_systems.size > 0)
    hpxml.cooling_systems[0].cooling_capacity = nil
  end
end

def set_hpxml_heat_pumps(hpxml_file, hpxml)
  if ['base-hvac-air-to-air-heat-pump-1-speed.xml',
      'base-hvac-central-ac-plus-air-to-air-heat-pump-heating.xml'].include? hpxml_file
    hpxml.heat_pumps.add(id: 'HeatPump',
                         distribution_system_idref: 'HVACDistribution',
                         heat_pump_type: HPXML::HVACTypeHeatPumpAirToAir,
                         heat_pump_fuel: HPXML::FuelTypeElectricity,
                         heating_capacity: 42000,
                         cooling_capacity: 48000,
                         backup_heating_fuel: HPXML::FuelTypeElectricity,
                         backup_heating_capacity: 34121,
                         backup_heating_efficiency_percent: 1.0,
                         fraction_heat_load_served: 1,
                         fraction_cool_load_served: 1,
                         heating_efficiency_hspf: 7.7,
                         cooling_efficiency_seer: 13,
                         heating_capacity_17F: 42000 * 0.630, # Based on OAT slope of default curves
                         cooling_shr: 0.73,
                         compressor_type: HPXML::HVACCompressorTypeSingleStage)
    if hpxml_file == 'base-hvac-central-ac-plus-air-to-air-heat-pump-heating.xml'
      hpxml.heat_pumps[0].fraction_cool_load_served = 0
    end
  elsif ['base-hvac-air-to-air-heat-pump-2-speed.xml'].include? hpxml_file
    hpxml.heat_pumps.add(id: 'HeatPump',
                         distribution_system_idref: 'HVACDistribution',
                         heat_pump_type: HPXML::HVACTypeHeatPumpAirToAir,
                         heat_pump_fuel: HPXML::FuelTypeElectricity,
                         heating_capacity: 42000,
                         cooling_capacity: 48000,
                         backup_heating_fuel: HPXML::FuelTypeElectricity,
                         backup_heating_capacity: 34121,
                         backup_heating_efficiency_percent: 1.0,
                         fraction_heat_load_served: 1,
                         fraction_cool_load_served: 1,
                         heating_efficiency_hspf: 9.3,
                         cooling_efficiency_seer: 18,
                         heating_capacity_17F: 42000 * 0.590, # Based on OAT slope of default curves
                         cooling_shr: 0.73,
                         compressor_type: HPXML::HVACCompressorTypeTwoStage)
  elsif ['base-hvac-air-to-air-heat-pump-var-speed.xml'].include? hpxml_file
    hpxml.heat_pumps.add(id: 'HeatPump',
                         distribution_system_idref: 'HVACDistribution',
                         heat_pump_type: HPXML::HVACTypeHeatPumpAirToAir,
                         heat_pump_fuel: HPXML::FuelTypeElectricity,
                         heating_capacity: 42000,
                         cooling_capacity: 48000,
                         backup_heating_fuel: HPXML::FuelTypeElectricity,
                         backup_heating_capacity: 34121,
                         backup_heating_efficiency_percent: 1.0,
                         fraction_heat_load_served: 1,
                         fraction_cool_load_served: 1,
                         heating_efficiency_hspf: 10,
                         cooling_efficiency_seer: 22,
                         heating_capacity_17F: 42000 * 0.640, # Based on OAT slope of default curves
                         cooling_shr: 0.78,
                         compressor_type: HPXML::HVACCompressorTypeVariableSpeed)
  elsif ['base-hvac-ground-to-air-heat-pump.xml',
         'base-bldgtype-multifamily-shared-ground-loop-ground-to-air-heat-pump.xml'].include? hpxml_file
    hpxml.heat_pumps.add(id: 'HeatPump',
                         distribution_system_idref: 'HVACDistribution',
                         heat_pump_type: HPXML::HVACTypeHeatPumpGroundToAir,
                         heat_pump_fuel: HPXML::FuelTypeElectricity,
                         heating_capacity: 42000,
                         cooling_capacity: 48000,
                         backup_heating_fuel: HPXML::FuelTypeElectricity,
                         backup_heating_capacity: 34121,
                         backup_heating_efficiency_percent: 1.0,
                         fraction_heat_load_served: 1,
                         fraction_cool_load_served: 1,
                         heating_efficiency_cop: 3.6,
                         cooling_efficiency_eer: 16.6,
                         cooling_shr: 0.73,
<<<<<<< HEAD
                         pump_watts_per_ton: 30.0)
    if hpxml_file == 'base-hvac-shared-ground-loop-ground-to-air-heat-pump.xml'
=======
                         pump_watts_per_ton: 30.0,
                         fan_watts_per_cfm: 0.45)
    if hpxml_file == 'base-bldgtype-multifamily-shared-ground-loop-ground-to-air-heat-pump.xml'
>>>>>>> aecf8736
      hpxml.heat_pumps[-1].is_shared_system = true
      hpxml.heat_pumps[-1].number_of_units_served = 6
      hpxml.heat_pumps[-1].shared_loop_watts = 600
    end
  elsif ['base-hvac-mini-split-heat-pump-ducted.xml'].include? hpxml_file
    f = 1.0 - (1.0 - 0.25) / (47.0 + 5.0) * (47.0 - 17.0)
    hpxml.heat_pumps.add(id: 'HeatPump',
                         distribution_system_idref: 'HVACDistribution',
                         heat_pump_type: HPXML::HVACTypeHeatPumpMiniSplit,
                         heat_pump_fuel: HPXML::FuelTypeElectricity,
                         heating_capacity: 52000,
                         cooling_capacity: 48000,
                         backup_heating_fuel: HPXML::FuelTypeElectricity,
                         backup_heating_capacity: 34121,
                         backup_heating_efficiency_percent: 1.0,
                         fraction_heat_load_served: 1,
                         fraction_cool_load_served: 1,
                         heating_efficiency_hspf: 10,
                         cooling_efficiency_seer: 19,
                         heating_capacity_17F: 52000 * f,
                         cooling_shr: 0.73)
  elsif ['base-hvac-mini-split-heat-pump-ducted-heating-only.xml'].include? hpxml_file
    hpxml.heat_pumps[0].cooling_capacity = 0
    hpxml.heat_pumps[0].fraction_cool_load_served = 0
  elsif ['base-hvac-mini-split-heat-pump-ducted-cooling-only.xml'].include? hpxml_file
    hpxml.heat_pumps[0].heating_capacity = 0
    hpxml.heat_pumps[0].heating_capacity_17F = 0
    hpxml.heat_pumps[0].fraction_heat_load_served = 0
    hpxml.heat_pumps[0].backup_heating_fuel = nil
  elsif ['base-hvac-mini-split-heat-pump-ductless.xml'].include? hpxml_file
    hpxml.heat_pumps[0].distribution_system_idref = nil
    hpxml.heat_pumps[0].backup_heating_fuel = nil
  elsif ['invalid_files/heat-pump-mixed-fixed-and-autosize-capacities.xml'].include? hpxml_file
    hpxml.heat_pumps[0].cooling_capacity = nil
    hpxml.heat_pumps[0].heating_capacity = nil
    hpxml.heat_pumps[0].heating_capacity_17F = 25000
  elsif ['invalid_files/heat-pump-mixed-fixed-and-autosize-capacities2.xml'].include? hpxml_file
    hpxml.heat_pumps[0].backup_heating_capacity = nil
  elsif ['base-hvac-multiple.xml'].include? hpxml_file
    hpxml.heat_pumps.add(id: 'HeatPump',
                         distribution_system_idref: 'HVACDistribution5',
                         heat_pump_type: HPXML::HVACTypeHeatPumpAirToAir,
                         heat_pump_fuel: HPXML::FuelTypeElectricity,
                         heating_capacity: 4800,
                         cooling_capacity: 4800,
                         backup_heating_fuel: HPXML::FuelTypeElectricity,
                         backup_heating_capacity: 3412,
                         backup_heating_efficiency_percent: 1.0,
                         fraction_heat_load_served: 0.1,
                         fraction_cool_load_served: 0.2,
                         heating_efficiency_hspf: 7.7,
                         cooling_efficiency_seer: 13,
                         heating_capacity_17F: 4800 * 0.630, # Based on OAT slope of default curves
                         cooling_shr: 0.73,
                         compressor_type: HPXML::HVACCompressorTypeSingleStage)
    hpxml.heat_pumps.add(id: 'HeatPump2',
                         distribution_system_idref: 'HVACDistribution6',
                         heat_pump_type: HPXML::HVACTypeHeatPumpGroundToAir,
                         heat_pump_fuel: HPXML::FuelTypeElectricity,
                         heating_capacity: 4800,
                         cooling_capacity: 4800,
                         backup_heating_fuel: HPXML::FuelTypeElectricity,
                         backup_heating_capacity: 3412,
                         backup_heating_efficiency_percent: 1.0,
                         fraction_heat_load_served: 0.1,
                         fraction_cool_load_served: 0.2,
                         heating_efficiency_cop: 3.6,
                         cooling_efficiency_eer: 16.6,
                         cooling_shr: 0.73,
                         pump_watts_per_ton: 30.0)
    f = 1.0 - (1.0 - 0.25) / (47.0 + 5.0) * (47.0 - 17.0)
    hpxml.heat_pumps.add(id: 'HeatPump3',
                         heat_pump_type: HPXML::HVACTypeHeatPumpMiniSplit,
                         heat_pump_fuel: HPXML::FuelTypeElectricity,
                         heating_capacity: 4800,
                         cooling_capacity: 4800,
                         backup_heating_fuel: HPXML::FuelTypeElectricity,
                         backup_heating_capacity: 3412,
                         backup_heating_efficiency_percent: 1.0,
                         fraction_heat_load_served: 0.1,
                         fraction_cool_load_served: 0.2,
                         heating_efficiency_hspf: 10,
                         cooling_efficiency_seer: 19,
                         heating_capacity_17F: 4800 * f,
                         cooling_shr: 0.73)
  elsif ['base-hvac-multiple2.xml'].include? hpxml_file
    hpxml.heat_pumps.add(id: 'HeatPump',
                         distribution_system_idref: 'HVACDistribution4',
                         heat_pump_type: HPXML::HVACTypeHeatPumpAirToAir,
                         heat_pump_fuel: HPXML::FuelTypeElectricity,
                         heating_capacity: 4800,
                         cooling_capacity: 4800,
                         backup_heating_fuel: HPXML::FuelTypeElectricity,
                         backup_heating_capacity: 3412,
                         backup_heating_efficiency_percent: 1.0,
                         fraction_heat_load_served: 0.1,
                         fraction_cool_load_served: 0.2,
                         heating_efficiency_hspf: 7.7,
                         cooling_efficiency_seer: 13,
                         heating_capacity_17F: 4800 * 0.630, # Based on OAT slope of default curves
                         cooling_shr: 0.73,
                         compressor_type: HPXML::HVACCompressorTypeSingleStage)
    hpxml.heat_pumps.add(id: 'HeatPump2',
                         distribution_system_idref: 'HVACDistribution5',
                         heat_pump_type: HPXML::HVACTypeHeatPumpGroundToAir,
                         heat_pump_fuel: HPXML::FuelTypeElectricity,
                         heating_capacity: 4800,
                         cooling_capacity: 4800,
                         backup_heating_fuel: HPXML::FuelTypeElectricity,
                         backup_heating_capacity: 3412,
                         backup_heating_efficiency_percent: 1.0,
                         fraction_heat_load_served: 0.1,
                         fraction_cool_load_served: 0.2,
                         heating_efficiency_cop: 3.6,
                         cooling_efficiency_eer: 16.6,
                         cooling_shr: 0.73,
                         pump_watts_per_ton: 30.0)
  elsif ['invalid_files/hvac-distribution-multiple-attached-heating.xml'].include? hpxml_file
    hpxml.heat_pumps[0].distribution_system_idref = 'HVACDistribution'
  elsif ['invalid_files/hvac-distribution-multiple-attached-cooling.xml'].include? hpxml_file
    hpxml.heat_pumps[0].distribution_system_idref = 'HVACDistribution2'
  elsif ['base-hvac-dual-fuel-air-to-air-heat-pump-1-speed.xml',
         'base-hvac-dual-fuel-air-to-air-heat-pump-2-speed.xml',
         'base-hvac-dual-fuel-air-to-air-heat-pump-var-speed.xml',
         'base-hvac-dual-fuel-mini-split-heat-pump-ducted.xml'].include? hpxml_file
    hpxml.heat_pumps[0].backup_heating_fuel = HPXML::FuelTypeNaturalGas
    hpxml.heat_pumps[0].backup_heating_capacity = 36000
    hpxml.heat_pumps[0].backup_heating_efficiency_percent = nil
    hpxml.heat_pumps[0].backup_heating_efficiency_afue = 0.95
    hpxml.heat_pumps[0].backup_heating_switchover_temp = 25
  elsif ['base-hvac-dual-fuel-air-to-air-heat-pump-1-speed-electric.xml'].include? hpxml_file
    hpxml.heat_pumps[0].backup_heating_fuel = HPXML::FuelTypeElectricity
    hpxml.heat_pumps[0].backup_heating_efficiency_afue = 1.0
  elsif ['base-hvac-install-qual-all-air-to-air-heat-pump-1-speed.xml',
         'base-hvac-install-qual-all-air-to-air-heat-pump-2-speed.xml',
         'base-hvac-install-qual-all-air-to-air-heat-pump-var-speed.xml',
         'base-hvac-install-qual-all-mini-split-heat-pump-ducted.xml',
         'base-hvac-install-qual-all-ground-to-air-heat-pump.xml'].include? hpxml_file
    hpxml.heat_pumps[0].airflow_defect_ratio = -0.25
    hpxml.heat_pumps[0].fan_watts_per_cfm = 0.365
    if hpxml_file != 'base-hvac-install-qual-all-ground-to-air-heat-pump.xml'
      hpxml.heat_pumps[0].charge_defect_ratio = -0.25
    else
      hpxml.heat_pumps[0].charge_defect_ratio = 0.0
    end
  elsif hpxml_file.include?('hvac_autosizing') && (not hpxml.heat_pumps.nil?) && (hpxml.heat_pumps.size > 0)
    hpxml.heat_pumps[0].cooling_capacity = nil
    hpxml.heat_pumps[0].heating_capacity = nil
    hpxml.heat_pumps[0].heating_capacity_17F = nil
    hpxml.heat_pumps[0].backup_heating_capacity = nil
  end
end

def set_hpxml_hvac_control(hpxml_file, hpxml)
  if ['ASHRAE_Standard_140/L100AC.xml',
      'ASHRAE_Standard_140/L100AL.xml'].include? hpxml_file
    hpxml.hvac_controls.add(id: 'HVACControl',
                            heating_setpoint_temp: 68,
                            cooling_setpoint_temp: 78)
  elsif ['base.xml'].include? hpxml_file
    hpxml.hvac_controls.add(id: 'HVACControl',
                            control_type: HPXML::HVACControlTypeManual,
                            heating_setpoint_temp: 68,
                            cooling_setpoint_temp: 78)
  elsif ['base-hvac-none.xml'].include? hpxml_file
    hpxml.hvac_controls.clear
  elsif ['base-hvac-programmable-thermostat.xml'].include? hpxml_file
    hpxml.hvac_controls[0].control_type = HPXML::HVACControlTypeProgrammable
    hpxml.hvac_controls[0].heating_setback_temp = 66
    hpxml.hvac_controls[0].heating_setback_hours_per_week = 7 * 7
    hpxml.hvac_controls[0].heating_setback_start_hour = 23 # 11pm
    hpxml.hvac_controls[0].cooling_setup_temp = 80
    hpxml.hvac_controls[0].cooling_setup_hours_per_week = 6 * 7
    hpxml.hvac_controls[0].cooling_setup_start_hour = 9 # 9am
  elsif ['base-hvac-programmable-thermostat-detailed.xml'].include? hpxml_file
    hpxml.hvac_controls[0].control_type = HPXML::HVACControlTypeProgrammable
    hpxml.hvac_controls[0].heating_setpoint_temp = nil
    hpxml.hvac_controls[0].cooling_setpoint_temp = nil
    hpxml.hvac_controls[0].weekday_heating_setpoints = '64, 64, 64, 64, 64, 64, 64, 74, 74, 66, 66, 66, 66, 66, 66, 66, 66, 68, 68, 68, 68, 68, 64, 64'
    hpxml.hvac_controls[0].weekend_heating_setpoints = '74, 74, 74, 74, 74, 74, 74, 74, 74, 74, 74, 74, 74, 74, 74, 74, 74, 74, 74, 74, 74, 74, 74, 74'
    hpxml.hvac_controls[0].weekday_cooling_setpoints = '82, 82, 82, 82, 82, 82, 82, 72, 72, 80, 80, 80, 80, 80, 80, 80, 80, 78, 78, 78, 78, 78, 82, 82'
    hpxml.hvac_controls[0].weekend_cooling_setpoints = '78, 78, 78, 78, 78, 78, 78, 78, 78, 78, 78, 78, 78, 78, 78, 78, 78, 78, 78, 78, 78, 78, 78, 78'
  elsif ['base-hvac-setpoints.xml'].include? hpxml_file
    hpxml.hvac_controls[0].heating_setpoint_temp = 60
    hpxml.hvac_controls[0].cooling_setpoint_temp = 80
  elsif ['base-lighting-ceiling-fans.xml'].include? hpxml_file
    hpxml.hvac_controls[0].ceiling_fan_cooling_setpoint_temp_offset = 0.5
  end
end

def set_hpxml_hvac_distributions(hpxml_file, hpxml)
  if ['base.xml'].include? hpxml_file
    hpxml.hvac_distributions.add(id: 'HVACDistribution',
                                 distribution_system_type: HPXML::HVACDistributionTypeAir)
    hpxml.hvac_distributions[0].duct_leakage_measurements.add(duct_type: HPXML::DuctTypeSupply,
                                                              duct_leakage_units: HPXML::UnitsCFM25,
                                                              duct_leakage_value: 75,
                                                              duct_leakage_total_or_to_outside: HPXML::DuctLeakageToOutside)
    hpxml.hvac_distributions[0].duct_leakage_measurements.add(duct_type: HPXML::DuctTypeReturn,
                                                              duct_leakage_units: HPXML::UnitsCFM25,
                                                              duct_leakage_value: 25,
                                                              duct_leakage_total_or_to_outside: HPXML::DuctLeakageToOutside)
    hpxml.hvac_distributions[0].ducts.add(duct_type: HPXML::DuctTypeSupply,
                                          duct_insulation_r_value: 4,
                                          duct_location: HPXML::LocationAtticUnvented,
                                          duct_surface_area: 150)
    hpxml.hvac_distributions[0].ducts.add(duct_type: HPXML::DuctTypeReturn,
                                          duct_insulation_r_value: 0,
                                          duct_location: HPXML::LocationAtticUnvented,
                                          duct_surface_area: 50)
  elsif ['base-bldgtype-multifamily.xml'].include? hpxml_file
    hpxml.hvac_distributions.each do |hvac_distribution|
      hvac_distribution.duct_leakage_measurements.each do |duct_leakage_measurement|
        duct_leakage_measurement.duct_leakage_value = 0
      end
      hvac_distribution.ducts.each do |duct|
        duct.duct_location = HPXML::LocationLivingSpace
        duct.duct_insulation_r_value = 0
      end
    end
  elsif ['base-hvac-boiler-coal-only.xml',
         'base-hvac-boiler-elec-only.xml',
         'base-hvac-boiler-gas-only.xml',
         'base-hvac-boiler-oil-only.xml',
         'base-hvac-boiler-propane-only.xml',
         'base-hvac-boiler-wood-only.xml',
         'base-bldgtype-multifamily-shared-boiler-only-baseboard.xml',
         'base-bldgtype-multifamily-shared-chiller-only-baseboard.xml',
         'base-bldgtype-multifamily-shared-boiler-chiller-baseboard.xml'].include? hpxml_file
    hpxml.hvac_distributions[0].distribution_system_type = HPXML::HVACDistributionTypeHydronic
    hpxml.hvac_distributions[0].duct_leakage_measurements.clear
    hpxml.hvac_distributions[0].ducts.clear
    hpxml.hvac_distributions[0].hydronic_type = HPXML::HydronicTypeBaseboard
  elsif ['base-bldgtype-multifamily-shared-boiler-only-fan-coil.xml',
         'base-bldgtype-multifamily-shared-chiller-only-fan-coil.xml',
         'base-bldgtype-multifamily-shared-boiler-chiller-fan-coil.xml'].include? hpxml_file
    hpxml.hvac_distributions[0].distribution_system_type = HPXML::HVACDistributionTypeHydronicAndAir
    hpxml.hvac_distributions[0].hydronic_and_air_type = HPXML::HydronicAndAirTypeFanCoil
  elsif ['base-hvac-boiler-gas-central-ac-1-speed.xml'].include? hpxml_file
    hpxml.hvac_distributions[0].distribution_system_type = HPXML::HVACDistributionTypeHydronic
    hpxml.hvac_distributions[0].hydronic_type = HPXML::HydronicTypeBaseboard
    hpxml.hvac_distributions[0].duct_leakage_measurements.clear
    hpxml.hvac_distributions[0].ducts.clear
    hpxml.hvac_distributions.add(id: 'HVACDistribution2',
                                 distribution_system_type: HPXML::HVACDistributionTypeAir,
                                 number_of_return_registers: 3)
    hpxml.hvac_distributions[-1].duct_leakage_measurements.add(duct_type: HPXML::DuctTypeSupply,
                                                               duct_leakage_units: HPXML::UnitsCFM25,
                                                               duct_leakage_value: 75,
                                                               duct_leakage_total_or_to_outside: HPXML::DuctLeakageToOutside)
    hpxml.hvac_distributions[-1].duct_leakage_measurements.add(duct_type: HPXML::DuctTypeReturn,
                                                               duct_leakage_units: HPXML::UnitsCFM25,
                                                               duct_leakage_value: 25,
                                                               duct_leakage_total_or_to_outside: HPXML::DuctLeakageToOutside)
    hpxml.hvac_distributions[-1].ducts.add(duct_type: HPXML::DuctTypeSupply,
                                           duct_insulation_r_value: 4,
                                           duct_location: HPXML::LocationAtticUnvented,
                                           duct_surface_area: 150)
    hpxml.hvac_distributions[-1].ducts.add(duct_type: HPXML::DuctTypeReturn,
                                           duct_insulation_r_value: 0,
                                           duct_location: HPXML::LocationAtticUnvented,
                                           duct_surface_area: 50)
  elsif ['base-hvac-none.xml',
         'base-hvac-elec-resistance-only.xml',
         'base-hvac-evap-cooler-only.xml',
         'base-hvac-fireplace-wood-only.xml',
         'base-hvac-floor-furnace-propane-only.xml',
         'base-hvac-ideal-air.xml',
         'base-hvac-mini-split-heat-pump-ductless.xml',
         'base-hvac-mini-split-air-conditioner-only-ductless.xml',
         'base-hvac-room-ac-only.xml',
         'base-hvac-stove-oil-only.xml',
         'base-hvac-stove-wood-pellets-only.xml',
         'base-hvac-wall-furnace-elec-only.xml'].include? hpxml_file
    hpxml.hvac_distributions.clear
  elsif ['base-hvac-multiple.xml'].include? hpxml_file
    hpxml.hvac_distributions.clear
    hpxml.hvac_distributions.add(id: 'HVACDistribution',
                                 distribution_system_type: HPXML::HVACDistributionTypeAir)
    hpxml.hvac_distributions[-1].duct_leakage_measurements.add(duct_type: HPXML::DuctTypeSupply,
                                                               duct_leakage_units: HPXML::UnitsCFM25,
                                                               duct_leakage_value: 75,
                                                               duct_leakage_total_or_to_outside: HPXML::DuctLeakageToOutside)
    hpxml.hvac_distributions[-1].duct_leakage_measurements.add(duct_type: HPXML::DuctTypeReturn,
                                                               duct_leakage_units: HPXML::UnitsCFM25,
                                                               duct_leakage_value: 25,
                                                               duct_leakage_total_or_to_outside: HPXML::DuctLeakageToOutside)
    hpxml.hvac_distributions[0].ducts.add(duct_type: HPXML::DuctTypeSupply,
                                          duct_insulation_r_value: 8,
                                          duct_location: HPXML::LocationAtticUnvented,
                                          duct_surface_area: 75)
    hpxml.hvac_distributions[0].ducts.add(duct_type: HPXML::DuctTypeSupply,
                                          duct_insulation_r_value: 8,
                                          duct_location: HPXML::LocationOutside,
                                          duct_surface_area: 75)
    hpxml.hvac_distributions[0].ducts.add(duct_type: HPXML::DuctTypeReturn,
                                          duct_insulation_r_value: 4,
                                          duct_location: HPXML::LocationAtticUnvented,
                                          duct_surface_area: 25)
    hpxml.hvac_distributions[0].ducts.add(duct_type: HPXML::DuctTypeReturn,
                                          duct_insulation_r_value: 4,
                                          duct_location: HPXML::LocationOutside,
                                          duct_surface_area: 25)
    hpxml.hvac_distributions << hpxml.hvac_distributions[0].dup
    hpxml.hvac_distributions[-1].id = 'HVACDistribution2'
    hpxml.hvac_distributions.add(id: 'HVACDistribution3',
                                 distribution_system_type: HPXML::HVACDistributionTypeHydronic,
                                 hydronic_type: HPXML::HydronicTypeBaseboard)
    hpxml.hvac_distributions.add(id: 'HVACDistribution4',
                                 distribution_system_type: HPXML::HVACDistributionTypeHydronic,
                                 hydronic_type: HPXML::HydronicTypeBaseboard)
    hpxml.hvac_distributions << hpxml.hvac_distributions[0].dup
    hpxml.hvac_distributions[-1].id = 'HVACDistribution5'
    hpxml.hvac_distributions << hpxml.hvac_distributions[0].dup
    hpxml.hvac_distributions[-1].id = 'HVACDistribution6'
  elsif ['base-hvac-multiple2.xml'].include? hpxml_file
    hpxml.hvac_distributions.clear
    hpxml.hvac_distributions.add(id: 'HVACDistribution',
                                 distribution_system_type: HPXML::HVACDistributionTypeAir)
    hpxml.hvac_distributions[-1].duct_leakage_measurements.add(duct_type: HPXML::DuctTypeSupply,
                                                               duct_leakage_units: HPXML::UnitsCFM25,
                                                               duct_leakage_value: 75,
                                                               duct_leakage_total_or_to_outside: HPXML::DuctLeakageToOutside)
    hpxml.hvac_distributions[-1].duct_leakage_measurements.add(duct_type: HPXML::DuctTypeReturn,
                                                               duct_leakage_units: HPXML::UnitsCFM25,
                                                               duct_leakage_value: 25,
                                                               duct_leakage_total_or_to_outside: HPXML::DuctLeakageToOutside)
    hpxml.hvac_distributions[0].ducts.add(duct_type: HPXML::DuctTypeSupply,
                                          duct_insulation_r_value: 8,
                                          duct_location: HPXML::LocationAtticUnvented,
                                          duct_surface_area: 75)
    hpxml.hvac_distributions[0].ducts.add(duct_type: HPXML::DuctTypeSupply,
                                          duct_insulation_r_value: 8,
                                          duct_location: HPXML::LocationOutside,
                                          duct_surface_area: 75)
    hpxml.hvac_distributions[0].ducts.add(duct_type: HPXML::DuctTypeReturn,
                                          duct_insulation_r_value: 4,
                                          duct_location: HPXML::LocationAtticUnvented,
                                          duct_surface_area: 25)
    hpxml.hvac_distributions[0].ducts.add(duct_type: HPXML::DuctTypeReturn,
                                          duct_insulation_r_value: 4,
                                          duct_location: HPXML::LocationOutside,
                                          duct_surface_area: 25)
    hpxml.hvac_distributions << hpxml.hvac_distributions[0].dup
    hpxml.hvac_distributions[-1].id = 'HVACDistribution2'
    hpxml.hvac_distributions.add(id: 'HVACDistribution3',
                                 distribution_system_type: HPXML::HVACDistributionTypeHydronic,
                                 hydronic_type: HPXML::HydronicTypeBaseboard)
    hpxml.hvac_distributions << hpxml.hvac_distributions[0].dup
    hpxml.hvac_distributions[-1].id = 'HVACDistribution4'
    hpxml.hvac_distributions << hpxml.hvac_distributions[0].dup
    hpxml.hvac_distributions[-1].id = 'HVACDistribution5'
  elsif ['base-mechvent-multiple.xml',
         'base-bldgtype-multifamily-shared-mechvent-multiple.xml'].include? hpxml_file
    hpxml.hvac_distributions << hpxml.hvac_distributions[0].dup
    hpxml.hvac_distributions[1].id = 'HVACDistribution2'
  elsif ['base-hvac-dse.xml',
         'base-dhw-indirect-dse.xml'].include? hpxml_file
    hpxml.hvac_distributions[0].distribution_system_type = HPXML::HVACDistributionTypeDSE
    hpxml.hvac_distributions[0].annual_heating_dse = 0.8
    hpxml.hvac_distributions[0].annual_cooling_dse = 0.7
  elsif ['base-hvac-furnace-x3-dse.xml'].include? hpxml_file
    hpxml.hvac_distributions[0].distribution_system_type = HPXML::HVACDistributionTypeDSE
    hpxml.hvac_distributions[0].annual_heating_dse = 0.8
    hpxml.hvac_distributions[0].annual_cooling_dse = 0.7
    hpxml.hvac_distributions << hpxml.hvac_distributions[0].dup
    hpxml.hvac_distributions[1].id = 'HVACDistribution2'
    hpxml.hvac_distributions[1].annual_cooling_dse = 1.0
    hpxml.hvac_distributions << hpxml.hvac_distributions[0].dup
    hpxml.hvac_distributions[2].id = 'HVACDistribution3'
    hpxml.hvac_distributions[2].annual_cooling_dse = 1.0
  elsif ['base-hvac-mini-split-heat-pump-ducted.xml',
         'base-hvac-mini-split-air-conditioner-only-ducted.xml'].include? hpxml_file
    hpxml.hvac_distributions[0].duct_leakage_measurements[0].duct_leakage_value = 15
    hpxml.hvac_distributions[0].duct_leakage_measurements[1].duct_leakage_value = 5
    hpxml.hvac_distributions[0].ducts[0].duct_insulation_r_value = 0
    hpxml.hvac_distributions[0].ducts[0].duct_surface_area = 30
    hpxml.hvac_distributions[0].ducts[1].duct_surface_area = 10
  elsif ['base-hvac-evap-cooler-only-ducted.xml'].include? hpxml_file
    hpxml.hvac_distributions[0].duct_leakage_measurements.pop
    hpxml.hvac_distributions[0].ducts.pop
  elsif ['base-hvac-ducts-leakage-percent.xml'].include? hpxml_file
    hpxml.hvac_distributions[0].duct_leakage_measurements.clear
    hpxml.hvac_distributions[0].duct_leakage_measurements.add(duct_type: HPXML::DuctTypeSupply,
                                                              duct_leakage_units: HPXML::UnitsPercent,
                                                              duct_leakage_value: 0.1,
                                                              duct_leakage_total_or_to_outside: HPXML::DuctLeakageToOutside)
    hpxml.hvac_distributions[0].duct_leakage_measurements.add(duct_type: HPXML::DuctTypeReturn,
                                                              duct_leakage_units: HPXML::UnitsPercent,
                                                              duct_leakage_value: 0.05,
                                                              duct_leakage_total_or_to_outside: HPXML::DuctLeakageToOutside)
  elsif ['base-hvac-undersized.xml'].include? hpxml_file
    hpxml.hvac_distributions[0].duct_leakage_measurements[0].duct_leakage_value /= 10.0
    hpxml.hvac_distributions[0].duct_leakage_measurements[1].duct_leakage_value /= 10.0
  elsif ['base-foundation-ambient.xml',
         'base-foundation-multiple.xml',
         'base-foundation-slab.xml'].include? hpxml_file
    if hpxml_file == 'base-foundation-slab.xml'
      hpxml.hvac_distributions[0].ducts[0].duct_location = HPXML::LocationUnderSlab
      hpxml.hvac_distributions[0].ducts[1].duct_location = HPXML::LocationUnderSlab
    end
  elsif ['base-foundation-unconditioned-basement.xml'].include? hpxml_file
    hpxml.hvac_distributions[0].ducts[0].duct_location = HPXML::LocationBasementUnconditioned
    hpxml.hvac_distributions[0].ducts[1].duct_location = HPXML::LocationBasementUnconditioned
  elsif ['base-foundation-unvented-crawlspace.xml'].include? hpxml_file
    hpxml.hvac_distributions[0].ducts[0].duct_location = HPXML::LocationCrawlspaceUnvented
    hpxml.hvac_distributions[0].ducts[1].duct_location = HPXML::LocationCrawlspaceUnvented
  elsif ['base-foundation-vented-crawlspace.xml'].include? hpxml_file
    hpxml.hvac_distributions[0].ducts[0].duct_location = HPXML::LocationCrawlspaceVented
    hpxml.hvac_distributions[0].ducts[1].duct_location = HPXML::LocationCrawlspaceVented
  elsif ['base-atticroof-flat.xml'].include? hpxml_file
    hpxml.hvac_distributions[0].duct_leakage_measurements[0].duct_leakage_value = 0.0
    hpxml.hvac_distributions[0].duct_leakage_measurements[1].duct_leakage_value = 0.0
    hpxml.hvac_distributions[0].ducts[0].duct_location = HPXML::LocationBasementConditioned
    hpxml.hvac_distributions[0].ducts[1].duct_location = HPXML::LocationBasementConditioned
  elsif ['base-atticroof-vented.xml'].include? hpxml_file
    hpxml.hvac_distributions[0].ducts[0].duct_location = HPXML::LocationAtticVented
    hpxml.hvac_distributions[0].ducts[1].duct_location = HPXML::LocationAtticVented
  elsif ['base-enclosure-garage.xml',
         'invalid_files/duct-location.xml'].include? hpxml_file
    hpxml.hvac_distributions[0].ducts[0].duct_location = HPXML::LocationGarage
    hpxml.hvac_distributions[0].ducts[1].duct_location = HPXML::LocationGarage
  elsif ['invalid_files/duct-location-unconditioned-space.xml'].include? hpxml_file
    hpxml.hvac_distributions[0].ducts[0].duct_location = 'unconditioned space'
    hpxml.hvac_distributions[0].ducts[1].duct_location = 'unconditioned space'
  elsif ['base-bldgtype-multifamily-adjacent-to-multiple.xml'].include? hpxml_file
    hpxml.hvac_distributions[0].ducts[1].duct_location = HPXML::LocationOtherHousingUnit
    hpxml.hvac_distributions[0].ducts.add(duct_type: HPXML::DuctTypeSupply,
                                          duct_insulation_r_value: 4,
                                          duct_location: HPXML::LocationRoofDeck,
                                          duct_surface_area: 150)
    hpxml.hvac_distributions[0].ducts.add(duct_type: HPXML::DuctTypeReturn,
                                          duct_insulation_r_value: 0,
                                          duct_location: HPXML::LocationRoofDeck,
                                          duct_surface_area: 50)
  elsif ['base-enclosure-2stories.xml'].include? hpxml_file
  elsif ['base-enclosure-2stories-garage.xml'].include? hpxml_file
    hpxml.hvac_distributions[0].ducts << hpxml.hvac_distributions[0].ducts[0].dup
    hpxml.hvac_distributions[0].ducts << hpxml.hvac_distributions[0].ducts[1].dup
    hpxml.hvac_distributions[0].ducts[0].duct_surface_area *= 0.75
    hpxml.hvac_distributions[0].ducts[1].duct_surface_area *= 0.75
    hpxml.hvac_distributions[0].ducts[2].duct_location = HPXML::LocationExteriorWall
    hpxml.hvac_distributions[0].ducts[2].duct_surface_area *= 0.25
    hpxml.hvac_distributions[0].ducts[3].duct_location = HPXML::LocationLivingSpace
    hpxml.hvac_distributions[0].ducts[3].duct_surface_area *= 0.25
  elsif ['base-atticroof-conditioned.xml',
         'base-atticroof-cathedral.xml'].include? hpxml_file
    hpxml.hvac_distributions[0].ducts[0].duct_location = HPXML::LocationLivingSpace
    hpxml.hvac_distributions[0].ducts[1].duct_location = HPXML::LocationLivingSpace
    hpxml.hvac_distributions[0].duct_leakage_measurements[0].duct_leakage_value = 0.0
    hpxml.hvac_distributions[0].duct_leakage_measurements[1].duct_leakage_value = 0.0
    if hpxml_file == 'base-atticroof-conditioned.xml'
      # Test leakage to outside when all ducts in conditioned space
      # (e.g., ducts may be in floor cavities which have leaky rims)
      hpxml.hvac_distributions[0].duct_leakage_measurements[0].duct_leakage_value = 1.5
      hpxml.hvac_distributions[0].duct_leakage_measurements[1].duct_leakage_value = 1.5
    end
  elsif ['base-bldgtype-multifamily-adjacent-to-other-housing-unit.xml'].include? hpxml_file
    hpxml.hvac_distributions[0].ducts[0].duct_location = HPXML::LocationOtherHousingUnit
    hpxml.hvac_distributions[0].ducts[1].duct_location = HPXML::LocationOtherHousingUnit
  elsif ['base-bldgtype-multifamily-adjacent-to-other-heated-space.xml'].include? hpxml_file
    hpxml.hvac_distributions[0].ducts[0].duct_location = HPXML::LocationOtherHeatedSpace
    hpxml.hvac_distributions[0].ducts[1].duct_location = HPXML::LocationOtherHeatedSpace
  elsif ['base-bldgtype-multifamily-adjacent-to-multifamily-buffer-space.xml'].include? hpxml_file
    hpxml.hvac_distributions[0].ducts[0].duct_location = HPXML::LocationOtherMultifamilyBufferSpace
    hpxml.hvac_distributions[0].ducts[1].duct_location = HPXML::LocationOtherMultifamilyBufferSpace
  elsif ['base-bldgtype-multifamily-adjacent-to-non-freezing-space.xml'].include? hpxml_file
    hpxml.hvac_distributions[0].ducts[0].duct_location = HPXML::LocationOtherNonFreezingSpace
    hpxml.hvac_distributions[0].ducts[1].duct_location = HPXML::LocationOtherNonFreezingSpace
  elsif ['base-bldgtype-multifamily-shared-boiler-only-water-loop-heat-pump.xml',
         'base-bldgtype-multifamily-shared-chiller-only-water-loop-heat-pump.xml',
         'base-bldgtype-multifamily-shared-boiler-chiller-water-loop-heat-pump.xml',
         'base-bldgtype-multifamily-shared-boiler-chiller-fan-coil-ducted.xml',
         'base-bldgtype-multifamily-shared-boiler-only-fan-coil-ducted.xml',
         'base-bldgtype-multifamily-shared-chiller-only-fan-coil-ducted.xml'].include? hpxml_file
    hpxml.hvac_distributions[0].distribution_system_type = HPXML::HVACDistributionTypeHydronicAndAir
    if hpxml_file.include? 'fan-coil'
      hpxml.hvac_distributions[0].hydronic_and_air_type = HPXML::HydronicAndAirTypeFanCoil
    elsif hpxml_file.include? 'water-loop-heat-pump'
      hpxml.hvac_distributions[0].hydronic_and_air_type = HPXML::HydronicAndAirTypeWaterLoopHeatPump
      hpxml.hvac_distributions[0].number_of_return_registers = 3
    end
    hpxml.hvac_distributions[0].duct_leakage_measurements.add(duct_type: HPXML::DuctTypeSupply,
                                                              duct_leakage_units: HPXML::UnitsCFM25,
                                                              duct_leakage_value: 15,
                                                              duct_leakage_total_or_to_outside: HPXML::DuctLeakageToOutside)
    hpxml.hvac_distributions[0].duct_leakage_measurements.add(duct_type: HPXML::DuctTypeReturn,
                                                              duct_leakage_units: HPXML::UnitsCFM25,
                                                              duct_leakage_value: 10,
                                                              duct_leakage_total_or_to_outside: HPXML::DuctLeakageToOutside)
    hpxml.hvac_distributions[0].ducts.add(duct_type: HPXML::DuctTypeSupply,
                                          duct_insulation_r_value: 0,
                                          duct_location: HPXML::LocationOtherMultifamilyBufferSpace,
                                          duct_surface_area: 50)
    hpxml.hvac_distributions[0].ducts.add(duct_type: HPXML::DuctTypeReturn,
                                          duct_insulation_r_value: 0,
                                          duct_location: HPXML::LocationOtherMultifamilyBufferSpace,
                                          duct_surface_area: 20)
  elsif ['invalid_files/hvac-invalid-distribution-system-type.xml'].include? hpxml_file
    hpxml.hvac_distributions.add(id: 'HVACDistribution2',
                                 distribution_system_type: HPXML::HVACDistributionTypeHydronic,
                                 hydronic_type: HPXML::HydronicTypeBaseboard)
  elsif ['invalid_files/hvac-distribution-return-duct-leakage-missing.xml'].include? hpxml_file
    hpxml.hvac_distributions[0].ducts.add(duct_type: HPXML::DuctTypeReturn,
                                          duct_insulation_r_value: 0,
                                          duct_location: HPXML::LocationAtticUnvented,
                                          duct_surface_area: 50)
  elsif ['base-misc-defaults.xml'].include? hpxml_file
    hpxml.hvac_distributions.each do |hvac_distribution|
      next unless hvac_distribution.distribution_system_type == HPXML::HVACDistributionTypeAir

      hvac_distribution.ducts.each do |duct|
        duct.duct_surface_area = nil
        duct.duct_location = nil
      end
    end
  elsif ['invalid_files/missing-duct-location-and-surface-area.xml'].include? hpxml_file
    hpxml.hvac_distributions.each do |hvac_distribution|
      next unless hvac_distribution.distribution_system_type == HPXML::HVACDistributionTypeAir

      hvac_distribution.ducts[1].duct_surface_area = nil
      hvac_distribution.ducts[1].duct_location = nil
    end
  elsif ['invalid_files/missing-duct-location.xml'].include? hpxml_file
    hpxml.hvac_distributions.each do |hvac_distribution|
      next unless hvac_distribution.distribution_system_type == HPXML::HVACDistributionTypeAir

      hvac_distribution.ducts[1].duct_location = nil
    end
  elsif ['invalid_files/multifamily-reference-duct.xml'].include? hpxml_file
    hpxml.hvac_distributions[0].ducts[0].duct_location = HPXML::LocationOtherMultifamilyBufferSpace
  end

  # Set ConditionedFloorAreaServed
  n_air_dists = hpxml.hvac_distributions.select { |d| [HPXML::HVACDistributionTypeAir, HPXML::HVACDistributionTypeHydronicAndAir].include? d.distribution_system_type }.size
  hpxml.hvac_distributions.each do |hvac_distribution|
    if [HPXML::HVACDistributionTypeAir, HPXML::HVACDistributionTypeHydronicAndAir].include? hvac_distribution.distribution_system_type

      hvac_distribution.conditioned_floor_area_served = hpxml.building_construction.conditioned_floor_area / n_air_dists
    else
      hvac_distribution.conditioned_floor_area_served = nil
    end
  end
  if ['invalid_files/invalid-distribution-cfa-served.xml'].include? hpxml_file
    hpxml.hvac_distributions[0].conditioned_floor_area_served = hpxml.building_construction.conditioned_floor_area + 0.1
  end
end

def set_hpxml_ventilation_fans(hpxml_file, hpxml)
  if ['base-mechvent-balanced.xml'].include? hpxml_file
    hpxml.ventilation_fans.add(id: 'MechanicalVentilation',
                               fan_type: HPXML::MechVentTypeBalanced,
                               tested_flow_rate: 110,
                               hours_in_operation: 24,
                               fan_power: 60,
                               used_for_whole_building_ventilation: true)
  elsif ['invalid_files/unattached-cfis.xml',
         'invalid_files/cfis-with-hydronic-distribution.xml',
         'base-mechvent-cfis.xml',
         'base-mechvent-cfis-dse.xml',
         'base-mechvent-cfis-evap-cooler-only-ducted.xml'].include? hpxml_file
    hpxml.ventilation_fans.add(id: 'MechanicalVentilation',
                               fan_type: HPXML::MechVentTypeCFIS,
                               tested_flow_rate: 330,
                               hours_in_operation: 8,
                               fan_power: 300,
                               used_for_whole_building_ventilation: true,
                               distribution_system_idref: 'HVACDistribution')
    if ['invalid_files/unattached-cfis.xml'].include? hpxml_file
      hpxml.ventilation_fans[0].distribution_system_idref = 'foobar'
    end
  elsif ['base-mechvent-erv.xml'].include? hpxml_file
    hpxml.ventilation_fans.add(id: 'MechanicalVentilation',
                               fan_type: HPXML::MechVentTypeERV,
                               tested_flow_rate: 110,
                               hours_in_operation: 24,
                               total_recovery_efficiency: 0.48,
                               sensible_recovery_efficiency: 0.72,
                               fan_power: 60,
                               used_for_whole_building_ventilation: true)
  elsif ['base-mechvent-erv-atre-asre.xml'].include? hpxml_file
    hpxml.ventilation_fans.add(id: 'MechanicalVentilation',
                               fan_type: HPXML::MechVentTypeERV,
                               tested_flow_rate: 110,
                               hours_in_operation: 24,
                               total_recovery_efficiency_adjusted: 0.526,
                               sensible_recovery_efficiency_adjusted: 0.79,
                               fan_power: 60,
                               used_for_whole_building_ventilation: true)
  elsif ['base-mechvent-exhaust.xml'].include? hpxml_file
    hpxml.ventilation_fans.add(id: 'MechanicalVentilation',
                               fan_type: HPXML::MechVentTypeExhaust,
                               tested_flow_rate: 110,
                               hours_in_operation: 24,
                               fan_power: 30,
                               used_for_whole_building_ventilation: true)
  elsif ['base-mechvent-exhaust-rated-flow-rate.xml'].include? hpxml_file
    hpxml.ventilation_fans.add(id: 'MechanicalVentilation',
                               fan_type: HPXML::MechVentTypeExhaust,
                               rated_flow_rate: 110,
                               hours_in_operation: 24,
                               fan_power: 30,
                               used_for_whole_building_ventilation: true)
  elsif ['base-mechvent-hrv.xml'].include? hpxml_file
    hpxml.ventilation_fans.add(id: 'MechanicalVentilation',
                               fan_type: HPXML::MechVentTypeHRV,
                               tested_flow_rate: 110,
                               hours_in_operation: 24,
                               sensible_recovery_efficiency: 0.72,
                               fan_power: 60,
                               used_for_whole_building_ventilation: true)
  elsif ['base-mechvent-hrv-asre.xml'].include? hpxml_file
    hpxml.ventilation_fans.add(id: 'MechanicalVentilation',
                               fan_type: HPXML::MechVentTypeHRV,
                               tested_flow_rate: 110,
                               hours_in_operation: 24,
                               sensible_recovery_efficiency_adjusted: 0.790,
                               fan_power: 60,
                               used_for_whole_building_ventilation: true)
  elsif ['base-mechvent-supply.xml'].include? hpxml_file
    hpxml.ventilation_fans.add(id: 'MechanicalVentilation',
                               fan_type: HPXML::MechVentTypeSupply,
                               tested_flow_rate: 110,
                               hours_in_operation: 24,
                               fan_power: 30,
                               used_for_whole_building_ventilation: true)
  elsif ['base-mechvent-whole-house-fan.xml'].include? hpxml_file
    hpxml.ventilation_fans.add(id: 'WholeHouseFan',
                               rated_flow_rate: 4500,
                               fan_power: 300,
                               used_for_seasonal_cooling_load_reduction: true)
  elsif ['base-mechvent-bath-kitchen-fans.xml'].include? hpxml_file
    hpxml.ventilation_fans.add(id: 'KitchenRangeFan',
                               quantity: 1,
                               fan_location: HPXML::LocationKitchen,
                               rated_flow_rate: 100,
                               fan_power: 30,
                               hours_in_operation: 1.5,
                               start_hour: 18,
                               used_for_local_ventilation: true)
    hpxml.ventilation_fans.add(id: 'BathFans',
                               fan_location: HPXML::LocationBath,
                               quantity: 2,
                               rated_flow_rate: 50,
                               fan_power: 15,
                               hours_in_operation: 1.5,
                               start_hour: 7,
                               used_for_local_ventilation: true)
  elsif ['base-misc-defaults.xml'].include? hpxml_file
    hpxml.ventilation_fans.add(id: 'KitchenRangeFan',
                               fan_location: HPXML::LocationKitchen,
                               used_for_local_ventilation: true)
    hpxml.ventilation_fans.add(id: 'BathFans',
                               fan_location: HPXML::LocationBath,
                               used_for_local_ventilation: true)
  elsif ['base-bldgtype-multifamily-shared-mechvent.xml'].include? hpxml_file
    # Shared supply + in-unit exhaust (roughly balanced)
    hpxml.ventilation_fans.add(id: 'SharedSupplyFan',
                               fan_type: HPXML::MechVentTypeSupply,
                               is_shared_system: true,
                               in_unit_flow_rate: 80,
                               rated_flow_rate: 800,
                               hours_in_operation: 24,
                               fan_power: 240,
                               used_for_whole_building_ventilation: true,
                               fraction_recirculation: 0.5)
    hpxml.ventilation_fans.add(id: 'ExhaustFan',
                               fan_type: HPXML::MechVentTypeExhaust,
                               tested_flow_rate: 72,
                               hours_in_operation: 24,
                               fan_power: 26,
                               used_for_whole_building_ventilation: true)
  elsif ['base-bldgtype-multifamily-shared-mechvent-preconditioning.xml'].include? hpxml_file
    hpxml.ventilation_fans[0].preheating_fuel = HPXML::FuelTypeNaturalGas
    hpxml.ventilation_fans[0].preheating_efficiency_cop = 0.92
    hpxml.ventilation_fans[0].preheating_fraction_load_served = 0.7
    hpxml.ventilation_fans[0].precooling_fuel = HPXML::FuelTypeElectricity
    hpxml.ventilation_fans[0].precooling_efficiency_cop = 4.0
    hpxml.ventilation_fans[0].precooling_fraction_load_served = 0.8
  elsif ['base-bldgtype-multifamily-shared-mechvent-multiple.xml'].include? hpxml_file
    hpxml.ventilation_fans.add(id: 'SharedSupplyPreconditioned',
                               fan_type: HPXML::MechVentTypeSupply,
                               is_shared_system: true,
                               in_unit_flow_rate: 100,
                               rated_flow_rate: 1000,
                               hours_in_operation: 24,
                               fan_power: 300,
                               used_for_whole_building_ventilation: true,
                               fraction_recirculation: 0.0,
                               preheating_fuel: HPXML::FuelTypeNaturalGas,
                               preheating_efficiency_cop: 0.92,
                               preheating_fraction_load_served: 0.8,
                               precooling_fuel: HPXML::FuelTypeElectricity,
                               precooling_efficiency_cop: 4.0,
                               precooling_fraction_load_served: 0.8)
    hpxml.ventilation_fans.add(id: 'SharedERVPreconditioned',
                               fan_type: HPXML::MechVentTypeERV,
                               is_shared_system: true,
                               in_unit_flow_rate: 50,
                               rated_flow_rate: 500,
                               hours_in_operation: 24,
                               total_recovery_efficiency: 0.48,
                               sensible_recovery_efficiency: 0.72,
                               fan_power: 150,
                               used_for_whole_building_ventilation: true,
                               fraction_recirculation: 0.4,
                               preheating_fuel: HPXML::FuelTypeNaturalGas,
                               preheating_efficiency_cop: 0.87,
                               preheating_fraction_load_served: 1.0,
                               precooling_fuel: HPXML::FuelTypeElectricity,
                               precooling_efficiency_cop: 3.5,
                               precooling_fraction_load_served: 1.0)
    hpxml.ventilation_fans.add(id: 'SharedHRVPreconditioned',
                               fan_type: HPXML::MechVentTypeHRV,
                               is_shared_system: true,
                               in_unit_flow_rate: 50,
                               rated_flow_rate: 500,
                               hours_in_operation: 24,
                               sensible_recovery_efficiency: 0.72,
                               fan_power: 150,
                               used_for_whole_building_ventilation: true,
                               fraction_recirculation: 0.3,
                               preheating_fuel: HPXML::FuelTypeElectricity,
                               preheating_efficiency_cop: 4.0,
                               precooling_fuel: HPXML::FuelTypeElectricity,
                               precooling_efficiency_cop: 4.5,
                               preheating_fraction_load_served: 1.0,
                               precooling_fraction_load_served: 1.0)
    hpxml.ventilation_fans.add(id: 'SharedBalancedPreconditioned',
                               fan_type: HPXML::MechVentTypeBalanced,
                               is_shared_system: true,
                               in_unit_flow_rate: 30,
                               rated_flow_rate: 300,
                               hours_in_operation: 24,
                               fan_power: 150,
                               used_for_whole_building_ventilation: true,
                               fraction_recirculation: 0.3,
                               preheating_fuel: HPXML::FuelTypeElectricity,
                               preheating_efficiency_cop: 3.5,
                               precooling_fuel: HPXML::FuelTypeElectricity,
                               precooling_efficiency_cop: 4.0,
                               preheating_fraction_load_served: 0.9,
                               precooling_fraction_load_served: 1.0)
    hpxml.ventilation_fans.add(id: 'SharedExhaust',
                               fan_type: HPXML::MechVentTypeExhaust,
                               is_shared_system: true,
                               in_unit_flow_rate: 70,
                               rated_flow_rate: 700,
                               hours_in_operation: 8,
                               fan_power: 300,
                               used_for_whole_building_ventilation: true,
                               fraction_recirculation: 0.0)
    hpxml.ventilation_fans.add(id: 'Exhaust',
                               fan_type: HPXML::MechVentTypeExhaust,
                               tested_flow_rate: 50,
                               hours_in_operation: 14,
                               fan_power: 10,
                               used_for_whole_building_ventilation: true)
    hpxml.ventilation_fans.add(id: 'CFIS',
                               fan_type: HPXML::MechVentTypeCFIS,
                               tested_flow_rate: 160,
                               hours_in_operation: 8,
                               fan_power: 150,
                               used_for_whole_building_ventilation: true,
                               distribution_system_idref: 'HVACDistribution')
  elsif ['base-mechvent-multiple.xml'].include? hpxml_file
    hpxml.ventilation_fans.add(id: 'WholeHouseFan',
                               rated_flow_rate: 2000,
                               fan_power: 150,
                               used_for_seasonal_cooling_load_reduction: true)
    hpxml.ventilation_fans.add(id: 'Supply',
                               fan_type: HPXML::MechVentTypeSupply,
                               tested_flow_rate: 110,
                               hours_in_operation: 24,
                               fan_power: 30,
                               used_for_whole_building_ventilation: true)
    hpxml.ventilation_fans.add(id: 'Exhaust',
                               fan_type: HPXML::MechVentTypeExhaust,
                               tested_flow_rate: 50,
                               hours_in_operation: 14,
                               fan_power: 10,
                               used_for_whole_building_ventilation: true)
    hpxml.ventilation_fans.add(id: 'Balanced',
                               fan_type: HPXML::MechVentTypeBalanced,
                               tested_flow_rate: 110,
                               hours_in_operation: 24,
                               fan_power: 60,
                               used_for_whole_building_ventilation: true)
    hpxml.ventilation_fans.add(id: 'ERV',
                               fan_type: HPXML::MechVentTypeERV,
                               tested_flow_rate: 50,
                               hours_in_operation: 24,
                               total_recovery_efficiency: 0.48,
                               sensible_recovery_efficiency: 0.72,
                               fan_power: 30,
                               used_for_whole_building_ventilation: true)
    hpxml.ventilation_fans.add(id: 'HRV',
                               fan_type: HPXML::MechVentTypeHRV,
                               tested_flow_rate: 60,
                               hours_in_operation: 24,
                               sensible_recovery_efficiency: 0.72,
                               fan_power: 30,
                               used_for_whole_building_ventilation: true)
    hpxml.ventilation_fans.reverse_each do |vent_fan|
      vent_fan.fan_power /= 2.0
      vent_fan.rated_flow_rate /= 2.0 unless vent_fan.rated_flow_rate.nil?
      vent_fan.tested_flow_rate /= 2.0 unless vent_fan.tested_flow_rate.nil?
      hpxml.ventilation_fans << vent_fan.dup
      hpxml.ventilation_fans[-1].id = "#{vent_fan.id}_2"
      hpxml.ventilation_fans[-1].start_hour = vent_fan.start_hour - 1 unless vent_fan.start_hour.nil?
      hpxml.ventilation_fans[-1].hours_in_operation = vent_fan.hours_in_operation - 1 unless vent_fan.hours_in_operation.nil?
    end
    hpxml.ventilation_fans.add(id: 'CFIS',
                               fan_type: HPXML::MechVentTypeCFIS,
                               tested_flow_rate: 160,
                               hours_in_operation: 8,
                               fan_power: 150,
                               used_for_whole_building_ventilation: true,
                               distribution_system_idref: 'HVACDistribution')
    hpxml.ventilation_fans.add(id: 'CFIS_2',
                               fan_type: HPXML::MechVentTypeCFIS,
                               tested_flow_rate: 170,
                               hours_in_operation: 8,
                               fan_power: 150,
                               used_for_whole_building_ventilation: true,
                               distribution_system_idref: 'HVACDistribution2')
  end
end

def set_hpxml_water_heating_systems(hpxml_file, hpxml)
  if ['base.xml'].include? hpxml_file
    hpxml.water_heating_systems.add(id: 'WaterHeater',
                                    fuel_type: HPXML::FuelTypeElectricity,
                                    water_heater_type: HPXML::WaterHeaterTypeStorage,
                                    location: HPXML::LocationLivingSpace,
                                    tank_volume: 40,
                                    fraction_dhw_load_served: 1,
                                    heating_capacity: 18767,
                                    energy_factor: 0.95,
                                    temperature: Waterheater.get_default_hot_water_temperature(Constants.ERIVersions[-1]))
  elsif ['base-dhw-multiple.xml'].include? hpxml_file
    hpxml.water_heating_systems[0].fraction_dhw_load_served = 0.2
    hpxml.water_heating_systems.add(id: 'WaterHeater2',
                                    fuel_type: HPXML::FuelTypeNaturalGas,
                                    water_heater_type: HPXML::WaterHeaterTypeStorage,
                                    location: HPXML::LocationLivingSpace,
                                    tank_volume: 50,
                                    fraction_dhw_load_served: 0.2,
                                    heating_capacity: 40000,
                                    energy_factor: 0.59,
                                    recovery_efficiency: 0.76,
                                    temperature: Waterheater.get_default_hot_water_temperature(Constants.ERIVersions[-1]))
    hpxml.water_heating_systems.add(id: 'WaterHeater3',
                                    fuel_type: HPXML::FuelTypeElectricity,
                                    water_heater_type: HPXML::WaterHeaterTypeHeatPump,
                                    location: HPXML::LocationLivingSpace,
                                    tank_volume: 80,
                                    fraction_dhw_load_served: 0.2,
                                    energy_factor: 2.3,
                                    temperature: Waterheater.get_default_hot_water_temperature(Constants.ERIVersions[-1]))
    hpxml.water_heating_systems.add(id: 'WaterHeater4',
                                    fuel_type: HPXML::FuelTypeElectricity,
                                    water_heater_type: HPXML::WaterHeaterTypeTankless,
                                    location: HPXML::LocationLivingSpace,
                                    fraction_dhw_load_served: 0.2,
                                    energy_factor: 0.99,
                                    temperature: Waterheater.get_default_hot_water_temperature(Constants.ERIVersions[-1]))
    hpxml.water_heating_systems.add(id: 'WaterHeater5',
                                    fuel_type: HPXML::FuelTypeNaturalGas,
                                    water_heater_type: HPXML::WaterHeaterTypeTankless,
                                    location: HPXML::LocationLivingSpace,
                                    fraction_dhw_load_served: 0.1,
                                    energy_factor: 0.82,
                                    temperature: Waterheater.get_default_hot_water_temperature(Constants.ERIVersions[-1]))
    hpxml.water_heating_systems.add(id: 'WaterHeater6',
                                    water_heater_type: HPXML::WaterHeaterTypeCombiStorage,
                                    location: HPXML::LocationLivingSpace,
                                    tank_volume: 50,
                                    fraction_dhw_load_served: 0.1,
                                    related_hvac_idref: 'HeatingSystem',
                                    temperature: Waterheater.get_default_hot_water_temperature(Constants.ERIVersions[-1]))
  elsif ['invalid_files/dhw-frac-load-served.xml'].include? hpxml_file
    hpxml.water_heating_systems[0].fraction_dhw_load_served += 0.15
  elsif ['base-dhw-tank-coal.xml',
         'base-dhw-tank-gas.xml',
         'base-dhw-tank-gas-outside.xml',
         'base-dhw-tank-oil.xml',
         'base-dhw-tank-wood.xml'].include? hpxml_file
    hpxml.water_heating_systems[0].tank_volume = 50
    hpxml.water_heating_systems[0].heating_capacity = 40000
    hpxml.water_heating_systems[0].energy_factor = 0.59
    hpxml.water_heating_systems[0].recovery_efficiency = 0.76
    if hpxml_file == 'base-dhw-tank-gas-outside.xml'
      hpxml.water_heating_systems[0].location = HPXML::LocationOtherExterior
    end
    if hpxml_file == 'base-dhw-tank-coal.xml'
      hpxml.water_heating_systems[0].fuel_type = HPXML::FuelTypeCoal
    elsif hpxml_file == 'base-dhw-tank-oil.xml'
      hpxml.water_heating_systems[0].fuel_type = HPXML::FuelTypeOil
    elsif hpxml_file == 'base-dhw-tank-wood.xml'
      hpxml.water_heating_systems[0].fuel_type = HPXML::FuelTypeWoodCord
    else
      hpxml.water_heating_systems[0].fuel_type = HPXML::FuelTypeNaturalGas
    end
  elsif ['base-dhw-tank-heat-pump.xml',
         'base-dhw-tank-heat-pump-outside.xml'].include? hpxml_file
    hpxml.water_heating_systems[0].water_heater_type = HPXML::WaterHeaterTypeHeatPump
    hpxml.water_heating_systems[0].tank_volume = 80
    hpxml.water_heating_systems[0].heating_capacity = nil
    hpxml.water_heating_systems[0].energy_factor = 2.3
    if hpxml_file == 'base-dhw-tank-heat-pump-outside.xml'
      hpxml.water_heating_systems[0].location = HPXML::LocationOtherExterior
    end
  elsif ['base-dhw-tankless-electric.xml',
         'base-dhw-tankless-electric-outside.xml'].include? hpxml_file
    hpxml.water_heating_systems[0].water_heater_type = HPXML::WaterHeaterTypeTankless
    hpxml.water_heating_systems[0].tank_volume = nil
    hpxml.water_heating_systems[0].heating_capacity = nil
    hpxml.water_heating_systems[0].energy_factor = 0.99
    if hpxml_file == 'base-dhw-tankless-electric-outside.xml'
      hpxml.water_heating_systems[0].location = HPXML::LocationOtherExterior
      hpxml.water_heating_systems[0].performance_adjustment = 0.92
    end
  elsif ['base-dhw-tankless-gas.xml',
         'base-dhw-tankless-propane.xml'].include? hpxml_file
    hpxml.water_heating_systems[0].water_heater_type = HPXML::WaterHeaterTypeTankless
    hpxml.water_heating_systems[0].tank_volume = nil
    hpxml.water_heating_systems[0].heating_capacity = nil
    hpxml.water_heating_systems[0].energy_factor = 0.82
    if hpxml_file == 'base-dhw-tankless-gas.xml'
      hpxml.water_heating_systems[0].fuel_type = HPXML::FuelTypeNaturalGas
    elsif hpxml_file == 'base-dhw-tankless-propane.xml'
      hpxml.water_heating_systems[0].fuel_type = HPXML::FuelTypePropane
    end
  elsif ['base-dhw-tank-elec-uef.xml'].include? hpxml_file
    # Based on Richmond model number 6ESB30-2 in AHR directory
    hpxml.water_heating_systems[0].energy_factor = nil
    hpxml.water_heating_systems[0].uniform_energy_factor = 0.93
    hpxml.water_heating_systems[0].first_hour_rating = 46.0
    hpxml.water_heating_systems[0].tank_volume = 30.0
    hpxml.water_heating_systems[0].heating_capacity = 15354.0 # 4.5 kW
  elsif ['base-dhw-tank-gas-uef.xml'].include? hpxml_file
    # Based on AO Smith model number G6-MH3030NV 400 in AHRI directory
    hpxml.water_heating_systems[0].fuel_type = HPXML::FuelTypeNaturalGas
    hpxml.water_heating_systems[0].energy_factor = nil
    hpxml.water_heating_systems[0].uniform_energy_factor = 0.59
    hpxml.water_heating_systems[0].first_hour_rating = 56.0
    hpxml.water_heating_systems[0].tank_volume = 30.0
    hpxml.water_heating_systems[0].heating_capacity = 30000.0
    hpxml.water_heating_systems[0].recovery_efficiency = 0.75
  elsif ['base-dhw-tank-heat-pump-uef.xml'].include? hpxml_file
    # Based on Rheem model number XE40T10HS45U0 from AHRI directory
    hpxml.water_heating_systems[0].water_heater_type = HPXML::WaterHeaterTypeHeatPump
    hpxml.water_heating_systems[0].energy_factor = nil
    hpxml.water_heating_systems[0].uniform_energy_factor = 3.75
    hpxml.water_heating_systems[0].first_hour_rating = 60.0
    hpxml.water_heating_systems[0].tank_volume = 50.0
  elsif ['base-dhw-tankless-gas-uef.xml'].include? hpxml_file
    hpxml.water_heating_systems[0].water_heater_type = HPXML::WaterHeaterTypeTankless
    hpxml.water_heating_systems[0].fuel_type = HPXML::FuelTypeNaturalGas
    hpxml.water_heating_systems[0].tank_volume = nil
    hpxml.water_heating_systems[0].heating_capacity = nil
    hpxml.water_heating_systems[0].energy_factor = nil
    hpxml.water_heating_systems[0].uniform_energy_factor = 0.93
  elsif ['base-dhw-tankless-electric-uef.xml'].include? hpxml_file
    hpxml.water_heating_systems[0].water_heater_type = HPXML::WaterHeaterTypeTankless
    hpxml.water_heating_systems[0].tank_volume = nil
    hpxml.water_heating_systems[0].heating_capacity = nil
    hpxml.water_heating_systems[0].energy_factor = nil
    hpxml.water_heating_systems[0].uniform_energy_factor = 0.98
  elsif ['base-dhw-desuperheater.xml',
         'base-dhw-desuperheater-2-speed.xml',
         'base-dhw-desuperheater-var-speed.xml',
         'base-dhw-desuperheater-hpwh.xml'].include? hpxml_file
    hpxml.water_heating_systems[0].uses_desuperheater = true
    hpxml.water_heating_systems[0].related_hvac_idref = 'CoolingSystem'
  elsif ['base-dhw-desuperheater-tankless.xml'].include? hpxml_file
    hpxml.water_heating_systems[0].water_heater_type = HPXML::WaterHeaterTypeTankless
    hpxml.water_heating_systems[0].tank_volume = nil
    hpxml.water_heating_systems[0].heating_capacity = nil
    hpxml.water_heating_systems[0].energy_factor = 0.99
    hpxml.water_heating_systems[0].uses_desuperheater = true
    hpxml.water_heating_systems[0].related_hvac_idref = 'CoolingSystem'
  elsif ['base-dhw-desuperheater-gshp.xml'].include? hpxml_file
    hpxml.water_heating_systems[0].uses_desuperheater = true
    hpxml.water_heating_systems[0].related_hvac_idref = 'HeatPump'
  elsif ['base-dhw-jacket-electric.xml',
         'base-dhw-jacket-indirect.xml',
         'base-dhw-jacket-gas.xml',
         'base-dhw-jacket-hpwh.xml'].include? hpxml_file
    hpxml.water_heating_systems[0].jacket_r_value = 10.0
  elsif ['base-dhw-indirect.xml',
         'base-dhw-indirect-outside.xml'].include? hpxml_file
    hpxml.water_heating_systems[0].water_heater_type = HPXML::WaterHeaterTypeCombiStorage
    hpxml.water_heating_systems[0].tank_volume = 50
    hpxml.water_heating_systems[0].heating_capacity = nil
    hpxml.water_heating_systems[0].energy_factor = nil
    hpxml.water_heating_systems[0].fuel_type = nil
    hpxml.water_heating_systems[0].related_hvac_idref = 'HeatingSystem'
    if hpxml_file == 'base-dhw-indirect-outside.xml'
      hpxml.water_heating_systems[0].location = HPXML::LocationOtherExterior
    end
  elsif ['base-dhw-indirect-standbyloss.xml'].include? hpxml_file
    hpxml.water_heating_systems[0].standby_loss = 1.0
  elsif ['base-dhw-combi-tankless.xml',
         'base-dhw-combi-tankless-outside.xml'].include? hpxml_file
    hpxml.water_heating_systems[0].water_heater_type = HPXML::WaterHeaterTypeCombiTankless
    hpxml.water_heating_systems[0].tank_volume = nil
    if hpxml_file == 'base-dhw-combi-tankless-outside.xml'
      hpxml.water_heating_systems[0].location = HPXML::LocationOtherExterior
    end
  elsif ['base-foundation-unconditioned-basement.xml'].include? hpxml_file
    hpxml.water_heating_systems[0].location = HPXML::LocationBasementUnconditioned
  elsif ['base-foundation-unvented-crawlspace.xml'].include? hpxml_file
    hpxml.water_heating_systems[0].location = HPXML::LocationCrawlspaceUnvented
  elsif ['base-foundation-vented-crawlspace.xml'].include? hpxml_file
    hpxml.water_heating_systems[0].location = HPXML::LocationCrawlspaceVented
  elsif ['base-foundation-slab.xml'].include? hpxml_file
    hpxml.water_heating_systems[0].location = HPXML::LocationLivingSpace
  elsif ['base-atticroof-vented.xml'].include? hpxml_file
    hpxml.water_heating_systems[0].location = HPXML::LocationAtticVented
  elsif ['base-atticroof-conditioned.xml'].include? hpxml_file
    hpxml.water_heating_systems[0].location = HPXML::LocationBasementConditioned
  elsif ['invalid_files/water-heater-location.xml'].include? hpxml_file
    hpxml.water_heating_systems[0].location = HPXML::LocationCrawlspaceVented
  elsif ['invalid_files/water-heater-location-other.xml'].include? hpxml_file
    hpxml.water_heating_systems[0].location = 'unconditioned space'
  elsif ['invalid_files/invalid-relatedhvac-desuperheater.xml'].include? hpxml_file
    hpxml.water_heating_systems[0].uses_desuperheater = true
    hpxml.water_heating_systems[0].related_hvac_idref = 'CoolingSystem_bad'
  elsif ['invalid_files/repeated-relatedhvac-desuperheater.xml'].include? hpxml_file
    hpxml.water_heating_systems[0].fraction_dhw_load_served = 0.5
    hpxml.water_heating_systems[0].uses_desuperheater = true
    hpxml.water_heating_systems[0].related_hvac_idref = 'CoolingSystem'
    hpxml.water_heating_systems << hpxml.water_heating_systems[0].dup
    hpxml.water_heating_systems[1].id = 'WaterHeater2'
  elsif ['invalid_files/invalid-relatedhvac-dhw-indirect.xml'].include? hpxml_file
    hpxml.water_heating_systems[0].related_hvac_idref = 'HeatingSystem_bad'
  elsif ['invalid_files/repeated-relatedhvac-dhw-indirect.xml'].include? hpxml_file
    hpxml.water_heating_systems[0].fraction_dhw_load_served = 0.5
    hpxml.water_heating_systems << hpxml.water_heating_systems[0].dup
    hpxml.water_heating_systems[1].id = 'WaterHeater2'
  elsif ['base-enclosure-garage.xml'].include? hpxml_file
    hpxml.water_heating_systems[0].location = HPXML::LocationGarage
  elsif ['base-bldgtype-multifamily-adjacent-to-multiple.xml'].include? hpxml_file
    hpxml.water_heating_systems[0].location = HPXML::LocationLivingSpace
  elsif ['base-bldgtype-multifamily-adjacent-to-other-housing-unit.xml'].include? hpxml_file
    hpxml.water_heating_systems[0].location = HPXML::LocationOtherHousingUnit
  elsif ['base-bldgtype-multifamily-adjacent-to-other-heated-space.xml'].include? hpxml_file
    hpxml.water_heating_systems[0].location = HPXML::LocationOtherHeatedSpace
  elsif ['base-bldgtype-multifamily-adjacent-to-multifamily-buffer-space.xml'].include? hpxml_file
    hpxml.water_heating_systems[0].location = HPXML::LocationOtherMultifamilyBufferSpace
  elsif ['base-bldgtype-multifamily-adjacent-to-non-freezing-space.xml'].include? hpxml_file
    hpxml.water_heating_systems[0].location = HPXML::LocationOtherNonFreezingSpace
  elsif ['base-dhw-none.xml'].include? hpxml_file
    hpxml.water_heating_systems.clear
  elsif ['base-misc-defaults.xml'].include? hpxml_file
    hpxml.water_heating_systems[0].temperature = nil
    hpxml.water_heating_systems[0].location = nil
    hpxml.water_heating_systems[0].heating_capacity = nil
    hpxml.water_heating_systems[0].tank_volume = nil
    hpxml.water_heating_systems[0].recovery_efficiency = nil
  elsif ['base-bldgtype-multifamily-shared-water-heater.xml'].include? hpxml_file
    hpxml.water_heating_systems.clear
    hpxml.water_heating_systems.add(id: 'SharedWaterHeater',
                                    is_shared_system: true,
                                    number_of_units_served: 6,
                                    fuel_type: HPXML::FuelTypeNaturalGas,
                                    water_heater_type: HPXML::WaterHeaterTypeStorage,
                                    location: HPXML::LocationLivingSpace,
                                    tank_volume: 120,
                                    fraction_dhw_load_served: 1.0,
                                    heating_capacity: 40000,
                                    energy_factor: 0.59,
                                    recovery_efficiency: 0.76,
                                    temperature: Waterheater.get_default_hot_water_temperature(Constants.ERIVersions[-1]))
  elsif ['base-bldgtype-multifamily-shared-laundry-room.xml'].include? hpxml_file
    hpxml.water_heating_systems[0].location = HPXML::LocationLivingSpace
    hpxml.water_heating_systems << hpxml.water_heating_systems[0].dup
    hpxml.water_heating_systems[1].id = 'SharedWaterHeater'
    hpxml.water_heating_systems[1].is_shared_system = true
    hpxml.water_heating_systems[1].number_of_units_served = 6
    hpxml.water_heating_systems[1].fraction_dhw_load_served = 0
    hpxml.water_heating_systems[1].location = HPXML::LocationOtherHeatedSpace
  elsif ['invalid_files/multifamily-reference-water-heater.xml'].include? hpxml_file
    hpxml.water_heating_systems[0].location = HPXML::LocationOtherNonFreezingSpace
  end
end

def set_hpxml_hot_water_distribution(hpxml_file, hpxml)
  if ['base.xml'].include? hpxml_file
    hpxml.hot_water_distributions.add(id: 'HotWaterDistribution',
                                      system_type: HPXML::DHWDistTypeStandard,
                                      standard_piping_length: 50, # Chosen to test a negative EC_adj
                                      pipe_r_value: 0.0)
  elsif ['base-dhw-dwhr.xml'].include? hpxml_file
    hpxml.hot_water_distributions[0].dwhr_facilities_connected = HPXML::DWHRFacilitiesConnectedAll
    hpxml.hot_water_distributions[0].dwhr_equal_flow = true
    hpxml.hot_water_distributions[0].dwhr_efficiency = 0.55
  elsif ['base-dhw-recirc-demand.xml'].include? hpxml_file
    hpxml.hot_water_distributions[0].system_type = HPXML::DHWDistTypeRecirc
    hpxml.hot_water_distributions[0].recirculation_control_type = HPXML::DHWRecirControlTypeSensor
    hpxml.hot_water_distributions[0].recirculation_piping_length = 50
    hpxml.hot_water_distributions[0].recirculation_branch_piping_length = 50
    hpxml.hot_water_distributions[0].recirculation_pump_power = 50
    hpxml.hot_water_distributions[0].pipe_r_value = 3
  elsif ['base-dhw-recirc-manual.xml'].include? hpxml_file
    hpxml.hot_water_distributions[0].system_type = HPXML::DHWDistTypeRecirc
    hpxml.hot_water_distributions[0].recirculation_control_type = HPXML::DHWRecirControlTypeManual
    hpxml.hot_water_distributions[0].recirculation_piping_length = 50
    hpxml.hot_water_distributions[0].recirculation_branch_piping_length = 50
    hpxml.hot_water_distributions[0].recirculation_pump_power = 50
    hpxml.hot_water_distributions[0].pipe_r_value = 3
  elsif ['base-dhw-recirc-nocontrol.xml'].include? hpxml_file
    hpxml.hot_water_distributions[0].system_type = HPXML::DHWDistTypeRecirc
    hpxml.hot_water_distributions[0].recirculation_control_type = HPXML::DHWRecirControlTypeNone
    hpxml.hot_water_distributions[0].recirculation_piping_length = 50
    hpxml.hot_water_distributions[0].recirculation_branch_piping_length = 50
    hpxml.hot_water_distributions[0].recirculation_pump_power = 50
  elsif ['base-dhw-recirc-temperature.xml'].include? hpxml_file
    hpxml.hot_water_distributions[0].system_type = HPXML::DHWDistTypeRecirc
    hpxml.hot_water_distributions[0].recirculation_control_type = HPXML::DHWRecirControlTypeTemperature
    hpxml.hot_water_distributions[0].recirculation_piping_length = 50
    hpxml.hot_water_distributions[0].recirculation_branch_piping_length = 50
    hpxml.hot_water_distributions[0].recirculation_pump_power = 50
  elsif ['base-dhw-recirc-timer.xml'].include? hpxml_file
    hpxml.hot_water_distributions[0].system_type = HPXML::DHWDistTypeRecirc
    hpxml.hot_water_distributions[0].recirculation_control_type = HPXML::DHWRecirControlTypeTimer
    hpxml.hot_water_distributions[0].recirculation_piping_length = 50
    hpxml.hot_water_distributions[0].recirculation_branch_piping_length = 50
    hpxml.hot_water_distributions[0].recirculation_pump_power = 50
  elsif ['base-bldgtype-multifamily-shared-water-heater.xml'].include? hpxml_file
    hpxml.hot_water_distributions[0].id = 'SharedHotWaterDistribution'
  elsif ['base-bldgtype-multifamily-shared-water-heater-recirc.xml'].include? hpxml_file
    hpxml.hot_water_distributions[0].has_shared_recirculation = true
    hpxml.hot_water_distributions[0].shared_recirculation_number_of_units_served = 6
    hpxml.hot_water_distributions[0].shared_recirculation_pump_power = 220
    hpxml.hot_water_distributions[0].shared_recirculation_control_type = HPXML::DHWRecirControlTypeTimer
  elsif ['base-dhw-none.xml'].include? hpxml_file
    hpxml.hot_water_distributions.clear
  elsif ['base-misc-defaults.xml'].include? hpxml_file
    hpxml.hot_water_distributions[0].pipe_r_value = nil
    hpxml.hot_water_distributions[0].standard_piping_length = nil
  end
end

def set_hpxml_water_fixtures(hpxml_file, hpxml)
  if ['base.xml'].include? hpxml_file
    hpxml.water_fixtures.add(id: 'WaterFixture',
                             water_fixture_type: HPXML::WaterFixtureTypeShowerhead,
                             low_flow: true)
    hpxml.water_fixtures.add(id: 'WaterFixture2',
                             water_fixture_type: HPXML::WaterFixtureTypeFaucet,
                             low_flow: false)
  elsif ['base-dhw-low-flow-fixtures.xml'].include? hpxml_file
    hpxml.water_fixtures[1].low_flow = true
  elsif ['base-dhw-none.xml'].include? hpxml_file
    hpxml.water_fixtures.clear
  elsif ['base-misc-usage-multiplier.xml'].include? hpxml_file
    hpxml.water_heating.water_fixtures_usage_multiplier = 0.9
  end
end

def set_hpxml_solar_thermal_system(hpxml_file, hpxml)
  if ['base-dhw-solar-fraction.xml',
      'base-dhw-indirect-with-solar-fraction.xml',
      'base-dhw-tank-heat-pump-with-solar-fraction.xml',
      'base-dhw-tankless-gas-with-solar-fraction.xml'].include? hpxml_file
    hpxml.solar_thermal_systems.add(id: 'SolarThermalSystem',
                                    system_type: 'hot water',
                                    water_heating_system_idref: 'WaterHeater',
                                    solar_fraction: 0.65)
  elsif ['base-dhw-multiple.xml'].include? hpxml_file
    hpxml.solar_thermal_systems.add(id: 'SolarThermalSystem',
                                    system_type: 'hot water',
                                    water_heating_system_idref: nil, # Apply to all water heaters
                                    solar_fraction: 0.65)
  elsif ['base-dhw-solar-direct-flat-plate.xml',
         'base-dhw-solar-indirect-flat-plate.xml',
         'base-dhw-solar-thermosyphon-flat-plate.xml',
         'base-dhw-tank-heat-pump-with-solar.xml',
         'base-dhw-tankless-gas-with-solar.xml',
         'base-misc-defaults.xml',
         'invalid_files/solar-thermal-system-with-combi-tankless.xml',
         'invalid_files/solar-thermal-system-with-desuperheater.xml',
         'invalid_files/solar-thermal-system-with-dhw-indirect.xml'].include? hpxml_file
    hpxml.solar_thermal_systems.add(id: 'SolarThermalSystem',
                                    system_type: 'hot water',
                                    collector_area: 40,
                                    collector_type: HPXML::SolarThermalTypeSingleGlazing,
                                    collector_azimuth: 180,
                                    collector_tilt: 20,
                                    collector_frta: 0.77,
                                    collector_frul: 0.793,
                                    storage_volume: 60,
                                    water_heating_system_idref: 'WaterHeater')
    if hpxml_file == 'base-dhw-solar-direct-flat-plate.xml'
      hpxml.solar_thermal_systems[0].collector_loop_type = HPXML::SolarThermalLoopTypeDirect
    elsif hpxml_file == 'base-dhw-solar-thermosyphon-flat-plate.xml'
      hpxml.solar_thermal_systems[0].collector_loop_type = HPXML::SolarThermalLoopTypeThermosyphon
    elsif hpxml_file == 'base-misc-defaults.xml'
      hpxml.solar_thermal_systems[0].collector_loop_type = HPXML::SolarThermalLoopTypeDirect
      hpxml.solar_thermal_systems[0].storage_volume = nil
    else
      hpxml.solar_thermal_systems[0].collector_loop_type = HPXML::SolarThermalLoopTypeIndirect
    end
  elsif ['base-dhw-solar-direct-evacuated-tube.xml'].include? hpxml_file
    hpxml.solar_thermal_systems.add(id: 'SolarThermalSystem',
                                    system_type: 'hot water',
                                    collector_area: 40,
                                    collector_type: HPXML::SolarThermalTypeEvacuatedTube,
                                    collector_azimuth: 180,
                                    collector_tilt: 20,
                                    collector_frta: 0.50,
                                    collector_frul: 0.2799,
                                    storage_volume: 60,
                                    water_heating_system_idref: 'WaterHeater')
    if hpxml_file == 'base-dhw-solar-direct-evacuated-tube.xml'
      hpxml.solar_thermal_systems[0].collector_loop_type = HPXML::SolarThermalLoopTypeDirect
    else
      hpxml.solar_thermal_systems[0].collector_loop_type = HPXML::SolarThermalLoopTypeIndirect
    end
  elsif ['base-dhw-solar-direct-ics.xml'].include? hpxml_file
    hpxml.solar_thermal_systems.add(id: 'SolarThermalSystem',
                                    system_type: 'hot water',
                                    collector_area: 40,
                                    collector_loop_type: HPXML::SolarThermalLoopTypeDirect,
                                    collector_type: HPXML::SolarThermalTypeICS,
                                    collector_azimuth: 180,
                                    collector_tilt: 20,
                                    collector_frta: 0.77,
                                    collector_frul: 0.793,
                                    storage_volume: 60,
                                    water_heating_system_idref: 'WaterHeater')
  elsif ['invalid_files/unattached-solar-thermal-system.xml'].include? hpxml_file
    hpxml.solar_thermal_systems[0].water_heating_system_idref = 'foobar'
  end
end

def set_hpxml_pv_systems(hpxml_file, hpxml)
  if ['base-pv.xml'].include? hpxml_file
    hpxml.pv_systems.add(id: 'PVSystem',
                         is_shared_system: false,
                         module_type: HPXML::PVModuleTypeStandard,
                         location: HPXML::LocationRoof,
                         tracking: HPXML::PVTrackingTypeFixed,
                         array_azimuth: 180,
                         array_tilt: 20,
                         max_power_output: 4000,
                         inverter_efficiency: 0.96,
                         system_losses_fraction: 0.14)
    hpxml.pv_systems.add(id: 'PVSystem2',
                         is_shared_system: false,
                         module_type: HPXML::PVModuleTypePremium,
                         location: HPXML::LocationRoof,
                         tracking: HPXML::PVTrackingTypeFixed,
                         array_azimuth: 90,
                         array_tilt: 20,
                         max_power_output: 1500,
                         inverter_efficiency: 0.96,
                         system_losses_fraction: 0.14)
  elsif ['base-misc-defaults.xml'].include? hpxml_file
    hpxml.pv_systems.add(id: 'PVSystem',
                         array_azimuth: 180,
                         array_tilt: 20,
                         max_power_output: 4000,
                         year_modules_manufactured: 2015)
  elsif ['base-bldgtype-multifamily-shared-pv.xml'].include? hpxml_file
    hpxml.pv_systems.add(id: 'PVSystem',
                         is_shared_system: true,
                         module_type: HPXML::PVModuleTypeStandard,
                         location: HPXML::LocationGround,
                         tracking: HPXML::PVTrackingTypeFixed,
                         array_azimuth: 225,
                         array_tilt: 30,
                         max_power_output: 30000,
                         inverter_efficiency: 0.96,
                         system_losses_fraction: 0.14,
                         number_of_bedrooms_served: 18)
  end
end

def set_hpxml_clothes_washer(hpxml_file, hpxml)
  if ['base.xml'].include? hpxml_file
    hpxml.clothes_washers.add(id: 'ClothesWasher',
                              location: HPXML::LocationLivingSpace,
                              integrated_modified_energy_factor: 1.21,
                              rated_annual_kwh: 380,
                              label_electric_rate: 0.12,
                              label_gas_rate: 1.09,
                              label_annual_gas_cost: 27,
                              capacity: 3.2,
                              label_usage: 6)
  elsif ['base-appliances-none.xml',
         'base-dhw-none.xml'].include? hpxml_file
    hpxml.clothes_washers.clear
  elsif ['base-bldgtype-multifamily-adjacent-to-multiple.xml'].include? hpxml_file
    hpxml.clothes_washers[0].location = HPXML::LocationLivingSpace
  elsif ['base-bldgtype-multifamily-adjacent-to-other-housing-unit.xml'].include? hpxml_file
    hpxml.clothes_washers[0].location = HPXML::LocationOtherHousingUnit
  elsif ['base-bldgtype-multifamily-adjacent-to-other-heated-space.xml'].include? hpxml_file
    hpxml.clothes_washers[0].location = HPXML::LocationOtherHeatedSpace
  elsif ['base-bldgtype-multifamily-adjacent-to-multifamily-buffer-space.xml'].include? hpxml_file
    hpxml.clothes_washers[0].location = HPXML::LocationOtherMultifamilyBufferSpace
  elsif ['base-bldgtype-multifamily-adjacent-to-non-freezing-space.xml'].include? hpxml_file
    hpxml.clothes_washers[0].location = HPXML::LocationOtherNonFreezingSpace
  elsif ['base-appliances-modified.xml'].include? hpxml_file
    imef = hpxml.clothes_washers[0].integrated_modified_energy_factor
    hpxml.clothes_washers[0].integrated_modified_energy_factor = nil
    hpxml.clothes_washers[0].modified_energy_factor = HotWaterAndAppliances.calc_clothes_washer_mef_from_imef(imef).round(2)
  elsif ['base-foundation-unconditioned-basement.xml'].include? hpxml_file
    hpxml.clothes_washers[0].location = HPXML::LocationBasementUnconditioned
  elsif ['base-atticroof-conditioned.xml'].include? hpxml_file
    hpxml.clothes_washers[0].location = HPXML::LocationBasementConditioned
  elsif ['base-enclosure-garage.xml',
         'invalid_files/clothes-washer-location.xml'].include? hpxml_file
    hpxml.clothes_washers[0].location = HPXML::LocationGarage
  elsif ['base-misc-defaults.xml'].include? hpxml_file
    hpxml.clothes_washers[0].location = nil
    hpxml.clothes_washers[0].modified_energy_factor = nil
    hpxml.clothes_washers[0].integrated_modified_energy_factor = nil
    hpxml.clothes_washers[0].rated_annual_kwh = nil
    hpxml.clothes_washers[0].label_electric_rate = nil
    hpxml.clothes_washers[0].label_gas_rate = nil
    hpxml.clothes_washers[0].label_annual_gas_cost = nil
    hpxml.clothes_washers[0].capacity = nil
    hpxml.clothes_washers[0].label_usage = nil
  elsif ['base-misc-usage-multiplier.xml'].include? hpxml_file
    hpxml.clothes_washers[0].usage_multiplier = 0.9
  elsif ['base-bldgtype-multifamily-shared-laundry-room.xml'].include? hpxml_file
    hpxml.clothes_washers[0].is_shared_appliance = true
    hpxml.clothes_washers[0].id = 'SharedClothesWasher'
    hpxml.clothes_washers[0].location = HPXML::LocationOtherHeatedSpace
    hpxml.clothes_washers[0].water_heating_system_idref = 'SharedWaterHeater'
  elsif ['invalid_files/unattached-shared-clothes-washer-water-heater.xml'].include? hpxml_file
    hpxml.clothes_washers[0].water_heating_system_idref = 'foobar'
  elsif ['invalid_files/multifamily-reference-appliance.xml'].include? hpxml_file
    hpxml.clothes_washers[0].location = HPXML::LocationOtherHousingUnit
  end
end

def set_hpxml_clothes_dryer(hpxml_file, hpxml)
  if ['base.xml'].include? hpxml_file
    hpxml.clothes_dryers.add(id: 'ClothesDryer',
                             location: HPXML::LocationLivingSpace,
                             fuel_type: HPXML::FuelTypeElectricity,
                             combined_energy_factor: 3.73,
                             control_type: HPXML::ClothesDryerControlTypeTimer,
                             is_vented: true,
                             vented_flow_rate: 150)
  elsif ['base-appliances-none.xml',
         'base-dhw-none.xml'].include? hpxml_file
    hpxml.clothes_dryers.clear
  elsif ['base-bldgtype-multifamily-adjacent-to-multiple.xml'].include? hpxml_file
    hpxml.clothes_dryers[0].location = HPXML::LocationLivingSpace
  elsif ['base-bldgtype-multifamily-adjacent-to-other-housing-unit.xml'].include? hpxml_file
    hpxml.clothes_dryers[0].location = HPXML::LocationOtherHousingUnit
  elsif ['base-bldgtype-multifamily-adjacent-to-other-heated-space.xml'].include? hpxml_file
    hpxml.clothes_dryers[0].location = HPXML::LocationOtherHeatedSpace
  elsif ['base-bldgtype-multifamily-adjacent-to-multifamily-buffer-space.xml'].include? hpxml_file
    hpxml.clothes_dryers[0].location = HPXML::LocationOtherMultifamilyBufferSpace
  elsif ['base-bldgtype-multifamily-adjacent-to-non-freezing-space.xml'].include? hpxml_file
    hpxml.clothes_dryers[0].location = HPXML::LocationOtherNonFreezingSpace
  elsif ['base-appliances-modified.xml'].include? hpxml_file
    cef = hpxml.clothes_dryers[-1].combined_energy_factor
    hpxml.clothes_dryers.clear
    hpxml.clothes_dryers.add(id: 'ClothesDryer',
                             location: HPXML::LocationLivingSpace,
                             fuel_type: HPXML::FuelTypeElectricity,
                             energy_factor: HotWaterAndAppliances.calc_clothes_dryer_ef_from_cef(cef).round(2),
                             control_type: HPXML::ClothesDryerControlTypeMoisture,
                             is_vented: false)
  elsif ['base-appliances-coal.xml',
         'base-appliances-gas.xml',
         'base-appliances-propane.xml',
         'base-appliances-oil.xml',
         'base-appliances-wood.xml'].include? hpxml_file
    hpxml.clothes_dryers.clear
    hpxml.clothes_dryers.add(id: 'ClothesDryer',
                             location: HPXML::LocationLivingSpace,
                             combined_energy_factor: 3.30,
                             control_type: HPXML::ClothesDryerControlTypeMoisture)
    if hpxml_file == 'base-appliances-coal.xml'
      hpxml.clothes_dryers[0].fuel_type = HPXML::FuelTypeCoal
    elsif hpxml_file == 'base-appliances-gas.xml'
      hpxml.clothes_dryers[0].fuel_type = HPXML::FuelTypeNaturalGas
    elsif hpxml_file == 'base-appliances-propane.xml'
      hpxml.clothes_dryers[0].fuel_type = HPXML::FuelTypePropane
    elsif hpxml_file == 'base-appliances-oil.xml'
      hpxml.clothes_dryers[0].fuel_type = HPXML::FuelTypeOil
    elsif hpxml_file == 'base-appliances-wood.xml'
      hpxml.clothes_dryers[0].fuel_type = HPXML::FuelTypeWoodCord
    end
  elsif ['base-foundation-unconditioned-basement.xml'].include? hpxml_file
    hpxml.clothes_dryers[0].location = HPXML::LocationBasementUnconditioned
  elsif ['base-atticroof-conditioned.xml'].include? hpxml_file
    hpxml.clothes_dryers[0].location = HPXML::LocationBasementConditioned
  elsif ['base-enclosure-garage.xml',
         'invalid_files/clothes-dryer-location.xml'].include? hpxml_file
    hpxml.clothes_dryers[0].location = HPXML::LocationGarage
  elsif ['base-misc-defaults.xml'].include? hpxml_file
    hpxml.clothes_dryers[0].location = nil
    hpxml.clothes_dryers[0].energy_factor = nil
    hpxml.clothes_dryers[0].combined_energy_factor = nil
    hpxml.clothes_dryers[0].control_type = nil
    hpxml.clothes_dryers[0].is_vented = nil
    hpxml.clothes_dryers[0].vented_flow_rate = nil
  elsif ['base-bldgtype-multifamily-shared-laundry-room.xml'].include? hpxml_file
    hpxml.clothes_dryers[0].id = 'SharedClothesDryer'
    hpxml.clothes_dryers[0].location = HPXML::LocationOtherHeatedSpace
    hpxml.clothes_dryers[0].is_shared_appliance = true
  elsif ['base-misc-usage-multiplier.xml'].include? hpxml_file
    hpxml.clothes_dryers[0].usage_multiplier = 0.9
  end
end

def set_hpxml_dishwasher(hpxml_file, hpxml)
  if ['base.xml'].include? hpxml_file
    hpxml.dishwashers.add(id: 'Dishwasher',
                          location: HPXML::LocationLivingSpace,
                          rated_annual_kwh: 307,
                          label_electric_rate: 0.12,
                          label_gas_rate: 1.09,
                          label_annual_gas_cost: 22.32,
                          label_usage: 4,
                          place_setting_capacity: 12)
  elsif ['base-appliances-modified.xml'].include? hpxml_file
    rated_annual_kwh = hpxml.dishwashers[0].rated_annual_kwh
    hpxml.dishwashers[0].rated_annual_kwh = nil
    hpxml.dishwashers[0].energy_factor = HotWaterAndAppliances.calc_dishwasher_ef_from_annual_kwh(rated_annual_kwh).round(2)
    hpxml.dishwashers[0].place_setting_capacity = 6 # Compact
  elsif ['base-bldgtype-multifamily-adjacent-to-multiple.xml'].include? hpxml_file
    hpxml.dishwashers[0].location = HPXML::LocationLivingSpace
  elsif ['base-bldgtype-multifamily-adjacent-to-other-housing-unit.xml'].include? hpxml_file
    hpxml.dishwashers[0].location = HPXML::LocationOtherHousingUnit
  elsif ['base-bldgtype-multifamily-adjacent-to-other-heated-space.xml'].include? hpxml_file
    hpxml.dishwashers[0].location = HPXML::LocationOtherHeatedSpace
  elsif ['base-bldgtype-multifamily-adjacent-to-multifamily-buffer-space.xml'].include? hpxml_file
    hpxml.dishwashers[0].location = HPXML::LocationOtherMultifamilyBufferSpace
  elsif ['base-bldgtype-multifamily-adjacent-to-non-freezing-space.xml'].include? hpxml_file
    hpxml.dishwashers[0].location = HPXML::LocationOtherNonFreezingSpace
  elsif ['base-appliances-none.xml',
         'base-dhw-none.xml'].include? hpxml_file
    hpxml.dishwashers.clear
  elsif ['base-foundation-unconditioned-basement.xml'].include? hpxml_file
    hpxml.dishwashers[0].location = HPXML::LocationBasementUnconditioned
  elsif ['base-atticroof-conditioned.xml'].include? hpxml_file
    hpxml.dishwashers[0].location = HPXML::LocationBasementConditioned
  elsif ['base-enclosure-garage.xml',
         'invalid_files/dishwasher-location.xml'].include? hpxml_file
    hpxml.dishwashers[0].location = HPXML::LocationGarage
  elsif ['base-misc-defaults.xml'].include? hpxml_file
    hpxml.dishwashers[0].rated_annual_kwh = nil
    hpxml.dishwashers[0].label_electric_rate = nil
    hpxml.dishwashers[0].label_gas_rate = nil
    hpxml.dishwashers[0].label_annual_gas_cost = nil
    hpxml.dishwashers[0].place_setting_capacity = nil
    hpxml.dishwashers[0].label_usage = nil
    hpxml.dishwashers[0].location = nil
  elsif ['base-misc-usage-multiplier.xml'].include? hpxml_file
    hpxml.dishwashers[0].usage_multiplier = 0.9
  elsif ['base-bldgtype-multifamily-shared-laundry-room.xml'].include? hpxml_file
    hpxml.dishwashers[0].is_shared_appliance = true
    hpxml.dishwashers[0].id = 'SharedDishwasher'
    hpxml.dishwashers[0].location = HPXML::LocationOtherHeatedSpace
    hpxml.dishwashers[0].water_heating_system_idref = 'SharedWaterHeater'
  elsif ['invalid_files/unattached-shared-dishwasher-water-heater.xml'].include? hpxml_file
    hpxml.dishwashers[0].water_heating_system_idref = 'foobar'
  elsif ['invalid_files/invalid-input-parameters.xml'].include? hpxml_file
    hpxml.dishwashers[0].rated_annual_kwh = nil
    hpxml.dishwashers[0].energy_factor = 5.1
  end
end

def set_hpxml_refrigerator(hpxml_file, hpxml)
  if ['base.xml'].include? hpxml_file
    hpxml.refrigerators.add(id: 'Refrigerator',
                            location: HPXML::LocationLivingSpace,
                            rated_annual_kwh: 650,
                            primary_indicator: true)
  elsif ['base-appliances-modified.xml'].include? hpxml_file
    hpxml.refrigerators[0].adjusted_annual_kwh = 600
  elsif ['base-appliances-none.xml'].include? hpxml_file
    hpxml.refrigerators.clear
  elsif ['base-bldgtype-multifamily-adjacent-to-multiple.xml'].include? hpxml_file
    hpxml.refrigerators[0].location = HPXML::LocationLivingSpace
  elsif ['base-bldgtype-multifamily-adjacent-to-other-housing-unit.xml'].include? hpxml_file
    hpxml.refrigerators[0].location = HPXML::LocationOtherHousingUnit
  elsif ['base-bldgtype-multifamily-adjacent-to-other-heated-space.xml'].include? hpxml_file
    hpxml.refrigerators[0].location = HPXML::LocationOtherHeatedSpace
  elsif ['base-bldgtype-multifamily-adjacent-to-multifamily-buffer-space.xml'].include? hpxml_file
    hpxml.refrigerators[0].location = HPXML::LocationOtherMultifamilyBufferSpace
  elsif ['base-bldgtype-multifamily-adjacent-to-non-freezing-space.xml'].include? hpxml_file
    hpxml.refrigerators[0].location = HPXML::LocationOtherNonFreezingSpace
  elsif ['base-foundation-unconditioned-basement.xml'].include? hpxml_file
    hpxml.refrigerators[0].location = HPXML::LocationBasementUnconditioned
  elsif ['base-atticroof-conditioned.xml'].include? hpxml_file
    hpxml.refrigerators[0].location = HPXML::LocationBasementConditioned
  elsif ['base-enclosure-garage.xml',
         'invalid_files/refrigerator-location.xml'].include? hpxml_file
    hpxml.refrigerators[0].location = HPXML::LocationGarage
  elsif ['base-misc-defaults.xml'].include? hpxml_file
    hpxml.refrigerators[0].primary_indicator = nil
    hpxml.refrigerators[0].location = nil
    hpxml.refrigerators[0].rated_annual_kwh = nil
    hpxml.refrigerators[0].adjusted_annual_kwh = nil
  elsif ['base-misc-usage-multiplier.xml'].include? hpxml_file
    hpxml.refrigerators[0].usage_multiplier = 0.9
  elsif ['base-misc-loads-large-uncommon.xml'].include? hpxml_file
    hpxml.refrigerators[0].weekday_fractions = '0.040, 0.039, 0.038, 0.037, 0.036, 0.036, 0.038, 0.040, 0.041, 0.041, 0.040, 0.040, 0.042, 0.042, 0.042, 0.041, 0.044, 0.048, 0.050, 0.048, 0.047, 0.046, 0.044, 0.041'
    hpxml.refrigerators[0].weekend_fractions = '0.040, 0.039, 0.038, 0.037, 0.036, 0.036, 0.038, 0.040, 0.041, 0.041, 0.040, 0.040, 0.042, 0.042, 0.042, 0.041, 0.044, 0.048, 0.050, 0.048, 0.047, 0.046, 0.044, 0.041'
    hpxml.refrigerators[0].monthly_multipliers = '0.837, 0.835, 1.084, 1.084, 1.084, 1.096, 1.096, 1.096, 1.096, 0.931, 0.925, 0.837'
    hpxml.refrigerators.add(id: 'ExtraRefrigerator',
                            rated_annual_kwh: 700,
                            primary_indicator: false,
                            weekday_fractions: '0.040, 0.039, 0.038, 0.037, 0.036, 0.036, 0.038, 0.040, 0.041, 0.041, 0.040, 0.040, 0.042, 0.042, 0.042, 0.041, 0.044, 0.048, 0.050, 0.048, 0.047, 0.046, 0.044, 0.041',
                            weekend_fractions: '0.040, 0.039, 0.038, 0.037, 0.036, 0.036, 0.038, 0.040, 0.041, 0.041, 0.040, 0.040, 0.042, 0.042, 0.042, 0.041, 0.044, 0.048, 0.050, 0.048, 0.047, 0.046, 0.044, 0.041',
                            monthly_multipliers: '0.837, 0.835, 1.084, 1.084, 1.084, 1.096, 1.096, 1.096, 1.096, 0.931, 0.925, 0.837')
    hpxml.refrigerators.add(id: 'ExtraRefrigerator2',
                            rated_annual_kwh: 800,
                            primary_indicator: false,
                            weekday_fractions: '0.040, 0.039, 0.038, 0.037, 0.036, 0.036, 0.038, 0.040, 0.041, 0.041, 0.040, 0.040, 0.042, 0.042, 0.042, 0.041, 0.044, 0.048, 0.050, 0.048, 0.047, 0.046, 0.044, 0.041',
                            weekend_fractions: '0.040, 0.039, 0.038, 0.037, 0.036, 0.036, 0.038, 0.040, 0.041, 0.041, 0.040, 0.040, 0.042, 0.042, 0.042, 0.041, 0.044, 0.048, 0.050, 0.048, 0.047, 0.046, 0.044, 0.041',
                            monthly_multipliers: '0.837, 0.835, 1.084, 1.084, 1.084, 1.096, 1.096, 1.096, 1.096, 0.931, 0.925, 0.837')
  elsif ['invalid_files/refrigerators-multiple-primary.xml'].include? hpxml_file
    hpxml.refrigerators.add(id: 'Refrigerator2',
                            location: HPXML::LocationLivingSpace,
                            rated_annual_kwh: 650,
                            primary_indicator: true)
  elsif ['invalid_files/refrigerators-no-primary.xml'].include? hpxml_file
    hpxml.refrigerators[0].primary_indicator = false
    hpxml.refrigerators.add(id: 'Refrigerator2',
                            location: HPXML::LocationLivingSpace,
                            rated_annual_kwh: 650,
                            primary_indicator: false)
  end
end

def set_hpxml_freezer(hpxml_file, hpxml)
  if ['base-misc-loads-large-uncommon.xml',
      'base-misc-usage-multiplier.xml'].include? hpxml_file
    hpxml.freezers.add(id: 'Freezer',
                       location: HPXML::LocationLivingSpace,
                       rated_annual_kwh: 300,
                       weekday_fractions: '0.040, 0.039, 0.038, 0.037, 0.036, 0.036, 0.038, 0.040, 0.041, 0.041, 0.040, 0.040, 0.042, 0.042, 0.042, 0.041, 0.044, 0.048, 0.050, 0.048, 0.047, 0.046, 0.044, 0.041',
                       weekend_fractions: '0.040, 0.039, 0.038, 0.037, 0.036, 0.036, 0.038, 0.040, 0.041, 0.041, 0.040, 0.040, 0.042, 0.042, 0.042, 0.041, 0.044, 0.048, 0.050, 0.048, 0.047, 0.046, 0.044, 0.041',
                       monthly_multipliers: '0.837, 0.835, 1.084, 1.084, 1.084, 1.096, 1.096, 1.096, 1.096, 0.931, 0.925, 0.837')
    hpxml.freezers.add(id: 'Freezer2',
                       location: HPXML::LocationLivingSpace,
                       rated_annual_kwh: 400,
                       weekday_fractions: '0.040, 0.039, 0.038, 0.037, 0.036, 0.036, 0.038, 0.040, 0.041, 0.041, 0.040, 0.040, 0.042, 0.042, 0.042, 0.041, 0.044, 0.048, 0.050, 0.048, 0.047, 0.046, 0.044, 0.041',
                       weekend_fractions: '0.040, 0.039, 0.038, 0.037, 0.036, 0.036, 0.038, 0.040, 0.041, 0.041, 0.040, 0.040, 0.042, 0.042, 0.042, 0.041, 0.044, 0.048, 0.050, 0.048, 0.047, 0.046, 0.044, 0.041',
                       monthly_multipliers: '0.837, 0.835, 1.084, 1.084, 1.084, 1.096, 1.096, 1.096, 1.096, 0.931, 0.925, 0.837')
    if hpxml_file == 'base-misc-usage-multiplier.xml'
      hpxml.freezers.each do |freezer|
        freezer.usage_multiplier = 0.9
      end
    end
  end
end

def set_hpxml_dehumidifier(hpxml_file, hpxml)
  if ['base-appliances-dehumidifier.xml'].include? hpxml_file
    hpxml.dehumidifiers.add(id: 'Dehumidifier',
                            type: HPXML::DehumidifierTypePortable,
                            capacity: 40,
                            energy_factor: 1.8,
                            rh_setpoint: 0.5,
                            fraction_served: 1.0)
  elsif ['base-appliances-dehumidifier-50percent.xml'].include? hpxml_file
    hpxml.dehumidifiers[0].fraction_served = 0.5
  elsif ['base-appliances-dehumidifier-ief-portable.xml'].include? hpxml_file
    hpxml.dehumidifiers[0].energy_factor = nil
    hpxml.dehumidifiers[0].integrated_energy_factor = 1.5
  elsif ['base-appliances-dehumidifier-ief-whole-home.xml'].include? hpxml_file
    hpxml.dehumidifiers[0].type = HPXML::DehumidifierTypeWholeHome
  end
end

def set_hpxml_cooking_range(hpxml_file, hpxml)
  if ['base.xml'].include? hpxml_file
    hpxml.cooking_ranges.add(id: 'Range',
                             location: HPXML::LocationLivingSpace,
                             fuel_type: HPXML::FuelTypeElectricity,
                             is_induction: false)
  elsif ['base-appliances-none.xml'].include? hpxml_file
    hpxml.cooking_ranges.clear
  elsif ['base-bldgtype-multifamily-adjacent-to-multiple.xml'].include? hpxml_file
    hpxml.cooking_ranges[0].location = HPXML::LocationLivingSpace
  elsif ['base-bldgtype-multifamily-adjacent-to-other-housing-unit.xml'].include? hpxml_file
    hpxml.cooking_ranges[0].location = HPXML::LocationOtherHousingUnit
  elsif ['base-bldgtype-multifamily-adjacent-to-other-heated-space.xml'].include? hpxml_file
    hpxml.cooking_ranges[0].location = HPXML::LocationOtherHeatedSpace
  elsif ['base-bldgtype-multifamily-adjacent-to-multifamily-buffer-space.xml'].include? hpxml_file
    hpxml.cooking_ranges[0].location = HPXML::LocationOtherMultifamilyBufferSpace
  elsif ['base-bldgtype-multifamily-adjacent-to-non-freezing-space.xml'].include? hpxml_file
    hpxml.cooking_ranges[0].location = HPXML::LocationOtherNonFreezingSpace
  elsif ['base-appliances-gas.xml'].include? hpxml_file
    hpxml.cooking_ranges[0].fuel_type = HPXML::FuelTypeNaturalGas
    hpxml.cooking_ranges[0].is_induction = false
  elsif ['base-appliances-propane.xml'].include? hpxml_file
    hpxml.cooking_ranges[0].fuel_type = HPXML::FuelTypePropane
    hpxml.cooking_ranges[0].is_induction = false
  elsif ['base-appliances-oil.xml'].include? hpxml_file
    hpxml.cooking_ranges[0].fuel_type = HPXML::FuelTypeOil
  elsif ['base-appliances-coal.xml'].include? hpxml_file
    hpxml.cooking_ranges[0].fuel_type = HPXML::FuelTypeCoal
  elsif ['base-appliances-wood.xml'].include? hpxml_file
    hpxml.cooking_ranges[0].fuel_type = HPXML::FuelTypeWoodCord
    hpxml.cooking_ranges[0].is_induction = false
  elsif ['base-foundation-unconditioned-basement.xml'].include? hpxml_file
    hpxml.cooking_ranges[0].location = HPXML::LocationBasementUnconditioned
  elsif ['base-atticroof-conditioned.xml'].include? hpxml_file
    hpxml.cooking_ranges[0].location = HPXML::LocationBasementConditioned
  elsif ['base-enclosure-garage.xml',
         'invalid_files/cooking-range-location.xml'].include? hpxml_file
    hpxml.cooking_ranges[0].location = HPXML::LocationGarage
  elsif ['base-misc-defaults.xml'].include? hpxml_file
    hpxml.cooking_ranges[0].is_induction = nil
    hpxml.cooking_ranges[0].location = nil
  elsif ['base-misc-usage-multiplier.xml'].include? hpxml_file
    hpxml.cooking_ranges[0].usage_multiplier = 0.9
  elsif ['base-misc-loads-large-uncommon.xml'].include? hpxml_file
    hpxml.cooking_ranges[0].weekday_fractions = '0.007, 0.007, 0.004, 0.004, 0.007, 0.011, 0.025, 0.042, 0.046, 0.048, 0.042, 0.050, 0.057, 0.046, 0.057, 0.044, 0.092, 0.150, 0.117, 0.060, 0.035, 0.025, 0.016, 0.011'
    hpxml.cooking_ranges[0].weekend_fractions = '0.007, 0.007, 0.004, 0.004, 0.007, 0.011, 0.025, 0.042, 0.046, 0.048, 0.042, 0.050, 0.057, 0.046, 0.057, 0.044, 0.092, 0.150, 0.117, 0.060, 0.035, 0.025, 0.016, 0.011'
    hpxml.cooking_ranges[0].monthly_multipliers = '1.097, 1.097, 0.991, 0.987, 0.991, 0.890, 0.896, 0.896, 0.890, 1.085, 1.085, 1.097'
  end
end

def set_hpxml_oven(hpxml_file, hpxml)
  if ['base.xml'].include? hpxml_file
    hpxml.ovens.add(id: 'Oven',
                    is_convection: false)
  elsif ['base-appliances-none.xml'].include? hpxml_file
    hpxml.ovens.clear
  elsif ['base-misc-defaults.xml'].include? hpxml_file
    hpxml.ovens[0].is_convection = nil
  end
end

def set_hpxml_lighting(hpxml_file, hpxml)
  if ['base.xml'].include? hpxml_file
    hpxml.lighting_groups.add(id: 'Lighting_CFL_Interior',
                              location: HPXML::LocationInterior,
                              fraction_of_units_in_location: 0.4,
                              lighting_type: HPXML::LightingTypeCFL)
    hpxml.lighting_groups.add(id: 'Lighting_CFL_Exterior',
                              location: HPXML::LocationExterior,
                              fraction_of_units_in_location: 0.4,
                              lighting_type: HPXML::LightingTypeCFL)
    hpxml.lighting_groups.add(id: 'Lighting_CFL_Garage',
                              location: HPXML::LocationGarage,
                              fraction_of_units_in_location: 0.4,
                              lighting_type: HPXML::LightingTypeCFL)
    hpxml.lighting_groups.add(id: 'Lighting_LFL_Interior',
                              location: HPXML::LocationInterior,
                              fraction_of_units_in_location: 0.1,
                              lighting_type: HPXML::LightingTypeLFL)
    hpxml.lighting_groups.add(id: 'Lighting_LFL_Exterior',
                              location: HPXML::LocationExterior,
                              fraction_of_units_in_location: 0.1,
                              lighting_type: HPXML::LightingTypeLFL)
    hpxml.lighting_groups.add(id: 'Lighting_LFL_Garage',
                              location: HPXML::LocationGarage,
                              fraction_of_units_in_location: 0.1,
                              lighting_type: HPXML::LightingTypeLFL)
    hpxml.lighting_groups.add(id: 'Lighting_LED_Interior',
                              location: HPXML::LocationInterior,
                              fraction_of_units_in_location: 0.25,
                              lighting_type: HPXML::LightingTypeLED)
    hpxml.lighting_groups.add(id: 'Lighting_LED_Exterior',
                              location: HPXML::LocationExterior,
                              fraction_of_units_in_location: 0.25,
                              lighting_type: HPXML::LightingTypeLED)
    hpxml.lighting_groups.add(id: 'Lighting_LED_Garage',
                              location: HPXML::LocationGarage,
                              fraction_of_units_in_location: 0.25,
                              lighting_type: HPXML::LightingTypeLED)
  elsif ['invalid_files/lighting-fractions.xml'].include? hpxml_file
    hpxml.lighting_groups[0].fraction_of_units_in_location = 0.8
  elsif ['base-misc-usage-multiplier.xml'].include? hpxml_file
    hpxml.lighting.interior_usage_multiplier = 0.9
    hpxml.lighting.garage_usage_multiplier = 0.9
    hpxml.lighting.exterior_usage_multiplier = 0.9
  elsif ['base-lighting-none.xml'].include? hpxml_file
    hpxml.lighting_groups.clear
  end
end

def set_hpxml_ceiling_fans(hpxml_file, hpxml)
  if ['base-lighting-ceiling-fans.xml'].include? hpxml_file
    hpxml.ceiling_fans.add(id: 'CeilingFan',
                           efficiency: 100,
                           quantity: 4)
  elsif ['base-misc-defaults.xml'].include? hpxml_file
    hpxml.ceiling_fans.add(id: 'CeilingFan',
                           efficiency: nil,
                           quantity: nil)
  end
end

def set_hpxml_pools(hpxml_file, hpxml)
  if ['base-misc-loads-large-uncommon.xml',
      'base-misc-usage-multiplier.xml'].include? hpxml_file
    hpxml.pools.add(id: 'Pool',
                    heater_type: HPXML::HeaterTypeGas,
                    heater_load_units: HPXML::UnitsThermPerYear,
                    heater_load_value: 500,
                    pump_kwh_per_year: 2700,
                    heater_weekday_fractions: '0.003, 0.003, 0.003, 0.004, 0.008, 0.015, 0.026, 0.044, 0.084, 0.121, 0.127, 0.121, 0.120, 0.090, 0.075, 0.061, 0.037, 0.023, 0.013, 0.008, 0.004, 0.003, 0.003, 0.003',
                    heater_weekend_fractions: '0.003, 0.003, 0.003, 0.004, 0.008, 0.015, 0.026, 0.044, 0.084, 0.121, 0.127, 0.121, 0.120, 0.090, 0.075, 0.061, 0.037, 0.023, 0.013, 0.008, 0.004, 0.003, 0.003, 0.003',
                    heater_monthly_multipliers: '1.154, 1.161, 1.013, 1.010, 1.013, 0.888, 0.883, 0.883, 0.888, 0.978, 0.974, 1.154',
                    pump_weekday_fractions: '0.003, 0.003, 0.003, 0.004, 0.008, 0.015, 0.026, 0.044, 0.084, 0.121, 0.127, 0.121, 0.120, 0.090, 0.075, 0.061, 0.037, 0.023, 0.013, 0.008, 0.004, 0.003, 0.003, 0.003',
                    pump_weekend_fractions: '0.003, 0.003, 0.003, 0.004, 0.008, 0.015, 0.026, 0.044, 0.084, 0.121, 0.127, 0.121, 0.120, 0.090, 0.075, 0.061, 0.037, 0.023, 0.013, 0.008, 0.004, 0.003, 0.003, 0.003',
                    pump_monthly_multipliers: '1.154, 1.161, 1.013, 1.010, 1.013, 0.888, 0.883, 0.883, 0.888, 0.978, 0.974, 1.154')
    if hpxml_file == 'base-misc-usage-multiplier.xml'
      hpxml.pools.each do |pool|
        pool.pump_usage_multiplier = 0.9
        pool.heater_usage_multiplier = 0.9
      end
    end
  elsif ['base-misc-loads-large-uncommon2.xml'].include? hpxml_file
    hpxml.pools[0].heater_type = nil
    hpxml.pools[0].heater_load_value = nil
    hpxml.pools[0].heater_weekday_fractions = nil
    hpxml.pools[0].heater_weekend_fractions = nil
    hpxml.pools[0].heater_monthly_multipliers = nil
  end
end

def set_hpxml_hot_tubs(hpxml_file, hpxml)
  if ['base-misc-loads-large-uncommon.xml',
      'base-misc-usage-multiplier.xml'].include? hpxml_file
    hpxml.hot_tubs.add(id: 'HotTub',
                       heater_type: HPXML::HeaterTypeElectricResistance,
                       heater_load_units: HPXML::UnitsKwhPerYear,
                       heater_load_value: 1300,
                       pump_kwh_per_year: 1000,
                       heater_weekday_fractions: '0.024, 0.029, 0.024, 0.029, 0.047, 0.067, 0.057, 0.024, 0.024, 0.019, 0.015, 0.014, 0.014, 0.014, 0.024, 0.058, 0.126, 0.122, 0.068, 0.061, 0.051, 0.043, 0.024, 0.024',
                       heater_weekend_fractions: '0.024, 0.029, 0.024, 0.029, 0.047, 0.067, 0.057, 0.024, 0.024, 0.019, 0.015, 0.014, 0.014, 0.014, 0.024, 0.058, 0.126, 0.122, 0.068, 0.061, 0.051, 0.043, 0.024, 0.024',
                       heater_monthly_multipliers: '0.921, 0.928, 0.921, 0.915, 0.921, 1.160, 1.158, 1.158, 1.160, 0.921, 0.915, 0.921',
                       pump_weekday_fractions: '0.024, 0.029, 0.024, 0.029, 0.047, 0.067, 0.057, 0.024, 0.024, 0.019, 0.015, 0.014, 0.014, 0.014, 0.024, 0.058, 0.126, 0.122, 0.068, 0.061, 0.051, 0.043, 0.024, 0.024',
                       pump_weekend_fractions: '0.024, 0.029, 0.024, 0.029, 0.047, 0.067, 0.057, 0.024, 0.024, 0.019, 0.015, 0.014, 0.014, 0.014, 0.024, 0.058, 0.126, 0.122, 0.068, 0.061, 0.051, 0.043, 0.024, 0.024',
                       pump_monthly_multipliers: '0.837, 0.835, 1.084, 1.084, 1.084, 1.096, 1.096, 1.096, 1.096, 0.931, 0.925, 0.837')
    if hpxml_file == 'base-misc-usage-multiplier.xml'
      hpxml.hot_tubs.each do |hot_tub|
        hot_tub.pump_usage_multiplier = 0.9
        hot_tub.heater_usage_multiplier = 0.9
      end
    end
  elsif ['base-misc-loads-large-uncommon2.xml'].include? hpxml_file
    hpxml.hot_tubs[0].heater_type = HPXML::HeaterTypeHeatPump
    hpxml.hot_tubs[0].heater_load_value /= 5.0
  end
end

def set_hpxml_lighting_schedule(hpxml_file, hpxml)
  if ['base-lighting-detailed.xml'].include? hpxml_file
    hpxml.lighting.interior_weekday_fractions = '0.124, 0.074, 0.050, 0.050, 0.053, 0.140, 0.330, 0.420, 0.430, 0.424, 0.411, 0.394, 0.382, 0.378, 0.378, 0.379, 0.386, 0.412, 0.484, 0.619, 0.783, 0.880, 0.597, 0.249'
    hpxml.lighting.interior_weekend_fractions = '0.124, 0.074, 0.050, 0.050, 0.053, 0.140, 0.330, 0.420, 0.430, 0.424, 0.411, 0.394, 0.382, 0.378, 0.378, 0.379, 0.386, 0.412, 0.484, 0.619, 0.783, 0.880, 0.597, 0.249'
    hpxml.lighting.interior_monthly_multipliers = '1.075, 1.064951905, 1.0375, 1.0, 0.9625, 0.935048095, 0.925, 0.935048095, 0.9625, 1.0, 1.0375, 1.064951905'
    hpxml.lighting.exterior_weekday_fractions = '0.046, 0.046, 0.046, 0.046, 0.046, 0.037, 0.035, 0.034, 0.033, 0.028, 0.022, 0.015, 0.012, 0.011, 0.011, 0.012, 0.019, 0.037, 0.049, 0.065, 0.091, 0.105, 0.091, 0.063'
    hpxml.lighting.exterior_weekend_fractions = '0.046, 0.046, 0.045, 0.045, 0.046, 0.045, 0.044, 0.041, 0.036, 0.03, 0.024, 0.016, 0.012, 0.011, 0.011, 0.012, 0.019, 0.038, 0.048, 0.06, 0.083, 0.098, 0.085, 0.059'
    hpxml.lighting.exterior_monthly_multipliers = '1.248, 1.257, 0.993, 0.989, 0.993, 0.827, 0.821, 0.821, 0.827, 0.99, 0.987, 1.248'
    hpxml.lighting.garage_weekday_fractions = '0.046, 0.046, 0.046, 0.046, 0.046, 0.037, 0.035, 0.034, 0.033, 0.028, 0.022, 0.015, 0.012, 0.011, 0.011, 0.012, 0.019, 0.037, 0.049, 0.065, 0.091, 0.105, 0.091, 0.063'
    hpxml.lighting.garage_weekend_fractions = '0.046, 0.046, 0.045, 0.045, 0.046, 0.045, 0.044, 0.041, 0.036, 0.03, 0.024, 0.016, 0.012, 0.011, 0.011, 0.012, 0.019, 0.038, 0.048, 0.06, 0.083, 0.098, 0.085, 0.059'
    hpxml.lighting.garage_monthly_multipliers = '1.248, 1.257, 0.993, 0.989, 0.993, 0.827, 0.821, 0.821, 0.827, 0.99, 0.987, 1.248'
    hpxml.lighting.holiday_exists = true
    hpxml.lighting.holiday_kwh_per_day = 1.1
    hpxml.lighting.holiday_period_begin_month = 11
    hpxml.lighting.holiday_period_begin_day = 24
    hpxml.lighting.holiday_period_end_month = 1
    hpxml.lighting.holiday_period_end_day = 6
    hpxml.lighting.holiday_weekday_fractions = '0.0, 0.0, 0.0, 0.0, 0.0, 0.0, 0.0, 0.0, 0.0, 0.0, 0.0, 0.0, 0.0, 0.0, 0.0, 0.0, 0.008, 0.098, 0.168, 0.194, 0.284, 0.192, 0.037, 0.019'
    hpxml.lighting.holiday_weekend_fractions = '0.0, 0.0, 0.0, 0.0, 0.0, 0.0, 0.0, 0.0, 0.0, 0.0, 0.0, 0.0, 0.0, 0.0, 0.0, 0.0, 0.008, 0.098, 0.168, 0.194, 0.284, 0.192, 0.037, 0.019'
  end
end

def set_hpxml_plug_loads(hpxml_file, hpxml)
  if ['ASHRAE_Standard_140/L100AC.xml',
      'ASHRAE_Standard_140/L100AL.xml'].include? hpxml_file
    hpxml.plug_loads.add(id: 'PlugLoadMisc',
                         plug_load_type: HPXML::PlugLoadTypeOther,
                         kWh_per_year: 7302,
                         frac_sensible: 0.822,
                         frac_latent: 0.178)
  elsif ['ASHRAE_Standard_140/L170AC.xml',
         'ASHRAE_Standard_140/L170AL.xml'].include? hpxml_file
    hpxml.plug_loads[0].kWh_per_year = 0
  elsif not hpxml_file.include?('ASHRAE_Standard_140')
    if ['base.xml'].include? hpxml_file
      hpxml.plug_loads.add(id: 'PlugLoadMisc',
                           plug_load_type: HPXML::PlugLoadTypeOther)
      hpxml.plug_loads.add(id: 'PlugLoadMisc2',
                           plug_load_type: HPXML::PlugLoadTypeTelevision)
    elsif ['base-misc-usage-multiplier.xml'].include? hpxml_file
      hpxml.plug_loads.each do |plug_load|
        plug_load.usage_multiplier = 0.9
      end
    end
    if ['base-misc-defaults.xml'].include? hpxml_file
      hpxml.plug_loads.each do |plug_load|
        plug_load.kWh_per_year = nil
        plug_load.frac_sensible = nil
        plug_load.frac_latent = nil
      end
    elsif ['base-misc-loads-none.xml'].include? hpxml_file
      hpxml.plug_loads.clear
      hpxml.plug_loads.add(id: 'PlugLoadMisc',
                           plug_load_type: HPXML::PlugLoadTypeOther,
                           kWh_per_year: 0)
    elsif ['base-misc-loads-large-uncommon.xml'].include? hpxml_file
      hpxml.plug_loads[0].weekday_fractions = '0.035, 0.033, 0.032, 0.031, 0.032, 0.033, 0.037, 0.042, 0.043, 0.043, 0.043, 0.044, 0.045, 0.045, 0.044, 0.046, 0.048, 0.052, 0.053, 0.05, 0.047, 0.045, 0.04, 0.036'
      hpxml.plug_loads[0].weekend_fractions = '0.035, 0.033, 0.032, 0.031, 0.032, 0.033, 0.037, 0.042, 0.043, 0.043, 0.043, 0.044, 0.045, 0.045, 0.044, 0.046, 0.048, 0.052, 0.053, 0.05, 0.047, 0.045, 0.04, 0.036'
      hpxml.plug_loads[0].monthly_multipliers = '1.248, 1.257, 0.993, 0.989, 0.993, 0.827, 0.821, 0.821, 0.827, 0.99, 0.987, 1.248'
      hpxml.plug_loads[1].weekday_fractions = '0.045, 0.019, 0.01, 0.001, 0.001, 0.001, 0.005, 0.009, 0.018, 0.026, 0.032, 0.038, 0.04, 0.041, 0.043, 0.045, 0.05, 0.055, 0.07, 0.085, 0.097, 0.108, 0.089, 0.07'
      hpxml.plug_loads[1].weekend_fractions = '0.045, 0.019, 0.01, 0.001, 0.001, 0.001, 0.005, 0.009, 0.018, 0.026, 0.032, 0.038, 0.04, 0.041, 0.043, 0.045, 0.05, 0.055, 0.07, 0.085, 0.097, 0.108, 0.089, 0.07'
      hpxml.plug_loads[1].monthly_multipliers = '1.137, 1.129, 0.961, 0.969, 0.961, 0.993, 0.996, 0.96, 0.993, 0.867, 0.86, 1.137'
      hpxml.plug_loads.add(id: 'PlugLoadMisc3',
                           plug_load_type: HPXML::PlugLoadTypeElectricVehicleCharging,
                           kWh_per_year: 1500,
                           weekday_fractions: '0.042, 0.042, 0.042, 0.042, 0.042, 0.042, 0.042, 0.042, 0.042, 0.042, 0.042, 0.042, 0.042, 0.042, 0.042, 0.042, 0.042, 0.042, 0.042, 0.042, 0.042, 0.042, 0.042, 0.042',
                           weekend_fractions: '0.042, 0.042, 0.042, 0.042, 0.042, 0.042, 0.042, 0.042, 0.042, 0.042, 0.042, 0.042, 0.042, 0.042, 0.042, 0.042, 0.042, 0.042, 0.042, 0.042, 0.042, 0.042, 0.042, 0.042',
                           monthly_multipliers: '1, 1, 1, 1, 1, 1, 1, 1, 1, 1, 1, 1')
      hpxml.plug_loads.add(id: 'PlugLoadMisc4',
                           plug_load_type: HPXML::PlugLoadTypeWellPump,
                           kWh_per_year: 475,
                           weekday_fractions: '0.044, 0.023, 0.019, 0.015, 0.016, 0.018, 0.026, 0.033, 0.033, 0.032, 0.033, 0.033, 0.032, 0.032, 0.032, 0.033, 0.045, 0.057, 0.066, 0.076, 0.081, 0.086, 0.075, 0.065',
                           weekend_fractions: '0.044, 0.023, 0.019, 0.015, 0.016, 0.018, 0.026, 0.033, 0.033, 0.032, 0.033, 0.033, 0.032, 0.032, 0.032, 0.033, 0.045, 0.057, 0.066, 0.076, 0.081, 0.086, 0.075, 0.065',
                           monthly_multipliers: '1.154, 1.161, 1.013, 1.010, 1.013, 0.888, 0.883, 0.883, 0.888, 0.978, 0.974, 1.154')
    else
      cfa = hpxml.building_construction.conditioned_floor_area
      nbeds = hpxml.building_construction.number_of_bedrooms

      kWh_per_year, frac_sensible, frac_latent = MiscLoads.get_residual_mels_default_values(cfa)
      hpxml.plug_loads[0].kWh_per_year = kWh_per_year
      hpxml.plug_loads[0].frac_sensible = frac_sensible.round(3)
      hpxml.plug_loads[0].frac_latent = frac_latent.round(3)

      kWh_per_year, frac_sensible, frac_latent = MiscLoads.get_televisions_default_values(cfa, nbeds)
      hpxml.plug_loads[1].kWh_per_year = kWh_per_year
    end
  end
  if hpxml_file.include?('ASHRAE_Standard_140')
    hpxml.plug_loads[0].weekday_fractions = '0.0203, 0.0203, 0.0203, 0.0203, 0.0203, 0.0339, 0.0426, 0.0852, 0.0497, 0.0304, 0.0304, 0.0406, 0.0304, 0.0254, 0.0264, 0.0264, 0.0386, 0.0416, 0.0447, 0.0700, 0.0700, 0.0731, 0.0731, 0.0660'
    hpxml.plug_loads[0].weekend_fractions = '0.0203, 0.0203, 0.0203, 0.0203, 0.0203, 0.0339, 0.0426, 0.0852, 0.0497, 0.0304, 0.0304, 0.0406, 0.0304, 0.0254, 0.0264, 0.0264, 0.0386, 0.0416, 0.0447, 0.0700, 0.0700, 0.0731, 0.0731, 0.0660'
    hpxml.plug_loads[0].monthly_multipliers = '1.0, 1.0, 1.0, 1.0, 1.0, 1.0, 1.0, 1.0, 1.0, 1.0, 1.0, 1.0'
  elsif ['base-misc-defaults.xml'].include? hpxml_file
    hpxml.plug_loads[0].weekday_fractions = nil
    hpxml.plug_loads[0].weekend_fractions = nil
    hpxml.plug_loads[0].monthly_multipliers = nil
  end
end

def set_hpxml_fuel_loads(hpxml_file, hpxml)
  if ['base-misc-loads-large-uncommon.xml',
      'base-misc-usage-multiplier.xml'].include? hpxml_file
    hpxml.fuel_loads.add(id: 'FuelLoadMisc',
                         fuel_load_type: HPXML::FuelLoadTypeGrill,
                         fuel_type: HPXML::FuelTypePropane,
                         therm_per_year: 25,
                         weekday_fractions: '0.004, 0.001, 0.001, 0.002, 0.007, 0.012, 0.029, 0.046, 0.044, 0.041, 0.044, 0.046, 0.042, 0.038, 0.049, 0.059, 0.110, 0.161, 0.115, 0.070, 0.044, 0.019, 0.013, 0.007',
                         weekend_fractions: '0.004, 0.001, 0.001, 0.002, 0.007, 0.012, 0.029, 0.046, 0.044, 0.041, 0.044, 0.046, 0.042, 0.038, 0.049, 0.059, 0.110, 0.161, 0.115, 0.070, 0.044, 0.019, 0.013, 0.007',
                         monthly_multipliers: '1.097, 1.097, 0.991, 0.987, 0.991, 0.890, 0.896, 0.896, 0.890, 1.085, 1.085, 1.097')
    hpxml.fuel_loads.add(id: 'FuelLoadMisc2',
                         fuel_load_type: HPXML::FuelLoadTypeLighting,
                         fuel_type: HPXML::FuelTypeNaturalGas,
                         therm_per_year: 28,
                         weekday_fractions: '0.044, 0.023, 0.019, 0.015, 0.016, 0.018, 0.026, 0.033, 0.033, 0.032, 0.033, 0.033, 0.032, 0.032, 0.032, 0.033, 0.045, 0.057, 0.066, 0.076, 0.081, 0.086, 0.075, 0.065',
                         weekend_fractions: '0.044, 0.023, 0.019, 0.015, 0.016, 0.018, 0.026, 0.033, 0.033, 0.032, 0.033, 0.033, 0.032, 0.032, 0.032, 0.033, 0.045, 0.057, 0.066, 0.076, 0.081, 0.086, 0.075, 0.065',
                         monthly_multipliers: '1.154, 1.161, 1.013, 1.010, 1.013, 0.888, 0.883, 0.883, 0.888, 0.978, 0.974, 1.154')
    hpxml.fuel_loads.add(id: 'FuelLoadMisc3',
                         fuel_load_type: HPXML::FuelLoadTypeFireplace,
                         fuel_type: HPXML::FuelTypeWoodCord,
                         frac_sensible: 0.5,
                         frac_latent: 0.1,
                         therm_per_year: 55,
                         weekday_fractions: '0.044, 0.023, 0.019, 0.015, 0.016, 0.018, 0.026, 0.033, 0.033, 0.032, 0.033, 0.033, 0.032, 0.032, 0.032, 0.033, 0.045, 0.057, 0.066, 0.076, 0.081, 0.086, 0.075, 0.065',
                         weekend_fractions: '0.044, 0.023, 0.019, 0.015, 0.016, 0.018, 0.026, 0.033, 0.033, 0.032, 0.033, 0.033, 0.032, 0.032, 0.032, 0.033, 0.045, 0.057, 0.066, 0.076, 0.081, 0.086, 0.075, 0.065',
                         monthly_multipliers: '1.154, 1.161, 1.013, 1.010, 1.013, 0.888, 0.883, 0.883, 0.888, 0.978, 0.974, 1.154')
    if hpxml_file == 'base-misc-usage-multiplier.xml'
      hpxml.fuel_loads.each do |fuel_load|
        fuel_load.usage_multiplier = 0.9
      end
    end
  elsif ['base-misc-loads-large-uncommon2.xml'].include? hpxml_file
    hpxml.fuel_loads[0].fuel_type = HPXML::FuelTypeOil
    hpxml.fuel_loads[2].fuel_type = HPXML::FuelTypeWoodPellets
  end
end

def download_epws
  require_relative 'HPXMLtoOpenStudio/resources/util'

  require 'tempfile'
  tmpfile = Tempfile.new('epw')

  UrlResolver.fetch('https://data.nrel.gov/system/files/128/tmy3s-cache-csv.zip', tmpfile)

  puts 'Extracting weather files...'
  weather_dir = File.join(File.dirname(__FILE__), 'weather')
  unzip_file = OpenStudio::UnzipFile.new(tmpfile.path.to_s)
  unzip_file.extractAllFiles(OpenStudio::toPath(weather_dir))

  num_epws_actual = Dir[File.join(weather_dir, '*.epw')].count
  puts "#{num_epws_actual} weather files are available in the weather directory."
  puts 'Completed.'
  exit!
end

def get_elements_from_sample_files(hpxml_docs)
  elements_being_used = []
  hpxml_docs.each do |xml, hpxml_doc|
    root = XMLHelper.get_element(hpxml_doc, '/HPXML')
    root.each_node do |node|
      next unless node.is_a?(Oga::XML::Element)

      ancestors = []
      node.each_ancestor do |parent_node|
        ancestors << ['h:', parent_node.name].join()
      end
      parent_element_xpath = ancestors.reverse
      child_element_xpath = ['h:', node.name].join()
      element_xpath = [parent_element_xpath, child_element_xpath].join('/')

      next if element_xpath.include? 'extension'

      elements_being_used << element_xpath if not elements_being_used.include? element_xpath
    end
  end

  return elements_being_used
end

def create_schematron_hpxml_validator(hpxml_docs)
  elements_in_sample_files = get_elements_from_sample_files(hpxml_docs)

  base_elements_xsd = File.read(File.join(File.dirname(__FILE__), 'HPXMLtoOpenStudio', 'resources', 'BaseElements.xsd'))
  base_elements_xsd_doc = Oga.parse_xml(base_elements_xsd)

  # construct dictionary for enumerations and min/max values of HPXML data types
  hpxml_data_types_xsd = File.read(File.join(File.dirname(__FILE__), 'HPXMLtoOpenStudio', 'resources', 'HPXMLDataTypes.xsd'))
  hpxml_data_types_xsd_doc = Oga.parse_xml(hpxml_data_types_xsd)
  hpxml_data_types_dict = {}
  hpxml_data_types_xsd_doc.xpath('//xs:simpleType | //xs:complexType').each do |simple_type_element|
    enums = []
    simple_type_element.xpath('xs:restriction/xs:enumeration').each do |enum|
      enums << enum.get('value')
    end
    minInclusive_element = simple_type_element.at_xpath('xs:restriction/xs:minInclusive')
    min_inclusive = minInclusive_element.get('value') if not minInclusive_element.nil?
    maxInclusive_element = simple_type_element.at_xpath('xs:restriction/xs:maxInclusive')
    max_inclusive = maxInclusive_element.get('value') if not maxInclusive_element.nil?
    minExclusive_element = simple_type_element.at_xpath('xs:restriction/xs:minExclusive')
    min_exclusive = minExclusive_element.get('value') if not minExclusive_element.nil?
    maxExclusive_element = simple_type_element.at_xpath('xs:restriction/xs:maxExclusive')
    max_exclusive = maxExclusive_element.get('value') if not maxExclusive_element.nil?

    simple_type_element_name = simple_type_element.get('name')
    hpxml_data_types_dict[simple_type_element_name] = {}
    hpxml_data_types_dict[simple_type_element_name][:enums] = enums
    hpxml_data_types_dict[simple_type_element_name][:min_inclusive] = min_inclusive
    hpxml_data_types_dict[simple_type_element_name][:max_inclusive] = max_inclusive
    hpxml_data_types_dict[simple_type_element_name][:min_exclusive] = min_exclusive
    hpxml_data_types_dict[simple_type_element_name][:max_exclusive] = max_exclusive
  end

  # construct HPXMLvalidator.xml
  hpxml_validator = XMLHelper.create_doc(version = '1.0', encoding = 'UTF-8')
  root = XMLHelper.add_element(hpxml_validator, 'sch:schema')
  XMLHelper.add_attribute(root, 'xmlns:sch', 'http://purl.oclc.org/dsdl/schematron')
  XMLHelper.add_element(root, 'sch:title', 'HPXML Schematron Validator: HPXML.xsd', :string)
  name_space = XMLHelper.add_element(root, 'sch:ns')
  XMLHelper.add_attribute(name_space, 'uri', 'http://hpxmlonline.com/2019/10')
  XMLHelper.add_attribute(name_space, 'prefix', 'h')
  pattern = XMLHelper.add_element(root, 'sch:pattern')

  # construct complexType and group elements dictionary
  complex_type_or_group_dict = {}
  ['//xs:complexType', '//xs:group', '//xs:element'].each do |param|
    base_elements_xsd_doc.xpath(param).each do |param_type|
      next if param_type.name == 'element' && (not ['XMLTransactionHeaderInformation', 'ProjectStatus', 'SoftwareInfo'].include?(param_type.get('name')))
      next if param_type.get('name').nil?

      param_type_name = param_type.get('name')
      complex_type_or_group_dict[param_type_name] = {}

      param_type.each_node do |element|
        next unless element.is_a? Oga::XML::Element
        next unless (element.name == 'element' || element.name == 'group')
        next if element.name == 'element' && (element.get('name').nil? && element.get('ref').nil?)
        next if element.name == 'group' && element.get('ref').nil?

        ancestors = []
        element.each_ancestor do |node|
          next if node.get('name').nil?
          next if node.get('name') == param_type.get('name') # exclude complexType name from element xpath

          ancestors << node.get('name')
        end

        parent_element_names = ancestors.reverse
        if element.name == 'element'
          child_element_name = element.get('name')
          child_element_name = element.get('ref') if child_element_name.nil? # Backup
          element_type = element.get('type')
          element_type = element.get('ref') if element_type.nil? # Backup
        elsif element.name == 'group'
          child_element_name = nil # exclude group name from the element's xpath
          element_type = element.get('ref')
        end
        element_xpath = parent_element_names.push(child_element_name)
        complex_type_or_group_dict[param_type_name][element_xpath] = element_type
      end
    end
  end

  element_xpaths = {}
  top_level_elements_of_interest = elements_in_sample_files.map { |e| e.split('/')[1].gsub('h:', '') }.uniq
  top_level_elements_of_interest.each do |element|
    top_level_element = []
    top_level_element << element
    top_level_element_type = element
    get_element_full_xpaths(element_xpaths, complex_type_or_group_dict, top_level_element, top_level_element_type)
  end

  # Add enumeration and min/max numeric values
  rules = {}
  element_xpaths.each do |element_xpath, element_type|
    next if element_type.nil?

    # Skip element xpaths not being used in sample files
    element_xpath_with_prefix = element_xpath.compact.map { |e| "h:#{e}" }
    context_xpath = element_xpath_with_prefix.join('/').chomp('/')
    next unless elements_in_sample_files.any? { |item| item.include? context_xpath }

    hpxml_data_type_name = [element_type, '_simple'].join() # FUTURE: This may need to be improved later since enumeration and minimum/maximum values cannot be guaranteed to always be placed within simpleType.
    hpxml_data_type = hpxml_data_types_dict[hpxml_data_type_name]
    hpxml_data_type = hpxml_data_types_dict[element_type] if hpxml_data_type.nil? # Backup
    if hpxml_data_type.nil?
      fail "Could not find data type name for '#{element_type}'."
    end

    next if hpxml_data_type[:enums].empty? && hpxml_data_type[:min_inclusive].nil? && hpxml_data_type[:max_inclusive].nil? && hpxml_data_type[:min_exclusive].nil? && hpxml_data_type[:max_exclusive].nil?

    element_name = context_xpath.split('/')[-1]
    context_xpath = context_xpath.split('/')[0..-2].join('/').chomp('/').prepend('/h:HPXML/')
    rule = rules[context_xpath]
    if rule.nil?
      # Need new rule
      rule = XMLHelper.add_element(pattern, 'sch:rule')
      XMLHelper.add_attribute(rule, 'context', context_xpath)
      rules[context_xpath] = rule
    end

    if not hpxml_data_type[:enums].empty?
      assertion = XMLHelper.add_element(rule, 'sch:assert', "Expected #{element_name.gsub('h:', '')} to be \"#{hpxml_data_type[:enums].join('" or "')}\"", :string)
      XMLHelper.add_attribute(assertion, 'role', 'ERROR')
      XMLHelper.add_attribute(assertion, 'test', "#{element_name}[#{hpxml_data_type[:enums].map { |e| "text()=\"#{e}\"" }.join(' or ')}] or not(#{element_name})")
    else
      if hpxml_data_type[:min_inclusive]
        assertion = XMLHelper.add_element(rule, 'sch:assert', "Expected #{element_name.gsub('h:', '')} to be greater than or equal to #{hpxml_data_type[:min_inclusive]}", :string)
        XMLHelper.add_attribute(assertion, 'role', 'ERROR')
        XMLHelper.add_attribute(assertion, 'test', "number(#{element_name}) &gt;= #{hpxml_data_type[:min_inclusive]} or not(#{element_name})")
      end
      if hpxml_data_type[:max_inclusive]
        assertion = XMLHelper.add_element(rule, 'sch:assert', "Expected #{element_name.gsub('h:', '')} to be less than or equal to #{hpxml_data_type[:max_inclusive]}", :string)
        XMLHelper.add_attribute(assertion, 'role', 'ERROR')
        XMLHelper.add_attribute(assertion, 'test', "number(#{element_name}) &lt;= #{hpxml_data_type[:max_inclusive]} or not(#{element_name})")
      end
      if hpxml_data_type[:min_exclusive]
        assertion = XMLHelper.add_element(rule, 'sch:assert', "Expected #{element_name.gsub('h:', '')} to be greater than #{hpxml_data_type[:min_exclusive]}", :string)
        XMLHelper.add_attribute(assertion, 'role', 'ERROR')
        XMLHelper.add_attribute(assertion, 'test', "number(#{element_name}) &gt; #{hpxml_data_type[:min_exclusive]} or not(#{element_name})")
      end
      if hpxml_data_type[:max_exclusive]
        assertion = XMLHelper.add_element(rule, 'sch:assert', "Expected #{element_name.gsub('h:', '')} to be less than #{hpxml_data_type[:max_exclusive]}", :string)
        XMLHelper.add_attribute(assertion, 'role', 'ERROR')
        XMLHelper.add_attribute(assertion, 'test', "number(#{element_name}) &lt; #{hpxml_data_type[:max_exclusive]} or not(#{element_name})")
      end
    end
  end

  XMLHelper.write_file(hpxml_validator, File.join(File.dirname(__FILE__), 'HPXMLtoOpenStudio', 'resources', 'HPXMLvalidator.xml'))
end

def get_element_full_xpaths(element_xpaths, complex_type_or_group_dict, element_xpath, element_type)
  if not complex_type_or_group_dict.keys.include? element_type
    return element_xpaths[element_xpath] = element_type
  else
    complex_type_or_group = deep_copy_object(complex_type_or_group_dict[element_type])
    complex_type_or_group.each do |k, v|
      child_element_xpath = k.unshift(element_xpath).flatten!
      child_element_type = v

      if not complex_type_or_group_dict.keys.include? child_element_type
        element_xpaths[child_element_xpath] = child_element_type
        next
      end

      get_element_full_xpaths(element_xpaths, complex_type_or_group_dict, child_element_xpath, child_element_type)
    end
  end
end

def deep_copy_object(obj)
  return Marshal.load(Marshal.dump(obj))
end

command_list = [:update_measures, :cache_weather, :create_release_zips, :download_weather]

def display_usage(command_list)
  puts "Usage: openstudio #{File.basename(__FILE__)} [COMMAND]\nCommands:\n  " + command_list.join("\n  ")
end

if ARGV.size == 0
  puts 'ERROR: Missing command.'
  display_usage(command_list)
  exit!
elsif ARGV.size > 1
  puts 'ERROR: Too many commands.'
  display_usage(command_list)
  exit!
elsif not command_list.include? ARGV[0].to_sym
  puts "ERROR: Invalid command '#{ARGV[0]}'."
  display_usage(command_list)
  exit!
end

if ARGV[0].to_sym == :update_measures
  # Prevent NREL error regarding U: drive when not VPNed in
  ENV['HOME'] = 'C:' if !ENV['HOME'].nil? && ENV['HOME'].start_with?('U:')
  ENV['HOMEDRIVE'] = 'C:\\' if !ENV['HOMEDRIVE'].nil? && ENV['HOMEDRIVE'].start_with?('U:')

  # Create sample/test HPXMLs
  hpxml_docs = create_hpxmls()

  # Create Schematron file that reflects HPXML schema
  puts 'Generating HPXMLvalidator.xml...'
  create_schematron_hpxml_validator(hpxml_docs)

  # Apply rubocop
  cops = ['Layout',
          'Lint/DeprecatedClassMethods',
          # 'Lint/RedundantStringCoercion', # Enable when rubocop is upgraded
          'Style/AndOr',
          'Style/FrozenStringLiteralComment',
          'Style/HashSyntax',
          'Style/Next',
          'Style/NilComparison',
          'Style/RedundantParentheses',
          'Style/RedundantSelf',
          'Style/ReturnNil',
          'Style/SelfAssignment',
          'Style/StringLiterals',
          'Style/StringLiteralsInInterpolation']
  commands = ["\"require 'rubocop/rake_task'\"",
              "\"RuboCop::RakeTask.new(:rubocop) do |t| t.options = ['--auto-correct', '--format', 'simple', '--only', '#{cops.join(',')}'] end\"",
              '"Rake.application[:rubocop].invoke"']
  command = "#{OpenStudio.getOpenStudioCLI} -e #{commands.join(' -e ')}"
  puts 'Applying rubocop auto-correct to measures...'
  system(command)

  # Update measures XMLs
  command = "#{OpenStudio.getOpenStudioCLI} measure -t '#{File.dirname(__FILE__)}'"
  puts 'Updating measure.xmls...'
  system(command, [:out, :err] => File::NULL)

  puts 'Done.'
end

if ARGV[0].to_sym == :cache_weather
  require_relative 'HPXMLtoOpenStudio/resources/weather'

  OpenStudio::Logger.instance.standardOutLogger.setLogLevel(OpenStudio::Fatal)
  runner = OpenStudio::Measure::OSRunner.new(OpenStudio::WorkflowJSON.new)
  puts 'Creating cache *.csv for weather files...'

  Dir['weather/*.epw'].each do |epw|
    next if File.exist? epw.gsub('.epw', '.cache')

    puts "Processing #{epw}..."
    model = OpenStudio::Model::Model.new
    epw_file = OpenStudio::EpwFile.new(epw)
    OpenStudio::Model::WeatherFile.setWeatherFile(model, epw_file).get
    weather = WeatherProcess.new(model, runner)
    File.open(epw.gsub('.epw', '-cache.csv'), 'wb') do |file|
      weather.dump_to_csv(file)
    end
  end
end

if ARGV[0].to_sym == :download_weather
  download_epws
end

if ARGV[0].to_sym == :create_release_zips
  require_relative 'HPXMLtoOpenStudio/resources/version'

  release_map = { File.join(File.dirname(__FILE__), "OpenStudio-HPXML-v#{Version::OS_HPXML_Version}-minimal.zip") => false,
                  File.join(File.dirname(__FILE__), "OpenStudio-HPXML-v#{Version::OS_HPXML_Version}-full.zip") => true }

  release_map.keys.each do |zip_path|
    File.delete(zip_path) if File.exist? zip_path
  end

  # Only include files under git version control
  command = 'git ls-files'
  begin
    git_files = `#{command}`
  rescue
    puts "Command failed: '#{command}'. Perhaps git needs to be installed?"
    exit!
  end

  files = ['HPXMLtoOpenStudio/measure.*',
           'HPXMLtoOpenStudio/resources/*.*',
           'SimulationOutputReport/measure.*',
           'SimulationOutputReport/resources/*.*',
           'weather/*.*',
           'workflow/*.*',
           'workflow/sample_files/*.xml',
           'workflow/tests/*.rb',
           'workflow/tests/ASHRAE_Standard_140/*.xml',
           'documentation/index.html',
           'documentation/_static/**/*.*']

  if not ENV['CI']
    # Run ASHRAE 140 files
    puts 'Running ASHRAE 140 tests (this will take a minute)...'
    command = "#{OpenStudio.getOpenStudioCLI} workflow/tests/hpxml_translator_test.rb --name=test_ashrae_140 > log.txt"
    system(command)
    results_csv_path = 'workflow/tests/results/results_ashrae_140.csv'
    if not File.exist? results_csv_path
      puts 'ASHRAE 140 results CSV file not generated. Aborting...'
      exit!
    end
    File.delete('log.txt')

    # Generate documentation
    puts 'Generating documentation...'
    command = 'sphinx-build -b singlehtml docs/source documentation'
    begin
      `#{command}`
      if not File.exist? File.join(File.dirname(__FILE__), 'documentation', 'index.html')
        puts 'Documentation was not successfully generated. Aborting...'
        exit!
      end
    rescue
      puts "Command failed: '#{command}'. Perhaps sphinx needs to be installed?"
      exit!
    end
    FileUtils.rm_r(File.join(File.dirname(__FILE__), 'documentation', '_static', 'fonts'))

    # Check if we need to download weather files for the full release zip
    num_epws_expected = 1011
    num_epws_local = 0
    files.each do |f|
      Dir[f].each do |file|
        next unless file.end_with? '.epw'

        num_epws_local += 1
      end
    end

    # Make sure we have the full set of weather files
    if num_epws_local < num_epws_expected
      puts 'Fetching all weather files...'
      command = "#{OpenStudio.getOpenStudioCLI} #{__FILE__} download_weather"
      log = `#{command}`
    end
  end

  # Create zip files
  release_map.each do |zip_path, include_all_epws|
    puts "Creating #{zip_path}..."
    zip = OpenStudio::ZipFile.new(zip_path, false)
    if not ENV['CI']
      zip.addFile(results_csv_path, File.join('OpenStudio-HPXML', results_csv_path))
    end
    files.each do |f|
      Dir[f].each do |file|
        if file.start_with? 'documentation'
          # always include
        elsif include_all_epws
          if (not git_files.include? file) && (not file.start_with? 'weather')
            next
          end
        else
          if not git_files.include? file
            next
          end
        end

        zip.addFile(file, File.join('OpenStudio-HPXML', file))
      end
    end
    puts "Wrote file at #{zip_path}."
  end

  # Cleanup
  if not ENV['CI']
    FileUtils.rm_r(File.join(File.dirname(__FILE__), 'documentation'))
  end

  puts 'Done.'
end<|MERGE_RESOLUTION|>--- conflicted
+++ resolved
@@ -3150,14 +3150,8 @@
                          heating_efficiency_cop: 3.6,
                          cooling_efficiency_eer: 16.6,
                          cooling_shr: 0.73,
-<<<<<<< HEAD
                          pump_watts_per_ton: 30.0)
-    if hpxml_file == 'base-hvac-shared-ground-loop-ground-to-air-heat-pump.xml'
-=======
-                         pump_watts_per_ton: 30.0,
-                         fan_watts_per_cfm: 0.45)
     if hpxml_file == 'base-bldgtype-multifamily-shared-ground-loop-ground-to-air-heat-pump.xml'
->>>>>>> aecf8736
       hpxml.heat_pumps[-1].is_shared_system = true
       hpxml.heat_pumps[-1].number_of_units_served = 6
       hpxml.heat_pumps[-1].shared_loop_watts = 600
