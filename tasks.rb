# frozen_string_literal: true

Dir["#{File.dirname(__FILE__)}/HPXMLtoOpenStudio/resources/*.rb"].each do |resource_file|
  next if resource_file.include? 'minitest_helper.rb'

  require resource_file
end

def create_hpxmls
  this_dir = File.dirname(__FILE__)
  workflow_dir = File.join(this_dir, 'workflow')
  hpxml_inputs_tsv_path = File.join(workflow_dir, 'hpxml_inputs.tsv')

  require 'csv'
  csv_data = CSV.open(hpxml_inputs_tsv_path, headers: :first_row, col_sep: "\t").map(&:to_h)
  abs_hpxml_files = []
  dirs = csv_data.map { |r| r['hpxml_path'] }.uniq

  puts "Generating #{csv_data.size} HPXML files..."

  csv_data.each_with_index do |csv_row, i|
    puts "[#{i + 1}/#{csv_data.size}] Generating #{csv_row['hpxml_file']}..."
    hpxml_file = csv_row['hpxml_file']
    csv_row['hpxml_path'] = File.join(workflow_dir, csv_row['hpxml_path'], hpxml_file)
    hpxml_path = csv_row['hpxml_path']
    abs_hpxml_files << File.absolute_path(hpxml_path)
    csv_row.delete('hpxml_file')

    # Convert from true/false strings to boolean
    csv_row.each do |k, v|
      next if v.nil?

      csv_row[k] = true if ['true', 'TRUE'].include?(v)
      csv_row[k] = false if ['false', 'FALSE'].include?(v)
    end

    measures = {}
    measures['BuildResidentialHPXML'] = [csv_row]
    # measures['BuildResidentialScheduleFile'] = [sch_args] if !sch_args.empty?

    measures_dir = File.dirname(__FILE__)
    model = OpenStudio::Model::Model.new
    runner = OpenStudio::Measure::OSRunner.new(OpenStudio::WorkflowJSON.new)

    # Apply measure
    success = apply_measures(measures_dir, measures, runner, model)

    # Report errors
    runner.result.stepErrors.each do |s|
      puts "Error: #{s}"
    end

    if not success
      puts "\nError: Did not successfully generate #{hpxml_file}."
      exit!
    end

    hpxml = HPXML.new(hpxml_path: hpxml_path)
    if hpxml_path.include? 'ASHRAE_Standard_140'
      apply_hpxml_modification_ashrae_140(hpxml)
    else
      apply_hpxml_modification(hpxml_file, hpxml)
    end
    hpxml_doc = hpxml.to_oga()

    if ['base-multiple-buildings.xml'].include? hpxml_file
      # HPXML class doesn't support multiple buildings, so we'll stitch together manually.
      hpxml_element = XMLHelper.get_element(hpxml_doc, '/HPXML')
      building_element = XMLHelper.get_element(hpxml_element, 'Building')
      for i in 2..3
        new_building_element = Marshal.load(Marshal.dump(building_element)) # Deep copy

        # Make all IDs unique so the HPXML is valid
        new_building_element.each_node do |node|
          next unless node.is_a?(Oga::XML::Element)

          if not XMLHelper.get_attribute_value(node, 'id').nil?
            XMLHelper.add_attribute(node, 'id', "#{XMLHelper.get_attribute_value(node, 'id')}_#{i}")
          elsif not XMLHelper.get_attribute_value(node, 'idref').nil?
            XMLHelper.add_attribute(node, 'idref', "#{XMLHelper.get_attribute_value(node, 'idref')}_#{i}")
          end
        end

        hpxml_element.children << new_building_element
      end
    end

    XMLHelper.write_file(hpxml_doc, hpxml_path)

    schema_path = File.join(File.dirname(__FILE__), 'HPXMLtoOpenStudio', 'resources', 'hpxml_schema', 'HPXML.xsd')
    errors, _ = XMLValidator.validate_against_schema(hpxml_path, schema_path)
    next unless errors.size > 0

    puts errors.to_s
    puts "\nError: Did not successfully validate #{hpxml_file}."
    exit!
  end

  puts "\n"

  # Print warnings about extra files
  dirs.each do |dir|
    Dir["#{workflow_dir}/#{dir}/*.xml"].each do |hpxml|
      next if abs_hpxml_files.include? File.absolute_path(hpxml)

      puts "Warning: Extra HPXML file found at #{File.absolute_path(hpxml)}"
    end
  end
end

def apply_hpxml_modification_ashrae_140(hpxml)
  # Set detailed HPXML values for ASHRAE 140 test files

  # ------------ #
  # HPXML Header #
  # ------------ #

  hpxml.header.xml_generated_by = 'tasks.rb'
  hpxml.header.created_date_and_time = Time.new(2000, 1, 1, 0, 0, 0, '-07:00').strftime('%Y-%m-%dT%H:%M:%S%:z') # Hard-code to prevent diffs
  hpxml.header.apply_ashrae140_assumptions = true

  # --------------------- #
  # HPXML BuildingSummary #
  # --------------------- #

  hpxml.site.azimuth_of_front_of_home = nil
  hpxml.building_construction.average_ceiling_height = nil

  # --------------- #
  # HPXML Enclosure #
  # --------------- #

  hpxml.attics[0].vented_attic_ach = 2.4
  hpxml.foundations.reverse_each do |foundation|
    foundation.delete
  end
  hpxml.roofs.each do |roof|
    if roof.roof_color == HPXML::ColorReflective
      roof.solar_absorptance = 0.2
    else
      roof.solar_absorptance = 0.6
    end
    roof.emittance = 0.9
    roof.roof_color = nil
  end
  (hpxml.walls + hpxml.rim_joists).each do |wall|
    if wall.color == HPXML::ColorReflective
      wall.solar_absorptance = 0.2
    else
      wall.solar_absorptance = 0.6
    end
    wall.emittance = 0.9
    wall.color = nil
    if wall.is_a?(HPXML::Wall)
      if wall.attic_wall_type == HPXML::AtticWallTypeGable
        wall.insulation_assembly_r_value = 2.15
      else
        wall.interior_finish_type = HPXML::InteriorFinishGypsumBoard
        wall.interior_finish_thickness = 0.5
      end
    end
  end
  hpxml.floors.each do |floor|
    next unless floor.is_ceiling

    floor.interior_finish_type = HPXML::InteriorFinishGypsumBoard
    floor.interior_finish_thickness = 0.5
  end
  hpxml.foundation_walls.each do |fwall|
    if fwall.insulation_interior_r_value == 0
      fwall.interior_finish_type = HPXML::InteriorFinishNone
    else
      fwall.interior_finish_type = HPXML::InteriorFinishGypsumBoard
      fwall.interior_finish_thickness = 0.5
    end
  end
  if hpxml.doors.size == 1
    hpxml.doors[0].area /= 2.0
    hpxml.doors << hpxml.doors[0].dup
    hpxml.doors[1].azimuth = 0
    hpxml.doors[1].id = 'Door2'
  end
  hpxml.windows.each do |window|
    next if window.overhangs_depth.nil?

    window.overhangs_distance_to_bottom_of_window = 6.0
  end

  # ---------- #
  # HPXML HVAC #
  # ---------- #

  hpxml.hvac_controls.add(id: "HVACControl#{hpxml.hvac_controls.size + 1}",
                          heating_setpoint_temp: 68.0,
                          cooling_setpoint_temp: 78.0)

  # --------------- #
  # HPXML MiscLoads #
  # --------------- #

  if hpxml.plug_loads[0].kwh_per_year > 0
    hpxml.plug_loads[0].weekday_fractions = '0.0203, 0.0203, 0.0203, 0.0203, 0.0203, 0.0339, 0.0426, 0.0852, 0.0497, 0.0304, 0.0304, 0.0406, 0.0304, 0.0254, 0.0264, 0.0264, 0.0386, 0.0416, 0.0447, 0.0700, 0.0700, 0.0731, 0.0731, 0.0660'
    hpxml.plug_loads[0].weekend_fractions = '0.0203, 0.0203, 0.0203, 0.0203, 0.0203, 0.0339, 0.0426, 0.0852, 0.0497, 0.0304, 0.0304, 0.0406, 0.0304, 0.0254, 0.0264, 0.0264, 0.0386, 0.0416, 0.0447, 0.0700, 0.0700, 0.0731, 0.0731, 0.0660'
    hpxml.plug_loads[0].monthly_multipliers = '1.0, 1.0, 1.0, 1.0, 1.0, 1.0, 1.0, 1.0, 1.0, 1.0, 1.0, 1.0'
  end
end

def apply_hpxml_modification(hpxml_file, hpxml)
  # Set detailed HPXML values for sample files

  # ------------ #
  # HPXML Header #
  # ------------ #

  # General logic for all files
  hpxml.header.xml_generated_by = 'tasks.rb'
  hpxml.header.created_date_and_time = Time.new(2000, 1, 1, 0, 0, 0, '-07:00').strftime('%Y-%m-%dT%H:%M:%S%:z') # Hard-code to prevent diffs

  # Logic that can only be applied based on the file name
  if ['base-hvac-undersized-allow-increased-fixed-capacities.xml'].include? hpxml_file
    hpxml.header.allow_increased_fixed_capacities = true
  elsif ['base-misc-emissions.xml'].include? hpxml_file
    hpxml.header.egrid_region = 'Western'
    hpxml.header.egrid_subregion = 'RMPA'
    hpxml.header.cambium_region_gea = 'RMPAc'
  end

  # --------------------- #
  # HPXML BuildingSummary #
  # --------------------- #

  # General logic for all files
  hpxml.site.fuels = [HPXML::FuelTypeElectricity, HPXML::FuelTypeNaturalGas]

  # Logic that can only be applied based on the file name
  if ['base-schedules-simple.xml',
      'base-schedules-simple-vacancy.xml',
      'base-schedules-simple-vacancy-year-round.xml',
      'base-schedules-simple-power-outage.xml',
      'base-misc-loads-large-uncommon.xml',
      'base-misc-loads-large-uncommon2.xml'].include? hpxml_file
    hpxml.building_occupancy.weekday_fractions = '0.061, 0.061, 0.061, 0.061, 0.061, 0.061, 0.061, 0.053, 0.025, 0.015, 0.015, 0.015, 0.015, 0.015, 0.015, 0.015, 0.018, 0.033, 0.054, 0.054, 0.054, 0.061, 0.061, 0.061'
    hpxml.building_occupancy.weekend_fractions = '0.061, 0.061, 0.061, 0.061, 0.061, 0.061, 0.061, 0.053, 0.025, 0.015, 0.015, 0.015, 0.015, 0.015, 0.015, 0.015, 0.018, 0.033, 0.054, 0.054, 0.054, 0.061, 0.061, 0.061'
    hpxml.building_occupancy.monthly_multipliers = '1.0, 1.0, 1.0, 1.0, 1.0, 1.0, 1.0, 1.0, 1.0, 1.0, 1.0, 1.0'
  elsif ['base-misc-defaults.xml'].include? hpxml_file
    hpxml.building_construction.average_ceiling_height = nil
    hpxml.building_construction.conditioned_building_volume = nil
  elsif ['base-atticroof-cathedral.xml'].include? hpxml_file
    hpxml.building_construction.number_of_conditioned_floors = 2
    hpxml.building_construction.number_of_conditioned_floors_above_grade = 1
    hpxml.building_construction.conditioned_floor_area = 2700
    hpxml.attics[0].attic_type = HPXML::AtticTypeCathedral
  elsif ['base-atticroof-conditioned.xml'].include? hpxml_file
    hpxml.building_construction.conditioned_building_volume = 23850
    hpxml.air_infiltration_measurements[0].infiltration_volume = hpxml.building_construction.conditioned_building_volume
    hpxml.air_infiltration_measurements[0].infiltration_height = 15.0
  elsif ['base-enclosure-split-level.xml'].include? hpxml_file
    hpxml.building_construction.number_of_conditioned_floors = 1.5
    hpxml.building_construction.number_of_conditioned_floors_above_grade = 1.5
  elsif ['base-foundation-walkout-basement.xml'].include? hpxml_file
    hpxml.building_construction.number_of_conditioned_floors_above_grade = 2
  elsif ['base-foundation-basement-garage.xml'].include? hpxml_file
    hpxml.building_construction.conditioned_floor_area -= 400 * 2
    hpxml.building_construction.conditioned_building_volume -= 400 * 2 * 8
    hpxml.air_infiltration_measurements[0].infiltration_volume = hpxml.building_construction.conditioned_building_volume
  elsif ['base-bldgtype-multifamily-infil-compartmentalization-test.xml'].include? hpxml_file
    hpxml.air_infiltration_measurements[0].a_ext = 0.2
  end

  # --------------- #
  # HPXML Enclosure #
  # --------------- #

  # General logic for all files
  (hpxml.roofs + hpxml.walls + hpxml.rim_joists).each do |surface|
    surface.solar_absorptance = 0.7
    surface.emittance = 0.92
    if surface.is_a? HPXML::Roof
      surface.roof_color = nil
    else
      surface.color = nil
    end
  end
  hpxml.roofs.each do |roof|
    next unless roof.interior_adjacent_to == HPXML::LocationLivingSpace

    roof.interior_finish_type = HPXML::InteriorFinishGypsumBoard
  end
  (hpxml.walls + hpxml.foundation_walls + hpxml.floors).each do |surface|
    if surface.is_a?(HPXML::FoundationWall) && surface.interior_adjacent_to != HPXML::LocationBasementConditioned
      surface.interior_finish_type = HPXML::InteriorFinishNone
    end
    next unless [HPXML::LocationLivingSpace,
                 HPXML::LocationBasementConditioned].include?(surface.interior_adjacent_to) &&
                [HPXML::LocationOutside,
                 HPXML::LocationGround,
                 HPXML::LocationGarage,
                 HPXML::LocationAtticUnvented,
                 HPXML::LocationAtticVented,
                 HPXML::LocationOtherHousingUnit,
                 HPXML::LocationBasementConditioned].include?(surface.exterior_adjacent_to)
    next if surface.is_a?(HPXML::Floor) && surface.is_floor

    surface.interior_finish_type = HPXML::InteriorFinishGypsumBoard
  end
  hpxml.attics.each do |attic|
    if attic.attic_type == HPXML::AtticTypeUnvented
      attic.within_infiltration_volume = false
    elsif attic.attic_type == HPXML::AtticTypeVented
      attic.vented_attic_sla = 0.003
    end
  end
  hpxml.foundations.each do |foundation|
    if foundation.foundation_type == HPXML::FoundationTypeCrawlspaceUnvented
      foundation.within_infiltration_volume = false
    elsif foundation.foundation_type == HPXML::FoundationTypeCrawlspaceVented
      foundation.vented_crawlspace_sla = 0.00667
    end
  end
  hpxml.skylights.each do |skylight|
    skylight.interior_shading_factor_summer = 1.0
    skylight.interior_shading_factor_winter = 1.0
  end

  # Logic that can only be applied based on the file name
  if ['base-bldgtype-multifamily-adjacent-to-multifamily-buffer-space.xml',
      'base-bldgtype-multifamily-adjacent-to-non-freezing-space.xml',
      'base-bldgtype-multifamily-adjacent-to-other-heated-space.xml',
      'base-bldgtype-multifamily-adjacent-to-other-housing-unit.xml'].include? hpxml_file
    if hpxml_file == 'base-bldgtype-multifamily-adjacent-to-multifamily-buffer-space.xml'
      adjacent_to = HPXML::LocationOtherMultifamilyBufferSpace
    elsif hpxml_file == 'base-bldgtype-multifamily-adjacent-to-non-freezing-space.xml'
      adjacent_to = HPXML::LocationOtherNonFreezingSpace
    elsif hpxml_file == 'base-bldgtype-multifamily-adjacent-to-other-heated-space.xml'
      adjacent_to = HPXML::LocationOtherHeatedSpace
    elsif hpxml_file == 'base-bldgtype-multifamily-adjacent-to-other-housing-unit.xml'
      adjacent_to = HPXML::LocationOtherHousingUnit
    end
    wall = hpxml.walls.select { |w|
             w.interior_adjacent_to == HPXML::LocationLivingSpace &&
               w.exterior_adjacent_to == HPXML::LocationOtherHousingUnit
           }           [0]
    wall.exterior_adjacent_to = adjacent_to
    hpxml.floors[0].exterior_adjacent_to = adjacent_to
    hpxml.floors[1].exterior_adjacent_to = adjacent_to
    if hpxml_file != 'base-bldgtype-multifamily-adjacent-to-other-housing-unit.xml'
      wall.insulation_assembly_r_value = 23
      hpxml.floors[0].insulation_assembly_r_value = 18.7
      hpxml.floors[1].insulation_assembly_r_value = 18.7
    end
    hpxml.windows.each do |window|
      window.area = (window.area * 0.35).round(1)
    end
    hpxml.doors.add(id: "Door#{hpxml.doors.size + 1}",
                    wall_idref: wall.id,
                    area: 20,
                    azimuth: 0,
                    r_value: 4.4)
    hpxml.hvac_distributions[0].ducts[0].duct_location = adjacent_to
    hpxml.hvac_distributions[0].ducts[1].duct_location = adjacent_to
    hpxml.water_heating_systems[0].location = adjacent_to
    hpxml.clothes_washers[0].location = adjacent_to
    hpxml.clothes_dryers[0].location = adjacent_to
    hpxml.dishwashers[0].location = adjacent_to
    hpxml.refrigerators[0].location = adjacent_to
    hpxml.cooking_ranges[0].location = adjacent_to
  elsif ['base-bldgtype-multifamily-adjacent-to-multiple.xml'].include? hpxml_file
    wall = hpxml.walls.select { |w|
             w.interior_adjacent_to == HPXML::LocationLivingSpace &&
               w.exterior_adjacent_to == HPXML::LocationOtherHousingUnit
           }           [0]
    wall.delete
    hpxml.walls.select.with_index { |w, i| w.id = "Wall#{i + 1}" }
    hpxml.windows.select { |w| w.wall_idref = hpxml.walls[-1].id }
    hpxml.doors.select { |d| d.wall_idref = hpxml.walls[-1].id }
    hpxml.walls.add(id: "Wall#{hpxml.walls.size + 1}",
                    exterior_adjacent_to: HPXML::LocationOtherHeatedSpace,
                    interior_adjacent_to: HPXML::LocationLivingSpace,
                    wall_type: HPXML::WallTypeWoodStud,
                    area: 100,
                    solar_absorptance: 0.7,
                    emittance: 0.92,
                    interior_finish_type: HPXML::InteriorFinishGypsumBoard,
                    insulation_assembly_r_value: 23.0)
    hpxml.walls.add(id: "Wall#{hpxml.walls.size + 1}",
                    exterior_adjacent_to: HPXML::LocationOtherMultifamilyBufferSpace,
                    interior_adjacent_to: HPXML::LocationLivingSpace,
                    wall_type: HPXML::WallTypeWoodStud,
                    area: 100,
                    solar_absorptance: 0.7,
                    emittance: 0.92,
                    interior_finish_type: HPXML::InteriorFinishGypsumBoard,
                    insulation_assembly_r_value: 23.0)
    hpxml.walls.add(id: "Wall#{hpxml.walls.size + 1}",
                    exterior_adjacent_to: HPXML::LocationOtherNonFreezingSpace,
                    interior_adjacent_to: HPXML::LocationLivingSpace,
                    wall_type: HPXML::WallTypeWoodStud,
                    area: 100,
                    solar_absorptance: 0.7,
                    emittance: 0.92,
                    interior_finish_type: HPXML::InteriorFinishGypsumBoard,
                    insulation_assembly_r_value: 23.0)
    hpxml.walls.add(id: "Wall#{hpxml.walls.size + 1}",
                    exterior_adjacent_to: HPXML::LocationOtherHousingUnit,
                    interior_adjacent_to: HPXML::LocationLivingSpace,
                    wall_type: HPXML::WallTypeWoodStud,
                    area: 100,
                    solar_absorptance: 0.7,
                    emittance: 0.92,
                    interior_finish_type: HPXML::InteriorFinishGypsumBoard,
                    insulation_assembly_r_value: 4.0)
    hpxml.floors[0].delete
    hpxml.floors[0].id = 'Floor1'
    hpxml.floors[0].insulation_id = 'Floor1Insulation'
    hpxml.floors.add(id: "Floor#{hpxml.floors.size + 1}",
                     exterior_adjacent_to: HPXML::LocationOtherNonFreezingSpace,
                     interior_adjacent_to: HPXML::LocationLivingSpace,
                     floor_type: HPXML::FloorTypeWoodFrame,
                     area: 550,
                     insulation_assembly_r_value: 18.7,
                     floor_or_ceiling: HPXML::FloorOrCeilingFloor)
    hpxml.floors.add(id: "Floor#{hpxml.floors.size + 1}",
                     exterior_adjacent_to: HPXML::LocationOtherMultifamilyBufferSpace,
                     interior_adjacent_to: HPXML::LocationLivingSpace,
                     floor_type: HPXML::FloorTypeWoodFrame,
                     area: 200,
                     insulation_assembly_r_value: 18.7,
                     floor_or_ceiling: HPXML::FloorOrCeilingFloor)
    hpxml.floors.add(id: "Floor#{hpxml.floors.size + 1}",
                     exterior_adjacent_to: HPXML::LocationOtherHeatedSpace,
                     interior_adjacent_to: HPXML::LocationLivingSpace,
                     floor_type: HPXML::FloorTypeWoodFrame,
                     area: 150,
                     insulation_assembly_r_value: 2.1,
                     floor_or_ceiling: HPXML::FloorOrCeilingFloor)
    wall = hpxml.walls.select { |w|
             w.interior_adjacent_to == HPXML::LocationLivingSpace &&
               w.exterior_adjacent_to == HPXML::LocationOtherMultifamilyBufferSpace
           }           [0]
    hpxml.windows.add(id: "Window#{hpxml.windows.size + 1}",
                      area: 50,
                      azimuth: 270,
                      ufactor: 0.33,
                      shgc: 0.45,
                      fraction_operable: 0.67,
                      wall_idref: wall.id)
    wall = hpxml.walls.select { |w|
             w.interior_adjacent_to == HPXML::LocationLivingSpace &&
               w.exterior_adjacent_to == HPXML::LocationOtherHeatedSpace
           }           [0]
    hpxml.doors.add(id: "Door#{hpxml.doors.size + 1}",
                    wall_idref: wall.id,
                    area: 20,
                    azimuth: 0,
                    r_value: 4.4)
    wall = hpxml.walls.select { |w|
             w.interior_adjacent_to == HPXML::LocationLivingSpace &&
               w.exterior_adjacent_to == HPXML::LocationOtherHousingUnit
           }           [0]
    hpxml.doors.add(id: "Door#{hpxml.doors.size + 1}",
                    wall_idref: wall.id,
                    area: 20,
                    azimuth: 0,
                    r_value: 4.4)
  elsif ['base-enclosure-orientations.xml'].include? hpxml_file
    hpxml.windows.each do |window|
      window.orientation = { 0 => 'north', 90 => 'east', 180 => 'south', 270 => 'west' }[window.azimuth]
      window.azimuth = nil
    end
    hpxml.doors[0].delete
    hpxml.doors.add(id: "Door#{hpxml.doors.size + 1}",
                    wall_idref: 'Wall1',
                    area: 20,
                    orientation: HPXML::OrientationNorth,
                    r_value: 4.4)
    hpxml.doors.add(id: "Door#{hpxml.doors.size + 1}",
                    wall_idref: 'Wall1',
                    area: 20,
                    orientation: HPXML::OrientationSouth,
                    r_value: 4.4)
  elsif ['base-foundation-unconditioned-basement.xml'].include? hpxml_file
    hpxml.foundations[0].within_infiltration_volume = false
  elsif ['base-atticroof-conditioned.xml'].include? hpxml_file
    hpxml.attics.add(id: "Attic#{hpxml.attics.size + 1}",
                     attic_type: HPXML::AtticTypeUnvented,
                     within_infiltration_volume: false)
    hpxml.roofs.each do |roof|
      roof.area = 1006.0 / hpxml.roofs.size
      roof.insulation_assembly_r_value = 25.8
    end
    hpxml.roofs.add(id: "Roof#{hpxml.roofs.size + 1}",
                    interior_adjacent_to: HPXML::LocationAtticUnvented,
                    area: 504,
                    roof_type: HPXML::RoofTypeAsphaltShingles,
                    solar_absorptance: 0.7,
                    emittance: 0.92,
                    pitch: 6,
                    radiant_barrier: false,
                    insulation_assembly_r_value: 2.3)
    hpxml.rim_joists.each do |rim_joist|
      rim_joist.area = 116.0 / hpxml.rim_joists.size
    end
    hpxml.walls.each do |wall|
      wall.area = 1200.0 / hpxml.walls.size
    end
    hpxml.walls.add(id: "Wall#{hpxml.walls.size + 1}",
                    exterior_adjacent_to: HPXML::LocationAtticUnvented,
                    interior_adjacent_to: HPXML::LocationLivingSpace,
                    wall_type: HPXML::WallTypeWoodStud,
                    area: 316,
                    solar_absorptance: 0.7,
                    emittance: 0.92,
                    interior_finish_type: HPXML::InteriorFinishGypsumBoard,
                    insulation_assembly_r_value: 23.0)
    hpxml.walls.add(id: "Wall#{hpxml.walls.size + 1}",
                    exterior_adjacent_to: HPXML::LocationOutside,
                    interior_adjacent_to: HPXML::LocationLivingSpace,
                    wall_type: HPXML::WallTypeWoodStud,
                    siding: HPXML::SidingTypeWood,
                    area: 240,
                    solar_absorptance: 0.7,
                    emittance: 0.92,
                    interior_finish_type: HPXML::InteriorFinishGypsumBoard,
                    insulation_assembly_r_value: 22.3)
    hpxml.walls.add(id: "Wall#{hpxml.walls.size + 1}",
                    exterior_adjacent_to: HPXML::LocationOutside,
                    interior_adjacent_to: HPXML::LocationAtticUnvented,
                    attic_wall_type: HPXML::AtticWallTypeGable,
                    wall_type: HPXML::WallTypeWoodStud,
                    siding: HPXML::SidingTypeWood,
                    area: 50,
                    solar_absorptance: 0.7,
                    emittance: 0.92,
                    insulation_assembly_r_value: 4.0)
    hpxml.foundation_walls.each do |foundation_wall|
      foundation_wall.area = 1200.0 / hpxml.foundation_walls.size
    end
    hpxml.floors.add(id: "Floor#{hpxml.floors.size + 1}",
                     exterior_adjacent_to: HPXML::LocationAtticUnvented,
                     interior_adjacent_to: HPXML::LocationLivingSpace,
                     floor_type: HPXML::FloorTypeWoodFrame,
                     area: 450,
                     interior_finish_type: HPXML::InteriorFinishGypsumBoard,
                     insulation_assembly_r_value: 39.3,
                     floor_or_ceiling: HPXML::FloorOrCeilingCeiling)
    hpxml.slabs[0].area = 1350
    hpxml.slabs[0].exposed_perimeter = 150
    hpxml.windows[1].area = 108
    hpxml.windows[3].area = 108
    hpxml.windows.add(id: "Window#{hpxml.windows.size + 1}",
                      area: 12,
                      azimuth: 90,
                      ufactor: 0.33,
                      shgc: 0.45,
                      fraction_operable: 0,
                      wall_idref: hpxml.walls[-2].id)
    hpxml.windows.add(id: "Window#{hpxml.windows.size + 1}",
                      area: 62,
                      azimuth: 270,
                      ufactor: 0.3,
                      shgc: 0.45,
                      fraction_operable: 0,
                      wall_idref: hpxml.walls[-2].id)
  elsif ['base-foundation-unconditioned-basement-above-grade.xml'].include? hpxml_file
    hpxml.windows.add(id: "Window#{hpxml.windows.size + 1}",
                      area: 20,
                      azimuth: 0,
                      ufactor: 0.33,
                      shgc: 0.45,
                      fraction_operable: 0.0,
                      wall_idref: hpxml.foundation_walls[0].id)
    hpxml.windows.add(id: "Window#{hpxml.windows.size + 1}",
                      area: 10,
                      azimuth: 90,
                      ufactor: 0.33,
                      shgc: 0.45,
                      fraction_operable: 0.0,
                      wall_idref: hpxml.foundation_walls[0].id)
    hpxml.windows.add(id: "Window#{hpxml.windows.size + 1}",
                      area: 20,
                      azimuth: 180,
                      ufactor: 0.33,
                      shgc: 0.45,
                      fraction_operable: 0.0,
                      wall_idref: hpxml.foundation_walls[0].id)
    hpxml.windows.add(id: "Window#{hpxml.windows.size + 1}",
                      area: 10,
                      azimuth: 270,
                      ufactor: 0.33,
                      shgc: 0.45,
                      fraction_operable: 0.0,
                      wall_idref: hpxml.foundation_walls[0].id)
  elsif ['base-enclosure-skylights-physical-properties.xml'].include? hpxml_file
    hpxml.skylights[0].ufactor = nil
    hpxml.skylights[0].shgc = nil
    hpxml.skylights[0].glass_layers = HPXML::WindowLayersSinglePane
    hpxml.skylights[0].frame_type = HPXML::WindowFrameTypeWood
    hpxml.skylights[0].glass_type = HPXML::WindowGlassTypeTinted
    hpxml.skylights[1].ufactor = nil
    hpxml.skylights[1].shgc = nil
    hpxml.skylights[1].glass_layers = HPXML::WindowLayersDoublePane
    hpxml.skylights[1].frame_type = HPXML::WindowFrameTypeMetal
    hpxml.skylights[1].thermal_break = true
    hpxml.skylights[1].glass_type = HPXML::WindowGlassTypeLowE
    hpxml.skylights[1].gas_fill = HPXML::WindowGasKrypton
  elsif ['base-enclosure-skylights-shading.xml'].include? hpxml_file
    hpxml.skylights[0].exterior_shading_factor_summer = 0.1
    hpxml.skylights[0].exterior_shading_factor_winter = 0.9
    hpxml.skylights[0].interior_shading_factor_summer = 0.01
    hpxml.skylights[0].interior_shading_factor_winter = 0.99
    hpxml.skylights[1].exterior_shading_factor_summer = 0.5
    hpxml.skylights[1].exterior_shading_factor_winter = 0.0
    hpxml.skylights[1].interior_shading_factor_summer = 0.5
    hpxml.skylights[1].interior_shading_factor_winter = 1.0
  elsif ['base-enclosure-windows-physical-properties.xml'].include? hpxml_file
    hpxml.windows[0].ufactor = nil
    hpxml.windows[0].shgc = nil
    hpxml.windows[0].glass_layers = HPXML::WindowLayersSinglePane
    hpxml.windows[0].frame_type = HPXML::WindowFrameTypeWood
    hpxml.windows[0].glass_type = HPXML::WindowGlassTypeTinted
    hpxml.windows[1].ufactor = nil
    hpxml.windows[1].shgc = nil
    hpxml.windows[1].glass_layers = HPXML::WindowLayersDoublePane
    hpxml.windows[1].frame_type = HPXML::WindowFrameTypeVinyl
    hpxml.windows[1].glass_type = HPXML::WindowGlassTypeReflective
    hpxml.windows[1].gas_fill = HPXML::WindowGasAir
    hpxml.windows[2].ufactor = nil
    hpxml.windows[2].shgc = nil
    hpxml.windows[2].glass_layers = HPXML::WindowLayersDoublePane
    hpxml.windows[2].frame_type = HPXML::WindowFrameTypeMetal
    hpxml.windows[2].thermal_break = true
    hpxml.windows[2].glass_type = HPXML::WindowGlassTypeLowE
    hpxml.windows[2].gas_fill = HPXML::WindowGasArgon
    hpxml.windows[3].ufactor = nil
    hpxml.windows[3].shgc = nil
    hpxml.windows[3].glass_layers = HPXML::WindowLayersGlassBlock
  elsif ['base-enclosure-windows-shading.xml'].include? hpxml_file
    hpxml.windows[1].exterior_shading_factor_summer = 0.5
    hpxml.windows[1].exterior_shading_factor_winter = 0.5
    hpxml.windows[1].interior_shading_factor_summer = 0.5
    hpxml.windows[1].interior_shading_factor_winter = 0.5
    hpxml.windows[2].exterior_shading_factor_summer = 0.1
    hpxml.windows[2].exterior_shading_factor_winter = 0.9
    hpxml.windows[2].interior_shading_factor_summer = 0.01
    hpxml.windows[2].interior_shading_factor_winter = 0.99
    hpxml.windows[3].exterior_shading_factor_summer = 0.0
    hpxml.windows[3].exterior_shading_factor_winter = 1.0
    hpxml.windows[3].interior_shading_factor_summer = 0.0
    hpxml.windows[3].interior_shading_factor_winter = 1.0
  elsif ['base-enclosure-thermal-mass.xml'].include? hpxml_file
    hpxml.partition_wall_mass.area_fraction = 0.8
    hpxml.partition_wall_mass.interior_finish_type = HPXML::InteriorFinishGypsumBoard
    hpxml.partition_wall_mass.interior_finish_thickness = 0.25
    hpxml.furniture_mass.area_fraction = 0.8
    hpxml.furniture_mass.type = HPXML::FurnitureMassTypeHeavyWeight
  elsif ['base-misc-defaults.xml'].include? hpxml_file
    hpxml.attics.reverse_each do |attic|
      attic.delete
    end
    hpxml.foundations.reverse_each do |foundation|
      foundation.delete
    end
    hpxml.air_infiltration_measurements[0].infiltration_volume = nil
    (hpxml.roofs + hpxml.walls + hpxml.rim_joists).each do |surface|
      surface.solar_absorptance = nil
      surface.emittance = nil
      if surface.is_a? HPXML::Roof
        surface.radiant_barrier = nil
      end
    end
    (hpxml.walls + hpxml.foundation_walls).each do |wall|
      wall.interior_finish_type = nil
    end
    hpxml.foundation_walls.each do |fwall|
      fwall.length = fwall.area / fwall.height
      fwall.area = nil
    end
    hpxml.doors[0].azimuth = nil
  elsif ['base-enclosure-2stories.xml',
         'base-enclosure-2stories-garage.xml',
         'base-hvac-ducts-area-fractions.xml'].include? hpxml_file
    hpxml.rim_joists << hpxml.rim_joists[-1].dup
    hpxml.rim_joists[-1].id = "RimJoist#{hpxml.rim_joists.size}"
    hpxml.rim_joists[-1].insulation_id = "RimJoist#{hpxml.rim_joists.size}Insulation"
    hpxml.rim_joists[-1].interior_adjacent_to = HPXML::LocationLivingSpace
    hpxml.rim_joists[-1].area = 116
  elsif ['base-foundation-conditioned-basement-wall-insulation.xml'].include? hpxml_file
    hpxml.foundation_walls.each do |foundation_wall|
      foundation_wall.insulation_interior_r_value = 10
      foundation_wall.insulation_interior_distance_to_top = 1
      foundation_wall.insulation_interior_distance_to_bottom = 8
      foundation_wall.insulation_exterior_r_value = 8.9
      foundation_wall.insulation_exterior_distance_to_top = 1
      foundation_wall.insulation_exterior_distance_to_bottom = 8
    end
  elsif ['base-foundation-walkout-basement.xml'].include? hpxml_file
    hpxml.foundation_walls.reverse_each do |foundation_wall|
      foundation_wall.delete
    end
    hpxml.foundation_walls.add(id: "FoundationWall#{hpxml.foundation_walls.size + 1}",
                               exterior_adjacent_to: HPXML::LocationGround,
                               interior_adjacent_to: HPXML::LocationBasementConditioned,
                               height: 8,
                               area: 480,
                               thickness: 8,
                               depth_below_grade: 7,
                               interior_finish_type: HPXML::InteriorFinishGypsumBoard,
                               insulation_interior_r_value: 0,
                               insulation_exterior_distance_to_top: 0,
                               insulation_exterior_distance_to_bottom: 8,
                               insulation_exterior_r_value: 8.9)
    hpxml.foundation_walls.add(id: "FoundationWall#{hpxml.foundation_walls.size + 1}",
                               exterior_adjacent_to: HPXML::LocationGround,
                               interior_adjacent_to: HPXML::LocationBasementConditioned,
                               height: 4,
                               area: 120,
                               thickness: 8,
                               depth_below_grade: 3,
                               interior_finish_type: HPXML::InteriorFinishGypsumBoard,
                               insulation_interior_r_value: 0,
                               insulation_exterior_distance_to_top: 0,
                               insulation_exterior_distance_to_bottom: 4,
                               insulation_exterior_r_value: 8.9)
    hpxml.foundation_walls.add(id: "FoundationWall#{hpxml.foundation_walls.size + 1}",
                               exterior_adjacent_to: HPXML::LocationGround,
                               interior_adjacent_to: HPXML::LocationBasementConditioned,
                               height: 2,
                               area: 60,
                               thickness: 8,
                               depth_below_grade: 1,
                               interior_finish_type: HPXML::InteriorFinishGypsumBoard,
                               insulation_interior_r_value: 0,
                               insulation_exterior_distance_to_top: 0,
                               insulation_exterior_distance_to_bottom: 2,
                               insulation_exterior_r_value: 8.9)
    hpxml.foundation_walls.each do |foundation_wall|
      hpxml.foundations[0].attached_to_foundation_wall_idrefs << foundation_wall.id
    end
    hpxml.windows.add(id: "Window#{hpxml.windows.size + 1}",
                      area: 20,
                      azimuth: 0,
                      ufactor: 0.33,
                      shgc: 0.45,
                      fraction_operable: 0.0,
                      wall_idref: hpxml.foundation_walls[-1].id)
  elsif ['base-foundation-multiple.xml'].include? hpxml_file
    hpxml.foundations.add(id: "Foundation#{hpxml.foundations.size + 1}",
                          foundation_type: HPXML::FoundationTypeCrawlspaceUnvented,
                          within_infiltration_volume: false)
    hpxml.rim_joists.each do |rim_joist|
      next unless rim_joist.exterior_adjacent_to == HPXML::LocationOutside

      rim_joist.exterior_adjacent_to = HPXML::LocationCrawlspaceUnvented
      rim_joist.siding = nil
    end
    hpxml.rim_joists.add(id: "RimJoist#{hpxml.rim_joists.size + 1}",
                         exterior_adjacent_to: HPXML::LocationOutside,
                         interior_adjacent_to: HPXML::LocationCrawlspaceUnvented,
                         siding: HPXML::SidingTypeWood,
                         area: 81,
                         solar_absorptance: 0.7,
                         emittance: 0.92,
                         insulation_assembly_r_value: 4.0)
    hpxml.foundation_walls.each do |foundation_wall|
      foundation_wall.area /= 2.0
    end
    hpxml.foundation_walls.add(id: "FoundationWall#{hpxml.foundation_walls.size + 1}",
                               exterior_adjacent_to: HPXML::LocationCrawlspaceUnvented,
                               interior_adjacent_to: HPXML::LocationBasementUnconditioned,
                               height: 8,
                               area: 360,
                               thickness: 8,
                               depth_below_grade: 4,
                               insulation_interior_r_value: 0,
                               insulation_exterior_r_value: 0)
    hpxml.foundation_walls.add(id: "FoundationWall#{hpxml.foundation_walls.size + 1}",
                               exterior_adjacent_to: HPXML::LocationGround,
                               interior_adjacent_to: HPXML::LocationCrawlspaceUnvented,
                               height: 4,
                               area: 600,
                               thickness: 8,
                               depth_below_grade: 3,
                               insulation_interior_r_value: 0,
                               insulation_exterior_r_value: 0)
    hpxml.floors[0].area = 675
    hpxml.floors.add(id: "Floor#{hpxml.floors.size + 1}",
                     exterior_adjacent_to: HPXML::LocationCrawlspaceUnvented,
                     interior_adjacent_to: HPXML::LocationLivingSpace,
                     floor_type: HPXML::FloorTypeWoodFrame,
                     area: 675,
                     insulation_assembly_r_value: 18.7,
                     floor_or_ceiling: HPXML::FloorOrCeilingFloor)
    hpxml.slabs[0].area = 675
    hpxml.slabs[0].exposed_perimeter = 75
    hpxml.slabs.add(id: "Slab#{hpxml.slabs.size + 1}",
                    interior_adjacent_to: HPXML::LocationCrawlspaceUnvented,
                    area: 675,
                    thickness: 0,
                    exposed_perimeter: 75,
                    perimeter_insulation_depth: 0,
                    under_slab_insulation_width: 0,
                    perimeter_insulation_r_value: 0,
                    under_slab_insulation_r_value: 0,
                    carpet_fraction: 0,
                    carpet_r_value: 0)
  elsif ['base-foundation-complex.xml'].include? hpxml_file
    hpxml.foundation_walls.reverse_each do |foundation_wall|
      foundation_wall.delete
    end
    hpxml.foundation_walls.add(id: "FoundationWall#{hpxml.foundation_walls.size + 1}",
                               exterior_adjacent_to: HPXML::LocationGround,
                               interior_adjacent_to: HPXML::LocationBasementConditioned,
                               height: 8,
                               area: 160,
                               thickness: 8,
                               depth_below_grade: 7,
                               interior_finish_type: HPXML::InteriorFinishGypsumBoard,
                               insulation_interior_r_value: 0,
                               insulation_exterior_r_value: 0.0)
    hpxml.foundation_walls.add(id: "FoundationWall#{hpxml.foundation_walls.size + 1}",
                               exterior_adjacent_to: HPXML::LocationGround,
                               interior_adjacent_to: HPXML::LocationBasementConditioned,
                               height: 8,
                               area: 240,
                               thickness: 8,
                               depth_below_grade: 7,
                               interior_finish_type: HPXML::InteriorFinishGypsumBoard,
                               insulation_interior_r_value: 0,
                               insulation_exterior_distance_to_top: 0,
                               insulation_exterior_distance_to_bottom: 8,
                               insulation_exterior_r_value: 8.9)
    hpxml.foundation_walls.add(id: "FoundationWall#{hpxml.foundation_walls.size + 1}",
                               exterior_adjacent_to: HPXML::LocationGround,
                               interior_adjacent_to: HPXML::LocationBasementConditioned,
                               height: 4,
                               area: 160,
                               thickness: 8,
                               depth_below_grade: 3,
                               interior_finish_type: HPXML::InteriorFinishGypsumBoard,
                               insulation_interior_r_value: 0,
                               insulation_exterior_r_value: 0.0)
    hpxml.foundation_walls.add(id: "FoundationWall#{hpxml.foundation_walls.size + 1}",
                               exterior_adjacent_to: HPXML::LocationGround,
                               interior_adjacent_to: HPXML::LocationBasementConditioned,
                               height: 4,
                               area: 200,
                               thickness: 8,
                               depth_below_grade: 3,
                               interior_finish_type: HPXML::InteriorFinishGypsumBoard,
                               insulation_interior_r_value: 0,
                               insulation_exterior_distance_to_top: 0,
                               insulation_exterior_distance_to_bottom: 4,
                               insulation_exterior_r_value: 8.9)
    hpxml.foundation_walls.each do |foundation_wall|
      hpxml.foundations[0].attached_to_foundation_wall_idrefs << foundation_wall.id
    end
    hpxml.slabs.reverse_each do |slab|
      slab.delete
    end
    hpxml.slabs.add(id: "Slab#{hpxml.slabs.size + 1}",
                    interior_adjacent_to: HPXML::LocationBasementConditioned,
                    area: 675,
                    thickness: 4,
                    exposed_perimeter: 75,
                    perimeter_insulation_depth: 0,
                    under_slab_insulation_width: 0,
                    perimeter_insulation_r_value: 0,
                    under_slab_insulation_r_value: 0,
                    carpet_fraction: 0,
                    carpet_r_value: 0)
    hpxml.slabs.add(id: "Slab#{hpxml.slabs.size + 1}",
                    interior_adjacent_to: HPXML::LocationBasementConditioned,
                    area: 675,
                    thickness: 4,
                    exposed_perimeter: 75,
                    perimeter_insulation_depth: 1,
                    under_slab_insulation_width: 0,
                    perimeter_insulation_r_value: 5,
                    under_slab_insulation_r_value: 0,
                    carpet_fraction: 0,
                    carpet_r_value: 0)
    hpxml.slabs.each do |slab|
      hpxml.foundations[0].attached_to_slab_idrefs << slab.id
    end
  elsif ['base-foundation-basement-garage.xml'].include? hpxml_file
    hpxml.roofs[0].area += 670
    hpxml.walls.add(id: "Wall#{hpxml.walls.size + 1}",
                    exterior_adjacent_to: HPXML::LocationGarage,
                    interior_adjacent_to: HPXML::LocationBasementConditioned,
                    wall_type: HPXML::WallTypeWoodStud,
                    area: 320,
                    solar_absorptance: 0.7,
                    emittance: 0.92,
                    interior_finish_type: HPXML::InteriorFinishGypsumBoard,
                    insulation_assembly_r_value: 23)
    hpxml.foundations[0].attached_to_wall_idrefs << hpxml.walls[-1].id
    hpxml.walls.add(id: "Wall#{hpxml.walls.size + 1}",
                    exterior_adjacent_to: HPXML::LocationOutside,
                    interior_adjacent_to: HPXML::LocationGarage,
                    wall_type: HPXML::WallTypeWoodStud,
                    siding: HPXML::SidingTypeWood,
                    area: 320,
                    solar_absorptance: 0.7,
                    emittance: 0.92,
                    insulation_assembly_r_value: 4)
    hpxml.floors.add(id: "Floor#{hpxml.floors.size + 1}",
                     exterior_adjacent_to: HPXML::LocationGarage,
                     interior_adjacent_to: HPXML::LocationLivingSpace,
                     floor_type: HPXML::FloorTypeWoodFrame,
                     area: 400,
                     insulation_assembly_r_value: 39.3,
                     floor_or_ceiling: HPXML::FloorOrCeilingFloor)
    hpxml.slabs[0].area -= 400
    hpxml.slabs[0].exposed_perimeter -= 40
    hpxml.slabs.add(id: "Slab#{hpxml.slabs.size + 1}",
                    interior_adjacent_to: HPXML::LocationGarage,
                    area: 400,
                    thickness: 4,
                    exposed_perimeter: 40,
                    perimeter_insulation_depth: 0,
                    under_slab_insulation_width: 0,
                    depth_below_grade: 0,
                    perimeter_insulation_r_value: 0,
                    under_slab_insulation_r_value: 0,
                    carpet_fraction: 0,
                    carpet_r_value: 0)
    hpxml.doors.add(id: "Door#{hpxml.doors.size + 1}",
                    wall_idref: hpxml.walls[-3].id,
                    area: 70,
                    azimuth: 180,
                    r_value: 4.4)
    hpxml.doors.add(id: "Door#{hpxml.doors.size + 1}",
                    wall_idref: hpxml.walls[-2].id,
                    area: 4,
                    azimuth: 0,
                    r_value: 4.4)
  elsif ['base-enclosure-ceilingtypes.xml'].include? hpxml_file
    exterior_adjacent_to = hpxml.floors[0].exterior_adjacent_to
    area = hpxml.floors[0].area
    hpxml.floors.reverse_each do |floor|
      floor.delete
    end
    floors_map = { HPXML::FloorTypeSIP => 16.1,
                   HPXML::FloorTypeConcrete => 3.2,
                   HPXML::FloorTypeSteelFrame => 8.1 }
    floors_map.each_with_index do |(floor_type, assembly_r), _i|
      hpxml.floors.add(id: "Floor#{hpxml.floors.size + 1}",
                       exterior_adjacent_to: exterior_adjacent_to,
                       interior_adjacent_to: HPXML::LocationLivingSpace,
                       floor_type: floor_type,
                       area: area / floors_map.size,
                       insulation_assembly_r_value: assembly_r,
                       floor_or_ceiling: HPXML::FloorOrCeilingCeiling)
    end
  elsif ['base-enclosure-floortypes.xml'].include? hpxml_file
    exterior_adjacent_to = hpxml.floors[0].exterior_adjacent_to
    area = hpxml.floors[0].area
    ceiling = hpxml.floors[1].dup
    hpxml.floors.reverse_each do |floor|
      floor.delete
    end
    floors_map = { HPXML::FloorTypeSIP => 16.1,
                   HPXML::FloorTypeConcrete => 3.2,
                   HPXML::FloorTypeSteelFrame => 8.1 }
    floors_map.each_with_index do |(floor_type, assembly_r), _i|
      hpxml.floors.add(id: "Floor#{hpxml.floors.size + 1}",
                       exterior_adjacent_to: exterior_adjacent_to,
                       interior_adjacent_to: HPXML::LocationLivingSpace,
                       floor_type: floor_type,
                       area: area / floors_map.size,
                       insulation_assembly_r_value: assembly_r,
                       floor_or_ceiling: HPXML::FloorOrCeilingFloor)
    end
    hpxml.floors << ceiling
    hpxml.floors[-1].id = "Floor#{hpxml.floors.size}"
    hpxml.floors[-1].insulation_id = "Floor#{hpxml.floors.size}Insulation"
  elsif ['base-enclosure-walltypes.xml'].include? hpxml_file
    hpxml.rim_joists.reverse_each do |rim_joist|
      rim_joist.delete
    end
    siding_types = [[HPXML::SidingTypeAluminum, HPXML::ColorDark],
                    [HPXML::SidingTypeAsbestos, HPXML::ColorMedium],
                    [HPXML::SidingTypeBrick, HPXML::ColorReflective],
                    [HPXML::SidingTypeCompositeShingle, HPXML::ColorDark],
                    [HPXML::SidingTypeFiberCement, HPXML::ColorMediumDark],
                    [HPXML::SidingTypeMasonite, HPXML::ColorLight],
                    [HPXML::SidingTypeStucco, HPXML::ColorMedium],
                    [HPXML::SidingTypeSyntheticStucco, HPXML::ColorMediumDark],
                    [HPXML::SidingTypeVinyl, HPXML::ColorLight],
                    [HPXML::SidingTypeNone, HPXML::ColorMedium]]
    siding_types.each do |siding_type|
      hpxml.rim_joists.add(id: "RimJoist#{hpxml.rim_joists.size + 1}",
                           exterior_adjacent_to: HPXML::LocationOutside,
                           interior_adjacent_to: HPXML::LocationBasementConditioned,
                           siding: siding_type[0],
                           color: siding_type[1],
                           area: 116 / siding_types.size,
                           emittance: 0.92,
                           insulation_assembly_r_value: 23.0)
      hpxml.foundations[0].attached_to_rim_joist_idrefs << hpxml.rim_joists[-1].id
    end
    gable_walls = hpxml.walls.select { |w| w.interior_adjacent_to == HPXML::LocationAtticUnvented }
    hpxml.walls.reverse_each do |wall|
      wall.delete
    end
    walls_map = { HPXML::WallTypeCMU => 12,
                  HPXML::WallTypeDoubleWoodStud => 28.7,
                  HPXML::WallTypeICF => 21,
                  HPXML::WallTypeLog => 7.1,
                  HPXML::WallTypeSIP => 16.1,
                  HPXML::WallTypeConcrete => 1.35,
                  HPXML::WallTypeSteelStud => 8.1,
                  HPXML::WallTypeStone => 5.4,
                  HPXML::WallTypeStrawBale => 58.8,
                  HPXML::WallTypeBrick => 7.9,
                  HPXML::WallTypeAdobe => 5.0 }
    siding_types = [[HPXML::SidingTypeAluminum, HPXML::ColorReflective],
                    [HPXML::SidingTypeAsbestos, HPXML::ColorLight],
                    [HPXML::SidingTypeBrick, HPXML::ColorMediumDark],
                    [HPXML::SidingTypeCompositeShingle, HPXML::ColorReflective],
                    [HPXML::SidingTypeFiberCement, HPXML::ColorMedium],
                    [HPXML::SidingTypeMasonite, HPXML::ColorDark],
                    [HPXML::SidingTypeStucco, HPXML::ColorLight],
                    [HPXML::SidingTypeSyntheticStucco, HPXML::ColorMedium],
                    [HPXML::SidingTypeVinyl, HPXML::ColorDark],
                    [HPXML::SidingTypeNone, HPXML::ColorMedium]]
    int_finish_types = [[HPXML::InteriorFinishGypsumBoard, 0.5],
                        [HPXML::InteriorFinishGypsumBoard, 1.0],
                        [HPXML::InteriorFinishGypsumCompositeBoard, 0.5],
                        [HPXML::InteriorFinishPlaster, 0.5],
                        [HPXML::InteriorFinishWood, 0.5],
                        [HPXML::InteriorFinishNone, nil]]
    walls_map.each_with_index do |(wall_type, assembly_r), i|
      hpxml.walls.add(id: "Wall#{hpxml.walls.size + 1}",
                      exterior_adjacent_to: HPXML::LocationOutside,
                      interior_adjacent_to: HPXML::LocationLivingSpace,
                      wall_type: wall_type,
                      siding: siding_types[i % siding_types.size][0],
                      color: siding_types[i % siding_types.size][1],
                      area: 1200 / walls_map.size,
                      emittance: 0.92,
                      interior_finish_type: int_finish_types[i % int_finish_types.size][0],
                      interior_finish_thickness: int_finish_types[i % int_finish_types.size][1],
                      insulation_assembly_r_value: assembly_r)
    end
    gable_walls.each do |gable_wall|
      hpxml.walls << gable_wall
      hpxml.walls[-1].id = "Wall#{hpxml.walls.size}"
      hpxml.walls[-1].insulation_id = "Wall#{hpxml.walls.size}Insulation"
      hpxml.attics[0].attached_to_wall_idrefs << hpxml.walls[-1].id
    end
    hpxml.windows.reverse_each do |window|
      window.delete
    end
    hpxml.windows.add(id: "Window#{hpxml.windows.size + 1}",
                      area: 108 / 8,
                      azimuth: 0,
                      ufactor: 0.33,
                      shgc: 0.45,
                      fraction_operable: 0.67,
                      wall_idref: 'Wall1')
    hpxml.windows.add(id: "Window#{hpxml.windows.size + 1}",
                      area: 72 / 8,
                      azimuth: 90,
                      ufactor: 0.33,
                      shgc: 0.45,
                      fraction_operable: 0.67,
                      wall_idref: 'Wall2')
    hpxml.windows.add(id: "Window#{hpxml.windows.size + 1}",
                      area: 108 / 8,
                      azimuth: 180,
                      ufactor: 0.33,
                      shgc: 0.45,
                      fraction_operable: 0.67,
                      wall_idref: 'Wall3')
    hpxml.windows.add(id: "Window#{hpxml.windows.size + 1}",
                      area: 72 / 8,
                      azimuth: 270,
                      ufactor: 0.33,
                      shgc: 0.45,
                      fraction_operable: 0.67,
                      wall_idref: 'Wall4')
    hpxml.doors.reverse_each do |door|
      door.delete
    end
    hpxml.doors.add(id: "Door#{hpxml.doors.size + 1}",
                    wall_idref: 'Wall9',
                    area: 20,
                    azimuth: 0,
                    r_value: 4.4)
    hpxml.doors.add(id: "Door#{hpxml.doors.size + 1}",
                    wall_idref: 'Wall10',
                    area: 20,
                    azimuth: 180,
                    r_value: 4.4)
  elsif ['base-enclosure-rooftypes.xml'].include? hpxml_file
    hpxml.roofs.reverse_each do |roof|
      roof.delete
    end
    roof_types = [[HPXML::RoofTypeClayTile, HPXML::ColorLight],
                  [HPXML::RoofTypeMetal, HPXML::ColorReflective],
                  [HPXML::RoofTypeWoodShingles, HPXML::ColorDark],
                  [HPXML::RoofTypeShingles, HPXML::ColorMediumDark],
                  [HPXML::RoofTypePlasticRubber, HPXML::ColorLight],
                  [HPXML::RoofTypeEPS, HPXML::ColorMedium],
                  [HPXML::RoofTypeConcrete, HPXML::ColorLight],
                  [HPXML::RoofTypeCool, HPXML::ColorReflective]]
    int_finish_types = [[HPXML::InteriorFinishGypsumBoard, 0.5],
                        [HPXML::InteriorFinishPlaster, 0.5],
                        [HPXML::InteriorFinishWood, 0.5]]
    roof_types.each_with_index do |roof_type, i|
      hpxml.roofs.add(id: "Roof#{hpxml.roofs.size + 1}",
                      interior_adjacent_to: HPXML::LocationAtticUnvented,
                      area: 1509.3 / roof_types.size,
                      roof_type: roof_type[0],
                      roof_color: roof_type[1],
                      emittance: 0.92,
                      pitch: 6,
                      radiant_barrier: false,
                      interior_finish_type: int_finish_types[i % int_finish_types.size][0],
                      interior_finish_thickness: int_finish_types[i % int_finish_types.size][1],
                      insulation_assembly_r_value: roof_type[0] == HPXML::RoofTypeEPS ? 7.0 : 2.3)
      hpxml.attics[0].attached_to_roof_idrefs << hpxml.roofs[-1].id
    end
  elsif ['base-enclosure-overhangs.xml'].include? hpxml_file
    # Test relaxed overhangs validation; https://github.com/NREL/OpenStudio-HPXML/issues/866
    hpxml.windows.each do |window|
      next unless window.overhangs_depth.nil?

      window.overhangs_depth = 0.0
      window.overhangs_distance_to_top_of_window = 0.0
      window.overhangs_distance_to_bottom_of_window = 0.0
    end
  end
  if ['base-enclosure-2stories-garage.xml',
      'base-enclosure-garage.xml'].include? hpxml_file
    grg_wall = hpxml.walls.select { |w|
                 w.interior_adjacent_to == HPXML::LocationGarage &&
                   w.exterior_adjacent_to == HPXML::LocationOutside
               } [0]
    hpxml.doors.add(id: "Door#{hpxml.doors.size + 1}",
                    wall_idref: grg_wall.id,
                    area: 70,
                    azimuth: 180,
                    r_value: 4.4)
  end

  # ---------- #
  # HPXML HVAC #
  # ---------- #

  # General logic
  hpxml.heating_systems.each do |heating_system|
    if heating_system.heating_system_type == HPXML::HVACTypeBoiler &&
       heating_system.heating_system_fuel == HPXML::FuelTypeNaturalGas &&
       !heating_system.is_shared_system
      heating_system.electric_auxiliary_energy = 200
    elsif [HPXML::HVACTypeFloorFurnace,
           HPXML::HVACTypeWallFurnace,
           HPXML::HVACTypeFireplace,
           HPXML::HVACTypeFixedHeater,
           HPXML::HVACTypePortableHeater].include? heating_system.heating_system_type
      heating_system.fan_watts = 0
    elsif [HPXML::HVACTypeStove].include? heating_system.heating_system_type
      heating_system.fan_watts = 40
    end
  end
  hpxml.heat_pumps.each do |heat_pump|
    if heat_pump.heat_pump_type == HPXML::HVACTypeHeatPumpGroundToAir
      heat_pump.pump_watts_per_ton = 30.0
    end
  end

  # Logic that can only be applied based on the file name
  if hpxml_file.include?('chiller') || hpxml_file.include?('cooling-tower')
    # Handle chiller/cooling tower
    if hpxml_file.include? 'chiller'
      hpxml.cooling_systems.add(id: "CoolingSystem#{hpxml.cooling_systems.size + 1}",
                                cooling_system_type: HPXML::HVACTypeChiller,
                                cooling_system_fuel: HPXML::FuelTypeElectricity,
                                is_shared_system: true,
                                number_of_units_served: 6,
                                cooling_capacity: 24000 * 6,
                                cooling_efficiency_kw_per_ton: 0.9,
                                fraction_cool_load_served: 1.0,
                                primary_system: true)
    elsif hpxml_file.include? 'cooling-tower'
      hpxml.cooling_systems.add(id: "CoolingSystem#{hpxml.cooling_systems.size + 1}",
                                cooling_system_type: HPXML::HVACTypeCoolingTower,
                                cooling_system_fuel: HPXML::FuelTypeElectricity,
                                is_shared_system: true,
                                number_of_units_served: 6,
                                fraction_cool_load_served: 1.0,
                                primary_system: true)
    end
    if hpxml_file.include? 'boiler'
      hpxml.hvac_controls[0].cooling_setpoint_temp = 78.0
      hpxml.cooling_systems[-1].distribution_system_idref = hpxml.hvac_distributions[-1].id
    else
      hpxml.hvac_controls.add(id: "HVACControl#{hpxml.hvac_controls.size + 1}",
                              control_type: HPXML::HVACControlTypeManual,
                              cooling_setpoint_temp: 78.0)
      if hpxml_file.include? 'baseboard'
        hpxml.hvac_distributions.add(id: "HVACDistribution#{hpxml.hvac_distributions.size + 1}",
                                     distribution_system_type: HPXML::HVACDistributionTypeHydronic,
                                     hydronic_type: HPXML::HydronicTypeBaseboard)
        hpxml.cooling_systems[-1].distribution_system_idref = hpxml.hvac_distributions[-1].id
      end
    end
  end
  if hpxml_file.include?('water-loop-heat-pump') || hpxml_file.include?('fan-coil')
    # Handle WLHP/ducted fan coil
    hpxml.hvac_distributions.reverse_each do |hvac_distribution|
      hvac_distribution.delete
    end
    if hpxml_file.include? 'water-loop-heat-pump'
      hpxml.hvac_distributions.add(id: "HVACDistribution#{hpxml.hvac_distributions.size + 1}",
                                   distribution_system_type: HPXML::HVACDistributionTypeHydronic,
                                   hydronic_type: HPXML::HydronicTypeWaterLoop)
      hpxml.heat_pumps.add(id: "HeatPump#{hpxml.heat_pumps.size + 1}",
                           heat_pump_type: HPXML::HVACTypeHeatPumpWaterLoopToAir,
                           heat_pump_fuel: HPXML::FuelTypeElectricity)
      if hpxml_file.include? 'boiler'
        hpxml.heat_pumps[-1].heating_capacity = 24000
        hpxml.heat_pumps[-1].heating_efficiency_cop = 4.4
        hpxml.heating_systems[-1].distribution_system_idref = hpxml.hvac_distributions[-1].id
      end
      if hpxml_file.include?('chiller') || hpxml_file.include?('cooling-tower')
        hpxml.heat_pumps[-1].cooling_capacity = 24000
        hpxml.heat_pumps[-1].cooling_efficiency_eer = 12.8
        hpxml.cooling_systems[-1].distribution_system_idref = hpxml.hvac_distributions[-1].id
      end
      hpxml.hvac_distributions.add(id: "HVACDistribution#{hpxml.hvac_distributions.size + 1}",
                                   distribution_system_type: HPXML::HVACDistributionTypeAir,
                                   air_type: HPXML::AirTypeRegularVelocity)
      hpxml.heat_pumps[-1].distribution_system_idref = hpxml.hvac_distributions[-1].id
    elsif hpxml_file.include? 'fan-coil'
      hpxml.hvac_distributions.add(id: "HVACDistribution#{hpxml.hvac_distributions.size + 1}",
                                   distribution_system_type: HPXML::HVACDistributionTypeAir,
                                   air_type: HPXML::AirTypeFanCoil)

      if hpxml_file.include? 'boiler'
        hpxml.heating_systems[-1].distribution_system_idref = hpxml.hvac_distributions[-1].id
      end
      if hpxml_file.include?('chiller') || hpxml_file.include?('cooling-tower')
        hpxml.cooling_systems[-1].distribution_system_idref = hpxml.hvac_distributions[-1].id
      end
    end
    if hpxml_file.include?('water-loop-heat-pump') || hpxml_file.include?('fan-coil-ducted')
      hpxml.hvac_distributions[-1].duct_leakage_measurements.add(duct_type: HPXML::DuctTypeSupply,
                                                                 duct_leakage_units: HPXML::UnitsCFM25,
                                                                 duct_leakage_value: 15,
                                                                 duct_leakage_total_or_to_outside: HPXML::DuctLeakageToOutside)
      hpxml.hvac_distributions[-1].duct_leakage_measurements.add(duct_type: HPXML::DuctTypeReturn,
                                                                 duct_leakage_units: HPXML::UnitsCFM25,
                                                                 duct_leakage_value: 10,
                                                                 duct_leakage_total_or_to_outside: HPXML::DuctLeakageToOutside)
      hpxml.hvac_distributions[-1].ducts.add(id: "Ducts#{hpxml.hvac_distributions[-1].ducts.size + 1}",
                                             duct_type: HPXML::DuctTypeSupply,
                                             duct_insulation_r_value: 0,
                                             duct_location: HPXML::LocationOtherMultifamilyBufferSpace,
                                             duct_surface_area: 50)
      hpxml.hvac_distributions[-1].ducts.add(id: "Ducts#{hpxml.hvac_distributions[-1].ducts.size + 1}",
                                             duct_type: HPXML::DuctTypeReturn,
                                             duct_insulation_r_value: 0,
                                             duct_location: HPXML::LocationOtherMultifamilyBufferSpace,
                                             duct_surface_area: 20)
    end
  end
  if hpxml_file.include? 'shared-ground-loop'
    hpxml.heating_systems.reverse_each do |heating_system|
      heating_system.delete
    end
    hpxml.cooling_systems.reverse_each do |cooling_system|
      cooling_system.delete
    end
    hpxml.heat_pumps.add(id: "HeatPump#{hpxml.heat_pumps.size + 1}",
                         distribution_system_idref: hpxml.hvac_distributions[-1].id,
                         heat_pump_type: HPXML::HVACTypeHeatPumpGroundToAir,
                         heat_pump_fuel: HPXML::FuelTypeElectricity,
                         backup_type: HPXML::HeatPumpBackupTypeIntegrated,
                         backup_heating_fuel: HPXML::FuelTypeElectricity,
                         is_shared_system: true,
                         number_of_units_served: 6,
                         backup_heating_efficiency_percent: 1.0,
                         fraction_heat_load_served: 1,
                         fraction_cool_load_served: 1,
                         heating_efficiency_cop: 3.6,
                         cooling_efficiency_eer: 16.6,
                         heating_capacity: 12000,
                         cooling_capacity: 12000,
                         backup_heating_capacity: 12000,
                         cooling_shr: 0.73,
                         primary_heating_system: true,
                         primary_cooling_system: true,
                         pump_watts_per_ton: 0.0)

  end
  if hpxml_file.include? 'eae'
    hpxml.heating_systems[0].electric_auxiliary_energy = 500.0
  else
    if hpxml_file.include? 'shared-boiler'
      hpxml.heating_systems[0].shared_loop_watts = 600
    end
    if hpxml_file.include?('chiller') || hpxml_file.include?('cooling-tower')
      hpxml.cooling_systems[0].shared_loop_watts = 600
    end
    if hpxml_file.include? 'shared-ground-loop'
      hpxml.heat_pumps[0].shared_loop_watts = 600
    end
    if hpxml_file.include? 'fan-coil'
      if hpxml_file.include? 'boiler'
        hpxml.heating_systems[0].fan_coil_watts = 150
      end
      if hpxml_file.include? 'chiller'
        hpxml.cooling_systems[0].fan_coil_watts = 150
      end
    end
  end
  if hpxml_file.include? 'install-quality'
    hpxml.hvac_systems.each do |hvac_system|
      hvac_system.fan_watts_per_cfm = 0.365
    end
  elsif ['base-hvac-setpoints-daily-setbacks.xml'].include? hpxml_file
    hpxml.hvac_controls[0].heating_setback_temp = 66
    hpxml.hvac_controls[0].heating_setback_hours_per_week = 7 * 7
    hpxml.hvac_controls[0].heating_setback_start_hour = 23 # 11pm
    hpxml.hvac_controls[0].cooling_setup_temp = 80
    hpxml.hvac_controls[0].cooling_setup_hours_per_week = 6 * 7
    hpxml.hvac_controls[0].cooling_setup_start_hour = 9 # 9am
<<<<<<< HEAD
  elsif hpxml_file.include? 'onoff-thermostat-deadband' || hpxml_file.include? 'hvac-realistic-control'
=======
  elsif ['base-hvac-onoff-thermostat-deadband.xml',
         'base-hvac-realistic-control-2-speed-ashp.xml',
         'base-hvac-realistic-control-2-speed-central-ac.xml',
         'base-hvac-onoff-thermostat-deadband-detailed-setpoints.xml'].include? hpxml_file
>>>>>>> 72041bef
    hpxml.hvac_controls[0].onoff_thermostat_deadband = 2.0
    if ['base-hvac-realistic-control-2-speed-ashp.xml',
        'base-hvac-realistic-control-2-speed-central-ac.xml'].include? hpxml_file
      hpxml.hvac_controls[0].realistic_staging = true
    end
<<<<<<< HEAD
    if ['base-hvac-realistic-control-2-speed-ashp.xml'].include? hpxml_file
      hpxml.heat_pumps[0].heating_capacity = 10000
      hpxml.heat_pumps[0].heating_capacity_17F = 5900.0
    end
=======
>>>>>>> 72041bef
  elsif ['base-hvac-dse.xml',
         'base-dhw-indirect-dse.xml',
         'base-mechvent-cfis-dse.xml'].include? hpxml_file
    hpxml.hvac_distributions[0].distribution_system_type = HPXML::HVACDistributionTypeDSE
    hpxml.hvac_distributions[0].annual_heating_dse = 0.8
    hpxml.hvac_distributions[0].annual_cooling_dse = 0.7
  elsif ['base-hvac-furnace-x3-dse.xml'].include? hpxml_file
    hpxml.hvac_distributions[0].distribution_system_type = HPXML::HVACDistributionTypeDSE
    hpxml.hvac_distributions[0].annual_heating_dse = 0.8
    hpxml.hvac_distributions[0].annual_cooling_dse = 0.7
    hpxml.hvac_distributions << hpxml.hvac_distributions[0].dup
    hpxml.hvac_distributions[1].id = "HVACDistribution#{hpxml.hvac_distributions.size}"
    hpxml.hvac_distributions[1].annual_cooling_dse = 1.0
    hpxml.hvac_distributions << hpxml.hvac_distributions[0].dup
    hpxml.hvac_distributions[2].id = "HVACDistribution#{hpxml.hvac_distributions.size}"
    hpxml.hvac_distributions[2].annual_cooling_dse = 1.0
    hpxml.heating_systems[0].primary_system = false
    hpxml.heating_systems << hpxml.heating_systems[0].dup
    hpxml.heating_systems[1].id = "HeatingSystem#{hpxml.heating_systems.size}"
    hpxml.heating_systems[1].distribution_system_idref = hpxml.hvac_distributions[1].id
    hpxml.heating_systems << hpxml.heating_systems[0].dup
    hpxml.heating_systems[2].id = "HeatingSystem#{hpxml.heating_systems.size}"
    hpxml.heating_systems[2].distribution_system_idref = hpxml.hvac_distributions[2].id
    hpxml.heating_systems[2].primary_system = true
    for i in 0..2
      hpxml.heating_systems[i].heating_capacity /= 3.0
      # Test a file where sum is slightly greater than 1
      if i < 2
        hpxml.heating_systems[i].fraction_heat_load_served = 0.33
      else
        hpxml.heating_systems[i].fraction_heat_load_served = 0.35
      end
    end
  elsif ['base-enclosure-2stories.xml',
         'base-enclosure-2stories-garage.xml',
         'base-hvac-ducts-area-fractions.xml'].include? hpxml_file
    hpxml.hvac_distributions[0].ducts << hpxml.hvac_distributions[0].ducts[0].dup
    hpxml.hvac_distributions[0].ducts[-1].id = "Ducts#{hpxml.hvac_distributions[0].ducts.size}"
    hpxml.hvac_distributions[0].ducts << hpxml.hvac_distributions[0].ducts[1].dup
    hpxml.hvac_distributions[0].ducts[-1].id = "Ducts#{hpxml.hvac_distributions[0].ducts.size}"
    hpxml.hvac_distributions[0].ducts[2].duct_location = HPXML::LocationExteriorWall
    hpxml.hvac_distributions[0].ducts[2].duct_surface_area = 37.5
    hpxml.hvac_distributions[0].ducts[3].duct_location = HPXML::LocationLivingSpace
    hpxml.hvac_distributions[0].ducts[3].duct_surface_area = 12.5
    if hpxml_file == 'base-hvac-ducts-area-fractions.xml'
      hpxml.hvac_distributions[0].ducts[0].duct_surface_area = nil
      hpxml.hvac_distributions[0].ducts[1].duct_surface_area = nil
      hpxml.hvac_distributions[0].ducts[2].duct_surface_area = nil
      hpxml.hvac_distributions[0].ducts[3].duct_surface_area = nil
      hpxml.hvac_distributions[0].ducts[0].duct_fraction_area = 0.75
      hpxml.hvac_distributions[0].ducts[1].duct_fraction_area = 0.75
      hpxml.hvac_distributions[0].ducts[2].duct_fraction_area = 0.25
      hpxml.hvac_distributions[0].ducts[3].duct_fraction_area = 0.25
      hpxml.hvac_distributions[0].conditioned_floor_area_served = 4050.0
      hpxml.hvac_distributions[0].number_of_return_registers = 3
    end
  elsif ['base-hvac-multiple.xml'].include? hpxml_file
    hpxml.hvac_distributions.reverse_each do |hvac_distribution|
      hvac_distribution.delete
    end
    hpxml.hvac_distributions.add(id: "HVACDistribution#{hpxml.hvac_distributions.size + 1}",
                                 distribution_system_type: HPXML::HVACDistributionTypeAir,
                                 air_type: HPXML::AirTypeRegularVelocity)
    hpxml.hvac_distributions[0].duct_leakage_measurements.add(duct_type: HPXML::DuctTypeSupply,
                                                              duct_leakage_units: HPXML::UnitsCFM25,
                                                              duct_leakage_value: 75,
                                                              duct_leakage_total_or_to_outside: HPXML::DuctLeakageToOutside)
    hpxml.hvac_distributions[0].duct_leakage_measurements.add(duct_type: HPXML::DuctTypeReturn,
                                                              duct_leakage_units: HPXML::UnitsCFM25,
                                                              duct_leakage_value: 25,
                                                              duct_leakage_total_or_to_outside: HPXML::DuctLeakageToOutside)
    hpxml.hvac_distributions[0].ducts.add(id: "Ducts#{hpxml.hvac_distributions[0].ducts.size + 1}",
                                          duct_type: HPXML::DuctTypeSupply,
                                          duct_insulation_r_value: 8,
                                          duct_location: HPXML::LocationAtticUnvented,
                                          duct_surface_area: 75)
    hpxml.hvac_distributions[0].ducts.add(id: "Ducts#{hpxml.hvac_distributions[0].ducts.size + 1}",
                                          duct_type: HPXML::DuctTypeSupply,
                                          duct_insulation_r_value: 8,
                                          duct_location: HPXML::LocationOutside,
                                          duct_surface_area: 75)
    hpxml.hvac_distributions[0].ducts.add(id: "Ducts#{hpxml.hvac_distributions[0].ducts.size + 1}",
                                          duct_type: HPXML::DuctTypeReturn,
                                          duct_insulation_r_value: 4,
                                          duct_location: HPXML::LocationAtticUnvented,
                                          duct_surface_area: 25)
    hpxml.hvac_distributions[0].ducts.add(id: "Ducts#{hpxml.hvac_distributions[0].ducts.size + 1}",
                                          duct_type: HPXML::DuctTypeReturn,
                                          duct_insulation_r_value: 4,
                                          duct_location: HPXML::LocationOutside,
                                          duct_surface_area: 25)
    hpxml.hvac_distributions.add(id: "HVACDistribution#{hpxml.hvac_distributions.size + 1}",
                                 distribution_system_type: HPXML::HVACDistributionTypeAir,
                                 air_type: HPXML::AirTypeRegularVelocity)
    hpxml.hvac_distributions[-1].duct_leakage_measurements << hpxml.hvac_distributions[0].duct_leakage_measurements[0].dup
    hpxml.hvac_distributions[-1].duct_leakage_measurements << hpxml.hvac_distributions[0].duct_leakage_measurements[1].dup
    for i in 0..3
      hpxml.hvac_distributions[-1].ducts << hpxml.hvac_distributions[0].ducts[i].dup
      hpxml.hvac_distributions[-1].ducts[-1].id = "Ducts#{hpxml.hvac_distributions[0].ducts.size + i + 1}"
    end
    hpxml.hvac_distributions.add(id: "HVACDistribution#{hpxml.hvac_distributions.size + 1}",
                                 distribution_system_type: HPXML::HVACDistributionTypeHydronic,
                                 hydronic_type: HPXML::HydronicTypeBaseboard)
    hpxml.hvac_distributions.add(id: "HVACDistribution#{hpxml.hvac_distributions.size + 1}",
                                 distribution_system_type: HPXML::HVACDistributionTypeHydronic,
                                 hydronic_type: HPXML::HydronicTypeBaseboard)
    hpxml.hvac_distributions.add(id: "HVACDistribution#{hpxml.hvac_distributions.size + 1}",
                                 distribution_system_type: HPXML::HVACDistributionTypeAir,
                                 air_type: HPXML::AirTypeRegularVelocity)
    hpxml.hvac_distributions[-1].duct_leakage_measurements << hpxml.hvac_distributions[0].duct_leakage_measurements[0].dup
    hpxml.hvac_distributions[-1].duct_leakage_measurements << hpxml.hvac_distributions[0].duct_leakage_measurements[1].dup
    for i in 0..3
      hpxml.hvac_distributions[-1].ducts << hpxml.hvac_distributions[0].ducts[i].dup
      hpxml.hvac_distributions[-1].ducts[-1].id = "Ducts#{hpxml.hvac_distributions[0].ducts.size * 2 + i + 1}"
    end
    hpxml.hvac_distributions.add(id: "HVACDistribution#{hpxml.hvac_distributions.size + 1}",
                                 distribution_system_type: HPXML::HVACDistributionTypeAir,
                                 air_type: HPXML::AirTypeRegularVelocity)
    hpxml.hvac_distributions[-1].duct_leakage_measurements << hpxml.hvac_distributions[0].duct_leakage_measurements[0].dup
    hpxml.hvac_distributions[-1].duct_leakage_measurements << hpxml.hvac_distributions[0].duct_leakage_measurements[1].dup
    for i in 0..3
      hpxml.hvac_distributions[-1].ducts << hpxml.hvac_distributions[0].ducts[i].dup
      hpxml.hvac_distributions[-1].ducts[-1].id = "Ducts#{hpxml.hvac_distributions[0].ducts.size * 3 + i + 1}"
    end
    hpxml.heating_systems.reverse_each do |heating_system|
      heating_system.delete
    end
    hpxml.heating_systems.add(id: "HeatingSystem#{hpxml.heating_systems.size + 1}",
                              distribution_system_idref: hpxml.hvac_distributions[0].id,
                              heating_system_type: HPXML::HVACTypeFurnace,
                              heating_system_fuel: HPXML::FuelTypeElectricity,
                              heating_capacity: 6400,
                              heating_efficiency_afue: 1,
                              fraction_heat_load_served: 0.1)
    hpxml.heating_systems.add(id: "HeatingSystem#{hpxml.heating_systems.size + 1}",
                              distribution_system_idref: hpxml.hvac_distributions[1].id,
                              heating_system_type: HPXML::HVACTypeFurnace,
                              heating_system_fuel: HPXML::FuelTypeNaturalGas,
                              heating_capacity: 6400,
                              heating_efficiency_afue: 0.92,
                              fraction_heat_load_served: 0.1)
    hpxml.heating_systems.add(id: "HeatingSystem#{hpxml.heating_systems.size + 1}",
                              distribution_system_idref: hpxml.hvac_distributions[2].id,
                              heating_system_type: HPXML::HVACTypeBoiler,
                              heating_system_fuel: HPXML::FuelTypeElectricity,
                              heating_capacity: 6400,
                              heating_efficiency_afue: 1,
                              fraction_heat_load_served: 0.1)
    hpxml.heating_systems.add(id: "HeatingSystem#{hpxml.heating_systems.size + 1}",
                              distribution_system_idref: hpxml.hvac_distributions[3].id,
                              heating_system_type: HPXML::HVACTypeBoiler,
                              heating_system_fuel: HPXML::FuelTypeNaturalGas,
                              heating_capacity: 6400,
                              heating_efficiency_afue: 0.92,
                              fraction_heat_load_served: 0.1,
                              electric_auxiliary_energy: 200)
    hpxml.heating_systems.add(id: "HeatingSystem#{hpxml.heating_systems.size + 1}",
                              heating_system_type: HPXML::HVACTypeElectricResistance,
                              heating_system_fuel: HPXML::FuelTypeElectricity,
                              heating_capacity: 6400,
                              heating_efficiency_percent: 1,
                              fraction_heat_load_served: 0.1)
    hpxml.heating_systems.add(id: "HeatingSystem#{hpxml.heating_systems.size + 1}",
                              heating_system_type: HPXML::HVACTypeStove,
                              heating_system_fuel: HPXML::FuelTypeOil,
                              heating_capacity: 6400,
                              heating_efficiency_percent: 0.8,
                              fraction_heat_load_served: 0.1,
                              fan_watts: 40.0)
    hpxml.heating_systems.add(id: "HeatingSystem#{hpxml.heating_systems.size + 1}",
                              heating_system_type: HPXML::HVACTypeWallFurnace,
                              heating_system_fuel: HPXML::FuelTypePropane,
                              heating_capacity: 6400,
                              heating_efficiency_afue: 0.8,
                              fraction_heat_load_served: 0.1,
                              fan_watts: 0.0)
    hpxml.cooling_systems[0].distribution_system_idref = hpxml.hvac_distributions[1].id
    hpxml.cooling_systems[0].fraction_cool_load_served = 0.1333
    hpxml.cooling_systems[0].cooling_capacity *= 0.1333
    hpxml.cooling_systems[0].primary_system = false
    hpxml.cooling_systems.add(id: "CoolingSystem#{hpxml.cooling_systems.size + 1}",
                              cooling_system_type: HPXML::HVACTypeRoomAirConditioner,
                              cooling_system_fuel: HPXML::FuelTypeElectricity,
                              cooling_capacity: 9600,
                              fraction_cool_load_served: 0.1333,
                              cooling_efficiency_eer: 8.5,
                              cooling_shr: 0.65)
    hpxml.cooling_systems.add(id: "CoolingSystem#{hpxml.cooling_systems.size + 1}",
                              cooling_system_type: HPXML::HVACTypePTAC,
                              cooling_system_fuel: HPXML::FuelTypeElectricity,
                              cooling_capacity: 9600,
                              fraction_cool_load_served: 0.1333,
                              cooling_efficiency_eer: 10.7,
                              cooling_shr: 0.65)
    hpxml.heat_pumps.add(id: "HeatPump#{hpxml.heat_pumps.size + 1}",
                         distribution_system_idref: hpxml.hvac_distributions[4].id,
                         heat_pump_type: HPXML::HVACTypeHeatPumpAirToAir,
                         heat_pump_fuel: HPXML::FuelTypeElectricity,
                         heating_capacity: 4800,
                         cooling_capacity: 4800,
                         backup_type: HPXML::HeatPumpBackupTypeIntegrated,
                         backup_heating_fuel: HPXML::FuelTypeElectricity,
                         backup_heating_capacity: 3412,
                         backup_heating_efficiency_percent: 1.0,
                         fraction_heat_load_served: 0.1,
                         fraction_cool_load_served: 0.2,
                         heating_efficiency_hspf: 7.7,
                         cooling_efficiency_seer: 13,
                         heating_capacity_17F: 4800 * 0.6,
                         cooling_shr: 0.73,
                         compressor_type: HPXML::HVACCompressorTypeSingleStage)
    hpxml.heat_pumps.add(id: "HeatPump#{hpxml.heat_pumps.size + 1}",
                         distribution_system_idref: hpxml.hvac_distributions[5].id,
                         heat_pump_type: HPXML::HVACTypeHeatPumpGroundToAir,
                         heat_pump_fuel: HPXML::FuelTypeElectricity,
                         heating_capacity: 4800,
                         cooling_capacity: 4800,
                         backup_type: HPXML::HeatPumpBackupTypeIntegrated,
                         backup_heating_fuel: HPXML::FuelTypeElectricity,
                         backup_heating_capacity: 3412,
                         backup_heating_efficiency_percent: 1.0,
                         fraction_heat_load_served: 0.1,
                         fraction_cool_load_served: 0.2,
                         heating_efficiency_cop: 3.6,
                         cooling_efficiency_eer: 16.6,
                         cooling_shr: 0.73,
                         pump_watts_per_ton: 30.0)
    hpxml.heat_pumps.add(id: "HeatPump#{hpxml.heat_pumps.size + 1}",
                         heat_pump_type: HPXML::HVACTypeHeatPumpMiniSplit,
                         heat_pump_fuel: HPXML::FuelTypeElectricity,
                         heating_capacity: 4800,
                         cooling_capacity: 4800,
                         backup_type: HPXML::HeatPumpBackupTypeIntegrated,
                         backup_heating_fuel: HPXML::FuelTypeElectricity,
                         backup_heating_capacity: 3412,
                         backup_heating_efficiency_percent: 1.0,
                         fraction_heat_load_served: 0.1,
                         fraction_cool_load_served: 0.2,
                         heating_efficiency_hspf: 10,
                         cooling_efficiency_seer: 19,
                         heating_capacity_17F: 4800 * 0.6,
                         cooling_shr: 0.73,
                         primary_cooling_system: true,
                         primary_heating_system: true)
  elsif ['base-mechvent-multiple.xml',
         'base-bldgtype-multifamily-shared-mechvent-multiple.xml'].include? hpxml_file
    hpxml.hvac_distributions.add(id: "HVACDistribution#{hpxml.hvac_distributions.size + 1}",
                                 distribution_system_type: HPXML::HVACDistributionTypeAir,
                                 air_type: HPXML::AirTypeRegularVelocity)
    hpxml.hvac_distributions[1].duct_leakage_measurements << hpxml.hvac_distributions[0].duct_leakage_measurements[0].dup
    hpxml.hvac_distributions[1].duct_leakage_measurements << hpxml.hvac_distributions[0].duct_leakage_measurements[1].dup
    hpxml.hvac_distributions[1].ducts << hpxml.hvac_distributions[0].ducts[0].dup
    hpxml.hvac_distributions[1].ducts << hpxml.hvac_distributions[0].ducts[1].dup
    hpxml.hvac_distributions[1].ducts[0].id = "Ducts#{hpxml.hvac_distributions[0].ducts.size + 1}"
    hpxml.hvac_distributions[1].ducts[1].id = "Ducts#{hpxml.hvac_distributions[0].ducts.size + 2}"
    hpxml.heating_systems[0].heating_capacity /= 2.0
    hpxml.heating_systems[0].fraction_heat_load_served /= 2.0
    hpxml.heating_systems[0].primary_system = false
    hpxml.heating_systems << hpxml.heating_systems[0].dup
    hpxml.heating_systems[1].id = "HeatingSystem#{hpxml.heating_systems.size}"
    hpxml.heating_systems[1].distribution_system_idref = hpxml.hvac_distributions[1].id
    hpxml.heating_systems[1].primary_system = true
    hpxml.cooling_systems[0].fraction_cool_load_served /= 2.0
    hpxml.cooling_systems[0].cooling_capacity /= 2.0
    hpxml.cooling_systems[0].primary_system = false
    hpxml.cooling_systems << hpxml.cooling_systems[0].dup
    hpxml.cooling_systems[1].id = "CoolingSystem#{hpxml.cooling_systems.size}"
    hpxml.cooling_systems[1].distribution_system_idref = hpxml.hvac_distributions[1].id
    hpxml.cooling_systems[1].primary_system = true
  elsif ['base-bldgtype-multifamily-adjacent-to-multiple.xml'].include? hpxml_file
    hpxml.hvac_distributions[0].ducts[1].duct_location = HPXML::LocationOtherHousingUnit
    hpxml.hvac_distributions[0].ducts.add(id: "Ducts#{hpxml.hvac_distributions[0].ducts.size + 1}",
                                          duct_type: HPXML::DuctTypeSupply,
                                          duct_insulation_r_value: 4,
                                          duct_location: HPXML::LocationRoofDeck,
                                          duct_surface_area: 150)
    hpxml.hvac_distributions[0].ducts.add(id: "Ducts#{hpxml.hvac_distributions[0].ducts.size + 1}",
                                          duct_type: HPXML::DuctTypeReturn,
                                          duct_insulation_r_value: 0,
                                          duct_location: HPXML::LocationRoofDeck,
                                          duct_surface_area: 50)
  elsif ['base-appliances-dehumidifier-multiple.xml'].include? hpxml_file
    hpxml.dehumidifiers[0].fraction_served = 0.5
    hpxml.dehumidifiers.add(id: 'Dehumidifier2',
                            type: HPXML::DehumidifierTypePortable,
                            capacity: 30,
                            energy_factor: 1.6,
                            rh_setpoint: 0.5,
                            fraction_served: 0.25,
                            location: HPXML::LocationLivingSpace)
  end
  if ['base-hvac-air-to-air-heat-pump-var-speed-backup-furnace.xml',
      'base-hvac-autosize-air-to-air-heat-pump-var-speed-backup-furnace.xml'].include? hpxml_file
    # Switch backup boiler with hydronic distribution to backup furnace with air distribution
    hpxml.heating_systems[0].heating_system_type = HPXML::HVACTypeFurnace
    hpxml.hvac_distributions[0].distribution_system_type = HPXML::HVACDistributionTypeAir
    hpxml.hvac_distributions[0].air_type = HPXML::AirTypeRegularVelocity
    hpxml.hvac_distributions[0].duct_leakage_measurements << hpxml.hvac_distributions[1].duct_leakage_measurements[0].dup
    hpxml.hvac_distributions[0].duct_leakage_measurements << hpxml.hvac_distributions[1].duct_leakage_measurements[1].dup
    hpxml.hvac_distributions[0].ducts << hpxml.hvac_distributions[1].ducts[0].dup
    hpxml.hvac_distributions[0].ducts << hpxml.hvac_distributions[1].ducts[1].dup
    hpxml.hvac_distributions[1].ducts[0].id = "Ducts#{hpxml.hvac_distributions[0].ducts.size + 1}"
    hpxml.hvac_distributions[1].ducts[1].id = "Ducts#{hpxml.hvac_distributions[0].ducts.size + 2}"
  end
  if ['base-hvac-ducts-area-multipliers.xml'].include? hpxml_file
    hpxml.hvac_distributions[0].ducts[0].duct_surface_area_multiplier = 0.5
    hpxml.hvac_distributions[0].ducts[1].duct_surface_area_multiplier = 1.5
  end
  if ['base-hvac-autosize-sizing-controls.xml'].include? hpxml_file
    hpxml.header.manualj_heating_design_temp = 0
    hpxml.header.manualj_cooling_design_temp = 100
    hpxml.header.manualj_heating_setpoint = 60
    hpxml.header.manualj_cooling_setpoint = 80
    hpxml.header.manualj_humidity_setpoint = 0.55
    hpxml.header.manualj_internal_loads_sensible = 4000
    hpxml.header.manualj_internal_loads_latent = 200
    hpxml.header.manualj_num_occupants = 5
  end

  # ------------------ #
  # HPXML WaterHeating #
  # ------------------ #

  # Logic that can only be applied based on the file name
  if ['base-schedules-simple.xml',
      'base-schedules-simple-vacancy.xml',
      'base-schedules-simple-vacancy-year-round.xml',
      'base-schedules-simple-power-outage.xml',
      'base-misc-loads-large-uncommon.xml',
      'base-misc-loads-large-uncommon2.xml'].include? hpxml_file
    hpxml.water_heating.water_fixtures_weekday_fractions = '0.012, 0.006, 0.004, 0.005, 0.010, 0.034, 0.078, 0.087, 0.080, 0.067, 0.056, 0.047, 0.040, 0.035, 0.033, 0.031, 0.039, 0.051, 0.060, 0.060, 0.055, 0.048, 0.038, 0.026'
    hpxml.water_heating.water_fixtures_weekend_fractions = '0.012, 0.006, 0.004, 0.005, 0.010, 0.034, 0.078, 0.087, 0.080, 0.067, 0.056, 0.047, 0.040, 0.035, 0.033, 0.031, 0.039, 0.051, 0.060, 0.060, 0.055, 0.048, 0.038, 0.026'
    hpxml.water_heating.water_fixtures_monthly_multipliers = '1.0, 1.0, 1.0, 1.0, 1.0, 1.0, 1.0, 1.0, 1.0, 1.0, 1.0, 1.0'
  elsif ['base-bldgtype-multifamily-shared-water-heater-recirc.xml'].include? hpxml_file
    hpxml.hot_water_distributions[0].has_shared_recirculation = true
    hpxml.hot_water_distributions[0].shared_recirculation_number_of_units_served = 6
    hpxml.hot_water_distributions[0].shared_recirculation_pump_power = 220
    hpxml.hot_water_distributions[0].shared_recirculation_control_type = HPXML::DHWRecirControlTypeTimer
  elsif ['base-bldgtype-multifamily-shared-laundry-room.xml',
         'base-bldgtype-multifamily-shared-laundry-room-multiple-water-heaters.xml'].include? hpxml_file
    hpxml.water_heating_systems.reverse_each do |water_heating_system|
      water_heating_system.delete
    end
    hpxml.water_heating_systems.add(id: "WaterHeatingSystem#{hpxml.water_heating_systems.size + 1}",
                                    is_shared_system: true,
                                    number_of_units_served: 6,
                                    fuel_type: HPXML::FuelTypeNaturalGas,
                                    water_heater_type: HPXML::WaterHeaterTypeStorage,
                                    location: HPXML::LocationLivingSpace,
                                    tank_volume: 120,
                                    fraction_dhw_load_served: 1.0,
                                    heating_capacity: 40000,
                                    energy_factor: 0.59,
                                    recovery_efficiency: 0.76,
                                    temperature: 125.0)
    if hpxml_file == 'base-bldgtype-multifamily-shared-laundry-room-multiple-water-heaters.xml'
      hpxml.water_heating_systems[0].fraction_dhw_load_served /= 2.0
      hpxml.water_heating_systems[0].tank_volume /= 2.0
      hpxml.water_heating_systems[0].number_of_units_served /= 2.0
      hpxml.water_heating_systems << hpxml.water_heating_systems[0].dup
      hpxml.water_heating_systems[1].id = "WaterHeatingSystem#{hpxml.water_heating_systems.size}"
    end
  elsif ['base-dhw-tank-gas-uef-fhr.xml'].include? hpxml_file
    hpxml.water_heating_systems[0].first_hour_rating = 56.0
    hpxml.water_heating_systems[0].usage_bin = nil
  elsif ['base-dhw-tankless-electric-outside.xml'].include? hpxml_file
    hpxml.water_heating_systems[0].performance_adjustment = 0.92
  elsif ['base-dhw-multiple.xml'].include? hpxml_file
    hpxml.water_heating_systems[0].fraction_dhw_load_served = 0.2
    hpxml.water_heating_systems.add(id: "WaterHeatingSystem#{hpxml.water_heating_systems.size + 1}",
                                    fuel_type: HPXML::FuelTypeNaturalGas,
                                    water_heater_type: HPXML::WaterHeaterTypeStorage,
                                    location: HPXML::LocationLivingSpace,
                                    tank_volume: 50,
                                    fraction_dhw_load_served: 0.2,
                                    heating_capacity: 40000,
                                    energy_factor: 0.59,
                                    recovery_efficiency: 0.76,
                                    temperature: 125.0)
    hpxml.water_heating_systems.add(id: "WaterHeatingSystem#{hpxml.water_heating_systems.size + 1}",
                                    fuel_type: HPXML::FuelTypeElectricity,
                                    water_heater_type: HPXML::WaterHeaterTypeHeatPump,
                                    location: HPXML::LocationLivingSpace,
                                    tank_volume: 80,
                                    fraction_dhw_load_served: 0.2,
                                    energy_factor: 2.3,
                                    temperature: 125.0)
    hpxml.water_heating_systems.add(id: "WaterHeatingSystem#{hpxml.water_heating_systems.size + 1}",
                                    fuel_type: HPXML::FuelTypeElectricity,
                                    water_heater_type: HPXML::WaterHeaterTypeTankless,
                                    location: HPXML::LocationLivingSpace,
                                    fraction_dhw_load_served: 0.2,
                                    energy_factor: 0.99,
                                    temperature: 125.0)
    hpxml.water_heating_systems.add(id: "WaterHeatingSystem#{hpxml.water_heating_systems.size + 1}",
                                    fuel_type: HPXML::FuelTypeNaturalGas,
                                    water_heater_type: HPXML::WaterHeaterTypeTankless,
                                    location: HPXML::LocationLivingSpace,
                                    fraction_dhw_load_served: 0.1,
                                    energy_factor: 0.82,
                                    temperature: 125.0)
    hpxml.water_heating_systems.add(id: "WaterHeatingSystem#{hpxml.water_heating_systems.size + 1}",
                                    water_heater_type: HPXML::WaterHeaterTypeCombiStorage,
                                    location: HPXML::LocationLivingSpace,
                                    tank_volume: 50,
                                    fraction_dhw_load_served: 0.1,
                                    related_hvac_idref: 'HeatingSystem1',
                                    temperature: 125.0)
    hpxml.solar_thermal_systems.add(id: "SolarThermalSystem#{hpxml.solar_thermal_systems.size + 1}",
                                    system_type: HPXML::SolarThermalSystemType,
                                    water_heating_system_idref: nil, # Apply to all water heaters
                                    solar_fraction: 0.65)
  end

  # -------------------- #
  # HPXML VentilationFan #
  # -------------------- #

  # Logic that can only be applied based on the file name
  if ['base-bldgtype-multifamily-shared-mechvent-multiple.xml'].include? hpxml_file
    hpxml.ventilation_fans.add(id: "VentilationFan#{hpxml.ventilation_fans.size + 1}",
                               fan_type: HPXML::MechVentTypeSupply,
                               is_shared_system: true,
                               in_unit_flow_rate: 100,
                               calculated_flow_rate: 1000,
                               hours_in_operation: 24,
                               fan_power: 300,
                               used_for_whole_building_ventilation: true,
                               fraction_recirculation: 0.0,
                               preheating_fuel: HPXML::FuelTypeNaturalGas,
                               preheating_efficiency_cop: 0.92,
                               preheating_fraction_load_served: 0.8,
                               precooling_fuel: HPXML::FuelTypeElectricity,
                               precooling_efficiency_cop: 4.0,
                               precooling_fraction_load_served: 0.8)
    hpxml.ventilation_fans.add(id: "VentilationFan#{hpxml.ventilation_fans.size + 1}",
                               fan_type: HPXML::MechVentTypeERV,
                               is_shared_system: true,
                               in_unit_flow_rate: 50,
                               delivered_ventilation: 500,
                               hours_in_operation: 24,
                               total_recovery_efficiency: 0.48,
                               sensible_recovery_efficiency: 0.72,
                               fan_power: 150,
                               used_for_whole_building_ventilation: true,
                               fraction_recirculation: 0.4,
                               preheating_fuel: HPXML::FuelTypeNaturalGas,
                               preheating_efficiency_cop: 0.87,
                               preheating_fraction_load_served: 1.0,
                               precooling_fuel: HPXML::FuelTypeElectricity,
                               precooling_efficiency_cop: 3.5,
                               precooling_fraction_load_served: 1.0)
    hpxml.ventilation_fans.add(id: "VentilationFan#{hpxml.ventilation_fans.size + 1}",
                               fan_type: HPXML::MechVentTypeHRV,
                               is_shared_system: true,
                               in_unit_flow_rate: 50,
                               rated_flow_rate: 500,
                               hours_in_operation: 24,
                               sensible_recovery_efficiency: 0.72,
                               fan_power: 150,
                               used_for_whole_building_ventilation: true,
                               fraction_recirculation: 0.3,
                               preheating_fuel: HPXML::FuelTypeElectricity,
                               preheating_efficiency_cop: 4.0,
                               precooling_fuel: HPXML::FuelTypeElectricity,
                               precooling_efficiency_cop: 4.5,
                               preheating_fraction_load_served: 1.0,
                               precooling_fraction_load_served: 1.0)
    hpxml.ventilation_fans.add(id: "VentilationFan#{hpxml.ventilation_fans.size + 1}",
                               fan_type: HPXML::MechVentTypeBalanced,
                               is_shared_system: true,
                               in_unit_flow_rate: 30,
                               tested_flow_rate: 300,
                               hours_in_operation: 24,
                               fan_power: 150,
                               used_for_whole_building_ventilation: true,
                               fraction_recirculation: 0.3,
                               preheating_fuel: HPXML::FuelTypeElectricity,
                               preheating_efficiency_cop: 3.5,
                               precooling_fuel: HPXML::FuelTypeElectricity,
                               precooling_efficiency_cop: 4.0,
                               preheating_fraction_load_served: 0.9,
                               precooling_fraction_load_served: 1.0)
    hpxml.ventilation_fans.add(id: "VentilationFan#{hpxml.ventilation_fans.size + 1}",
                               fan_type: HPXML::MechVentTypeExhaust,
                               is_shared_system: true,
                               in_unit_flow_rate: 70,
                               rated_flow_rate: 700,
                               hours_in_operation: 8,
                               fan_power: 300,
                               used_for_whole_building_ventilation: true,
                               fraction_recirculation: 0.0)
    hpxml.ventilation_fans.add(id: "VentilationFan#{hpxml.ventilation_fans.size + 1}",
                               fan_type: HPXML::MechVentTypeExhaust,
                               tested_flow_rate: 50,
                               hours_in_operation: 14,
                               fan_power: 10,
                               used_for_whole_building_ventilation: true)
    hpxml.ventilation_fans.add(id: "VentilationFan#{hpxml.ventilation_fans.size + 1}",
                               fan_type: HPXML::MechVentTypeCFIS,
                               tested_flow_rate: 160,
                               hours_in_operation: 8,
                               fan_power: 150,
                               used_for_whole_building_ventilation: true,
                               cfis_addtl_runtime_operating_mode: HPXML::CFISModeAirHandler,
                               distribution_system_idref: 'HVACDistribution1')
  elsif ['base-mechvent-multiple.xml'].include? hpxml_file
    hpxml.ventilation_fans.add(id: "VentilationFan#{hpxml.ventilation_fans.size + 1}",
                               rated_flow_rate: 2000,
                               fan_power: 150,
                               used_for_seasonal_cooling_load_reduction: true)
    hpxml.ventilation_fans.add(id: "VentilationFan#{hpxml.ventilation_fans.size + 1}",
                               fan_type: HPXML::MechVentTypeSupply,
                               tested_flow_rate: 12.5,
                               hours_in_operation: 14,
                               fan_power: 2.5,
                               used_for_whole_building_ventilation: true)
    hpxml.ventilation_fans.add(id: "VentilationFan#{hpxml.ventilation_fans.size + 1}",
                               fan_type: HPXML::MechVentTypeExhaust,
                               tested_flow_rate: 30.0,
                               fan_power: 7.5,
                               used_for_whole_building_ventilation: true)
    hpxml.ventilation_fans.add(id: "VentilationFan#{hpxml.ventilation_fans.size + 1}",
                               fan_type: HPXML::MechVentTypeBalanced,
                               tested_flow_rate: 27.5,
                               hours_in_operation: 24,
                               fan_power: 15,
                               used_for_whole_building_ventilation: true)
    hpxml.ventilation_fans.add(id: "VentilationFan#{hpxml.ventilation_fans.size + 1}",
                               fan_type: HPXML::MechVentTypeERV,
                               tested_flow_rate: 12.5,
                               hours_in_operation: 24,
                               total_recovery_efficiency: 0.48,
                               sensible_recovery_efficiency: 0.72,
                               fan_power: 6.25,
                               used_for_whole_building_ventilation: true)
    hpxml.ventilation_fans.add(id: "VentilationFan#{hpxml.ventilation_fans.size + 1}",
                               fan_type: HPXML::MechVentTypeHRV,
                               tested_flow_rate: 15,
                               hours_in_operation: 24,
                               sensible_recovery_efficiency: 0.72,
                               fan_power: 7.5,
                               used_for_whole_building_ventilation: true)
    hpxml.ventilation_fans.reverse_each do |vent_fan|
      vent_fan.fan_power /= 2.0
      vent_fan.rated_flow_rate /= 2.0 unless vent_fan.rated_flow_rate.nil?
      vent_fan.tested_flow_rate /= 2.0 unless vent_fan.tested_flow_rate.nil?
      hpxml.ventilation_fans << vent_fan.dup
      hpxml.ventilation_fans[-1].id = "VentilationFan#{hpxml.ventilation_fans.size}"
      hpxml.ventilation_fans[-1].start_hour = vent_fan.start_hour - 1 unless vent_fan.start_hour.nil?
      hpxml.ventilation_fans[-1].hours_in_operation = vent_fan.hours_in_operation - 1 unless vent_fan.hours_in_operation.nil?
    end
    hpxml.ventilation_fans.add(id: "VentilationFan#{hpxml.ventilation_fans.size + 1}",
                               fan_type: HPXML::MechVentTypeCFIS,
                               tested_flow_rate: 40,
                               hours_in_operation: 8,
                               fan_power: 37.5,
                               used_for_whole_building_ventilation: true,
                               cfis_addtl_runtime_operating_mode: HPXML::CFISModeAirHandler,
                               distribution_system_idref: 'HVACDistribution1')
    hpxml.ventilation_fans.add(id: "VentilationFan#{hpxml.ventilation_fans.size + 1}",
                               fan_type: HPXML::MechVentTypeCFIS,
                               tested_flow_rate: 42.5,
                               hours_in_operation: 8,
                               fan_power: 37.5,
                               used_for_whole_building_ventilation: true,
                               cfis_addtl_runtime_operating_mode: HPXML::CFISModeSupplementalFan,
                               cfis_supplemental_fan_idref: hpxml.ventilation_fans.find { |f| f.fan_type == HPXML::MechVentTypeExhaust }.id,
                               distribution_system_idref: 'HVACDistribution2')
    # Test ventilation system w/ zero airflow and hours
    hpxml.ventilation_fans.add(id: "VentilationFan#{hpxml.ventilation_fans.size + 1}",
                               fan_type: HPXML::MechVentTypeHRV,
                               tested_flow_rate: 0,
                               hours_in_operation: 24,
                               sensible_recovery_efficiency: 0.72,
                               fan_power: 7.5,
                               used_for_whole_building_ventilation: true)
    hpxml.ventilation_fans.add(id: "VentilationFan#{hpxml.ventilation_fans.size + 1}",
                               fan_type: HPXML::MechVentTypeHRV,
                               tested_flow_rate: 15,
                               hours_in_operation: 0,
                               sensible_recovery_efficiency: 0.72,
                               fan_power: 7.5,
                               used_for_whole_building_ventilation: true)
  elsif ['base-mechvent-cfis-airflow-fraction-zero.xml'].include? hpxml_file
    hpxml.ventilation_fans[0].cfis_vent_mode_airflow_fraction = 0.0
  elsif ['base-mechvent-cfis-supplemental-fan-exhaust.xml',
         'base-mechvent-cfis-supplemental-fan-supply.xml'].include? hpxml_file
    hpxml.ventilation_fans.add(id: "VentilationFan#{hpxml.ventilation_fans.size + 1}",
                               tested_flow_rate: 120,
                               fan_power: 30,
                               used_for_whole_building_ventilation: true)
    if hpxml_file == 'base-mechvent-cfis-supplemental-fan-exhaust.xml'
      hpxml.ventilation_fans[-1].fan_type = HPXML::MechVentTypeExhaust
    else
      hpxml.ventilation_fans[-1].fan_type = HPXML::MechVentTypeSupply
    end
    hpxml.ventilation_fans[0].cfis_addtl_runtime_operating_mode = HPXML::CFISModeSupplementalFan
    hpxml.ventilation_fans[0].cfis_supplemental_fan_idref = hpxml.ventilation_fans[1].id
  end

  # ---------------- #
  # HPXML Generation #
  # ---------------- #

  # Logic that can only be applied based on the file name
  if ['base-misc-defaults.xml'].include? hpxml_file
    hpxml.pv_systems[0].year_modules_manufactured = 2015
  elsif ['base-misc-generators.xml',
         'base-misc-generators-battery.xml',
         'base-misc-generators-battery-scheduled.xml',
         'base-pv-generators.xml',
         'base-pv-generators-battery.xml',
         'base-pv-generators-battery-scheduled.xml'].include? hpxml_file
    hpxml.generators.add(id: "Generator#{hpxml.generators.size + 1}",
                         fuel_type: HPXML::FuelTypeNaturalGas,
                         annual_consumption_kbtu: 8500,
                         annual_output_kwh: 500)
    hpxml.generators.add(id: "Generator#{hpxml.generators.size + 1}",
                         fuel_type: HPXML::FuelTypeOil,
                         annual_consumption_kbtu: 8500,
                         annual_output_kwh: 500)
  elsif ['base-bldgtype-multifamily-shared-generator.xml'].include? hpxml_file
    hpxml.generators.add(id: "Generator#{hpxml.generators.size + 1}",
                         is_shared_system: true,
                         fuel_type: HPXML::FuelTypePropane,
                         annual_consumption_kbtu: 85000,
                         annual_output_kwh: 5000,
                         number_of_bedrooms_served: 18)
  end

  # ------------- #
  # HPXML Battery #
  # ------------- #

  if ['base-pv-battery-lifetime-model.xml'].include? hpxml_file
    hpxml.batteries[0].lifetime_model = HPXML::BatteryLifetimeModelKandlerSmith
  elsif ['base-pv-battery-ah.xml'].include? hpxml_file
    default_values = Battery.get_battery_default_values()
    hpxml.batteries[0].nominal_capacity_ah = Battery.get_Ah_from_kWh(hpxml.batteries[0].nominal_capacity_kwh,
                                                                     default_values[:nominal_voltage])
    hpxml.batteries[0].usable_capacity_ah = hpxml.batteries[0].nominal_capacity_ah * default_values[:usable_fraction]
    hpxml.batteries[0].nominal_capacity_kwh = nil
    hpxml.batteries[0].usable_capacity_kwh = nil
  end

  # ---------------- #
  # HPXML Appliances #
  # ---------------- #

  # Logic that can only be applied based on the file name
  if ['base-schedules-simple.xml',
      'base-schedules-simple-vacancy.xml',
      'base-schedules-simple-vacancy-year-round.xml',
      'base-schedules-simple-power-outage.xml',
      'base-misc-loads-large-uncommon.xml',
      'base-misc-loads-large-uncommon2.xml'].include? hpxml_file
    hpxml.clothes_washers[0].weekday_fractions = '0.009, 0.007, 0.004, 0.004, 0.007, 0.011, 0.022, 0.049, 0.073, 0.086, 0.084, 0.075, 0.067, 0.060, 0.049, 0.052, 0.050, 0.049, 0.049, 0.049, 0.049, 0.047, 0.032, 0.017'
    hpxml.clothes_washers[0].weekend_fractions = '0.009, 0.007, 0.004, 0.004, 0.007, 0.011, 0.022, 0.049, 0.073, 0.086, 0.084, 0.075, 0.067, 0.060, 0.049, 0.052, 0.050, 0.049, 0.049, 0.049, 0.049, 0.047, 0.032, 0.017'
    hpxml.clothes_washers[0].monthly_multipliers = '1.011, 1.002, 1.022, 1.020, 1.022, 0.996, 0.999, 0.999, 0.996, 0.964, 0.959, 1.011'
    hpxml.clothes_dryers[0].weekday_fractions = '0.010, 0.006, 0.004, 0.002, 0.004, 0.006, 0.016, 0.032, 0.048, 0.068, 0.078, 0.081, 0.074, 0.067, 0.057, 0.061, 0.055, 0.054, 0.051, 0.051, 0.052, 0.054, 0.044, 0.024'
    hpxml.clothes_dryers[0].weekend_fractions = '0.010, 0.006, 0.004, 0.002, 0.004, 0.006, 0.016, 0.032, 0.048, 0.068, 0.078, 0.081, 0.074, 0.067, 0.057, 0.061, 0.055, 0.054, 0.051, 0.051, 0.052, 0.054, 0.044, 0.024'
    hpxml.clothes_dryers[0].monthly_multipliers = '1.0, 1.0, 1.0, 1.0, 1.0, 1.0, 1.0, 1.0, 1.0, 1.0, 1.0, 1.0'
    hpxml.dishwashers[0].weekday_fractions = '0.015, 0.007, 0.005, 0.003, 0.003, 0.010, 0.020, 0.031, 0.058, 0.065, 0.056, 0.048, 0.041, 0.046, 0.036, 0.038, 0.038, 0.049, 0.087, 0.111, 0.090, 0.067, 0.044, 0.031'
    hpxml.dishwashers[0].weekend_fractions = '0.015, 0.007, 0.005, 0.003, 0.003, 0.010, 0.020, 0.031, 0.058, 0.065, 0.056, 0.048, 0.041, 0.046, 0.036, 0.038, 0.038, 0.049, 0.087, 0.111, 0.090, 0.067, 0.044, 0.031'
    hpxml.dishwashers[0].monthly_multipliers = '1.097, 1.097, 0.991, 0.987, 0.991, 0.890, 0.896, 0.896, 0.890, 1.085, 1.085, 1.097'
    hpxml.refrigerators[0].weekday_fractions = '0.040, 0.039, 0.038, 0.037, 0.036, 0.036, 0.038, 0.040, 0.041, 0.041, 0.040, 0.040, 0.042, 0.042, 0.042, 0.041, 0.044, 0.048, 0.050, 0.048, 0.047, 0.046, 0.044, 0.041'
    hpxml.refrigerators[0].weekend_fractions = '0.040, 0.039, 0.038, 0.037, 0.036, 0.036, 0.038, 0.040, 0.041, 0.041, 0.040, 0.040, 0.042, 0.042, 0.042, 0.041, 0.044, 0.048, 0.050, 0.048, 0.047, 0.046, 0.044, 0.041'
    hpxml.refrigerators[0].monthly_multipliers = '0.837, 0.835, 1.084, 1.084, 1.084, 1.096, 1.096, 1.096, 1.096, 0.931, 0.925, 0.837'
    hpxml.cooking_ranges[0].weekday_fractions = '0.007, 0.007, 0.004, 0.004, 0.007, 0.011, 0.025, 0.042, 0.046, 0.048, 0.042, 0.050, 0.057, 0.046, 0.057, 0.044, 0.092, 0.150, 0.117, 0.060, 0.035, 0.025, 0.016, 0.011'
    hpxml.cooking_ranges[0].weekend_fractions = '0.007, 0.007, 0.004, 0.004, 0.007, 0.011, 0.025, 0.042, 0.046, 0.048, 0.042, 0.050, 0.057, 0.046, 0.057, 0.044, 0.092, 0.150, 0.117, 0.060, 0.035, 0.025, 0.016, 0.011'
    hpxml.cooking_ranges[0].monthly_multipliers = '1.097, 1.097, 0.991, 0.987, 0.991, 0.890, 0.896, 0.896, 0.890, 1.085, 1.085, 1.097'
  end
  if ['base-misc-loads-large-uncommon.xml',
      'base-misc-loads-large-uncommon2.xml',
      'base-misc-usage-multiplier.xml'].include? hpxml_file
    if hpxml_file != 'base-misc-usage-multiplier.xml'
      hpxml.refrigerators.add(id: "Refrigerator#{hpxml.refrigerators.size + 1}",
                              rated_annual_kwh: 800,
                              primary_indicator: false)
    end
    hpxml.freezers.add(id: "Freezer#{hpxml.freezers.size + 1}",
                       location: HPXML::LocationLivingSpace,
                       rated_annual_kwh: 400)
    if hpxml_file == 'base-misc-usage-multiplier.xml'
      hpxml.freezers[-1].usage_multiplier = 0.9
    end
    (hpxml.refrigerators + hpxml.freezers).each do |appliance|
      next if appliance.is_a?(HPXML::Refrigerator) && hpxml_file == 'base-misc-usage-multiplier.xml'

      appliance.weekday_fractions = '0.040, 0.039, 0.038, 0.037, 0.036, 0.036, 0.038, 0.040, 0.041, 0.041, 0.040, 0.040, 0.042, 0.042, 0.042, 0.041, 0.044, 0.048, 0.050, 0.048, 0.047, 0.046, 0.044, 0.041'
      appliance.weekend_fractions = '0.040, 0.039, 0.038, 0.037, 0.036, 0.036, 0.038, 0.040, 0.041, 0.041, 0.040, 0.040, 0.042, 0.042, 0.042, 0.041, 0.044, 0.048, 0.050, 0.048, 0.047, 0.046, 0.044, 0.041'
      appliance.monthly_multipliers = '0.837, 0.835, 1.084, 1.084, 1.084, 1.096, 1.096, 1.096, 1.096, 0.931, 0.925, 0.837'
    end
    hpxml.pools[0].pump_weekday_fractions = '0.003, 0.003, 0.003, 0.004, 0.008, 0.015, 0.026, 0.044, 0.084, 0.121, 0.127, 0.121, 0.120, 0.090, 0.075, 0.061, 0.037, 0.023, 0.013, 0.008, 0.004, 0.003, 0.003, 0.003'
    hpxml.pools[0].pump_weekend_fractions = '0.003, 0.003, 0.003, 0.004, 0.008, 0.015, 0.026, 0.044, 0.084, 0.121, 0.127, 0.121, 0.120, 0.090, 0.075, 0.061, 0.037, 0.023, 0.013, 0.008, 0.004, 0.003, 0.003, 0.003'
    hpxml.pools[0].pump_monthly_multipliers = '1.154, 1.161, 1.013, 1.010, 1.013, 0.888, 0.883, 0.883, 0.888, 0.978, 0.974, 1.154'
    hpxml.pools[0].heater_weekday_fractions = '0.003, 0.003, 0.003, 0.004, 0.008, 0.015, 0.026, 0.044, 0.084, 0.121, 0.127, 0.121, 0.120, 0.090, 0.075, 0.061, 0.037, 0.023, 0.013, 0.008, 0.004, 0.003, 0.003, 0.003'
    hpxml.pools[0].heater_weekend_fractions = '0.003, 0.003, 0.003, 0.004, 0.008, 0.015, 0.026, 0.044, 0.084, 0.121, 0.127, 0.121, 0.120, 0.090, 0.075, 0.061, 0.037, 0.023, 0.013, 0.008, 0.004, 0.003, 0.003, 0.003'
    hpxml.pools[0].heater_monthly_multipliers = '1.154, 1.161, 1.013, 1.010, 1.013, 0.888, 0.883, 0.883, 0.888, 0.978, 0.974, 1.154'
    hpxml.hot_tubs[0].pump_weekday_fractions = '0.024, 0.029, 0.024, 0.029, 0.047, 0.067, 0.057, 0.024, 0.024, 0.019, 0.015, 0.014, 0.014, 0.014, 0.024, 0.058, 0.126, 0.122, 0.068, 0.061, 0.051, 0.043, 0.024, 0.024'
    hpxml.hot_tubs[0].pump_weekend_fractions = '0.024, 0.029, 0.024, 0.029, 0.047, 0.067, 0.057, 0.024, 0.024, 0.019, 0.015, 0.014, 0.014, 0.014, 0.024, 0.058, 0.126, 0.122, 0.068, 0.061, 0.051, 0.043, 0.024, 0.024'
    hpxml.hot_tubs[0].pump_monthly_multipliers = '0.837, 0.835, 1.084, 1.084, 1.084, 1.096, 1.096, 1.096, 1.096, 0.931, 0.925, 0.837'
    hpxml.hot_tubs[0].heater_weekday_fractions = '0.024, 0.029, 0.024, 0.029, 0.047, 0.067, 0.057, 0.024, 0.024, 0.019, 0.015, 0.014, 0.014, 0.014, 0.024, 0.058, 0.126, 0.122, 0.068, 0.061, 0.051, 0.043, 0.024, 0.024'
    hpxml.hot_tubs[0].heater_weekend_fractions = '0.024, 0.029, 0.024, 0.029, 0.047, 0.067, 0.057, 0.024, 0.024, 0.019, 0.015, 0.014, 0.014, 0.014, 0.024, 0.058, 0.126, 0.122, 0.068, 0.061, 0.051, 0.043, 0.024, 0.024'
    hpxml.hot_tubs[0].heater_monthly_multipliers = '0.921, 0.928, 0.921, 0.915, 0.921, 1.160, 1.158, 1.158, 1.160, 0.921, 0.915, 0.921'
  end
  if ['base-bldgtype-multifamily-shared-laundry-room.xml',
      'base-bldgtype-multifamily-shared-laundry-room-multiple-water-heaters.xml'].include? hpxml_file
    hpxml.clothes_washers[0].is_shared_appliance = true
    hpxml.clothes_washers[0].location = HPXML::LocationOtherHeatedSpace
    hpxml.clothes_dryers[0].location = HPXML::LocationOtherHeatedSpace
    hpxml.clothes_dryers[0].is_shared_appliance = true
    hpxml.dishwashers[0].is_shared_appliance = true
    hpxml.dishwashers[0].location = HPXML::LocationOtherHeatedSpace
    if hpxml_file == 'base-bldgtype-multifamily-shared-laundry-room.xml'
      hpxml.clothes_washers[0].water_heating_system_idref = hpxml.water_heating_systems[0].id
      hpxml.dishwashers[0].water_heating_system_idref = hpxml.water_heating_systems[0].id
    elsif hpxml_file == 'base-bldgtype-multifamily-shared-laundry-room-multiple-water-heaters.xml'
      hpxml.clothes_washers[0].hot_water_distribution_idref = hpxml.hot_water_distributions[0].id
      hpxml.dishwashers[0].hot_water_distribution_idref = hpxml.hot_water_distributions[0].id
    end
  elsif ['base-misc-defaults.xml'].include? hpxml_file
    hpxml.refrigerators[0].primary_indicator = nil
  end

  # -------------- #
  # HPXML Lighting #
  # -------------- #

  # Logic that can only be applied based on the file name
  if ['base-lighting-ceiling-fans.xml'].include? hpxml_file
    hpxml.ceiling_fans[0].weekday_fractions = '0.057, 0.057, 0.057, 0.057, 0.057, 0.057, 0.057, 0.024, 0.024, 0.024, 0.024, 0.024, 0.024, 0.024, 0.024, 0.024, 0.024, 0.024, 0.057, 0.057, 0.057, 0.057, 0.057, 0.057'
    hpxml.ceiling_fans[0].weekend_fractions = '0.057, 0.057, 0.057, 0.057, 0.057, 0.057, 0.057, 0.024, 0.024, 0.024, 0.024, 0.024, 0.024, 0.024, 0.024, 0.024, 0.024, 0.024, 0.057, 0.057, 0.057, 0.057, 0.057, 0.057'
    hpxml.ceiling_fans[0].monthly_multipliers = '0, 0, 0, 0, 0, 1, 1, 1, 1, 0, 0, 0'
  elsif ['base-lighting-holiday.xml'].include? hpxml_file
    hpxml.lighting.holiday_weekday_fractions = '0.0, 0.0, 0.0, 0.0, 0.0, 0.0, 0.0, 0.0, 0.0, 0.0, 0.0, 0.0, 0.0, 0.0, 0.0, 0.0, 0.008, 0.098, 0.168, 0.194, 0.284, 0.192, 0.037, 0.019'
    hpxml.lighting.holiday_weekend_fractions = '0.0, 0.0, 0.0, 0.0, 0.0, 0.0, 0.0, 0.0, 0.0, 0.0, 0.0, 0.0, 0.0, 0.0, 0.0, 0.0, 0.008, 0.098, 0.168, 0.194, 0.284, 0.192, 0.037, 0.019'
  elsif ['base-schedules-simple.xml',
         'base-schedules-simple-vacancy.xml',
         'base-schedules-simple-vacancy-year-round.xml',
         'base-schedules-simple-power-outage.xml',
         'base-misc-loads-large-uncommon.xml',
         'base-misc-loads-large-uncommon2.xml'].include? hpxml_file
    hpxml.lighting.interior_weekday_fractions = '0.124, 0.074, 0.050, 0.050, 0.053, 0.140, 0.330, 0.420, 0.430, 0.424, 0.411, 0.394, 0.382, 0.378, 0.378, 0.379, 0.386, 0.412, 0.484, 0.619, 0.783, 0.880, 0.597, 0.249'
    hpxml.lighting.interior_weekend_fractions = '0.124, 0.074, 0.050, 0.050, 0.053, 0.140, 0.330, 0.420, 0.430, 0.424, 0.411, 0.394, 0.382, 0.378, 0.378, 0.379, 0.386, 0.412, 0.484, 0.619, 0.783, 0.880, 0.597, 0.249'
    hpxml.lighting.interior_monthly_multipliers = '1.075, 1.064951905, 1.0375, 1.0, 0.9625, 0.935048095, 0.925, 0.935048095, 0.9625, 1.0, 1.0375, 1.064951905'
    hpxml.lighting.exterior_weekday_fractions = '0.046, 0.046, 0.046, 0.046, 0.046, 0.037, 0.035, 0.034, 0.033, 0.028, 0.022, 0.015, 0.012, 0.011, 0.011, 0.012, 0.019, 0.037, 0.049, 0.065, 0.091, 0.105, 0.091, 0.063'
    hpxml.lighting.exterior_weekend_fractions = '0.046, 0.046, 0.045, 0.045, 0.046, 0.045, 0.044, 0.041, 0.036, 0.03, 0.024, 0.016, 0.012, 0.011, 0.011, 0.012, 0.019, 0.038, 0.048, 0.06, 0.083, 0.098, 0.085, 0.059'
    hpxml.lighting.exterior_monthly_multipliers = '1.248, 1.257, 0.993, 0.989, 0.993, 0.827, 0.821, 0.821, 0.827, 0.99, 0.987, 1.248'
    hpxml.lighting.garage_weekday_fractions = '0.046, 0.046, 0.046, 0.046, 0.046, 0.037, 0.035, 0.034, 0.033, 0.028, 0.022, 0.015, 0.012, 0.011, 0.011, 0.012, 0.019, 0.037, 0.049, 0.065, 0.091, 0.105, 0.091, 0.063'
    hpxml.lighting.garage_weekend_fractions = '0.046, 0.046, 0.045, 0.045, 0.046, 0.045, 0.044, 0.041, 0.036, 0.03, 0.024, 0.016, 0.012, 0.011, 0.011, 0.012, 0.019, 0.038, 0.048, 0.06, 0.083, 0.098, 0.085, 0.059'
    hpxml.lighting.garage_monthly_multipliers = '1.248, 1.257, 0.993, 0.989, 0.993, 0.827, 0.821, 0.821, 0.827, 0.99, 0.987, 1.248'
  elsif ['base-lighting-kwh-per-year.xml'].include? hpxml_file
    ltg_kwhs_per_year = { HPXML::LocationInterior => 1500,
                          HPXML::LocationExterior => 150,
                          HPXML::LocationGarage => 0 }
    hpxml.lighting_groups.clear
    ltg_kwhs_per_year.each do |location, kwh_per_year|
      hpxml.lighting_groups.add(id: "LightingGroup#{hpxml.lighting_groups.size + 1}",
                                location: location,
                                kwh_per_year: kwh_per_year)
    end
  elsif ['base-lighting-mixed.xml'].include? hpxml_file
    hpxml.lighting_groups.reverse_each do |lg|
      next unless lg.location == HPXML::LocationExterior

      lg.delete
    end
    hpxml.lighting_groups.each_with_index do |lg, i|
      lg.id = "LightingGroup#{i + 1}"
    end
    hpxml.lighting_groups.add(id: "LightingGroup#{hpxml.lighting_groups.size + 1}",
                              location: HPXML::LocationExterior,
                              kwh_per_year: 150)
  elsif ['base-foundation-basement-garage.xml'].include? hpxml_file
    int_lighting_groups = hpxml.lighting_groups.select { |lg| lg.location == HPXML::LocationInterior }
    int_lighting_groups.each do |lg|
      hpxml.lighting_groups << lg.dup
      hpxml.lighting_groups[-1].location = HPXML::LocationGarage
      hpxml.lighting_groups[-1].id = "LightingGroup#{hpxml.lighting_groups.size}"
    end
  end

  # --------------- #
  # HPXML MiscLoads #
  # --------------- #

  # Logic that can only be applied based on the file name
  if ['base-schedules-simple.xml',
      'base-schedules-simple-vacancy.xml',
      'base-schedules-simple-vacancy-year-round.xml',
      'base-schedules-simple-power-outage.xml',
      'base-misc-loads-large-uncommon.xml',
      'base-misc-loads-large-uncommon2.xml'].include? hpxml_file
    hpxml.plug_loads[0].weekday_fractions = '0.045, 0.019, 0.01, 0.001, 0.001, 0.001, 0.005, 0.009, 0.018, 0.026, 0.032, 0.038, 0.04, 0.041, 0.043, 0.045, 0.05, 0.055, 0.07, 0.085, 0.097, 0.108, 0.089, 0.07'
    hpxml.plug_loads[0].weekend_fractions = '0.045, 0.019, 0.01, 0.001, 0.001, 0.001, 0.005, 0.009, 0.018, 0.026, 0.032, 0.038, 0.04, 0.041, 0.043, 0.045, 0.05, 0.055, 0.07, 0.085, 0.097, 0.108, 0.089, 0.07'
    hpxml.plug_loads[0].monthly_multipliers = '1.137, 1.129, 0.961, 0.969, 0.961, 0.993, 0.996, 0.96, 0.993, 0.867, 0.86, 1.137'
    hpxml.plug_loads[1].weekday_fractions = '0.035, 0.033, 0.032, 0.031, 0.032, 0.033, 0.037, 0.042, 0.043, 0.043, 0.043, 0.044, 0.045, 0.045, 0.044, 0.046, 0.048, 0.052, 0.053, 0.05, 0.047, 0.045, 0.04, 0.036'
    hpxml.plug_loads[1].weekend_fractions = '0.035, 0.033, 0.032, 0.031, 0.032, 0.033, 0.037, 0.042, 0.043, 0.043, 0.043, 0.044, 0.045, 0.045, 0.044, 0.046, 0.048, 0.052, 0.053, 0.05, 0.047, 0.045, 0.04, 0.036'
    hpxml.plug_loads[1].monthly_multipliers = '1.248, 1.257, 0.993, 0.989, 0.993, 0.827, 0.821, 0.821, 0.827, 0.99, 0.987, 1.248'
  end
  if ['base-misc-loads-large-uncommon.xml',
      'base-misc-loads-large-uncommon2.xml',
      'base-misc-usage-multiplier.xml'].include? hpxml_file
    if hpxml_file != 'base-misc-usage-multiplier.xml'
      hpxml.plug_loads[2].weekday_fractions = '0.042, 0.042, 0.042, 0.042, 0.042, 0.042, 0.042, 0.042, 0.042, 0.042, 0.042, 0.042, 0.042, 0.042, 0.042, 0.042, 0.042, 0.042, 0.042, 0.042, 0.042, 0.042, 0.042, 0.042'
      hpxml.plug_loads[2].weekend_fractions = '0.042, 0.042, 0.042, 0.042, 0.042, 0.042, 0.042, 0.042, 0.042, 0.042, 0.042, 0.042, 0.042, 0.042, 0.042, 0.042, 0.042, 0.042, 0.042, 0.042, 0.042, 0.042, 0.042, 0.042'
      hpxml.plug_loads[2].monthly_multipliers = '1, 1, 1, 1, 1, 1, 1, 1, 1, 1, 1, 1'
      hpxml.plug_loads[3].weekday_fractions = '0.044, 0.023, 0.019, 0.015, 0.016, 0.018, 0.026, 0.033, 0.033, 0.032, 0.033, 0.033, 0.032, 0.032, 0.032, 0.033, 0.045, 0.057, 0.066, 0.076, 0.081, 0.086, 0.075, 0.065'
      hpxml.plug_loads[3].weekend_fractions = '0.044, 0.023, 0.019, 0.015, 0.016, 0.018, 0.026, 0.033, 0.033, 0.032, 0.033, 0.033, 0.032, 0.032, 0.032, 0.033, 0.045, 0.057, 0.066, 0.076, 0.081, 0.086, 0.075, 0.065'
      hpxml.plug_loads[3].monthly_multipliers = '1.154, 1.161, 1.013, 1.010, 1.013, 0.888, 0.883, 0.883, 0.888, 0.978, 0.974, 1.154'
    end
    hpxml.fuel_loads[0].weekday_fractions = '0.004, 0.001, 0.001, 0.002, 0.007, 0.012, 0.029, 0.046, 0.044, 0.041, 0.044, 0.046, 0.042, 0.038, 0.049, 0.059, 0.110, 0.161, 0.115, 0.070, 0.044, 0.019, 0.013, 0.007'
    hpxml.fuel_loads[0].weekend_fractions = '0.004, 0.001, 0.001, 0.002, 0.007, 0.012, 0.029, 0.046, 0.044, 0.041, 0.044, 0.046, 0.042, 0.038, 0.049, 0.059, 0.110, 0.161, 0.115, 0.070, 0.044, 0.019, 0.013, 0.007'
    hpxml.fuel_loads[0].monthly_multipliers = '1.097, 1.097, 0.991, 0.987, 0.991, 0.890, 0.896, 0.896, 0.890, 1.085, 1.085, 1.097'
    hpxml.fuel_loads[1].weekday_fractions = '0.044, 0.023, 0.019, 0.015, 0.016, 0.018, 0.026, 0.033, 0.033, 0.032, 0.033, 0.033, 0.032, 0.032, 0.032, 0.033, 0.045, 0.057, 0.066, 0.076, 0.081, 0.086, 0.075, 0.065'
    hpxml.fuel_loads[1].weekend_fractions = '0.044, 0.023, 0.019, 0.015, 0.016, 0.018, 0.026, 0.033, 0.033, 0.032, 0.033, 0.033, 0.032, 0.032, 0.032, 0.033, 0.045, 0.057, 0.066, 0.076, 0.081, 0.086, 0.075, 0.065'
    hpxml.fuel_loads[1].monthly_multipliers = '1.154, 1.161, 1.013, 1.010, 1.013, 0.888, 0.883, 0.883, 0.888, 0.978, 0.974, 1.154'
    hpxml.fuel_loads[2].weekday_fractions = '0.044, 0.023, 0.019, 0.015, 0.016, 0.018, 0.026, 0.033, 0.033, 0.032, 0.033, 0.033, 0.032, 0.032, 0.032, 0.033, 0.045, 0.057, 0.066, 0.076, 0.081, 0.086, 0.075, 0.065'
    hpxml.fuel_loads[2].weekend_fractions = '0.044, 0.023, 0.019, 0.015, 0.016, 0.018, 0.026, 0.033, 0.033, 0.032, 0.033, 0.033, 0.032, 0.032, 0.032, 0.033, 0.045, 0.057, 0.066, 0.076, 0.081, 0.086, 0.075, 0.065'
    hpxml.fuel_loads[2].monthly_multipliers = '1.154, 1.161, 1.013, 1.010, 1.013, 0.888, 0.883, 0.883, 0.888, 0.978, 0.974, 1.154'
  end
end

def download_utility_rates
  require_relative 'HPXMLtoOpenStudio/resources/util'
  require_relative 'ReportUtilityBills/resources/util'

  rates_dir = File.join(File.dirname(__FILE__), 'ReportUtilityBills/resources/detailed_rates')
  FileUtils.mkdir(rates_dir) if !File.exist?(rates_dir)
  filepath = File.join(rates_dir, 'usurdb.csv')

  if !File.exist?(filepath)
    require 'tempfile'
    tmpfile = Tempfile.new('rates')

    UrlResolver.fetch('https://openei.org/apps/USURDB/download/usurdb.csv.gz', tmpfile)

    puts 'Extracting utility rates...'
    require 'zlib'
    Zlib::GzipReader.open(tmpfile.path.to_s) do |input_stream|
      File.open(filepath, 'w') do |output_stream|
        IO.copy_stream(input_stream, output_stream)
      end
    end
  end

  num_rates_actual = process_usurdb(filepath)

  puts "#{num_rates_actual} rate files are available in openei_rates.zip."
  puts 'Completed.'
  exit!
end

command_list = [:update_measures, :update_hpxmls, :create_release_zips, :download_utility_rates]

def display_usage(command_list)
  puts "Usage: openstudio #{File.basename(__FILE__)} [COMMAND]\nCommands:\n  " + command_list.join("\n  ")
end

if ARGV.size == 0
  puts 'ERROR: Missing command.'
  display_usage(command_list)
  exit!
elsif ARGV.size > 1
  puts 'ERROR: Too many commands.'
  display_usage(command_list)
  exit!
elsif not command_list.include? ARGV[0].to_sym
  puts "ERROR: Invalid command '#{ARGV[0]}'."
  display_usage(command_list)
  exit!
end

if ARGV[0].to_sym == :update_measures
  # Prevent NREL error regarding U: drive when not VPNed in
  ENV['HOME'] = 'C:' if !ENV['HOME'].nil? && ENV['HOME'].start_with?('U:')
  ENV['HOMEDRIVE'] = 'C:\\' if !ENV['HOMEDRIVE'].nil? && ENV['HOMEDRIVE'].start_with?('U:')

  # Apply rubocop
  cops = ['Layout',
          'Lint/DeprecatedClassMethods',
          'Lint/DuplicateElsifCondition',
          'Lint/DuplicateHashKey',
          'Lint/DuplicateMethods',
          'Lint/InterpolationCheck',
          'Lint/LiteralAsCondition',
          'Lint/RedundantStringCoercion',
          'Lint/SelfAssignment',
          'Lint/UnderscorePrefixedVariableName',
          'Lint/UnusedBlockArgument',
          'Lint/UnusedMethodArgument',
          'Lint/UselessAssignment',
          'Style/AndOr',
          'Style/FrozenStringLiteralComment',
          'Style/HashSyntax',
          'Style/Next',
          'Style/NilComparison',
          'Style/RedundantParentheses',
          'Style/RedundantSelf',
          'Style/ReturnNil',
          'Style/SelfAssignment',
          'Style/StringLiterals',
          'Style/StringLiteralsInInterpolation']
  commands = ["\"require 'rubocop/rake_task' \"",
              "\"RuboCop::RakeTask.new(:rubocop) do |t| t.options = ['--auto-correct', '--format', 'simple', '--only', '#{cops.join(',')}'] end\"",
              '"Rake.application[:rubocop].invoke"']
  command = "#{OpenStudio.getOpenStudioCLI} -e #{commands.join(' -e ')}"
  puts 'Applying rubocop auto-correct to measures...'
  system(command)

  # Update measures XMLs
  puts 'Updating measure.xmls...'
  require 'oga'
  Dir['**/measure.xml'].each do |measure_xml|
    for n_attempt in 1..5 # For some reason CLI randomly generates errors, so try multiple times
      measure_dir = File.dirname(measure_xml)
      command = "#{OpenStudio.getOpenStudioCLI} measure -u '#{measure_dir}'"
      system(command, [:out, :err] => File::NULL)

      # Check for error
      xml_doc = XMLHelper.parse_file(measure_xml)
      err_val = XMLHelper.get_value(xml_doc, '/measure/error', :string)
      if err_val.nil?
        err_val = XMLHelper.get_value(xml_doc, '/error', :string)
      end
      if err_val.nil?
        break # Successfully updated
      else
        if n_attempt == 5
          fail "#{measure_xml}: #{err_val}" # Error generated all 5 times, fail
        else
          # Remove error from measure XML, try again
          orig_lines = File.readlines(measure_xml)
          new_lines = []
          inside_error = false
          orig_lines.each do |l|
            if l.include? '<error>'
              inside_error = true
            end
            if l.include? '</error>'
              inside_error = false
              next
            end
            next if inside_error

            new_lines << l
          end
          File.open(measure_xml, 'w') do |file|
            file.puts new_lines
          end
        end
      end
    end
  end

  puts 'Done.'
end

if ARGV[0].to_sym == :update_hpxmls
  # Prevent NREL error regarding U: drive when not VPNed in
  ENV['HOME'] = 'C:' if !ENV['HOME'].nil? && ENV['HOME'].start_with?('U:')
  ENV['HOMEDRIVE'] = 'C:\\' if !ENV['HOMEDRIVE'].nil? && ENV['HOMEDRIVE'].start_with?('U:')

  # Create sample/test HPXMLs
  OpenStudio::Logger.instance.standardOutLogger.setLogLevel(OpenStudio::Fatal)
  create_hpxmls()
end

if ARGV[0].to_sym == :download_utility_rates
  download_utility_rates
end

if ARGV[0].to_sym == :create_release_zips
  if ENV['CI']
    # CI doesn't have git, so default to everything
    git_files = Dir['**/*.*']
  else
    # Only include files under git version control
    command = 'git ls-files'
    begin
      git_files = `#{command}`
    rescue
      puts "Command failed: '#{command}'. Perhaps git needs to be installed?"
      exit!
    end
  end

  files = ['Changelog.md',
           'LICENSE.md',
           'BuildResidentialHPXML/measure.*',
           'BuildResidentialHPXML/resources/**/*.*',
           'BuildResidentialScheduleFile/measure.*',
           'BuildResidentialScheduleFile/resources/**/*.*',
           'HPXMLtoOpenStudio/measure.*',
           'HPXMLtoOpenStudio/resources/**/*.*',
           'ReportSimulationOutput/measure.*',
           'ReportSimulationOutput/resources/**/*.*',
           'ReportUtilityBills/measure.*',
           'ReportUtilityBills/resources/**/*.*',
           'weather/*.*',
           'workflow/*.*',
           'workflow/real_homes/*.xml',
           'workflow/sample_files/*.xml',
           'workflow/tests/*test*.rb',
           'workflow/tests/**/*.xml',
           'workflow/tests/**/*.csv',
           'documentation/index.html',
           'documentation/_static/**/*.*']

  if not ENV['CI']
    # Generate documentation
    puts 'Generating documentation...'
    command = 'sphinx-build -b singlehtml docs/source documentation'
    begin
      `#{command}`
      if not File.exist? File.join(File.dirname(__FILE__), 'documentation', 'index.html')
        puts 'Documentation was not successfully generated. Aborting...'
        exit!
      end
    rescue
      puts "Command failed: '#{command}'. Perhaps sphinx needs to be installed?"
      exit!
    end

    fonts_dir = File.join(File.dirname(__FILE__), 'documentation', '_static', 'fonts')
    if Dir.exist? fonts_dir
      FileUtils.rm_r(fonts_dir)
    end
  end

  # Create zip files
  require 'zip'
  zip_path = File.join(File.dirname(__FILE__), "OpenStudio-HPXML-v#{Version::OS_HPXML_Version}.zip")
  File.delete(zip_path) if File.exist? zip_path
  puts "Creating #{zip_path}..."
  Zip::File.open(zip_path, create: true) do |zipfile|
    files.each do |f|
      Dir[f].each do |file|
        if file.start_with? 'documentation'
          # always include
        else
          if not git_files.include? file
            next
          end
        end
        zipfile.add(File.join('OpenStudio-HPXML', file), file)
      end
    end
  end
  puts "Wrote file at #{zip_path}."

  # Cleanup
  if not ENV['CI']
    FileUtils.rm_r(File.join(File.dirname(__FILE__), 'documentation'))
  end

  puts 'Done.'
end<|MERGE_RESOLUTION|>--- conflicted
+++ resolved
@@ -1328,26 +1328,12 @@
     hpxml.hvac_controls[0].cooling_setup_temp = 80
     hpxml.hvac_controls[0].cooling_setup_hours_per_week = 6 * 7
     hpxml.hvac_controls[0].cooling_setup_start_hour = 9 # 9am
-<<<<<<< HEAD
-  elsif hpxml_file.include? 'onoff-thermostat-deadband' || hpxml_file.include? 'hvac-realistic-control'
-=======
-  elsif ['base-hvac-onoff-thermostat-deadband.xml',
-         'base-hvac-realistic-control-2-speed-ashp.xml',
-         'base-hvac-realistic-control-2-speed-central-ac.xml',
-         'base-hvac-onoff-thermostat-deadband-detailed-setpoints.xml'].include? hpxml_file
->>>>>>> 72041bef
+  elsif (hpxml_file.include? 'onoff-thermostat-deadband') || (hpxml_file.include? 'hvac-realistic-control')
     hpxml.hvac_controls[0].onoff_thermostat_deadband = 2.0
     if ['base-hvac-realistic-control-2-speed-ashp.xml',
         'base-hvac-realistic-control-2-speed-central-ac.xml'].include? hpxml_file
       hpxml.hvac_controls[0].realistic_staging = true
     end
-<<<<<<< HEAD
-    if ['base-hvac-realistic-control-2-speed-ashp.xml'].include? hpxml_file
-      hpxml.heat_pumps[0].heating_capacity = 10000
-      hpxml.heat_pumps[0].heating_capacity_17F = 5900.0
-    end
-=======
->>>>>>> 72041bef
   elsif ['base-hvac-dse.xml',
          'base-dhw-indirect-dse.xml',
          'base-mechvent-cfis-dse.xml'].include? hpxml_file
