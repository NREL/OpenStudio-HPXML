# frozen_string_literal: true

Dir["#{File.dirname(__FILE__)}/HPXMLtoOpenStudio/resources/*.rb"].each do |resource_file|
  next if resource_file.include? 'minitest_helper.rb'

  require resource_file
end

def create_hpxmls
  this_dir = File.dirname(__FILE__)
  workflow_dir = File.join(this_dir, 'workflow')
  hpxml_inputs_tsv_path = File.join(workflow_dir, 'hpxml_inputs.json')

  require 'json'
  json_inputs = JSON.parse(File.read(hpxml_inputs_tsv_path))
  abs_hpxml_files = []
  dirs = json_inputs.keys.map { |file_path| File.dirname(file_path) }.uniq

  schema_path = File.join(File.dirname(__FILE__), 'HPXMLtoOpenStudio', 'resources', 'hpxml_schema', 'HPXML.xsd')
  schema_validator = XMLValidator.get_schema_validator(schema_path)

  schedules_regenerated = []

  puts "Generating #{json_inputs.size} HPXML files..."

  json_inputs.keys.each_with_index do |hpxml_filename, i|
    puts "[#{i + 1}/#{json_inputs.size}] Generating #{hpxml_filename}..."
    hpxml_path = File.join(workflow_dir, hpxml_filename)
    abs_hpxml_files << File.absolute_path(hpxml_path)

    # Build up json_input from parent_hpxml(s)
    parent_hpxml_filenames = []
    parent_hpxml_filename = json_inputs[hpxml_filename]['parent_hpxml']
    while not parent_hpxml_filename.nil?
      if not json_inputs.keys.include? parent_hpxml_filename
        fail "Could not find parent_hpxml: #{parent_hpxml_filename}."
      end

      parent_hpxml_filenames << parent_hpxml_filename
      parent_hpxml_filename = json_inputs[parent_hpxml_filename]['parent_hpxml']
    end
    json_input = { 'hpxml_path' => hpxml_path }
    for parent_hpxml_filename in parent_hpxml_filenames.reverse
      json_input.merge!(json_inputs[parent_hpxml_filename])
    end
    json_input.merge!(json_inputs[hpxml_filename])
    json_input.delete('parent_hpxml')

    measures = {}
    measures['BuildResidentialHPXML'] = [json_input]

    # Re-generate stochastic schedule CSV?
    csv_path = json_input['schedules_filepaths'].to_s.split(',').map(&:strip).find { |fp| fp.include? 'occupancy-stochastic' }
    if (not csv_path.nil?) && (not schedules_regenerated.include? csv_path)
      sch_args = { 'hpxml_path' => hpxml_path,
                   'output_csv_path' => csv_path,
                   'hpxml_output_path' => hpxml_path }
      measures['BuildResidentialScheduleFile'] = [sch_args]
      schedules_regenerated << csv_path
    end

    measures_dir = File.dirname(__FILE__)
    model = OpenStudio::Model::Model.new
    runner = OpenStudio::Measure::OSRunner.new(OpenStudio::WorkflowJSON.new)

    # Apply measure
    success = apply_measures(measures_dir, measures, runner, model)

    # Report errors
    runner.result.stepErrors.each do |s|
      puts "Error: #{s}"
    end

    if not success
      puts "\nError: Did not successfully generate #{hpxml_filename}."
      exit!
    end

    hpxml = HPXML.new(hpxml_path: hpxml_path)
    if hpxml_path.include? 'ASHRAE_Standard_140'
      apply_hpxml_modification_ashrae_140(hpxml)
    else
      apply_hpxml_modification(File.basename(hpxml_path), hpxml)
    end
    hpxml_doc = hpxml.to_doc()

    if hpxml_path.include? 'base-multiple-buildings.xml'
      # Create duplicates of the Building
      # FIXME: Instead of this, call the BuildResHPXML measure multiple times
      # using the new capability in https://github.com/NREL/OpenStudio-HPXML/pull/1452
      hpxml_element = XMLHelper.get_element(hpxml_doc, '/HPXML')
      building_element = XMLHelper.get_element(hpxml_element, 'Building')
      for _i in 2..3
        new_building_element = Marshal.load(Marshal.dump(building_element)) # Deep copy
        hpxml_element.children << new_building_element
        hpxml.set_unique_hpxml_ids(hpxml_doc, true)
      end
    end

    XMLHelper.write_file(hpxml_doc, hpxml_path)

    errors, _warnings = XMLValidator.validate_against_schema(hpxml_path, schema_validator)
    next unless errors.size > 0

    puts errors.to_s
    puts "\nError: Did not successfully validate #{hpxml_filename}."
    exit!
  end

  puts "\n"

  # Print warnings about extra files
  if abs_hpxml_files.size == json_inputs.size
    dirs.each do |dir|
      Dir["#{workflow_dir}/#{dir}/*.xml"].each do |hpxml|
        next if abs_hpxml_files.include? File.absolute_path(hpxml)

        puts "Warning: Extra HPXML file found at #{File.absolute_path(hpxml)}"
      end
    end
  end
end

def apply_hpxml_modification_ashrae_140(hpxml)
  # Set detailed HPXML values for ASHRAE 140 test files
  hpxml_bldg = hpxml.buildings[0]

  # ------------ #
  # HPXML Header #
  # ------------ #

  hpxml.header.xml_generated_by = 'tasks.rb'
  hpxml.header.created_date_and_time = Time.new(2000, 1, 1, 0, 0, 0, '-07:00').strftime('%Y-%m-%dT%H:%M:%S%:z') # Hard-code to prevent diffs
  hpxml.header.apply_ashrae140_assumptions = true

  # --------------------- #
  # HPXML BuildingSummary #
  # --------------------- #

  hpxml_bldg.site.azimuth_of_front_of_home = nil
  hpxml_bldg.building_construction.average_ceiling_height = nil

  # --------------- #
  # HPXML Enclosure #
  # --------------- #

  hpxml_bldg.attics[0].vented_attic_ach = 2.4
  hpxml_bldg.foundations.reverse_each do |foundation|
    foundation.delete
  end
  hpxml_bldg.roofs.each do |roof|
    if roof.roof_color == HPXML::ColorReflective
      roof.solar_absorptance = 0.2
    else
      roof.solar_absorptance = 0.6
    end
    roof.emittance = 0.9
    roof.roof_color = nil
  end
  (hpxml_bldg.walls + hpxml_bldg.rim_joists).each do |wall|
    if wall.color == HPXML::ColorReflective
      wall.solar_absorptance = 0.2
    else
      wall.solar_absorptance = 0.6
    end
    wall.emittance = 0.9
    wall.color = nil
    if wall.is_a?(HPXML::Wall)
      if wall.attic_wall_type == HPXML::AtticWallTypeGable
        wall.insulation_assembly_r_value = 2.15
      else
        wall.interior_finish_type = HPXML::InteriorFinishGypsumBoard
        wall.interior_finish_thickness = 0.5
      end
    end
  end
  hpxml_bldg.floors.each do |floor|
    next unless floor.is_ceiling

    floor.interior_finish_type = HPXML::InteriorFinishGypsumBoard
    floor.interior_finish_thickness = 0.5
  end
  hpxml_bldg.foundation_walls.each do |fwall|
    if fwall.insulation_interior_r_value == 0
      fwall.interior_finish_type = HPXML::InteriorFinishNone
    else
      fwall.interior_finish_type = HPXML::InteriorFinishGypsumBoard
      fwall.interior_finish_thickness = 0.5
    end
  end
  if hpxml_bldg.doors.size == 1
    hpxml_bldg.doors[0].area /= 2.0
    hpxml_bldg.doors << hpxml_bldg.doors[0].dup
    hpxml_bldg.doors[1].azimuth = 0
    hpxml_bldg.doors[1].id = 'Door2'
  end
  hpxml_bldg.windows.each do |window|
    next if window.overhangs_depth.nil?

    window.overhangs_distance_to_bottom_of_window = 6.0
  end

  # ---------- #
  # HPXML HVAC #
  # ---------- #

  hpxml_bldg.hvac_controls.add(id: "HVACControl#{hpxml_bldg.hvac_controls.size + 1}",
                               heating_setpoint_temp: 68.0,
                               cooling_setpoint_temp: 78.0)

  # --------------- #
  # HPXML MiscLoads #
  # --------------- #

  if hpxml_bldg.plug_loads[0].kwh_per_year > 0
    hpxml_bldg.plug_loads[0].weekday_fractions = '0.0203, 0.0203, 0.0203, 0.0203, 0.0203, 0.0339, 0.0426, 0.0852, 0.0497, 0.0304, 0.0304, 0.0406, 0.0304, 0.0254, 0.0264, 0.0264, 0.0386, 0.0416, 0.0447, 0.0700, 0.0700, 0.0731, 0.0731, 0.0660'
    hpxml_bldg.plug_loads[0].weekend_fractions = '0.0203, 0.0203, 0.0203, 0.0203, 0.0203, 0.0339, 0.0426, 0.0852, 0.0497, 0.0304, 0.0304, 0.0406, 0.0304, 0.0254, 0.0264, 0.0264, 0.0386, 0.0416, 0.0447, 0.0700, 0.0700, 0.0731, 0.0731, 0.0660'
    hpxml_bldg.plug_loads[0].monthly_multipliers = '1.0, 1.0, 1.0, 1.0, 1.0, 1.0, 1.0, 1.0, 1.0, 1.0, 1.0, 1.0'
  end
end

def apply_hpxml_modification(hpxml_file, hpxml)
  # Set detailed HPXML values for sample files
  hpxml_bldg = hpxml.buildings[0]

  # ------------ #
  # HPXML Header #
  # ------------ #

  # General logic for all files
  hpxml.header.xml_generated_by = 'tasks.rb'
  hpxml.header.created_date_and_time = Time.new(2000, 1, 1, 0, 0, 0, '-07:00').strftime('%Y-%m-%dT%H:%M:%S%:z') # Hard-code to prevent diffs

  # Logic that can only be applied based on the file name
  if ['base-hvac-undersized-allow-increased-fixed-capacities.xml'].include? hpxml_file
    hpxml_bldg.header.allow_increased_fixed_capacities = true
  elsif ['base-misc-emissions.xml'].include? hpxml_file
    hpxml_bldg.egrid_region = 'Western'
    hpxml_bldg.egrid_subregion = 'RMPA'
    hpxml_bldg.cambium_region_gea = 'RMPAc'
  end

  # --------------------- #
  # HPXML BuildingSummary #
  # --------------------- #

  # General logic for all files
  hpxml_bldg.site.fuels = [HPXML::FuelTypeElectricity, HPXML::FuelTypeNaturalGas]

  # Logic that can only be applied based on the file name
  if ['base-schedules-simple.xml',
      'base-schedules-simple-vacancy.xml',
      'base-schedules-simple-vacancy-year-round.xml',
      'base-schedules-simple-power-outage.xml',
      'base-misc-loads-large-uncommon.xml',
      'base-misc-loads-large-uncommon2.xml'].include? hpxml_file
    hpxml_bldg.building_occupancy.weekday_fractions = '0.061, 0.061, 0.061, 0.061, 0.061, 0.061, 0.061, 0.053, 0.025, 0.015, 0.015, 0.015, 0.015, 0.015, 0.015, 0.015, 0.018, 0.033, 0.054, 0.054, 0.054, 0.061, 0.061, 0.061'
    hpxml_bldg.building_occupancy.weekend_fractions = '0.061, 0.061, 0.061, 0.061, 0.061, 0.061, 0.061, 0.053, 0.025, 0.015, 0.015, 0.015, 0.015, 0.015, 0.015, 0.015, 0.018, 0.033, 0.054, 0.054, 0.054, 0.061, 0.061, 0.061'
    hpxml_bldg.building_occupancy.monthly_multipliers = '1.0, 1.0, 1.0, 1.0, 1.0, 1.0, 1.0, 1.0, 1.0, 1.0, 1.0, 1.0'
  elsif ['base-misc-defaults.xml'].include? hpxml_file
    hpxml_bldg.building_construction.average_ceiling_height = nil
    hpxml_bldg.building_construction.conditioned_building_volume = nil
  elsif ['base-atticroof-cathedral.xml'].include? hpxml_file
    hpxml_bldg.building_construction.number_of_conditioned_floors = 2
    hpxml_bldg.building_construction.number_of_conditioned_floors_above_grade = 1
    hpxml_bldg.building_construction.conditioned_floor_area = 2700
    hpxml_bldg.attics[0].attic_type = HPXML::AtticTypeCathedral
  elsif ['base-atticroof-conditioned.xml'].include? hpxml_file
    hpxml_bldg.building_construction.conditioned_building_volume = 23850
    hpxml_bldg.air_infiltration_measurements[0].infiltration_volume = hpxml_bldg.building_construction.conditioned_building_volume
    hpxml_bldg.air_infiltration_measurements[0].infiltration_height = 15.0
  elsif ['base-enclosure-split-level.xml'].include? hpxml_file
    hpxml_bldg.building_construction.number_of_conditioned_floors = 1.5
    hpxml_bldg.building_construction.number_of_conditioned_floors_above_grade = 1.5
  elsif ['base-foundation-walkout-basement.xml'].include? hpxml_file
    hpxml_bldg.building_construction.number_of_conditioned_floors_above_grade = 2
  elsif ['base-foundation-basement-garage.xml'].include? hpxml_file
    hpxml_bldg.building_construction.conditioned_floor_area -= 400 * 2
    hpxml_bldg.building_construction.conditioned_building_volume -= 400 * 2 * 8
    hpxml_bldg.air_infiltration_measurements[0].infiltration_volume = hpxml_bldg.building_construction.conditioned_building_volume
  elsif ['base-bldgtype-multifamily-infil-compartmentalization-test.xml'].include? hpxml_file
    hpxml_bldg.air_infiltration_measurements[0].a_ext = 0.2
  end

  # --------------- #
  # HPXML Enclosure #
  # --------------- #

  # General logic for all files
  (hpxml_bldg.roofs + hpxml_bldg.walls + hpxml_bldg.rim_joists).each do |surface|
    surface.solar_absorptance = 0.7
    surface.emittance = 0.92
    if surface.is_a? HPXML::Roof
      surface.roof_color = nil
    else
      surface.color = nil
    end
  end
<<<<<<< HEAD
  hpxml_bldg.roofs.each do |roof|
    next unless roof.interior_adjacent_to == HPXML::LocationLivingSpace
=======
  hpxml.roofs.each do |roof|
    next unless roof.interior_adjacent_to == HPXML::LocationConditionedSpace
>>>>>>> ed024c39

    roof.interior_finish_type = HPXML::InteriorFinishGypsumBoard
  end
  (hpxml_bldg.walls + hpxml_bldg.foundation_walls + hpxml_bldg.floors).each do |surface|
    if surface.is_a?(HPXML::FoundationWall) && surface.interior_adjacent_to != HPXML::LocationBasementConditioned
      surface.interior_finish_type = HPXML::InteriorFinishNone
    end
    next unless [HPXML::LocationConditionedSpace,
                 HPXML::LocationBasementConditioned].include?(surface.interior_adjacent_to) &&
                [HPXML::LocationOutside,
                 HPXML::LocationGround,
                 HPXML::LocationGarage,
                 HPXML::LocationAtticUnvented,
                 HPXML::LocationAtticVented,
                 HPXML::LocationOtherHousingUnit,
                 HPXML::LocationBasementConditioned].include?(surface.exterior_adjacent_to)
    next if surface.is_a?(HPXML::Floor) && surface.is_floor

    surface.interior_finish_type = HPXML::InteriorFinishGypsumBoard
  end
  hpxml_bldg.attics.each do |attic|
    if attic.attic_type == HPXML::AtticTypeUnvented
      attic.within_infiltration_volume = false
    elsif attic.attic_type == HPXML::AtticTypeVented
      attic.vented_attic_sla = 0.003
    end
  end
  hpxml_bldg.foundations.each do |foundation|
    if foundation.foundation_type == HPXML::FoundationTypeCrawlspaceUnvented
      foundation.within_infiltration_volume = false
    elsif foundation.foundation_type == HPXML::FoundationTypeCrawlspaceVented
      foundation.vented_crawlspace_sla = 0.00667
    end
  end
  hpxml_bldg.skylights.each do |skylight|
    skylight.interior_shading_factor_summer = 1.0
    skylight.interior_shading_factor_winter = 1.0
  end

  # Logic that can only be applied based on the file name
  if ['base-bldgtype-multifamily-adjacent-to-multifamily-buffer-space.xml',
      'base-bldgtype-multifamily-adjacent-to-non-freezing-space.xml',
      'base-bldgtype-multifamily-adjacent-to-other-heated-space.xml',
      'base-bldgtype-multifamily-adjacent-to-other-housing-unit.xml'].include? hpxml_file
    if hpxml_file == 'base-bldgtype-multifamily-adjacent-to-multifamily-buffer-space.xml'
      adjacent_to = HPXML::LocationOtherMultifamilyBufferSpace
    elsif hpxml_file == 'base-bldgtype-multifamily-adjacent-to-non-freezing-space.xml'
      adjacent_to = HPXML::LocationOtherNonFreezingSpace
    elsif hpxml_file == 'base-bldgtype-multifamily-adjacent-to-other-heated-space.xml'
      adjacent_to = HPXML::LocationOtherHeatedSpace
    elsif hpxml_file == 'base-bldgtype-multifamily-adjacent-to-other-housing-unit.xml'
      adjacent_to = HPXML::LocationOtherHousingUnit
    end
<<<<<<< HEAD
    wall = hpxml_bldg.walls.select { |w|
             w.interior_adjacent_to == HPXML::LocationLivingSpace &&
=======
    wall = hpxml.walls.select { |w|
             w.interior_adjacent_to == HPXML::LocationConditionedSpace &&
>>>>>>> ed024c39
               w.exterior_adjacent_to == HPXML::LocationOtherHousingUnit
           }[0]
    wall.exterior_adjacent_to = adjacent_to
    hpxml_bldg.floors[0].exterior_adjacent_to = adjacent_to
    hpxml_bldg.floors[1].exterior_adjacent_to = adjacent_to
    if hpxml_file != 'base-bldgtype-multifamily-adjacent-to-other-housing-unit.xml'
      wall.insulation_assembly_r_value = 23
      hpxml_bldg.floors[0].insulation_assembly_r_value = 18.7
      hpxml_bldg.floors[1].insulation_assembly_r_value = 18.7
    end
    hpxml_bldg.windows.each do |window|
      window.area = (window.area * 0.35).round(1)
    end
    hpxml_bldg.doors.add(id: "Door#{hpxml_bldg.doors.size + 1}",
                         wall_idref: wall.id,
                         area: 20,
                         azimuth: 0,
                         r_value: 4.4)
    hpxml_bldg.hvac_distributions[0].ducts[0].duct_location = adjacent_to
    hpxml_bldg.hvac_distributions[0].ducts[1].duct_location = adjacent_to
    hpxml_bldg.water_heating_systems[0].location = adjacent_to
    hpxml_bldg.clothes_washers[0].location = adjacent_to
    hpxml_bldg.clothes_dryers[0].location = adjacent_to
    hpxml_bldg.dishwashers[0].location = adjacent_to
    hpxml_bldg.refrigerators[0].location = adjacent_to
    hpxml_bldg.cooking_ranges[0].location = adjacent_to
  elsif ['base-bldgtype-multifamily-adjacent-to-multiple.xml'].include? hpxml_file
<<<<<<< HEAD
    wall = hpxml_bldg.walls.select { |w|
             w.interior_adjacent_to == HPXML::LocationLivingSpace &&
               w.exterior_adjacent_to == HPXML::LocationOtherHousingUnit
           }[0]
    wall.delete
    hpxml_bldg.walls.add(id: "Wall#{hpxml_bldg.walls.size + 1}",
                         exterior_adjacent_to: HPXML::LocationOtherHeatedSpace,
                         interior_adjacent_to: HPXML::LocationLivingSpace,
                         wall_type: HPXML::WallTypeWoodStud,
                         area: 100,
                         solar_absorptance: 0.7,
                         emittance: 0.92,
                         interior_finish_type: HPXML::InteriorFinishGypsumBoard,
                         insulation_assembly_r_value: 23.0)
    hpxml_bldg.walls.add(id: "Wall#{hpxml_bldg.walls.size + 1}",
                         exterior_adjacent_to: HPXML::LocationOtherMultifamilyBufferSpace,
                         interior_adjacent_to: HPXML::LocationLivingSpace,
                         wall_type: HPXML::WallTypeWoodStud,
                         area: 100,
                         solar_absorptance: 0.7,
                         emittance: 0.92,
                         interior_finish_type: HPXML::InteriorFinishGypsumBoard,
                         insulation_assembly_r_value: 23.0)
    hpxml_bldg.walls.add(id: "Wall#{hpxml_bldg.walls.size + 1}",
                         exterior_adjacent_to: HPXML::LocationOtherNonFreezingSpace,
                         interior_adjacent_to: HPXML::LocationLivingSpace,
                         wall_type: HPXML::WallTypeWoodStud,
                         area: 100,
                         solar_absorptance: 0.7,
                         emittance: 0.92,
                         interior_finish_type: HPXML::InteriorFinishGypsumBoard,
                         insulation_assembly_r_value: 23.0)
    hpxml_bldg.walls.add(id: "Wall#{hpxml_bldg.walls.size + 1}",
                         exterior_adjacent_to: HPXML::LocationOtherHousingUnit,
                         interior_adjacent_to: HPXML::LocationLivingSpace,
                         wall_type: HPXML::WallTypeWoodStud,
                         area: 100,
                         solar_absorptance: 0.7,
                         emittance: 0.92,
                         interior_finish_type: HPXML::InteriorFinishGypsumBoard,
                         insulation_assembly_r_value: 4.0)
    hpxml_bldg.floors[0].delete
    hpxml_bldg.floors[0].id = 'Floor1'
    hpxml_bldg.floors[0].insulation_id = 'Floor1Insulation'
    hpxml_bldg.floors.add(id: "Floor#{hpxml_bldg.floors.size + 1}",
                          exterior_adjacent_to: HPXML::LocationOtherNonFreezingSpace,
                          interior_adjacent_to: HPXML::LocationLivingSpace,
                          floor_type: HPXML::FloorTypeWoodFrame,
                          area: 550,
                          insulation_assembly_r_value: 18.7,
                          floor_or_ceiling: HPXML::FloorOrCeilingFloor)
    hpxml_bldg.floors.add(id: "Floor#{hpxml_bldg.floors.size + 1}",
                          exterior_adjacent_to: HPXML::LocationOtherMultifamilyBufferSpace,
                          interior_adjacent_to: HPXML::LocationLivingSpace,
                          floor_type: HPXML::FloorTypeWoodFrame,
                          area: 200,
                          insulation_assembly_r_value: 18.7,
                          floor_or_ceiling: HPXML::FloorOrCeilingFloor)
    hpxml_bldg.floors.add(id: "Floor#{hpxml_bldg.floors.size + 1}",
                          exterior_adjacent_to: HPXML::LocationOtherHeatedSpace,
                          interior_adjacent_to: HPXML::LocationLivingSpace,
                          floor_type: HPXML::FloorTypeWoodFrame,
                          area: 150,
                          insulation_assembly_r_value: 2.1,
                          floor_or_ceiling: HPXML::FloorOrCeilingFloor)
    wall = hpxml_bldg.walls.select { |w|
             w.interior_adjacent_to == HPXML::LocationLivingSpace &&
               w.exterior_adjacent_to == HPXML::LocationOtherMultifamilyBufferSpace
           }[0]
    hpxml_bldg.windows.add(id: "Window#{hpxml_bldg.windows.size + 1}",
                           area: 50,
                           azimuth: 270,
                           ufactor: 0.33,
                           shgc: 0.45,
                           fraction_operable: 0.67,
                           wall_idref: wall.id)
    wall = hpxml_bldg.walls.select { |w|
             w.interior_adjacent_to == HPXML::LocationLivingSpace &&
               w.exterior_adjacent_to == HPXML::LocationOtherHeatedSpace
           }[0]
    hpxml_bldg.doors.add(id: "Door#{hpxml_bldg.doors.size + 1}",
                         wall_idref: wall.id,
                         area: 20,
                         azimuth: 0,
                         r_value: 4.4)
    wall = hpxml_bldg.walls.select { |w|
             w.interior_adjacent_to == HPXML::LocationLivingSpace &&
=======
    wall = hpxml.walls.select { |w|
             w.interior_adjacent_to == HPXML::LocationConditionedSpace &&
               w.exterior_adjacent_to == HPXML::LocationOtherHousingUnit
           }[0]
    wall.delete
    hpxml.walls.add(id: "Wall#{hpxml.walls.size + 1}",
                    exterior_adjacent_to: HPXML::LocationOtherHeatedSpace,
                    interior_adjacent_to: HPXML::LocationConditionedSpace,
                    wall_type: HPXML::WallTypeWoodStud,
                    area: 100,
                    solar_absorptance: 0.7,
                    emittance: 0.92,
                    interior_finish_type: HPXML::InteriorFinishGypsumBoard,
                    insulation_assembly_r_value: 23.0)
    hpxml.walls.add(id: "Wall#{hpxml.walls.size + 1}",
                    exterior_adjacent_to: HPXML::LocationOtherMultifamilyBufferSpace,
                    interior_adjacent_to: HPXML::LocationConditionedSpace,
                    wall_type: HPXML::WallTypeWoodStud,
                    area: 100,
                    solar_absorptance: 0.7,
                    emittance: 0.92,
                    interior_finish_type: HPXML::InteriorFinishGypsumBoard,
                    insulation_assembly_r_value: 23.0)
    hpxml.walls.add(id: "Wall#{hpxml.walls.size + 1}",
                    exterior_adjacent_to: HPXML::LocationOtherNonFreezingSpace,
                    interior_adjacent_to: HPXML::LocationConditionedSpace,
                    wall_type: HPXML::WallTypeWoodStud,
                    area: 100,
                    solar_absorptance: 0.7,
                    emittance: 0.92,
                    interior_finish_type: HPXML::InteriorFinishGypsumBoard,
                    insulation_assembly_r_value: 23.0)
    hpxml.walls.add(id: "Wall#{hpxml.walls.size + 1}",
                    exterior_adjacent_to: HPXML::LocationOtherHousingUnit,
                    interior_adjacent_to: HPXML::LocationConditionedSpace,
                    wall_type: HPXML::WallTypeWoodStud,
                    area: 100,
                    solar_absorptance: 0.7,
                    emittance: 0.92,
                    interior_finish_type: HPXML::InteriorFinishGypsumBoard,
                    insulation_assembly_r_value: 4.0)
    hpxml.floors[0].delete
    hpxml.floors[0].id = 'Floor1'
    hpxml.floors[0].insulation_id = 'Floor1Insulation'
    hpxml.floors.add(id: "Floor#{hpxml.floors.size + 1}",
                     exterior_adjacent_to: HPXML::LocationOtherNonFreezingSpace,
                     interior_adjacent_to: HPXML::LocationConditionedSpace,
                     floor_type: HPXML::FloorTypeWoodFrame,
                     area: 550,
                     insulation_assembly_r_value: 18.7,
                     floor_or_ceiling: HPXML::FloorOrCeilingFloor)
    hpxml.floors.add(id: "Floor#{hpxml.floors.size + 1}",
                     exterior_adjacent_to: HPXML::LocationOtherMultifamilyBufferSpace,
                     interior_adjacent_to: HPXML::LocationConditionedSpace,
                     floor_type: HPXML::FloorTypeWoodFrame,
                     area: 200,
                     insulation_assembly_r_value: 18.7,
                     floor_or_ceiling: HPXML::FloorOrCeilingFloor)
    hpxml.floors.add(id: "Floor#{hpxml.floors.size + 1}",
                     exterior_adjacent_to: HPXML::LocationOtherHeatedSpace,
                     interior_adjacent_to: HPXML::LocationConditionedSpace,
                     floor_type: HPXML::FloorTypeWoodFrame,
                     area: 150,
                     insulation_assembly_r_value: 2.1,
                     floor_or_ceiling: HPXML::FloorOrCeilingFloor)
    wall = hpxml.walls.select { |w|
             w.interior_adjacent_to == HPXML::LocationConditionedSpace &&
               w.exterior_adjacent_to == HPXML::LocationOtherMultifamilyBufferSpace
           }[0]
    hpxml.windows.add(id: "Window#{hpxml.windows.size + 1}",
                      area: 50,
                      azimuth: 270,
                      ufactor: 0.33,
                      shgc: 0.45,
                      fraction_operable: 0.67,
                      wall_idref: wall.id)
    wall = hpxml.walls.select { |w|
             w.interior_adjacent_to == HPXML::LocationConditionedSpace &&
               w.exterior_adjacent_to == HPXML::LocationOtherHeatedSpace
           }[0]
    hpxml.doors.add(id: "Door#{hpxml.doors.size + 1}",
                    wall_idref: wall.id,
                    area: 20,
                    azimuth: 0,
                    r_value: 4.4)
    wall = hpxml.walls.select { |w|
             w.interior_adjacent_to == HPXML::LocationConditionedSpace &&
>>>>>>> ed024c39
               w.exterior_adjacent_to == HPXML::LocationOtherHousingUnit
           }[0]
    hpxml_bldg.doors.add(id: "Door#{hpxml_bldg.doors.size + 1}",
                         wall_idref: wall.id,
                         area: 20,
                         azimuth: 0,
                         r_value: 4.4)
  elsif ['base-enclosure-orientations.xml'].include? hpxml_file
    hpxml_bldg.windows.each do |window|
      window.orientation = { 0 => 'north', 90 => 'east', 180 => 'south', 270 => 'west' }[window.azimuth]
      window.azimuth = nil
    end
    hpxml_bldg.doors[0].delete
    hpxml_bldg.doors.add(id: "Door#{hpxml_bldg.doors.size + 1}",
                         wall_idref: 'Wall1',
                         area: 20,
                         orientation: HPXML::OrientationNorth,
                         r_value: 4.4)
    hpxml_bldg.doors.add(id: "Door#{hpxml_bldg.doors.size + 1}",
                         wall_idref: 'Wall1',
                         area: 20,
                         orientation: HPXML::OrientationSouth,
                         r_value: 4.4)
  elsif ['base-foundation-unconditioned-basement.xml'].include? hpxml_file
    hpxml_bldg.foundations[0].within_infiltration_volume = false
  elsif ['base-atticroof-conditioned.xml'].include? hpxml_file
    hpxml_bldg.attics.add(id: "Attic#{hpxml_bldg.attics.size + 1}",
                          attic_type: HPXML::AtticTypeUnvented,
                          within_infiltration_volume: false)
    hpxml_bldg.roofs.each do |roof|
      roof.area = 1006.0 / hpxml_bldg.roofs.size
      roof.insulation_assembly_r_value = 25.8
    end
<<<<<<< HEAD
    hpxml_bldg.roofs.add(id: "Roof#{hpxml_bldg.roofs.size + 1}",
                         interior_adjacent_to: HPXML::LocationAtticUnvented,
                         area: 504,
                         roof_type: HPXML::RoofTypeAsphaltShingles,
                         solar_absorptance: 0.7,
                         emittance: 0.92,
                         pitch: 6,
                         radiant_barrier: false,
                         insulation_assembly_r_value: 2.3)
    hpxml_bldg.rim_joists.each do |rim_joist|
      rim_joist.area = 116.0 / hpxml_bldg.rim_joists.size
    end
    hpxml_bldg.walls.each do |wall|
      wall.area = 1200.0 / hpxml_bldg.walls.size
    end
    hpxml_bldg.walls.add(id: "Wall#{hpxml_bldg.walls.size + 1}",
                         exterior_adjacent_to: HPXML::LocationAtticUnvented,
                         interior_adjacent_to: HPXML::LocationLivingSpace,
                         wall_type: HPXML::WallTypeWoodStud,
                         area: 316,
                         solar_absorptance: 0.7,
                         emittance: 0.92,
                         interior_finish_type: HPXML::InteriorFinishGypsumBoard,
                         insulation_assembly_r_value: 23.0)
    hpxml_bldg.walls.add(id: "Wall#{hpxml_bldg.walls.size + 1}",
                         exterior_adjacent_to: HPXML::LocationOutside,
                         interior_adjacent_to: HPXML::LocationLivingSpace,
                         wall_type: HPXML::WallTypeWoodStud,
                         siding: HPXML::SidingTypeWood,
                         area: 240,
                         solar_absorptance: 0.7,
                         emittance: 0.92,
                         interior_finish_type: HPXML::InteriorFinishGypsumBoard,
                         insulation_assembly_r_value: 22.3)
    hpxml_bldg.walls.add(id: "Wall#{hpxml_bldg.walls.size + 1}",
                         exterior_adjacent_to: HPXML::LocationOutside,
                         interior_adjacent_to: HPXML::LocationAtticUnvented,
                         attic_wall_type: HPXML::AtticWallTypeGable,
                         wall_type: HPXML::WallTypeWoodStud,
                         siding: HPXML::SidingTypeWood,
                         area: 50,
                         solar_absorptance: 0.7,
                         emittance: 0.92,
                         insulation_assembly_r_value: 4.0)
    hpxml_bldg.foundation_walls.each do |foundation_wall|
      foundation_wall.area = 1200.0 / hpxml_bldg.foundation_walls.size
    end
    hpxml_bldg.floors.add(id: "Floor#{hpxml_bldg.floors.size + 1}",
                          exterior_adjacent_to: HPXML::LocationAtticUnvented,
                          interior_adjacent_to: HPXML::LocationLivingSpace,
                          floor_type: HPXML::FloorTypeWoodFrame,
                          area: 450,
                          interior_finish_type: HPXML::InteriorFinishGypsumBoard,
                          insulation_assembly_r_value: 39.3,
                          floor_or_ceiling: HPXML::FloorOrCeilingCeiling)
    hpxml_bldg.slabs[0].area = 1350
    hpxml_bldg.slabs[0].exposed_perimeter = 150
    hpxml_bldg.windows[1].area = 108
    hpxml_bldg.windows[3].area = 108
    hpxml_bldg.windows.add(id: "Window#{hpxml_bldg.windows.size + 1}",
                           area: 12,
                           azimuth: 90,
                           ufactor: 0.33,
                           shgc: 0.45,
                           fraction_operable: 0,
                           wall_idref: hpxml_bldg.walls[-2].id)
    hpxml_bldg.windows.add(id: "Window#{hpxml_bldg.windows.size + 1}",
                           area: 62,
                           azimuth: 270,
                           ufactor: 0.3,
                           shgc: 0.45,
                           fraction_operable: 0,
                           wall_idref: hpxml_bldg.walls[-2].id)
=======
    hpxml.roofs.add(id: "Roof#{hpxml.roofs.size + 1}",
                    interior_adjacent_to: HPXML::LocationAtticUnvented,
                    area: 504,
                    roof_type: HPXML::RoofTypeAsphaltShingles,
                    solar_absorptance: 0.7,
                    emittance: 0.92,
                    pitch: 6,
                    radiant_barrier: false,
                    insulation_assembly_r_value: 2.3)
    hpxml.rim_joists.each do |rim_joist|
      rim_joist.area = 116.0 / hpxml.rim_joists.size
    end
    hpxml.walls.each do |wall|
      wall.area = 1200.0 / hpxml.walls.size
    end
    hpxml.walls.add(id: "Wall#{hpxml.walls.size + 1}",
                    exterior_adjacent_to: HPXML::LocationAtticUnvented,
                    interior_adjacent_to: HPXML::LocationConditionedSpace,
                    wall_type: HPXML::WallTypeWoodStud,
                    area: 316,
                    solar_absorptance: 0.7,
                    emittance: 0.92,
                    interior_finish_type: HPXML::InteriorFinishGypsumBoard,
                    insulation_assembly_r_value: 23.0)
    hpxml.walls.add(id: "Wall#{hpxml.walls.size + 1}",
                    exterior_adjacent_to: HPXML::LocationOutside,
                    interior_adjacent_to: HPXML::LocationConditionedSpace,
                    wall_type: HPXML::WallTypeWoodStud,
                    siding: HPXML::SidingTypeWood,
                    area: 240,
                    solar_absorptance: 0.7,
                    emittance: 0.92,
                    interior_finish_type: HPXML::InteriorFinishGypsumBoard,
                    insulation_assembly_r_value: 22.3)
    hpxml.walls.add(id: "Wall#{hpxml.walls.size + 1}",
                    exterior_adjacent_to: HPXML::LocationOutside,
                    interior_adjacent_to: HPXML::LocationAtticUnvented,
                    attic_wall_type: HPXML::AtticWallTypeGable,
                    wall_type: HPXML::WallTypeWoodStud,
                    siding: HPXML::SidingTypeWood,
                    area: 50,
                    solar_absorptance: 0.7,
                    emittance: 0.92,
                    insulation_assembly_r_value: 4.0)
    hpxml.foundation_walls.each do |foundation_wall|
      foundation_wall.area = 1200.0 / hpxml.foundation_walls.size
    end
    hpxml.floors.add(id: "Floor#{hpxml.floors.size + 1}",
                     exterior_adjacent_to: HPXML::LocationAtticUnvented,
                     interior_adjacent_to: HPXML::LocationConditionedSpace,
                     floor_type: HPXML::FloorTypeWoodFrame,
                     area: 450,
                     interior_finish_type: HPXML::InteriorFinishGypsumBoard,
                     insulation_assembly_r_value: 39.3,
                     floor_or_ceiling: HPXML::FloorOrCeilingCeiling)
    hpxml.slabs[0].area = 1350
    hpxml.slabs[0].exposed_perimeter = 150
    hpxml.windows[1].area = 108
    hpxml.windows[3].area = 108
    hpxml.windows.add(id: "Window#{hpxml.windows.size + 1}",
                      area: 12,
                      azimuth: 90,
                      ufactor: 0.33,
                      shgc: 0.45,
                      fraction_operable: 0,
                      wall_idref: hpxml.walls[-2].id)
    hpxml.windows.add(id: "Window#{hpxml.windows.size + 1}",
                      area: 62,
                      azimuth: 270,
                      ufactor: 0.3,
                      shgc: 0.45,
                      fraction_operable: 0,
                      wall_idref: hpxml.walls[-2].id)
>>>>>>> ed024c39
  elsif ['base-foundation-unconditioned-basement-above-grade.xml'].include? hpxml_file
    hpxml_bldg.windows.add(id: "Window#{hpxml_bldg.windows.size + 1}",
                           area: 20,
                           azimuth: 0,
                           ufactor: 0.33,
                           shgc: 0.45,
                           fraction_operable: 0.0,
                           wall_idref: hpxml_bldg.foundation_walls[0].id)
    hpxml_bldg.windows.add(id: "Window#{hpxml_bldg.windows.size + 1}",
                           area: 10,
                           azimuth: 90,
                           ufactor: 0.33,
                           shgc: 0.45,
                           fraction_operable: 0.0,
                           wall_idref: hpxml_bldg.foundation_walls[0].id)
    hpxml_bldg.windows.add(id: "Window#{hpxml_bldg.windows.size + 1}",
                           area: 20,
                           azimuth: 180,
                           ufactor: 0.33,
                           shgc: 0.45,
                           fraction_operable: 0.0,
                           wall_idref: hpxml_bldg.foundation_walls[0].id)
    hpxml_bldg.windows.add(id: "Window#{hpxml_bldg.windows.size + 1}",
                           area: 10,
                           azimuth: 270,
                           ufactor: 0.33,
                           shgc: 0.45,
                           fraction_operable: 0.0,
                           wall_idref: hpxml_bldg.foundation_walls[0].id)
  elsif ['base-enclosure-skylights-physical-properties.xml'].include? hpxml_file
    hpxml_bldg.skylights[0].ufactor = nil
    hpxml_bldg.skylights[0].shgc = nil
    hpxml_bldg.skylights[0].glass_layers = HPXML::WindowLayersSinglePane
    hpxml_bldg.skylights[0].frame_type = HPXML::WindowFrameTypeWood
    hpxml_bldg.skylights[0].glass_type = HPXML::WindowGlassTypeTinted
    hpxml_bldg.skylights[1].ufactor = nil
    hpxml_bldg.skylights[1].shgc = nil
    hpxml_bldg.skylights[1].glass_layers = HPXML::WindowLayersDoublePane
    hpxml_bldg.skylights[1].frame_type = HPXML::WindowFrameTypeMetal
    hpxml_bldg.skylights[1].thermal_break = true
    hpxml_bldg.skylights[1].glass_type = HPXML::WindowGlassTypeLowE
    hpxml_bldg.skylights[1].gas_fill = HPXML::WindowGasKrypton
  elsif ['base-enclosure-skylights-shading.xml'].include? hpxml_file
    hpxml_bldg.skylights[0].exterior_shading_factor_summer = 0.1
    hpxml_bldg.skylights[0].exterior_shading_factor_winter = 0.9
    hpxml_bldg.skylights[0].interior_shading_factor_summer = 0.01
    hpxml_bldg.skylights[0].interior_shading_factor_winter = 0.99
    hpxml_bldg.skylights[1].exterior_shading_factor_summer = 0.5
    hpxml_bldg.skylights[1].exterior_shading_factor_winter = 0.0
    hpxml_bldg.skylights[1].interior_shading_factor_summer = 0.5
    hpxml_bldg.skylights[1].interior_shading_factor_winter = 1.0
  elsif ['base-enclosure-windows-physical-properties.xml'].include? hpxml_file
    hpxml_bldg.windows[0].ufactor = nil
    hpxml_bldg.windows[0].shgc = nil
    hpxml_bldg.windows[0].glass_layers = HPXML::WindowLayersSinglePane
    hpxml_bldg.windows[0].frame_type = HPXML::WindowFrameTypeWood
    hpxml_bldg.windows[0].glass_type = HPXML::WindowGlassTypeTinted
    hpxml_bldg.windows[1].ufactor = nil
    hpxml_bldg.windows[1].shgc = nil
    hpxml_bldg.windows[1].glass_layers = HPXML::WindowLayersDoublePane
    hpxml_bldg.windows[1].frame_type = HPXML::WindowFrameTypeVinyl
    hpxml_bldg.windows[1].glass_type = HPXML::WindowGlassTypeReflective
    hpxml_bldg.windows[1].gas_fill = HPXML::WindowGasAir
    hpxml_bldg.windows[2].ufactor = nil
    hpxml_bldg.windows[2].shgc = nil
    hpxml_bldg.windows[2].glass_layers = HPXML::WindowLayersDoublePane
    hpxml_bldg.windows[2].frame_type = HPXML::WindowFrameTypeMetal
    hpxml_bldg.windows[2].thermal_break = true
    hpxml_bldg.windows[2].glass_type = HPXML::WindowGlassTypeLowE
    hpxml_bldg.windows[2].gas_fill = HPXML::WindowGasArgon
    hpxml_bldg.windows[3].ufactor = nil
    hpxml_bldg.windows[3].shgc = nil
    hpxml_bldg.windows[3].glass_layers = HPXML::WindowLayersGlassBlock
  elsif ['base-enclosure-windows-shading.xml'].include? hpxml_file
    hpxml_bldg.windows[1].exterior_shading_factor_summer = 0.5
    hpxml_bldg.windows[1].exterior_shading_factor_winter = 0.5
    hpxml_bldg.windows[1].interior_shading_factor_summer = 0.5
    hpxml_bldg.windows[1].interior_shading_factor_winter = 0.5
    hpxml_bldg.windows[2].exterior_shading_factor_summer = 0.1
    hpxml_bldg.windows[2].exterior_shading_factor_winter = 0.9
    hpxml_bldg.windows[2].interior_shading_factor_summer = 0.01
    hpxml_bldg.windows[2].interior_shading_factor_winter = 0.99
    hpxml_bldg.windows[3].exterior_shading_factor_summer = 0.0
    hpxml_bldg.windows[3].exterior_shading_factor_winter = 1.0
    hpxml_bldg.windows[3].interior_shading_factor_summer = 0.0
    hpxml_bldg.windows[3].interior_shading_factor_winter = 1.0
  elsif ['base-enclosure-thermal-mass.xml'].include? hpxml_file
    hpxml_bldg.partition_wall_mass.area_fraction = 0.8
    hpxml_bldg.partition_wall_mass.interior_finish_type = HPXML::InteriorFinishGypsumBoard
    hpxml_bldg.partition_wall_mass.interior_finish_thickness = 0.25
    hpxml_bldg.furniture_mass.area_fraction = 0.8
    hpxml_bldg.furniture_mass.type = HPXML::FurnitureMassTypeHeavyWeight
  elsif ['base-misc-defaults.xml'].include? hpxml_file
    hpxml_bldg.attics.reverse_each do |attic|
      attic.delete
    end
    hpxml_bldg.foundations.reverse_each do |foundation|
      foundation.delete
    end
    hpxml_bldg.air_infiltration_measurements[0].infiltration_volume = nil
    (hpxml_bldg.roofs + hpxml_bldg.walls + hpxml_bldg.rim_joists).each do |surface|
      surface.solar_absorptance = nil
      surface.emittance = nil
      if surface.is_a? HPXML::Roof
        surface.radiant_barrier = nil
      end
    end
    (hpxml_bldg.walls + hpxml_bldg.foundation_walls).each do |wall|
      wall.interior_finish_type = nil
    end
    hpxml_bldg.foundation_walls.each do |fwall|
      fwall.length = fwall.area / fwall.height
      fwall.area = nil
    end
    hpxml_bldg.doors[0].azimuth = nil
  elsif ['base-enclosure-2stories.xml',
         'base-enclosure-2stories-garage.xml',
         'base-hvac-ducts-area-fractions.xml'].include? hpxml_file
<<<<<<< HEAD
    hpxml_bldg.rim_joists << hpxml_bldg.rim_joists[-1].dup
    hpxml_bldg.rim_joists[-1].id = "RimJoist#{hpxml_bldg.rim_joists.size}"
    hpxml_bldg.rim_joists[-1].insulation_id = "RimJoist#{hpxml_bldg.rim_joists.size}Insulation"
    hpxml_bldg.rim_joists[-1].interior_adjacent_to = HPXML::LocationLivingSpace
    hpxml_bldg.rim_joists[-1].area = 116
=======
    hpxml.rim_joists << hpxml.rim_joists[-1].dup
    hpxml.rim_joists[-1].id = "RimJoist#{hpxml.rim_joists.size}"
    hpxml.rim_joists[-1].insulation_id = "RimJoist#{hpxml.rim_joists.size}Insulation"
    hpxml.rim_joists[-1].interior_adjacent_to = HPXML::LocationConditionedSpace
    hpxml.rim_joists[-1].area = 116
>>>>>>> ed024c39
  elsif ['base-foundation-conditioned-basement-wall-insulation.xml'].include? hpxml_file
    hpxml_bldg.foundation_walls.each do |foundation_wall|
      foundation_wall.insulation_interior_r_value = 10
      foundation_wall.insulation_interior_distance_to_top = 1
      foundation_wall.insulation_interior_distance_to_bottom = 8
      foundation_wall.insulation_exterior_r_value = 8.9
      foundation_wall.insulation_exterior_distance_to_top = 1
      foundation_wall.insulation_exterior_distance_to_bottom = 8
    end
  elsif ['base-foundation-walkout-basement.xml'].include? hpxml_file
    hpxml_bldg.foundation_walls.reverse_each do |foundation_wall|
      foundation_wall.delete
    end
    hpxml_bldg.foundation_walls.add(id: "FoundationWall#{hpxml_bldg.foundation_walls.size + 1}",
                                    exterior_adjacent_to: HPXML::LocationGround,
                                    interior_adjacent_to: HPXML::LocationBasementConditioned,
                                    height: 8,
                                    area: 480,
                                    thickness: 8,
                                    depth_below_grade: 7,
                                    interior_finish_type: HPXML::InteriorFinishGypsumBoard,
                                    insulation_interior_r_value: 0,
                                    insulation_exterior_distance_to_top: 0,
                                    insulation_exterior_distance_to_bottom: 8,
                                    insulation_exterior_r_value: 8.9)
    hpxml_bldg.foundation_walls.add(id: "FoundationWall#{hpxml_bldg.foundation_walls.size + 1}",
                                    exterior_adjacent_to: HPXML::LocationGround,
                                    interior_adjacent_to: HPXML::LocationBasementConditioned,
                                    height: 8,
                                    area: 240,
                                    thickness: 8,
                                    depth_below_grade: 3,
                                    interior_finish_type: HPXML::InteriorFinishGypsumBoard,
                                    insulation_interior_r_value: 0,
                                    insulation_exterior_distance_to_top: 0,
                                    insulation_exterior_distance_to_bottom: 8,
                                    insulation_exterior_r_value: 8.9)
    hpxml_bldg.foundation_walls.add(id: "FoundationWall#{hpxml_bldg.foundation_walls.size + 1}",
                                    exterior_adjacent_to: HPXML::LocationGround,
                                    interior_adjacent_to: HPXML::LocationBasementConditioned,
                                    height: 8,
                                    area: 240,
                                    thickness: 8,
                                    depth_below_grade: 1,
                                    interior_finish_type: HPXML::InteriorFinishGypsumBoard,
                                    insulation_interior_r_value: 0,
                                    insulation_exterior_distance_to_top: 0,
                                    insulation_exterior_distance_to_bottom: 8,
                                    insulation_exterior_r_value: 8.9)
    hpxml_bldg.foundation_walls.each do |foundation_wall|
      hpxml_bldg.foundations[0].attached_to_foundation_wall_idrefs << foundation_wall.id
    end
    hpxml_bldg.windows.add(id: "Window#{hpxml_bldg.windows.size + 1}",
                           area: 20,
                           azimuth: 0,
                           ufactor: 0.33,
                           shgc: 0.45,
                           fraction_operable: 0.0,
                           wall_idref: hpxml_bldg.foundation_walls[-1].id)
  elsif ['base-foundation-multiple.xml'].include? hpxml_file
    hpxml_bldg.foundations.add(id: "Foundation#{hpxml_bldg.foundations.size + 1}",
                               foundation_type: HPXML::FoundationTypeCrawlspaceUnvented,
                               within_infiltration_volume: false)
    hpxml_bldg.rim_joists.each do |rim_joist|
      next unless rim_joist.exterior_adjacent_to == HPXML::LocationOutside

      rim_joist.exterior_adjacent_to = HPXML::LocationCrawlspaceUnvented
      rim_joist.siding = nil
    end
    hpxml_bldg.rim_joists.add(id: "RimJoist#{hpxml_bldg.rim_joists.size + 1}",
                              exterior_adjacent_to: HPXML::LocationOutside,
                              interior_adjacent_to: HPXML::LocationCrawlspaceUnvented,
                              siding: HPXML::SidingTypeWood,
                              area: 81,
                              solar_absorptance: 0.7,
                              emittance: 0.92,
                              insulation_assembly_r_value: 4.0)
    hpxml_bldg.foundation_walls.each do |foundation_wall|
      foundation_wall.area /= 2.0
    end
<<<<<<< HEAD
    hpxml_bldg.foundation_walls.add(id: "FoundationWall#{hpxml_bldg.foundation_walls.size + 1}",
                                    exterior_adjacent_to: HPXML::LocationCrawlspaceUnvented,
                                    interior_adjacent_to: HPXML::LocationBasementUnconditioned,
                                    height: 8,
                                    area: 360,
                                    thickness: 8,
                                    depth_below_grade: 4,
                                    insulation_interior_r_value: 0,
                                    insulation_exterior_r_value: 0)
    hpxml_bldg.foundation_walls.add(id: "FoundationWall#{hpxml_bldg.foundation_walls.size + 1}",
                                    exterior_adjacent_to: HPXML::LocationGround,
                                    interior_adjacent_to: HPXML::LocationCrawlspaceUnvented,
                                    height: 4,
                                    area: 600,
                                    thickness: 8,
                                    depth_below_grade: 3,
                                    insulation_interior_r_value: 0,
                                    insulation_exterior_r_value: 0)
    hpxml_bldg.floors[0].area = 675
    hpxml_bldg.floors.add(id: "Floor#{hpxml_bldg.floors.size + 1}",
                          exterior_adjacent_to: HPXML::LocationCrawlspaceUnvented,
                          interior_adjacent_to: HPXML::LocationLivingSpace,
                          floor_type: HPXML::FloorTypeWoodFrame,
                          area: 675,
                          insulation_assembly_r_value: 18.7,
                          floor_or_ceiling: HPXML::FloorOrCeilingFloor)
    hpxml_bldg.slabs[0].area = 675
    hpxml_bldg.slabs[0].exposed_perimeter = 75
    hpxml_bldg.slabs.add(id: "Slab#{hpxml_bldg.slabs.size + 1}",
                         interior_adjacent_to: HPXML::LocationCrawlspaceUnvented,
                         area: 675,
                         thickness: 0,
                         exposed_perimeter: 75,
                         perimeter_insulation_depth: 0,
                         under_slab_insulation_width: 0,
                         perimeter_insulation_r_value: 0,
                         under_slab_insulation_r_value: 0,
                         carpet_fraction: 0,
                         carpet_r_value: 0)
=======
    hpxml.foundation_walls.add(id: "FoundationWall#{hpxml.foundation_walls.size + 1}",
                               exterior_adjacent_to: HPXML::LocationCrawlspaceUnvented,
                               interior_adjacent_to: HPXML::LocationBasementUnconditioned,
                               height: 8,
                               area: 360,
                               thickness: 8,
                               depth_below_grade: 4,
                               insulation_interior_r_value: 0,
                               insulation_exterior_r_value: 0)
    hpxml.foundation_walls.add(id: "FoundationWall#{hpxml.foundation_walls.size + 1}",
                               exterior_adjacent_to: HPXML::LocationGround,
                               interior_adjacent_to: HPXML::LocationCrawlspaceUnvented,
                               height: 4,
                               area: 600,
                               thickness: 8,
                               depth_below_grade: 3,
                               insulation_interior_r_value: 0,
                               insulation_exterior_r_value: 0)
    hpxml.floors[0].area = 675
    hpxml.floors.add(id: "Floor#{hpxml.floors.size + 1}",
                     exterior_adjacent_to: HPXML::LocationCrawlspaceUnvented,
                     interior_adjacent_to: HPXML::LocationConditionedSpace,
                     floor_type: HPXML::FloorTypeWoodFrame,
                     area: 675,
                     insulation_assembly_r_value: 18.7,
                     floor_or_ceiling: HPXML::FloorOrCeilingFloor)
    hpxml.slabs[0].area = 675
    hpxml.slabs[0].exposed_perimeter = 75
    hpxml.slabs.add(id: "Slab#{hpxml.slabs.size + 1}",
                    interior_adjacent_to: HPXML::LocationCrawlspaceUnvented,
                    area: 675,
                    thickness: 0,
                    exposed_perimeter: 75,
                    perimeter_insulation_depth: 0,
                    under_slab_insulation_width: 0,
                    perimeter_insulation_r_value: 0,
                    under_slab_insulation_r_value: 0,
                    carpet_fraction: 0,
                    carpet_r_value: 0)
>>>>>>> ed024c39
  elsif ['base-foundation-complex.xml'].include? hpxml_file
    hpxml_bldg.foundation_walls.reverse_each do |foundation_wall|
      foundation_wall.delete
    end
    hpxml_bldg.foundation_walls.add(id: "FoundationWall#{hpxml_bldg.foundation_walls.size + 1}",
                                    exterior_adjacent_to: HPXML::LocationGround,
                                    interior_adjacent_to: HPXML::LocationBasementConditioned,
                                    height: 8,
                                    area: 160,
                                    thickness: 8,
                                    depth_below_grade: 7,
                                    interior_finish_type: HPXML::InteriorFinishGypsumBoard,
                                    insulation_interior_r_value: 0,
                                    insulation_exterior_r_value: 0.0)
    hpxml_bldg.foundation_walls.add(id: "FoundationWall#{hpxml_bldg.foundation_walls.size + 1}",
                                    exterior_adjacent_to: HPXML::LocationGround,
                                    interior_adjacent_to: HPXML::LocationBasementConditioned,
                                    height: 8,
                                    area: 240,
                                    thickness: 8,
                                    depth_below_grade: 7,
                                    interior_finish_type: HPXML::InteriorFinishGypsumBoard,
                                    insulation_interior_r_value: 0,
                                    insulation_exterior_distance_to_top: 0,
                                    insulation_exterior_distance_to_bottom: 8,
                                    insulation_exterior_r_value: 8.9)
    hpxml_bldg.foundation_walls.add(id: "FoundationWall#{hpxml_bldg.foundation_walls.size + 1}",
                                    exterior_adjacent_to: HPXML::LocationGround,
                                    interior_adjacent_to: HPXML::LocationBasementConditioned,
                                    height: 8,
                                    area: 320,
                                    thickness: 8,
                                    depth_below_grade: 3,
                                    interior_finish_type: HPXML::InteriorFinishGypsumBoard,
                                    insulation_interior_r_value: 0,
                                    insulation_exterior_r_value: 0.0)
    hpxml_bldg.foundation_walls.add(id: "FoundationWall#{hpxml_bldg.foundation_walls.size + 1}",
                                    exterior_adjacent_to: HPXML::LocationGround,
                                    interior_adjacent_to: HPXML::LocationBasementConditioned,
                                    height: 8,
                                    area: 400,
                                    thickness: 8,
                                    depth_below_grade: 3,
                                    interior_finish_type: HPXML::InteriorFinishGypsumBoard,
                                    insulation_interior_r_value: 0,
                                    insulation_exterior_distance_to_top: 0,
                                    insulation_exterior_distance_to_bottom: 8,
                                    insulation_exterior_r_value: 8.9)
    hpxml_bldg.foundation_walls.each do |foundation_wall|
      hpxml_bldg.foundations[0].attached_to_foundation_wall_idrefs << foundation_wall.id
    end
    hpxml_bldg.slabs.reverse_each do |slab|
      slab.delete
    end
    hpxml_bldg.slabs.add(id: "Slab#{hpxml_bldg.slabs.size + 1}",
                         interior_adjacent_to: HPXML::LocationBasementConditioned,
                         area: 1150,
                         thickness: 4,
                         exposed_perimeter: 120,
                         perimeter_insulation_depth: 0,
                         under_slab_insulation_width: 0,
                         perimeter_insulation_r_value: 0,
                         under_slab_insulation_r_value: 0,
                         carpet_fraction: 0,
                         carpet_r_value: 0)
    hpxml_bldg.slabs.add(id: "Slab#{hpxml_bldg.slabs.size + 1}",
                         interior_adjacent_to: HPXML::LocationBasementConditioned,
                         area: 200,
                         thickness: 4,
                         exposed_perimeter: 30,
                         perimeter_insulation_depth: 1,
                         under_slab_insulation_width: 0,
                         perimeter_insulation_r_value: 5,
                         under_slab_insulation_r_value: 0,
                         carpet_fraction: 0,
                         carpet_r_value: 0)
    hpxml_bldg.slabs.each do |slab|
      hpxml_bldg.foundations[0].attached_to_slab_idrefs << slab.id
    end
  elsif ['base-foundation-basement-garage.xml'].include? hpxml_file
<<<<<<< HEAD
    hpxml_bldg.roofs[0].area += 670
    hpxml_bldg.walls.add(id: "Wall#{hpxml_bldg.walls.size + 1}",
                         exterior_adjacent_to: HPXML::LocationGarage,
                         interior_adjacent_to: HPXML::LocationBasementConditioned,
                         wall_type: HPXML::WallTypeWoodStud,
                         area: 320,
                         solar_absorptance: 0.7,
                         emittance: 0.92,
                         interior_finish_type: HPXML::InteriorFinishGypsumBoard,
                         insulation_assembly_r_value: 23)
    hpxml_bldg.foundations[0].attached_to_wall_idrefs << hpxml_bldg.walls[-1].id
    hpxml_bldg.walls.add(id: "Wall#{hpxml_bldg.walls.size + 1}",
                         exterior_adjacent_to: HPXML::LocationOutside,
                         interior_adjacent_to: HPXML::LocationGarage,
                         wall_type: HPXML::WallTypeWoodStud,
                         siding: HPXML::SidingTypeWood,
                         area: 320,
                         solar_absorptance: 0.7,
                         emittance: 0.92,
                         insulation_assembly_r_value: 4)
    hpxml_bldg.floors.add(id: "Floor#{hpxml_bldg.floors.size + 1}",
                          exterior_adjacent_to: HPXML::LocationGarage,
                          interior_adjacent_to: HPXML::LocationLivingSpace,
                          floor_type: HPXML::FloorTypeWoodFrame,
                          area: 400,
                          insulation_assembly_r_value: 39.3,
                          floor_or_ceiling: HPXML::FloorOrCeilingFloor)
    hpxml_bldg.slabs[0].area -= 400
    hpxml_bldg.slabs[0].exposed_perimeter -= 40
    hpxml_bldg.slabs.add(id: "Slab#{hpxml_bldg.slabs.size + 1}",
                         interior_adjacent_to: HPXML::LocationGarage,
                         area: 400,
                         thickness: 4,
                         exposed_perimeter: 40,
                         perimeter_insulation_depth: 0,
                         under_slab_insulation_width: 0,
                         perimeter_insulation_r_value: 0,
                         under_slab_insulation_r_value: 0,
                         carpet_fraction: 0,
                         carpet_r_value: 0)
    hpxml_bldg.doors.add(id: "Door#{hpxml_bldg.doors.size + 1}",
                         wall_idref: hpxml_bldg.walls[-3].id,
                         area: 70,
                         azimuth: 180,
                         r_value: 4.4)
    hpxml_bldg.doors.add(id: "Door#{hpxml_bldg.doors.size + 1}",
                         wall_idref: hpxml_bldg.walls[-2].id,
                         area: 4,
                         azimuth: 0,
                         r_value: 4.4)
=======
    hpxml.roofs[0].area += 670
    hpxml.walls.add(id: "Wall#{hpxml.walls.size + 1}",
                    exterior_adjacent_to: HPXML::LocationGarage,
                    interior_adjacent_to: HPXML::LocationBasementConditioned,
                    wall_type: HPXML::WallTypeWoodStud,
                    area: 320,
                    solar_absorptance: 0.7,
                    emittance: 0.92,
                    interior_finish_type: HPXML::InteriorFinishGypsumBoard,
                    insulation_assembly_r_value: 23)
    hpxml.foundations[0].attached_to_wall_idrefs << hpxml.walls[-1].id
    hpxml.walls.add(id: "Wall#{hpxml.walls.size + 1}",
                    exterior_adjacent_to: HPXML::LocationOutside,
                    interior_adjacent_to: HPXML::LocationGarage,
                    wall_type: HPXML::WallTypeWoodStud,
                    siding: HPXML::SidingTypeWood,
                    area: 320,
                    solar_absorptance: 0.7,
                    emittance: 0.92,
                    insulation_assembly_r_value: 4)
    hpxml.floors.add(id: "Floor#{hpxml.floors.size + 1}",
                     exterior_adjacent_to: HPXML::LocationGarage,
                     interior_adjacent_to: HPXML::LocationConditionedSpace,
                     floor_type: HPXML::FloorTypeWoodFrame,
                     area: 400,
                     insulation_assembly_r_value: 39.3,
                     floor_or_ceiling: HPXML::FloorOrCeilingFloor)
    hpxml.slabs[0].area -= 400
    hpxml.slabs[0].exposed_perimeter -= 40
    hpxml.slabs.add(id: "Slab#{hpxml.slabs.size + 1}",
                    interior_adjacent_to: HPXML::LocationGarage,
                    area: 400,
                    thickness: 4,
                    exposed_perimeter: 40,
                    perimeter_insulation_depth: 0,
                    under_slab_insulation_width: 0,
                    perimeter_insulation_r_value: 0,
                    under_slab_insulation_r_value: 0,
                    carpet_fraction: 0,
                    carpet_r_value: 0)
    hpxml.doors.add(id: "Door#{hpxml.doors.size + 1}",
                    wall_idref: hpxml.walls[-3].id,
                    area: 70,
                    azimuth: 180,
                    r_value: 4.4)
    hpxml.doors.add(id: "Door#{hpxml.doors.size + 1}",
                    wall_idref: hpxml.walls[-2].id,
                    area: 4,
                    azimuth: 0,
                    r_value: 4.4)
>>>>>>> ed024c39
  elsif ['base-enclosure-ceilingtypes.xml'].include? hpxml_file
    exterior_adjacent_to = hpxml_bldg.floors[0].exterior_adjacent_to
    area = hpxml_bldg.floors[0].area
    hpxml_bldg.floors.reverse_each do |floor|
      floor.delete
    end
    floors_map = { HPXML::FloorTypeSIP => 16.1,
                   HPXML::FloorTypeConcrete => 3.2,
                   HPXML::FloorTypeSteelFrame => 8.1 }
    floors_map.each_with_index do |(floor_type, assembly_r), _i|
<<<<<<< HEAD
      hpxml_bldg.floors.add(id: "Floor#{hpxml_bldg.floors.size + 1}",
                            exterior_adjacent_to: exterior_adjacent_to,
                            interior_adjacent_to: HPXML::LocationLivingSpace,
                            floor_type: floor_type,
                            area: area / floors_map.size,
                            insulation_assembly_r_value: assembly_r,
                            floor_or_ceiling: HPXML::FloorOrCeilingCeiling)
=======
      hpxml.floors.add(id: "Floor#{hpxml.floors.size + 1}",
                       exterior_adjacent_to: exterior_adjacent_to,
                       interior_adjacent_to: HPXML::LocationConditionedSpace,
                       floor_type: floor_type,
                       area: area / floors_map.size,
                       insulation_assembly_r_value: assembly_r,
                       floor_or_ceiling: HPXML::FloorOrCeilingCeiling)
>>>>>>> ed024c39
    end
  elsif ['base-enclosure-floortypes.xml'].include? hpxml_file
    exterior_adjacent_to = hpxml_bldg.floors[0].exterior_adjacent_to
    area = hpxml_bldg.floors[0].area
    ceiling = hpxml_bldg.floors[1].dup
    hpxml_bldg.floors.reverse_each do |floor|
      floor.delete
    end
    floors_map = { HPXML::FloorTypeSIP => 16.1,
                   HPXML::FloorTypeConcrete => 3.2,
                   HPXML::FloorTypeSteelFrame => 8.1 }
    floors_map.each_with_index do |(floor_type, assembly_r), _i|
<<<<<<< HEAD
      hpxml_bldg.floors.add(id: "Floor#{hpxml_bldg.floors.size + 1}",
                            exterior_adjacent_to: exterior_adjacent_to,
                            interior_adjacent_to: HPXML::LocationLivingSpace,
                            floor_type: floor_type,
                            area: area / floors_map.size,
                            insulation_assembly_r_value: assembly_r,
                            floor_or_ceiling: HPXML::FloorOrCeilingFloor)
    end
    hpxml_bldg.floors << ceiling
    hpxml_bldg.floors[-1].id = "Floor#{hpxml_bldg.floors.size}"
    hpxml_bldg.floors[-1].insulation_id = "Floor#{hpxml_bldg.floors.size}Insulation"
=======
      hpxml.floors.add(id: "Floor#{hpxml.floors.size + 1}",
                       exterior_adjacent_to: exterior_adjacent_to,
                       interior_adjacent_to: HPXML::LocationConditionedSpace,
                       floor_type: floor_type,
                       area: area / floors_map.size,
                       insulation_assembly_r_value: assembly_r,
                       floor_or_ceiling: HPXML::FloorOrCeilingFloor)
    end
    hpxml.floors << ceiling
    hpxml.floors[-1].id = "Floor#{hpxml.floors.size}"
    hpxml.floors[-1].insulation_id = "Floor#{hpxml.floors.size}Insulation"
>>>>>>> ed024c39
  elsif ['base-enclosure-walltypes.xml'].include? hpxml_file
    hpxml_bldg.rim_joists.reverse_each do |rim_joist|
      rim_joist.delete
    end
    siding_types = [[HPXML::SidingTypeAluminum, HPXML::ColorDark],
                    [HPXML::SidingTypeAsbestos, HPXML::ColorMedium],
                    [HPXML::SidingTypeBrick, HPXML::ColorReflective],
                    [HPXML::SidingTypeCompositeShingle, HPXML::ColorDark],
                    [HPXML::SidingTypeFiberCement, HPXML::ColorMediumDark],
                    [HPXML::SidingTypeMasonite, HPXML::ColorLight],
                    [HPXML::SidingTypeStucco, HPXML::ColorMedium],
                    [HPXML::SidingTypeSyntheticStucco, HPXML::ColorMediumDark],
                    [HPXML::SidingTypeVinyl, HPXML::ColorLight],
                    [HPXML::SidingTypeNone, HPXML::ColorMedium]]
    siding_types.each do |siding_type|
      hpxml_bldg.rim_joists.add(id: "RimJoist#{hpxml_bldg.rim_joists.size + 1}",
                                exterior_adjacent_to: HPXML::LocationOutside,
                                interior_adjacent_to: HPXML::LocationBasementConditioned,
                                siding: siding_type[0],
                                color: siding_type[1],
                                area: 116 / siding_types.size,
                                emittance: 0.92,
                                insulation_assembly_r_value: 23.0)
      hpxml_bldg.foundations[0].attached_to_rim_joist_idrefs << hpxml_bldg.rim_joists[-1].id
    end
    gable_walls = hpxml_bldg.walls.select { |w| w.interior_adjacent_to == HPXML::LocationAtticUnvented }
    hpxml_bldg.walls.reverse_each do |wall|
      wall.delete
    end
    walls_map = { HPXML::WallTypeCMU => 12,
                  HPXML::WallTypeDoubleWoodStud => 28.7,
                  HPXML::WallTypeICF => 21,
                  HPXML::WallTypeLog => 7.1,
                  HPXML::WallTypeSIP => 16.1,
                  HPXML::WallTypeConcrete => 1.35,
                  HPXML::WallTypeSteelStud => 8.1,
                  HPXML::WallTypeStone => 5.4,
                  HPXML::WallTypeStrawBale => 58.8,
                  HPXML::WallTypeBrick => 7.9,
                  HPXML::WallTypeAdobe => 5.0 }
    siding_types = [[HPXML::SidingTypeAluminum, HPXML::ColorReflective],
                    [HPXML::SidingTypeAsbestos, HPXML::ColorLight],
                    [HPXML::SidingTypeBrick, HPXML::ColorMediumDark],
                    [HPXML::SidingTypeCompositeShingle, HPXML::ColorReflective],
                    [HPXML::SidingTypeFiberCement, HPXML::ColorMedium],
                    [HPXML::SidingTypeMasonite, HPXML::ColorDark],
                    [HPXML::SidingTypeStucco, HPXML::ColorLight],
                    [HPXML::SidingTypeSyntheticStucco, HPXML::ColorMedium],
                    [HPXML::SidingTypeVinyl, HPXML::ColorDark],
                    [HPXML::SidingTypeNone, HPXML::ColorMedium]]
    int_finish_types = [[HPXML::InteriorFinishGypsumBoard, 0.5],
                        [HPXML::InteriorFinishGypsumBoard, 1.0],
                        [HPXML::InteriorFinishGypsumCompositeBoard, 0.5],
                        [HPXML::InteriorFinishPlaster, 0.5],
                        [HPXML::InteriorFinishWood, 0.5],
                        [HPXML::InteriorFinishNone, nil]]
    walls_map.each_with_index do |(wall_type, assembly_r), i|
<<<<<<< HEAD
      hpxml_bldg.walls.add(id: "Wall#{hpxml_bldg.walls.size + 1}",
                           exterior_adjacent_to: HPXML::LocationOutside,
                           interior_adjacent_to: HPXML::LocationLivingSpace,
                           wall_type: wall_type,
                           siding: siding_types[i % siding_types.size][0],
                           color: siding_types[i % siding_types.size][1],
                           area: 1200 / walls_map.size,
                           emittance: 0.92,
                           interior_finish_type: int_finish_types[i % int_finish_types.size][0],
                           interior_finish_thickness: int_finish_types[i % int_finish_types.size][1],
                           insulation_assembly_r_value: assembly_r)
=======
      hpxml.walls.add(id: "Wall#{hpxml.walls.size + 1}",
                      exterior_adjacent_to: HPXML::LocationOutside,
                      interior_adjacent_to: HPXML::LocationConditionedSpace,
                      wall_type: wall_type,
                      siding: siding_types[i % siding_types.size][0],
                      color: siding_types[i % siding_types.size][1],
                      area: 1200 / walls_map.size,
                      emittance: 0.92,
                      interior_finish_type: int_finish_types[i % int_finish_types.size][0],
                      interior_finish_thickness: int_finish_types[i % int_finish_types.size][1],
                      insulation_assembly_r_value: assembly_r)
>>>>>>> ed024c39
    end
    gable_walls.each do |gable_wall|
      hpxml_bldg.walls << gable_wall
      hpxml_bldg.walls[-1].id = "Wall#{hpxml_bldg.walls.size}"
      hpxml_bldg.walls[-1].insulation_id = "Wall#{hpxml_bldg.walls.size}Insulation"
      hpxml_bldg.attics[0].attached_to_wall_idrefs << hpxml_bldg.walls[-1].id
    end
    hpxml_bldg.windows.reverse_each do |window|
      window.delete
    end
    hpxml_bldg.windows.add(id: "Window#{hpxml_bldg.windows.size + 1}",
                           area: 108 / 8,
                           azimuth: 0,
                           ufactor: 0.33,
                           shgc: 0.45,
                           fraction_operable: 0.67,
                           wall_idref: 'Wall1')
    hpxml_bldg.windows.add(id: "Window#{hpxml_bldg.windows.size + 1}",
                           area: 72 / 8,
                           azimuth: 90,
                           ufactor: 0.33,
                           shgc: 0.45,
                           fraction_operable: 0.67,
                           wall_idref: 'Wall2')
    hpxml_bldg.windows.add(id: "Window#{hpxml_bldg.windows.size + 1}",
                           area: 108 / 8,
                           azimuth: 180,
                           ufactor: 0.33,
                           shgc: 0.45,
                           fraction_operable: 0.67,
                           wall_idref: 'Wall3')
    hpxml_bldg.windows.add(id: "Window#{hpxml_bldg.windows.size + 1}",
                           area: 72 / 8,
                           azimuth: 270,
                           ufactor: 0.33,
                           shgc: 0.45,
                           fraction_operable: 0.67,
                           wall_idref: 'Wall4')
    hpxml_bldg.doors.reverse_each do |door|
      door.delete
    end
    hpxml_bldg.doors.add(id: "Door#{hpxml_bldg.doors.size + 1}",
                         wall_idref: 'Wall9',
                         area: 20,
                         azimuth: 0,
                         r_value: 4.4)
    hpxml_bldg.doors.add(id: "Door#{hpxml_bldg.doors.size + 1}",
                         wall_idref: 'Wall10',
                         area: 20,
                         azimuth: 180,
                         r_value: 4.4)
  elsif ['base-enclosure-rooftypes.xml'].include? hpxml_file
    hpxml_bldg.roofs.reverse_each do |roof|
      roof.delete
    end
    roof_types = [[HPXML::RoofTypeClayTile, HPXML::ColorLight],
                  [HPXML::RoofTypeMetal, HPXML::ColorReflective],
                  [HPXML::RoofTypeWoodShingles, HPXML::ColorDark],
                  [HPXML::RoofTypeShingles, HPXML::ColorMediumDark],
                  [HPXML::RoofTypePlasticRubber, HPXML::ColorLight],
                  [HPXML::RoofTypeEPS, HPXML::ColorMedium],
                  [HPXML::RoofTypeConcrete, HPXML::ColorLight],
                  [HPXML::RoofTypeCool, HPXML::ColorReflective]]
    int_finish_types = [[HPXML::InteriorFinishGypsumBoard, 0.5],
                        [HPXML::InteriorFinishPlaster, 0.5],
                        [HPXML::InteriorFinishWood, 0.5]]
    roof_types.each_with_index do |roof_type, i|
      hpxml_bldg.roofs.add(id: "Roof#{hpxml_bldg.roofs.size + 1}",
                           interior_adjacent_to: HPXML::LocationAtticUnvented,
                           area: 1509.3 / roof_types.size,
                           roof_type: roof_type[0],
                           roof_color: roof_type[1],
                           emittance: 0.92,
                           pitch: 6,
                           radiant_barrier: false,
                           interior_finish_type: int_finish_types[i % int_finish_types.size][0],
                           interior_finish_thickness: int_finish_types[i % int_finish_types.size][1],
                           insulation_assembly_r_value: roof_type[0] == HPXML::RoofTypeEPS ? 7.0 : 2.3)
      hpxml_bldg.attics[0].attached_to_roof_idrefs << hpxml_bldg.roofs[-1].id
    end
  elsif ['base-enclosure-overhangs.xml'].include? hpxml_file
    # Test relaxed overhangs validation; https://github.com/NREL/OpenStudio-HPXML/issues/866
    hpxml_bldg.windows.each do |window|
      next unless window.overhangs_depth.nil?

      window.overhangs_depth = 0.0
      window.overhangs_distance_to_top_of_window = 0.0
      window.overhangs_distance_to_bottom_of_window = 0.0
    end
  end
  if ['base-enclosure-2stories-garage.xml',
      'base-enclosure-garage.xml'].include? hpxml_file
    grg_wall = hpxml_bldg.walls.select { |w|
                 w.interior_adjacent_to == HPXML::LocationGarage &&
                   w.exterior_adjacent_to == HPXML::LocationOutside
               }[0]
    hpxml_bldg.doors.add(id: "Door#{hpxml_bldg.doors.size + 1}",
                         wall_idref: grg_wall.id,
                         area: 70,
                         azimuth: 180,
                         r_value: 4.4)
  end
  if ['base-misc-neighbor-shading-bldgtype-multifamily.xml'].include? hpxml_file
    wall = hpxml_bldg.walls.select { |w| w.azimuth == hpxml_bldg.neighbor_buildings[0].azimuth }[0]
    wall.exterior_adjacent_to = HPXML::LocationOtherHeatedSpace
  end

  # ---------- #
  # HPXML HVAC #
  # ---------- #

  # General logic
  hpxml_bldg.heating_systems.each do |heating_system|
    if heating_system.heating_system_type == HPXML::HVACTypeBoiler &&
       heating_system.heating_system_fuel == HPXML::FuelTypeNaturalGas &&
       !heating_system.is_shared_system
      heating_system.electric_auxiliary_energy = 200
    elsif [HPXML::HVACTypeFloorFurnace,
           HPXML::HVACTypeWallFurnace,
           HPXML::HVACTypeFireplace,
           HPXML::HVACTypeSpaceHeater].include? heating_system.heating_system_type
      heating_system.fan_watts = 0
    elsif [HPXML::HVACTypeStove].include? heating_system.heating_system_type
      heating_system.fan_watts = 40
    end
  end
  hpxml_bldg.heat_pumps.each do |heat_pump|
    if heat_pump.heat_pump_type == HPXML::HVACTypeHeatPumpGroundToAir
      heat_pump.pump_watts_per_ton = 30.0
    end
  end

  # Logic that can only be applied based on the file name
  if hpxml_file.include?('chiller') || hpxml_file.include?('cooling-tower')
    # Handle chiller/cooling tower
    if hpxml_file.include? 'chiller'
      hpxml_bldg.cooling_systems.add(id: "CoolingSystem#{hpxml_bldg.cooling_systems.size + 1}",
                                     cooling_system_type: HPXML::HVACTypeChiller,
                                     cooling_system_fuel: HPXML::FuelTypeElectricity,
                                     is_shared_system: true,
                                     number_of_units_served: 6,
                                     cooling_capacity: 24000 * 6,
                                     cooling_efficiency_kw_per_ton: 0.9,
                                     fraction_cool_load_served: 1.0,
                                     primary_system: true)
    elsif hpxml_file.include? 'cooling-tower'
      hpxml_bldg.cooling_systems.add(id: "CoolingSystem#{hpxml_bldg.cooling_systems.size + 1}",
                                     cooling_system_type: HPXML::HVACTypeCoolingTower,
                                     cooling_system_fuel: HPXML::FuelTypeElectricity,
                                     is_shared_system: true,
                                     number_of_units_served: 6,
                                     fraction_cool_load_served: 1.0,
                                     primary_system: true)
    end
    if hpxml_file.include? 'boiler'
      hpxml_bldg.hvac_controls[0].cooling_setpoint_temp = 78.0
      hpxml_bldg.cooling_systems[-1].distribution_system_idref = hpxml_bldg.hvac_distributions[-1].id
    else
      hpxml_bldg.hvac_controls.add(id: "HVACControl#{hpxml_bldg.hvac_controls.size + 1}",
                                   control_type: HPXML::HVACControlTypeManual,
                                   cooling_setpoint_temp: 78.0)
      if hpxml_file.include? 'baseboard'
        hpxml_bldg.hvac_distributions.add(id: "HVACDistribution#{hpxml_bldg.hvac_distributions.size + 1}",
                                          distribution_system_type: HPXML::HVACDistributionTypeHydronic,
                                          hydronic_type: HPXML::HydronicTypeBaseboard)
        hpxml_bldg.cooling_systems[-1].distribution_system_idref = hpxml_bldg.hvac_distributions[-1].id
      end
    end
  end
  if hpxml_file.include?('water-loop-heat-pump') || (hpxml_file.include?('fan-coil') && !hpxml_file.include?('fireplace-elec'))
    # Handle WLHP/ducted fan coil
    hpxml_bldg.hvac_distributions.reverse_each do |hvac_distribution|
      hvac_distribution.delete
    end
    if hpxml_file.include? 'water-loop-heat-pump'
      hpxml_bldg.hvac_distributions.add(id: "HVACDistribution#{hpxml_bldg.hvac_distributions.size + 1}",
                                        distribution_system_type: HPXML::HVACDistributionTypeHydronic,
                                        hydronic_type: HPXML::HydronicTypeWaterLoop)
      hpxml_bldg.heat_pumps.add(id: "HeatPump#{hpxml_bldg.heat_pumps.size + 1}",
                                heat_pump_type: HPXML::HVACTypeHeatPumpWaterLoopToAir,
                                heat_pump_fuel: HPXML::FuelTypeElectricity)
      if hpxml_file.include? 'boiler'
        hpxml_bldg.heat_pumps[-1].heating_capacity = 24000
        hpxml_bldg.heat_pumps[-1].heating_efficiency_cop = 4.4
        hpxml_bldg.heating_systems[-1].distribution_system_idref = hpxml_bldg.hvac_distributions[-1].id
      end
      if hpxml_file.include?('chiller') || hpxml_file.include?('cooling-tower')
        hpxml_bldg.heat_pumps[-1].cooling_capacity = 24000
        hpxml_bldg.heat_pumps[-1].cooling_efficiency_eer = 12.8
        hpxml_bldg.cooling_systems[-1].distribution_system_idref = hpxml_bldg.hvac_distributions[-1].id
      end
      hpxml_bldg.hvac_distributions.add(id: "HVACDistribution#{hpxml_bldg.hvac_distributions.size + 1}",
                                        distribution_system_type: HPXML::HVACDistributionTypeAir,
                                        air_type: HPXML::AirTypeRegularVelocity)
      hpxml_bldg.heat_pumps[-1].distribution_system_idref = hpxml_bldg.hvac_distributions[-1].id
    elsif hpxml_file.include? 'fan-coil'
      hpxml_bldg.hvac_distributions.add(id: "HVACDistribution#{hpxml_bldg.hvac_distributions.size + 1}",
                                        distribution_system_type: HPXML::HVACDistributionTypeAir,
                                        air_type: HPXML::AirTypeFanCoil)

      if hpxml_file.include? 'boiler'
        hpxml_bldg.heating_systems[-1].distribution_system_idref = hpxml_bldg.hvac_distributions[-1].id
      end
      if hpxml_file.include?('chiller') || hpxml_file.include?('cooling-tower')
        hpxml_bldg.cooling_systems[-1].distribution_system_idref = hpxml_bldg.hvac_distributions[-1].id
      end
    end
    if hpxml_file.include?('water-loop-heat-pump') || hpxml_file.include?('fan-coil-ducted')
      hpxml_bldg.hvac_distributions[-1].duct_leakage_measurements.add(duct_type: HPXML::DuctTypeSupply,
                                                                      duct_leakage_units: HPXML::UnitsCFM25,
                                                                      duct_leakage_value: 15,
                                                                      duct_leakage_total_or_to_outside: HPXML::DuctLeakageToOutside)
      hpxml_bldg.hvac_distributions[-1].duct_leakage_measurements.add(duct_type: HPXML::DuctTypeReturn,
                                                                      duct_leakage_units: HPXML::UnitsCFM25,
                                                                      duct_leakage_value: 10,
                                                                      duct_leakage_total_or_to_outside: HPXML::DuctLeakageToOutside)
      hpxml_bldg.hvac_distributions[-1].ducts.add(id: "Ducts#{hpxml_bldg.hvac_distributions[-1].ducts.size + 1}",
                                                  duct_type: HPXML::DuctTypeSupply,
                                                  duct_insulation_r_value: 0,
                                                  duct_location: HPXML::LocationOtherMultifamilyBufferSpace,
                                                  duct_surface_area: 50)
      hpxml_bldg.hvac_distributions[-1].ducts.add(id: "Ducts#{hpxml_bldg.hvac_distributions[-1].ducts.size + 1}",
                                                  duct_type: HPXML::DuctTypeReturn,
                                                  duct_insulation_r_value: 0,
                                                  duct_location: HPXML::LocationOtherMultifamilyBufferSpace,
                                                  duct_surface_area: 20)
    end
  end
  if hpxml_file.include? 'shared-ground-loop'
    hpxml_bldg.heating_systems.reverse_each do |heating_system|
      heating_system.delete
    end
    hpxml_bldg.cooling_systems.reverse_each do |cooling_system|
      cooling_system.delete
    end
    hpxml_bldg.heat_pumps.add(id: "HeatPump#{hpxml_bldg.heat_pumps.size + 1}",
                              distribution_system_idref: hpxml_bldg.hvac_distributions[-1].id,
                              heat_pump_type: HPXML::HVACTypeHeatPumpGroundToAir,
                              heat_pump_fuel: HPXML::FuelTypeElectricity,
                              backup_type: HPXML::HeatPumpBackupTypeIntegrated,
                              backup_heating_fuel: HPXML::FuelTypeElectricity,
                              is_shared_system: true,
                              number_of_units_served: 6,
                              backup_heating_efficiency_percent: 1.0,
                              fraction_heat_load_served: 1,
                              fraction_cool_load_served: 1,
                              heating_efficiency_cop: 3.6,
                              cooling_efficiency_eer: 16.6,
                              heating_capacity: 12000,
                              cooling_capacity: 12000,
                              backup_heating_capacity: 12000,
                              cooling_shr: 0.73,
                              primary_heating_system: true,
                              primary_cooling_system: true,
                              pump_watts_per_ton: 0.0)

  end
  if hpxml_file.include? 'eae'
    hpxml_bldg.heating_systems[0].electric_auxiliary_energy = 500.0
  else
    if hpxml_file.include? 'shared-boiler'
      hpxml_bldg.heating_systems[0].shared_loop_watts = 600
    end
    if hpxml_file.include?('chiller') || hpxml_file.include?('cooling-tower')
      hpxml_bldg.cooling_systems[0].shared_loop_watts = 600
    end
    if hpxml_file.include? 'shared-ground-loop'
      hpxml_bldg.heat_pumps[0].shared_loop_watts = 600
    end
    if hpxml_file.include? 'fan-coil'
      if hpxml_file.include? 'boiler'
        hpxml_bldg.heating_systems[0].fan_coil_watts = 150
      end
      if hpxml_file.include? 'chiller'
        hpxml_bldg.cooling_systems[0].fan_coil_watts = 150
      end
    end
  end
  if hpxml_file.include? 'install-quality'
    hpxml_bldg.hvac_systems.each do |hvac_system|
      hvac_system.fan_watts_per_cfm = 0.365
    end
  elsif ['base-hvac-setpoints-daily-setbacks.xml'].include? hpxml_file
    hpxml_bldg.hvac_controls[0].heating_setback_temp = 66
    hpxml_bldg.hvac_controls[0].heating_setback_hours_per_week = 7 * 7
    hpxml_bldg.hvac_controls[0].heating_setback_start_hour = 23 # 11pm
    hpxml_bldg.hvac_controls[0].cooling_setup_temp = 80
    hpxml_bldg.hvac_controls[0].cooling_setup_hours_per_week = 6 * 7
    hpxml_bldg.hvac_controls[0].cooling_setup_start_hour = 9 # 9am
  elsif ['base-hvac-dse.xml',
         'base-dhw-indirect-dse.xml',
         'base-mechvent-cfis-dse.xml'].include? hpxml_file
    hpxml_bldg.hvac_distributions[0].distribution_system_type = HPXML::HVACDistributionTypeDSE
    hpxml_bldg.hvac_distributions[0].annual_heating_dse = 0.8
    hpxml_bldg.hvac_distributions[0].annual_cooling_dse = 0.7
  elsif ['base-hvac-furnace-x3-dse.xml'].include? hpxml_file
    hpxml_bldg.hvac_distributions[0].distribution_system_type = HPXML::HVACDistributionTypeDSE
    hpxml_bldg.hvac_distributions[0].annual_heating_dse = 0.8
    hpxml_bldg.hvac_distributions[0].annual_cooling_dse = 0.7
    hpxml_bldg.hvac_distributions << hpxml_bldg.hvac_distributions[0].dup
    hpxml_bldg.hvac_distributions[1].id = "HVACDistribution#{hpxml_bldg.hvac_distributions.size}"
    hpxml_bldg.hvac_distributions[1].annual_cooling_dse = 1.0
    hpxml_bldg.hvac_distributions << hpxml_bldg.hvac_distributions[0].dup
    hpxml_bldg.hvac_distributions[2].id = "HVACDistribution#{hpxml_bldg.hvac_distributions.size}"
    hpxml_bldg.hvac_distributions[2].annual_cooling_dse = 1.0
    hpxml_bldg.heating_systems[0].primary_system = false
    hpxml_bldg.heating_systems << hpxml_bldg.heating_systems[0].dup
    hpxml_bldg.heating_systems[1].id = "HeatingSystem#{hpxml_bldg.heating_systems.size}"
    hpxml_bldg.heating_systems[1].distribution_system_idref = hpxml_bldg.hvac_distributions[1].id
    hpxml_bldg.heating_systems << hpxml_bldg.heating_systems[0].dup
    hpxml_bldg.heating_systems[2].id = "HeatingSystem#{hpxml_bldg.heating_systems.size}"
    hpxml_bldg.heating_systems[2].distribution_system_idref = hpxml_bldg.hvac_distributions[2].id
    hpxml_bldg.heating_systems[2].primary_system = true
    for i in 0..2
      hpxml_bldg.heating_systems[i].heating_capacity /= 3.0
      # Test a file where sum is slightly greater than 1
      if i < 2
        hpxml_bldg.heating_systems[i].fraction_heat_load_served = 0.33
      else
        hpxml_bldg.heating_systems[i].fraction_heat_load_served = 0.35
      end
    end
  elsif ['base-hvac-ducts-area-fractions.xml'].include? hpxml_file
    hpxml_bldg.hvac_distributions[0].ducts[2].duct_location = HPXML::LocationExteriorWall
    hpxml_bldg.hvac_distributions[0].ducts[2].duct_insulation_r_value = 4.0
  elsif ['base-enclosure-2stories.xml',
         'base-enclosure-2stories-garage.xml'].include? hpxml_file
<<<<<<< HEAD
    hpxml_bldg.hvac_distributions[0].ducts << hpxml_bldg.hvac_distributions[0].ducts[0].dup
    hpxml_bldg.hvac_distributions[0].ducts[-1].id = "Ducts#{hpxml_bldg.hvac_distributions[0].ducts.size}"
    hpxml_bldg.hvac_distributions[0].ducts << hpxml_bldg.hvac_distributions[0].ducts[1].dup
    hpxml_bldg.hvac_distributions[0].ducts[-1].id = "Ducts#{hpxml_bldg.hvac_distributions[0].ducts.size}"
    hpxml_bldg.hvac_distributions[0].ducts[2].duct_location = HPXML::LocationExteriorWall
    hpxml_bldg.hvac_distributions[0].ducts[2].duct_surface_area = 37.5
    hpxml_bldg.hvac_distributions[0].ducts[3].duct_location = HPXML::LocationLivingSpace
    hpxml_bldg.hvac_distributions[0].ducts[3].duct_surface_area = 12.5
=======
    hpxml.hvac_distributions[0].ducts << hpxml.hvac_distributions[0].ducts[0].dup
    hpxml.hvac_distributions[0].ducts[-1].id = "Ducts#{hpxml.hvac_distributions[0].ducts.size}"
    hpxml.hvac_distributions[0].ducts << hpxml.hvac_distributions[0].ducts[1].dup
    hpxml.hvac_distributions[0].ducts[-1].id = "Ducts#{hpxml.hvac_distributions[0].ducts.size}"
    hpxml.hvac_distributions[0].ducts[2].duct_location = HPXML::LocationExteriorWall
    hpxml.hvac_distributions[0].ducts[2].duct_surface_area = 37.5
    hpxml.hvac_distributions[0].ducts[3].duct_location = HPXML::LocationConditionedSpace
    hpxml.hvac_distributions[0].ducts[3].duct_surface_area = 12.5
>>>>>>> ed024c39
  elsif ['base-hvac-ducts-effective-rvalue.xml'].include? hpxml_file
    hpxml_bldg.hvac_distributions[0].ducts[0].duct_insulation_r_value = nil
    hpxml_bldg.hvac_distributions[0].ducts[1].duct_insulation_r_value = nil
    hpxml_bldg.hvac_distributions[0].ducts[0].duct_effective_r_value = 4.5
    hpxml_bldg.hvac_distributions[0].ducts[1].duct_effective_r_value = 1.7
  elsif ['base-hvac-multiple.xml'].include? hpxml_file
    hpxml_bldg.hvac_distributions.reverse_each do |hvac_distribution|
      hvac_distribution.delete
    end
    hpxml_bldg.hvac_distributions.add(id: "HVACDistribution#{hpxml_bldg.hvac_distributions.size + 1}",
                                      distribution_system_type: HPXML::HVACDistributionTypeAir,
                                      air_type: HPXML::AirTypeRegularVelocity)
    hpxml_bldg.hvac_distributions[0].duct_leakage_measurements.add(duct_type: HPXML::DuctTypeSupply,
                                                                   duct_leakage_units: HPXML::UnitsCFM25,
                                                                   duct_leakage_value: 75,
                                                                   duct_leakage_total_or_to_outside: HPXML::DuctLeakageToOutside)
    hpxml_bldg.hvac_distributions[0].duct_leakage_measurements.add(duct_type: HPXML::DuctTypeReturn,
                                                                   duct_leakage_units: HPXML::UnitsCFM25,
                                                                   duct_leakage_value: 25,
                                                                   duct_leakage_total_or_to_outside: HPXML::DuctLeakageToOutside)
    hpxml_bldg.hvac_distributions[0].ducts.add(id: "Ducts#{hpxml_bldg.hvac_distributions[0].ducts.size + 1}",
                                               duct_type: HPXML::DuctTypeSupply,
                                               duct_insulation_r_value: 8,
                                               duct_location: HPXML::LocationAtticUnvented,
                                               duct_surface_area: 75)
    hpxml_bldg.hvac_distributions[0].ducts.add(id: "Ducts#{hpxml_bldg.hvac_distributions[0].ducts.size + 1}",
                                               duct_type: HPXML::DuctTypeSupply,
                                               duct_insulation_r_value: 8,
                                               duct_location: HPXML::LocationOutside,
                                               duct_surface_area: 75)
    hpxml_bldg.hvac_distributions[0].ducts.add(id: "Ducts#{hpxml_bldg.hvac_distributions[0].ducts.size + 1}",
                                               duct_type: HPXML::DuctTypeReturn,
                                               duct_insulation_r_value: 4,
                                               duct_location: HPXML::LocationAtticUnvented,
                                               duct_surface_area: 25)
    hpxml_bldg.hvac_distributions[0].ducts.add(id: "Ducts#{hpxml_bldg.hvac_distributions[0].ducts.size + 1}",
                                               duct_type: HPXML::DuctTypeReturn,
                                               duct_insulation_r_value: 4,
                                               duct_location: HPXML::LocationOutside,
                                               duct_surface_area: 25)
    hpxml_bldg.hvac_distributions.add(id: "HVACDistribution#{hpxml_bldg.hvac_distributions.size + 1}",
                                      distribution_system_type: HPXML::HVACDistributionTypeAir,
                                      air_type: HPXML::AirTypeRegularVelocity)
    hpxml_bldg.hvac_distributions[-1].duct_leakage_measurements << hpxml_bldg.hvac_distributions[0].duct_leakage_measurements[0].dup
    hpxml_bldg.hvac_distributions[-1].duct_leakage_measurements << hpxml_bldg.hvac_distributions[0].duct_leakage_measurements[1].dup
    for i in 0..3
      hpxml_bldg.hvac_distributions[-1].ducts << hpxml_bldg.hvac_distributions[0].ducts[i].dup
      hpxml_bldg.hvac_distributions[-1].ducts[-1].id = "Ducts#{hpxml_bldg.hvac_distributions[0].ducts.size + i + 1}"
    end
    hpxml_bldg.hvac_distributions.add(id: "HVACDistribution#{hpxml_bldg.hvac_distributions.size + 1}",
                                      distribution_system_type: HPXML::HVACDistributionTypeHydronic,
                                      hydronic_type: HPXML::HydronicTypeBaseboard)
    hpxml_bldg.hvac_distributions.add(id: "HVACDistribution#{hpxml_bldg.hvac_distributions.size + 1}",
                                      distribution_system_type: HPXML::HVACDistributionTypeHydronic,
                                      hydronic_type: HPXML::HydronicTypeBaseboard)
    hpxml_bldg.hvac_distributions.add(id: "HVACDistribution#{hpxml_bldg.hvac_distributions.size + 1}",
                                      distribution_system_type: HPXML::HVACDistributionTypeAir,
                                      air_type: HPXML::AirTypeRegularVelocity)
    hpxml_bldg.hvac_distributions[-1].duct_leakage_measurements << hpxml_bldg.hvac_distributions[0].duct_leakage_measurements[0].dup
    hpxml_bldg.hvac_distributions[-1].duct_leakage_measurements << hpxml_bldg.hvac_distributions[0].duct_leakage_measurements[1].dup
    for i in 0..3
      hpxml_bldg.hvac_distributions[-1].ducts << hpxml_bldg.hvac_distributions[0].ducts[i].dup
      hpxml_bldg.hvac_distributions[-1].ducts[-1].id = "Ducts#{hpxml_bldg.hvac_distributions[0].ducts.size * 2 + i + 1}"
    end
    hpxml_bldg.hvac_distributions.add(id: "HVACDistribution#{hpxml_bldg.hvac_distributions.size + 1}",
                                      distribution_system_type: HPXML::HVACDistributionTypeAir,
                                      air_type: HPXML::AirTypeRegularVelocity)
    hpxml_bldg.hvac_distributions[-1].duct_leakage_measurements << hpxml_bldg.hvac_distributions[0].duct_leakage_measurements[0].dup
    hpxml_bldg.hvac_distributions[-1].duct_leakage_measurements << hpxml_bldg.hvac_distributions[0].duct_leakage_measurements[1].dup
    for i in 0..3
      hpxml_bldg.hvac_distributions[-1].ducts << hpxml_bldg.hvac_distributions[0].ducts[i].dup
      hpxml_bldg.hvac_distributions[-1].ducts[-1].id = "Ducts#{hpxml_bldg.hvac_distributions[0].ducts.size * 3 + i + 1}"
    end
    hpxml_bldg.heating_systems.reverse_each do |heating_system|
      heating_system.delete
    end
    hpxml_bldg.heating_systems.add(id: "HeatingSystem#{hpxml_bldg.heating_systems.size + 1}",
                                   distribution_system_idref: hpxml_bldg.hvac_distributions[0].id,
                                   heating_system_type: HPXML::HVACTypeFurnace,
                                   heating_system_fuel: HPXML::FuelTypeElectricity,
                                   heating_capacity: 6400,
                                   heating_efficiency_afue: 1,
                                   fraction_heat_load_served: 0.1)
    hpxml_bldg.heating_systems.add(id: "HeatingSystem#{hpxml_bldg.heating_systems.size + 1}",
                                   distribution_system_idref: hpxml_bldg.hvac_distributions[1].id,
                                   heating_system_type: HPXML::HVACTypeFurnace,
                                   heating_system_fuel: HPXML::FuelTypeNaturalGas,
                                   heating_capacity: 6400,
                                   heating_efficiency_afue: 0.92,
                                   fraction_heat_load_served: 0.1)
    hpxml_bldg.heating_systems.add(id: "HeatingSystem#{hpxml_bldg.heating_systems.size + 1}",
                                   distribution_system_idref: hpxml_bldg.hvac_distributions[2].id,
                                   heating_system_type: HPXML::HVACTypeBoiler,
                                   heating_system_fuel: HPXML::FuelTypeElectricity,
                                   heating_capacity: 6400,
                                   heating_efficiency_afue: 1,
                                   fraction_heat_load_served: 0.1)
    hpxml_bldg.heating_systems.add(id: "HeatingSystem#{hpxml_bldg.heating_systems.size + 1}",
                                   distribution_system_idref: hpxml_bldg.hvac_distributions[3].id,
                                   heating_system_type: HPXML::HVACTypeBoiler,
                                   heating_system_fuel: HPXML::FuelTypeNaturalGas,
                                   heating_capacity: 6400,
                                   heating_efficiency_afue: 0.92,
                                   fraction_heat_load_served: 0.1,
                                   electric_auxiliary_energy: 200)
    hpxml_bldg.heating_systems.add(id: "HeatingSystem#{hpxml_bldg.heating_systems.size + 1}",
                                   heating_system_type: HPXML::HVACTypeElectricResistance,
                                   heating_system_fuel: HPXML::FuelTypeElectricity,
                                   heating_capacity: 6400,
                                   heating_efficiency_percent: 1,
                                   fraction_heat_load_served: 0.1)
    hpxml_bldg.heating_systems.add(id: "HeatingSystem#{hpxml_bldg.heating_systems.size + 1}",
                                   heating_system_type: HPXML::HVACTypeStove,
                                   heating_system_fuel: HPXML::FuelTypeOil,
                                   heating_capacity: 6400,
                                   heating_efficiency_percent: 0.8,
                                   fraction_heat_load_served: 0.1,
                                   fan_watts: 40.0)
    hpxml_bldg.heating_systems.add(id: "HeatingSystem#{hpxml_bldg.heating_systems.size + 1}",
                                   heating_system_type: HPXML::HVACTypeWallFurnace,
                                   heating_system_fuel: HPXML::FuelTypePropane,
                                   heating_capacity: 6400,
                                   heating_efficiency_afue: 0.8,
                                   fraction_heat_load_served: 0.1,
                                   fan_watts: 0.0)
    hpxml_bldg.cooling_systems[0].distribution_system_idref = hpxml_bldg.hvac_distributions[1].id
    hpxml_bldg.cooling_systems[0].fraction_cool_load_served = 0.1333
    hpxml_bldg.cooling_systems[0].cooling_capacity *= 0.1333
    hpxml_bldg.cooling_systems[0].primary_system = false
    hpxml_bldg.cooling_systems.add(id: "CoolingSystem#{hpxml_bldg.cooling_systems.size + 1}",
                                   cooling_system_type: HPXML::HVACTypeRoomAirConditioner,
                                   cooling_system_fuel: HPXML::FuelTypeElectricity,
                                   cooling_capacity: 9600,
                                   fraction_cool_load_served: 0.1333,
                                   cooling_efficiency_eer: 8.5,
                                   cooling_shr: 0.65)
    hpxml_bldg.cooling_systems.add(id: "CoolingSystem#{hpxml_bldg.cooling_systems.size + 1}",
                                   cooling_system_type: HPXML::HVACTypePTAC,
                                   cooling_system_fuel: HPXML::FuelTypeElectricity,
                                   cooling_capacity: 9600,
                                   fraction_cool_load_served: 0.1333,
                                   cooling_efficiency_eer: 10.7,
                                   cooling_shr: 0.65)
    hpxml_bldg.heat_pumps.add(id: "HeatPump#{hpxml_bldg.heat_pumps.size + 1}",
                              distribution_system_idref: hpxml_bldg.hvac_distributions[4].id,
                              heat_pump_type: HPXML::HVACTypeHeatPumpAirToAir,
                              heat_pump_fuel: HPXML::FuelTypeElectricity,
                              heating_capacity: 4800,
                              cooling_capacity: 4800,
                              backup_type: HPXML::HeatPumpBackupTypeIntegrated,
                              backup_heating_fuel: HPXML::FuelTypeElectricity,
                              backup_heating_capacity: 3412,
                              backup_heating_efficiency_percent: 1.0,
                              fraction_heat_load_served: 0.1,
                              fraction_cool_load_served: 0.2,
                              heating_efficiency_hspf: 7.7,
                              cooling_efficiency_seer: 13,
                              heating_capacity_17F: 4800 * 0.6,
                              cooling_shr: 0.73,
                              compressor_type: HPXML::HVACCompressorTypeSingleStage)
    hpxml_bldg.heat_pumps.add(id: "HeatPump#{hpxml_bldg.heat_pumps.size + 1}",
                              distribution_system_idref: hpxml_bldg.hvac_distributions[5].id,
                              heat_pump_type: HPXML::HVACTypeHeatPumpGroundToAir,
                              heat_pump_fuel: HPXML::FuelTypeElectricity,
                              heating_capacity: 4800,
                              cooling_capacity: 4800,
                              backup_type: HPXML::HeatPumpBackupTypeIntegrated,
                              backup_heating_fuel: HPXML::FuelTypeElectricity,
                              backup_heating_capacity: 3412,
                              backup_heating_efficiency_percent: 1.0,
                              fraction_heat_load_served: 0.1,
                              fraction_cool_load_served: 0.2,
                              heating_efficiency_cop: 3.6,
                              cooling_efficiency_eer: 16.6,
                              cooling_shr: 0.73,
                              pump_watts_per_ton: 30.0)
    hpxml_bldg.heat_pumps.add(id: "HeatPump#{hpxml_bldg.heat_pumps.size + 1}",
                              heat_pump_type: HPXML::HVACTypeHeatPumpMiniSplit,
                              heat_pump_fuel: HPXML::FuelTypeElectricity,
                              heating_capacity: 4800,
                              cooling_capacity: 4800,
                              backup_type: HPXML::HeatPumpBackupTypeIntegrated,
                              backup_heating_fuel: HPXML::FuelTypeElectricity,
                              backup_heating_capacity: 3412,
                              backup_heating_efficiency_percent: 1.0,
                              fraction_heat_load_served: 0.1,
                              fraction_cool_load_served: 0.2,
                              heating_efficiency_hspf: 10,
                              cooling_efficiency_seer: 19,
                              heating_capacity_17F: 4800 * 0.6,
                              cooling_shr: 0.73,
                              primary_cooling_system: true,
                              primary_heating_system: true)
  elsif ['base-mechvent-multiple.xml',
         'base-bldgtype-multifamily-shared-mechvent-multiple.xml'].include? hpxml_file
    hpxml_bldg.hvac_distributions.add(id: "HVACDistribution#{hpxml_bldg.hvac_distributions.size + 1}",
                                      distribution_system_type: HPXML::HVACDistributionTypeAir,
                                      air_type: HPXML::AirTypeRegularVelocity)
    hpxml_bldg.hvac_distributions[1].duct_leakage_measurements << hpxml_bldg.hvac_distributions[0].duct_leakage_measurements[0].dup
    hpxml_bldg.hvac_distributions[1].duct_leakage_measurements << hpxml_bldg.hvac_distributions[0].duct_leakage_measurements[1].dup
    hpxml_bldg.hvac_distributions[1].ducts << hpxml_bldg.hvac_distributions[0].ducts[0].dup
    hpxml_bldg.hvac_distributions[1].ducts << hpxml_bldg.hvac_distributions[0].ducts[1].dup
    hpxml_bldg.hvac_distributions[1].ducts[0].id = "Ducts#{hpxml_bldg.hvac_distributions[0].ducts.size + 1}"
    hpxml_bldg.hvac_distributions[1].ducts[1].id = "Ducts#{hpxml_bldg.hvac_distributions[0].ducts.size + 2}"
    hpxml_bldg.heating_systems[0].heating_capacity /= 2.0
    hpxml_bldg.heating_systems[0].fraction_heat_load_served /= 2.0
    hpxml_bldg.heating_systems[0].primary_system = false
    hpxml_bldg.heating_systems << hpxml_bldg.heating_systems[0].dup
    hpxml_bldg.heating_systems[1].id = "HeatingSystem#{hpxml_bldg.heating_systems.size}"
    hpxml_bldg.heating_systems[1].distribution_system_idref = hpxml_bldg.hvac_distributions[1].id
    hpxml_bldg.heating_systems[1].primary_system = true
    hpxml_bldg.cooling_systems[0].fraction_cool_load_served /= 2.0
    hpxml_bldg.cooling_systems[0].cooling_capacity /= 2.0
    hpxml_bldg.cooling_systems[0].primary_system = false
    hpxml_bldg.cooling_systems << hpxml_bldg.cooling_systems[0].dup
    hpxml_bldg.cooling_systems[1].id = "CoolingSystem#{hpxml_bldg.cooling_systems.size}"
    hpxml_bldg.cooling_systems[1].distribution_system_idref = hpxml_bldg.hvac_distributions[1].id
    hpxml_bldg.cooling_systems[1].primary_system = true
  elsif ['base-bldgtype-multifamily-adjacent-to-multiple.xml'].include? hpxml_file
    hpxml_bldg.hvac_distributions[0].ducts[1].duct_location = HPXML::LocationOtherHousingUnit
    hpxml_bldg.hvac_distributions[0].ducts.add(id: "Ducts#{hpxml_bldg.hvac_distributions[0].ducts.size + 1}",
                                               duct_type: HPXML::DuctTypeSupply,
                                               duct_insulation_r_value: 4,
                                               duct_location: HPXML::LocationRoofDeck,
                                               duct_surface_area: 150)
    hpxml_bldg.hvac_distributions[0].ducts.add(id: "Ducts#{hpxml_bldg.hvac_distributions[0].ducts.size + 1}",
                                               duct_type: HPXML::DuctTypeReturn,
                                               duct_insulation_r_value: 0,
                                               duct_location: HPXML::LocationRoofDeck,
                                               duct_surface_area: 50)
  elsif ['base-appliances-dehumidifier-multiple.xml'].include? hpxml_file
<<<<<<< HEAD
    hpxml_bldg.dehumidifiers[0].fraction_served = 0.5
    hpxml_bldg.dehumidifiers.add(id: 'Dehumidifier2',
                                 type: HPXML::DehumidifierTypePortable,
                                 capacity: 30,
                                 energy_factor: 1.6,
                                 rh_setpoint: 0.5,
                                 fraction_served: 0.25,
                                 location: HPXML::LocationLivingSpace)
=======
    hpxml.dehumidifiers[0].fraction_served = 0.5
    hpxml.dehumidifiers.add(id: 'Dehumidifier2',
                            type: HPXML::DehumidifierTypePortable,
                            capacity: 30,
                            energy_factor: 1.6,
                            rh_setpoint: 0.5,
                            fraction_served: 0.25,
                            location: HPXML::LocationConditionedSpace)
>>>>>>> ed024c39
  end
  if ['base-hvac-air-to-air-heat-pump-var-speed-backup-furnace.xml',
      'base-hvac-autosize-air-to-air-heat-pump-var-speed-backup-furnace.xml'].include? hpxml_file
    # Switch backup boiler with hydronic distribution to backup furnace with air distribution
    hpxml_bldg.heating_systems[0].heating_system_type = HPXML::HVACTypeFurnace
    hpxml_bldg.hvac_distributions[0].distribution_system_type = HPXML::HVACDistributionTypeAir
    hpxml_bldg.hvac_distributions[0].air_type = HPXML::AirTypeRegularVelocity
    hpxml_bldg.hvac_distributions[0].duct_leakage_measurements << hpxml_bldg.hvac_distributions[1].duct_leakage_measurements[0].dup
    hpxml_bldg.hvac_distributions[0].duct_leakage_measurements << hpxml_bldg.hvac_distributions[1].duct_leakage_measurements[1].dup
    hpxml_bldg.hvac_distributions[0].ducts << hpxml_bldg.hvac_distributions[1].ducts[0].dup
    hpxml_bldg.hvac_distributions[0].ducts << hpxml_bldg.hvac_distributions[1].ducts[1].dup
    hpxml_bldg.hvac_distributions[1].ducts[0].id = "Ducts#{hpxml_bldg.hvac_distributions[0].ducts.size + 1}"
    hpxml_bldg.hvac_distributions[1].ducts[1].id = "Ducts#{hpxml_bldg.hvac_distributions[0].ducts.size + 2}"
  end
  if ['base-hvac-ducts-area-multipliers.xml'].include? hpxml_file
    hpxml_bldg.hvac_distributions[0].ducts[0].duct_surface_area_multiplier = 0.5
    hpxml_bldg.hvac_distributions[0].ducts[1].duct_surface_area_multiplier = 1.5
  end
  if ['base-hvac-autosize-sizing-controls.xml'].include? hpxml_file
    hpxml_bldg.header.manualj_heating_design_temp = 0
    hpxml_bldg.header.manualj_cooling_design_temp = 100
    hpxml_bldg.header.manualj_heating_setpoint = 60
    hpxml_bldg.header.manualj_cooling_setpoint = 80
    hpxml_bldg.header.manualj_humidity_setpoint = 0.55
    hpxml_bldg.header.manualj_internal_loads_sensible = 4000
    hpxml_bldg.header.manualj_internal_loads_latent = 200
    hpxml_bldg.header.manualj_num_occupants = 5
  end
  if hpxml_file.include? 'heating-capacity-17f'
    hpxml_bldg.heat_pumps[0].heating_capacity_17F = hpxml_bldg.heat_pumps[0].heating_capacity * hpxml_bldg.heat_pumps[0].heating_capacity_retention_fraction
    hpxml_bldg.heat_pumps[0].heating_capacity_retention_fraction = nil
    hpxml_bldg.heat_pumps[0].heating_capacity_retention_temp = nil
  end
  if hpxml_file.include? 'base-hvac-air-to-air-heat-pump-var-speed-backup-boiler-switchover-temperature2.xml'
    hpxml_bldg.heat_pumps[0].compressor_lockout_temp = hpxml_bldg.heat_pumps[0].backup_heating_switchover_temp
    hpxml_bldg.heat_pumps[0].backup_heating_lockout_temp = hpxml_bldg.heat_pumps[0].backup_heating_switchover_temp
    hpxml_bldg.heat_pumps[0].backup_heating_switchover_temp = nil
  end

  # ------------------ #
  # HPXML WaterHeating #
  # ------------------ #

  # Logic that can only be applied based on the file name
  if ['base-schedules-simple.xml',
      'base-schedules-simple-vacancy.xml',
      'base-schedules-simple-vacancy-year-round.xml',
      'base-schedules-simple-power-outage.xml',
      'base-misc-loads-large-uncommon.xml',
      'base-misc-loads-large-uncommon2.xml'].include? hpxml_file
    hpxml_bldg.water_heating.water_fixtures_weekday_fractions = '0.012, 0.006, 0.004, 0.005, 0.010, 0.034, 0.078, 0.087, 0.080, 0.067, 0.056, 0.047, 0.040, 0.035, 0.033, 0.031, 0.039, 0.051, 0.060, 0.060, 0.055, 0.048, 0.038, 0.026'
    hpxml_bldg.water_heating.water_fixtures_weekend_fractions = '0.012, 0.006, 0.004, 0.005, 0.010, 0.034, 0.078, 0.087, 0.080, 0.067, 0.056, 0.047, 0.040, 0.035, 0.033, 0.031, 0.039, 0.051, 0.060, 0.060, 0.055, 0.048, 0.038, 0.026'
    hpxml_bldg.water_heating.water_fixtures_monthly_multipliers = '1.0, 1.0, 1.0, 1.0, 1.0, 1.0, 1.0, 1.0, 1.0, 1.0, 1.0, 1.0'
  elsif ['base-bldgtype-multifamily-shared-water-heater-recirc.xml'].include? hpxml_file
    hpxml_bldg.hot_water_distributions[0].has_shared_recirculation = true
    hpxml_bldg.hot_water_distributions[0].shared_recirculation_number_of_units_served = 6
    hpxml_bldg.hot_water_distributions[0].shared_recirculation_pump_power = 220
    hpxml_bldg.hot_water_distributions[0].shared_recirculation_control_type = HPXML::DHWRecirControlTypeTimer
  elsif ['base-bldgtype-multifamily-shared-laundry-room.xml',
         'base-bldgtype-multifamily-shared-laundry-room-multiple-water-heaters.xml'].include? hpxml_file
    hpxml_bldg.water_heating_systems.reverse_each do |water_heating_system|
      water_heating_system.delete
    end
<<<<<<< HEAD
    hpxml_bldg.water_heating_systems.add(id: "WaterHeatingSystem#{hpxml_bldg.water_heating_systems.size + 1}",
                                         is_shared_system: true,
                                         number_of_units_served: 6,
                                         fuel_type: HPXML::FuelTypeNaturalGas,
                                         water_heater_type: HPXML::WaterHeaterTypeStorage,
                                         location: HPXML::LocationLivingSpace,
                                         tank_volume: 120,
                                         fraction_dhw_load_served: 1.0,
                                         heating_capacity: 40000,
                                         energy_factor: 0.59,
                                         recovery_efficiency: 0.76,
                                         temperature: 125.0)
=======
    hpxml.water_heating_systems.add(id: "WaterHeatingSystem#{hpxml.water_heating_systems.size + 1}",
                                    is_shared_system: true,
                                    number_of_units_served: 6,
                                    fuel_type: HPXML::FuelTypeNaturalGas,
                                    water_heater_type: HPXML::WaterHeaterTypeStorage,
                                    location: HPXML::LocationConditionedSpace,
                                    tank_volume: 120,
                                    fraction_dhw_load_served: 1.0,
                                    heating_capacity: 40000,
                                    energy_factor: 0.59,
                                    recovery_efficiency: 0.76,
                                    temperature: 125.0)
>>>>>>> ed024c39
    if hpxml_file == 'base-bldgtype-multifamily-shared-laundry-room-multiple-water-heaters.xml'
      hpxml_bldg.water_heating_systems[0].fraction_dhw_load_served /= 2.0
      hpxml_bldg.water_heating_systems[0].tank_volume /= 2.0
      hpxml_bldg.water_heating_systems[0].number_of_units_served /= 2.0
      hpxml_bldg.water_heating_systems << hpxml_bldg.water_heating_systems[0].dup
      hpxml_bldg.water_heating_systems[1].id = "WaterHeatingSystem#{hpxml_bldg.water_heating_systems.size}"
    end
  elsif ['base-dhw-tank-gas-uef-fhr.xml'].include? hpxml_file
    hpxml_bldg.water_heating_systems[0].first_hour_rating = 56.0
    hpxml_bldg.water_heating_systems[0].usage_bin = nil
  elsif ['base-dhw-tankless-electric-outside.xml'].include? hpxml_file
    hpxml_bldg.water_heating_systems[0].performance_adjustment = 0.92
  elsif ['base-dhw-multiple.xml'].include? hpxml_file
<<<<<<< HEAD
    hpxml_bldg.water_heating_systems[0].fraction_dhw_load_served = 0.2
    hpxml_bldg.water_heating_systems.add(id: "WaterHeatingSystem#{hpxml_bldg.water_heating_systems.size + 1}",
                                         fuel_type: HPXML::FuelTypeNaturalGas,
                                         water_heater_type: HPXML::WaterHeaterTypeStorage,
                                         location: HPXML::LocationLivingSpace,
                                         tank_volume: 50,
                                         fraction_dhw_load_served: 0.2,
                                         heating_capacity: 40000,
                                         energy_factor: 0.59,
                                         recovery_efficiency: 0.76,
                                         temperature: 125.0)
    hpxml_bldg.water_heating_systems.add(id: "WaterHeatingSystem#{hpxml_bldg.water_heating_systems.size + 1}",
                                         fuel_type: HPXML::FuelTypeElectricity,
                                         water_heater_type: HPXML::WaterHeaterTypeHeatPump,
                                         location: HPXML::LocationLivingSpace,
                                         tank_volume: 80,
                                         fraction_dhw_load_served: 0.2,
                                         energy_factor: 2.3,
                                         temperature: 125.0)
    hpxml_bldg.water_heating_systems.add(id: "WaterHeatingSystem#{hpxml_bldg.water_heating_systems.size + 1}",
                                         fuel_type: HPXML::FuelTypeElectricity,
                                         water_heater_type: HPXML::WaterHeaterTypeTankless,
                                         location: HPXML::LocationLivingSpace,
                                         fraction_dhw_load_served: 0.2,
                                         energy_factor: 0.99,
                                         temperature: 125.0)
    hpxml_bldg.water_heating_systems.add(id: "WaterHeatingSystem#{hpxml_bldg.water_heating_systems.size + 1}",
                                         fuel_type: HPXML::FuelTypeNaturalGas,
                                         water_heater_type: HPXML::WaterHeaterTypeTankless,
                                         location: HPXML::LocationLivingSpace,
                                         fraction_dhw_load_served: 0.1,
                                         energy_factor: 0.82,
                                         temperature: 125.0)
    hpxml_bldg.water_heating_systems.add(id: "WaterHeatingSystem#{hpxml_bldg.water_heating_systems.size + 1}",
                                         water_heater_type: HPXML::WaterHeaterTypeCombiStorage,
                                         location: HPXML::LocationLivingSpace,
                                         tank_volume: 50,
                                         fraction_dhw_load_served: 0.1,
                                         related_hvac_idref: 'HeatingSystem1',
                                         temperature: 125.0)
    hpxml_bldg.solar_thermal_systems.add(id: "SolarThermalSystem#{hpxml_bldg.solar_thermal_systems.size + 1}",
                                         system_type: HPXML::SolarThermalSystemType,
                                         water_heating_system_idref: nil, # Apply to all water heaters
                                         solar_fraction: 0.65)
=======
    hpxml.water_heating_systems[0].fraction_dhw_load_served = 0.2
    hpxml.water_heating_systems.add(id: "WaterHeatingSystem#{hpxml.water_heating_systems.size + 1}",
                                    fuel_type: HPXML::FuelTypeNaturalGas,
                                    water_heater_type: HPXML::WaterHeaterTypeStorage,
                                    location: HPXML::LocationConditionedSpace,
                                    tank_volume: 50,
                                    fraction_dhw_load_served: 0.2,
                                    heating_capacity: 40000,
                                    energy_factor: 0.59,
                                    recovery_efficiency: 0.76,
                                    temperature: 125.0)
    hpxml.water_heating_systems.add(id: "WaterHeatingSystem#{hpxml.water_heating_systems.size + 1}",
                                    fuel_type: HPXML::FuelTypeElectricity,
                                    water_heater_type: HPXML::WaterHeaterTypeHeatPump,
                                    location: HPXML::LocationConditionedSpace,
                                    tank_volume: 80,
                                    fraction_dhw_load_served: 0.2,
                                    energy_factor: 2.3,
                                    temperature: 125.0)
    hpxml.water_heating_systems.add(id: "WaterHeatingSystem#{hpxml.water_heating_systems.size + 1}",
                                    fuel_type: HPXML::FuelTypeElectricity,
                                    water_heater_type: HPXML::WaterHeaterTypeTankless,
                                    location: HPXML::LocationConditionedSpace,
                                    fraction_dhw_load_served: 0.2,
                                    energy_factor: 0.99,
                                    temperature: 125.0)
    hpxml.water_heating_systems.add(id: "WaterHeatingSystem#{hpxml.water_heating_systems.size + 1}",
                                    fuel_type: HPXML::FuelTypeNaturalGas,
                                    water_heater_type: HPXML::WaterHeaterTypeTankless,
                                    location: HPXML::LocationConditionedSpace,
                                    fraction_dhw_load_served: 0.1,
                                    energy_factor: 0.82,
                                    temperature: 125.0)
    hpxml.water_heating_systems.add(id: "WaterHeatingSystem#{hpxml.water_heating_systems.size + 1}",
                                    water_heater_type: HPXML::WaterHeaterTypeCombiStorage,
                                    location: HPXML::LocationConditionedSpace,
                                    tank_volume: 50,
                                    fraction_dhw_load_served: 0.1,
                                    related_hvac_idref: 'HeatingSystem1',
                                    temperature: 125.0)
    hpxml.solar_thermal_systems.add(id: "SolarThermalSystem#{hpxml.solar_thermal_systems.size + 1}",
                                    system_type: HPXML::SolarThermalSystemType,
                                    water_heating_system_idref: nil, # Apply to all water heaters
                                    solar_fraction: 0.65)
>>>>>>> ed024c39
  end

  # -------------------- #
  # HPXML VentilationFan #
  # -------------------- #

  # Logic that can only be applied based on the file name
  if ['base-bldgtype-multifamily-shared-mechvent-multiple.xml'].include? hpxml_file
    hpxml_bldg.ventilation_fans.add(id: "VentilationFan#{hpxml_bldg.ventilation_fans.size + 1}",
                                    fan_type: HPXML::MechVentTypeSupply,
                                    is_shared_system: true,
                                    in_unit_flow_rate: 100,
                                    calculated_flow_rate: 1000,
                                    hours_in_operation: 24,
                                    fan_power: 300,
                                    used_for_whole_building_ventilation: true,
                                    fraction_recirculation: 0.0,
                                    preheating_fuel: HPXML::FuelTypeNaturalGas,
                                    preheating_efficiency_cop: 0.92,
                                    preheating_fraction_load_served: 0.8,
                                    precooling_fuel: HPXML::FuelTypeElectricity,
                                    precooling_efficiency_cop: 4.0,
                                    precooling_fraction_load_served: 0.8)
    hpxml_bldg.ventilation_fans.add(id: "VentilationFan#{hpxml_bldg.ventilation_fans.size + 1}",
                                    fan_type: HPXML::MechVentTypeERV,
                                    is_shared_system: true,
                                    in_unit_flow_rate: 50,
                                    delivered_ventilation: 500,
                                    hours_in_operation: 24,
                                    total_recovery_efficiency: 0.48,
                                    sensible_recovery_efficiency: 0.72,
                                    fan_power: 150,
                                    used_for_whole_building_ventilation: true,
                                    fraction_recirculation: 0.4,
                                    preheating_fuel: HPXML::FuelTypeNaturalGas,
                                    preheating_efficiency_cop: 0.87,
                                    preheating_fraction_load_served: 1.0,
                                    precooling_fuel: HPXML::FuelTypeElectricity,
                                    precooling_efficiency_cop: 3.5,
                                    precooling_fraction_load_served: 1.0)
    hpxml_bldg.ventilation_fans.add(id: "VentilationFan#{hpxml_bldg.ventilation_fans.size + 1}",
                                    fan_type: HPXML::MechVentTypeHRV,
                                    is_shared_system: true,
                                    in_unit_flow_rate: 50,
                                    rated_flow_rate: 500,
                                    hours_in_operation: 24,
                                    sensible_recovery_efficiency: 0.72,
                                    fan_power: 150,
                                    used_for_whole_building_ventilation: true,
                                    fraction_recirculation: 0.3,
                                    preheating_fuel: HPXML::FuelTypeElectricity,
                                    preheating_efficiency_cop: 4.0,
                                    precooling_fuel: HPXML::FuelTypeElectricity,
                                    precooling_efficiency_cop: 4.5,
                                    preheating_fraction_load_served: 1.0,
                                    precooling_fraction_load_served: 1.0)
    hpxml_bldg.ventilation_fans.add(id: "VentilationFan#{hpxml_bldg.ventilation_fans.size + 1}",
                                    fan_type: HPXML::MechVentTypeBalanced,
                                    is_shared_system: true,
                                    in_unit_flow_rate: 30,
                                    tested_flow_rate: 300,
                                    hours_in_operation: 24,
                                    fan_power: 150,
                                    used_for_whole_building_ventilation: true,
                                    fraction_recirculation: 0.3,
                                    preheating_fuel: HPXML::FuelTypeElectricity,
                                    preheating_efficiency_cop: 3.5,
                                    precooling_fuel: HPXML::FuelTypeElectricity,
                                    precooling_efficiency_cop: 4.0,
                                    preheating_fraction_load_served: 0.9,
                                    precooling_fraction_load_served: 1.0)
    hpxml_bldg.ventilation_fans.add(id: "VentilationFan#{hpxml_bldg.ventilation_fans.size + 1}",
                                    fan_type: HPXML::MechVentTypeExhaust,
                                    is_shared_system: true,
                                    in_unit_flow_rate: 70,
                                    rated_flow_rate: 700,
                                    hours_in_operation: 8,
                                    fan_power: 300,
                                    used_for_whole_building_ventilation: true,
                                    fraction_recirculation: 0.0)
    hpxml_bldg.ventilation_fans.add(id: "VentilationFan#{hpxml_bldg.ventilation_fans.size + 1}",
                                    fan_type: HPXML::MechVentTypeExhaust,
                                    tested_flow_rate: 50,
                                    hours_in_operation: 14,
                                    fan_power: 10,
                                    used_for_whole_building_ventilation: true)
    hpxml_bldg.ventilation_fans.add(id: "VentilationFan#{hpxml_bldg.ventilation_fans.size + 1}",
                                    fan_type: HPXML::MechVentTypeCFIS,
                                    tested_flow_rate: 160,
                                    hours_in_operation: 8,
                                    fan_power: 150,
                                    used_for_whole_building_ventilation: true,
                                    cfis_addtl_runtime_operating_mode: HPXML::CFISModeAirHandler,
                                    distribution_system_idref: 'HVACDistribution1')
  elsif ['base-mechvent-multiple.xml'].include? hpxml_file
    hpxml_bldg.ventilation_fans.add(id: "VentilationFan#{hpxml_bldg.ventilation_fans.size + 1}",
                                    rated_flow_rate: 2000,
                                    fan_power: 150,
                                    used_for_seasonal_cooling_load_reduction: true)
    hpxml_bldg.ventilation_fans.add(id: "VentilationFan#{hpxml_bldg.ventilation_fans.size + 1}",
                                    fan_type: HPXML::MechVentTypeSupply,
                                    tested_flow_rate: 12.5,
                                    hours_in_operation: 14,
                                    fan_power: 2.5,
                                    used_for_whole_building_ventilation: true)
    hpxml_bldg.ventilation_fans.add(id: "VentilationFan#{hpxml_bldg.ventilation_fans.size + 1}",
                                    fan_type: HPXML::MechVentTypeExhaust,
                                    tested_flow_rate: 30.0,
                                    fan_power: 7.5,
                                    used_for_whole_building_ventilation: true)
    hpxml_bldg.ventilation_fans.add(id: "VentilationFan#{hpxml_bldg.ventilation_fans.size + 1}",
                                    fan_type: HPXML::MechVentTypeBalanced,
                                    tested_flow_rate: 27.5,
                                    hours_in_operation: 24,
                                    fan_power: 15,
                                    used_for_whole_building_ventilation: true)
    hpxml_bldg.ventilation_fans.add(id: "VentilationFan#{hpxml_bldg.ventilation_fans.size + 1}",
                                    fan_type: HPXML::MechVentTypeERV,
                                    tested_flow_rate: 12.5,
                                    hours_in_operation: 24,
                                    total_recovery_efficiency: 0.48,
                                    sensible_recovery_efficiency: 0.72,
                                    fan_power: 6.25,
                                    used_for_whole_building_ventilation: true)
    hpxml_bldg.ventilation_fans.add(id: "VentilationFan#{hpxml_bldg.ventilation_fans.size + 1}",
                                    fan_type: HPXML::MechVentTypeHRV,
                                    tested_flow_rate: 15,
                                    hours_in_operation: 24,
                                    sensible_recovery_efficiency: 0.72,
                                    fan_power: 7.5,
                                    used_for_whole_building_ventilation: true)
    hpxml_bldg.ventilation_fans.reverse_each do |vent_fan|
      vent_fan.fan_power /= 2.0
      vent_fan.rated_flow_rate /= 2.0 unless vent_fan.rated_flow_rate.nil?
      vent_fan.tested_flow_rate /= 2.0 unless vent_fan.tested_flow_rate.nil?
      hpxml_bldg.ventilation_fans << vent_fan.dup
      hpxml_bldg.ventilation_fans[-1].id = "VentilationFan#{hpxml_bldg.ventilation_fans.size}"
      hpxml_bldg.ventilation_fans[-1].start_hour = vent_fan.start_hour - 1 unless vent_fan.start_hour.nil?
      hpxml_bldg.ventilation_fans[-1].hours_in_operation = vent_fan.hours_in_operation - 1 unless vent_fan.hours_in_operation.nil?
    end
    hpxml_bldg.ventilation_fans.add(id: "VentilationFan#{hpxml_bldg.ventilation_fans.size + 1}",
                                    fan_type: HPXML::MechVentTypeCFIS,
                                    tested_flow_rate: 40,
                                    hours_in_operation: 8,
                                    fan_power: 37.5,
                                    used_for_whole_building_ventilation: true,
                                    cfis_addtl_runtime_operating_mode: HPXML::CFISModeAirHandler,
                                    distribution_system_idref: 'HVACDistribution1')
    hpxml_bldg.ventilation_fans.add(id: "VentilationFan#{hpxml_bldg.ventilation_fans.size + 1}",
                                    fan_type: HPXML::MechVentTypeCFIS,
                                    tested_flow_rate: 42.5,
                                    hours_in_operation: 8,
                                    fan_power: 37.5,
                                    used_for_whole_building_ventilation: true,
                                    cfis_addtl_runtime_operating_mode: HPXML::CFISModeSupplementalFan,
                                    cfis_supplemental_fan_idref: hpxml_bldg.ventilation_fans.find { |f| f.fan_type == HPXML::MechVentTypeExhaust }.id,
                                    distribution_system_idref: 'HVACDistribution2')
    # Test ventilation system w/ zero airflow and hours
    hpxml_bldg.ventilation_fans.add(id: "VentilationFan#{hpxml_bldg.ventilation_fans.size + 1}",
                                    fan_type: HPXML::MechVentTypeHRV,
                                    tested_flow_rate: 0,
                                    hours_in_operation: 24,
                                    sensible_recovery_efficiency: 0.72,
                                    fan_power: 7.5,
                                    used_for_whole_building_ventilation: true)
    hpxml_bldg.ventilation_fans.add(id: "VentilationFan#{hpxml_bldg.ventilation_fans.size + 1}",
                                    fan_type: HPXML::MechVentTypeHRV,
                                    tested_flow_rate: 15,
                                    hours_in_operation: 0,
                                    sensible_recovery_efficiency: 0.72,
                                    fan_power: 7.5,
                                    used_for_whole_building_ventilation: true)
  elsif ['base-mechvent-cfis-airflow-fraction-zero.xml'].include? hpxml_file
    hpxml_bldg.ventilation_fans[0].cfis_vent_mode_airflow_fraction = 0.0
  elsif ['base-mechvent-cfis-supplemental-fan-exhaust.xml',
         'base-mechvent-cfis-supplemental-fan-supply.xml'].include? hpxml_file
    hpxml_bldg.ventilation_fans.add(id: "VentilationFan#{hpxml_bldg.ventilation_fans.size + 1}",
                                    tested_flow_rate: 120,
                                    fan_power: 30,
                                    used_for_whole_building_ventilation: true)
    if hpxml_file == 'base-mechvent-cfis-supplemental-fan-exhaust.xml'
      hpxml_bldg.ventilation_fans[-1].fan_type = HPXML::MechVentTypeExhaust
    else
      hpxml_bldg.ventilation_fans[-1].fan_type = HPXML::MechVentTypeSupply
    end
    hpxml_bldg.ventilation_fans[0].cfis_addtl_runtime_operating_mode = HPXML::CFISModeSupplementalFan
    hpxml_bldg.ventilation_fans[0].cfis_supplemental_fan_idref = hpxml_bldg.ventilation_fans[1].id
  end

  # ---------------- #
  # HPXML Generation #
  # ---------------- #

  # Logic that can only be applied based on the file name
  if ['base-misc-defaults.xml'].include? hpxml_file
    hpxml_bldg.pv_systems[0].year_modules_manufactured = 2015
  elsif ['base-misc-generators.xml',
         'base-misc-generators-battery.xml',
         'base-misc-generators-battery-scheduled.xml',
         'base-pv-generators.xml',
         'base-pv-generators-battery.xml',
         'base-pv-generators-battery-scheduled.xml'].include? hpxml_file
    hpxml_bldg.generators.add(id: "Generator#{hpxml_bldg.generators.size + 1}",
                              fuel_type: HPXML::FuelTypeNaturalGas,
                              annual_consumption_kbtu: 8500,
                              annual_output_kwh: 1200)
    hpxml_bldg.generators.add(id: "Generator#{hpxml_bldg.generators.size + 1}",
                              fuel_type: HPXML::FuelTypeOil,
                              annual_consumption_kbtu: 8500,
                              annual_output_kwh: 1200)
  elsif ['base-bldgtype-multifamily-shared-generator.xml'].include? hpxml_file
    hpxml_bldg.generators.add(id: "Generator#{hpxml_bldg.generators.size + 1}",
                              is_shared_system: true,
                              fuel_type: HPXML::FuelTypePropane,
                              annual_consumption_kbtu: 85000,
                              annual_output_kwh: 12000,
                              number_of_bedrooms_served: 18)
  end

  # ------------- #
  # HPXML Battery #
  # ------------- #

  if ['base-pv-battery-lifetime-model.xml'].include? hpxml_file
    hpxml_bldg.batteries[0].lifetime_model = HPXML::BatteryLifetimeModelKandlerSmith
  elsif ['base-pv-battery-ah.xml'].include? hpxml_file
    default_values = Battery.get_battery_default_values()
    hpxml_bldg.batteries[0].nominal_capacity_ah = Battery.get_Ah_from_kWh(hpxml_bldg.batteries[0].nominal_capacity_kwh,
                                                                          default_values[:nominal_voltage])
    hpxml_bldg.batteries[0].usable_capacity_ah = hpxml_bldg.batteries[0].nominal_capacity_ah * default_values[:usable_fraction]
    hpxml_bldg.batteries[0].nominal_capacity_kwh = nil
    hpxml_bldg.batteries[0].usable_capacity_kwh = nil
  end

  # ---------------- #
  # HPXML Appliances #
  # ---------------- #

  # Logic that can only be applied based on the file name
  if ['base-schedules-simple.xml',
      'base-schedules-simple-vacancy.xml',
      'base-schedules-simple-vacancy-year-round.xml',
      'base-schedules-simple-power-outage.xml',
      'base-misc-loads-large-uncommon.xml',
      'base-misc-loads-large-uncommon2.xml'].include? hpxml_file
    hpxml_bldg.clothes_washers[0].weekday_fractions = '0.009, 0.007, 0.004, 0.004, 0.007, 0.011, 0.022, 0.049, 0.073, 0.086, 0.084, 0.075, 0.067, 0.060, 0.049, 0.052, 0.050, 0.049, 0.049, 0.049, 0.049, 0.047, 0.032, 0.017'
    hpxml_bldg.clothes_washers[0].weekend_fractions = '0.009, 0.007, 0.004, 0.004, 0.007, 0.011, 0.022, 0.049, 0.073, 0.086, 0.084, 0.075, 0.067, 0.060, 0.049, 0.052, 0.050, 0.049, 0.049, 0.049, 0.049, 0.047, 0.032, 0.017'
    hpxml_bldg.clothes_washers[0].monthly_multipliers = '1.011, 1.002, 1.022, 1.020, 1.022, 0.996, 0.999, 0.999, 0.996, 0.964, 0.959, 1.011'
    hpxml_bldg.clothes_dryers[0].weekday_fractions = '0.010, 0.006, 0.004, 0.002, 0.004, 0.006, 0.016, 0.032, 0.048, 0.068, 0.078, 0.081, 0.074, 0.067, 0.057, 0.061, 0.055, 0.054, 0.051, 0.051, 0.052, 0.054, 0.044, 0.024'
    hpxml_bldg.clothes_dryers[0].weekend_fractions = '0.010, 0.006, 0.004, 0.002, 0.004, 0.006, 0.016, 0.032, 0.048, 0.068, 0.078, 0.081, 0.074, 0.067, 0.057, 0.061, 0.055, 0.054, 0.051, 0.051, 0.052, 0.054, 0.044, 0.024'
    hpxml_bldg.clothes_dryers[0].monthly_multipliers = '1.0, 1.0, 1.0, 1.0, 1.0, 1.0, 1.0, 1.0, 1.0, 1.0, 1.0, 1.0'
    hpxml_bldg.dishwashers[0].weekday_fractions = '0.015, 0.007, 0.005, 0.003, 0.003, 0.010, 0.020, 0.031, 0.058, 0.065, 0.056, 0.048, 0.041, 0.046, 0.036, 0.038, 0.038, 0.049, 0.087, 0.111, 0.090, 0.067, 0.044, 0.031'
    hpxml_bldg.dishwashers[0].weekend_fractions = '0.015, 0.007, 0.005, 0.003, 0.003, 0.010, 0.020, 0.031, 0.058, 0.065, 0.056, 0.048, 0.041, 0.046, 0.036, 0.038, 0.038, 0.049, 0.087, 0.111, 0.090, 0.067, 0.044, 0.031'
    hpxml_bldg.dishwashers[0].monthly_multipliers = '1.097, 1.097, 0.991, 0.987, 0.991, 0.890, 0.896, 0.896, 0.890, 1.085, 1.085, 1.097'
    hpxml_bldg.refrigerators[0].weekday_fractions = '0.040, 0.039, 0.038, 0.037, 0.036, 0.036, 0.038, 0.040, 0.041, 0.041, 0.040, 0.040, 0.042, 0.042, 0.042, 0.041, 0.044, 0.048, 0.050, 0.048, 0.047, 0.046, 0.044, 0.041'
    hpxml_bldg.refrigerators[0].weekend_fractions = '0.040, 0.039, 0.038, 0.037, 0.036, 0.036, 0.038, 0.040, 0.041, 0.041, 0.040, 0.040, 0.042, 0.042, 0.042, 0.041, 0.044, 0.048, 0.050, 0.048, 0.047, 0.046, 0.044, 0.041'
    hpxml_bldg.refrigerators[0].monthly_multipliers = '0.837, 0.835, 1.084, 1.084, 1.084, 1.096, 1.096, 1.096, 1.096, 0.931, 0.925, 0.837'
    hpxml_bldg.cooking_ranges[0].weekday_fractions = '0.007, 0.007, 0.004, 0.004, 0.007, 0.011, 0.025, 0.042, 0.046, 0.048, 0.042, 0.050, 0.057, 0.046, 0.057, 0.044, 0.092, 0.150, 0.117, 0.060, 0.035, 0.025, 0.016, 0.011'
    hpxml_bldg.cooking_ranges[0].weekend_fractions = '0.007, 0.007, 0.004, 0.004, 0.007, 0.011, 0.025, 0.042, 0.046, 0.048, 0.042, 0.050, 0.057, 0.046, 0.057, 0.044, 0.092, 0.150, 0.117, 0.060, 0.035, 0.025, 0.016, 0.011'
    hpxml_bldg.cooking_ranges[0].monthly_multipliers = '1.097, 1.097, 0.991, 0.987, 0.991, 0.890, 0.896, 0.896, 0.890, 1.085, 1.085, 1.097'
  end
  if ['base-misc-loads-large-uncommon.xml',
      'base-misc-loads-large-uncommon2.xml',
      'base-misc-usage-multiplier.xml'].include? hpxml_file
    if hpxml_file != 'base-misc-usage-multiplier.xml'
      hpxml_bldg.refrigerators.add(id: "Refrigerator#{hpxml_bldg.refrigerators.size + 1}",
                                   rated_annual_kwh: 800,
                                   primary_indicator: false)
    end
<<<<<<< HEAD
    hpxml_bldg.freezers.add(id: "Freezer#{hpxml_bldg.freezers.size + 1}",
                            location: HPXML::LocationLivingSpace,
                            rated_annual_kwh: 400)
=======
    hpxml.freezers.add(id: "Freezer#{hpxml.freezers.size + 1}",
                       location: HPXML::LocationConditionedSpace,
                       rated_annual_kwh: 400)
>>>>>>> ed024c39
    if hpxml_file == 'base-misc-usage-multiplier.xml'
      hpxml_bldg.freezers[-1].usage_multiplier = 0.9
    end
    (hpxml_bldg.refrigerators + hpxml_bldg.freezers).each do |appliance|
      next if appliance.is_a?(HPXML::Refrigerator) && hpxml_file == 'base-misc-usage-multiplier.xml'

      appliance.weekday_fractions = '0.040, 0.039, 0.038, 0.037, 0.036, 0.036, 0.038, 0.040, 0.041, 0.041, 0.040, 0.040, 0.042, 0.042, 0.042, 0.041, 0.044, 0.048, 0.050, 0.048, 0.047, 0.046, 0.044, 0.041'
      appliance.weekend_fractions = '0.040, 0.039, 0.038, 0.037, 0.036, 0.036, 0.038, 0.040, 0.041, 0.041, 0.040, 0.040, 0.042, 0.042, 0.042, 0.041, 0.044, 0.048, 0.050, 0.048, 0.047, 0.046, 0.044, 0.041'
      appliance.monthly_multipliers = '0.837, 0.835, 1.084, 1.084, 1.084, 1.096, 1.096, 1.096, 1.096, 0.931, 0.925, 0.837'
    end
<<<<<<< HEAD
    hpxml_bldg.pools[0].pump_weekday_fractions = '0.003, 0.003, 0.003, 0.004, 0.008, 0.015, 0.026, 0.044, 0.084, 0.121, 0.127, 0.121, 0.120, 0.090, 0.075, 0.061, 0.037, 0.023, 0.013, 0.008, 0.004, 0.003, 0.003, 0.003'
    hpxml_bldg.pools[0].pump_weekend_fractions = '0.003, 0.003, 0.003, 0.004, 0.008, 0.015, 0.026, 0.044, 0.084, 0.121, 0.127, 0.121, 0.120, 0.090, 0.075, 0.061, 0.037, 0.023, 0.013, 0.008, 0.004, 0.003, 0.003, 0.003'
    hpxml_bldg.pools[0].pump_monthly_multipliers = '1.154, 1.161, 1.013, 1.010, 1.013, 0.888, 0.883, 0.883, 0.888, 0.978, 0.974, 1.154'
    hpxml_bldg.pools[0].heater_weekday_fractions = '0.003, 0.003, 0.003, 0.004, 0.008, 0.015, 0.026, 0.044, 0.084, 0.121, 0.127, 0.121, 0.120, 0.090, 0.075, 0.061, 0.037, 0.023, 0.013, 0.008, 0.004, 0.003, 0.003, 0.003'
    hpxml_bldg.pools[0].heater_weekend_fractions = '0.003, 0.003, 0.003, 0.004, 0.008, 0.015, 0.026, 0.044, 0.084, 0.121, 0.127, 0.121, 0.120, 0.090, 0.075, 0.061, 0.037, 0.023, 0.013, 0.008, 0.004, 0.003, 0.003, 0.003'
    hpxml_bldg.pools[0].heater_monthly_multipliers = '1.154, 1.161, 1.013, 1.010, 1.013, 0.888, 0.883, 0.883, 0.888, 0.978, 0.974, 1.154'
    hpxml_bldg.hot_tubs[0].pump_weekday_fractions = '0.024, 0.029, 0.024, 0.029, 0.047, 0.067, 0.057, 0.024, 0.024, 0.019, 0.015, 0.014, 0.014, 0.014, 0.024, 0.058, 0.126, 0.122, 0.068, 0.061, 0.051, 0.043, 0.024, 0.024'
    hpxml_bldg.hot_tubs[0].pump_weekend_fractions = '0.024, 0.029, 0.024, 0.029, 0.047, 0.067, 0.057, 0.024, 0.024, 0.019, 0.015, 0.014, 0.014, 0.014, 0.024, 0.058, 0.126, 0.122, 0.068, 0.061, 0.051, 0.043, 0.024, 0.024'
    hpxml_bldg.hot_tubs[0].pump_monthly_multipliers = '0.837, 0.835, 1.084, 1.084, 1.084, 1.096, 1.096, 1.096, 1.096, 0.931, 0.925, 0.837'
    hpxml_bldg.hot_tubs[0].heater_weekday_fractions = '0.024, 0.029, 0.024, 0.029, 0.047, 0.067, 0.057, 0.024, 0.024, 0.019, 0.015, 0.014, 0.014, 0.014, 0.024, 0.058, 0.126, 0.122, 0.068, 0.061, 0.051, 0.043, 0.024, 0.024'
    hpxml_bldg.hot_tubs[0].heater_weekend_fractions = '0.024, 0.029, 0.024, 0.029, 0.047, 0.067, 0.057, 0.024, 0.024, 0.019, 0.015, 0.014, 0.014, 0.014, 0.024, 0.058, 0.126, 0.122, 0.068, 0.061, 0.051, 0.043, 0.024, 0.024'
    hpxml_bldg.hot_tubs[0].heater_monthly_multipliers = '0.921, 0.928, 0.921, 0.915, 0.921, 1.160, 1.158, 1.158, 1.160, 0.921, 0.915, 0.921'
=======
    hpxml.pools[0].pump_weekday_fractions = '0.003, 0.003, 0.003, 0.004, 0.008, 0.015, 0.026, 0.044, 0.084, 0.121, 0.127, 0.121, 0.120, 0.090, 0.075, 0.061, 0.037, 0.023, 0.013, 0.008, 0.004, 0.003, 0.003, 0.003'
    hpxml.pools[0].pump_weekend_fractions = '0.003, 0.003, 0.003, 0.004, 0.008, 0.015, 0.026, 0.044, 0.084, 0.121, 0.127, 0.121, 0.120, 0.090, 0.075, 0.061, 0.037, 0.023, 0.013, 0.008, 0.004, 0.003, 0.003, 0.003'
    hpxml.pools[0].pump_monthly_multipliers = '1.154, 1.161, 1.013, 1.010, 1.013, 0.888, 0.883, 0.883, 0.888, 0.978, 0.974, 1.154'
    hpxml.pools[0].heater_weekday_fractions = '0.003, 0.003, 0.003, 0.004, 0.008, 0.015, 0.026, 0.044, 0.084, 0.121, 0.127, 0.121, 0.120, 0.090, 0.075, 0.061, 0.037, 0.023, 0.013, 0.008, 0.004, 0.003, 0.003, 0.003'
    hpxml.pools[0].heater_weekend_fractions = '0.003, 0.003, 0.003, 0.004, 0.008, 0.015, 0.026, 0.044, 0.084, 0.121, 0.127, 0.121, 0.120, 0.090, 0.075, 0.061, 0.037, 0.023, 0.013, 0.008, 0.004, 0.003, 0.003, 0.003'
    hpxml.pools[0].heater_monthly_multipliers = '1.154, 1.161, 1.013, 1.010, 1.013, 0.888, 0.883, 0.883, 0.888, 0.978, 0.974, 1.154'
    hpxml.permanent_spas[0].pump_weekday_fractions = '0.024, 0.029, 0.024, 0.029, 0.047, 0.067, 0.057, 0.024, 0.024, 0.019, 0.015, 0.014, 0.014, 0.014, 0.024, 0.058, 0.126, 0.122, 0.068, 0.061, 0.051, 0.043, 0.024, 0.024'
    hpxml.permanent_spas[0].pump_weekend_fractions = '0.024, 0.029, 0.024, 0.029, 0.047, 0.067, 0.057, 0.024, 0.024, 0.019, 0.015, 0.014, 0.014, 0.014, 0.024, 0.058, 0.126, 0.122, 0.068, 0.061, 0.051, 0.043, 0.024, 0.024'
    hpxml.permanent_spas[0].pump_monthly_multipliers = '0.837, 0.835, 1.084, 1.084, 1.084, 1.096, 1.096, 1.096, 1.096, 0.931, 0.925, 0.837'
    hpxml.permanent_spas[0].heater_weekday_fractions = '0.024, 0.029, 0.024, 0.029, 0.047, 0.067, 0.057, 0.024, 0.024, 0.019, 0.015, 0.014, 0.014, 0.014, 0.024, 0.058, 0.126, 0.122, 0.068, 0.061, 0.051, 0.043, 0.024, 0.024'
    hpxml.permanent_spas[0].heater_weekend_fractions = '0.024, 0.029, 0.024, 0.029, 0.047, 0.067, 0.057, 0.024, 0.024, 0.019, 0.015, 0.014, 0.014, 0.014, 0.024, 0.058, 0.126, 0.122, 0.068, 0.061, 0.051, 0.043, 0.024, 0.024'
    hpxml.permanent_spas[0].heater_monthly_multipliers = '0.921, 0.928, 0.921, 0.915, 0.921, 1.160, 1.158, 1.158, 1.160, 0.921, 0.915, 0.921'
>>>>>>> ed024c39
  end
  if ['base-bldgtype-multifamily-shared-laundry-room.xml',
      'base-bldgtype-multifamily-shared-laundry-room-multiple-water-heaters.xml'].include? hpxml_file
    hpxml_bldg.clothes_washers[0].is_shared_appliance = true
    hpxml_bldg.clothes_washers[0].location = HPXML::LocationOtherHeatedSpace
    hpxml_bldg.clothes_dryers[0].location = HPXML::LocationOtherHeatedSpace
    hpxml_bldg.clothes_dryers[0].is_shared_appliance = true
    hpxml_bldg.dishwashers[0].is_shared_appliance = true
    hpxml_bldg.dishwashers[0].location = HPXML::LocationOtherHeatedSpace
    if hpxml_file == 'base-bldgtype-multifamily-shared-laundry-room.xml'
      hpxml_bldg.clothes_washers[0].water_heating_system_idref = hpxml_bldg.water_heating_systems[0].id
      hpxml_bldg.dishwashers[0].water_heating_system_idref = hpxml_bldg.water_heating_systems[0].id
    elsif hpxml_file == 'base-bldgtype-multifamily-shared-laundry-room-multiple-water-heaters.xml'
      hpxml_bldg.clothes_washers[0].hot_water_distribution_idref = hpxml_bldg.hot_water_distributions[0].id
      hpxml_bldg.dishwashers[0].hot_water_distribution_idref = hpxml_bldg.hot_water_distributions[0].id
    end
  elsif ['base-misc-defaults.xml'].include? hpxml_file
    hpxml_bldg.refrigerators[0].primary_indicator = nil
  end

  # -------------- #
  # HPXML Lighting #
  # -------------- #

  # Logic that can only be applied based on the file name
  if ['base-lighting-ceiling-fans.xml'].include? hpxml_file
    hpxml_bldg.ceiling_fans[0].weekday_fractions = '0.057, 0.057, 0.057, 0.057, 0.057, 0.057, 0.057, 0.024, 0.024, 0.024, 0.024, 0.024, 0.024, 0.024, 0.024, 0.024, 0.024, 0.024, 0.057, 0.057, 0.057, 0.057, 0.057, 0.057'
    hpxml_bldg.ceiling_fans[0].weekend_fractions = '0.057, 0.057, 0.057, 0.057, 0.057, 0.057, 0.057, 0.024, 0.024, 0.024, 0.024, 0.024, 0.024, 0.024, 0.024, 0.024, 0.024, 0.024, 0.057, 0.057, 0.057, 0.057, 0.057, 0.057'
    hpxml_bldg.ceiling_fans[0].monthly_multipliers = '0, 0, 0, 0, 0, 1, 1, 1, 1, 0, 0, 0'
  elsif ['base-lighting-holiday.xml'].include? hpxml_file
    hpxml_bldg.lighting.holiday_weekday_fractions = '0.0, 0.0, 0.0, 0.0, 0.0, 0.0, 0.0, 0.0, 0.0, 0.0, 0.0, 0.0, 0.0, 0.0, 0.0, 0.0, 0.008, 0.098, 0.168, 0.194, 0.284, 0.192, 0.037, 0.019'
    hpxml_bldg.lighting.holiday_weekend_fractions = '0.0, 0.0, 0.0, 0.0, 0.0, 0.0, 0.0, 0.0, 0.0, 0.0, 0.0, 0.0, 0.0, 0.0, 0.0, 0.0, 0.008, 0.098, 0.168, 0.194, 0.284, 0.192, 0.037, 0.019'
  elsif ['base-schedules-simple.xml',
         'base-schedules-simple-vacancy.xml',
         'base-schedules-simple-vacancy-year-round.xml',
         'base-schedules-simple-power-outage.xml',
         'base-misc-loads-large-uncommon.xml',
         'base-misc-loads-large-uncommon2.xml'].include? hpxml_file
    hpxml_bldg.lighting.interior_weekday_fractions = '0.124, 0.074, 0.050, 0.050, 0.053, 0.140, 0.330, 0.420, 0.430, 0.424, 0.411, 0.394, 0.382, 0.378, 0.378, 0.379, 0.386, 0.412, 0.484, 0.619, 0.783, 0.880, 0.597, 0.249'
    hpxml_bldg.lighting.interior_weekend_fractions = '0.124, 0.074, 0.050, 0.050, 0.053, 0.140, 0.330, 0.420, 0.430, 0.424, 0.411, 0.394, 0.382, 0.378, 0.378, 0.379, 0.386, 0.412, 0.484, 0.619, 0.783, 0.880, 0.597, 0.249'
    hpxml_bldg.lighting.interior_monthly_multipliers = '1.075, 1.064951905, 1.0375, 1.0, 0.9625, 0.935048095, 0.925, 0.935048095, 0.9625, 1.0, 1.0375, 1.064951905'
    hpxml_bldg.lighting.exterior_weekday_fractions = '0.046, 0.046, 0.046, 0.046, 0.046, 0.037, 0.035, 0.034, 0.033, 0.028, 0.022, 0.015, 0.012, 0.011, 0.011, 0.012, 0.019, 0.037, 0.049, 0.065, 0.091, 0.105, 0.091, 0.063'
    hpxml_bldg.lighting.exterior_weekend_fractions = '0.046, 0.046, 0.045, 0.045, 0.046, 0.045, 0.044, 0.041, 0.036, 0.03, 0.024, 0.016, 0.012, 0.011, 0.011, 0.012, 0.019, 0.038, 0.048, 0.06, 0.083, 0.098, 0.085, 0.059'
    hpxml_bldg.lighting.exterior_monthly_multipliers = '1.248, 1.257, 0.993, 0.989, 0.993, 0.827, 0.821, 0.821, 0.827, 0.99, 0.987, 1.248'
    hpxml_bldg.lighting.garage_weekday_fractions = '0.046, 0.046, 0.046, 0.046, 0.046, 0.037, 0.035, 0.034, 0.033, 0.028, 0.022, 0.015, 0.012, 0.011, 0.011, 0.012, 0.019, 0.037, 0.049, 0.065, 0.091, 0.105, 0.091, 0.063'
    hpxml_bldg.lighting.garage_weekend_fractions = '0.046, 0.046, 0.045, 0.045, 0.046, 0.045, 0.044, 0.041, 0.036, 0.03, 0.024, 0.016, 0.012, 0.011, 0.011, 0.012, 0.019, 0.038, 0.048, 0.06, 0.083, 0.098, 0.085, 0.059'
    hpxml_bldg.lighting.garage_monthly_multipliers = '1.248, 1.257, 0.993, 0.989, 0.993, 0.827, 0.821, 0.821, 0.827, 0.99, 0.987, 1.248'
  elsif ['base-lighting-kwh-per-year.xml'].include? hpxml_file
    ltg_kwhs_per_year = { HPXML::LocationInterior => 1500,
                          HPXML::LocationExterior => 150,
                          HPXML::LocationGarage => 0 }
    hpxml_bldg.lighting_groups.clear
    ltg_kwhs_per_year.each do |location, kwh_per_year|
      hpxml_bldg.lighting_groups.add(id: "LightingGroup#{hpxml_bldg.lighting_groups.size + 1}",
                                     location: location,
                                     kwh_per_year: kwh_per_year)
    end
  elsif ['base-lighting-mixed.xml'].include? hpxml_file
    hpxml_bldg.lighting_groups.reverse_each do |lg|
      next unless lg.location == HPXML::LocationExterior

      lg.delete
    end
    hpxml_bldg.lighting_groups.each_with_index do |lg, i|
      lg.id = "LightingGroup#{i + 1}"
    end
    hpxml_bldg.lighting_groups.add(id: "LightingGroup#{hpxml_bldg.lighting_groups.size + 1}",
                                   location: HPXML::LocationExterior,
                                   kwh_per_year: 150)
  elsif ['base-foundation-basement-garage.xml'].include? hpxml_file
    int_lighting_groups = hpxml_bldg.lighting_groups.select { |lg| lg.location == HPXML::LocationInterior }
    int_lighting_groups.each do |lg|
      hpxml_bldg.lighting_groups << lg.dup
      hpxml_bldg.lighting_groups[-1].location = HPXML::LocationGarage
      hpxml_bldg.lighting_groups[-1].id = "LightingGroup#{hpxml_bldg.lighting_groups.size}"
    end
  end

  # --------------- #
  # HPXML MiscLoads #
  # --------------- #

  # Logic that can only be applied based on the file name
  if ['base-schedules-simple.xml',
      'base-schedules-simple-vacancy.xml',
      'base-schedules-simple-vacancy-year-round.xml',
      'base-schedules-simple-power-outage.xml',
      'base-misc-loads-large-uncommon.xml',
      'base-misc-loads-large-uncommon2.xml'].include? hpxml_file
    hpxml_bldg.plug_loads[0].weekday_fractions = '0.045, 0.019, 0.01, 0.001, 0.001, 0.001, 0.005, 0.009, 0.018, 0.026, 0.032, 0.038, 0.04, 0.041, 0.043, 0.045, 0.05, 0.055, 0.07, 0.085, 0.097, 0.108, 0.089, 0.07'
    hpxml_bldg.plug_loads[0].weekend_fractions = '0.045, 0.019, 0.01, 0.001, 0.001, 0.001, 0.005, 0.009, 0.018, 0.026, 0.032, 0.038, 0.04, 0.041, 0.043, 0.045, 0.05, 0.055, 0.07, 0.085, 0.097, 0.108, 0.089, 0.07'
    hpxml_bldg.plug_loads[0].monthly_multipliers = '1.137, 1.129, 0.961, 0.969, 0.961, 0.993, 0.996, 0.96, 0.993, 0.867, 0.86, 1.137'
    hpxml_bldg.plug_loads[1].weekday_fractions = '0.035, 0.033, 0.032, 0.031, 0.032, 0.033, 0.037, 0.042, 0.043, 0.043, 0.043, 0.044, 0.045, 0.045, 0.044, 0.046, 0.048, 0.052, 0.053, 0.05, 0.047, 0.045, 0.04, 0.036'
    hpxml_bldg.plug_loads[1].weekend_fractions = '0.035, 0.033, 0.032, 0.031, 0.032, 0.033, 0.037, 0.042, 0.043, 0.043, 0.043, 0.044, 0.045, 0.045, 0.044, 0.046, 0.048, 0.052, 0.053, 0.05, 0.047, 0.045, 0.04, 0.036'
    hpxml_bldg.plug_loads[1].monthly_multipliers = '1.248, 1.257, 0.993, 0.989, 0.993, 0.827, 0.821, 0.821, 0.827, 0.99, 0.987, 1.248'
  end
  if ['base-misc-loads-large-uncommon.xml',
      'base-misc-loads-large-uncommon2.xml',
      'base-misc-usage-multiplier.xml'].include? hpxml_file
    if hpxml_file != 'base-misc-usage-multiplier.xml'
      hpxml_bldg.plug_loads[2].weekday_fractions = '0.042, 0.042, 0.042, 0.042, 0.042, 0.042, 0.042, 0.042, 0.042, 0.042, 0.042, 0.042, 0.042, 0.042, 0.042, 0.042, 0.042, 0.042, 0.042, 0.042, 0.042, 0.042, 0.042, 0.042'
      hpxml_bldg.plug_loads[2].weekend_fractions = '0.042, 0.042, 0.042, 0.042, 0.042, 0.042, 0.042, 0.042, 0.042, 0.042, 0.042, 0.042, 0.042, 0.042, 0.042, 0.042, 0.042, 0.042, 0.042, 0.042, 0.042, 0.042, 0.042, 0.042'
      hpxml_bldg.plug_loads[2].monthly_multipliers = '1, 1, 1, 1, 1, 1, 1, 1, 1, 1, 1, 1'
      hpxml_bldg.plug_loads[3].weekday_fractions = '0.044, 0.023, 0.019, 0.015, 0.016, 0.018, 0.026, 0.033, 0.033, 0.032, 0.033, 0.033, 0.032, 0.032, 0.032, 0.033, 0.045, 0.057, 0.066, 0.076, 0.081, 0.086, 0.075, 0.065'
      hpxml_bldg.plug_loads[3].weekend_fractions = '0.044, 0.023, 0.019, 0.015, 0.016, 0.018, 0.026, 0.033, 0.033, 0.032, 0.033, 0.033, 0.032, 0.032, 0.032, 0.033, 0.045, 0.057, 0.066, 0.076, 0.081, 0.086, 0.075, 0.065'
      hpxml_bldg.plug_loads[3].monthly_multipliers = '1.154, 1.161, 1.013, 1.010, 1.013, 0.888, 0.883, 0.883, 0.888, 0.978, 0.974, 1.154'
    end
    hpxml_bldg.fuel_loads[0].weekday_fractions = '0.004, 0.001, 0.001, 0.002, 0.007, 0.012, 0.029, 0.046, 0.044, 0.041, 0.044, 0.046, 0.042, 0.038, 0.049, 0.059, 0.110, 0.161, 0.115, 0.070, 0.044, 0.019, 0.013, 0.007'
    hpxml_bldg.fuel_loads[0].weekend_fractions = '0.004, 0.001, 0.001, 0.002, 0.007, 0.012, 0.029, 0.046, 0.044, 0.041, 0.044, 0.046, 0.042, 0.038, 0.049, 0.059, 0.110, 0.161, 0.115, 0.070, 0.044, 0.019, 0.013, 0.007'
    hpxml_bldg.fuel_loads[0].monthly_multipliers = '1.097, 1.097, 0.991, 0.987, 0.991, 0.890, 0.896, 0.896, 0.890, 1.085, 1.085, 1.097'
    hpxml_bldg.fuel_loads[1].weekday_fractions = '0.044, 0.023, 0.019, 0.015, 0.016, 0.018, 0.026, 0.033, 0.033, 0.032, 0.033, 0.033, 0.032, 0.032, 0.032, 0.033, 0.045, 0.057, 0.066, 0.076, 0.081, 0.086, 0.075, 0.065'
    hpxml_bldg.fuel_loads[1].weekend_fractions = '0.044, 0.023, 0.019, 0.015, 0.016, 0.018, 0.026, 0.033, 0.033, 0.032, 0.033, 0.033, 0.032, 0.032, 0.032, 0.033, 0.045, 0.057, 0.066, 0.076, 0.081, 0.086, 0.075, 0.065'
    hpxml_bldg.fuel_loads[1].monthly_multipliers = '1.154, 1.161, 1.013, 1.010, 1.013, 0.888, 0.883, 0.883, 0.888, 0.978, 0.974, 1.154'
    hpxml_bldg.fuel_loads[2].weekday_fractions = '0.044, 0.023, 0.019, 0.015, 0.016, 0.018, 0.026, 0.033, 0.033, 0.032, 0.033, 0.033, 0.032, 0.032, 0.032, 0.033, 0.045, 0.057, 0.066, 0.076, 0.081, 0.086, 0.075, 0.065'
    hpxml_bldg.fuel_loads[2].weekend_fractions = '0.044, 0.023, 0.019, 0.015, 0.016, 0.018, 0.026, 0.033, 0.033, 0.032, 0.033, 0.033, 0.032, 0.032, 0.032, 0.033, 0.045, 0.057, 0.066, 0.076, 0.081, 0.086, 0.075, 0.065'
    hpxml_bldg.fuel_loads[2].monthly_multipliers = '1.154, 1.161, 1.013, 1.010, 1.013, 0.888, 0.883, 0.883, 0.888, 0.978, 0.974, 1.154'
  end
end

def download_utility_rates
  require_relative 'HPXMLtoOpenStudio/resources/util'
  require_relative 'ReportUtilityBills/resources/util'

  rates_dir = File.join(File.dirname(__FILE__), 'ReportUtilityBills/resources/detailed_rates')
  FileUtils.mkdir(rates_dir) if !File.exist?(rates_dir)
  filepath = File.join(rates_dir, 'usurdb.csv')

  if !File.exist?(filepath)
    require 'tempfile'
    tmpfile = Tempfile.new('rates')

    UrlResolver.fetch('https://openei.org/apps/USURDB/download/usurdb.csv.gz', tmpfile)

    puts 'Extracting utility rates...'
    require 'zlib'
    Zlib::GzipReader.open(tmpfile.path.to_s) do |input_stream|
      File.open(filepath, 'w') do |output_stream|
        IO.copy_stream(input_stream, output_stream)
      end
    end
  end

  num_rates_actual = process_usurdb(filepath)

  puts "#{num_rates_actual} rate files are available in openei_rates.zip."
  puts 'Completed.'
  exit!
end

command_list = [:update_measures, :update_hpxmls, :create_release_zips, :download_utility_rates]

def display_usage(command_list)
  puts "Usage: openstudio #{File.basename(__FILE__)} [COMMAND]\nCommands:\n  " + command_list.join("\n  ")
end

if ARGV.size == 0
  puts 'ERROR: Missing command.'
  display_usage(command_list)
  exit!
elsif ARGV.size > 1
  puts 'ERROR: Too many commands.'
  display_usage(command_list)
  exit!
elsif not command_list.include? ARGV[0].to_sym
  puts "ERROR: Invalid command '#{ARGV[0]}'."
  display_usage(command_list)
  exit!
end

if ARGV[0].to_sym == :update_measures
  # Prevent NREL error regarding U: drive when not VPNed in
  ENV['HOME'] = 'C:' if !ENV['HOME'].nil? && ENV['HOME'].start_with?('U:')
  ENV['HOMEDRIVE'] = 'C:\\' if !ENV['HOMEDRIVE'].nil? && ENV['HOMEDRIVE'].start_with?('U:')

  # Apply rubocop
  cops = ['Layout',
          'Lint/DeprecatedClassMethods',
          'Lint/DuplicateElsifCondition',
          'Lint/DuplicateHashKey',
          'Lint/DuplicateMethods',
          'Lint/InterpolationCheck',
          'Lint/LiteralAsCondition',
          'Lint/RedundantStringCoercion',
          'Lint/SelfAssignment',
          'Lint/UnderscorePrefixedVariableName',
          'Lint/UnusedBlockArgument',
          'Lint/UnusedMethodArgument',
          'Lint/UselessAssignment',
          'Style/AndOr',
          'Style/FrozenStringLiteralComment',
          'Style/HashSyntax',
          'Style/Next',
          'Style/NilComparison',
          'Style/RedundantParentheses',
          'Style/RedundantSelf',
          'Style/ReturnNil',
          'Style/SelfAssignment',
          'Style/StringLiterals',
          'Style/StringLiteralsInInterpolation']
  commands = ["\"require 'rubocop/rake_task' \"",
              "\"RuboCop::RakeTask.new(:rubocop) do |t| t.options = ['--auto-correct', '--format', 'simple', '--only', '#{cops.join(',')}'] end\"",
              '"Rake.application[:rubocop].invoke"']
  command = "#{OpenStudio.getOpenStudioCLI} -e #{commands.join(' -e ')}"
  puts 'Applying rubocop auto-correct to measures...'
  system(command)

  # Update measures XMLs
  puts 'Updating measure.xmls...'
  require 'oga'
  Dir['**/measure.xml'].each do |measure_xml|
    for n_attempt in 1..5 # For some reason CLI randomly generates errors, so try multiple times
      measure_dir = File.dirname(measure_xml)
      command = "#{OpenStudio.getOpenStudioCLI} measure -u '#{measure_dir}'"
      system(command, [:out, :err] => File::NULL)

      # Check for error
      xml_doc = XMLHelper.parse_file(measure_xml)
      err_val = XMLHelper.get_value(xml_doc, '/measure/error', :string)
      if err_val.nil?
        err_val = XMLHelper.get_value(xml_doc, '/error', :string)
      end
      if err_val.nil?
        break # Successfully updated
      else
        if n_attempt == 5
          fail "#{measure_xml}: #{err_val}" # Error generated all 5 times, fail
        else
          # Remove error from measure XML, try again
          orig_lines = File.readlines(measure_xml)
          new_lines = []
          inside_error = false
          orig_lines.each do |l|
            if l.include? '<error>'
              inside_error = true
            end
            if l.include? '</error>'
              inside_error = false
              next
            end
            next if inside_error

            new_lines << l
          end
          File.open(measure_xml, 'w') do |file|
            file.puts new_lines
          end
        end
      end
    end
  end

  puts 'Done.'
end

if ARGV[0].to_sym == :update_hpxmls
  # Prevent NREL error regarding U: drive when not VPNed in
  ENV['HOME'] = 'C:' if !ENV['HOME'].nil? && ENV['HOME'].start_with?('U:')
  ENV['HOMEDRIVE'] = 'C:\\' if !ENV['HOMEDRIVE'].nil? && ENV['HOMEDRIVE'].start_with?('U:')

  # Create sample/test HPXMLs
  OpenStudio::Logger.instance.standardOutLogger.setLogLevel(OpenStudio::Fatal)
  t = Time.now
  create_hpxmls()
  puts "Completed in #{(Time.now - t).round(1)}s"
end

if ARGV[0].to_sym == :download_utility_rates
  download_utility_rates
end

if ARGV[0].to_sym == :create_release_zips
  if ENV['CI']
    # CI doesn't have git, so default to everything
    git_files = Dir['**/*.*']
  else
    # Only include files under git version control
    command = 'git ls-files'
    begin
      git_files = `#{command}`
    rescue
      puts "Command failed: '#{command}'. Perhaps git needs to be installed?"
      exit!
    end
  end

  files = ['Changelog.md',
           'LICENSE.md',
           'BuildResidentialHPXML/measure.*',
           'BuildResidentialHPXML/resources/**/*.*',
           'BuildResidentialScheduleFile/measure.*',
           'BuildResidentialScheduleFile/resources/**/*.*',
           'HPXMLtoOpenStudio/measure.*',
           'HPXMLtoOpenStudio/resources/**/*.*',
           'ReportSimulationOutput/measure.*',
           'ReportSimulationOutput/resources/**/*.*',
           'ReportUtilityBills/measure.*',
           'ReportUtilityBills/resources/**/*.*',
           'weather/*.*',
           'workflow/*.*',
           'workflow/real_homes/*.xml',
           'workflow/sample_files/*.xml',
           'workflow/tests/*test*.rb',
           'workflow/tests/**/*.xml',
           'workflow/tests/**/*.csv',
           'documentation/index.html',
           'documentation/_static/**/*.*']

  if not ENV['CI']
    # Generate documentation
    puts 'Generating documentation...'
    command = 'sphinx-build -b singlehtml docs/source documentation'
    begin
      `#{command}`
      if not File.exist? File.join(File.dirname(__FILE__), 'documentation', 'index.html')
        puts 'Documentation was not successfully generated. Aborting...'
        exit!
      end
    rescue
      puts "Command failed: '#{command}'. Perhaps sphinx needs to be installed?"
      exit!
    end

    fonts_dir = File.join(File.dirname(__FILE__), 'documentation', '_static', 'fonts')
    if Dir.exist? fonts_dir
      FileUtils.rm_r(fonts_dir)
    end
  end

  # Create zip files
  require 'zip'
  zip_path = File.join(File.dirname(__FILE__), "OpenStudio-HPXML-v#{Version::OS_HPXML_Version}.zip")
  File.delete(zip_path) if File.exist? zip_path
  puts "Creating #{zip_path}..."
  Zip::File.open(zip_path, create: true) do |zipfile|
    files.each do |f|
      Dir[f].each do |file|
        if file.start_with? 'documentation'
          # always include
        else
          if not git_files.include? file
            next
          end
        end
        zipfile.add(File.join('OpenStudio-HPXML', file), file)
      end
    end
  end
  puts "Wrote file at #{zip_path}."

  # Cleanup
  if not ENV['CI']
    FileUtils.rm_r(File.join(File.dirname(__FILE__), 'documentation'))
  end

  puts 'Done.'
end<|MERGE_RESOLUTION|>--- conflicted
+++ resolved
@@ -296,13 +296,8 @@
       surface.color = nil
     end
   end
-<<<<<<< HEAD
   hpxml_bldg.roofs.each do |roof|
-    next unless roof.interior_adjacent_to == HPXML::LocationLivingSpace
-=======
-  hpxml.roofs.each do |roof|
     next unless roof.interior_adjacent_to == HPXML::LocationConditionedSpace
->>>>>>> ed024c39
 
     roof.interior_finish_type = HPXML::InteriorFinishGypsumBoard
   end
@@ -356,13 +351,8 @@
     elsif hpxml_file == 'base-bldgtype-multifamily-adjacent-to-other-housing-unit.xml'
       adjacent_to = HPXML::LocationOtherHousingUnit
     end
-<<<<<<< HEAD
     wall = hpxml_bldg.walls.select { |w|
-             w.interior_adjacent_to == HPXML::LocationLivingSpace &&
-=======
-    wall = hpxml.walls.select { |w|
              w.interior_adjacent_to == HPXML::LocationConditionedSpace &&
->>>>>>> ed024c39
                w.exterior_adjacent_to == HPXML::LocationOtherHousingUnit
            }[0]
     wall.exterior_adjacent_to = adjacent_to
@@ -390,15 +380,14 @@
     hpxml_bldg.refrigerators[0].location = adjacent_to
     hpxml_bldg.cooking_ranges[0].location = adjacent_to
   elsif ['base-bldgtype-multifamily-adjacent-to-multiple.xml'].include? hpxml_file
-<<<<<<< HEAD
     wall = hpxml_bldg.walls.select { |w|
-             w.interior_adjacent_to == HPXML::LocationLivingSpace &&
+             w.interior_adjacent_to == HPXML::LocationConditionedSpace &&
                w.exterior_adjacent_to == HPXML::LocationOtherHousingUnit
            }[0]
     wall.delete
     hpxml_bldg.walls.add(id: "Wall#{hpxml_bldg.walls.size + 1}",
                          exterior_adjacent_to: HPXML::LocationOtherHeatedSpace,
-                         interior_adjacent_to: HPXML::LocationLivingSpace,
+                         interior_adjacent_to: HPXML::LocationConditionedSpace,
                          wall_type: HPXML::WallTypeWoodStud,
                          area: 100,
                          solar_absorptance: 0.7,
@@ -407,7 +396,7 @@
                          insulation_assembly_r_value: 23.0)
     hpxml_bldg.walls.add(id: "Wall#{hpxml_bldg.walls.size + 1}",
                          exterior_adjacent_to: HPXML::LocationOtherMultifamilyBufferSpace,
-                         interior_adjacent_to: HPXML::LocationLivingSpace,
+                         interior_adjacent_to: HPXML::LocationConditionedSpace,
                          wall_type: HPXML::WallTypeWoodStud,
                          area: 100,
                          solar_absorptance: 0.7,
@@ -416,7 +405,7 @@
                          insulation_assembly_r_value: 23.0)
     hpxml_bldg.walls.add(id: "Wall#{hpxml_bldg.walls.size + 1}",
                          exterior_adjacent_to: HPXML::LocationOtherNonFreezingSpace,
-                         interior_adjacent_to: HPXML::LocationLivingSpace,
+                         interior_adjacent_to: HPXML::LocationConditionedSpace,
                          wall_type: HPXML::WallTypeWoodStud,
                          area: 100,
                          solar_absorptance: 0.7,
@@ -425,7 +414,7 @@
                          insulation_assembly_r_value: 23.0)
     hpxml_bldg.walls.add(id: "Wall#{hpxml_bldg.walls.size + 1}",
                          exterior_adjacent_to: HPXML::LocationOtherHousingUnit,
-                         interior_adjacent_to: HPXML::LocationLivingSpace,
+                         interior_adjacent_to: HPXML::LocationConditionedSpace,
                          wall_type: HPXML::WallTypeWoodStud,
                          area: 100,
                          solar_absorptance: 0.7,
@@ -437,27 +426,27 @@
     hpxml_bldg.floors[0].insulation_id = 'Floor1Insulation'
     hpxml_bldg.floors.add(id: "Floor#{hpxml_bldg.floors.size + 1}",
                           exterior_adjacent_to: HPXML::LocationOtherNonFreezingSpace,
-                          interior_adjacent_to: HPXML::LocationLivingSpace,
+                          interior_adjacent_to: HPXML::LocationConditionedSpace,
                           floor_type: HPXML::FloorTypeWoodFrame,
                           area: 550,
                           insulation_assembly_r_value: 18.7,
                           floor_or_ceiling: HPXML::FloorOrCeilingFloor)
     hpxml_bldg.floors.add(id: "Floor#{hpxml_bldg.floors.size + 1}",
                           exterior_adjacent_to: HPXML::LocationOtherMultifamilyBufferSpace,
-                          interior_adjacent_to: HPXML::LocationLivingSpace,
+                          interior_adjacent_to: HPXML::LocationConditionedSpace,
                           floor_type: HPXML::FloorTypeWoodFrame,
                           area: 200,
                           insulation_assembly_r_value: 18.7,
                           floor_or_ceiling: HPXML::FloorOrCeilingFloor)
     hpxml_bldg.floors.add(id: "Floor#{hpxml_bldg.floors.size + 1}",
                           exterior_adjacent_to: HPXML::LocationOtherHeatedSpace,
-                          interior_adjacent_to: HPXML::LocationLivingSpace,
+                          interior_adjacent_to: HPXML::LocationConditionedSpace,
                           floor_type: HPXML::FloorTypeWoodFrame,
                           area: 150,
                           insulation_assembly_r_value: 2.1,
                           floor_or_ceiling: HPXML::FloorOrCeilingFloor)
     wall = hpxml_bldg.walls.select { |w|
-             w.interior_adjacent_to == HPXML::LocationLivingSpace &&
+             w.interior_adjacent_to == HPXML::LocationConditionedSpace &&
                w.exterior_adjacent_to == HPXML::LocationOtherMultifamilyBufferSpace
            }[0]
     hpxml_bldg.windows.add(id: "Window#{hpxml_bldg.windows.size + 1}",
@@ -468,7 +457,7 @@
                            fraction_operable: 0.67,
                            wall_idref: wall.id)
     wall = hpxml_bldg.walls.select { |w|
-             w.interior_adjacent_to == HPXML::LocationLivingSpace &&
+             w.interior_adjacent_to == HPXML::LocationConditionedSpace &&
                w.exterior_adjacent_to == HPXML::LocationOtherHeatedSpace
            }[0]
     hpxml_bldg.doors.add(id: "Door#{hpxml_bldg.doors.size + 1}",
@@ -477,96 +466,7 @@
                          azimuth: 0,
                          r_value: 4.4)
     wall = hpxml_bldg.walls.select { |w|
-             w.interior_adjacent_to == HPXML::LocationLivingSpace &&
-=======
-    wall = hpxml.walls.select { |w|
              w.interior_adjacent_to == HPXML::LocationConditionedSpace &&
-               w.exterior_adjacent_to == HPXML::LocationOtherHousingUnit
-           }[0]
-    wall.delete
-    hpxml.walls.add(id: "Wall#{hpxml.walls.size + 1}",
-                    exterior_adjacent_to: HPXML::LocationOtherHeatedSpace,
-                    interior_adjacent_to: HPXML::LocationConditionedSpace,
-                    wall_type: HPXML::WallTypeWoodStud,
-                    area: 100,
-                    solar_absorptance: 0.7,
-                    emittance: 0.92,
-                    interior_finish_type: HPXML::InteriorFinishGypsumBoard,
-                    insulation_assembly_r_value: 23.0)
-    hpxml.walls.add(id: "Wall#{hpxml.walls.size + 1}",
-                    exterior_adjacent_to: HPXML::LocationOtherMultifamilyBufferSpace,
-                    interior_adjacent_to: HPXML::LocationConditionedSpace,
-                    wall_type: HPXML::WallTypeWoodStud,
-                    area: 100,
-                    solar_absorptance: 0.7,
-                    emittance: 0.92,
-                    interior_finish_type: HPXML::InteriorFinishGypsumBoard,
-                    insulation_assembly_r_value: 23.0)
-    hpxml.walls.add(id: "Wall#{hpxml.walls.size + 1}",
-                    exterior_adjacent_to: HPXML::LocationOtherNonFreezingSpace,
-                    interior_adjacent_to: HPXML::LocationConditionedSpace,
-                    wall_type: HPXML::WallTypeWoodStud,
-                    area: 100,
-                    solar_absorptance: 0.7,
-                    emittance: 0.92,
-                    interior_finish_type: HPXML::InteriorFinishGypsumBoard,
-                    insulation_assembly_r_value: 23.0)
-    hpxml.walls.add(id: "Wall#{hpxml.walls.size + 1}",
-                    exterior_adjacent_to: HPXML::LocationOtherHousingUnit,
-                    interior_adjacent_to: HPXML::LocationConditionedSpace,
-                    wall_type: HPXML::WallTypeWoodStud,
-                    area: 100,
-                    solar_absorptance: 0.7,
-                    emittance: 0.92,
-                    interior_finish_type: HPXML::InteriorFinishGypsumBoard,
-                    insulation_assembly_r_value: 4.0)
-    hpxml.floors[0].delete
-    hpxml.floors[0].id = 'Floor1'
-    hpxml.floors[0].insulation_id = 'Floor1Insulation'
-    hpxml.floors.add(id: "Floor#{hpxml.floors.size + 1}",
-                     exterior_adjacent_to: HPXML::LocationOtherNonFreezingSpace,
-                     interior_adjacent_to: HPXML::LocationConditionedSpace,
-                     floor_type: HPXML::FloorTypeWoodFrame,
-                     area: 550,
-                     insulation_assembly_r_value: 18.7,
-                     floor_or_ceiling: HPXML::FloorOrCeilingFloor)
-    hpxml.floors.add(id: "Floor#{hpxml.floors.size + 1}",
-                     exterior_adjacent_to: HPXML::LocationOtherMultifamilyBufferSpace,
-                     interior_adjacent_to: HPXML::LocationConditionedSpace,
-                     floor_type: HPXML::FloorTypeWoodFrame,
-                     area: 200,
-                     insulation_assembly_r_value: 18.7,
-                     floor_or_ceiling: HPXML::FloorOrCeilingFloor)
-    hpxml.floors.add(id: "Floor#{hpxml.floors.size + 1}",
-                     exterior_adjacent_to: HPXML::LocationOtherHeatedSpace,
-                     interior_adjacent_to: HPXML::LocationConditionedSpace,
-                     floor_type: HPXML::FloorTypeWoodFrame,
-                     area: 150,
-                     insulation_assembly_r_value: 2.1,
-                     floor_or_ceiling: HPXML::FloorOrCeilingFloor)
-    wall = hpxml.walls.select { |w|
-             w.interior_adjacent_to == HPXML::LocationConditionedSpace &&
-               w.exterior_adjacent_to == HPXML::LocationOtherMultifamilyBufferSpace
-           }[0]
-    hpxml.windows.add(id: "Window#{hpxml.windows.size + 1}",
-                      area: 50,
-                      azimuth: 270,
-                      ufactor: 0.33,
-                      shgc: 0.45,
-                      fraction_operable: 0.67,
-                      wall_idref: wall.id)
-    wall = hpxml.walls.select { |w|
-             w.interior_adjacent_to == HPXML::LocationConditionedSpace &&
-               w.exterior_adjacent_to == HPXML::LocationOtherHeatedSpace
-           }[0]
-    hpxml.doors.add(id: "Door#{hpxml.doors.size + 1}",
-                    wall_idref: wall.id,
-                    area: 20,
-                    azimuth: 0,
-                    r_value: 4.4)
-    wall = hpxml.walls.select { |w|
-             w.interior_adjacent_to == HPXML::LocationConditionedSpace &&
->>>>>>> ed024c39
                w.exterior_adjacent_to == HPXML::LocationOtherHousingUnit
            }[0]
     hpxml_bldg.doors.add(id: "Door#{hpxml_bldg.doors.size + 1}",
@@ -600,7 +500,6 @@
       roof.area = 1006.0 / hpxml_bldg.roofs.size
       roof.insulation_assembly_r_value = 25.8
     end
-<<<<<<< HEAD
     hpxml_bldg.roofs.add(id: "Roof#{hpxml_bldg.roofs.size + 1}",
                          interior_adjacent_to: HPXML::LocationAtticUnvented,
                          area: 504,
@@ -618,7 +517,7 @@
     end
     hpxml_bldg.walls.add(id: "Wall#{hpxml_bldg.walls.size + 1}",
                          exterior_adjacent_to: HPXML::LocationAtticUnvented,
-                         interior_adjacent_to: HPXML::LocationLivingSpace,
+                         interior_adjacent_to: HPXML::LocationConditionedSpace,
                          wall_type: HPXML::WallTypeWoodStud,
                          area: 316,
                          solar_absorptance: 0.7,
@@ -627,7 +526,7 @@
                          insulation_assembly_r_value: 23.0)
     hpxml_bldg.walls.add(id: "Wall#{hpxml_bldg.walls.size + 1}",
                          exterior_adjacent_to: HPXML::LocationOutside,
-                         interior_adjacent_to: HPXML::LocationLivingSpace,
+                         interior_adjacent_to: HPXML::LocationConditionedSpace,
                          wall_type: HPXML::WallTypeWoodStud,
                          siding: HPXML::SidingTypeWood,
                          area: 240,
@@ -650,7 +549,7 @@
     end
     hpxml_bldg.floors.add(id: "Floor#{hpxml_bldg.floors.size + 1}",
                           exterior_adjacent_to: HPXML::LocationAtticUnvented,
-                          interior_adjacent_to: HPXML::LocationLivingSpace,
+                          interior_adjacent_to: HPXML::LocationConditionedSpace,
                           floor_type: HPXML::FloorTypeWoodFrame,
                           area: 450,
                           interior_finish_type: HPXML::InteriorFinishGypsumBoard,
@@ -674,81 +573,6 @@
                            shgc: 0.45,
                            fraction_operable: 0,
                            wall_idref: hpxml_bldg.walls[-2].id)
-=======
-    hpxml.roofs.add(id: "Roof#{hpxml.roofs.size + 1}",
-                    interior_adjacent_to: HPXML::LocationAtticUnvented,
-                    area: 504,
-                    roof_type: HPXML::RoofTypeAsphaltShingles,
-                    solar_absorptance: 0.7,
-                    emittance: 0.92,
-                    pitch: 6,
-                    radiant_barrier: false,
-                    insulation_assembly_r_value: 2.3)
-    hpxml.rim_joists.each do |rim_joist|
-      rim_joist.area = 116.0 / hpxml.rim_joists.size
-    end
-    hpxml.walls.each do |wall|
-      wall.area = 1200.0 / hpxml.walls.size
-    end
-    hpxml.walls.add(id: "Wall#{hpxml.walls.size + 1}",
-                    exterior_adjacent_to: HPXML::LocationAtticUnvented,
-                    interior_adjacent_to: HPXML::LocationConditionedSpace,
-                    wall_type: HPXML::WallTypeWoodStud,
-                    area: 316,
-                    solar_absorptance: 0.7,
-                    emittance: 0.92,
-                    interior_finish_type: HPXML::InteriorFinishGypsumBoard,
-                    insulation_assembly_r_value: 23.0)
-    hpxml.walls.add(id: "Wall#{hpxml.walls.size + 1}",
-                    exterior_adjacent_to: HPXML::LocationOutside,
-                    interior_adjacent_to: HPXML::LocationConditionedSpace,
-                    wall_type: HPXML::WallTypeWoodStud,
-                    siding: HPXML::SidingTypeWood,
-                    area: 240,
-                    solar_absorptance: 0.7,
-                    emittance: 0.92,
-                    interior_finish_type: HPXML::InteriorFinishGypsumBoard,
-                    insulation_assembly_r_value: 22.3)
-    hpxml.walls.add(id: "Wall#{hpxml.walls.size + 1}",
-                    exterior_adjacent_to: HPXML::LocationOutside,
-                    interior_adjacent_to: HPXML::LocationAtticUnvented,
-                    attic_wall_type: HPXML::AtticWallTypeGable,
-                    wall_type: HPXML::WallTypeWoodStud,
-                    siding: HPXML::SidingTypeWood,
-                    area: 50,
-                    solar_absorptance: 0.7,
-                    emittance: 0.92,
-                    insulation_assembly_r_value: 4.0)
-    hpxml.foundation_walls.each do |foundation_wall|
-      foundation_wall.area = 1200.0 / hpxml.foundation_walls.size
-    end
-    hpxml.floors.add(id: "Floor#{hpxml.floors.size + 1}",
-                     exterior_adjacent_to: HPXML::LocationAtticUnvented,
-                     interior_adjacent_to: HPXML::LocationConditionedSpace,
-                     floor_type: HPXML::FloorTypeWoodFrame,
-                     area: 450,
-                     interior_finish_type: HPXML::InteriorFinishGypsumBoard,
-                     insulation_assembly_r_value: 39.3,
-                     floor_or_ceiling: HPXML::FloorOrCeilingCeiling)
-    hpxml.slabs[0].area = 1350
-    hpxml.slabs[0].exposed_perimeter = 150
-    hpxml.windows[1].area = 108
-    hpxml.windows[3].area = 108
-    hpxml.windows.add(id: "Window#{hpxml.windows.size + 1}",
-                      area: 12,
-                      azimuth: 90,
-                      ufactor: 0.33,
-                      shgc: 0.45,
-                      fraction_operable: 0,
-                      wall_idref: hpxml.walls[-2].id)
-    hpxml.windows.add(id: "Window#{hpxml.windows.size + 1}",
-                      area: 62,
-                      azimuth: 270,
-                      ufactor: 0.3,
-                      shgc: 0.45,
-                      fraction_operable: 0,
-                      wall_idref: hpxml.walls[-2].id)
->>>>>>> ed024c39
   elsif ['base-foundation-unconditioned-basement-above-grade.xml'].include? hpxml_file
     hpxml_bldg.windows.add(id: "Window#{hpxml_bldg.windows.size + 1}",
                            area: 20,
@@ -867,19 +691,11 @@
   elsif ['base-enclosure-2stories.xml',
          'base-enclosure-2stories-garage.xml',
          'base-hvac-ducts-area-fractions.xml'].include? hpxml_file
-<<<<<<< HEAD
     hpxml_bldg.rim_joists << hpxml_bldg.rim_joists[-1].dup
     hpxml_bldg.rim_joists[-1].id = "RimJoist#{hpxml_bldg.rim_joists.size}"
     hpxml_bldg.rim_joists[-1].insulation_id = "RimJoist#{hpxml_bldg.rim_joists.size}Insulation"
-    hpxml_bldg.rim_joists[-1].interior_adjacent_to = HPXML::LocationLivingSpace
+    hpxml_bldg.rim_joists[-1].interior_adjacent_to = HPXML::LocationConditionedSpace
     hpxml_bldg.rim_joists[-1].area = 116
-=======
-    hpxml.rim_joists << hpxml.rim_joists[-1].dup
-    hpxml.rim_joists[-1].id = "RimJoist#{hpxml.rim_joists.size}"
-    hpxml.rim_joists[-1].insulation_id = "RimJoist#{hpxml.rim_joists.size}Insulation"
-    hpxml.rim_joists[-1].interior_adjacent_to = HPXML::LocationConditionedSpace
-    hpxml.rim_joists[-1].area = 116
->>>>>>> ed024c39
   elsif ['base-foundation-conditioned-basement-wall-insulation.xml'].include? hpxml_file
     hpxml_bldg.foundation_walls.each do |foundation_wall|
       foundation_wall.insulation_interior_r_value = 10
@@ -960,7 +776,6 @@
     hpxml_bldg.foundation_walls.each do |foundation_wall|
       foundation_wall.area /= 2.0
     end
-<<<<<<< HEAD
     hpxml_bldg.foundation_walls.add(id: "FoundationWall#{hpxml_bldg.foundation_walls.size + 1}",
                                     exterior_adjacent_to: HPXML::LocationCrawlspaceUnvented,
                                     interior_adjacent_to: HPXML::LocationBasementUnconditioned,
@@ -982,7 +797,7 @@
     hpxml_bldg.floors[0].area = 675
     hpxml_bldg.floors.add(id: "Floor#{hpxml_bldg.floors.size + 1}",
                           exterior_adjacent_to: HPXML::LocationCrawlspaceUnvented,
-                          interior_adjacent_to: HPXML::LocationLivingSpace,
+                          interior_adjacent_to: HPXML::LocationConditionedSpace,
                           floor_type: HPXML::FloorTypeWoodFrame,
                           area: 675,
                           insulation_assembly_r_value: 18.7,
@@ -1000,47 +815,6 @@
                          under_slab_insulation_r_value: 0,
                          carpet_fraction: 0,
                          carpet_r_value: 0)
-=======
-    hpxml.foundation_walls.add(id: "FoundationWall#{hpxml.foundation_walls.size + 1}",
-                               exterior_adjacent_to: HPXML::LocationCrawlspaceUnvented,
-                               interior_adjacent_to: HPXML::LocationBasementUnconditioned,
-                               height: 8,
-                               area: 360,
-                               thickness: 8,
-                               depth_below_grade: 4,
-                               insulation_interior_r_value: 0,
-                               insulation_exterior_r_value: 0)
-    hpxml.foundation_walls.add(id: "FoundationWall#{hpxml.foundation_walls.size + 1}",
-                               exterior_adjacent_to: HPXML::LocationGround,
-                               interior_adjacent_to: HPXML::LocationCrawlspaceUnvented,
-                               height: 4,
-                               area: 600,
-                               thickness: 8,
-                               depth_below_grade: 3,
-                               insulation_interior_r_value: 0,
-                               insulation_exterior_r_value: 0)
-    hpxml.floors[0].area = 675
-    hpxml.floors.add(id: "Floor#{hpxml.floors.size + 1}",
-                     exterior_adjacent_to: HPXML::LocationCrawlspaceUnvented,
-                     interior_adjacent_to: HPXML::LocationConditionedSpace,
-                     floor_type: HPXML::FloorTypeWoodFrame,
-                     area: 675,
-                     insulation_assembly_r_value: 18.7,
-                     floor_or_ceiling: HPXML::FloorOrCeilingFloor)
-    hpxml.slabs[0].area = 675
-    hpxml.slabs[0].exposed_perimeter = 75
-    hpxml.slabs.add(id: "Slab#{hpxml.slabs.size + 1}",
-                    interior_adjacent_to: HPXML::LocationCrawlspaceUnvented,
-                    area: 675,
-                    thickness: 0,
-                    exposed_perimeter: 75,
-                    perimeter_insulation_depth: 0,
-                    under_slab_insulation_width: 0,
-                    perimeter_insulation_r_value: 0,
-                    under_slab_insulation_r_value: 0,
-                    carpet_fraction: 0,
-                    carpet_r_value: 0)
->>>>>>> ed024c39
   elsif ['base-foundation-complex.xml'].include? hpxml_file
     hpxml_bldg.foundation_walls.reverse_each do |foundation_wall|
       foundation_wall.delete
@@ -1121,7 +895,6 @@
       hpxml_bldg.foundations[0].attached_to_slab_idrefs << slab.id
     end
   elsif ['base-foundation-basement-garage.xml'].include? hpxml_file
-<<<<<<< HEAD
     hpxml_bldg.roofs[0].area += 670
     hpxml_bldg.walls.add(id: "Wall#{hpxml_bldg.walls.size + 1}",
                          exterior_adjacent_to: HPXML::LocationGarage,
@@ -1144,7 +917,7 @@
                          insulation_assembly_r_value: 4)
     hpxml_bldg.floors.add(id: "Floor#{hpxml_bldg.floors.size + 1}",
                           exterior_adjacent_to: HPXML::LocationGarage,
-                          interior_adjacent_to: HPXML::LocationLivingSpace,
+                          interior_adjacent_to: HPXML::LocationConditionedSpace,
                           floor_type: HPXML::FloorTypeWoodFrame,
                           area: 400,
                           insulation_assembly_r_value: 39.3,
@@ -1172,58 +945,6 @@
                          area: 4,
                          azimuth: 0,
                          r_value: 4.4)
-=======
-    hpxml.roofs[0].area += 670
-    hpxml.walls.add(id: "Wall#{hpxml.walls.size + 1}",
-                    exterior_adjacent_to: HPXML::LocationGarage,
-                    interior_adjacent_to: HPXML::LocationBasementConditioned,
-                    wall_type: HPXML::WallTypeWoodStud,
-                    area: 320,
-                    solar_absorptance: 0.7,
-                    emittance: 0.92,
-                    interior_finish_type: HPXML::InteriorFinishGypsumBoard,
-                    insulation_assembly_r_value: 23)
-    hpxml.foundations[0].attached_to_wall_idrefs << hpxml.walls[-1].id
-    hpxml.walls.add(id: "Wall#{hpxml.walls.size + 1}",
-                    exterior_adjacent_to: HPXML::LocationOutside,
-                    interior_adjacent_to: HPXML::LocationGarage,
-                    wall_type: HPXML::WallTypeWoodStud,
-                    siding: HPXML::SidingTypeWood,
-                    area: 320,
-                    solar_absorptance: 0.7,
-                    emittance: 0.92,
-                    insulation_assembly_r_value: 4)
-    hpxml.floors.add(id: "Floor#{hpxml.floors.size + 1}",
-                     exterior_adjacent_to: HPXML::LocationGarage,
-                     interior_adjacent_to: HPXML::LocationConditionedSpace,
-                     floor_type: HPXML::FloorTypeWoodFrame,
-                     area: 400,
-                     insulation_assembly_r_value: 39.3,
-                     floor_or_ceiling: HPXML::FloorOrCeilingFloor)
-    hpxml.slabs[0].area -= 400
-    hpxml.slabs[0].exposed_perimeter -= 40
-    hpxml.slabs.add(id: "Slab#{hpxml.slabs.size + 1}",
-                    interior_adjacent_to: HPXML::LocationGarage,
-                    area: 400,
-                    thickness: 4,
-                    exposed_perimeter: 40,
-                    perimeter_insulation_depth: 0,
-                    under_slab_insulation_width: 0,
-                    perimeter_insulation_r_value: 0,
-                    under_slab_insulation_r_value: 0,
-                    carpet_fraction: 0,
-                    carpet_r_value: 0)
-    hpxml.doors.add(id: "Door#{hpxml.doors.size + 1}",
-                    wall_idref: hpxml.walls[-3].id,
-                    area: 70,
-                    azimuth: 180,
-                    r_value: 4.4)
-    hpxml.doors.add(id: "Door#{hpxml.doors.size + 1}",
-                    wall_idref: hpxml.walls[-2].id,
-                    area: 4,
-                    azimuth: 0,
-                    r_value: 4.4)
->>>>>>> ed024c39
   elsif ['base-enclosure-ceilingtypes.xml'].include? hpxml_file
     exterior_adjacent_to = hpxml_bldg.floors[0].exterior_adjacent_to
     area = hpxml_bldg.floors[0].area
@@ -1234,23 +955,13 @@
                    HPXML::FloorTypeConcrete => 3.2,
                    HPXML::FloorTypeSteelFrame => 8.1 }
     floors_map.each_with_index do |(floor_type, assembly_r), _i|
-<<<<<<< HEAD
       hpxml_bldg.floors.add(id: "Floor#{hpxml_bldg.floors.size + 1}",
                             exterior_adjacent_to: exterior_adjacent_to,
-                            interior_adjacent_to: HPXML::LocationLivingSpace,
+                            interior_adjacent_to: HPXML::LocationConditionedSpace,
                             floor_type: floor_type,
                             area: area / floors_map.size,
                             insulation_assembly_r_value: assembly_r,
                             floor_or_ceiling: HPXML::FloorOrCeilingCeiling)
-=======
-      hpxml.floors.add(id: "Floor#{hpxml.floors.size + 1}",
-                       exterior_adjacent_to: exterior_adjacent_to,
-                       interior_adjacent_to: HPXML::LocationConditionedSpace,
-                       floor_type: floor_type,
-                       area: area / floors_map.size,
-                       insulation_assembly_r_value: assembly_r,
-                       floor_or_ceiling: HPXML::FloorOrCeilingCeiling)
->>>>>>> ed024c39
     end
   elsif ['base-enclosure-floortypes.xml'].include? hpxml_file
     exterior_adjacent_to = hpxml_bldg.floors[0].exterior_adjacent_to
@@ -1263,10 +974,9 @@
                    HPXML::FloorTypeConcrete => 3.2,
                    HPXML::FloorTypeSteelFrame => 8.1 }
     floors_map.each_with_index do |(floor_type, assembly_r), _i|
-<<<<<<< HEAD
       hpxml_bldg.floors.add(id: "Floor#{hpxml_bldg.floors.size + 1}",
                             exterior_adjacent_to: exterior_adjacent_to,
-                            interior_adjacent_to: HPXML::LocationLivingSpace,
+                            interior_adjacent_to: HPXML::LocationConditionedSpace,
                             floor_type: floor_type,
                             area: area / floors_map.size,
                             insulation_assembly_r_value: assembly_r,
@@ -1275,19 +985,6 @@
     hpxml_bldg.floors << ceiling
     hpxml_bldg.floors[-1].id = "Floor#{hpxml_bldg.floors.size}"
     hpxml_bldg.floors[-1].insulation_id = "Floor#{hpxml_bldg.floors.size}Insulation"
-=======
-      hpxml.floors.add(id: "Floor#{hpxml.floors.size + 1}",
-                       exterior_adjacent_to: exterior_adjacent_to,
-                       interior_adjacent_to: HPXML::LocationConditionedSpace,
-                       floor_type: floor_type,
-                       area: area / floors_map.size,
-                       insulation_assembly_r_value: assembly_r,
-                       floor_or_ceiling: HPXML::FloorOrCeilingFloor)
-    end
-    hpxml.floors << ceiling
-    hpxml.floors[-1].id = "Floor#{hpxml.floors.size}"
-    hpxml.floors[-1].insulation_id = "Floor#{hpxml.floors.size}Insulation"
->>>>>>> ed024c39
   elsif ['base-enclosure-walltypes.xml'].include? hpxml_file
     hpxml_bldg.rim_joists.reverse_each do |rim_joist|
       rim_joist.delete
@@ -1345,10 +1042,9 @@
                         [HPXML::InteriorFinishWood, 0.5],
                         [HPXML::InteriorFinishNone, nil]]
     walls_map.each_with_index do |(wall_type, assembly_r), i|
-<<<<<<< HEAD
       hpxml_bldg.walls.add(id: "Wall#{hpxml_bldg.walls.size + 1}",
                            exterior_adjacent_to: HPXML::LocationOutside,
-                           interior_adjacent_to: HPXML::LocationLivingSpace,
+                           interior_adjacent_to: HPXML::LocationConditionedSpace,
                            wall_type: wall_type,
                            siding: siding_types[i % siding_types.size][0],
                            color: siding_types[i % siding_types.size][1],
@@ -1357,19 +1053,6 @@
                            interior_finish_type: int_finish_types[i % int_finish_types.size][0],
                            interior_finish_thickness: int_finish_types[i % int_finish_types.size][1],
                            insulation_assembly_r_value: assembly_r)
-=======
-      hpxml.walls.add(id: "Wall#{hpxml.walls.size + 1}",
-                      exterior_adjacent_to: HPXML::LocationOutside,
-                      interior_adjacent_to: HPXML::LocationConditionedSpace,
-                      wall_type: wall_type,
-                      siding: siding_types[i % siding_types.size][0],
-                      color: siding_types[i % siding_types.size][1],
-                      area: 1200 / walls_map.size,
-                      emittance: 0.92,
-                      interior_finish_type: int_finish_types[i % int_finish_types.size][0],
-                      interior_finish_thickness: int_finish_types[i % int_finish_types.size][1],
-                      insulation_assembly_r_value: assembly_r)
->>>>>>> ed024c39
     end
     gable_walls.each do |gable_wall|
       hpxml_bldg.walls << gable_wall
@@ -1697,25 +1380,14 @@
     hpxml_bldg.hvac_distributions[0].ducts[2].duct_insulation_r_value = 4.0
   elsif ['base-enclosure-2stories.xml',
          'base-enclosure-2stories-garage.xml'].include? hpxml_file
-<<<<<<< HEAD
     hpxml_bldg.hvac_distributions[0].ducts << hpxml_bldg.hvac_distributions[0].ducts[0].dup
     hpxml_bldg.hvac_distributions[0].ducts[-1].id = "Ducts#{hpxml_bldg.hvac_distributions[0].ducts.size}"
     hpxml_bldg.hvac_distributions[0].ducts << hpxml_bldg.hvac_distributions[0].ducts[1].dup
     hpxml_bldg.hvac_distributions[0].ducts[-1].id = "Ducts#{hpxml_bldg.hvac_distributions[0].ducts.size}"
     hpxml_bldg.hvac_distributions[0].ducts[2].duct_location = HPXML::LocationExteriorWall
     hpxml_bldg.hvac_distributions[0].ducts[2].duct_surface_area = 37.5
-    hpxml_bldg.hvac_distributions[0].ducts[3].duct_location = HPXML::LocationLivingSpace
+    hpxml_bldg.hvac_distributions[0].ducts[3].duct_location = HPXML::LocationConditionedSpace
     hpxml_bldg.hvac_distributions[0].ducts[3].duct_surface_area = 12.5
-=======
-    hpxml.hvac_distributions[0].ducts << hpxml.hvac_distributions[0].ducts[0].dup
-    hpxml.hvac_distributions[0].ducts[-1].id = "Ducts#{hpxml.hvac_distributions[0].ducts.size}"
-    hpxml.hvac_distributions[0].ducts << hpxml.hvac_distributions[0].ducts[1].dup
-    hpxml.hvac_distributions[0].ducts[-1].id = "Ducts#{hpxml.hvac_distributions[0].ducts.size}"
-    hpxml.hvac_distributions[0].ducts[2].duct_location = HPXML::LocationExteriorWall
-    hpxml.hvac_distributions[0].ducts[2].duct_surface_area = 37.5
-    hpxml.hvac_distributions[0].ducts[3].duct_location = HPXML::LocationConditionedSpace
-    hpxml.hvac_distributions[0].ducts[3].duct_surface_area = 12.5
->>>>>>> ed024c39
   elsif ['base-hvac-ducts-effective-rvalue.xml'].include? hpxml_file
     hpxml_bldg.hvac_distributions[0].ducts[0].duct_insulation_r_value = nil
     hpxml_bldg.hvac_distributions[0].ducts[1].duct_insulation_r_value = nil
@@ -1947,7 +1619,6 @@
                                                duct_location: HPXML::LocationRoofDeck,
                                                duct_surface_area: 50)
   elsif ['base-appliances-dehumidifier-multiple.xml'].include? hpxml_file
-<<<<<<< HEAD
     hpxml_bldg.dehumidifiers[0].fraction_served = 0.5
     hpxml_bldg.dehumidifiers.add(id: 'Dehumidifier2',
                                  type: HPXML::DehumidifierTypePortable,
@@ -1955,17 +1626,7 @@
                                  energy_factor: 1.6,
                                  rh_setpoint: 0.5,
                                  fraction_served: 0.25,
-                                 location: HPXML::LocationLivingSpace)
-=======
-    hpxml.dehumidifiers[0].fraction_served = 0.5
-    hpxml.dehumidifiers.add(id: 'Dehumidifier2',
-                            type: HPXML::DehumidifierTypePortable,
-                            capacity: 30,
-                            energy_factor: 1.6,
-                            rh_setpoint: 0.5,
-                            fraction_served: 0.25,
-                            location: HPXML::LocationConditionedSpace)
->>>>>>> ed024c39
+                                 location: HPXML::LocationConditionedSpace)
   end
   if ['base-hvac-air-to-air-heat-pump-var-speed-backup-furnace.xml',
       'base-hvac-autosize-air-to-air-heat-pump-var-speed-backup-furnace.xml'].include? hpxml_file
@@ -2029,33 +1690,18 @@
     hpxml_bldg.water_heating_systems.reverse_each do |water_heating_system|
       water_heating_system.delete
     end
-<<<<<<< HEAD
     hpxml_bldg.water_heating_systems.add(id: "WaterHeatingSystem#{hpxml_bldg.water_heating_systems.size + 1}",
                                          is_shared_system: true,
                                          number_of_units_served: 6,
                                          fuel_type: HPXML::FuelTypeNaturalGas,
                                          water_heater_type: HPXML::WaterHeaterTypeStorage,
-                                         location: HPXML::LocationLivingSpace,
+                                         location: HPXML::LocationConditionedSpace,
                                          tank_volume: 120,
                                          fraction_dhw_load_served: 1.0,
                                          heating_capacity: 40000,
                                          energy_factor: 0.59,
                                          recovery_efficiency: 0.76,
                                          temperature: 125.0)
-=======
-    hpxml.water_heating_systems.add(id: "WaterHeatingSystem#{hpxml.water_heating_systems.size + 1}",
-                                    is_shared_system: true,
-                                    number_of_units_served: 6,
-                                    fuel_type: HPXML::FuelTypeNaturalGas,
-                                    water_heater_type: HPXML::WaterHeaterTypeStorage,
-                                    location: HPXML::LocationConditionedSpace,
-                                    tank_volume: 120,
-                                    fraction_dhw_load_served: 1.0,
-                                    heating_capacity: 40000,
-                                    energy_factor: 0.59,
-                                    recovery_efficiency: 0.76,
-                                    temperature: 125.0)
->>>>>>> ed024c39
     if hpxml_file == 'base-bldgtype-multifamily-shared-laundry-room-multiple-water-heaters.xml'
       hpxml_bldg.water_heating_systems[0].fraction_dhw_load_served /= 2.0
       hpxml_bldg.water_heating_systems[0].tank_volume /= 2.0
@@ -2069,12 +1715,11 @@
   elsif ['base-dhw-tankless-electric-outside.xml'].include? hpxml_file
     hpxml_bldg.water_heating_systems[0].performance_adjustment = 0.92
   elsif ['base-dhw-multiple.xml'].include? hpxml_file
-<<<<<<< HEAD
     hpxml_bldg.water_heating_systems[0].fraction_dhw_load_served = 0.2
     hpxml_bldg.water_heating_systems.add(id: "WaterHeatingSystem#{hpxml_bldg.water_heating_systems.size + 1}",
                                          fuel_type: HPXML::FuelTypeNaturalGas,
                                          water_heater_type: HPXML::WaterHeaterTypeStorage,
-                                         location: HPXML::LocationLivingSpace,
+                                         location: HPXML::LocationConditionedSpace,
                                          tank_volume: 50,
                                          fraction_dhw_load_served: 0.2,
                                          heating_capacity: 40000,
@@ -2084,7 +1729,7 @@
     hpxml_bldg.water_heating_systems.add(id: "WaterHeatingSystem#{hpxml_bldg.water_heating_systems.size + 1}",
                                          fuel_type: HPXML::FuelTypeElectricity,
                                          water_heater_type: HPXML::WaterHeaterTypeHeatPump,
-                                         location: HPXML::LocationLivingSpace,
+                                         location: HPXML::LocationConditionedSpace,
                                          tank_volume: 80,
                                          fraction_dhw_load_served: 0.2,
                                          energy_factor: 2.3,
@@ -2092,20 +1737,20 @@
     hpxml_bldg.water_heating_systems.add(id: "WaterHeatingSystem#{hpxml_bldg.water_heating_systems.size + 1}",
                                          fuel_type: HPXML::FuelTypeElectricity,
                                          water_heater_type: HPXML::WaterHeaterTypeTankless,
-                                         location: HPXML::LocationLivingSpace,
+                                         location: HPXML::LocationConditionedSpace,
                                          fraction_dhw_load_served: 0.2,
                                          energy_factor: 0.99,
                                          temperature: 125.0)
     hpxml_bldg.water_heating_systems.add(id: "WaterHeatingSystem#{hpxml_bldg.water_heating_systems.size + 1}",
                                          fuel_type: HPXML::FuelTypeNaturalGas,
                                          water_heater_type: HPXML::WaterHeaterTypeTankless,
-                                         location: HPXML::LocationLivingSpace,
+                                         location: HPXML::LocationConditionedSpace,
                                          fraction_dhw_load_served: 0.1,
                                          energy_factor: 0.82,
                                          temperature: 125.0)
     hpxml_bldg.water_heating_systems.add(id: "WaterHeatingSystem#{hpxml_bldg.water_heating_systems.size + 1}",
                                          water_heater_type: HPXML::WaterHeaterTypeCombiStorage,
-                                         location: HPXML::LocationLivingSpace,
+                                         location: HPXML::LocationConditionedSpace,
                                          tank_volume: 50,
                                          fraction_dhw_load_served: 0.1,
                                          related_hvac_idref: 'HeatingSystem1',
@@ -2114,52 +1759,6 @@
                                          system_type: HPXML::SolarThermalSystemType,
                                          water_heating_system_idref: nil, # Apply to all water heaters
                                          solar_fraction: 0.65)
-=======
-    hpxml.water_heating_systems[0].fraction_dhw_load_served = 0.2
-    hpxml.water_heating_systems.add(id: "WaterHeatingSystem#{hpxml.water_heating_systems.size + 1}",
-                                    fuel_type: HPXML::FuelTypeNaturalGas,
-                                    water_heater_type: HPXML::WaterHeaterTypeStorage,
-                                    location: HPXML::LocationConditionedSpace,
-                                    tank_volume: 50,
-                                    fraction_dhw_load_served: 0.2,
-                                    heating_capacity: 40000,
-                                    energy_factor: 0.59,
-                                    recovery_efficiency: 0.76,
-                                    temperature: 125.0)
-    hpxml.water_heating_systems.add(id: "WaterHeatingSystem#{hpxml.water_heating_systems.size + 1}",
-                                    fuel_type: HPXML::FuelTypeElectricity,
-                                    water_heater_type: HPXML::WaterHeaterTypeHeatPump,
-                                    location: HPXML::LocationConditionedSpace,
-                                    tank_volume: 80,
-                                    fraction_dhw_load_served: 0.2,
-                                    energy_factor: 2.3,
-                                    temperature: 125.0)
-    hpxml.water_heating_systems.add(id: "WaterHeatingSystem#{hpxml.water_heating_systems.size + 1}",
-                                    fuel_type: HPXML::FuelTypeElectricity,
-                                    water_heater_type: HPXML::WaterHeaterTypeTankless,
-                                    location: HPXML::LocationConditionedSpace,
-                                    fraction_dhw_load_served: 0.2,
-                                    energy_factor: 0.99,
-                                    temperature: 125.0)
-    hpxml.water_heating_systems.add(id: "WaterHeatingSystem#{hpxml.water_heating_systems.size + 1}",
-                                    fuel_type: HPXML::FuelTypeNaturalGas,
-                                    water_heater_type: HPXML::WaterHeaterTypeTankless,
-                                    location: HPXML::LocationConditionedSpace,
-                                    fraction_dhw_load_served: 0.1,
-                                    energy_factor: 0.82,
-                                    temperature: 125.0)
-    hpxml.water_heating_systems.add(id: "WaterHeatingSystem#{hpxml.water_heating_systems.size + 1}",
-                                    water_heater_type: HPXML::WaterHeaterTypeCombiStorage,
-                                    location: HPXML::LocationConditionedSpace,
-                                    tank_volume: 50,
-                                    fraction_dhw_load_served: 0.1,
-                                    related_hvac_idref: 'HeatingSystem1',
-                                    temperature: 125.0)
-    hpxml.solar_thermal_systems.add(id: "SolarThermalSystem#{hpxml.solar_thermal_systems.size + 1}",
-                                    system_type: HPXML::SolarThermalSystemType,
-                                    water_heating_system_idref: nil, # Apply to all water heaters
-                                    solar_fraction: 0.65)
->>>>>>> ed024c39
   end
 
   # -------------------- #
@@ -2429,15 +2028,9 @@
                                    rated_annual_kwh: 800,
                                    primary_indicator: false)
     end
-<<<<<<< HEAD
     hpxml_bldg.freezers.add(id: "Freezer#{hpxml_bldg.freezers.size + 1}",
-                            location: HPXML::LocationLivingSpace,
+                            location: HPXML::LocationConditionedSpace,
                             rated_annual_kwh: 400)
-=======
-    hpxml.freezers.add(id: "Freezer#{hpxml.freezers.size + 1}",
-                       location: HPXML::LocationConditionedSpace,
-                       rated_annual_kwh: 400)
->>>>>>> ed024c39
     if hpxml_file == 'base-misc-usage-multiplier.xml'
       hpxml_bldg.freezers[-1].usage_multiplier = 0.9
     end
@@ -2448,33 +2041,18 @@
       appliance.weekend_fractions = '0.040, 0.039, 0.038, 0.037, 0.036, 0.036, 0.038, 0.040, 0.041, 0.041, 0.040, 0.040, 0.042, 0.042, 0.042, 0.041, 0.044, 0.048, 0.050, 0.048, 0.047, 0.046, 0.044, 0.041'
       appliance.monthly_multipliers = '0.837, 0.835, 1.084, 1.084, 1.084, 1.096, 1.096, 1.096, 1.096, 0.931, 0.925, 0.837'
     end
-<<<<<<< HEAD
     hpxml_bldg.pools[0].pump_weekday_fractions = '0.003, 0.003, 0.003, 0.004, 0.008, 0.015, 0.026, 0.044, 0.084, 0.121, 0.127, 0.121, 0.120, 0.090, 0.075, 0.061, 0.037, 0.023, 0.013, 0.008, 0.004, 0.003, 0.003, 0.003'
     hpxml_bldg.pools[0].pump_weekend_fractions = '0.003, 0.003, 0.003, 0.004, 0.008, 0.015, 0.026, 0.044, 0.084, 0.121, 0.127, 0.121, 0.120, 0.090, 0.075, 0.061, 0.037, 0.023, 0.013, 0.008, 0.004, 0.003, 0.003, 0.003'
     hpxml_bldg.pools[0].pump_monthly_multipliers = '1.154, 1.161, 1.013, 1.010, 1.013, 0.888, 0.883, 0.883, 0.888, 0.978, 0.974, 1.154'
     hpxml_bldg.pools[0].heater_weekday_fractions = '0.003, 0.003, 0.003, 0.004, 0.008, 0.015, 0.026, 0.044, 0.084, 0.121, 0.127, 0.121, 0.120, 0.090, 0.075, 0.061, 0.037, 0.023, 0.013, 0.008, 0.004, 0.003, 0.003, 0.003'
     hpxml_bldg.pools[0].heater_weekend_fractions = '0.003, 0.003, 0.003, 0.004, 0.008, 0.015, 0.026, 0.044, 0.084, 0.121, 0.127, 0.121, 0.120, 0.090, 0.075, 0.061, 0.037, 0.023, 0.013, 0.008, 0.004, 0.003, 0.003, 0.003'
     hpxml_bldg.pools[0].heater_monthly_multipliers = '1.154, 1.161, 1.013, 1.010, 1.013, 0.888, 0.883, 0.883, 0.888, 0.978, 0.974, 1.154'
-    hpxml_bldg.hot_tubs[0].pump_weekday_fractions = '0.024, 0.029, 0.024, 0.029, 0.047, 0.067, 0.057, 0.024, 0.024, 0.019, 0.015, 0.014, 0.014, 0.014, 0.024, 0.058, 0.126, 0.122, 0.068, 0.061, 0.051, 0.043, 0.024, 0.024'
-    hpxml_bldg.hot_tubs[0].pump_weekend_fractions = '0.024, 0.029, 0.024, 0.029, 0.047, 0.067, 0.057, 0.024, 0.024, 0.019, 0.015, 0.014, 0.014, 0.014, 0.024, 0.058, 0.126, 0.122, 0.068, 0.061, 0.051, 0.043, 0.024, 0.024'
-    hpxml_bldg.hot_tubs[0].pump_monthly_multipliers = '0.837, 0.835, 1.084, 1.084, 1.084, 1.096, 1.096, 1.096, 1.096, 0.931, 0.925, 0.837'
-    hpxml_bldg.hot_tubs[0].heater_weekday_fractions = '0.024, 0.029, 0.024, 0.029, 0.047, 0.067, 0.057, 0.024, 0.024, 0.019, 0.015, 0.014, 0.014, 0.014, 0.024, 0.058, 0.126, 0.122, 0.068, 0.061, 0.051, 0.043, 0.024, 0.024'
-    hpxml_bldg.hot_tubs[0].heater_weekend_fractions = '0.024, 0.029, 0.024, 0.029, 0.047, 0.067, 0.057, 0.024, 0.024, 0.019, 0.015, 0.014, 0.014, 0.014, 0.024, 0.058, 0.126, 0.122, 0.068, 0.061, 0.051, 0.043, 0.024, 0.024'
-    hpxml_bldg.hot_tubs[0].heater_monthly_multipliers = '0.921, 0.928, 0.921, 0.915, 0.921, 1.160, 1.158, 1.158, 1.160, 0.921, 0.915, 0.921'
-=======
-    hpxml.pools[0].pump_weekday_fractions = '0.003, 0.003, 0.003, 0.004, 0.008, 0.015, 0.026, 0.044, 0.084, 0.121, 0.127, 0.121, 0.120, 0.090, 0.075, 0.061, 0.037, 0.023, 0.013, 0.008, 0.004, 0.003, 0.003, 0.003'
-    hpxml.pools[0].pump_weekend_fractions = '0.003, 0.003, 0.003, 0.004, 0.008, 0.015, 0.026, 0.044, 0.084, 0.121, 0.127, 0.121, 0.120, 0.090, 0.075, 0.061, 0.037, 0.023, 0.013, 0.008, 0.004, 0.003, 0.003, 0.003'
-    hpxml.pools[0].pump_monthly_multipliers = '1.154, 1.161, 1.013, 1.010, 1.013, 0.888, 0.883, 0.883, 0.888, 0.978, 0.974, 1.154'
-    hpxml.pools[0].heater_weekday_fractions = '0.003, 0.003, 0.003, 0.004, 0.008, 0.015, 0.026, 0.044, 0.084, 0.121, 0.127, 0.121, 0.120, 0.090, 0.075, 0.061, 0.037, 0.023, 0.013, 0.008, 0.004, 0.003, 0.003, 0.003'
-    hpxml.pools[0].heater_weekend_fractions = '0.003, 0.003, 0.003, 0.004, 0.008, 0.015, 0.026, 0.044, 0.084, 0.121, 0.127, 0.121, 0.120, 0.090, 0.075, 0.061, 0.037, 0.023, 0.013, 0.008, 0.004, 0.003, 0.003, 0.003'
-    hpxml.pools[0].heater_monthly_multipliers = '1.154, 1.161, 1.013, 1.010, 1.013, 0.888, 0.883, 0.883, 0.888, 0.978, 0.974, 1.154'
-    hpxml.permanent_spas[0].pump_weekday_fractions = '0.024, 0.029, 0.024, 0.029, 0.047, 0.067, 0.057, 0.024, 0.024, 0.019, 0.015, 0.014, 0.014, 0.014, 0.024, 0.058, 0.126, 0.122, 0.068, 0.061, 0.051, 0.043, 0.024, 0.024'
-    hpxml.permanent_spas[0].pump_weekend_fractions = '0.024, 0.029, 0.024, 0.029, 0.047, 0.067, 0.057, 0.024, 0.024, 0.019, 0.015, 0.014, 0.014, 0.014, 0.024, 0.058, 0.126, 0.122, 0.068, 0.061, 0.051, 0.043, 0.024, 0.024'
-    hpxml.permanent_spas[0].pump_monthly_multipliers = '0.837, 0.835, 1.084, 1.084, 1.084, 1.096, 1.096, 1.096, 1.096, 0.931, 0.925, 0.837'
-    hpxml.permanent_spas[0].heater_weekday_fractions = '0.024, 0.029, 0.024, 0.029, 0.047, 0.067, 0.057, 0.024, 0.024, 0.019, 0.015, 0.014, 0.014, 0.014, 0.024, 0.058, 0.126, 0.122, 0.068, 0.061, 0.051, 0.043, 0.024, 0.024'
-    hpxml.permanent_spas[0].heater_weekend_fractions = '0.024, 0.029, 0.024, 0.029, 0.047, 0.067, 0.057, 0.024, 0.024, 0.019, 0.015, 0.014, 0.014, 0.014, 0.024, 0.058, 0.126, 0.122, 0.068, 0.061, 0.051, 0.043, 0.024, 0.024'
-    hpxml.permanent_spas[0].heater_monthly_multipliers = '0.921, 0.928, 0.921, 0.915, 0.921, 1.160, 1.158, 1.158, 1.160, 0.921, 0.915, 0.921'
->>>>>>> ed024c39
+    hpxml_bldg.permanent_spas[0].pump_weekday_fractions = '0.024, 0.029, 0.024, 0.029, 0.047, 0.067, 0.057, 0.024, 0.024, 0.019, 0.015, 0.014, 0.014, 0.014, 0.024, 0.058, 0.126, 0.122, 0.068, 0.061, 0.051, 0.043, 0.024, 0.024'
+    hpxml_bldg.permanent_spas[0].pump_weekend_fractions = '0.024, 0.029, 0.024, 0.029, 0.047, 0.067, 0.057, 0.024, 0.024, 0.019, 0.015, 0.014, 0.014, 0.014, 0.024, 0.058, 0.126, 0.122, 0.068, 0.061, 0.051, 0.043, 0.024, 0.024'
+    hpxml_bldg.permanent_spas[0].pump_monthly_multipliers = '0.837, 0.835, 1.084, 1.084, 1.084, 1.096, 1.096, 1.096, 1.096, 0.931, 0.925, 0.837'
+    hpxml_bldg.permanent_spas[0].heater_weekday_fractions = '0.024, 0.029, 0.024, 0.029, 0.047, 0.067, 0.057, 0.024, 0.024, 0.019, 0.015, 0.014, 0.014, 0.014, 0.024, 0.058, 0.126, 0.122, 0.068, 0.061, 0.051, 0.043, 0.024, 0.024'
+    hpxml_bldg.permanent_spas[0].heater_weekend_fractions = '0.024, 0.029, 0.024, 0.029, 0.047, 0.067, 0.057, 0.024, 0.024, 0.019, 0.015, 0.014, 0.014, 0.014, 0.024, 0.058, 0.126, 0.122, 0.068, 0.061, 0.051, 0.043, 0.024, 0.024'
+    hpxml_bldg.permanent_spas[0].heater_monthly_multipliers = '0.921, 0.928, 0.921, 0.915, 0.921, 1.160, 1.158, 1.158, 1.160, 0.921, 0.915, 0.921'
   end
   if ['base-bldgtype-multifamily-shared-laundry-room.xml',
       'base-bldgtype-multifamily-shared-laundry-room-multiple-water-heaters.xml'].include? hpxml_file
