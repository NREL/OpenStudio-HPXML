# frozen_string_literal: true

def create_hpxmls
  require_relative 'HPXMLtoOpenStudio/resources/constants'
  require_relative 'HPXMLtoOpenStudio/resources/hpxml'
  require_relative 'HPXMLtoOpenStudio/resources/meta_measure'

  this_dir = File.dirname(__FILE__)
  tests_dir = File.join(this_dir, 'workflow/sample_files')

  # Hash of HPXML -> Parent HPXML
  hpxmls_files = {
    'base.xml' => nil,

    'ASHRAE_Standard_140/L100AC.xml' => nil,
    'ASHRAE_Standard_140/L100AL.xml' => 'ASHRAE_Standard_140/L100AC.xml',
    'ASHRAE_Standard_140/L110AC.xml' => 'ASHRAE_Standard_140/L100AC.xml',
    'ASHRAE_Standard_140/L110AL.xml' => 'ASHRAE_Standard_140/L100AL.xml',
    'ASHRAE_Standard_140/L120AC.xml' => 'ASHRAE_Standard_140/L100AC.xml',
    'ASHRAE_Standard_140/L120AL.xml' => 'ASHRAE_Standard_140/L100AL.xml',
    'ASHRAE_Standard_140/L130AC.xml' => 'ASHRAE_Standard_140/L100AC.xml',
    'ASHRAE_Standard_140/L130AL.xml' => 'ASHRAE_Standard_140/L100AL.xml',
    'ASHRAE_Standard_140/L140AC.xml' => 'ASHRAE_Standard_140/L100AC.xml',
    'ASHRAE_Standard_140/L140AL.xml' => 'ASHRAE_Standard_140/L100AL.xml',
    'ASHRAE_Standard_140/L150AC.xml' => 'ASHRAE_Standard_140/L100AC.xml',
    'ASHRAE_Standard_140/L150AL.xml' => 'ASHRAE_Standard_140/L100AL.xml',
    'ASHRAE_Standard_140/L160AC.xml' => 'ASHRAE_Standard_140/L100AC.xml',
    'ASHRAE_Standard_140/L160AL.xml' => 'ASHRAE_Standard_140/L100AL.xml',
    'ASHRAE_Standard_140/L170AC.xml' => 'ASHRAE_Standard_140/L100AC.xml',
    'ASHRAE_Standard_140/L170AL.xml' => 'ASHRAE_Standard_140/L100AL.xml',
    'ASHRAE_Standard_140/L200AC.xml' => 'ASHRAE_Standard_140/L100AC.xml',
    'ASHRAE_Standard_140/L200AL.xml' => 'ASHRAE_Standard_140/L100AL.xml',
    'ASHRAE_Standard_140/L302XC.xml' => 'ASHRAE_Standard_140/L100AC.xml',
    'ASHRAE_Standard_140/L322XC.xml' => 'ASHRAE_Standard_140/L100AC.xml',
    'ASHRAE_Standard_140/L155AC.xml' => 'ASHRAE_Standard_140/L150AC.xml',
    'ASHRAE_Standard_140/L155AL.xml' => 'ASHRAE_Standard_140/L150AL.xml',
    'ASHRAE_Standard_140/L202AC.xml' => 'ASHRAE_Standard_140/L200AC.xml',
    'ASHRAE_Standard_140/L202AL.xml' => 'ASHRAE_Standard_140/L200AL.xml',
    'ASHRAE_Standard_140/L304XC.xml' => 'ASHRAE_Standard_140/L302XC.xml',
    'ASHRAE_Standard_140/L324XC.xml' => 'ASHRAE_Standard_140/L322XC.xml',

<<<<<<< HEAD
    'invalid_files/boiler-invalid-afue.xml' => 'base-hvac-boiler-oil-only.xml',
    'invalid_files/cfis-with-hydronic-distribution.xml' => 'base-hvac-boiler-gas-only.xml',
    'invalid_files/clothes-washer-location.xml' => 'base.xml',
    'invalid_files/clothes-dryer-location.xml' => 'base.xml',
    'invalid_files/cooking-range-location.xml' => 'base.xml',
    'invalid_files/dehumidifier-fraction-served.xml' => 'base-appliances-dehumidifier-multiple.xml',
    'invalid_files/dehumidifier-setpoints.xml' => 'base-appliances-dehumidifier-multiple.xml',
    'invalid_files/dhw-frac-load-served.xml' => 'base-dhw-multiple.xml',
    'invalid_files/dhw-invalid-ef-tank.xml' => 'base.xml',
    'invalid_files/dhw-invalid-uef-tank-heat-pump.xml' => 'base-dhw-tank-heat-pump-uef.xml',
    'invalid_files/dishwasher-location.xml' => 'base.xml',
    'invalid_files/duct-leakage-cfm25.xml' => 'base.xml',
    'invalid_files/duct-leakage-percent.xml' => 'base.xml',
    'invalid_files/duct-location.xml' => 'base.xml',
    'invalid_files/duct-location-unconditioned-space.xml' => 'base.xml',
    'invalid_files/duplicate-id.xml' => 'base.xml',
    'invalid_files/enclosure-attic-missing-roof.xml' => 'base.xml',
    'invalid_files/enclosure-basement-missing-exterior-foundation-wall.xml' => 'base-foundation-unconditioned-basement.xml',
    'invalid_files/enclosure-basement-missing-slab.xml' => 'base-foundation-unconditioned-basement.xml',
    'invalid_files/enclosure-floor-area-exceeds-cfa.xml' => 'base.xml',
    'invalid_files/enclosure-floor-area-exceeds-cfa2.xml' => 'base-bldgtype-multifamily.xml',
    'invalid_files/enclosure-garage-missing-exterior-wall.xml' => 'base-enclosure-garage.xml',
    'invalid_files/enclosure-garage-missing-roof-ceiling.xml' => 'base-enclosure-garage.xml',
    'invalid_files/enclosure-garage-missing-slab.xml' => 'base-enclosure-garage.xml',
    'invalid_files/enclosure-living-missing-ceiling-roof.xml' => 'base.xml',
    'invalid_files/enclosure-living-missing-exterior-wall.xml' => 'base.xml',
    'invalid_files/enclosure-living-missing-floor-slab.xml' => 'base-foundation-slab.xml',
    'invalid_files/frac-sensible-fuel-load.xml' => 'base-misc-loads-large-uncommon.xml',
    'invalid_files/frac-sensible-plug-load.xml' => 'base-misc-loads-large-uncommon.xml',
    'invalid_files/frac-total-fuel-load.xml' => 'base-misc-loads-large-uncommon.xml',
    'invalid_files/frac-total-plug-load.xml' => 'base-misc-loads-large-uncommon.xml',
    'invalid_files/furnace-invalid-afue.xml' => 'base.xml',
    'invalid_files/heat-pump-mixed-fixed-and-autosize-capacities.xml' => 'base-hvac-air-to-air-heat-pump-1-speed.xml',
    'invalid_files/hvac-invalid-distribution-system-type.xml' => 'base.xml',
    'invalid_files/hvac-distribution-multiple-attached-cooling.xml' => 'base-hvac-multiple.xml',
    'invalid_files/hvac-distribution-multiple-attached-heating.xml' => 'base-hvac-multiple.xml',
    'invalid_files/hvac-distribution-return-duct-leakage-missing.xml' => 'base-hvac-evap-cooler-only-ducted.xml',
    'invalid_files/hvac-dse-multiple-attached-cooling.xml' => 'base-hvac-dse.xml',
    'invalid_files/hvac-dse-multiple-attached-heating.xml' => 'base-hvac-dse.xml',
    'invalid_files/hvac-frac-load-served.xml' => 'base-hvac-multiple.xml',
    'invalid_files/hvac-inconsistent-fan-powers.xml' => 'base.xml',
    'invalid_files/hvac-seasons-less-than-a-year.xml' => 'base.xml',
    'invalid_files/hvac-shared-negative-seer-eq.xml' => 'base-bldgtype-multifamily-shared-chiller-only-baseboard.xml',
    'invalid_files/generator-number-of-bedrooms-served.xml' => 'base-bldgtype-multifamily-shared-generator.xml',
    'invalid_files/generator-output-greater-than-consumption.xml' => 'base-misc-generators.xml',
    'invalid_files/invalid-assembly-effective-rvalue.xml' => 'base.xml',
    'invalid_files/invalid-datatype-boolean.xml' => 'base.xml',
    'invalid_files/invalid-datatype-float.xml' => 'base.xml',
    'invalid_files/invalid-datatype-integer.xml' => 'base.xml',
    'invalid_files/invalid-daylight-saving.xml' => 'base-simcontrol-daylight-saving-custom.xml',
    'invalid_files/invalid-distribution-cfa-served.xml' => 'base.xml',
    'invalid_files/invalid-duct-area-fractions.xml' => 'base-hvac-ducts-area-fractions.xml',
    'invalid_files/invalid-epw-filepath.xml' => 'base.xml',
    'invalid_files/invalid-facility-type-equipment.xml' => 'base-bldgtype-multifamily-shared-laundry-room.xml',
    'invalid_files/invalid-facility-type-surfaces.xml' => 'base.xml',
    'invalid_files/invalid-foundation-wall-properties.xml' => 'base-foundation-unconditioned-basement-wall-insulation.xml',
    'invalid_files/invalid-id.xml' => 'base-enclosure-skylights.xml',
    'invalid_files/invalid-id2.xml' => 'base-enclosure-skylights.xml',
    'invalid_files/invalid-infiltration-volume.xml' => 'base.xml',
    'invalid_files/invalid-input-parameters.xml' => 'base.xml',
    'invalid_files/invalid-insulation-top.xml' => 'base.xml',
    'invalid_files/invalid-neighbor-shading-azimuth.xml' => 'base-misc-neighbor-shading.xml',
    'invalid_files/invalid-number-of-bedrooms-served.xml' => 'base-bldgtype-multifamily-shared-pv.xml',
    'invalid_files/invalid-number-of-conditioned-floors.xml' => 'base.xml',
    'invalid_files/invalid-number-of-units-served.xml' => 'base-bldgtype-multifamily-shared-water-heater.xml',
    'invalid_files/invalid-relatedhvac-dhw-indirect.xml' => 'base-dhw-indirect.xml',
    'invalid_files/invalid-relatedhvac-desuperheater.xml' => 'base-hvac-central-ac-only-1-speed.xml',
    'invalid_files/invalid-runperiod.xml' => 'base.xml',
    'invalid_files/invalid-schema-version.xml' => 'base.xml',
    'invalid_files/invalid-shared-vent-in-unit-flowrate.xml' => 'base-bldgtype-multifamily-shared-mechvent.xml',
    'invalid_files/invalid-timestep.xml' => 'base.xml',
    'invalid_files/invalid-window-height.xml' => 'base-enclosure-overhangs.xml',
    'invalid_files/lighting-fractions.xml' => 'base.xml',
    'invalid_files/missing-duct-area.xml' => 'base-hvac-multiple.xml',
    'invalid_files/missing-duct-location.xml' => 'base-hvac-multiple.xml',
    'invalid_files/missing-elements.xml' => 'base.xml',
    'invalid_files/multifamily-reference-appliance.xml' => 'base.xml',
    'invalid_files/multifamily-reference-duct.xml' => 'base.xml',
    'invalid_files/multifamily-reference-surface.xml' => 'base.xml',
    'invalid_files/multifamily-reference-water-heater.xml' => 'base.xml',
    'invalid_files/multiple-buildings-without-building-id.xml' => 'base.xml',
    'invalid_files/multiple-buildings-wrong-building-id.xml' => 'base.xml',
    'invalid_files/multiple-shared-cooling-systems.xml' => 'base-bldgtype-multifamily-shared-chiller-only-baseboard.xml',
    'invalid_files/multiple-shared-heating-systems.xml' => 'base-bldgtype-multifamily-shared-boiler-only-baseboard.xml',
    'invalid_files/net-area-negative-roof.xml' => 'base-enclosure-skylights.xml',
    'invalid_files/net-area-negative-wall.xml' => 'base.xml',
    'invalid_files/orphaned-hvac-distribution.xml' => 'base-hvac-furnace-gas-room-ac.xml',
    'invalid_files/onoff-thermostat-partially-conditioned.xml' => 'base-hvac-onoff-thermostat-deadband.xml',
    'invalid_files/refrigerator-location.xml' => 'base.xml',
    'invalid_files/refrigerators-multiple-primary.xml' => 'base.xml',
    'invalid_files/refrigerators-no-primary.xml' => 'base.xml',
    'invalid_files/repeated-relatedhvac-dhw-indirect.xml' => 'base-dhw-indirect.xml',
    'invalid_files/repeated-relatedhvac-desuperheater.xml' => 'base-hvac-central-ac-only-1-speed.xml',
    'invalid_files/schedule-detailed-bad-values-max-not-one.xml' => 'base.xml',
    'invalid_files/schedule-detailed-bad-values-negative.xml' => 'base.xml',
    'invalid_files/schedule-detailed-bad-values-non-numeric.xml' => 'base.xml',
    'invalid_files/schedule-detailed-wrong-columns.xml' => 'base.xml',
    'invalid_files/schedule-detailed-wrong-filename.xml' => 'base.xml',
    'invalid_files/schedule-detailed-wrong-rows.xml' => 'base.xml',
    'invalid_files/schedule-extra-inputs.xml' => 'base-schedules-simple.xml',
    'invalid_files/solar-fraction-one.xml' => 'base-dhw-solar-fraction.xml',
    'invalid_files/solar-thermal-system-with-combi-tankless.xml' => 'base-dhw-combi-tankless.xml',
    'invalid_files/solar-thermal-system-with-desuperheater.xml' => 'base-dhw-desuperheater.xml',
    'invalid_files/solar-thermal-system-with-dhw-indirect.xml' => 'base-dhw-combi-tankless.xml',
    'invalid_files/unattached-cfis.xml' => 'base.xml',
    'invalid_files/unattached-door.xml' => 'base.xml',
    'invalid_files/unattached-hvac-distribution.xml' => 'base.xml',
    'invalid_files/unattached-skylight.xml' => 'base-enclosure-skylights.xml',
    'invalid_files/unattached-solar-thermal-system.xml' => 'base-dhw-solar-indirect-flat-plate.xml',
    'invalid_files/unattached-shared-clothes-washer-water-heater.xml' => 'base-bldgtype-multifamily-shared-laundry-room.xml',
    'invalid_files/unattached-shared-dishwasher-water-heater.xml' => 'base-bldgtype-multifamily-shared-laundry-room.xml',
    'invalid_files/unattached-window.xml' => 'base.xml',
    'invalid_files/water-heater-location.xml' => 'base.xml',
    'invalid_files/water-heater-location-other.xml' => 'base.xml',
=======
>>>>>>> d0b50b90
    'base-appliances-coal.xml' => 'base.xml',
    'base-appliances-dehumidifier.xml' => 'base-location-dallas-tx.xml',
    'base-appliances-dehumidifier-ief-portable.xml' => 'base-appliances-dehumidifier.xml',
    'base-appliances-dehumidifier-ief-whole-home.xml' => 'base-appliances-dehumidifier-ief-portable.xml',
    'base-appliances-dehumidifier-multiple.xml' => 'base-appliances-dehumidifier.xml',
    'base-appliances-gas.xml' => 'base.xml',
    'base-appliances-modified.xml' => 'base.xml',
    'base-appliances-none.xml' => 'base.xml',
    'base-appliances-oil.xml' => 'base.xml',
    'base-appliances-propane.xml' => 'base.xml',
    'base-appliances-wood.xml' => 'base.xml',
    'base-atticroof-cathedral.xml' => 'base.xml',
    'base-atticroof-conditioned.xml' => 'base.xml',
    'base-atticroof-flat.xml' => 'base.xml',
    'base-atticroof-radiant-barrier.xml' => 'base-location-dallas-tx.xml',
    'base-atticroof-unvented-insulated-roof.xml' => 'base.xml',
    'base-atticroof-vented.xml' => 'base.xml',
    'base-bldgtype-multifamily.xml' => 'base.xml',
    'base-bldgtype-multifamily-adjacent-to-multifamily-buffer-space.xml' => 'base-bldgtype-multifamily.xml',
    'base-bldgtype-multifamily-adjacent-to-multiple.xml' => 'base-bldgtype-multifamily.xml',
    'base-bldgtype-multifamily-adjacent-to-non-freezing-space.xml' => 'base-bldgtype-multifamily.xml',
    'base-bldgtype-multifamily-adjacent-to-other-heated-space.xml' => 'base-bldgtype-multifamily.xml',
    'base-bldgtype-multifamily-adjacent-to-other-housing-unit.xml' => 'base-bldgtype-multifamily.xml',
    'base-bldgtype-multifamily-shared-boiler-chiller-baseboard.xml' => 'base-bldgtype-multifamily.xml',
    'base-bldgtype-multifamily-shared-boiler-chiller-fan-coil.xml' => 'base-bldgtype-multifamily-shared-boiler-chiller-baseboard.xml',
    'base-bldgtype-multifamily-shared-boiler-chiller-fan-coil-ducted.xml' => 'base-bldgtype-multifamily-shared-boiler-chiller-fan-coil.xml',
    'base-bldgtype-multifamily-shared-boiler-chiller-water-loop-heat-pump.xml' => 'base-bldgtype-multifamily-shared-boiler-chiller-baseboard.xml',
    'base-bldgtype-multifamily-shared-boiler-cooling-tower-water-loop-heat-pump.xml' => 'base-bldgtype-multifamily-shared-boiler-chiller-water-loop-heat-pump.xml',
    'base-bldgtype-multifamily-shared-boiler-only-baseboard.xml' => 'base-bldgtype-multifamily.xml',
    'base-bldgtype-multifamily-shared-boiler-only-fan-coil.xml' => 'base-bldgtype-multifamily-shared-boiler-only-baseboard.xml',
    'base-bldgtype-multifamily-shared-boiler-only-fan-coil-ducted.xml' => 'base-bldgtype-multifamily-shared-boiler-only-fan-coil.xml',
    'base-bldgtype-multifamily-shared-boiler-only-fan-coil-eae.xml' => 'base-bldgtype-multifamily-shared-boiler-only-fan-coil.xml',
    'base-bldgtype-multifamily-shared-boiler-only-water-loop-heat-pump.xml' => 'base-bldgtype-multifamily-shared-boiler-only-baseboard.xml',
    'base-bldgtype-multifamily-shared-chiller-only-baseboard.xml' => 'base-bldgtype-multifamily.xml',
    'base-bldgtype-multifamily-shared-chiller-only-fan-coil.xml' => 'base-bldgtype-multifamily-shared-chiller-only-baseboard.xml',
    'base-bldgtype-multifamily-shared-chiller-only-fan-coil-ducted.xml' => 'base-bldgtype-multifamily-shared-chiller-only-fan-coil.xml',
    'base-bldgtype-multifamily-shared-chiller-only-water-loop-heat-pump.xml' => 'base-bldgtype-multifamily-shared-chiller-only-baseboard.xml',
    'base-bldgtype-multifamily-shared-cooling-tower-only-water-loop-heat-pump.xml' => 'base-bldgtype-multifamily-shared-chiller-only-water-loop-heat-pump.xml',
    'base-bldgtype-multifamily-shared-generator.xml' => 'base-bldgtype-multifamily.xml',
    'base-bldgtype-multifamily-shared-ground-loop-ground-to-air-heat-pump.xml' => 'base-bldgtype-multifamily.xml',
    'base-bldgtype-multifamily-shared-laundry-room.xml' => 'base-bldgtype-multifamily.xml',
    'base-bldgtype-multifamily-shared-mechvent.xml' => 'base-bldgtype-multifamily.xml',
    'base-bldgtype-multifamily-shared-mechvent-multiple.xml' => 'base-bldgtype-multifamily.xml',
    'base-bldgtype-multifamily-shared-mechvent-preconditioning.xml' => 'base-bldgtype-multifamily-shared-mechvent.xml',
    'base-bldgtype-multifamily-shared-pv.xml' => 'base-bldgtype-multifamily.xml',
    'base-bldgtype-multifamily-shared-water-heater.xml' => 'base-bldgtype-multifamily.xml',
    'base-bldgtype-multifamily-shared-water-heater-recirc.xml' => 'base-bldgtype-multifamily-shared-water-heater.xml',
    'base-bldgtype-single-family-attached.xml' => 'base.xml',
    'base-bldgtype-single-family-attached-2stories.xml' => 'base-bldgtype-single-family-attached.xml',
    'base-dhw-combi-tankless.xml' => 'base-dhw-indirect.xml',
    'base-dhw-combi-tankless-outside.xml' => 'base-dhw-combi-tankless.xml',
    'base-dhw-desuperheater.xml' => 'base-hvac-central-ac-only-1-speed.xml',
    'base-dhw-desuperheater-2-speed.xml' => 'base-hvac-central-ac-only-2-speed.xml',
    'base-dhw-desuperheater-gshp.xml' => 'base-hvac-ground-to-air-heat-pump.xml',
    'base-dhw-desuperheater-hpwh.xml' => 'base-dhw-tank-heat-pump.xml',
    'base-dhw-desuperheater-tankless.xml' => 'base-hvac-central-ac-only-1-speed.xml',
    'base-dhw-desuperheater-var-speed.xml' => 'base-hvac-central-ac-only-var-speed.xml',
    'base-dhw-dwhr.xml' => 'base.xml',
    'base-dhw-indirect.xml' => 'base-hvac-boiler-gas-only.xml',
    'base-dhw-indirect-dse.xml' => 'base-dhw-indirect.xml',
    'base-dhw-indirect-outside.xml' => 'base-dhw-indirect.xml',
    'base-dhw-indirect-standbyloss.xml' => 'base-dhw-indirect.xml',
    'base-dhw-indirect-with-solar-fraction.xml' => 'base-dhw-indirect.xml',
    'base-dhw-jacket-electric.xml' => 'base.xml',
    'base-dhw-jacket-gas.xml' => 'base-dhw-tank-gas.xml',
    'base-dhw-jacket-hpwh.xml' => 'base-dhw-tank-heat-pump.xml',
    'base-dhw-jacket-indirect.xml' => 'base-dhw-indirect.xml',
    'base-dhw-low-flow-fixtures.xml' => 'base.xml',
    'base-dhw-multiple.xml' => 'base-hvac-boiler-gas-only.xml',
    'base-dhw-none.xml' => 'base.xml',
    'base-dhw-recirc-demand.xml' => 'base.xml',
    'base-dhw-recirc-manual.xml' => 'base.xml',
    'base-dhw-recirc-nocontrol.xml' => 'base.xml',
    'base-dhw-recirc-temperature.xml' => 'base.xml',
    'base-dhw-recirc-timer.xml' => 'base.xml',
    'base-dhw-solar-direct-evacuated-tube.xml' => 'base.xml',
    'base-dhw-solar-direct-flat-plate.xml' => 'base-dhw-solar-indirect-flat-plate.xml',
    'base-dhw-solar-direct-ics.xml' => 'base-dhw-solar-indirect-flat-plate.xml',
    'base-dhw-solar-fraction.xml' => 'base.xml',
    'base-dhw-solar-indirect-flat-plate.xml' => 'base.xml',
    'base-dhw-solar-thermosyphon-flat-plate.xml' => 'base-dhw-solar-indirect-flat-plate.xml',
    'base-dhw-tank-coal.xml' => 'base-dhw-tank-gas.xml',
    'base-dhw-tank-elec-uef.xml' => 'base.xml',
    'base-dhw-tank-gas.xml' => 'base.xml',
    'base-dhw-tank-gas-uef.xml' => 'base-dhw-tank-gas.xml',
    'base-dhw-tank-gas-uef-fhr.xml' => 'base-dhw-tank-gas-uef.xml',
    'base-dhw-tank-gas-outside.xml' => 'base-dhw-tank-gas.xml',
    'base-dhw-tank-heat-pump.xml' => 'base.xml',
    'base-dhw-tank-heat-pump-outside.xml' => 'base-dhw-tank-heat-pump.xml',
    'base-dhw-tank-heat-pump-uef.xml' => 'base-dhw-tank-heat-pump.xml',
    'base-dhw-tank-heat-pump-with-solar.xml' => 'base-dhw-tank-heat-pump.xml',
    'base-dhw-tank-heat-pump-with-solar-fraction.xml' => 'base-dhw-tank-heat-pump.xml',
    'base-dhw-tank-oil.xml' => 'base-dhw-tank-gas.xml',
    'base-dhw-tank-wood.xml' => 'base-dhw-tank-gas.xml',
    'base-dhw-tankless-electric.xml' => 'base.xml',
    'base-dhw-tankless-electric-outside.xml' => 'base-dhw-tankless-electric.xml',
    'base-dhw-tankless-electric-uef.xml' => 'base-dhw-tankless-electric.xml',
    'base-dhw-tankless-gas.xml' => 'base.xml',
    'base-dhw-tankless-gas-uef.xml' => 'base-dhw-tankless-gas.xml',
    'base-dhw-tankless-gas-with-solar.xml' => 'base-dhw-tankless-gas.xml',
    'base-dhw-tankless-gas-with-solar-fraction.xml' => 'base-dhw-tankless-gas.xml',
    'base-dhw-tankless-propane.xml' => 'base-dhw-tankless-gas.xml',
    'base-enclosure-2stories.xml' => 'base.xml',
    'base-enclosure-2stories-garage.xml' => 'base-enclosure-2stories.xml',
    'base-enclosure-beds-1.xml' => 'base.xml',
    'base-enclosure-beds-2.xml' => 'base.xml',
    'base-enclosure-beds-4.xml' => 'base.xml',
    'base-enclosure-beds-5.xml' => 'base.xml',
    'base-enclosure-garage.xml' => 'base.xml',
    'base-enclosure-infil-ach-house-pressure.xml' => 'base.xml',
    'base-enclosure-infil-cfm-house-pressure.xml' => 'base-enclosure-infil-cfm50.xml',
    'base-enclosure-infil-cfm50.xml' => 'base.xml',
    'base-enclosure-infil-flue.xml' => 'base.xml',
    'base-enclosure-infil-natural-ach.xml' => 'base.xml',
    'base-enclosure-orientations.xml' => 'base.xml',
    'base-enclosure-overhangs.xml' => 'base.xml',
    'base-enclosure-rooftypes.xml' => 'base.xml',
    'base-enclosure-skylights.xml' => 'base.xml',
    'base-enclosure-skylights-physical-properties.xml' => 'base-enclosure-skylights.xml',
    'base-enclosure-skylights-shading.xml' => 'base-enclosure-skylights.xml',
    'base-enclosure-split-level.xml' => 'base-foundation-slab.xml',
    'base-enclosure-split-surfaces.xml' => 'base-enclosure-skylights.xml', # Surfaces should collapse via HPXML.collapse_enclosure_surfaces()
    'base-enclosure-split-surfaces2.xml' => 'base-enclosure-skylights.xml', # Surfaces should NOT collapse via HPXML.collapse_enclosure_surfaces()
    'base-enclosure-walltypes.xml' => 'base.xml',
    'base-enclosure-windows-none.xml' => 'base.xml',
    'base-enclosure-windows-physical-properties.xml' => 'base.xml',
    'base-enclosure-windows-shading.xml' => 'base.xml',
    'base-foundation-ambient.xml' => 'base.xml',
    'base-foundation-basement-garage.xml' => 'base.xml',
    'base-foundation-complex.xml' => 'base.xml',
    'base-foundation-conditioned-basement-slab-insulation.xml' => 'base.xml',
    'base-foundation-conditioned-basement-wall-interior-insulation.xml' => 'base.xml',
    'base-foundation-multiple.xml' => 'base-foundation-unconditioned-basement.xml',
    'base-foundation-slab.xml' => 'base.xml',
    'base-foundation-unconditioned-basement.xml' => 'base.xml',
    'base-foundation-unconditioned-basement-above-grade.xml' => 'base-foundation-unconditioned-basement.xml',
    'base-foundation-unconditioned-basement-assembly-r.xml' => 'base-foundation-unconditioned-basement.xml',
    'base-foundation-unconditioned-basement-wall-insulation.xml' => 'base-foundation-unconditioned-basement.xml',
    'base-foundation-unvented-crawlspace.xml' => 'base.xml',
    'base-foundation-vented-crawlspace.xml' => 'base.xml',
    'base-foundation-walkout-basement.xml' => 'base.xml',
    'base-hvac-air-to-air-heat-pump-1-speed.xml' => 'base.xml',
    'base-hvac-air-to-air-heat-pump-1-speed-cooling-only.xml' => 'base-hvac-air-to-air-heat-pump-1-speed.xml',
    'base-hvac-air-to-air-heat-pump-1-speed-heating-only.xml' => 'base-hvac-air-to-air-heat-pump-1-speed.xml',
    'base-hvac-air-to-air-heat-pump-2-speed.xml' => 'base.xml',
    'base-hvac-air-to-air-heat-pump-var-speed.xml' => 'base.xml',
    'base-hvac-autosize.xml' => 'base.xml',
    'base-hvac-autosize-air-to-air-heat-pump-1-speed.xml' => 'base-hvac-air-to-air-heat-pump-1-speed.xml',
    'base-hvac-autosize-air-to-air-heat-pump-1-speed-cooling-only.xml' => 'base-hvac-air-to-air-heat-pump-1-speed-cooling-only.xml',
    'base-hvac-autosize-air-to-air-heat-pump-1-speed-heating-only.xml' => 'base-hvac-air-to-air-heat-pump-1-speed-heating-only.xml',
    'base-hvac-autosize-air-to-air-heat-pump-1-speed-manual-s-oversize-allowances.xml' => 'base-hvac-autosize-air-to-air-heat-pump-1-speed.xml',
    'base-hvac-autosize-air-to-air-heat-pump-2-speed.xml' => 'base-hvac-air-to-air-heat-pump-2-speed.xml',
    'base-hvac-autosize-air-to-air-heat-pump-2-speed-manual-s-oversize-allowances.xml' => 'base-hvac-autosize-air-to-air-heat-pump-2-speed.xml',
    'base-hvac-autosize-air-to-air-heat-pump-var-speed.xml' => 'base-hvac-air-to-air-heat-pump-var-speed.xml',
    'base-hvac-autosize-air-to-air-heat-pump-var-speed-manual-s-oversize-allowances.xml' => 'base-hvac-autosize-air-to-air-heat-pump-var-speed.xml',
    'base-hvac-autosize-boiler-elec-only.xml' => 'base-hvac-boiler-elec-only.xml',
    'base-hvac-autosize-boiler-gas-central-ac-1-speed.xml' => 'base-hvac-boiler-gas-central-ac-1-speed.xml',
    'base-hvac-autosize-boiler-gas-only.xml' => 'base-hvac-boiler-gas-only.xml',
    'base-hvac-autosize-central-ac-only-1-speed.xml' => 'base-hvac-central-ac-only-1-speed.xml',
    'base-hvac-autosize-central-ac-only-2-speed.xml' => 'base-hvac-central-ac-only-2-speed.xml',
    'base-hvac-autosize-central-ac-only-var-speed.xml' => 'base-hvac-central-ac-only-var-speed.xml',
    'base-hvac-autosize-central-ac-plus-air-to-air-heat-pump-heating.xml' => 'base-hvac-central-ac-plus-air-to-air-heat-pump-heating.xml',
    'base-hvac-autosize-dual-fuel-air-to-air-heat-pump-1-speed.xml' => 'base-hvac-dual-fuel-air-to-air-heat-pump-1-speed.xml',
    'base-hvac-autosize-dual-fuel-mini-split-heat-pump-ducted.xml' => 'base-hvac-dual-fuel-mini-split-heat-pump-ducted.xml',
    'base-hvac-autosize-elec-resistance-only.xml' => 'base-hvac-elec-resistance-only.xml',
    'base-hvac-autosize-evap-cooler-furnace-gas.xml' => 'base-hvac-evap-cooler-furnace-gas.xml',
    'base-hvac-autosize-floor-furnace-propane-only.xml' => 'base-hvac-floor-furnace-propane-only.xml',
    'base-hvac-autosize-furnace-elec-only.xml' => 'base-hvac-furnace-elec-only.xml',
    'base-hvac-autosize-furnace-gas-central-ac-2-speed.xml' => 'base-hvac-furnace-gas-central-ac-2-speed.xml',
    'base-hvac-autosize-furnace-gas-central-ac-var-speed.xml' => 'base-hvac-furnace-gas-central-ac-var-speed.xml',
    'base-hvac-autosize-furnace-gas-only.xml' => 'base-hvac-furnace-gas-only.xml',
    'base-hvac-autosize-furnace-gas-room-ac.xml' => 'base-hvac-furnace-gas-room-ac.xml',
    'base-hvac-autosize-ground-to-air-heat-pump.xml' => 'base-hvac-ground-to-air-heat-pump.xml',
    'base-hvac-autosize-ground-to-air-heat-pump-cooling-only.xml' => 'base-hvac-ground-to-air-heat-pump-cooling-only.xml',
    'base-hvac-autosize-ground-to-air-heat-pump-heating-only.xml' => 'base-hvac-ground-to-air-heat-pump-heating-only.xml',
    'base-hvac-autosize-ground-to-air-heat-pump-manual-s-oversize-allowances.xml' => 'base-hvac-autosize-ground-to-air-heat-pump.xml',
    'base-hvac-autosize-mini-split-heat-pump-ducted.xml' => 'base-hvac-mini-split-heat-pump-ducted.xml',
    'base-hvac-autosize-mini-split-heat-pump-ducted-cooling-only.xml' => 'base-hvac-mini-split-heat-pump-ducted-cooling-only.xml',
    'base-hvac-autosize-mini-split-heat-pump-ducted-heating-only.xml' => 'base-hvac-mini-split-heat-pump-ducted-heating-only.xml',
    'base-hvac-autosize-mini-split-heat-pump-ducted-manual-s-oversize-allowances.xml' => 'base-hvac-autosize-mini-split-heat-pump-ducted.xml',
    'base-hvac-autosize-mini-split-air-conditioner-only-ducted.xml' => 'base-hvac-mini-split-air-conditioner-only-ducted.xml',
    'base-hvac-autosize-room-ac-only.xml' => 'base-hvac-room-ac-only.xml',
    'base-hvac-autosize-stove-oil-only.xml' => 'base-hvac-stove-oil-only.xml',
    'base-hvac-autosize-wall-furnace-elec-only.xml' => 'base-hvac-wall-furnace-elec-only.xml',
    'base-hvac-boiler-coal-only.xml' => 'base-hvac-boiler-gas-only.xml',
    'base-hvac-boiler-elec-only.xml' => 'base.xml',
    'base-hvac-boiler-gas-central-ac-1-speed.xml' => 'base.xml',
    'base-hvac-boiler-gas-only.xml' => 'base.xml',
    'base-hvac-boiler-oil-only.xml' => 'base-hvac-boiler-gas-only.xml',
    'base-hvac-boiler-propane-only.xml' => 'base-hvac-boiler-gas-only.xml',
    'base-hvac-boiler-wood-only.xml' => 'base-hvac-boiler-gas-only.xml',
    'base-hvac-central-ac-only-1-speed.xml' => 'base.xml',
    'base-hvac-central-ac-only-2-speed.xml' => 'base.xml',
    'base-hvac-central-ac-only-var-speed.xml' => 'base.xml',
    'base-hvac-central-ac-plus-air-to-air-heat-pump-heating.xml' => 'base-hvac-central-ac-only-1-speed.xml',
    'base-hvac-dse.xml' => 'base.xml',
    'base-hvac-dual-fuel-air-to-air-heat-pump-1-speed.xml' => 'base-hvac-air-to-air-heat-pump-1-speed.xml',
    'base-hvac-dual-fuel-air-to-air-heat-pump-1-speed-electric.xml' => 'base-hvac-dual-fuel-air-to-air-heat-pump-1-speed.xml',
    'base-hvac-dual-fuel-air-to-air-heat-pump-2-speed.xml' => 'base-hvac-air-to-air-heat-pump-2-speed.xml',
    'base-hvac-dual-fuel-air-to-air-heat-pump-var-speed.xml' => 'base-hvac-air-to-air-heat-pump-var-speed.xml',
    'base-hvac-dual-fuel-mini-split-heat-pump-ducted.xml' => 'base-hvac-mini-split-heat-pump-ducted.xml',
    'base-hvac-ducts-leakage-cfm50.xml' => 'base.xml',
    'base-hvac-ducts-leakage-percent.xml' => 'base.xml',
    'base-hvac-ducts-area-fractions.xml' => 'base-enclosure-2stories.xml',
    'base-hvac-elec-resistance-only.xml' => 'base.xml',
    'base-hvac-evap-cooler-furnace-gas.xml' => 'base.xml',
    'base-hvac-evap-cooler-only.xml' => 'base.xml',
    'base-hvac-evap-cooler-only-ducted.xml' => 'base.xml',
    'base-hvac-fireplace-wood-only.xml' => 'base-hvac-stove-oil-only.xml',
    'base-hvac-fixed-heater-gas-only.xml' => 'base.xml',
    'base-hvac-floor-furnace-propane-only.xml' => 'base-hvac-stove-oil-only.xml',
    'base-hvac-furnace-coal-only.xml' => 'base-hvac-furnace-gas-only.xml',
    'base-hvac-furnace-elec-central-ac-1-speed.xml' => 'base.xml',
    'base-hvac-furnace-elec-only.xml' => 'base.xml',
    'base-hvac-furnace-gas-central-ac-2-speed.xml' => 'base.xml',
    'base-hvac-furnace-gas-central-ac-var-speed.xml' => 'base.xml',
    'base-hvac-furnace-gas-only.xml' => 'base.xml',
    'base-hvac-furnace-gas-room-ac.xml' => 'base.xml',
    'base-hvac-furnace-oil-only.xml' => 'base-hvac-furnace-gas-only.xml',
    'base-hvac-furnace-propane-only.xml' => 'base-hvac-furnace-gas-only.xml',
    'base-hvac-furnace-wood-only.xml' => 'base-hvac-furnace-gas-only.xml',
    'base-hvac-furnace-x3-dse.xml' => 'base.xml',
    'base-hvac-ground-to-air-heat-pump.xml' => 'base.xml',
    'base-hvac-ground-to-air-heat-pump-cooling-only.xml' => 'base-hvac-ground-to-air-heat-pump.xml',
    'base-hvac-ground-to-air-heat-pump-heating-only.xml' => 'base-hvac-ground-to-air-heat-pump.xml',
    'base-hvac-install-quality-air-to-air-heat-pump-1-speed.xml' => 'base-hvac-air-to-air-heat-pump-1-speed.xml',
    'base-hvac-install-quality-air-to-air-heat-pump-2-speed.xml' => 'base-hvac-air-to-air-heat-pump-2-speed.xml',
    'base-hvac-install-quality-air-to-air-heat-pump-var-speed.xml' => 'base-hvac-air-to-air-heat-pump-var-speed.xml',
    'base-hvac-install-quality-furnace-gas-central-ac-1-speed.xml' => 'base.xml',
    'base-hvac-install-quality-furnace-gas-central-ac-2-speed.xml' => 'base-hvac-furnace-gas-central-ac-2-speed.xml',
    'base-hvac-install-quality-furnace-gas-central-ac-var-speed.xml' => 'base-hvac-furnace-gas-central-ac-var-speed.xml',
    'base-hvac-install-quality-furnace-gas-only.xml' => 'base-hvac-furnace-gas-only.xml',
    'base-hvac-install-quality-ground-to-air-heat-pump.xml' => 'base-hvac-ground-to-air-heat-pump.xml',
    'base-hvac-install-quality-mini-split-heat-pump-ducted.xml' => 'base-hvac-mini-split-heat-pump-ducted.xml',
    'base-hvac-install-quality-mini-split-air-conditioner-only-ducted.xml' => 'base-hvac-mini-split-air-conditioner-only-ducted.xml',
    'base-hvac-mini-split-air-conditioner-only-ducted.xml' => 'base.xml',
    'base-hvac-mini-split-air-conditioner-only-ductless.xml' => 'base-hvac-mini-split-air-conditioner-only-ducted.xml',
    'base-hvac-mini-split-heat-pump-ducted.xml' => 'base.xml',
    'base-hvac-mini-split-heat-pump-ducted-cooling-only.xml' => 'base-hvac-mini-split-heat-pump-ducted.xml',
    'base-hvac-mini-split-heat-pump-ducted-heating-only.xml' => 'base-hvac-mini-split-heat-pump-ducted.xml',
    'base-hvac-mini-split-heat-pump-ductless.xml' => 'base-hvac-mini-split-heat-pump-ducted.xml',
    'base-hvac-multiple.xml' => 'base.xml',
    'base-hvac-none.xml' => 'base.xml',
    'base-hvac-portable-heater-gas-only.xml' => 'base.xml',
    'base-hvac-programmable-thermostat.xml' => 'base.xml',
<<<<<<< HEAD
    'base-hvac-onoff-thermostat-deadband.xml' => 'base-hvac-air-to-air-heat-pump-1-speed.xml',
    'base-hvac-programmable-thermostat-detailed.xml' => 'base.xml',
=======
    'base-hvac-programmable-thermostat-detailed.xml' => 'base-hvac-programmable-thermostat.xml',
>>>>>>> d0b50b90
    'base-hvac-room-ac-only.xml' => 'base.xml',
    'base-hvac-room-ac-only-33percent.xml' => 'base-hvac-room-ac-only.xml',
    'base-hvac-room-ac-only-ceer.xml' => 'base-hvac-room-ac-only.xml',
    'base-hvac-seasons.xml' => 'base.xml',
    'base-hvac-setpoints.xml' => 'base.xml',
    'base-hvac-stove-oil-only.xml' => 'base.xml',
    'base-hvac-stove-wood-pellets-only.xml' => 'base-hvac-stove-oil-only.xml',
    'base-hvac-undersized.xml' => 'base.xml',
    'base-hvac-undersized-allow-increased-fixed-capacities.xml' => 'base-hvac-undersized.xml',
    'base-hvac-wall-furnace-elec-only.xml' => 'base.xml',
    'base-lighting-ceiling-fans.xml' => 'base.xml',
    'base-lighting-holiday.xml' => 'base.xml',
    'base-lighting-none.xml' => 'base.xml',
    'base-location-AMY-2012.xml' => 'base.xml',
    'base-location-baltimore-md.xml' => 'base-foundation-unvented-crawlspace.xml',
    'base-location-dallas-tx.xml' => 'base-foundation-slab.xml',
    'base-location-duluth-mn.xml' => 'base-foundation-unconditioned-basement.xml',
    'base-location-helena-mt.xml' => 'base.xml',
    'base-location-honolulu-hi.xml' => 'base-foundation-slab.xml',
    'base-location-miami-fl.xml' => 'base-foundation-slab.xml',
    'base-location-phoenix-az.xml' => 'base-foundation-slab.xml',
    'base-location-portland-or.xml' => 'base-foundation-vented-crawlspace.xml',
    'base-mechvent-balanced.xml' => 'base.xml',
    'base-mechvent-bath-kitchen-fans.xml' => 'base.xml',
    'base-mechvent-cfis.xml' => 'base.xml',
    'base-mechvent-cfis-dse.xml' => 'base-hvac-dse.xml',
    'base-mechvent-cfis-evap-cooler-only-ducted.xml' => 'base-hvac-evap-cooler-only-ducted.xml',
    'base-mechvent-erv.xml' => 'base.xml',
    'base-mechvent-erv-atre-asre.xml' => 'base.xml',
    'base-mechvent-exhaust.xml' => 'base.xml',
    'base-mechvent-exhaust-rated-flow-rate.xml' => 'base.xml',
    'base-mechvent-hrv.xml' => 'base.xml',
    'base-mechvent-hrv-asre.xml' => 'base.xml',
    'base-mechvent-multiple.xml' => 'base-mechvent-bath-kitchen-fans.xml',
    'base-mechvent-supply.xml' => 'base.xml',
    'base-mechvent-whole-house-fan.xml' => 'base.xml',
    'base-misc-defaults.xml' => 'base.xml',
    'base-misc-generators.xml' => 'base.xml',
    'base-misc-loads-large-uncommon.xml' => 'base-schedules-simple.xml',
    'base-misc-loads-large-uncommon2.xml' => 'base-misc-loads-large-uncommon.xml',
    'base-misc-loads-none.xml' => 'base.xml',
    'base-misc-neighbor-shading.xml' => 'base.xml',
    'base-misc-shielding-of-home.xml' => 'base.xml',
    'base-misc-usage-multiplier.xml' => 'base.xml',
    'base-multiple-buildings.xml' => 'base.xml',
    'base-pv.xml' => 'base.xml',
    'base-schedules-simple.xml' => 'base.xml',
    'base-schedules-detailed-smooth.xml' => 'base.xml',
    'base-schedules-detailed-stochastic.xml' => 'base.xml',
    'base-schedules-detailed-stochastic-vacancy.xml' => 'base.xml',
    'base-simcontrol-calendar-year-custom.xml' => 'base.xml',
    'base-simcontrol-daylight-saving-custom.xml' => 'base.xml',
    'base-simcontrol-daylight-saving-disabled.xml' => 'base.xml',
    'base-simcontrol-runperiod-1-month.xml' => 'base.xml',
    'base-simcontrol-timestep-10-mins.xml' => 'base.xml',
  }

  puts "Generating #{hpxmls_files.size} HPXML files..."

  hpxml_docs = {}
  hpxmls_files.each_with_index do |(hpxml_file, parent), i|
    puts "[#{i + 1}/#{hpxmls_files.size}] Generating #{hpxml_file}..."

    begin
      all_hpxml_files = [hpxml_file]
      unless parent.nil?
        all_hpxml_files.unshift(parent)
      end
      while not parent.nil?
        next unless hpxmls_files.keys.include? parent

        unless hpxmls_files[parent].nil?
          all_hpxml_files.unshift(hpxmls_files[parent])
        end
        parent = hpxmls_files[parent]
      end

      args = {}
      all_hpxml_files.each do |f|
        set_measure_argument_values(f, args)
      end

      measures_dir = File.dirname(__FILE__)
      measures = { 'BuildResidentialHPXML' => [args] }
      model = OpenStudio::Model::Model.new
      runner = OpenStudio::Measure::OSRunner.new(OpenStudio::WorkflowJSON.new)

      # Apply measure
      success = apply_measures(measures_dir, measures, runner, model)

      # Report warnings/errors
      runner.result.stepErrors.each do |s|
        puts "Error: #{s}"
      end

      if not success
        puts "\nError: Did not successfully generate #{hpxml_file}."
        exit!
      end

      if hpxml_file.include? 'ASHRAE_Standard_140'
        hpxml_path = File.absolute_path(File.join(tests_dir, '..', 'tests', hpxml_file))
        hpxml = HPXML.new(hpxml_path: hpxml_path, collapse_enclosure: false)
        apply_hpxml_modification_ashrae_140(hpxml_file, hpxml)
      else
        hpxml_path = File.absolute_path(File.join(tests_dir, hpxml_file))
        hpxml = HPXML.new(hpxml_path: hpxml_path, collapse_enclosure: false)
        apply_hpxml_modification(hpxml_file, hpxml)
      end

      hpxml_doc = hpxml.to_oga()

      if ['base-multiple-buildings.xml'].include? hpxml_file
        # HPXML class doesn't support multiple buildings, so we'll stitch together manually.
        hpxml_element = XMLHelper.get_element(hpxml_doc, '/HPXML')
        building_element = XMLHelper.get_element(hpxml_element, 'Building')
        for i in 2..3
          new_building_element = deep_copy_object(building_element)

          # Make all IDs unique so the HPXML is valid
          new_building_element.each_node do |node|
            next unless node.is_a?(Oga::XML::Element)
            next if XMLHelper.get_attribute_value(node, 'id').nil?

            XMLHelper.add_attribute(node, 'id', "#{XMLHelper.get_attribute_value(node, 'id')}_#{i}")
          end

          hpxml_element.children << new_building_element
        end
      end

      XMLHelper.write_file(hpxml_doc, hpxml_path)
      hpxml_docs[File.basename(hpxml_file)] = deep_copy_object(hpxml_doc)

      # Validate file against HPXML schema
      schemas_dir = File.absolute_path(File.join(File.dirname(__FILE__), 'HPXMLtoOpenStudio/resources'))
      errors = XMLHelper.validate(hpxml_doc.to_s, File.join(schemas_dir, 'HPXML.xsd'), nil)
      if errors.size > 0
        fail "ERRORS: #{errors}"
      end

      # Check for errors
      errors = hpxml.check_for_errors()
      if errors.size > 0
        fail "ERRORS: #{errors}"
      end
    rescue Exception => e
      puts "\n#{e}\n#{e.backtrace.join('\n')}"
      puts "\nError: Did not successfully generate #{hpxml_file}."
      exit!
    end
  end

  puts "\n"

  # Print warnings about extra files
  abs_hpxml_files = []
  dirs = [nil]
  hpxmls_files.keys.each do |hpxml_file|
    abs_hpxml_files << File.absolute_path(File.join(tests_dir, hpxml_file))
    next unless hpxml_file.include? '/'

    dirs << hpxml_file.split('/')[0] + '/'
  end
  dirs.uniq.each do |dir|
    Dir["#{tests_dir}/#{dir}*.xml"].each do |hpxml|
      next if abs_hpxml_files.include? File.absolute_path(hpxml)

      puts "Warning: Extra HPXML file found at #{File.absolute_path(hpxml)}"
    end
  end

  return hpxml_docs
end

<<<<<<< HEAD
def set_hpxml_header(hpxml_file, hpxml)
  if ['base.xml',
      'ASHRAE_Standard_140/L100AC.xml',
      'ASHRAE_Standard_140/L100AL.xml'].include? hpxml_file
    hpxml.header.xml_type = 'HPXML'
    hpxml.header.xml_generated_by = 'tasks.rb'
    hpxml.header.transaction = 'create'
    hpxml.header.building_id = 'MyBuilding'
    hpxml.header.event_type = 'proposed workscope'
    hpxml.header.created_date_and_time = Time.new(2000, 1, 1).strftime('%Y-%m-%dT%H:%M:%S%:z') # Hard-code to prevent diffs
    if hpxml_file == 'base.xml'
      hpxml.header.timestep = 60
    else
      hpxml.header.apply_ashrae140_assumptions = true
    end
  elsif ['base-simcontrol-calendar-year-custom.xml'].include? hpxml_file
    hpxml.header.sim_calendar_year = 2008
  elsif ['base-simcontrol-daylight-saving-custom.xml'].include? hpxml_file
    hpxml.header.dst_enabled = true
    hpxml.header.dst_begin_month = 3
    hpxml.header.dst_begin_day = 10
    hpxml.header.dst_end_month = 11
    hpxml.header.dst_end_day = 6
  elsif ['base-simcontrol-daylight-saving-disabled.xml'].include? hpxml_file
    hpxml.header.dst_enabled = false
  elsif ['base-simcontrol-timestep-10-mins.xml'].include? hpxml_file
    hpxml.header.timestep = 10
  elsif ['base-simcontrol-runperiod-1-month.xml'].include? hpxml_file
    hpxml.header.sim_begin_month = 1
    hpxml.header.sim_begin_day = 1
    hpxml.header.sim_end_month = 1
    hpxml.header.sim_end_day = 31
  elsif ['base-hvac-undersized-allow-increased-fixed-capacities.xml'].include? hpxml_file
    hpxml.header.allow_increased_fixed_capacities = true
  elsif hpxml_file.include? 'manual-s-oversize-allowances.xml'
    hpxml.header.use_max_load_for_heat_pumps = false
  elsif ['invalid_files/invalid-timestep.xml'].include? hpxml_file
    hpxml.header.timestep = 45
  elsif ['invalid_files/invalid-runperiod.xml'].include? hpxml_file
    hpxml.header.sim_end_month = 4
    hpxml.header.sim_end_day = 31
  elsif ['invalid_files/invalid-daylight-saving.xml'].include? hpxml_file
    hpxml.header.dst_end_month = 4
    hpxml.header.dst_end_day = 31
  elsif ['base-misc-defaults.xml'].include? hpxml_file
    hpxml.header.timestep = nil
  elsif ['base-hvac-onoff-thermostat-deadband.xml'].include? hpxml_file
    hpxml.header.timestep = 1
  elsif ['base-schedules-detailed-stochastic.xml'].include? hpxml_file
    hpxml.header.schedules_filepath = 'HPXMLtoOpenStudio/resources/schedule_files/stochastic.csv'
  elsif ['base-schedules-detailed-stochastic-vacancy.xml'].include? hpxml_file
    hpxml.header.schedules_filepath = 'HPXMLtoOpenStudio/resources/schedule_files/stochastic-vacancy.csv'
  elsif ['base-schedules-detailed-smooth.xml',
         'invalid_files/schedule-extra-inputs.xml'].include? hpxml_file
    hpxml.header.schedules_filepath = 'HPXMLtoOpenStudio/resources/schedule_files/smooth.csv'
  elsif ['invalid_files/invalid-input-parameters.xml'].include? hpxml_file
    hpxml.header.transaction = 'modify'
  elsif ['invalid_files/schedule-detailed-wrong-columns.xml'].include? hpxml_file
    hpxml.header.schedules_filepath = 'HPXMLtoOpenStudio/resources/schedule_files/invalid-wrong-columns.csv'
  elsif ['invalid_files/schedule-detailed-wrong-rows.xml'].include? hpxml_file
    hpxml.header.schedules_filepath = 'HPXMLtoOpenStudio/resources/schedule_files/invalid-wrong-rows.csv'
  elsif ['invalid_files/schedule-detailed-wrong-filename.xml'].include? hpxml_file
    hpxml.header.schedules_filepath = 'HPXMLtoOpenStudio/resources/schedule_files/invalid-wrong-filename.csv'
  elsif ['invalid_files/schedule-detailed-bad-values-max-not-one.xml'].include? hpxml_file
    hpxml.header.schedules_filepath = 'HPXMLtoOpenStudio/resources/schedule_files/invalid-bad-values-max-not-one.csv'
  elsif ['invalid_files/schedule-detailed-bad-values-negative.xml'].include? hpxml_file
    hpxml.header.schedules_filepath = 'HPXMLtoOpenStudio/resources/schedule_files/invalid-bad-values-negative.csv'
  elsif ['invalid_files/schedule-detailed-bad-values-non-numeric.xml'].include? hpxml_file
    hpxml.header.schedules_filepath = 'HPXMLtoOpenStudio/resources/schedule_files/invalid-bad-values-non-numeric.csv'
=======
def set_measure_argument_values(hpxml_file, args)
  if hpxml_file.include? 'ASHRAE_Standard_140'
    args['hpxml_path'] = "../workflow/tests/#{hpxml_file}"
  else
    args['hpxml_path'] = "../workflow/sample_files/#{hpxml_file}"
>>>>>>> d0b50b90
  end

  if ['base.xml'].include? hpxml_file
    args['simulation_control_timestep'] = 60
    args['weather_station_epw_filepath'] = 'USA_CO_Denver.Intl.AP.725650_TMY3.epw'
    args['site_type'] = HPXML::SiteTypeSuburban
    args['geometry_unit_type'] = HPXML::ResidentialTypeSFD
    args['geometry_unit_cfa'] = 2700.0
    args['geometry_num_floors_above_grade'] = 1
    args['geometry_average_ceiling_height'] = 8.0
    args['geometry_unit_orientation'] = 180.0
    args['geometry_unit_aspect_ratio'] = 1.5
    args['geometry_corridor_position'] = 'Double-Loaded Interior'
    args['geometry_corridor_width'] = 10.0
    args['geometry_garage_width'] = 0.0
    args['geometry_garage_depth'] = 20.0
    args['geometry_garage_protrusion'] = 0.0
    args['geometry_garage_position'] = 'Right'
    args['geometry_foundation_type'] = HPXML::FoundationTypeBasementConditioned
    args['geometry_foundation_height'] = 8.0
    args['geometry_foundation_height_above_grade'] = 1.0
    args['geometry_rim_joist_height'] = 9.25
    args['geometry_roof_type'] = 'gable'
    args['geometry_roof_pitch'] = '6:12'
    args['geometry_attic_type'] = HPXML::AtticTypeUnvented
    args['geometry_eaves_depth'] = 0
    args['geometry_unit_num_bedrooms'] = 3
    args['geometry_unit_num_bathrooms'] = 2
    args['geometry_unit_num_occupants'] = 3
    args['geometry_has_flue_or_chimney'] = Constants.Auto
    args['floor_over_foundation_assembly_r'] = 0
    args['floor_over_garage_assembly_r'] = 0
    args['foundation_wall_insulation_r'] = 8.9
    args['foundation_wall_insulation_distance_to_top'] = 0.0
    args['foundation_wall_insulation_distance_to_bottom'] = 8.0
    args['foundation_wall_thickness'] = 8.0
    args['rim_joist_assembly_r'] = 23.0
    args['slab_perimeter_insulation_r'] = 0
    args['slab_perimeter_depth'] = 0
    args['slab_under_insulation_r'] = 0
    args['slab_under_width'] = 0
    args['slab_thickness'] = 4.0
    args['slab_carpet_fraction'] = 0.0
    args['slab_carpet_r'] = 0.0
    args['ceiling_assembly_r'] = 39.3
    args['roof_material_type'] = HPXML::RoofTypeAsphaltShingles
    args['roof_color'] = HPXML::ColorMedium
    args['roof_assembly_r'] = 2.3
    args['roof_radiant_barrier'] = false
    args['roof_radiant_barrier_grade'] = 1
    args['neighbor_front_distance'] = 0
    args['neighbor_back_distance'] = 0
    args['neighbor_left_distance'] = 0
    args['neighbor_right_distance'] = 0
    args['neighbor_front_height'] = Constants.Auto
    args['neighbor_back_height'] = Constants.Auto
    args['neighbor_left_height'] = Constants.Auto
    args['neighbor_right_height'] = Constants.Auto
    args['wall_type'] = HPXML::WallTypeWoodStud
    args['wall_siding_type'] = HPXML::SidingTypeWood
    args['wall_color'] = HPXML::ColorMedium
    args['wall_assembly_r'] = 23
    args['window_front_wwr'] = 0
    args['window_back_wwr'] = 0
    args['window_left_wwr'] = 0
    args['window_right_wwr'] = 0
    args['window_area_front'] = 108.0
    args['window_area_back'] = 108.0
    args['window_area_left'] = 72.0
    args['window_area_right'] = 72.0
    args['window_aspect_ratio'] = 1.333
    args['window_fraction_operable'] = 0.67
    args['window_ufactor'] = 0.33
    args['window_shgc'] = 0.45
    args['window_interior_shading_winter'] = 0.85
    args['window_interior_shading_summer'] = 0.7
    args['overhangs_front_depth'] = 0
    args['overhangs_back_depth'] = 0
    args['overhangs_left_depth'] = 0
    args['overhangs_right_depth'] = 0
    args['overhangs_front_distance_to_top_of_window'] = 0
    args['overhangs_back_distance_to_top_of_window'] = 0
    args['overhangs_left_distance_to_top_of_window'] = 0
    args['overhangs_right_distance_to_top_of_window'] = 0
    args['overhangs_front_distance_to_bottom_of_window'] = 0
    args['overhangs_back_distance_to_bottom_of_window'] = 0
    args['overhangs_left_distance_to_bottom_of_window'] = 0
    args['overhangs_right_distance_to_bottom_of_window'] = 0
    args['skylight_area_front'] = 0
    args['skylight_area_back'] = 0
    args['skylight_area_left'] = 0
    args['skylight_area_right'] = 0
    args['skylight_ufactor'] = 0.33
    args['skylight_shgc'] = 0.45
    args['door_area'] = 40.0
    args['door_rvalue'] = 4.4
    args['air_leakage_units'] = HPXML::UnitsACH
    args['air_leakage_house_pressure'] = 50
    args['air_leakage_value'] = 3
    args['site_shielding_of_home'] = Constants.Auto
    args['heating_system_type'] = HPXML::HVACTypeFurnace
    args['heating_system_fuel'] = HPXML::FuelTypeNaturalGas
    args['heating_system_heating_efficiency'] = 0.92
    args['heating_system_heating_capacity'] = 36000.0
    args['heating_system_fraction_heat_load_served'] = 1
    args['cooling_system_type'] = HPXML::HVACTypeCentralAirConditioner
    args['cooling_system_cooling_efficiency_type'] = HPXML::UnitsSEER
    args['cooling_system_cooling_efficiency'] = 13.0
    args['cooling_system_cooling_compressor_type'] = HPXML::HVACCompressorTypeSingleStage
    args['cooling_system_cooling_sensible_heat_fraction'] = 0.73
    args['cooling_system_cooling_capacity'] = 24000.0
    args['cooling_system_fraction_cool_load_served'] = 1
    args['cooling_system_is_ducted'] = false
    args['heat_pump_type'] = 'none'
    args['heat_pump_heating_efficiency_type'] = HPXML::UnitsHSPF
    args['heat_pump_heating_efficiency'] = 7.7
    args['heat_pump_cooling_efficiency_type'] = HPXML::UnitsSEER
    args['heat_pump_cooling_efficiency'] = 13.0
    args['heat_pump_cooling_compressor_type'] = HPXML::HVACCompressorTypeSingleStage
    args['heat_pump_cooling_sensible_heat_fraction'] = 0.73
    args['heat_pump_heating_capacity'] = 36000.0
    args['heat_pump_heating_capacity_17_f'] = Constants.Auto
    args['heat_pump_cooling_capacity'] = 36000.0
    args['heat_pump_fraction_heat_load_served'] = 1
    args['heat_pump_fraction_cool_load_served'] = 1
    args['heat_pump_backup_fuel'] = 'none'
    args['heat_pump_backup_heating_efficiency'] = 1
    args['heat_pump_backup_heating_capacity'] = 36000.0
    args['hvac_control_type'] = HPXML::HVACControlTypeManual
    args['hvac_control_heating_weekday_setpoint'] = 68
    args['hvac_control_heating_weekend_setpoint'] = 68
    args['hvac_control_cooling_weekday_setpoint'] = 78
    args['hvac_control_cooling_weekend_setpoint'] = 78
    args['ducts_leakage_units'] = HPXML::UnitsCFM25
    args['ducts_supply_leakage_to_outside_value'] = 75.0
    args['ducts_return_leakage_to_outside_value'] = 25.0
    args['ducts_supply_insulation_r'] = 4.0
    args['ducts_return_insulation_r'] = 0.0
    args['ducts_supply_location'] = HPXML::LocationAtticUnvented
    args['ducts_return_location'] = HPXML::LocationAtticUnvented
    args['ducts_supply_surface_area'] = 150.0
    args['ducts_return_surface_area'] = 50.0
    args['ducts_number_of_return_registers'] = 2
    args['heating_system_2_type'] = 'none'
    args['heating_system_2_fuel'] = HPXML::FuelTypeElectricity
    args['heating_system_2_heating_efficiency'] = 1.0
    args['heating_system_2_heating_capacity'] = Constants.Auto
    args['heating_system_2_fraction_heat_load_served'] = 0.25
    args['mech_vent_fan_type'] = 'none'
    args['mech_vent_flow_rate'] = 110
    args['mech_vent_hours_in_operation'] = 24
    args['mech_vent_recovery_efficiency_type'] = 'Unadjusted'
    args['mech_vent_total_recovery_efficiency'] = 0.48
    args['mech_vent_sensible_recovery_efficiency'] = 0.72
    args['mech_vent_fan_power'] = 30
    args['mech_vent_num_units_served'] = 1
    args['mech_vent_2_fan_type'] = 'none'
    args['mech_vent_2_flow_rate'] = 110
    args['mech_vent_2_hours_in_operation'] = 24
    args['mech_vent_2_recovery_efficiency_type'] = 'Unadjusted'
    args['mech_vent_2_total_recovery_efficiency'] = 0.48
    args['mech_vent_2_sensible_recovery_efficiency'] = 0.72
    args['mech_vent_2_fan_power'] = 30
    args['kitchen_fans_quantity'] = 0
    args['bathroom_fans_quantity'] = 0
    args['whole_house_fan_present'] = false
    args['whole_house_fan_flow_rate'] = 4500
    args['whole_house_fan_power'] = 300
    args['water_heater_type'] = HPXML::WaterHeaterTypeStorage
    args['water_heater_fuel_type'] = HPXML::FuelTypeElectricity
    args['water_heater_location'] = HPXML::LocationLivingSpace
    args['water_heater_tank_volume'] = 40
    args['water_heater_efficiency_type'] = 'EnergyFactor'
    args['water_heater_efficiency'] = 0.95
    args['water_heater_recovery_efficiency'] = 0.76
    args['water_heater_heating_capacity'] = 18767
    args['water_heater_standby_loss'] = 0
    args['water_heater_jacket_rvalue'] = 0
    args['water_heater_setpoint_temperature'] = 125
    args['water_heater_num_units_served'] = 1
    args['hot_water_distribution_system_type'] = HPXML::DHWDistTypeStandard
    args['hot_water_distribution_standard_piping_length'] = 50
    args['hot_water_distribution_recirc_control_type'] = HPXML::DHWRecirControlTypeNone
    args['hot_water_distribution_recirc_piping_length'] = 50
    args['hot_water_distribution_recirc_branch_piping_length'] = 50
    args['hot_water_distribution_recirc_pump_power'] = 50
    args['hot_water_distribution_pipe_r'] = 0.0
    args['dwhr_facilities_connected'] = 'none'
    args['dwhr_equal_flow'] = true
    args['dwhr_efficiency'] = 0.55
    args['water_fixtures_shower_low_flow'] = true
    args['water_fixtures_sink_low_flow'] = false
    args['water_fixtures_usage_multiplier'] = 1.0
    args['solar_thermal_system_type'] = 'none'
    args['solar_thermal_collector_area'] = 40.0
    args['solar_thermal_collector_loop_type'] = HPXML::SolarThermalLoopTypeDirect
    args['solar_thermal_collector_type'] = HPXML::SolarThermalTypeEvacuatedTube
    args['solar_thermal_collector_azimuth'] = 180
    args['solar_thermal_collector_tilt'] = 20
    args['solar_thermal_collector_rated_optical_efficiency'] = 0.5
    args['solar_thermal_collector_rated_thermal_losses'] = 0.2799
    args['solar_thermal_storage_volume'] = Constants.Auto
    args['solar_thermal_solar_fraction'] = 0
    args['pv_system_module_type'] = 'none'
    args['pv_system_location'] = Constants.Auto
    args['pv_system_tracking'] = Constants.Auto
    args['pv_system_array_azimuth'] = 180
    args['pv_system_array_tilt'] = 20
    args['pv_system_max_power_output'] = 4000
    args['pv_system_inverter_efficiency'] = 0.96
    args['pv_system_system_losses_fraction'] = 0.14
    args['pv_system_num_units_served'] = 1
    args['pv_system_2_module_type'] = 'none'
    args['pv_system_2_location'] = Constants.Auto
    args['pv_system_2_tracking'] = Constants.Auto
    args['pv_system_2_array_azimuth'] = 180
    args['pv_system_2_array_tilt'] = 20
    args['pv_system_2_max_power_output'] = 4000
    args['pv_system_2_inverter_efficiency'] = 0.96
    args['pv_system_2_system_losses_fraction'] = 0.14
    args['pv_system_2_num_units_served'] = 1
    args['lighting_interior_fraction_cfl'] = 0.4
    args['lighting_interior_fraction_lfl'] = 0.1
    args['lighting_interior_fraction_led'] = 0.25
    args['lighting_interior_usage_multiplier'] = 1.0
    args['lighting_exterior_fraction_cfl'] = 0.4
    args['lighting_exterior_fraction_lfl'] = 0.1
    args['lighting_exterior_fraction_led'] = 0.25
    args['lighting_exterior_usage_multiplier'] = 1.0
    args['lighting_garage_fraction_cfl'] = 0.4
    args['lighting_garage_fraction_lfl'] = 0.1
    args['lighting_garage_fraction_led'] = 0.25
    args['lighting_garage_usage_multiplier'] = 1.0
    args['holiday_lighting_present'] = false
    args['holiday_lighting_daily_kwh'] = Constants.Auto
    args['dehumidifier_type'] = 'none'
    args['dehumidifier_efficiency_type'] = 'EnergyFactor'
    args['dehumidifier_efficiency'] = 1.8
    args['dehumidifier_capacity'] = 40
    args['dehumidifier_rh_setpoint'] = 0.5
    args['dehumidifier_fraction_dehumidification_load_served'] = 1
    args['clothes_washer_location'] = HPXML::LocationLivingSpace
    args['clothes_washer_efficiency_type'] = 'IntegratedModifiedEnergyFactor'
    args['clothes_washer_efficiency'] = 1.21
    args['clothes_washer_rated_annual_kwh'] = 380.0
    args['clothes_washer_label_electric_rate'] = 0.12
    args['clothes_washer_label_gas_rate'] = 1.09
    args['clothes_washer_label_annual_gas_cost'] = 27.0
    args['clothes_washer_label_usage'] = 6.0
    args['clothes_washer_capacity'] = 3.2
    args['clothes_washer_usage_multiplier'] = 1.0
    args['clothes_dryer_location'] = HPXML::LocationLivingSpace
    args['clothes_dryer_fuel_type'] = HPXML::FuelTypeElectricity
    args['clothes_dryer_efficiency_type'] = 'CombinedEnergyFactor'
    args['clothes_dryer_efficiency'] = 3.73
    args['clothes_dryer_vented_flow_rate'] = 150.0
    args['clothes_dryer_usage_multiplier'] = 1.0
    args['dishwasher_location'] = HPXML::LocationLivingSpace
    args['dishwasher_efficiency_type'] = 'RatedAnnualkWh'
    args['dishwasher_efficiency'] = 307
    args['dishwasher_label_electric_rate'] = 0.12
    args['dishwasher_label_gas_rate'] = 1.09
    args['dishwasher_label_annual_gas_cost'] = 22.32
    args['dishwasher_label_usage'] = 4.0
    args['dishwasher_place_setting_capacity'] = 12
    args['dishwasher_usage_multiplier'] = 1.0
    args['refrigerator_location'] = HPXML::LocationLivingSpace
    args['refrigerator_rated_annual_kwh'] = 650.0
    args['refrigerator_usage_multiplier'] = 1.0
    args['extra_refrigerator_location'] = 'none'
    args['extra_refrigerator_rated_annual_kwh'] = Constants.Auto
    args['extra_refrigerator_usage_multiplier'] = 1.0
    args['freezer_location'] = 'none'
    args['freezer_rated_annual_kwh'] = Constants.Auto
    args['freezer_usage_multiplier'] = 1.0
    args['cooking_range_oven_location'] = HPXML::LocationLivingSpace
    args['cooking_range_oven_fuel_type'] = HPXML::FuelTypeElectricity
    args['cooking_range_oven_is_induction'] = false
    args['cooking_range_oven_is_convection'] = false
    args['cooking_range_oven_usage_multiplier'] = 1.0
    args['ceiling_fan_present'] = false
    args['ceiling_fan_efficiency'] = Constants.Auto
    args['ceiling_fan_quantity'] = Constants.Auto
    args['ceiling_fan_cooling_setpoint_temp_offset'] = 0
    args['misc_plug_loads_television_present'] = true
    args['misc_plug_loads_television_annual_kwh'] = 620.0
    args['misc_plug_loads_television_usage_multiplier'] = 1.0
    args['misc_plug_loads_other_annual_kwh'] = 2457.0
    args['misc_plug_loads_other_frac_sensible'] = 0.855
    args['misc_plug_loads_other_frac_latent'] = 0.045
    args['misc_plug_loads_other_usage_multiplier'] = 1.0
    args['misc_plug_loads_well_pump_present'] = false
    args['misc_plug_loads_well_pump_annual_kwh'] = Constants.Auto
    args['misc_plug_loads_well_pump_usage_multiplier'] = 0.0
    args['misc_plug_loads_vehicle_present'] = false
    args['misc_plug_loads_vehicle_annual_kwh'] = Constants.Auto
    args['misc_plug_loads_vehicle_usage_multiplier'] = 0.0
    args['misc_fuel_loads_grill_present'] = false
    args['misc_fuel_loads_grill_fuel_type'] = HPXML::FuelTypeNaturalGas
    args['misc_fuel_loads_grill_annual_therm'] = Constants.Auto
    args['misc_fuel_loads_grill_usage_multiplier'] = 0.0
    args['misc_fuel_loads_lighting_present'] = false
    args['misc_fuel_loads_lighting_fuel_type'] = HPXML::FuelTypeNaturalGas
    args['misc_fuel_loads_lighting_annual_therm'] = Constants.Auto
    args['misc_fuel_loads_lighting_usage_multiplier'] = 0.0
    args['misc_fuel_loads_fireplace_present'] = false
    args['misc_fuel_loads_fireplace_fuel_type'] = HPXML::FuelTypeNaturalGas
    args['misc_fuel_loads_fireplace_annual_therm'] = Constants.Auto
    args['misc_fuel_loads_fireplace_frac_sensible'] = Constants.Auto
    args['misc_fuel_loads_fireplace_frac_latent'] = Constants.Auto
    args['misc_fuel_loads_fireplace_usage_multiplier'] = 0.0
    args['pool_present'] = false
    args['pool_pump_annual_kwh'] = Constants.Auto
    args['pool_pump_usage_multiplier'] = 1.0
    args['pool_heater_type'] = HPXML::HeaterTypeElectricResistance
    args['pool_heater_annual_kwh'] = Constants.Auto
    args['pool_heater_annual_therm'] = Constants.Auto
    args['pool_heater_usage_multiplier'] = 1.0
    args['hot_tub_present'] = false
    args['hot_tub_pump_annual_kwh'] = Constants.Auto
    args['hot_tub_pump_usage_multiplier'] = 1.0
    args['hot_tub_heater_type'] = HPXML::HeaterTypeElectricResistance
    args['hot_tub_heater_annual_kwh'] = Constants.Auto
    args['hot_tub_heater_annual_therm'] = Constants.Auto
    args['hot_tub_heater_usage_multiplier'] = 1.0
  elsif ['ASHRAE_Standard_140/L100AC.xml'].include? hpxml_file
    args['weather_station_epw_filepath'] = 'USA_CO_Colorado.Springs-Peterson.Field.724660_TMY3.epw'
    args['geometry_unit_type'] = HPXML::ResidentialTypeSFD
    args['geometry_unit_cfa'] = 1539.0
    args['geometry_num_floors_above_grade'] = 1
    args['geometry_average_ceiling_height'] = 8.0
    args['geometry_unit_orientation'] = 180.0
    args['geometry_unit_aspect_ratio'] = 57.0 / 27.0
    args['geometry_corridor_position'] = 'Double-Loaded Interior'
    args['geometry_corridor_width'] = 0
    args['geometry_garage_width'] = 0
    args['geometry_garage_depth'] = 0
    args['geometry_garage_protrusion'] = 0
    args['geometry_garage_position'] = 'Right'
    args['geometry_foundation_type'] = HPXML::FoundationTypeAmbient
    args['geometry_foundation_height'] = 7.25
    args['geometry_foundation_height_above_grade'] = 0.667
    args['geometry_rim_joist_height'] = 9.0
    args['geometry_roof_type'] = 'gable'
    args['geometry_roof_pitch'] = '4:12'
    args['geometry_attic_type'] = HPXML::AtticTypeVented
    args['geometry_eaves_depth'] = 0
    args['geometry_unit_num_bedrooms'] = 3
    args['geometry_unit_num_bathrooms'] = Constants.Auto
    args['geometry_unit_num_occupants'] = 0
    args['geometry_has_flue_or_chimney'] = Constants.Auto
    args['floor_over_foundation_assembly_r'] = 14.15
    args['floor_over_garage_assembly_r'] = 0
    args['foundation_wall_insulation_r'] = 0
    args['foundation_wall_insulation_distance_to_top'] = 0
    args['foundation_wall_insulation_distance_to_bottom'] = 0
    args['foundation_wall_thickness'] = 6.0
    args['rim_joist_assembly_r'] = 5.01
    args['slab_perimeter_insulation_r'] = 0
    args['slab_perimeter_depth'] = 0
    args['slab_under_insulation_r'] = 0
    args['slab_under_width'] = 0
    args['slab_thickness'] = 4.0
    args['slab_carpet_fraction'] = 0
    args['slab_carpet_r'] = 0
    args['ceiling_assembly_r'] = 18.45
    args['roof_material_type'] = HPXML::RoofTypeAsphaltShingles
    args['roof_color'] = HPXML::ColorMedium
    args['roof_assembly_r'] = 1.99
    args['roof_radiant_barrier'] = false
    args['roof_radiant_barrier_grade'] = 1
    args['neighbor_front_distance'] = 0
    args['neighbor_back_distance'] = 0
    args['neighbor_left_distance'] = 0
    args['neighbor_right_distance'] = 0
    args['neighbor_front_height'] = Constants.Auto
    args['neighbor_back_height'] = Constants.Auto
    args['neighbor_left_height'] = Constants.Auto
    args['neighbor_right_height'] = Constants.Auto
    args['wall_type'] = HPXML::WallTypeWoodStud
    args['wall_siding_type'] = HPXML::SidingTypeWood
    args['wall_color'] = HPXML::ColorMedium
    args['wall_assembly_r'] = 11.76
    args['window_front_wwr'] = 0
    args['window_back_wwr'] = 0
    args['window_left_wwr'] = 0
    args['window_right_wwr'] = 0
    args['window_area_front'] = 90
    args['window_area_back'] = 90
    args['window_area_left'] = 45
    args['window_area_right'] = 45
    args['window_aspect_ratio'] = 5.0 / 3.0
    args['window_fraction_operable'] = 0
    args['window_ufactor'] = 1.039
    args['window_shgc'] = 0.67
    args['window_interior_shading_winter'] = 1
    args['window_interior_shading_summer'] = 1
    args['overhangs_front_depth'] = 0
    args['overhangs_back_depth'] = 0
    args['overhangs_left_depth'] = 0
    args['overhangs_right_depth'] = 0
    args['overhangs_front_distance_to_top_of_window'] = 0
    args['overhangs_back_distance_to_top_of_window'] = 0
    args['overhangs_left_distance_to_top_of_window'] = 0
    args['overhangs_right_distance_to_top_of_window'] = 0
    args['overhangs_front_distance_to_bottom_of_window'] = 0
    args['overhangs_back_distance_to_bottom_of_window'] = 0
    args['overhangs_left_distance_to_bottom_of_window'] = 0
    args['overhangs_right_distance_to_bottom_of_window'] = 0
    args['skylight_area_front'] = 0
    args['skylight_area_back'] = 0
    args['skylight_area_left'] = 0
    args['skylight_area_right'] = 0
    args['skylight_ufactor'] = 0
    args['skylight_shgc'] = 0
    args['door_area'] = 40.0
    args['door_rvalue'] = 3.04
    args['air_leakage_units'] = HPXML::UnitsACHNatural
    args['air_leakage_house_pressure'] = 50
    args['air_leakage_value'] = 0.67
    args['site_shielding_of_home'] = Constants.Auto
    args['heating_system_type'] = 'none'
    args['heating_system_fuel'] = HPXML::FuelTypeNaturalGas
    args['heating_system_heating_efficiency'] = 0
    args['heating_system_heating_capacity'] = Constants.Auto
    args['heating_system_fraction_heat_load_served'] = 0
    args['cooling_system_type'] = 'none'
    args['cooling_system_cooling_efficiency_type'] = HPXML::UnitsSEER
    args['cooling_system_cooling_efficiency'] = 0
    args['cooling_system_cooling_compressor_type'] = HPXML::HVACCompressorTypeSingleStage
    args['cooling_system_cooling_sensible_heat_fraction'] = 0
    args['cooling_system_cooling_capacity'] = Constants.Auto
    args['cooling_system_fraction_cool_load_served'] = 0
    args['cooling_system_is_ducted'] = false
    args['heat_pump_type'] = 'none'
    args['heat_pump_heating_efficiency_type'] = HPXML::UnitsHSPF
    args['heat_pump_heating_efficiency'] = 0
    args['heat_pump_cooling_efficiency_type'] = HPXML::UnitsSEER
    args['heat_pump_cooling_efficiency'] = 0
    args['heat_pump_cooling_compressor_type'] = HPXML::HVACCompressorTypeSingleStage
    args['heat_pump_cooling_sensible_heat_fraction'] = 0
    args['heat_pump_heating_capacity'] = Constants.Auto
    args['heat_pump_heating_capacity_17_f'] = Constants.Auto
    args['heat_pump_cooling_capacity'] = Constants.Auto
    args['heat_pump_fraction_heat_load_served'] = 0
    args['heat_pump_fraction_cool_load_served'] = 0
    args['heat_pump_backup_fuel'] = 'none'
    args['heat_pump_backup_heating_efficiency'] = 0
    args['heat_pump_backup_heating_capacity'] = Constants.Auto
    args['hvac_control_type'] = HPXML::HVACControlTypeManual
    args['hvac_control_heating_weekday_setpoint'] = 68
    args['hvac_control_heating_weekend_setpoint'] = 68
    args['hvac_control_cooling_weekday_setpoint'] = 78
    args['hvac_control_cooling_weekend_setpoint'] = 78
    args['ducts_leakage_units'] = HPXML::UnitsCFM25
    args['ducts_supply_leakage_to_outside_value'] = 0
    args['ducts_return_leakage_to_outside_value'] = 0
    args['ducts_supply_insulation_r'] = 0
    args['ducts_return_insulation_r'] = 0
    args['ducts_supply_location'] = HPXML::LocationLivingSpace
    args['ducts_return_location'] = HPXML::LocationLivingSpace
    args['ducts_supply_surface_area'] = 0
    args['ducts_return_surface_area'] = 0
    args['ducts_number_of_return_registers'] = 0
    args['heating_system_2_type'] = 'none'
    args['heating_system_2_fuel'] = HPXML::FuelTypeElectricity
    args['heating_system_2_heating_efficiency'] = 0
    args['heating_system_2_heating_capacity'] = Constants.Auto
    args['heating_system_2_fraction_heat_load_served'] = 0
    args['mech_vent_fan_type'] = 'none'
    args['mech_vent_flow_rate'] = 0
    args['mech_vent_hours_in_operation'] = 0
    args['mech_vent_recovery_efficiency_type'] = 'Unadjusted'
    args['mech_vent_total_recovery_efficiency'] = 0
    args['mech_vent_sensible_recovery_efficiency'] = 0
    args['mech_vent_fan_power'] = 0
    args['mech_vent_num_units_served'] = 0
    args['mech_vent_2_fan_type'] = 'none'
    args['mech_vent_2_flow_rate'] = 0
    args['mech_vent_2_hours_in_operation'] = 0
    args['mech_vent_2_recovery_efficiency_type'] = 'Unadjusted'
    args['mech_vent_2_total_recovery_efficiency'] = 0
    args['mech_vent_2_sensible_recovery_efficiency'] = 0
    args['mech_vent_2_fan_power'] = 0
    args['kitchen_fans_quantity'] = 0
    args['bathroom_fans_quantity'] = 0
    args['whole_house_fan_present'] = false
    args['whole_house_fan_flow_rate'] = 0
    args['whole_house_fan_power'] = 0
    args['water_heater_type'] = 'none'
    args['water_heater_fuel_type'] = HPXML::FuelTypeElectricity
    args['water_heater_location'] = HPXML::LocationLivingSpace
    args['water_heater_tank_volume'] = 0
    args['water_heater_efficiency_type'] = 'EnergyFactor'
    args['water_heater_efficiency'] = 0
    args['water_heater_recovery_efficiency'] = 0
    args['water_heater_heating_capacity'] = Constants.Auto
    args['water_heater_standby_loss'] = 0
    args['water_heater_jacket_rvalue'] = 0
    args['water_heater_setpoint_temperature'] = 0
    args['water_heater_num_units_served'] = 0
    args['hot_water_distribution_system_type'] = HPXML::DHWDistTypeStandard
    args['hot_water_distribution_standard_piping_length'] = 0
    args['hot_water_distribution_recirc_control_type'] = HPXML::DHWRecirControlTypeNone
    args['hot_water_distribution_recirc_piping_length'] = 0
    args['hot_water_distribution_recirc_branch_piping_length'] = 0
    args['hot_water_distribution_recirc_pump_power'] = 0
    args['hot_water_distribution_pipe_r'] = 0
    args['dwhr_facilities_connected'] = 'none'
    args['dwhr_equal_flow'] = true
    args['dwhr_efficiency'] = 0
    args['water_fixtures_shower_low_flow'] = false
    args['water_fixtures_sink_low_flow'] = false
    args['water_fixtures_usage_multiplier'] = 0
    args['solar_thermal_system_type'] = 'none'
    args['solar_thermal_collector_area'] = 0
    args['solar_thermal_collector_loop_type'] = HPXML::SolarThermalLoopTypeDirect
    args['solar_thermal_collector_type'] = HPXML::SolarThermalTypeEvacuatedTube
    args['solar_thermal_collector_azimuth'] = 0
    args['solar_thermal_collector_tilt'] = 0
    args['solar_thermal_collector_rated_optical_efficiency'] = 0
    args['solar_thermal_collector_rated_thermal_losses'] = 0
    args['solar_thermal_storage_volume'] = Constants.Auto
    args['solar_thermal_solar_fraction'] = 0
    args['pv_system_module_type'] = 'none'
    args['pv_system_location'] = Constants.Auto
    args['pv_system_tracking'] = Constants.Auto
    args['pv_system_array_azimuth'] = 0
    args['pv_system_array_tilt'] = 0
    args['pv_system_max_power_output'] = 0
    args['pv_system_inverter_efficiency'] = 0
    args['pv_system_system_losses_fraction'] = 0
    args['pv_system_num_units_served'] = 0
    args['pv_system_2_module_type'] = 'none'
    args['pv_system_2_location'] = Constants.Auto
    args['pv_system_2_tracking'] = Constants.Auto
    args['pv_system_2_array_azimuth'] = 0
    args['pv_system_2_array_tilt'] = 0
    args['pv_system_2_max_power_output'] = 0
    args['pv_system_2_inverter_efficiency'] = 0
    args['pv_system_2_system_losses_fraction'] = 0
    args['pv_system_2_num_units_served'] = 0
    args['lighting_present'] = false
    args['lighting_interior_fraction_cfl'] = 0
    args['lighting_interior_fraction_lfl'] = 0
    args['lighting_interior_fraction_led'] = 0
    args['lighting_interior_usage_multiplier'] = 0
    args['lighting_exterior_fraction_cfl'] = 0
    args['lighting_exterior_fraction_lfl'] = 0
    args['lighting_exterior_fraction_led'] = 0
    args['lighting_exterior_usage_multiplier'] = 0
    args['lighting_garage_fraction_cfl'] = 0
    args['lighting_garage_fraction_lfl'] = 0
    args['lighting_garage_fraction_led'] = 0
    args['lighting_garage_usage_multiplier'] = 0
    args['holiday_lighting_present'] = false
    args['holiday_lighting_daily_kwh'] = Constants.Auto
    args['dehumidifier_type'] = 'none'
    args['dehumidifier_efficiency_type'] = 'EnergyFactor'
    args['dehumidifier_efficiency'] = 0
    args['dehumidifier_capacity'] = 0
    args['dehumidifier_rh_setpoint'] = 0
    args['dehumidifier_fraction_dehumidification_load_served'] = 0
    args['clothes_washer_location'] = 'none'
    args['clothes_washer_efficiency_type'] = 'IntegratedModifiedEnergyFactor'
    args['clothes_washer_efficiency'] = 0
    args['clothes_washer_rated_annual_kwh'] = 0
    args['clothes_washer_label_electric_rate'] = 0
    args['clothes_washer_label_gas_rate'] = 0
    args['clothes_washer_label_annual_gas_cost'] = 0
    args['clothes_washer_label_usage'] = 0
    args['clothes_washer_capacity'] = 0
    args['clothes_washer_usage_multiplier'] = 0
    args['clothes_dryer_location'] = 'none'
    args['clothes_dryer_fuel_type'] = HPXML::FuelTypeElectricity
    args['clothes_dryer_efficiency_type'] = 'CombinedEnergyFactor'
    args['clothes_dryer_efficiency'] = 0
    args['clothes_dryer_vented_flow_rate'] = 0
    args['clothes_dryer_usage_multiplier'] = 0
    args['dishwasher_location'] = 'none'
    args['dishwasher_efficiency_type'] = 'RatedAnnualkWh'
    args['dishwasher_efficiency'] = 0
    args['dishwasher_label_electric_rate'] = 0
    args['dishwasher_label_gas_rate'] = 0
    args['dishwasher_label_annual_gas_cost'] = 0
    args['dishwasher_label_usage'] = 0
    args['dishwasher_place_setting_capacity'] = 0
    args['dishwasher_usage_multiplier'] = 0
    args['refrigerator_location'] = 'none'
    args['refrigerator_rated_annual_kwh'] = 0
    args['refrigerator_usage_multiplier'] = 0
    args['extra_refrigerator_location'] = 'none'
    args['extra_refrigerator_rated_annual_kwh'] = Constants.Auto
    args['extra_refrigerator_usage_multiplier'] = 0
    args['freezer_location'] = 'none'
    args['freezer_rated_annual_kwh'] = Constants.Auto
    args['freezer_usage_multiplier'] = 0
    args['cooking_range_oven_location'] = 'none'
    args['cooking_range_oven_fuel_type'] = HPXML::FuelTypeElectricity
    args['cooking_range_oven_is_induction'] = false
    args['cooking_range_oven_is_convection'] = false
    args['cooking_range_oven_usage_multiplier'] = 0
    args['ceiling_fan_present'] = false
    args['ceiling_fan_efficiency'] = Constants.Auto
    args['ceiling_fan_quantity'] = Constants.Auto
    args['ceiling_fan_cooling_setpoint_temp_offset'] = 0
    args['misc_plug_loads_television_present'] = false
    args['misc_plug_loads_television_annual_kwh'] = 0
    args['misc_plug_loads_television_usage_multiplier'] = 0
    args['misc_plug_loads_other_annual_kwh'] = 7302.0
    args['misc_plug_loads_other_frac_sensible'] = 0.822
    args['misc_plug_loads_other_frac_latent'] = 0.178
    args['misc_plug_loads_other_usage_multiplier'] = 1.0
    args['misc_plug_loads_well_pump_present'] = false
    args['misc_plug_loads_well_pump_annual_kwh'] = Constants.Auto
    args['misc_plug_loads_well_pump_usage_multiplier'] = 0
    args['misc_plug_loads_vehicle_present'] = false
    args['misc_plug_loads_vehicle_annual_kwh'] = Constants.Auto
    args['misc_plug_loads_vehicle_usage_multiplier'] = 0
    args['misc_fuel_loads_grill_present'] = false
    args['misc_fuel_loads_grill_fuel_type'] = HPXML::FuelTypeNaturalGas
    args['misc_fuel_loads_grill_annual_therm'] = Constants.Auto
    args['misc_fuel_loads_grill_usage_multiplier'] = 0
    args['misc_fuel_loads_lighting_present'] = false
    args['misc_fuel_loads_lighting_fuel_type'] = HPXML::FuelTypeNaturalGas
    args['misc_fuel_loads_lighting_annual_therm'] = Constants.Auto
    args['misc_fuel_loads_lighting_usage_multiplier'] = 0
    args['misc_fuel_loads_fireplace_present'] = false
    args['misc_fuel_loads_fireplace_fuel_type'] = HPXML::FuelTypeNaturalGas
    args['misc_fuel_loads_fireplace_annual_therm'] = Constants.Auto
    args['misc_fuel_loads_fireplace_frac_sensible'] = Constants.Auto
    args['misc_fuel_loads_fireplace_frac_latent'] = Constants.Auto
    args['misc_fuel_loads_fireplace_usage_multiplier'] = 0
    args['pool_present'] = false
    args['pool_pump_annual_kwh'] = Constants.Auto
    args['pool_pump_usage_multiplier'] = 0
    args['pool_heater_type'] = HPXML::HeaterTypeElectricResistance
    args['pool_heater_annual_kwh'] = Constants.Auto
    args['pool_heater_annual_therm'] = Constants.Auto
    args['pool_heater_usage_multiplier'] = 0
    args['hot_tub_present'] = false
    args['hot_tub_pump_annual_kwh'] = Constants.Auto
    args['hot_tub_pump_usage_multiplier'] = 0
    args['hot_tub_heater_type'] = HPXML::HeaterTypeElectricResistance
    args['hot_tub_heater_annual_kwh'] = Constants.Auto
    args['hot_tub_heater_annual_therm'] = Constants.Auto
    args['hot_tub_heater_usage_multiplier'] = 0
  end

  # ASHRAE 140
  if ['ASHRAE_Standard_140/L100AL.xml'].include? hpxml_file
    args['weather_station_epw_filepath'] = 'USA_NV_Las.Vegas-McCarran.Intl.AP.723860_TMY3.epw'
  elsif ['ASHRAE_Standard_140/L110AC.xml',
         'ASHRAE_Standard_140/L110AL.xml'].include? hpxml_file
    args['air_leakage_value'] = 1.5
  elsif ['ASHRAE_Standard_140/L120AC.xml',
         'ASHRAE_Standard_140/L120AL.xml'].include? hpxml_file
    args['wall_assembly_r'] = 23.58
    args['ceiling_assembly_r'] = 57.49
  elsif ['ASHRAE_Standard_140/L130AC.xml',
         'ASHRAE_Standard_140/L130AL.xml'].include? hpxml_file
    args['window_ufactor'] = 0.3
    args['window_shgc'] = 0.335
  elsif ['ASHRAE_Standard_140/L140AC.xml',
         'ASHRAE_Standard_140/L140AL.xml'].include? hpxml_file
    args['window_area_front'] = 0.0
    args['window_area_back'] = 0.0
    args['window_area_left'] = 0.0
    args['window_area_right'] = 0.0
  elsif ['ASHRAE_Standard_140/L150AC.xml',
         'ASHRAE_Standard_140/L150AL.xml'].include? hpxml_file
    args['window_area_front'] = 270.0
    args['window_area_back'] = 0.0
    args['window_area_left'] = 0.0
    args['window_area_right'] = 0.0
    args['window_aspect_ratio'] = 5.0 / 1.5
  elsif ['ASHRAE_Standard_140/L155AC.xml',
         'ASHRAE_Standard_140/L155AL.xml'].include? hpxml_file
    args['overhangs_front_depth'] = 2.5
    args['overhangs_front_distance_to_top_of_window'] = 1.0
    args['overhangs_front_distance_to_bottom_of_window'] = 6.0
  elsif ['ASHRAE_Standard_140/L160AC.xml',
         'ASHRAE_Standard_140/L160AL.xml'].include? hpxml_file
    args['window_area_front'] = 0.0
    args['window_area_back'] = 0.0
    args['window_area_left'] = 135.0
    args['window_area_right'] = 135.0
    args['window_aspect_ratio'] = 5.0 / 1.5
  elsif ['ASHRAE_Standard_140/L170AC.xml',
         'ASHRAE_Standard_140/L170AL.xml'].include? hpxml_file
    args['misc_plug_loads_other_annual_kwh'] = 0.0
  elsif ['ASHRAE_Standard_140/L200AC.xml',
         'ASHRAE_Standard_140/L200AL.xml'].include? hpxml_file
    args['air_leakage_value'] = 1.5
    args['wall_assembly_r'] = 4.84
    args['ceiling_assembly_r'] = 11.75
    args['floor_over_foundation_assembly_r'] = 4.24
  elsif ['ASHRAE_Standard_140/L202AC.xml',
         'ASHRAE_Standard_140/L202AL.xml'].include? hpxml_file
    args['wall_color'] = HPXML::ColorReflective
    args['roof_color'] = HPXML::ColorReflective
  elsif ['ASHRAE_Standard_140/L302XC.xml'].include? hpxml_file
    args['geometry_foundation_type'] = HPXML::FoundationTypeSlab
    args['slab_carpet_fraction'] = 1.0
    args['slab_carpet_r'] = 2.08
  elsif ['ASHRAE_Standard_140/L304XC.xml'].include? hpxml_file
    args['slab_perimeter_insulation_r'] = 5.4
    args['slab_perimeter_depth'] = 2.5
  elsif ['ASHRAE_Standard_140/L322XC.xml'].include? hpxml_file
    args['geometry_foundation_type'] = HPXML::FoundationTypeBasementConditioned
    args['geometry_unit_cfa'] = 3078
    args['air_leakage_value'] = 0.335
    args['foundation_wall_insulation_distance_to_top'] = 0
    args['foundation_wall_insulation_distance_to_bottom'] = 0
  elsif ['ASHRAE_Standard_140/L324XC.xml'].include? hpxml_file
    args['rim_joist_assembly_r'] = 13.14
    args['foundation_wall_insulation_r'] = 10.2
    args['foundation_wall_insulation_distance_to_bottom'] = 7.25
    args['foundation_wall_insulation_location'] = 'interior'
  end

  # Appliances
  if ['base-appliances-coal.xml'].include? hpxml_file
    args['clothes_dryer_fuel_type'] = HPXML::FuelTypeCoal
    args['clothes_dryer_efficiency'] = 3.3
    args['clothes_dryer_vented_flow_rate'] = Constants.Auto
    args['cooking_range_oven_fuel_type'] = HPXML::FuelTypeCoal
  elsif ['base-appliances-dehumidifier.xml'].include? hpxml_file
    args['heating_system_heating_capacity'] = 24000.0
    args['dehumidifier_type'] = HPXML::DehumidifierTypePortable
  elsif ['base-appliances-dehumidifier-ief-portable.xml'].include? hpxml_file
    args['dehumidifier_efficiency_type'] = 'IntegratedEnergyFactor'
    args['dehumidifier_efficiency'] = 1.5
  elsif ['base-appliances-dehumidifier-ief-whole-home.xml'].include? hpxml_file
    args['dehumidifier_type'] = HPXML::DehumidifierTypeWholeHome
  elsif ['base-appliances-gas.xml'].include? hpxml_file
    args['clothes_dryer_fuel_type'] = HPXML::FuelTypeNaturalGas
    args['clothes_dryer_efficiency'] = 3.3
    args['clothes_dryer_vented_flow_rate'] = Constants.Auto
    args['cooking_range_oven_fuel_type'] = HPXML::FuelTypeNaturalGas
  elsif ['base-appliances-modified.xml'].include? hpxml_file
    args['clothes_washer_efficiency_type'] = 'ModifiedEnergyFactor'
    args['clothes_washer_efficiency'] = 1.65
    args['clothes_dryer_efficiency_type'] = 'EnergyFactor'
    args['clothes_dryer_efficiency'] = 4.29
    args['clothes_dryer_vented_flow_rate'] = 0.0
    args['dishwasher_efficiency_type'] = 'EnergyFactor'
    args['dishwasher_efficiency'] = 0.7
    args['dishwasher_place_setting_capacity'] = 6
  elsif ['base-appliances-none.xml'].include? hpxml_file
    args['clothes_washer_location'] = 'none'
    args['clothes_dryer_location'] = 'none'
    args['dishwasher_location'] = 'none'
    args['refrigerator_location'] = 'none'
    args['cooking_range_oven_location'] = 'none'
  elsif ['base-appliances-oil.xml'].include? hpxml_file
    args['clothes_dryer_fuel_type'] = HPXML::FuelTypeOil
    args['clothes_dryer_efficiency'] = 3.3
    args['clothes_dryer_vented_flow_rate'] = Constants.Auto
    args['cooking_range_oven_fuel_type'] = HPXML::FuelTypeOil
  elsif ['base-appliances-propane.xml'].include? hpxml_file
    args['clothes_dryer_fuel_type'] = HPXML::FuelTypePropane
    args['clothes_dryer_efficiency'] = 3.3
    args['clothes_dryer_vented_flow_rate'] = Constants.Auto
    args['cooking_range_oven_fuel_type'] = HPXML::FuelTypePropane
  elsif ['base-appliances-wood.xml'].include? hpxml_file
    args['clothes_dryer_fuel_type'] = HPXML::FuelTypeWoodCord
    args['clothes_dryer_efficiency'] = 3.3
    args['clothes_dryer_vented_flow_rate'] = Constants.Auto
    args['cooking_range_oven_fuel_type'] = HPXML::FuelTypeWoodCord
  end

  # Attic/roof
  if ['base-atticroof-flat.xml'].include? hpxml_file
    args['geometry_roof_type'] = 'flat'
    args['roof_assembly_r'] = 25.8
    args['ducts_supply_leakage_to_outside_value'] = 0.0
    args['ducts_return_leakage_to_outside_value'] = 0.0
    args['ducts_supply_location'] = HPXML::LocationBasementConditioned
    args['ducts_return_location'] = HPXML::LocationBasementConditioned
  elsif ['base-atticroof-radiant-barrier.xml'].include? hpxml_file
    args['roof_radiant_barrier'] = true
    args['roof_radiant_barrier_grade'] = 2
    args['ceiling_assembly_r'] = 8.7
  elsif ['base-atticroof-unvented-insulated-roof.xml'].include? hpxml_file
    args['ceiling_assembly_r'] = 2.1
    args['roof_assembly_r'] = 25.8
  elsif ['base-atticroof-vented.xml'].include? hpxml_file
    args['geometry_attic_type'] = HPXML::AtticTypeVented
    args['water_heater_location'] = HPXML::LocationAtticVented
    args['ducts_supply_location'] = HPXML::LocationAtticVented
    args['ducts_return_location'] = HPXML::LocationAtticVented
  elsif ['base-atticroof-conditioned.xml'].include? hpxml_file
    args['geometry_attic_type'] = HPXML::AtticTypeConditioned
    args['geometry_num_floors_above_grade'] = 2
    args['geometry_unit_cfa'] = 3600
    args['ducts_supply_location'] = HPXML::LocationLivingSpace
    args['ducts_return_location'] = HPXML::LocationLivingSpace
    args['ducts_supply_leakage_to_outside_value'] = 50
    args['ducts_return_leakage_to_outside_value'] = 100
    args['ducts_number_of_return_registers'] = 3
    args['water_heater_location'] = HPXML::LocationBasementConditioned
    args['clothes_washer_location'] = HPXML::LocationBasementConditioned
    args['clothes_dryer_location'] = HPXML::LocationBasementConditioned
    args['dishwasher_location'] = HPXML::LocationBasementConditioned
    args['refrigerator_location'] = HPXML::LocationBasementConditioned
    args['cooking_range_oven_location'] = HPXML::LocationBasementConditioned
    args['misc_plug_loads_other_annual_kwh'] = 3276
  elsif ['base-atticroof-cathedral.xml'].include? hpxml_file
    # BuildResHPXML measure doesn't support cathedral ceiling; model as
    # conditioned attic and then update the resulting HPXML later.
    args['geometry_attic_type'] = HPXML::AtticTypeConditioned
    args['geometry_num_floors_above_grade'] = 2
    args['geometry_unit_cfa'] = 4050
    args['window_area_front'] = 108.0
    args['window_area_back'] = 108.0
    args['window_area_left'] = 120.0
    args['window_area_right'] = 120.0
    args['window_aspect_ratio'] = 5.0 / 2.5
    args['roof_assembly_r'] = 25.8
    args['ducts_supply_location'] = HPXML::LocationLivingSpace
    args['ducts_return_location'] = HPXML::LocationLivingSpace
    args['ducts_supply_leakage_to_outside_value'] = 0
    args['ducts_return_leakage_to_outside_value'] = 0
  end

  # Single-Family Attached
  if ['base-bldgtype-single-family-attached.xml'].include? hpxml_file
    args['geometry_unit_type'] = HPXML::ResidentialTypeSFA
    args['geometry_unit_cfa'] = 1800.0
    args['geometry_corridor_position'] = 'None'
    args['geometry_building_num_units'] = 3
    args['geometry_unit_horizontal_location'] = 'Left'
    args['window_front_wwr'] = 0.18
    args['window_back_wwr'] = 0.18
    args['window_left_wwr'] = 0.18
    args['window_right_wwr'] = 0.18
    args['window_area_front'] = 0
    args['window_area_back'] = 0
    args['window_area_left'] = 0
    args['window_area_right'] = 0
    args['heating_system_heating_capacity'] = 24000.0
    args['misc_plug_loads_other_annual_kwh'] = 1638.0
  elsif ['base-bldgtype-single-family-attached-2stories.xml'].include? hpxml_file
    args['geometry_num_floors_above_grade'] = 2
    args['geometry_unit_cfa'] = 2700.0
    args['heating_system_heating_capacity'] = 48000.0
    args['cooling_system_cooling_capacity'] = 36000.0
    args['ducts_supply_surface_area'] = 112.5
    args['ducts_return_surface_area'] = 37.5
    args['ducts_number_of_return_registers'] = 3
    args['misc_plug_loads_other_annual_kwh'] = 2457.0
  end

  # Multifamily
  if ['base-bldgtype-multifamily.xml'].include? hpxml_file
    args['geometry_unit_type'] = HPXML::ResidentialTypeApartment
    args['geometry_unit_cfa'] = 900.0
    args['geometry_corridor_position'] = 'None'
    args['geometry_foundation_type'] = HPXML::FoundationTypeBasementUnconditioned
    args['geometry_unit_level'] = 'Middle'
    args['geometry_unit_horizontal_location'] = 'Left'
    args['geometry_building_num_units'] = 6
    args['geometry_building_num_bedrooms'] = 6 * 3
    args['geometry_num_floors_above_grade'] = 3
    args['window_front_wwr'] = 0.18
    args['window_back_wwr'] = 0.18
    args['window_left_wwr'] = 0.18
    args['window_right_wwr'] = 0.18
    args['window_area_front'] = 0
    args['window_area_back'] = 0
    args['window_area_left'] = 0
    args['window_area_right'] = 0
    args['heating_system_heating_capacity'] = 12000.0
    args['cooling_system_cooling_capacity'] = 12000.0
    args['ducts_supply_leakage_to_outside_value'] = 0.0
    args['ducts_return_leakage_to_outside_value'] = 0.0
    args['ducts_supply_location'] = HPXML::LocationLivingSpace
    args['ducts_return_location'] = HPXML::LocationLivingSpace
    args['ducts_supply_insulation_r'] = 0.0
    args['ducts_return_insulation_r'] = 0.0
    args['ducts_number_of_return_registers'] = 1
    args['door_area'] = 20.0
    args['misc_plug_loads_other_annual_kwh'] = 819.0
  elsif ['base-bldgtype-multifamily-shared-boiler-only-baseboard.xml',
         'base-bldgtype-multifamily-shared-boiler-chiller-baseboard.xml'].include? hpxml_file
    args['heating_system_type'] = "Shared #{HPXML::HVACTypeBoiler} w/ Baseboard"
    args['cooling_system_type'] = 'none'
  elsif ['base-bldgtype-multifamily-shared-boiler-only-fan-coil.xml',
         'base-bldgtype-multifamily-shared-boiler-chiller-fan-coil.xml'].include? hpxml_file
    args['heating_system_type'] = "Shared #{HPXML::HVACTypeBoiler} w/ Ductless Fan Coil"
    args['cooling_system_type'] = 'none'
  elsif ['base-bldgtype-multifamily-shared-chiller-only-baseboard.xml'].include? hpxml_file
    args['heating_system_type'] = 'none'
    args['cooling_system_type'] = 'none'
  elsif ['base-bldgtype-multifamily-shared-mechvent.xml'].include? hpxml_file
    args['mech_vent_fan_type'] = HPXML::MechVentTypeSupply
    args['mech_vent_flow_rate'] = 800
    args['mech_vent_fan_power'] = 240
    args['mech_vent_num_units_served'] = 10
    args['mech_vent_shared_frac_recirculation'] = 0.5
    args['mech_vent_2_fan_type'] = HPXML::MechVentTypeExhaust
    args['mech_vent_2_flow_rate'] = 72
    args['mech_vent_2_fan_power'] = 26
  elsif ['base-bldgtype-multifamily-shared-mechvent-preconditioning.xml'].include? hpxml_file
    args['mech_vent_shared_preheating_fuel'] = HPXML::FuelTypeNaturalGas
    args['mech_vent_shared_preheating_efficiency'] = 0.92
    args['mech_vent_shared_preheating_fraction_heat_load_served'] = 0.7
    args['mech_vent_shared_precooling_fuel'] = HPXML::FuelTypeElectricity
    args['mech_vent_shared_precooling_efficiency'] = 4.0
    args['mech_vent_shared_precooling_fraction_cool_load_served'] = 0.8
  elsif ['base-bldgtype-multifamily-shared-pv.xml'].include? hpxml_file
    args['pv_system_num_units_served'] = 6
    args['pv_system_location'] = HPXML::LocationGround
    args['pv_system_module_type'] = HPXML::PVModuleTypeStandard
    args['pv_system_tracking'] = HPXML::PVTrackingTypeFixed
    args['pv_system_array_azimuth'] = 225
    args['pv_system_array_tilt'] = 30
    args['pv_system_max_power_output'] = 30000
    args['pv_system_inverter_efficiency'] = 0.96
    args['pv_system_system_losses_fraction'] = 0.14
  elsif ['base-bldgtype-multifamily-shared-water-heater.xml'].include? hpxml_file
    args['water_heater_fuel_type'] = HPXML::FuelTypeNaturalGas
    args['water_heater_num_units_served'] = 6
    args['water_heater_tank_volume'] = 120
    args['water_heater_efficiency'] = 0.59
    args['water_heater_recovery_efficiency'] = 0.76
    args['water_heater_heating_capacity'] = 40000
  end

  # DHW
  if ['base-dhw-combi-tankless.xml'].include? hpxml_file
    args['water_heater_type'] = HPXML::WaterHeaterTypeCombiTankless
    args['water_heater_tank_volume'] = Constants.Auto
  elsif ['base-dhw-combi-tankless-outside.xml',
         'base-dhw-indirect-outside.xml',
         'base-dhw-tank-gas-outside.xml',
         'base-dhw-tank-heat-pump-outside.xml',
         'base-dhw-tankless-electric-outside.xml'].include? hpxml_file
    args['water_heater_location'] = HPXML::LocationOtherExterior
  elsif ['base-dhw-dwhr.xml'].include? hpxml_file
    args['dwhr_facilities_connected'] = HPXML::DWHRFacilitiesConnectedAll
  elsif ['base-dhw-indirect.xml'].include? hpxml_file
    args['water_heater_type'] = HPXML::WaterHeaterTypeCombiStorage
    args['water_heater_tank_volume'] = 50
  elsif ['base-dhw-indirect-standbyloss.xml'].include? hpxml_file
    args['water_heater_standby_loss'] = 1.0
  elsif ['base-dhw-indirect-with-solar-fraction.xml',
         'base-dhw-solar-fraction.xml',
         'base-dhw-tank-heat-pump-with-solar-fraction.xml',
         'base-dhw-tankless-gas-with-solar-fraction.xml'].include? hpxml_file
    args['solar_thermal_system_type'] = HPXML::SolarThermalSystemType
    args['solar_thermal_solar_fraction'] = 0.65
  elsif ['base-dhw-jacket-electric.xml',
         'base-dhw-jacket-gas.xml',
         'base-dhw-jacket-hpwh.xml',
         'base-dhw-jacket-indirect.xml'].include? hpxml_file
    args['water_heater_jacket_rvalue'] = 10.0
  elsif ['base-dhw-low-flow-fixtures.xml'].include? hpxml_file
    args['water_fixtures_sink_low_flow'] = true
  elsif ['base-dhw-none.xml'].include? hpxml_file
    args['water_heater_type'] = 'none'
    args['dishwasher_location'] = 'none'
  elsif ['base-dhw-recirc-demand.xml'].include? hpxml_file
    args['hot_water_distribution_system_type'] = HPXML::DHWDistTypeRecirc
    args['hot_water_distribution_recirc_control_type'] = HPXML::DHWRecirControlTypeSensor
    args['hot_water_distribution_pipe_r'] = 3.0
  elsif ['base-dhw-recirc-manual.xml'].include? hpxml_file
    args['hot_water_distribution_system_type'] = HPXML::DHWDistTypeRecirc
    args['hot_water_distribution_recirc_control_type'] = HPXML::DHWRecirControlTypeManual
    args['hot_water_distribution_pipe_r'] = 3.0
  elsif ['base-dhw-recirc-nocontrol.xml'].include? hpxml_file
    args['hot_water_distribution_system_type'] = HPXML::DHWDistTypeRecirc
  elsif ['base-dhw-recirc-temperature.xml'].include? hpxml_file
    args['hot_water_distribution_system_type'] = HPXML::DHWDistTypeRecirc
    args['hot_water_distribution_recirc_control_type'] = HPXML::DHWRecirControlTypeTemperature
  elsif ['base-dhw-recirc-timer.xml'].include? hpxml_file
    args['hot_water_distribution_system_type'] = HPXML::DHWDistTypeRecirc
    args['hot_water_distribution_recirc_control_type'] = HPXML::DHWRecirControlTypeTimer
  elsif ['base-dhw-solar-direct-evacuated-tube.xml'].include? hpxml_file
    args['solar_thermal_system_type'] = HPXML::SolarThermalSystemType
    args['solar_thermal_storage_volume'] = 60
  elsif ['base-dhw-solar-indirect-flat-plate.xml'].include? hpxml_file
    args['solar_thermal_system_type'] = HPXML::SolarThermalSystemType
    args['solar_thermal_collector_type'] = HPXML::SolarThermalTypeSingleGlazing
    args['solar_thermal_collector_rated_optical_efficiency'] = 0.77
    args['solar_thermal_collector_rated_thermal_losses'] = 0.793
    args['solar_thermal_storage_volume'] = 60
    args['solar_thermal_collector_loop_type'] = HPXML::SolarThermalLoopTypeIndirect
  elsif ['base-dhw-solar-direct-flat-plate.xml'].include? hpxml_file
    args['solar_thermal_collector_loop_type'] = HPXML::SolarThermalLoopTypeDirect
  elsif ['base-dhw-solar-direct-ics.xml'].include? hpxml_file
    args['solar_thermal_collector_type'] = HPXML::SolarThermalTypeICS
    args['solar_thermal_collector_loop_type'] = HPXML::SolarThermalLoopTypeDirect
  elsif ['base-dhw-solar-thermosyphon-flat-plate.xml'].include? hpxml_file
    args['solar_thermal_collector_loop_type'] = HPXML::SolarThermalLoopTypeThermosyphon
  elsif ['base-dhw-tank-coal.xml'].include? hpxml_file
    args['water_heater_fuel_type'] = HPXML::FuelTypeCoal
  elsif ['base-dhw-tank-elec-uef.xml'].include? hpxml_file
    args['water_heater_tank_volume'] = 30
    args['water_heater_efficiency_type'] = 'UniformEnergyFactor'
    args['water_heater_efficiency'] = 0.93
    args['water_heater_usage_bin'] = HPXML::WaterHeaterUsageBinLow
    args['water_heater_recovery_efficiency'] = 0.98
    args['water_heater_heating_capacity'] = 15354
  elsif ['base-dhw-tank-gas.xml'].include? hpxml_file
    args['water_heater_fuel_type'] = HPXML::FuelTypeNaturalGas
    args['water_heater_tank_volume'] = 50
    args['water_heater_efficiency'] = 0.59
    args['water_heater_heating_capacity'] = 40000
  elsif ['base-dhw-tank-gas-uef.xml'].include? hpxml_file
    args['water_heater_tank_volume'] = 30
    args['water_heater_efficiency_type'] = 'UniformEnergyFactor'
    args['water_heater_usage_bin'] = HPXML::WaterHeaterUsageBinMedium
    args['water_heater_recovery_efficiency'] = 0.75
    args['water_heater_heating_capacity'] = 30000
  elsif ['base-dhw-tank-heat-pump.xml'].include? hpxml_file
    args['water_heater_type'] = HPXML::WaterHeaterTypeHeatPump
    args['water_heater_tank_volume'] = 80
    args['water_heater_efficiency'] = 2.3
  elsif ['base-dhw-tank-heat-pump-uef.xml'].include? hpxml_file
    args['water_heater_tank_volume'] = 50
    args['water_heater_efficiency_type'] = 'UniformEnergyFactor'
    args['water_heater_efficiency'] = 3.75
    args['water_heater_usage_bin'] = HPXML::WaterHeaterUsageBinMedium
    args['water_heater_heating_capacity'] = 18767
  elsif ['base-dhw-tank-heat-pump-with-solar.xml',
         'base-dhw-tankless-gas-with-solar.xml'].include? hpxml_file
    args['solar_thermal_system_type'] = HPXML::SolarThermalSystemType
    args['solar_thermal_collector_loop_type'] = HPXML::SolarThermalLoopTypeIndirect
    args['solar_thermal_collector_type'] = HPXML::SolarThermalTypeSingleGlazing
    args['solar_thermal_collector_rated_optical_efficiency'] = 0.77
    args['solar_thermal_collector_rated_thermal_losses'] = 0.793
    args['solar_thermal_storage_volume'] = 60
  elsif ['base-dhw-tankless-electric.xml'].include? hpxml_file
    args['water_heater_type'] = HPXML::WaterHeaterTypeTankless
    args['water_heater_tank_volume'] = Constants.Auto
    args['water_heater_efficiency'] = 0.99
  elsif ['base-dhw-tankless-electric-uef.xml'].include? hpxml_file
    args['water_heater_efficiency_type'] = 'UniformEnergyFactor'
    args['water_heater_efficiency'] = 0.98
  elsif ['base-dhw-tankless-gas.xml'].include? hpxml_file
    args['water_heater_type'] = HPXML::WaterHeaterTypeTankless
    args['water_heater_fuel_type'] = HPXML::FuelTypeNaturalGas
    args['water_heater_tank_volume'] = Constants.Auto
    args['water_heater_efficiency'] = 0.82
  elsif ['base-dhw-tankless-gas-uef.xml'].include? hpxml_file
    args['water_heater_efficiency_type'] = 'UniformEnergyFactor'
    args['water_heater_efficiency'] = 0.93
  elsif ['base-dhw-tankless-propane.xml'].include? hpxml_file
    args['water_heater_fuel_type'] = HPXML::FuelTypePropane
  elsif ['base-dhw-tank-oil.xml'].include? hpxml_file
    args['water_heater_fuel_type'] = HPXML::FuelTypeOil
  elsif ['base-dhw-tank-wood.xml'].include? hpxml_file
    args['water_heater_fuel_type'] = HPXML::FuelTypeWoodCord
  elsif ['base-dhw-desuperheater.xml',
         'base-dhw-desuperheater-2-speed.xml',
         'base-dhw-desuperheater-var-speed.xml',
         'base-dhw-desuperheater-hpwh.xml',
         'base-dhw-desuperheater-gshp.xml'].include? hpxml_file
    args['water_heater_uses_desuperheater'] = true
  elsif ['base-dhw-desuperheater-tankless.xml'].include? hpxml_file
    args['water_heater_uses_desuperheater'] = true
    args['water_heater_type'] = HPXML::WaterHeaterTypeTankless
    args['water_heater_tank_volume'] = Constants.Auto
    args['water_heater_efficiency'] = 0.99
  end

  # Enclosure
  if ['base-enclosure-2stories.xml'].include? hpxml_file
    args['geometry_unit_cfa'] = 4050.0
    args['geometry_num_floors_above_grade'] = 2
    args['window_area_front'] = 216.0
    args['window_area_back'] = 216.0
    args['window_area_left'] = 144.0
    args['window_area_right'] = 144.0
    args['heating_system_heating_capacity'] = 48000.0
    args['cooling_system_cooling_capacity'] = 36000.0
    args['ducts_supply_surface_area'] = 112.5
    args['ducts_return_surface_area'] = 37.5
    args['ducts_number_of_return_registers'] = 3
    args['misc_plug_loads_other_annual_kwh'] = 3685.5
  elsif ['base-enclosure-2stories-garage.xml'].include? hpxml_file
    args['geometry_unit_cfa'] = 3250.0
    args['geometry_garage_width'] = 20.0
    args['ducts_supply_surface_area'] = 112.5
    args['ducts_return_surface_area'] = 37.5
    args['misc_plug_loads_other_annual_kwh'] = 2957.5
    args['floor_over_garage_assembly_r'] = 39.3
  elsif ['base-enclosure-beds-1.xml'].include? hpxml_file
    args['geometry_unit_num_bedrooms'] = 1
    args['geometry_unit_num_bathrooms'] = 1
    args['geometry_unit_num_occupants'] = 1
    args['misc_plug_loads_television_annual_kwh'] = 482.0
  elsif ['base-enclosure-beds-2.xml'].include? hpxml_file
    args['geometry_unit_num_bedrooms'] = 2
    args['geometry_unit_num_bathrooms'] = 1
    args['geometry_unit_num_occupants'] = 2
    args['misc_plug_loads_television_annual_kwh'] = 551.0
  elsif ['base-enclosure-beds-4.xml'].include? hpxml_file
    args['geometry_unit_num_bedrooms'] = 4
    args['geometry_unit_num_occupants'] = 4
    args['misc_plug_loads_television_annual_kwh'] = 689.0
  elsif ['base-enclosure-beds-5.xml'].include? hpxml_file
    args['geometry_unit_num_bedrooms'] = 5
    args['geometry_unit_num_bathrooms'] = 3
    args['geometry_unit_num_occupants'] = 5
    args['misc_plug_loads_television_annual_kwh'] = 758.0
  elsif ['base-enclosure-garage.xml'].include? hpxml_file
    args['geometry_garage_width'] = 30.0
    args['geometry_garage_protrusion'] = 1.0
    args['window_area_front'] = 12.0
    args['window_aspect_ratio'] = 5.0 / 1.5
    args['ducts_supply_location'] = HPXML::LocationGarage
    args['ducts_return_location'] = HPXML::LocationGarage
    args['water_heater_location'] = HPXML::LocationGarage
    args['clothes_washer_location'] = HPXML::LocationGarage
    args['clothes_dryer_location'] = HPXML::LocationGarage
    args['dishwasher_location'] = HPXML::LocationGarage
    args['refrigerator_location'] = HPXML::LocationGarage
    args['cooking_range_oven_location'] = HPXML::LocationGarage
  elsif ['base-enclosure-infil-ach-house-pressure.xml',
         'base-enclosure-infil-cfm-house-pressure.xml'].include? hpxml_file
    args['air_leakage_house_pressure'] = 45
    args['air_leakage_value'] *= 0.9338
  elsif ['base-enclosure-infil-cfm50.xml'].include? hpxml_file
    args['air_leakage_units'] = HPXML::UnitsCFM
    args['air_leakage_value'] = 1080
  elsif ['base-enclosure-infil-flue.xml'].include? hpxml_file
    args['geometry_has_flue_or_chimney'] = 'true'
  elsif ['base-enclosure-infil-natural-ach.xml'].include? hpxml_file
    args['air_leakage_units'] = HPXML::UnitsACHNatural
    args['air_leakage_value'] = 0.2
  elsif ['base-enclosure-overhangs.xml'].include? hpxml_file
    args['overhangs_back_depth'] = 2.5
    args['overhangs_back_distance_to_bottom_of_window'] = 4.0
    args['overhangs_left_depth'] = 1.5
    args['overhangs_left_distance_to_top_of_window'] = 2.0
    args['overhangs_left_distance_to_bottom_of_window'] = 7.0
    args['overhangs_right_depth'] = 1.5
    args['overhangs_right_distance_to_top_of_window'] = 2.0
    args['overhangs_right_distance_to_bottom_of_window'] = 6.0
  elsif ['base-enclosure-windows-none.xml'].include? hpxml_file
    args['window_area_front'] = 0
    args['window_area_back'] = 0
    args['window_area_left'] = 0
    args['window_area_right'] = 0
  elsif ['base-enclosure-skylights.xml'].include? hpxml_file
    args['skylight_area_front'] = 15
    args['skylight_area_back'] = 15
    args['skylight_ufactor'] = 0.33
    args['skylight_shgc'] = 0.45
  elsif ['base-enclosure-split-level.xml'].include? hpxml_file
    args['ducts_number_of_return_registers'] = 2
  end

  # Foundation
  if ['base-foundation-ambient.xml'].include? hpxml_file
    args['geometry_unit_cfa'] = 1350.0
    args['geometry_foundation_type'] = HPXML::FoundationTypeAmbient
    args.delete('geometry_rim_joist_height')
    args['floor_over_foundation_assembly_r'] = 18.7
    args.delete('rim_joist_assembly_r')
    args['ducts_number_of_return_registers'] = 1
    args['misc_plug_loads_other_annual_kwh'] = 1228.5
  elsif ['base-foundation-conditioned-basement-slab-insulation.xml'].include? hpxml_file
    args['slab_under_insulation_r'] = 10
    args['slab_under_width'] = 4
  elsif ['base-foundation-conditioned-basement-wall-interior-insulation.xml'].include? hpxml_file
    args['foundation_wall_insulation_r'] = 18.9
    args['foundation_wall_insulation_distance_to_top'] = 1.0
  elsif ['base-foundation-slab.xml'].include? hpxml_file
    args['geometry_unit_cfa'] = 1350.0
    args['geometry_foundation_type'] = HPXML::FoundationTypeSlab
    args['geometry_foundation_height'] = 0.0
    args['geometry_foundation_height_above_grade'] = 0.0
    args['foundation_wall_insulation_distance_to_bottom'] = Constants.Auto
    args['slab_under_insulation_r'] = 5
    args['slab_under_width'] = 999
    args['slab_carpet_fraction'] = 1.0
    args['slab_carpet_r'] = 2.5
    args['ducts_supply_location'] = HPXML::LocationUnderSlab
    args['ducts_return_location'] = HPXML::LocationUnderSlab
    args['ducts_number_of_return_registers'] = 1
    args['misc_plug_loads_other_annual_kwh'] = 1228.5
  elsif ['base-foundation-unconditioned-basement.xml'].include? hpxml_file
    args['geometry_unit_cfa'] = 1350.0
    args['geometry_foundation_type'] = HPXML::FoundationTypeBasementUnconditioned
    args['floor_over_foundation_assembly_r'] = 18.7
    args['foundation_wall_insulation_r'] = 0
    args['foundation_wall_insulation_distance_to_bottom'] = 0.0
    args['rim_joist_assembly_r'] = 4.0
    args['ducts_supply_location'] = HPXML::LocationBasementUnconditioned
    args['ducts_return_location'] = HPXML::LocationBasementUnconditioned
    args['ducts_number_of_return_registers'] = 1
    args['water_heater_location'] = HPXML::LocationBasementUnconditioned
    args['clothes_washer_location'] = HPXML::LocationBasementUnconditioned
    args['clothes_dryer_location'] = HPXML::LocationBasementUnconditioned
    args['dishwasher_location'] = HPXML::LocationBasementUnconditioned
    args['refrigerator_location'] = HPXML::LocationBasementUnconditioned
    args['cooking_range_oven_location'] = HPXML::LocationBasementUnconditioned
    args['misc_plug_loads_other_annual_kwh'] = 1228.5
  elsif ['base-foundation-basement-garage.xml'].include? hpxml_file
    args['misc_plug_loads_other_annual_kwh'] = 1729
  elsif ['base-foundation-unconditioned-basement-above-grade.xml'].include? hpxml_file
    args['geometry_foundation_height_above_grade'] = 4.0
  elsif ['base-foundation-unconditioned-basement-assembly-r.xml'].include? hpxml_file
    args['foundation_wall_assembly_r'] = 10.69
  elsif ['base-foundation-unconditioned-basement-wall-insulation.xml'].include? hpxml_file
    args['floor_over_foundation_assembly_r'] = 2.1
    args['foundation_wall_insulation_r'] = 8.9
    args['foundation_wall_insulation_distance_to_bottom'] = 4.0
    args['rim_joist_assembly_r'] = 23.0
  elsif ['base-foundation-unvented-crawlspace.xml'].include? hpxml_file
    args['geometry_unit_cfa'] = 1350.0
    args['geometry_foundation_type'] = HPXML::FoundationTypeCrawlspaceUnvented
    args['geometry_foundation_height'] = 4.0
    args['floor_over_foundation_assembly_r'] = 18.7
    args['foundation_wall_insulation_distance_to_bottom'] = 4.0
    args['slab_carpet_r'] = 2.5
    args['ducts_supply_location'] = HPXML::LocationCrawlspaceUnvented
    args['ducts_return_location'] = HPXML::LocationCrawlspaceUnvented
    args['ducts_number_of_return_registers'] = 1
    args['water_heater_location'] = HPXML::LocationCrawlspaceUnvented
    args['misc_plug_loads_other_annual_kwh'] = 1228.5
  elsif ['base-foundation-vented-crawlspace.xml'].include? hpxml_file
    args['geometry_unit_cfa'] = 1350.0
    args['geometry_foundation_type'] = HPXML::FoundationTypeCrawlspaceVented
    args['geometry_foundation_height'] = 4.0
    args['floor_over_foundation_assembly_r'] = 18.7
    args['foundation_wall_insulation_distance_to_bottom'] = 4.0
    args['slab_carpet_r'] = 2.5
    args['ducts_supply_location'] = HPXML::LocationCrawlspaceVented
    args['ducts_return_location'] = HPXML::LocationCrawlspaceVented
    args['ducts_number_of_return_registers'] = 1
    args['water_heater_location'] = HPXML::LocationCrawlspaceVented
    args['misc_plug_loads_other_annual_kwh'] = 1228.5
  elsif ['base-foundation-walkout-basement.xml'].include? hpxml_file
    args['geometry_foundation_height_above_grade'] = 5.0
    args['foundation_wall_insulation_distance_to_bottom'] = 4.0
  end

  # HVAC
  if ['base-hvac-programmable-thermostat.xml'].include? hpxml_file
    args['hvac_control_type'] = HPXML::HVACControlTypeProgrammable
  elsif ['base-hvac-air-to-air-heat-pump-1-speed.xml'].include? hpxml_file
    args['heating_system_type'] = 'none'
    args['cooling_system_type'] = 'none'
    args['heat_pump_type'] = HPXML::HVACTypeHeatPumpAirToAir
    args['heat_pump_heating_capacity_17_f'] = 22680.0
    args['heat_pump_backup_fuel'] = HPXML::FuelTypeElectricity
  elsif ['base-hvac-air-to-air-heat-pump-1-speed-cooling-only.xml'].include? hpxml_file
    args['heat_pump_heating_capacity'] = 0.0
    args['heat_pump_heating_capacity_17_f'] = 0.0
    args['heat_pump_fraction_heat_load_served'] = 0
    args['heat_pump_backup_fuel'] = 'none'
  elsif ['base-hvac-air-to-air-heat-pump-1-speed-heating-only.xml'].include? hpxml_file
    args['heat_pump_cooling_capacity'] = 0.0
    args['heat_pump_fraction_cool_load_served'] = 0
  elsif ['base-hvac-air-to-air-heat-pump-2-speed.xml'].include? hpxml_file
    args['heating_system_type'] = 'none'
    args['cooling_system_type'] = 'none'
    args['heat_pump_type'] = HPXML::HVACTypeHeatPumpAirToAir
    args['heat_pump_heating_efficiency'] = 9.3
    args['heat_pump_cooling_compressor_type'] = HPXML::HVACCompressorTypeTwoStage
    args['heat_pump_heating_capacity_17_f'] = 21240.0
    args['heat_pump_cooling_efficiency'] = 18.0
    args['heat_pump_backup_fuel'] = HPXML::FuelTypeElectricity
  elsif ['base-hvac-air-to-air-heat-pump-var-speed.xml'].include? hpxml_file
    args['heating_system_type'] = 'none'
    args['cooling_system_type'] = 'none'
    args['heat_pump_type'] = HPXML::HVACTypeHeatPumpAirToAir
    args['heat_pump_heating_efficiency'] = 10.0
    args['heat_pump_cooling_compressor_type'] = HPXML::HVACCompressorTypeVariableSpeed
    args['heat_pump_cooling_sensible_heat_fraction'] = 0.78
    args['heat_pump_heating_capacity_17_f'] = 23040.0
    args['heat_pump_cooling_efficiency'] = 22.0
    args['heat_pump_backup_fuel'] = HPXML::FuelTypeElectricity
  elsif ['base-hvac-autosize.xml',
         'base-hvac-autosize-boiler-elec-only.xml',
         'base-hvac-autosize-boiler-gas-central-ac-1-speed.xml',
         'base-hvac-autosize-boiler-gas-only.xml',
         'base-hvac-autosize-central-ac-only-1-speed.xml',
         'base-hvac-autosize-central-ac-only-2-speed.xml',
         'base-hvac-autosize-central-ac-only-var-speed.xml',
         'base-hvac-autosize-elec-resistance-only.xml',
         'base-hvac-autosize-evap-cooler-furnace-gas.xml',
         'base-hvac-autosize-floor-furnace-propane-only.xml',
         'base-hvac-autosize-furnace-elec-only.xml',
         'base-hvac-autosize-furnace-gas-central-ac-2-speed.xml',
         'base-hvac-autosize-furnace-gas-central-ac-var-speed.xml',
         'base-hvac-autosize-furnace-gas-only.xml',
         'base-hvac-autosize-furnace-gas-room-ac.xml',
         'base-hvac-autosize-mini-split-air-conditioner-only-ducted.xml',
         'base-hvac-autosize-room-ac-only.xml',
         'base-hvac-autosize-stove-oil-only.xml',
         'base-hvac-autosize-wall-furnace-elec-only.xml'].include? hpxml_file
    args['heating_system_heating_capacity'] = Constants.Auto
    args['cooling_system_cooling_capacity'] = Constants.Auto
  elsif ['base-hvac-autosize-air-to-air-heat-pump-1-speed.xml',
         'base-hvac-autosize-air-to-air-heat-pump-1-speed-cooling-only.xml',
         'base-hvac-autosize-air-to-air-heat-pump-1-speed-heating-only.xml',
         'base-hvac-autosize-air-to-air-heat-pump-2-speed.xml',
         'base-hvac-autosize-air-to-air-heat-pump-var-speed.xml',
         'base-hvac-autosize-dual-fuel-air-to-air-heat-pump-1-speed.xml',
         'base-hvac-autosize-dual-fuel-mini-split-heat-pump-ducted.xml',
         'base-hvac-autosize-ground-to-air-heat-pump.xml',
         'base-hvac-autosize-ground-to-air-heat-pump-cooling-only.xml',
         'base-hvac-autosize-ground-to-air-heat-pump-heating-only.xml',
         'base-hvac-autosize-mini-split-heat-pump-ducted.xml',
         'base-hvac-autosize-mini-split-heat-pump-ducted-cooling-only.xml',
         'base-hvac-autosize-mini-split-heat-pump-ducted-heating-only.xml'].include? hpxml_file
    args['heat_pump_heating_capacity'] = Constants.AutoMaxLoad
    args['heat_pump_heating_capacity_17_f'] = Constants.Auto
    args['heat_pump_backup_heating_capacity'] = Constants.Auto
    args['heat_pump_cooling_capacity'] = Constants.Auto
  elsif ['base-hvac-autosize-air-to-air-heat-pump-1-speed-manual-s-oversize-allowances.xml',
         'base-hvac-autosize-air-to-air-heat-pump-2-speed-manual-s-oversize-allowances.xml',
         'base-hvac-autosize-air-to-air-heat-pump-var-speed-manual-s-oversize-allowances.xml',
         'base-hvac-autosize-ground-to-air-heat-pump-manual-s-oversize-allowances.xml',
         'base-hvac-autosize-mini-split-heat-pump-ducted-manual-s-oversize-allowances.xml'].include? hpxml_file
    args['heat_pump_heating_capacity'] = Constants.Auto
    args['heat_pump_heating_capacity_17_f'] = Constants.Auto
    args['heat_pump_backup_heating_capacity'] = Constants.Auto
    args['heat_pump_cooling_capacity'] = Constants.Auto
  elsif ['base-hvac-autosize-central-ac-plus-air-to-air-heat-pump-heating.xml'].include? hpxml_file
    args['heating_system_heating_capacity'] = Constants.Auto
    args['cooling_system_cooling_capacity'] = Constants.Auto
    args['heat_pump_heating_capacity'] = Constants.AutoMaxLoad
    args['heat_pump_heating_capacity_17_f'] = Constants.Auto
    args['heat_pump_backup_heating_capacity'] = Constants.Auto
    args['heat_pump_cooling_capacity'] = Constants.Auto
  elsif ['base-hvac-boiler-coal-only.xml',
         'base-hvac-furnace-coal-only.xml'].include? hpxml_file
    args['heating_system_fuel'] = HPXML::FuelTypeCoal
  elsif ['base-hvac-boiler-elec-only.xml'].include? hpxml_file
    args['heating_system_type'] = HPXML::HVACTypeBoiler
    args['heating_system_fuel'] = HPXML::FuelTypeElectricity
    args['heating_system_heating_efficiency'] = 0.98
    args['cooling_system_type'] = 'none'
  elsif ['base-hvac-boiler-gas-central-ac-1-speed.xml'].include? hpxml_file
    args['heating_system_type'] = HPXML::HVACTypeBoiler
  elsif ['base-hvac-boiler-gas-only.xml'].include? hpxml_file
    args['heating_system_type'] = HPXML::HVACTypeBoiler
    args['cooling_system_type'] = 'none'
  elsif ['base-hvac-boiler-oil-only.xml',
         'base-hvac-furnace-oil-only.xml'].include? hpxml_file
    args['heating_system_fuel'] = HPXML::FuelTypeOil
  elsif ['base-hvac-boiler-propane-only.xml',
         'base-hvac-furnace-propane-only.xml'].include? hpxml_file
    args['heating_system_fuel'] = HPXML::FuelTypePropane
  elsif ['base-hvac-boiler-wood-only.xml',
         'base-hvac-furnace-wood-only.xml'].include? hpxml_file
    args['heating_system_fuel'] = HPXML::FuelTypeWoodCord
  elsif ['base-hvac-central-ac-only-1-speed.xml'].include? hpxml_file
    args['heating_system_type'] = 'none'
  elsif ['base-hvac-central-ac-only-2-speed.xml'].include? hpxml_file
    args['heating_system_type'] = 'none'
    args['cooling_system_cooling_efficiency'] = 18.0
    args['cooling_system_cooling_compressor_type'] = HPXML::HVACCompressorTypeTwoStage
  elsif ['base-hvac-central-ac-only-var-speed.xml'].include? hpxml_file
    args['heating_system_type'] = 'none'
    args['cooling_system_cooling_efficiency'] = 24.0
    args['cooling_system_cooling_compressor_type'] = HPXML::HVACCompressorTypeVariableSpeed
    args['cooling_system_cooling_sensible_heat_fraction'] = 0.78
  elsif ['base-hvac-central-ac-plus-air-to-air-heat-pump-heating.xml'].include? hpxml_file
    args['heat_pump_type'] = HPXML::HVACTypeHeatPumpAirToAir
    args['heat_pump_heating_efficiency'] = 7.7
    args['heat_pump_heating_capacity_17_f'] = 22680.0
    args['heat_pump_fraction_cool_load_served'] = 0
    args['heat_pump_backup_fuel'] = HPXML::FuelTypeElectricity
  elsif ['base-hvac-dual-fuel-air-to-air-heat-pump-1-speed.xml'].include? hpxml_file
    args['cooling_system_type'] = 'none'
    args['heat_pump_heating_efficiency'] = 7.7
    args['heat_pump_heating_capacity_17_f'] = 22680.0
    args['heat_pump_backup_fuel'] = HPXML::FuelTypeNaturalGas
    args['heat_pump_backup_heating_efficiency'] = 0.95
    args['heat_pump_backup_heating_switchover_temp'] = 25
  elsif ['base-hvac-dual-fuel-air-to-air-heat-pump-1-speed-electric.xml'].include? hpxml_file
    args['heat_pump_backup_fuel'] = HPXML::FuelTypeElectricity
    args['heat_pump_backup_heating_efficiency'] = 1.0
  elsif ['base-hvac-dual-fuel-air-to-air-heat-pump-2-speed.xml',
         'base-hvac-dual-fuel-air-to-air-heat-pump-var-speed.xml'].include? hpxml_file
    args['heat_pump_backup_fuel'] = HPXML::FuelTypeNaturalGas
    args['heat_pump_backup_heating_efficiency'] = 0.95
    args['heat_pump_backup_heating_switchover_temp'] = 25
  elsif ['base-hvac-dual-fuel-mini-split-heat-pump-ducted.xml'].include? hpxml_file
    args['heat_pump_heating_capacity'] = 36000.0
    args['heat_pump_heating_capacity_17_f'] = 20423.0
    args['heat_pump_backup_fuel'] = HPXML::FuelTypeNaturalGas
    args['heat_pump_backup_heating_efficiency'] = 0.95
    args['heat_pump_backup_heating_switchover_temp'] = 25
  elsif ['base-hvac-ducts-leakage-cfm50.xml'].include? hpxml_file
    args['ducts_leakage_units'] = HPXML::UnitsCFM50
    args['ducts_supply_leakage_to_outside_value'] = 100
    args['ducts_return_leakage_to_outside_value'] = 125
  elsif ['base-hvac-ducts-leakage-percent.xml'].include? hpxml_file
    args['ducts_leakage_units'] = HPXML::UnitsPercent
    args['ducts_supply_leakage_to_outside_value'] = 0.1
    args['ducts_return_leakage_to_outside_value'] = 0.05
  elsif ['base-hvac-elec-resistance-only.xml'].include? hpxml_file
    args['heating_system_type'] = HPXML::HVACTypeElectricResistance
    args['heating_system_fuel'] = HPXML::FuelTypeElectricity
    args['heating_system_heating_efficiency'] = 1.0
    args['cooling_system_type'] = 'none'
  elsif ['base-hvac-evap-cooler-furnace-gas.xml'].include? hpxml_file
    args['cooling_system_type'] = HPXML::HVACTypeEvaporativeCooler
    args.delete('cooling_system_cooling_compressor_type')
    args.delete('cooling_system_cooling_sensible_heat_fraction')
  elsif ['base-hvac-evap-cooler-only.xml'].include? hpxml_file
    args['heating_system_type'] = 'none'
    args['cooling_system_type'] = HPXML::HVACTypeEvaporativeCooler
    args.delete('cooling_system_cooling_compressor_type')
    args.delete('cooling_system_cooling_sensible_heat_fraction')
  elsif ['base-hvac-evap-cooler-only-ducted.xml'].include? hpxml_file
    args['heating_system_type'] = 'none'
    args['cooling_system_type'] = HPXML::HVACTypeEvaporativeCooler
    args.delete('cooling_system_cooling_compressor_type')
    args.delete('cooling_system_cooling_sensible_heat_fraction')
    args['cooling_system_is_ducted'] = true
    args['ducts_return_leakage_to_outside_value'] = 0.0
  elsif ['base-hvac-fireplace-wood-only.xml'].include? hpxml_file
    args['heating_system_type'] = HPXML::HVACTypeFireplace
    args['heating_system_fuel'] = HPXML::FuelTypeWoodCord
  elsif ['base-hvac-fixed-heater-gas-only.xml'].include? hpxml_file
    args['heating_system_type'] = HPXML::HVACTypeFixedHeater
    args['heating_system_heating_efficiency'] = 1.0
    args['cooling_system_type'] = 'none'
  elsif ['base-hvac-floor-furnace-propane-only.xml'].include? hpxml_file
    args['heating_system_type'] = HPXML::HVACTypeFloorFurnace
    args['heating_system_fuel'] = HPXML::FuelTypePropane
  elsif ['base-hvac-furnace-elec-central-ac-1-speed.xml'].include? hpxml_file
    args['heating_system_fuel'] = HPXML::FuelTypeElectricity
    args['heating_system_heating_efficiency'] = 1.0
  elsif ['base-hvac-furnace-elec-only.xml'].include? hpxml_file
    args['heating_system_fuel'] = HPXML::FuelTypeElectricity
    args['heating_system_heating_efficiency'] = 0.98
    args['cooling_system_type'] = 'none'
  elsif ['base-hvac-furnace-gas-central-ac-2-speed.xml'].include? hpxml_file
    args['cooling_system_cooling_efficiency'] = 18.0
    args['cooling_system_cooling_compressor_type'] = HPXML::HVACCompressorTypeTwoStage
  elsif ['base-hvac-furnace-gas-central-ac-var-speed.xml'].include? hpxml_file
    args['cooling_system_cooling_efficiency'] = 24.0
    args['cooling_system_cooling_compressor_type'] = HPXML::HVACCompressorTypeVariableSpeed
    args['cooling_system_cooling_sensible_heat_fraction'] = 0.78
  elsif ['base-hvac-furnace-gas-only.xml'].include? hpxml_file
    args['cooling_system_type'] = 'none'
  elsif ['base-hvac-furnace-gas-room-ac.xml'].include? hpxml_file
    args['cooling_system_type'] = HPXML::HVACTypeRoomAirConditioner
    args['cooling_system_cooling_efficiency_type'] = HPXML::UnitsEER
    args['cooling_system_cooling_efficiency'] = 8.5
    args.delete('cooling_system_cooling_compressor_type')
    args['cooling_system_cooling_sensible_heat_fraction'] = 0.65
  elsif ['base-hvac-mini-split-air-conditioner-only-ducted.xml'].include? hpxml_file
    args['heating_system_type'] = 'none'
    args['cooling_system_type'] = HPXML::HVACTypeMiniSplitAirConditioner
    args['cooling_system_cooling_efficiency'] = 19.0
    args.delete('cooling_system_cooling_compressor_type')
    args['cooling_system_is_ducted'] = true
    args['ducts_supply_leakage_to_outside_value'] = 15.0
    args['ducts_return_leakage_to_outside_value'] = 5.0
    args['ducts_supply_insulation_r'] = 0.0
    args['ducts_supply_surface_area'] = 30.0
    args['ducts_return_surface_area'] = 10.0
  elsif ['base-hvac-mini-split-air-conditioner-only-ductless.xml'].include? hpxml_file
    args['cooling_system_is_ducted'] = false
  elsif ['base-hvac-ground-to-air-heat-pump.xml'].include? hpxml_file
    args['heating_system_type'] = 'none'
    args['cooling_system_type'] = 'none'
    args['heat_pump_type'] = HPXML::HVACTypeHeatPumpGroundToAir
    args['heat_pump_heating_efficiency_type'] = HPXML::UnitsCOP
    args['heat_pump_heating_efficiency'] = 3.6
    args['heat_pump_cooling_efficiency_type'] = HPXML::UnitsEER
    args['heat_pump_cooling_efficiency'] = 16.6
    args.delete('heat_pump_cooling_compressor_type')
    args['heat_pump_backup_fuel'] = HPXML::FuelTypeElectricity
  elsif ['base-hvac-ground-to-air-heat-pump-cooling-only.xml'].include? hpxml_file
    args['heat_pump_heating_capacity'] = 0.0
    args['heat_pump_fraction_heat_load_served'] = 0
    args['heat_pump_backup_fuel'] = 'none'
  elsif ['base-hvac-ground-to-air-heat-pump-heating-only.xml'].include? hpxml_file
    args['heat_pump_cooling_capacity'] = 0.0
    args['heat_pump_fraction_cool_load_served'] = 0
  elsif ['base-hvac-seasons.xml'].include? hpxml_file
    args['hvac_control_heating_season_period'] = 'Nov 1 - Jun 30'
    args['hvac_control_cooling_season_period'] = 'Jun 1 - Oct 31'
  elsif ['base-hvac-install-quality-air-to-air-heat-pump-1-speed.xml',
         'base-hvac-install-quality-air-to-air-heat-pump-2-speed.xml',
         'base-hvac-install-quality-air-to-air-heat-pump-var-speed.xml',
         'base-hvac-install-quality-ground-to-air-heat-pump.xml',
         'base-hvac-install-quality-mini-split-heat-pump-ducted.xml'].include? hpxml_file
    args['heat_pump_airflow_defect_ratio'] = -0.25
    args['heat_pump_charge_defect_ratio'] = -0.25
  elsif ['base-hvac-install-quality-furnace-gas-central-ac-1-speed.xml',
         'base-hvac-install-quality-furnace-gas-central-ac-2-speed.xml',
         'base-hvac-install-quality-furnace-gas-central-ac-var-speed.xml'].include? hpxml_file
    args['heating_system_airflow_defect_ratio'] = -0.25
    args['cooling_system_airflow_defect_ratio'] = -0.25
    args['cooling_system_charge_defect_ratio'] = -0.25
  elsif ['base-hvac-install-quality-furnace-gas-only.xml'].include? hpxml_file
    args['heating_system_airflow_defect_ratio'] = -0.25
  elsif ['base-hvac-install-quality-mini-split-air-conditioner-only-ducted.xml'].include? hpxml_file
    args['cooling_system_airflow_defect_ratio'] = -0.25
    args['cooling_system_charge_defect_ratio'] = -0.25
  elsif ['base-hvac-mini-split-heat-pump-ducted.xml'].include? hpxml_file
    args['heating_system_type'] = 'none'
    args['cooling_system_type'] = 'none'
    args['heat_pump_type'] = HPXML::HVACTypeHeatPumpMiniSplit
    args['heat_pump_heating_capacity_17_f'] = 20423.0
    args['heat_pump_heating_efficiency'] = 10.0
    args['heat_pump_cooling_efficiency'] = 19.0
    args.delete('heat_pump_cooling_compressor_type')
    args['heat_pump_backup_fuel'] = HPXML::FuelTypeElectricity
    args['heat_pump_is_ducted'] = true
    args['ducts_supply_leakage_to_outside_value'] = 15.0
    args['ducts_return_leakage_to_outside_value'] = 5.0
    args['ducts_supply_insulation_r'] = 0.0
    args['ducts_supply_surface_area'] = 30.0
    args['ducts_return_surface_area'] = 10.0
  elsif ['base-hvac-mini-split-heat-pump-ducted-cooling-only.xml'].include? hpxml_file
    args['heat_pump_heating_capacity'] = 0
    args['heat_pump_heating_capacity_17_f'] = 0
    args['heat_pump_fraction_heat_load_served'] = 0
    args['heat_pump_backup_fuel'] = 'none'
  elsif ['base-hvac-mini-split-heat-pump-ducted-heating-only.xml'].include? hpxml_file
    args['heat_pump_cooling_capacity'] = 0
    args['heat_pump_fraction_cool_load_served'] = 0
    args['heat_pump_backup_fuel'] = HPXML::FuelTypeElectricity
  elsif ['base-hvac-mini-split-heat-pump-ductless.xml'].include? hpxml_file
    args['heat_pump_backup_fuel'] = 'none'
    args['heat_pump_is_ducted'] = false
  elsif ['base-hvac-none.xml'].include? hpxml_file
    args['heating_system_type'] = 'none'
    args['cooling_system_type'] = 'none'
  elsif ['base-hvac-portable-heater-gas-only.xml'].include? hpxml_file
    args['heating_system_type'] = HPXML::HVACTypePortableHeater
    args['heating_system_heating_efficiency'] = 1.0
    args['cooling_system_type'] = 'none'
  elsif ['base-hvac-programmable-thermostat-detailed.xml'].include? hpxml_file
    args['hvac_control_heating_weekday_setpoint'] = '64, 64, 64, 64, 64, 64, 64, 70, 70, 66, 66, 66, 66, 66, 66, 66, 66, 68, 68, 68, 68, 68, 64, 64'
    args['hvac_control_heating_weekend_setpoint'] = '68, 68, 68, 70, 70, 70, 70, 70, 70, 70, 70, 70, 70, 70, 70, 70, 70, 70, 70, 70, 70, 70, 70, 70'
    args['hvac_control_cooling_weekday_setpoint'] = '80, 80, 80, 80, 80, 80, 80, 75, 75, 80, 80, 80, 80, 80, 80, 80, 80, 78, 78, 78, 78, 78, 80, 80'
    args['hvac_control_cooling_weekend_setpoint'] = '78, 78, 78, 78, 78, 78, 78, 78, 78, 78, 78, 78, 78, 78, 78, 78, 78, 78, 78, 78, 78, 78, 78, 78'
  elsif ['base-hvac-room-ac-only.xml'].include? hpxml_file
    args['heating_system_type'] = 'none'
    args['cooling_system_type'] = HPXML::HVACTypeRoomAirConditioner
    args['cooling_system_cooling_efficiency_type'] = HPXML::UnitsEER
    args['cooling_system_cooling_efficiency'] = 8.5
    args.delete('cooling_system_cooling_compressor_type')
    args['cooling_system_cooling_sensible_heat_fraction'] = 0.65
  elsif ['base-hvac-room-ac-only-ceer.xml'].include? hpxml_file
    args['cooling_system_cooling_efficiency_type'] = HPXML::UnitsCEER
    args['cooling_system_cooling_efficiency'] = 8.4
  elsif ['base-hvac-room-ac-only-33percent.xml'].include? hpxml_file
    args['cooling_system_fraction_cool_load_served'] = 0.33
    args['cooling_system_cooling_capacity'] = 8000.0
  elsif ['base-hvac-setpoints.xml'].include? hpxml_file
    args['hvac_control_heating_weekday_setpoint'] = 60
    args['hvac_control_heating_weekend_setpoint'] = 60
    args['hvac_control_cooling_weekday_setpoint'] = 80
    args['hvac_control_cooling_weekend_setpoint'] = 80
  elsif ['base-hvac-stove-oil-only.xml'].include? hpxml_file
    args['heating_system_type'] = HPXML::HVACTypeStove
    args['heating_system_fuel'] = HPXML::FuelTypeOil
    args['heating_system_heating_efficiency'] = 0.8
    args['cooling_system_type'] = 'none'
  elsif ['base-hvac-stove-wood-pellets-only.xml'].include? hpxml_file
    args['heating_system_fuel'] = HPXML::FuelTypeWoodPellets
  elsif ['base-hvac-undersized.xml'].include? hpxml_file
    args['heating_system_heating_capacity'] = 3600.0
    args['cooling_system_cooling_capacity'] = 2400.0
    args['ducts_supply_leakage_to_outside_value'] = 7.5
    args['ducts_return_leakage_to_outside_value'] = 2.5
  elsif ['base-hvac-wall-furnace-elec-only.xml'].include? hpxml_file
    args['heating_system_type'] = HPXML::HVACTypeWallFurnace
    args['heating_system_fuel'] = HPXML::FuelTypeElectricity
    args['heating_system_heating_efficiency'] = 0.98
    args['cooling_system_type'] = 'none'
  end

  # Lighting
  if ['base-lighting-none.xml'].include? hpxml_file
    args['lighting_present'] = false
  elsif ['base-lighting-ceiling-fans.xml'].include? hpxml_file
    args['ceiling_fan_present'] = true
    args['ceiling_fan_efficiency'] = 100.0
    args['ceiling_fan_quantity'] = 4
    args['ceiling_fan_cooling_setpoint_temp_offset'] = 0.5
  elsif ['base-lighting-holiday.xml'].include? hpxml_file
    args['holiday_lighting_present'] = true
    args['holiday_lighting_daily_kwh'] = 1.1
    args['holiday_lighting_period'] = 'Nov 24 - Jan 6'
  end

  # Location
  if ['base-location-AMY-2012.xml'].include? hpxml_file
    args['weather_station_epw_filepath'] = 'US_CO_Boulder_AMY_2012.epw'
  elsif ['base-location-baltimore-md.xml'].include? hpxml_file
    args['weather_station_epw_filepath'] = 'USA_MD_Baltimore-Washington.Intl.AP.724060_TMY3.epw'
    args['heating_system_heating_capacity'] = 24000.0
  elsif ['base-location-dallas-tx.xml'].include? hpxml_file
    args['weather_station_epw_filepath'] = 'USA_TX_Dallas-Fort.Worth.Intl.AP.722590_TMY3.epw'
    args['heating_system_heating_capacity'] = 24000.0
  elsif ['base-location-duluth-mn.xml'].include? hpxml_file
    args['weather_station_epw_filepath'] = 'USA_MN_Duluth.Intl.AP.727450_TMY3.epw'
  elsif ['base-location-helena-mt.xml'].include? hpxml_file
    args['weather_station_epw_filepath'] = 'USA_MT_Helena.Rgnl.AP.727720_TMY3.epw'
    args['heating_system_heating_capacity'] = 48000.0
  elsif ['base-location-honolulu-hi.xml'].include? hpxml_file
    args['weather_station_epw_filepath'] = 'USA_HI_Honolulu.Intl.AP.911820_TMY3.epw'
    args['heating_system_heating_capacity'] = 12000.0
  elsif ['base-location-miami-fl.xml'].include? hpxml_file
    args['weather_station_epw_filepath'] = 'USA_FL_Miami.Intl.AP.722020_TMY3.epw'
    args['heating_system_heating_capacity'] = 12000.0
  elsif ['base-location-phoenix-az.xml'].include? hpxml_file
    args['weather_station_epw_filepath'] = 'USA_AZ_Phoenix-Sky.Harbor.Intl.AP.722780_TMY3.epw'
    args['heating_system_heating_capacity'] = 24000.0
  elsif ['base-location-portland-or.xml'].include? hpxml_file
    args['weather_station_epw_filepath'] = 'USA_OR_Portland.Intl.AP.726980_TMY3.epw'
    args['heating_system_heating_capacity'] = 24000.0
  end

  # Mechanical Ventilation
  if ['base-mechvent-balanced.xml'].include? hpxml_file
    args['mech_vent_fan_type'] = HPXML::MechVentTypeBalanced
    args['mech_vent_fan_power'] = 60
  elsif ['base-mechvent-bath-kitchen-fans.xml'].include? hpxml_file
    args['kitchen_fans_quantity'] = 1
    args['kitchen_fans_flow_rate'] = 100.0
    args['kitchen_fans_hours_in_operation'] = 1.5
    args['kitchen_fans_power'] = 30.0
    args['kitchen_fans_start_hour'] = 18
    args['bathroom_fans_quantity'] = 2
    args['bathroom_fans_flow_rate'] = 50.0
    args['bathroom_fans_hours_in_operation'] = 1.5
    args['bathroom_fans_power'] = 15.0
    args['bathroom_fans_start_hour'] = 7
  elsif ['base-mechvent-cfis.xml',
         'base-mechvent-cfis-dse.xml'].include? hpxml_file
    args['mech_vent_fan_type'] = HPXML::MechVentTypeCFIS
    args['mech_vent_flow_rate'] = 330
    args['mech_vent_hours_in_operation'] = 8
    args['mech_vent_fan_power'] = 300
  elsif ['base-mechvent-cfis-evap-cooler-only-ducted.xml'].include? hpxml_file
    args['mech_vent_fan_type'] = HPXML::MechVentTypeCFIS
    args['mech_vent_flow_rate'] = 330
    args['mech_vent_hours_in_operation'] = 8
    args['mech_vent_fan_power'] = 300
  elsif ['base-mechvent-erv.xml'].include? hpxml_file
    args['mech_vent_fan_type'] = HPXML::MechVentTypeERV
    args['mech_vent_fan_power'] = 60
  elsif ['base-mechvent-erv-atre-asre.xml'].include? hpxml_file
    args['mech_vent_fan_type'] = HPXML::MechVentTypeERV
    args['mech_vent_recovery_efficiency_type'] = 'Adjusted'
    args['mech_vent_total_recovery_efficiency'] = 0.526
    args['mech_vent_sensible_recovery_efficiency'] = 0.79
    args['mech_vent_fan_power'] = 60
  elsif ['base-mechvent-exhaust.xml'].include? hpxml_file
    args['mech_vent_fan_type'] = HPXML::MechVentTypeExhaust
  elsif ['base-mechvent-exhaust-rated-flow-rate.xml'].include? hpxml_file
    args['mech_vent_fan_type'] = HPXML::MechVentTypeExhaust
  elsif ['base-mechvent-hrv.xml'].include? hpxml_file
    args['mech_vent_fan_type'] = HPXML::MechVentTypeHRV
    args['mech_vent_fan_power'] = 60
  elsif ['base-mechvent-hrv-asre.xml'].include? hpxml_file
    args['mech_vent_fan_type'] = HPXML::MechVentTypeHRV
    args['mech_vent_recovery_efficiency_type'] = 'Adjusted'
    args['mech_vent_sensible_recovery_efficiency'] = 0.79
    args['mech_vent_fan_power'] = 60
  elsif ['base-mechvent-supply.xml'].include? hpxml_file
    args['mech_vent_fan_type'] = HPXML::MechVentTypeSupply
  elsif ['base-mechvent-whole-house-fan.xml'].include? hpxml_file
    args['whole_house_fan_present'] = true
  end

  # Misc
  if ['base-misc-defaults.xml'].include? hpxml_file
    args.delete('simulation_control_timestep')
    args.delete('site_type')
    args['geometry_unit_num_bathrooms'] = Constants.Auto
    args['geometry_unit_num_occupants'] = Constants.Auto
    args['foundation_wall_insulation_distance_to_top'] = Constants.Auto
    args['foundation_wall_insulation_distance_to_bottom'] = Constants.Auto
    args['foundation_wall_thickness'] = Constants.Auto
    args['slab_thickness'] = Constants.Auto
    args['slab_carpet_fraction'] = Constants.Auto
    args.delete('roof_material_type')
    args['roof_color'] = HPXML::ColorLight
    args.delete('roof_material_type')
    args['roof_radiant_barrier'] = false
    args.delete('wall_siding_type')
    args['wall_color'] = HPXML::ColorMedium
    args.delete('window_fraction_operable')
    args.delete('window_interior_shading_winter')
    args.delete('window_interior_shading_summer')
    args.delete('cooling_system_cooling_compressor_type')
    args.delete('cooling_system_cooling_sensible_heat_fraction')
    args['mech_vent_fan_type'] = HPXML::MechVentTypeExhaust
    args['mech_vent_hours_in_operation'] = Constants.Auto
    args['mech_vent_fan_power'] = Constants.Auto
    args['ducts_supply_location'] = Constants.Auto
    args['ducts_return_location'] = Constants.Auto
    args['ducts_supply_surface_area'] = Constants.Auto
    args['ducts_return_surface_area'] = Constants.Auto
    args['kitchen_fans_quantity'] = Constants.Auto
    args['bathroom_fans_quantity'] = Constants.Auto
    args['water_heater_location'] = Constants.Auto
    args['water_heater_tank_volume'] = Constants.Auto
    args['water_heater_setpoint_temperature'] = Constants.Auto
    args['hot_water_distribution_standard_piping_length'] = Constants.Auto
    args['hot_water_distribution_pipe_r'] = Constants.Auto
    args['solar_thermal_system_type'] = HPXML::SolarThermalSystemType
    args['solar_thermal_collector_type'] = HPXML::SolarThermalTypeSingleGlazing
    args['solar_thermal_collector_rated_optical_efficiency'] = 0.77
    args['solar_thermal_collector_rated_thermal_losses'] = 0.793
    args['pv_system_module_type'] = Constants.Auto
    args.delete('pv_system_inverter_efficiency')
    args.delete('pv_system_system_losses_fraction')
    args['clothes_washer_location'] = Constants.Auto
    args['clothes_washer_efficiency'] = Constants.Auto
    args['clothes_washer_rated_annual_kwh'] = Constants.Auto
    args['clothes_washer_label_electric_rate'] = Constants.Auto
    args['clothes_washer_label_gas_rate'] = Constants.Auto
    args['clothes_washer_label_annual_gas_cost'] = Constants.Auto
    args['clothes_washer_label_usage'] = Constants.Auto
    args['clothes_washer_capacity'] = Constants.Auto
    args['clothes_dryer_location'] = Constants.Auto
    args['clothes_dryer_efficiency'] = Constants.Auto
    args['clothes_dryer_vented_flow_rate'] = Constants.Auto
    args['dishwasher_location'] = Constants.Auto
    args['dishwasher_efficiency'] = Constants.Auto
    args['dishwasher_label_electric_rate'] = Constants.Auto
    args['dishwasher_label_gas_rate'] = Constants.Auto
    args['dishwasher_label_annual_gas_cost'] = Constants.Auto
    args['dishwasher_label_usage'] = Constants.Auto
    args['dishwasher_place_setting_capacity'] = Constants.Auto
    args['refrigerator_location'] = Constants.Auto
    args['refrigerator_rated_annual_kwh'] = Constants.Auto
    args['cooking_range_oven_location'] = Constants.Auto
    args.delete('cooking_range_oven_is_induction')
    args.delete('cooking_range_oven_is_convection')
    args['ceiling_fan_present'] = true
    args['misc_plug_loads_television_annual_kwh'] = Constants.Auto
    args['misc_plug_loads_other_annual_kwh'] = Constants.Auto
    args['misc_plug_loads_other_frac_sensible'] = Constants.Auto
    args['misc_plug_loads_other_frac_latent'] = Constants.Auto
    args['mech_vent_flow_rate'] = Constants.Auto
    args['kitchen_fans_flow_rate'] = Constants.Auto
    args['bathroom_fans_flow_rate'] = Constants.Auto
    args['whole_house_fan_present'] = true
    args['whole_house_fan_flow_rate'] = Constants.Auto
    args['whole_house_fan_power'] = Constants.Auto
  elsif ['base-misc-loads-large-uncommon.xml'].include? hpxml_file
    args['extra_refrigerator_location'] = Constants.Auto
    args['extra_refrigerator_rated_annual_kwh'] = 700.0
    args['freezer_location'] = HPXML::LocationLivingSpace
    args['freezer_rated_annual_kwh'] = 300.0
    args['misc_plug_loads_well_pump_present'] = true
    args['misc_plug_loads_well_pump_annual_kwh'] = 475.0
    args['misc_plug_loads_well_pump_usage_multiplier'] = 1.0
    args['misc_plug_loads_vehicle_present'] = true
    args['misc_plug_loads_vehicle_annual_kwh'] = 1500.0
    args['misc_plug_loads_vehicle_usage_multiplier'] = 1.0
    args['misc_fuel_loads_grill_present'] = true
    args['misc_fuel_loads_grill_fuel_type'] = HPXML::FuelTypePropane
    args['misc_fuel_loads_grill_annual_therm'] = 25.0
    args['misc_fuel_loads_grill_usage_multiplier'] = 1.0
    args['misc_fuel_loads_lighting_present'] = true
    args['misc_fuel_loads_lighting_annual_therm'] = 28.0
    args['misc_fuel_loads_lighting_usage_multiplier'] = 1.0
    args['misc_fuel_loads_fireplace_present'] = true
    args['misc_fuel_loads_fireplace_fuel_type'] = HPXML::FuelTypeWoodCord
    args['misc_fuel_loads_fireplace_annual_therm'] = 55.0
    args['misc_fuel_loads_fireplace_frac_sensible'] = 0.5
    args['misc_fuel_loads_fireplace_frac_latent'] = 0.1
    args['misc_fuel_loads_fireplace_usage_multiplier'] = 1.0
    args['pool_present'] = true
    args['pool_heater_type'] = HPXML::HeaterTypeGas
    args['pool_pump_annual_kwh'] = 2700.0
    args['pool_heater_annual_therm'] = 500.0
    args['hot_tub_present'] = true
    args['hot_tub_pump_annual_kwh'] = 1000.0
    args['hot_tub_heater_annual_kwh'] = 1300.0
  elsif ['base-misc-loads-large-uncommon2.xml'].include? hpxml_file
    args['pool_heater_type'] = HPXML::TypeNone
    args['hot_tub_heater_type'] = HPXML::HeaterTypeHeatPump
    args['hot_tub_heater_annual_kwh'] = 260.0
    args['misc_fuel_loads_grill_fuel_type'] = HPXML::FuelTypeOil
    args['misc_fuel_loads_fireplace_fuel_type'] = HPXML::FuelTypeWoodPellets
  elsif ['base-misc-neighbor-shading.xml'].include? hpxml_file
    args['neighbor_back_distance'] = 10
    args['neighbor_front_distance'] = 15
    args['neighbor_front_height'] = 12
  elsif ['base-misc-shielding-of-home.xml'].include? hpxml_file
    args['site_shielding_of_home'] = HPXML::ShieldingWellShielded
  elsif ['base-misc-usage-multiplier.xml'].include? hpxml_file
    args['water_fixtures_usage_multiplier'] = 0.9
    args['lighting_interior_usage_multiplier'] = 0.9
    args['lighting_exterior_usage_multiplier'] = 0.9
    args['lighting_garage_usage_multiplier'] = 0.9
    args['clothes_washer_usage_multiplier'] = 0.9
    args['clothes_dryer_usage_multiplier'] = 0.9
    args['dishwasher_usage_multiplier'] = 0.9
    args['refrigerator_usage_multiplier'] = 0.9
    args['freezer_location'] = HPXML::LocationLivingSpace
    args['freezer_rated_annual_kwh'] = 300.0
    args['freezer_usage_multiplier'] = 0.9
    args['cooking_range_oven_usage_multiplier'] = 0.9
    args['misc_plug_loads_television_usage_multiplier'] = 0.9
    args['misc_plug_loads_other_usage_multiplier'] = 0.9
    args['pool_present'] = true
    args['pool_pump_annual_kwh'] = 2700.0
    args['pool_pump_usage_multiplier'] = 0.9
    args['pool_heater_type'] = HPXML::HeaterTypeGas
    args['pool_heater_annual_therm'] = 500.0
    args['pool_heater_usage_multiplier'] = 0.9
    args['hot_tub_present'] = true
    args['hot_tub_pump_annual_kwh'] = 1000.0
    args['hot_tub_pump_usage_multiplier'] = 0.9
    args['hot_tub_heater_type'] = HPXML::HeaterTypeElectricResistance
    args['hot_tub_heater_annual_kwh'] = 1300.0
    args['hot_tub_heater_usage_multiplier'] = 0.9
    args['misc_fuel_loads_grill_present'] = true
    args['misc_fuel_loads_grill_fuel_type'] = HPXML::FuelTypePropane
    args['misc_fuel_loads_grill_annual_therm'] = 25.0
    args['misc_fuel_loads_grill_usage_multiplier'] = 0.9
    args['misc_fuel_loads_lighting_present'] = true
    args['misc_fuel_loads_lighting_annual_therm'] = 28.0
    args['misc_fuel_loads_lighting_usage_multiplier'] = 0.9
    args['misc_fuel_loads_fireplace_present'] = true
    args['misc_fuel_loads_fireplace_fuel_type'] = HPXML::FuelTypeWoodCord
    args['misc_fuel_loads_fireplace_annual_therm'] = 55.0
    args['misc_fuel_loads_fireplace_frac_sensible'] = 0.5
    args['misc_fuel_loads_fireplace_frac_latent'] = 0.1
    args['misc_fuel_loads_fireplace_usage_multiplier'] = 0.9
  elsif ['base-misc-loads-none.xml'].include? hpxml_file
    args['misc_plug_loads_television_present'] = false
    args['misc_plug_loads_other_annual_kwh'] = 0.0
    args['misc_plug_loads_other_frac_sensible'] = Constants.Auto
    args['misc_plug_loads_other_frac_latent'] = Constants.Auto
  end

  # PV
  if ['base-pv.xml'].include? hpxml_file
    args['pv_system_module_type'] = HPXML::PVModuleTypeStandard
    args['pv_system_location'] = HPXML::LocationRoof
    args['pv_system_tracking'] = HPXML::PVTrackingTypeFixed
    args['pv_system_2_module_type'] = HPXML::PVModuleTypePremium
    args['pv_system_2_location'] = HPXML::LocationRoof
    args['pv_system_2_tracking'] = HPXML::PVTrackingTypeFixed
    args['pv_system_2_array_azimuth'] = 90
    args['pv_system_2_max_power_output'] = 1500
  end

  # Simulation Control
  if ['base-simcontrol-calendar-year-custom.xml'].include? hpxml_file
    args['simulation_control_run_period_calendar_year'] = 2008
  elsif ['base-simcontrol-daylight-saving-custom.xml'].include? hpxml_file
    args['simulation_control_daylight_saving_enabled'] = true
    args['simulation_control_daylight_saving_period'] = 'Mar 10 - Nov 6'
  elsif ['base-simcontrol-daylight-saving-disabled.xml'].include? hpxml_file
    args['simulation_control_daylight_saving_enabled'] = false
  elsif ['base-simcontrol-runperiod-1-month.xml'].include? hpxml_file
    args['simulation_control_run_period'] = 'Jan 1 - Jan 31'
  elsif ['base-simcontrol-timestep-10-mins.xml'].include? hpxml_file
    args['simulation_control_timestep'] = 10
  end
end

def apply_hpxml_modification_ashrae_140(hpxml_file, hpxml)
  # Set detailed HPXML values for ASHRAE 140 test files

  renumber_hpxml_ids(hpxml)

  # ------------ #
  # HPXML Header #
  # ------------ #

  hpxml.header.xml_generated_by = 'tasks.rb'
  hpxml.header.created_date_and_time = Time.new(2000, 1, 1).strftime('%Y-%m-%dT%H:%M:%S%:z') # Hard-code to prevent diffs
  hpxml.header.apply_ashrae140_assumptions = true
  hpxml.header.state_code = nil

  # --------------------- #
  # HPXML BuildingSummary #
  # --------------------- #

  hpxml.site.azimuth_of_front_of_home = nil
  hpxml.building_construction.average_ceiling_height = nil
  hpxml.climate_and_risk_zones.iecc_zone = nil

  # --------------- #
  # HPXML Enclosure #
  # --------------- #

  hpxml.attics[0].vented_attic_ach = 2.4
  hpxml.foundations.reverse_each do |foundation|
    foundation.delete
  end
  hpxml.roofs.each do |roof|
    if roof.roof_color == HPXML::ColorReflective
      roof.solar_absorptance = 0.2
    else
      roof.solar_absorptance = 0.6
    end
    roof.emittance = 0.9
    roof.roof_color = nil
  end
  (hpxml.walls + hpxml.rim_joists).each do |wall|
    if wall.color == HPXML::ColorReflective
      wall.solar_absorptance = 0.2
    else
      wall.solar_absorptance = 0.6
    end
    wall.emittance = 0.9
    wall.color = nil
    if wall.is_a?(HPXML::Wall)
      if wall.attic_wall_type == HPXML::AtticWallTypeGable
        wall.insulation_assembly_r_value = 2.15
      else
        wall.interior_finish_type = HPXML::InteriorFinishGypsumBoard
        wall.interior_finish_thickness = 0.5
      end
    end
  end
  hpxml.frame_floors.each do |frame_floor|
    next unless frame_floor.is_ceiling

    frame_floor.interior_finish_type = HPXML::InteriorFinishGypsumBoard
    frame_floor.interior_finish_thickness = 0.5
  end
  hpxml.foundation_walls.each do |fwall|
    if fwall.insulation_interior_r_value == 0
      fwall.interior_finish_type = HPXML::InteriorFinishNone
    else
      fwall.interior_finish_type = HPXML::InteriorFinishGypsumBoard
      fwall.interior_finish_thickness = 0.5
    end
  end
  if hpxml.doors.size == 1
    hpxml.doors[0].area /= 2.0
    hpxml.doors << hpxml.doors[0].dup
    hpxml.doors[1].azimuth = 0
  end
  hpxml.windows.each do |window|
    next if window.overhangs_depth.nil?

    window.overhangs_distance_to_bottom_of_window = 6.0
  end

  # ---------- #
  # HPXML HVAC #
  # ---------- #

  hpxml.hvac_controls.add(id: "HVACControl#{hpxml.hvac_controls.size + 1}",
                          heating_setpoint_temp: 68.0,
                          cooling_setpoint_temp: 78.0)

  # --------------- #
  # HPXML MiscLoads #
  # --------------- #

  hpxml.plug_loads[0].weekday_fractions = '0.0203, 0.0203, 0.0203, 0.0203, 0.0203, 0.0339, 0.0426, 0.0852, 0.0497, 0.0304, 0.0304, 0.0406, 0.0304, 0.0254, 0.0264, 0.0264, 0.0386, 0.0416, 0.0447, 0.0700, 0.0700, 0.0731, 0.0731, 0.0660'
  hpxml.plug_loads[0].weekend_fractions = '0.0203, 0.0203, 0.0203, 0.0203, 0.0203, 0.0339, 0.0426, 0.0852, 0.0497, 0.0304, 0.0304, 0.0406, 0.0304, 0.0254, 0.0264, 0.0264, 0.0386, 0.0416, 0.0447, 0.0700, 0.0700, 0.0731, 0.0731, 0.0660'
  hpxml.plug_loads[0].monthly_multipliers = '1.0, 1.0, 1.0, 1.0, 1.0, 1.0, 1.0, 1.0, 1.0, 1.0, 1.0, 1.0'

  # ----- #
  # FINAL #
  # ----- #

  renumber_hpxml_ids(hpxml)
end

def apply_hpxml_modification(hpxml_file, hpxml)
  # Set detailed HPXML values for sample files

  if hpxml_file.include? 'split-surfaces'
    (hpxml.roofs + hpxml.rim_joists + hpxml.walls + hpxml.foundation_walls).each do |surface|
      surface.azimuth = nil
    end
    hpxml.collapse_enclosure_surfaces()
  end
  renumber_hpxml_ids(hpxml)

  # ------------ #
  # HPXML Header #
  # ------------ #

  # General logic for all files
  hpxml.header.xml_generated_by = 'tasks.rb'
  hpxml.header.created_date_and_time = Time.new(2000, 1, 1).strftime('%Y-%m-%dT%H:%M:%S%:z') # Hard-code to prevent diffs

  # Logic that can only be applied based on the file name
  if ['base-hvac-undersized-allow-increased-fixed-capacities.xml'].include? hpxml_file
    hpxml.header.allow_increased_fixed_capacities = true
  elsif ['base-schedules-detailed-stochastic.xml'].include? hpxml_file
    hpxml.header.schedules_filepath = 'HPXMLtoOpenStudio/resources/schedule_files/stochastic.csv'
  elsif ['base-schedules-detailed-stochastic-vacancy.xml'].include? hpxml_file
    hpxml.header.schedules_filepath = 'HPXMLtoOpenStudio/resources/schedule_files/stochastic-vacancy.csv'
  elsif ['base-schedules-detailed-smooth.xml'].include? hpxml_file
    hpxml.header.schedules_filepath = 'HPXMLtoOpenStudio/resources/schedule_files/smooth.csv'
  end

  # --------------------- #
  # HPXML BuildingSummary #
  # --------------------- #

  # General logic for all files
  hpxml.site.fuels = [HPXML::FuelTypeElectricity, HPXML::FuelTypeNaturalGas]

  # Logic that can only be applied based on the file name
  if ['base-schedules-simple.xml',
      'base-misc-loads-large-uncommon.xml',
      'base-misc-loads-large-uncommon2.xml'].include? hpxml_file
    hpxml.building_occupancy.weekday_fractions = '0.061, 0.061, 0.061, 0.061, 0.061, 0.061, 0.061, 0.053, 0.025, 0.015, 0.015, 0.015, 0.015, 0.015, 0.015, 0.015, 0.018, 0.033, 0.054, 0.054, 0.054, 0.061, 0.061, 0.061'
    hpxml.building_occupancy.weekend_fractions = '0.061, 0.061, 0.061, 0.061, 0.061, 0.061, 0.061, 0.053, 0.025, 0.015, 0.015, 0.015, 0.015, 0.015, 0.015, 0.015, 0.018, 0.033, 0.054, 0.054, 0.054, 0.061, 0.061, 0.061'
    hpxml.building_occupancy.monthly_multipliers = '1.0, 1.0, 1.0, 1.0, 1.0, 1.0, 1.0, 1.0, 1.0, 1.0, 1.0, 1.0'
  elsif ['base-misc-defaults.xml'].include? hpxml_file
    hpxml.building_construction.average_ceiling_height = nil
    hpxml.building_construction.conditioned_building_volume = nil
  elsif ['base-atticroof-cathedral.xml'].include? hpxml_file
    hpxml.building_construction.number_of_conditioned_floors = 2
    hpxml.building_construction.number_of_conditioned_floors_above_grade = 1
    hpxml.building_construction.conditioned_floor_area = 2700
    hpxml.attics[0].attic_type = HPXML::AtticTypeCathedral
  elsif ['base-atticroof-conditioned.xml'].include? hpxml_file
    hpxml.building_construction.conditioned_building_volume = 23850
    hpxml.air_infiltration_measurements[0].infiltration_volume = hpxml.building_construction.conditioned_building_volume
  elsif ['base-enclosure-split-level.xml'].include? hpxml_file
    hpxml.building_construction.number_of_conditioned_floors = 1.5
    hpxml.building_construction.number_of_conditioned_floors_above_grade = 1.5
  elsif ['base-foundation-walkout-basement.xml'].include? hpxml_file
    hpxml.building_construction.number_of_conditioned_floors_above_grade = 2
  elsif ['base-foundation-basement-garage.xml'].include? hpxml_file
    hpxml.building_construction.conditioned_floor_area -= 400 * 2
    hpxml.building_construction.conditioned_building_volume -= 400 * 2 * 8
    hpxml.air_infiltration_measurements[0].infiltration_volume = hpxml.building_construction.conditioned_building_volume
    hpxml.hvac_distributions[0].conditioned_floor_area_served = hpxml.building_construction.conditioned_floor_area
  end

  # --------------- #
  # HPXML Enclosure #
  # --------------- #

  # General logic for all files
  (hpxml.roofs + hpxml.walls + hpxml.rim_joists).each do |surface|
    surface.solar_absorptance = 0.7
    surface.emittance = 0.92
    if surface.is_a? HPXML::Roof
      surface.roof_color = nil
    else
      surface.color = nil
    end
  end
  hpxml.roofs.each do |roof|
    next unless roof.interior_adjacent_to == HPXML::LocationLivingSpace

    roof.interior_finish_type = HPXML::InteriorFinishGypsumBoard
  end
  (hpxml.walls + hpxml.foundation_walls + hpxml.frame_floors).each do |surface|
    if surface.is_a?(HPXML::FoundationWall) && surface.interior_adjacent_to != HPXML::LocationBasementConditioned
      surface.interior_finish_type = HPXML::InteriorFinishNone
    end
    next unless [HPXML::LocationLivingSpace,
                 HPXML::LocationBasementConditioned].include?(surface.interior_adjacent_to) &&
                [HPXML::LocationOutside,
                 HPXML::LocationGround,
                 HPXML::LocationGarage,
                 HPXML::LocationAtticUnvented,
                 HPXML::LocationAtticVented,
                 HPXML::LocationOtherHousingUnit,
                 HPXML::LocationBasementConditioned].include?(surface.exterior_adjacent_to)
    next if surface.is_a?(HPXML::FrameFloor) && surface.is_floor

    surface.interior_finish_type = HPXML::InteriorFinishGypsumBoard
  end
  hpxml.attics.each do |attic|
    if attic.attic_type == HPXML::AtticTypeUnvented
      attic.within_infiltration_volume = false
    elsif attic.attic_type == HPXML::AtticTypeVented
      attic.vented_attic_sla = 0.003
    end
  end
  hpxml.foundations.each do |foundation|
    if foundation.foundation_type == HPXML::FoundationTypeCrawlspaceUnvented
      foundation.within_infiltration_volume = false
    elsif foundation.foundation_type == HPXML::FoundationTypeCrawlspaceVented
      foundation.vented_crawlspace_sla = 0.00667
    end
  end
  hpxml.skylights.each do |skylight|
    skylight.interior_shading_factor_summer = 1.0
    skylight.interior_shading_factor_winter = 1.0
  end

  # Logic that can only be applied based on the file name
  if ['base-bldgtype-multifamily-adjacent-to-multifamily-buffer-space.xml',
      'base-bldgtype-multifamily-adjacent-to-non-freezing-space.xml',
      'base-bldgtype-multifamily-adjacent-to-other-heated-space.xml',
      'base-bldgtype-multifamily-adjacent-to-other-housing-unit.xml'].include? hpxml_file
    if hpxml_file == 'base-bldgtype-multifamily-adjacent-to-multifamily-buffer-space.xml'
      adjacent_to = HPXML::LocationOtherMultifamilyBufferSpace
    elsif hpxml_file == 'base-bldgtype-multifamily-adjacent-to-non-freezing-space.xml'
      adjacent_to = HPXML::LocationOtherNonFreezingSpace
    elsif hpxml_file == 'base-bldgtype-multifamily-adjacent-to-other-heated-space.xml'
      adjacent_to = HPXML::LocationOtherHeatedSpace
    elsif hpxml_file == 'base-bldgtype-multifamily-adjacent-to-other-housing-unit.xml'
      adjacent_to = HPXML::LocationOtherHousingUnit
    end
    hpxml.walls[-1].exterior_adjacent_to = adjacent_to
    hpxml.frame_floors[0].exterior_adjacent_to = adjacent_to
    hpxml.frame_floors[1].exterior_adjacent_to = adjacent_to
    if hpxml_file != 'base-bldgtype-multifamily-adjacent-to-other-housing-unit.xml'
      hpxml.walls[-1].insulation_assembly_r_value = 23
      hpxml.frame_floors[0].insulation_assembly_r_value = 18.7
      hpxml.frame_floors[1].insulation_assembly_r_value = 18.7
    end
    hpxml.windows.each do |window|
      window.area *= 0.35
    end
    hpxml.doors.add(id: "Door#{hpxml.doors.size + 1}",
                    wall_idref: hpxml.walls[-1].id,
                    area: 20,
                    azimuth: 0,
                    r_value: 4.4)
    hpxml.hvac_distributions[0].ducts[0].duct_location = adjacent_to
    hpxml.hvac_distributions[0].ducts[1].duct_location = adjacent_to
    hpxml.water_heating_systems[0].location = adjacent_to
    hpxml.clothes_washers[0].location = adjacent_to
    hpxml.clothes_dryers[0].location = adjacent_to
    hpxml.dishwashers[0].location = adjacent_to
    hpxml.refrigerators[0].location = adjacent_to
    hpxml.cooking_ranges[0].location = adjacent_to
  elsif ['base-bldgtype-multifamily-adjacent-to-multiple.xml'].include? hpxml_file
    hpxml.walls[-1].delete
    hpxml.walls.add(id: "Wall#{hpxml.walls.size + 1}",
                    exterior_adjacent_to: HPXML::LocationOtherHeatedSpace,
                    interior_adjacent_to: HPXML::LocationLivingSpace,
                    wall_type: HPXML::WallTypeWoodStud,
                    area: 100,
                    solar_absorptance: 0.7,
                    emittance: 0.92,
                    interior_finish_type: HPXML::InteriorFinishGypsumBoard,
                    insulation_assembly_r_value: 23.0)
    hpxml.walls.add(id: "Wall#{hpxml.walls.size + 1}",
                    exterior_adjacent_to: HPXML::LocationOtherMultifamilyBufferSpace,
                    interior_adjacent_to: HPXML::LocationLivingSpace,
                    wall_type: HPXML::WallTypeWoodStud,
                    area: 100,
                    solar_absorptance: 0.7,
                    emittance: 0.92,
                    interior_finish_type: HPXML::InteriorFinishGypsumBoard,
                    insulation_assembly_r_value: 23.0)
    hpxml.walls.add(id: "Wall#{hpxml.walls.size + 1}",
                    exterior_adjacent_to: HPXML::LocationOtherNonFreezingSpace,
                    interior_adjacent_to: HPXML::LocationLivingSpace,
                    wall_type: HPXML::WallTypeWoodStud,
                    area: 100,
                    solar_absorptance: 0.7,
                    emittance: 0.92,
                    interior_finish_type: HPXML::InteriorFinishGypsumBoard,
                    insulation_assembly_r_value: 23.0)
    hpxml.walls.add(id: "Wall#{hpxml.walls.size + 1}",
                    exterior_adjacent_to: HPXML::LocationOtherHousingUnit,
                    interior_adjacent_to: HPXML::LocationLivingSpace,
                    wall_type: HPXML::WallTypeWoodStud,
                    area: 100,
                    solar_absorptance: 0.7,
                    emittance: 0.92,
                    interior_finish_type: HPXML::InteriorFinishGypsumBoard,
                    insulation_assembly_r_value: 4.0)
    hpxml.frame_floors[-1].delete
    hpxml.frame_floors.add(id: "FrameFloor#{hpxml.frame_floors.size + 1}",
                           exterior_adjacent_to: HPXML::LocationOtherNonFreezingSpace,
                           interior_adjacent_to: HPXML::LocationLivingSpace,
                           area: 550,
                           insulation_assembly_r_value: 18.7,
                           other_space_above_or_below: HPXML::FrameFloorOtherSpaceBelow)
    hpxml.frame_floors.add(id: "FrameFloor#{hpxml.frame_floors.size + 1}",
                           exterior_adjacent_to: HPXML::LocationOtherMultifamilyBufferSpace,
                           interior_adjacent_to: HPXML::LocationLivingSpace,
                           area: 200,
                           insulation_assembly_r_value: 18.7,
                           other_space_above_or_below: HPXML::FrameFloorOtherSpaceBelow)
    hpxml.frame_floors.add(id: "FrameFloor#{hpxml.frame_floors.size + 1}",
                           exterior_adjacent_to: HPXML::LocationOtherHeatedSpace,
                           interior_adjacent_to: HPXML::LocationLivingSpace,
                           area: 150,
                           insulation_assembly_r_value: 2.1,
                           other_space_above_or_below: HPXML::FrameFloorOtherSpaceBelow)
    wall = hpxml.walls.select { |w|
             w.interior_adjacent_to == HPXML::LocationLivingSpace &&
               w.exterior_adjacent_to == HPXML::LocationOtherMultifamilyBufferSpace
           }           [0]
    hpxml.windows.add(id: "Window#{hpxml.windows.size + 1}",
                      area: 50,
                      azimuth: 270,
                      ufactor: 0.33,
                      shgc: 0.45,
                      fraction_operable: 0.67,
                      wall_idref: wall.id)
    wall = hpxml.walls.select { |w|
             w.interior_adjacent_to == HPXML::LocationLivingSpace &&
               w.exterior_adjacent_to == HPXML::LocationOtherHeatedSpace
           }           [0]
    hpxml.doors.add(id: "Door#{hpxml.doors.size + 1}",
                    wall_idref: wall.id,
                    area: 20,
                    azimuth: 0,
                    r_value: 4.4)
    wall = hpxml.walls.select { |w|
             w.interior_adjacent_to == HPXML::LocationLivingSpace &&
               w.exterior_adjacent_to == HPXML::LocationOtherHousingUnit
           }           [0]
    hpxml.doors.add(id: "Door#{hpxml.doors.size + 1}",
                    wall_idref: wall.id,
                    area: 20,
                    azimuth: 0,
                    r_value: 4.4)
  elsif ['base-enclosure-orientations.xml'].include? hpxml_file
    hpxml.windows.each do |window|
      window.orientation = { 0 => 'north', 90 => 'east', 180 => 'south', 270 => 'west' }[window.azimuth]
      window.azimuth = nil
    end
    hpxml.doors[0].delete
    hpxml.doors.add(id: "Door#{hpxml.doors.size + 1}",
                    wall_idref: 'Wall1',
                    area: 20,
                    orientation: HPXML::OrientationNorth,
                    r_value: 4.4)
    hpxml.doors.add(id: "Door#{hpxml.doors.size + 1}",
                    wall_idref: 'Wall1',
                    area: 20,
                    orientation: HPXML::OrientationSouth,
                    r_value: 4.4)
  elsif ['base-foundation-unconditioned-basement.xml'].include? hpxml_file
    hpxml.foundations[0].within_infiltration_volume = false
  elsif ['base-atticroof-conditioned.xml'].include? hpxml_file
    hpxml.attics.add(id: "Attic#{hpxml.attics.size + 1}",
                     attic_type: HPXML::AtticTypeUnvented,
                     within_infiltration_volume: false)
    hpxml.roofs.each do |roof|
      roof.area = 1006.0 / hpxml.roofs.size
      roof.insulation_assembly_r_value = 25.8
    end
    hpxml.roofs.add(id: "Roof#{hpxml.roofs.size + 1}",
                    interior_adjacent_to: HPXML::LocationAtticUnvented,
                    area: 504,
                    roof_type: HPXML::RoofTypeAsphaltShingles,
                    solar_absorptance: 0.7,
                    emittance: 0.92,
                    pitch: 6,
                    radiant_barrier: false,
                    insulation_assembly_r_value: 2.3)
    hpxml.rim_joists.each do |rim_joist|
      rim_joist.area = 116.0 / hpxml.rim_joists.size
    end
    hpxml.walls.each do |wall|
      wall.area = 1200.0 / hpxml.walls.size
    end
    hpxml.walls.add(id: "Wall#{hpxml.walls.size + 1}",
                    exterior_adjacent_to: HPXML::LocationAtticUnvented,
                    interior_adjacent_to: HPXML::LocationLivingSpace,
                    wall_type: HPXML::WallTypeWoodStud,
                    area: 316,
                    solar_absorptance: 0.7,
                    emittance: 0.92,
                    interior_finish_type: HPXML::InteriorFinishGypsumBoard,
                    insulation_assembly_r_value: 23.0)
    hpxml.walls.add(id: "Wall#{hpxml.walls.size + 1}",
                    exterior_adjacent_to: HPXML::LocationOutside,
                    interior_adjacent_to: HPXML::LocationLivingSpace,
                    wall_type: HPXML::WallTypeWoodStud,
                    siding: HPXML::SidingTypeWood,
                    area: 240,
                    solar_absorptance: 0.7,
                    emittance: 0.92,
                    interior_finish_type: HPXML::InteriorFinishGypsumBoard,
                    insulation_assembly_r_value: 22.3)
    hpxml.walls.add(id: "Wall#{hpxml.walls.size + 1}",
                    exterior_adjacent_to: HPXML::LocationOutside,
                    interior_adjacent_to: HPXML::LocationAtticUnvented,
                    attic_wall_type: HPXML::AtticWallTypeGable,
                    wall_type: HPXML::WallTypeWoodStud,
                    siding: HPXML::SidingTypeWood,
                    area: 50,
                    solar_absorptance: 0.7,
                    emittance: 0.92,
                    insulation_assembly_r_value: 4.0)
    hpxml.foundation_walls.each do |foundation_wall|
      foundation_wall.area = 1200.0 / hpxml.foundation_walls.size
    end
    hpxml.frame_floors.add(id: "FrameFloor#{hpxml.frame_floors.size + 1}",
                           exterior_adjacent_to: HPXML::LocationAtticUnvented,
                           interior_adjacent_to: HPXML::LocationLivingSpace,
                           area: 450,
                           interior_finish_type: HPXML::InteriorFinishGypsumBoard,
                           insulation_assembly_r_value: 39.3)
    hpxml.slabs[0].area = 1350
    hpxml.slabs[0].exposed_perimeter = 150
    hpxml.windows[1].area = 108
    hpxml.windows[3].area = 108
    hpxml.windows.add(id: "Window#{hpxml.windows.size + 1}",
                      area: 12,
                      azimuth: 90,
                      ufactor: 0.33,
                      shgc: 0.45,
                      fraction_operable: 0,
                      wall_idref: hpxml.walls[-2].id)
    hpxml.windows.add(id: "Window#{hpxml.windows.size + 1}",
                      area: 62,
                      azimuth: 270,
                      ufactor: 0.3,
                      shgc: 0.45,
                      fraction_operable: 0,
                      wall_idref: hpxml.walls[-2].id)
  elsif ['base-foundation-unconditioned-basement-above-grade.xml'].include? hpxml_file
    hpxml.windows.add(id: "Window#{hpxml.windows.size + 1}",
                      area: 20,
                      azimuth: 0,
                      ufactor: 0.33,
                      shgc: 0.45,
                      fraction_operable: 0.0,
                      wall_idref: hpxml.foundation_walls[0].id)
    hpxml.windows.add(id: "Window#{hpxml.windows.size + 1}",
                      area: 10,
                      azimuth: 90,
                      ufactor: 0.33,
                      shgc: 0.45,
                      fraction_operable: 0.0,
                      wall_idref: hpxml.foundation_walls[0].id)
    hpxml.windows.add(id: "Window#{hpxml.windows.size + 1}",
                      area: 20,
                      azimuth: 180,
                      ufactor: 0.33,
                      shgc: 0.45,
                      fraction_operable: 0.0,
                      wall_idref: hpxml.foundation_walls[0].id)
    hpxml.windows.add(id: "Window#{hpxml.windows.size + 1}",
                      area: 10,
                      azimuth: 270,
                      ufactor: 0.33,
                      shgc: 0.45,
                      fraction_operable: 0.0,
                      wall_idref: hpxml.foundation_walls[0].id)
  elsif ['base-enclosure-skylights-physical-properties.xml'].include? hpxml_file
    hpxml.skylights[0].ufactor = nil
    hpxml.skylights[0].shgc = nil
    hpxml.skylights[0].glass_layers = HPXML::WindowLayersSinglePane
    hpxml.skylights[0].frame_type = HPXML::WindowFrameTypeWood
    hpxml.skylights[0].glass_type = HPXML::WindowGlassTypeTinted
    hpxml.skylights[1].ufactor = nil
    hpxml.skylights[1].shgc = nil
    hpxml.skylights[1].glass_layers = HPXML::WindowLayersDoublePane
    hpxml.skylights[1].frame_type = HPXML::WindowFrameTypeMetal
    hpxml.skylights[1].thermal_break = true
    hpxml.skylights[1].glass_type = HPXML::WindowGlassTypeLowE
    hpxml.skylights[1].gas_fill = HPXML::WindowGasKrypton
  elsif ['base-enclosure-skylights-shading.xml'].include? hpxml_file
    hpxml.skylights[0].exterior_shading_factor_summer = 0.1
    hpxml.skylights[0].exterior_shading_factor_winter = 0.9
    hpxml.skylights[0].interior_shading_factor_summer = 0.01
    hpxml.skylights[0].interior_shading_factor_winter = 0.99
    hpxml.skylights[1].exterior_shading_factor_summer = 0.5
    hpxml.skylights[1].exterior_shading_factor_winter = 0.0
    hpxml.skylights[1].interior_shading_factor_summer = 0.5
    hpxml.skylights[1].interior_shading_factor_winter = 1.0
  elsif ['base-enclosure-windows-physical-properties.xml'].include? hpxml_file
    hpxml.windows[0].ufactor = nil
    hpxml.windows[0].shgc = nil
    hpxml.windows[0].glass_layers = HPXML::WindowLayersSinglePane
    hpxml.windows[0].frame_type = HPXML::WindowFrameTypeWood
    hpxml.windows[0].glass_type = HPXML::WindowGlassTypeTinted
    hpxml.windows[1].ufactor = nil
    hpxml.windows[1].shgc = nil
    hpxml.windows[1].glass_layers = HPXML::WindowLayersDoublePane
    hpxml.windows[1].frame_type = HPXML::WindowFrameTypeVinyl
    hpxml.windows[1].glass_type = HPXML::WindowGlassTypeReflective
    hpxml.windows[1].gas_fill = HPXML::WindowGasAir
    hpxml.windows[2].ufactor = nil
    hpxml.windows[2].shgc = nil
    hpxml.windows[2].glass_layers = HPXML::WindowLayersDoublePane
    hpxml.windows[2].frame_type = HPXML::WindowFrameTypeMetal
    hpxml.windows[2].thermal_break = true
    hpxml.windows[2].glass_type = HPXML::WindowGlassTypeLowE
    hpxml.windows[2].gas_fill = HPXML::WindowGasArgon
    hpxml.windows[3].ufactor = nil
    hpxml.windows[3].shgc = nil
    hpxml.windows[3].glass_layers = HPXML::WindowLayersGlassBlock
  elsif ['base-enclosure-windows-shading.xml'].include? hpxml_file
    hpxml.windows[1].exterior_shading_factor_summer = 0.5
    hpxml.windows[1].exterior_shading_factor_winter = 0.5
    hpxml.windows[1].interior_shading_factor_summer = 0.5
    hpxml.windows[1].interior_shading_factor_winter = 0.5
    hpxml.windows[2].exterior_shading_factor_summer = 0.1
    hpxml.windows[2].exterior_shading_factor_winter = 0.9
    hpxml.windows[2].interior_shading_factor_summer = 0.01
    hpxml.windows[2].interior_shading_factor_winter = 0.99
    hpxml.windows[3].exterior_shading_factor_summer = 0.0
    hpxml.windows[3].exterior_shading_factor_winter = 1.0
    hpxml.windows[3].interior_shading_factor_summer = 0.0
    hpxml.windows[3].interior_shading_factor_winter = 1.0
  elsif ['base-misc-defaults.xml'].include? hpxml_file
    hpxml.attics.reverse_each do |attic|
      attic.delete
    end
    hpxml.foundations.reverse_each do |foundation|
      foundation.delete
    end
    hpxml.air_infiltration_measurements[0].infiltration_volume = nil
    (hpxml.roofs + hpxml.walls + hpxml.rim_joists).each do |surface|
      surface.solar_absorptance = nil
      surface.emittance = nil
      if surface.is_a? HPXML::Roof
        surface.radiant_barrier = nil
      end
    end
    (hpxml.walls + hpxml.foundation_walls).each do |wall|
      wall.interior_finish_type = nil
    end
    hpxml.foundation_walls.each do |fwall|
      fwall.length = fwall.area / fwall.height
      fwall.area = nil
    end
    hpxml.doors[0].azimuth = nil
  elsif ['base-enclosure-2stories.xml',
         'base-enclosure-2stories-garage.xml',
         'base-hvac-ducts-area-fractions.xml'].include? hpxml_file
    hpxml.rim_joists << hpxml.rim_joists[-1].dup
    hpxml.rim_joists[-1].id = "RimJoist#{hpxml.rim_joists.size}"
    hpxml.rim_joists[-1].interior_adjacent_to = HPXML::LocationLivingSpace
    hpxml.rim_joists[-1].area = 116
  elsif ['base-foundation-conditioned-basement-wall-interior-insulation.xml'].include? hpxml_file
    hpxml.foundation_walls.each do |foundation_wall|
      foundation_wall.insulation_interior_r_value = 10
      foundation_wall.insulation_interior_distance_to_top = 0
      foundation_wall.insulation_interior_distance_to_bottom = 8
      foundation_wall.insulation_exterior_r_value = 8.9
      foundation_wall.insulation_exterior_distance_to_top = 1
      foundation_wall.insulation_exterior_distance_to_bottom = 8
    end
  elsif ['base-foundation-walkout-basement.xml'].include? hpxml_file
    hpxml.foundation_walls.reverse_each do |foundation_wall|
      foundation_wall.delete
    end
    hpxml.foundation_walls.add(id: "FoundationWall#{hpxml.foundation_walls.size + 1}",
                               exterior_adjacent_to: HPXML::LocationGround,
                               interior_adjacent_to: HPXML::LocationBasementConditioned,
                               height: 8,
                               area: 480,
                               thickness: 8,
                               depth_below_grade: 7,
                               interior_finish_type: HPXML::InteriorFinishGypsumBoard,
                               insulation_interior_r_value: 0,
                               insulation_exterior_distance_to_top: 0,
                               insulation_exterior_distance_to_bottom: 8,
                               insulation_exterior_r_value: 8.9)
    hpxml.foundation_walls.add(id: "FoundationWall#{hpxml.foundation_walls.size + 1}",
                               exterior_adjacent_to: HPXML::LocationGround,
                               interior_adjacent_to: HPXML::LocationBasementConditioned,
                               height: 4,
                               area: 120,
                               thickness: 8,
                               depth_below_grade: 3,
                               interior_finish_type: HPXML::InteriorFinishGypsumBoard,
                               insulation_interior_r_value: 0,
                               insulation_exterior_distance_to_top: 0,
                               insulation_exterior_distance_to_bottom: 4,
                               insulation_exterior_r_value: 8.9)
    hpxml.foundation_walls.add(id: "FoundationWall#{hpxml.foundation_walls.size + 1}",
                               exterior_adjacent_to: HPXML::LocationGround,
                               interior_adjacent_to: HPXML::LocationBasementConditioned,
                               height: 2,
                               area: 60,
                               thickness: 8,
                               depth_below_grade: 1,
                               interior_finish_type: HPXML::InteriorFinishGypsumBoard,
                               insulation_interior_r_value: 0,
                               insulation_exterior_distance_to_top: 0,
                               insulation_exterior_distance_to_bottom: 2,
                               insulation_exterior_r_value: 8.9)
    hpxml.foundation_walls.each do |foundation_wall|
      hpxml.foundations[0].attached_to_foundation_wall_idrefs << foundation_wall.id
    end
    hpxml.windows.add(id: "Window#{hpxml.windows.size + 1}",
                      area: 20,
                      azimuth: 0,
                      ufactor: 0.33,
                      shgc: 0.45,
                      fraction_operable: 0.0,
                      wall_idref: hpxml.foundation_walls[-1].id)
  elsif ['base-foundation-multiple.xml'].include? hpxml_file
    hpxml.foundations.add(id: "Foundation#{hpxml.foundations.size + 1}",
                          foundation_type: HPXML::FoundationTypeCrawlspaceUnvented,
                          within_infiltration_volume: false)
    hpxml.rim_joists.each do |rim_joist|
      next unless rim_joist.exterior_adjacent_to == HPXML::LocationOutside

      rim_joist.exterior_adjacent_to = HPXML::LocationCrawlspaceUnvented
      rim_joist.siding = nil
    end
    hpxml.rim_joists.add(id: "RimJoist#{hpxml.rim_joists.size + 1}",
                         exterior_adjacent_to: HPXML::LocationOutside,
                         interior_adjacent_to: HPXML::LocationCrawlspaceUnvented,
                         siding: HPXML::SidingTypeWood,
                         area: 81,
                         solar_absorptance: 0.7,
                         emittance: 0.92,
                         insulation_assembly_r_value: 4.0)
    hpxml.foundation_walls.each do |foundation_wall|
      foundation_wall.area /= 2.0
    end
    hpxml.foundation_walls.add(id: "FoundationWall#{hpxml.foundation_walls.size + 1}",
                               exterior_adjacent_to: HPXML::LocationCrawlspaceUnvented,
                               interior_adjacent_to: HPXML::LocationBasementUnconditioned,
                               height: 8,
                               area: 360,
                               thickness: 8,
                               depth_below_grade: 4,
                               insulation_interior_r_value: 0,
                               insulation_exterior_r_value: 0)
    hpxml.foundation_walls.add(id: "FoundationWall#{hpxml.foundation_walls.size + 1}",
                               exterior_adjacent_to: HPXML::LocationGround,
                               interior_adjacent_to: HPXML::LocationCrawlspaceUnvented,
                               height: 4,
                               area: 600,
                               thickness: 8,
                               depth_below_grade: 3,
                               insulation_interior_r_value: 0,
                               insulation_exterior_r_value: 0)
    hpxml.frame_floors[1].area = 675
    hpxml.frame_floors.add(id: "FrameFloor#{hpxml.frame_floors.size + 1}",
                           exterior_adjacent_to: HPXML::LocationCrawlspaceUnvented,
                           interior_adjacent_to: HPXML::LocationLivingSpace,
                           area: 675,
                           insulation_assembly_r_value: 18.7)
    hpxml.slabs[0].area = 675
    hpxml.slabs[0].exposed_perimeter = 75
    hpxml.slabs.add(id: "Slab#{hpxml.slabs.size + 1}",
                    interior_adjacent_to: HPXML::LocationCrawlspaceUnvented,
                    area: 675,
                    thickness: 0,
                    exposed_perimeter: 75,
                    perimeter_insulation_depth: 0,
                    under_slab_insulation_width: 0,
                    perimeter_insulation_r_value: 0,
                    under_slab_insulation_r_value: 0,
                    carpet_fraction: 0,
                    carpet_r_value: 0)
  elsif ['base-foundation-complex.xml'].include? hpxml_file
    hpxml.foundation_walls.reverse_each do |foundation_wall|
      foundation_wall.delete
    end
    hpxml.foundation_walls.add(id: "FoundationWall#{hpxml.foundation_walls.size + 1}",
                               exterior_adjacent_to: HPXML::LocationGround,
                               interior_adjacent_to: HPXML::LocationBasementConditioned,
                               height: 8,
                               area: 160,
                               thickness: 8,
                               depth_below_grade: 7,
                               interior_finish_type: HPXML::InteriorFinishGypsumBoard,
                               insulation_interior_r_value: 0,
                               insulation_exterior_r_value: 0.0)
    hpxml.foundation_walls.add(id: "FoundationWall#{hpxml.foundation_walls.size + 1}",
                               exterior_adjacent_to: HPXML::LocationGround,
                               interior_adjacent_to: HPXML::LocationBasementConditioned,
                               height: 8,
                               area: 240,
                               thickness: 8,
                               depth_below_grade: 7,
                               interior_finish_type: HPXML::InteriorFinishGypsumBoard,
                               insulation_interior_r_value: 0,
                               insulation_exterior_distance_to_top: 0,
                               insulation_exterior_distance_to_bottom: 8,
                               insulation_exterior_r_value: 8.9)
    hpxml.foundation_walls.add(id: "FoundationWall#{hpxml.foundation_walls.size + 1}",
                               exterior_adjacent_to: HPXML::LocationGround,
                               interior_adjacent_to: HPXML::LocationBasementConditioned,
                               height: 4,
                               area: 160,
                               thickness: 8,
                               depth_below_grade: 3,
                               interior_finish_type: HPXML::InteriorFinishGypsumBoard,
                               insulation_interior_r_value: 0,
                               insulation_exterior_r_value: 0.0)
    hpxml.foundation_walls.add(id: "FoundationWall#{hpxml.foundation_walls.size + 1}",
                               exterior_adjacent_to: HPXML::LocationGround,
                               interior_adjacent_to: HPXML::LocationBasementConditioned,
                               height: 4,
                               area: 120,
                               thickness: 8,
                               depth_below_grade: 3,
                               interior_finish_type: HPXML::InteriorFinishGypsumBoard,
                               insulation_interior_r_value: 0,
                               insulation_exterior_distance_to_top: 0,
                               insulation_exterior_distance_to_bottom: 4,
                               insulation_exterior_r_value: 8.9)
    hpxml.foundation_walls.add(id: "FoundationWall#{hpxml.foundation_walls.size + 1}",
                               exterior_adjacent_to: HPXML::LocationGround,
                               interior_adjacent_to: HPXML::LocationBasementConditioned,
                               height: 4,
                               area: 80,
                               thickness: 8,
                               depth_below_grade: 3,
                               interior_finish_type: HPXML::InteriorFinishGypsumBoard,
                               insulation_interior_r_value: 0,
                               insulation_exterior_distance_to_top: 0,
                               insulation_exterior_distance_to_bottom: 4,
                               insulation_exterior_r_value: 8.9)
    hpxml.foundation_walls.each do |foundation_wall|
      hpxml.foundations[0].attached_to_foundation_wall_idrefs << foundation_wall.id
    end
    hpxml.slabs.reverse_each do |slab|
      slab.delete
    end
    hpxml.slabs.add(id: "Slab#{hpxml.slabs.size + 1}",
                    interior_adjacent_to: HPXML::LocationBasementConditioned,
                    area: 675,
                    thickness: 4,
                    exposed_perimeter: 75,
                    perimeter_insulation_depth: 0,
                    under_slab_insulation_width: 0,
                    perimeter_insulation_r_value: 0,
                    under_slab_insulation_r_value: 0,
                    carpet_fraction: 0,
                    carpet_r_value: 0)
    hpxml.slabs.add(id: "Slab#{hpxml.slabs.size + 1}",
                    interior_adjacent_to: HPXML::LocationBasementConditioned,
                    area: 405,
                    thickness: 4,
                    exposed_perimeter: 45,
                    perimeter_insulation_depth: 1,
                    under_slab_insulation_width: 0,
                    perimeter_insulation_r_value: 5,
                    under_slab_insulation_r_value: 0,
                    carpet_fraction: 0,
                    carpet_r_value: 0)
    hpxml.slabs.add(id: "Slab#{hpxml.slabs.size + 1}",
                    interior_adjacent_to: HPXML::LocationBasementConditioned,
                    area: 270,
                    thickness: 4,
                    exposed_perimeter: 30,
                    perimeter_insulation_depth: 1,
                    under_slab_insulation_width: 0,
                    perimeter_insulation_r_value: 5,
                    under_slab_insulation_r_value: 0,
                    carpet_fraction: 0,
                    carpet_r_value: 0)
    hpxml.slabs.each do |slab|
      hpxml.foundations[0].attached_to_slab_idrefs << slab.id
    end
  elsif ['base-foundation-basement-garage.xml'].include? hpxml_file
    hpxml.roofs[0].area += 670
    hpxml.walls.add(id: "Wall#{hpxml.walls.size + 1}",
                    exterior_adjacent_to: HPXML::LocationGarage,
                    interior_adjacent_to: HPXML::LocationBasementConditioned,
                    wall_type: HPXML::WallTypeWoodStud,
                    area: 320,
                    solar_absorptance: 0.7,
                    emittance: 0.92,
                    interior_finish_type: HPXML::InteriorFinishGypsumBoard,
                    insulation_assembly_r_value: 23)
    hpxml.foundations[0].attached_to_wall_idrefs << hpxml.walls[-1].id
    hpxml.walls.add(id: "Wall#{hpxml.walls.size + 1}",
                    exterior_adjacent_to: HPXML::LocationOutside,
                    interior_adjacent_to: HPXML::LocationGarage,
                    wall_type: HPXML::WallTypeWoodStud,
                    siding: HPXML::SidingTypeWood,
                    area: 320,
                    solar_absorptance: 0.7,
                    emittance: 0.92,
                    insulation_assembly_r_value: 4)
    hpxml.frame_floors.add(id: "FrameFloor#{hpxml.frame_floors.size + 1}",
                           exterior_adjacent_to: HPXML::LocationGarage,
                           interior_adjacent_to: HPXML::LocationLivingSpace,
                           area: 400,
                           insulation_assembly_r_value: 39.3)
    hpxml.slabs[0].area -= 400
    hpxml.slabs[0].exposed_perimeter -= 40
    hpxml.slabs.add(id: "Slab#{hpxml.slabs.size + 1}",
                    interior_adjacent_to: HPXML::LocationGarage,
                    area: 400,
                    thickness: 4,
                    exposed_perimeter: 40,
                    perimeter_insulation_depth: 0,
                    under_slab_insulation_width: 0,
                    depth_below_grade: 0,
                    perimeter_insulation_r_value: 0,
                    under_slab_insulation_r_value: 0,
                    carpet_fraction: 0,
                    carpet_r_value: 0)
    hpxml.doors.add(id: "Door#{hpxml.doors.size + 1}",
                    wall_idref: hpxml.walls[-3].id,
                    area: 70,
                    azimuth: 180,
                    r_value: 4.4)
    hpxml.doors.add(id: "Door#{hpxml.doors.size + 1}",
                    wall_idref: hpxml.walls[-2].id,
                    area: 4,
                    azimuth: 0,
                    r_value: 4.4)
  elsif ['base-enclosure-walltypes.xml'].include? hpxml_file
    hpxml.rim_joists.reverse_each do |rim_joist|
      rim_joist.delete
    end
    siding_types = [[HPXML::SidingTypeAluminum, HPXML::ColorDark],
                    [HPXML::SidingTypeAsbestos, HPXML::ColorMedium],
                    [HPXML::SidingTypeBrick, HPXML::ColorReflective],
                    [HPXML::SidingTypeCompositeShingle, HPXML::ColorDark],
                    [HPXML::SidingTypeFiberCement, HPXML::ColorMediumDark],
                    [HPXML::SidingTypeMasonite, HPXML::ColorLight],
                    [HPXML::SidingTypeStucco, HPXML::ColorMedium],
                    [HPXML::SidingTypeSyntheticStucco, HPXML::ColorMediumDark],
                    [HPXML::SidingTypeVinyl, HPXML::ColorLight],
                    [HPXML::SidingTypeNone, HPXML::ColorMedium]]
    siding_types.each_with_index do |siding_type, i|
      hpxml.rim_joists.add(id: "RimJoist#{hpxml.rim_joists.size + 1}",
                           exterior_adjacent_to: HPXML::LocationOutside,
                           interior_adjacent_to: HPXML::LocationBasementConditioned,
                           siding: siding_type[0],
                           color: siding_type[1],
                           area: 116 / siding_types.size,
                           emittance: 0.92,
                           insulation_assembly_r_value: 23.0)
      hpxml.foundations[0].attached_to_rim_joist_idrefs << hpxml.rim_joists[-1].id
    end
    gable_walls = hpxml.walls.select { |w| w.interior_adjacent_to == HPXML::LocationAtticUnvented }
    hpxml.walls.reverse_each do |wall|
      wall.delete
    end
    walls_map = { HPXML::WallTypeCMU => 12,
                  HPXML::WallTypeDoubleWoodStud => 28.7,
                  HPXML::WallTypeICF => 21,
                  HPXML::WallTypeLog => 7.1,
                  HPXML::WallTypeSIP => 16.1,
                  HPXML::WallTypeConcrete => 1.35,
                  HPXML::WallTypeSteelStud => 8.1,
                  HPXML::WallTypeStone => 5.4,
                  HPXML::WallTypeStrawBale => 58.8,
                  HPXML::WallTypeBrick => 7.9,
                  HPXML::WallTypeAdobe => 5.0 }
    siding_types = [[HPXML::SidingTypeAluminum, HPXML::ColorReflective],
                    [HPXML::SidingTypeAsbestos, HPXML::ColorLight],
                    [HPXML::SidingTypeBrick, HPXML::ColorMediumDark],
                    [HPXML::SidingTypeCompositeShingle, HPXML::ColorReflective],
                    [HPXML::SidingTypeFiberCement, HPXML::ColorMedium],
                    [HPXML::SidingTypeMasonite, HPXML::ColorDark],
                    [HPXML::SidingTypeStucco, HPXML::ColorLight],
                    [HPXML::SidingTypeSyntheticStucco, HPXML::ColorMedium],
                    [HPXML::SidingTypeVinyl, HPXML::ColorDark],
                    [HPXML::SidingTypeNone, HPXML::ColorMedium]]
    int_finish_types = [[HPXML::InteriorFinishGypsumBoard, 0.5],
                        [HPXML::InteriorFinishGypsumBoard, 1.0],
                        [HPXML::InteriorFinishGypsumCompositeBoard, 0.5],
                        [HPXML::InteriorFinishPlaster, 0.5],
                        [HPXML::InteriorFinishWood, 0.5],
                        [HPXML::InteriorFinishNone, nil]]
    walls_map.each_with_index do |(wall_type, assembly_r), i|
      hpxml.walls.add(id: "Wall#{hpxml.walls.size + 1}",
                      exterior_adjacent_to: HPXML::LocationOutside,
                      interior_adjacent_to: HPXML::LocationLivingSpace,
                      wall_type: wall_type,
                      siding: siding_types[i % siding_types.size][0],
                      color: siding_types[i % siding_types.size][1],
                      area: 1200 / walls_map.size,
                      emittance: 0.92,
                      interior_finish_type: int_finish_types[i % int_finish_types.size][0],
                      interior_finish_thickness: int_finish_types[i % int_finish_types.size][1],
                      insulation_assembly_r_value: assembly_r)
    end
    gable_walls.each do |gable_wall|
      hpxml.walls << gable_wall
      hpxml.walls[-1].id = "Wall#{hpxml.walls.size}"
      hpxml.attics[0].attached_to_wall_idrefs << hpxml.walls[-1].id
    end
    hpxml.windows.reverse_each do |window|
      window.delete
    end
    hpxml.windows.add(id: "Window#{hpxml.windows.size + 1}",
                      area: 108 / 8,
                      azimuth: 0,
                      ufactor: 0.33,
                      shgc: 0.45,
                      fraction_operable: 0.67,
                      wall_idref: 'Wall1')
    hpxml.windows.add(id: "Window#{hpxml.windows.size + 1}",
                      area: 72 / 8,
                      azimuth: 90,
                      ufactor: 0.33,
                      shgc: 0.45,
                      fraction_operable: 0.67,
                      wall_idref: 'Wall2')
    hpxml.windows.add(id: "Window#{hpxml.windows.size + 1}",
                      area: 108 / 8,
                      azimuth: 180,
                      ufactor: 0.33,
                      shgc: 0.45,
                      fraction_operable: 0.67,
                      wall_idref: 'Wall3')
    hpxml.windows.add(id: "Window#{hpxml.windows.size + 1}",
                      area: 72 / 8,
                      azimuth: 270,
                      ufactor: 0.33,
                      shgc: 0.45,
                      fraction_operable: 0.67,
                      wall_idref: 'Wall4')
    hpxml.doors.reverse_each do |door|
      door.delete
    end
    hpxml.doors.add(id: "Door#{hpxml.doors.size + 1}",
                    wall_idref: 'Wall9',
                    area: 20,
                    azimuth: 0,
                    r_value: 4.4)
    hpxml.doors.add(id: "Door#{hpxml.doors.size + 1}",
                    wall_idref: 'Wall10',
                    area: 20,
                    azimuth: 180,
                    r_value: 4.4)
  elsif ['base-enclosure-rooftypes.xml'].include? hpxml_file
    hpxml.roofs.reverse_each do |roof|
      roof.delete
    end
    roof_types = [[HPXML::RoofTypeClayTile, HPXML::ColorLight],
                  [HPXML::RoofTypeMetal, HPXML::ColorReflective],
                  [HPXML::RoofTypeWoodShingles, HPXML::ColorDark],
                  [HPXML::RoofTypeShingles, HPXML::ColorMediumDark],
                  [HPXML::RoofTypePlasticRubber, HPXML::ColorLight],
                  [HPXML::RoofTypeEPS, HPXML::ColorMedium],
                  [HPXML::RoofTypeConcrete, HPXML::ColorLight],
                  [HPXML::RoofTypeCool, HPXML::ColorReflective]]
    int_finish_types = [[HPXML::InteriorFinishGypsumBoard, 0.5],
                        [HPXML::InteriorFinishPlaster, 0.5],
                        [HPXML::InteriorFinishWood, 0.5]]
    roof_types.each_with_index do |roof_type, i|
      hpxml.roofs.add(id: "Roof#{hpxml.roofs.size + 1}",
                      interior_adjacent_to: HPXML::LocationAtticUnvented,
                      area: 1509.3 / roof_types.size,
                      roof_type: roof_type[0],
                      roof_color: roof_type[1],
                      emittance: 0.92,
                      pitch: 6,
                      radiant_barrier: false,
                      interior_finish_type: int_finish_types[i % int_finish_types.size][0],
                      interior_finish_thickness: int_finish_types[i % int_finish_types.size][1],
                      insulation_assembly_r_value: roof_type[0] == HPXML::RoofTypeEPS ? 7.0 : 2.3)
      hpxml.attics[0].attached_to_roof_idrefs << hpxml.roofs[-1].id
    end
  elsif ['base-enclosure-split-surfaces.xml',
         'base-enclosure-split-surfaces2.xml'].include? hpxml_file
    for n in 1..hpxml.roofs.size
      hpxml.roofs[n - 1].area /= 9.0
      for i in 2..9
        hpxml.roofs << hpxml.roofs[n - 1].dup
        hpxml.roofs[-1].id += "_#{i}"
        if hpxml_file == 'base-enclosure-split-surfaces2.xml'
          hpxml.roofs[-1].insulation_assembly_r_value += 0.01 * i
        end
      end
    end
    hpxml.roofs << hpxml.roofs[-1].dup
    hpxml.roofs[-1].id += '_tiny'
    hpxml.roofs[-1].area = 0.05
    for n in 1..hpxml.rim_joists.size
      hpxml.rim_joists[n - 1].area /= 9.0
      for i in 2..9
        hpxml.rim_joists << hpxml.rim_joists[n - 1].dup
        hpxml.rim_joists[-1].id += "_#{i}"
        if hpxml_file == 'base-enclosure-split-surfaces2.xml'
          hpxml.rim_joists[-1].insulation_assembly_r_value += 0.01 * i
        end
      end
    end
    hpxml.rim_joists << hpxml.rim_joists[-1].dup
    hpxml.rim_joists[-1].id += '_tiny'
    hpxml.rim_joists[-1].area = 0.05
    for n in 1..hpxml.walls.size
      hpxml.walls[n - 1].area /= 9.0
      for i in 2..9
        hpxml.walls << hpxml.walls[n - 1].dup
        hpxml.walls[-1].id += "_#{i}"
        if hpxml_file == 'base-enclosure-split-surfaces2.xml'
          hpxml.walls[-1].insulation_assembly_r_value += 0.01 * i
        end
      end
    end
    hpxml.walls << hpxml.walls[-1].dup
    hpxml.walls[-1].id += '_tiny'
    hpxml.walls[-1].area = 0.05
    for n in 1..hpxml.foundation_walls.size
      hpxml.foundation_walls[n - 1].area /= 9.0
      for i in 2..9
        hpxml.foundation_walls << hpxml.foundation_walls[n - 1].dup
        hpxml.foundation_walls[-1].id += "_#{i}"
        if hpxml_file == 'base-enclosure-split-surfaces2.xml'
          hpxml.foundation_walls[-1].insulation_exterior_r_value += 0.01 * i
        end
      end
    end
    hpxml.foundation_walls << hpxml.foundation_walls[-1].dup
    hpxml.foundation_walls[-1].id += '_tiny'
    hpxml.foundation_walls[-1].area = 0.05
    for n in 1..hpxml.frame_floors.size
      hpxml.frame_floors[n - 1].area /= 9.0
      for i in 2..9
        hpxml.frame_floors << hpxml.frame_floors[n - 1].dup
        hpxml.frame_floors[-1].id += "_#{i}"
        if hpxml_file == 'base-enclosure-split-surfaces2.xml'
          hpxml.frame_floors[-1].insulation_assembly_r_value += 0.01 * i
        end
      end
    end
    hpxml.frame_floors << hpxml.frame_floors[-1].dup
    hpxml.frame_floors[-1].id += '_tiny'
    hpxml.frame_floors[-1].area = 0.05
    for n in 1..hpxml.slabs.size
      hpxml.slabs[n - 1].area /= 9.0
      hpxml.slabs[n - 1].exposed_perimeter /= 9.0
      for i in 2..9
        hpxml.slabs << hpxml.slabs[n - 1].dup
        hpxml.slabs[-1].id += "_#{i}"
        if hpxml_file == 'base-enclosure-split-surfaces2.xml'
          hpxml.slabs[-1].perimeter_insulation_depth += 0.01 * i
          hpxml.slabs[-1].perimeter_insulation_r_value += 0.01 * i
        end
      end
    end
    hpxml.slabs << hpxml.slabs[-1].dup
    hpxml.slabs[-1].id += '_tiny'
    hpxml.slabs[-1].area = 0.05
    area_adjustments = []
    for n in 1..hpxml.windows.size
      hpxml.windows[n - 1].area /= 9.0
      hpxml.windows[n - 1].fraction_operable = 0.0
      for i in 2..9
        hpxml.windows << hpxml.windows[n - 1].dup
        hpxml.windows[-1].id += "_#{i}"
        hpxml.windows[-1].wall_idref += "_#{i}"
        if i >= 4
          hpxml.windows[-1].fraction_operable = 1.0
        end
        next unless hpxml_file == 'base-enclosure-split-surfaces2.xml'

        hpxml.windows[-1].ufactor += 0.01 * i
        hpxml.windows[-1].interior_shading_factor_summer -= 0.02 * i
        hpxml.windows[-1].interior_shading_factor_winter -= 0.01 * i
      end
    end
    hpxml.windows << hpxml.windows[-1].dup
    hpxml.windows[-1].id += '_tiny'
    hpxml.windows[-1].area = 0.05
    for n in 1..hpxml.skylights.size
      hpxml.skylights[n - 1].area /= 9.0
      for i in 2..9
        hpxml.skylights << hpxml.skylights[n - 1].dup
        hpxml.skylights[-1].id += "_#{i}"
        hpxml.skylights[-1].roof_idref += "_#{i}"
        next unless hpxml_file == 'base-enclosure-split-surfaces2.xml'

        hpxml.skylights[-1].ufactor += 0.01 * i
        hpxml.skylights[-1].interior_shading_factor_summer -= 0.02 * i
        hpxml.skylights[-1].interior_shading_factor_winter -= 0.01 * i
      end
    end
    hpxml.skylights << hpxml.skylights[-1].dup
    hpxml.skylights[-1].id += '_tiny'
    hpxml.skylights[-1].area = 0.05
    area_adjustments = []
    for n in 1..hpxml.doors.size
      hpxml.doors[n - 1].area /= 9.0
      for i in 2..9
        hpxml.doors << hpxml.doors[n - 1].dup
        hpxml.doors[-1].id += "_#{i}"
        hpxml.doors[-1].wall_idref += "_#{i}"
        if hpxml_file == 'base-enclosure-split-surfaces2.xml'
          hpxml.doors[-1].r_value += 0.01 * i
        end
      end
    end
    hpxml.doors << hpxml.doors[-1].dup
    hpxml.doors[-1].id += '_tiny'
    hpxml.doors[-1].area = 0.05
  elsif ['base-enclosure-overhangs.xml'].include? hpxml_file
    # Test relaxed overhangs validation; https://github.com/NREL/OpenStudio-HPXML/issues/866
    hpxml.windows.each do |window|
      next unless window.overhangs_depth.nil?

      window.overhangs_depth = 0.0
      window.overhangs_distance_to_top_of_window = 0.0
      window.overhangs_distance_to_bottom_of_window = 0.0
    end
  end
  if ['base-enclosure-2stories-garage.xml',
      'base-enclosure-garage.xml'].include? hpxml_file
    grg_wall = hpxml.walls.select { |w|
                 w.interior_adjacent_to == HPXML::LocationGarage &&
                   w.exterior_adjacent_to == HPXML::LocationOutside
               } [0]
    hpxml.doors.add(id: "Door#{hpxml.doors.size + 1}",
                    wall_idref: grg_wall.id,
                    area: 70,
                    azimuth: 180,
                    r_value: 4.4)
  end

  # ---------- #
  # HPXML HVAC #
  # ---------- #

  # General logic
  hpxml.heating_systems.each do |heating_system|
    if heating_system.heating_system_type == HPXML::HVACTypeBoiler &&
       heating_system.heating_system_fuel == HPXML::FuelTypeNaturalGas &&
       !heating_system.is_shared_system
      heating_system.electric_auxiliary_energy = 200
    elsif [HPXML::HVACTypeFloorFurnace,
           HPXML::HVACTypeWallFurnace,
           HPXML::HVACTypeFireplace,
           HPXML::HVACTypeFixedHeater,
           HPXML::HVACTypePortableHeater].include? heating_system.heating_system_type
      heating_system.fan_watts = 0
    elsif [HPXML::HVACTypeStove].include? heating_system.heating_system_type
      heating_system.fan_watts = 40
    end
  end
  hpxml.heat_pumps.each do |heat_pump|
    if heat_pump.heat_pump_type == HPXML::HVACTypeHeatPumpGroundToAir
      heat_pump.pump_watts_per_ton = 30.0
    end
  end

  # Logic that can only be applied based on the file name
  if hpxml_file.include?('chiller') || hpxml_file.include?('cooling-tower')
    # Handle chiller/cooling tower
    if hpxml_file.include? 'chiller'
      hpxml.cooling_systems.add(id: "CoolingSystem#{hpxml.cooling_systems.size + 1}",
                                cooling_system_type: HPXML::HVACTypeChiller,
                                cooling_system_fuel: HPXML::FuelTypeElectricity,
                                is_shared_system: true,
                                number_of_units_served: 6,
                                cooling_capacity: 24000 * 6,
                                cooling_efficiency_kw_per_ton: 0.9,
                                fraction_cool_load_served: 1.0,
                                primary_system: true)
    elsif hpxml_file.include? 'cooling-tower'
      hpxml.cooling_systems.add(id: "CoolingSystem#{hpxml.cooling_systems.size + 1}",
                                cooling_system_type: HPXML::HVACTypeCoolingTower,
                                cooling_system_fuel: HPXML::FuelTypeElectricity,
                                is_shared_system: true,
                                number_of_units_served: 6,
                                fraction_cool_load_served: 1.0,
                                primary_system: true)
    end
    if hpxml_file.include? 'boiler'
      hpxml.hvac_controls[0].cooling_setpoint_temp = 78.0
      hpxml.cooling_systems[-1].distribution_system_idref = hpxml.hvac_distributions[-1].id
    else
      hpxml.hvac_controls.add(id: "HVACControl#{hpxml.hvac_controls.size + 1}",
                              control_type: HPXML::HVACControlTypeManual,
                              cooling_setpoint_temp: 78.0)
      if hpxml_file.include? 'baseboard'
        hpxml.hvac_distributions.add(id: "HVACDistribution#{hpxml.hvac_distributions.size + 1}",
                                     distribution_system_type: HPXML::HVACDistributionTypeHydronic,
                                     hydronic_type: HPXML::HydronicTypeBaseboard)
        hpxml.cooling_systems[-1].distribution_system_idref = hpxml.hvac_distributions[-1].id
      end
    end
  end
  if hpxml_file.include?('water-loop-heat-pump') || hpxml_file.include?('fan-coil')
    # Handle WLHP/ducted fan coil
    hpxml.hvac_distributions.reverse_each do |hvac_distribution|
      hvac_distribution.delete
    end
    if hpxml_file.include? 'water-loop-heat-pump'
      hpxml.hvac_distributions.add(id: "HVACDistribution#{hpxml.hvac_distributions.size + 1}",
                                   distribution_system_type: HPXML::HVACDistributionTypeHydronic,
                                   hydronic_type: HPXML::HydronicTypeWaterLoop)
      hpxml.heat_pumps.add(id: "HeatPump#{hpxml.heat_pumps.size + 1}",
                           heat_pump_type: HPXML::HVACTypeHeatPumpWaterLoopToAir,
                           heat_pump_fuel: HPXML::FuelTypeElectricity)
      if hpxml_file.include? 'boiler'
        hpxml.heat_pumps[-1].heating_capacity = 24000
        hpxml.heat_pumps[-1].heating_efficiency_cop = 4.4
        hpxml.heating_systems[-1].distribution_system_idref = hpxml.hvac_distributions[-1].id
      end
      if hpxml_file.include?('chiller') || hpxml_file.include?('cooling-tower')
        hpxml.heat_pumps[-1].cooling_capacity = 24000
        hpxml.heat_pumps[-1].cooling_efficiency_eer = 12.8
        hpxml.cooling_systems[-1].distribution_system_idref = hpxml.hvac_distributions[-1].id
      end
      hpxml.hvac_distributions.add(id: "HVACDistribution#{hpxml.hvac_distributions.size + 1}",
                                   distribution_system_type: HPXML::HVACDistributionTypeAir,
                                   air_type: HPXML::AirTypeRegularVelocity)
      hpxml.heat_pumps[-1].distribution_system_idref = hpxml.hvac_distributions[-1].id
    elsif hpxml_file.include? 'fan-coil'
      hpxml.hvac_distributions.add(id: "HVACDistribution#{hpxml.hvac_distributions.size + 1}",
                                   distribution_system_type: HPXML::HVACDistributionTypeAir,
                                   air_type: HPXML::AirTypeFanCoil)

      if hpxml_file.include? 'boiler'
        hpxml.heating_systems[-1].distribution_system_idref = hpxml.hvac_distributions[-1].id
      end
      if hpxml_file.include?('chiller') || hpxml_file.include?('cooling-tower')
        hpxml.cooling_systems[-1].distribution_system_idref = hpxml.hvac_distributions[-1].id
      end
    end
    if hpxml_file.include?('water-loop-heat-pump') || hpxml_file.include?('fan-coil-ducted')
      hpxml.hvac_distributions[-1].duct_leakage_measurements.add(duct_type: HPXML::DuctTypeSupply,
                                                                 duct_leakage_units: HPXML::UnitsCFM25,
                                                                 duct_leakage_value: 15,
                                                                 duct_leakage_total_or_to_outside: HPXML::DuctLeakageToOutside)
      hpxml.hvac_distributions[-1].duct_leakage_measurements.add(duct_type: HPXML::DuctTypeReturn,
                                                                 duct_leakage_units: HPXML::UnitsCFM25,
                                                                 duct_leakage_value: 10,
                                                                 duct_leakage_total_or_to_outside: HPXML::DuctLeakageToOutside)
      hpxml.hvac_distributions[-1].ducts.add(duct_type: HPXML::DuctTypeSupply,
                                             duct_insulation_r_value: 0,
                                             duct_location: HPXML::LocationOtherMultifamilyBufferSpace,
                                             duct_surface_area: 50)
      hpxml.hvac_distributions[-1].ducts.add(duct_type: HPXML::DuctTypeReturn,
                                             duct_insulation_r_value: 0,
                                             duct_location: HPXML::LocationOtherMultifamilyBufferSpace,
                                             duct_surface_area: 20)
      hpxml.hvac_distributions[-1].number_of_return_registers = 1
      hpxml.hvac_distributions[-1].conditioned_floor_area_served = 900
    end
  end
  if hpxml_file.include? 'shared-ground-loop'
    hpxml.heating_systems.reverse_each do |heating_system|
      heating_system.delete
    end
    hpxml.cooling_systems.reverse_each do |cooling_system|
      cooling_system.delete
    end
    hpxml.heat_pumps.add(id: "HeatPump#{hpxml.heat_pumps.size + 1}",
                         distribution_system_idref: hpxml.hvac_distributions[-1].id,
                         heat_pump_type: HPXML::HVACTypeHeatPumpGroundToAir,
                         heat_pump_fuel: HPXML::FuelTypeElectricity,
                         backup_heating_fuel: HPXML::FuelTypeElectricity,
                         is_shared_system: true,
                         number_of_units_served: 6,
                         backup_heating_efficiency_percent: 1.0,
                         fraction_heat_load_served: 1,
                         fraction_cool_load_served: 1,
                         heating_efficiency_cop: 3.6,
                         cooling_efficiency_eer: 16.6,
                         heating_capacity: 12000,
                         cooling_capacity: 12000,
                         backup_heating_capacity: 12000,
                         cooling_shr: 0.73,
                         primary_heating_system: true,
                         primary_cooling_system: true,
                         pump_watts_per_ton: 0.0)

  end
  if hpxml_file.include? 'eae'
    hpxml.heating_systems[0].electric_auxiliary_energy = 500.0
  else
    if hpxml_file.include? 'shared-boiler'
      hpxml.heating_systems[0].shared_loop_watts = 600
    end
    if hpxml_file.include?('chiller') || hpxml_file.include?('cooling-tower')
      hpxml.cooling_systems[0].shared_loop_watts = 600
    end
    if hpxml_file.include? 'shared-ground-loop'
      hpxml.heat_pumps[0].shared_loop_watts = 600
    end
    if hpxml_file.include? 'fan-coil'
      if hpxml_file.include? 'boiler'
        hpxml.heating_systems[0].fan_coil_watts = 150
      end
      if hpxml_file.include? 'chiller'
        hpxml.cooling_systems[0].fan_coil_watts = 150
      end
    end
  end
  if hpxml_file.include? 'install-quality'
    hpxml.hvac_systems.each do |hvac_system|
      hvac_system.fan_watts_per_cfm = 0.365
    end
  elsif ['base-hvac-programmable-thermostat.xml'].include? hpxml_file
    hpxml.hvac_controls[0].heating_setback_temp = 66
    hpxml.hvac_controls[0].heating_setback_hours_per_week = 7 * 7
    hpxml.hvac_controls[0].heating_setback_start_hour = 23 # 11pm
    hpxml.hvac_controls[0].cooling_setup_temp = 80
    hpxml.hvac_controls[0].cooling_setup_hours_per_week = 6 * 7
    hpxml.hvac_controls[0].cooling_setup_start_hour = 9 # 9am
  elsif ['base-atticroof-cathedral.xml'].include? hpxml_file
    hpxml.hvac_distributions[0].conditioned_floor_area_served = 2700
  elsif ['base-hvac-dse.xml',
         'base-dhw-indirect-dse.xml',
         'base-mechvent-cfis-dse.xml'].include? hpxml_file
    hpxml.hvac_distributions[0].distribution_system_type = HPXML::HVACDistributionTypeDSE
    hpxml.hvac_distributions[0].annual_heating_dse = 0.8
    hpxml.hvac_distributions[0].annual_cooling_dse = 0.7
  elsif ['base-hvac-furnace-x3-dse.xml'].include? hpxml_file
    hpxml.hvac_distributions[0].distribution_system_type = HPXML::HVACDistributionTypeDSE
    hpxml.hvac_distributions[0].annual_heating_dse = 0.8
    hpxml.hvac_distributions[0].annual_cooling_dse = 0.7
    hpxml.hvac_distributions << hpxml.hvac_distributions[0].dup
    hpxml.hvac_distributions[1].id = "HVACDistribution#{hpxml.hvac_distributions.size}"
    hpxml.hvac_distributions[1].annual_cooling_dse = 1.0
    hpxml.hvac_distributions << hpxml.hvac_distributions[0].dup
    hpxml.hvac_distributions[2].id = "HVACDistribution#{hpxml.hvac_distributions.size}"
    hpxml.hvac_distributions[2].annual_cooling_dse = 1.0
    hpxml.heating_systems[0].primary_system = false
    hpxml.heating_systems << hpxml.heating_systems[0].dup
    hpxml.heating_systems[1].id = "HeatingSystem#{hpxml.heating_systems.size}"
    hpxml.heating_systems[1].distribution_system_idref = hpxml.hvac_distributions[1].id
    hpxml.heating_systems << hpxml.heating_systems[0].dup
    hpxml.heating_systems[2].id = "HeatingSystem#{hpxml.heating_systems.size}"
    hpxml.heating_systems[2].distribution_system_idref = hpxml.hvac_distributions[2].id
    hpxml.heating_systems[2].primary_system = true
    for i in 0..2
      hpxml.heating_systems[i].heating_capacity /= 3.0
      # Test a file where sum is slightly greater than 1
      if i < 2
        hpxml.heating_systems[i].fraction_heat_load_served = 0.33
      else
        hpxml.heating_systems[i].fraction_heat_load_served = 0.35
      end
    end
  elsif ['base-misc-defaults.xml'].include? hpxml_file
    hpxml.heating_systems[0].year_installed = 2009
    hpxml.heating_systems[0].heating_efficiency_afue = nil
    hpxml.cooling_systems[0].year_installed = 2009
    hpxml.cooling_systems[0].cooling_efficiency_seer = nil
  elsif ['base-hvac-dual-fuel-air-to-air-heat-pump-1-speed-electric.xml'].include? hpxml_file
    hpxml.heat_pumps[0].backup_heating_efficiency_afue = hpxml.heat_pumps[0].backup_heating_efficiency_percent
    hpxml.heat_pumps[0].backup_heating_efficiency_percent = nil
  elsif ['base-enclosure-2stories.xml',
         'base-enclosure-2stories-garage.xml',
         'base-hvac-ducts-area-fractions.xml'].include? hpxml_file
    hpxml.hvac_distributions[0].ducts << hpxml.hvac_distributions[0].ducts[0].dup
    hpxml.hvac_distributions[0].ducts << hpxml.hvac_distributions[0].ducts[1].dup
    hpxml.hvac_distributions[0].ducts[2].duct_location = HPXML::LocationExteriorWall
    hpxml.hvac_distributions[0].ducts[2].duct_surface_area = 37.5
    hpxml.hvac_distributions[0].ducts[3].duct_location = HPXML::LocationLivingSpace
    hpxml.hvac_distributions[0].ducts[3].duct_surface_area = 12.5
    if hpxml_file == 'base-hvac-ducts-area-fractions.xml'
      hpxml.hvac_distributions[0].ducts[0].duct_surface_area = nil
      hpxml.hvac_distributions[0].ducts[1].duct_surface_area = nil
      hpxml.hvac_distributions[0].ducts[2].duct_surface_area = nil
      hpxml.hvac_distributions[0].ducts[3].duct_surface_area = nil
      hpxml.hvac_distributions[0].ducts[0].duct_fraction_area = 0.75
      hpxml.hvac_distributions[0].ducts[1].duct_fraction_area = 0.75
      hpxml.hvac_distributions[0].ducts[2].duct_fraction_area = 0.25
      hpxml.hvac_distributions[0].ducts[3].duct_fraction_area = 0.25
    end
  elsif ['base-hvac-multiple.xml'].include? hpxml_file
    hpxml.hvac_distributions.reverse_each do |hvac_distribution|
      hvac_distribution.delete
    end
    hpxml.hvac_distributions.add(id: "HVACDistribution#{hpxml.hvac_distributions.size + 1}",
                                 distribution_system_type: HPXML::HVACDistributionTypeAir,
                                 air_type: HPXML::AirTypeRegularVelocity,
                                 number_of_return_registers: 2,
                                 conditioned_floor_area_served: 270)
    hpxml.hvac_distributions[-1].duct_leakage_measurements.add(duct_type: HPXML::DuctTypeSupply,
                                                               duct_leakage_units: HPXML::UnitsCFM25,
                                                               duct_leakage_value: 75,
                                                               duct_leakage_total_or_to_outside: HPXML::DuctLeakageToOutside)
    hpxml.hvac_distributions[-1].duct_leakage_measurements.add(duct_type: HPXML::DuctTypeReturn,
                                                               duct_leakage_units: HPXML::UnitsCFM25,
                                                               duct_leakage_value: 25,
                                                               duct_leakage_total_or_to_outside: HPXML::DuctLeakageToOutside)
    hpxml.hvac_distributions[0].ducts.add(duct_type: HPXML::DuctTypeSupply,
                                          duct_insulation_r_value: 8,
                                          duct_location: HPXML::LocationAtticUnvented,
                                          duct_surface_area: 75)
    hpxml.hvac_distributions[0].ducts.add(duct_type: HPXML::DuctTypeSupply,
                                          duct_insulation_r_value: 8,
                                          duct_location: HPXML::LocationOutside,
                                          duct_surface_area: 75)
    hpxml.hvac_distributions[0].ducts.add(duct_type: HPXML::DuctTypeReturn,
                                          duct_insulation_r_value: 4,
                                          duct_location: HPXML::LocationAtticUnvented,
                                          duct_surface_area: 25)
    hpxml.hvac_distributions[0].ducts.add(duct_type: HPXML::DuctTypeReturn,
                                          duct_insulation_r_value: 4,
                                          duct_location: HPXML::LocationOutside,
                                          duct_surface_area: 25)
    hpxml.hvac_distributions << hpxml.hvac_distributions[0].dup
    hpxml.hvac_distributions[-1].id = "HVACDistribution#{hpxml.hvac_distributions.size}"
    hpxml.hvac_distributions.add(id: "HVACDistribution#{hpxml.hvac_distributions.size + 1}",
                                 distribution_system_type: HPXML::HVACDistributionTypeHydronic,
                                 hydronic_type: HPXML::HydronicTypeBaseboard)
    hpxml.hvac_distributions.add(id: "HVACDistribution#{hpxml.hvac_distributions.size + 1}",
                                 distribution_system_type: HPXML::HVACDistributionTypeHydronic,
                                 hydronic_type: HPXML::HydronicTypeBaseboard)
    hpxml.hvac_distributions << hpxml.hvac_distributions[0].dup
    hpxml.hvac_distributions[-1].id = "HVACDistribution#{hpxml.hvac_distributions.size}"
    hpxml.hvac_distributions << hpxml.hvac_distributions[0].dup
    hpxml.hvac_distributions[-1].id = "HVACDistribution#{hpxml.hvac_distributions.size}"
    hpxml.heating_systems.reverse_each do |heating_system|
      heating_system.delete
    end
    hpxml.heating_systems.add(id: "HeatingSystem#{hpxml.heating_systems.size + 1}",
                              distribution_system_idref: hpxml.hvac_distributions[0].id,
                              heating_system_type: HPXML::HVACTypeFurnace,
                              heating_system_fuel: HPXML::FuelTypeElectricity,
                              heating_capacity: 6400,
                              heating_efficiency_afue: 1,
                              fraction_heat_load_served: 0.1)
    hpxml.heating_systems.add(id: "HeatingSystem#{hpxml.heating_systems.size + 1}",
                              distribution_system_idref: hpxml.hvac_distributions[1].id,
                              heating_system_type: HPXML::HVACTypeFurnace,
                              heating_system_fuel: HPXML::FuelTypeNaturalGas,
                              heating_capacity: 6400,
                              heating_efficiency_afue: 0.92,
                              fraction_heat_load_served: 0.1)
    hpxml.heating_systems.add(id: "HeatingSystem#{hpxml.heating_systems.size + 1}",
                              distribution_system_idref: hpxml.hvac_distributions[2].id,
                              heating_system_type: HPXML::HVACTypeBoiler,
                              heating_system_fuel: HPXML::FuelTypeElectricity,
                              heating_capacity: 6400,
                              heating_efficiency_afue: 1,
                              fraction_heat_load_served: 0.1)
    hpxml.heating_systems.add(id: "HeatingSystem#{hpxml.heating_systems.size + 1}",
                              distribution_system_idref: hpxml.hvac_distributions[3].id,
                              heating_system_type: HPXML::HVACTypeBoiler,
                              heating_system_fuel: HPXML::FuelTypeNaturalGas,
                              heating_capacity: 6400,
                              heating_efficiency_afue: 0.92,
                              fraction_heat_load_served: 0.1,
                              electric_auxiliary_energy: 200)
    hpxml.heating_systems.add(id: "HeatingSystem#{hpxml.heating_systems.size + 1}",
                              heating_system_type: HPXML::HVACTypeElectricResistance,
                              heating_system_fuel: HPXML::FuelTypeElectricity,
                              heating_capacity: 6400,
                              heating_efficiency_percent: 1,
                              fraction_heat_load_served: 0.1)
    hpxml.heating_systems.add(id: "HeatingSystem#{hpxml.heating_systems.size + 1}",
                              heating_system_type: HPXML::HVACTypeStove,
                              heating_system_fuel: HPXML::FuelTypeOil,
                              heating_capacity: 6400,
                              heating_efficiency_percent: 0.8,
                              fraction_heat_load_served: 0.1,
                              fan_watts: 40.0)
    hpxml.heating_systems.add(id: "HeatingSystem#{hpxml.heating_systems.size + 1}",
                              heating_system_type: HPXML::HVACTypeWallFurnace,
                              heating_system_fuel: HPXML::FuelTypePropane,
                              heating_capacity: 6400,
                              heating_efficiency_afue: 0.8,
                              fraction_heat_load_served: 0.1,
                              fan_watts: 0.0)
    hpxml.cooling_systems[0].distribution_system_idref = hpxml.hvac_distributions[1].id
    hpxml.cooling_systems[0].fraction_cool_load_served = 0.2
    hpxml.cooling_systems[0].cooling_capacity *= 0.2
    hpxml.cooling_systems[0].primary_system = false
    hpxml.cooling_systems.add(id: "CoolingSystem#{hpxml.cooling_systems.size + 1}",
                              cooling_system_type: HPXML::HVACTypeRoomAirConditioner,
                              cooling_system_fuel: HPXML::FuelTypeElectricity,
                              cooling_capacity: 9600,
                              fraction_cool_load_served: 0.2,
                              cooling_efficiency_eer: 8.5,
                              cooling_shr: 0.65)
    hpxml.heat_pumps.add(id: "HeatPump#{hpxml.heat_pumps.size + 1}",
                         distribution_system_idref: hpxml.hvac_distributions[4].id,
                         heat_pump_type: HPXML::HVACTypeHeatPumpAirToAir,
                         heat_pump_fuel: HPXML::FuelTypeElectricity,
                         heating_capacity: 4800,
                         cooling_capacity: 4800,
                         backup_heating_fuel: HPXML::FuelTypeElectricity,
                         backup_heating_capacity: 3412,
                         backup_heating_efficiency_percent: 1.0,
                         fraction_heat_load_served: 0.1,
                         fraction_cool_load_served: 0.2,
                         heating_efficiency_hspf: 7.7,
                         cooling_efficiency_seer: 13,
                         heating_capacity_17F: 4800 * 0.630, # Based on OAT slope of default curves
                         cooling_shr: 0.73,
                         compressor_type: HPXML::HVACCompressorTypeSingleStage)
    hpxml.heat_pumps.add(id: "HeatPump#{hpxml.heat_pumps.size + 1}",
                         distribution_system_idref: hpxml.hvac_distributions[5].id,
                         heat_pump_type: HPXML::HVACTypeHeatPumpGroundToAir,
                         heat_pump_fuel: HPXML::FuelTypeElectricity,
                         heating_capacity: 4800,
                         cooling_capacity: 4800,
                         backup_heating_fuel: HPXML::FuelTypeElectricity,
                         backup_heating_capacity: 3412,
                         backup_heating_efficiency_percent: 1.0,
                         fraction_heat_load_served: 0.1,
                         fraction_cool_load_served: 0.2,
                         heating_efficiency_cop: 3.6,
                         cooling_efficiency_eer: 16.6,
                         cooling_shr: 0.73,
                         pump_watts_per_ton: 30.0)
    f = 1.0 - (1.0 - 0.25) / (47.0 + 5.0) * (47.0 - 17.0)
    hpxml.heat_pumps.add(id: "HeatPump#{hpxml.heat_pumps.size + 1}",
                         heat_pump_type: HPXML::HVACTypeHeatPumpMiniSplit,
                         heat_pump_fuel: HPXML::FuelTypeElectricity,
                         heating_capacity: 4800,
                         cooling_capacity: 4800,
                         backup_heating_fuel: HPXML::FuelTypeElectricity,
                         backup_heating_capacity: 3412,
                         backup_heating_efficiency_percent: 1.0,
                         fraction_heat_load_served: 0.1,
                         fraction_cool_load_served: 0.2,
                         heating_efficiency_hspf: 10,
                         cooling_efficiency_seer: 19,
                         heating_capacity_17F: 4800 * f,
<<<<<<< HEAD
                         cooling_shr: 0.73)
  elsif ['base-bldgtype-multifamily-shared-boiler-only-water-loop-heat-pump.xml',
         'base-bldgtype-multifamily-shared-chiller-only-water-loop-heat-pump.xml',
         'base-bldgtype-multifamily-shared-boiler-chiller-water-loop-heat-pump.xml'].include? hpxml_file
    hpxml.heat_pumps.add(id: 'WLHP',
                         distribution_system_idref: 'HVACDistributionWLHP',
                         heat_pump_type: HPXML::HVACTypeHeatPumpWaterLoopToAir,
                         heat_pump_fuel: HPXML::FuelTypeElectricity)
    if hpxml_file.include? 'boiler'
      hpxml.heat_pumps[-1].heating_capacity = 24000
      hpxml.heat_pumps[-1].heating_efficiency_cop = 4.4
    end
    if hpxml_file.include? 'chiller'
      hpxml.heat_pumps[-1].cooling_capacity = 24000
      hpxml.heat_pumps[-1].cooling_efficiency_eer = 12.8
    end
  elsif ['invalid_files/hvac-distribution-multiple-attached-heating.xml'].include? hpxml_file
    hpxml.heat_pumps[0].distribution_system_idref = 'HVACDistribution'
  elsif ['invalid_files/hvac-distribution-multiple-attached-cooling.xml'].include? hpxml_file
    hpxml.heat_pumps[0].distribution_system_idref = 'HVACDistribution2'
  elsif ['base-hvac-dual-fuel-air-to-air-heat-pump-1-speed.xml',
         'base-hvac-dual-fuel-air-to-air-heat-pump-2-speed.xml',
         'base-hvac-dual-fuel-air-to-air-heat-pump-var-speed.xml',
         'base-hvac-dual-fuel-mini-split-heat-pump-ducted.xml'].include? hpxml_file
    hpxml.heat_pumps[0].backup_heating_fuel = HPXML::FuelTypeNaturalGas
    hpxml.heat_pumps[0].backup_heating_capacity = 36000
    hpxml.heat_pumps[0].backup_heating_efficiency_percent = nil
    hpxml.heat_pumps[0].backup_heating_efficiency_afue = 0.95
    hpxml.heat_pumps[0].backup_heating_switchover_temp = 25
  elsif ['base-hvac-dual-fuel-air-to-air-heat-pump-1-speed-electric.xml'].include? hpxml_file
    hpxml.heat_pumps[0].backup_heating_fuel = HPXML::FuelTypeElectricity
    hpxml.heat_pumps[0].backup_heating_efficiency_afue = 1.0
  elsif ['base-hvac-install-quality-air-to-air-heat-pump-1-speed.xml',
         'base-hvac-install-quality-air-to-air-heat-pump-2-speed.xml',
         'base-hvac-install-quality-air-to-air-heat-pump-var-speed.xml',
         'base-hvac-install-quality-mini-split-heat-pump-ducted.xml',
         'base-hvac-install-quality-ground-to-air-heat-pump.xml'].include? hpxml_file
    hpxml.heat_pumps[0].airflow_defect_ratio = -0.25
    hpxml.heat_pumps[0].fan_watts_per_cfm = 0.365
    hpxml.heat_pumps[0].charge_defect_ratio = -0.25
  elsif ['invalid_files/onoff-thermostat-partially-conditioned.xml'].include? hpxml_file
    hpxml.heat_pumps[0].fraction_heat_load_served = 0.5
    hpxml.heat_pumps[0].fraction_cool_load_served = 0.8
  elsif hpxml_file.include?('base-hvac-autosize') && (not hpxml.heat_pumps.nil?) && (hpxml.heat_pumps.size > 0)
    hpxml.heat_pumps[0].cooling_capacity = nil
    hpxml.heat_pumps[0].heating_capacity = nil
    hpxml.heat_pumps[0].heating_capacity_17F = nil
    hpxml.heat_pumps[0].backup_heating_capacity = nil
  end
end

def set_hpxml_hvac_control(hpxml_file, hpxml)
  if ['ASHRAE_Standard_140/L100AC.xml',
      'ASHRAE_Standard_140/L100AL.xml'].include? hpxml_file
    hpxml.hvac_controls.add(id: 'HVACControl',
                            heating_setpoint_temp: 68,
                            cooling_setpoint_temp: 78)
  elsif ['base.xml'].include? hpxml_file
    hpxml.hvac_controls.add(id: 'HVACControl',
                            control_type: HPXML::HVACControlTypeManual,
                            heating_setpoint_temp: 68,
                            cooling_setpoint_temp: 78)
  elsif ['base-hvac-seasons.xml'].include? hpxml_file
    hpxml.hvac_controls[0].seasons_heating_begin_month = 11
    hpxml.hvac_controls[0].seasons_heating_begin_day = 1
    hpxml.hvac_controls[0].seasons_heating_end_month = 6
    hpxml.hvac_controls[0].seasons_heating_end_day = 30
    hpxml.hvac_controls[0].seasons_cooling_begin_month = 6
    hpxml.hvac_controls[0].seasons_cooling_begin_day = 1
    hpxml.hvac_controls[0].seasons_cooling_end_month = 10
    hpxml.hvac_controls[0].seasons_cooling_end_day = 31
  elsif ['base-hvac-none.xml'].include? hpxml_file
    hpxml.hvac_controls.clear
  elsif ['base-hvac-programmable-thermostat.xml'].include? hpxml_file
    hpxml.hvac_controls[0].control_type = HPXML::HVACControlTypeProgrammable
    hpxml.hvac_controls[0].heating_setback_temp = 66
    hpxml.hvac_controls[0].heating_setback_hours_per_week = 7 * 7
    hpxml.hvac_controls[0].heating_setback_start_hour = 23 # 11pm
    hpxml.hvac_controls[0].cooling_setup_temp = 80
    hpxml.hvac_controls[0].cooling_setup_hours_per_week = 6 * 7
    hpxml.hvac_controls[0].cooling_setup_start_hour = 9 # 9am
  elsif ['base-hvac-programmable-thermostat-detailed.xml'].include? hpxml_file
    hpxml.hvac_controls[0].control_type = HPXML::HVACControlTypeProgrammable
    hpxml.hvac_controls[0].heating_setpoint_temp = nil
    hpxml.hvac_controls[0].cooling_setpoint_temp = nil
    hpxml.hvac_controls[0].weekday_heating_setpoints = '64, 64, 64, 64, 64, 64, 64, 70, 70, 66, 66, 66, 66, 66, 66, 66, 66, 68, 68, 68, 68, 68, 64, 64'
    hpxml.hvac_controls[0].weekend_heating_setpoints = '68, 68, 68, 70, 70, 70, 70, 70, 70, 70, 70, 70, 70, 70, 70, 70, 70, 70, 70, 70, 70, 70, 70, 70'
    hpxml.hvac_controls[0].weekday_cooling_setpoints = '80, 80, 80, 80, 80, 80, 80, 75, 75, 80, 80, 80, 80, 80, 80, 80, 80, 78, 78, 78, 78, 78, 80, 80'
    hpxml.hvac_controls[0].weekend_cooling_setpoints = '78, 78, 78, 78, 78, 78, 78, 78, 78, 78, 78, 78, 78, 78, 78, 78, 78, 78, 78, 78, 78, 78, 78, 78'
  elsif ['base-hvac-setpoints.xml'].include? hpxml_file
    hpxml.hvac_controls[0].heating_setpoint_temp = 60
    hpxml.hvac_controls[0].cooling_setpoint_temp = 80
  elsif ['base-lighting-ceiling-fans.xml'].include? hpxml_file
    hpxml.hvac_controls[0].ceiling_fan_cooling_setpoint_temp_offset = 0.5
  elsif ['base-hvac-onoff-thermostat-deadband.xml'].include? hpxml_file
    hpxml.hvac_controls[0].onoff_thermostat_deadband = 2.0
  elsif ['invalid_files/hvac-seasons-less-than-a-year.xml'].include? hpxml_file
    hpxml.hvac_controls[0].seasons_heating_begin_month = 10
    hpxml.hvac_controls[0].seasons_heating_begin_day = 1
    hpxml.hvac_controls[0].seasons_heating_end_month = 5
    hpxml.hvac_controls[0].seasons_heating_end_day = 31
    hpxml.hvac_controls[0].seasons_cooling_begin_month = 7
    hpxml.hvac_controls[0].seasons_cooling_begin_day = 1
    hpxml.hvac_controls[0].seasons_cooling_end_month = 9
    hpxml.hvac_controls[0].seasons_cooling_end_day = 30
  end
end

def set_hpxml_hvac_distributions(hpxml_file, hpxml)
  if ['base.xml'].include? hpxml_file
    hpxml.hvac_distributions.add(id: 'HVACDistribution',
                                 distribution_system_type: HPXML::HVACDistributionTypeAir,
                                 air_type: HPXML::AirTypeRegularVelocity)
    hpxml.hvac_distributions[0].duct_leakage_measurements.add(duct_type: HPXML::DuctTypeSupply,
                                                              duct_leakage_units: HPXML::UnitsCFM25,
                                                              duct_leakage_value: 75,
                                                              duct_leakage_total_or_to_outside: HPXML::DuctLeakageToOutside)
    hpxml.hvac_distributions[0].duct_leakage_measurements.add(duct_type: HPXML::DuctTypeReturn,
                                                              duct_leakage_units: HPXML::UnitsCFM25,
                                                              duct_leakage_value: 25,
                                                              duct_leakage_total_or_to_outside: HPXML::DuctLeakageToOutside)
    hpxml.hvac_distributions[0].ducts.add(duct_type: HPXML::DuctTypeSupply,
                                          duct_insulation_r_value: 4,
                                          duct_location: HPXML::LocationAtticUnvented,
                                          duct_surface_area: 150)
    hpxml.hvac_distributions[0].ducts.add(duct_type: HPXML::DuctTypeReturn,
                                          duct_insulation_r_value: 0,
                                          duct_location: HPXML::LocationAtticUnvented,
                                          duct_surface_area: 50)
  elsif ['base-bldgtype-multifamily.xml'].include? hpxml_file
    hpxml.hvac_distributions.each do |hvac_distribution|
      hvac_distribution.duct_leakage_measurements.each do |duct_leakage_measurement|
        duct_leakage_measurement.duct_leakage_value = 0
      end
      hvac_distribution.ducts.each do |duct|
        duct.duct_location = HPXML::LocationLivingSpace
        duct.duct_insulation_r_value = 0
      end
    end
  elsif ['base-hvac-boiler-coal-only.xml',
         'base-hvac-boiler-elec-only.xml',
         'base-hvac-boiler-gas-only.xml',
         'base-hvac-boiler-oil-only.xml',
         'base-hvac-boiler-propane-only.xml',
         'base-hvac-boiler-wood-only.xml',
         'base-bldgtype-multifamily-shared-boiler-only-baseboard.xml',
         'base-bldgtype-multifamily-shared-chiller-only-baseboard.xml',
         'base-bldgtype-multifamily-shared-boiler-chiller-baseboard.xml'].include? hpxml_file
    hpxml.hvac_distributions[0].distribution_system_type = HPXML::HVACDistributionTypeHydronic
    hpxml.hvac_distributions[0].duct_leakage_measurements.clear
    hpxml.hvac_distributions[0].ducts.clear
    hpxml.hvac_distributions[0].hydronic_type = HPXML::HydronicTypeBaseboard
  elsif ['base-bldgtype-multifamily-shared-boiler-only-fan-coil.xml',
         'base-bldgtype-multifamily-shared-chiller-only-fan-coil.xml',
         'base-bldgtype-multifamily-shared-boiler-chiller-fan-coil.xml'].include? hpxml_file
    hpxml.hvac_distributions[0].distribution_system_type = HPXML::HVACDistributionTypeAir
    hpxml.hvac_distributions[0].air_type = HPXML::AirTypeFanCoil
  elsif ['base-hvac-boiler-gas-central-ac-1-speed.xml'].include? hpxml_file
    hpxml.hvac_distributions[0].distribution_system_type = HPXML::HVACDistributionTypeHydronic
    hpxml.hvac_distributions[0].hydronic_type = HPXML::HydronicTypeBaseboard
    hpxml.hvac_distributions[0].duct_leakage_measurements.clear
    hpxml.hvac_distributions[0].ducts.clear
    hpxml.hvac_distributions.add(id: 'HVACDistribution2',
                                 distribution_system_type: HPXML::HVACDistributionTypeAir,
                                 air_type: HPXML::AirTypeRegularVelocity)
    hpxml.hvac_distributions[-1].duct_leakage_measurements.add(duct_type: HPXML::DuctTypeSupply,
                                                               duct_leakage_units: HPXML::UnitsCFM25,
                                                               duct_leakage_value: 75,
                                                               duct_leakage_total_or_to_outside: HPXML::DuctLeakageToOutside)
    hpxml.hvac_distributions[-1].duct_leakage_measurements.add(duct_type: HPXML::DuctTypeReturn,
                                                               duct_leakage_units: HPXML::UnitsCFM25,
                                                               duct_leakage_value: 25,
                                                               duct_leakage_total_or_to_outside: HPXML::DuctLeakageToOutside)
    hpxml.hvac_distributions[-1].ducts.add(duct_type: HPXML::DuctTypeSupply,
                                           duct_insulation_r_value: 4,
                                           duct_location: HPXML::LocationAtticUnvented,
                                           duct_surface_area: 150)
    hpxml.hvac_distributions[-1].ducts.add(duct_type: HPXML::DuctTypeReturn,
                                           duct_insulation_r_value: 0,
                                           duct_location: HPXML::LocationAtticUnvented,
                                           duct_surface_area: 50)
  elsif ['base-hvac-none.xml',
         'base-hvac-elec-resistance-only.xml',
         'base-hvac-evap-cooler-only.xml',
         'base-hvac-fireplace-wood-only.xml',
         'base-hvac-floor-furnace-propane-only.xml',
         'base-hvac-fixed-heater-gas-only.xml',
         'base-hvac-mini-split-heat-pump-ductless.xml',
         'base-hvac-mini-split-air-conditioner-only-ductless.xml',
         'base-hvac-portable-heater-gas-only.xml',
         'base-hvac-room-ac-only.xml',
         'base-hvac-stove-oil-only.xml',
         'base-hvac-stove-wood-pellets-only.xml',
         'base-hvac-wall-furnace-elec-only.xml'].include? hpxml_file
    hpxml.hvac_distributions.clear
  elsif ['base-hvac-multiple.xml'].include? hpxml_file
    hpxml.hvac_distributions.clear
    hpxml.hvac_distributions.add(id: 'HVACDistribution',
                                 distribution_system_type: HPXML::HVACDistributionTypeAir,
                                 air_type: HPXML::AirTypeRegularVelocity)
    hpxml.hvac_distributions[-1].duct_leakage_measurements.add(duct_type: HPXML::DuctTypeSupply,
                                                               duct_leakage_units: HPXML::UnitsCFM25,
                                                               duct_leakage_value: 75,
                                                               duct_leakage_total_or_to_outside: HPXML::DuctLeakageToOutside)
    hpxml.hvac_distributions[-1].duct_leakage_measurements.add(duct_type: HPXML::DuctTypeReturn,
                                                               duct_leakage_units: HPXML::UnitsCFM25,
                                                               duct_leakage_value: 25,
                                                               duct_leakage_total_or_to_outside: HPXML::DuctLeakageToOutside)
    hpxml.hvac_distributions[0].ducts.add(duct_type: HPXML::DuctTypeSupply,
                                          duct_insulation_r_value: 8,
                                          duct_location: HPXML::LocationAtticUnvented,
                                          duct_surface_area: 75)
    hpxml.hvac_distributions[0].ducts.add(duct_type: HPXML::DuctTypeSupply,
                                          duct_insulation_r_value: 8,
                                          duct_location: HPXML::LocationOutside,
                                          duct_surface_area: 75)
    hpxml.hvac_distributions[0].ducts.add(duct_type: HPXML::DuctTypeReturn,
                                          duct_insulation_r_value: 4,
                                          duct_location: HPXML::LocationAtticUnvented,
                                          duct_surface_area: 25)
    hpxml.hvac_distributions[0].ducts.add(duct_type: HPXML::DuctTypeReturn,
                                          duct_insulation_r_value: 4,
                                          duct_location: HPXML::LocationOutside,
                                          duct_surface_area: 25)
    hpxml.hvac_distributions << hpxml.hvac_distributions[0].dup
    hpxml.hvac_distributions[-1].id = 'HVACDistribution2'
    hpxml.hvac_distributions.add(id: 'HVACDistribution3',
                                 distribution_system_type: HPXML::HVACDistributionTypeHydronic,
                                 hydronic_type: HPXML::HydronicTypeBaseboard)
    hpxml.hvac_distributions.add(id: 'HVACDistribution4',
                                 distribution_system_type: HPXML::HVACDistributionTypeHydronic,
                                 hydronic_type: HPXML::HydronicTypeBaseboard)
    hpxml.hvac_distributions << hpxml.hvac_distributions[0].dup
    hpxml.hvac_distributions[-1].id = 'HVACDistribution5'
    hpxml.hvac_distributions << hpxml.hvac_distributions[0].dup
    hpxml.hvac_distributions[-1].id = 'HVACDistribution6'
=======
                         cooling_shr: 0.73,
                         primary_cooling_system: true,
                         primary_heating_system: true)
>>>>>>> d0b50b90
  elsif ['base-mechvent-multiple.xml',
         'base-bldgtype-multifamily-shared-mechvent-multiple.xml'].include? hpxml_file
    hpxml.hvac_distributions[0].conditioned_floor_area_served /= 2.0
    hpxml.hvac_distributions << hpxml.hvac_distributions[0].dup
    hpxml.hvac_distributions[1].id = "HVACDistribution#{hpxml.hvac_distributions.size}"
    hpxml.heating_systems[0].heating_capacity /= 2.0
    hpxml.heating_systems[0].fraction_heat_load_served /= 2.0
    hpxml.heating_systems[0].primary_system = false
    hpxml.heating_systems << hpxml.heating_systems[0].dup
    hpxml.heating_systems[1].id = "HeatingSystem#{hpxml.heating_systems.size}"
    hpxml.heating_systems[1].distribution_system_idref = hpxml.hvac_distributions[1].id
    hpxml.heating_systems[1].primary_system = true
    hpxml.cooling_systems[0].fraction_cool_load_served /= 2.0
    hpxml.cooling_systems[0].cooling_capacity /= 2.0
    hpxml.cooling_systems[0].primary_system = false
    hpxml.cooling_systems << hpxml.cooling_systems[0].dup
    hpxml.cooling_systems[1].id = "CoolingSystem#{hpxml.cooling_systems.size}"
    hpxml.cooling_systems[1].distribution_system_idref = hpxml.hvac_distributions[1].id
    hpxml.cooling_systems[1].primary_system = true
  elsif ['base-bldgtype-multifamily-adjacent-to-multiple.xml'].include? hpxml_file
    hpxml.hvac_distributions[0].ducts[1].duct_location = HPXML::LocationOtherHousingUnit
    hpxml.hvac_distributions[0].ducts.add(duct_type: HPXML::DuctTypeSupply,
                                          duct_insulation_r_value: 4,
                                          duct_location: HPXML::LocationRoofDeck,
                                          duct_surface_area: 150)
    hpxml.hvac_distributions[0].ducts.add(duct_type: HPXML::DuctTypeReturn,
                                          duct_insulation_r_value: 0,
                                          duct_location: HPXML::LocationRoofDeck,
                                          duct_surface_area: 50)
  elsif ['base-appliances-dehumidifier-multiple.xml'].include? hpxml_file
    hpxml.dehumidifiers[0].fraction_served = 0.5
    hpxml.dehumidifiers.add(id: 'Dehumidifier2',
                            type: HPXML::DehumidifierTypePortable,
                            capacity: 30,
                            energy_factor: 1.6,
                            rh_setpoint: 0.5,
                            fraction_served: 0.25,
                            location: HPXML::LocationLivingSpace)
  end

  # ------------------ #
  # HPXML WaterHeating #
  # ------------------ #

  # Logic that can only be applied based on the file name
  if ['base-schedules-simple.xml',
      'base-misc-loads-large-uncommon.xml',
      'base-misc-loads-large-uncommon2.xml'].include? hpxml_file
    hpxml.water_heating.water_fixtures_weekday_fractions = '0.012, 0.006, 0.004, 0.005, 0.010, 0.034, 0.078, 0.087, 0.080, 0.067, 0.056, 0.047, 0.040, 0.035, 0.033, 0.031, 0.039, 0.051, 0.060, 0.060, 0.055, 0.048, 0.038, 0.026'
    hpxml.water_heating.water_fixtures_weekend_fractions = '0.012, 0.006, 0.004, 0.005, 0.010, 0.034, 0.078, 0.087, 0.080, 0.067, 0.056, 0.047, 0.040, 0.035, 0.033, 0.031, 0.039, 0.051, 0.060, 0.060, 0.055, 0.048, 0.038, 0.026'
    hpxml.water_heating.water_fixtures_monthly_multipliers = '1.0, 1.0, 1.0, 1.0, 1.0, 1.0, 1.0, 1.0, 1.0, 1.0, 1.0, 1.0'
  elsif ['base-bldgtype-multifamily-shared-water-heater-recirc.xml'].include? hpxml_file
    hpxml.hot_water_distributions[0].has_shared_recirculation = true
    hpxml.hot_water_distributions[0].shared_recirculation_number_of_units_served = 6
    hpxml.hot_water_distributions[0].shared_recirculation_pump_power = 220
    hpxml.hot_water_distributions[0].shared_recirculation_control_type = HPXML::DHWRecirControlTypeTimer
  elsif ['base-bldgtype-multifamily-shared-laundry-room.xml'].include? hpxml_file
    hpxml.water_heating_systems.reverse_each do |water_heating_system|
      water_heating_system.delete
    end
    hpxml.water_heating_systems.add(id: "WaterHeatingSystem#{hpxml.water_heating_systems.size + 1}",
                                    is_shared_system: true,
                                    number_of_units_served: 6,
                                    fuel_type: HPXML::FuelTypeNaturalGas,
                                    water_heater_type: HPXML::WaterHeaterTypeStorage,
                                    location: HPXML::LocationLivingSpace,
                                    tank_volume: 120,
                                    fraction_dhw_load_served: 1.0,
                                    heating_capacity: 40000,
                                    energy_factor: 0.59,
                                    recovery_efficiency: 0.76,
                                    temperature: 125.0)
  elsif ['base-dhw-tank-gas-uef-fhr.xml'].include? hpxml_file
    hpxml.water_heating_systems[0].first_hour_rating = 56.0
    hpxml.water_heating_systems[0].usage_bin = nil
  elsif ['base-dhw-tankless-electric-outside.xml'].include? hpxml_file
    hpxml.water_heating_systems[0].performance_adjustment = 0.92
  elsif ['base-misc-defaults.xml'].include? hpxml_file
    hpxml.water_heating_systems[0].year_installed = 2009
    hpxml.water_heating_systems[0].heating_capacity = nil
    hpxml.water_heating_systems[0].energy_factor = nil
  elsif ['base-dhw-multiple.xml'].include? hpxml_file
    hpxml.water_heating_systems[0].fraction_dhw_load_served = 0.2
    hpxml.water_heating_systems.add(id: "WaterHeatingSystem#{hpxml.water_heating_systems.size + 1}",
                                    fuel_type: HPXML::FuelTypeNaturalGas,
                                    water_heater_type: HPXML::WaterHeaterTypeStorage,
                                    location: HPXML::LocationLivingSpace,
                                    tank_volume: 50,
                                    fraction_dhw_load_served: 0.2,
                                    heating_capacity: 40000,
                                    energy_factor: 0.59,
                                    recovery_efficiency: 0.76,
                                    temperature: 125.0)
    hpxml.water_heating_systems.add(id: "WaterHeatingSystem#{hpxml.water_heating_systems.size + 1}",
                                    fuel_type: HPXML::FuelTypeElectricity,
                                    water_heater_type: HPXML::WaterHeaterTypeHeatPump,
                                    location: HPXML::LocationLivingSpace,
                                    tank_volume: 80,
                                    fraction_dhw_load_served: 0.2,
                                    energy_factor: 2.3,
                                    temperature: 125.0)
    hpxml.water_heating_systems.add(id: "WaterHeatingSystem#{hpxml.water_heating_systems.size + 1}",
                                    fuel_type: HPXML::FuelTypeElectricity,
                                    water_heater_type: HPXML::WaterHeaterTypeTankless,
                                    location: HPXML::LocationLivingSpace,
                                    fraction_dhw_load_served: 0.2,
                                    energy_factor: 0.99,
                                    temperature: 125.0)
    hpxml.water_heating_systems.add(id: "WaterHeatingSystem#{hpxml.water_heating_systems.size + 1}",
                                    fuel_type: HPXML::FuelTypeNaturalGas,
                                    water_heater_type: HPXML::WaterHeaterTypeTankless,
                                    location: HPXML::LocationLivingSpace,
                                    fraction_dhw_load_served: 0.1,
                                    energy_factor: 0.82,
                                    temperature: 125.0)
    hpxml.water_heating_systems.add(id: "WaterHeatingSystem#{hpxml.water_heating_systems.size + 1}",
                                    water_heater_type: HPXML::WaterHeaterTypeCombiStorage,
                                    location: HPXML::LocationLivingSpace,
                                    tank_volume: 50,
                                    fraction_dhw_load_served: 0.1,
                                    related_hvac_idref: 'HeatingSystem1',
                                    temperature: 125.0)
    hpxml.solar_thermal_systems.add(id: "SolarThermalSystem#{hpxml.solar_thermal_systems.size + 1}",
                                    system_type: HPXML::SolarThermalSystemType,
                                    water_heating_system_idref: nil, # Apply to all water heaters
                                    solar_fraction: 0.65)
  end

  # -------------------- #
  # HPXML VentilationFan #
  # -------------------- #

  # Logic that can only be applied based on the file name
  if ['base-bldgtype-multifamily-shared-mechvent-multiple.xml'].include? hpxml_file
    hpxml.ventilation_fans.add(id: "VentilationFan#{hpxml.ventilation_fans.size + 1}",
                               fan_type: HPXML::MechVentTypeSupply,
                               is_shared_system: true,
                               in_unit_flow_rate: 100,
                               calculated_flow_rate: 1000,
                               hours_in_operation: 24,
                               fan_power: 300,
                               used_for_whole_building_ventilation: true,
                               fraction_recirculation: 0.0,
                               preheating_fuel: HPXML::FuelTypeNaturalGas,
                               preheating_efficiency_cop: 0.92,
                               preheating_fraction_load_served: 0.8,
                               precooling_fuel: HPXML::FuelTypeElectricity,
                               precooling_efficiency_cop: 4.0,
                               precooling_fraction_load_served: 0.8)
    hpxml.ventilation_fans.add(id: "VentilationFan#{hpxml.ventilation_fans.size + 1}",
                               fan_type: HPXML::MechVentTypeERV,
                               is_shared_system: true,
                               in_unit_flow_rate: 50,
                               delivered_ventilation: 500,
                               hours_in_operation: 24,
                               total_recovery_efficiency: 0.48,
                               sensible_recovery_efficiency: 0.72,
                               fan_power: 150,
                               used_for_whole_building_ventilation: true,
                               fraction_recirculation: 0.4,
                               preheating_fuel: HPXML::FuelTypeNaturalGas,
                               preheating_efficiency_cop: 0.87,
                               preheating_fraction_load_served: 1.0,
                               precooling_fuel: HPXML::FuelTypeElectricity,
                               precooling_efficiency_cop: 3.5,
                               precooling_fraction_load_served: 1.0)
    hpxml.ventilation_fans.add(id: "VentilationFan#{hpxml.ventilation_fans.size + 1}",
                               fan_type: HPXML::MechVentTypeHRV,
                               is_shared_system: true,
                               in_unit_flow_rate: 50,
                               rated_flow_rate: 500,
                               hours_in_operation: 24,
                               sensible_recovery_efficiency: 0.72,
                               fan_power: 150,
                               used_for_whole_building_ventilation: true,
                               fraction_recirculation: 0.3,
                               preheating_fuel: HPXML::FuelTypeElectricity,
                               preheating_efficiency_cop: 4.0,
                               precooling_fuel: HPXML::FuelTypeElectricity,
                               precooling_efficiency_cop: 4.5,
                               preheating_fraction_load_served: 1.0,
                               precooling_fraction_load_served: 1.0)
    hpxml.ventilation_fans.add(id: "VentilationFan#{hpxml.ventilation_fans.size + 1}",
                               fan_type: HPXML::MechVentTypeBalanced,
                               is_shared_system: true,
                               in_unit_flow_rate: 30,
                               tested_flow_rate: 300,
                               hours_in_operation: 24,
                               fan_power: 150,
                               used_for_whole_building_ventilation: true,
                               fraction_recirculation: 0.3,
                               preheating_fuel: HPXML::FuelTypeElectricity,
                               preheating_efficiency_cop: 3.5,
                               precooling_fuel: HPXML::FuelTypeElectricity,
                               precooling_efficiency_cop: 4.0,
                               preheating_fraction_load_served: 0.9,
                               precooling_fraction_load_served: 1.0)
    hpxml.ventilation_fans.add(id: "VentilationFan#{hpxml.ventilation_fans.size + 1}",
                               fan_type: HPXML::MechVentTypeExhaust,
                               is_shared_system: true,
                               in_unit_flow_rate: 70,
                               rated_flow_rate: 700,
                               hours_in_operation: 8,
                               fan_power: 300,
                               used_for_whole_building_ventilation: true,
                               fraction_recirculation: 0.0)
    hpxml.ventilation_fans.add(id: "VentilationFan#{hpxml.ventilation_fans.size + 1}",
                               fan_type: HPXML::MechVentTypeExhaust,
                               tested_flow_rate: 50,
                               hours_in_operation: 14,
                               fan_power: 10,
                               used_for_whole_building_ventilation: true)
    hpxml.ventilation_fans.add(id: "VentilationFan#{hpxml.ventilation_fans.size + 1}",
                               fan_type: HPXML::MechVentTypeCFIS,
                               tested_flow_rate: 160,
                               hours_in_operation: 8,
                               fan_power: 150,
                               used_for_whole_building_ventilation: true,
                               distribution_system_idref: 'HVACDistribution1')
  elsif ['base-mechvent-multiple.xml'].include? hpxml_file
    hpxml.ventilation_fans.add(id: "VentilationFan#{hpxml.ventilation_fans.size + 1}",
                               rated_flow_rate: 2000,
                               fan_power: 150,
                               used_for_seasonal_cooling_load_reduction: true)
    hpxml.ventilation_fans.add(id: "VentilationFan#{hpxml.ventilation_fans.size + 1}",
                               fan_type: HPXML::MechVentTypeSupply,
                               tested_flow_rate: 27.5,
                               hours_in_operation: 24,
                               fan_power: 7.5,
                               used_for_whole_building_ventilation: true)
    hpxml.ventilation_fans.add(id: "VentilationFan#{hpxml.ventilation_fans.size + 1}",
                               fan_type: HPXML::MechVentTypeExhaust,
                               tested_flow_rate: 12.5,
                               hours_in_operation: 14,
                               fan_power: 2.5,
                               used_for_whole_building_ventilation: true)
    hpxml.ventilation_fans.add(id: "VentilationFan#{hpxml.ventilation_fans.size + 1}",
                               fan_type: HPXML::MechVentTypeBalanced,
                               tested_flow_rate: 27.5,
                               hours_in_operation: 24,
                               fan_power: 15,
                               used_for_whole_building_ventilation: true)
    hpxml.ventilation_fans.add(id: "VentilationFan#{hpxml.ventilation_fans.size + 1}",
                               fan_type: HPXML::MechVentTypeERV,
                               tested_flow_rate: 12.5,
                               hours_in_operation: 24,
                               total_recovery_efficiency: 0.48,
                               sensible_recovery_efficiency: 0.72,
                               fan_power: 6.25,
                               used_for_whole_building_ventilation: true)
    hpxml.ventilation_fans.add(id: "VentilationFan#{hpxml.ventilation_fans.size + 1}",
                               fan_type: HPXML::MechVentTypeHRV,
                               tested_flow_rate: 15,
                               hours_in_operation: 24,
                               sensible_recovery_efficiency: 0.72,
                               fan_power: 7.5,
                               used_for_whole_building_ventilation: true)
    hpxml.ventilation_fans.reverse_each do |vent_fan|
      vent_fan.fan_power /= 2.0
      vent_fan.rated_flow_rate /= 2.0 unless vent_fan.rated_flow_rate.nil?
      vent_fan.tested_flow_rate /= 2.0 unless vent_fan.tested_flow_rate.nil?
      hpxml.ventilation_fans << vent_fan.dup
      hpxml.ventilation_fans[-1].id = "VentilationFan#{hpxml.ventilation_fans.size}"
      hpxml.ventilation_fans[-1].start_hour = vent_fan.start_hour - 1 unless vent_fan.start_hour.nil?
      hpxml.ventilation_fans[-1].hours_in_operation = vent_fan.hours_in_operation - 1 unless vent_fan.hours_in_operation.nil?
    end
    hpxml.ventilation_fans.add(id: "VentilationFan#{hpxml.ventilation_fans.size + 1}",
                               fan_type: HPXML::MechVentTypeCFIS,
                               tested_flow_rate: 40,
                               hours_in_operation: 8,
                               fan_power: 37.5,
                               used_for_whole_building_ventilation: true,
                               distribution_system_idref: 'HVACDistribution1')
    hpxml.ventilation_fans.add(id: "VentilationFan#{hpxml.ventilation_fans.size + 1}",
                               fan_type: HPXML::MechVentTypeCFIS,
                               tested_flow_rate: 42.5,
                               hours_in_operation: 8,
                               fan_power: 37.5,
                               used_for_whole_building_ventilation: true,
                               distribution_system_idref: 'HVACDistribution2')
    # Test ventilation system w/ zero airflow and hours
    hpxml.ventilation_fans.add(id: "VentilationFan#{hpxml.ventilation_fans.size + 1}",
                               fan_type: HPXML::MechVentTypeHRV,
                               tested_flow_rate: 0,
                               hours_in_operation: 24,
                               sensible_recovery_efficiency: 0.72,
                               fan_power: 7.5,
                               used_for_whole_building_ventilation: true)
    hpxml.ventilation_fans.add(id: "VentilationFan#{hpxml.ventilation_fans.size + 1}",
                               fan_type: HPXML::MechVentTypeHRV,
                               tested_flow_rate: 15,
                               hours_in_operation: 0,
                               sensible_recovery_efficiency: 0.72,
                               fan_power: 7.5,
                               used_for_whole_building_ventilation: true)
  end

  # ---------------- #
  # HPXML Generation #
  # ---------------- #

  # Logic that can only be applied based on the file name
  if ['base-misc-defaults.xml'].include? hpxml_file
    hpxml.pv_systems[0].year_modules_manufactured = 2015
  elsif ['base-misc-generators.xml'].include? hpxml_file
    hpxml.generators.add(id: "Generator#{hpxml.generators.size + 1}",
                         fuel_type: HPXML::FuelTypeNaturalGas,
                         annual_consumption_kbtu: 8500,
                         annual_output_kwh: 500)
    hpxml.generators.add(id: "Generator#{hpxml.generators.size + 1}",
                         fuel_type: HPXML::FuelTypeOil,
                         annual_consumption_kbtu: 8500,
                         annual_output_kwh: 500)
  elsif ['base-bldgtype-multifamily-shared-generator.xml'].include? hpxml_file
    hpxml.generators.add(id: "Generator#{hpxml.generators.size + 1}",
                         is_shared_system: true,
                         fuel_type: HPXML::FuelTypePropane,
                         annual_consumption_kbtu: 85000,
                         annual_output_kwh: 5000,
                         number_of_bedrooms_served: 18)
  end

  # ---------------- #
  # HPXML Appliances #
  # ---------------- #

  # Logic that can only be applied based on the file name
  if ['base-schedules-simple.xml',
      'base-misc-loads-large-uncommon.xml',
      'base-misc-loads-large-uncommon2.xml'].include? hpxml_file
    hpxml.clothes_washers[0].weekday_fractions = '0.009, 0.007, 0.004, 0.004, 0.007, 0.011, 0.022, 0.049, 0.073, 0.086, 0.084, 0.075, 0.067, 0.060, 0.049, 0.052, 0.050, 0.049, 0.049, 0.049, 0.049, 0.047, 0.032, 0.017'
    hpxml.clothes_washers[0].weekend_fractions = '0.009, 0.007, 0.004, 0.004, 0.007, 0.011, 0.022, 0.049, 0.073, 0.086, 0.084, 0.075, 0.067, 0.060, 0.049, 0.052, 0.050, 0.049, 0.049, 0.049, 0.049, 0.047, 0.032, 0.017'
    hpxml.clothes_washers[0].monthly_multipliers = '1.011, 1.002, 1.022, 1.020, 1.022, 0.996, 0.999, 0.999, 0.996, 0.964, 0.959, 1.011'
    hpxml.clothes_dryers[0].weekday_fractions = '0.010, 0.006, 0.004, 0.002, 0.004, 0.006, 0.016, 0.032, 0.048, 0.068, 0.078, 0.081, 0.074, 0.067, 0.057, 0.061, 0.055, 0.054, 0.051, 0.051, 0.052, 0.054, 0.044, 0.024'
    hpxml.clothes_dryers[0].weekend_fractions = '0.010, 0.006, 0.004, 0.002, 0.004, 0.006, 0.016, 0.032, 0.048, 0.068, 0.078, 0.081, 0.074, 0.067, 0.057, 0.061, 0.055, 0.054, 0.051, 0.051, 0.052, 0.054, 0.044, 0.024'
    hpxml.clothes_dryers[0].monthly_multipliers = '1.0, 1.0, 1.0, 1.0, 1.0, 1.0, 1.0, 1.0, 1.0, 1.0, 1.0, 1.0'
    hpxml.dishwashers[0].weekday_fractions = '0.015, 0.007, 0.005, 0.003, 0.003, 0.010, 0.020, 0.031, 0.058, 0.065, 0.056, 0.048, 0.041, 0.046, 0.036, 0.038, 0.038, 0.049, 0.087, 0.111, 0.090, 0.067, 0.044, 0.031'
    hpxml.dishwashers[0].weekend_fractions = '0.015, 0.007, 0.005, 0.003, 0.003, 0.010, 0.020, 0.031, 0.058, 0.065, 0.056, 0.048, 0.041, 0.046, 0.036, 0.038, 0.038, 0.049, 0.087, 0.111, 0.090, 0.067, 0.044, 0.031'
    hpxml.dishwashers[0].monthly_multipliers = '1.097, 1.097, 0.991, 0.987, 0.991, 0.890, 0.896, 0.896, 0.890, 1.085, 1.085, 1.097'
    hpxml.refrigerators[0].weekday_fractions = '0.040, 0.039, 0.038, 0.037, 0.036, 0.036, 0.038, 0.040, 0.041, 0.041, 0.040, 0.040, 0.042, 0.042, 0.042, 0.041, 0.044, 0.048, 0.050, 0.048, 0.047, 0.046, 0.044, 0.041'
    hpxml.refrigerators[0].weekend_fractions = '0.040, 0.039, 0.038, 0.037, 0.036, 0.036, 0.038, 0.040, 0.041, 0.041, 0.040, 0.040, 0.042, 0.042, 0.042, 0.041, 0.044, 0.048, 0.050, 0.048, 0.047, 0.046, 0.044, 0.041'
    hpxml.refrigerators[0].monthly_multipliers = '0.837, 0.835, 1.084, 1.084, 1.084, 1.096, 1.096, 1.096, 1.096, 0.931, 0.925, 0.837'
    hpxml.cooking_ranges[0].weekday_fractions = '0.007, 0.007, 0.004, 0.004, 0.007, 0.011, 0.025, 0.042, 0.046, 0.048, 0.042, 0.050, 0.057, 0.046, 0.057, 0.044, 0.092, 0.150, 0.117, 0.060, 0.035, 0.025, 0.016, 0.011'
    hpxml.cooking_ranges[0].weekend_fractions = '0.007, 0.007, 0.004, 0.004, 0.007, 0.011, 0.025, 0.042, 0.046, 0.048, 0.042, 0.050, 0.057, 0.046, 0.057, 0.044, 0.092, 0.150, 0.117, 0.060, 0.035, 0.025, 0.016, 0.011'
    hpxml.cooking_ranges[0].monthly_multipliers = '1.097, 1.097, 0.991, 0.987, 0.991, 0.890, 0.896, 0.896, 0.890, 1.085, 1.085, 1.097'
  end
  if ['base-misc-loads-large-uncommon.xml',
      'base-misc-loads-large-uncommon2.xml',
      'base-misc-usage-multiplier.xml'].include? hpxml_file
    if hpxml_file != 'base-misc-usage-multiplier.xml'
      hpxml.refrigerators.add(id: "Refrigerator#{hpxml.refrigerators.size + 1}",
                              rated_annual_kwh: 800,
                              primary_indicator: false)
    end
    hpxml.freezers.add(id: "Freezer#{hpxml.freezers.size + 1}",
                       location: HPXML::LocationLivingSpace,
                       rated_annual_kwh: 400)
    if hpxml_file == 'base-misc-usage-multiplier.xml'
      hpxml.freezers[-1].usage_multiplier = 0.9
    end
    (hpxml.refrigerators + hpxml.freezers).each do |appliance|
      next if appliance.is_a?(HPXML::Refrigerator) && hpxml_file == 'base-misc-usage-multiplier.xml'

      appliance.weekday_fractions = '0.040, 0.039, 0.038, 0.037, 0.036, 0.036, 0.038, 0.040, 0.041, 0.041, 0.040, 0.040, 0.042, 0.042, 0.042, 0.041, 0.044, 0.048, 0.050, 0.048, 0.047, 0.046, 0.044, 0.041'
      appliance.weekend_fractions = '0.040, 0.039, 0.038, 0.037, 0.036, 0.036, 0.038, 0.040, 0.041, 0.041, 0.040, 0.040, 0.042, 0.042, 0.042, 0.041, 0.044, 0.048, 0.050, 0.048, 0.047, 0.046, 0.044, 0.041'
      appliance.monthly_multipliers = '0.837, 0.835, 1.084, 1.084, 1.084, 1.096, 1.096, 1.096, 1.096, 0.931, 0.925, 0.837'
    end
    hpxml.pools[0].pump_weekday_fractions = '0.003, 0.003, 0.003, 0.004, 0.008, 0.015, 0.026, 0.044, 0.084, 0.121, 0.127, 0.121, 0.120, 0.090, 0.075, 0.061, 0.037, 0.023, 0.013, 0.008, 0.004, 0.003, 0.003, 0.003'
    hpxml.pools[0].pump_weekend_fractions = '0.003, 0.003, 0.003, 0.004, 0.008, 0.015, 0.026, 0.044, 0.084, 0.121, 0.127, 0.121, 0.120, 0.090, 0.075, 0.061, 0.037, 0.023, 0.013, 0.008, 0.004, 0.003, 0.003, 0.003'
    hpxml.pools[0].pump_monthly_multipliers = '1.154, 1.161, 1.013, 1.010, 1.013, 0.888, 0.883, 0.883, 0.888, 0.978, 0.974, 1.154'
    hpxml.pools[0].heater_weekday_fractions = '0.003, 0.003, 0.003, 0.004, 0.008, 0.015, 0.026, 0.044, 0.084, 0.121, 0.127, 0.121, 0.120, 0.090, 0.075, 0.061, 0.037, 0.023, 0.013, 0.008, 0.004, 0.003, 0.003, 0.003'
    hpxml.pools[0].heater_weekend_fractions = '0.003, 0.003, 0.003, 0.004, 0.008, 0.015, 0.026, 0.044, 0.084, 0.121, 0.127, 0.121, 0.120, 0.090, 0.075, 0.061, 0.037, 0.023, 0.013, 0.008, 0.004, 0.003, 0.003, 0.003'
    hpxml.pools[0].heater_monthly_multipliers = '1.154, 1.161, 1.013, 1.010, 1.013, 0.888, 0.883, 0.883, 0.888, 0.978, 0.974, 1.154'
    hpxml.hot_tubs[0].pump_weekday_fractions = '0.024, 0.029, 0.024, 0.029, 0.047, 0.067, 0.057, 0.024, 0.024, 0.019, 0.015, 0.014, 0.014, 0.014, 0.024, 0.058, 0.126, 0.122, 0.068, 0.061, 0.051, 0.043, 0.024, 0.024'
    hpxml.hot_tubs[0].pump_weekend_fractions = '0.024, 0.029, 0.024, 0.029, 0.047, 0.067, 0.057, 0.024, 0.024, 0.019, 0.015, 0.014, 0.014, 0.014, 0.024, 0.058, 0.126, 0.122, 0.068, 0.061, 0.051, 0.043, 0.024, 0.024'
    hpxml.hot_tubs[0].pump_monthly_multipliers = '0.837, 0.835, 1.084, 1.084, 1.084, 1.096, 1.096, 1.096, 1.096, 0.931, 0.925, 0.837'
    hpxml.hot_tubs[0].heater_weekday_fractions = '0.024, 0.029, 0.024, 0.029, 0.047, 0.067, 0.057, 0.024, 0.024, 0.019, 0.015, 0.014, 0.014, 0.014, 0.024, 0.058, 0.126, 0.122, 0.068, 0.061, 0.051, 0.043, 0.024, 0.024'
    hpxml.hot_tubs[0].heater_weekend_fractions = '0.024, 0.029, 0.024, 0.029, 0.047, 0.067, 0.057, 0.024, 0.024, 0.019, 0.015, 0.014, 0.014, 0.014, 0.024, 0.058, 0.126, 0.122, 0.068, 0.061, 0.051, 0.043, 0.024, 0.024'
    hpxml.hot_tubs[0].heater_monthly_multipliers = '0.921, 0.928, 0.921, 0.915, 0.921, 1.160, 1.158, 1.158, 1.160, 0.921, 0.915, 0.921'
  end
  if ['base-bldgtype-multifamily-shared-laundry-room.xml'].include? hpxml_file
    hpxml.clothes_washers[0].is_shared_appliance = true
    hpxml.clothes_washers[0].location = HPXML::LocationOtherHeatedSpace
    hpxml.clothes_washers[0].water_heating_system_idref = hpxml.water_heating_systems[0].id
    hpxml.clothes_dryers[0].location = HPXML::LocationOtherHeatedSpace
    hpxml.clothes_dryers[0].is_shared_appliance = true
    hpxml.dishwashers[0].is_shared_appliance = true
    hpxml.dishwashers[0].location = HPXML::LocationOtherHeatedSpace
    hpxml.dishwashers[0].water_heating_system_idref = hpxml.water_heating_systems[0].id
  elsif ['base-misc-defaults.xml'].include? hpxml_file
    hpxml.refrigerators[0].primary_indicator = nil
  end

  # -------------- #
  # HPXML Lighting #
  # -------------- #

  # Logic that can only be applied based on the file name
  if ['base-lighting-ceiling-fans.xml'].include? hpxml_file
    hpxml.ceiling_fans[0].weekday_fractions = '0.057, 0.057, 0.057, 0.057, 0.057, 0.057, 0.057, 0.024, 0.024, 0.024, 0.024, 0.024, 0.024, 0.024, 0.024, 0.024, 0.024, 0.024, 0.057, 0.057, 0.057, 0.057, 0.057, 0.057'
    hpxml.ceiling_fans[0].weekend_fractions = '0.057, 0.057, 0.057, 0.057, 0.057, 0.057, 0.057, 0.024, 0.024, 0.024, 0.024, 0.024, 0.024, 0.024, 0.024, 0.024, 0.024, 0.024, 0.057, 0.057, 0.057, 0.057, 0.057, 0.057'
    hpxml.ceiling_fans[0].monthly_multipliers = '0, 0, 0, 0, 0, 1, 1, 1, 1, 0, 0, 0'
  elsif ['base-lighting-holiday.xml'].include? hpxml_file
    hpxml.lighting.holiday_weekday_fractions = '0.0, 0.0, 0.0, 0.0, 0.0, 0.0, 0.0, 0.0, 0.0, 0.0, 0.0, 0.0, 0.0, 0.0, 0.0, 0.0, 0.008, 0.098, 0.168, 0.194, 0.284, 0.192, 0.037, 0.019'
    hpxml.lighting.holiday_weekend_fractions = '0.0, 0.0, 0.0, 0.0, 0.0, 0.0, 0.0, 0.0, 0.0, 0.0, 0.0, 0.0, 0.0, 0.0, 0.0, 0.0, 0.008, 0.098, 0.168, 0.194, 0.284, 0.192, 0.037, 0.019'
  elsif ['base-schedules-simple.xml',
         'base-misc-loads-large-uncommon.xml',
         'base-misc-loads-large-uncommon2.xml'].include? hpxml_file
    hpxml.lighting.interior_weekday_fractions = '0.124, 0.074, 0.050, 0.050, 0.053, 0.140, 0.330, 0.420, 0.430, 0.424, 0.411, 0.394, 0.382, 0.378, 0.378, 0.379, 0.386, 0.412, 0.484, 0.619, 0.783, 0.880, 0.597, 0.249'
    hpxml.lighting.interior_weekend_fractions = '0.124, 0.074, 0.050, 0.050, 0.053, 0.140, 0.330, 0.420, 0.430, 0.424, 0.411, 0.394, 0.382, 0.378, 0.378, 0.379, 0.386, 0.412, 0.484, 0.619, 0.783, 0.880, 0.597, 0.249'
    hpxml.lighting.interior_monthly_multipliers = '1.075, 1.064951905, 1.0375, 1.0, 0.9625, 0.935048095, 0.925, 0.935048095, 0.9625, 1.0, 1.0375, 1.064951905'
    hpxml.lighting.exterior_weekday_fractions = '0.046, 0.046, 0.046, 0.046, 0.046, 0.037, 0.035, 0.034, 0.033, 0.028, 0.022, 0.015, 0.012, 0.011, 0.011, 0.012, 0.019, 0.037, 0.049, 0.065, 0.091, 0.105, 0.091, 0.063'
    hpxml.lighting.exterior_weekend_fractions = '0.046, 0.046, 0.045, 0.045, 0.046, 0.045, 0.044, 0.041, 0.036, 0.03, 0.024, 0.016, 0.012, 0.011, 0.011, 0.012, 0.019, 0.038, 0.048, 0.06, 0.083, 0.098, 0.085, 0.059'
    hpxml.lighting.exterior_monthly_multipliers = '1.248, 1.257, 0.993, 0.989, 0.993, 0.827, 0.821, 0.821, 0.827, 0.99, 0.987, 1.248'
    hpxml.lighting.garage_weekday_fractions = '0.046, 0.046, 0.046, 0.046, 0.046, 0.037, 0.035, 0.034, 0.033, 0.028, 0.022, 0.015, 0.012, 0.011, 0.011, 0.012, 0.019, 0.037, 0.049, 0.065, 0.091, 0.105, 0.091, 0.063'
    hpxml.lighting.garage_weekend_fractions = '0.046, 0.046, 0.045, 0.045, 0.046, 0.045, 0.044, 0.041, 0.036, 0.03, 0.024, 0.016, 0.012, 0.011, 0.011, 0.012, 0.019, 0.038, 0.048, 0.06, 0.083, 0.098, 0.085, 0.059'
    hpxml.lighting.garage_monthly_multipliers = '1.248, 1.257, 0.993, 0.989, 0.993, 0.827, 0.821, 0.821, 0.827, 0.99, 0.987, 1.248'
  end

  # --------------- #
  # HPXML MiscLoads #
  # --------------- #

  # Logic that can only be applied based on the file name
  if ['base-schedules-simple.xml',
      'base-misc-loads-large-uncommon.xml',
      'base-misc-loads-large-uncommon2.xml'].include? hpxml_file
    hpxml.plug_loads[0].weekday_fractions = '0.045, 0.019, 0.01, 0.001, 0.001, 0.001, 0.005, 0.009, 0.018, 0.026, 0.032, 0.038, 0.04, 0.041, 0.043, 0.045, 0.05, 0.055, 0.07, 0.085, 0.097, 0.108, 0.089, 0.07'
    hpxml.plug_loads[0].weekend_fractions = '0.045, 0.019, 0.01, 0.001, 0.001, 0.001, 0.005, 0.009, 0.018, 0.026, 0.032, 0.038, 0.04, 0.041, 0.043, 0.045, 0.05, 0.055, 0.07, 0.085, 0.097, 0.108, 0.089, 0.07'
    hpxml.plug_loads[0].monthly_multipliers = '1.137, 1.129, 0.961, 0.969, 0.961, 0.993, 0.996, 0.96, 0.993, 0.867, 0.86, 1.137'
    hpxml.plug_loads[1].weekday_fractions = '0.035, 0.033, 0.032, 0.031, 0.032, 0.033, 0.037, 0.042, 0.043, 0.043, 0.043, 0.044, 0.045, 0.045, 0.044, 0.046, 0.048, 0.052, 0.053, 0.05, 0.047, 0.045, 0.04, 0.036'
    hpxml.plug_loads[1].weekend_fractions = '0.035, 0.033, 0.032, 0.031, 0.032, 0.033, 0.037, 0.042, 0.043, 0.043, 0.043, 0.044, 0.045, 0.045, 0.044, 0.046, 0.048, 0.052, 0.053, 0.05, 0.047, 0.045, 0.04, 0.036'
    hpxml.plug_loads[1].monthly_multipliers = '1.248, 1.257, 0.993, 0.989, 0.993, 0.827, 0.821, 0.821, 0.827, 0.99, 0.987, 1.248'
  end
  if ['base-misc-loads-large-uncommon.xml',
      'base-misc-loads-large-uncommon2.xml',
      'base-misc-usage-multiplier.xml'].include? hpxml_file
    if hpxml_file != 'base-misc-usage-multiplier.xml'
      hpxml.plug_loads[2].weekday_fractions = '0.042, 0.042, 0.042, 0.042, 0.042, 0.042, 0.042, 0.042, 0.042, 0.042, 0.042, 0.042, 0.042, 0.042, 0.042, 0.042, 0.042, 0.042, 0.042, 0.042, 0.042, 0.042, 0.042, 0.042'
      hpxml.plug_loads[2].weekend_fractions = '0.042, 0.042, 0.042, 0.042, 0.042, 0.042, 0.042, 0.042, 0.042, 0.042, 0.042, 0.042, 0.042, 0.042, 0.042, 0.042, 0.042, 0.042, 0.042, 0.042, 0.042, 0.042, 0.042, 0.042'
      hpxml.plug_loads[2].monthly_multipliers = '1, 1, 1, 1, 1, 1, 1, 1, 1, 1, 1, 1'
      hpxml.plug_loads[3].weekday_fractions = '0.044, 0.023, 0.019, 0.015, 0.016, 0.018, 0.026, 0.033, 0.033, 0.032, 0.033, 0.033, 0.032, 0.032, 0.032, 0.033, 0.045, 0.057, 0.066, 0.076, 0.081, 0.086, 0.075, 0.065'
      hpxml.plug_loads[3].weekend_fractions = '0.044, 0.023, 0.019, 0.015, 0.016, 0.018, 0.026, 0.033, 0.033, 0.032, 0.033, 0.033, 0.032, 0.032, 0.032, 0.033, 0.045, 0.057, 0.066, 0.076, 0.081, 0.086, 0.075, 0.065'
      hpxml.plug_loads[3].monthly_multipliers = '1.154, 1.161, 1.013, 1.010, 1.013, 0.888, 0.883, 0.883, 0.888, 0.978, 0.974, 1.154'
    end
    hpxml.fuel_loads[0].weekday_fractions = '0.004, 0.001, 0.001, 0.002, 0.007, 0.012, 0.029, 0.046, 0.044, 0.041, 0.044, 0.046, 0.042, 0.038, 0.049, 0.059, 0.110, 0.161, 0.115, 0.070, 0.044, 0.019, 0.013, 0.007'
    hpxml.fuel_loads[0].weekend_fractions = '0.004, 0.001, 0.001, 0.002, 0.007, 0.012, 0.029, 0.046, 0.044, 0.041, 0.044, 0.046, 0.042, 0.038, 0.049, 0.059, 0.110, 0.161, 0.115, 0.070, 0.044, 0.019, 0.013, 0.007'
    hpxml.fuel_loads[0].monthly_multipliers = '1.097, 1.097, 0.991, 0.987, 0.991, 0.890, 0.896, 0.896, 0.890, 1.085, 1.085, 1.097'
    hpxml.fuel_loads[1].weekday_fractions = '0.044, 0.023, 0.019, 0.015, 0.016, 0.018, 0.026, 0.033, 0.033, 0.032, 0.033, 0.033, 0.032, 0.032, 0.032, 0.033, 0.045, 0.057, 0.066, 0.076, 0.081, 0.086, 0.075, 0.065'
    hpxml.fuel_loads[1].weekend_fractions = '0.044, 0.023, 0.019, 0.015, 0.016, 0.018, 0.026, 0.033, 0.033, 0.032, 0.033, 0.033, 0.032, 0.032, 0.032, 0.033, 0.045, 0.057, 0.066, 0.076, 0.081, 0.086, 0.075, 0.065'
    hpxml.fuel_loads[1].monthly_multipliers = '1.154, 1.161, 1.013, 1.010, 1.013, 0.888, 0.883, 0.883, 0.888, 0.978, 0.974, 1.154'
    hpxml.fuel_loads[2].weekday_fractions = '0.044, 0.023, 0.019, 0.015, 0.016, 0.018, 0.026, 0.033, 0.033, 0.032, 0.033, 0.033, 0.032, 0.032, 0.032, 0.033, 0.045, 0.057, 0.066, 0.076, 0.081, 0.086, 0.075, 0.065'
    hpxml.fuel_loads[2].weekend_fractions = '0.044, 0.023, 0.019, 0.015, 0.016, 0.018, 0.026, 0.033, 0.033, 0.032, 0.033, 0.033, 0.032, 0.032, 0.032, 0.033, 0.045, 0.057, 0.066, 0.076, 0.081, 0.086, 0.075, 0.065'
    hpxml.fuel_loads[2].monthly_multipliers = '1.154, 1.161, 1.013, 1.010, 1.013, 0.888, 0.883, 0.883, 0.888, 0.978, 0.974, 1.154'
  end

  # ----- #
  # FINAL #
  # ----- #

  # Collapse some surfaces whose azimuth is a minor effect to simplify HPXMLs.
  if not hpxml_file.include? 'split-surfaces'
    (hpxml.roofs + hpxml.rim_joists + hpxml.walls + hpxml.foundation_walls).each do |surface|
      surface.azimuth = nil
    end
    hpxml.collapse_enclosure_surfaces()
  end

  renumber_hpxml_ids(hpxml)
end

def renumber_hpxml_ids(hpxml)
  # Renumber surfaces
  { hpxml.walls => 'Wall',
    hpxml.foundation_walls => 'FoundationWall',
    hpxml.rim_joists => 'RimJoist',
    hpxml.frame_floors => 'FrameFloor',
    hpxml.roofs => 'Roof',
    hpxml.slabs => 'Slab',
    hpxml.windows => 'Window',
    hpxml.doors => 'Door',
    hpxml.skylights => 'Skylight' }.each do |surfs, surf_name|
    surfs.each_with_index do |surf, i|
      (hpxml.attics + hpxml.foundations).each do |attic_or_fnd|
        if attic_or_fnd.respond_to?(:attached_to_roof_idrefs) && !attic_or_fnd.attached_to_roof_idrefs.nil? && !attic_or_fnd.attached_to_roof_idrefs.delete(surf.id).nil?
          attic_or_fnd.attached_to_roof_idrefs << "#{surf_name}#{i + 1}"
        end
        if attic_or_fnd.respond_to?(:attached_to_wall_idrefs) && !attic_or_fnd.attached_to_wall_idrefs.nil? && !attic_or_fnd.attached_to_wall_idrefs.delete(surf.id).nil?
          attic_or_fnd.attached_to_wall_idrefs << "#{surf_name}#{i + 1}"
        end
        if attic_or_fnd.respond_to?(:attached_to_rim_joist_idrefs) && !attic_or_fnd.attached_to_rim_joist_idrefs.nil? && !attic_or_fnd.attached_to_rim_joist_idrefs.delete(surf.id).nil?
          attic_or_fnd.attached_to_rim_joist_idrefs << "#{surf_name}#{i + 1}"
        end
        if attic_or_fnd.respond_to?(:attached_to_frame_floor_idrefs) && !attic_or_fnd.attached_to_frame_floor_idrefs.nil? && !attic_or_fnd.attached_to_frame_floor_idrefs.delete(surf.id).nil?
          attic_or_fnd.attached_to_frame_floor_idrefs << "#{surf_name}#{i + 1}"
        end
        if attic_or_fnd.respond_to?(:attached_to_slab_idrefs) && !attic_or_fnd.attached_to_slab_idrefs.nil? && !attic_or_fnd.attached_to_slab_idrefs.delete(surf.id).nil?
          attic_or_fnd.attached_to_slab_idrefs << "#{surf_name}#{i + 1}"
        end
        if attic_or_fnd.respond_to?(:attached_to_foundation_wall_idrefs) && !attic_or_fnd.attached_to_foundation_wall_idrefs.nil? && !attic_or_fnd.attached_to_foundation_wall_idrefs.delete(surf.id).nil?
          attic_or_fnd.attached_to_foundation_wall_idrefs << "#{surf_name}#{i + 1}"
        end
      end
      (hpxml.windows + hpxml.doors).each do |subsurf|
        if subsurf.respond_to?(:wall_idref) && (subsurf.wall_idref == surf.id)
          subsurf.wall_idref = "#{surf_name}#{i + 1}"
        end
      end
      hpxml.skylights.each do |subsurf|
        if subsurf.respond_to?(:roof_idref) && (subsurf.roof_idref == surf.id)
          subsurf.roof_idref = "#{surf_name}#{i + 1}"
        end
      end
      surf.id = "#{surf_name}#{i + 1}"
      if surf.respond_to? :insulation_id
        surf.insulation_id = "#{surf_name}#{i + 1}Insulation"
      end
      if surf.respond_to? :perimeter_insulation_id
        surf.perimeter_insulation_id = "#{surf_name}#{i + 1}PerimeterInsulation"
      end
      if surf.respond_to? :under_slab_insulation_id
        surf.under_slab_insulation_id = "#{surf_name}#{i + 1}UnderSlabInsulation"
      end
    end
  end
end

def download_epws
  require_relative 'HPXMLtoOpenStudio/resources/util'

  require 'tempfile'
  tmpfile = Tempfile.new('epw')

  UrlResolver.fetch('https://data.nrel.gov/system/files/128/tmy3s-cache-csv.zip', tmpfile)

  puts 'Extracting weather files...'
  weather_dir = File.join(File.dirname(__FILE__), 'weather')
  unzip_file = OpenStudio::UnzipFile.new(tmpfile.path.to_s)
  unzip_file.extractAllFiles(OpenStudio::toPath(weather_dir))

  num_epws_actual = Dir[File.join(weather_dir, '*.epw')].count
  puts "#{num_epws_actual} weather files are available in the weather directory."
  puts 'Completed.'
  exit!
end

def get_elements_from_sample_files(hpxml_docs)
  elements_being_used = []
  hpxml_docs.each do |xml, hpxml_doc|
    root = XMLHelper.get_element(hpxml_doc, '/HPXML')
    root.each_node do |node|
      next unless node.is_a?(Oga::XML::Element)

      ancestors = []
      node.each_ancestor do |parent_node|
        ancestors << ['h:', parent_node.name].join()
      end
      parent_element_xpath = ancestors.reverse
      child_element_xpath = ['h:', node.name].join()
      element_xpath = [parent_element_xpath, child_element_xpath].join('/')

      next if element_xpath.include? 'extension'

      elements_being_used << element_xpath if not elements_being_used.include? element_xpath
    end
  end

  return elements_being_used
end

def create_schematron_hpxml_validator(hpxml_docs)
  puts 'Generating HPXMLvalidator.xml...'
  elements_in_sample_files = get_elements_from_sample_files(hpxml_docs)

  base_elements_xsd = File.read(File.join(File.dirname(__FILE__), 'HPXMLtoOpenStudio', 'resources', 'BaseElements.xsd'))
  base_elements_xsd_doc = Oga.parse_xml(base_elements_xsd)

  # construct dictionary for enumerations and min/max values of HPXML data types
  hpxml_data_types_xsd = File.read(File.join(File.dirname(__FILE__), 'HPXMLtoOpenStudio', 'resources', 'HPXMLDataTypes.xsd'))
  hpxml_data_types_xsd_doc = Oga.parse_xml(hpxml_data_types_xsd)
  hpxml_data_types_dict = {}
  hpxml_data_types_xsd_doc.xpath('//xs:simpleType | //xs:complexType').each do |simple_type_element|
    enums = []
    simple_type_element.xpath('xs:restriction/xs:enumeration').each do |enum|
      enums << enum.get('value')
    end
    minInclusive_element = simple_type_element.at_xpath('xs:restriction/xs:minInclusive')
    min_inclusive = minInclusive_element.get('value') if not minInclusive_element.nil?
    maxInclusive_element = simple_type_element.at_xpath('xs:restriction/xs:maxInclusive')
    max_inclusive = maxInclusive_element.get('value') if not maxInclusive_element.nil?
    minExclusive_element = simple_type_element.at_xpath('xs:restriction/xs:minExclusive')
    min_exclusive = minExclusive_element.get('value') if not minExclusive_element.nil?
    maxExclusive_element = simple_type_element.at_xpath('xs:restriction/xs:maxExclusive')
    max_exclusive = maxExclusive_element.get('value') if not maxExclusive_element.nil?

    simple_type_element_name = simple_type_element.get('name')
    hpxml_data_types_dict[simple_type_element_name] = {}
    hpxml_data_types_dict[simple_type_element_name][:enums] = enums
    hpxml_data_types_dict[simple_type_element_name][:min_inclusive] = min_inclusive
    hpxml_data_types_dict[simple_type_element_name][:max_inclusive] = max_inclusive
    hpxml_data_types_dict[simple_type_element_name][:min_exclusive] = min_exclusive
    hpxml_data_types_dict[simple_type_element_name][:max_exclusive] = max_exclusive
  end

  # construct HPXMLvalidator.xml
  hpxml_validator = XMLHelper.create_doc(version = '1.0', encoding = 'UTF-8')
  root = XMLHelper.add_element(hpxml_validator, 'sch:schema')
  XMLHelper.add_attribute(root, 'xmlns:sch', 'http://purl.oclc.org/dsdl/schematron')
  XMLHelper.add_element(root, 'sch:title', 'HPXML Schematron Validator: HPXML.xsd', :string)
  name_space = XMLHelper.add_element(root, 'sch:ns')
  XMLHelper.add_attribute(name_space, 'uri', 'http://hpxmlonline.com/2019/10')
  XMLHelper.add_attribute(name_space, 'prefix', 'h')
  pattern = XMLHelper.add_element(root, 'sch:pattern')

  # construct complexType and group elements dictionary
  complex_type_or_group_dict = {}
  ['//xs:complexType', '//xs:group', '//xs:element'].each do |param|
    base_elements_xsd_doc.xpath(param).each do |param_type|
      next if param_type.name == 'element' && (not ['XMLTransactionHeaderInformation', 'ProjectStatus', 'SoftwareInfo'].include?(param_type.get('name')))
      next if param_type.get('name').nil?

      param_type_name = param_type.get('name')
      complex_type_or_group_dict[param_type_name] = {}

      param_type.each_node do |element|
        next unless element.is_a? Oga::XML::Element
        next unless (element.name == 'element' || element.name == 'group')
        next if element.name == 'element' && (element.get('name').nil? && element.get('ref').nil?)
        next if element.name == 'group' && element.get('ref').nil?

        ancestors = []
        element.each_ancestor do |node|
          next if node.get('name').nil?
          next if node.get('name') == param_type.get('name') # exclude complexType name from element xpath

          ancestors << node.get('name')
        end

        parent_element_names = ancestors.reverse
        if element.name == 'element'
          child_element_name = element.get('name')
          child_element_name = element.get('ref') if child_element_name.nil? # Backup
          element_type = element.get('type')
          element_type = element.get('ref') if element_type.nil? # Backup
        elsif element.name == 'group'
          child_element_name = nil # exclude group name from the element's xpath
          element_type = element.get('ref')
        end
        element_xpath = parent_element_names.push(child_element_name)
        complex_type_or_group_dict[param_type_name][element_xpath] = element_type
      end
    end
  end

  element_xpaths = {}
  top_level_elements_of_interest = elements_in_sample_files.map { |e| e.split('/')[1].gsub('h:', '') }.uniq
  top_level_elements_of_interest.each do |element|
    top_level_element = []
    top_level_element << element
    top_level_element_type = element
    get_element_full_xpaths(element_xpaths, complex_type_or_group_dict, top_level_element, top_level_element_type)
  end

  # Add enumeration and min/max numeric values
  rules = {}
  element_xpaths.each do |element_xpath, element_type|
    next if element_type.nil?

    # Skip element xpaths not being used in sample files
    element_xpath_with_prefix = element_xpath.compact.map { |e| "h:#{e}" }
    context_xpath = element_xpath_with_prefix.join('/').chomp('/')
    next unless elements_in_sample_files.any? { |item| item.include? context_xpath }

    hpxml_data_type_name = [element_type, '_simple'].join() # FUTURE: This may need to be improved later since enumeration and minimum/maximum values cannot be guaranteed to always be placed within simpleType.
    hpxml_data_type = hpxml_data_types_dict[hpxml_data_type_name]
    hpxml_data_type = hpxml_data_types_dict[element_type] if hpxml_data_type.nil? # Backup
    if hpxml_data_type.nil?
      fail "Could not find data type name for '#{element_type}'."
    end

    next if hpxml_data_type[:enums].empty? && hpxml_data_type[:min_inclusive].nil? && hpxml_data_type[:max_inclusive].nil? && hpxml_data_type[:min_exclusive].nil? && hpxml_data_type[:max_exclusive].nil?

    element_name = context_xpath.split('/')[-1]
    context_xpath = context_xpath.split('/')[0..-2].join('/').chomp('/').prepend('/h:HPXML/')
    rule = rules[context_xpath]
    if rule.nil?
      # Need new rule
      rule = XMLHelper.add_element(pattern, 'sch:rule')
      XMLHelper.add_attribute(rule, 'context', context_xpath)
      rules[context_xpath] = rule
    end

    if not hpxml_data_type[:enums].empty?
      assertion = XMLHelper.add_element(rule, 'sch:assert', "Expected #{element_name.gsub('h:', '')} to be \"#{hpxml_data_type[:enums].join('" or "')}\"", :string)
      XMLHelper.add_attribute(assertion, 'role', 'ERROR')
      XMLHelper.add_attribute(assertion, 'test', "#{element_name}[#{hpxml_data_type[:enums].map { |e| "text()=\"#{e}\"" }.join(' or ')}] or not(#{element_name})")
    else
      if hpxml_data_type[:min_inclusive]
        assertion = XMLHelper.add_element(rule, 'sch:assert', "Expected #{element_name.gsub('h:', '')} to be greater than or equal to #{hpxml_data_type[:min_inclusive]}", :string)
        XMLHelper.add_attribute(assertion, 'role', 'ERROR')
        XMLHelper.add_attribute(assertion, 'test', "number(#{element_name}) &gt;= #{hpxml_data_type[:min_inclusive]} or not(#{element_name})")
      end
      if hpxml_data_type[:max_inclusive]
        assertion = XMLHelper.add_element(rule, 'sch:assert', "Expected #{element_name.gsub('h:', '')} to be less than or equal to #{hpxml_data_type[:max_inclusive]}", :string)
        XMLHelper.add_attribute(assertion, 'role', 'ERROR')
        XMLHelper.add_attribute(assertion, 'test', "number(#{element_name}) &lt;= #{hpxml_data_type[:max_inclusive]} or not(#{element_name})")
      end
      if hpxml_data_type[:min_exclusive]
        assertion = XMLHelper.add_element(rule, 'sch:assert', "Expected #{element_name.gsub('h:', '')} to be greater than #{hpxml_data_type[:min_exclusive]}", :string)
        XMLHelper.add_attribute(assertion, 'role', 'ERROR')
        XMLHelper.add_attribute(assertion, 'test', "number(#{element_name}) &gt; #{hpxml_data_type[:min_exclusive]} or not(#{element_name})")
      end
      if hpxml_data_type[:max_exclusive]
        assertion = XMLHelper.add_element(rule, 'sch:assert', "Expected #{element_name.gsub('h:', '')} to be less than #{hpxml_data_type[:max_exclusive]}", :string)
        XMLHelper.add_attribute(assertion, 'role', 'ERROR')
        XMLHelper.add_attribute(assertion, 'test', "number(#{element_name}) &lt; #{hpxml_data_type[:max_exclusive]} or not(#{element_name})")
      end
    end
  end

  # Add ID/IDref checks
  # TODO: Dynamically obtain these lists
  id_names = ['SystemIdentifier',
              'BuildingID']
  idref_names = ['AttachedToRoof',
                 'AttachedToFrameFloor',
                 'AttachedToSlab',
                 'AttachedToFoundationWall',
                 'AttachedToWall',
                 'AttachedToRimJoist',
                 'DistributionSystem',
                 'AttachedToHVACDistributionSystem',
                 'RelatedHVACSystem',
                 'ConnectedTo']
  elements_in_sample_files.each do |element_xpath|
    element_name = element_xpath.split('/')[-1].gsub('h:', '')
    context_xpath = "/#{element_xpath.split('/')[0..-2].join('/')}"
    if id_names.include? element_name
      rule = rules[context_xpath]
      if rule.nil?
        # Need new rule
        rule = XMLHelper.add_element(pattern, 'sch:rule')
        XMLHelper.add_attribute(rule, 'context', context_xpath)
        rules[context_xpath] = rule
      end
      assertion = XMLHelper.add_element(rule, 'sch:assert', "Expected id attribute for #{element_name}", :string)
      XMLHelper.add_attribute(assertion, 'role', 'ERROR')
      XMLHelper.add_attribute(assertion, 'test', "count(h:#{element_name}[@id]) = count(h:#{element_name})")
    elsif idref_names.include?(element_name)
      rule = rules[context_xpath]
      if rule.nil?
        # Need new rule
        rule = XMLHelper.add_element(pattern, 'sch:rule')
        XMLHelper.add_attribute(rule, 'context', context_xpath)
        rules[context_xpath] = rule
      end
      assertion = XMLHelper.add_element(rule, 'sch:assert', "Expected idref attribute for #{element_name}", :string)
      XMLHelper.add_attribute(assertion, 'role', 'ERROR')
      XMLHelper.add_attribute(assertion, 'test', "count(h:#{element_name}[@idref]) = count(h:#{element_name})")
    end
  end

  XMLHelper.write_file(hpxml_validator, File.join(File.dirname(__FILE__), 'HPXMLtoOpenStudio', 'resources', 'HPXMLvalidator.xml'))
end

def get_element_full_xpaths(element_xpaths, complex_type_or_group_dict, element_xpath, element_type)
  if not complex_type_or_group_dict.keys.include? element_type
    element_xpaths[element_xpath] = element_type
  else
    complex_type_or_group = deep_copy_object(complex_type_or_group_dict[element_type])
    complex_type_or_group.each do |k, v|
      child_element_xpath = k.unshift(element_xpath).flatten!
      child_element_type = v

      if not complex_type_or_group_dict.keys.include? child_element_type
        element_xpaths[child_element_xpath] = child_element_type
        next
      end

      get_element_full_xpaths(element_xpaths, complex_type_or_group_dict, child_element_xpath, child_element_type)
    end
  end
end

def deep_copy_object(obj)
  return Marshal.load(Marshal.dump(obj))
end

command_list = [:update_measures, :update_hpxmls, :cache_weather, :create_release_zips, :download_weather]

def display_usage(command_list)
  puts "Usage: openstudio #{File.basename(__FILE__)} [COMMAND]\nCommands:\n  " + command_list.join("\n  ")
end

if ARGV.size == 0
  puts 'ERROR: Missing command.'
  display_usage(command_list)
  exit!
elsif ARGV.size > 1
  puts 'ERROR: Too many commands.'
  display_usage(command_list)
  exit!
elsif not command_list.include? ARGV[0].to_sym
  puts "ERROR: Invalid command '#{ARGV[0]}'."
  display_usage(command_list)
  exit!
end

if ARGV[0].to_sym == :update_measures
  # Prevent NREL error regarding U: drive when not VPNed in
  ENV['HOME'] = 'C:' if !ENV['HOME'].nil? && ENV['HOME'].start_with?('U:')
  ENV['HOMEDRIVE'] = 'C:\\' if !ENV['HOMEDRIVE'].nil? && ENV['HOMEDRIVE'].start_with?('U:')

  # Apply rubocop
  cops = ['Layout',
          'Lint/DeprecatedClassMethods',
          'Lint/RedundantStringCoercion',
          'Style/AndOr',
          'Style/FrozenStringLiteralComment',
          'Style/HashSyntax',
          'Style/Next',
          'Style/NilComparison',
          'Style/RedundantParentheses',
          'Style/RedundantSelf',
          'Style/ReturnNil',
          'Style/SelfAssignment',
          'Style/StringLiterals',
          'Style/StringLiteralsInInterpolation']
  commands = ["\"require 'rubocop/rake_task'\"",
              "\"RuboCop::RakeTask.new(:rubocop) do |t| t.options = ['--auto-correct', '--format', 'simple', '--only', '#{cops.join(',')}'] end\"",
              '"Rake.application[:rubocop].invoke"']
  command = "#{OpenStudio.getOpenStudioCLI} -e #{commands.join(' -e ')}"
  puts 'Applying rubocop auto-correct to measures...'
  system(command)

  # Update measures XMLs
  puts 'Updating measure.xmls...'
  require 'oga'
  require_relative 'HPXMLtoOpenStudio/resources/xmlhelper'
  Dir['**/measure.xml'].each do |measure_xml|
    for n_attempt in 1..5 # For some reason CLI randomly generates errors, so try multiple times; FIXME: Fix CLI so this doesn't happen
      measure_dir = File.dirname(measure_xml)
      command = "#{OpenStudio.getOpenStudioCLI} measure -u '#{measure_dir}'"
      system(command, [:out, :err] => File::NULL)

      # Check for error
      xml_doc = XMLHelper.parse_file(measure_xml)
      err_val = XMLHelper.get_value(xml_doc, '/measure/error', :string)
      if err_val.nil?
        err_val = XMLHelper.get_value(xml_doc, '/error', :string)
      end
      if err_val.nil?
        break # Successfully updated
      else
        if n_attempt == 5
          fail "#{measure_xml}: #{err_val}" # Error generated all 5 times, fail
        else
          # Remove error from measure XML, try again
          new_lines = File.readlines(measure_xml).select { |l| !l.include?('<error>') }
          File.open(measure_xml, 'w') do |file|
            file.puts new_lines
          end
        end
      end
    end
  end

  puts 'Done.'
end

if ARGV[0].to_sym == :update_hpxmls
  # Prevent NREL error regarding U: drive when not VPNed in
  ENV['HOME'] = 'C:' if !ENV['HOME'].nil? && ENV['HOME'].start_with?('U:')
  ENV['HOMEDRIVE'] = 'C:\\' if !ENV['HOMEDRIVE'].nil? && ENV['HOMEDRIVE'].start_with?('U:')

  # Create sample/test HPXMLs
  hpxml_docs = create_hpxmls()

  # Create Schematron file that reflects HPXML schema
  create_schematron_hpxml_validator(hpxml_docs)
end

if ARGV[0].to_sym == :cache_weather
  require_relative 'HPXMLtoOpenStudio/resources/weather'

  OpenStudio::Logger.instance.standardOutLogger.setLogLevel(OpenStudio::Fatal)
  runner = OpenStudio::Measure::OSRunner.new(OpenStudio::WorkflowJSON.new)
  puts 'Creating cache *.csv for weather files...'

  Dir['weather/*.epw'].each do |epw|
    next if File.exist? epw.gsub('.epw', '.cache')

    puts "Processing #{epw}..."
    model = OpenStudio::Model::Model.new
    epw_file = OpenStudio::EpwFile.new(epw)
    OpenStudio::Model::WeatherFile.setWeatherFile(model, epw_file).get
    weather = WeatherProcess.new(model, runner)
    File.open(epw.gsub('.epw', '-cache.csv'), 'wb') do |file|
      weather.dump_to_csv(file)
    end
  end
end

if ARGV[0].to_sym == :download_weather
  download_epws
end

if ARGV[0].to_sym == :create_release_zips
  require_relative 'HPXMLtoOpenStudio/resources/version'

  release_map = { File.join(File.dirname(__FILE__), "OpenStudio-HPXML-v#{Version::OS_HPXML_Version}-minimal.zip") => false,
                  File.join(File.dirname(__FILE__), "OpenStudio-HPXML-v#{Version::OS_HPXML_Version}-full.zip") => true }

  release_map.keys.each do |zip_path|
    File.delete(zip_path) if File.exist? zip_path
  end

  if ENV['CI']
    # CI doesn't have git, so default to everything
    git_files = Dir['**/*.*']
  else
    # Only include files under git version control
    command = 'git ls-files'
    begin
      git_files = `#{command}`
    rescue
      puts "Command failed: '#{command}'. Perhaps git needs to be installed?"
      exit!
    end
  end

  files = ['Changelog.md',
           'LICENSE.md',
           'BuildResidentialHPXML/measure.*',
           'BuildResidentialHPXML/resources/*.*',
           'BuildResidentialScheduleFile/measure.*',
           'BuildResidentialScheduleFile/resources/*.*',
           'HPXMLtoOpenStudio/measure.*',
           'HPXMLtoOpenStudio/resources/*.*',
           'ReportSimulationOutput/measure.*',
           'ReportSimulationOutput/resources/*.*',
           'ReportHPXMLOutput/measure.*',
           'ReportHPXMLOutput/resources/*.*',
           'weather/*.*',
           'workflow/*.*',
           'workflow/sample_files/*.xml',
           'workflow/tests/*test*.rb',
           'workflow/tests/ASHRAE_Standard_140/*.xml',
           'workflow/tests/base_results/*.csv',
           'documentation/index.html',
           'documentation/_static/**/*.*']

  if not ENV['CI']
    # Generate documentation
    puts 'Generating documentation...'
    command = 'sphinx-build -b singlehtml docs/source documentation'
    begin
      `#{command}`
      if not File.exist? File.join(File.dirname(__FILE__), 'documentation', 'index.html')
        puts 'Documentation was not successfully generated. Aborting...'
        exit!
      end
    rescue
      puts "Command failed: '#{command}'. Perhaps sphinx needs to be installed?"
      exit!
    end
    FileUtils.rm_r(File.join(File.dirname(__FILE__), 'documentation', '_static', 'fonts'))

    # Check if we need to download weather files for the full release zip
    num_epws_expected = 1011
    num_epws_local = 0
    files.each do |f|
      Dir[f].each do |file|
        next unless file.end_with? '.epw'

        num_epws_local += 1
      end
    end

    # Make sure we have the full set of weather files
    if num_epws_local < num_epws_expected
      puts 'Fetching all weather files...'
      command = "#{OpenStudio.getOpenStudioCLI} #{__FILE__} download_weather"
      log = `#{command}`
    end
  end

  # Create zip files
  release_map.each do |zip_path, include_all_epws|
    puts "Creating #{zip_path}..."
    zip = OpenStudio::ZipFile.new(zip_path, false)
    files.each do |f|
      Dir[f].each do |file|
        if file.start_with? 'documentation'
          # always include
        elsif include_all_epws
          if (not git_files.include? file) && (not file.start_with? 'weather')
            next
          end
        else
          if not git_files.include? file
            next
          end
        end

        zip.addFile(file, File.join('OpenStudio-HPXML', file))
      end
    end
    puts "Wrote file at #{zip_path}."
  end

  # Cleanup
  if not ENV['CI']
    FileUtils.rm_r(File.join(File.dirname(__FILE__), 'documentation'))
  end

  puts 'Done.'
end<|MERGE_RESOLUTION|>--- conflicted
+++ resolved
@@ -39,123 +39,6 @@
     'ASHRAE_Standard_140/L304XC.xml' => 'ASHRAE_Standard_140/L302XC.xml',
     'ASHRAE_Standard_140/L324XC.xml' => 'ASHRAE_Standard_140/L322XC.xml',
 
-<<<<<<< HEAD
-    'invalid_files/boiler-invalid-afue.xml' => 'base-hvac-boiler-oil-only.xml',
-    'invalid_files/cfis-with-hydronic-distribution.xml' => 'base-hvac-boiler-gas-only.xml',
-    'invalid_files/clothes-washer-location.xml' => 'base.xml',
-    'invalid_files/clothes-dryer-location.xml' => 'base.xml',
-    'invalid_files/cooking-range-location.xml' => 'base.xml',
-    'invalid_files/dehumidifier-fraction-served.xml' => 'base-appliances-dehumidifier-multiple.xml',
-    'invalid_files/dehumidifier-setpoints.xml' => 'base-appliances-dehumidifier-multiple.xml',
-    'invalid_files/dhw-frac-load-served.xml' => 'base-dhw-multiple.xml',
-    'invalid_files/dhw-invalid-ef-tank.xml' => 'base.xml',
-    'invalid_files/dhw-invalid-uef-tank-heat-pump.xml' => 'base-dhw-tank-heat-pump-uef.xml',
-    'invalid_files/dishwasher-location.xml' => 'base.xml',
-    'invalid_files/duct-leakage-cfm25.xml' => 'base.xml',
-    'invalid_files/duct-leakage-percent.xml' => 'base.xml',
-    'invalid_files/duct-location.xml' => 'base.xml',
-    'invalid_files/duct-location-unconditioned-space.xml' => 'base.xml',
-    'invalid_files/duplicate-id.xml' => 'base.xml',
-    'invalid_files/enclosure-attic-missing-roof.xml' => 'base.xml',
-    'invalid_files/enclosure-basement-missing-exterior-foundation-wall.xml' => 'base-foundation-unconditioned-basement.xml',
-    'invalid_files/enclosure-basement-missing-slab.xml' => 'base-foundation-unconditioned-basement.xml',
-    'invalid_files/enclosure-floor-area-exceeds-cfa.xml' => 'base.xml',
-    'invalid_files/enclosure-floor-area-exceeds-cfa2.xml' => 'base-bldgtype-multifamily.xml',
-    'invalid_files/enclosure-garage-missing-exterior-wall.xml' => 'base-enclosure-garage.xml',
-    'invalid_files/enclosure-garage-missing-roof-ceiling.xml' => 'base-enclosure-garage.xml',
-    'invalid_files/enclosure-garage-missing-slab.xml' => 'base-enclosure-garage.xml',
-    'invalid_files/enclosure-living-missing-ceiling-roof.xml' => 'base.xml',
-    'invalid_files/enclosure-living-missing-exterior-wall.xml' => 'base.xml',
-    'invalid_files/enclosure-living-missing-floor-slab.xml' => 'base-foundation-slab.xml',
-    'invalid_files/frac-sensible-fuel-load.xml' => 'base-misc-loads-large-uncommon.xml',
-    'invalid_files/frac-sensible-plug-load.xml' => 'base-misc-loads-large-uncommon.xml',
-    'invalid_files/frac-total-fuel-load.xml' => 'base-misc-loads-large-uncommon.xml',
-    'invalid_files/frac-total-plug-load.xml' => 'base-misc-loads-large-uncommon.xml',
-    'invalid_files/furnace-invalid-afue.xml' => 'base.xml',
-    'invalid_files/heat-pump-mixed-fixed-and-autosize-capacities.xml' => 'base-hvac-air-to-air-heat-pump-1-speed.xml',
-    'invalid_files/hvac-invalid-distribution-system-type.xml' => 'base.xml',
-    'invalid_files/hvac-distribution-multiple-attached-cooling.xml' => 'base-hvac-multiple.xml',
-    'invalid_files/hvac-distribution-multiple-attached-heating.xml' => 'base-hvac-multiple.xml',
-    'invalid_files/hvac-distribution-return-duct-leakage-missing.xml' => 'base-hvac-evap-cooler-only-ducted.xml',
-    'invalid_files/hvac-dse-multiple-attached-cooling.xml' => 'base-hvac-dse.xml',
-    'invalid_files/hvac-dse-multiple-attached-heating.xml' => 'base-hvac-dse.xml',
-    'invalid_files/hvac-frac-load-served.xml' => 'base-hvac-multiple.xml',
-    'invalid_files/hvac-inconsistent-fan-powers.xml' => 'base.xml',
-    'invalid_files/hvac-seasons-less-than-a-year.xml' => 'base.xml',
-    'invalid_files/hvac-shared-negative-seer-eq.xml' => 'base-bldgtype-multifamily-shared-chiller-only-baseboard.xml',
-    'invalid_files/generator-number-of-bedrooms-served.xml' => 'base-bldgtype-multifamily-shared-generator.xml',
-    'invalid_files/generator-output-greater-than-consumption.xml' => 'base-misc-generators.xml',
-    'invalid_files/invalid-assembly-effective-rvalue.xml' => 'base.xml',
-    'invalid_files/invalid-datatype-boolean.xml' => 'base.xml',
-    'invalid_files/invalid-datatype-float.xml' => 'base.xml',
-    'invalid_files/invalid-datatype-integer.xml' => 'base.xml',
-    'invalid_files/invalid-daylight-saving.xml' => 'base-simcontrol-daylight-saving-custom.xml',
-    'invalid_files/invalid-distribution-cfa-served.xml' => 'base.xml',
-    'invalid_files/invalid-duct-area-fractions.xml' => 'base-hvac-ducts-area-fractions.xml',
-    'invalid_files/invalid-epw-filepath.xml' => 'base.xml',
-    'invalid_files/invalid-facility-type-equipment.xml' => 'base-bldgtype-multifamily-shared-laundry-room.xml',
-    'invalid_files/invalid-facility-type-surfaces.xml' => 'base.xml',
-    'invalid_files/invalid-foundation-wall-properties.xml' => 'base-foundation-unconditioned-basement-wall-insulation.xml',
-    'invalid_files/invalid-id.xml' => 'base-enclosure-skylights.xml',
-    'invalid_files/invalid-id2.xml' => 'base-enclosure-skylights.xml',
-    'invalid_files/invalid-infiltration-volume.xml' => 'base.xml',
-    'invalid_files/invalid-input-parameters.xml' => 'base.xml',
-    'invalid_files/invalid-insulation-top.xml' => 'base.xml',
-    'invalid_files/invalid-neighbor-shading-azimuth.xml' => 'base-misc-neighbor-shading.xml',
-    'invalid_files/invalid-number-of-bedrooms-served.xml' => 'base-bldgtype-multifamily-shared-pv.xml',
-    'invalid_files/invalid-number-of-conditioned-floors.xml' => 'base.xml',
-    'invalid_files/invalid-number-of-units-served.xml' => 'base-bldgtype-multifamily-shared-water-heater.xml',
-    'invalid_files/invalid-relatedhvac-dhw-indirect.xml' => 'base-dhw-indirect.xml',
-    'invalid_files/invalid-relatedhvac-desuperheater.xml' => 'base-hvac-central-ac-only-1-speed.xml',
-    'invalid_files/invalid-runperiod.xml' => 'base.xml',
-    'invalid_files/invalid-schema-version.xml' => 'base.xml',
-    'invalid_files/invalid-shared-vent-in-unit-flowrate.xml' => 'base-bldgtype-multifamily-shared-mechvent.xml',
-    'invalid_files/invalid-timestep.xml' => 'base.xml',
-    'invalid_files/invalid-window-height.xml' => 'base-enclosure-overhangs.xml',
-    'invalid_files/lighting-fractions.xml' => 'base.xml',
-    'invalid_files/missing-duct-area.xml' => 'base-hvac-multiple.xml',
-    'invalid_files/missing-duct-location.xml' => 'base-hvac-multiple.xml',
-    'invalid_files/missing-elements.xml' => 'base.xml',
-    'invalid_files/multifamily-reference-appliance.xml' => 'base.xml',
-    'invalid_files/multifamily-reference-duct.xml' => 'base.xml',
-    'invalid_files/multifamily-reference-surface.xml' => 'base.xml',
-    'invalid_files/multifamily-reference-water-heater.xml' => 'base.xml',
-    'invalid_files/multiple-buildings-without-building-id.xml' => 'base.xml',
-    'invalid_files/multiple-buildings-wrong-building-id.xml' => 'base.xml',
-    'invalid_files/multiple-shared-cooling-systems.xml' => 'base-bldgtype-multifamily-shared-chiller-only-baseboard.xml',
-    'invalid_files/multiple-shared-heating-systems.xml' => 'base-bldgtype-multifamily-shared-boiler-only-baseboard.xml',
-    'invalid_files/net-area-negative-roof.xml' => 'base-enclosure-skylights.xml',
-    'invalid_files/net-area-negative-wall.xml' => 'base.xml',
-    'invalid_files/orphaned-hvac-distribution.xml' => 'base-hvac-furnace-gas-room-ac.xml',
-    'invalid_files/onoff-thermostat-partially-conditioned.xml' => 'base-hvac-onoff-thermostat-deadband.xml',
-    'invalid_files/refrigerator-location.xml' => 'base.xml',
-    'invalid_files/refrigerators-multiple-primary.xml' => 'base.xml',
-    'invalid_files/refrigerators-no-primary.xml' => 'base.xml',
-    'invalid_files/repeated-relatedhvac-dhw-indirect.xml' => 'base-dhw-indirect.xml',
-    'invalid_files/repeated-relatedhvac-desuperheater.xml' => 'base-hvac-central-ac-only-1-speed.xml',
-    'invalid_files/schedule-detailed-bad-values-max-not-one.xml' => 'base.xml',
-    'invalid_files/schedule-detailed-bad-values-negative.xml' => 'base.xml',
-    'invalid_files/schedule-detailed-bad-values-non-numeric.xml' => 'base.xml',
-    'invalid_files/schedule-detailed-wrong-columns.xml' => 'base.xml',
-    'invalid_files/schedule-detailed-wrong-filename.xml' => 'base.xml',
-    'invalid_files/schedule-detailed-wrong-rows.xml' => 'base.xml',
-    'invalid_files/schedule-extra-inputs.xml' => 'base-schedules-simple.xml',
-    'invalid_files/solar-fraction-one.xml' => 'base-dhw-solar-fraction.xml',
-    'invalid_files/solar-thermal-system-with-combi-tankless.xml' => 'base-dhw-combi-tankless.xml',
-    'invalid_files/solar-thermal-system-with-desuperheater.xml' => 'base-dhw-desuperheater.xml',
-    'invalid_files/solar-thermal-system-with-dhw-indirect.xml' => 'base-dhw-combi-tankless.xml',
-    'invalid_files/unattached-cfis.xml' => 'base.xml',
-    'invalid_files/unattached-door.xml' => 'base.xml',
-    'invalid_files/unattached-hvac-distribution.xml' => 'base.xml',
-    'invalid_files/unattached-skylight.xml' => 'base-enclosure-skylights.xml',
-    'invalid_files/unattached-solar-thermal-system.xml' => 'base-dhw-solar-indirect-flat-plate.xml',
-    'invalid_files/unattached-shared-clothes-washer-water-heater.xml' => 'base-bldgtype-multifamily-shared-laundry-room.xml',
-    'invalid_files/unattached-shared-dishwasher-water-heater.xml' => 'base-bldgtype-multifamily-shared-laundry-room.xml',
-    'invalid_files/unattached-window.xml' => 'base.xml',
-    'invalid_files/water-heater-location.xml' => 'base.xml',
-    'invalid_files/water-heater-location-other.xml' => 'base.xml',
-=======
->>>>>>> d0b50b90
     'base-appliances-coal.xml' => 'base.xml',
     'base-appliances-dehumidifier.xml' => 'base-location-dallas-tx.xml',
     'base-appliances-dehumidifier-ief-portable.xml' => 'base-appliances-dehumidifier.xml',
@@ -401,12 +284,8 @@
     'base-hvac-none.xml' => 'base.xml',
     'base-hvac-portable-heater-gas-only.xml' => 'base.xml',
     'base-hvac-programmable-thermostat.xml' => 'base.xml',
-<<<<<<< HEAD
+    'base-hvac-programmable-thermostat-detailed.xml' => 'base-hvac-programmable-thermostat.xml',
     'base-hvac-onoff-thermostat-deadband.xml' => 'base-hvac-air-to-air-heat-pump-1-speed.xml',
-    'base-hvac-programmable-thermostat-detailed.xml' => 'base.xml',
-=======
-    'base-hvac-programmable-thermostat-detailed.xml' => 'base-hvac-programmable-thermostat.xml',
->>>>>>> d0b50b90
     'base-hvac-room-ac-only.xml' => 'base.xml',
     'base-hvac-room-ac-only-33percent.xml' => 'base-hvac-room-ac-only.xml',
     'base-hvac-room-ac-only-ceer.xml' => 'base-hvac-room-ac-only.xml',
@@ -582,83 +461,11 @@
   return hpxml_docs
 end
 
-<<<<<<< HEAD
-def set_hpxml_header(hpxml_file, hpxml)
-  if ['base.xml',
-      'ASHRAE_Standard_140/L100AC.xml',
-      'ASHRAE_Standard_140/L100AL.xml'].include? hpxml_file
-    hpxml.header.xml_type = 'HPXML'
-    hpxml.header.xml_generated_by = 'tasks.rb'
-    hpxml.header.transaction = 'create'
-    hpxml.header.building_id = 'MyBuilding'
-    hpxml.header.event_type = 'proposed workscope'
-    hpxml.header.created_date_and_time = Time.new(2000, 1, 1).strftime('%Y-%m-%dT%H:%M:%S%:z') # Hard-code to prevent diffs
-    if hpxml_file == 'base.xml'
-      hpxml.header.timestep = 60
-    else
-      hpxml.header.apply_ashrae140_assumptions = true
-    end
-  elsif ['base-simcontrol-calendar-year-custom.xml'].include? hpxml_file
-    hpxml.header.sim_calendar_year = 2008
-  elsif ['base-simcontrol-daylight-saving-custom.xml'].include? hpxml_file
-    hpxml.header.dst_enabled = true
-    hpxml.header.dst_begin_month = 3
-    hpxml.header.dst_begin_day = 10
-    hpxml.header.dst_end_month = 11
-    hpxml.header.dst_end_day = 6
-  elsif ['base-simcontrol-daylight-saving-disabled.xml'].include? hpxml_file
-    hpxml.header.dst_enabled = false
-  elsif ['base-simcontrol-timestep-10-mins.xml'].include? hpxml_file
-    hpxml.header.timestep = 10
-  elsif ['base-simcontrol-runperiod-1-month.xml'].include? hpxml_file
-    hpxml.header.sim_begin_month = 1
-    hpxml.header.sim_begin_day = 1
-    hpxml.header.sim_end_month = 1
-    hpxml.header.sim_end_day = 31
-  elsif ['base-hvac-undersized-allow-increased-fixed-capacities.xml'].include? hpxml_file
-    hpxml.header.allow_increased_fixed_capacities = true
-  elsif hpxml_file.include? 'manual-s-oversize-allowances.xml'
-    hpxml.header.use_max_load_for_heat_pumps = false
-  elsif ['invalid_files/invalid-timestep.xml'].include? hpxml_file
-    hpxml.header.timestep = 45
-  elsif ['invalid_files/invalid-runperiod.xml'].include? hpxml_file
-    hpxml.header.sim_end_month = 4
-    hpxml.header.sim_end_day = 31
-  elsif ['invalid_files/invalid-daylight-saving.xml'].include? hpxml_file
-    hpxml.header.dst_end_month = 4
-    hpxml.header.dst_end_day = 31
-  elsif ['base-misc-defaults.xml'].include? hpxml_file
-    hpxml.header.timestep = nil
-  elsif ['base-hvac-onoff-thermostat-deadband.xml'].include? hpxml_file
-    hpxml.header.timestep = 1
-  elsif ['base-schedules-detailed-stochastic.xml'].include? hpxml_file
-    hpxml.header.schedules_filepath = 'HPXMLtoOpenStudio/resources/schedule_files/stochastic.csv'
-  elsif ['base-schedules-detailed-stochastic-vacancy.xml'].include? hpxml_file
-    hpxml.header.schedules_filepath = 'HPXMLtoOpenStudio/resources/schedule_files/stochastic-vacancy.csv'
-  elsif ['base-schedules-detailed-smooth.xml',
-         'invalid_files/schedule-extra-inputs.xml'].include? hpxml_file
-    hpxml.header.schedules_filepath = 'HPXMLtoOpenStudio/resources/schedule_files/smooth.csv'
-  elsif ['invalid_files/invalid-input-parameters.xml'].include? hpxml_file
-    hpxml.header.transaction = 'modify'
-  elsif ['invalid_files/schedule-detailed-wrong-columns.xml'].include? hpxml_file
-    hpxml.header.schedules_filepath = 'HPXMLtoOpenStudio/resources/schedule_files/invalid-wrong-columns.csv'
-  elsif ['invalid_files/schedule-detailed-wrong-rows.xml'].include? hpxml_file
-    hpxml.header.schedules_filepath = 'HPXMLtoOpenStudio/resources/schedule_files/invalid-wrong-rows.csv'
-  elsif ['invalid_files/schedule-detailed-wrong-filename.xml'].include? hpxml_file
-    hpxml.header.schedules_filepath = 'HPXMLtoOpenStudio/resources/schedule_files/invalid-wrong-filename.csv'
-  elsif ['invalid_files/schedule-detailed-bad-values-max-not-one.xml'].include? hpxml_file
-    hpxml.header.schedules_filepath = 'HPXMLtoOpenStudio/resources/schedule_files/invalid-bad-values-max-not-one.csv'
-  elsif ['invalid_files/schedule-detailed-bad-values-negative.xml'].include? hpxml_file
-    hpxml.header.schedules_filepath = 'HPXMLtoOpenStudio/resources/schedule_files/invalid-bad-values-negative.csv'
-  elsif ['invalid_files/schedule-detailed-bad-values-non-numeric.xml'].include? hpxml_file
-    hpxml.header.schedules_filepath = 'HPXMLtoOpenStudio/resources/schedule_files/invalid-bad-values-non-numeric.csv'
-=======
 def set_measure_argument_values(hpxml_file, args)
   if hpxml_file.include? 'ASHRAE_Standard_140'
     args['hpxml_path'] = "../workflow/tests/#{hpxml_file}"
   else
     args['hpxml_path'] = "../workflow/sample_files/#{hpxml_file}"
->>>>>>> d0b50b90
   end
 
   if ['base.xml'].include? hpxml_file
@@ -3846,6 +3653,9 @@
     hpxml.hvac_controls[0].cooling_setup_temp = 80
     hpxml.hvac_controls[0].cooling_setup_hours_per_week = 6 * 7
     hpxml.hvac_controls[0].cooling_setup_start_hour = 9 # 9am
+  elsif ['base-hvac-onoff-thermostat-deadband.xml'].include? hpxml_file
+    hpxml.header.timestep = 1
+    hpxml.hvac_controls[0].onoff_thermostat_deadband = 2.0
   elsif ['base-atticroof-cathedral.xml'].include? hpxml_file
     hpxml.hvac_distributions[0].conditioned_floor_area_served = 2700
   elsif ['base-hvac-dse.xml',
@@ -4061,248 +3871,9 @@
                          heating_efficiency_hspf: 10,
                          cooling_efficiency_seer: 19,
                          heating_capacity_17F: 4800 * f,
-<<<<<<< HEAD
-                         cooling_shr: 0.73)
-  elsif ['base-bldgtype-multifamily-shared-boiler-only-water-loop-heat-pump.xml',
-         'base-bldgtype-multifamily-shared-chiller-only-water-loop-heat-pump.xml',
-         'base-bldgtype-multifamily-shared-boiler-chiller-water-loop-heat-pump.xml'].include? hpxml_file
-    hpxml.heat_pumps.add(id: 'WLHP',
-                         distribution_system_idref: 'HVACDistributionWLHP',
-                         heat_pump_type: HPXML::HVACTypeHeatPumpWaterLoopToAir,
-                         heat_pump_fuel: HPXML::FuelTypeElectricity)
-    if hpxml_file.include? 'boiler'
-      hpxml.heat_pumps[-1].heating_capacity = 24000
-      hpxml.heat_pumps[-1].heating_efficiency_cop = 4.4
-    end
-    if hpxml_file.include? 'chiller'
-      hpxml.heat_pumps[-1].cooling_capacity = 24000
-      hpxml.heat_pumps[-1].cooling_efficiency_eer = 12.8
-    end
-  elsif ['invalid_files/hvac-distribution-multiple-attached-heating.xml'].include? hpxml_file
-    hpxml.heat_pumps[0].distribution_system_idref = 'HVACDistribution'
-  elsif ['invalid_files/hvac-distribution-multiple-attached-cooling.xml'].include? hpxml_file
-    hpxml.heat_pumps[0].distribution_system_idref = 'HVACDistribution2'
-  elsif ['base-hvac-dual-fuel-air-to-air-heat-pump-1-speed.xml',
-         'base-hvac-dual-fuel-air-to-air-heat-pump-2-speed.xml',
-         'base-hvac-dual-fuel-air-to-air-heat-pump-var-speed.xml',
-         'base-hvac-dual-fuel-mini-split-heat-pump-ducted.xml'].include? hpxml_file
-    hpxml.heat_pumps[0].backup_heating_fuel = HPXML::FuelTypeNaturalGas
-    hpxml.heat_pumps[0].backup_heating_capacity = 36000
-    hpxml.heat_pumps[0].backup_heating_efficiency_percent = nil
-    hpxml.heat_pumps[0].backup_heating_efficiency_afue = 0.95
-    hpxml.heat_pumps[0].backup_heating_switchover_temp = 25
-  elsif ['base-hvac-dual-fuel-air-to-air-heat-pump-1-speed-electric.xml'].include? hpxml_file
-    hpxml.heat_pumps[0].backup_heating_fuel = HPXML::FuelTypeElectricity
-    hpxml.heat_pumps[0].backup_heating_efficiency_afue = 1.0
-  elsif ['base-hvac-install-quality-air-to-air-heat-pump-1-speed.xml',
-         'base-hvac-install-quality-air-to-air-heat-pump-2-speed.xml',
-         'base-hvac-install-quality-air-to-air-heat-pump-var-speed.xml',
-         'base-hvac-install-quality-mini-split-heat-pump-ducted.xml',
-         'base-hvac-install-quality-ground-to-air-heat-pump.xml'].include? hpxml_file
-    hpxml.heat_pumps[0].airflow_defect_ratio = -0.25
-    hpxml.heat_pumps[0].fan_watts_per_cfm = 0.365
-    hpxml.heat_pumps[0].charge_defect_ratio = -0.25
-  elsif ['invalid_files/onoff-thermostat-partially-conditioned.xml'].include? hpxml_file
-    hpxml.heat_pumps[0].fraction_heat_load_served = 0.5
-    hpxml.heat_pumps[0].fraction_cool_load_served = 0.8
-  elsif hpxml_file.include?('base-hvac-autosize') && (not hpxml.heat_pumps.nil?) && (hpxml.heat_pumps.size > 0)
-    hpxml.heat_pumps[0].cooling_capacity = nil
-    hpxml.heat_pumps[0].heating_capacity = nil
-    hpxml.heat_pumps[0].heating_capacity_17F = nil
-    hpxml.heat_pumps[0].backup_heating_capacity = nil
-  end
-end
-
-def set_hpxml_hvac_control(hpxml_file, hpxml)
-  if ['ASHRAE_Standard_140/L100AC.xml',
-      'ASHRAE_Standard_140/L100AL.xml'].include? hpxml_file
-    hpxml.hvac_controls.add(id: 'HVACControl',
-                            heating_setpoint_temp: 68,
-                            cooling_setpoint_temp: 78)
-  elsif ['base.xml'].include? hpxml_file
-    hpxml.hvac_controls.add(id: 'HVACControl',
-                            control_type: HPXML::HVACControlTypeManual,
-                            heating_setpoint_temp: 68,
-                            cooling_setpoint_temp: 78)
-  elsif ['base-hvac-seasons.xml'].include? hpxml_file
-    hpxml.hvac_controls[0].seasons_heating_begin_month = 11
-    hpxml.hvac_controls[0].seasons_heating_begin_day = 1
-    hpxml.hvac_controls[0].seasons_heating_end_month = 6
-    hpxml.hvac_controls[0].seasons_heating_end_day = 30
-    hpxml.hvac_controls[0].seasons_cooling_begin_month = 6
-    hpxml.hvac_controls[0].seasons_cooling_begin_day = 1
-    hpxml.hvac_controls[0].seasons_cooling_end_month = 10
-    hpxml.hvac_controls[0].seasons_cooling_end_day = 31
-  elsif ['base-hvac-none.xml'].include? hpxml_file
-    hpxml.hvac_controls.clear
-  elsif ['base-hvac-programmable-thermostat.xml'].include? hpxml_file
-    hpxml.hvac_controls[0].control_type = HPXML::HVACControlTypeProgrammable
-    hpxml.hvac_controls[0].heating_setback_temp = 66
-    hpxml.hvac_controls[0].heating_setback_hours_per_week = 7 * 7
-    hpxml.hvac_controls[0].heating_setback_start_hour = 23 # 11pm
-    hpxml.hvac_controls[0].cooling_setup_temp = 80
-    hpxml.hvac_controls[0].cooling_setup_hours_per_week = 6 * 7
-    hpxml.hvac_controls[0].cooling_setup_start_hour = 9 # 9am
-  elsif ['base-hvac-programmable-thermostat-detailed.xml'].include? hpxml_file
-    hpxml.hvac_controls[0].control_type = HPXML::HVACControlTypeProgrammable
-    hpxml.hvac_controls[0].heating_setpoint_temp = nil
-    hpxml.hvac_controls[0].cooling_setpoint_temp = nil
-    hpxml.hvac_controls[0].weekday_heating_setpoints = '64, 64, 64, 64, 64, 64, 64, 70, 70, 66, 66, 66, 66, 66, 66, 66, 66, 68, 68, 68, 68, 68, 64, 64'
-    hpxml.hvac_controls[0].weekend_heating_setpoints = '68, 68, 68, 70, 70, 70, 70, 70, 70, 70, 70, 70, 70, 70, 70, 70, 70, 70, 70, 70, 70, 70, 70, 70'
-    hpxml.hvac_controls[0].weekday_cooling_setpoints = '80, 80, 80, 80, 80, 80, 80, 75, 75, 80, 80, 80, 80, 80, 80, 80, 80, 78, 78, 78, 78, 78, 80, 80'
-    hpxml.hvac_controls[0].weekend_cooling_setpoints = '78, 78, 78, 78, 78, 78, 78, 78, 78, 78, 78, 78, 78, 78, 78, 78, 78, 78, 78, 78, 78, 78, 78, 78'
-  elsif ['base-hvac-setpoints.xml'].include? hpxml_file
-    hpxml.hvac_controls[0].heating_setpoint_temp = 60
-    hpxml.hvac_controls[0].cooling_setpoint_temp = 80
-  elsif ['base-lighting-ceiling-fans.xml'].include? hpxml_file
-    hpxml.hvac_controls[0].ceiling_fan_cooling_setpoint_temp_offset = 0.5
-  elsif ['base-hvac-onoff-thermostat-deadband.xml'].include? hpxml_file
-    hpxml.hvac_controls[0].onoff_thermostat_deadband = 2.0
-  elsif ['invalid_files/hvac-seasons-less-than-a-year.xml'].include? hpxml_file
-    hpxml.hvac_controls[0].seasons_heating_begin_month = 10
-    hpxml.hvac_controls[0].seasons_heating_begin_day = 1
-    hpxml.hvac_controls[0].seasons_heating_end_month = 5
-    hpxml.hvac_controls[0].seasons_heating_end_day = 31
-    hpxml.hvac_controls[0].seasons_cooling_begin_month = 7
-    hpxml.hvac_controls[0].seasons_cooling_begin_day = 1
-    hpxml.hvac_controls[0].seasons_cooling_end_month = 9
-    hpxml.hvac_controls[0].seasons_cooling_end_day = 30
-  end
-end
-
-def set_hpxml_hvac_distributions(hpxml_file, hpxml)
-  if ['base.xml'].include? hpxml_file
-    hpxml.hvac_distributions.add(id: 'HVACDistribution',
-                                 distribution_system_type: HPXML::HVACDistributionTypeAir,
-                                 air_type: HPXML::AirTypeRegularVelocity)
-    hpxml.hvac_distributions[0].duct_leakage_measurements.add(duct_type: HPXML::DuctTypeSupply,
-                                                              duct_leakage_units: HPXML::UnitsCFM25,
-                                                              duct_leakage_value: 75,
-                                                              duct_leakage_total_or_to_outside: HPXML::DuctLeakageToOutside)
-    hpxml.hvac_distributions[0].duct_leakage_measurements.add(duct_type: HPXML::DuctTypeReturn,
-                                                              duct_leakage_units: HPXML::UnitsCFM25,
-                                                              duct_leakage_value: 25,
-                                                              duct_leakage_total_or_to_outside: HPXML::DuctLeakageToOutside)
-    hpxml.hvac_distributions[0].ducts.add(duct_type: HPXML::DuctTypeSupply,
-                                          duct_insulation_r_value: 4,
-                                          duct_location: HPXML::LocationAtticUnvented,
-                                          duct_surface_area: 150)
-    hpxml.hvac_distributions[0].ducts.add(duct_type: HPXML::DuctTypeReturn,
-                                          duct_insulation_r_value: 0,
-                                          duct_location: HPXML::LocationAtticUnvented,
-                                          duct_surface_area: 50)
-  elsif ['base-bldgtype-multifamily.xml'].include? hpxml_file
-    hpxml.hvac_distributions.each do |hvac_distribution|
-      hvac_distribution.duct_leakage_measurements.each do |duct_leakage_measurement|
-        duct_leakage_measurement.duct_leakage_value = 0
-      end
-      hvac_distribution.ducts.each do |duct|
-        duct.duct_location = HPXML::LocationLivingSpace
-        duct.duct_insulation_r_value = 0
-      end
-    end
-  elsif ['base-hvac-boiler-coal-only.xml',
-         'base-hvac-boiler-elec-only.xml',
-         'base-hvac-boiler-gas-only.xml',
-         'base-hvac-boiler-oil-only.xml',
-         'base-hvac-boiler-propane-only.xml',
-         'base-hvac-boiler-wood-only.xml',
-         'base-bldgtype-multifamily-shared-boiler-only-baseboard.xml',
-         'base-bldgtype-multifamily-shared-chiller-only-baseboard.xml',
-         'base-bldgtype-multifamily-shared-boiler-chiller-baseboard.xml'].include? hpxml_file
-    hpxml.hvac_distributions[0].distribution_system_type = HPXML::HVACDistributionTypeHydronic
-    hpxml.hvac_distributions[0].duct_leakage_measurements.clear
-    hpxml.hvac_distributions[0].ducts.clear
-    hpxml.hvac_distributions[0].hydronic_type = HPXML::HydronicTypeBaseboard
-  elsif ['base-bldgtype-multifamily-shared-boiler-only-fan-coil.xml',
-         'base-bldgtype-multifamily-shared-chiller-only-fan-coil.xml',
-         'base-bldgtype-multifamily-shared-boiler-chiller-fan-coil.xml'].include? hpxml_file
-    hpxml.hvac_distributions[0].distribution_system_type = HPXML::HVACDistributionTypeAir
-    hpxml.hvac_distributions[0].air_type = HPXML::AirTypeFanCoil
-  elsif ['base-hvac-boiler-gas-central-ac-1-speed.xml'].include? hpxml_file
-    hpxml.hvac_distributions[0].distribution_system_type = HPXML::HVACDistributionTypeHydronic
-    hpxml.hvac_distributions[0].hydronic_type = HPXML::HydronicTypeBaseboard
-    hpxml.hvac_distributions[0].duct_leakage_measurements.clear
-    hpxml.hvac_distributions[0].ducts.clear
-    hpxml.hvac_distributions.add(id: 'HVACDistribution2',
-                                 distribution_system_type: HPXML::HVACDistributionTypeAir,
-                                 air_type: HPXML::AirTypeRegularVelocity)
-    hpxml.hvac_distributions[-1].duct_leakage_measurements.add(duct_type: HPXML::DuctTypeSupply,
-                                                               duct_leakage_units: HPXML::UnitsCFM25,
-                                                               duct_leakage_value: 75,
-                                                               duct_leakage_total_or_to_outside: HPXML::DuctLeakageToOutside)
-    hpxml.hvac_distributions[-1].duct_leakage_measurements.add(duct_type: HPXML::DuctTypeReturn,
-                                                               duct_leakage_units: HPXML::UnitsCFM25,
-                                                               duct_leakage_value: 25,
-                                                               duct_leakage_total_or_to_outside: HPXML::DuctLeakageToOutside)
-    hpxml.hvac_distributions[-1].ducts.add(duct_type: HPXML::DuctTypeSupply,
-                                           duct_insulation_r_value: 4,
-                                           duct_location: HPXML::LocationAtticUnvented,
-                                           duct_surface_area: 150)
-    hpxml.hvac_distributions[-1].ducts.add(duct_type: HPXML::DuctTypeReturn,
-                                           duct_insulation_r_value: 0,
-                                           duct_location: HPXML::LocationAtticUnvented,
-                                           duct_surface_area: 50)
-  elsif ['base-hvac-none.xml',
-         'base-hvac-elec-resistance-only.xml',
-         'base-hvac-evap-cooler-only.xml',
-         'base-hvac-fireplace-wood-only.xml',
-         'base-hvac-floor-furnace-propane-only.xml',
-         'base-hvac-fixed-heater-gas-only.xml',
-         'base-hvac-mini-split-heat-pump-ductless.xml',
-         'base-hvac-mini-split-air-conditioner-only-ductless.xml',
-         'base-hvac-portable-heater-gas-only.xml',
-         'base-hvac-room-ac-only.xml',
-         'base-hvac-stove-oil-only.xml',
-         'base-hvac-stove-wood-pellets-only.xml',
-         'base-hvac-wall-furnace-elec-only.xml'].include? hpxml_file
-    hpxml.hvac_distributions.clear
-  elsif ['base-hvac-multiple.xml'].include? hpxml_file
-    hpxml.hvac_distributions.clear
-    hpxml.hvac_distributions.add(id: 'HVACDistribution',
-                                 distribution_system_type: HPXML::HVACDistributionTypeAir,
-                                 air_type: HPXML::AirTypeRegularVelocity)
-    hpxml.hvac_distributions[-1].duct_leakage_measurements.add(duct_type: HPXML::DuctTypeSupply,
-                                                               duct_leakage_units: HPXML::UnitsCFM25,
-                                                               duct_leakage_value: 75,
-                                                               duct_leakage_total_or_to_outside: HPXML::DuctLeakageToOutside)
-    hpxml.hvac_distributions[-1].duct_leakage_measurements.add(duct_type: HPXML::DuctTypeReturn,
-                                                               duct_leakage_units: HPXML::UnitsCFM25,
-                                                               duct_leakage_value: 25,
-                                                               duct_leakage_total_or_to_outside: HPXML::DuctLeakageToOutside)
-    hpxml.hvac_distributions[0].ducts.add(duct_type: HPXML::DuctTypeSupply,
-                                          duct_insulation_r_value: 8,
-                                          duct_location: HPXML::LocationAtticUnvented,
-                                          duct_surface_area: 75)
-    hpxml.hvac_distributions[0].ducts.add(duct_type: HPXML::DuctTypeSupply,
-                                          duct_insulation_r_value: 8,
-                                          duct_location: HPXML::LocationOutside,
-                                          duct_surface_area: 75)
-    hpxml.hvac_distributions[0].ducts.add(duct_type: HPXML::DuctTypeReturn,
-                                          duct_insulation_r_value: 4,
-                                          duct_location: HPXML::LocationAtticUnvented,
-                                          duct_surface_area: 25)
-    hpxml.hvac_distributions[0].ducts.add(duct_type: HPXML::DuctTypeReturn,
-                                          duct_insulation_r_value: 4,
-                                          duct_location: HPXML::LocationOutside,
-                                          duct_surface_area: 25)
-    hpxml.hvac_distributions << hpxml.hvac_distributions[0].dup
-    hpxml.hvac_distributions[-1].id = 'HVACDistribution2'
-    hpxml.hvac_distributions.add(id: 'HVACDistribution3',
-                                 distribution_system_type: HPXML::HVACDistributionTypeHydronic,
-                                 hydronic_type: HPXML::HydronicTypeBaseboard)
-    hpxml.hvac_distributions.add(id: 'HVACDistribution4',
-                                 distribution_system_type: HPXML::HVACDistributionTypeHydronic,
-                                 hydronic_type: HPXML::HydronicTypeBaseboard)
-    hpxml.hvac_distributions << hpxml.hvac_distributions[0].dup
-    hpxml.hvac_distributions[-1].id = 'HVACDistribution5'
-    hpxml.hvac_distributions << hpxml.hvac_distributions[0].dup
-    hpxml.hvac_distributions[-1].id = 'HVACDistribution6'
-=======
                          cooling_shr: 0.73,
                          primary_cooling_system: true,
                          primary_heating_system: true)
->>>>>>> d0b50b90
   elsif ['base-mechvent-multiple.xml',
          'base-bldgtype-multifamily-shared-mechvent-multiple.xml'].include? hpxml_file
     hpxml.hvac_distributions[0].conditioned_floor_area_served /= 2.0
