--- conflicted
+++ resolved
@@ -1314,27 +1314,25 @@
       hpxml_bldg.cooling_systems.reverse_each do |cooling_system|
         cooling_system.delete
       end
-      hpxml_bldg.heat_pumps.add(id: "HeatPump#{hpxml_bldg.heat_pumps.size + 1}",
-                                distribution_system_idref: hpxml_bldg.hvac_distributions[-1].id,
-                                heat_pump_type: HPXML::HVACTypeHeatPumpGroundToAir,
-                                heat_pump_fuel: HPXML::FuelTypeElectricity,
-                                backup_type: HPXML::HeatPumpBackupTypeIntegrated,
-                                backup_heating_fuel: HPXML::FuelTypeElectricity,
-                                is_shared_system: true,
-                                number_of_units_served: 6,
-                                backup_heating_efficiency_percent: 1.0,
-                                fraction_heat_load_served: 1,
-                                fraction_cool_load_served: 1,
-                                heating_efficiency_cop: 3.6,
-                                cooling_efficiency_eer: 16.6,
-                                heating_capacity: 12000,
-                                cooling_capacity: 12000,
-                                backup_heating_capacity: 12000,
-                                cooling_shr: 0.73,
-                                primary_heating_system: true,
-                                primary_cooling_system: true,
-                                pump_watts_per_ton: 0.0)
-
+      hpxml_bldg.heat_pumps[0].distribution_system_idref = hpxml_bldg.hvac_distributions[-1].id
+      hpxml_bldg.heat_pumps[0].heat_pump_type = HPXML::HVACTypeHeatPumpGroundToAir
+      hpxml_bldg.heat_pumps[0].heat_pump_fuel = HPXML::FuelTypeElectricity
+      hpxml_bldg.heat_pumps[0].backup_type = HPXML::HeatPumpBackupTypeIntegrated
+      hpxml_bldg.heat_pumps[0].backup_heating_fuel = HPXML::FuelTypeElectricity
+      hpxml_bldg.heat_pumps[0].is_shared_system = true
+      hpxml_bldg.heat_pumps[0].number_of_units_served = 6
+      hpxml_bldg.heat_pumps[0].backup_heating_efficiency_percent = 1.0
+      hpxml_bldg.heat_pumps[0].fraction_heat_load_served = 1
+      hpxml_bldg.heat_pumps[0].fraction_cool_load_served = 1
+      hpxml_bldg.heat_pumps[0].heating_efficiency_cop = 3.6
+      hpxml_bldg.heat_pumps[0].cooling_efficiency_eer = 16.6
+      hpxml_bldg.heat_pumps[0].heating_capacity = 12000
+      hpxml_bldg.heat_pumps[0].cooling_capacity = 12000
+      hpxml_bldg.heat_pumps[0].backup_heating_capacity = 12000
+      hpxml_bldg.heat_pumps[0].cooling_shr = 0.73
+      hpxml_bldg.heat_pumps[0].primary_heating_system = true
+      hpxml_bldg.heat_pumps[0].primary_cooling_system = true
+      hpxml_bldg.heat_pumps[0].pump_watts_per_ton = 0.0
     end
     if hpxml_file.include? 'eae'
       hpxml_bldg.heating_systems[0].electric_auxiliary_energy = 500.0
@@ -1357,75 +1355,9 @@
         end
       end
     end
-<<<<<<< HEAD
-    if hpxml_file.include?('water-loop-heat-pump') || hpxml_file.include?('fan-coil-ducted')
-      hpxml.hvac_distributions[-1].duct_leakage_measurements.add(duct_type: HPXML::DuctTypeSupply,
-                                                                 duct_leakage_units: HPXML::UnitsCFM25,
-                                                                 duct_leakage_value: 15,
-                                                                 duct_leakage_total_or_to_outside: HPXML::DuctLeakageToOutside)
-      hpxml.hvac_distributions[-1].duct_leakage_measurements.add(duct_type: HPXML::DuctTypeReturn,
-                                                                 duct_leakage_units: HPXML::UnitsCFM25,
-                                                                 duct_leakage_value: 10,
-                                                                 duct_leakage_total_or_to_outside: HPXML::DuctLeakageToOutside)
-      hpxml.hvac_distributions[-1].ducts.add(id: "Ducts#{hpxml.hvac_distributions[-1].ducts.size + 1}",
-                                             duct_type: HPXML::DuctTypeSupply,
-                                             duct_insulation_r_value: 0,
-                                             duct_location: HPXML::LocationOtherMultifamilyBufferSpace,
-                                             duct_surface_area: 50)
-      hpxml.hvac_distributions[-1].ducts.add(id: "Ducts#{hpxml.hvac_distributions[-1].ducts.size + 1}",
-                                             duct_type: HPXML::DuctTypeReturn,
-                                             duct_insulation_r_value: 0,
-                                             duct_location: HPXML::LocationOtherMultifamilyBufferSpace,
-                                             duct_surface_area: 20)
-    end
-  end
-  if hpxml_file.include? 'shared-ground-loop'
-    hpxml.heating_systems.reverse_each do |heating_system|
-      heating_system.delete
-    end
-    hpxml.cooling_systems.reverse_each do |cooling_system|
-      cooling_system.delete
-    end
-    hpxml.heat_pumps[0].distribution_system_idref = hpxml.hvac_distributions[-1].id
-    hpxml.heat_pumps[0].heat_pump_type = HPXML::HVACTypeHeatPumpGroundToAir
-    hpxml.heat_pumps[0].heat_pump_fuel = HPXML::FuelTypeElectricity
-    hpxml.heat_pumps[0].backup_type = HPXML::HeatPumpBackupTypeIntegrated
-    hpxml.heat_pumps[0].backup_heating_fuel = HPXML::FuelTypeElectricity
-    hpxml.heat_pumps[0].is_shared_system = true
-    hpxml.heat_pumps[0].number_of_units_served = 6
-    hpxml.heat_pumps[0].backup_heating_efficiency_percent = 1.0
-    hpxml.heat_pumps[0].fraction_heat_load_served = 1
-    hpxml.heat_pumps[0].fraction_cool_load_served = 1
-    hpxml.heat_pumps[0].heating_efficiency_cop = 3.6
-    hpxml.heat_pumps[0].cooling_efficiency_eer = 16.6
-    hpxml.heat_pumps[0].heating_capacity = 12000
-    hpxml.heat_pumps[0].cooling_capacity = 12000
-    hpxml.heat_pumps[0].backup_heating_capacity = 12000
-    hpxml.heat_pumps[0].cooling_shr = 0.73
-    hpxml.heat_pumps[0].primary_heating_system = true
-    hpxml.heat_pumps[0].primary_cooling_system = true
-    hpxml.heat_pumps[0].pump_watts_per_ton = 0.0
-  end
-  if hpxml_file.include? 'eae'
-    hpxml.heating_systems[0].electric_auxiliary_energy = 500.0
-  else
-    if hpxml_file.include? 'shared-boiler'
-      hpxml.heating_systems[0].shared_loop_watts = 600
-    end
-    if hpxml_file.include?('chiller') || hpxml_file.include?('cooling-tower')
-      hpxml.cooling_systems[0].shared_loop_watts = 600
-    end
-    if hpxml_file.include? 'shared-ground-loop'
-      hpxml.heat_pumps[0].shared_loop_watts = 600
-    end
-    if hpxml_file.include? 'fan-coil'
-      if hpxml_file.include? 'boiler'
-        hpxml.heating_systems[0].fan_coil_watts = 150
-=======
     if hpxml_file.include? 'install-quality'
       hpxml_bldg.hvac_systems.each do |hvac_system|
         hvac_system.fan_watts_per_cfm = 0.365
->>>>>>> 4d634565
       end
     elsif ['base-hvac-setpoints-daily-setbacks.xml'].include? hpxml_file
       hpxml_bldg.hvac_controls[0].heating_setback_temp = 66
@@ -1754,6 +1686,9 @@
       hpxml_bldg.heat_pumps[0].heating_capacity_retention_fraction = nil
       hpxml_bldg.heat_pumps[0].heating_capacity_retention_temp = nil
     end
+    if hpxml_file.include? 'base-hvac-geothermal-loop.xml'
+      hpxml_bldg.geothermal_loops[0].shank_spacing = 2.5
+    end
 
     # ------------------ #
     # HPXML WaterHeating #
@@ -2038,639 +1973,6 @@
       else
         hpxml_bldg.ventilation_fans[-1].fan_type = HPXML::MechVentTypeSupply
       end
-<<<<<<< HEAD
-    end
-  elsif ['base-hvac-ducts-area-fractions.xml'].include? hpxml_file
-    hpxml.hvac_distributions[0].ducts[2].duct_location = HPXML::LocationExteriorWall
-    hpxml.hvac_distributions[0].ducts[2].duct_insulation_r_value = 4.0
-  elsif ['base-enclosure-2stories.xml',
-         'base-enclosure-2stories-garage.xml'].include? hpxml_file
-    hpxml.hvac_distributions[0].ducts << hpxml.hvac_distributions[0].ducts[0].dup
-    hpxml.hvac_distributions[0].ducts[-1].id = "Ducts#{hpxml.hvac_distributions[0].ducts.size}"
-    hpxml.hvac_distributions[0].ducts << hpxml.hvac_distributions[0].ducts[1].dup
-    hpxml.hvac_distributions[0].ducts[-1].id = "Ducts#{hpxml.hvac_distributions[0].ducts.size}"
-    hpxml.hvac_distributions[0].ducts[2].duct_location = HPXML::LocationExteriorWall
-    hpxml.hvac_distributions[0].ducts[2].duct_surface_area = 37.5
-    hpxml.hvac_distributions[0].ducts[3].duct_location = HPXML::LocationConditionedSpace
-    hpxml.hvac_distributions[0].ducts[3].duct_surface_area = 12.5
-  elsif ['base-hvac-ducts-effective-rvalue.xml'].include? hpxml_file
-    hpxml.hvac_distributions[0].ducts[0].duct_insulation_r_value = nil
-    hpxml.hvac_distributions[0].ducts[1].duct_insulation_r_value = nil
-    hpxml.hvac_distributions[0].ducts[0].duct_effective_r_value = 4.5
-    hpxml.hvac_distributions[0].ducts[1].duct_effective_r_value = 1.7
-  elsif ['base-hvac-multiple.xml'].include? hpxml_file
-    hpxml.hvac_distributions.reverse_each do |hvac_distribution|
-      hvac_distribution.delete
-    end
-    hpxml.hvac_distributions.add(id: "HVACDistribution#{hpxml.hvac_distributions.size + 1}",
-                                 distribution_system_type: HPXML::HVACDistributionTypeAir,
-                                 air_type: HPXML::AirTypeRegularVelocity)
-    hpxml.hvac_distributions[0].duct_leakage_measurements.add(duct_type: HPXML::DuctTypeSupply,
-                                                              duct_leakage_units: HPXML::UnitsCFM25,
-                                                              duct_leakage_value: 75,
-                                                              duct_leakage_total_or_to_outside: HPXML::DuctLeakageToOutside)
-    hpxml.hvac_distributions[0].duct_leakage_measurements.add(duct_type: HPXML::DuctTypeReturn,
-                                                              duct_leakage_units: HPXML::UnitsCFM25,
-                                                              duct_leakage_value: 25,
-                                                              duct_leakage_total_or_to_outside: HPXML::DuctLeakageToOutside)
-    hpxml.hvac_distributions[0].ducts.add(id: "Ducts#{hpxml.hvac_distributions[0].ducts.size + 1}",
-                                          duct_type: HPXML::DuctTypeSupply,
-                                          duct_insulation_r_value: 8,
-                                          duct_location: HPXML::LocationAtticUnvented,
-                                          duct_surface_area: 75)
-    hpxml.hvac_distributions[0].ducts.add(id: "Ducts#{hpxml.hvac_distributions[0].ducts.size + 1}",
-                                          duct_type: HPXML::DuctTypeSupply,
-                                          duct_insulation_r_value: 8,
-                                          duct_location: HPXML::LocationOutside,
-                                          duct_surface_area: 75)
-    hpxml.hvac_distributions[0].ducts.add(id: "Ducts#{hpxml.hvac_distributions[0].ducts.size + 1}",
-                                          duct_type: HPXML::DuctTypeReturn,
-                                          duct_insulation_r_value: 4,
-                                          duct_location: HPXML::LocationAtticUnvented,
-                                          duct_surface_area: 25)
-    hpxml.hvac_distributions[0].ducts.add(id: "Ducts#{hpxml.hvac_distributions[0].ducts.size + 1}",
-                                          duct_type: HPXML::DuctTypeReturn,
-                                          duct_insulation_r_value: 4,
-                                          duct_location: HPXML::LocationOutside,
-                                          duct_surface_area: 25)
-    hpxml.hvac_distributions.add(id: "HVACDistribution#{hpxml.hvac_distributions.size + 1}",
-                                 distribution_system_type: HPXML::HVACDistributionTypeAir,
-                                 air_type: HPXML::AirTypeRegularVelocity)
-    hpxml.hvac_distributions[-1].duct_leakage_measurements << hpxml.hvac_distributions[0].duct_leakage_measurements[0].dup
-    hpxml.hvac_distributions[-1].duct_leakage_measurements << hpxml.hvac_distributions[0].duct_leakage_measurements[1].dup
-    for i in 0..3
-      hpxml.hvac_distributions[-1].ducts << hpxml.hvac_distributions[0].ducts[i].dup
-      hpxml.hvac_distributions[-1].ducts[-1].id = "Ducts#{hpxml.hvac_distributions[0].ducts.size + i + 1}"
-    end
-    hpxml.hvac_distributions.add(id: "HVACDistribution#{hpxml.hvac_distributions.size + 1}",
-                                 distribution_system_type: HPXML::HVACDistributionTypeHydronic,
-                                 hydronic_type: HPXML::HydronicTypeBaseboard)
-    hpxml.hvac_distributions.add(id: "HVACDistribution#{hpxml.hvac_distributions.size + 1}",
-                                 distribution_system_type: HPXML::HVACDistributionTypeHydronic,
-                                 hydronic_type: HPXML::HydronicTypeBaseboard)
-    hpxml.hvac_distributions.add(id: "HVACDistribution#{hpxml.hvac_distributions.size + 1}",
-                                 distribution_system_type: HPXML::HVACDistributionTypeAir,
-                                 air_type: HPXML::AirTypeRegularVelocity)
-    hpxml.hvac_distributions[-1].duct_leakage_measurements << hpxml.hvac_distributions[0].duct_leakage_measurements[0].dup
-    hpxml.hvac_distributions[-1].duct_leakage_measurements << hpxml.hvac_distributions[0].duct_leakage_measurements[1].dup
-    for i in 0..3
-      hpxml.hvac_distributions[-1].ducts << hpxml.hvac_distributions[0].ducts[i].dup
-      hpxml.hvac_distributions[-1].ducts[-1].id = "Ducts#{hpxml.hvac_distributions[0].ducts.size * 2 + i + 1}"
-    end
-    hpxml.hvac_distributions.add(id: "HVACDistribution#{hpxml.hvac_distributions.size + 1}",
-                                 distribution_system_type: HPXML::HVACDistributionTypeAir,
-                                 air_type: HPXML::AirTypeRegularVelocity)
-    hpxml.hvac_distributions[-1].duct_leakage_measurements << hpxml.hvac_distributions[0].duct_leakage_measurements[0].dup
-    hpxml.hvac_distributions[-1].duct_leakage_measurements << hpxml.hvac_distributions[0].duct_leakage_measurements[1].dup
-    for i in 0..3
-      hpxml.hvac_distributions[-1].ducts << hpxml.hvac_distributions[0].ducts[i].dup
-      hpxml.hvac_distributions[-1].ducts[-1].id = "Ducts#{hpxml.hvac_distributions[0].ducts.size * 3 + i + 1}"
-    end
-    hpxml.heating_systems.reverse_each do |heating_system|
-      heating_system.delete
-    end
-    hpxml.heating_systems.add(id: "HeatingSystem#{hpxml.heating_systems.size + 1}",
-                              distribution_system_idref: hpxml.hvac_distributions[0].id,
-                              heating_system_type: HPXML::HVACTypeFurnace,
-                              heating_system_fuel: HPXML::FuelTypeElectricity,
-                              heating_capacity: 6400,
-                              heating_efficiency_afue: 1,
-                              fraction_heat_load_served: 0.1)
-    hpxml.heating_systems.add(id: "HeatingSystem#{hpxml.heating_systems.size + 1}",
-                              distribution_system_idref: hpxml.hvac_distributions[1].id,
-                              heating_system_type: HPXML::HVACTypeFurnace,
-                              heating_system_fuel: HPXML::FuelTypeNaturalGas,
-                              heating_capacity: 6400,
-                              heating_efficiency_afue: 0.92,
-                              fraction_heat_load_served: 0.1)
-    hpxml.heating_systems.add(id: "HeatingSystem#{hpxml.heating_systems.size + 1}",
-                              distribution_system_idref: hpxml.hvac_distributions[2].id,
-                              heating_system_type: HPXML::HVACTypeBoiler,
-                              heating_system_fuel: HPXML::FuelTypeElectricity,
-                              heating_capacity: 6400,
-                              heating_efficiency_afue: 1,
-                              fraction_heat_load_served: 0.1)
-    hpxml.heating_systems.add(id: "HeatingSystem#{hpxml.heating_systems.size + 1}",
-                              distribution_system_idref: hpxml.hvac_distributions[3].id,
-                              heating_system_type: HPXML::HVACTypeBoiler,
-                              heating_system_fuel: HPXML::FuelTypeNaturalGas,
-                              heating_capacity: 6400,
-                              heating_efficiency_afue: 0.92,
-                              fraction_heat_load_served: 0.1,
-                              electric_auxiliary_energy: 200)
-    hpxml.heating_systems.add(id: "HeatingSystem#{hpxml.heating_systems.size + 1}",
-                              heating_system_type: HPXML::HVACTypeElectricResistance,
-                              heating_system_fuel: HPXML::FuelTypeElectricity,
-                              heating_capacity: 6400,
-                              heating_efficiency_percent: 1,
-                              fraction_heat_load_served: 0.1)
-    hpxml.heating_systems.add(id: "HeatingSystem#{hpxml.heating_systems.size + 1}",
-                              heating_system_type: HPXML::HVACTypeStove,
-                              heating_system_fuel: HPXML::FuelTypeOil,
-                              heating_capacity: 6400,
-                              heating_efficiency_percent: 0.8,
-                              fraction_heat_load_served: 0.1,
-                              fan_watts: 40.0)
-    hpxml.heating_systems.add(id: "HeatingSystem#{hpxml.heating_systems.size + 1}",
-                              heating_system_type: HPXML::HVACTypeWallFurnace,
-                              heating_system_fuel: HPXML::FuelTypePropane,
-                              heating_capacity: 6400,
-                              heating_efficiency_afue: 0.8,
-                              fraction_heat_load_served: 0.1,
-                              fan_watts: 0.0)
-    hpxml.cooling_systems[0].distribution_system_idref = hpxml.hvac_distributions[1].id
-    hpxml.cooling_systems[0].fraction_cool_load_served = 0.1333
-    hpxml.cooling_systems[0].cooling_capacity *= 0.1333
-    hpxml.cooling_systems[0].primary_system = false
-    hpxml.cooling_systems.add(id: "CoolingSystem#{hpxml.cooling_systems.size + 1}",
-                              cooling_system_type: HPXML::HVACTypeRoomAirConditioner,
-                              cooling_system_fuel: HPXML::FuelTypeElectricity,
-                              cooling_capacity: 9600,
-                              fraction_cool_load_served: 0.1333,
-                              cooling_efficiency_eer: 8.5,
-                              cooling_shr: 0.65)
-    hpxml.cooling_systems.add(id: "CoolingSystem#{hpxml.cooling_systems.size + 1}",
-                              cooling_system_type: HPXML::HVACTypePTAC,
-                              cooling_system_fuel: HPXML::FuelTypeElectricity,
-                              cooling_capacity: 9600,
-                              fraction_cool_load_served: 0.1333,
-                              cooling_efficiency_eer: 10.7,
-                              cooling_shr: 0.65)
-    hpxml.heat_pumps.add(id: "HeatPump#{hpxml.heat_pumps.size + 1}",
-                         distribution_system_idref: hpxml.hvac_distributions[4].id,
-                         heat_pump_type: HPXML::HVACTypeHeatPumpAirToAir,
-                         heat_pump_fuel: HPXML::FuelTypeElectricity,
-                         heating_capacity: 4800,
-                         cooling_capacity: 4800,
-                         backup_type: HPXML::HeatPumpBackupTypeIntegrated,
-                         backup_heating_fuel: HPXML::FuelTypeElectricity,
-                         backup_heating_capacity: 3412,
-                         backup_heating_efficiency_percent: 1.0,
-                         fraction_heat_load_served: 0.1,
-                         fraction_cool_load_served: 0.2,
-                         heating_efficiency_hspf: 7.7,
-                         cooling_efficiency_seer: 13,
-                         heating_capacity_17F: 4800 * 0.6,
-                         cooling_shr: 0.73,
-                         compressor_type: HPXML::HVACCompressorTypeSingleStage)
-    hpxml.heat_pumps.add(id: "HeatPump#{hpxml.heat_pumps.size + 1}",
-                         distribution_system_idref: hpxml.hvac_distributions[5].id,
-                         heat_pump_type: HPXML::HVACTypeHeatPumpGroundToAir,
-                         heat_pump_fuel: HPXML::FuelTypeElectricity,
-                         heating_capacity: 4800,
-                         cooling_capacity: 4800,
-                         backup_type: HPXML::HeatPumpBackupTypeIntegrated,
-                         backup_heating_fuel: HPXML::FuelTypeElectricity,
-                         backup_heating_capacity: 3412,
-                         backup_heating_efficiency_percent: 1.0,
-                         fraction_heat_load_served: 0.1,
-                         fraction_cool_load_served: 0.2,
-                         heating_efficiency_cop: 3.6,
-                         cooling_efficiency_eer: 16.6,
-                         cooling_shr: 0.73,
-                         pump_watts_per_ton: 30.0)
-    hpxml.heat_pumps.add(id: "HeatPump#{hpxml.heat_pumps.size + 1}",
-                         heat_pump_type: HPXML::HVACTypeHeatPumpMiniSplit,
-                         heat_pump_fuel: HPXML::FuelTypeElectricity,
-                         heating_capacity: 4800,
-                         cooling_capacity: 4800,
-                         backup_type: HPXML::HeatPumpBackupTypeIntegrated,
-                         backup_heating_fuel: HPXML::FuelTypeElectricity,
-                         backup_heating_capacity: 3412,
-                         backup_heating_efficiency_percent: 1.0,
-                         fraction_heat_load_served: 0.1,
-                         fraction_cool_load_served: 0.2,
-                         heating_efficiency_hspf: 10,
-                         cooling_efficiency_seer: 19,
-                         heating_capacity_17F: 4800 * 0.6,
-                         cooling_shr: 0.73,
-                         primary_cooling_system: true,
-                         primary_heating_system: true)
-  elsif ['base-mechvent-multiple.xml',
-         'base-bldgtype-multifamily-shared-mechvent-multiple.xml'].include? hpxml_file
-    hpxml.hvac_distributions.add(id: "HVACDistribution#{hpxml.hvac_distributions.size + 1}",
-                                 distribution_system_type: HPXML::HVACDistributionTypeAir,
-                                 air_type: HPXML::AirTypeRegularVelocity)
-    hpxml.hvac_distributions[1].duct_leakage_measurements << hpxml.hvac_distributions[0].duct_leakage_measurements[0].dup
-    hpxml.hvac_distributions[1].duct_leakage_measurements << hpxml.hvac_distributions[0].duct_leakage_measurements[1].dup
-    hpxml.hvac_distributions[1].ducts << hpxml.hvac_distributions[0].ducts[0].dup
-    hpxml.hvac_distributions[1].ducts << hpxml.hvac_distributions[0].ducts[1].dup
-    hpxml.hvac_distributions[1].ducts[0].id = "Ducts#{hpxml.hvac_distributions[0].ducts.size + 1}"
-    hpxml.hvac_distributions[1].ducts[1].id = "Ducts#{hpxml.hvac_distributions[0].ducts.size + 2}"
-    hpxml.heating_systems[0].heating_capacity /= 2.0
-    hpxml.heating_systems[0].fraction_heat_load_served /= 2.0
-    hpxml.heating_systems[0].primary_system = false
-    hpxml.heating_systems << hpxml.heating_systems[0].dup
-    hpxml.heating_systems[1].id = "HeatingSystem#{hpxml.heating_systems.size}"
-    hpxml.heating_systems[1].distribution_system_idref = hpxml.hvac_distributions[1].id
-    hpxml.heating_systems[1].primary_system = true
-    hpxml.cooling_systems[0].fraction_cool_load_served /= 2.0
-    hpxml.cooling_systems[0].cooling_capacity /= 2.0
-    hpxml.cooling_systems[0].primary_system = false
-    hpxml.cooling_systems << hpxml.cooling_systems[0].dup
-    hpxml.cooling_systems[1].id = "CoolingSystem#{hpxml.cooling_systems.size}"
-    hpxml.cooling_systems[1].distribution_system_idref = hpxml.hvac_distributions[1].id
-    hpxml.cooling_systems[1].primary_system = true
-  elsif ['base-bldgtype-multifamily-adjacent-to-multiple.xml'].include? hpxml_file
-    hpxml.hvac_distributions[0].ducts[1].duct_location = HPXML::LocationOtherHousingUnit
-    hpxml.hvac_distributions[0].ducts.add(id: "Ducts#{hpxml.hvac_distributions[0].ducts.size + 1}",
-                                          duct_type: HPXML::DuctTypeSupply,
-                                          duct_insulation_r_value: 4,
-                                          duct_location: HPXML::LocationRoofDeck,
-                                          duct_surface_area: 150)
-    hpxml.hvac_distributions[0].ducts.add(id: "Ducts#{hpxml.hvac_distributions[0].ducts.size + 1}",
-                                          duct_type: HPXML::DuctTypeReturn,
-                                          duct_insulation_r_value: 0,
-                                          duct_location: HPXML::LocationRoofDeck,
-                                          duct_surface_area: 50)
-  elsif ['base-appliances-dehumidifier-multiple.xml'].include? hpxml_file
-    hpxml.dehumidifiers[0].fraction_served = 0.5
-    hpxml.dehumidifiers.add(id: 'Dehumidifier2',
-                            type: HPXML::DehumidifierTypePortable,
-                            capacity: 30,
-                            energy_factor: 1.6,
-                            rh_setpoint: 0.5,
-                            fraction_served: 0.25,
-                            location: HPXML::LocationConditionedSpace)
-  end
-  if ['base-hvac-air-to-air-heat-pump-var-speed-backup-furnace.xml',
-      'base-hvac-autosize-air-to-air-heat-pump-var-speed-backup-furnace.xml'].include? hpxml_file
-    # Switch backup boiler with hydronic distribution to backup furnace with air distribution
-    hpxml.heating_systems[0].heating_system_type = HPXML::HVACTypeFurnace
-    hpxml.hvac_distributions[0].distribution_system_type = HPXML::HVACDistributionTypeAir
-    hpxml.hvac_distributions[0].air_type = HPXML::AirTypeRegularVelocity
-    hpxml.hvac_distributions[0].duct_leakage_measurements << hpxml.hvac_distributions[1].duct_leakage_measurements[0].dup
-    hpxml.hvac_distributions[0].duct_leakage_measurements << hpxml.hvac_distributions[1].duct_leakage_measurements[1].dup
-    hpxml.hvac_distributions[0].ducts << hpxml.hvac_distributions[1].ducts[0].dup
-    hpxml.hvac_distributions[0].ducts << hpxml.hvac_distributions[1].ducts[1].dup
-    hpxml.hvac_distributions[1].ducts[0].id = "Ducts#{hpxml.hvac_distributions[0].ducts.size + 1}"
-    hpxml.hvac_distributions[1].ducts[1].id = "Ducts#{hpxml.hvac_distributions[0].ducts.size + 2}"
-  end
-  if ['base-hvac-ducts-area-multipliers.xml'].include? hpxml_file
-    hpxml.hvac_distributions[0].ducts[0].duct_surface_area_multiplier = 0.5
-    hpxml.hvac_distributions[0].ducts[1].duct_surface_area_multiplier = 1.5
-  end
-  if ['base-hvac-autosize-sizing-controls.xml'].include? hpxml_file
-    hpxml.header.manualj_heating_design_temp = 0
-    hpxml.header.manualj_cooling_design_temp = 100
-    hpxml.header.manualj_heating_setpoint = 60
-    hpxml.header.manualj_cooling_setpoint = 80
-    hpxml.header.manualj_humidity_setpoint = 0.55
-    hpxml.header.manualj_internal_loads_sensible = 4000
-    hpxml.header.manualj_internal_loads_latent = 200
-    hpxml.header.manualj_num_occupants = 5
-  end
-  if hpxml_file.include? 'heating-capacity-17f'
-    hpxml.heat_pumps[0].heating_capacity_17F = hpxml.heat_pumps[0].heating_capacity * hpxml.heat_pumps[0].heating_capacity_retention_fraction
-    hpxml.heat_pumps[0].heating_capacity_retention_fraction = nil
-    hpxml.heat_pumps[0].heating_capacity_retention_temp = nil
-  end
-  if hpxml_file.include? 'base-hvac-air-to-air-heat-pump-var-speed-backup-boiler-switchover-temperature2.xml'
-    hpxml.heat_pumps[0].compressor_lockout_temp = hpxml.heat_pumps[0].backup_heating_switchover_temp
-    hpxml.heat_pumps[0].backup_heating_lockout_temp = hpxml.heat_pumps[0].backup_heating_switchover_temp
-    hpxml.heat_pumps[0].backup_heating_switchover_temp = nil
-  end
-  if hpxml_file.include? 'base-hvac-geothermal-loop.xml'
-    hpxml.geothermal_loops[0].shank_spacing = 2.5
-  end
-
-  # ------------------ #
-  # HPXML WaterHeating #
-  # ------------------ #
-
-  # Logic that can only be applied based on the file name
-  if ['base-schedules-simple.xml',
-      'base-schedules-simple-vacancy.xml',
-      'base-schedules-simple-vacancy-year-round.xml',
-      'base-schedules-simple-power-outage.xml',
-      'base-misc-loads-large-uncommon.xml',
-      'base-misc-loads-large-uncommon2.xml'].include? hpxml_file
-    hpxml.water_heating.water_fixtures_weekday_fractions = '0.012, 0.006, 0.004, 0.005, 0.010, 0.034, 0.078, 0.087, 0.080, 0.067, 0.056, 0.047, 0.040, 0.035, 0.033, 0.031, 0.039, 0.051, 0.060, 0.060, 0.055, 0.048, 0.038, 0.026'
-    hpxml.water_heating.water_fixtures_weekend_fractions = '0.012, 0.006, 0.004, 0.005, 0.010, 0.034, 0.078, 0.087, 0.080, 0.067, 0.056, 0.047, 0.040, 0.035, 0.033, 0.031, 0.039, 0.051, 0.060, 0.060, 0.055, 0.048, 0.038, 0.026'
-    hpxml.water_heating.water_fixtures_monthly_multipliers = '1.0, 1.0, 1.0, 1.0, 1.0, 1.0, 1.0, 1.0, 1.0, 1.0, 1.0, 1.0'
-  elsif ['base-bldgtype-multifamily-shared-water-heater-recirc.xml'].include? hpxml_file
-    hpxml.hot_water_distributions[0].has_shared_recirculation = true
-    hpxml.hot_water_distributions[0].shared_recirculation_number_of_units_served = 6
-    hpxml.hot_water_distributions[0].shared_recirculation_pump_power = 220
-    hpxml.hot_water_distributions[0].shared_recirculation_control_type = HPXML::DHWRecirControlTypeTimer
-  elsif ['base-bldgtype-multifamily-shared-laundry-room.xml',
-         'base-bldgtype-multifamily-shared-laundry-room-multiple-water-heaters.xml'].include? hpxml_file
-    hpxml.water_heating_systems.reverse_each do |water_heating_system|
-      water_heating_system.delete
-    end
-    hpxml.water_heating_systems.add(id: "WaterHeatingSystem#{hpxml.water_heating_systems.size + 1}",
-                                    is_shared_system: true,
-                                    number_of_units_served: 6,
-                                    fuel_type: HPXML::FuelTypeNaturalGas,
-                                    water_heater_type: HPXML::WaterHeaterTypeStorage,
-                                    location: HPXML::LocationConditionedSpace,
-                                    tank_volume: 120,
-                                    fraction_dhw_load_served: 1.0,
-                                    heating_capacity: 40000,
-                                    energy_factor: 0.59,
-                                    recovery_efficiency: 0.76,
-                                    temperature: 125.0)
-    if hpxml_file == 'base-bldgtype-multifamily-shared-laundry-room-multiple-water-heaters.xml'
-      hpxml.water_heating_systems[0].fraction_dhw_load_served /= 2.0
-      hpxml.water_heating_systems[0].tank_volume /= 2.0
-      hpxml.water_heating_systems[0].number_of_units_served /= 2.0
-      hpxml.water_heating_systems << hpxml.water_heating_systems[0].dup
-      hpxml.water_heating_systems[1].id = "WaterHeatingSystem#{hpxml.water_heating_systems.size}"
-    end
-  elsif ['base-dhw-tank-gas-uef-fhr.xml'].include? hpxml_file
-    hpxml.water_heating_systems[0].first_hour_rating = 56.0
-    hpxml.water_heating_systems[0].usage_bin = nil
-  elsif ['base-dhw-tankless-electric-outside.xml'].include? hpxml_file
-    hpxml.water_heating_systems[0].performance_adjustment = 0.92
-  elsif ['base-dhw-multiple.xml'].include? hpxml_file
-    hpxml.water_heating_systems[0].fraction_dhw_load_served = 0.2
-    hpxml.water_heating_systems.add(id: "WaterHeatingSystem#{hpxml.water_heating_systems.size + 1}",
-                                    fuel_type: HPXML::FuelTypeNaturalGas,
-                                    water_heater_type: HPXML::WaterHeaterTypeStorage,
-                                    location: HPXML::LocationConditionedSpace,
-                                    tank_volume: 50,
-                                    fraction_dhw_load_served: 0.2,
-                                    heating_capacity: 40000,
-                                    energy_factor: 0.59,
-                                    recovery_efficiency: 0.76,
-                                    temperature: 125.0)
-    hpxml.water_heating_systems.add(id: "WaterHeatingSystem#{hpxml.water_heating_systems.size + 1}",
-                                    fuel_type: HPXML::FuelTypeElectricity,
-                                    water_heater_type: HPXML::WaterHeaterTypeHeatPump,
-                                    location: HPXML::LocationConditionedSpace,
-                                    tank_volume: 80,
-                                    fraction_dhw_load_served: 0.2,
-                                    energy_factor: 2.3,
-                                    temperature: 125.0)
-    hpxml.water_heating_systems.add(id: "WaterHeatingSystem#{hpxml.water_heating_systems.size + 1}",
-                                    fuel_type: HPXML::FuelTypeElectricity,
-                                    water_heater_type: HPXML::WaterHeaterTypeTankless,
-                                    location: HPXML::LocationConditionedSpace,
-                                    fraction_dhw_load_served: 0.2,
-                                    energy_factor: 0.99,
-                                    temperature: 125.0)
-    hpxml.water_heating_systems.add(id: "WaterHeatingSystem#{hpxml.water_heating_systems.size + 1}",
-                                    fuel_type: HPXML::FuelTypeNaturalGas,
-                                    water_heater_type: HPXML::WaterHeaterTypeTankless,
-                                    location: HPXML::LocationConditionedSpace,
-                                    fraction_dhw_load_served: 0.1,
-                                    energy_factor: 0.82,
-                                    temperature: 125.0)
-    hpxml.water_heating_systems.add(id: "WaterHeatingSystem#{hpxml.water_heating_systems.size + 1}",
-                                    water_heater_type: HPXML::WaterHeaterTypeCombiStorage,
-                                    location: HPXML::LocationConditionedSpace,
-                                    tank_volume: 50,
-                                    fraction_dhw_load_served: 0.1,
-                                    related_hvac_idref: 'HeatingSystem1',
-                                    temperature: 125.0)
-    hpxml.solar_thermal_systems.add(id: "SolarThermalSystem#{hpxml.solar_thermal_systems.size + 1}",
-                                    system_type: HPXML::SolarThermalSystemType,
-                                    water_heating_system_idref: nil, # Apply to all water heaters
-                                    solar_fraction: 0.65)
-  end
-  if ['base-dhw-low-flow-fixtures.xml'].include? hpxml_file
-    hpxml.water_fixtures[0].count = 2
-    hpxml.water_fixtures[1].low_flow = nil
-    hpxml.water_fixtures[1].flow_rate = 2.0
-    hpxml.water_fixtures[1].count = 3
-  end
-
-  # -------------------- #
-  # HPXML VentilationFan #
-  # -------------------- #
-
-  # Logic that can only be applied based on the file name
-  if ['base-bldgtype-multifamily-shared-mechvent-multiple.xml'].include? hpxml_file
-    hpxml.ventilation_fans.add(id: "VentilationFan#{hpxml.ventilation_fans.size + 1}",
-                               fan_type: HPXML::MechVentTypeSupply,
-                               is_shared_system: true,
-                               in_unit_flow_rate: 100,
-                               calculated_flow_rate: 1000,
-                               hours_in_operation: 24,
-                               fan_power: 300,
-                               used_for_whole_building_ventilation: true,
-                               fraction_recirculation: 0.0,
-                               preheating_fuel: HPXML::FuelTypeNaturalGas,
-                               preheating_efficiency_cop: 0.92,
-                               preheating_fraction_load_served: 0.8,
-                               precooling_fuel: HPXML::FuelTypeElectricity,
-                               precooling_efficiency_cop: 4.0,
-                               precooling_fraction_load_served: 0.8)
-    hpxml.ventilation_fans.add(id: "VentilationFan#{hpxml.ventilation_fans.size + 1}",
-                               fan_type: HPXML::MechVentTypeERV,
-                               is_shared_system: true,
-                               in_unit_flow_rate: 50,
-                               delivered_ventilation: 500,
-                               hours_in_operation: 24,
-                               total_recovery_efficiency: 0.48,
-                               sensible_recovery_efficiency: 0.72,
-                               fan_power: 150,
-                               used_for_whole_building_ventilation: true,
-                               fraction_recirculation: 0.4,
-                               preheating_fuel: HPXML::FuelTypeNaturalGas,
-                               preheating_efficiency_cop: 0.87,
-                               preheating_fraction_load_served: 1.0,
-                               precooling_fuel: HPXML::FuelTypeElectricity,
-                               precooling_efficiency_cop: 3.5,
-                               precooling_fraction_load_served: 1.0)
-    hpxml.ventilation_fans.add(id: "VentilationFan#{hpxml.ventilation_fans.size + 1}",
-                               fan_type: HPXML::MechVentTypeHRV,
-                               is_shared_system: true,
-                               in_unit_flow_rate: 50,
-                               rated_flow_rate: 500,
-                               hours_in_operation: 24,
-                               sensible_recovery_efficiency: 0.72,
-                               fan_power: 150,
-                               used_for_whole_building_ventilation: true,
-                               fraction_recirculation: 0.3,
-                               preheating_fuel: HPXML::FuelTypeElectricity,
-                               preheating_efficiency_cop: 4.0,
-                               precooling_fuel: HPXML::FuelTypeElectricity,
-                               precooling_efficiency_cop: 4.5,
-                               preheating_fraction_load_served: 1.0,
-                               precooling_fraction_load_served: 1.0)
-    hpxml.ventilation_fans.add(id: "VentilationFan#{hpxml.ventilation_fans.size + 1}",
-                               fan_type: HPXML::MechVentTypeBalanced,
-                               is_shared_system: true,
-                               in_unit_flow_rate: 30,
-                               tested_flow_rate: 300,
-                               hours_in_operation: 24,
-                               fan_power: 150,
-                               used_for_whole_building_ventilation: true,
-                               fraction_recirculation: 0.3,
-                               preheating_fuel: HPXML::FuelTypeElectricity,
-                               preheating_efficiency_cop: 3.5,
-                               precooling_fuel: HPXML::FuelTypeElectricity,
-                               precooling_efficiency_cop: 4.0,
-                               preheating_fraction_load_served: 0.9,
-                               precooling_fraction_load_served: 1.0)
-    hpxml.ventilation_fans.add(id: "VentilationFan#{hpxml.ventilation_fans.size + 1}",
-                               fan_type: HPXML::MechVentTypeExhaust,
-                               is_shared_system: true,
-                               in_unit_flow_rate: 70,
-                               rated_flow_rate: 700,
-                               hours_in_operation: 8,
-                               fan_power: 300,
-                               used_for_whole_building_ventilation: true,
-                               fraction_recirculation: 0.0)
-    hpxml.ventilation_fans.add(id: "VentilationFan#{hpxml.ventilation_fans.size + 1}",
-                               fan_type: HPXML::MechVentTypeExhaust,
-                               tested_flow_rate: 50,
-                               hours_in_operation: 14,
-                               fan_power: 10,
-                               used_for_whole_building_ventilation: true)
-    hpxml.ventilation_fans.add(id: "VentilationFan#{hpxml.ventilation_fans.size + 1}",
-                               fan_type: HPXML::MechVentTypeCFIS,
-                               tested_flow_rate: 160,
-                               hours_in_operation: 8,
-                               fan_power: 150,
-                               used_for_whole_building_ventilation: true,
-                               cfis_addtl_runtime_operating_mode: HPXML::CFISModeAirHandler,
-                               distribution_system_idref: 'HVACDistribution1')
-  elsif ['base-mechvent-multiple.xml'].include? hpxml_file
-    hpxml.ventilation_fans.add(id: "VentilationFan#{hpxml.ventilation_fans.size + 1}",
-                               rated_flow_rate: 2000,
-                               fan_power: 150,
-                               used_for_seasonal_cooling_load_reduction: true)
-    hpxml.ventilation_fans.add(id: "VentilationFan#{hpxml.ventilation_fans.size + 1}",
-                               fan_type: HPXML::MechVentTypeSupply,
-                               tested_flow_rate: 12.5,
-                               hours_in_operation: 14,
-                               fan_power: 2.5,
-                               used_for_whole_building_ventilation: true)
-    hpxml.ventilation_fans.add(id: "VentilationFan#{hpxml.ventilation_fans.size + 1}",
-                               fan_type: HPXML::MechVentTypeExhaust,
-                               tested_flow_rate: 30.0,
-                               fan_power: 7.5,
-                               used_for_whole_building_ventilation: true)
-    hpxml.ventilation_fans.add(id: "VentilationFan#{hpxml.ventilation_fans.size + 1}",
-                               fan_type: HPXML::MechVentTypeBalanced,
-                               tested_flow_rate: 27.5,
-                               hours_in_operation: 24,
-                               fan_power: 15,
-                               used_for_whole_building_ventilation: true)
-    hpxml.ventilation_fans.add(id: "VentilationFan#{hpxml.ventilation_fans.size + 1}",
-                               fan_type: HPXML::MechVentTypeERV,
-                               tested_flow_rate: 12.5,
-                               hours_in_operation: 24,
-                               total_recovery_efficiency: 0.48,
-                               sensible_recovery_efficiency: 0.72,
-                               fan_power: 6.25,
-                               used_for_whole_building_ventilation: true)
-    hpxml.ventilation_fans.add(id: "VentilationFan#{hpxml.ventilation_fans.size + 1}",
-                               fan_type: HPXML::MechVentTypeHRV,
-                               tested_flow_rate: 15,
-                               hours_in_operation: 24,
-                               sensible_recovery_efficiency: 0.72,
-                               fan_power: 7.5,
-                               used_for_whole_building_ventilation: true)
-    hpxml.ventilation_fans.reverse_each do |vent_fan|
-      vent_fan.fan_power /= 2.0
-      vent_fan.rated_flow_rate /= 2.0 unless vent_fan.rated_flow_rate.nil?
-      vent_fan.tested_flow_rate /= 2.0 unless vent_fan.tested_flow_rate.nil?
-      hpxml.ventilation_fans << vent_fan.dup
-      hpxml.ventilation_fans[-1].id = "VentilationFan#{hpxml.ventilation_fans.size}"
-      hpxml.ventilation_fans[-1].start_hour = vent_fan.start_hour - 1 unless vent_fan.start_hour.nil?
-      hpxml.ventilation_fans[-1].hours_in_operation = vent_fan.hours_in_operation - 1 unless vent_fan.hours_in_operation.nil?
-    end
-    hpxml.ventilation_fans.add(id: "VentilationFan#{hpxml.ventilation_fans.size + 1}",
-                               fan_type: HPXML::MechVentTypeCFIS,
-                               tested_flow_rate: 40,
-                               hours_in_operation: 8,
-                               fan_power: 37.5,
-                               used_for_whole_building_ventilation: true,
-                               cfis_addtl_runtime_operating_mode: HPXML::CFISModeAirHandler,
-                               distribution_system_idref: 'HVACDistribution1')
-    hpxml.ventilation_fans.add(id: "VentilationFan#{hpxml.ventilation_fans.size + 1}",
-                               fan_type: HPXML::MechVentTypeCFIS,
-                               tested_flow_rate: 42.5,
-                               hours_in_operation: 8,
-                               fan_power: 37.5,
-                               used_for_whole_building_ventilation: true,
-                               cfis_addtl_runtime_operating_mode: HPXML::CFISModeSupplementalFan,
-                               cfis_supplemental_fan_idref: hpxml.ventilation_fans.find { |f| f.fan_type == HPXML::MechVentTypeExhaust }.id,
-                               distribution_system_idref: 'HVACDistribution2')
-    # Test ventilation system w/ zero airflow and hours
-    hpxml.ventilation_fans.add(id: "VentilationFan#{hpxml.ventilation_fans.size + 1}",
-                               fan_type: HPXML::MechVentTypeHRV,
-                               tested_flow_rate: 0,
-                               hours_in_operation: 24,
-                               sensible_recovery_efficiency: 0.72,
-                               fan_power: 7.5,
-                               used_for_whole_building_ventilation: true)
-    hpxml.ventilation_fans.add(id: "VentilationFan#{hpxml.ventilation_fans.size + 1}",
-                               fan_type: HPXML::MechVentTypeHRV,
-                               tested_flow_rate: 15,
-                               hours_in_operation: 0,
-                               sensible_recovery_efficiency: 0.72,
-                               fan_power: 7.5,
-                               used_for_whole_building_ventilation: true)
-  elsif ['base-mechvent-cfis-airflow-fraction-zero.xml'].include? hpxml_file
-    hpxml.ventilation_fans[0].cfis_vent_mode_airflow_fraction = 0.0
-  elsif ['base-mechvent-cfis-supplemental-fan-exhaust.xml',
-         'base-mechvent-cfis-supplemental-fan-supply.xml'].include? hpxml_file
-    hpxml.ventilation_fans.add(id: "VentilationFan#{hpxml.ventilation_fans.size + 1}",
-                               tested_flow_rate: 120,
-                               fan_power: 30,
-                               used_for_whole_building_ventilation: true)
-    if hpxml_file == 'base-mechvent-cfis-supplemental-fan-exhaust.xml'
-      hpxml.ventilation_fans[-1].fan_type = HPXML::MechVentTypeExhaust
-    else
-      hpxml.ventilation_fans[-1].fan_type = HPXML::MechVentTypeSupply
-    end
-    hpxml.ventilation_fans[0].cfis_addtl_runtime_operating_mode = HPXML::CFISModeSupplementalFan
-    hpxml.ventilation_fans[0].cfis_supplemental_fan_idref = hpxml.ventilation_fans[1].id
-  end
-
-  # ---------------- #
-  # HPXML Generation #
-  # ---------------- #
-
-  # Logic that can only be applied based on the file name
-  if ['base-misc-defaults.xml'].include? hpxml_file
-    hpxml.pv_systems[0].year_modules_manufactured = 2015
-  elsif ['base-misc-generators.xml',
-         'base-misc-generators-battery.xml',
-         'base-misc-generators-battery-scheduled.xml',
-         'base-pv-generators.xml',
-         'base-pv-generators-battery.xml',
-         'base-pv-generators-battery-scheduled.xml'].include? hpxml_file
-    hpxml.generators.add(id: "Generator#{hpxml.generators.size + 1}",
-                         fuel_type: HPXML::FuelTypeNaturalGas,
-                         annual_consumption_kbtu: 8500,
-                         annual_output_kwh: 1200)
-    hpxml.generators.add(id: "Generator#{hpxml.generators.size + 1}",
-                         fuel_type: HPXML::FuelTypeOil,
-                         annual_consumption_kbtu: 8500,
-                         annual_output_kwh: 1200)
-  elsif ['base-bldgtype-multifamily-shared-generator.xml'].include? hpxml_file
-    hpxml.generators.add(id: "Generator#{hpxml.generators.size + 1}",
-                         is_shared_system: true,
-                         fuel_type: HPXML::FuelTypePropane,
-                         annual_consumption_kbtu: 85000,
-                         annual_output_kwh: 12000,
-                         number_of_bedrooms_served: 18)
-  end
-
-  # ------------- #
-  # HPXML Battery #
-  # ------------- #
-
-  if ['base-pv-battery-lifetime-model.xml'].include? hpxml_file
-    hpxml.batteries[0].lifetime_model = HPXML::BatteryLifetimeModelKandlerSmith
-  elsif ['base-pv-battery-ah.xml'].include? hpxml_file
-    default_values = Battery.get_battery_default_values()
-    hpxml.batteries[0].nominal_capacity_ah = Battery.get_Ah_from_kWh(hpxml.batteries[0].nominal_capacity_kwh,
-                                                                     default_values[:nominal_voltage])
-    hpxml.batteries[0].usable_capacity_ah = hpxml.batteries[0].nominal_capacity_ah * default_values[:usable_fraction]
-    hpxml.batteries[0].nominal_capacity_kwh = nil
-    hpxml.batteries[0].usable_capacity_kwh = nil
-  end
-
-  # ---------------- #
-  # HPXML Appliances #
-  # ---------------- #
-=======
       hpxml_bldg.ventilation_fans[0].cfis_addtl_runtime_operating_mode = HPXML::CFISModeSupplementalFan
       hpxml_bldg.ventilation_fans[0].cfis_supplemental_fan_idref = hpxml_bldg.ventilation_fans[1].id
     end
@@ -2762,7 +2064,6 @@
       end
       (hpxml_bldg.refrigerators + hpxml_bldg.freezers).each do |appliance|
         next if appliance.is_a?(HPXML::Refrigerator) && hpxml_file == 'base-misc-usage-multiplier.xml'
->>>>>>> 4d634565
 
         appliance.weekday_fractions = '0.040, 0.039, 0.038, 0.037, 0.036, 0.036, 0.038, 0.040, 0.041, 0.041, 0.040, 0.040, 0.042, 0.042, 0.042, 0.041, 0.044, 0.048, 0.050, 0.048, 0.047, 0.046, 0.044, 0.041'
         appliance.weekend_fractions = '0.040, 0.039, 0.038, 0.037, 0.036, 0.036, 0.038, 0.040, 0.041, 0.041, 0.040, 0.040, 0.042, 0.042, 0.042, 0.041, 0.044, 0.048, 0.050, 0.048, 0.047, 0.046, 0.044, 0.041'
