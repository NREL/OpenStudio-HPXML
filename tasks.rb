--- conflicted
+++ resolved
@@ -287,15 +287,10 @@
     'base-mechvent-exhaust-rated-flow-rate.xml' => 'base.xml',
     'base-mechvent-hrv.xml' => 'base.xml',
     'base-mechvent-hrv-asre.xml' => 'base.xml',
-<<<<<<< HEAD
-    'base-mechvent-supply.xml' => 'base.xml',
-    'base-mechvent-bath-kitchen-fans.xml' => 'base.xml',
-    'base-mechvent-shared.xml' => 'base.xml',
-=======
->>>>>>> 8cbf7400
     'base-mechvent-multiple.xml' => 'base-mechvent-bath-kitchen-fans.xml',
     'base-mechvent-supply.xml' => 'base.xml',
     'base-mechvent-whole-house-fan.xml' => 'base.xml',
+    'base-mechvent-shared.xml' => 'base.xml',
     'base-misc-defaults.xml' => 'base.xml',
     'base-misc-defaults2.xml' => 'base-dhw-recirc-demand.xml',
     'base-misc-loads-large-uncommon.xml' => 'base-enclosure-garage.xml',
@@ -3464,14 +3459,9 @@
                                tested_flow_rate: 110,
                                hours_in_operation: 24,
                                fan_power: 30,
-<<<<<<< HEAD
                                used_for_whole_building_ventilation: true,
                                is_shared_system: false)
-  elsif ['base-misc-whole-house-fan.xml'].include? hpxml_file
-=======
-                               used_for_whole_building_ventilation: true)
   elsif ['base-mechvent-whole-house-fan.xml'].include? hpxml_file
->>>>>>> 8cbf7400
     hpxml.ventilation_fans.add(id: 'WholeHouseFan',
                                rated_flow_rate: 4500,
                                fan_power: 300,
