# frozen_string_literal: true

def create_hpxmls
  require 'oga'
  require_relative 'HPXMLtoOpenStudio/resources/constants'
  require_relative 'HPXMLtoOpenStudio/resources/hotwater_appliances'
  require_relative 'HPXMLtoOpenStudio/resources/hpxml'
  require_relative 'HPXMLtoOpenStudio/resources/misc_loads'
  require_relative 'HPXMLtoOpenStudio/resources/waterheater'
  require_relative 'HPXMLtoOpenStudio/resources/xmlhelper'

  this_dir = File.dirname(__FILE__)
  sample_files_dir = File.join(this_dir, 'workflow/sample_files')
  hpxml_docs = {}

  # Hash of HPXML -> Parent HPXML
  hpxmls_files = {
    'base.xml' => nil,

    'ASHRAE_Standard_140/L100AC.xml' => nil,
    'ASHRAE_Standard_140/L100AL.xml' => nil,
    'ASHRAE_Standard_140/L110AC.xml' => 'ASHRAE_Standard_140/L100AC.xml',
    'ASHRAE_Standard_140/L110AL.xml' => 'ASHRAE_Standard_140/L100AL.xml',
    'ASHRAE_Standard_140/L120AC.xml' => 'ASHRAE_Standard_140/L100AC.xml',
    'ASHRAE_Standard_140/L120AL.xml' => 'ASHRAE_Standard_140/L100AL.xml',
    'ASHRAE_Standard_140/L130AC.xml' => 'ASHRAE_Standard_140/L100AC.xml',
    'ASHRAE_Standard_140/L130AL.xml' => 'ASHRAE_Standard_140/L100AL.xml',
    'ASHRAE_Standard_140/L140AC.xml' => 'ASHRAE_Standard_140/L100AC.xml',
    'ASHRAE_Standard_140/L140AL.xml' => 'ASHRAE_Standard_140/L100AL.xml',
    'ASHRAE_Standard_140/L150AC.xml' => 'ASHRAE_Standard_140/L100AC.xml',
    'ASHRAE_Standard_140/L150AL.xml' => 'ASHRAE_Standard_140/L100AL.xml',
    'ASHRAE_Standard_140/L160AC.xml' => 'ASHRAE_Standard_140/L100AC.xml',
    'ASHRAE_Standard_140/L160AL.xml' => 'ASHRAE_Standard_140/L100AL.xml',
    'ASHRAE_Standard_140/L170AC.xml' => 'ASHRAE_Standard_140/L100AC.xml',
    'ASHRAE_Standard_140/L170AL.xml' => 'ASHRAE_Standard_140/L100AL.xml',
    'ASHRAE_Standard_140/L200AC.xml' => 'ASHRAE_Standard_140/L100AC.xml',
    'ASHRAE_Standard_140/L200AL.xml' => 'ASHRAE_Standard_140/L100AL.xml',
    'ASHRAE_Standard_140/L302XC.xml' => 'ASHRAE_Standard_140/L100AC.xml',
    'ASHRAE_Standard_140/L322XC.xml' => 'ASHRAE_Standard_140/L100AC.xml',
    'ASHRAE_Standard_140/L155AC.xml' => 'ASHRAE_Standard_140/L150AC.xml',
    'ASHRAE_Standard_140/L155AL.xml' => 'ASHRAE_Standard_140/L150AL.xml',
    'ASHRAE_Standard_140/L202AC.xml' => 'ASHRAE_Standard_140/L200AC.xml',
    'ASHRAE_Standard_140/L202AL.xml' => 'ASHRAE_Standard_140/L200AL.xml',
    'ASHRAE_Standard_140/L304XC.xml' => 'ASHRAE_Standard_140/L302XC.xml',
    'ASHRAE_Standard_140/L324XC.xml' => 'ASHRAE_Standard_140/L322XC.xml',

    'invalid_files/cfis-with-hydronic-distribution.xml' => 'base-hvac-boiler-gas-only.xml',
    'invalid_files/clothes-washer-location.xml' => 'base.xml',
    'invalid_files/clothes-dryer-location.xml' => 'base.xml',
    'invalid_files/cooking-range-location.xml' => 'base.xml',
    'invalid_files/appliances-location-unconditioned-space.xml' => 'base.xml',
    'invalid_files/dhw-frac-load-served.xml' => 'base-dhw-multiple.xml',
    'invalid_files/dishwasher-location.xml' => 'base.xml',
    'invalid_files/duct-location.xml' => 'base.xml',
    'invalid_files/duct-location-unconditioned-space.xml' => 'base.xml',
    'invalid_files/duplicate-id.xml' => 'base.xml',
    'invalid_files/enclosure-attic-missing-roof.xml' => 'base.xml',
    'invalid_files/enclosure-basement-missing-exterior-foundation-wall.xml' => 'base-foundation-unconditioned-basement.xml',
    'invalid_files/enclosure-basement-missing-slab.xml' => 'base-foundation-unconditioned-basement.xml',
    'invalid_files/enclosure-floor-area-exceeds-cfa.xml' => 'base.xml',
    'invalid_files/enclosure-garage-missing-exterior-wall.xml' => 'base-enclosure-garage.xml',
    'invalid_files/enclosure-garage-missing-roof-ceiling.xml' => 'base-enclosure-garage.xml',
    'invalid_files/enclosure-garage-missing-slab.xml' => 'base-enclosure-garage.xml',
    'invalid_files/enclosure-living-missing-ceiling-roof.xml' => 'base.xml',
    'invalid_files/enclosure-living-missing-exterior-wall.xml' => 'base.xml',
    'invalid_files/enclosure-living-missing-floor-slab.xml' => 'base.xml',
    'invalid_files/heat-pump-mixed-fixed-and-autosize-capacities.xml' => 'base-hvac-air-to-air-heat-pump-1-speed.xml',
    'invalid_files/heat-pump-mixed-fixed-and-autosize-capacities2.xml' => 'base-hvac-air-to-air-heat-pump-1-speed.xml',
    'invalid_files/hvac-invalid-distribution-system-type.xml' => 'base.xml',
    'invalid_files/hvac-distribution-multiple-attached-cooling.xml' => 'base-hvac-multiple.xml',
    'invalid_files/hvac-distribution-multiple-attached-heating.xml' => 'base-hvac-multiple.xml',
    'invalid_files/hvac-distribution-return-duct-leakage-missing.xml' => 'base-hvac-evap-cooler-only-ducted.xml',
    'invalid_files/hvac-dse-multiple-attached-cooling.xml' => 'base-hvac-dse.xml',
    'invalid_files/hvac-dse-multiple-attached-heating.xml' => 'base-hvac-dse.xml',
    'invalid_files/hvac-frac-load-served.xml' => 'base-hvac-multiple.xml',
    'invalid_files/hvac-inconsistent-fan-powers.xml' => 'base.xml',
    'invalid_files/invalid-calendar-year.xml' => 'base.xml',
    'invalid_files/invalid-datatype-boolean.xml' => 'base.xml',
    'invalid_files/invalid-datatype-boolean2.xml' => 'base.xml',
    'invalid_files/invalid-datatype-float.xml' => 'base.xml',
    'invalid_files/invalid-datatype-float2.xml' => 'base.xml',
    'invalid_files/invalid-datatype-integer.xml' => 'base.xml',
    'invalid_files/invalid-datatype-integer2.xml' => 'base.xml',
    'invalid_files/invalid-daylight-saving.xml' => 'base-simcontrol-daylight-saving-custom.xml',
    'invalid_files/invalid-epw-filepath.xml' => 'base.xml',
    'invalid_files/invalid-facility-type.xml' => 'base-dhw-shared-laundry-room.xml',
    'invalid_files/invalid-input-parameters.xml' => 'base.xml',
    'invalid_files/invalid-neighbor-shading-azimuth.xml' => 'base-misc-neighbor-shading.xml',
    'invalid_files/invalid-relatedhvac-dhw-indirect.xml' => 'base-dhw-indirect.xml',
    'invalid_files/invalid-relatedhvac-desuperheater.xml' => 'base-hvac-central-ac-only-1-speed.xml',
    'invalid_files/invalid-runperiod.xml' => 'base.xml',
    'invalid_files/invalid-schema-version.xml' => 'base.xml',
    'invalid_files/invalid-timestep.xml' => 'base.xml',
    'invalid_files/invalid-window-height.xml' => 'base-enclosure-overhangs.xml',
    'invalid_files/lighting-fractions.xml' => 'base.xml',
    'invalid_files/missing-elements.xml' => 'base.xml',
    'invalid_files/multifamily-reference-appliance.xml' => 'base.xml',
    'invalid_files/multifamily-reference-duct.xml' => 'base.xml',
    'invalid_files/multifamily-reference-surface.xml' => 'base.xml',
    'invalid_files/multifamily-reference-water-heater.xml' => 'base.xml',
    'invalid_files/net-area-negative-roof.xml' => 'base-enclosure-skylights.xml',
    'invalid_files/net-area-negative-wall.xml' => 'base.xml',
    'invalid_files/num-bedrooms-exceeds-limit.xml' => 'base.xml',
    'invalid_files/orphaned-hvac-distribution.xml' => 'base-hvac-furnace-gas-room-ac.xml',
    'invalid_files/refrigerator-location.xml' => 'base.xml',
    'invalid_files/repeated-relatedhvac-dhw-indirect.xml' => 'base-dhw-indirect.xml',
    'invalid_files/repeated-relatedhvac-desuperheater.xml' => 'base-hvac-central-ac-only-1-speed.xml',
    'invalid_files/slab-zero-exposed-perimeter.xml' => 'base.xml',
    'invalid_files/solar-thermal-system-with-combi-tankless.xml' => 'base-dhw-combi-tankless.xml',
    'invalid_files/solar-thermal-system-with-desuperheater.xml' => 'base-dhw-desuperheater.xml',
    'invalid_files/solar-thermal-system-with-dhw-indirect.xml' => 'base-dhw-combi-tankless.xml',
    'invalid_files/unattached-cfis.xml' => 'base.xml',
    'invalid_files/unattached-door.xml' => 'base.xml',
    'invalid_files/unattached-hvac-distribution.xml' => 'base.xml',
    'invalid_files/unattached-skylight.xml' => 'base-enclosure-skylights.xml',
    'invalid_files/unattached-solar-thermal-system.xml' => 'base-dhw-solar-indirect-flat-plate.xml',
    'invalid_files/unattached-shared-clothes-washer-water-heater.xml' => 'base-dhw-shared-laundry-room.xml',
    'invalid_files/unattached-shared-dishwasher-water-heater.xml' => 'base-dhw-shared-laundry-room.xml',
    'invalid_files/unattached-window.xml' => 'base.xml',
    'invalid_files/water-heater-location.xml' => 'base.xml',
    'invalid_files/water-heater-location-other.xml' => 'base.xml',
    'invalid_files/missing-duct-location.xml' => 'base-hvac-multiple.xml',
    'invalid_files/invalid-distribution-cfa-served.xml' => 'base.xml',
    'invalid_files/refrigerators-multiple-primary.xml' => 'base.xml',
    'invalid_files/refrigerators-no-primary.xml' => 'base.xml',
    'base-appliances-coal.xml' => 'base.xml',
    'base-appliances-dehumidifier.xml' => 'base-location-dallas-tx.xml',
    'base-appliances-dehumidifier-ief.xml' => 'base-appliances-dehumidifier.xml',
    'base-appliances-dehumidifier-50percent.xml' => 'base-appliances-dehumidifier.xml',
    'base-appliances-gas.xml' => 'base.xml',
    'base-appliances-modified.xml' => 'base.xml',
    'base-appliances-none.xml' => 'base.xml',
    'base-appliances-oil.xml' => 'base.xml',
    'base-appliances-propane.xml' => 'base.xml',
    'base-appliances-wood.xml' => 'base.xml',
    'base-atticroof-cathedral.xml' => 'base.xml',
    'base-atticroof-conditioned.xml' => 'base.xml',
    'base-atticroof-flat.xml' => 'base.xml',
    'base-atticroof-radiant-barrier.xml' => 'base-location-dallas-tx.xml',
    'base-atticroof-vented.xml' => 'base.xml',
    'base-atticroof-unvented-insulated-roof.xml' => 'base.xml',
    'base-dhw-combi-tankless.xml' => 'base-dhw-indirect.xml',
    'base-dhw-combi-tankless-outside.xml' => 'base-dhw-combi-tankless.xml',
    'base-dhw-desuperheater.xml' => 'base-hvac-central-ac-only-1-speed.xml',
    'base-dhw-desuperheater-hpwh.xml' => 'base-dhw-tank-heat-pump.xml',
    'base-dhw-desuperheater-tankless.xml' => 'base-hvac-central-ac-only-1-speed.xml',
    'base-dhw-desuperheater-2-speed.xml' => 'base-hvac-central-ac-only-2-speed.xml',
    'base-dhw-desuperheater-var-speed.xml' => 'base-hvac-central-ac-only-var-speed.xml',
    'base-dhw-desuperheater-gshp.xml' => 'base-hvac-ground-to-air-heat-pump.xml',
    'base-dhw-dwhr.xml' => 'base.xml',
    'base-dhw-indirect.xml' => 'base-hvac-boiler-gas-only.xml',
    'base-dhw-indirect-dse.xml' => 'base-dhw-indirect.xml',
    'base-dhw-indirect-outside.xml' => 'base-dhw-indirect.xml',
    'base-dhw-indirect-standbyloss.xml' => 'base-dhw-indirect.xml',
    'base-dhw-indirect-with-solar-fraction.xml' => 'base-dhw-indirect.xml',
    'base-dhw-low-flow-fixtures.xml' => 'base.xml',
    'base-dhw-multiple.xml' => 'base-hvac-boiler-gas-only.xml',
    'base-dhw-none.xml' => 'base.xml',
    'base-dhw-recirc-demand.xml' => 'base.xml',
    'base-dhw-recirc-manual.xml' => 'base.xml',
    'base-dhw-recirc-nocontrol.xml' => 'base.xml',
    'base-dhw-recirc-temperature.xml' => 'base.xml',
    'base-dhw-recirc-timer.xml' => 'base.xml',
    'base-dhw-shared-water-heater.xml' => 'base-enclosure-attached-multifamily.xml',
    'base-dhw-shared-water-heater-recirc.xml' => 'base-dhw-shared-water-heater.xml',
    'base-dhw-shared-laundry-room.xml' => 'base-enclosure-attached-multifamily.xml',
    'base-dhw-solar-direct-evacuated-tube.xml' => 'base.xml',
    'base-dhw-solar-direct-flat-plate.xml' => 'base.xml',
    'base-dhw-solar-direct-ics.xml' => 'base.xml',
    'base-dhw-solar-fraction.xml' => 'base.xml',
    'base-dhw-solar-indirect-flat-plate.xml' => 'base.xml',
    'base-dhw-solar-thermosyphon-flat-plate.xml' => 'base.xml',
    'base-dhw-tank-coal.xml' => 'base.xml',
    'base-dhw-tank-elec-low-fhr-uef.xml' => 'base.xml',
    'base-dhw-tank-gas.xml' => 'base.xml',
    'base-dhw-tank-gas-high-fhr-uef.xml' => 'base.xml',
    'base-dhw-tank-gas-med-fhr-uef.xml' => 'base.xml',
    'base-dhw-tank-gas-outside.xml' => 'base-dhw-tank-gas.xml',
    'base-dhw-tank-heat-pump.xml' => 'base.xml',
    'base-dhw-tank-heat-pump-outside.xml' => 'base-dhw-tank-heat-pump.xml',
    'base-dhw-tank-heat-pump-uef-low-fhr.xml' => 'base.xml',
    'base-dhw-tank-heat-pump-uef-medium-fhr.xml' => 'base.xml',
    'base-dhw-tank-heat-pump-uef-high-fhr.xml' => 'base.xml',
    'base-dhw-tank-heat-pump-with-solar.xml' => 'base-dhw-tank-heat-pump.xml',
    'base-dhw-tank-heat-pump-with-solar-fraction.xml' => 'base-dhw-tank-heat-pump.xml',
    'base-dhw-tank-oil.xml' => 'base.xml',
    'base-dhw-tank-wood.xml' => 'base.xml',
    'base-dhw-tankless-electric.xml' => 'base.xml',
    'base-dhw-tankless-electric-uef.xml' => 'base.xml',
    'base-dhw-tankless-electric-outside.xml' => 'base-dhw-tankless-electric.xml',
    'base-dhw-tankless-gas.xml' => 'base.xml',
    'base-dhw-tankless-gas-uef.xml' => 'base.xml',
    'base-dhw-tankless-gas-with-solar.xml' => 'base-dhw-tankless-gas.xml',
    'base-dhw-tankless-gas-with-solar-fraction.xml' => 'base-dhw-tankless-gas.xml',
    'base-dhw-tankless-propane.xml' => 'base.xml',
    'base-dhw-jacket-electric.xml' => 'base.xml',
    'base-dhw-jacket-gas.xml' => 'base-dhw-tank-gas.xml',
    'base-dhw-jacket-indirect.xml' => 'base-dhw-indirect.xml',
    'base-dhw-jacket-hpwh.xml' => 'base-dhw-tank-heat-pump.xml',
    'base-enclosure-2stories.xml' => 'base.xml',
    'base-enclosure-2stories-garage.xml' => 'base-enclosure-2stories.xml',
    'base-enclosure-other-housing-unit.xml' => 'base-foundation-ambient.xml',
    'base-enclosure-other-heated-space.xml' => 'base-foundation-ambient.xml',
    'base-enclosure-other-non-freezing-space.xml' => 'base-foundation-ambient.xml',
    'base-enclosure-other-multifamily-buffer-space.xml' => 'base-foundation-ambient.xml',
    'base-enclosure-beds-1.xml' => 'base.xml',
    'base-enclosure-beds-2.xml' => 'base.xml',
    'base-enclosure-beds-4.xml' => 'base.xml',
    'base-enclosure-beds-5.xml' => 'base.xml',
    'base-enclosure-common-surfaces.xml' => 'base-enclosure-attached-multifamily.xml',
    'base-enclosure-garage.xml' => 'base.xml',
    'base-enclosure-infil-ach-house-pressure.xml' => 'base.xml',
    'base-enclosure-infil-cfm-house-pressure.xml' => 'base-enclosure-infil-cfm50.xml',
    'base-enclosure-infil-cfm50.xml' => 'base.xml',
    'base-enclosure-infil-flue.xml' => 'base.xml',
    'base-enclosure-infil-natural-ach.xml' => 'base.xml',
    'base-enclosure-overhangs.xml' => 'base.xml',
    'base-enclosure-rooftypes.xml' => 'base.xml',
    'base-enclosure-skylights.xml' => 'base.xml',
    'base-enclosure-split-surfaces.xml' => 'base-enclosure-skylights.xml',
    'base-enclosure-walltypes.xml' => 'base.xml',
    'base-enclosure-windows-interior-shading.xml' => 'base.xml',
    'base-enclosure-windows-none.xml' => 'base.xml',
    'base-enclosure-attached-multifamily.xml' => 'base.xml',
    'base-foundation-multiple.xml' => 'base-foundation-unconditioned-basement.xml',
    'base-foundation-ambient.xml' => 'base.xml',
    'base-foundation-conditioned-basement-slab-insulation.xml' => 'base.xml',
    'base-foundation-conditioned-basement-wall-interior-insulation.xml' => 'base.xml',
    'base-foundation-slab.xml' => 'base.xml',
    'base-foundation-unconditioned-basement.xml' => 'base.xml',
    'base-foundation-unconditioned-basement-assembly-r.xml' => 'base-foundation-unconditioned-basement.xml',
    'base-foundation-unconditioned-basement-above-grade.xml' => 'base-foundation-unconditioned-basement.xml',
    'base-foundation-unconditioned-basement-wall-insulation.xml' => 'base-foundation-unconditioned-basement.xml',
    'base-foundation-unvented-crawlspace.xml' => 'base.xml',
    'base-foundation-vented-crawlspace.xml' => 'base.xml',
    'base-foundation-walkout-basement.xml' => 'base.xml',
    'base-foundation-complex.xml' => 'base.xml',
    'base-hvac-air-to-air-heat-pump-1-speed.xml' => 'base.xml',
    'base-hvac-air-to-air-heat-pump-2-speed.xml' => 'base.xml',
    'base-hvac-air-to-air-heat-pump-var-speed.xml' => 'base.xml',
    'base-hvac-boiler-coal-only.xml' => 'base.xml',
    'base-hvac-boiler-elec-only.xml' => 'base.xml',
    'base-hvac-boiler-gas-central-ac-1-speed.xml' => 'base.xml',
    'base-hvac-boiler-gas-only.xml' => 'base.xml',
    'base-hvac-boiler-oil-only.xml' => 'base.xml',
    'base-hvac-boiler-propane-only.xml' => 'base.xml',
    'base-hvac-boiler-wood-only.xml' => 'base.xml',
    'base-hvac-central-ac-only-1-speed.xml' => 'base.xml',
    'base-hvac-central-ac-only-2-speed.xml' => 'base.xml',
    'base-hvac-central-ac-only-var-speed.xml' => 'base.xml',
    'base-hvac-central-ac-plus-air-to-air-heat-pump-heating.xml' => 'base-hvac-central-ac-only-1-speed.xml',
    'base-hvac-dse.xml' => 'base.xml',
    'base-hvac-dual-fuel-air-to-air-heat-pump-1-speed.xml' => 'base-hvac-air-to-air-heat-pump-1-speed.xml',
    'base-hvac-dual-fuel-air-to-air-heat-pump-1-speed-electric.xml' => 'base-hvac-dual-fuel-air-to-air-heat-pump-1-speed.xml',
    'base-hvac-dual-fuel-air-to-air-heat-pump-2-speed.xml' => 'base-hvac-air-to-air-heat-pump-2-speed.xml',
    'base-hvac-dual-fuel-air-to-air-heat-pump-var-speed.xml' => 'base-hvac-air-to-air-heat-pump-var-speed.xml',
    'base-hvac-dual-fuel-mini-split-heat-pump-ducted.xml' => 'base-hvac-mini-split-heat-pump-ducted.xml',
    'base-hvac-ducts-leakage-percent.xml' => 'base.xml',
    'base-hvac-elec-resistance-only.xml' => 'base.xml',
    'base-hvac-evap-cooler-furnace-gas.xml' => 'base.xml',
    'base-hvac-evap-cooler-only.xml' => 'base.xml',
    'base-hvac-evap-cooler-only-ducted.xml' => 'base.xml',
    'base-hvac-fireplace-wood-only.xml' => 'base.xml',
    'base-hvac-fixed-heater-gas-only.xml' => 'base.xml',
    'base-hvac-floor-furnace-propane-only.xml' => 'base.xml',
    'base-hvac-furnace-coal-only.xml' => 'base.xml',
    'base-hvac-furnace-elec-central-ac-1-speed.xml' => 'base.xml',
    'base-hvac-furnace-elec-only.xml' => 'base.xml',
    'base-hvac-furnace-gas-central-ac-2-speed.xml' => 'base.xml',
    'base-hvac-furnace-gas-central-ac-var-speed.xml' => 'base.xml',
    'base-hvac-furnace-gas-only.xml' => 'base.xml',
    'base-hvac-furnace-gas-room-ac.xml' => 'base.xml',
    'base-hvac-furnace-oil-only.xml' => 'base.xml',
    'base-hvac-furnace-propane-only.xml' => 'base.xml',
    'base-hvac-furnace-wood-only.xml' => 'base.xml',
    'base-hvac-furnace-x3-dse.xml' => 'base.xml',
    'base-hvac-ground-to-air-heat-pump.xml' => 'base.xml',
    'base-hvac-ideal-air.xml' => 'base.xml',
    'base-hvac-install-qual-none-furnace-gas-central-ac-1-speed.xml' => 'base.xml',
    'base-hvac-install-qual-airflow-defect-furnace-gas-central-ac-1-speed.xml' => 'base.xml',
    'base-hvac-install-qual-airflow-rate-furnace-gas-central-ac-1-speed.xml' => 'base.xml',
    'base-hvac-install-qual-charge-defect-furnace-gas-central-ac-1-speed.xml' => 'base.xml',
    'base-hvac-install-qual-blower-efficiency-furnace-gas-central-ac-1-speed.xml' => 'base.xml',
    'base-hvac-install-qual-all-air-to-air-heat-pump-1-speed.xml' => 'base-hvac-air-to-air-heat-pump-1-speed.xml',
    'base-hvac-install-qual-all-air-to-air-heat-pump-1-speed2.xml' => 'base-hvac-install-qual-all-air-to-air-heat-pump-1-speed.xml',
    'base-hvac-install-qual-all-air-to-air-heat-pump-2-speed.xml' => 'base-hvac-air-to-air-heat-pump-2-speed.xml',
    'base-hvac-install-qual-all-air-to-air-heat-pump-2-speed2.xml' => 'base-hvac-install-qual-all-air-to-air-heat-pump-2-speed.xml',
    'base-hvac-install-qual-all-air-to-air-heat-pump-var-speed.xml' => 'base-hvac-air-to-air-heat-pump-var-speed.xml',
    'base-hvac-install-qual-all-air-to-air-heat-pump-var-speed2.xml' => 'base-hvac-install-qual-all-air-to-air-heat-pump-var-speed.xml',
    'base-hvac-install-qual-all-furnace-gas-central-ac-1-speed.xml' => 'base.xml',
    'base-hvac-install-qual-all-furnace-gas-central-ac-1-speed2.xml' => 'base-hvac-install-qual-all-furnace-gas-central-ac-1-speed.xml',
    'base-hvac-install-qual-all-furnace-gas-central-ac-2-speed.xml' => 'base-hvac-furnace-gas-central-ac-2-speed.xml',
    'base-hvac-install-qual-all-furnace-gas-central-ac-2-speed2.xml' => 'base-hvac-install-qual-all-furnace-gas-central-ac-2-speed.xml',
    'base-hvac-install-qual-all-furnace-gas-central-ac-var-speed.xml' => 'base-hvac-furnace-gas-central-ac-var-speed.xml',
    'base-hvac-install-qual-all-furnace-gas-central-ac-var-speed2.xml' => 'base-hvac-install-qual-all-furnace-gas-central-ac-var-speed.xml',
    'base-hvac-install-qual-all-furnace-gas-only.xml' => 'base-hvac-furnace-gas-only.xml',
    'base-hvac-install-qual-all-furnace-gas-only2.xml' => 'base-hvac-install-qual-all-furnace-gas-only.xml',
    'base-hvac-install-qual-all-ground-to-air-heat-pump.xml' => 'base-hvac-ground-to-air-heat-pump.xml',
    'base-hvac-install-qual-all-ground-to-air-heat-pump2.xml' => 'base-hvac-install-qual-all-ground-to-air-heat-pump.xml',
    'base-hvac-install-qual-all-mini-split-heat-pump-ducted.xml' => 'base-hvac-mini-split-heat-pump-ducted.xml',
    'base-hvac-install-qual-all-mini-split-heat-pump-ducted2.xml' => 'base-hvac-install-qual-all-mini-split-heat-pump-ducted.xml',
    'base-hvac-install-qual-all-mini-split-air-conditioner-only-ducted.xml' => 'base-hvac-mini-split-air-conditioner-only-ducted.xml',
    'base-hvac-install-qual-all-mini-split-air-conditioner-only-ducted2.xml' => 'base-hvac-install-qual-all-mini-split-air-conditioner-only-ducted.xml',
    'base-hvac-mini-split-air-conditioner-only-ducted.xml' => 'base.xml',
    'base-hvac-mini-split-air-conditioner-only-ductless.xml' => 'base-hvac-mini-split-air-conditioner-only-ducted.xml',
    'base-hvac-mini-split-heat-pump-ducted.xml' => 'base.xml',
    'base-hvac-mini-split-heat-pump-ducted-heating-only.xml' => 'base-hvac-mini-split-heat-pump-ducted.xml',
    'base-hvac-mini-split-heat-pump-ducted-cooling-only.xml' => 'base-hvac-mini-split-heat-pump-ducted.xml',
    'base-hvac-mini-split-heat-pump-ductless.xml' => 'base-hvac-mini-split-heat-pump-ducted.xml',
    'base-hvac-multiple.xml' => 'base.xml',
    'base-hvac-multiple2.xml' => 'base.xml',
    'base-hvac-none.xml' => 'base.xml',
    'base-hvac-portable-heater-gas-only.xml' => 'base.xml',
    'base-hvac-programmable-thermostat.xml' => 'base.xml',
    'base-hvac-room-ac-only.xml' => 'base.xml',
    'base-hvac-room-ac-only-33percent.xml' => 'base-hvac-room-ac-only.xml',
    'base-hvac-setpoints.xml' => 'base.xml',
    'base-hvac-shared-boiler-chiller-baseboard.xml' => 'base-enclosure-attached-multifamily.xml',
    'base-hvac-shared-boiler-chiller-fan-coil.xml' => 'base-hvac-shared-boiler-chiller-baseboard.xml',
    'base-hvac-shared-boiler-chiller-fan-coil-ducted.xml' => 'base-hvac-shared-boiler-chiller-fan-coil.xml',
    'base-hvac-shared-boiler-chiller-water-loop-heat-pump.xml' => 'base-hvac-shared-boiler-chiller-baseboard.xml',
    'base-hvac-shared-boiler-cooling-tower-water-loop-heat-pump.xml' => 'base-hvac-shared-boiler-chiller-water-loop-heat-pump.xml',
    'base-hvac-shared-boiler-only-baseboard.xml' => 'base-enclosure-attached-multifamily.xml',
    'base-hvac-shared-boiler-only-fan-coil.xml' => 'base-hvac-shared-boiler-only-baseboard.xml',
    'base-hvac-shared-boiler-only-fan-coil-ducted.xml' => 'base-hvac-shared-boiler-only-fan-coil.xml',
    'base-hvac-shared-boiler-only-fan-coil-eae.xml' => 'base-hvac-shared-boiler-only-fan-coil.xml',
    'base-hvac-shared-boiler-only-water-loop-heat-pump.xml' => 'base-hvac-shared-boiler-only-baseboard.xml',
    'base-hvac-shared-chiller-only-baseboard.xml' => 'base-enclosure-attached-multifamily.xml',
    'base-hvac-shared-chiller-only-fan-coil.xml' => 'base-hvac-shared-chiller-only-baseboard.xml',
    'base-hvac-shared-chiller-only-fan-coil-ducted.xml' => 'base-hvac-shared-chiller-only-fan-coil.xml',
    'base-hvac-shared-chiller-only-water-loop-heat-pump.xml' => 'base-hvac-shared-chiller-only-baseboard.xml',
    'base-hvac-shared-cooling-tower-only-water-loop-heat-pump.xml' => 'base-hvac-shared-chiller-only-water-loop-heat-pump.xml',
    'base-hvac-shared-ground-loop-ground-to-air-heat-pump.xml' => 'base-enclosure-attached-multifamily.xml',
    'base-hvac-stove-oil-only.xml' => 'base.xml',
    'base-hvac-stove-wood-pellets-only.xml' => 'base.xml',
    'base-hvac-undersized.xml' => 'base.xml',
    'base-hvac-undersized-allow-increased-fixed-capacities.xml' => 'base-hvac-undersized.xml',
    'base-hvac-wall-furnace-elec-only.xml' => 'base.xml',
    'base-lighting-ceiling-fans.xml' => 'base.xml',
    'base-lighting-detailed.xml' => 'base.xml',
    'base-lighting-none.xml' => 'base.xml',
    'base-location-AMY-2012.xml' => 'base.xml',
    'base-location-baltimore-md.xml' => 'base.xml',
    'base-location-dallas-tx.xml' => 'base-foundation-slab.xml',
    'base-location-duluth-mn.xml' => 'base.xml',
    'base-location-miami-fl.xml' => 'base-foundation-slab.xml',
    'base-mechvent-balanced.xml' => 'base.xml',
    'base-mechvent-bath-kitchen-fans.xml' => 'base.xml',
    'base-mechvent-cfis.xml' => 'base.xml',
    'base-mechvent-cfis-dse.xml' => 'base-hvac-dse.xml',
    'base-mechvent-cfis-evap-cooler-only-ducted.xml' => 'base-hvac-evap-cooler-only-ducted.xml',
    'base-mechvent-erv.xml' => 'base.xml',
    'base-mechvent-erv-atre-asre.xml' => 'base.xml',
    'base-mechvent-exhaust.xml' => 'base.xml',
    'base-mechvent-exhaust-rated-flow-rate.xml' => 'base.xml',
    'base-mechvent-hrv.xml' => 'base.xml',
    'base-mechvent-hrv-asre.xml' => 'base.xml',
    'base-mechvent-multiple.xml' => 'base-mechvent-bath-kitchen-fans.xml',
    'base-mechvent-shared.xml' => 'base-enclosure-attached-multifamily.xml',
    'base-mechvent-shared-preconditioning.xml' => 'base-mechvent-shared.xml',
    'base-mechvent-shared-multiple.xml' => 'base-enclosure-attached-multifamily.xml',
    'base-mechvent-supply.xml' => 'base.xml',
    'base-mechvent-whole-house-fan.xml' => 'base.xml',
    'base-misc-defaults.xml' => 'base.xml',
    'base-misc-loads-large-uncommon.xml' => 'base-enclosure-garage.xml',
    'base-misc-loads-large-uncommon2.xml' => 'base-misc-loads-large-uncommon.xml',
    'base-misc-loads-none.xml' => 'base.xml',
    'base-misc-neighbor-shading.xml' => 'base.xml',
    'base-misc-shelter-coefficient.xml' => 'base.xml',
    'base-misc-usage-multiplier.xml' => 'base.xml',
    'base-pv.xml' => 'base.xml',
    'base-pv-shared.xml' => 'base-enclosure-attached-multifamily.xml',
    'base-simcontrol-calendar-year-custom.xml' => 'base.xml',
    'base-simcontrol-daylight-saving-custom.xml' => 'base.xml',
    'base-simcontrol-daylight-saving-disabled.xml' => 'base.xml',
    'base-simcontrol-runperiod-1-month.xml' => 'base.xml',
    'base-simcontrol-timestep-10-mins.xml' => 'base.xml',

    'hvac_autosizing/base-autosize.xml' => 'base.xml',
    'hvac_autosizing/base-hvac-air-to-air-heat-pump-1-speed-autosize.xml' => 'base-hvac-air-to-air-heat-pump-1-speed.xml',
    'hvac_autosizing/base-hvac-air-to-air-heat-pump-1-speed-autosize-manual-s-oversize-allowances.xml' => 'hvac_autosizing/base-hvac-air-to-air-heat-pump-1-speed-autosize.xml',
    'hvac_autosizing/base-hvac-air-to-air-heat-pump-2-speed-autosize.xml' => 'base-hvac-air-to-air-heat-pump-2-speed.xml',
    'hvac_autosizing/base-hvac-air-to-air-heat-pump-2-speed-autosize-manual-s-oversize-allowances.xml' => 'hvac_autosizing/base-hvac-air-to-air-heat-pump-2-speed-autosize.xml',
    'hvac_autosizing/base-hvac-air-to-air-heat-pump-var-speed-autosize.xml' => 'base-hvac-air-to-air-heat-pump-var-speed.xml',
    'hvac_autosizing/base-hvac-air-to-air-heat-pump-var-speed-autosize-manual-s-oversize-allowances.xml' => 'hvac_autosizing/base-hvac-air-to-air-heat-pump-var-speed-autosize.xml',
    'hvac_autosizing/base-hvac-boiler-elec-only-autosize.xml' => 'base-hvac-boiler-elec-only.xml',
    'hvac_autosizing/base-hvac-boiler-gas-central-ac-1-speed-autosize.xml' => 'base-hvac-boiler-gas-central-ac-1-speed.xml',
    'hvac_autosizing/base-hvac-boiler-gas-only-autosize.xml' => 'base-hvac-boiler-gas-only.xml',
    'hvac_autosizing/base-hvac-central-ac-only-1-speed-autosize.xml' => 'base-hvac-central-ac-only-1-speed.xml',
    'hvac_autosizing/base-hvac-central-ac-only-2-speed-autosize.xml' => 'base-hvac-central-ac-only-2-speed.xml',
    'hvac_autosizing/base-hvac-central-ac-only-var-speed-autosize.xml' => 'base-hvac-central-ac-only-var-speed.xml',
    'hvac_autosizing/base-hvac-central-ac-plus-air-to-air-heat-pump-heating-autosize.xml' => 'base-hvac-central-ac-plus-air-to-air-heat-pump-heating.xml',
    'hvac_autosizing/base-hvac-dual-fuel-air-to-air-heat-pump-1-speed-autosize.xml' => 'base-hvac-dual-fuel-air-to-air-heat-pump-1-speed.xml',
    'hvac_autosizing/base-hvac-dual-fuel-mini-split-heat-pump-ducted-autosize.xml' => 'base-hvac-dual-fuel-mini-split-heat-pump-ducted.xml',
    'hvac_autosizing/base-hvac-elec-resistance-only-autosize.xml' => 'base-hvac-elec-resistance-only.xml',
    'hvac_autosizing/base-hvac-evap-cooler-furnace-gas-autosize.xml' => 'base-hvac-evap-cooler-furnace-gas.xml',
    'hvac_autosizing/base-hvac-floor-furnace-propane-only-autosize.xml' => 'base-hvac-floor-furnace-propane-only.xml',
    'hvac_autosizing/base-hvac-furnace-elec-only-autosize.xml' => 'base-hvac-furnace-elec-only.xml',
    'hvac_autosizing/base-hvac-furnace-gas-central-ac-2-speed-autosize.xml' => 'base-hvac-furnace-gas-central-ac-2-speed.xml',
    'hvac_autosizing/base-hvac-furnace-gas-central-ac-var-speed-autosize.xml' => 'base-hvac-furnace-gas-central-ac-var-speed.xml',
    'hvac_autosizing/base-hvac-furnace-gas-only-autosize.xml' => 'base-hvac-furnace-gas-only.xml',
    'hvac_autosizing/base-hvac-furnace-gas-room-ac-autosize.xml' => 'base-hvac-furnace-gas-room-ac.xml',
    'hvac_autosizing/base-hvac-ground-to-air-heat-pump-autosize.xml' => 'base-hvac-ground-to-air-heat-pump.xml',
    'hvac_autosizing/base-hvac-ground-to-air-heat-pump-autosize-manual-s-oversize-allowances.xml' => 'hvac_autosizing/base-hvac-ground-to-air-heat-pump-autosize.xml',
    'hvac_autosizing/base-hvac-mini-split-heat-pump-ducted-autosize.xml' => 'base-hvac-mini-split-heat-pump-ducted.xml',
    'hvac_autosizing/base-hvac-mini-split-heat-pump-ducted-autosize-manual-s-oversize-allowances.xml' => 'hvac_autosizing/base-hvac-mini-split-heat-pump-ducted-autosize.xml',
    'hvac_autosizing/base-hvac-mini-split-heat-pump-ducted-heating-only-autosize.xml' => 'base-hvac-mini-split-heat-pump-ducted-heating-only.xml',
    'hvac_autosizing/base-hvac-mini-split-heat-pump-ducted-cooling-only-autosize.xml' => 'base-hvac-mini-split-heat-pump-ducted-cooling-only.xml',
    'hvac_autosizing/base-hvac-mini-split-air-conditioner-only-ducted-autosize.xml' => 'base-hvac-mini-split-air-conditioner-only-ducted.xml',
    'hvac_autosizing/base-hvac-room-ac-only-autosize.xml' => 'base-hvac-room-ac-only.xml',
    'hvac_autosizing/base-hvac-stove-oil-only-autosize.xml' => 'base-hvac-stove-oil-only.xml',
    'hvac_autosizing/base-hvac-wall-furnace-elec-only-autosize.xml' => 'base-hvac-wall-furnace-elec-only.xml',
  }

  puts "Generating #{hpxmls_files.size} HPXML files..."

  hpxmls_files.each do |derivative, parent|
    print '.'

    begin
      hpxml_files = [derivative]
      unless parent.nil?
        hpxml_files.unshift(parent)
      end
      while not parent.nil?
        next unless hpxmls_files.keys.include? parent

        unless hpxmls_files[parent].nil?
          hpxml_files.unshift(hpxmls_files[parent])
        end
        parent = hpxmls_files[parent]
      end

      hpxml = HPXML.new
      hpxml_files.each do |hpxml_file|
        set_hpxml_header(hpxml_file, hpxml)
        set_hpxml_site(hpxml_file, hpxml)
        set_hpxml_neighbor_buildings(hpxml_file, hpxml)
        set_hpxml_building_construction(hpxml_file, hpxml)
        set_hpxml_building_occupancy(hpxml_file, hpxml)
        set_hpxml_climate_and_risk_zones(hpxml_file, hpxml)
        set_hpxml_air_infiltration_measurements(hpxml_file, hpxml)
        set_hpxml_attics(hpxml_file, hpxml)
        set_hpxml_foundations(hpxml_file, hpxml)
        set_hpxml_roofs(hpxml_file, hpxml)
        set_hpxml_rim_joists(hpxml_file, hpxml)
        set_hpxml_walls(hpxml_file, hpxml)
        set_hpxml_foundation_walls(hpxml_file, hpxml)
        set_hpxml_frame_floors(hpxml_file, hpxml)
        set_hpxml_slabs(hpxml_file, hpxml)
        set_hpxml_windows(hpxml_file, hpxml)
        set_hpxml_skylights(hpxml_file, hpxml)
        set_hpxml_doors(hpxml_file, hpxml)
        set_hpxml_heating_systems(hpxml_file, hpxml)
        set_hpxml_cooling_systems(hpxml_file, hpxml)
        set_hpxml_heat_pumps(hpxml_file, hpxml)
        set_hpxml_hvac_control(hpxml_file, hpxml)
        set_hpxml_hvac_distributions(hpxml_file, hpxml)
        set_hpxml_ventilation_fans(hpxml_file, hpxml)
        set_hpxml_water_heating_systems(hpxml_file, hpxml)
        set_hpxml_hot_water_distribution(hpxml_file, hpxml)
        set_hpxml_water_fixtures(hpxml_file, hpxml)
        set_hpxml_solar_thermal_system(hpxml_file, hpxml)
        set_hpxml_pv_systems(hpxml_file, hpxml)
        set_hpxml_clothes_washer(hpxml_file, hpxml)
        set_hpxml_clothes_dryer(hpxml_file, hpxml)
        set_hpxml_dishwasher(hpxml_file, hpxml)
        set_hpxml_refrigerator(hpxml_file, hpxml)
        set_hpxml_freezer(hpxml_file, hpxml)
        set_hpxml_dehumidifier(hpxml_file, hpxml)
        set_hpxml_cooking_range(hpxml_file, hpxml)
        set_hpxml_oven(hpxml_file, hpxml)
        set_hpxml_lighting(hpxml_file, hpxml)
        set_hpxml_ceiling_fans(hpxml_file, hpxml)
        set_hpxml_lighting_schedule(hpxml_file, hpxml)
        set_hpxml_pools(hpxml_file, hpxml)
        set_hpxml_hot_tubs(hpxml_file, hpxml)
        set_hpxml_plug_loads(hpxml_file, hpxml)
        set_hpxml_fuel_loads(hpxml_file, hpxml)
      end

      hpxml_doc = hpxml.to_oga()
      hpxml_docs[File.basename(derivative)] = hpxml_doc

      if ['invalid_files/missing-elements.xml'].include? derivative
        XMLHelper.delete_element(hpxml_doc, '/HPXML/Building/BuildingDetails/BuildingSummary/BuildingConstruction/NumberofConditionedFloors')
        XMLHelper.delete_element(hpxml_doc, '/HPXML/Building/BuildingDetails/BuildingSummary/BuildingConstruction/ConditionedFloorArea')
      elsif ['invalid_files/invalid-datatype-boolean.xml'].include? derivative
        XMLHelper.get_element(hpxml_doc, '/HPXML/Building/BuildingDetails/Enclosure/Roofs/Roof/RadiantBarrier').inner_text = 'FOOBAR'
      elsif ['invalid_files/invalid-datatype-boolean2.xml'].include? derivative
        roof = XMLHelper.get_element(hpxml_doc, '/HPXML/Building/BuildingDetails/Enclosure/Roofs/Roof')
        XMLHelper.delete_element(roof, 'RadiantBarrier')
        XMLHelper.add_element(roof, 'RadiantBarrier')
      elsif ['invalid_files/invalid-datatype-float.xml'].include? derivative
        XMLHelper.get_element(hpxml_doc, '/HPXML/Building/BuildingDetails/BuildingSummary/BuildingConstruction/ConditionedFloorArea').inner_text = 'FOOBAR'
      elsif ['invalid_files/invalid-datatype-float2.xml'].include? derivative
        constr = XMLHelper.get_element(hpxml_doc, '/HPXML/Building/BuildingDetails/BuildingSummary/BuildingConstruction')
        XMLHelper.delete_element(constr, 'ConditionedFloorArea')
        XMLHelper.add_element(constr, 'ConditionedFloorArea')
      elsif ['invalid_files/invalid-datatype-integer.xml'].include? derivative
        XMLHelper.get_element(hpxml_doc, '/HPXML/Building/BuildingDetails/BuildingSummary/BuildingConstruction/NumberofConditionedFloors').inner_text = 'FOOBAR'
      elsif ['invalid_files/invalid-datatype-integer2.xml'].include? derivative
        constr = XMLHelper.get_element(hpxml_doc, '/HPXML/Building/BuildingDetails/BuildingSummary/BuildingConstruction')
        XMLHelper.delete_element(constr, 'NumberofConditionedFloors')
        XMLHelper.add_element(constr, 'NumberofConditionedFloors')
      elsif ['invalid_files/invalid-schema-version.xml'].include? derivative
        root = XMLHelper.get_element(hpxml_doc, '/HPXML')
        XMLHelper.add_attribute(root, 'schemaVersion', '2.3')
      end

      if derivative.include? 'ASHRAE_Standard_140'
        hpxml_path = File.join(sample_files_dir, '../tests', derivative)
      else
        hpxml_path = File.join(sample_files_dir, derivative)
      end

      XMLHelper.write_file(hpxml_doc, hpxml_path)

      if not hpxml_path.include? 'invalid_files'
        # Validate file against HPXML schema
        schemas_dir = File.absolute_path(File.join(File.dirname(__FILE__), 'HPXMLtoOpenStudio/resources'))
        errors = XMLHelper.validate(hpxml_doc.to_s, File.join(schemas_dir, 'HPXML.xsd'), nil)
        if errors.size > 0
          fail "ERRORS: #{errors}"
        end

        # Check for additional errors
        errors = hpxml.check_for_errors()
        if errors.size > 0
          fail "ERRORS: #{errors}"
        end
      end
    rescue Exception => e
      puts "\n#{e}\n#{e.backtrace.join('\n')}"
      puts "\nError: Did not successfully generate #{derivative}."
      exit!
    end
  end

  puts "\n"

  # Print warnings about extra files
  abs_hpxml_files = []
  dirs = [nil]
  hpxmls_files.keys.each do |hpxml_file|
    abs_hpxml_files << File.absolute_path(File.join(sample_files_dir, hpxml_file))
    next unless hpxml_file.include? '/'

    dirs << hpxml_file.split('/')[0] + '/'
  end
  dirs.uniq.each do |dir|
    Dir["#{sample_files_dir}/#{dir}*.xml"].each do |xml|
      next if abs_hpxml_files.include? File.absolute_path(xml)

      puts "Warning: Extra HPXML file found at #{File.absolute_path(xml)}"
    end
  end

  return hpxml_docs
end

def set_hpxml_header(hpxml_file, hpxml)
  if ['base.xml',
      'ASHRAE_Standard_140/L100AC.xml',
      'ASHRAE_Standard_140/L100AL.xml'].include? hpxml_file
    hpxml.header.xml_type = 'HPXML'
    hpxml.header.xml_generated_by = 'tasks.rb'
    hpxml.header.transaction = 'create'
    hpxml.header.building_id = 'MyBuilding'
    hpxml.header.event_type = 'proposed workscope'
    hpxml.header.created_date_and_time = Time.new(2000, 1, 1).strftime('%Y-%m-%dT%H:%M:%S%:z') # Hard-code to prevent diffs
    if hpxml_file == 'base.xml'
      hpxml.header.timestep = 60
    else
      hpxml.header.apply_ashrae140_assumptions = true
    end
  elsif ['base-simcontrol-calendar-year-custom.xml'].include? hpxml_file
    hpxml.header.sim_calendar_year = 2008
  elsif ['base-simcontrol-daylight-saving-custom.xml'].include? hpxml_file
    hpxml.header.dst_enabled = true
    hpxml.header.dst_begin_month = 3
    hpxml.header.dst_begin_day_of_month = 10
    hpxml.header.dst_end_month = 11
    hpxml.header.dst_end_day_of_month = 6
  elsif ['base-simcontrol-daylight-saving-disabled.xml'].include? hpxml_file
    hpxml.header.dst_enabled = false
  elsif ['base-simcontrol-timestep-10-mins.xml'].include? hpxml_file
    hpxml.header.timestep = 10
  elsif ['base-simcontrol-runperiod-1-month.xml'].include? hpxml_file
    hpxml.header.sim_begin_month = 1
    hpxml.header.sim_begin_day_of_month = 1
    hpxml.header.sim_end_month = 1
    hpxml.header.sim_end_day_of_month = 31
  elsif ['base-hvac-undersized-allow-increased-fixed-capacities.xml'].include? hpxml_file
    hpxml.header.allow_increased_fixed_capacities = true
  elsif hpxml_file.include? 'manual-s-oversize-allowances.xml'
    hpxml.header.use_max_load_for_heat_pumps = false
  elsif ['invalid_files/invalid-calendar-year.xml'].include? hpxml_file
    hpxml.header.sim_calendar_year = 20018
  elsif ['invalid_files/invalid-timestep.xml'].include? hpxml_file
    hpxml.header.timestep = 45
  elsif ['invalid_files/invalid-runperiod.xml'].include? hpxml_file
    hpxml.header.sim_end_month = 4
    hpxml.header.sim_end_day_of_month = 31
  elsif ['invalid_files/invalid-daylight-saving.xml'].include? hpxml_file
    hpxml.header.dst_end_month = 4
    hpxml.header.dst_end_day_of_month = 31
  elsif ['base-misc-defaults.xml'].include? hpxml_file
    hpxml.header.timestep = nil
  elsif ['invalid_files/invalid-input-parameters.xml'].include? hpxml_file
    hpxml.header.transaction = 'modify'
  end
end

def set_hpxml_site(hpxml_file, hpxml)
  if ['base.xml'].include? hpxml_file
    hpxml.site.fuels = [HPXML::FuelTypeElectricity, HPXML::FuelTypeNaturalGas]
    hpxml.site.site_type = HPXML::SiteTypeSuburban
  elsif ['base-misc-shelter-coefficient.xml'].include? hpxml_file
    hpxml.site.shelter_coefficient = 0.8
  elsif ['base-misc-defaults.xml'].include? hpxml_file
    hpxml.site.site_type = nil
  elsif ['invalid_files/invalid-input-parameters.xml'].include? hpxml_file
    hpxml.site.site_type = 'mountain'
  end
end

def set_hpxml_neighbor_buildings(hpxml_file, hpxml)
  if ['base-misc-neighbor-shading.xml'].include? hpxml_file
    hpxml.neighbor_buildings.add(azimuth: 0,
                                 distance: 10)
    hpxml.neighbor_buildings.add(azimuth: 180,
                                 distance: 15,
                                 height: 12)
  elsif ['invalid_files/invalid-neighbor-shading-azimuth.xml'].include? hpxml_file
    hpxml.neighbor_buildings[0].azimuth = 145
  end
end

def set_hpxml_building_construction(hpxml_file, hpxml)
  if ['ASHRAE_Standard_140/L100AC.xml',
      'ASHRAE_Standard_140/L100AL.xml'].include? hpxml_file
    hpxml.building_construction.number_of_conditioned_floors = 1
    hpxml.building_construction.number_of_conditioned_floors_above_grade = 1
    hpxml.building_construction.number_of_bedrooms = 3
    hpxml.building_construction.conditioned_floor_area = 1539
    hpxml.building_construction.conditioned_building_volume = 12312
    hpxml.building_construction.residential_facility_type = HPXML::ResidentialTypeSFD
    hpxml.building_construction.use_only_ideal_air_system = true
  elsif ['ASHRAE_Standard_140/L322XC.xml'].include? hpxml_file
    hpxml.building_construction.number_of_conditioned_floors = 2
    hpxml.building_construction.conditioned_floor_area = 3078
    hpxml.building_construction.conditioned_building_volume = 24624
  elsif ['base.xml'].include? hpxml_file
    hpxml.building_construction.residential_facility_type = HPXML::ResidentialTypeSFD
    hpxml.building_construction.number_of_conditioned_floors = 2
    hpxml.building_construction.number_of_conditioned_floors_above_grade = 1
    hpxml.building_construction.number_of_bedrooms = 3
    hpxml.building_construction.number_of_bathrooms = 2
    hpxml.building_construction.conditioned_floor_area = 2700
    hpxml.building_construction.conditioned_building_volume = 2700 * 8
  elsif ['base-enclosure-beds-1.xml'].include? hpxml_file
    hpxml.building_construction.number_of_bedrooms = 1
    hpxml.building_construction.number_of_bathrooms = 1
  elsif ['base-enclosure-beds-2.xml'].include? hpxml_file
    hpxml.building_construction.number_of_bedrooms = 2
    hpxml.building_construction.number_of_bathrooms = 1
  elsif ['base-enclosure-beds-4.xml'].include? hpxml_file
    hpxml.building_construction.number_of_bedrooms = 4
    hpxml.building_construction.number_of_bathrooms = 2
  elsif ['base-enclosure-beds-5.xml'].include? hpxml_file
    hpxml.building_construction.number_of_bedrooms = 5
    hpxml.building_construction.number_of_bathrooms = 3
  elsif ['base-foundation-ambient.xml',
         'base-foundation-slab.xml',
         'base-foundation-unconditioned-basement.xml',
         'base-foundation-unvented-crawlspace.xml',
         'base-foundation-vented-crawlspace.xml'].include? hpxml_file
    hpxml.building_construction.number_of_conditioned_floors -= 1
    hpxml.building_construction.conditioned_floor_area -= 1350
    hpxml.building_construction.conditioned_building_volume -= 1350 * 8
  elsif ['base-hvac-ideal-air.xml'].include? hpxml_file
    hpxml.building_construction.use_only_ideal_air_system = true
  elsif ['base-atticroof-conditioned.xml'].include? hpxml_file
    hpxml.building_construction.number_of_conditioned_floors += 1
    hpxml.building_construction.number_of_conditioned_floors_above_grade += 1
    hpxml.building_construction.conditioned_floor_area += 900
    hpxml.building_construction.conditioned_building_volume += 2250
  elsif ['base-atticroof-cathedral.xml'].include? hpxml_file
    hpxml.building_construction.conditioned_building_volume += 10800
  elsif ['base-enclosure-2stories.xml'].include? hpxml_file
    hpxml.building_construction.number_of_conditioned_floors += 1
    hpxml.building_construction.number_of_conditioned_floors_above_grade += 1
    hpxml.building_construction.conditioned_floor_area += 1350
    hpxml.building_construction.conditioned_building_volume += 1350 * 8
  elsif ['base-enclosure-2stories-garage.xml'].include? hpxml_file
    hpxml.building_construction.conditioned_floor_area -= 400 * 2
    hpxml.building_construction.conditioned_building_volume -= 400 * 2 * 8
  elsif ['base-misc-defaults.xml'].include? hpxml_file
    hpxml.building_construction.conditioned_building_volume = nil
    hpxml.building_construction.average_ceiling_height = 8
    hpxml.building_construction.number_of_bathrooms = nil
  elsif ['base-enclosure-attached-multifamily.xml',
         'base-enclosure-other-housing-unit.xml',
         'base-enclosure-other-heated-space.xml',
         'base-enclosure-other-non-freezing-space.xml',
         'base-enclosure-other-multifamily-buffer-space.xml'].include? hpxml_file
    hpxml.building_construction.residential_facility_type = HPXML::ResidentialTypeApartment
  elsif ['base-foundation-walkout-basement.xml'].include? hpxml_file
    hpxml.building_construction.number_of_conditioned_floors_above_grade += 1
  elsif ['invalid_files/enclosure-floor-area-exceeds-cfa.xml'].include? hpxml_file
    hpxml.building_construction.conditioned_floor_area /= 5.0
  elsif ['invalid_files/num-bedrooms-exceeds-limit.xml'].include? hpxml_file
    hpxml.building_construction.number_of_bedrooms = 40
  elsif ['invalid_files/invalid-facility-type.xml'].include? hpxml_file
    hpxml.building_construction.residential_facility_type = HPXML::ResidentialTypeSFD
  end
end

def set_hpxml_building_occupancy(hpxml_file, hpxml)
  if hpxml_file.include?('ASHRAE_Standard_140')
    hpxml.building_occupancy.number_of_residents = 0
  elsif ['base-misc-defaults.xml'].include? hpxml_file
    hpxml.building_occupancy.number_of_residents = nil
  else
    hpxml.building_occupancy.number_of_residents = hpxml.building_construction.number_of_bedrooms
  end
end

def set_hpxml_climate_and_risk_zones(hpxml_file, hpxml)
  hpxml.climate_and_risk_zones.weather_station_id = 'WeatherStation'
  hpxml.climate_and_risk_zones.iecc_year = 2006
  if hpxml_file == 'ASHRAE_Standard_140/L100AC.xml'
    hpxml.climate_and_risk_zones.weather_station_name = 'Colorado Springs, CO'
    hpxml.climate_and_risk_zones.weather_station_epw_filepath = 'USA_CO_Colorado.Springs-Peterson.Field.724660_TMY3.epw'
  elsif hpxml_file == 'ASHRAE_Standard_140/L100AL.xml'
    hpxml.climate_and_risk_zones.weather_station_name = 'Las Vegas, NV'
    hpxml.climate_and_risk_zones.weather_station_epw_filepath = 'USA_NV_Las.Vegas-McCarran.Intl.AP.723860_TMY3.epw'
  elsif ['base.xml'].include? hpxml_file
    hpxml.climate_and_risk_zones.iecc_zone = '5B'
    hpxml.climate_and_risk_zones.weather_station_name = 'Denver, CO'
    hpxml.climate_and_risk_zones.weather_station_epw_filepath = 'USA_CO_Denver.Intl.AP.725650_TMY3.epw'
    hpxml.header.state_code = 'CO'
  elsif ['base-location-baltimore-md.xml'].include? hpxml_file
    hpxml.climate_and_risk_zones.iecc_zone = '4A'
    hpxml.climate_and_risk_zones.weather_station_name = 'Baltimore, MD'
    hpxml.climate_and_risk_zones.weather_station_epw_filepath = 'USA_MD_Baltimore-Washington.Intl.AP.724060_TMY3.epw'
    hpxml.header.state_code = 'MD'
  elsif ['base-location-dallas-tx.xml'].include? hpxml_file
    hpxml.climate_and_risk_zones.iecc_zone = '3A'
    hpxml.climate_and_risk_zones.weather_station_name = 'Dallas, TX'
    hpxml.climate_and_risk_zones.weather_station_epw_filepath = 'USA_TX_Dallas-Fort.Worth.Intl.AP.722590_TMY3.epw'
    hpxml.header.state_code = 'TX'
  elsif ['base-location-duluth-mn.xml'].include? hpxml_file
    hpxml.climate_and_risk_zones.iecc_zone = '7'
    hpxml.climate_and_risk_zones.weather_station_name = 'Duluth, MN'
    hpxml.climate_and_risk_zones.weather_station_epw_filepath = 'USA_MN_Duluth.Intl.AP.727450_TMY3.epw'
    hpxml.header.state_code = 'MN'
  elsif ['base-location-miami-fl.xml'].include? hpxml_file
    hpxml.climate_and_risk_zones.iecc_zone = '1A'
    hpxml.climate_and_risk_zones.weather_station_name = 'Miami, FL'
    hpxml.climate_and_risk_zones.weather_station_epw_filepath = 'USA_FL_Miami.Intl.AP.722020_TMY3.epw'
    hpxml.header.state_code = 'FL'
  elsif ['base-location-AMY-2012.xml'].include? hpxml_file
    hpxml.climate_and_risk_zones.weather_station_name = 'Boulder, CO'
    hpxml.climate_and_risk_zones.weather_station_epw_filepath = 'US_CO_Boulder_AMY_2012.epw'
  elsif ['invalid_files/invalid-epw-filepath.xml'].include? hpxml_file
    hpxml.climate_and_risk_zones.weather_station_epw_filepath = 'foo.epw'
  elsif ['invalid_files/invalid-input-parameters.xml'].include? hpxml_file
    hpxml.climate_and_risk_zones.iecc_year = 2020
  end
end

def set_hpxml_air_infiltration_measurements(hpxml_file, hpxml)
  infil_volume = hpxml.building_construction.conditioned_building_volume
  if ['ASHRAE_Standard_140/L100AC.xml',
      'ASHRAE_Standard_140/L100AL.xml',
      'base-enclosure-infil-natural-ach.xml'].include? hpxml_file
    hpxml.air_infiltration_measurements.clear
    hpxml.air_infiltration_measurements.add(id: 'InfiltrationMeasurement',
                                            unit_of_measure: HPXML::UnitsACHNatural,
                                            air_leakage: 0.67)
  elsif ['ASHRAE_Standard_140/L322XC.xml'].include? hpxml_file
    hpxml.air_infiltration_measurements[0].air_leakage = 0.335
  elsif ['ASHRAE_Standard_140/L110AC.xml',
         'ASHRAE_Standard_140/L110AL.xml',
         'ASHRAE_Standard_140/L200AC.xml',
         'ASHRAE_Standard_140/L200AL.xml'].include? hpxml_file
    hpxml.air_infiltration_measurements[0].air_leakage = 1.5
  elsif ['base.xml'].include? hpxml_file
    hpxml.air_infiltration_measurements.add(id: 'InfiltrationMeasurement',
                                            house_pressure: 50,
                                            unit_of_measure: HPXML::UnitsACH,
                                            air_leakage: 3.0)
  elsif ['base-enclosure-infil-cfm50.xml'].include? hpxml_file
    hpxml.air_infiltration_measurements.clear
    hpxml.air_infiltration_measurements.add(id: 'InfiltrationMeasurement',
                                            house_pressure: 50,
                                            unit_of_measure: HPXML::UnitsCFM,
                                            air_leakage: 3.0 / 60.0 * infil_volume)
  elsif ['base-enclosure-infil-ach-house-pressure.xml'].include? hpxml_file
    hpxml.air_infiltration_measurements[0].house_pressure = 45
    hpxml.air_infiltration_measurements[0].air_leakage *= 0.9338
  elsif ['base-enclosure-infil-cfm-house-pressure.xml'].include? hpxml_file
    hpxml.air_infiltration_measurements[0].house_pressure = 45
    hpxml.air_infiltration_measurements[0].air_leakage *= 0.9338
  elsif ['base-enclosure-infil-flue.xml'].include? hpxml_file
    hpxml.building_construction.has_flue_or_chimney = true
  end
  if ['base-misc-defaults.xml'].include? hpxml_file
    hpxml.air_infiltration_measurements[0].infiltration_volume = nil
  else
    hpxml.air_infiltration_measurements[0].infiltration_volume = infil_volume
  end
end

def set_hpxml_attics(hpxml_file, hpxml)
  if ['ASHRAE_Standard_140/L100AC.xml',
      'ASHRAE_Standard_140/L100AL.xml'].include? hpxml_file
    hpxml.attics.add(id: 'VentedAttic',
                     attic_type: HPXML::AtticTypeVented,
                     vented_attic_ach: 2.4)
  elsif ['base.xml'].include? hpxml_file
    hpxml.attics.add(id: 'UnventedAttic',
                     attic_type: HPXML::AtticTypeUnvented,
                     within_infiltration_volume: false)
  elsif ['base-atticroof-cathedral.xml'].include? hpxml_file
    hpxml.attics.clear
    hpxml.attics.add(id: 'CathedralCeiling',
                     attic_type: HPXML::AtticTypeCathedral)
  elsif ['base-atticroof-conditioned.xml'].include? hpxml_file
    hpxml.attics.add(id: 'ConditionedAttic',
                     attic_type: HPXML::AtticTypeConditioned)
  elsif ['base-atticroof-flat.xml'].include? hpxml_file
    hpxml.attics.clear
    hpxml.attics.add(id: 'FlatRoof',
                     attic_type: HPXML::AtticTypeFlatRoof)
  elsif ['base-enclosure-other-housing-unit.xml',
         'base-enclosure-other-heated-space.xml',
         'base-enclosure-other-non-freezing-space.xml',
         'base-enclosure-other-multifamily-buffer-space.xml'].include? hpxml_file
    hpxml.attics.clear
  elsif ['base-atticroof-vented.xml'].include? hpxml_file
    hpxml.attics.clear
    hpxml.attics.add(id: 'VentedAttic',
                     attic_type: HPXML::AtticTypeVented,
                     vented_attic_sla: 0.003)
  elsif ['base-misc-defaults.xml'].include? hpxml_file
    hpxml.attics.clear
  end
end

def set_hpxml_foundations(hpxml_file, hpxml)
  if ['base.xml'].include? hpxml_file
    hpxml.foundations.add(id: 'ConditionedBasement',
                          foundation_type: HPXML::FoundationTypeBasementConditioned)
  elsif ['base-foundation-vented-crawlspace.xml'].include? hpxml_file
    hpxml.foundations.clear
    hpxml.foundations.add(id: 'VentedCrawlspace',
                          foundation_type: HPXML::FoundationTypeCrawlspaceVented,
                          vented_crawlspace_sla: 0.00667)
  elsif ['base-foundation-unvented-crawlspace.xml'].include? hpxml_file
    hpxml.foundations.clear
    hpxml.foundations.add(id: 'UnventedCrawlspace',
                          foundation_type: HPXML::FoundationTypeCrawlspaceUnvented,
                          within_infiltration_volume: false)
  elsif ['base-foundation-unconditioned-basement.xml'].include? hpxml_file
    hpxml.foundations.clear
    hpxml.foundations.add(id: 'UnconditionedBasement',
                          foundation_type: HPXML::FoundationTypeBasementUnconditioned,
                          within_infiltration_volume: false)
  elsif ['base-foundation-multiple.xml'].include? hpxml_file
    hpxml.foundations.add(id: 'UnventedCrawlspace',
                          foundation_type: HPXML::FoundationTypeCrawlspaceUnvented,
                          within_infiltration_volume: false)
  elsif ['base-foundation-ambient.xml'].include? hpxml_file
    hpxml.foundations.clear
    hpxml.foundations.add(id: 'AmbientFoundation',
                          foundation_type: HPXML::FoundationTypeAmbient)
  elsif ['base-foundation-slab.xml'].include? hpxml_file
    hpxml.foundations.clear
    hpxml.foundations.add(id: 'SlabFoundation',
                          foundation_type: HPXML::FoundationTypeSlab)
  elsif ['base-misc-defaults.xml'].include? hpxml_file
    hpxml.foundations.clear
  end
end

def set_hpxml_roofs(hpxml_file, hpxml)
  if ['ASHRAE_Standard_140/L100AC.xml',
      'ASHRAE_Standard_140/L100AL.xml'].include? hpxml_file
    hpxml.roofs.add(id: 'AtticRoofNorth',
                    interior_adjacent_to: HPXML::LocationAtticVented,
                    area: 811.1,
                    azimuth: 0,
                    roof_type: HPXML::RoofTypeAsphaltShingles,
                    solar_absorptance: 0.6,
                    emittance: 0.9,
                    pitch: 4,
                    radiant_barrier: false,
                    insulation_assembly_r_value: 1.99)
    hpxml.roofs.add(id: 'AtticRoofSouth',
                    interior_adjacent_to: HPXML::LocationAtticVented,
                    area: 811.1,
                    azimuth: 180,
                    roof_type: HPXML::RoofTypeAsphaltShingles,
                    solar_absorptance: 0.6,
                    emittance: 0.9,
                    pitch: 4,
                    radiant_barrier: false,
                    insulation_assembly_r_value: 1.99)
  elsif ['ASHRAE_Standard_140/L202AC.xml',
         'ASHRAE_Standard_140/L202AL.xml'].include? hpxml_file
    for i in 0..hpxml.roofs.size - 1
      hpxml.roofs[i].solar_absorptance = 0.2
    end
  elsif ['base.xml'].include? hpxml_file
    hpxml.roofs.add(id: 'Roof',
                    interior_adjacent_to: HPXML::LocationAtticUnvented,
                    area: 1510,
                    roof_type: HPXML::RoofTypeAsphaltShingles,
                    solar_absorptance: 0.7,
                    emittance: 0.92,
                    pitch: 6,
                    radiant_barrier: false,
                    insulation_assembly_r_value: 2.3)
  elsif ['base-enclosure-rooftypes.xml'].include? hpxml_file
    roof_types = [[HPXML::RoofTypeClayTile, HPXML::ColorLight],
                  [HPXML::RoofTypeMetal, HPXML::ColorReflective],
                  [HPXML::RoofTypeWoodShingles, HPXML::ColorDark]]
    hpxml.roofs.clear
    roof_types.each_with_index do |roof_type, i|
      hpxml.roofs.add(id: "Roof#{i + 1}",
                      interior_adjacent_to: HPXML::LocationAtticUnvented,
                      area: 1510 / roof_types.size,
                      roof_type: roof_type[0],
                      roof_color: roof_type[1],
                      emittance: 0.92,
                      pitch: 6,
                      radiant_barrier: false,
                      insulation_assembly_r_value: 2.3)
    end
  elsif ['base-atticroof-flat.xml'].include? hpxml_file
    hpxml.roofs.clear
    hpxml.roofs.add(id: 'Roof',
                    interior_adjacent_to: HPXML::LocationLivingSpace,
                    area: 1350,
                    roof_type: HPXML::RoofTypeAsphaltShingles,
                    solar_absorptance: 0.7,
                    emittance: 0.92,
                    pitch: 0,
                    radiant_barrier: false,
                    insulation_assembly_r_value: 25.8)
  elsif ['base-atticroof-conditioned.xml'].include? hpxml_file
    hpxml.roofs.clear
    hpxml.roofs.add(id: 'RoofCond',
                    interior_adjacent_to: HPXML::LocationLivingSpace,
                    area: 1006,
                    roof_type: HPXML::RoofTypeAsphaltShingles,
                    solar_absorptance: 0.7,
                    emittance: 0.92,
                    pitch: 6,
                    radiant_barrier: false,
                    insulation_assembly_r_value: 25.8)
    hpxml.roofs.add(id: 'RoofUncond',
                    interior_adjacent_to: HPXML::LocationAtticUnvented,
                    area: 504,
                    roof_type: HPXML::RoofTypeAsphaltShingles,
                    solar_absorptance: 0.7,
                    emittance: 0.92,
                    pitch: 6,
                    radiant_barrier: false,
                    insulation_assembly_r_value: 2.3)
  elsif ['base-atticroof-vented.xml'].include? hpxml_file
    hpxml.roofs[0].interior_adjacent_to = HPXML::LocationAtticVented
  elsif ['base-atticroof-cathedral.xml'].include? hpxml_file
    hpxml.roofs[0].interior_adjacent_to = HPXML::LocationLivingSpace
    hpxml.roofs[0].insulation_assembly_r_value = 25.8
  elsif ['base-enclosure-garage.xml'].include? hpxml_file
    hpxml.roofs[0].area += 670
  elsif ['base-atticroof-unvented-insulated-roof.xml'].include? hpxml_file
    hpxml.roofs[0].insulation_assembly_r_value = 25.8
  elsif ['base-enclosure-other-housing-unit.xml',
         'base-enclosure-other-heated-space.xml',
         'base-enclosure-other-non-freezing-space.xml',
         'base-enclosure-other-multifamily-buffer-space.xml'].include? hpxml_file
    hpxml.roofs.clear
  elsif ['base-enclosure-split-surfaces.xml'].include? hpxml_file
    for n in 1..hpxml.roofs.size
      hpxml.roofs[n - 1].area /= 9.0
      for i in 2..9
        hpxml.roofs << hpxml.roofs[n - 1].dup
        hpxml.roofs[-1].id += i.to_s
      end
    end
    hpxml.roofs << hpxml.roofs[-1].dup
    hpxml.roofs[-1].id = 'TinyRoof'
    hpxml.roofs[-1].area = 0.05
  elsif ['base-atticroof-radiant-barrier.xml'].include? hpxml_file
    hpxml.roofs[0].radiant_barrier = true
    hpxml.roofs[0].radiant_barrier_grade = 2
  elsif ['invalid_files/enclosure-attic-missing-roof.xml'].include? hpxml_file
    hpxml.roofs[0].delete
  elsif ['base-misc-defaults.xml'].include? hpxml_file
    hpxml.roofs.each do |roof|
      roof.roof_type = nil
      roof.solar_absorptance = nil
      roof.roof_color = HPXML::ColorLight
    end
  elsif ['invalid_files/invalid-input-parameters.xml'].include? hpxml_file
    hpxml.roofs[0].radiant_barrier_grade = 4
    hpxml.roofs[0].azimuth = 365
  end
end

def set_hpxml_rim_joists(hpxml_file, hpxml)
  if ['ASHRAE_Standard_140/L322XC.xml'].include? hpxml_file
    hpxml.rim_joists.add(id: 'RimJoistNorth',
                         exterior_adjacent_to: HPXML::LocationOutside,
                         interior_adjacent_to: HPXML::LocationBasementConditioned,
                         siding: HPXML::SidingTypeWood,
                         area: 42.75,
                         azimuth: 0,
                         solar_absorptance: 0.6,
                         emittance: 0.9,
                         insulation_assembly_r_value: 5.01)
    hpxml.rim_joists.add(id: 'RimJoistEast',
                         exterior_adjacent_to: HPXML::LocationOutside,
                         interior_adjacent_to: HPXML::LocationBasementConditioned,
                         siding: HPXML::SidingTypeWood,
                         area: 20.25,
                         azimuth: 90,
                         solar_absorptance: 0.6,
                         emittance: 0.9,
                         insulation_assembly_r_value: 5.01)
    hpxml.rim_joists.add(id: 'RimJoistSouth',
                         exterior_adjacent_to: HPXML::LocationOutside,
                         interior_adjacent_to: HPXML::LocationBasementConditioned,
                         siding: HPXML::SidingTypeWood,
                         area: 42.75,
                         azimuth: 180,
                         solar_absorptance: 0.6,
                         emittance: 0.9,
                         insulation_assembly_r_value: 5.01)
    hpxml.rim_joists.add(id: 'RimJoistWest',
                         exterior_adjacent_to: HPXML::LocationOutside,
                         interior_adjacent_to: HPXML::LocationBasementConditioned,
                         siding: HPXML::SidingTypeWood,
                         area: 20.25,
                         azimuth: 270,
                         solar_absorptance: 0.6,
                         emittance: 0.9,
                         insulation_assembly_r_value: 5.01)
  elsif ['ASHRAE_Standard_140/L324XC.xml'].include? hpxml_file
    for i in 0..hpxml.rim_joists.size - 1
      hpxml.rim_joists[i].insulation_assembly_r_value = 13.14
    end
  elsif ['base.xml'].include? hpxml_file
    # TODO: Other geometry values (e.g., building volume) assume
    # no rim joists.
    hpxml.rim_joists.add(id: 'RimJoistFoundation',
                         exterior_adjacent_to: HPXML::LocationOutside,
                         interior_adjacent_to: HPXML::LocationBasementConditioned,
                         siding: HPXML::SidingTypeWood,
                         area: 116,
                         solar_absorptance: 0.7,
                         emittance: 0.92,
                         insulation_assembly_r_value: 23.0)
  elsif ['base-enclosure-walltypes.xml'].include? hpxml_file
    siding_types = [[HPXML::SidingTypeAluminum, HPXML::ColorDark],
                    [HPXML::SidingTypeBrick, HPXML::ColorReflective],
                    [HPXML::SidingTypeFiberCement, HPXML::ColorMediumDark],
                    [HPXML::SidingTypeStucco, HPXML::ColorMedium],
                    [HPXML::SidingTypeVinyl, HPXML::ColorLight]]
    hpxml.rim_joists.clear
    siding_types.each_with_index do |siding_type, i|
      hpxml.rim_joists.add(id: "RimJoistFoundation#{i + 1}",
                           exterior_adjacent_to: HPXML::LocationOutside,
                           interior_adjacent_to: HPXML::LocationBasementConditioned,
                           siding: siding_type[0],
                           color: siding_type[1],
                           area: 116 / siding_types.size,
                           emittance: 0.92,
                           insulation_assembly_r_value: 23.0)
    end
  elsif ['base-foundation-ambient.xml',
         'base-foundation-slab.xml'].include? hpxml_file
    hpxml.rim_joists.clear
  elsif ['base-enclosure-attached-multifamily.xml'].include? hpxml_file
    hpxml.rim_joists[0].exterior_adjacent_to = HPXML::LocationOtherNonFreezingSpace
    hpxml.rim_joists[0].siding = nil
  elsif ['base-foundation-unconditioned-basement.xml'].include? hpxml_file
    for i in 0..hpxml.rim_joists.size - 1
      hpxml.rim_joists[i].interior_adjacent_to = HPXML::LocationBasementUnconditioned
      hpxml.rim_joists[i].insulation_assembly_r_value = 2.3
    end
  elsif ['base-foundation-unconditioned-basement-wall-insulation.xml'].include? hpxml_file
    for i in 0..hpxml.rim_joists.size - 1
      hpxml.rim_joists[i].insulation_assembly_r_value = 23.0
    end
  elsif ['base-foundation-unvented-crawlspace.xml'].include? hpxml_file
    for i in 0..hpxml.rim_joists.size - 1
      hpxml.rim_joists[i].interior_adjacent_to = HPXML::LocationCrawlspaceUnvented
    end
  elsif ['base-foundation-vented-crawlspace.xml'].include? hpxml_file
    for i in 0..hpxml.rim_joists.size - 1
      hpxml.rim_joists[i].interior_adjacent_to = HPXML::LocationCrawlspaceVented
    end
  elsif ['base-foundation-multiple.xml'].include? hpxml_file
    hpxml.rim_joists[0].exterior_adjacent_to = HPXML::LocationCrawlspaceUnvented
    hpxml.rim_joists[0].siding = nil
    hpxml.rim_joists.add(id: 'RimJoistCrawlspace',
                         exterior_adjacent_to: HPXML::LocationOutside,
                         interior_adjacent_to: HPXML::LocationCrawlspaceUnvented,
                         siding: HPXML::SidingTypeWood,
                         area: 81,
                         solar_absorptance: 0.7,
                         emittance: 0.92,
                         insulation_assembly_r_value: 2.3)
  elsif ['base-enclosure-2stories.xml'].include? hpxml_file
    hpxml.rim_joists.add(id: 'RimJoist2ndStory',
                         exterior_adjacent_to: HPXML::LocationOutside,
                         interior_adjacent_to: HPXML::LocationLivingSpace,
                         siding: HPXML::SidingTypeWood,
                         area: 116,
                         solar_absorptance: 0.7,
                         emittance: 0.92,
                         insulation_assembly_r_value: 23.0)
  elsif ['base-enclosure-split-surfaces.xml'].include? hpxml_file
    for n in 1..hpxml.rim_joists.size
      hpxml.rim_joists[n - 1].area /= 9.0
      for i in 2..9
        hpxml.rim_joists << hpxml.rim_joists[n - 1].dup
        hpxml.rim_joists[-1].id += i.to_s
      end
    end
    hpxml.rim_joists << hpxml.rim_joists[-1].dup
    hpxml.rim_joists[-1].id = 'TinyRimJoist'
    hpxml.rim_joists[-1].area = 0.05
  elsif ['base-misc-defaults.xml'].include? hpxml_file
    hpxml.rim_joists.each do |rim_joist|
      rim_joist.siding = nil
      rim_joist.solar_absorptance = nil
      rim_joist.color = HPXML::ColorMedium
    end
  end
  hpxml.rim_joists.each do |rim_joist|
    next unless rim_joist.is_interior

    fail "Interior rim joist '#{rim_joist.id}' in #{hpxml_file} should not have siding." unless rim_joist.siding.nil?
  end
end

def set_hpxml_walls(hpxml_file, hpxml)
  if ['ASHRAE_Standard_140/L100AC.xml',
      'ASHRAE_Standard_140/L100AL.xml'].include? hpxml_file
    hpxml.walls.add(id: 'WallNorth',
                    exterior_adjacent_to: HPXML::LocationOutside,
                    interior_adjacent_to: HPXML::LocationLivingSpace,
                    wall_type: HPXML::WallTypeWoodStud,
                    siding: HPXML::SidingTypeWood,
                    area: 456,
                    azimuth: 0,
                    solar_absorptance: 0.6,
                    emittance: 0.9,
                    insulation_assembly_r_value: 11.76)
    hpxml.walls.add(id: 'WallEast',
                    exterior_adjacent_to: HPXML::LocationOutside,
                    interior_adjacent_to: HPXML::LocationLivingSpace,
                    wall_type: HPXML::WallTypeWoodStud,
                    siding: HPXML::SidingTypeWood,
                    area: 216,
                    azimuth: 90,
                    solar_absorptance: 0.6,
                    emittance: 0.9,
                    insulation_assembly_r_value: 11.76)
    hpxml.walls.add(id: 'WallSouth',
                    exterior_adjacent_to: HPXML::LocationOutside,
                    interior_adjacent_to: HPXML::LocationLivingSpace,
                    wall_type: HPXML::WallTypeWoodStud,
                    siding: HPXML::SidingTypeWood,
                    area: 456,
                    azimuth: 180,
                    solar_absorptance: 0.6,
                    emittance: 0.9,
                    insulation_assembly_r_value: 11.76)
    hpxml.walls.add(id: 'WallWest',
                    exterior_adjacent_to: HPXML::LocationOutside,
                    interior_adjacent_to: HPXML::LocationLivingSpace,
                    wall_type: HPXML::WallTypeWoodStud,
                    siding: HPXML::SidingTypeWood,
                    area: 216,
                    azimuth: 270,
                    solar_absorptance: 0.6,
                    emittance: 0.9,
                    insulation_assembly_r_value: 11.76)
    hpxml.walls.add(id: 'WallAtticGableEast',
                    exterior_adjacent_to: HPXML::LocationOutside,
                    interior_adjacent_to: HPXML::LocationAtticVented,
                    wall_type: HPXML::WallTypeWoodStud,
                    siding: HPXML::SidingTypeWood,
                    area: 60.75,
                    azimuth: 90,
                    solar_absorptance: 0.6,
                    emittance: 0.9,
                    insulation_assembly_r_value: 2.15)
    hpxml.walls.add(id: 'WallAtticGableWest',
                    exterior_adjacent_to: HPXML::LocationOutside,
                    interior_adjacent_to: HPXML::LocationAtticVented,
                    wall_type: HPXML::WallTypeWoodStud,
                    siding: HPXML::SidingTypeWood,
                    area: 60.75,
                    azimuth: 270,
                    solar_absorptance: 0.6,
                    emittance: 0.9,
                    insulation_assembly_r_value: 2.15)
  elsif ['ASHRAE_Standard_140/L120AC.xml',
         'ASHRAE_Standard_140/L120AL.xml'].include? hpxml_file
    for i in 0..hpxml.walls.size - 3
      hpxml.walls[i].insulation_assembly_r_value = 23.58
    end
  elsif ['ASHRAE_Standard_140/L200AC.xml',
         'ASHRAE_Standard_140/L200AL.xml'].include? hpxml_file
    for i in 0..hpxml.walls.size - 3
      hpxml.walls[i].insulation_assembly_r_value = 4.84
    end
  elsif ['ASHRAE_Standard_140/L202AC.xml',
         'ASHRAE_Standard_140/L202AL.xml'].include? hpxml_file
    for i in 0..hpxml.walls.size - 1
      hpxml.walls[i].solar_absorptance = 0.2
    end
  elsif ['base.xml'].include? hpxml_file
    hpxml.walls.add(id: 'Wall',
                    exterior_adjacent_to: HPXML::LocationOutside,
                    interior_adjacent_to: HPXML::LocationLivingSpace,
                    wall_type: HPXML::WallTypeWoodStud,
                    siding: HPXML::SidingTypeWood,
                    area: 1200,
                    solar_absorptance: 0.7,
                    emittance: 0.92,
                    insulation_assembly_r_value: 23.0)
    hpxml.walls.add(id: 'WallAtticGable',
                    exterior_adjacent_to: HPXML::LocationOutside,
                    interior_adjacent_to: HPXML::LocationAtticUnvented,
                    wall_type: HPXML::WallTypeWoodStud,
                    siding: HPXML::SidingTypeWood,
                    area: 290,
                    solar_absorptance: 0.7,
                    emittance: 0.92,
                    insulation_assembly_r_value: 4.0)
  elsif ['base-atticroof-flat.xml'].include? hpxml_file
    hpxml.walls.delete_at(1)
  elsif ['base-atticroof-vented.xml'].include? hpxml_file
    hpxml.walls[1].interior_adjacent_to = HPXML::LocationAtticVented
  elsif ['base-atticroof-cathedral.xml'].include? hpxml_file
    hpxml.walls[1].interior_adjacent_to = HPXML::LocationLivingSpace
    hpxml.walls[1].insulation_assembly_r_value = 23.0
  elsif ['base-atticroof-conditioned.xml'].include? hpxml_file
    hpxml.walls.delete_at(1)
    hpxml.walls.add(id: 'WallAtticKneeWall',
                    exterior_adjacent_to: HPXML::LocationAtticUnvented,
                    interior_adjacent_to: HPXML::LocationLivingSpace,
                    wall_type: HPXML::WallTypeWoodStud,
                    area: 316,
                    solar_absorptance: 0.7,
                    emittance: 0.92,
                    insulation_assembly_r_value: 23.0)
    hpxml.walls.add(id: 'WallAtticGableCond',
                    exterior_adjacent_to: HPXML::LocationOutside,
                    interior_adjacent_to: HPXML::LocationLivingSpace,
                    wall_type: HPXML::WallTypeWoodStud,
                    siding: HPXML::SidingTypeWood,
                    area: 240,
                    solar_absorptance: 0.7,
                    emittance: 0.92,
                    insulation_assembly_r_value: 22.3)
    hpxml.walls.add(id: 'WallAtticGableUncond',
                    exterior_adjacent_to: HPXML::LocationOutside,
                    interior_adjacent_to: HPXML::LocationAtticUnvented,
                    wall_type: HPXML::WallTypeWoodStud,
                    siding: HPXML::SidingTypeWood,
                    area: 50,
                    solar_absorptance: 0.7,
                    emittance: 0.92,
                    insulation_assembly_r_value: 4.0)
  elsif ['base-enclosure-attached-multifamily.xml'].include? hpxml_file
    hpxml.walls.add(id: 'WallOtherHeatedSpace',
                    exterior_adjacent_to: HPXML::LocationOtherHeatedSpace,
                    interior_adjacent_to: HPXML::LocationLivingSpace,
                    wall_type: HPXML::WallTypeWoodStud,
                    area: 100,
                    solar_absorptance: 0.7,
                    emittance: 0.92,
                    insulation_assembly_r_value: 23.0)
    hpxml.walls.add(id: 'WallOtherMultifamilyBufferSpace',
                    exterior_adjacent_to: HPXML::LocationOtherMultifamilyBufferSpace,
                    interior_adjacent_to: HPXML::LocationLivingSpace,
                    wall_type: HPXML::WallTypeWoodStud,
                    area: 100,
                    solar_absorptance: 0.7,
                    emittance: 0.92,
                    insulation_assembly_r_value: 23.0)
    hpxml.walls.add(id: 'WallOtherNonFreezingSpace',
                    exterior_adjacent_to: HPXML::LocationOtherNonFreezingSpace,
                    interior_adjacent_to: HPXML::LocationLivingSpace,
                    wall_type: HPXML::WallTypeWoodStud,
                    area: 100,
                    solar_absorptance: 0.7,
                    emittance: 0.92,
                    insulation_assembly_r_value: 23.0)
    hpxml.walls.add(id: 'WallOtherHousingUnit',
                    exterior_adjacent_to: HPXML::LocationOtherHousingUnit,
                    interior_adjacent_to: HPXML::LocationLivingSpace,
                    wall_type: HPXML::WallTypeWoodStud,
                    area: 100,
                    solar_absorptance: 0.7,
                    emittance: 0.92,
                    insulation_assembly_r_value: 4.0)
    hpxml.walls.add(id: 'WallAtticLivingWall',
                    exterior_adjacent_to: HPXML::LocationAtticUnvented,
                    interior_adjacent_to: HPXML::LocationLivingSpace,
                    wall_type: HPXML::WallTypeWoodStud,
                    area: 50,
                    solar_absorptance: 0.7,
                    emittance: 0.92,
                    insulation_assembly_r_value: 4.0)
  elsif ['base-enclosure-walltypes.xml'].include? hpxml_file
    walls_map = { HPXML::WallTypeCMU => 12,
                  HPXML::WallTypeDoubleWoodStud => 28.7,
                  HPXML::WallTypeICF => 21,
                  HPXML::WallTypeLog => 7.1,
                  HPXML::WallTypeSIP => 16.1,
                  HPXML::WallTypeConcrete => 1.35,
                  HPXML::WallTypeSteelStud => 8.1,
                  HPXML::WallTypeStone => 5.4,
                  HPXML::WallTypeStrawBale => 58.8,
                  HPXML::WallTypeBrick => 7.9,
                  HPXML::WallTypeAdobe => 5.0 }
    siding_types = [[HPXML::SidingTypeAluminum, HPXML::ColorReflective],
                    [HPXML::SidingTypeBrick, HPXML::ColorMediumDark],
                    [HPXML::SidingTypeFiberCement, HPXML::ColorMedium],
                    [HPXML::SidingTypeStucco, HPXML::ColorLight],
                    [HPXML::SidingTypeVinyl, HPXML::ColorDark]]
    last_wall = hpxml.walls[-1]
    hpxml.walls.clear
    walls_map.each_with_index do |(wall_type, assembly_r), i|
      hpxml.walls.add(id: "Wall#{i + 1}",
                      exterior_adjacent_to: HPXML::LocationOutside,
                      interior_adjacent_to: HPXML::LocationLivingSpace,
                      wall_type: wall_type,
                      siding: siding_types[i % siding_types.size][0],
                      color: siding_types[i % siding_types.size][1],
                      area: 1200 / walls_map.size,
                      emittance: 0.92,
                      insulation_assembly_r_value: assembly_r)
    end
    hpxml.walls << last_wall
  elsif ['base-enclosure-2stories.xml'].include? hpxml_file
    hpxml.walls[0].area *= 2.0
  elsif ['base-enclosure-2stories-garage.xml'].include? hpxml_file
    hpxml.walls.clear
    hpxml.walls.add(id: 'Wall',
                    exterior_adjacent_to: HPXML::LocationOutside,
                    interior_adjacent_to: HPXML::LocationLivingSpace,
                    wall_type: HPXML::WallTypeWoodStud,
                    siding: HPXML::SidingTypeWood,
                    area: 2080,
                    solar_absorptance: 0.7,
                    emittance: 0.92,
                    insulation_assembly_r_value: 23)
    hpxml.walls.add(id: 'WallGarageInterior',
                    exterior_adjacent_to: HPXML::LocationGarage,
                    interior_adjacent_to: HPXML::LocationLivingSpace,
                    wall_type: HPXML::WallTypeWoodStud,
                    area: 320,
                    solar_absorptance: 0.7,
                    emittance: 0.92,
                    insulation_assembly_r_value: 23)
    hpxml.walls.add(id: 'WallGarageExterior',
                    exterior_adjacent_to: HPXML::LocationOutside,
                    interior_adjacent_to: HPXML::LocationGarage,
                    wall_type: HPXML::WallTypeWoodStud,
                    siding: HPXML::SidingTypeWood,
                    area: 320,
                    solar_absorptance: 0.7,
                    emittance: 0.92,
                    insulation_assembly_r_value: 4)
    hpxml.walls.add(id: 'WallAtticGable',
                    exterior_adjacent_to: HPXML::LocationOutside,
                    interior_adjacent_to: HPXML::LocationAtticUnvented,
                    wall_type: HPXML::WallTypeWoodStud,
                    siding: HPXML::SidingTypeWood,
                    area: 113,
                    solar_absorptance: 0.7,
                    emittance: 0.92,
                    insulation_assembly_r_value: 4)
  elsif ['base-enclosure-garage.xml'].include? hpxml_file
    hpxml.walls.clear
    hpxml.walls.add(id: 'Wall',
                    exterior_adjacent_to: HPXML::LocationOutside,
                    interior_adjacent_to: HPXML::LocationLivingSpace,
                    wall_type: HPXML::WallTypeWoodStud,
                    siding: HPXML::SidingTypeWood,
                    area: 960,
                    solar_absorptance: 0.7,
                    emittance: 0.92,
                    insulation_assembly_r_value: 23)
    hpxml.walls.add(id: 'WallGarageInterior',
                    exterior_adjacent_to: HPXML::LocationGarage,
                    interior_adjacent_to: HPXML::LocationLivingSpace,
                    wall_type: HPXML::WallTypeWoodStud,
                    area: 240,
                    solar_absorptance: 0.7,
                    emittance: 0.92,
                    insulation_assembly_r_value: 23)
    hpxml.walls.add(id: 'WallGarageExterior',
                    exterior_adjacent_to: HPXML::LocationOutside,
                    interior_adjacent_to: HPXML::LocationGarage,
                    wall_type: HPXML::WallTypeWoodStud,
                    siding: HPXML::SidingTypeWood,
                    area: 560,
                    solar_absorptance: 0.7,
                    emittance: 0.92,
                    insulation_assembly_r_value: 4)
    hpxml.walls.add(id: 'WallAtticGable',
                    exterior_adjacent_to: HPXML::LocationOutside,
                    interior_adjacent_to: HPXML::LocationAtticUnvented,
                    wall_type: HPXML::WallTypeWoodStud,
                    siding: HPXML::SidingTypeWood,
                    area: 113,
                    solar_absorptance: 0.7,
                    emittance: 0.92,
                    insulation_assembly_r_value: 4)
  elsif ['base-atticroof-unvented-insulated-roof.xml'].include? hpxml_file
    hpxml.walls[1].insulation_assembly_r_value = 23
  elsif ['base-enclosure-other-housing-unit.xml',
         'base-enclosure-other-heated-space.xml',
         'base-enclosure-other-non-freezing-space.xml',
         'base-enclosure-other-multifamily-buffer-space.xml'].include? hpxml_file
    hpxml.walls.delete_at(1)
    hpxml.walls << hpxml.walls[0].dup
    hpxml.walls[0].area *= 0.35
    hpxml.walls[-1].area *= 0.65
    hpxml.walls[-1].siding = nil
    if ['base-enclosure-other-housing-unit.xml'].include? hpxml_file
      hpxml.walls[-1].id = 'WallOtherHousingUnit'
      hpxml.walls[-1].exterior_adjacent_to = HPXML::LocationOtherHousingUnit
      hpxml.walls[-1].insulation_assembly_r_value = 4
    elsif ['base-enclosure-other-heated-space.xml'].include? hpxml_file
      hpxml.walls[-1].id = 'WallOtherHeatedSpace'
      hpxml.walls[-1].exterior_adjacent_to = HPXML::LocationOtherHeatedSpace
      hpxml.walls[-1].insulation_assembly_r_value = 23
    elsif ['base-enclosure-other-non-freezing-space.xml'].include? hpxml_file
      hpxml.walls[-1].id = 'WallOtherNonFreezingSpace'
      hpxml.walls[-1].exterior_adjacent_to = HPXML::LocationOtherNonFreezingSpace
      hpxml.walls[-1].insulation_assembly_r_value = 23
    elsif ['base-enclosure-other-multifamily-buffer-space.xml'].include? hpxml_file
      hpxml.walls[-1].id = 'WallOtherMultifamilyBufferSpace'
      hpxml.walls[-1].exterior_adjacent_to = HPXML::LocationOtherMultifamilyBufferSpace
      hpxml.walls[-1].insulation_assembly_r_value = 23
    end
  elsif ['base-enclosure-split-surfaces.xml'].include? hpxml_file
    for n in 1..hpxml.walls.size
      hpxml.walls[n - 1].area /= 9.0
      for i in 2..9
        hpxml.walls << hpxml.walls[n - 1].dup
        hpxml.walls[-1].id += i.to_s
      end
    end
    hpxml.walls << hpxml.walls[-1].dup
    hpxml.walls[-1].id = 'TinyWall'
    hpxml.walls[-1].area = 0.05
  elsif ['invalid_files/enclosure-living-missing-exterior-wall.xml'].include? hpxml_file
    hpxml.walls[0].delete
  elsif ['invalid_files/enclosure-garage-missing-exterior-wall.xml'].include? hpxml_file
    hpxml.walls[-2].delete
  elsif ['base-misc-defaults.xml'].include? hpxml_file
    hpxml.walls.each do |wall|
      wall.siding = nil
      wall.solar_absorptance = nil
      wall.color = HPXML::ColorMedium
    end
  elsif ['base-enclosure-common-surfaces.xml'].include? hpxml_file
    hpxml.walls.add(id: 'CommonWallUnventedAttic',
                    exterior_adjacent_to: HPXML::LocationAtticUnvented,
                    interior_adjacent_to: HPXML::LocationAtticUnvented,
                    wall_type: HPXML::WallTypeWoodStud,
                    area: 113,
                    solar_absorptance: 0.7,
                    emittance: 0.92,
                    insulation_assembly_r_value: 4)
  end
  hpxml.walls.each do |wall|
    next unless wall.is_interior

    fail "Interior wall '#{wall.id}' in #{hpxml_file} should not have siding." unless wall.siding.nil?
  end
end

def set_hpxml_foundation_walls(hpxml_file, hpxml)
  if ['ASHRAE_Standard_140/L322XC.xml'].include? hpxml_file
    hpxml.foundation_walls.add(id: 'FoundationWallNorth',
                               exterior_adjacent_to: 'ground',
                               interior_adjacent_to: HPXML::LocationBasementConditioned,
                               height: 7.25,
                               area: 413.25,
                               azimuth: 0,
                               thickness: 6,
                               depth_below_grade: 6.583,
                               insulation_interior_r_value: 0,
                               insulation_interior_distance_to_top: 0,
                               insulation_interior_distance_to_bottom: 0,
                               insulation_exterior_r_value: 0,
                               insulation_exterior_distance_to_top: 0,
                               insulation_exterior_distance_to_bottom: 0)
    hpxml.foundation_walls.add(id: 'FoundationWallEast',
                               exterior_adjacent_to: 'ground',
                               interior_adjacent_to: HPXML::LocationBasementConditioned,
                               height: 7.25,
                               area: 195.75,
                               azimuth: 90,
                               thickness: 6,
                               depth_below_grade: 6.583,
                               insulation_interior_r_value: 0,
                               insulation_interior_distance_to_top: 0,
                               insulation_interior_distance_to_bottom: 0,
                               insulation_exterior_r_value: 0,
                               insulation_exterior_distance_to_top: 0,
                               insulation_exterior_distance_to_bottom: 0)
    hpxml.foundation_walls.add(id: 'FoundationWallSouth',
                               exterior_adjacent_to: 'ground',
                               interior_adjacent_to: HPXML::LocationBasementConditioned,
                               height: 7.25,
                               area: 413.25,
                               azimuth: 180,
                               thickness: 6,
                               depth_below_grade: 6.583,
                               insulation_interior_r_value: 0,
                               insulation_interior_distance_to_top: 0,
                               insulation_interior_distance_to_bottom: 0,
                               insulation_exterior_r_value: 0,
                               insulation_exterior_distance_to_top: 0,
                               insulation_exterior_distance_to_bottom: 0)
    hpxml.foundation_walls.add(id: 'FoundationWallWest',
                               exterior_adjacent_to: 'ground',
                               interior_adjacent_to: HPXML::LocationBasementConditioned,
                               height: 7.25,
                               area: 195.75,
                               azimuth: 270,
                               thickness: 6,
                               depth_below_grade: 6.583,
                               insulation_interior_r_value: 0,
                               insulation_interior_distance_to_top: 0,
                               insulation_interior_distance_to_bottom: 0,
                               insulation_exterior_r_value: 0,
                               insulation_exterior_distance_to_top: 0,
                               insulation_exterior_distance_to_bottom: 0)
  elsif ['ASHRAE_Standard_140/L324XC.xml'].include? hpxml_file
    for i in 0..hpxml.foundation_walls.size - 1
      hpxml.foundation_walls[i].insulation_interior_r_value = 10.2
      hpxml.foundation_walls[i].insulation_interior_distance_to_top = 0.0
      hpxml.foundation_walls[i].insulation_interior_distance_to_bottom = 7.25
    end
  elsif ['base.xml'].include? hpxml_file
    hpxml. foundation_walls.add(id: 'FoundationWall',
                                exterior_adjacent_to: HPXML::LocationGround,
                                interior_adjacent_to: HPXML::LocationBasementConditioned,
                                height: 8,
                                area: 1200,
                                thickness: 8,
                                depth_below_grade: 7,
                                insulation_interior_r_value: 0,
                                insulation_interior_distance_to_top: 0,
                                insulation_interior_distance_to_bottom: 0,
                                insulation_exterior_distance_to_top: 0,
                                insulation_exterior_distance_to_bottom: 8,
                                insulation_exterior_r_value: 8.9)
  elsif ['base-enclosure-attached-multifamily.xml'].include? hpxml_file
    hpxml.foundation_walls.add(id: 'FoundationWallOtherNonFreezingSpace',
                               exterior_adjacent_to: HPXML::LocationOtherNonFreezingSpace,
                               interior_adjacent_to: HPXML::LocationBasementConditioned,
                               height: 8,
                               area: 480,
                               thickness: 8,
                               depth_below_grade: 7,
                               insulation_interior_r_value: 0,
                               insulation_interior_distance_to_top: 0,
                               insulation_interior_distance_to_bottom: 0,
                               insulation_exterior_distance_to_top: 0,
                               insulation_exterior_distance_to_bottom: 8,
                               insulation_exterior_r_value: 8.9)
    hpxml.foundation_walls.add(id: 'FoundationWallOtherMultifamilyBufferSpace',
                               exterior_adjacent_to: HPXML::LocationOtherMultifamilyBufferSpace,
                               interior_adjacent_to: HPXML::LocationBasementConditioned,
                               height: 4,
                               area: 120,
                               thickness: 8,
                               depth_below_grade: 3,
                               insulation_interior_r_value: 0,
                               insulation_interior_distance_to_top: 0,
                               insulation_interior_distance_to_bottom: 0,
                               insulation_exterior_distance_to_top: 0,
                               insulation_exterior_distance_to_bottom: 4,
                               insulation_exterior_r_value: 8.9)
    hpxml.foundation_walls.add(id: 'FoundationWallOtherHeatedSpace',
                               exterior_adjacent_to: HPXML::LocationOtherHeatedSpace,
                               interior_adjacent_to: HPXML::LocationBasementConditioned,
                               height: 2,
                               area: 60,
                               thickness: 8,
                               depth_below_grade: 1,
                               insulation_interior_r_value: 0,
                               insulation_interior_distance_to_top: 0,
                               insulation_interior_distance_to_bottom: 0,
                               insulation_exterior_distance_to_top: 0,
                               insulation_exterior_distance_to_bottom: 2,
                               insulation_exterior_r_value: 8.9)
  elsif ['base-foundation-conditioned-basement-wall-interior-insulation.xml'].include? hpxml_file
    hpxml.foundation_walls[0].insulation_interior_distance_to_top = 0
    hpxml.foundation_walls[0].insulation_interior_distance_to_bottom = 8
    hpxml.foundation_walls[0].insulation_interior_r_value = 10
    hpxml.foundation_walls[0].insulation_exterior_distance_to_top = 1
    hpxml.foundation_walls[0].insulation_exterior_distance_to_bottom = 8
  elsif ['base-foundation-unconditioned-basement.xml'].include? hpxml_file
    hpxml.foundation_walls[0].interior_adjacent_to = HPXML::LocationBasementUnconditioned
    hpxml.foundation_walls[0].insulation_exterior_distance_to_bottom = 0
    hpxml.foundation_walls[0].insulation_exterior_r_value = 0
  elsif ['base-foundation-unconditioned-basement-wall-insulation.xml'].include? hpxml_file
    hpxml.foundation_walls[0].insulation_exterior_distance_to_bottom = 4
    hpxml.foundation_walls[0].insulation_exterior_r_value = 8.9
  elsif ['base-foundation-unconditioned-basement-assembly-r.xml'].include? hpxml_file
    hpxml.foundation_walls[0].insulation_exterior_distance_to_top = nil
    hpxml.foundation_walls[0].insulation_exterior_distance_to_bottom = nil
    hpxml.foundation_walls[0].insulation_exterior_r_value = nil
    hpxml.foundation_walls[0].insulation_interior_distance_to_top = nil
    hpxml.foundation_walls[0].insulation_interior_distance_to_bottom = nil
    hpxml.foundation_walls[0].insulation_interior_r_value = nil
    hpxml.foundation_walls[0].insulation_assembly_r_value = 10.69
  elsif ['base-foundation-unconditioned-basement-above-grade.xml'].include? hpxml_file
    hpxml.foundation_walls[0].depth_below_grade = 4
  elsif ['base-foundation-unvented-crawlspace.xml',
         'base-foundation-vented-crawlspace.xml'].include? hpxml_file
    if ['base-foundation-unvented-crawlspace.xml'].include? hpxml_file
      hpxml.foundation_walls[0].interior_adjacent_to = HPXML::LocationCrawlspaceUnvented
    else
      hpxml.foundation_walls[0].interior_adjacent_to = HPXML::LocationCrawlspaceVented
    end
    hpxml.foundation_walls[0].height -= 4
    hpxml.foundation_walls[0].area /= 2.0
    hpxml.foundation_walls[0].depth_below_grade -= 4
    hpxml.foundation_walls[0].insulation_exterior_distance_to_bottom -= 4
  elsif ['base-foundation-multiple.xml'].include? hpxml_file
    hpxml.foundation_walls[0].area = 600
    hpxml.foundation_walls.add(id: 'FoundationWallInterior',
                               exterior_adjacent_to: HPXML::LocationCrawlspaceUnvented,
                               interior_adjacent_to: HPXML::LocationBasementUnconditioned,
                               height: 8,
                               area: 360,
                               thickness: 8,
                               depth_below_grade: 4,
                               insulation_interior_r_value: 0,
                               insulation_interior_distance_to_top: 0,
                               insulation_interior_distance_to_bottom: 0,
                               insulation_exterior_distance_to_top: 0,
                               insulation_exterior_distance_to_bottom: 0,
                               insulation_exterior_r_value: 0)
    hpxml.foundation_walls.add(id: 'FoundationWallCrawlspace',
                               exterior_adjacent_to: HPXML::LocationGround,
                               interior_adjacent_to: HPXML::LocationCrawlspaceUnvented,
                               height: 4,
                               area: 600,
                               thickness: 8,
                               depth_below_grade: 3,
                               insulation_interior_r_value: 0,
                               insulation_interior_distance_to_top: 0,
                               insulation_interior_distance_to_bottom: 0,
                               insulation_exterior_distance_to_top: 0,
                               insulation_exterior_distance_to_bottom: 0,
                               insulation_exterior_r_value: 0)
  elsif ['base-foundation-ambient.xml',
         'base-foundation-slab.xml'].include? hpxml_file
    hpxml.foundation_walls.clear
  elsif ['base-foundation-walkout-basement.xml'].include? hpxml_file
    hpxml.foundation_walls.clear
    hpxml.foundation_walls.add(id: 'FoundationWall1',
                               exterior_adjacent_to: HPXML::LocationGround,
                               interior_adjacent_to: HPXML::LocationBasementConditioned,
                               height: 8,
                               area: 480,
                               thickness: 8,
                               depth_below_grade: 7,
                               insulation_interior_r_value: 0,
                               insulation_interior_distance_to_top: 0,
                               insulation_interior_distance_to_bottom: 0,
                               insulation_exterior_distance_to_top: 0,
                               insulation_exterior_distance_to_bottom: 8,
                               insulation_exterior_r_value: 8.9)
    hpxml.foundation_walls.add(id: 'FoundationWall2',
                               exterior_adjacent_to: HPXML::LocationGround,
                               interior_adjacent_to: HPXML::LocationBasementConditioned,
                               height: 4,
                               area: 120,
                               thickness: 8,
                               depth_below_grade: 3,
                               insulation_interior_r_value: 0,
                               insulation_interior_distance_to_top: 0,
                               insulation_interior_distance_to_bottom: 0,
                               insulation_exterior_distance_to_top: 0,
                               insulation_exterior_distance_to_bottom: 4,
                               insulation_exterior_r_value: 8.9)
    hpxml.foundation_walls.add(id: 'FoundationWall3',
                               exterior_adjacent_to: HPXML::LocationGround,
                               interior_adjacent_to: HPXML::LocationBasementConditioned,
                               height: 2,
                               area: 60,
                               thickness: 8,
                               depth_below_grade: 1,
                               insulation_interior_r_value: 0,
                               insulation_interior_distance_to_top: 0,
                               insulation_interior_distance_to_bottom: 0,
                               insulation_exterior_distance_to_top: 0,
                               insulation_exterior_distance_to_bottom: 2,
                               insulation_exterior_r_value: 8.9)
  elsif ['base-foundation-complex.xml'].include? hpxml_file
    hpxml.foundation_walls.clear
    hpxml.foundation_walls.add(id: 'FoundationWall1',
                               exterior_adjacent_to: HPXML::LocationGround,
                               interior_adjacent_to: HPXML::LocationBasementConditioned,
                               height: 8,
                               area: 160,
                               thickness: 8,
                               depth_below_grade: 7,
                               insulation_interior_r_value: 0,
                               insulation_interior_distance_to_top: 0,
                               insulation_interior_distance_to_bottom: 0,
                               insulation_exterior_distance_to_top: 0,
                               insulation_exterior_distance_to_bottom: 0,
                               insulation_exterior_r_value: 0.0)
    hpxml.foundation_walls.add(id: 'FoundationWall2',
                               exterior_adjacent_to: HPXML::LocationGround,
                               interior_adjacent_to: HPXML::LocationBasementConditioned,
                               height: 8,
                               area: 240,
                               thickness: 8,
                               depth_below_grade: 7,
                               insulation_interior_r_value: 0,
                               insulation_interior_distance_to_top: 0,
                               insulation_interior_distance_to_bottom: 0,
                               insulation_exterior_distance_to_top: 0,
                               insulation_exterior_distance_to_bottom: 8,
                               insulation_exterior_r_value: 8.9)
    hpxml.foundation_walls.add(id: 'FoundationWall3',
                               exterior_adjacent_to: HPXML::LocationGround,
                               interior_adjacent_to: HPXML::LocationBasementConditioned,
                               height: 4,
                               area: 160,
                               thickness: 8,
                               depth_below_grade: 3,
                               insulation_interior_r_value: 0,
                               insulation_interior_distance_to_top: 0,
                               insulation_interior_distance_to_bottom: 0,
                               insulation_exterior_distance_to_top: 0,
                               insulation_exterior_distance_to_bottom: 0,
                               insulation_exterior_r_value: 0.0)
    hpxml.foundation_walls.add(id: 'FoundationWall4',
                               exterior_adjacent_to: HPXML::LocationGround,
                               interior_adjacent_to: HPXML::LocationBasementConditioned,
                               height: 4,
                               area: 120,
                               thickness: 8,
                               depth_below_grade: 3,
                               insulation_interior_r_value: 0,
                               insulation_interior_distance_to_top: 0,
                               insulation_interior_distance_to_bottom: 0,
                               insulation_exterior_distance_to_top: 0,
                               insulation_exterior_distance_to_bottom: 4,
                               insulation_exterior_r_value: 8.9)
    hpxml.foundation_walls.add(id: 'FoundationWall5',
                               exterior_adjacent_to: HPXML::LocationGround,
                               interior_adjacent_to: HPXML::LocationBasementConditioned,
                               height: 4,
                               area: 80,
                               thickness: 8,
                               depth_below_grade: 3,
                               insulation_interior_r_value: 0,
                               insulation_interior_distance_to_top: 0,
                               insulation_interior_distance_to_bottom: 0,
                               insulation_exterior_distance_to_top: 0,
                               insulation_exterior_distance_to_bottom: 4,
                               insulation_exterior_r_value: 8.9)
  elsif ['base-enclosure-split-surfaces.xml'].include? hpxml_file
    for n in 1..hpxml.foundation_walls.size
      hpxml.foundation_walls[n - 1].area /= 9.0
      for i in 2..9
        hpxml.foundation_walls << hpxml.foundation_walls[n - 1].dup
        hpxml.foundation_walls[-1].id += i.to_s
      end
    end
    hpxml.foundation_walls << hpxml.foundation_walls[-1].dup
    hpxml.foundation_walls[-1].id = 'TinyFoundationWall'
    hpxml.foundation_walls[-1].area = 0.05
  elsif ['base-enclosure-2stories-garage.xml'].include? hpxml_file
    hpxml.foundation_walls[-1].area = 880
  elsif ['base-enclosure-common-surfaces.xml'].include? hpxml_file
    hpxml.foundation_walls[1].area = 240
    hpxml.foundation_walls.add(id: 'FoundationWallCrawlspace',
                               exterior_adjacent_to: HPXML::LocationGround,
                               interior_adjacent_to: HPXML::LocationCrawlspaceVented,
                               height: 4,
                               area: 240,
                               thickness: 8,
                               depth_below_grade: 3,
                               insulation_interior_r_value: 0,
                               insulation_interior_distance_to_top: 0,
                               insulation_interior_distance_to_bottom: 0,
                               insulation_exterior_distance_to_top: 0,
                               insulation_exterior_distance_to_bottom: 0,
                               insulation_exterior_r_value: 0)
    hpxml.foundation_walls.add(id: 'CommonFoundationWall',
                               exterior_adjacent_to: HPXML::LocationCrawlspaceVented,
                               interior_adjacent_to: HPXML::LocationCrawlspaceVented,
                               height: 4,
                               area: 240,
                               thickness: 5.5,
                               depth_below_grade: 3,
                               insulation_interior_r_value: 0,
                               insulation_interior_distance_to_top: 0,
                               insulation_interior_distance_to_bottom: 0,
                               insulation_exterior_distance_to_top: 0,
                               insulation_exterior_distance_to_bottom: 0,
                               insulation_exterior_r_value: 0)
  elsif ['invalid_files/enclosure-basement-missing-exterior-foundation-wall.xml'].include? hpxml_file
    hpxml.foundation_walls[0].delete
  end
end

def set_hpxml_frame_floors(hpxml_file, hpxml)
  if ['ASHRAE_Standard_140/L100AC.xml',
      'ASHRAE_Standard_140/L100AL.xml'].include? hpxml_file
    hpxml.frame_floors.add(id: 'FloorUnderAttic',
                           exterior_adjacent_to: HPXML::LocationAtticVented,
                           interior_adjacent_to: HPXML::LocationLivingSpace,
                           area: 1539,
                           insulation_assembly_r_value: 18.45)
    hpxml.frame_floors.add(id: 'FloorOverFoundation',
                           exterior_adjacent_to: HPXML::LocationOutside,
                           interior_adjacent_to: HPXML::LocationLivingSpace,
                           area: 1539,
                           insulation_assembly_r_value: 14.15)
  elsif ['ASHRAE_Standard_140/L120AC.xml',
         'ASHRAE_Standard_140/L120AL.xml'].include? hpxml_file
    hpxml.frame_floors[0].insulation_assembly_r_value = 57.49
  elsif ['ASHRAE_Standard_140/L200AC.xml',
         'ASHRAE_Standard_140/L200AL.xml'].include? hpxml_file
    hpxml.frame_floors[0].insulation_assembly_r_value = 11.75
    hpxml.frame_floors[1].insulation_assembly_r_value = 4.24
  elsif ['ASHRAE_Standard_140/L302XC.xml',
         'ASHRAE_Standard_140/L322XC.xml',
         'ASHRAE_Standard_140/L324XC.xml'].include? hpxml_file
    hpxml.frame_floors.delete_at(1)
  elsif ['base.xml'].include? hpxml_file
    hpxml.frame_floors.add(id: 'FloorBelowAttic',
                           exterior_adjacent_to: HPXML::LocationAtticUnvented,
                           interior_adjacent_to: HPXML::LocationLivingSpace,
                           area: 1350,
                           insulation_assembly_r_value: 39.3)
  elsif ['base-atticroof-flat.xml',
         'base-atticroof-cathedral.xml'].include? hpxml_file
    hpxml.frame_floors.delete_at(0)
  elsif ['base-atticroof-vented.xml'].include? hpxml_file
    hpxml.frame_floors[0].exterior_adjacent_to = HPXML::LocationAtticVented
  elsif ['base-atticroof-conditioned.xml'].include? hpxml_file
    hpxml.frame_floors[0].area = 450
  elsif ['base-enclosure-garage.xml'].include? hpxml_file
    hpxml.frame_floors.add(id: 'FloorBetweenAtticGarage',
                           exterior_adjacent_to: HPXML::LocationAtticUnvented,
                           interior_adjacent_to: HPXML::LocationGarage,
                           area: 600,
                           insulation_assembly_r_value: 2.1)
  elsif ['base-foundation-ambient.xml'].include? hpxml_file
    hpxml.frame_floors.add(id: 'FloorAboveAmbient',
                           exterior_adjacent_to: HPXML::LocationOutside,
                           interior_adjacent_to: HPXML::LocationLivingSpace,
                           area: 1350,
                           insulation_assembly_r_value: 18.7)
  elsif ['base-foundation-unconditioned-basement.xml'].include? hpxml_file
    hpxml.frame_floors.add(id: 'FloorAboveUncondBasement',
                           exterior_adjacent_to: HPXML::LocationBasementUnconditioned,
                           interior_adjacent_to: HPXML::LocationLivingSpace,
                           area: 1350,
                           insulation_assembly_r_value: 18.7)
  elsif ['base-foundation-unconditioned-basement-wall-insulation.xml'].include? hpxml_file
    hpxml.frame_floors[1].insulation_assembly_r_value = 2.1
  elsif ['base-foundation-unvented-crawlspace.xml'].include? hpxml_file
    hpxml.frame_floors.add(id: 'FloorAboveUnventedCrawl',
                           exterior_adjacent_to: HPXML::LocationCrawlspaceUnvented,
                           interior_adjacent_to: HPXML::LocationLivingSpace,
                           area: 1350,
                           insulation_assembly_r_value: 18.7)
  elsif ['base-foundation-vented-crawlspace.xml'].include? hpxml_file
    hpxml.frame_floors.add(id: 'FloorAboveVentedCrawl',
                           exterior_adjacent_to: HPXML::LocationCrawlspaceVented,
                           interior_adjacent_to: HPXML::LocationLivingSpace,
                           area: 1350,
                           insulation_assembly_r_value: 18.7)
  elsif ['base-foundation-multiple.xml'].include? hpxml_file
    hpxml.frame_floors[1].area = 675
    hpxml.frame_floors.add(id: 'FloorAboveUnventedCrawlspace',
                           exterior_adjacent_to: HPXML::LocationCrawlspaceUnvented,
                           interior_adjacent_to: HPXML::LocationLivingSpace,
                           area: 675,
                           insulation_assembly_r_value: 18.7)
  elsif ['base-enclosure-2stories-garage.xml'].include? hpxml_file
    hpxml.frame_floors.add(id: 'FloorAboveGarage',
                           exterior_adjacent_to: HPXML::LocationGarage,
                           interior_adjacent_to: HPXML::LocationLivingSpace,
                           area: 400,
                           insulation_assembly_r_value: 39.3)
  elsif ['base-atticroof-unvented-insulated-roof.xml'].include? hpxml_file
    hpxml.frame_floors[0].insulation_assembly_r_value = 2.1
  elsif ['base-enclosure-other-housing-unit.xml',
         'base-enclosure-other-heated-space.xml',
         'base-enclosure-other-non-freezing-space.xml',
         'base-enclosure-other-multifamily-buffer-space.xml'].include? hpxml_file
    hpxml.frame_floors.clear
    hpxml.frame_floors.add(interior_adjacent_to: HPXML::LocationLivingSpace,
                           area: 1350,
                           other_space_above_or_below: HPXML::FrameFloorOtherSpaceAbove)
    if ['base-enclosure-other-housing-unit.xml'].include? hpxml_file
      hpxml.frame_floors[0].exterior_adjacent_to = HPXML::LocationOtherHousingUnit
      hpxml.frame_floors[0].id = 'FloorBelowOtherHousingUnit'
      hpxml.frame_floors[0].insulation_assembly_r_value = 2.1
    elsif ['base-enclosure-other-heated-space.xml'].include? hpxml_file
      hpxml.frame_floors[0].exterior_adjacent_to = HPXML::LocationOtherHeatedSpace
      hpxml.frame_floors[0].id = 'FloorBelowOtherHeatedSpace'
      hpxml.frame_floors[0].insulation_assembly_r_value = 18.7
    elsif ['base-enclosure-other-non-freezing-space.xml'].include? hpxml_file
      hpxml.frame_floors[0].exterior_adjacent_to = HPXML::LocationOtherNonFreezingSpace
      hpxml.frame_floors[0].id = 'FloorBelowOtherNonFreezingSpace'
      hpxml.frame_floors[0].insulation_assembly_r_value = 18.7
    elsif ['base-enclosure-other-multifamily-buffer-space.xml'].include? hpxml_file
      hpxml.frame_floors[0].exterior_adjacent_to = HPXML::LocationOtherMultifamilyBufferSpace
      hpxml.frame_floors[0].id = 'FloorBelowOtherMultifamilyBufferSpace'
      hpxml.frame_floors[0].insulation_assembly_r_value = 18.7
    end
    hpxml.frame_floors << hpxml.frame_floors[0].dup
    hpxml.frame_floors[1].id = hpxml.frame_floors[0].id.gsub('Below', 'Above')
    hpxml.frame_floors[1].other_space_above_or_below = HPXML::FrameFloorOtherSpaceBelow
  elsif ['base-enclosure-attached-multifamily.xml'].include? hpxml_file
    hpxml.frame_floors.add(id: 'FloorAboveNonFreezingSpace',
                           exterior_adjacent_to: HPXML::LocationOtherNonFreezingSpace,
                           interior_adjacent_to: HPXML::LocationLivingSpace,
                           area: 1000,
                           insulation_assembly_r_value: 18.7,
                           other_space_above_or_below: HPXML::FrameFloorOtherSpaceBelow)
    hpxml.frame_floors.add(id: 'FloorAboveMultifamilyBuffer',
                           exterior_adjacent_to: HPXML::LocationOtherMultifamilyBufferSpace,
                           interior_adjacent_to: HPXML::LocationLivingSpace,
                           area: 200,
                           insulation_assembly_r_value: 18.7,
                           other_space_above_or_below: HPXML::FrameFloorOtherSpaceBelow)
    hpxml.frame_floors.add(id: 'FloorAboveOtherHeatedSpace',
                           exterior_adjacent_to: HPXML::LocationOtherHeatedSpace,
                           interior_adjacent_to: HPXML::LocationLivingSpace,
                           area: 150,
                           insulation_assembly_r_value: 2.1,
                           other_space_above_or_below: HPXML::FrameFloorOtherSpaceBelow)
  elsif ['base-enclosure-common-surfaces.xml'].include? hpxml_file
    hpxml.frame_floors[1].area = 650
    hpxml.frame_floors.add(id: 'FloorAboveVentedCrawlspace',
                           exterior_adjacent_to: HPXML::LocationCrawlspaceVented,
                           interior_adjacent_to: HPXML::LocationLivingSpace,
                           area: 350,
                           insulation_assembly_r_value: 18.7)
    hpxml.frame_floors.add(id: 'CommonFrameFloorVentedCrawlspace',
                           exterior_adjacent_to: HPXML::LocationCrawlspaceVented,
                           interior_adjacent_to: HPXML::LocationCrawlspaceVented,
                           area: 350,
                           insulation_assembly_r_value: 3.0)
  elsif ['base-enclosure-split-surfaces.xml'].include? hpxml_file
    for n in 1..hpxml.frame_floors.size
      hpxml.frame_floors[n - 1].area /= 9.0
      for i in 2..9
        hpxml.frame_floors << hpxml.frame_floors[n - 1].dup
        hpxml.frame_floors[-1].id += i.to_s
      end
    end
    hpxml.frame_floors << hpxml.frame_floors[-1].dup
    hpxml.frame_floors[-1].id = 'TinyFloor'
    hpxml.frame_floors[-1].area = 0.05
  elsif ['invalid_files/base-enclosure-conditioned-basement-slab-insulation.xml'].include? hpxml_file
    hpxml.frame_floors.add(id: 'FloorAboveCondBasement',
                           exterior_adjacent_to: HPXML::LocationBasementConditioned,
                           interior_adjacent_to: HPXML::LocationLivingSpace,
                           area: 1350,
                           insulation_assembly_r_value: 3.9)
  elsif ['invalid_files/enclosure-living-missing-ceiling-roof.xml'].include? hpxml_file
    hpxml.frame_floors[0].delete
  elsif ['invalid_files/enclosure-basement-missing-ceiling.xml',
         'invalid_files/enclosure-garage-missing-roof-ceiling.xml'].include? hpxml_file
    hpxml.frame_floors[1].delete
  elsif ['invalid_files/multifamily-reference-surface.xml'].include? hpxml_file
    hpxml.frame_floors[0].exterior_adjacent_to = HPXML::LocationOtherHeatedSpace
    hpxml.frame_floors[0].other_space_above_or_below = HPXML::FrameFloorOtherSpaceAbove
  end
end

def set_hpxml_slabs(hpxml_file, hpxml)
  if ['ASHRAE_Standard_140/L302XC.xml'].include? hpxml_file
    hpxml.slabs.add(id: 'Slab',
                    interior_adjacent_to: HPXML::LocationLivingSpace,
                    area: 1539,
                    thickness: 4,
                    exposed_perimeter: 168,
                    perimeter_insulation_depth: 0,
                    under_slab_insulation_width: 0,
                    under_slab_insulation_spans_entire_slab: nil,
                    depth_below_grade: 0,
                    perimeter_insulation_r_value: 0,
                    under_slab_insulation_r_value: 0,
                    carpet_fraction: 1,
                    carpet_r_value: 2.08)
  elsif ['ASHRAE_Standard_140/L304XC.xml'].include? hpxml_file
    hpxml.slabs[0].perimeter_insulation_depth = 2.5
    hpxml.slabs[0].perimeter_insulation_r_value = 5.4
  elsif ['ASHRAE_Standard_140/L322XC.xml'].include? hpxml_file
    hpxml.slabs.add(id: 'Slab',
                    interior_adjacent_to: HPXML::LocationBasementConditioned,
                    area: 1539,
                    thickness: 4,
                    exposed_perimeter: 168,
                    perimeter_insulation_depth: 0,
                    under_slab_insulation_width: 0,
                    under_slab_insulation_spans_entire_slab: nil,
                    perimeter_insulation_r_value: 0,
                    under_slab_insulation_r_value: 0,
                    carpet_fraction: 0,
                    carpet_r_value: 0)
  elsif ['base.xml'].include? hpxml_file
    hpxml.slabs.add(id: 'Slab',
                    interior_adjacent_to: HPXML::LocationBasementConditioned,
                    area: 1350,
                    thickness: 4,
                    exposed_perimeter: 150,
                    perimeter_insulation_depth: 0,
                    under_slab_insulation_width: 0,
                    perimeter_insulation_r_value: 0,
                    under_slab_insulation_r_value: 0,
                    carpet_fraction: 0,
                    carpet_r_value: 0)
  elsif ['base-foundation-unconditioned-basement.xml'].include? hpxml_file
    hpxml.slabs[0].interior_adjacent_to = HPXML::LocationBasementUnconditioned
  elsif ['base-foundation-conditioned-basement-slab-insulation.xml'].include? hpxml_file
    hpxml.slabs[0].under_slab_insulation_width = 4
    hpxml.slabs[0].under_slab_insulation_r_value = 10
  elsif ['base-foundation-slab.xml'].include? hpxml_file
    hpxml.slabs[0].interior_adjacent_to = HPXML::LocationLivingSpace
    hpxml.slabs[0].under_slab_insulation_width = nil
    hpxml.slabs[0].under_slab_insulation_spans_entire_slab = true
    hpxml.slabs[0].depth_below_grade = 0
    hpxml.slabs[0].under_slab_insulation_r_value = 5
    hpxml.slabs[0].carpet_fraction = 1
    hpxml.slabs[0].carpet_r_value = 2.5
  elsif ['base-foundation-unvented-crawlspace.xml',
         'base-foundation-vented-crawlspace.xml'].include? hpxml_file
    if ['base-foundation-unvented-crawlspace.xml'].include? hpxml_file
      hpxml.slabs[0].interior_adjacent_to = HPXML::LocationCrawlspaceUnvented
    else
      hpxml.slabs[0].interior_adjacent_to = HPXML::LocationCrawlspaceVented
    end
    hpxml.slabs[0].thickness = 0
    hpxml.slabs[0].carpet_r_value = 2.5
  elsif ['base-foundation-multiple.xml'].include? hpxml_file
    hpxml.slabs[0].area = 675
    hpxml.slabs[0].exposed_perimeter = 75
    hpxml.slabs.add(id: 'SlabUnderCrawlspace',
                    interior_adjacent_to: HPXML::LocationCrawlspaceUnvented,
                    area: 675,
                    thickness: 0,
                    exposed_perimeter: 75,
                    perimeter_insulation_depth: 0,
                    under_slab_insulation_width: 0,
                    perimeter_insulation_r_value: 0,
                    under_slab_insulation_r_value: 0,
                    carpet_fraction: 0,
                    carpet_r_value: 0)
  elsif ['base-foundation-ambient.xml'].include? hpxml_file
    hpxml.slabs.clear
  elsif ['base-enclosure-2stories-garage.xml'].include? hpxml_file
    hpxml.slabs[0].area -= 400
    hpxml.slabs[0].exposed_perimeter -= 40
    hpxml.slabs.add(id: 'SlabUnderGarage',
                    interior_adjacent_to: HPXML::LocationGarage,
                    area: 400,
                    thickness: 4,
                    exposed_perimeter: 40,
                    perimeter_insulation_depth: 0,
                    under_slab_insulation_width: 0,
                    depth_below_grade: 0,
                    perimeter_insulation_r_value: 0,
                    under_slab_insulation_r_value: 0,
                    carpet_fraction: 0,
                    carpet_r_value: 0)
  elsif ['base-enclosure-garage.xml'].include? hpxml_file
    hpxml.slabs[0].exposed_perimeter -= 30
    hpxml.slabs.add(id: 'SlabUnderGarage',
                    interior_adjacent_to: HPXML::LocationGarage,
                    area: 600,
                    thickness: 4,
                    exposed_perimeter: 70,
                    perimeter_insulation_depth: 0,
                    under_slab_insulation_width: 0,
                    depth_below_grade: 0,
                    perimeter_insulation_r_value: 0,
                    under_slab_insulation_r_value: 0,
                    carpet_fraction: 0,
                    carpet_r_value: 0)
  elsif ['base-foundation-complex.xml'].include? hpxml_file
    hpxml.slabs.clear
    hpxml.slabs.add(id: 'Slab1',
                    interior_adjacent_to: HPXML::LocationBasementConditioned,
                    area: 675,
                    thickness: 4,
                    exposed_perimeter: 75,
                    perimeter_insulation_depth: 0,
                    under_slab_insulation_width: 0,
                    perimeter_insulation_r_value: 0,
                    under_slab_insulation_r_value: 0,
                    carpet_fraction: 0,
                    carpet_r_value: 0)
    hpxml.slabs.add(id: 'Slab2',
                    interior_adjacent_to: HPXML::LocationBasementConditioned,
                    area: 405,
                    thickness: 4,
                    exposed_perimeter: 45,
                    perimeter_insulation_depth: 1,
                    under_slab_insulation_width: 0,
                    perimeter_insulation_r_value: 5,
                    under_slab_insulation_r_value: 0,
                    carpet_fraction: 0,
                    carpet_r_value: 0)
    hpxml.slabs.add(id: 'Slab3',
                    interior_adjacent_to: HPXML::LocationBasementConditioned,
                    area: 270,
                    thickness: 4,
                    exposed_perimeter: 30,
                    perimeter_insulation_depth: 1,
                    under_slab_insulation_width: 0,
                    perimeter_insulation_r_value: 5,
                    under_slab_insulation_r_value: 0,
                    carpet_fraction: 0,
                    carpet_r_value: 0)
  elsif ['base-enclosure-split-surfaces.xml'].include? hpxml_file
    for n in 1..hpxml.slabs.size
      hpxml.slabs[n - 1].area /= 9.0
      hpxml.slabs[n - 1].exposed_perimeter /= 9.0
      for i in 2..9
        hpxml.slabs << hpxml.slabs[n - 1].dup
        hpxml.slabs[-1].id += i.to_s
      end
    end
    hpxml.slabs << hpxml.slabs[-1].dup
    hpxml.slabs[-1].id = 'TinySlab'
    hpxml.slabs[-1].area = 0.05
  elsif ['base-enclosure-common-surfaces.xml'].include? hpxml_file
    hpxml.slabs[0].area = 1000
    hpxml.slabs[0].exposed_perimeter = 111
    hpxml.slabs.add(id: 'SlabUnderCrawlspace',
                    interior_adjacent_to: HPXML::LocationCrawlspaceVented,
                    area: 350,
                    thickness: 0,
                    exposed_perimeter: 39,
                    perimeter_insulation_depth: 0,
                    under_slab_insulation_width: 0,
                    perimeter_insulation_r_value: 0,
                    under_slab_insulation_r_value: 0,
                    carpet_fraction: 0,
                    carpet_r_value: 0)
  elsif ['invalid_files/mismatched-slab-and-foundation-wall.xml'].include? hpxml_file
    hpxml.slabs[0].interior_adjacent_to = HPXML::LocationBasementUnconditioned
    hpxml.slabs[0].depth_below_grade = 7.0
  elsif ['invalid_files/slab-zero-exposed-perimeter.xml'].include? hpxml_file
    hpxml.slabs[0].exposed_perimeter = 0
  elsif ['invalid_files/enclosure-living-missing-floor-slab.xml',
         'invalid_files/enclosure-basement-missing-slab.xml'].include? hpxml_file
    hpxml.slabs[0].delete
  elsif ['invalid_files/enclosure-garage-missing-slab.xml'].include? hpxml_file
    hpxml.slabs[1].delete
  end
end

def set_hpxml_windows(hpxml_file, hpxml)
  if ['ASHRAE_Standard_140/L100AC.xml',
      'ASHRAE_Standard_140/L100AL.xml'].include? hpxml_file
    windows = { 'WindowNorth' => [0, 90, 'WallNorth'],
                'WindowEast' => [90, 45, 'WallEast'],
                'WindowSouth' => [180, 90, 'WallSouth'],
                'WindowWest' => [270, 45, 'WallWest'] }
    windows.each do |window_name, window_values|
      azimuth, area, wall = window_values
      hpxml.windows.add(id: window_name,
                        area: area,
                        azimuth: azimuth,
                        ufactor: 1.039,
                        shgc: 0.67,
                        fraction_operable: 0.0,
                        wall_idref: wall,
                        interior_shading_factor_summer: 1,
                        interior_shading_factor_winter: 1)
    end
  elsif ['ASHRAE_Standard_140/L130AC.xml',
         'ASHRAE_Standard_140/L130AL.xml'].include? hpxml_file
    for i in 0..hpxml.windows.size - 1
      hpxml.windows[i].ufactor = 0.3
      hpxml.windows[i].shgc = 0.335
    end
  elsif ['ASHRAE_Standard_140/L140AC.xml',
         'ASHRAE_Standard_140/L140AL.xml'].include? hpxml_file
    hpxml.windows.clear
  elsif ['ASHRAE_Standard_140/L150AC.xml',
         'ASHRAE_Standard_140/L150AL.xml'].include? hpxml_file
    hpxml.windows.clear
    hpxml.windows.add(id: 'WindowSouth',
                      area: 270,
                      azimuth: 180,
                      ufactor: 1.039,
                      shgc: 0.67,
                      fraction_operable: 0.0,
                      wall_idref: 'WallSouth',
                      interior_shading_factor_summer: 1,
                      interior_shading_factor_winter: 1)
  elsif ['ASHRAE_Standard_140/L155AC.xml',
         'ASHRAE_Standard_140/L155AL.xml'].include? hpxml_file
    hpxml.windows[0].overhangs_depth = 2.5
    hpxml.windows[0].overhangs_distance_to_top_of_window = 1
    hpxml.windows[0].overhangs_distance_to_bottom_of_window = 6
  elsif ['ASHRAE_Standard_140/L160AC.xml',
         'ASHRAE_Standard_140/L160AL.xml'].include? hpxml_file
    hpxml.windows.clear
    windows = { 'WindowEast' => [90, 135, 'WallEast'],
                'WindowWest' => [270, 135, 'WallWest'] }
    windows.each do |window_name, window_values|
      azimuth, area, wall = window_values
      hpxml.windows.add(id: window_name,
                        area: area,
                        azimuth: azimuth,
                        ufactor: 1.039,
                        shgc: 0.67,
                        fraction_operable: 0.0,
                        wall_idref: wall,
                        interior_shading_factor_summer: 1,
                        interior_shading_factor_winter: 1)
    end
  elsif ['base.xml'].include? hpxml_file
    hpxml.windows.add(id: 'WindowNorth',
                      area: 108,
                      azimuth: 0,
                      ufactor: 0.33,
                      shgc: 0.45,
                      fraction_operable: 0.67,
                      interior_shading_factor_summer: 0.7,
                      interior_shading_factor_winter: 0.85,
                      wall_idref: 'Wall')
    hpxml.windows.add(id: 'WindowSouth',
                      area: 108,
                      azimuth: 180,
                      ufactor: 0.33,
                      shgc: 0.45,
                      fraction_operable: 0.67,
                      interior_shading_factor_summer: 0.7,
                      interior_shading_factor_winter: 0.85,
                      wall_idref: 'Wall')
    hpxml.windows.add(id: 'WindowEast',
                      area: 72,
                      azimuth: 90,
                      ufactor: 0.33,
                      shgc: 0.45,
                      fraction_operable: 0.67,
                      interior_shading_factor_summer: 0.7,
                      interior_shading_factor_winter: 0.85,
                      wall_idref: 'Wall')
    hpxml.windows.add(id: 'WindowWest',
                      area: 72,
                      azimuth: 270,
                      ufactor: 0.33,
                      shgc: 0.45,
                      fraction_operable: 0.67,
                      interior_shading_factor_summer: 0.7,
                      interior_shading_factor_winter: 0.85,
                      wall_idref: 'Wall')
  elsif ['base-enclosure-overhangs.xml'].include? hpxml_file
    hpxml.windows[0].overhangs_depth = 2.5
    hpxml.windows[0].overhangs_distance_to_top_of_window = 0
    hpxml.windows[0].overhangs_distance_to_bottom_of_window = 4
    hpxml.windows[2].overhangs_depth = 1.5
    hpxml.windows[2].overhangs_distance_to_top_of_window = 2
    hpxml.windows[2].overhangs_distance_to_bottom_of_window = 6
    hpxml.windows[3].overhangs_depth = 1.5
    hpxml.windows[3].overhangs_distance_to_top_of_window = 2
    hpxml.windows[3].overhangs_distance_to_bottom_of_window = 7
  elsif ['base-enclosure-windows-interior-shading.xml'].include? hpxml_file
    hpxml.windows[1].interior_shading_factor_summer = 0.01
    hpxml.windows[1].interior_shading_factor_winter = 0.99
    hpxml.windows[2].interior_shading_factor_summer = 0.5
    hpxml.windows[2].interior_shading_factor_winter = 0.5
    hpxml.windows[3].interior_shading_factor_summer = 0.0
    hpxml.windows[3].interior_shading_factor_winter = 1.0
  elsif ['base-enclosure-windows-none.xml'].include? hpxml_file
    hpxml.windows.clear
  elsif ['invalid_files/net-area-negative-wall.xml'].include? hpxml_file
    hpxml.windows[0].area = 1000
  elsif ['base-atticroof-conditioned.xml'].include? hpxml_file
    hpxml.windows[0].area = 108
    hpxml.windows[1].area = 108
    hpxml.windows[2].area = 108
    hpxml.windows[3].area = 108
    hpxml.windows.add(id: 'AtticGableWindowEast',
                      area: 12,
                      azimuth: 90,
                      ufactor: 0.33,
                      shgc: 0.45,
                      fraction_operable: 0.0,
                      wall_idref: 'WallAtticGableCond')
    hpxml.windows.add(id: 'AtticGableWindowWest',
                      area: 62,
                      azimuth: 270,
                      ufactor: 0.3,
                      shgc: 0.45,
                      fraction_operable: 0.0,
                      wall_idref: 'WallAtticGableCond')
  elsif ['base-atticroof-cathedral.xml'].include? hpxml_file
    hpxml.windows[0].area = 108
    hpxml.windows[1].area = 108
    hpxml.windows[2].area = 108
    hpxml.windows[3].area = 108
    hpxml.windows.add(id: 'AtticGableWindowEast',
                      area: 12,
                      azimuth: 90,
                      ufactor: 0.33,
                      shgc: 0.45,
                      fraction_operable: 0.0,
                      wall_idref: 'WallAtticGable')
    hpxml.windows.add(id: 'AtticGableWindowWest',
                      area: 12,
                      azimuth: 270,
                      ufactor: 0.33,
                      shgc: 0.45,
                      fraction_operable: 0.0,
                      wall_idref: 'WallAtticGable')
  elsif ['base-enclosure-garage.xml'].include? hpxml_file
    hpxml.windows[1].area = 12
  elsif ['base-enclosure-2stories.xml'].include? hpxml_file
    hpxml.windows[0].area = 216
    hpxml.windows[1].area = 216
    hpxml.windows[2].area = 144
    hpxml.windows[3].area = 144
  elsif ['base-enclosure-2stories-garage'].include? hpxml_file
    hpxml.windows[0].area = 168
    hpxml.windows[1].area = 216
    hpxml.windows[2].area = 144
    hpxml.windows[3].area = 96
  elsif ['base-foundation-unconditioned-basement-above-grade.xml'].include? hpxml_file
    hpxml.windows.add(id: 'FoundationWindowNorth',
                      area: 20,
                      azimuth: 0,
                      ufactor: 0.33,
                      shgc: 0.45,
                      fraction_operable: 0.0,
                      wall_idref: 'FoundationWall')
    hpxml.windows.add(id: 'FoundationWindowSouth',
                      area: 20,
                      azimuth: 180,
                      ufactor: 0.33,
                      shgc: 0.45,
                      fraction_operable: 0.0,
                      wall_idref: 'FoundationWall')
    hpxml.windows.add(id: 'FoundationWindowEast',
                      area: 10,
                      azimuth: 90,
                      ufactor: 0.33,
                      shgc: 0.45,
                      fraction_operable: 0.0,
                      wall_idref: 'FoundationWall')
    hpxml.windows.add(id: 'FoundationWindowWest',
                      area: 10,
                      azimuth: 270,
                      ufactor: 0.33,
                      shgc: 0.45,
                      fraction_operable: 0.0,
                      wall_idref: 'FoundationWall')
  elsif ['base-enclosure-other-housing-unit.xml',
         'base-enclosure-other-heated-space.xml',
         'base-enclosure-other-non-freezing-space.xml',
         'base-enclosure-other-multifamily-buffer-space.xml'].include? hpxml_file
    hpxml.windows.each do |window|
      window.area *= 0.35
    end
  elsif ['invalid_files/unattached-window.xml'].include? hpxml_file
    hpxml.windows[0].wall_idref = 'foobar'
  elsif ['base-enclosure-split-surfaces.xml'].include? hpxml_file
    area_adjustments = []
    for n in 1..hpxml.windows.size
      hpxml.windows[n - 1].area /= 9.0
      hpxml.windows[n - 1].fraction_operable = 0.0
      for i in 2..9
        hpxml.windows << hpxml.windows[n - 1].dup
        hpxml.windows[-1].id += i.to_s
        hpxml.windows[-1].wall_idref += i.to_s
        if i >= 4
          hpxml.windows[-1].fraction_operable = 1.0
        end
      end
    end
    hpxml.windows << hpxml.windows[-1].dup
    hpxml.windows[-1].id = 'TinyWindow'
    hpxml.windows[-1].area = 0.05
  elsif ['base-foundation-walkout-basement.xml'].include? hpxml_file
    hpxml.windows.add(id: 'FoundationWindow',
                      area: 20,
                      azimuth: 0,
                      ufactor: 0.33,
                      shgc: 0.45,
                      fraction_operable: 0.0,
                      wall_idref: 'FoundationWall3')
  elsif ['invalid_files/invalid-window-height.xml'].include? hpxml_file
    hpxml.windows[2].overhangs_distance_to_bottom_of_window = hpxml.windows[2].overhangs_distance_to_top_of_window
  elsif ['base-enclosure-walltypes.xml'].include? hpxml_file
    hpxml.windows.clear
    hpxml.windows.add(id: 'WindowNorth',
                      area: 108 / 8,
                      azimuth: 0,
                      ufactor: 0.33,
                      shgc: 0.45,
                      fraction_operable: 0.67,
                      wall_idref: 'Wall1')
    hpxml.windows.add(id: 'WindowSouth',
                      area: 108 / 8,
                      azimuth: 180,
                      ufactor: 0.33,
                      shgc: 0.45,
                      fraction_operable: 0.67,
                      wall_idref: 'Wall2')
    hpxml.windows.add(id: 'WindowEast',
                      area: 72 / 8,
                      azimuth: 90,
                      ufactor: 0.33,
                      shgc: 0.45,
                      fraction_operable: 0.67,
                      wall_idref: 'Wall3')
    hpxml.windows.add(id: 'WindowWest',
                      area: 72 / 8,
                      azimuth: 270,
                      ufactor: 0.33,
                      shgc: 0.45,
                      fraction_operable: 0.67,
                      wall_idref: 'Wall4')
  elsif ['base-misc-defaults.xml'].include? hpxml_file
    hpxml.windows.each do |window|
      window.interior_shading_factor_summer = nil
      window.interior_shading_factor_winter = nil
      window.fraction_operable = nil
    end
  elsif ['base-enclosure-attached-multifamily.xml'].include? hpxml_file
    hpxml.windows.add(id: 'InteriorWindow',
                      area: 50,
                      azimuth: 270,
                      ufactor: 0.33,
                      shgc: 0.45,
                      fraction_operable: 0.67,
                      wall_idref: 'WallOtherMultifamilyBufferSpace')
  elsif ['invalid_files/duplicate-id.xml'].include? hpxml_file
    hpxml.windows[-1].id = hpxml.windows[0].id
  end
end

def set_hpxml_skylights(hpxml_file, hpxml)
  if ['base-enclosure-skylights.xml'].include? hpxml_file
    hpxml.skylights.add(id: 'SkylightNorth',
                        area: 45,
                        azimuth: 0,
                        ufactor: 0.33,
                        shgc: 0.45,
                        interior_shading_factor_summer: 1.0,
                        interior_shading_factor_winter: 1.0,
                        roof_idref: 'Roof')
    hpxml.skylights.add(id: 'SkylightSouth',
                        area: 45,
                        azimuth: 180,
                        ufactor: 0.35,
                        shgc: 0.47,
                        interior_shading_factor_summer: 1.0,
                        interior_shading_factor_winter: 1.0,
                        roof_idref: 'Roof')
  elsif ['invalid_files/net-area-negative-roof.xml'].include? hpxml_file
    hpxml.skylights[0].area = 4000
  elsif ['invalid_files/unattached-skylight.xml'].include? hpxml_file
    hpxml.skylights[0].roof_idref = 'foobar'
  elsif ['base-enclosure-split-surfaces.xml'].include? hpxml_file
    for n in 1..hpxml.skylights.size
      hpxml.skylights[n - 1].area /= 9.0
      for i in 2..9
        hpxml.skylights << hpxml.skylights[n - 1].dup
        hpxml.skylights[-1].id += i.to_s
        hpxml.skylights[-1].roof_idref += i.to_s if i % 2 == 0
      end
    end
    hpxml.skylights << hpxml.skylights[-1].dup
    hpxml.skylights[-1].id = 'TinySkylight'
    hpxml.skylights[-1].area = 0.05
  end
end

def set_hpxml_doors(hpxml_file, hpxml)
  if ['ASHRAE_Standard_140/L100AC.xml',
      'ASHRAE_Standard_140/L100AL.xml'].include? hpxml_file
    doors = { 'DoorSouth' => [180, 20, 'WallSouth'],
              'DoorNorth' => [0, 20, 'WallNorth'] }
    doors.each do |door_name, door_values|
      azimuth, area, wall = door_values
      hpxml.doors.add(id: door_name,
                      wall_idref: wall,
                      area: area,
                      azimuth: azimuth,
                      r_value: 3.04)
    end
  elsif ['base.xml'].include? hpxml_file
    hpxml.doors.add(id: 'DoorNorth',
                    wall_idref: 'Wall',
                    area: 40,
                    azimuth: 0,
                    r_value: 4.4)
    hpxml.doors.add(id: 'DoorSouth',
                    wall_idref: 'Wall',
                    area: 40,
                    azimuth: 180,
                    r_value: 4.4)
  elsif ['base-enclosure-garage.xml',
         'base-enclosure-2stories-garage.xml'].include? hpxml_file
    hpxml.doors.add(id: 'GarageDoorSouth',
                    wall_idref: 'WallGarageExterior',
                    area: 70,
                    azimuth: 180,
                    r_value: 4.4)
  elsif ['base-enclosure-attached-multifamily.xml'].include? hpxml_file
    hpxml.doors.add(id: 'DoorOnWallOtherHeatedSpace',
                    wall_idref: 'WallOtherHeatedSpace',
                    area: 40,
                    azimuth: 0,
                    r_value: 4.4)
    hpxml.doors.add(id: 'DoorOnFoundationWallOtherNonFreezingSpace',
                    wall_idref: 'FoundationWallOtherNonFreezingSpace',
                    area: 40,
                    azimuth: 0,
                    r_value: 4.4)
    hpxml.doors.add(id: 'DoorOnWallOtherHousingUnit',
                    wall_idref: 'WallOtherHousingUnit',
                    area: 40,
                    azimuth: 0,
                    r_value: 4.4)
    hpxml.doors.add(id: 'DoorOnWallAtticLivingWall',
                    wall_idref: 'WallAtticLivingWall',
                    area: 10,
                    azimuth: 0,
                    r_value: 4.4)
  elsif ['base-enclosure-other-housing-unit.xml',
         'base-enclosure-other-heated-space.xml',
         'base-enclosure-other-non-freezing-space.xml',
         'base-enclosure-other-multifamily-buffer-space.xml'].include? hpxml_file
    hpxml.doors.add(id: 'DoorOnWallOtherHousingUnit',
                    wall_idref: 'WallOtherHousingUnit',
                    area: 40,
                    azimuth: 0,
                    r_value: 4.4)
    if ['base-enclosure-other-heated-space.xml'].include? hpxml_file
      hpxml.doors[-1].id = 'DoorOnWallOtherHeatedSpace'
      hpxml.doors[-1].wall_idref = 'WallOtherHeatedSpace'
    elsif ['base-enclosure-other-non-freezing-space.xml'].include? hpxml_file
      hpxml.doors[-1].id = 'DoorOnWallOtherNonFreezingSpace'
      hpxml.doors[-1].wall_idref = 'WallOtherNonFreezingSpace'
    elsif ['base-enclosure-other-multifamily-buffer-space.xml'].include? hpxml_file
      hpxml.doors[-1].id = 'DoorOnWallOtherMultifamilyBufferSpace'
      hpxml.doors[-1].wall_idref = 'WallOtherMultifamilyBufferSpace'
    end
  elsif ['invalid_files/unattached-door.xml'].include? hpxml_file
    hpxml.doors[0].wall_idref = 'foobar'
  elsif ['base-enclosure-split-surfaces.xml'].include? hpxml_file
    area_adjustments = []
    for n in 1..hpxml.doors.size
      hpxml.doors[n - 1].area /= 9.0
      for i in 2..9
        hpxml.doors << hpxml.doors[n - 1].dup
        hpxml.doors[-1].id += i.to_s
        hpxml.doors[-1].wall_idref += i.to_s
      end
    end
    hpxml.doors << hpxml.doors[-1].dup
    hpxml.doors[-1].id = 'TinyDoor'
    hpxml.doors[-1].area = 0.05
  elsif ['base-enclosure-walltypes.xml'].include? hpxml_file
    hpxml.doors.clear
    hpxml.doors.add(id: 'DoorNorth',
                    wall_idref: 'Wall9',
                    area: 40,
                    azimuth: 0,
                    r_value: 4.4)
    hpxml.doors.add(id: 'DoorSouth',
                    wall_idref: 'Wall10',
                    area: 40,
                    azimuth: 180,
                    r_value: 4.4)
  end
end

def set_hpxml_heating_systems(hpxml_file, hpxml)
  if ['base.xml'].include? hpxml_file
    hpxml.heating_systems.add(id: 'HeatingSystem',
                              distribution_system_idref: 'HVACDistribution',
                              heating_system_type: HPXML::HVACTypeFurnace,
                              heating_system_fuel: HPXML::FuelTypeNaturalGas,
                              heating_capacity: 64000,
                              heating_efficiency_afue: 0.92,
                              fraction_heat_load_served: 1)
  elsif ['base-hvac-air-to-air-heat-pump-1-speed.xml',
         'base-hvac-air-to-air-heat-pump-2-speed.xml',
         'base-hvac-air-to-air-heat-pump-var-speed.xml',
         'base-hvac-central-ac-only-1-speed.xml',
         'base-hvac-central-ac-only-2-speed.xml',
         'base-hvac-central-ac-only-var-speed.xml',
         'base-hvac-evap-cooler-only.xml',
         'base-hvac-evap-cooler-only-ducted.xml',
         'base-hvac-ground-to-air-heat-pump.xml',
         'base-hvac-mini-split-heat-pump-ducted.xml',
         'base-hvac-mini-split-air-conditioner-only-ducted.xml',
         'base-hvac-ideal-air.xml',
         'base-hvac-none.xml',
         'base-hvac-room-ac-only.xml',
         'base-hvac-shared-chiller-only-baseboard.xml',
         'base-hvac-shared-ground-loop-ground-to-air-heat-pump.xml',
         'invalid_files/orphaned-hvac-distribution.xml'].include? hpxml_file
    hpxml.heating_systems.clear
  elsif ['base-hvac-furnace-gas-only.xml'].include? hpxml_file
    hpxml.heating_systems[0].fan_watts_per_cfm = 0.45
  elsif ['base-hvac-boiler-elec-only.xml'].include? hpxml_file
    hpxml.heating_systems[0].heating_system_type = HPXML::HVACTypeBoiler
    hpxml.heating_systems[0].heating_system_fuel = HPXML::FuelTypeElectricity
    hpxml.heating_systems[0].heating_efficiency_afue = 1
  elsif ['base-hvac-boiler-gas-central-ac-1-speed.xml',
         'base-hvac-boiler-gas-only.xml'].include? hpxml_file
    hpxml.heating_systems[0].heating_system_type = HPXML::HVACTypeBoiler
    hpxml.heating_systems[0].electric_auxiliary_energy = 200
  elsif ['base-hvac-boiler-oil-only.xml'].include? hpxml_file
    hpxml.heating_systems[0].heating_system_type = HPXML::HVACTypeBoiler
    hpxml.heating_systems[0].heating_system_fuel = HPXML::FuelTypeOil
  elsif ['base-hvac-boiler-propane-only.xml'].include? hpxml_file
    hpxml.heating_systems[0].heating_system_type = HPXML::HVACTypeBoiler
    hpxml.heating_systems[0].heating_system_fuel = HPXML::FuelTypePropane
  elsif ['base-hvac-boiler-coal-only.xml'].include? hpxml_file
    hpxml.heating_systems[0].heating_system_type = HPXML::HVACTypeBoiler
    hpxml.heating_systems[0].heating_system_fuel = HPXML::FuelTypeCoal
  elsif ['base-hvac-boiler-wood-only.xml'].include? hpxml_file
    hpxml.heating_systems[0].heating_system_type = HPXML::HVACTypeBoiler
    hpxml.heating_systems[0].heating_system_fuel = HPXML::FuelTypeWoodCord
  elsif ['base-hvac-elec-resistance-only.xml'].include? hpxml_file
    hpxml.heating_systems[0].distribution_system_idref = nil
    hpxml.heating_systems[0].heating_system_type = HPXML::HVACTypeElectricResistance
    hpxml.heating_systems[0].heating_system_fuel = HPXML::FuelTypeElectricity
    hpxml.heating_systems[0].heating_efficiency_afue = nil
    hpxml.heating_systems[0].heating_efficiency_percent = 1
  elsif ['base-hvac-furnace-elec-only.xml'].include? hpxml_file
    hpxml.heating_systems[0].heating_system_fuel = HPXML::FuelTypeElectricity
    hpxml.heating_systems[0].heating_efficiency_afue = 1
  elsif ['base-hvac-furnace-oil-only.xml'].include? hpxml_file
    hpxml.heating_systems[0].heating_system_fuel = HPXML::FuelTypeOil
  elsif ['base-hvac-furnace-propane-only.xml'].include? hpxml_file
    hpxml.heating_systems[0].heating_system_fuel = HPXML::FuelTypePropane
  elsif ['base-hvac-furnace-coal-only.xml'].include? hpxml_file
    hpxml.heating_systems[0].heating_system_fuel = HPXML::FuelTypeCoal
  elsif ['base-hvac-furnace-wood-only.xml'].include? hpxml_file
    hpxml.heating_systems[0].heating_system_fuel = HPXML::FuelTypeWoodCord
  elsif ['base-hvac-multiple.xml'].include? hpxml_file
    hpxml.heating_systems.clear
    hpxml.heating_systems.add(id: 'HeatingSystem',
                              distribution_system_idref: 'HVACDistribution',
                              heating_system_type: HPXML::HVACTypeFurnace,
                              heating_system_fuel: HPXML::FuelTypeElectricity,
                              heating_capacity: 6400,
                              heating_efficiency_afue: 1,
                              fraction_heat_load_served: 0.1)
    hpxml.heating_systems.add(id: 'HeatingSystem2',
                              distribution_system_idref: 'HVACDistribution2',
                              heating_system_type: HPXML::HVACTypeFurnace,
                              heating_system_fuel: HPXML::FuelTypeNaturalGas,
                              heating_capacity: 6400,
                              heating_efficiency_afue: 0.92,
                              fraction_heat_load_served: 0.1)
    hpxml.heating_systems.add(id: 'HeatingSystem3',
                              distribution_system_idref: 'HVACDistribution3',
                              heating_system_type: HPXML::HVACTypeBoiler,
                              heating_system_fuel: HPXML::FuelTypeElectricity,
                              heating_capacity: 6400,
                              heating_efficiency_afue: 1,
                              fraction_heat_load_served: 0.1)
    hpxml.heating_systems.add(id: 'HeatingSystem4',
                              distribution_system_idref: 'HVACDistribution4',
                              heating_system_type: HPXML::HVACTypeBoiler,
                              heating_system_fuel: HPXML::FuelTypeNaturalGas,
                              heating_capacity: 6400,
                              heating_efficiency_afue: 0.92,
                              fraction_heat_load_served: 0.1,
                              electric_auxiliary_energy: 200)
    hpxml.heating_systems.add(id: 'HeatingSystem5',
                              heating_system_type: HPXML::HVACTypeElectricResistance,
                              heating_system_fuel: HPXML::FuelTypeElectricity,
                              heating_capacity: 6400,
                              heating_efficiency_percent: 1,
                              fraction_heat_load_served: 0.1)
    hpxml.heating_systems.add(id: 'HeatingSystem6',
                              heating_system_type: HPXML::HVACTypeStove,
                              heating_system_fuel: HPXML::FuelTypeOil,
                              heating_capacity: 6400,
                              heating_efficiency_percent: 0.8,
                              fraction_heat_load_served: 0.1,
                              fan_watts: 40.0)
    hpxml.heating_systems.add(id: 'HeatingSystem7',
                              heating_system_type: HPXML::HVACTypeWallFurnace,
                              heating_system_fuel: HPXML::FuelTypePropane,
                              heating_capacity: 6400,
                              heating_efficiency_afue: 0.8,
                              fraction_heat_load_served: 0.1,
                              fan_watts: 0.0)
  elsif ['base-hvac-multiple2.xml'].include? hpxml_file
    hpxml.heating_systems.clear
    hpxml.heating_systems.add(id: 'HeatingSystem',
                              distribution_system_idref: 'HVACDistribution',
                              heating_system_type: HPXML::HVACTypeFurnace,
                              heating_system_fuel: HPXML::FuelTypeElectricity,
                              heating_capacity: 6400,
                              heating_efficiency_afue: 1,
                              fraction_heat_load_served: 0.2)
    hpxml.heating_systems.add(id: 'HeatingSystem2',
                              distribution_system_idref: 'HVACDistribution2',
                              heating_system_type: HPXML::HVACTypeFurnace,
                              heating_system_fuel: HPXML::FuelTypeElectricity,
                              heating_capacity: 6400,
                              heating_efficiency_afue: 0.92,
                              fraction_heat_load_served: 0.2)
    hpxml.heating_systems.add(id: 'HeatingSystem3',
                              distribution_system_idref: 'HVACDistribution3',
                              heating_system_type: HPXML::HVACTypeBoiler,
                              heating_system_fuel: HPXML::FuelTypeElectricity,
                              heating_capacity: 6400,
                              heating_efficiency_afue: 1,
                              fraction_heat_load_served: 0.2)
    hpxml.heating_systems.add(id: 'HeatingSystem4',
                              heating_system_type: HPXML::HVACTypeElectricResistance,
                              heating_system_fuel: HPXML::FuelTypeElectricity,
                              heating_capacity: 3200,
                              heating_efficiency_percent: 1,
                              fraction_heat_load_served: 0.1)
  elsif ['base-mechvent-multiple.xml',
         'base-mechvent-shared-multiple.xml'].include? hpxml_file
    hpxml.heating_systems[0].heating_capacity /= 2.0
    hpxml.heating_systems[0].fraction_heat_load_served /= 2.0
    hpxml.heating_systems << hpxml.heating_systems[0].dup
    hpxml.heating_systems[1].id = 'HeatingSystem2'
    hpxml.heating_systems[1].distribution_system_idref = 'HVACDistribution2'
  elsif ['invalid_files/hvac-frac-load-served.xml'].include? hpxml_file
    hpxml.heating_systems[0].fraction_heat_load_served += 0.1
  elsif ['base-hvac-fireplace-wood-only.xml'].include? hpxml_file
    hpxml.heating_systems[0].distribution_system_idref = nil
    hpxml.heating_systems[0].heating_system_type = HPXML::HVACTypeFireplace
    hpxml.heating_systems[0].heating_system_fuel = HPXML::FuelTypeWoodCord
    hpxml.heating_systems[0].heating_efficiency_afue = nil
    hpxml.heating_systems[0].heating_efficiency_percent = 0.8
    hpxml.heating_systems[0].fan_watts = 0.0
  elsif ['base-hvac-floor-furnace-propane-only.xml'].include? hpxml_file
    hpxml.heating_systems[0].distribution_system_idref = nil
    hpxml.heating_systems[0].heating_system_type = HPXML::HVACTypeFloorFurnace
    hpxml.heating_systems[0].heating_system_fuel = HPXML::FuelTypePropane
    hpxml.heating_systems[0].heating_efficiency_afue = 0.8
    hpxml.heating_systems[0].fan_watts = 0.0
  elsif ['base-hvac-portable-heater-gas-only.xml'].include? hpxml_file
    hpxml.heating_systems[0].distribution_system_idref = nil
    hpxml.heating_systems[0].heating_system_type = HPXML::HVACTypePortableHeater
    hpxml.heating_systems[0].heating_system_fuel = HPXML::FuelTypeNaturalGas
    hpxml.heating_systems[0].heating_efficiency_afue = nil
    hpxml.heating_systems[0].heating_efficiency_percent = 1.0
    hpxml.heating_systems[0].fan_watts = 0.0
  elsif ['base-hvac-fixed-heater-gas-only.xml'].include? hpxml_file
    hpxml.heating_systems[0].distribution_system_idref = nil
    hpxml.heating_systems[0].heating_system_type = HPXML::HVACTypeFixedHeater
    hpxml.heating_systems[0].heating_system_fuel = HPXML::FuelTypeNaturalGas
    hpxml.heating_systems[0].heating_efficiency_afue = nil
    hpxml.heating_systems[0].heating_efficiency_percent = 1.0
    hpxml.heating_systems[0].fan_watts = 0.0
  elsif ['base-hvac-stove-oil-only.xml',
         'base-hvac-stove-wood-pellets-only.xml'].include? hpxml_file
    hpxml.heating_systems[0].distribution_system_idref = nil
    hpxml.heating_systems[0].heating_system_type = HPXML::HVACTypeStove
    hpxml.heating_systems[0].heating_efficiency_afue = nil
    hpxml.heating_systems[0].heating_efficiency_percent = 0.8
    hpxml.heating_systems[0].fan_watts = 40.0
    if hpxml_file == 'base-hvac-stove-oil-only.xml'
      hpxml.heating_systems[0].heating_system_fuel = HPXML::FuelTypeOil
    elsif hpxml_file == 'base-hvac-stove-wood-pellets-only.xml'
      hpxml.heating_systems[0].heating_system_fuel = HPXML::FuelTypeWoodPellets
    end
  elsif ['base-hvac-wall-furnace-elec-only.xml'].include? hpxml_file
    hpxml.heating_systems[0].distribution_system_idref = nil
    hpxml.heating_systems[0].heating_system_type = HPXML::HVACTypeWallFurnace
    hpxml.heating_systems[0].heating_system_fuel = HPXML::FuelTypeElectricity
    hpxml.heating_systems[0].heating_efficiency_afue = 1.0
    hpxml.heating_systems[0].fan_watts = 0.0
  elsif ['base-hvac-furnace-x3-dse.xml'].include? hpxml_file
    hpxml.heating_systems << hpxml.heating_systems[0].dup
    hpxml.heating_systems << hpxml.heating_systems[1].dup
    hpxml.heating_systems[1].id = 'HeatingSystem2'
    hpxml.heating_systems[1].distribution_system_idref = 'HVACDistribution2'
    hpxml.heating_systems[2].id = 'HeatingSystem3'
    hpxml.heating_systems[2].distribution_system_idref = 'HVACDistribution3'
    for i in 0..2
      hpxml.heating_systems[i].heating_capacity /= 3.0
      # Test a file where sum is slightly greater than 1
      if i < 2
        hpxml.heating_systems[i].fraction_heat_load_served = 0.33
      else
        hpxml.heating_systems[i].fraction_heat_load_served = 0.35
      end
    end
  elsif ['base-hvac-furnace-elec-central-ac-1-speed.xml'].include? hpxml_file
    hpxml.heating_systems[0].heating_system_fuel = HPXML::FuelTypeElectricity
    hpxml.heating_systems[0].heating_efficiency_afue = 1
  elsif ['invalid_files/unattached-hvac-distribution.xml'].include? hpxml_file
    hpxml.heating_systems[0].distribution_system_idref = 'foobar'
  elsif ['invalid_files/hvac-invalid-distribution-system-type.xml'].include? hpxml_file
    hpxml.heating_systems[0].distribution_system_idref = 'HVACDistribution2'
  elsif ['invalid_files/hvac-dse-multiple-attached-heating.xml'].include? hpxml_file
    hpxml.heating_systems[0].fraction_heat_load_served = 0.5
    hpxml.heating_systems << hpxml.heating_systems[0].dup
    hpxml.heating_systems[1].id += '2'
  elsif ['invalid_files/hvac-inconsistent-fan-powers.xml'].include? hpxml_file
    hpxml.heating_systems[0].fan_watts_per_cfm = 0.45
  elsif ['base-hvac-undersized.xml'].include? hpxml_file
    hpxml.heating_systems[0].heating_capacity /= 10.0
  elsif ['base-hvac-shared-boiler-only-baseboard.xml',
         'base-hvac-shared-boiler-chiller-baseboard.xml'].include? hpxml_file
    hpxml.heating_systems[0].heating_system_type = HPXML::HVACTypeBoiler
    hpxml.heating_systems[0].is_shared_system = true
    hpxml.heating_systems[0].number_of_units_served = 6
    hpxml.heating_systems[0].heating_capacity = nil
    hpxml.heating_systems[0].shared_loop_watts = 600
  elsif ['base-hvac-shared-boiler-only-fan-coil.xml',
         'base-hvac-shared-boiler-chiller-fan-coil.xml'].include? hpxml_file
    hpxml.heating_systems[0].fan_coil_watts = 150
  elsif ['base-hvac-shared-boiler-only-water-loop-heat-pump.xml',
         'base-hvac-shared-boiler-chiller-water-loop-heat-pump.xml'].include? hpxml_file
    hpxml.heating_systems[0].wlhp_heating_efficiency_cop = 4.4
  elsif ['base-hvac-shared-boiler-only-fan-coil-eae.xml'].include? hpxml_file
    hpxml.heating_systems[0].fan_coil_watts = nil
    hpxml.heating_systems[0].shared_loop_watts = nil
    hpxml.heating_systems[0].electric_auxiliary_energy = 500.0
  elsif ['base-hvac-install-qual-none-furnace-gas-central-ac-1-speed.xml'].include? hpxml_file
    hpxml.heating_systems[0].airflow_defect_ratio = 0.0
  elsif ['base-hvac-install-qual-airflow-rate-furnace-gas-central-ac-1-speed.xml'].include? hpxml_file
    hpxml.heating_systems[0].airflow_cfm_per_ton = 400.0
  elsif ['base-hvac-install-qual-airflow-defect-furnace-gas-central-ac-1-speed.xml'].include? hpxml_file
    hpxml.heating_systems[0].airflow_defect_ratio = -0.25
  elsif ['base-hvac-install-qual-blower-efficiency-furnace-gas-central-ac-1-speed.xml'].include? hpxml_file
    hpxml.heating_systems[0].fan_watts_per_cfm = 0.365
  elsif ['base-hvac-install-qual-all-furnace-gas-only.xml',
         'base-hvac-install-qual-all-furnace-gas-central-ac-1-speed.xml',
         'base-hvac-install-qual-all-furnace-gas-central-ac-2-speed.xml',
         'base-hvac-install-qual-all-furnace-gas-central-ac-var-speed.xml'].include? hpxml_file
    hpxml.heating_systems[0].fan_watts_per_cfm = 0.365
    hpxml.heating_systems[0].airflow_cfm_per_ton = 400.0
  elsif ['base-hvac-install-qual-all-furnace-gas-only2.xml',
         'base-hvac-install-qual-all-furnace-gas-central-ac-1-speed2.xml',
         'base-hvac-install-qual-all-furnace-gas-central-ac-2-speed2.xml',
         'base-hvac-install-qual-all-furnace-gas-central-ac-var-speed2.xml'].include? hpxml_file
    hpxml.heating_systems[0].airflow_defect_ratio = -0.25
    hpxml.heating_systems[0].airflow_cfm_per_ton = nil
  elsif hpxml_file.include?('hvac_autosizing') && (not hpxml.heating_systems.nil?) && (hpxml.heating_systems.size > 0)
    hpxml.heating_systems[0].heating_capacity = nil
  end
end

def set_hpxml_cooling_systems(hpxml_file, hpxml)
  if ['base.xml'].include? hpxml_file
    hpxml.cooling_systems.add(id: 'CoolingSystem',
                              distribution_system_idref: 'HVACDistribution',
                              cooling_system_type: HPXML::HVACTypeCentralAirConditioner,
                              cooling_system_fuel: HPXML::FuelTypeElectricity,
                              cooling_capacity: 48000,
                              fraction_cool_load_served: 1,
                              cooling_efficiency_seer: 13,
                              cooling_shr: 0.73,
                              compressor_type: HPXML::HVACCompressorTypeSingleStage)
  elsif ['base-hvac-air-to-air-heat-pump-1-speed.xml',
         'base-hvac-air-to-air-heat-pump-2-speed.xml',
         'base-hvac-air-to-air-heat-pump-var-speed.xml',
         'base-hvac-boiler-coal-only.xml',
         'base-hvac-boiler-elec-only.xml',
         'base-hvac-boiler-gas-only.xml',
         'base-hvac-boiler-oil-only.xml',
         'base-hvac-boiler-propane-only.xml',
         'base-hvac-boiler-wood-only.xml',
         'base-hvac-elec-resistance-only.xml',
         'base-hvac-fireplace-wood-only.xml',
         'base-hvac-floor-furnace-propane-only.xml',
         'base-hvac-furnace-coal-only.xml',
         'base-hvac-furnace-elec-only.xml',
         'base-hvac-furnace-gas-only.xml',
         'base-hvac-furnace-oil-only.xml',
         'base-hvac-furnace-propane-only.xml',
         'base-hvac-furnace-wood-only.xml',
         'base-hvac-ground-to-air-heat-pump.xml',
         'base-hvac-mini-split-heat-pump-ducted.xml',
         'base-hvac-ideal-air.xml',
         'base-hvac-none.xml',
         'base-hvac-stove-oil-only.xml',
         'base-hvac-stove-wood-pellets-only.xml',
         'base-hvac-wall-furnace-elec-only.xml',
         'base-hvac-shared-boiler-only-baseboard.xml',
         'base-hvac-shared-ground-loop-ground-to-air-heat-pump.xml'].include? hpxml_file
    hpxml.cooling_systems.clear
  elsif ['base-hvac-central-ac-only-1-speed.xml'].include? hpxml_file
    hpxml.cooling_systems[0].fan_watts_per_cfm = 0.45
  elsif ['base-hvac-boiler-gas-central-ac-1-speed.xml'].include? hpxml_file
    hpxml.cooling_systems[0].distribution_system_idref = 'HVACDistribution2'
  elsif ['base-hvac-furnace-gas-central-ac-2-speed.xml',
         'base-hvac-central-ac-only-2-speed.xml'].include? hpxml_file
    hpxml.cooling_systems[0].cooling_efficiency_seer = 18
    hpxml.cooling_systems[0].cooling_shr = 0.73
    hpxml.cooling_systems[0].compressor_type = HPXML::HVACCompressorTypeTwoStage
  elsif ['base-hvac-furnace-gas-central-ac-var-speed.xml',
         'base-hvac-central-ac-only-var-speed.xml'].include? hpxml_file
    hpxml.cooling_systems[0].cooling_efficiency_seer = 24
    hpxml.cooling_systems[0].cooling_shr = 0.78
    hpxml.cooling_systems[0].compressor_type = HPXML::HVACCompressorTypeVariableSpeed
  elsif ['base-hvac-mini-split-air-conditioner-only-ducted.xml'].include? hpxml_file
    hpxml.cooling_systems[0].cooling_system_type = HPXML::HVACTypeMiniSplitAirConditioner
    hpxml.cooling_systems[0].cooling_efficiency_seer = 19
    hpxml.cooling_systems[0].cooling_shr = 0.73
    hpxml.cooling_systems[0].compressor_type = nil
    hpxml.cooling_systems[0].fan_watts_per_cfm = 0.2
  elsif ['base-hvac-mini-split-air-conditioner-only-ductless.xml'].include? hpxml_file
    hpxml.cooling_systems[0].distribution_system_idref = nil
  elsif ['base-hvac-furnace-gas-room-ac.xml',
         'base-hvac-room-ac-only.xml'].include? hpxml_file
    hpxml.cooling_systems[0].distribution_system_idref = nil
    hpxml.cooling_systems[0].cooling_system_type = HPXML::HVACTypeRoomAirConditioner
    hpxml.cooling_systems[0].cooling_efficiency_seer = nil
    hpxml.cooling_systems[0].cooling_efficiency_eer = 8.5
    hpxml.cooling_systems[0].cooling_shr = 0.65
    hpxml.cooling_systems[0].compressor_type = nil
  elsif ['base-hvac-room-ac-only-33percent.xml'].include? hpxml_file
    hpxml.cooling_systems[0].fraction_cool_load_served = 0.33
  elsif ['base-hvac-evap-cooler-only-ducted.xml',
         'base-hvac-evap-cooler-furnace-gas.xml',
         'base-hvac-evap-cooler-only.xml',
         'hvac_autosizing/base-hvac-evap-cooler-furnace-gas-autosize.xml'].include? hpxml_file
    hpxml.cooling_systems[0].cooling_system_type = HPXML::HVACTypeEvaporativeCooler
    hpxml.cooling_systems[0].cooling_efficiency_seer = nil
    hpxml.cooling_systems[0].cooling_efficiency_eer = nil
    hpxml.cooling_systems[0].cooling_capacity = nil
    hpxml.cooling_systems[0].cooling_shr = nil
    hpxml.cooling_systems[0].compressor_type = nil
    if ['base-hvac-evap-cooler-furnace-gas.xml',
        'hvac_autosizing/base-hvac-evap-cooler-furnace-gas-autosize.xml',
        'base-hvac-evap-cooler-only.xml'].include? hpxml_file
      hpxml.cooling_systems[0].distribution_system_idref = nil
    end
    if ['base-hvac-evap-cooler-only.xml'].include? hpxml_file
      hpxml.cooling_systems[0].fan_watts_per_cfm = 0.3
    end
  elsif ['base-hvac-multiple.xml'].include? hpxml_file
    hpxml.cooling_systems[0].distribution_system_idref = 'HVACDistribution2'
    hpxml.cooling_systems[0].fraction_cool_load_served = 0.2
    hpxml.cooling_systems[0].cooling_capacity *= 0.2
    hpxml.cooling_systems.add(id: 'CoolingSystem2',
                              cooling_system_type: HPXML::HVACTypeRoomAirConditioner,
                              cooling_system_fuel: HPXML::FuelTypeElectricity,
                              cooling_capacity: 9600,
                              fraction_cool_load_served: 0.2,
                              cooling_efficiency_eer: 8.5,
                              cooling_shr: 0.65)
  elsif ['base-hvac-multiple2.xml'].include? hpxml_file
    hpxml.cooling_systems[0].distribution_system_idref = 'HVACDistribution'
    hpxml.cooling_systems[0].fraction_cool_load_served = 0.25
    hpxml.cooling_systems[0].cooling_capacity *= 0.25
    hpxml.cooling_systems.add(id: 'CoolingSystem2',
                              distribution_system_idref: 'HVACDistribution2',
                              cooling_system_type: HPXML::HVACTypeCentralAirConditioner,
                              cooling_system_fuel: HPXML::FuelTypeElectricity,
                              cooling_capacity: 9600,
                              fraction_cool_load_served: 0.25,
                              cooling_efficiency_seer: 13,
                              cooling_shr: 0.65)
  elsif ['base-mechvent-multiple.xml',
         'base-mechvent-shared-multiple.xml'].include? hpxml_file
    hpxml.cooling_systems[0].fraction_cool_load_served /= 2.0
    hpxml.cooling_systems[0].cooling_capacity /= 2.0
    hpxml.cooling_systems << hpxml.cooling_systems[0].dup
    hpxml.cooling_systems[1].id += '2'
    hpxml.cooling_systems[1].distribution_system_idref = 'HVACDistribution2'
  elsif ['invalid_files/hvac-frac-load-served.xml'].include? hpxml_file
    hpxml.cooling_systems[0].fraction_cool_load_served += 0.2
  elsif ['invalid_files/hvac-dse-multiple-attached-cooling.xml'].include? hpxml_file
    hpxml.cooling_systems[0].fraction_cool_load_served = 0.5
    hpxml.cooling_systems << hpxml.cooling_systems[0].dup
    hpxml.cooling_systems[1].id += '2'
  elsif ['invalid_files/hvac-inconsistent-fan-powers.xml'].include? hpxml_file
    hpxml.cooling_systems[0].fan_watts_per_cfm = 0.55
  elsif ['base-hvac-undersized.xml'].include? hpxml_file
    hpxml.cooling_systems[0].cooling_capacity /= 10.0
  elsif ['base-hvac-install-qual-none-furnace-gas-central-ac-1-speed.xml'].include? hpxml_file
    hpxml.cooling_systems[0].airflow_defect_ratio = 0.0
    hpxml.cooling_systems[0].charge_defect_ratio = 0.0
  elsif ['base-hvac-install-qual-airflow-rate-furnace-gas-central-ac-1-speed.xml'].include? hpxml_file
    hpxml.cooling_systems[0].airflow_cfm_per_ton = 360.0
  elsif ['base-hvac-install-qual-airflow-defect-furnace-gas-central-ac-1-speed.xml'].include? hpxml_file
    hpxml.cooling_systems[0].airflow_defect_ratio = -0.25
  elsif ['base-hvac-install-qual-charge-defect-furnace-gas-central-ac-1-speed.xml'].include? hpxml_file
    hpxml.cooling_systems[0].charge_defect_ratio = -0.25
  elsif ['base-hvac-install-qual-blower-efficiency-furnace-gas-central-ac-1-speed.xml'].include? hpxml_file
    hpxml.cooling_systems[0].fan_watts_per_cfm = 0.365
  elsif ['base-hvac-install-qual-all-mini-split-air-conditioner-only-ducted.xml',
         'base-hvac-install-qual-all-furnace-gas-central-ac-1-speed.xml',
         'base-hvac-install-qual-all-furnace-gas-central-ac-2-speed.xml',
         'base-hvac-install-qual-all-furnace-gas-central-ac-var-speed.xml'].include? hpxml_file
    hpxml.cooling_systems[0].charge_defect_ratio = -0.25
    hpxml.cooling_systems[0].fan_watts_per_cfm = 0.365
    hpxml.cooling_systems[0].airflow_cfm_per_ton = 360.0
  elsif ['base-hvac-install-qual-all-mini-split-air-conditioner-only-ducted2.xml',
         'base-hvac-install-qual-all-furnace-gas-central-ac-1-speed2.xml',
         'base-hvac-install-qual-all-furnace-gas-central-ac-2-speed2.xml',
         'base-hvac-install-qual-all-furnace-gas-central-ac-var-speed2.xml'].include? hpxml_file
    hpxml.cooling_systems[0].airflow_cfm_per_ton = nil
    hpxml.cooling_systems[0].airflow_defect_ratio = -0.25
  elsif ['base-misc-defaults.xml'].include? hpxml_file
    hpxml.cooling_systems[0].cooling_shr = nil
    hpxml.cooling_systems[0].compressor_type = nil
  elsif ['base-hvac-shared-chiller-only-baseboard.xml',
         'base-hvac-shared-boiler-chiller-baseboard.xml',
         'base-hvac-shared-chiller-only-water-loop-heat-pump.xml',
         'base-hvac-shared-boiler-chiller-water-loop-heat-pump.xml'].include? hpxml_file
    hpxml.cooling_systems[0].cooling_system_type = HPXML::HVACTypeChiller
    hpxml.cooling_systems[0].is_shared_system = true
    hpxml.cooling_systems[0].number_of_units_served = 6
    hpxml.cooling_systems[0].cooling_capacity = 24000 * 6
    hpxml.cooling_systems[0].compressor_type = nil
    hpxml.cooling_systems[0].cooling_efficiency_kw_per_ton = 0.9
    hpxml.cooling_systems[0].cooling_shr = nil
    hpxml.cooling_systems[0].shared_loop_watts = 600
    if hpxml_file.include? 'water-loop-heat-pump'
      hpxml.cooling_systems[0].wlhp_cooling_capacity = 24000
      hpxml.cooling_systems[0].wlhp_cooling_efficiency_eer = 12.8
    end
  elsif ['base-hvac-shared-cooling-tower-only-water-loop-heat-pump.xml',
         'base-hvac-shared-boiler-cooling-tower-water-loop-heat-pump.xml'].include? hpxml_file
    hpxml.cooling_systems[0].cooling_system_type = HPXML::HVACTypeCoolingTower
    hpxml.cooling_systems[0].cooling_capacity = nil
    hpxml.cooling_systems[0].cooling_efficiency_kw_per_ton = nil
  elsif ['base-hvac-shared-chiller-only-fan-coil.xml',
         'base-hvac-shared-boiler-chiller-fan-coil.xml'].include? hpxml_file
    hpxml.cooling_systems[0].fan_coil_watts = 150
  elsif hpxml_file.include?('hvac_autosizing') && (not hpxml.cooling_systems.nil?) && (hpxml.cooling_systems.size > 0)
    hpxml.cooling_systems[0].cooling_capacity = nil
  end
end

def set_hpxml_heat_pumps(hpxml_file, hpxml)
  if ['base-hvac-air-to-air-heat-pump-1-speed.xml',
      'base-hvac-central-ac-plus-air-to-air-heat-pump-heating.xml'].include? hpxml_file
    hpxml.heat_pumps.add(id: 'HeatPump',
                         distribution_system_idref: 'HVACDistribution',
                         heat_pump_type: HPXML::HVACTypeHeatPumpAirToAir,
                         heat_pump_fuel: HPXML::FuelTypeElectricity,
                         heating_capacity: 42000,
                         cooling_capacity: 48000,
                         backup_heating_fuel: HPXML::FuelTypeElectricity,
                         backup_heating_capacity: 34121,
                         backup_heating_efficiency_percent: 1.0,
                         fraction_heat_load_served: 1,
                         fraction_cool_load_served: 1,
                         heating_efficiency_hspf: 7.7,
                         cooling_efficiency_seer: 13,
                         heating_capacity_17F: 42000 * 0.630, # Based on OAT slope of default curves
                         cooling_shr: 0.73,
                         compressor_type: HPXML::HVACCompressorTypeSingleStage,
                         fan_watts_per_cfm: 0.45)
    if hpxml_file == 'base-hvac-central-ac-plus-air-to-air-heat-pump-heating.xml'
      hpxml.heat_pumps[0].fraction_cool_load_served = 0
    end
  elsif ['base-hvac-air-to-air-heat-pump-2-speed.xml'].include? hpxml_file
    hpxml.heat_pumps.add(id: 'HeatPump',
                         distribution_system_idref: 'HVACDistribution',
                         heat_pump_type: HPXML::HVACTypeHeatPumpAirToAir,
                         heat_pump_fuel: HPXML::FuelTypeElectricity,
                         heating_capacity: 42000,
                         cooling_capacity: 48000,
                         backup_heating_fuel: HPXML::FuelTypeElectricity,
                         backup_heating_capacity: 34121,
                         backup_heating_efficiency_percent: 1.0,
                         fraction_heat_load_served: 1,
                         fraction_cool_load_served: 1,
                         heating_efficiency_hspf: 9.3,
                         cooling_efficiency_seer: 18,
                         heating_capacity_17F: 42000 * 0.590, # Based on OAT slope of default curves
                         cooling_shr: 0.73,
                         compressor_type: HPXML::HVACCompressorTypeTwoStage)
  elsif ['base-hvac-air-to-air-heat-pump-var-speed.xml'].include? hpxml_file
    hpxml.heat_pumps.add(id: 'HeatPump',
                         distribution_system_idref: 'HVACDistribution',
                         heat_pump_type: HPXML::HVACTypeHeatPumpAirToAir,
                         heat_pump_fuel: HPXML::FuelTypeElectricity,
                         heating_capacity: 42000,
                         cooling_capacity: 48000,
                         backup_heating_fuel: HPXML::FuelTypeElectricity,
                         backup_heating_capacity: 34121,
                         backup_heating_efficiency_percent: 1.0,
                         fraction_heat_load_served: 1,
                         fraction_cool_load_served: 1,
                         heating_efficiency_hspf: 10,
                         cooling_efficiency_seer: 22,
                         heating_capacity_17F: 42000 * 0.640, # Based on OAT slope of default curves
                         cooling_shr: 0.78,
                         compressor_type: HPXML::HVACCompressorTypeVariableSpeed)
  elsif ['base-hvac-ground-to-air-heat-pump.xml',
         'base-hvac-shared-ground-loop-ground-to-air-heat-pump.xml'].include? hpxml_file
    hpxml.heat_pumps.add(id: 'HeatPump',
                         distribution_system_idref: 'HVACDistribution',
                         heat_pump_type: HPXML::HVACTypeHeatPumpGroundToAir,
                         heat_pump_fuel: HPXML::FuelTypeElectricity,
                         heating_capacity: 42000,
                         cooling_capacity: 48000,
                         backup_heating_fuel: HPXML::FuelTypeElectricity,
                         backup_heating_capacity: 34121,
                         backup_heating_efficiency_percent: 1.0,
                         fraction_heat_load_served: 1,
                         fraction_cool_load_served: 1,
                         heating_efficiency_cop: 3.6,
                         cooling_efficiency_eer: 16.6,
                         cooling_shr: 0.73,
<<<<<<< HEAD
                         pump_watts_per_ton: 30.0)
=======
                         pump_watts_per_ton: 30.0,
                         fan_watts_per_cfm: 0.45)
>>>>>>> 257476fa
    if hpxml_file == 'base-hvac-shared-ground-loop-ground-to-air-heat-pump.xml'
      hpxml.heat_pumps[-1].is_shared_system = true
      hpxml.heat_pumps[-1].number_of_units_served = 6
      hpxml.heat_pumps[-1].shared_loop_watts = 600
    end
  elsif ['base-hvac-mini-split-heat-pump-ducted.xml'].include? hpxml_file
    f = 1.0 - (1.0 - 0.25) / (47.0 + 5.0) * (47.0 - 17.0)
    hpxml.heat_pumps.add(id: 'HeatPump',
                         distribution_system_idref: 'HVACDistribution',
                         heat_pump_type: HPXML::HVACTypeHeatPumpMiniSplit,
                         heat_pump_fuel: HPXML::FuelTypeElectricity,
                         heating_capacity: 52000,
                         cooling_capacity: 48000,
                         backup_heating_fuel: HPXML::FuelTypeElectricity,
                         backup_heating_capacity: 34121,
                         backup_heating_efficiency_percent: 1.0,
                         fraction_heat_load_served: 1,
                         fraction_cool_load_served: 1,
                         heating_efficiency_hspf: 10,
                         cooling_efficiency_seer: 19,
                         heating_capacity_17F: 52000 * f,
                         cooling_shr: 0.73,
                         fan_watts_per_cfm: 0.2)
  elsif ['base-hvac-mini-split-heat-pump-ducted-heating-only.xml'].include? hpxml_file
    hpxml.heat_pumps[0].cooling_capacity = 0
    hpxml.heat_pumps[0].fraction_cool_load_served = 0
  elsif ['base-hvac-mini-split-heat-pump-ducted-cooling-only.xml'].include? hpxml_file
    hpxml.heat_pumps[0].heating_capacity = 0
    hpxml.heat_pumps[0].heating_capacity_17F = 0
    hpxml.heat_pumps[0].fraction_heat_load_served = 0
    hpxml.heat_pumps[0].backup_heating_fuel = nil
  elsif ['base-hvac-mini-split-heat-pump-ductless.xml'].include? hpxml_file
    hpxml.heat_pumps[0].distribution_system_idref = nil
    hpxml.heat_pumps[0].backup_heating_fuel = nil
  elsif ['invalid_files/heat-pump-mixed-fixed-and-autosize-capacities.xml'].include? hpxml_file
    hpxml.heat_pumps[0].cooling_capacity = nil
    hpxml.heat_pumps[0].heating_capacity = nil
    hpxml.heat_pumps[0].heating_capacity_17F = 25000
  elsif ['invalid_files/heat-pump-mixed-fixed-and-autosize-capacities2.xml'].include? hpxml_file
    hpxml.heat_pumps[0].backup_heating_capacity = nil
  elsif ['base-hvac-multiple.xml'].include? hpxml_file
    hpxml.heat_pumps.add(id: 'HeatPump',
                         distribution_system_idref: 'HVACDistribution5',
                         heat_pump_type: HPXML::HVACTypeHeatPumpAirToAir,
                         heat_pump_fuel: HPXML::FuelTypeElectricity,
                         heating_capacity: 4800,
                         cooling_capacity: 4800,
                         backup_heating_fuel: HPXML::FuelTypeElectricity,
                         backup_heating_capacity: 3412,
                         backup_heating_efficiency_percent: 1.0,
                         fraction_heat_load_served: 0.1,
                         fraction_cool_load_served: 0.2,
                         heating_efficiency_hspf: 7.7,
                         cooling_efficiency_seer: 13,
                         heating_capacity_17F: 4800 * 0.630, # Based on OAT slope of default curves
                         cooling_shr: 0.73,
                         compressor_type: HPXML::HVACCompressorTypeSingleStage)
    hpxml.heat_pumps.add(id: 'HeatPump2',
                         distribution_system_idref: 'HVACDistribution6',
                         heat_pump_type: HPXML::HVACTypeHeatPumpGroundToAir,
                         heat_pump_fuel: HPXML::FuelTypeElectricity,
                         heating_capacity: 4800,
                         cooling_capacity: 4800,
                         backup_heating_fuel: HPXML::FuelTypeElectricity,
                         backup_heating_capacity: 3412,
                         backup_heating_efficiency_percent: 1.0,
                         fraction_heat_load_served: 0.1,
                         fraction_cool_load_served: 0.2,
                         heating_efficiency_cop: 3.6,
                         cooling_efficiency_eer: 16.6,
                         cooling_shr: 0.73,
                         pump_watts_per_ton: 30.0)
    f = 1.0 - (1.0 - 0.25) / (47.0 + 5.0) * (47.0 - 17.0)
    hpxml.heat_pumps.add(id: 'HeatPump3',
                         heat_pump_type: HPXML::HVACTypeHeatPumpMiniSplit,
                         heat_pump_fuel: HPXML::FuelTypeElectricity,
                         heating_capacity: 4800,
                         cooling_capacity: 4800,
                         backup_heating_fuel: HPXML::FuelTypeElectricity,
                         backup_heating_capacity: 3412,
                         backup_heating_efficiency_percent: 1.0,
                         fraction_heat_load_served: 0.1,
                         fraction_cool_load_served: 0.2,
                         heating_efficiency_hspf: 10,
                         cooling_efficiency_seer: 19,
                         heating_capacity_17F: 4800 * f,
                         cooling_shr: 0.73)
  elsif ['base-hvac-multiple2.xml'].include? hpxml_file
    hpxml.heat_pumps.add(id: 'HeatPump',
                         distribution_system_idref: 'HVACDistribution4',
                         heat_pump_type: HPXML::HVACTypeHeatPumpAirToAir,
                         heat_pump_fuel: HPXML::FuelTypeElectricity,
                         heating_capacity: 4800,
                         cooling_capacity: 4800,
                         backup_heating_fuel: HPXML::FuelTypeElectricity,
                         backup_heating_capacity: 3412,
                         backup_heating_efficiency_percent: 1.0,
                         fraction_heat_load_served: 0.1,
                         fraction_cool_load_served: 0.2,
                         heating_efficiency_hspf: 7.7,
                         cooling_efficiency_seer: 13,
                         heating_capacity_17F: 4800 * 0.630, # Based on OAT slope of default curves
                         cooling_shr: 0.73,
                         compressor_type: HPXML::HVACCompressorTypeSingleStage)
    hpxml.heat_pumps.add(id: 'HeatPump2',
                         distribution_system_idref: 'HVACDistribution5',
                         heat_pump_type: HPXML::HVACTypeHeatPumpGroundToAir,
                         heat_pump_fuel: HPXML::FuelTypeElectricity,
                         heating_capacity: 4800,
                         cooling_capacity: 4800,
                         backup_heating_fuel: HPXML::FuelTypeElectricity,
                         backup_heating_capacity: 3412,
                         backup_heating_efficiency_percent: 1.0,
                         fraction_heat_load_served: 0.1,
                         fraction_cool_load_served: 0.2,
                         heating_efficiency_cop: 3.6,
                         cooling_efficiency_eer: 16.6,
                         cooling_shr: 0.73,
                         pump_watts_per_ton: 30.0)
  elsif ['invalid_files/hvac-distribution-multiple-attached-heating.xml'].include? hpxml_file
    hpxml.heat_pumps[0].distribution_system_idref = 'HVACDistribution'
  elsif ['invalid_files/hvac-distribution-multiple-attached-cooling.xml'].include? hpxml_file
    hpxml.heat_pumps[0].distribution_system_idref = 'HVACDistribution2'
  elsif ['base-hvac-dual-fuel-air-to-air-heat-pump-1-speed.xml',
         'base-hvac-dual-fuel-air-to-air-heat-pump-2-speed.xml',
         'base-hvac-dual-fuel-air-to-air-heat-pump-var-speed.xml',
         'base-hvac-dual-fuel-mini-split-heat-pump-ducted.xml'].include? hpxml_file
    hpxml.heat_pumps[0].backup_heating_fuel = HPXML::FuelTypeNaturalGas
    hpxml.heat_pumps[0].backup_heating_capacity = 36000
    hpxml.heat_pumps[0].backup_heating_efficiency_percent = nil
    hpxml.heat_pumps[0].backup_heating_efficiency_afue = 0.95
    hpxml.heat_pumps[0].backup_heating_switchover_temp = 25
  elsif ['base-hvac-dual-fuel-air-to-air-heat-pump-1-speed-electric.xml'].include? hpxml_file
    hpxml.heat_pumps[0].backup_heating_fuel = HPXML::FuelTypeElectricity
    hpxml.heat_pumps[0].backup_heating_efficiency_afue = 1.0
  elsif ['base-hvac-install-qual-all-air-to-air-heat-pump-1-speed.xml',
         'base-hvac-install-qual-all-air-to-air-heat-pump-2-speed.xml',
         'base-hvac-install-qual-all-air-to-air-heat-pump-var-speed.xml',
         'base-hvac-install-qual-all-mini-split-heat-pump-ducted.xml',
         'base-hvac-install-qual-all-ground-to-air-heat-pump.xml'].include? hpxml_file
    hpxml.heat_pumps[0].airflow_cfm_per_ton = 375.0
    hpxml.heat_pumps[0].fan_watts_per_cfm = 0.365
    if hpxml_file != 'base-hvac-install-qual-all-ground-to-air-heat-pump.xml'
      hpxml.heat_pumps[0].charge_defect_ratio = -0.25
    end
  elsif ['base-hvac-install-qual-all-air-to-air-heat-pump-1-speed2.xml',
         'base-hvac-install-qual-all-air-to-air-heat-pump-2-speed2.xml',
         'base-hvac-install-qual-all-air-to-air-heat-pump-var-speed2.xml',
         'base-hvac-install-qual-all-mini-split-heat-pump-ducted2.xml',
         'base-hvac-install-qual-all-ground-to-air-heat-pump2.xml'].include? hpxml_file
    hpxml.heat_pumps[0].airflow_cfm_per_ton = nil
    hpxml.heat_pumps[0].airflow_defect_ratio = -0.25
  elsif hpxml_file.include?('hvac_autosizing') && (not hpxml.heat_pumps.nil?) && (hpxml.heat_pumps.size > 0)
    hpxml.heat_pumps[0].cooling_capacity = nil
    hpxml.heat_pumps[0].heating_capacity = nil
    hpxml.heat_pumps[0].heating_capacity_17F = nil
    hpxml.heat_pumps[0].backup_heating_capacity = nil
  end
end

def set_hpxml_hvac_control(hpxml_file, hpxml)
  if ['ASHRAE_Standard_140/L100AC.xml',
      'ASHRAE_Standard_140/L100AL.xml'].include? hpxml_file
    hpxml.hvac_controls.add(id: 'HVACControl',
                            heating_setpoint_temp: 68,
                            cooling_setpoint_temp: 78)
  elsif ['base.xml'].include? hpxml_file
    hpxml.hvac_controls.add(id: 'HVACControl',
                            control_type: HPXML::HVACControlTypeManual,
                            heating_setpoint_temp: 68,
                            cooling_setpoint_temp: 78)
  elsif ['base-hvac-none.xml'].include? hpxml_file
    hpxml.hvac_controls.clear
  elsif ['base-hvac-programmable-thermostat.xml'].include? hpxml_file
    hpxml.hvac_controls[0].control_type = HPXML::HVACControlTypeProgrammable
    hpxml.hvac_controls[0].heating_setback_temp = 66
    hpxml.hvac_controls[0].heating_setback_hours_per_week = 7 * 7
    hpxml.hvac_controls[0].heating_setback_start_hour = 23 # 11pm
    hpxml.hvac_controls[0].cooling_setup_temp = 80
    hpxml.hvac_controls[0].cooling_setup_hours_per_week = 6 * 7
    hpxml.hvac_controls[0].cooling_setup_start_hour = 9 # 9am
  elsif ['base-hvac-setpoints.xml'].include? hpxml_file
    hpxml.hvac_controls[0].heating_setpoint_temp = 60
    hpxml.hvac_controls[0].cooling_setpoint_temp = 80
  elsif ['base-lighting-ceiling-fans.xml'].include? hpxml_file
    hpxml.hvac_controls[0].ceiling_fan_cooling_setpoint_temp_offset = 0.5
  end
end

def set_hpxml_hvac_distributions(hpxml_file, hpxml)
  if ['base.xml'].include? hpxml_file
    hpxml.hvac_distributions.add(id: 'HVACDistribution',
                                 distribution_system_type: HPXML::HVACDistributionTypeAir)
    hpxml.hvac_distributions[0].duct_leakage_measurements.add(duct_type: HPXML::DuctTypeSupply,
                                                              duct_leakage_units: HPXML::UnitsCFM25,
                                                              duct_leakage_value: 75,
                                                              duct_leakage_total_or_to_outside: HPXML::DuctLeakageToOutside)
    hpxml.hvac_distributions[0].duct_leakage_measurements.add(duct_type: HPXML::DuctTypeReturn,
                                                              duct_leakage_units: HPXML::UnitsCFM25,
                                                              duct_leakage_value: 25,
                                                              duct_leakage_total_or_to_outside: HPXML::DuctLeakageToOutside)
    hpxml.hvac_distributions[0].ducts.add(duct_type: HPXML::DuctTypeSupply,
                                          duct_insulation_r_value: 4,
                                          duct_location: HPXML::LocationAtticUnvented,
                                          duct_surface_area: 150)
    hpxml.hvac_distributions[0].ducts.add(duct_type: HPXML::DuctTypeReturn,
                                          duct_insulation_r_value: 0,
                                          duct_location: HPXML::LocationAtticUnvented,
                                          duct_surface_area: 50)
  elsif ['base-hvac-boiler-coal-only.xml',
         'base-hvac-boiler-elec-only.xml',
         'base-hvac-boiler-gas-only.xml',
         'base-hvac-boiler-oil-only.xml',
         'base-hvac-boiler-propane-only.xml',
         'base-hvac-boiler-wood-only.xml',
         'base-hvac-shared-boiler-only-baseboard.xml',
         'base-hvac-shared-chiller-only-baseboard.xml',
         'base-hvac-shared-boiler-chiller-baseboard.xml'].include? hpxml_file
    hpxml.hvac_distributions[0].distribution_system_type = HPXML::HVACDistributionTypeHydronic
    hpxml.hvac_distributions[0].duct_leakage_measurements.clear
    hpxml.hvac_distributions[0].ducts.clear
    hpxml.hvac_distributions[0].hydronic_type = HPXML::HydronicTypeBaseboard
  elsif ['base-hvac-shared-boiler-only-fan-coil.xml',
         'base-hvac-shared-chiller-only-fan-coil.xml',
         'base-hvac-shared-boiler-chiller-fan-coil.xml'].include? hpxml_file
    hpxml.hvac_distributions[0].distribution_system_type = HPXML::HVACDistributionTypeHydronicAndAir
    hpxml.hvac_distributions[0].hydronic_and_air_type = HPXML::HydronicAndAirTypeFanCoil
  elsif ['base-hvac-boiler-gas-central-ac-1-speed.xml'].include? hpxml_file
    hpxml.hvac_distributions[0].distribution_system_type = HPXML::HVACDistributionTypeHydronic
    hpxml.hvac_distributions[0].hydronic_type = HPXML::HydronicTypeBaseboard
    hpxml.hvac_distributions[0].duct_leakage_measurements.clear
    hpxml.hvac_distributions[0].ducts.clear
    hpxml.hvac_distributions.add(id: 'HVACDistribution2',
                                 distribution_system_type: HPXML::HVACDistributionTypeAir,
                                 number_of_return_registers: 3)
    hpxml.hvac_distributions[-1].duct_leakage_measurements.add(duct_type: HPXML::DuctTypeSupply,
                                                               duct_leakage_units: HPXML::UnitsCFM25,
                                                               duct_leakage_value: 75,
                                                               duct_leakage_total_or_to_outside: HPXML::DuctLeakageToOutside)
    hpxml.hvac_distributions[-1].duct_leakage_measurements.add(duct_type: HPXML::DuctTypeReturn,
                                                               duct_leakage_units: HPXML::UnitsCFM25,
                                                               duct_leakage_value: 25,
                                                               duct_leakage_total_or_to_outside: HPXML::DuctLeakageToOutside)
    hpxml.hvac_distributions[-1].ducts.add(duct_type: HPXML::DuctTypeSupply,
                                           duct_insulation_r_value: 4,
                                           duct_location: HPXML::LocationAtticUnvented,
                                           duct_surface_area: 150)
    hpxml.hvac_distributions[-1].ducts.add(duct_type: HPXML::DuctTypeReturn,
                                           duct_insulation_r_value: 0,
                                           duct_location: HPXML::LocationAtticUnvented,
                                           duct_surface_area: 50)
  elsif ['base-hvac-none.xml',
         'base-hvac-elec-resistance-only.xml',
         'base-hvac-evap-cooler-only.xml',
         'base-hvac-fireplace-wood-only.xml',
         'base-hvac-floor-furnace-propane-only.xml',
         'base-hvac-ideal-air.xml',
         'base-hvac-mini-split-heat-pump-ductless.xml',
         'base-hvac-mini-split-air-conditioner-only-ductless.xml',
         'base-hvac-room-ac-only.xml',
         'base-hvac-stove-oil-only.xml',
         'base-hvac-stove-wood-pellets-only.xml',
         'base-hvac-wall-furnace-elec-only.xml'].include? hpxml_file
    hpxml.hvac_distributions.clear
  elsif ['base-hvac-multiple.xml'].include? hpxml_file
    hpxml.hvac_distributions.clear
    hpxml.hvac_distributions.add(id: 'HVACDistribution',
                                 distribution_system_type: HPXML::HVACDistributionTypeAir)
    hpxml.hvac_distributions[-1].duct_leakage_measurements.add(duct_type: HPXML::DuctTypeSupply,
                                                               duct_leakage_units: HPXML::UnitsCFM25,
                                                               duct_leakage_value: 75,
                                                               duct_leakage_total_or_to_outside: HPXML::DuctLeakageToOutside)
    hpxml.hvac_distributions[-1].duct_leakage_measurements.add(duct_type: HPXML::DuctTypeReturn,
                                                               duct_leakage_units: HPXML::UnitsCFM25,
                                                               duct_leakage_value: 25,
                                                               duct_leakage_total_or_to_outside: HPXML::DuctLeakageToOutside)
    hpxml.hvac_distributions[0].ducts.add(duct_type: HPXML::DuctTypeSupply,
                                          duct_insulation_r_value: 8,
                                          duct_location: HPXML::LocationAtticUnvented,
                                          duct_surface_area: 75)
    hpxml.hvac_distributions[0].ducts.add(duct_type: HPXML::DuctTypeSupply,
                                          duct_insulation_r_value: 8,
                                          duct_location: HPXML::LocationOutside,
                                          duct_surface_area: 75)
    hpxml.hvac_distributions[0].ducts.add(duct_type: HPXML::DuctTypeReturn,
                                          duct_insulation_r_value: 4,
                                          duct_location: HPXML::LocationAtticUnvented,
                                          duct_surface_area: 25)
    hpxml.hvac_distributions[0].ducts.add(duct_type: HPXML::DuctTypeReturn,
                                          duct_insulation_r_value: 4,
                                          duct_location: HPXML::LocationOutside,
                                          duct_surface_area: 25)
    hpxml.hvac_distributions << hpxml.hvac_distributions[0].dup
    hpxml.hvac_distributions[-1].id = 'HVACDistribution2'
    hpxml.hvac_distributions.add(id: 'HVACDistribution3',
                                 distribution_system_type: HPXML::HVACDistributionTypeHydronic,
                                 hydronic_type: HPXML::HydronicTypeBaseboard)
    hpxml.hvac_distributions.add(id: 'HVACDistribution4',
                                 distribution_system_type: HPXML::HVACDistributionTypeHydronic,
                                 hydronic_type: HPXML::HydronicTypeBaseboard)
    hpxml.hvac_distributions << hpxml.hvac_distributions[0].dup
    hpxml.hvac_distributions[-1].id = 'HVACDistribution5'
    hpxml.hvac_distributions << hpxml.hvac_distributions[0].dup
    hpxml.hvac_distributions[-1].id = 'HVACDistribution6'
  elsif ['base-hvac-multiple2.xml'].include? hpxml_file
    hpxml.hvac_distributions.clear
    hpxml.hvac_distributions.add(id: 'HVACDistribution',
                                 distribution_system_type: HPXML::HVACDistributionTypeAir)
    hpxml.hvac_distributions[-1].duct_leakage_measurements.add(duct_type: HPXML::DuctTypeSupply,
                                                               duct_leakage_units: HPXML::UnitsCFM25,
                                                               duct_leakage_value: 75,
                                                               duct_leakage_total_or_to_outside: HPXML::DuctLeakageToOutside)
    hpxml.hvac_distributions[-1].duct_leakage_measurements.add(duct_type: HPXML::DuctTypeReturn,
                                                               duct_leakage_units: HPXML::UnitsCFM25,
                                                               duct_leakage_value: 25,
                                                               duct_leakage_total_or_to_outside: HPXML::DuctLeakageToOutside)
    hpxml.hvac_distributions[0].ducts.add(duct_type: HPXML::DuctTypeSupply,
                                          duct_insulation_r_value: 8,
                                          duct_location: HPXML::LocationAtticUnvented,
                                          duct_surface_area: 75)
    hpxml.hvac_distributions[0].ducts.add(duct_type: HPXML::DuctTypeSupply,
                                          duct_insulation_r_value: 8,
                                          duct_location: HPXML::LocationOutside,
                                          duct_surface_area: 75)
    hpxml.hvac_distributions[0].ducts.add(duct_type: HPXML::DuctTypeReturn,
                                          duct_insulation_r_value: 4,
                                          duct_location: HPXML::LocationAtticUnvented,
                                          duct_surface_area: 25)
    hpxml.hvac_distributions[0].ducts.add(duct_type: HPXML::DuctTypeReturn,
                                          duct_insulation_r_value: 4,
                                          duct_location: HPXML::LocationOutside,
                                          duct_surface_area: 25)
    hpxml.hvac_distributions << hpxml.hvac_distributions[0].dup
    hpxml.hvac_distributions[-1].id = 'HVACDistribution2'
    hpxml.hvac_distributions.add(id: 'HVACDistribution3',
                                 distribution_system_type: HPXML::HVACDistributionTypeHydronic,
                                 hydronic_type: HPXML::HydronicTypeBaseboard)
    hpxml.hvac_distributions << hpxml.hvac_distributions[0].dup
    hpxml.hvac_distributions[-1].id = 'HVACDistribution4'
    hpxml.hvac_distributions << hpxml.hvac_distributions[0].dup
    hpxml.hvac_distributions[-1].id = 'HVACDistribution5'
  elsif ['base-mechvent-multiple.xml',
         'base-mechvent-shared-multiple.xml'].include? hpxml_file
    hpxml.hvac_distributions << hpxml.hvac_distributions[0].dup
    hpxml.hvac_distributions[1].id = 'HVACDistribution2'
  elsif ['base-hvac-dse.xml',
         'base-dhw-indirect-dse.xml'].include? hpxml_file
    hpxml.hvac_distributions[0].distribution_system_type = HPXML::HVACDistributionTypeDSE
    hpxml.hvac_distributions[0].annual_heating_dse = 0.8
    hpxml.hvac_distributions[0].annual_cooling_dse = 0.7
  elsif ['base-hvac-furnace-x3-dse.xml'].include? hpxml_file
    hpxml.hvac_distributions[0].distribution_system_type = HPXML::HVACDistributionTypeDSE
    hpxml.hvac_distributions[0].annual_heating_dse = 0.8
    hpxml.hvac_distributions[0].annual_cooling_dse = 0.7
    hpxml.hvac_distributions << hpxml.hvac_distributions[0].dup
    hpxml.hvac_distributions[1].id = 'HVACDistribution2'
    hpxml.hvac_distributions[1].annual_cooling_dse = 1.0
    hpxml.hvac_distributions << hpxml.hvac_distributions[0].dup
    hpxml.hvac_distributions[2].id = 'HVACDistribution3'
    hpxml.hvac_distributions[2].annual_cooling_dse = 1.0
  elsif ['base-hvac-mini-split-heat-pump-ducted.xml',
         'base-hvac-mini-split-air-conditioner-only-ducted.xml'].include? hpxml_file
    hpxml.hvac_distributions[0].duct_leakage_measurements[0].duct_leakage_value = 15
    hpxml.hvac_distributions[0].duct_leakage_measurements[1].duct_leakage_value = 5
    hpxml.hvac_distributions[0].ducts[0].duct_insulation_r_value = 0
    hpxml.hvac_distributions[0].ducts[0].duct_surface_area = 30
    hpxml.hvac_distributions[0].ducts[1].duct_surface_area = 10
  elsif ['base-hvac-evap-cooler-only-ducted.xml'].include? hpxml_file
    hpxml.hvac_distributions[0].duct_leakage_measurements.pop
    hpxml.hvac_distributions[0].ducts.pop
  elsif ['base-hvac-ducts-leakage-percent.xml'].include? hpxml_file
    hpxml.hvac_distributions[0].duct_leakage_measurements.clear
    hpxml.hvac_distributions[0].duct_leakage_measurements.add(duct_type: HPXML::DuctTypeSupply,
                                                              duct_leakage_units: HPXML::UnitsPercent,
                                                              duct_leakage_value: 0.1,
                                                              duct_leakage_total_or_to_outside: HPXML::DuctLeakageToOutside)
    hpxml.hvac_distributions[0].duct_leakage_measurements.add(duct_type: HPXML::DuctTypeReturn,
                                                              duct_leakage_units: HPXML::UnitsPercent,
                                                              duct_leakage_value: 0.05,
                                                              duct_leakage_total_or_to_outside: HPXML::DuctLeakageToOutside)
  elsif ['base-hvac-undersized.xml'].include? hpxml_file
    hpxml.hvac_distributions[0].duct_leakage_measurements[0].duct_leakage_value /= 10.0
    hpxml.hvac_distributions[0].duct_leakage_measurements[1].duct_leakage_value /= 10.0
  elsif ['base-foundation-ambient.xml',
         'base-foundation-multiple.xml',
         'base-foundation-slab.xml'].include? hpxml_file
    if hpxml_file == 'base-foundation-slab.xml'
      hpxml.hvac_distributions[0].ducts[0].duct_location = HPXML::LocationUnderSlab
      hpxml.hvac_distributions[0].ducts[1].duct_location = HPXML::LocationUnderSlab
    end
  elsif ['base-foundation-unconditioned-basement.xml'].include? hpxml_file
    hpxml.hvac_distributions[0].ducts[0].duct_location = HPXML::LocationBasementUnconditioned
    hpxml.hvac_distributions[0].ducts[1].duct_location = HPXML::LocationBasementUnconditioned
  elsif ['base-foundation-unvented-crawlspace.xml'].include? hpxml_file
    hpxml.hvac_distributions[0].ducts[0].duct_location = HPXML::LocationCrawlspaceUnvented
    hpxml.hvac_distributions[0].ducts[1].duct_location = HPXML::LocationCrawlspaceUnvented
  elsif ['base-foundation-vented-crawlspace.xml'].include? hpxml_file
    hpxml.hvac_distributions[0].ducts[0].duct_location = HPXML::LocationCrawlspaceVented
    hpxml.hvac_distributions[0].ducts[1].duct_location = HPXML::LocationCrawlspaceVented
  elsif ['base-atticroof-flat.xml'].include? hpxml_file
    hpxml.hvac_distributions[0].duct_leakage_measurements[0].duct_leakage_value = 0.0
    hpxml.hvac_distributions[0].duct_leakage_measurements[1].duct_leakage_value = 0.0
    hpxml.hvac_distributions[0].ducts[0].duct_location = HPXML::LocationBasementConditioned
    hpxml.hvac_distributions[0].ducts[1].duct_location = HPXML::LocationBasementConditioned
  elsif ['base-atticroof-vented.xml'].include? hpxml_file
    hpxml.hvac_distributions[0].ducts[0].duct_location = HPXML::LocationAtticVented
    hpxml.hvac_distributions[0].ducts[1].duct_location = HPXML::LocationAtticVented
  elsif ['base-enclosure-garage.xml',
         'invalid_files/duct-location.xml'].include? hpxml_file
    hpxml.hvac_distributions[0].ducts[0].duct_location = HPXML::LocationGarage
    hpxml.hvac_distributions[0].ducts[1].duct_location = HPXML::LocationGarage
  elsif ['invalid_files/duct-location-unconditioned-space.xml'].include? hpxml_file
    hpxml.hvac_distributions[0].ducts[0].duct_location = 'unconditioned space'
    hpxml.hvac_distributions[0].ducts[1].duct_location = 'unconditioned space'
  elsif ['base-enclosure-attached-multifamily.xml'].include? hpxml_file
    hpxml.hvac_distributions[0].ducts[1].duct_location = HPXML::LocationOtherHousingUnit
    hpxml.hvac_distributions[0].ducts.add(duct_type: HPXML::DuctTypeSupply,
                                          duct_insulation_r_value: 4,
                                          duct_location: HPXML::LocationRoofDeck,
                                          duct_surface_area: 150)
    hpxml.hvac_distributions[0].ducts.add(duct_type: HPXML::DuctTypeReturn,
                                          duct_insulation_r_value: 0,
                                          duct_location: HPXML::LocationRoofDeck,
                                          duct_surface_area: 50)
  elsif ['base-enclosure-2stories.xml'].include? hpxml_file
  elsif ['base-enclosure-2stories-garage.xml'].include? hpxml_file
    hpxml.hvac_distributions[0].ducts << hpxml.hvac_distributions[0].ducts[0].dup
    hpxml.hvac_distributions[0].ducts << hpxml.hvac_distributions[0].ducts[1].dup
    hpxml.hvac_distributions[0].ducts[0].duct_surface_area *= 0.75
    hpxml.hvac_distributions[0].ducts[1].duct_surface_area *= 0.75
    hpxml.hvac_distributions[0].ducts[2].duct_location = HPXML::LocationExteriorWall
    hpxml.hvac_distributions[0].ducts[2].duct_surface_area *= 0.25
    hpxml.hvac_distributions[0].ducts[3].duct_location = HPXML::LocationLivingSpace
    hpxml.hvac_distributions[0].ducts[3].duct_surface_area *= 0.25
  elsif ['base-atticroof-conditioned.xml',
         'base-atticroof-cathedral.xml'].include? hpxml_file
    hpxml.hvac_distributions[0].ducts[0].duct_location = HPXML::LocationLivingSpace
    hpxml.hvac_distributions[0].ducts[1].duct_location = HPXML::LocationLivingSpace
    hpxml.hvac_distributions[0].duct_leakage_measurements[0].duct_leakage_value = 0.0
    hpxml.hvac_distributions[0].duct_leakage_measurements[1].duct_leakage_value = 0.0
    if hpxml_file == 'base-atticroof-conditioned.xml'
      # Test leakage to outside when all ducts in conditioned space
      # (e.g., ducts may be in floor cavities which have leaky rims)
      hpxml.hvac_distributions[0].duct_leakage_measurements[0].duct_leakage_value = 1.5
      hpxml.hvac_distributions[0].duct_leakage_measurements[1].duct_leakage_value = 1.5
    end
  elsif ['base-enclosure-other-heated-space.xml',
         'base-enclosure-other-non-freezing-space.xml',
         'base-enclosure-other-multifamily-buffer-space.xml',
         'base-enclosure-other-housing-unit.xml'].include? hpxml_file
    if ['base-enclosure-other-heated-space.xml'].include? hpxml_file
      hpxml.hvac_distributions[0].ducts[0].duct_location = HPXML::LocationOtherHeatedSpace
      hpxml.hvac_distributions[0].ducts[1].duct_location = HPXML::LocationOtherHeatedSpace
    elsif ['base-enclosure-other-non-freezing-space.xml'].include? hpxml_file
      hpxml.hvac_distributions[0].ducts[0].duct_location = HPXML::LocationOtherNonFreezingSpace
      hpxml.hvac_distributions[0].ducts[1].duct_location = HPXML::LocationOtherNonFreezingSpace
    elsif ['base-enclosure-other-multifamily-buffer-space.xml'].include? hpxml_file
      hpxml.hvac_distributions[0].ducts[0].duct_location = HPXML::LocationOtherMultifamilyBufferSpace
      hpxml.hvac_distributions[0].ducts[1].duct_location = HPXML::LocationOtherMultifamilyBufferSpace
    elsif ['base-enclosure-other-housing-unit.xml'].include? hpxml_file
      hpxml.hvac_distributions[0].ducts[0].duct_location = HPXML::LocationOtherHousingUnit
      hpxml.hvac_distributions[0].ducts[1].duct_location = HPXML::LocationOtherHousingUnit
    end
  elsif ['base-hvac-shared-boiler-only-water-loop-heat-pump.xml',
         'base-hvac-shared-chiller-only-water-loop-heat-pump.xml',
         'base-hvac-shared-boiler-chiller-water-loop-heat-pump.xml',
         'base-hvac-shared-boiler-chiller-fan-coil-ducted.xml',
         'base-hvac-shared-boiler-only-fan-coil-ducted.xml',
         'base-hvac-shared-chiller-only-fan-coil-ducted.xml'].include? hpxml_file
    hpxml.hvac_distributions[0].distribution_system_type = HPXML::HVACDistributionTypeHydronicAndAir
    if hpxml_file.include? 'fan-coil'
      hpxml.hvac_distributions[0].hydronic_and_air_type = HPXML::HydronicAndAirTypeFanCoil
    elsif hpxml_file.include? 'water-loop-heat-pump'
      hpxml.hvac_distributions[0].hydronic_and_air_type = HPXML::HydronicAndAirTypeWaterLoopHeatPump
      hpxml.hvac_distributions[0].number_of_return_registers = 3
    end
    hpxml.hvac_distributions[0].duct_leakage_measurements.add(duct_type: HPXML::DuctTypeSupply,
                                                              duct_leakage_units: HPXML::UnitsCFM25,
                                                              duct_leakage_value: 15,
                                                              duct_leakage_total_or_to_outside: HPXML::DuctLeakageToOutside)
    hpxml.hvac_distributions[0].duct_leakage_measurements.add(duct_type: HPXML::DuctTypeReturn,
                                                              duct_leakage_units: HPXML::UnitsCFM25,
                                                              duct_leakage_value: 10,
                                                              duct_leakage_total_or_to_outside: HPXML::DuctLeakageToOutside)
    hpxml.hvac_distributions[0].ducts.add(duct_type: HPXML::DuctTypeSupply,
                                          duct_insulation_r_value: 0,
                                          duct_location: HPXML::LocationOtherMultifamilyBufferSpace,
                                          duct_surface_area: 50)
    hpxml.hvac_distributions[0].ducts.add(duct_type: HPXML::DuctTypeReturn,
                                          duct_insulation_r_value: 0,
                                          duct_location: HPXML::LocationOtherMultifamilyBufferSpace,
                                          duct_surface_area: 20)
  elsif ['invalid_files/hvac-invalid-distribution-system-type.xml'].include? hpxml_file
    hpxml.hvac_distributions.add(id: 'HVACDistribution2',
                                 distribution_system_type: HPXML::HVACDistributionTypeHydronic,
                                 hydronic_type: HPXML::HydronicTypeBaseboard)
  elsif ['invalid_files/hvac-distribution-return-duct-leakage-missing.xml'].include? hpxml_file
    hpxml.hvac_distributions[0].ducts.add(duct_type: HPXML::DuctTypeReturn,
                                          duct_insulation_r_value: 0,
                                          duct_location: HPXML::LocationAtticUnvented,
                                          duct_surface_area: 50)
  elsif ['base-misc-defaults.xml'].include? hpxml_file
    hpxml.hvac_distributions.each do |hvac_distribution|
      next unless hvac_distribution.distribution_system_type == HPXML::HVACDistributionTypeAir

      hvac_distribution.ducts.each do |duct|
        duct.duct_surface_area = nil
        duct.duct_location = nil
      end
    end
  elsif ['invalid_files/missing-duct-location-and-surface-area.xml'].include? hpxml_file
    hpxml.hvac_distributions.each do |hvac_distribution|
      next unless hvac_distribution.distribution_system_type == HPXML::HVACDistributionTypeAir

      hvac_distribution.ducts[1].duct_surface_area = nil
      hvac_distribution.ducts[1].duct_location = nil
    end
  elsif ['invalid_files/missing-duct-location.xml'].include? hpxml_file
    hpxml.hvac_distributions.each do |hvac_distribution|
      next unless hvac_distribution.distribution_system_type == HPXML::HVACDistributionTypeAir

      hvac_distribution.ducts[1].duct_location = nil
    end
  elsif ['invalid_files/multifamily-reference-duct.xml'].include? hpxml_file
    hpxml.hvac_distributions[0].ducts[0].duct_location = HPXML::LocationOtherMultifamilyBufferSpace
  end

  # Set ConditionedFloorAreaServed
  n_air_dists = hpxml.hvac_distributions.select { |d| [HPXML::HVACDistributionTypeAir, HPXML::HVACDistributionTypeHydronicAndAir].include? d.distribution_system_type }.size
  hpxml.hvac_distributions.each do |hvac_distribution|
    if [HPXML::HVACDistributionTypeAir, HPXML::HVACDistributionTypeHydronicAndAir].include? hvac_distribution.distribution_system_type

      hvac_distribution.conditioned_floor_area_served = hpxml.building_construction.conditioned_floor_area / n_air_dists
    else
      hvac_distribution.conditioned_floor_area_served = nil
    end
  end
  if ['invalid_files/invalid-distribution-cfa-served.xml'].include? hpxml_file
    hpxml.hvac_distributions[0].conditioned_floor_area_served = hpxml.building_construction.conditioned_floor_area + 0.1
  end
end

def set_hpxml_ventilation_fans(hpxml_file, hpxml)
  if ['base-mechvent-balanced.xml'].include? hpxml_file
    hpxml.ventilation_fans.add(id: 'MechanicalVentilation',
                               fan_type: HPXML::MechVentTypeBalanced,
                               tested_flow_rate: 110,
                               hours_in_operation: 24,
                               fan_power: 60,
                               used_for_whole_building_ventilation: true)
  elsif ['invalid_files/unattached-cfis.xml',
         'invalid_files/cfis-with-hydronic-distribution.xml',
         'base-mechvent-cfis.xml',
         'base-mechvent-cfis-dse.xml',
         'base-mechvent-cfis-evap-cooler-only-ducted.xml'].include? hpxml_file
    hpxml.ventilation_fans.add(id: 'MechanicalVentilation',
                               fan_type: HPXML::MechVentTypeCFIS,
                               tested_flow_rate: 330,
                               hours_in_operation: 8,
                               fan_power: 300,
                               used_for_whole_building_ventilation: true,
                               distribution_system_idref: 'HVACDistribution')
    if ['invalid_files/unattached-cfis.xml'].include? hpxml_file
      hpxml.ventilation_fans[0].distribution_system_idref = 'foobar'
    end
  elsif ['base-mechvent-erv.xml'].include? hpxml_file
    hpxml.ventilation_fans.add(id: 'MechanicalVentilation',
                               fan_type: HPXML::MechVentTypeERV,
                               tested_flow_rate: 110,
                               hours_in_operation: 24,
                               total_recovery_efficiency: 0.48,
                               sensible_recovery_efficiency: 0.72,
                               fan_power: 60,
                               used_for_whole_building_ventilation: true)
  elsif ['base-mechvent-erv-atre-asre.xml'].include? hpxml_file
    hpxml.ventilation_fans.add(id: 'MechanicalVentilation',
                               fan_type: HPXML::MechVentTypeERV,
                               tested_flow_rate: 110,
                               hours_in_operation: 24,
                               total_recovery_efficiency_adjusted: 0.526,
                               sensible_recovery_efficiency_adjusted: 0.79,
                               fan_power: 60,
                               used_for_whole_building_ventilation: true)
  elsif ['base-mechvent-exhaust.xml'].include? hpxml_file
    hpxml.ventilation_fans.add(id: 'MechanicalVentilation',
                               fan_type: HPXML::MechVentTypeExhaust,
                               tested_flow_rate: 110,
                               hours_in_operation: 24,
                               fan_power: 30,
                               used_for_whole_building_ventilation: true)
  elsif ['base-mechvent-exhaust-rated-flow-rate.xml'].include? hpxml_file
    hpxml.ventilation_fans.add(id: 'MechanicalVentilation',
                               fan_type: HPXML::MechVentTypeExhaust,
                               rated_flow_rate: 110,
                               hours_in_operation: 24,
                               fan_power: 30,
                               used_for_whole_building_ventilation: true)
  elsif ['base-mechvent-hrv.xml'].include? hpxml_file
    hpxml.ventilation_fans.add(id: 'MechanicalVentilation',
                               fan_type: HPXML::MechVentTypeHRV,
                               tested_flow_rate: 110,
                               hours_in_operation: 24,
                               sensible_recovery_efficiency: 0.72,
                               fan_power: 60,
                               used_for_whole_building_ventilation: true)
  elsif ['base-mechvent-hrv-asre.xml'].include? hpxml_file
    hpxml.ventilation_fans.add(id: 'MechanicalVentilation',
                               fan_type: HPXML::MechVentTypeHRV,
                               tested_flow_rate: 110,
                               hours_in_operation: 24,
                               sensible_recovery_efficiency_adjusted: 0.790,
                               fan_power: 60,
                               used_for_whole_building_ventilation: true)
  elsif ['base-mechvent-supply.xml'].include? hpxml_file
    hpxml.ventilation_fans.add(id: 'MechanicalVentilation',
                               fan_type: HPXML::MechVentTypeSupply,
                               tested_flow_rate: 110,
                               hours_in_operation: 24,
                               fan_power: 30,
                               used_for_whole_building_ventilation: true)
  elsif ['base-mechvent-whole-house-fan.xml'].include? hpxml_file
    hpxml.ventilation_fans.add(id: 'WholeHouseFan',
                               rated_flow_rate: 4500,
                               fan_power: 300,
                               used_for_seasonal_cooling_load_reduction: true)
  elsif ['base-mechvent-bath-kitchen-fans.xml'].include? hpxml_file
    hpxml.ventilation_fans.add(id: 'KitchenRangeFan',
                               quantity: 1,
                               fan_location: HPXML::LocationKitchen,
                               rated_flow_rate: 100,
                               fan_power: 30,
                               hours_in_operation: 1.5,
                               start_hour: 18,
                               used_for_local_ventilation: true)
    hpxml.ventilation_fans.add(id: 'BathFans',
                               fan_location: HPXML::LocationBath,
                               quantity: 2,
                               rated_flow_rate: 50,
                               fan_power: 15,
                               hours_in_operation: 1.5,
                               start_hour: 7,
                               used_for_local_ventilation: true)
  elsif ['base-misc-defaults.xml'].include? hpxml_file
    hpxml.ventilation_fans.add(id: 'KitchenRangeFan',
                               fan_location: HPXML::LocationKitchen,
                               used_for_local_ventilation: true)
    hpxml.ventilation_fans.add(id: 'BathFans',
                               fan_location: HPXML::LocationBath,
                               used_for_local_ventilation: true)
  elsif ['base-mechvent-shared.xml'].include? hpxml_file
    # Shared supply + in-unit exhaust (roughly balanced)
    hpxml.ventilation_fans.add(id: 'SharedSupplyFan',
                               fan_type: HPXML::MechVentTypeSupply,
                               is_shared_system: true,
                               in_unit_flow_rate: 80,
                               rated_flow_rate: 800,
                               hours_in_operation: 24,
                               fan_power: 240,
                               used_for_whole_building_ventilation: true,
                               fraction_recirculation: 0.5)
    hpxml.ventilation_fans.add(id: 'ExhaustFan',
                               fan_type: HPXML::MechVentTypeExhaust,
                               tested_flow_rate: 72,
                               hours_in_operation: 24,
                               fan_power: 26,
                               used_for_whole_building_ventilation: true)
  elsif ['base-mechvent-shared-preconditioning.xml'].include? hpxml_file
    hpxml.ventilation_fans[0].preheating_fuel = HPXML::FuelTypeNaturalGas
    hpxml.ventilation_fans[0].preheating_efficiency_cop = 0.92
    hpxml.ventilation_fans[0].preheating_fraction_load_served = 0.7
    hpxml.ventilation_fans[0].precooling_fuel = HPXML::FuelTypeElectricity
    hpxml.ventilation_fans[0].precooling_efficiency_cop = 4.0
    hpxml.ventilation_fans[0].precooling_fraction_load_served = 0.8
  elsif ['base-mechvent-shared-multiple.xml'].include? hpxml_file
    hpxml.ventilation_fans.add(id: 'SharedSupplyPreconditioned',
                               fan_type: HPXML::MechVentTypeSupply,
                               is_shared_system: true,
                               in_unit_flow_rate: 100,
                               rated_flow_rate: 1000,
                               hours_in_operation: 24,
                               fan_power: 300,
                               used_for_whole_building_ventilation: true,
                               fraction_recirculation: 0.0,
                               preheating_fuel: HPXML::FuelTypeNaturalGas,
                               preheating_efficiency_cop: 0.92,
                               preheating_fraction_load_served: 0.8,
                               precooling_fuel: HPXML::FuelTypeElectricity,
                               precooling_efficiency_cop: 4.0,
                               precooling_fraction_load_served: 0.8)
    hpxml.ventilation_fans.add(id: 'SharedERVPreconditioned',
                               fan_type: HPXML::MechVentTypeERV,
                               is_shared_system: true,
                               in_unit_flow_rate: 50,
                               rated_flow_rate: 500,
                               hours_in_operation: 24,
                               total_recovery_efficiency: 0.48,
                               sensible_recovery_efficiency: 0.72,
                               fan_power: 150,
                               used_for_whole_building_ventilation: true,
                               fraction_recirculation: 0.4,
                               preheating_fuel: HPXML::FuelTypeNaturalGas,
                               preheating_efficiency_cop: 0.87,
                               preheating_fraction_load_served: 1.0,
                               precooling_fuel: HPXML::FuelTypeElectricity,
                               precooling_efficiency_cop: 3.5,
                               precooling_fraction_load_served: 1.0)
    hpxml.ventilation_fans.add(id: 'SharedHRVPreconditioned',
                               fan_type: HPXML::MechVentTypeHRV,
                               is_shared_system: true,
                               in_unit_flow_rate: 50,
                               rated_flow_rate: 500,
                               hours_in_operation: 24,
                               sensible_recovery_efficiency: 0.72,
                               fan_power: 150,
                               used_for_whole_building_ventilation: true,
                               fraction_recirculation: 0.3,
                               preheating_fuel: HPXML::FuelTypeElectricity,
                               preheating_efficiency_cop: 4.0,
                               precooling_fuel: HPXML::FuelTypeElectricity,
                               precooling_efficiency_cop: 4.5,
                               preheating_fraction_load_served: 1.0,
                               precooling_fraction_load_served: 1.0)
    hpxml.ventilation_fans.add(id: 'SharedBalancedPreconditioned',
                               fan_type: HPXML::MechVentTypeBalanced,
                               is_shared_system: true,
                               in_unit_flow_rate: 30,
                               rated_flow_rate: 300,
                               hours_in_operation: 24,
                               fan_power: 150,
                               used_for_whole_building_ventilation: true,
                               fraction_recirculation: 0.3,
                               preheating_fuel: HPXML::FuelTypeElectricity,
                               preheating_efficiency_cop: 3.5,
                               precooling_fuel: HPXML::FuelTypeElectricity,
                               precooling_efficiency_cop: 4.0,
                               preheating_fraction_load_served: 0.9,
                               precooling_fraction_load_served: 1.0)
    hpxml.ventilation_fans.add(id: 'SharedExhaust',
                               fan_type: HPXML::MechVentTypeExhaust,
                               is_shared_system: true,
                               in_unit_flow_rate: 70,
                               rated_flow_rate: 700,
                               hours_in_operation: 8,
                               fan_power: 300,
                               used_for_whole_building_ventilation: true,
                               fraction_recirculation: 0.0)
    hpxml.ventilation_fans.add(id: 'Exhaust',
                               fan_type: HPXML::MechVentTypeExhaust,
                               tested_flow_rate: 50,
                               hours_in_operation: 14,
                               fan_power: 10,
                               used_for_whole_building_ventilation: true)
    hpxml.ventilation_fans.add(id: 'CFIS',
                               fan_type: HPXML::MechVentTypeCFIS,
                               tested_flow_rate: 160,
                               hours_in_operation: 8,
                               fan_power: 150,
                               used_for_whole_building_ventilation: true,
                               distribution_system_idref: 'HVACDistribution')
  elsif ['base-mechvent-multiple.xml'].include? hpxml_file
    hpxml.ventilation_fans.add(id: 'WholeHouseFan',
                               rated_flow_rate: 2000,
                               fan_power: 150,
                               used_for_seasonal_cooling_load_reduction: true)
    hpxml.ventilation_fans.add(id: 'Supply',
                               fan_type: HPXML::MechVentTypeSupply,
                               tested_flow_rate: 110,
                               hours_in_operation: 24,
                               fan_power: 30,
                               used_for_whole_building_ventilation: true)
    hpxml.ventilation_fans.add(id: 'Exhaust',
                               fan_type: HPXML::MechVentTypeExhaust,
                               tested_flow_rate: 50,
                               hours_in_operation: 14,
                               fan_power: 10,
                               used_for_whole_building_ventilation: true)
    hpxml.ventilation_fans.add(id: 'Balanced',
                               fan_type: HPXML::MechVentTypeBalanced,
                               tested_flow_rate: 110,
                               hours_in_operation: 24,
                               fan_power: 60,
                               used_for_whole_building_ventilation: true)
    hpxml.ventilation_fans.add(id: 'ERV',
                               fan_type: HPXML::MechVentTypeERV,
                               tested_flow_rate: 50,
                               hours_in_operation: 24,
                               total_recovery_efficiency: 0.48,
                               sensible_recovery_efficiency: 0.72,
                               fan_power: 30,
                               used_for_whole_building_ventilation: true)
    hpxml.ventilation_fans.add(id: 'HRV',
                               fan_type: HPXML::MechVentTypeHRV,
                               tested_flow_rate: 60,
                               hours_in_operation: 24,
                               sensible_recovery_efficiency: 0.72,
                               fan_power: 30,
                               used_for_whole_building_ventilation: true)
    hpxml.ventilation_fans.reverse_each do |vent_fan|
      vent_fan.fan_power /= 2.0
      vent_fan.rated_flow_rate /= 2.0 unless vent_fan.rated_flow_rate.nil?
      vent_fan.tested_flow_rate /= 2.0 unless vent_fan.tested_flow_rate.nil?
      hpxml.ventilation_fans << vent_fan.dup
      hpxml.ventilation_fans[-1].id = "#{vent_fan.id}_2"
      hpxml.ventilation_fans[-1].start_hour = vent_fan.start_hour - 1 unless vent_fan.start_hour.nil?
      hpxml.ventilation_fans[-1].hours_in_operation = vent_fan.hours_in_operation - 1 unless vent_fan.hours_in_operation.nil?
    end
    hpxml.ventilation_fans.add(id: 'CFIS',
                               fan_type: HPXML::MechVentTypeCFIS,
                               tested_flow_rate: 160,
                               hours_in_operation: 8,
                               fan_power: 150,
                               used_for_whole_building_ventilation: true,
                               distribution_system_idref: 'HVACDistribution')
    hpxml.ventilation_fans.add(id: 'CFIS_2',
                               fan_type: HPXML::MechVentTypeCFIS,
                               tested_flow_rate: 170,
                               hours_in_operation: 8,
                               fan_power: 150,
                               used_for_whole_building_ventilation: true,
                               distribution_system_idref: 'HVACDistribution2')
  end
end

def set_hpxml_water_heating_systems(hpxml_file, hpxml)
  if ['base.xml'].include? hpxml_file
    hpxml.water_heating_systems.add(id: 'WaterHeater',
                                    fuel_type: HPXML::FuelTypeElectricity,
                                    water_heater_type: HPXML::WaterHeaterTypeStorage,
                                    location: HPXML::LocationLivingSpace,
                                    tank_volume: 40,
                                    fraction_dhw_load_served: 1,
                                    heating_capacity: 18767,
                                    energy_factor: 0.95,
                                    temperature: Waterheater.get_default_hot_water_temperature(Constants.ERIVersions[-1]))
  elsif ['base-dhw-multiple.xml'].include? hpxml_file
    hpxml.water_heating_systems[0].fraction_dhw_load_served = 0.2
    hpxml.water_heating_systems.add(id: 'WaterHeater2',
                                    fuel_type: HPXML::FuelTypeNaturalGas,
                                    water_heater_type: HPXML::WaterHeaterTypeStorage,
                                    location: HPXML::LocationLivingSpace,
                                    tank_volume: 50,
                                    fraction_dhw_load_served: 0.2,
                                    heating_capacity: 40000,
                                    energy_factor: 0.59,
                                    recovery_efficiency: 0.76,
                                    temperature: Waterheater.get_default_hot_water_temperature(Constants.ERIVersions[-1]))
    hpxml.water_heating_systems.add(id: 'WaterHeater3',
                                    fuel_type: HPXML::FuelTypeElectricity,
                                    water_heater_type: HPXML::WaterHeaterTypeHeatPump,
                                    location: HPXML::LocationLivingSpace,
                                    tank_volume: 80,
                                    fraction_dhw_load_served: 0.2,
                                    energy_factor: 2.3,
                                    temperature: Waterheater.get_default_hot_water_temperature(Constants.ERIVersions[-1]))
    hpxml.water_heating_systems.add(id: 'WaterHeater4',
                                    fuel_type: HPXML::FuelTypeElectricity,
                                    water_heater_type: HPXML::WaterHeaterTypeTankless,
                                    location: HPXML::LocationLivingSpace,
                                    fraction_dhw_load_served: 0.2,
                                    energy_factor: 0.99,
                                    temperature: Waterheater.get_default_hot_water_temperature(Constants.ERIVersions[-1]))
    hpxml.water_heating_systems.add(id: 'WaterHeater5',
                                    fuel_type: HPXML::FuelTypeNaturalGas,
                                    water_heater_type: HPXML::WaterHeaterTypeTankless,
                                    location: HPXML::LocationLivingSpace,
                                    fraction_dhw_load_served: 0.1,
                                    energy_factor: 0.82,
                                    temperature: Waterheater.get_default_hot_water_temperature(Constants.ERIVersions[-1]))
    hpxml.water_heating_systems.add(id: 'WaterHeater6',
                                    water_heater_type: HPXML::WaterHeaterTypeCombiStorage,
                                    location: HPXML::LocationLivingSpace,
                                    tank_volume: 50,
                                    fraction_dhw_load_served: 0.1,
                                    related_hvac_idref: 'HeatingSystem',
                                    temperature: Waterheater.get_default_hot_water_temperature(Constants.ERIVersions[-1]))
  elsif ['invalid_files/dhw-frac-load-served.xml'].include? hpxml_file
    hpxml.water_heating_systems[0].fraction_dhw_load_served += 0.15
  elsif ['base-dhw-tank-coal.xml',
         'base-dhw-tank-gas.xml',
         'base-dhw-tank-gas-outside.xml',
         'base-dhw-tank-oil.xml',
         'base-dhw-tank-wood.xml'].include? hpxml_file
    hpxml.water_heating_systems[0].tank_volume = 50
    hpxml.water_heating_systems[0].heating_capacity = 40000
    hpxml.water_heating_systems[0].energy_factor = 0.59
    hpxml.water_heating_systems[0].recovery_efficiency = 0.76
    if hpxml_file == 'base-dhw-tank-gas-outside.xml'
      hpxml.water_heating_systems[0].location = HPXML::LocationOtherExterior
    end
    if hpxml_file == 'base-dhw-tank-coal.xml'
      hpxml.water_heating_systems[0].fuel_type = HPXML::FuelTypeCoal
    elsif hpxml_file == 'base-dhw-tank-oil.xml'
      hpxml.water_heating_systems[0].fuel_type = HPXML::FuelTypeOil
    elsif hpxml_file == 'base-dhw-tank-wood.xml'
      hpxml.water_heating_systems[0].fuel_type = HPXML::FuelTypeWoodCord
    else
      hpxml.water_heating_systems[0].fuel_type = HPXML::FuelTypeNaturalGas
    end
  elsif ['base-dhw-tank-heat-pump.xml',
         'base-dhw-tank-heat-pump-outside.xml'].include? hpxml_file
    hpxml.water_heating_systems[0].water_heater_type = HPXML::WaterHeaterTypeHeatPump
    hpxml.water_heating_systems[0].tank_volume = 80
    hpxml.water_heating_systems[0].heating_capacity = nil
    hpxml.water_heating_systems[0].energy_factor = 2.3
    if hpxml_file == 'base-dhw-tank-heat-pump-outside.xml'
      hpxml.water_heating_systems[0].location = HPXML::LocationOtherExterior
    end
  elsif ['base-dhw-tankless-electric.xml',
         'base-dhw-tankless-electric-outside.xml'].include? hpxml_file
    hpxml.water_heating_systems[0].water_heater_type = HPXML::WaterHeaterTypeTankless
    hpxml.water_heating_systems[0].tank_volume = nil
    hpxml.water_heating_systems[0].heating_capacity = nil
    hpxml.water_heating_systems[0].energy_factor = 0.99
    if hpxml_file == 'base-dhw-tankless-electric-outside.xml'
      hpxml.water_heating_systems[0].location = HPXML::LocationOtherExterior
      hpxml.water_heating_systems[0].performance_adjustment = 0.92
    end
  elsif ['base-dhw-tankless-gas.xml',
         'base-dhw-tankless-propane.xml'].include? hpxml_file
    hpxml.water_heating_systems[0].water_heater_type = HPXML::WaterHeaterTypeTankless
    hpxml.water_heating_systems[0].tank_volume = nil
    hpxml.water_heating_systems[0].heating_capacity = nil
    hpxml.water_heating_systems[0].energy_factor = 0.82
    if hpxml_file == 'base-dhw-tankless-gas.xml'
      hpxml.water_heating_systems[0].fuel_type = HPXML::FuelTypeNaturalGas
    elsif hpxml_file == 'base-dhw-tankless-propane.xml'
      hpxml.water_heating_systems[0].fuel_type = HPXML::FuelTypePropane
    end
  elsif ['base-dhw-tank-elec-low-fhr-uef.xml'].include? hpxml_file
    # No low usage gas tank WHs in AHRI, based on Richmond model number 6ESB30-2 in AHR directory
    hpxml.water_heating_systems[0].energy_factor = nil
    hpxml.water_heating_systems[0].uniform_energy_factor = 0.93
    hpxml.water_heating_systems[0].first_hour_rating = 46.0
    hpxml.water_heating_systems[0].tank_volume = 30.0
    hpxml.water_heating_systems[0].heating_capacity = 15354.0 # 4.5 kW
    hpxml.water_heating_systems[0].recovery_efficiency = 0.98
  elsif ['base-dhw-tank-gas-med-fhr-uef.xml'].include? hpxml_file
    # Based on AO Smith model number G6-MH3030NV 400 in AHRI directory
    hpxml.water_heating_systems[0].fuel_type = HPXML::FuelTypeNaturalGas
    hpxml.water_heating_systems[0].energy_factor = nil
    hpxml.water_heating_systems[0].uniform_energy_factor = 0.59
    hpxml.water_heating_systems[0].first_hour_rating = 56.0
    hpxml.water_heating_systems[0].tank_volume = 30.0
    hpxml.water_heating_systems[0].heating_capacity = 30000.0
    hpxml.water_heating_systems[0].recovery_efficiency = 0.75
  elsif ['base-dhw-tank-gas-high-fhr-uef.xml'].include? hpxml_file
    # Based on AO Smith model number G6-PVT7576NV 310 in AHRI directory
    hpxml.water_heating_systems[0].fuel_type = HPXML::FuelTypeNaturalGas
    hpxml.water_heating_systems[0].energy_factor = nil
    hpxml.water_heating_systems[0].uniform_energy_factor = 0.69
    hpxml.water_heating_systems[0].first_hour_rating = 116.0
    hpxml.water_heating_systems[0].tank_volume = 75.0
    hpxml.water_heating_systems[0].heating_capacity = 76000.0 # Btu/hr
    hpxml.water_heating_systems[0].recovery_efficiency = 0.79
  elsif ['base-dhw-tank-heat-pump-uef-low-fhr.xml'].include? hpxml_file
    # Based on Rheem model number XE40T10HS45U0 from AHRI directory
    hpxml.water_heating_systems[0].water_heater_type = HPXML::WaterHeaterTypeHeatPump
    hpxml.water_heating_systems[0].energy_factor = nil
    hpxml.water_heating_systems[0].uniform_energy_factor = 3.75
    hpxml.water_heating_systems[0].first_hour_rating = 50.0
    hpxml.water_heating_systems[0].tank_volume = 40.0
  elsif ['base-dhw-tank-heat-pump-uef-medium-fhr.xml'].include? hpxml_file
    # Based on Rheem model number XE40T10HS45U0 from AHRI directory
    hpxml.water_heating_systems[0].water_heater_type = HPXML::WaterHeaterTypeHeatPump
    hpxml.water_heating_systems[0].energy_factor = nil
    hpxml.water_heating_systems[0].uniform_energy_factor = 3.75
    hpxml.water_heating_systems[0].first_hour_rating = 60.0
    hpxml.water_heating_systems[0].tank_volume = 50.0
  elsif ['base-dhw-tank-heat-pump-uef-high-fhr.xml'].include? hpxml_file
    # Based on Rheem model number XE40T10HS45U0 from AHRI directory
    hpxml.water_heating_systems[0].water_heater_type = HPXML::WaterHeaterTypeHeatPump
    hpxml.water_heating_systems[0].energy_factor = nil
    hpxml.water_heating_systems[0].uniform_energy_factor = 3.75
    hpxml.water_heating_systems[0].first_hour_rating = 80.0
    hpxml.water_heating_systems[0].tank_volume = 80.0
  elsif ['base-dhw-tankless-gas-uef.xml'].include? hpxml_file
    hpxml.water_heating_systems[0].water_heater_type = HPXML::WaterHeaterTypeTankless
    hpxml.water_heating_systems[0].fuel_type = HPXML::FuelTypeNaturalGas
    hpxml.water_heating_systems[0].tank_volume = nil
    hpxml.water_heating_systems[0].heating_capacity = nil
    hpxml.water_heating_systems[0].energy_factor = nil
    hpxml.water_heating_systems[0].uniform_energy_factor = 0.93
  elsif ['base-dhw-tankless-electric-uef.xml'].include? hpxml_file
    hpxml.water_heating_systems[0].water_heater_type = HPXML::WaterHeaterTypeTankless
    hpxml.water_heating_systems[0].tank_volume = nil
    hpxml.water_heating_systems[0].heating_capacity = nil
    hpxml.water_heating_systems[0].energy_factor = nil
    hpxml.water_heating_systems[0].uniform_energy_factor = 0.98
  elsif ['base-dhw-desuperheater.xml',
         'base-dhw-desuperheater-2-speed.xml',
         'base-dhw-desuperheater-var-speed.xml',
         'base-dhw-desuperheater-hpwh.xml'].include? hpxml_file
    hpxml.water_heating_systems[0].uses_desuperheater = true
    hpxml.water_heating_systems[0].related_hvac_idref = 'CoolingSystem'
  elsif ['base-dhw-desuperheater-tankless.xml'].include? hpxml_file
    hpxml.water_heating_systems[0].water_heater_type = HPXML::WaterHeaterTypeTankless
    hpxml.water_heating_systems[0].tank_volume = nil
    hpxml.water_heating_systems[0].heating_capacity = nil
    hpxml.water_heating_systems[0].energy_factor = 0.99
    hpxml.water_heating_systems[0].uses_desuperheater = true
    hpxml.water_heating_systems[0].related_hvac_idref = 'CoolingSystem'
  elsif ['base-dhw-desuperheater-gshp.xml'].include? hpxml_file
    hpxml.water_heating_systems[0].uses_desuperheater = true
    hpxml.water_heating_systems[0].related_hvac_idref = 'HeatPump'
  elsif ['base-dhw-jacket-electric.xml',
         'base-dhw-jacket-indirect.xml',
         'base-dhw-jacket-gas.xml',
         'base-dhw-jacket-hpwh.xml'].include? hpxml_file
    hpxml.water_heating_systems[0].jacket_r_value = 10.0
  elsif ['base-dhw-indirect.xml',
         'base-dhw-indirect-outside.xml'].include? hpxml_file
    hpxml.water_heating_systems[0].water_heater_type = HPXML::WaterHeaterTypeCombiStorage
    hpxml.water_heating_systems[0].tank_volume = 50
    hpxml.water_heating_systems[0].heating_capacity = nil
    hpxml.water_heating_systems[0].energy_factor = nil
    hpxml.water_heating_systems[0].fuel_type = nil
    hpxml.water_heating_systems[0].related_hvac_idref = 'HeatingSystem'
    if hpxml_file == 'base-dhw-indirect-outside.xml'
      hpxml.water_heating_systems[0].location = HPXML::LocationOtherExterior
    end
  elsif ['base-dhw-indirect-standbyloss.xml'].include? hpxml_file
    hpxml.water_heating_systems[0].standby_loss = 1.0
  elsif ['base-dhw-combi-tankless.xml',
         'base-dhw-combi-tankless-outside.xml'].include? hpxml_file
    hpxml.water_heating_systems[0].water_heater_type = HPXML::WaterHeaterTypeCombiTankless
    hpxml.water_heating_systems[0].tank_volume = nil
    if hpxml_file == 'base-dhw-combi-tankless-outside.xml'
      hpxml.water_heating_systems[0].location = HPXML::LocationOtherExterior
    end
  elsif ['base-foundation-unconditioned-basement.xml'].include? hpxml_file
    hpxml.water_heating_systems[0].location = HPXML::LocationBasementUnconditioned
  elsif ['base-foundation-unvented-crawlspace.xml'].include? hpxml_file
    hpxml.water_heating_systems[0].location = HPXML::LocationCrawlspaceUnvented
  elsif ['base-foundation-vented-crawlspace.xml'].include? hpxml_file
    hpxml.water_heating_systems[0].location = HPXML::LocationCrawlspaceVented
  elsif ['base-foundation-slab.xml'].include? hpxml_file
    hpxml.water_heating_systems[0].location = HPXML::LocationLivingSpace
  elsif ['base-atticroof-vented.xml'].include? hpxml_file
    hpxml.water_heating_systems[0].location = HPXML::LocationAtticVented
  elsif ['base-atticroof-conditioned.xml'].include? hpxml_file
    hpxml.water_heating_systems[0].location = HPXML::LocationBasementConditioned
  elsif ['invalid_files/water-heater-location.xml'].include? hpxml_file
    hpxml.water_heating_systems[0].location = HPXML::LocationCrawlspaceVented
  elsif ['invalid_files/water-heater-location-other.xml'].include? hpxml_file
    hpxml.water_heating_systems[0].location = 'unconditioned space'
  elsif ['invalid_files/invalid-relatedhvac-desuperheater.xml'].include? hpxml_file
    hpxml.water_heating_systems[0].uses_desuperheater = true
    hpxml.water_heating_systems[0].related_hvac_idref = 'CoolingSystem_bad'
  elsif ['invalid_files/repeated-relatedhvac-desuperheater.xml'].include? hpxml_file
    hpxml.water_heating_systems[0].fraction_dhw_load_served = 0.5
    hpxml.water_heating_systems[0].uses_desuperheater = true
    hpxml.water_heating_systems[0].related_hvac_idref = 'CoolingSystem'
    hpxml.water_heating_systems << hpxml.water_heating_systems[0].dup
    hpxml.water_heating_systems[1].id = 'WaterHeater2'
  elsif ['invalid_files/invalid-relatedhvac-dhw-indirect.xml'].include? hpxml_file
    hpxml.water_heating_systems[0].related_hvac_idref = 'HeatingSystem_bad'
  elsif ['invalid_files/repeated-relatedhvac-dhw-indirect.xml'].include? hpxml_file
    hpxml.water_heating_systems[0].fraction_dhw_load_served = 0.5
    hpxml.water_heating_systems << hpxml.water_heating_systems[0].dup
    hpxml.water_heating_systems[1].id = 'WaterHeater2'
  elsif ['base-enclosure-garage.xml'].include? hpxml_file
    hpxml.water_heating_systems[0].location = HPXML::LocationGarage
  elsif ['base-enclosure-attached-multifamily.xml'].include? hpxml_file
    hpxml.water_heating_systems[0].location = HPXML::LocationLivingSpace
  elsif ['base-enclosure-other-housing-unit.xml',
         'base-enclosure-other-heated-space.xml',
         'base-enclosure-other-non-freezing-space.xml',
         'base-enclosure-other-multifamily-buffer-space.xml'].include? hpxml_file
    if ['base-enclosure-other-housing-unit.xml'].include? hpxml_file
      hpxml.water_heating_systems[0].location = HPXML::LocationOtherHousingUnit
    elsif ['base-enclosure-other-heated-space.xml'].include? hpxml_file
      hpxml.water_heating_systems[0].location = HPXML::LocationOtherHeatedSpace
    elsif ['base-enclosure-other-non-freezing-space.xml'].include? hpxml_file
      hpxml.water_heating_systems[0].location = HPXML::LocationOtherNonFreezingSpace
    elsif ['base-enclosure-other-multifamily-buffer-space.xml'].include? hpxml_file
      hpxml.water_heating_systems[0].location = HPXML::LocationOtherMultifamilyBufferSpace
    end
  elsif ['base-dhw-none.xml'].include? hpxml_file
    hpxml.water_heating_systems.clear
  elsif ['base-misc-defaults.xml'].include? hpxml_file
    hpxml.water_heating_systems[0].temperature = nil
    hpxml.water_heating_systems[0].location = nil
    hpxml.water_heating_systems[0].heating_capacity = nil
    hpxml.water_heating_systems[0].tank_volume = nil
    hpxml.water_heating_systems[0].recovery_efficiency = nil
  elsif ['base-dhw-shared-water-heater.xml'].include? hpxml_file
    hpxml.water_heating_systems.clear
    hpxml.water_heating_systems.add(id: 'SharedWaterHeater',
                                    is_shared_system: true,
                                    number_of_units_served: 6,
                                    fuel_type: HPXML::FuelTypeNaturalGas,
                                    water_heater_type: HPXML::WaterHeaterTypeStorage,
                                    location: HPXML::LocationLivingSpace,
                                    tank_volume: 50,
                                    fraction_dhw_load_served: 1.0,
                                    heating_capacity: 40000,
                                    energy_factor: 0.59,
                                    recovery_efficiency: 0.76,
                                    temperature: Waterheater.get_default_hot_water_temperature(Constants.ERIVersions[-1]))
  elsif ['base-dhw-shared-laundry-room.xml'].include? hpxml_file
    hpxml.water_heating_systems[0].location = HPXML::LocationLivingSpace
    hpxml.water_heating_systems << hpxml.water_heating_systems[0].dup
    hpxml.water_heating_systems[1].id = 'SharedWaterHeater'
    hpxml.water_heating_systems[1].is_shared_system = true
    hpxml.water_heating_systems[1].number_of_units_served = 6
    hpxml.water_heating_systems[1].fraction_dhw_load_served = 0
    hpxml.water_heating_systems[1].location = HPXML::LocationOtherHeatedSpace
  elsif ['invalid_files/multifamily-reference-water-heater.xml'].include? hpxml_file
    hpxml.water_heating_systems[0].location = HPXML::LocationOtherNonFreezingSpace
  end
end

def set_hpxml_hot_water_distribution(hpxml_file, hpxml)
  if ['base.xml'].include? hpxml_file
    hpxml.hot_water_distributions.add(id: 'HotWaterDistribution',
                                      system_type: HPXML::DHWDistTypeStandard,
                                      standard_piping_length: 50, # Chosen to test a negative EC_adj
                                      pipe_r_value: 0.0)
  elsif ['base-dhw-dwhr.xml'].include? hpxml_file
    hpxml.hot_water_distributions[0].dwhr_facilities_connected = HPXML::DWHRFacilitiesConnectedAll
    hpxml.hot_water_distributions[0].dwhr_equal_flow = true
    hpxml.hot_water_distributions[0].dwhr_efficiency = 0.55
  elsif ['base-dhw-recirc-demand.xml'].include? hpxml_file
    hpxml.hot_water_distributions[0].system_type = HPXML::DHWDistTypeRecirc
    hpxml.hot_water_distributions[0].recirculation_control_type = HPXML::DHWRecirControlTypeSensor
    hpxml.hot_water_distributions[0].recirculation_piping_length = 50
    hpxml.hot_water_distributions[0].recirculation_branch_piping_length = 50
    hpxml.hot_water_distributions[0].recirculation_pump_power = 50
    hpxml.hot_water_distributions[0].pipe_r_value = 3
  elsif ['base-dhw-recirc-manual.xml'].include? hpxml_file
    hpxml.hot_water_distributions[0].system_type = HPXML::DHWDistTypeRecirc
    hpxml.hot_water_distributions[0].recirculation_control_type = HPXML::DHWRecirControlTypeManual
    hpxml.hot_water_distributions[0].recirculation_piping_length = 50
    hpxml.hot_water_distributions[0].recirculation_branch_piping_length = 50
    hpxml.hot_water_distributions[0].recirculation_pump_power = 50
    hpxml.hot_water_distributions[0].pipe_r_value = 3
  elsif ['base-dhw-recirc-nocontrol.xml'].include? hpxml_file
    hpxml.hot_water_distributions[0].system_type = HPXML::DHWDistTypeRecirc
    hpxml.hot_water_distributions[0].recirculation_control_type = HPXML::DHWRecirControlTypeNone
    hpxml.hot_water_distributions[0].recirculation_piping_length = 50
    hpxml.hot_water_distributions[0].recirculation_branch_piping_length = 50
    hpxml.hot_water_distributions[0].recirculation_pump_power = 50
  elsif ['base-dhw-recirc-temperature.xml'].include? hpxml_file
    hpxml.hot_water_distributions[0].system_type = HPXML::DHWDistTypeRecirc
    hpxml.hot_water_distributions[0].recirculation_control_type = HPXML::DHWRecirControlTypeTemperature
    hpxml.hot_water_distributions[0].recirculation_piping_length = 50
    hpxml.hot_water_distributions[0].recirculation_branch_piping_length = 50
    hpxml.hot_water_distributions[0].recirculation_pump_power = 50
  elsif ['base-dhw-recirc-timer.xml'].include? hpxml_file
    hpxml.hot_water_distributions[0].system_type = HPXML::DHWDistTypeRecirc
    hpxml.hot_water_distributions[0].recirculation_control_type = HPXML::DHWRecirControlTypeTimer
    hpxml.hot_water_distributions[0].recirculation_piping_length = 50
    hpxml.hot_water_distributions[0].recirculation_branch_piping_length = 50
    hpxml.hot_water_distributions[0].recirculation_pump_power = 50
  elsif ['base-dhw-shared-water-heater.xml'].include? hpxml_file
    hpxml.hot_water_distributions[0].id = 'SharedHotWaterDistribution'
  elsif ['base-dhw-shared-water-heater-recirc.xml'].include? hpxml_file
    hpxml.hot_water_distributions[0].has_shared_recirculation = true
    hpxml.hot_water_distributions[0].shared_recirculation_number_of_units_served = 6
    hpxml.hot_water_distributions[0].shared_recirculation_pump_power = 220
    hpxml.hot_water_distributions[0].shared_recirculation_control_type = HPXML::DHWRecirControlTypeTimer
  elsif ['base-dhw-none.xml'].include? hpxml_file
    hpxml.hot_water_distributions.clear
  elsif ['base-misc-defaults.xml'].include? hpxml_file
    hpxml.hot_water_distributions[0].standard_piping_length = nil
  end
end

def set_hpxml_water_fixtures(hpxml_file, hpxml)
  if ['base.xml'].include? hpxml_file
    hpxml.water_fixtures.add(id: 'WaterFixture',
                             water_fixture_type: HPXML::WaterFixtureTypeShowerhead,
                             low_flow: true)
    hpxml.water_fixtures.add(id: 'WaterFixture2',
                             water_fixture_type: HPXML::WaterFixtureTypeFaucet,
                             low_flow: false)
  elsif ['base-dhw-low-flow-fixtures.xml'].include? hpxml_file
    hpxml.water_fixtures[1].low_flow = true
  elsif ['base-dhw-none.xml'].include? hpxml_file
    hpxml.water_fixtures.clear
  elsif ['base-misc-usage-multiplier.xml'].include? hpxml_file
    hpxml.water_heating.water_fixtures_usage_multiplier = 0.9
  end
end

def set_hpxml_solar_thermal_system(hpxml_file, hpxml)
  if ['base-dhw-solar-fraction.xml',
      'base-dhw-indirect-with-solar-fraction.xml',
      'base-dhw-tank-heat-pump-with-solar-fraction.xml',
      'base-dhw-tankless-gas-with-solar-fraction.xml'].include? hpxml_file
    hpxml.solar_thermal_systems.add(id: 'SolarThermalSystem',
                                    system_type: 'hot water',
                                    water_heating_system_idref: 'WaterHeater',
                                    solar_fraction: 0.65)
  elsif ['base-dhw-multiple.xml'].include? hpxml_file
    hpxml.solar_thermal_systems.add(id: 'SolarThermalSystem',
                                    system_type: 'hot water',
                                    water_heating_system_idref: nil, # Apply to all water heaters
                                    solar_fraction: 0.65)
  elsif ['base-dhw-solar-direct-flat-plate.xml',
         'base-dhw-solar-indirect-flat-plate.xml',
         'base-dhw-solar-thermosyphon-flat-plate.xml',
         'base-dhw-tank-heat-pump-with-solar.xml',
         'base-dhw-tankless-gas-with-solar.xml',
         'base-misc-defaults.xml',
         'invalid_files/solar-thermal-system-with-combi-tankless.xml',
         'invalid_files/solar-thermal-system-with-desuperheater.xml',
         'invalid_files/solar-thermal-system-with-dhw-indirect.xml'].include? hpxml_file
    hpxml.solar_thermal_systems.add(id: 'SolarThermalSystem',
                                    system_type: 'hot water',
                                    collector_area: 40,
                                    collector_type: HPXML::SolarThermalTypeSingleGlazing,
                                    collector_azimuth: 180,
                                    collector_tilt: 20,
                                    collector_frta: 0.77,
                                    collector_frul: 0.793,
                                    storage_volume: 60,
                                    water_heating_system_idref: 'WaterHeater')
    if hpxml_file == 'base-dhw-solar-direct-flat-plate.xml'
      hpxml.solar_thermal_systems[0].collector_loop_type = HPXML::SolarThermalLoopTypeDirect
    elsif hpxml_file == 'base-dhw-solar-thermosyphon-flat-plate.xml'
      hpxml.solar_thermal_systems[0].collector_loop_type = HPXML::SolarThermalLoopTypeThermosyphon
    elsif hpxml_file == 'base-misc-defaults.xml'
      hpxml.solar_thermal_systems[0].collector_loop_type = HPXML::SolarThermalLoopTypeDirect
      hpxml.solar_thermal_systems[0].storage_volume = nil
    else
      hpxml.solar_thermal_systems[0].collector_loop_type = HPXML::SolarThermalLoopTypeIndirect
    end
  elsif ['base-dhw-solar-direct-evacuated-tube.xml'].include? hpxml_file
    hpxml.solar_thermal_systems.add(id: 'SolarThermalSystem',
                                    system_type: 'hot water',
                                    collector_area: 40,
                                    collector_type: HPXML::SolarThermalTypeEvacuatedTube,
                                    collector_azimuth: 180,
                                    collector_tilt: 20,
                                    collector_frta: 0.50,
                                    collector_frul: 0.2799,
                                    storage_volume: 60,
                                    water_heating_system_idref: 'WaterHeater')
    if hpxml_file == 'base-dhw-solar-direct-evacuated-tube.xml'
      hpxml.solar_thermal_systems[0].collector_loop_type = HPXML::SolarThermalLoopTypeDirect
    else
      hpxml.solar_thermal_systems[0].collector_loop_type = HPXML::SolarThermalLoopTypeIndirect
    end
  elsif ['base-dhw-solar-direct-ics.xml'].include? hpxml_file
    hpxml.solar_thermal_systems.add(id: 'SolarThermalSystem',
                                    system_type: 'hot water',
                                    collector_area: 40,
                                    collector_loop_type: HPXML::SolarThermalLoopTypeDirect,
                                    collector_type: HPXML::SolarThermalTypeICS,
                                    collector_azimuth: 180,
                                    collector_tilt: 20,
                                    collector_frta: 0.77,
                                    collector_frul: 0.793,
                                    storage_volume: 60,
                                    water_heating_system_idref: 'WaterHeater')
  elsif ['invalid_files/unattached-solar-thermal-system.xml'].include? hpxml_file
    hpxml.solar_thermal_systems[0].water_heating_system_idref = 'foobar'
  end
end

def set_hpxml_pv_systems(hpxml_file, hpxml)
  if ['base-pv.xml'].include? hpxml_file
    hpxml.pv_systems.add(id: 'PVSystem',
                         is_shared_system: false,
                         module_type: HPXML::PVModuleTypeStandard,
                         location: HPXML::LocationRoof,
                         tracking: HPXML::PVTrackingTypeFixed,
                         array_azimuth: 180,
                         array_tilt: 20,
                         max_power_output: 4000,
                         inverter_efficiency: 0.96,
                         system_losses_fraction: 0.14)
    hpxml.pv_systems.add(id: 'PVSystem2',
                         is_shared_system: false,
                         module_type: HPXML::PVModuleTypePremium,
                         location: HPXML::LocationRoof,
                         tracking: HPXML::PVTrackingTypeFixed,
                         array_azimuth: 90,
                         array_tilt: 20,
                         max_power_output: 1500,
                         inverter_efficiency: 0.96,
                         system_losses_fraction: 0.14)
  elsif ['base-misc-defaults.xml'].include? hpxml_file
    hpxml.pv_systems.add(id: 'PVSystem',
                         module_type: HPXML::PVModuleTypeStandard,
                         location: HPXML::LocationRoof,
                         tracking: HPXML::PVTrackingTypeFixed,
                         array_azimuth: 180,
                         array_tilt: 20,
                         max_power_output: 4000,
                         year_modules_manufactured: 2015)
  elsif ['base-pv-shared.xml'].include? hpxml_file
    hpxml.pv_systems.add(id: 'PVSystem',
                         is_shared_system: true,
                         module_type: HPXML::PVModuleTypeStandard,
                         location: HPXML::LocationGround,
                         tracking: HPXML::PVTrackingTypeFixed,
                         array_azimuth: 225,
                         array_tilt: 30,
                         max_power_output: 30000,
                         inverter_efficiency: 0.96,
                         system_losses_fraction: 0.14,
                         number_of_bedrooms_served: 20)
  end
end

def set_hpxml_clothes_washer(hpxml_file, hpxml)
  if ['base.xml'].include? hpxml_file
    hpxml.clothes_washers.add(id: 'ClothesWasher',
                              location: HPXML::LocationLivingSpace,
                              integrated_modified_energy_factor: 1.21,
                              rated_annual_kwh: 380,
                              label_electric_rate: 0.12,
                              label_gas_rate: 1.09,
                              label_annual_gas_cost: 27,
                              capacity: 3.2,
                              label_usage: 6)
  elsif ['base-appliances-none.xml',
         'base-dhw-none.xml'].include? hpxml_file
    hpxml.clothes_washers.clear
  elsif ['base-enclosure-attached-multifamily.xml'].include? hpxml_file
    hpxml.clothes_washers[0].location = HPXML::LocationLivingSpace
  elsif ['base-enclosure-other-housing-unit.xml',
         'base-enclosure-other-heated-space.xml',
         'base-enclosure-other-non-freezing-space.xml',
         'base-enclosure-other-multifamily-buffer-space.xml'].include? hpxml_file
    if ['base-enclosure-other-housing-unit.xml'].include? hpxml_file
      hpxml.clothes_washers[0].location = HPXML::LocationOtherHousingUnit
    elsif ['base-enclosure-other-heated-space.xml'].include? hpxml_file
      hpxml.clothes_washers[0].location = HPXML::LocationOtherHeatedSpace
    elsif ['base-enclosure-other-non-freezing-space.xml'].include? hpxml_file
      hpxml.clothes_washers[0].location = HPXML::LocationOtherNonFreezingSpace
    elsif ['base-enclosure-other-multifamily-buffer-space.xml'].include? hpxml_file
      hpxml.clothes_washers[0].location = HPXML::LocationOtherMultifamilyBufferSpace
    end
  elsif ['base-appliances-modified.xml'].include? hpxml_file
    imef = hpxml.clothes_washers[0].integrated_modified_energy_factor
    hpxml.clothes_washers[0].integrated_modified_energy_factor = nil
    hpxml.clothes_washers[0].modified_energy_factor = HotWaterAndAppliances.calc_clothes_washer_mef_from_imef(imef).round(2)
  elsif ['base-foundation-unconditioned-basement.xml'].include? hpxml_file
    hpxml.clothes_washers[0].location = HPXML::LocationBasementUnconditioned
  elsif ['base-atticroof-conditioned.xml'].include? hpxml_file
    hpxml.clothes_washers[0].location = HPXML::LocationBasementConditioned
  elsif ['base-enclosure-garage.xml',
         'invalid_files/clothes-washer-location.xml'].include? hpxml_file
    hpxml.clothes_washers[0].location = HPXML::LocationGarage
  elsif ['invalid_files/appliances-location-unconditioned-space.xml'].include? hpxml_file
    hpxml.clothes_washers[0].location = 'unconditioned space'
  elsif ['base-misc-defaults.xml'].include? hpxml_file
    hpxml.clothes_washers[0].location = nil
    hpxml.clothes_washers[0].modified_energy_factor = nil
    hpxml.clothes_washers[0].integrated_modified_energy_factor = nil
    hpxml.clothes_washers[0].rated_annual_kwh = nil
    hpxml.clothes_washers[0].label_electric_rate = nil
    hpxml.clothes_washers[0].label_gas_rate = nil
    hpxml.clothes_washers[0].label_annual_gas_cost = nil
    hpxml.clothes_washers[0].capacity = nil
    hpxml.clothes_washers[0].label_usage = nil
  elsif ['base-misc-usage-multiplier.xml'].include? hpxml_file
    hpxml.clothes_washers[0].usage_multiplier = 0.9
  elsif ['base-dhw-shared-laundry-room.xml'].include? hpxml_file
    hpxml.clothes_washers[0].is_shared_appliance = true
    hpxml.clothes_washers[0].id = 'SharedClothesWasher'
    hpxml.clothes_washers[0].location = HPXML::LocationOtherHeatedSpace
    hpxml.clothes_washers[0].water_heating_system_idref = 'SharedWaterHeater'
  elsif ['invalid_files/unattached-shared-clothes-washer-water-heater.xml'].include? hpxml_file
    hpxml.clothes_washers[0].water_heating_system_idref = 'foobar'
  elsif ['invalid_files/multifamily-reference-appliance.xml'].include? hpxml_file
    hpxml.clothes_washers[0].location = HPXML::LocationOtherHousingUnit
  end
end

def set_hpxml_clothes_dryer(hpxml_file, hpxml)
  if ['base.xml'].include? hpxml_file
    hpxml.clothes_dryers.add(id: 'ClothesDryer',
                             location: HPXML::LocationLivingSpace,
                             fuel_type: HPXML::FuelTypeElectricity,
                             combined_energy_factor: 3.73,
                             control_type: HPXML::ClothesDryerControlTypeTimer,
                             is_vented: true,
                             vented_flow_rate: 150)
  elsif ['base-appliances-none.xml',
         'base-dhw-none.xml'].include? hpxml_file
    hpxml.clothes_dryers.clear
  elsif ['base-enclosure-attached-multifamily.xml'].include? hpxml_file
    hpxml.clothes_dryers[0].location = HPXML::LocationLivingSpace
  elsif ['base-enclosure-other-housing-unit.xml',
         'base-enclosure-other-heated-space.xml',
         'base-enclosure-other-non-freezing-space.xml',
         'base-enclosure-other-multifamily-buffer-space.xml'].include? hpxml_file
    if ['base-enclosure-other-housing-unit.xml'].include? hpxml_file
      hpxml.clothes_dryers[0].location = HPXML::LocationOtherHousingUnit
    elsif ['base-enclosure-other-heated-space.xml'].include? hpxml_file
      hpxml.clothes_dryers[0].location = HPXML::LocationOtherHeatedSpace
    elsif ['base-enclosure-other-non-freezing-space.xml'].include? hpxml_file
      hpxml.clothes_dryers[0].location = HPXML::LocationOtherNonFreezingSpace
    elsif ['base-enclosure-other-multifamily-buffer-space.xml'].include? hpxml_file
      hpxml.clothes_dryers[0].location = HPXML::LocationOtherMultifamilyBufferSpace
    end
  elsif ['base-appliances-modified.xml'].include? hpxml_file
    cef = hpxml.clothes_dryers[-1].combined_energy_factor
    hpxml.clothes_dryers.clear
    hpxml.clothes_dryers.add(id: 'ClothesDryer',
                             location: HPXML::LocationLivingSpace,
                             fuel_type: HPXML::FuelTypeElectricity,
                             energy_factor: HotWaterAndAppliances.calc_clothes_dryer_ef_from_cef(cef).round(2),
                             control_type: HPXML::ClothesDryerControlTypeMoisture,
                             is_vented: false)
  elsif ['base-appliances-coal.xml',
         'base-appliances-gas.xml',
         'base-appliances-propane.xml',
         'base-appliances-oil.xml',
         'base-appliances-wood.xml'].include? hpxml_file
    hpxml.clothes_dryers.clear
    hpxml.clothes_dryers.add(id: 'ClothesDryer',
                             location: HPXML::LocationLivingSpace,
                             combined_energy_factor: 3.30,
                             control_type: HPXML::ClothesDryerControlTypeMoisture)
    if hpxml_file == 'base-appliances-coal.xml'
      hpxml.clothes_dryers[0].fuel_type = HPXML::FuelTypeCoal
    elsif hpxml_file == 'base-appliances-gas.xml'
      hpxml.clothes_dryers[0].fuel_type = HPXML::FuelTypeNaturalGas
    elsif hpxml_file == 'base-appliances-propane.xml'
      hpxml.clothes_dryers[0].fuel_type = HPXML::FuelTypePropane
    elsif hpxml_file == 'base-appliances-oil.xml'
      hpxml.clothes_dryers[0].fuel_type = HPXML::FuelTypeOil
    elsif hpxml_file == 'base-appliances-wood.xml'
      hpxml.clothes_dryers[0].fuel_type = HPXML::FuelTypeWoodCord
    end
  elsif ['base-foundation-unconditioned-basement.xml'].include? hpxml_file
    hpxml.clothes_dryers[0].location = HPXML::LocationBasementUnconditioned
  elsif ['base-atticroof-conditioned.xml'].include? hpxml_file
    hpxml.clothes_dryers[0].location = HPXML::LocationBasementConditioned
  elsif ['base-enclosure-garage.xml',
         'invalid_files/clothes-dryer-location.xml'].include? hpxml_file
    hpxml.clothes_dryers[0].location = HPXML::LocationGarage
  elsif ['invalid_files/appliances-location-unconditioned-space.xml'].include? hpxml_file
    hpxml.clothes_dryers[0].location = 'unconditioned space'
  elsif ['base-misc-defaults.xml'].include? hpxml_file
    hpxml.clothes_dryers[0].location = nil
    hpxml.clothes_dryers[0].energy_factor = nil
    hpxml.clothes_dryers[0].combined_energy_factor = nil
    hpxml.clothes_dryers[0].control_type = nil
    hpxml.clothes_dryers[0].is_vented = nil
    hpxml.clothes_dryers[0].vented_flow_rate = nil
  elsif ['base-dhw-shared-laundry-room.xml'].include? hpxml_file
    hpxml.clothes_dryers[0].id = 'SharedClothesDryer'
    hpxml.clothes_dryers[0].location = HPXML::LocationOtherHeatedSpace
    hpxml.clothes_dryers[0].is_shared_appliance = true
  elsif ['base-misc-usage-multiplier.xml'].include? hpxml_file
    hpxml.clothes_dryers[0].usage_multiplier = 0.9
  end
end

def set_hpxml_dishwasher(hpxml_file, hpxml)
  if ['base.xml'].include? hpxml_file
    hpxml.dishwashers.add(id: 'Dishwasher',
                          location: HPXML::LocationLivingSpace,
                          rated_annual_kwh: 307,
                          label_electric_rate: 0.12,
                          label_gas_rate: 1.09,
                          label_annual_gas_cost: 22.32,
                          label_usage: 4,
                          place_setting_capacity: 12)
  elsif ['base-appliances-modified.xml'].include? hpxml_file
    rated_annual_kwh = hpxml.dishwashers[0].rated_annual_kwh
    hpxml.dishwashers[0].rated_annual_kwh = nil
    hpxml.dishwashers[0].energy_factor = HotWaterAndAppliances.calc_dishwasher_ef_from_annual_kwh(rated_annual_kwh).round(2)
    hpxml.dishwashers[0].place_setting_capacity = 6 # Compact
  elsif ['base-enclosure-attached-multifamily.xml'].include? hpxml_file
    hpxml.dishwashers[0].location = HPXML::LocationLivingSpace
  elsif ['base-enclosure-other-housing-unit.xml',
         'base-enclosure-other-heated-space.xml',
         'base-enclosure-other-non-freezing-space.xml',
         'base-enclosure-other-multifamily-buffer-space.xml'].include? hpxml_file
    if ['base-enclosure-other-housing-unit.xml'].include? hpxml_file
      hpxml.dishwashers[0].location = HPXML::LocationOtherHousingUnit
    elsif ['base-enclosure-other-heated-space.xml'].include? hpxml_file
      hpxml.dishwashers[0].location = HPXML::LocationOtherHeatedSpace
    elsif ['base-enclosure-other-non-freezing-space.xml'].include? hpxml_file
      hpxml.dishwashers[0].location = HPXML::LocationOtherNonFreezingSpace
    elsif ['base-enclosure-other-multifamily-buffer-space.xml'].include? hpxml_file
      hpxml.dishwashers[0].location = HPXML::LocationOtherMultifamilyBufferSpace
    end
  elsif ['base-appliances-none.xml',
         'base-dhw-none.xml'].include? hpxml_file
    hpxml.dishwashers.clear
  elsif ['base-foundation-unconditioned-basement.xml'].include? hpxml_file
    hpxml.dishwashers[0].location = HPXML::LocationBasementUnconditioned
  elsif ['base-atticroof-conditioned.xml'].include? hpxml_file
    hpxml.dishwashers[0].location = HPXML::LocationBasementConditioned
  elsif ['base-enclosure-garage.xml',
         'invalid_files/dishwasher-location.xml'].include? hpxml_file
    hpxml.dishwashers[0].location = HPXML::LocationGarage
  elsif ['invalid_files/appliances-location-unconditioned-space.xml'].include? hpxml_file
    hpxml.dishwashers[0].location = 'unconditioned space'
  elsif ['base-misc-defaults.xml'].include? hpxml_file
    hpxml.dishwashers[0].rated_annual_kwh = nil
    hpxml.dishwashers[0].label_electric_rate = nil
    hpxml.dishwashers[0].label_gas_rate = nil
    hpxml.dishwashers[0].label_annual_gas_cost = nil
    hpxml.dishwashers[0].place_setting_capacity = nil
    hpxml.dishwashers[0].label_usage = nil
  elsif ['base-misc-usage-multiplier.xml'].include? hpxml_file
    hpxml.dishwashers[0].usage_multiplier = 0.9
  elsif ['base-dhw-shared-laundry-room.xml'].include? hpxml_file
    hpxml.dishwashers[0].is_shared_appliance = true
    hpxml.dishwashers[0].id = 'SharedDishwasher'
    hpxml.dishwashers[0].location = HPXML::LocationOtherHeatedSpace
    hpxml.dishwashers[0].water_heating_system_idref = 'SharedWaterHeater'
  elsif ['invalid_files/unattached-shared-dishwasher-water-heater.xml'].include? hpxml_file
    hpxml.dishwashers[0].water_heating_system_idref = 'foobar'
  elsif ['invalid_files/invalid-input-parameters.xml'].include? hpxml_file
    hpxml.dishwashers[0].rated_annual_kwh = nil
    hpxml.dishwashers[0].energy_factor = 5.1
  end
end

def set_hpxml_refrigerator(hpxml_file, hpxml)
  if ['base.xml'].include? hpxml_file
    hpxml.refrigerators.add(id: 'Refrigerator',
                            location: HPXML::LocationLivingSpace,
                            rated_annual_kwh: 650,
                            primary_indicator: true)
  elsif ['base-appliances-modified.xml'].include? hpxml_file
    hpxml.refrigerators[0].adjusted_annual_kwh = 600
  elsif ['base-appliances-none.xml'].include? hpxml_file
    hpxml.refrigerators.clear
  elsif ['base-enclosure-attached-multifamily.xml'].include? hpxml_file
    hpxml.refrigerators[0].location = HPXML::LocationLivingSpace
  elsif ['base-enclosure-other-housing-unit.xml',
         'base-enclosure-other-heated-space.xml',
         'base-enclosure-other-non-freezing-space.xml',
         'base-enclosure-other-multifamily-buffer-space.xml'].include? hpxml_file
    if ['base-enclosure-other-housing-unit.xml'].include? hpxml_file
      hpxml.refrigerators[0].location = HPXML::LocationOtherHousingUnit
    elsif ['base-enclosure-other-heated-space.xml'].include? hpxml_file
      hpxml.refrigerators[0].location = HPXML::LocationOtherHeatedSpace
    elsif ['base-enclosure-other-non-freezing-space.xml'].include? hpxml_file
      hpxml.refrigerators[0].location = HPXML::LocationOtherNonFreezingSpace
    elsif ['base-enclosure-other-multifamily-buffer-space.xml'].include? hpxml_file
      hpxml.refrigerators[0].location = HPXML::LocationOtherMultifamilyBufferSpace
    end
  elsif ['base-foundation-unconditioned-basement.xml'].include? hpxml_file
    hpxml.refrigerators[0].location = HPXML::LocationBasementUnconditioned
  elsif ['base-atticroof-conditioned.xml'].include? hpxml_file
    hpxml.refrigerators[0].location = HPXML::LocationBasementConditioned
  elsif ['base-enclosure-garage.xml',
         'invalid_files/refrigerator-location.xml'].include? hpxml_file
    hpxml.refrigerators[0].location = HPXML::LocationGarage
  elsif ['invalid_files/appliances-location-unconditioned-space.xml'].include? hpxml_file
    hpxml.refrigerators[0].location = 'unconditioned space'
  elsif ['base-misc-defaults.xml'].include? hpxml_file
    hpxml.refrigerators[0].primary_indicator = nil
    hpxml.refrigerators[0].location = nil
    hpxml.refrigerators[0].rated_annual_kwh = nil
    hpxml.refrigerators[0].adjusted_annual_kwh = nil
  elsif ['base-misc-usage-multiplier.xml'].include? hpxml_file
    hpxml.refrigerators[0].usage_multiplier = 0.9
  elsif ['base-misc-loads-large-uncommon.xml'].include? hpxml_file
    hpxml.refrigerators[0].weekday_fractions = '0.040, 0.039, 0.038, 0.037, 0.036, 0.036, 0.038, 0.040, 0.041, 0.041, 0.040, 0.040, 0.042, 0.042, 0.042, 0.041, 0.044, 0.048, 0.050, 0.048, 0.047, 0.046, 0.044, 0.041'
    hpxml.refrigerators[0].weekend_fractions = '0.040, 0.039, 0.038, 0.037, 0.036, 0.036, 0.038, 0.040, 0.041, 0.041, 0.040, 0.040, 0.042, 0.042, 0.042, 0.041, 0.044, 0.048, 0.050, 0.048, 0.047, 0.046, 0.044, 0.041'
    hpxml.refrigerators[0].monthly_multipliers = '0.837, 0.835, 1.084, 1.084, 1.084, 1.096, 1.096, 1.096, 1.096, 0.931, 0.925, 0.837'
    hpxml.refrigerators.add(id: 'ExtraRefrigerator',
                            rated_annual_kwh: 700,
                            primary_indicator: false,
                            weekday_fractions: '0.040, 0.039, 0.038, 0.037, 0.036, 0.036, 0.038, 0.040, 0.041, 0.041, 0.040, 0.040, 0.042, 0.042, 0.042, 0.041, 0.044, 0.048, 0.050, 0.048, 0.047, 0.046, 0.044, 0.041',
                            weekend_fractions: '0.040, 0.039, 0.038, 0.037, 0.036, 0.036, 0.038, 0.040, 0.041, 0.041, 0.040, 0.040, 0.042, 0.042, 0.042, 0.041, 0.044, 0.048, 0.050, 0.048, 0.047, 0.046, 0.044, 0.041',
                            monthly_multipliers: '0.837, 0.835, 1.084, 1.084, 1.084, 1.096, 1.096, 1.096, 1.096, 0.931, 0.925, 0.837')
    hpxml.refrigerators.add(id: 'ExtraRefrigerator2',
                            rated_annual_kwh: 800,
                            primary_indicator: false,
                            weekday_fractions: '0.040, 0.039, 0.038, 0.037, 0.036, 0.036, 0.038, 0.040, 0.041, 0.041, 0.040, 0.040, 0.042, 0.042, 0.042, 0.041, 0.044, 0.048, 0.050, 0.048, 0.047, 0.046, 0.044, 0.041',
                            weekend_fractions: '0.040, 0.039, 0.038, 0.037, 0.036, 0.036, 0.038, 0.040, 0.041, 0.041, 0.040, 0.040, 0.042, 0.042, 0.042, 0.041, 0.044, 0.048, 0.050, 0.048, 0.047, 0.046, 0.044, 0.041',
                            monthly_multipliers: '0.837, 0.835, 1.084, 1.084, 1.084, 1.096, 1.096, 1.096, 1.096, 0.931, 0.925, 0.837')
  elsif ['invalid_files/refrigerators-multiple-primary.xml'].include? hpxml_file
    hpxml.refrigerators.add(id: 'Refrigerator2',
                            location: HPXML::LocationLivingSpace,
                            rated_annual_kwh: 650,
                            primary_indicator: true)
  elsif ['invalid_files/refrigerators-no-primary.xml'].include? hpxml_file
    hpxml.refrigerators[0].primary_indicator = false
    hpxml.refrigerators.add(id: 'Refrigerator2',
                            location: HPXML::LocationLivingSpace,
                            rated_annual_kwh: 650,
                            primary_indicator: false)
  end
end

def set_hpxml_freezer(hpxml_file, hpxml)
  if ['base-misc-loads-large-uncommon.xml',
      'base-misc-usage-multiplier.xml'].include? hpxml_file
    hpxml.freezers.add(id: 'Freezer',
                       location: HPXML::LocationLivingSpace,
                       rated_annual_kwh: 300,
                       weekday_fractions: '0.040, 0.039, 0.038, 0.037, 0.036, 0.036, 0.038, 0.040, 0.041, 0.041, 0.040, 0.040, 0.042, 0.042, 0.042, 0.041, 0.044, 0.048, 0.050, 0.048, 0.047, 0.046, 0.044, 0.041',
                       weekend_fractions: '0.040, 0.039, 0.038, 0.037, 0.036, 0.036, 0.038, 0.040, 0.041, 0.041, 0.040, 0.040, 0.042, 0.042, 0.042, 0.041, 0.044, 0.048, 0.050, 0.048, 0.047, 0.046, 0.044, 0.041',
                       monthly_multipliers: '0.837, 0.835, 1.084, 1.084, 1.084, 1.096, 1.096, 1.096, 1.096, 0.931, 0.925, 0.837')
    hpxml.freezers.add(id: 'Freezer2',
                       location: HPXML::LocationLivingSpace,
                       rated_annual_kwh: 400,
                       weekday_fractions: '0.040, 0.039, 0.038, 0.037, 0.036, 0.036, 0.038, 0.040, 0.041, 0.041, 0.040, 0.040, 0.042, 0.042, 0.042, 0.041, 0.044, 0.048, 0.050, 0.048, 0.047, 0.046, 0.044, 0.041',
                       weekend_fractions: '0.040, 0.039, 0.038, 0.037, 0.036, 0.036, 0.038, 0.040, 0.041, 0.041, 0.040, 0.040, 0.042, 0.042, 0.042, 0.041, 0.044, 0.048, 0.050, 0.048, 0.047, 0.046, 0.044, 0.041',
                       monthly_multipliers: '0.837, 0.835, 1.084, 1.084, 1.084, 1.096, 1.096, 1.096, 1.096, 0.931, 0.925, 0.837')
    if hpxml_file == 'base-misc-usage-multiplier.xml'
      hpxml.freezers.each do |freezer|
        freezer.usage_multiplier = 0.9
      end
    end
  end
end

def set_hpxml_dehumidifier(hpxml_file, hpxml)
  if ['base-appliances-dehumidifier.xml'].include? hpxml_file
    hpxml.dehumidifiers.add(id: 'Dehumidifier',
                            capacity: 40,
                            energy_factor: 1.8,
                            rh_setpoint: 0.5,
                            fraction_served: 1.0)
  elsif ['base-appliances-dehumidifier-ief.xml'].include? hpxml_file
    hpxml.dehumidifiers[0].energy_factor = nil
    hpxml.dehumidifiers[0].integrated_energy_factor = 1.5
  elsif ['base-appliances-dehumidifier-50percent.xml'].include? hpxml_file
    hpxml.dehumidifiers[0].fraction_served = 0.5
  end
end

def set_hpxml_cooking_range(hpxml_file, hpxml)
  if ['base.xml'].include? hpxml_file
    hpxml.cooking_ranges.add(id: 'Range',
                             location: HPXML::LocationLivingSpace,
                             fuel_type: HPXML::FuelTypeElectricity,
                             is_induction: false)
  elsif ['base-appliances-none.xml'].include? hpxml_file
    hpxml.cooking_ranges.clear
  elsif ['base-enclosure-attached-multifamily.xml'].include? hpxml_file
    hpxml.cooking_ranges[0].location = HPXML::LocationLivingSpace
  elsif ['base-enclosure-other-housing-unit.xml',
         'base-enclosure-other-heated-space.xml',
         'base-enclosure-other-non-freezing-space.xml',
         'base-enclosure-other-multifamily-buffer-space.xml'].include? hpxml_file
    if ['base-enclosure-other-housing-unit.xml'].include? hpxml_file
      hpxml.cooking_ranges[0].location = HPXML::LocationOtherHousingUnit
    elsif ['base-enclosure-other-heated-space.xml'].include? hpxml_file
      hpxml.cooking_ranges[0].location = HPXML::LocationOtherHeatedSpace
    elsif ['base-enclosure-other-non-freezing-space.xml'].include? hpxml_file
      hpxml.cooking_ranges[0].location = HPXML::LocationOtherNonFreezingSpace
    elsif ['base-enclosure-other-multifamily-buffer-space.xml'].include? hpxml_file
      hpxml.cooking_ranges[0].location = HPXML::LocationOtherMultifamilyBufferSpace
    end
  elsif ['base-appliances-gas.xml'].include? hpxml_file
    hpxml.cooking_ranges[0].fuel_type = HPXML::FuelTypeNaturalGas
    hpxml.cooking_ranges[0].is_induction = false
  elsif ['base-appliances-propane.xml'].include? hpxml_file
    hpxml.cooking_ranges[0].fuel_type = HPXML::FuelTypePropane
    hpxml.cooking_ranges[0].is_induction = false
  elsif ['base-appliances-oil.xml'].include? hpxml_file
    hpxml.cooking_ranges[0].fuel_type = HPXML::FuelTypeOil
  elsif ['base-appliances-coal.xml'].include? hpxml_file
    hpxml.cooking_ranges[0].fuel_type = HPXML::FuelTypeCoal
  elsif ['base-appliances-wood.xml'].include? hpxml_file
    hpxml.cooking_ranges[0].fuel_type = HPXML::FuelTypeWoodCord
    hpxml.cooking_ranges[0].is_induction = false
  elsif ['base-foundation-unconditioned-basement.xml'].include? hpxml_file
    hpxml.cooking_ranges[0].location = HPXML::LocationBasementUnconditioned
  elsif ['base-atticroof-conditioned.xml'].include? hpxml_file
    hpxml.cooking_ranges[0].location = HPXML::LocationBasementConditioned
  elsif ['base-enclosure-garage.xml',
         'invalid_files/cooking-range-location.xml'].include? hpxml_file
    hpxml.cooking_ranges[0].location = HPXML::LocationGarage
  elsif ['invalid_files/appliances-location-unconditioned-space.xml'].include? hpxml_file
    hpxml.cooking_ranges[0].location = 'unconditioned space'
  elsif ['base-misc-defaults.xml'].include? hpxml_file
    hpxml.cooking_ranges[0].is_induction = nil
  elsif ['base-misc-usage-multiplier.xml'].include? hpxml_file
    hpxml.cooking_ranges[0].usage_multiplier = 0.9
  elsif ['base-misc-loads-large-uncommon.xml'].include? hpxml_file
    hpxml.cooking_ranges[0].weekday_fractions = '0.007, 0.007, 0.004, 0.004, 0.007, 0.011, 0.025, 0.042, 0.046, 0.048, 0.042, 0.050, 0.057, 0.046, 0.057, 0.044, 0.092, 0.150, 0.117, 0.060, 0.035, 0.025, 0.016, 0.011'
    hpxml.cooking_ranges[0].weekend_fractions = '0.007, 0.007, 0.004, 0.004, 0.007, 0.011, 0.025, 0.042, 0.046, 0.048, 0.042, 0.050, 0.057, 0.046, 0.057, 0.044, 0.092, 0.150, 0.117, 0.060, 0.035, 0.025, 0.016, 0.011'
    hpxml.cooking_ranges[0].monthly_multipliers = '1.097, 1.097, 0.991, 0.987, 0.991, 0.890, 0.896, 0.896, 0.890, 1.085, 1.085, 1.097'
  end
end

def set_hpxml_oven(hpxml_file, hpxml)
  if ['base.xml'].include? hpxml_file
    hpxml.ovens.add(id: 'Oven',
                    is_convection: false)
  elsif ['base-appliances-none.xml'].include? hpxml_file
    hpxml.ovens.clear
  elsif ['base-misc-defaults.xml'].include? hpxml_file
    hpxml.ovens[0].is_convection = nil
  end
end

def set_hpxml_lighting(hpxml_file, hpxml)
  if ['base.xml'].include? hpxml_file
    hpxml.lighting_groups.add(id: 'Lighting_CFL_Interior',
                              location: HPXML::LocationInterior,
                              fraction_of_units_in_location: 0.4,
                              lighting_type: HPXML::LightingTypeCFL)
    hpxml.lighting_groups.add(id: 'Lighting_CFL_Exterior',
                              location: HPXML::LocationExterior,
                              fraction_of_units_in_location: 0.4,
                              lighting_type: HPXML::LightingTypeCFL)
    hpxml.lighting_groups.add(id: 'Lighting_CFL_Garage',
                              location: HPXML::LocationGarage,
                              fraction_of_units_in_location: 0.4,
                              lighting_type: HPXML::LightingTypeCFL)
    hpxml.lighting_groups.add(id: 'Lighting_LFL_Interior',
                              location: HPXML::LocationInterior,
                              fraction_of_units_in_location: 0.1,
                              lighting_type: HPXML::LightingTypeLFL)
    hpxml.lighting_groups.add(id: 'Lighting_LFL_Exterior',
                              location: HPXML::LocationExterior,
                              fraction_of_units_in_location: 0.1,
                              lighting_type: HPXML::LightingTypeLFL)
    hpxml.lighting_groups.add(id: 'Lighting_LFL_Garage',
                              location: HPXML::LocationGarage,
                              fraction_of_units_in_location: 0.1,
                              lighting_type: HPXML::LightingTypeLFL)
    hpxml.lighting_groups.add(id: 'Lighting_LED_Interior',
                              location: HPXML::LocationInterior,
                              fraction_of_units_in_location: 0.25,
                              lighting_type: HPXML::LightingTypeLED)
    hpxml.lighting_groups.add(id: 'Lighting_LED_Exterior',
                              location: HPXML::LocationExterior,
                              fraction_of_units_in_location: 0.25,
                              lighting_type: HPXML::LightingTypeLED)
    hpxml.lighting_groups.add(id: 'Lighting_LED_Garage',
                              location: HPXML::LocationGarage,
                              fraction_of_units_in_location: 0.25,
                              lighting_type: HPXML::LightingTypeLED)
  elsif ['invalid_files/lighting-fractions.xml'].include? hpxml_file
    hpxml.lighting_groups[0].fraction_of_units_in_location = 0.8
  elsif ['base-misc-usage-multiplier.xml'].include? hpxml_file
    hpxml.lighting.interior_usage_multiplier = 0.9
    hpxml.lighting.garage_usage_multiplier = 0.9
    hpxml.lighting.exterior_usage_multiplier = 0.9
  elsif ['base-lighting-none.xml'].include? hpxml_file
    hpxml.lighting_groups.clear
  end
end

def set_hpxml_ceiling_fans(hpxml_file, hpxml)
  if ['base-lighting-ceiling-fans.xml'].include? hpxml_file
    hpxml.ceiling_fans.add(id: 'CeilingFan',
                           efficiency: 100,
                           quantity: 4)
  elsif ['base-misc-defaults.xml'].include? hpxml_file
    hpxml.ceiling_fans.add(id: 'CeilingFan',
                           efficiency: nil,
                           quantity: nil)
  end
end

def set_hpxml_pools(hpxml_file, hpxml)
  if ['base-misc-loads-large-uncommon.xml',
      'base-misc-usage-multiplier.xml'].include? hpxml_file
    hpxml.pools.add(id: 'Pool',
                    heater_type: HPXML::HeaterTypeGas,
                    heater_load_units: HPXML::UnitsThermPerYear,
                    heater_load_value: 500,
                    pump_kwh_per_year: 2700,
                    heater_weekday_fractions: '0.003, 0.003, 0.003, 0.004, 0.008, 0.015, 0.026, 0.044, 0.084, 0.121, 0.127, 0.121, 0.120, 0.090, 0.075, 0.061, 0.037, 0.023, 0.013, 0.008, 0.004, 0.003, 0.003, 0.003',
                    heater_weekend_fractions: '0.003, 0.003, 0.003, 0.004, 0.008, 0.015, 0.026, 0.044, 0.084, 0.121, 0.127, 0.121, 0.120, 0.090, 0.075, 0.061, 0.037, 0.023, 0.013, 0.008, 0.004, 0.003, 0.003, 0.003',
                    heater_monthly_multipliers: '1.154, 1.161, 1.013, 1.010, 1.013, 0.888, 0.883, 0.883, 0.888, 0.978, 0.974, 1.154',
                    pump_weekday_fractions: '0.003, 0.003, 0.003, 0.004, 0.008, 0.015, 0.026, 0.044, 0.084, 0.121, 0.127, 0.121, 0.120, 0.090, 0.075, 0.061, 0.037, 0.023, 0.013, 0.008, 0.004, 0.003, 0.003, 0.003',
                    pump_weekend_fractions: '0.003, 0.003, 0.003, 0.004, 0.008, 0.015, 0.026, 0.044, 0.084, 0.121, 0.127, 0.121, 0.120, 0.090, 0.075, 0.061, 0.037, 0.023, 0.013, 0.008, 0.004, 0.003, 0.003, 0.003',
                    pump_monthly_multipliers: '1.154, 1.161, 1.013, 1.010, 1.013, 0.888, 0.883, 0.883, 0.888, 0.978, 0.974, 1.154')
    if hpxml_file == 'base-misc-usage-multiplier.xml'
      hpxml.pools.each do |pool|
        pool.pump_usage_multiplier = 0.9
        pool.heater_usage_multiplier = 0.9
      end
    end
  elsif ['base-misc-loads-large-uncommon2.xml'].include? hpxml_file
    hpxml.pools[0].heater_type = nil
    hpxml.pools[0].heater_load_value = nil
    hpxml.pools[0].heater_weekday_fractions = nil
    hpxml.pools[0].heater_weekend_fractions = nil
    hpxml.pools[0].heater_monthly_multipliers = nil
  end
end

def set_hpxml_hot_tubs(hpxml_file, hpxml)
  if ['base-misc-loads-large-uncommon.xml',
      'base-misc-usage-multiplier.xml'].include? hpxml_file
    hpxml.hot_tubs.add(id: 'HotTub',
                       heater_type: HPXML::HeaterTypeElectricResistance,
                       heater_load_units: HPXML::UnitsKwhPerYear,
                       heater_load_value: 1300,
                       pump_kwh_per_year: 1000,
                       heater_weekday_fractions: '0.024, 0.029, 0.024, 0.029, 0.047, 0.067, 0.057, 0.024, 0.024, 0.019, 0.015, 0.014, 0.014, 0.014, 0.024, 0.058, 0.126, 0.122, 0.068, 0.061, 0.051, 0.043, 0.024, 0.024',
                       heater_weekend_fractions: '0.024, 0.029, 0.024, 0.029, 0.047, 0.067, 0.057, 0.024, 0.024, 0.019, 0.015, 0.014, 0.014, 0.014, 0.024, 0.058, 0.126, 0.122, 0.068, 0.061, 0.051, 0.043, 0.024, 0.024',
                       heater_monthly_multipliers: '0.921, 0.928, 0.921, 0.915, 0.921, 1.160, 1.158, 1.158, 1.160, 0.921, 0.915, 0.921',
                       pump_weekday_fractions: '0.024, 0.029, 0.024, 0.029, 0.047, 0.067, 0.057, 0.024, 0.024, 0.019, 0.015, 0.014, 0.014, 0.014, 0.024, 0.058, 0.126, 0.122, 0.068, 0.061, 0.051, 0.043, 0.024, 0.024',
                       pump_weekend_fractions: '0.024, 0.029, 0.024, 0.029, 0.047, 0.067, 0.057, 0.024, 0.024, 0.019, 0.015, 0.014, 0.014, 0.014, 0.024, 0.058, 0.126, 0.122, 0.068, 0.061, 0.051, 0.043, 0.024, 0.024',
                       pump_monthly_multipliers: '0.837, 0.835, 1.084, 1.084, 1.084, 1.096, 1.096, 1.096, 1.096, 0.931, 0.925, 0.837')
    if hpxml_file == 'base-misc-usage-multiplier.xml'
      hpxml.hot_tubs.each do |hot_tub|
        hot_tub.pump_usage_multiplier = 0.9
        hot_tub.heater_usage_multiplier = 0.9
      end
    end
  elsif ['base-misc-loads-large-uncommon2.xml'].include? hpxml_file
    hpxml.hot_tubs[0].heater_type = HPXML::HeaterTypeHeatPump
    hpxml.hot_tubs[0].heater_load_value /= 5.0
  end
end

def set_hpxml_lighting_schedule(hpxml_file, hpxml)
  if ['base-lighting-detailed.xml'].include? hpxml_file
    hpxml.lighting.interior_weekday_fractions = '0.124, 0.074, 0.050, 0.050, 0.053, 0.140, 0.330, 0.420, 0.430, 0.424, 0.411, 0.394, 0.382, 0.378, 0.378, 0.379, 0.386, 0.412, 0.484, 0.619, 0.783, 0.880, 0.597, 0.249'
    hpxml.lighting.interior_weekend_fractions = '0.124, 0.074, 0.050, 0.050, 0.053, 0.140, 0.330, 0.420, 0.430, 0.424, 0.411, 0.394, 0.382, 0.378, 0.378, 0.379, 0.386, 0.412, 0.484, 0.619, 0.783, 0.880, 0.597, 0.249'
    hpxml.lighting.interior_monthly_multipliers = '1.075, 1.064951905, 1.0375, 1.0, 0.9625, 0.935048095, 0.925, 0.935048095, 0.9625, 1.0, 1.0375, 1.064951905'
    hpxml.lighting.exterior_weekday_fractions = '0.046, 0.046, 0.046, 0.046, 0.046, 0.037, 0.035, 0.034, 0.033, 0.028, 0.022, 0.015, 0.012, 0.011, 0.011, 0.012, 0.019, 0.037, 0.049, 0.065, 0.091, 0.105, 0.091, 0.063'
    hpxml.lighting.exterior_weekend_fractions = '0.046, 0.046, 0.045, 0.045, 0.046, 0.045, 0.044, 0.041, 0.036, 0.03, 0.024, 0.016, 0.012, 0.011, 0.011, 0.012, 0.019, 0.038, 0.048, 0.06, 0.083, 0.098, 0.085, 0.059'
    hpxml.lighting.exterior_monthly_multipliers = '1.248, 1.257, 0.993, 0.989, 0.993, 0.827, 0.821, 0.821, 0.827, 0.99, 0.987, 1.248'
    hpxml.lighting.garage_weekday_fractions = '0.046, 0.046, 0.046, 0.046, 0.046, 0.037, 0.035, 0.034, 0.033, 0.028, 0.022, 0.015, 0.012, 0.011, 0.011, 0.012, 0.019, 0.037, 0.049, 0.065, 0.091, 0.105, 0.091, 0.063'
    hpxml.lighting.garage_weekend_fractions = '0.046, 0.046, 0.045, 0.045, 0.046, 0.045, 0.044, 0.041, 0.036, 0.03, 0.024, 0.016, 0.012, 0.011, 0.011, 0.012, 0.019, 0.038, 0.048, 0.06, 0.083, 0.098, 0.085, 0.059'
    hpxml.lighting.garage_monthly_multipliers = '1.248, 1.257, 0.993, 0.989, 0.993, 0.827, 0.821, 0.821, 0.827, 0.99, 0.987, 1.248'
    hpxml.lighting.holiday_exists = true
    hpxml.lighting.holiday_kwh_per_day = 1.1
    hpxml.lighting.holiday_period_begin_month = 11
    hpxml.lighting.holiday_period_begin_day_of_month = 24
    hpxml.lighting.holiday_period_end_month = 1
    hpxml.lighting.holiday_period_end_day_of_month = 6
    hpxml.lighting.holiday_weekday_fractions = '0.0, 0.0, 0.0, 0.0, 0.0, 0.0, 0.0, 0.0, 0.0, 0.0, 0.0, 0.0, 0.0, 0.0, 0.0, 0.0, 0.008, 0.098, 0.168, 0.194, 0.284, 0.192, 0.037, 0.019'
    hpxml.lighting.holiday_weekend_fractions = '0.0, 0.0, 0.0, 0.0, 0.0, 0.0, 0.0, 0.0, 0.0, 0.0, 0.0, 0.0, 0.0, 0.0, 0.0, 0.0, 0.008, 0.098, 0.168, 0.194, 0.284, 0.192, 0.037, 0.019'
  end
end

def set_hpxml_plug_loads(hpxml_file, hpxml)
  if ['ASHRAE_Standard_140/L100AC.xml',
      'ASHRAE_Standard_140/L100AL.xml'].include? hpxml_file
    hpxml.plug_loads.add(id: 'PlugLoadMisc',
                         plug_load_type: HPXML::PlugLoadTypeOther,
                         kWh_per_year: 7302,
                         frac_sensible: 0.82,
                         frac_latent: 0.18)
    hpxml.plug_loads.add(id: 'PlugLoadMisc2',
                         plug_load_type: HPXML::PlugLoadTypeTelevision,
                         kWh_per_year: 0)
  elsif ['ASHRAE_Standard_140/L170AC.xml',
         'ASHRAE_Standard_140/L170AL.xml'].include? hpxml_file
    hpxml.plug_loads[0].kWh_per_year = 0
  elsif not hpxml_file.include?('ASHRAE_Standard_140')
    if ['base.xml'].include? hpxml_file
      hpxml.plug_loads.add(id: 'PlugLoadMisc',
                           plug_load_type: HPXML::PlugLoadTypeOther)
      hpxml.plug_loads.add(id: 'PlugLoadMisc2',
                           plug_load_type: HPXML::PlugLoadTypeTelevision)
    elsif ['base-misc-usage-multiplier.xml'].include? hpxml_file
      hpxml.plug_loads.each do |plug_load|
        plug_load.usage_multiplier = 0.9
      end
    end
    if ['base-misc-defaults.xml'].include? hpxml_file
      hpxml.plug_loads.each do |plug_load|
        plug_load.kWh_per_year = nil
        plug_load.frac_sensible = nil
        plug_load.frac_latent = nil
      end
    elsif ['base-misc-loads-none.xml'].include? hpxml_file
      hpxml.plug_loads.clear
      hpxml.plug_loads.add(id: 'PlugLoadMisc',
                           plug_load_type: HPXML::PlugLoadTypeOther,
                           kWh_per_year: 0)
      hpxml.plug_loads.add(id: 'PlugLoadMisc2',
                           plug_load_type: HPXML::PlugLoadTypeTelevision,
                           kWh_per_year: 0)
    elsif ['base-misc-loads-large-uncommon.xml'].include? hpxml_file
      hpxml.plug_loads[0].weekday_fractions = '0.035, 0.033, 0.032, 0.031, 0.032, 0.033, 0.037, 0.042, 0.043, 0.043, 0.043, 0.044, 0.045, 0.045, 0.044, 0.046, 0.048, 0.052, 0.053, 0.05, 0.047, 0.045, 0.04, 0.036'
      hpxml.plug_loads[0].weekend_fractions = '0.035, 0.033, 0.032, 0.031, 0.032, 0.033, 0.037, 0.042, 0.043, 0.043, 0.043, 0.044, 0.045, 0.045, 0.044, 0.046, 0.048, 0.052, 0.053, 0.05, 0.047, 0.045, 0.04, 0.036'
      hpxml.plug_loads[0].monthly_multipliers = '1.248, 1.257, 0.993, 0.989, 0.993, 0.827, 0.821, 0.821, 0.827, 0.99, 0.987, 1.248'
      hpxml.plug_loads[1].weekday_fractions = '0.045, 0.019, 0.01, 0.001, 0.001, 0.001, 0.005, 0.009, 0.018, 0.026, 0.032, 0.038, 0.04, 0.041, 0.043, 0.045, 0.05, 0.055, 0.07, 0.085, 0.097, 0.108, 0.089, 0.07'
      hpxml.plug_loads[1].weekend_fractions = '0.045, 0.019, 0.01, 0.001, 0.001, 0.001, 0.005, 0.009, 0.018, 0.026, 0.032, 0.038, 0.04, 0.041, 0.043, 0.045, 0.05, 0.055, 0.07, 0.085, 0.097, 0.108, 0.089, 0.07'
      hpxml.plug_loads[1].monthly_multipliers = '1.137, 1.129, 0.961, 0.969, 0.961, 0.993, 0.996, 0.96, 0.993, 0.867, 0.86, 1.137'
      hpxml.plug_loads.add(id: 'PlugLoadMisc3',
                           location: HPXML::LocationExterior,
                           plug_load_type: HPXML::PlugLoadTypeElectricVehicleCharging,
                           kWh_per_year: 1500,
                           weekday_fractions: '0.042, 0.042, 0.042, 0.042, 0.042, 0.042, 0.042, 0.042, 0.042, 0.042, 0.042, 0.042, 0.042, 0.042, 0.042, 0.042, 0.042, 0.042, 0.042, 0.042, 0.042, 0.042, 0.042, 0.042',
                           weekend_fractions: '0.042, 0.042, 0.042, 0.042, 0.042, 0.042, 0.042, 0.042, 0.042, 0.042, 0.042, 0.042, 0.042, 0.042, 0.042, 0.042, 0.042, 0.042, 0.042, 0.042, 0.042, 0.042, 0.042, 0.042',
                           monthly_multipliers: '1, 1, 1, 1, 1, 1, 1, 1, 1, 1, 1, 1')
      hpxml.plug_loads.add(id: 'PlugLoadMisc4',
                           location: HPXML::LocationExterior,
                           plug_load_type: HPXML::PlugLoadTypeWellPump,
                           kWh_per_year: 475,
                           weekday_fractions: '0.044, 0.023, 0.019, 0.015, 0.016, 0.018, 0.026, 0.033, 0.033, 0.032, 0.033, 0.033, 0.032, 0.032, 0.032, 0.033, 0.045, 0.057, 0.066, 0.076, 0.081, 0.086, 0.075, 0.065',
                           weekend_fractions: '0.044, 0.023, 0.019, 0.015, 0.016, 0.018, 0.026, 0.033, 0.033, 0.032, 0.033, 0.033, 0.032, 0.032, 0.032, 0.033, 0.045, 0.057, 0.066, 0.076, 0.081, 0.086, 0.075, 0.065',
                           monthly_multipliers: '1.154, 1.161, 1.013, 1.010, 1.013, 0.888, 0.883, 0.883, 0.888, 0.978, 0.974, 1.154')
    else
      cfa = hpxml.building_construction.conditioned_floor_area
      nbeds = hpxml.building_construction.number_of_bedrooms

      kWh_per_year, frac_sensible, frac_latent = MiscLoads.get_residual_mels_default_values(cfa)
      hpxml.plug_loads[0].kWh_per_year = kWh_per_year
      hpxml.plug_loads[0].frac_sensible = frac_sensible.round(3)
      hpxml.plug_loads[0].frac_latent = frac_latent.round(3)

      kWh_per_year, frac_sensible, frac_latent = MiscLoads.get_televisions_default_values(cfa, nbeds)
      hpxml.plug_loads[1].kWh_per_year = kWh_per_year
    end
  end
  if hpxml_file.include?('ASHRAE_Standard_140')
    hpxml.plug_loads[0].weekday_fractions = '0.020, 0.020, 0.020, 0.020, 0.020, 0.034, 0.043, 0.085, 0.050, 0.030, 0.030, 0.041, 0.030, 0.025, 0.026, 0.026, 0.039, 0.042, 0.045, 0.070, 0.070, 0.073, 0.073, 0.066'
    hpxml.plug_loads[0].weekend_fractions = '0.020, 0.020, 0.020, 0.020, 0.020, 0.034, 0.043, 0.085, 0.050, 0.030, 0.030, 0.041, 0.030, 0.025, 0.026, 0.026, 0.039, 0.042, 0.045, 0.070, 0.070, 0.073, 0.073, 0.066'
    hpxml.plug_loads[0].monthly_multipliers = '1.0, 1.0, 1.0, 1.0, 1.0, 1.0, 1.0, 1.0, 1.0, 1.0, 1.0, 1.0'
  elsif ['base-misc-defaults.xml'].include? hpxml_file
    hpxml.plug_loads[0].weekday_fractions = nil
    hpxml.plug_loads[0].weekend_fractions = nil
    hpxml.plug_loads[0].monthly_multipliers = nil
    hpxml.plug_loads[0].location = nil
  end
end

def set_hpxml_fuel_loads(hpxml_file, hpxml)
  if ['base-misc-loads-large-uncommon.xml',
      'base-misc-usage-multiplier.xml'].include? hpxml_file
    hpxml.fuel_loads.add(id: 'FuelLoadMisc',
                         location: HPXML::LocationExterior,
                         fuel_load_type: HPXML::FuelLoadTypeGrill,
                         fuel_type: HPXML::FuelTypePropane,
                         therm_per_year: 25,
                         weekday_fractions: '0.004, 0.001, 0.001, 0.002, 0.007, 0.012, 0.029, 0.046, 0.044, 0.041, 0.044, 0.046, 0.042, 0.038, 0.049, 0.059, 0.110, 0.161, 0.115, 0.070, 0.044, 0.019, 0.013, 0.007',
                         weekend_fractions: '0.004, 0.001, 0.001, 0.002, 0.007, 0.012, 0.029, 0.046, 0.044, 0.041, 0.044, 0.046, 0.042, 0.038, 0.049, 0.059, 0.110, 0.161, 0.115, 0.070, 0.044, 0.019, 0.013, 0.007',
                         monthly_multipliers: '1.097, 1.097, 0.991, 0.987, 0.991, 0.890, 0.896, 0.896, 0.890, 1.085, 1.085, 1.097')
    hpxml.fuel_loads.add(id: 'FuelLoadMisc2',
                         fuel_load_type: HPXML::FuelLoadTypeLighting,
                         fuel_type: HPXML::FuelTypeNaturalGas,
                         therm_per_year: 28,
                         weekday_fractions: '0.044, 0.023, 0.019, 0.015, 0.016, 0.018, 0.026, 0.033, 0.033, 0.032, 0.033, 0.033, 0.032, 0.032, 0.032, 0.033, 0.045, 0.057, 0.066, 0.076, 0.081, 0.086, 0.075, 0.065',
                         weekend_fractions: '0.044, 0.023, 0.019, 0.015, 0.016, 0.018, 0.026, 0.033, 0.033, 0.032, 0.033, 0.033, 0.032, 0.032, 0.032, 0.033, 0.045, 0.057, 0.066, 0.076, 0.081, 0.086, 0.075, 0.065',
                         monthly_multipliers: '1.154, 1.161, 1.013, 1.010, 1.013, 0.888, 0.883, 0.883, 0.888, 0.978, 0.974, 1.154')
    hpxml.fuel_loads.add(id: 'FuelLoadMisc3',
                         location: HPXML::LocationInterior,
                         fuel_load_type: HPXML::FuelLoadTypeFireplace,
                         fuel_type: HPXML::FuelTypeWoodCord,
                         therm_per_year: 55,
                         weekday_fractions: '0.044, 0.023, 0.019, 0.015, 0.016, 0.018, 0.026, 0.033, 0.033, 0.032, 0.033, 0.033, 0.032, 0.032, 0.032, 0.033, 0.045, 0.057, 0.066, 0.076, 0.081, 0.086, 0.075, 0.065',
                         weekend_fractions: '0.044, 0.023, 0.019, 0.015, 0.016, 0.018, 0.026, 0.033, 0.033, 0.032, 0.033, 0.033, 0.032, 0.032, 0.032, 0.033, 0.045, 0.057, 0.066, 0.076, 0.081, 0.086, 0.075, 0.065',
                         monthly_multipliers: '1.154, 1.161, 1.013, 1.010, 1.013, 0.888, 0.883, 0.883, 0.888, 0.978, 0.974, 1.154')
    if hpxml_file == 'base-misc-usage-multiplier.xml'
      hpxml.fuel_loads.each do |fuel_load|
        fuel_load.usage_multiplier = 0.9
      end
    end
  elsif ['base-misc-loads-large-uncommon2.xml'].include? hpxml_file
    hpxml.fuel_loads[0].fuel_type = HPXML::FuelTypeOil
    hpxml.fuel_loads[2].fuel_type = HPXML::FuelTypeWoodPellets
  end
end

def download_epws
  require_relative 'HPXMLtoOpenStudio/resources/util'

  require 'tempfile'
  tmpfile = Tempfile.new('epw')

  UrlResolver.fetch('https://data.nrel.gov/system/files/128/tmy3s-cache-csv.zip', tmpfile)

  puts 'Extracting weather files...'
  weather_dir = File.join(File.dirname(__FILE__), 'weather')
  unzip_file = OpenStudio::UnzipFile.new(tmpfile.path.to_s)
  unzip_file.extractAllFiles(OpenStudio::toPath(weather_dir))

  num_epws_actual = Dir[File.join(weather_dir, '*.epw')].count
  puts "#{num_epws_actual} weather files are available in the weather directory."
  puts 'Completed.'
  exit!
end

def get_elements_from_sample_files(hpxml_docs)
  elements_being_used = []
  hpxml_docs.each do |xml, hpxml_doc|
    root = XMLHelper.get_element(hpxml_doc, '/HPXML')
    root.each_node do |node|
      next unless node.is_a?(Oga::XML::Element)

      ancestors = []
      node.each_ancestor do |parent_node|
        ancestors << ['h:', parent_node.name].join()
      end
      parent_element_xpath = ancestors.reverse
      child_element_xpath = ['h:', node.name].join()
      element_xpath = [parent_element_xpath, child_element_xpath].join('/')

      next if element_xpath.include? 'extension'

      elements_being_used << element_xpath if not elements_being_used.include? element_xpath
    end
  end

  return elements_being_used
end

def create_schematron_hpxml_validator(hpxml_docs)
  elements_in_sample_files = get_elements_from_sample_files(hpxml_docs)

  base_elements_xsd = File.read(File.join(File.dirname(__FILE__), 'HPXMLtoOpenStudio', 'resources', 'BaseElements.xsd'))
  base_elements_xsd_doc = Oga.parse_xml(base_elements_xsd)

  # construct dictionary for enumerations and min/max values of HPXML data types
  hpxml_data_types_xsd = File.read(File.join(File.dirname(__FILE__), 'HPXMLtoOpenStudio', 'resources', 'HPXMLDataTypes.xsd'))
  hpxml_data_types_xsd_doc = Oga.parse_xml(hpxml_data_types_xsd)
  hpxml_data_types_dict = {}
  hpxml_data_types_xsd_doc.xpath('//xs:simpleType | //xs:complexType').each do |simple_type_element|
    enums = []
    simple_type_element.xpath('xs:restriction/xs:enumeration').each do |enum|
      enums << enum.get('value')
    end
    minInclusive_element = simple_type_element.at_xpath('xs:restriction/xs:minInclusive')
    min_inclusive = minInclusive_element.get('value') if not minInclusive_element.nil?
    maxInclusive_element = simple_type_element.at_xpath('xs:restriction/xs:maxInclusive')
    max_inclusive = maxInclusive_element.get('value') if not maxInclusive_element.nil?
    minExclusive_element = simple_type_element.at_xpath('xs:restriction/xs:minExclusive')
    min_exclusive = minExclusive_element.get('value') if not minExclusive_element.nil?
    maxExclusive_element = simple_type_element.at_xpath('xs:restriction/xs:maxExclusive')
    max_exclusive = maxExclusive_element.get('value') if not maxExclusive_element.nil?

    simple_type_element_name = simple_type_element.get('name')
    hpxml_data_types_dict[simple_type_element_name] = {}
    hpxml_data_types_dict[simple_type_element_name][:enums] = enums
    hpxml_data_types_dict[simple_type_element_name][:min_inclusive] = min_inclusive
    hpxml_data_types_dict[simple_type_element_name][:max_inclusive] = max_inclusive
    hpxml_data_types_dict[simple_type_element_name][:min_exclusive] = min_exclusive
    hpxml_data_types_dict[simple_type_element_name][:max_exclusive] = max_exclusive
  end

  # construct HPXMLvalidator.xml
  hpxml_validator = XMLHelper.create_doc(version = '1.0', encoding = 'UTF-8')
  root = XMLHelper.add_element(hpxml_validator, 'sch:schema')
  XMLHelper.add_attribute(root, 'xmlns:sch', 'http://purl.oclc.org/dsdl/schematron')
  XMLHelper.add_element(root, 'sch:title', 'HPXML Schematron Validator: HPXML.xsd')
  name_space = XMLHelper.add_element(root, 'sch:ns')
  XMLHelper.add_attribute(name_space, 'uri', 'http://hpxmlonline.com/2019/10')
  XMLHelper.add_attribute(name_space, 'prefix', 'h')
  pattern = XMLHelper.add_element(root, 'sch:pattern')

  # construct complexType and group elements dictionary
  complex_type_or_group_dict = {}
  ['//xs:complexType', '//xs:group', '//xs:element'].each do |param|
    base_elements_xsd_doc.xpath(param).each do |param_type|
      next if param_type.name == 'element' && (not ['XMLTransactionHeaderInformation', 'ProjectStatus', 'SoftwareInfo'].include?(param_type.get('name')))
      next if param_type.get('name').nil?

      param_type_name = param_type.get('name')
      complex_type_or_group_dict[param_type_name] = {}

      param_type.each_node do |element|
        next unless element.is_a? Oga::XML::Element
        next unless (element.name == 'element' || element.name == 'group')
        next if element.name == 'element' && (element.get('name').nil? && element.get('ref').nil?)
        next if element.name == 'group' && element.get('ref').nil?

        ancestors = []
        element.each_ancestor do |node|
          next if node.get('name').nil?
          next if node.get('name') == param_type.get('name') # exclude complexType name from element xpath

          ancestors << node.get('name')
        end

        parent_element_names = ancestors.reverse
        if element.name == 'element'
          child_element_name = element.get('name')
          child_element_name = element.get('ref') if child_element_name.nil? # Backup
          element_type = element.get('type')
          element_type = element.get('ref') if element_type.nil? # Backup
        elsif element.name == 'group'
          child_element_name = nil # exclude group name from the element's xpath
          element_type = element.get('ref')
        end
        element_xpath = parent_element_names.push(child_element_name)
        complex_type_or_group_dict[param_type_name][element_xpath] = element_type
      end
    end
  end

  element_xpaths = {}
  top_level_elements_of_interest = elements_in_sample_files.map { |e| e.split('/')[1].gsub('h:', '') }.uniq
  top_level_elements_of_interest.each do |element|
    top_level_element = []
    top_level_element << element
    top_level_element_type = element
    get_element_full_xpaths(element_xpaths, complex_type_or_group_dict, top_level_element, top_level_element_type)
  end

  # Add enumeration and min/max numeric values
  rules = {}
  element_xpaths.each do |element_xpath, element_type|
    next if element_type.nil?

    # Skip element xpaths not being used in sample files
    element_xpath_with_prefix = element_xpath.compact.map { |e| "h:#{e}" }
    context_xpath = element_xpath_with_prefix.join('/').chomp('/')
    next unless elements_in_sample_files.any? { |item| item.include? context_xpath }

    hpxml_data_type_name = [element_type, '_simple'].join() # FUTURE: This may need to be improved later since enumeration and minimum/maximum values cannot be guaranteed to always be placed within simpleType.
    hpxml_data_type = hpxml_data_types_dict[hpxml_data_type_name]
    hpxml_data_type = hpxml_data_types_dict[element_type] if hpxml_data_type.nil? # Backup
    if hpxml_data_type.nil?
      fail "Could not find data type name for '#{element_type}'."
    end

    next if hpxml_data_type[:enums].empty? && hpxml_data_type[:min_inclusive].nil? && hpxml_data_type[:max_inclusive].nil? && hpxml_data_type[:min_exclusive].nil? && hpxml_data_type[:max_exclusive].nil?

    element_name = context_xpath.split('/')[-1]
    context_xpath = context_xpath.split('/')[0..-2].join('/').chomp('/').prepend('/h:HPXML/')
    rule = rules[context_xpath]
    if rule.nil?
      # Need new rule
      rule = XMLHelper.add_element(pattern, 'sch:rule')
      XMLHelper.add_attribute(rule, 'context', context_xpath)
      rules[context_xpath] = rule
    end

    if not hpxml_data_type[:enums].empty?
      assertion = XMLHelper.add_element(rule, 'sch:assert', "Expected #{element_name.gsub('h:', '')} to be \"#{hpxml_data_type[:enums].join('" or "')}\"")
      XMLHelper.add_attribute(assertion, 'role', 'ERROR')
      XMLHelper.add_attribute(assertion, 'test', "#{element_name}[#{hpxml_data_type[:enums].map { |e| "text()=\"#{e}\"" }.join(' or ')}] or not(#{element_name})")
    else
      if hpxml_data_type[:min_inclusive]
        assertion = XMLHelper.add_element(rule, 'sch:assert', "Expected #{element_name.gsub('h:', '')} to be greater than or equal to #{hpxml_data_type[:min_inclusive]}")
        XMLHelper.add_attribute(assertion, 'role', 'ERROR')
        XMLHelper.add_attribute(assertion, 'test', "number(#{element_name}) &gt;= #{hpxml_data_type[:min_inclusive]} or not(#{element_name})")
      end
      if hpxml_data_type[:max_inclusive]
        assertion = XMLHelper.add_element(rule, 'sch:assert', "Expected #{element_name.gsub('h:', '')} to be less than or equal to #{hpxml_data_type[:max_inclusive]}")
        XMLHelper.add_attribute(assertion, 'role', 'ERROR')
        XMLHelper.add_attribute(assertion, 'test', "number(#{element_name}) &lt;= #{hpxml_data_type[:max_inclusive]} or not(#{element_name})")
      end
      if hpxml_data_type[:min_exclusive]
        assertion = XMLHelper.add_element(rule, 'sch:assert', "Expected #{element_name.gsub('h:', '')} to be greater than #{hpxml_data_type[:min_exclusive]}")
        XMLHelper.add_attribute(assertion, 'role', 'ERROR')
        XMLHelper.add_attribute(assertion, 'test', "number(#{element_name}) &gt; #{hpxml_data_type[:min_exclusive]} or not(#{element_name})")
      end
      if hpxml_data_type[:max_exclusive]
        assertion = XMLHelper.add_element(rule, 'sch:assert', "Expected #{element_name.gsub('h:', '')} to be less than #{hpxml_data_type[:max_exclusive]}")
        XMLHelper.add_attribute(assertion, 'role', 'ERROR')
        XMLHelper.add_attribute(assertion, 'test', "number(#{element_name}) &lt; #{hpxml_data_type[:max_exclusive]} or not(#{element_name})")
      end
    end
  end

  XMLHelper.write_file(hpxml_validator, File.join(File.dirname(__FILE__), 'HPXMLtoOpenStudio', 'resources', 'HPXMLvalidator.xml'))
end

def get_element_full_xpaths(element_xpaths, complex_type_or_group_dict, element_xpath, element_type)
  if not complex_type_or_group_dict.keys.include? element_type
    return element_xpaths[element_xpath] = element_type
  else
    complex_type_or_group = deep_copy_object(complex_type_or_group_dict[element_type])
    complex_type_or_group.each do |k, v|
      child_element_xpath = k.unshift(element_xpath).flatten!
      child_element_type = v

      if not complex_type_or_group_dict.keys.include? child_element_type
        element_xpaths[child_element_xpath] = child_element_type
        next
      end

      get_element_full_xpaths(element_xpaths, complex_type_or_group_dict, child_element_xpath, child_element_type)
    end
  end
end

def deep_copy_object(obj)
  return Marshal.load(Marshal.dump(obj))
end

command_list = [:update_measures, :cache_weather, :create_release_zips, :download_weather]

def display_usage(command_list)
  puts "Usage: openstudio #{File.basename(__FILE__)} [COMMAND]\nCommands:\n  " + command_list.join("\n  ")
end

if ARGV.size == 0
  puts 'ERROR: Missing command.'
  display_usage(command_list)
  exit!
elsif ARGV.size > 1
  puts 'ERROR: Too many commands.'
  display_usage(command_list)
  exit!
elsif not command_list.include? ARGV[0].to_sym
  puts "ERROR: Invalid command '#{ARGV[0]}'."
  display_usage(command_list)
  exit!
end

if ARGV[0].to_sym == :update_measures
  # Prevent NREL error regarding U: drive when not VPNed in
  ENV['HOME'] = 'C:' if !ENV['HOME'].nil? && ENV['HOME'].start_with?('U:')
  ENV['HOMEDRIVE'] = 'C:\\' if !ENV['HOMEDRIVE'].nil? && ENV['HOMEDRIVE'].start_with?('U:')

  # Create sample/test HPXMLs
  hpxml_docs = create_hpxmls()

  # Create Schematron file that reflects HPXML schema
  puts 'Generating HPXMLvalidator.xml...'
  create_schematron_hpxml_validator(hpxml_docs)

  # Apply rubocop
  cops = ['Layout',
          'Lint/DeprecatedClassMethods',
          # 'Lint/RedundantStringCoercion', # Enable when rubocop is upgraded
          'Style/AndOr',
          'Style/FrozenStringLiteralComment',
          'Style/HashSyntax',
          'Style/Next',
          'Style/NilComparison',
          'Style/RedundantParentheses',
          'Style/RedundantSelf',
          'Style/ReturnNil',
          'Style/SelfAssignment',
          'Style/StringLiterals',
          'Style/StringLiteralsInInterpolation']
  commands = ["\"require 'rubocop/rake_task'\"",
              "\"RuboCop::RakeTask.new(:rubocop) do |t| t.options = ['--auto-correct', '--format', 'simple', '--only', '#{cops.join(',')}'] end\"",
              '"Rake.application[:rubocop].invoke"']
  command = "#{OpenStudio.getOpenStudioCLI} -e #{commands.join(' -e ')}"
  puts 'Applying rubocop auto-correct to measures...'
  system(command)

  # Update measures XMLs
  command = "#{OpenStudio.getOpenStudioCLI} measure -t '#{File.dirname(__FILE__)}'"
  puts 'Updating measure.xmls...'
  system(command, [:out, :err] => File::NULL)

  puts 'Done.'
end

if ARGV[0].to_sym == :cache_weather
  require_relative 'HPXMLtoOpenStudio/resources/weather'

  OpenStudio::Logger.instance.standardOutLogger.setLogLevel(OpenStudio::Fatal)
  runner = OpenStudio::Measure::OSRunner.new(OpenStudio::WorkflowJSON.new)
  puts 'Creating cache *.csv for weather files...'

  Dir['weather/*.epw'].each do |epw|
    next if File.exist? epw.gsub('.epw', '.cache')

    puts "Processing #{epw}..."
    model = OpenStudio::Model::Model.new
    epw_file = OpenStudio::EpwFile.new(epw)
    OpenStudio::Model::WeatherFile.setWeatherFile(model, epw_file).get
    weather = WeatherProcess.new(model, runner)
    File.open(epw.gsub('.epw', '-cache.csv'), 'wb') do |file|
      weather.dump_to_csv(file)
    end
  end
end

if ARGV[0].to_sym == :download_weather
  download_epws
end

if ARGV[0].to_sym == :create_release_zips
  # Generate documentation
  puts 'Generating documentation...'
  command = 'sphinx-build -b singlehtml docs/source documentation'
  begin
    `#{command}`
    if not File.exist? File.join(File.dirname(__FILE__), 'documentation', 'index.html')
      puts 'Documentation was not successfully generated. Aborting...'
      exit!
    end
  rescue
    puts "Command failed: '#{command}'. Perhaps sphinx needs to be installed?"
    exit!
  end

  files = ['HPXMLtoOpenStudio/measure.*',
           'HPXMLtoOpenStudio/resources/*.*',
           'SimulationOutputReport/measure.*',
           'SimulationOutputReport/resources/*.*',
           'weather/*.*',
           'workflow/*.*',
           'workflow/sample_files/*.xml',
           'documentation/index.html',
           'documentation/_static/**/*.*']

  # Only include files under git version control
  command = 'git ls-files'
  begin
    git_files = `#{command}`
  rescue
    puts "Command failed: '#{command}'. Perhaps git needs to be installed?"
    exit!
  end

  release_map = { File.join(File.dirname(__FILE__), 'release-minimal.zip') => false,
                  File.join(File.dirname(__FILE__), 'release-full.zip') => true }

  release_map.keys.each do |zip_path|
    File.delete(zip_path) if File.exist? zip_path
  end

  # Check if we need to download weather files for the full release zip
  num_epws_expected = 1011
  num_epws_local = 0
  files.each do |f|
    Dir[f].each do |file|
      next unless file.end_with? '.epw'

      num_epws_local += 1
    end
  end

  # Make sure we have the full set of weather files
  if num_epws_local < num_epws_expected
    puts 'Fetching all weather files...'
    command = "#{OpenStudio.getOpenStudioCLI} #{__FILE__} download_weather"
    log = `#{command}`
  end

  # Create zip files
  release_map.each do |zip_path, include_all_epws|
    puts "Creating #{zip_path}..."
    zip = OpenStudio::ZipFile.new(zip_path, false)
    files.each do |f|
      Dir[f].each do |file|
        if file.start_with? 'documentation'
          # always include
        elsif include_all_epws
          if (not git_files.include? file) && (not file.start_with? 'weather')
            next
          end
        else
          if not git_files.include? file
            next
          end
        end

        zip.addFile(file, File.join('OpenStudio-HPXML', file))
      end
    end
    puts "Wrote file at #{zip_path}."
  end

  # Cleanup
  FileUtils.rm_r(File.join(File.dirname(__FILE__), 'documentation'))

  puts 'Done.'
end<|MERGE_RESOLUTION|>--- conflicted
+++ resolved
@@ -2638,8 +2638,6 @@
          'base-hvac-shared-ground-loop-ground-to-air-heat-pump.xml',
          'invalid_files/orphaned-hvac-distribution.xml'].include? hpxml_file
     hpxml.heating_systems.clear
-  elsif ['base-hvac-furnace-gas-only.xml'].include? hpxml_file
-    hpxml.heating_systems[0].fan_watts_per_cfm = 0.45
   elsif ['base-hvac-boiler-elec-only.xml'].include? hpxml_file
     hpxml.heating_systems[0].heating_system_type = HPXML::HVACTypeBoiler
     hpxml.heating_systems[0].heating_system_fuel = HPXML::FuelTypeElectricity
@@ -2923,8 +2921,6 @@
          'base-hvac-shared-boiler-only-baseboard.xml',
          'base-hvac-shared-ground-loop-ground-to-air-heat-pump.xml'].include? hpxml_file
     hpxml.cooling_systems.clear
-  elsif ['base-hvac-central-ac-only-1-speed.xml'].include? hpxml_file
-    hpxml.cooling_systems[0].fan_watts_per_cfm = 0.45
   elsif ['base-hvac-boiler-gas-central-ac-1-speed.xml'].include? hpxml_file
     hpxml.cooling_systems[0].distribution_system_idref = 'HVACDistribution2'
   elsif ['base-hvac-furnace-gas-central-ac-2-speed.xml',
@@ -2942,7 +2938,6 @@
     hpxml.cooling_systems[0].cooling_efficiency_seer = 19
     hpxml.cooling_systems[0].cooling_shr = 0.73
     hpxml.cooling_systems[0].compressor_type = nil
-    hpxml.cooling_systems[0].fan_watts_per_cfm = 0.2
   elsif ['base-hvac-mini-split-air-conditioner-only-ductless.xml'].include? hpxml_file
     hpxml.cooling_systems[0].distribution_system_idref = nil
   elsif ['base-hvac-furnace-gas-room-ac.xml',
@@ -2969,9 +2964,6 @@
         'hvac_autosizing/base-hvac-evap-cooler-furnace-gas-autosize.xml',
         'base-hvac-evap-cooler-only.xml'].include? hpxml_file
       hpxml.cooling_systems[0].distribution_system_idref = nil
-    end
-    if ['base-hvac-evap-cooler-only.xml'].include? hpxml_file
-      hpxml.cooling_systems[0].fan_watts_per_cfm = 0.3
     end
   elsif ['base-hvac-multiple.xml'].include? hpxml_file
     hpxml.cooling_systems[0].distribution_system_idref = 'HVACDistribution2'
@@ -3087,8 +3079,7 @@
                          cooling_efficiency_seer: 13,
                          heating_capacity_17F: 42000 * 0.630, # Based on OAT slope of default curves
                          cooling_shr: 0.73,
-                         compressor_type: HPXML::HVACCompressorTypeSingleStage,
-                         fan_watts_per_cfm: 0.45)
+                         compressor_type: HPXML::HVACCompressorTypeSingleStage)
     if hpxml_file == 'base-hvac-central-ac-plus-air-to-air-heat-pump-heating.xml'
       hpxml.heat_pumps[0].fraction_cool_load_served = 0
     end
@@ -3142,12 +3133,7 @@
                          heating_efficiency_cop: 3.6,
                          cooling_efficiency_eer: 16.6,
                          cooling_shr: 0.73,
-<<<<<<< HEAD
                          pump_watts_per_ton: 30.0)
-=======
-                         pump_watts_per_ton: 30.0,
-                         fan_watts_per_cfm: 0.45)
->>>>>>> 257476fa
     if hpxml_file == 'base-hvac-shared-ground-loop-ground-to-air-heat-pump.xml'
       hpxml.heat_pumps[-1].is_shared_system = true
       hpxml.heat_pumps[-1].number_of_units_served = 6
@@ -3169,8 +3155,7 @@
                          heating_efficiency_hspf: 10,
                          cooling_efficiency_seer: 19,
                          heating_capacity_17F: 52000 * f,
-                         cooling_shr: 0.73,
-                         fan_watts_per_cfm: 0.2)
+                         cooling_shr: 0.73)
   elsif ['base-hvac-mini-split-heat-pump-ducted-heating-only.xml'].include? hpxml_file
     hpxml.heat_pumps[0].cooling_capacity = 0
     hpxml.heat_pumps[0].fraction_cool_load_served = 0
