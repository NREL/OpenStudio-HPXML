# frozen_string_literal: true

OpenStudio::Logger.instance.standardOutLogger.setLogLevel(OpenStudio::Fatal)

Dir["#{File.dirname(__FILE__)}/HPXMLtoOpenStudio/resources/*.rb"].each do |resource_file|
  next if resource_file.include? 'minitest_helper.rb'

  require resource_file
end

def create_hpxmls
  this_dir = File.dirname(__FILE__)
  workflow_dir = File.join(this_dir, 'workflow')
  hpxml_inputs_tsv_path = File.join(workflow_dir, 'hpxml_inputs.json')

  require 'json'
  json_inputs = JSON.parse(File.read(hpxml_inputs_tsv_path))
  abs_hpxml_files = []
  dirs = json_inputs.keys.map { |file_path| File.dirname(file_path) }.uniq

  schema_path = File.join(File.dirname(__FILE__), 'HPXMLtoOpenStudio', 'resources', 'hpxml_schema', 'HPXML.xsd')
  schema_validator = XMLValidator.get_xml_validator(schema_path)

  # Delete all stochastic schedule files (they will be regenerated below)
  stochastic_sched_basename = 'occupancy-stochastic'
  stochastic_csvs = File.join(File.dirname(__FILE__), 'HPXMLtoOpenStudio', 'resources', 'schedule_files', "#{stochastic_sched_basename}*.csv")
  Dir.glob(stochastic_csvs).each { |file| File.delete(file) }

  # Specify list of sample files that should not regenerate schedule CSVs. These files test simulation timesteps
  # that differ from the stochastic schedule timestep. If we were to call the BuildResidentialScheduleFile
  # measure, it will generate a stochastic schedule that matches the simulation timestep; so we skip it and just
  # use the stochastic schedule generated from another HPXML file.
  schedule_skip_list = [
    'base-schedules-detailed-occupancy-stochastic-10-mins.xml',
    'base-simcontrol-timestep-10-mins-occupancy-stochastic-60-mins.xml'
  ]

  puts "Generating #{json_inputs.size} HPXML files..."

  json_inputs.keys.each_with_index do |hpxml_filename, hpxml_i|
    puts "[#{hpxml_i + 1}/#{json_inputs.size}] Generating #{hpxml_filename}..."
    hpxml_path = File.join(workflow_dir, hpxml_filename)
    abs_hpxml_files << File.absolute_path(hpxml_path)

    # Build up json_input from parent_hpxml(s)
    parent_hpxml_filenames = []
    parent_hpxml_filename = json_inputs[hpxml_filename]['parent_hpxml']
    while not parent_hpxml_filename.nil?
      if not json_inputs.keys.include? parent_hpxml_filename
        fail "Could not find parent_hpxml: #{parent_hpxml_filename}."
      end

      parent_hpxml_filenames << parent_hpxml_filename
      parent_hpxml_filename = json_inputs[parent_hpxml_filename]['parent_hpxml']
    end
    json_input = { 'hpxml_path' => hpxml_path }
    for parent_hpxml_filename in parent_hpxml_filenames.reverse
      json_input.merge!(json_inputs[parent_hpxml_filename])
    end
    json_input.merge!(json_inputs[hpxml_filename])
    json_input.delete('parent_hpxml')

    measures = {}
    measures['BuildResidentialHPXML'] = [json_input]

    measures_dir = File.dirname(__FILE__)
    model = OpenStudio::Model::Model.new
    runner = OpenStudio::Measure::OSRunner.new(OpenStudio::WorkflowJSON.new)

    num_apply_measures = 1
    if hpxml_path.include?('base-bldgtype-mf-whole-building.xml')
      num_apply_measures = 6
    end

    for i in 1..num_apply_measures
      build_residential_hpxml = measures['BuildResidentialHPXML'][0]
      build_residential_hpxml['existing_hpxml_path'] = hpxml_path if i > 1
      if hpxml_path.include?('base-bldgtype-mf-whole-building.xml')
        suffix = "_#{i}" if i > 1
        build_residential_hpxml['schedules_filepaths'] = "../../HPXMLtoOpenStudio/resources/schedule_files/#{stochastic_sched_basename}-mf-unit#{suffix}.csv"
        build_residential_hpxml['geometry_foundation_type'] = (i <= 2 ? 'UnconditionedBasement' : 'AboveApartment')
        build_residential_hpxml['geometry_attic_type'] = (i >= 5 ? 'VentedAttic' : 'BelowApartment')
        build_residential_hpxml['geometry_unit_height_above_grade'] = { 1 => 0.0, 2 => 0.0, 3 => 10.0, 4 => 10.0, 5 => 20.0, 6 => 20.0 }[i]
      end

      # Re-generate stochastic schedule CSV?
      prev_csv_path = nil
      csv_path = json_input['schedules_filepaths'].to_s.split(',').map(&:strip).find { |fp| fp.include? stochastic_sched_basename }
      if (not csv_path.nil?) && !schedule_skip_list.include?(File.basename(hpxml_path))
        sch_args = { 'hpxml_path' => hpxml_path,
                     'output_csv_path' => csv_path,
                     'hpxml_output_path' => hpxml_path,
                     'building_id' => "MyBuilding#{suffix}" }
        measures['BuildResidentialScheduleFile'] = [sch_args]

        # Rename existing file (if found) for later comparison
        csv_path = File.expand_path(File.join(File.dirname(hpxml_path), csv_path))
        if File.exist? csv_path
          prev_csv_path = csv_path + '.prev'
          File.rename(csv_path, prev_csv_path)
        end
      end

      # Apply measure
      success = apply_measures(measures_dir, measures, runner, model)

      # Report errors
      runner.result.stepErrors.each do |s|
        puts "Error: #{s}"
      end

      if not success
        puts "\nError: Did not successfully generate #{hpxml_filename}."
        exit!
      end

      # Make sure newly generated schedule CSV matches previously generated schedule CSV
      next if prev_csv_path.nil?

      csv_data = File.read(csv_path)
      prev_csv_data = File.read(prev_csv_path)
      if csv_data != prev_csv_data
        puts "Error: Two different schedule CSVs (see #{File.basename(csv_path)} vs #{File.basename(prev_csv_path)}) were generated for the same filename."
        exit!
      end
      File.delete(prev_csv_path)
    end

    hpxml = HPXML.new(hpxml_path: hpxml_path)
    if hpxml_path.include?('ASHRAE_Standard_140') || hpxml_path.include?('HERS_HVAC') || hpxml_path.include?('HERS_DSE')
      apply_hpxml_modification_ashrae_140(hpxml)
      if hpxml_path.include?('HERS_HVAC') || hpxml_path.include?('HERS_DSE')
        apply_hpxml_modification_hers_hvac_dse(hpxml_path, hpxml)
      end
    elsif hpxml_path.include?('HERS_Hot_Water')
      apply_hpxml_modification_hers_hot_water(hpxml)
    else
      apply_hpxml_modification_sample_files(hpxml_path, hpxml)
    end
    hpxml_doc = hpxml.to_doc()

    XMLHelper.write_file(hpxml_doc, hpxml_path)

    errors, _warnings = XMLValidator.validate_against_schema(hpxml_path, schema_validator)
    next unless errors.size > 0

    errors.each do |s|
      puts "Error: #{s}"
    end
    puts "\nError: Did not successfully validate #{hpxml_filename}."
    exit!
  end

  puts "\n"

  # Print warnings about extra files
  dirs.each do |dir|
    Dir["#{workflow_dir}/#{dir}/*.xml"].each do |hpxml|
      next if abs_hpxml_files.include? File.absolute_path(hpxml)

      puts "Warning: Extra HPXML file found at #{File.absolute_path(hpxml)}"
    end
  end
end

def apply_hpxml_modification_ashrae_140(hpxml)
  # Set detailed HPXML values for ASHRAE 140 test files
  hpxml_bldg = hpxml.buildings[0]

  # ------------ #
  # HPXML Header #
  # ------------ #

  hpxml.header.xml_generated_by = 'tasks.rb'
  hpxml.header.created_date_and_time = Time.new(2000, 1, 1, 0, 0, 0, '-07:00').strftime('%Y-%m-%dT%H:%M:%S%:z') # Hard-code to prevent diffs
  hpxml.header.apply_ashrae140_assumptions = true

  # --------------------- #
  # HPXML BuildingSummary #
  # --------------------- #

  hpxml_bldg.site.azimuth_of_front_of_home = nil

  # --------------- #
  # HPXML Enclosure #
  # --------------- #

  hpxml_bldg.attics[0].vented_attic_ach = 2.4
  hpxml_bldg.foundations.reverse_each do |foundation|
    foundation.delete
  end
  (hpxml_bldg.walls + hpxml_bldg.rim_joists).each do |wall|
    if wall.is_a?(HPXML::Wall)
      if wall.attic_wall_type == HPXML::AtticWallTypeGable
        wall.insulation_assembly_r_value = 2.15
      else
        wall.interior_finish_type = HPXML::InteriorFinishGypsumBoard
        wall.interior_finish_thickness = 0.5
      end
    end
  end
  hpxml_bldg.floors.each do |floor|
    next unless floor.is_ceiling

    floor.interior_finish_type = HPXML::InteriorFinishGypsumBoard
    floor.interior_finish_thickness = 0.5
  end
  hpxml_bldg.foundation_walls.each do |fwall|
    if fwall.insulation_interior_r_value == 0
      fwall.interior_finish_type = HPXML::InteriorFinishNone
    else
      fwall.interior_finish_type = HPXML::InteriorFinishGypsumBoard
      fwall.interior_finish_thickness = 0.5
    end
  end
  if hpxml_bldg.doors.size == 1
    hpxml_bldg.doors[0].area /= 2.0
    hpxml_bldg.doors << hpxml_bldg.doors[0].dup
    hpxml_bldg.doors[1].azimuth = 0
    hpxml_bldg.doors[1].id = 'Door2'
  end
  hpxml_bldg.windows.each do |window|
    next if window.overhangs_depth.nil?

    window.overhangs_distance_to_bottom_of_window = 6.0
  end

  # ---------- #
  # HPXML HVAC #
  # ---------- #

  if hpxml_bldg.hvac_controls.empty?
    hpxml_bldg.hvac_controls.add(id: "HVACControl#{hpxml_bldg.hvac_controls.size + 1}",
                                 heating_setpoint_temp: 68.0,
                                 cooling_setpoint_temp: 78.0)
  end

  # --------------- #
  # HPXML MiscLoads #
  # --------------- #

  return unless hpxml_bldg.plug_loads[0].kwh_per_year > 0

  hpxml_bldg.plug_loads[0].weekday_fractions = '0.0203, 0.0203, 0.0203, 0.0203, 0.0203, 0.0339, 0.0426, 0.0852, 0.0497, 0.0304, 0.0304, 0.0406, 0.0304, 0.0254, 0.0264, 0.0264, 0.0386, 0.0416, 0.0447, 0.0700, 0.0700, 0.0731, 0.0731, 0.0660'
  hpxml_bldg.plug_loads[0].weekend_fractions = '0.0203, 0.0203, 0.0203, 0.0203, 0.0203, 0.0339, 0.0426, 0.0852, 0.0497, 0.0304, 0.0304, 0.0406, 0.0304, 0.0254, 0.0264, 0.0264, 0.0386, 0.0416, 0.0447, 0.0700, 0.0700, 0.0731, 0.0731, 0.0660'
  hpxml_bldg.plug_loads[0].monthly_multipliers = '1.0, 1.0, 1.0, 1.0, 1.0, 1.0, 1.0, 1.0, 1.0, 1.0, 1.0, 1.0'
end

def apply_hpxml_modification_hers_hvac_dse(hpxml_path, hpxml)
  # Set detailed HPXML values for HERS HVAC/DSE test files
  hpxml_bldg = hpxml.buildings[0]

  if hpxml_path.include? 'HERS_HVAC'
    hpxml_bldg.hvac_distributions.clear
    hpxml_bldg.hvac_distributions.add(id: 'HVACDistribution1',
                                      distribution_system_type: HPXML::HVACDistributionTypeDSE,
                                      annual_heating_dse: 1.0,
                                      annual_cooling_dse: 1.0)
  end
  if hpxml_path.include? 'HERS_DSE'
    # Assign duct surface area
    hpxml_bldg.hvac_distributions[0].conditioned_floor_area_served = nil
    hpxml_bldg.hvac_distributions[0].ducts[0].duct_fraction_area = nil
    hpxml_bldg.hvac_distributions[0].ducts[1].duct_fraction_area = nil
    hpxml_bldg.hvac_distributions[0].ducts[0].duct_surface_area = 308.0
    hpxml_bldg.hvac_distributions[0].ducts[1].duct_surface_area = 77.0

    # Temporarily use effective R-values instead of nominal R-values to match the test specs.
    hpxml_bldg.hvac_distributions[0].ducts.each do |duct|
      next if duct.duct_insulation_r_value.nil?

      if duct.duct_insulation_r_value == 0
        duct.duct_insulation_r_value = nil
        duct.duct_effective_r_value = 1.5
      elsif duct.duct_insulation_r_value == 6
        duct.duct_insulation_r_value = nil
        duct.duct_effective_r_value = 7
      else
        fail 'Unexpected error.'
      end
    end
  end
end

def apply_hpxml_modification_hers_hot_water(hpxml)
  # Set detailed HPXML values for HERS Hot Water test files
  hpxml_bldg = hpxml.buildings[0]

  hpxml.header.xml_generated_by = 'tasks.rb'
  hpxml.header.created_date_and_time = Time.new(2000, 1, 1, 0, 0, 0, '-07:00').strftime('%Y-%m-%dT%H:%M:%S%:z') # Hard-code to prevent diffs

  hpxml_bldg.hvac_distributions.clear
  hpxml_bldg.hvac_distributions.add(id: 'HVACDistribution1',
                                    distribution_system_type: HPXML::HVACDistributionTypeDSE,
                                    annual_heating_dse: 1.0,
                                    annual_cooling_dse: 1.0)
end

def apply_hpxml_modification_sample_files(hpxml_path, hpxml)
  default_schedules_csv_data = Defaults.get_schedules_csv_data()

  # Set detailed HPXML values for sample files
  hpxml_file = File.basename(hpxml_path)
  hpxml_bldg = hpxml.buildings[0]

  # ------------ #
  # HPXML Header #
  # ------------ #

  hpxml.header.xml_generated_by = 'tasks.rb'
  hpxml.header.created_date_and_time = Time.new(2000, 1, 1, 0, 0, 0, '-07:00').strftime('%Y-%m-%dT%H:%M:%S%:z') # Hard-code to prevent diffs

  if ['base-hvac-undersized-allow-increased-fixed-capacities.xml'].include? hpxml_file
    hpxml_bldg.header.allow_increased_fixed_capacities = true
  elsif ['base-misc-emissions.xml'].include? hpxml_file
    hpxml_bldg.egrid_region = 'Western'
    hpxml_bldg.egrid_subregion = 'RMPA'
    hpxml_bldg.cambium_region_gea = 'RMPAc'
  end

  if ['base-hvac-autosize-sizing-controls.xml'].include? hpxml_file
    hpxml_bldg.header.manualj_heating_design_temp = 0
    hpxml_bldg.header.manualj_cooling_design_temp = 100
    hpxml_bldg.header.manualj_heating_setpoint = 60
    hpxml_bldg.header.manualj_cooling_setpoint = 80
    hpxml_bldg.header.manualj_humidity_setpoint = 0.55
    hpxml_bldg.header.manualj_internal_loads_sensible = 4000
    hpxml_bldg.header.manualj_internal_loads_latent = 200
    hpxml_bldg.header.manualj_num_occupants = 5
    hpxml_bldg.header.manualj_daily_temp_range = HPXML::ManualJDailyTempRangeLow
    hpxml_bldg.header.manualj_humidity_difference = 30
  end

  hpxml.buildings.each do |hpxml_bldg|
    if ['base-misc-emissions.xml'].include? hpxml_file
      hpxml_bldg.egrid_region = 'Western'
      hpxml_bldg.egrid_subregion = 'RMPA'
      hpxml_bldg.cambium_region_gea = 'RMPAc'
    end

    # --------------------- #
    # HPXML BuildingSummary #
    # --------------------- #

    hpxml_bldg.site.available_fuels = [HPXML::FuelTypeElectricity, HPXML::FuelTypeNaturalGas]

    if ['base-schedules-simple.xml',
        'base-schedules-simple-vacancy.xml',
        'base-schedules-simple-power-outage.xml',
        'base-misc-loads-large-uncommon.xml',
        'base-misc-loads-large-uncommon2.xml'].include? hpxml_file
      hpxml_bldg.building_occupancy.weekday_fractions = '0.061, 0.061, 0.061, 0.061, 0.061, 0.061, 0.061, 0.053, 0.025, 0.015, 0.015, 0.015, 0.015, 0.015, 0.015, 0.015, 0.018, 0.033, 0.054, 0.054, 0.054, 0.061, 0.061, 0.061'
      hpxml_bldg.building_occupancy.weekend_fractions = '0.061, 0.061, 0.061, 0.061, 0.061, 0.061, 0.061, 0.053, 0.025, 0.015, 0.015, 0.015, 0.015, 0.015, 0.015, 0.015, 0.018, 0.033, 0.054, 0.054, 0.054, 0.061, 0.061, 0.061'
      hpxml_bldg.building_occupancy.monthly_multipliers = '1.0, 1.0, 1.0, 1.0, 1.0, 1.0, 1.0, 1.0, 1.0, 1.0, 1.0, 1.0'
      hpxml_bldg.building_occupancy.general_water_use_weekday_fractions = '0.023, 0.021, 0.021, 0.025, 0.027, 0.038, 0.044, 0.039, 0.037, 0.037, 0.034, 0.035, 0.035, 0.035, 0.039, 0.043, 0.051, 0.064, 0.065, 0.072, 0.073, 0.063, 0.045, 0.034'
      hpxml_bldg.building_occupancy.general_water_use_weekend_fractions = '0.023, 0.021, 0.021, 0.025, 0.027, 0.038, 0.044, 0.039, 0.037, 0.037, 0.034, 0.035, 0.035, 0.035, 0.039, 0.043, 0.051, 0.064, 0.065, 0.072, 0.073, 0.063, 0.045, 0.034'
      hpxml_bldg.building_occupancy.general_water_use_monthly_multipliers = '1.0, 1.0, 1.0, 1.0, 1.0, 1.0, 1.0, 1.0, 1.0, 1.0, 1.0, 1.0'
    elsif ['base-misc-defaults.xml'].include? hpxml_file
      hpxml_bldg.building_construction.average_ceiling_height = nil
      hpxml_bldg.building_construction.conditioned_building_volume = nil
      hpxml_bldg.slabs.each do |slab|
        slab.carpet_fraction = nil
      end
      hpxml_bldg.hvac_distributions[0].ducts.each do |duct|
        duct.duct_surface_area = nil # removes surface area from both supply and return
      end
    elsif ['base-atticroof-cathedral.xml'].include? hpxml_file
      hpxml_bldg.building_construction.number_of_conditioned_floors = 2
      hpxml_bldg.building_construction.number_of_conditioned_floors_above_grade = 1
      hpxml_bldg.building_construction.conditioned_floor_area = 2700
      hpxml_bldg.hvac_distributions[0].conditioned_floor_area_served = 2700
      hpxml_bldg.attics[0].attic_type = HPXML::AtticTypeCathedral
    elsif ['base-atticroof-conditioned.xml'].include? hpxml_file
      hpxml_bldg.building_construction.conditioned_building_volume = 23850
      hpxml_bldg.air_infiltration_measurements[0].infiltration_volume = hpxml_bldg.building_construction.conditioned_building_volume
      hpxml_bldg.air_infiltration_measurements[0].infiltration_height = 15.0
    elsif ['base-enclosure-split-level.xml'].include? hpxml_file
      hpxml_bldg.building_construction.number_of_conditioned_floors = 1.5
      hpxml_bldg.building_construction.number_of_conditioned_floors_above_grade = 1.5
    elsif ['base-foundation-walkout-basement.xml'].include? hpxml_file
      hpxml_bldg.building_construction.number_of_conditioned_floors_above_grade = 2
    elsif ['base-foundation-basement-garage.xml'].include? hpxml_file
      hpxml_bldg.building_construction.conditioned_floor_area -= 400 * 2
      hpxml_bldg.hvac_distributions[0].conditioned_floor_area_served -= 400 * 2
      hpxml_bldg.building_construction.conditioned_building_volume -= 400 * 2 * 8
      hpxml_bldg.air_infiltration_measurements[0].infiltration_volume = hpxml_bldg.building_construction.conditioned_building_volume
    elsif ['base-bldgtype-mf-unit-infil-compartmentalization-test.xml'].include? hpxml_file
      hpxml_bldg.air_infiltration_measurements[0].a_ext = 0.2
    end

    # ------------------ #
    # HPXML Zones/Spaces #
    # ------------------ #

    if ['base-zones-spaces.xml',
        'base-zones-spaces-multiple.xml'].include? hpxml_file
      # Add zones
      if hpxml_file == 'base-zones-spaces.xml'
        hpxml_bldg.zones.add(id: 'ConditionedZone',
                             zone_type: HPXML::ZoneTypeConditioned)
        ag_cond_zone = hpxml_bldg.zones[-1]
        bg_cond_zone = hpxml_bldg.zones[-1]
      elsif hpxml_file == 'base-zones-spaces-multiple.xml'
        hpxml_bldg.zones.add(id: 'AGConditionedZone',
                             zone_type: HPXML::ZoneTypeConditioned)
        ag_cond_zone = hpxml_bldg.zones[-1]
        hpxml_bldg.zones.add(id: 'BGConditionedZone',
                             zone_type: HPXML::ZoneTypeConditioned)
        bg_cond_zone = hpxml_bldg.zones[-1]
      end
      hpxml_bldg.zones.add(id: 'GarageZone',
                           zone_type: HPXML::ZoneTypeUnconditioned)
      grg_zone = hpxml_bldg.zones[-1]

      # Attach HVAC
      hpxml_bldg.heating_systems[0].attached_to_zone_idref = hpxml_bldg.zones[0].id
      hpxml_bldg.cooling_systems[0].attached_to_zone_idref = hpxml_bldg.zones[0].id
      if hpxml_file == 'base-zones-spaces-multiple.xml'
        hpxml_bldg.heating_systems << hpxml_bldg.heating_systems[0].dup
        hpxml_bldg.heating_systems[-1].id = 'HeatingSystem2'
        hpxml_bldg.heating_systems[-1].attached_to_zone_idref = hpxml_bldg.zones[1].id
        hpxml_bldg.heating_systems[-1].primary_system = false
        hpxml_bldg.cooling_systems << hpxml_bldg.cooling_systems[0].dup
        hpxml_bldg.cooling_systems[-1].id = 'CoolingSystem2'
        hpxml_bldg.cooling_systems[-1].attached_to_zone_idref = hpxml_bldg.zones[1].id
        hpxml_bldg.cooling_systems[-1].primary_system = false
        hpxml_bldg.hvac_distributions[0].conditioned_floor_area_served /= 2.0
        hpxml_bldg.hvac_distributions.add(id: "HVACDistribution#{hpxml_bldg.hvac_distributions.size + 1}",
                                          distribution_system_type: HPXML::HVACDistributionTypeAir,
                                          air_type: HPXML::AirTypeRegularVelocity,
                                          conditioned_floor_area_served: hpxml_bldg.hvac_distributions[0].conditioned_floor_area_served)
        hpxml_bldg.hvac_distributions[-1].duct_leakage_measurements << hpxml_bldg.hvac_distributions[0].duct_leakage_measurements[0].dup
        hpxml_bldg.hvac_distributions[-1].duct_leakage_measurements << hpxml_bldg.hvac_distributions[0].duct_leakage_measurements[1].dup
        hpxml_bldg.hvac_distributions[-1].ducts << hpxml_bldg.hvac_distributions[0].ducts[0].dup
        hpxml_bldg.hvac_distributions[-1].ducts << hpxml_bldg.hvac_distributions[0].ducts[1].dup
        hpxml_bldg.hvac_distributions[-1].ducts[0].id = "Ducts#{hpxml_bldg.hvac_distributions[0].ducts.size + 1}"
        hpxml_bldg.hvac_distributions[-1].ducts[1].id = "Ducts#{hpxml_bldg.hvac_distributions[0].ducts.size + 2}"
        hpxml_bldg.heating_systems[-1].distribution_system_idref = hpxml_bldg.hvac_distributions[-1].id
        hpxml_bldg.cooling_systems[-1].distribution_system_idref = hpxml_bldg.hvac_distributions[-1].id
      end
      hpxml_bldg.hvac_distributions.each do |hvac_distribution|
        hvac_distribution.ducts[0].duct_fraction_area = nil
        hvac_distribution.ducts[1].duct_fraction_area = nil
        hvac_distribution.ducts[0].duct_surface_area = 150.0 / hpxml_bldg.hvac_distributions.size
        hvac_distribution.ducts[1].duct_surface_area = 50.0 / hpxml_bldg.hvac_distributions.size
      end

      # Add spaces
      ag_cond_zone.spaces.add(id: 'Space1',
                              floor_area: 850,
                              manualj_num_occupants: 2,
                              manualj_internal_loads_sensible: 1000,
                              manualj_internal_loads_latent: 100)
      ag_cond_zone.spaces.add(id: 'Space2',
                              floor_area: 500,
                              manualj_num_occupants: 0,
                              manualj_internal_loads_sensible: 0,
                              manualj_internal_loads_latent: 0)
      bg_cond_zone.spaces.add(id: 'Space3',
                              floor_area: 1000,
                              manualj_num_occupants: 1,
                              manualj_internal_loads_sensible: 1400,
                              manualj_internal_loads_latent: 200)
      bg_cond_zone.spaces.add(id: 'Space4',
                              floor_area: 350,
                              manualj_num_occupants: 1,
                              manualj_internal_loads_sensible: 600,
                              manualj_internal_loads_latent: 0)
      grg_zone.spaces.add(id: 'GarageSpace',
                          floor_area: 600)

      # Attach surfaces
      ag_surfaces = hpxml_bldg.surfaces.select { |w| w.interior_adjacent_to == HPXML::LocationConditionedSpace }
      ag_spaces = hpxml_bldg.conditioned_spaces[0..1]
      ag_cfa = ag_spaces.map { |space| space.floor_area }.sum
      ag_surfaces.reverse_each do |ag_surface|
        ag_spaces.each do |ag_space|
          if ag_surface.is_a? HPXML::Wall
            hpxml_bldg.walls << ag_surface.dup
            new_ag_surface = hpxml_bldg.walls[-1]
          elsif ag_surface.is_a? HPXML::Floor
            hpxml_bldg.floors << ag_surface.dup
            new_ag_surface = hpxml_bldg.floors[-1]
          else
            fail "Unexpected surface type: #{ag_surface.class}"
          end
          new_ag_surface.id = "#{ag_surface.id}#{ag_space.id}"
          new_ag_surface.insulation_id = "#{ag_surface.insulation_id}#{ag_space.id}"
          new_ag_surface.area = (new_ag_surface.area * ag_space.floor_area / ag_cfa).round(1)
          new_ag_surface.attached_to_space_idref = ag_space.id
          if ag_surface.is_a? HPXML::Floor
            hpxml_bldg.attics[0].attached_to_floor_idrefs << new_ag_surface.id
          end
          next unless ag_surface.is_a? HPXML::Wall

          ag_surface.windows.each do |window|
            hpxml_bldg.windows << window.dup
            hpxml_bldg.windows[-1].id = "#{hpxml_bldg.windows[-1].id}#{ag_space.id}"
            hpxml_bldg.windows[-1].area = (hpxml_bldg.windows[-1].area * ag_space.floor_area / ag_cfa).round(1)
            hpxml_bldg.windows[-1].interior_shading_id = "#{hpxml_bldg.windows[-1].interior_shading_id}#{ag_space.id}"
            hpxml_bldg.windows[-1].attached_to_wall_idref = new_ag_surface.id
          end
          ag_surface.doors.each do |door|
            hpxml_bldg.doors << door.dup
            hpxml_bldg.doors[-1].id = "#{hpxml_bldg.doors[-1].id}#{ag_space.id}"
            hpxml_bldg.doors[-1].area = (hpxml_bldg.doors[-1].area / ag_surface.doors.size).round(1)
            hpxml_bldg.doors[-1].attached_to_wall_idref = new_ag_surface.id
          end
        end
        ag_surface.delete
      end

      bg_surfaces = hpxml_bldg.surfaces.select { |w| w.interior_adjacent_to == HPXML::LocationBasementConditioned }
      bg_spaces = hpxml_bldg.conditioned_spaces[2..3]
      bg_cfa = bg_spaces.map { |space| space.floor_area }.sum
      bg_surfaces.reverse_each do |bg_surface|
        hpxml_bldg.conditioned_spaces[2..3].each do |bg_space|
          if bg_surface.is_a? HPXML::FoundationWall
            hpxml_bldg.foundation_walls << bg_surface.dup
            new_bg_surface = hpxml_bldg.foundation_walls[-1]
          elsif bg_surface.is_a? HPXML::RimJoist
            hpxml_bldg.rim_joists << bg_surface.dup
            new_bg_surface = hpxml_bldg.rim_joists[-1]
          elsif bg_surface.is_a? HPXML::Slab
            hpxml_bldg.slabs << bg_surface.dup
            new_bg_surface = hpxml_bldg.slabs[-1]
          else
            fail "Unexpected surface type: #{bg_surface.class}"
          end
          new_bg_surface.id = "#{bg_surface.id}#{bg_space.id}"
          if bg_surface.is_a? HPXML::Slab
            new_bg_surface.perimeter_insulation_id = "#{bg_surface.perimeter_insulation_id}#{bg_space.id}"
            new_bg_surface.under_slab_insulation_id = "#{bg_surface.under_slab_insulation_id}#{bg_space.id}"
            if not new_bg_surface.exterior_horizontal_insulation_id.nil?
              new_bg_surface.exterior_horizontal_insulation_id = "#{bg_surface.exterior_horizontal_insulation_id}#{bg_space.id}"
            end
          else
            new_bg_surface.insulation_id = "#{bg_space.id}#{bg_surface.insulation_id}"
          end
          new_bg_surface.area = (new_bg_surface.area * bg_space.floor_area / bg_cfa).round(1)
          if bg_surface.is_a? HPXML::Slab
            new_bg_surface.exposed_perimeter = (new_bg_surface.exposed_perimeter * bg_space.floor_area / bg_cfa).round(1)
          end
          new_bg_surface.attached_to_space_idref = bg_space.id
          if bg_surface.is_a? HPXML::RimJoist
            hpxml_bldg.foundations[0].attached_to_rim_joist_idrefs << new_bg_surface.id
          elsif bg_surface.is_a? HPXML::FoundationWall
            hpxml_bldg.foundations[0].attached_to_foundation_wall_idrefs << new_bg_surface.id
          elsif bg_surface.is_a? HPXML::Slab
            hpxml_bldg.foundations[0].attached_to_slab_idrefs << new_bg_surface.id
          end
        end
        bg_surface.delete
      end
      hpxml_bldg.surfaces.each do |s|
        next unless s.interior_adjacent_to == HPXML::LocationGarage

        s.attached_to_space_idref = hpxml_bldg.zones[-1].spaces[0].id
      end
    end

    # --------------- #
    # HPXML Enclosure #
    # --------------- #

    (hpxml_bldg.roofs + hpxml_bldg.walls + hpxml_bldg.rim_joists).each do |surface|
      surface.solar_absorptance = 0.7
      surface.emittance = 0.92
      if surface.is_a? HPXML::Roof
        surface.roof_color = nil
      else
        surface.color = nil
      end
    end
    hpxml_bldg.roofs.each do |roof|
      next unless roof.interior_adjacent_to == HPXML::LocationConditionedSpace

      roof.interior_finish_type = HPXML::InteriorFinishGypsumBoard
    end
    (hpxml_bldg.walls + hpxml_bldg.foundation_walls + hpxml_bldg.floors).each do |surface|
      if surface.is_a?(HPXML::FoundationWall) && surface.interior_adjacent_to != HPXML::LocationBasementConditioned
        surface.interior_finish_type = HPXML::InteriorFinishNone
      end
      next unless [HPXML::LocationConditionedSpace,
                   HPXML::LocationBasementConditioned].include?(surface.interior_adjacent_to) &&
                  [HPXML::LocationOutside,
                   HPXML::LocationGround,
                   HPXML::LocationGarage,
                   HPXML::LocationAtticUnvented,
                   HPXML::LocationAtticVented,
                   HPXML::LocationOtherHousingUnit,
                   HPXML::LocationBasementConditioned].include?(surface.exterior_adjacent_to)
      next if surface.is_a?(HPXML::Floor) && surface.is_floor

      surface.interior_finish_type = HPXML::InteriorFinishGypsumBoard
    end
    hpxml_bldg.attics.each do |attic|
      if attic.attic_type == HPXML::AtticTypeUnvented
        attic.within_infiltration_volume = false
      elsif attic.attic_type == HPXML::AtticTypeVented
        attic.vented_attic_sla = 0.003
      end
    end
    hpxml_bldg.foundations.each do |foundation|
      if foundation.foundation_type == HPXML::FoundationTypeCrawlspaceUnvented
        foundation.within_infiltration_volume = false
      elsif foundation.foundation_type == HPXML::FoundationTypeCrawlspaceVented
        foundation.vented_crawlspace_sla = 0.00667
      end
    end
    hpxml_bldg.skylights.each do |skylight|
      skylight.interior_shading_factor_summer = 1.0
      skylight.interior_shading_factor_winter = 1.0
    end

    if ['base-bldgtype-mf-unit-adjacent-to-multifamily-buffer-space.xml',
        'base-bldgtype-mf-unit-adjacent-to-non-freezing-space.xml',
        'base-bldgtype-mf-unit-adjacent-to-other-heated-space.xml',
        'base-bldgtype-mf-unit-adjacent-to-other-housing-unit.xml',
        'base-bldgtype-mf-unit-adjacent-to-other-housing-unit-basement.xml'].include? hpxml_file
      if hpxml_file.include? 'multifamily-buffer-space'
        adjacent_to = HPXML::LocationOtherMultifamilyBufferSpace
      elsif hpxml_file.include? 'non-freezing-space'
        adjacent_to = HPXML::LocationOtherNonFreezingSpace
      elsif hpxml_file.include? 'other-heated-space'
        adjacent_to = HPXML::LocationOtherHeatedSpace
      elsif hpxml_file.include? 'other-housing-unit'
        adjacent_to = HPXML::LocationOtherHousingUnit
      end
      wall = hpxml_bldg.walls.select { |w|
               w.interior_adjacent_to == HPXML::LocationConditionedSpace &&
                 w.exterior_adjacent_to == HPXML::LocationOtherHousingUnit
             }[0]
      wall.exterior_adjacent_to = adjacent_to
      hpxml_bldg.floors[1].exterior_adjacent_to = adjacent_to
      if hpxml_file.include? 'basement'
        hpxml_bldg.rim_joists[1].exterior_adjacent_to = adjacent_to
        hpxml_bldg.foundation_walls[1].exterior_adjacent_to = adjacent_to
      elsif !hpxml_file.include? 'other-housing-unit'
        wall.insulation_assembly_r_value = 23
        hpxml_bldg.floors[0].exterior_adjacent_to = adjacent_to
        hpxml_bldg.floors[0].insulation_assembly_r_value = 18.7
        hpxml_bldg.floors[1].insulation_assembly_r_value = 18.7
      end
      hpxml_bldg.windows.each do |window|
        window.area = (window.area * 0.35).round(1)
      end
      hpxml_bldg.doors.add(id: "Door#{hpxml_bldg.doors.size + 1}",
                           attached_to_wall_idref: wall.id,
                           area: 20,
                           azimuth: 0,
                           r_value: 4.4)
      hpxml_bldg.hvac_distributions[0].ducts[0].duct_location = adjacent_to
      hpxml_bldg.hvac_distributions[0].ducts[1].duct_location = adjacent_to
      hpxml_bldg.water_heating_systems[0].location = adjacent_to
      hpxml_bldg.clothes_washers[0].location = adjacent_to
      hpxml_bldg.clothes_dryers[0].location = adjacent_to
      hpxml_bldg.dishwashers[0].location = adjacent_to
      hpxml_bldg.refrigerators[0].location = adjacent_to
      hpxml_bldg.cooking_ranges[0].location = adjacent_to
    elsif ['base-bldgtype-mf-unit-adjacent-to-multiple.xml',
           'base-bldgtype-mf-unit-adjacent-to-multiple-hvac-none.xml'].include? hpxml_file
      wall = hpxml_bldg.walls.select { |w|
               w.interior_adjacent_to == HPXML::LocationConditionedSpace &&
                 w.exterior_adjacent_to == HPXML::LocationOtherHousingUnit
             }[0]
      wall.delete
      hpxml_bldg.walls.add(id: "Wall#{hpxml_bldg.walls.size + 1}",
                           exterior_adjacent_to: HPXML::LocationOtherHeatedSpace,
                           interior_adjacent_to: HPXML::LocationConditionedSpace,
                           wall_type: HPXML::WallTypeWoodStud,
                           area: 100,
                           solar_absorptance: 0.7,
                           emittance: 0.92,
                           interior_finish_type: HPXML::InteriorFinishGypsumBoard,
                           insulation_assembly_r_value: 23.0)
      hpxml_bldg.walls.add(id: "Wall#{hpxml_bldg.walls.size + 1}",
                           exterior_adjacent_to: HPXML::LocationOtherMultifamilyBufferSpace,
                           interior_adjacent_to: HPXML::LocationConditionedSpace,
                           wall_type: HPXML::WallTypeWoodStud,
                           area: 100,
                           solar_absorptance: 0.7,
                           emittance: 0.92,
                           interior_finish_type: HPXML::InteriorFinishGypsumBoard,
                           insulation_assembly_r_value: 23.0)
      hpxml_bldg.walls.add(id: "Wall#{hpxml_bldg.walls.size + 1}",
                           exterior_adjacent_to: HPXML::LocationOtherNonFreezingSpace,
                           interior_adjacent_to: HPXML::LocationConditionedSpace,
                           wall_type: HPXML::WallTypeWoodStud,
                           area: 100,
                           solar_absorptance: 0.7,
                           emittance: 0.92,
                           interior_finish_type: HPXML::InteriorFinishGypsumBoard,
                           insulation_assembly_r_value: 23.0)
      hpxml_bldg.walls.add(id: "Wall#{hpxml_bldg.walls.size + 1}",
                           exterior_adjacent_to: HPXML::LocationOtherHousingUnit,
                           interior_adjacent_to: HPXML::LocationConditionedSpace,
                           wall_type: HPXML::WallTypeWoodStud,
                           area: 100,
                           solar_absorptance: 0.7,
                           emittance: 0.92,
                           interior_finish_type: HPXML::InteriorFinishGypsumBoard,
                           insulation_assembly_r_value: 4.0)
      hpxml_bldg.floors[0].delete
      hpxml_bldg.floors[0].id = 'Floor1'
      hpxml_bldg.floors[0].insulation_id = 'Floor1Insulation'
      hpxml_bldg.floors.add(id: "Floor#{hpxml_bldg.floors.size + 1}",
                            exterior_adjacent_to: HPXML::LocationOtherNonFreezingSpace,
                            interior_adjacent_to: HPXML::LocationConditionedSpace,
                            floor_type: HPXML::FloorTypeWoodFrame,
                            area: 550,
                            insulation_assembly_r_value: 18.7,
                            floor_or_ceiling: HPXML::FloorOrCeilingFloor)
      hpxml_bldg.floors.add(id: "Floor#{hpxml_bldg.floors.size + 1}",
                            exterior_adjacent_to: HPXML::LocationOtherMultifamilyBufferSpace,
                            interior_adjacent_to: HPXML::LocationConditionedSpace,
                            floor_type: HPXML::FloorTypeWoodFrame,
                            area: 200,
                            insulation_assembly_r_value: 18.7,
                            floor_or_ceiling: HPXML::FloorOrCeilingFloor)
      hpxml_bldg.floors.add(id: "Floor#{hpxml_bldg.floors.size + 1}",
                            exterior_adjacent_to: HPXML::LocationOtherHeatedSpace,
                            interior_adjacent_to: HPXML::LocationConditionedSpace,
                            floor_type: HPXML::FloorTypeWoodFrame,
                            area: 150,
                            insulation_assembly_r_value: 2.1,
                            floor_or_ceiling: HPXML::FloorOrCeilingFloor)
      wall = hpxml_bldg.walls.select { |w|
               w.interior_adjacent_to == HPXML::LocationConditionedSpace &&
                 w.exterior_adjacent_to == HPXML::LocationOtherMultifamilyBufferSpace
             }[0]
      hpxml_bldg.windows.add(id: "Window#{hpxml_bldg.windows.size + 1}",
                             area: 50,
                             azimuth: 270,
                             ufactor: 0.33,
                             shgc: 0.45,
                             fraction_operable: 0.67,
                             attached_to_wall_idref: wall.id)
      wall = hpxml_bldg.walls.select { |w|
               w.interior_adjacent_to == HPXML::LocationConditionedSpace &&
                 w.exterior_adjacent_to == HPXML::LocationOtherHeatedSpace
             }[0]
      hpxml_bldg.doors.add(id: "Door#{hpxml_bldg.doors.size + 1}",
                           attached_to_wall_idref: wall.id,
                           area: 20,
                           azimuth: 0,
                           r_value: 4.4)
      wall = hpxml_bldg.walls.select { |w|
               w.interior_adjacent_to == HPXML::LocationConditionedSpace &&
                 w.exterior_adjacent_to == HPXML::LocationOtherHousingUnit
             }[0]
      hpxml_bldg.doors.add(id: "Door#{hpxml_bldg.doors.size + 1}",
                           attached_to_wall_idref: wall.id,
                           area: 20,
                           azimuth: 0,
                           r_value: 4.4)
    elsif ['base-enclosure-orientations.xml'].include? hpxml_file
      hpxml_bldg.windows.each do |window|
        window.orientation = { 0 => 'north', 90 => 'east', 180 => 'south', 270 => 'west' }[window.azimuth]
        window.azimuth = nil
      end
      hpxml_bldg.doors[0].delete
      hpxml_bldg.doors.add(id: "Door#{hpxml_bldg.doors.size + 1}",
                           attached_to_wall_idref: 'Wall1',
                           area: 20,
                           orientation: HPXML::OrientationNorth,
                           r_value: 4.4)
      hpxml_bldg.doors.add(id: "Door#{hpxml_bldg.doors.size + 1}",
                           attached_to_wall_idref: 'Wall1',
                           area: 20,
                           orientation: HPXML::OrientationSouth,
                           r_value: 4.4)
    elsif ['base-foundation-unconditioned-basement.xml'].include? hpxml_file
      hpxml_bldg.foundations[0].within_infiltration_volume = false
    elsif ['base-atticroof-conditioned.xml'].include? hpxml_file
      hpxml_bldg.attics.add(id: "Attic#{hpxml_bldg.attics.size + 1}",
                            attic_type: HPXML::AtticTypeUnvented,
                            within_infiltration_volume: false)
      hpxml_bldg.roofs.each do |roof|
        roof.area = 1006.0 / hpxml_bldg.roofs.size
        roof.insulation_assembly_r_value = 25.8
      end
      hpxml_bldg.roofs.add(id: "Roof#{hpxml_bldg.roofs.size + 1}",
                           interior_adjacent_to: HPXML::LocationAtticUnvented,
                           area: 504,
                           roof_type: HPXML::RoofTypeAsphaltShingles,
                           solar_absorptance: 0.7,
                           emittance: 0.92,
                           pitch: 6,
                           radiant_barrier: false,
                           insulation_assembly_r_value: 2.3)
      hpxml_bldg.rim_joists.each do |rim_joist|
        rim_joist.area = 116.0 / hpxml_bldg.rim_joists.size
      end
      hpxml_bldg.walls.each do |wall|
        wall.area = 1200.0 / hpxml_bldg.walls.size
      end
      hpxml_bldg.walls.add(id: "Wall#{hpxml_bldg.walls.size + 1}",
                           exterior_adjacent_to: HPXML::LocationAtticUnvented,
                           interior_adjacent_to: HPXML::LocationConditionedSpace,
                           wall_type: HPXML::WallTypeWoodStud,
                           area: 316,
                           solar_absorptance: 0.7,
                           emittance: 0.92,
                           interior_finish_type: HPXML::InteriorFinishGypsumBoard,
                           insulation_assembly_r_value: 23.0)
      hpxml_bldg.walls.add(id: "Wall#{hpxml_bldg.walls.size + 1}",
                           exterior_adjacent_to: HPXML::LocationOutside,
                           interior_adjacent_to: HPXML::LocationConditionedSpace,
                           wall_type: HPXML::WallTypeWoodStud,
                           siding: HPXML::SidingTypeWood,
                           area: 240,
                           solar_absorptance: 0.7,
                           emittance: 0.92,
                           interior_finish_type: HPXML::InteriorFinishGypsumBoard,
                           insulation_assembly_r_value: 22.3)
      hpxml_bldg.walls.add(id: "Wall#{hpxml_bldg.walls.size + 1}",
                           exterior_adjacent_to: HPXML::LocationOutside,
                           interior_adjacent_to: HPXML::LocationAtticUnvented,
                           attic_wall_type: HPXML::AtticWallTypeGable,
                           wall_type: HPXML::WallTypeWoodStud,
                           siding: HPXML::SidingTypeWood,
                           area: 50,
                           solar_absorptance: 0.7,
                           emittance: 0.92,
                           insulation_assembly_r_value: 4.0)
      hpxml_bldg.foundation_walls.each do |foundation_wall|
        foundation_wall.area = 1200.0 / hpxml_bldg.foundation_walls.size
      end
      hpxml_bldg.floors.add(id: "Floor#{hpxml_bldg.floors.size + 1}",
                            exterior_adjacent_to: HPXML::LocationAtticUnvented,
                            interior_adjacent_to: HPXML::LocationConditionedSpace,
                            floor_type: HPXML::FloorTypeWoodFrame,
                            area: 450,
                            interior_finish_type: HPXML::InteriorFinishGypsumBoard,
                            insulation_assembly_r_value: 39.3,
                            floor_or_ceiling: HPXML::FloorOrCeilingCeiling)
      hpxml_bldg.slabs[0].area = 1350
      hpxml_bldg.slabs[0].exposed_perimeter = 150
      hpxml_bldg.windows[1].area = 108
      hpxml_bldg.windows[3].area = 108
      hpxml_bldg.windows.add(id: "Window#{hpxml_bldg.windows.size + 1}",
                             area: 12,
                             azimuth: 90,
                             ufactor: 0.33,
                             shgc: 0.45,
                             fraction_operable: 0,
                             attached_to_wall_idref: hpxml_bldg.walls[-2].id)
      hpxml_bldg.windows.add(id: "Window#{hpxml_bldg.windows.size + 1}",
                             area: 62,
                             azimuth: 270,
                             ufactor: 0.3,
                             shgc: 0.45,
                             fraction_operable: 0,
                             attached_to_wall_idref: hpxml_bldg.walls[-2].id)
    elsif ['base-foundation-unconditioned-basement-above-grade.xml'].include? hpxml_file
      hpxml_bldg.windows.add(id: "Window#{hpxml_bldg.windows.size + 1}",
                             area: 20,
                             azimuth: 0,
                             ufactor: 0.33,
                             shgc: 0.45,
                             fraction_operable: 0.0,
                             attached_to_wall_idref: hpxml_bldg.foundation_walls[0].id)
      hpxml_bldg.windows.add(id: "Window#{hpxml_bldg.windows.size + 1}",
                             area: 10,
                             azimuth: 90,
                             ufactor: 0.33,
                             shgc: 0.45,
                             fraction_operable: 0.0,
                             attached_to_wall_idref: hpxml_bldg.foundation_walls[0].id)
      hpxml_bldg.windows.add(id: "Window#{hpxml_bldg.windows.size + 1}",
                             area: 20,
                             azimuth: 180,
                             ufactor: 0.33,
                             shgc: 0.45,
                             fraction_operable: 0.0,
                             attached_to_wall_idref: hpxml_bldg.foundation_walls[0].id)
      hpxml_bldg.windows.add(id: "Window#{hpxml_bldg.windows.size + 1}",
                             area: 10,
                             azimuth: 270,
                             ufactor: 0.33,
                             shgc: 0.45,
                             fraction_operable: 0.0,
                             attached_to_wall_idref: hpxml_bldg.foundation_walls[0].id)
    elsif hpxml_file.include? 'base-enclosure-skylights-cathedral.xml'
      hpxml_bldg.skylights.each do |skylight|
        skylight.curb_area = 5.25
        skylight.curb_assembly_r_value = 1.96
      end
    elsif hpxml_file.include? 'base-enclosure-skylights'
      hpxml_bldg.skylights.each do |skylight|
        skylight.shaft_area = 60.0
        skylight.shaft_assembly_r_value = 6.25
      end
      if ['base-enclosure-skylights-physical-properties.xml'].include? hpxml_file
        hpxml_bldg.skylights[0].ufactor = nil
        hpxml_bldg.skylights[0].shgc = nil
        hpxml_bldg.skylights[0].glass_layers = HPXML::WindowLayersSinglePane
        hpxml_bldg.skylights[0].frame_type = HPXML::WindowFrameTypeWood
        hpxml_bldg.skylights[0].glass_type = HPXML::WindowGlassTypeTinted
        hpxml_bldg.skylights[1].ufactor = nil
        hpxml_bldg.skylights[1].shgc = nil
        hpxml_bldg.skylights[1].glass_layers = HPXML::WindowLayersDoublePane
        hpxml_bldg.skylights[1].frame_type = HPXML::WindowFrameTypeMetal
        hpxml_bldg.skylights[1].thermal_break = true
        hpxml_bldg.skylights[1].glass_type = HPXML::WindowGlassTypeLowE
        hpxml_bldg.skylights[1].gas_fill = HPXML::WindowGasKrypton
      elsif ['base-enclosure-skylights-shading.xml'].include? hpxml_file
        hpxml_bldg.skylights[0].exterior_shading_factor_summer = 0.1
        hpxml_bldg.skylights[0].exterior_shading_factor_winter = 0.9
        hpxml_bldg.skylights[0].interior_shading_factor_summer = 0.01
        hpxml_bldg.skylights[0].interior_shading_factor_winter = 0.99
        hpxml_bldg.skylights[1].exterior_shading_factor_summer = 0.5
        hpxml_bldg.skylights[1].exterior_shading_factor_winter = 0.0
        hpxml_bldg.skylights[1].interior_shading_factor_summer = 0.5
        hpxml_bldg.skylights[1].interior_shading_factor_winter = 1.0
      end
    elsif ['base-enclosure-windows-physical-properties.xml'].include? hpxml_file
      hpxml_bldg.windows[0].ufactor = nil
      hpxml_bldg.windows[0].shgc = nil
      hpxml_bldg.windows[0].glass_layers = HPXML::WindowLayersSinglePane
      hpxml_bldg.windows[0].frame_type = HPXML::WindowFrameTypeWood
      hpxml_bldg.windows[0].glass_type = HPXML::WindowGlassTypeTinted
      hpxml_bldg.windows[1].ufactor = nil
      hpxml_bldg.windows[1].shgc = nil
      hpxml_bldg.windows[1].glass_layers = HPXML::WindowLayersDoublePane
      hpxml_bldg.windows[1].frame_type = HPXML::WindowFrameTypeVinyl
      hpxml_bldg.windows[1].glass_type = HPXML::WindowGlassTypeLowELowSolarGain
      hpxml_bldg.windows[1].gas_fill = HPXML::WindowGasAir
      hpxml_bldg.windows[2].ufactor = nil
      hpxml_bldg.windows[2].shgc = nil
      hpxml_bldg.windows[2].glass_layers = HPXML::WindowLayersDoublePane
      hpxml_bldg.windows[2].frame_type = HPXML::WindowFrameTypeMetal
      hpxml_bldg.windows[2].thermal_break = true
      hpxml_bldg.windows[2].glass_type = HPXML::WindowGlassTypeLowE
      hpxml_bldg.windows[2].gas_fill = HPXML::WindowGasArgon
      hpxml_bldg.windows[3].ufactor = nil
      hpxml_bldg.windows[3].shgc = nil
      hpxml_bldg.windows[3].glass_layers = HPXML::WindowLayersGlassBlock
    elsif ['base-enclosure-windows-shading-factors.xml'].include? hpxml_file
      hpxml_bldg.windows[1].exterior_shading_factor_summer = 0.5
      hpxml_bldg.windows[1].exterior_shading_factor_winter = 0.5
      hpxml_bldg.windows[1].interior_shading_factor_summer = 0.5
      hpxml_bldg.windows[1].interior_shading_factor_winter = 0.5
      hpxml_bldg.windows[2].exterior_shading_factor_summer = 0.1
      hpxml_bldg.windows[2].exterior_shading_factor_winter = 0.9
      hpxml_bldg.windows[2].interior_shading_factor_summer = 0.01
      hpxml_bldg.windows[2].interior_shading_factor_winter = 0.99
      hpxml_bldg.windows[3].exterior_shading_factor_summer = 0.0
      hpxml_bldg.windows[3].exterior_shading_factor_winter = 1.0
      hpxml_bldg.windows[3].interior_shading_factor_summer = 0.0
      hpxml_bldg.windows[3].interior_shading_factor_winter = 1.0
    elsif ['base-enclosure-windows-shading-types-detailed.xml'].include? hpxml_file
      hpxml_bldg.windows.each do |window|
        window.interior_shading_factor_summer = nil
        window.interior_shading_factor_winter = nil
        window.exterior_shading_factor_summer = nil
        window.exterior_shading_factor_winter = nil
      end
      # Interior shading
      hpxml_bldg.windows[0].interior_shading_type = HPXML::InteriorShadingTypeNone
      hpxml_bldg.windows[1].interior_shading_type = HPXML::InteriorShadingTypeOther
      hpxml_bldg.windows[2].interior_shading_type = HPXML::InteriorShadingTypeMediumCurtains
      hpxml_bldg.windows[2].interior_shading_coverage_summer = 0.5
      hpxml_bldg.windows[2].interior_shading_coverage_winter = 0.0
      hpxml_bldg.windows[3].interior_shading_type = HPXML::InteriorShadingTypeLightBlinds
      hpxml_bldg.windows[3].interior_shading_blinds_summer_closed_or_open = HPXML::BlindsClosed
      hpxml_bldg.windows[3].interior_shading_blinds_winter_closed_or_open = HPXML::BlindsHalfOpen
      hpxml_bldg.windows[3].interior_shading_coverage_summer = 0.5
      hpxml_bldg.windows[3].interior_shading_coverage_winter = 1.0
      # Exterior shading
      hpxml_bldg.windows[0].exterior_shading_type = HPXML::ExteriorShadingTypeDeciduousTree
      hpxml_bldg.windows[1].exterior_shading_type = HPXML::ExteriorShadingTypeSolarScreens
      hpxml_bldg.windows[2].exterior_shading_type = HPXML::ExteriorShadingTypeExternalOverhangs
      hpxml_bldg.windows[2].overhangs_depth = 2.0
      hpxml_bldg.windows[2].overhangs_distance_to_top_of_window = 1.0
      hpxml_bldg.windows[2].overhangs_distance_to_bottom_of_window = 4.0
      hpxml_bldg.windows[3].exterior_shading_type = HPXML::ExteriorShadingTypeBuilding
      # Insect screens
      hpxml_bldg.windows[0].insect_screen_present = true
      hpxml_bldg.windows[0].insect_screen_location = HPXML::LocationInterior
      hpxml_bldg.windows[0].insect_screen_coverage_summer = 1.0
      hpxml_bldg.windows[0].insect_screen_coverage_winter = 0.0
      hpxml_bldg.windows[1].insect_screen_present = true
      hpxml_bldg.windows[1].insect_screen_location = HPXML::LocationExterior
      hpxml_bldg.windows[1].insect_screen_coverage_summer = 1.0
      hpxml_bldg.windows[1].insect_screen_coverage_winter = 1.0
      hpxml_bldg.windows[2].insect_screen_present = true
      hpxml_bldg.windows[2].insect_screen_location = HPXML::LocationExterior
      hpxml_bldg.windows[3].insect_screen_present = true
    elsif ['base-enclosure-thermal-mass.xml'].include? hpxml_file
      hpxml_bldg.partition_wall_mass.area_fraction = 0.8
      hpxml_bldg.partition_wall_mass.interior_finish_type = HPXML::InteriorFinishGypsumBoard
      hpxml_bldg.partition_wall_mass.interior_finish_thickness = 0.25
      hpxml_bldg.furniture_mass.area_fraction = 0.8
      hpxml_bldg.furniture_mass.type = HPXML::FurnitureMassTypeHeavyWeight
    elsif ['base-misc-defaults.xml'].include? hpxml_file
      hpxml_bldg.attics.reverse_each do |attic|
        attic.delete
      end
      hpxml_bldg.foundations.reverse_each do |foundation|
        foundation.delete
      end
      hpxml_bldg.air_infiltration_measurements[0].infiltration_volume = nil
      (hpxml_bldg.roofs + hpxml_bldg.walls + hpxml_bldg.rim_joists).each do |surface|
        surface.solar_absorptance = nil
        surface.emittance = nil
        if surface.is_a? HPXML::Roof
          surface.radiant_barrier = nil
        end
      end
      (hpxml_bldg.walls + hpxml_bldg.foundation_walls).each do |wall|
        wall.interior_finish_type = nil
      end
      hpxml_bldg.foundation_walls.each do |fwall|
        fwall.length = fwall.area / fwall.height
        fwall.area = nil
      end
      hpxml_bldg.doors[0].azimuth = nil
    elsif ['base-enclosure-2stories.xml',
           'base-enclosure-2stories-garage.xml'].include? hpxml_file
      hpxml_bldg.rim_joists << hpxml_bldg.rim_joists[-1].dup
      hpxml_bldg.rim_joists[-1].id = "RimJoist#{hpxml_bldg.rim_joists.size}"
      hpxml_bldg.rim_joists[-1].insulation_id = "RimJoist#{hpxml_bldg.rim_joists.size}Insulation"
      hpxml_bldg.rim_joists[-1].interior_adjacent_to = HPXML::LocationConditionedSpace
      hpxml_bldg.rim_joists[-1].area = 116
    elsif ['base-foundation-conditioned-basement-wall-insulation.xml'].include? hpxml_file
      hpxml_bldg.foundation_walls.each do |foundation_wall|
        foundation_wall.insulation_interior_r_value = 10
        foundation_wall.insulation_interior_distance_to_top = 1
        foundation_wall.insulation_interior_distance_to_bottom = 8
        foundation_wall.insulation_exterior_r_value = 8.9
        foundation_wall.insulation_exterior_distance_to_top = 1
        foundation_wall.insulation_exterior_distance_to_bottom = 8
      end
    elsif ['base-foundation-walkout-basement.xml'].include? hpxml_file
      hpxml_bldg.foundation_walls.reverse_each do |foundation_wall|
        foundation_wall.delete
      end
      hpxml_bldg.foundation_walls.add(id: "FoundationWall#{hpxml_bldg.foundation_walls.size + 1}",
                                      exterior_adjacent_to: HPXML::LocationGround,
                                      interior_adjacent_to: HPXML::LocationBasementConditioned,
                                      height: 8,
                                      area: 480,
                                      thickness: 8,
                                      depth_below_grade: 7,
                                      interior_finish_type: HPXML::InteriorFinishGypsumBoard,
                                      insulation_interior_r_value: 0,
                                      insulation_exterior_distance_to_top: 0,
                                      insulation_exterior_distance_to_bottom: 8,
                                      insulation_exterior_r_value: 8.9)
      hpxml_bldg.foundation_walls.add(id: "FoundationWall#{hpxml_bldg.foundation_walls.size + 1}",
                                      exterior_adjacent_to: HPXML::LocationGround,
                                      interior_adjacent_to: HPXML::LocationBasementConditioned,
                                      height: 8,
                                      area: 240,
                                      thickness: 8,
                                      depth_below_grade: 3,
                                      interior_finish_type: HPXML::InteriorFinishGypsumBoard,
                                      insulation_interior_r_value: 0,
                                      insulation_exterior_distance_to_top: 0,
                                      insulation_exterior_distance_to_bottom: 8,
                                      insulation_exterior_r_value: 8.9)
      hpxml_bldg.foundation_walls.add(id: "FoundationWall#{hpxml_bldg.foundation_walls.size + 1}",
                                      exterior_adjacent_to: HPXML::LocationGround,
                                      interior_adjacent_to: HPXML::LocationBasementConditioned,
                                      height: 8,
                                      area: 240,
                                      thickness: 8,
                                      depth_below_grade: 1,
                                      interior_finish_type: HPXML::InteriorFinishGypsumBoard,
                                      insulation_interior_r_value: 0,
                                      insulation_exterior_distance_to_top: 0,
                                      insulation_exterior_distance_to_bottom: 8,
                                      insulation_exterior_r_value: 8.9)
      hpxml_bldg.foundation_walls.each do |foundation_wall|
        hpxml_bldg.foundations[0].attached_to_foundation_wall_idrefs << foundation_wall.id
      end
      hpxml_bldg.windows.add(id: "Window#{hpxml_bldg.windows.size + 1}",
                             area: 20,
                             azimuth: 0,
                             ufactor: 0.33,
                             shgc: 0.45,
                             fraction_operable: 0.0,
                             attached_to_wall_idref: hpxml_bldg.foundation_walls[-1].id)
    elsif ['base-foundation-multiple.xml'].include? hpxml_file
      hpxml_bldg.foundations.add(id: "Foundation#{hpxml_bldg.foundations.size + 1}",
                                 foundation_type: HPXML::FoundationTypeCrawlspaceUnvented,
                                 within_infiltration_volume: false)
      hpxml_bldg.rim_joists.each do |rim_joist|
        next unless rim_joist.exterior_adjacent_to == HPXML::LocationOutside

        rim_joist.exterior_adjacent_to = HPXML::LocationCrawlspaceUnvented
        rim_joist.siding = nil
      end
      hpxml_bldg.rim_joists.add(id: "RimJoist#{hpxml_bldg.rim_joists.size + 1}",
                                exterior_adjacent_to: HPXML::LocationOutside,
                                interior_adjacent_to: HPXML::LocationCrawlspaceUnvented,
                                siding: HPXML::SidingTypeWood,
                                area: 81,
                                solar_absorptance: 0.7,
                                emittance: 0.92,
                                insulation_assembly_r_value: 4.0)
      hpxml_bldg.foundation_walls.each do |foundation_wall|
        foundation_wall.area /= 2.0
      end
      hpxml_bldg.foundation_walls.add(id: "FoundationWall#{hpxml_bldg.foundation_walls.size + 1}",
                                      exterior_adjacent_to: HPXML::LocationCrawlspaceUnvented,
                                      interior_adjacent_to: HPXML::LocationBasementUnconditioned,
                                      height: 8,
                                      area: 360,
                                      thickness: 8,
                                      depth_below_grade: 4,
                                      insulation_interior_r_value: 0,
                                      insulation_exterior_r_value: 0)
      hpxml_bldg.foundation_walls.add(id: "FoundationWall#{hpxml_bldg.foundation_walls.size + 1}",
                                      exterior_adjacent_to: HPXML::LocationGround,
                                      interior_adjacent_to: HPXML::LocationCrawlspaceUnvented,
                                      height: 4,
                                      area: 600,
                                      thickness: 8,
                                      depth_below_grade: 3,
                                      insulation_interior_r_value: 0,
                                      insulation_exterior_r_value: 0)
      hpxml_bldg.floors[0].area = 675
      hpxml_bldg.floors.add(id: "Floor#{hpxml_bldg.floors.size + 1}",
                            exterior_adjacent_to: HPXML::LocationCrawlspaceUnvented,
                            interior_adjacent_to: HPXML::LocationConditionedSpace,
                            floor_type: HPXML::FloorTypeWoodFrame,
                            area: 675,
                            insulation_assembly_r_value: 18.7,
                            floor_or_ceiling: HPXML::FloorOrCeilingFloor)
      hpxml_bldg.slabs[0].area = 675
      hpxml_bldg.slabs[0].exposed_perimeter = 75
      hpxml_bldg.slabs.add(id: "Slab#{hpxml_bldg.slabs.size + 1}",
                           interior_adjacent_to: HPXML::LocationCrawlspaceUnvented,
                           area: 675,
                           thickness: 0,
                           exposed_perimeter: 75,
                           perimeter_insulation_depth: 0,
                           under_slab_insulation_width: 0,
                           perimeter_insulation_r_value: 0,
                           under_slab_insulation_r_value: 0,
                           carpet_fraction: 0,
                           carpet_r_value: 0)
    elsif ['base-foundation-complex.xml'].include? hpxml_file
      hpxml_bldg.foundation_walls.reverse_each do |foundation_wall|
        foundation_wall.delete
      end
      hpxml_bldg.foundation_walls.add(id: "FoundationWall#{hpxml_bldg.foundation_walls.size + 1}",
                                      exterior_adjacent_to: HPXML::LocationGround,
                                      interior_adjacent_to: HPXML::LocationBasementConditioned,
                                      height: 8,
                                      area: 160,
                                      thickness: 8,
                                      depth_below_grade: 7,
                                      interior_finish_type: HPXML::InteriorFinishGypsumBoard,
                                      insulation_interior_r_value: 0,
                                      insulation_exterior_r_value: 0.0)
      hpxml_bldg.foundation_walls.add(id: "FoundationWall#{hpxml_bldg.foundation_walls.size + 1}",
                                      exterior_adjacent_to: HPXML::LocationGround,
                                      interior_adjacent_to: HPXML::LocationBasementConditioned,
                                      height: 8,
                                      area: 240,
                                      thickness: 8,
                                      depth_below_grade: 7,
                                      interior_finish_type: HPXML::InteriorFinishGypsumBoard,
                                      insulation_interior_r_value: 0,
                                      insulation_exterior_distance_to_top: 0,
                                      insulation_exterior_distance_to_bottom: 8,
                                      insulation_exterior_r_value: 8.9)
      hpxml_bldg.foundation_walls.add(id: "FoundationWall#{hpxml_bldg.foundation_walls.size + 1}",
                                      exterior_adjacent_to: HPXML::LocationGround,
                                      interior_adjacent_to: HPXML::LocationBasementConditioned,
                                      height: 8,
                                      area: 320,
                                      thickness: 8,
                                      depth_below_grade: 3,
                                      interior_finish_type: HPXML::InteriorFinishGypsumBoard,
                                      insulation_interior_r_value: 0,
                                      insulation_exterior_r_value: 0.0)
      hpxml_bldg.foundation_walls.add(id: "FoundationWall#{hpxml_bldg.foundation_walls.size + 1}",
                                      exterior_adjacent_to: HPXML::LocationGround,
                                      interior_adjacent_to: HPXML::LocationBasementConditioned,
                                      height: 8,
                                      area: 400,
                                      thickness: 8,
                                      depth_below_grade: 3,
                                      interior_finish_type: HPXML::InteriorFinishGypsumBoard,
                                      insulation_interior_r_value: 0,
                                      insulation_exterior_distance_to_top: 0,
                                      insulation_exterior_distance_to_bottom: 8,
                                      insulation_exterior_r_value: 8.9)
      hpxml_bldg.foundation_walls.each do |foundation_wall|
        hpxml_bldg.foundations[0].attached_to_foundation_wall_idrefs << foundation_wall.id
      end
      hpxml_bldg.slabs.reverse_each do |slab|
        slab.delete
      end
      hpxml_bldg.slabs.add(id: "Slab#{hpxml_bldg.slabs.size + 1}",
                           interior_adjacent_to: HPXML::LocationBasementConditioned,
                           area: 1150,
                           thickness: 4,
                           exposed_perimeter: 120,
                           perimeter_insulation_depth: 0,
                           under_slab_insulation_width: 0,
                           perimeter_insulation_r_value: 0,
                           under_slab_insulation_r_value: 0,
                           carpet_fraction: 0,
                           carpet_r_value: 0)
      hpxml_bldg.slabs.add(id: "Slab#{hpxml_bldg.slabs.size + 1}",
                           interior_adjacent_to: HPXML::LocationBasementConditioned,
                           area: 200,
                           thickness: 4,
                           exposed_perimeter: 30,
                           perimeter_insulation_depth: 1,
                           under_slab_insulation_width: 0,
                           perimeter_insulation_r_value: 5,
                           under_slab_insulation_r_value: 0,
                           carpet_fraction: 0,
                           carpet_r_value: 0)
      hpxml_bldg.slabs.each do |slab|
        hpxml_bldg.foundations[0].attached_to_slab_idrefs << slab.id
      end
    elsif ['base-foundation-basement-garage.xml'].include? hpxml_file
      hpxml_bldg.roofs[0].area += 670
      hpxml_bldg.walls.add(id: "Wall#{hpxml_bldg.walls.size + 1}",
                           exterior_adjacent_to: HPXML::LocationGarage,
                           interior_adjacent_to: HPXML::LocationBasementConditioned,
                           wall_type: HPXML::WallTypeWoodStud,
                           area: 320,
                           solar_absorptance: 0.7,
                           emittance: 0.92,
                           interior_finish_type: HPXML::InteriorFinishGypsumBoard,
                           insulation_assembly_r_value: 23)
      hpxml_bldg.foundations[0].attached_to_wall_idrefs << hpxml_bldg.walls[-1].id
      hpxml_bldg.walls.add(id: "Wall#{hpxml_bldg.walls.size + 1}",
                           exterior_adjacent_to: HPXML::LocationOutside,
                           interior_adjacent_to: HPXML::LocationGarage,
                           wall_type: HPXML::WallTypeWoodStud,
                           siding: HPXML::SidingTypeWood,
                           area: 320,
                           solar_absorptance: 0.7,
                           emittance: 0.92,
                           insulation_assembly_r_value: 4)
      hpxml_bldg.floors.add(id: "Floor#{hpxml_bldg.floors.size + 1}",
                            exterior_adjacent_to: HPXML::LocationGarage,
                            interior_adjacent_to: HPXML::LocationConditionedSpace,
                            floor_type: HPXML::FloorTypeWoodFrame,
                            area: 400,
                            insulation_assembly_r_value: 39.3,
                            floor_or_ceiling: HPXML::FloorOrCeilingFloor)
      hpxml_bldg.slabs[0].area -= 400
      hpxml_bldg.slabs[0].exposed_perimeter -= 40
      hpxml_bldg.slabs.add(id: "Slab#{hpxml_bldg.slabs.size + 1}",
                           interior_adjacent_to: HPXML::LocationGarage,
                           area: 400,
                           thickness: 4,
                           exposed_perimeter: 40,
                           perimeter_insulation_depth: 0,
                           under_slab_insulation_width: 0,
                           perimeter_insulation_r_value: 0,
                           under_slab_insulation_r_value: 0,
                           carpet_fraction: 0,
                           carpet_r_value: 0)
      hpxml_bldg.doors.add(id: "Door#{hpxml_bldg.doors.size + 1}",
                           attached_to_wall_idref: hpxml_bldg.walls[-3].id,
                           area: 70,
                           azimuth: 180,
                           r_value: 4.4)
      hpxml_bldg.doors.add(id: "Door#{hpxml_bldg.doors.size + 1}",
                           attached_to_wall_idref: hpxml_bldg.walls[-2].id,
                           area: 4,
                           azimuth: 0,
                           r_value: 4.4)
    elsif ['base-enclosure-ceilingtypes.xml'].include? hpxml_file
      exterior_adjacent_to = hpxml_bldg.floors[0].exterior_adjacent_to
      area = hpxml_bldg.floors[0].area
      hpxml_bldg.floors.reverse_each do |floor|
        floor.delete
      end
      floors_map = { HPXML::FloorTypeSIP => 16.1,
                     HPXML::FloorTypeConcrete => 3.2,
                     HPXML::FloorTypeSteelFrame => 8.1 }
      floors_map.each_with_index do |(floor_type, assembly_r), _i|
        hpxml_bldg.floors.add(id: "Floor#{hpxml_bldg.floors.size + 1}",
                              exterior_adjacent_to: exterior_adjacent_to,
                              interior_adjacent_to: HPXML::LocationConditionedSpace,
                              floor_type: floor_type,
                              area: area / floors_map.size,
                              insulation_assembly_r_value: assembly_r,
                              floor_or_ceiling: HPXML::FloorOrCeilingCeiling)
      end
    elsif ['base-enclosure-floortypes.xml'].include? hpxml_file
      exterior_adjacent_to = hpxml_bldg.floors[0].exterior_adjacent_to
      area = hpxml_bldg.floors[0].area
      ceiling = hpxml_bldg.floors[1].dup
      hpxml_bldg.floors.reverse_each do |floor|
        floor.delete
      end
      floors_map = { HPXML::FloorTypeSIP => 16.1,
                     HPXML::FloorTypeConcrete => 3.2,
                     HPXML::FloorTypeSteelFrame => 8.1 }
      floors_map.each_with_index do |(floor_type, assembly_r), _i|
        hpxml_bldg.floors.add(id: "Floor#{hpxml_bldg.floors.size + 1}",
                              exterior_adjacent_to: exterior_adjacent_to,
                              interior_adjacent_to: HPXML::LocationConditionedSpace,
                              floor_type: floor_type,
                              area: area / floors_map.size,
                              insulation_assembly_r_value: assembly_r,
                              floor_or_ceiling: HPXML::FloorOrCeilingFloor)
      end
      hpxml_bldg.floors << ceiling
      hpxml_bldg.floors[-1].id = "Floor#{hpxml_bldg.floors.size}"
      hpxml_bldg.floors[-1].insulation_id = "Floor#{hpxml_bldg.floors.size}Insulation"
    elsif ['base-enclosure-walltypes.xml'].include? hpxml_file
      hpxml_bldg.rim_joists.reverse_each do |rim_joist|
        rim_joist.delete
      end
      siding_types = [[HPXML::SidingTypeAluminum, HPXML::ColorDark],
                      [HPXML::SidingTypeAsbestos, HPXML::ColorMedium],
                      [HPXML::SidingTypeBrick, HPXML::ColorReflective],
                      [HPXML::SidingTypeCompositeShingle, HPXML::ColorDark],
                      [HPXML::SidingTypeFiberCement, HPXML::ColorMediumDark],
                      [HPXML::SidingTypeMasonite, HPXML::ColorLight],
                      [HPXML::SidingTypeStucco, HPXML::ColorMedium],
                      [HPXML::SidingTypeSyntheticStucco, HPXML::ColorMediumDark],
                      [HPXML::SidingTypeVinyl, HPXML::ColorLight],
                      [HPXML::SidingTypeNone, HPXML::ColorMedium]]
      siding_types.each do |siding_type|
        hpxml_bldg.rim_joists.add(id: "RimJoist#{hpxml_bldg.rim_joists.size + 1}",
                                  exterior_adjacent_to: HPXML::LocationOutside,
                                  interior_adjacent_to: HPXML::LocationBasementConditioned,
                                  siding: siding_type[0],
                                  color: siding_type[1],
                                  area: 116 / siding_types.size,
                                  emittance: 0.92,
                                  insulation_assembly_r_value: 23.0)
        hpxml_bldg.foundations[0].attached_to_rim_joist_idrefs << hpxml_bldg.rim_joists[-1].id
      end
      gable_walls = hpxml_bldg.walls.select { |w| w.interior_adjacent_to == HPXML::LocationAtticUnvented }
      hpxml_bldg.walls.reverse_each do |wall|
        wall.delete
      end
      walls_map = { HPXML::WallTypeCMU => 12,
                    HPXML::WallTypeDoubleWoodStud => 28.7,
                    HPXML::WallTypeICF => 21,
                    HPXML::WallTypeLog => 7.1,
                    HPXML::WallTypeSIP => 16.1,
                    HPXML::WallTypeConcrete => 1.35,
                    HPXML::WallTypeSteelStud => 8.1,
                    HPXML::WallTypeStone => 5.4,
                    HPXML::WallTypeStrawBale => 58.8,
                    HPXML::WallTypeBrick => 7.9,
                    HPXML::WallTypeAdobe => 5.0 }
      siding_types = [[HPXML::SidingTypeAluminum, HPXML::ColorReflective],
                      [HPXML::SidingTypeAsbestos, HPXML::ColorLight],
                      [HPXML::SidingTypeBrick, HPXML::ColorMediumDark],
                      [HPXML::SidingTypeCompositeShingle, HPXML::ColorReflective],
                      [HPXML::SidingTypeFiberCement, HPXML::ColorMedium],
                      [HPXML::SidingTypeMasonite, HPXML::ColorDark],
                      [HPXML::SidingTypeStucco, HPXML::ColorLight],
                      [HPXML::SidingTypeSyntheticStucco, HPXML::ColorMedium],
                      [HPXML::SidingTypeVinyl, HPXML::ColorDark],
                      [HPXML::SidingTypeNone, HPXML::ColorMedium]]
      int_finish_types = [[HPXML::InteriorFinishGypsumBoard, 0.5],
                          [HPXML::InteriorFinishGypsumBoard, 1.0],
                          [HPXML::InteriorFinishGypsumCompositeBoard, 0.5],
                          [HPXML::InteriorFinishPlaster, 0.5],
                          [HPXML::InteriorFinishWood, 0.5],
                          [HPXML::InteriorFinishNone, nil]]
      walls_map.each_with_index do |(wall_type, assembly_r), i|
        hpxml_bldg.walls.add(id: "Wall#{hpxml_bldg.walls.size + 1}",
                             exterior_adjacent_to: HPXML::LocationOutside,
                             interior_adjacent_to: HPXML::LocationConditionedSpace,
                             wall_type: wall_type,
                             siding: siding_types[i % siding_types.size][0],
                             color: siding_types[i % siding_types.size][1],
                             area: 1200 / walls_map.size,
                             emittance: 0.92,
                             interior_finish_type: int_finish_types[i % int_finish_types.size][0],
                             interior_finish_thickness: int_finish_types[i % int_finish_types.size][1],
                             insulation_assembly_r_value: assembly_r)
      end
      gable_walls.each do |gable_wall|
        hpxml_bldg.walls << gable_wall
        hpxml_bldg.walls[-1].id = "Wall#{hpxml_bldg.walls.size}"
        hpxml_bldg.walls[-1].insulation_id = "Wall#{hpxml_bldg.walls.size}Insulation"
        hpxml_bldg.attics[0].attached_to_wall_idrefs << hpxml_bldg.walls[-1].id
      end
      hpxml_bldg.windows.reverse_each do |window|
        window.delete
      end
      hpxml_bldg.windows.add(id: "Window#{hpxml_bldg.windows.size + 1}",
                             area: 108 / 8,
                             azimuth: 0,
                             ufactor: 0.33,
                             shgc: 0.45,
                             fraction_operable: 0.67,
                             attached_to_wall_idref: 'Wall1')
      hpxml_bldg.windows.add(id: "Window#{hpxml_bldg.windows.size + 1}",
                             area: 72 / 8,
                             azimuth: 90,
                             ufactor: 0.33,
                             shgc: 0.45,
                             fraction_operable: 0.67,
                             attached_to_wall_idref: 'Wall2')
      hpxml_bldg.windows.add(id: "Window#{hpxml_bldg.windows.size + 1}",
                             area: 108 / 8,
                             azimuth: 180,
                             ufactor: 0.33,
                             shgc: 0.45,
                             fraction_operable: 0.67,
                             attached_to_wall_idref: 'Wall3')
      hpxml_bldg.windows.add(id: "Window#{hpxml_bldg.windows.size + 1}",
                             area: 72 / 8,
                             azimuth: 270,
                             ufactor: 0.33,
                             shgc: 0.45,
                             fraction_operable: 0.67,
                             attached_to_wall_idref: 'Wall4')
      hpxml_bldg.doors.reverse_each do |door|
        door.delete
      end
      hpxml_bldg.doors.add(id: "Door#{hpxml_bldg.doors.size + 1}",
                           attached_to_wall_idref: 'Wall9',
                           area: 20,
                           azimuth: 0,
                           r_value: 4.4)
      hpxml_bldg.doors.add(id: "Door#{hpxml_bldg.doors.size + 1}",
                           attached_to_wall_idref: 'Wall10',
                           area: 20,
                           azimuth: 180,
                           r_value: 4.4)
    elsif ['base-enclosure-rooftypes.xml'].include? hpxml_file
      hpxml_bldg.roofs.reverse_each do |roof|
        roof.delete
      end
      roof_types = [[HPXML::RoofTypeClayTile, HPXML::ColorLight],
                    [HPXML::RoofTypeMetal, HPXML::ColorReflective],
                    [HPXML::RoofTypeWoodShingles, HPXML::ColorDark],
                    [HPXML::RoofTypeShingles, HPXML::ColorMediumDark],
                    [HPXML::RoofTypePlasticRubber, HPXML::ColorLight],
                    [HPXML::RoofTypeEPS, HPXML::ColorMedium],
                    [HPXML::RoofTypeConcrete, HPXML::ColorLight],
                    [HPXML::RoofTypeCool, HPXML::ColorReflective]]
      int_finish_types = [[HPXML::InteriorFinishGypsumBoard, 0.5],
                          [HPXML::InteriorFinishPlaster, 0.5],
                          [HPXML::InteriorFinishWood, 0.5]]
      roof_types.each_with_index do |roof_type, i|
        hpxml_bldg.roofs.add(id: "Roof#{hpxml_bldg.roofs.size + 1}",
                             interior_adjacent_to: HPXML::LocationAtticUnvented,
                             area: 1509.3 / roof_types.size,
                             roof_type: roof_type[0],
                             roof_color: roof_type[1],
                             emittance: 0.92,
                             pitch: 6,
                             radiant_barrier: false,
                             interior_finish_type: int_finish_types[i % int_finish_types.size][0],
                             interior_finish_thickness: int_finish_types[i % int_finish_types.size][1],
                             insulation_assembly_r_value: roof_type[0] == HPXML::RoofTypeEPS ? 7.0 : 2.3)
        hpxml_bldg.attics[0].attached_to_roof_idrefs << hpxml_bldg.roofs[-1].id
      end
    elsif ['base-enclosure-overhangs.xml'].include? hpxml_file
      # Test relaxed overhangs validation; https://github.com/NREL/OpenStudio-HPXML/issues/866
      hpxml_bldg.windows.each do |window|
        next unless window.overhangs_depth.nil?

        window.overhangs_depth = 0.0
        window.overhangs_distance_to_top_of_window = 0.0
        window.overhangs_distance_to_bottom_of_window = 0.0
      end
    end
    if hpxml_bldg.has_location(HPXML::LocationGarage)
      grg_wall = hpxml_bldg.walls.select { |w|
                   w.interior_adjacent_to == HPXML::LocationGarage &&
                     w.exterior_adjacent_to == HPXML::LocationOutside
                 }[0]
      hpxml_bldg.doors.add(id: "Door#{hpxml_bldg.doors.size + 1}",
                           attached_to_wall_idref: grg_wall.id,
                           area: 70,
                           azimuth: 180,
                           r_value: 4.4)
    end
    if ['base-misc-neighbor-shading-bldgtype-multifamily.xml'].include? hpxml_file
      wall = hpxml_bldg.walls.select { |w| w.azimuth == hpxml_bldg.neighbor_buildings[0].azimuth }[0]
      wall.exterior_adjacent_to = HPXML::LocationOtherHeatedSpace
    end
    if ['base-foundation-vented-crawlspace-above-grade2.xml'].include? hpxml_file
      # Convert FoundationWall to Wall to test a foundation with only Wall elements
      fwall = hpxml_bldg.foundation_walls[0]
      hpxml_bldg.walls.add(id: "Wall#{hpxml_bldg.walls.size + 1}",
                           exterior_adjacent_to: HPXML::LocationOutside,
                           interior_adjacent_to: fwall.interior_adjacent_to,
                           wall_type: HPXML::WallTypeConcrete,
                           area: fwall.area,
                           insulation_assembly_r_value: 10.1)
      hpxml_bldg.foundations[0].attached_to_wall_idrefs << hpxml_bldg.walls[-1].id
      hpxml_bldg.foundation_walls[0].delete
    end
    if ['base-foundation-slab.xml'].include? hpxml_file
      hpxml_bldg.slabs[0].gap_insulation_r_value = 0.0
    end

    # ---------- #
    # HPXML HVAC #
    # ---------- #

    hpxml_bldg.heat_pumps.each do |heat_pump|
      if heat_pump.heat_pump_type == HPXML::HVACTypeHeatPumpGroundToAir
        heat_pump.pump_watts_per_ton = 100.0
      end
    end
    if hpxml_file.include?('chiller') || hpxml_file.include?('cooling-tower')
      # Handle chiller/cooling tower
      if hpxml_file.include? 'chiller'
        hpxml_bldg.cooling_systems.add(id: "CoolingSystem#{hpxml_bldg.cooling_systems.size + 1}",
                                       cooling_system_type: HPXML::HVACTypeChiller,
                                       cooling_system_fuel: HPXML::FuelTypeElectricity,
                                       is_shared_system: true,
                                       number_of_units_served: 6,
                                       cooling_capacity: 24000 * 6,
                                       cooling_efficiency_kw_per_ton: 0.9,
                                       fraction_cool_load_served: 1.0,
                                       primary_system: true)
      elsif hpxml_file.include? 'cooling-tower'
        hpxml_bldg.cooling_systems.add(id: "CoolingSystem#{hpxml_bldg.cooling_systems.size + 1}",
                                       cooling_system_type: HPXML::HVACTypeCoolingTower,
                                       cooling_system_fuel: HPXML::FuelTypeElectricity,
                                       is_shared_system: true,
                                       number_of_units_served: 6,
                                       fraction_cool_load_served: 1.0,
                                       primary_system: true)
      end
      if hpxml_file.include? 'boiler'
        hpxml_bldg.hvac_controls[0].cooling_setpoint_temp = 78.0
        hpxml_bldg.cooling_systems[-1].distribution_system_idref = hpxml_bldg.hvac_distributions[-1].id
      else
        hpxml_bldg.hvac_controls.add(id: "HVACControl#{hpxml_bldg.hvac_controls.size + 1}",
                                     control_type: HPXML::HVACControlTypeManual,
                                     cooling_setpoint_temp: 78.0)
        if hpxml_file.include? 'baseboard'
          hpxml_bldg.hvac_distributions.add(id: "HVACDistribution#{hpxml_bldg.hvac_distributions.size + 1}",
                                            distribution_system_type: HPXML::HVACDistributionTypeHydronic,
                                            hydronic_type: HPXML::HydronicTypeBaseboard)
          hpxml_bldg.cooling_systems[-1].distribution_system_idref = hpxml_bldg.hvac_distributions[-1].id
        end
      end
    end
    if hpxml_file.include?('water-loop-heat-pump') || (hpxml_file.include?('fan-coil') && !hpxml_file.include?('fireplace-elec'))
      # Handle WLHP/ducted fan coil
      hpxml_bldg.hvac_distributions.reverse_each do |hvac_distribution|
        hvac_distribution.delete
      end
      if hpxml_file.include? 'water-loop-heat-pump'
        hpxml_bldg.hvac_distributions.add(id: "HVACDistribution#{hpxml_bldg.hvac_distributions.size + 1}",
                                          distribution_system_type: HPXML::HVACDistributionTypeHydronic,
                                          hydronic_type: HPXML::HydronicTypeWaterLoop)
        hpxml_bldg.heat_pumps.add(id: "HeatPump#{hpxml_bldg.heat_pumps.size + 1}",
                                  heat_pump_type: HPXML::HVACTypeHeatPumpWaterLoopToAir,
                                  heat_pump_fuel: HPXML::FuelTypeElectricity)
        if hpxml_file.include? 'boiler'
          hpxml_bldg.heat_pumps[-1].heating_capacity = 24000
          hpxml_bldg.heat_pumps[-1].heating_efficiency_cop = 4.4
          hpxml_bldg.heating_systems[-1].distribution_system_idref = hpxml_bldg.hvac_distributions[-1].id
        end
        if hpxml_file.include?('chiller') || hpxml_file.include?('cooling-tower')
          hpxml_bldg.heat_pumps[-1].cooling_capacity = 24000
          hpxml_bldg.heat_pumps[-1].cooling_efficiency_eer = 12.8
          hpxml_bldg.cooling_systems[-1].distribution_system_idref = hpxml_bldg.hvac_distributions[-1].id
        end
        hpxml_bldg.hvac_distributions.add(id: "HVACDistribution#{hpxml_bldg.hvac_distributions.size + 1}",
                                          distribution_system_type: HPXML::HVACDistributionTypeAir,
                                          air_type: HPXML::AirTypeRegularVelocity)
        hpxml_bldg.heat_pumps[-1].distribution_system_idref = hpxml_bldg.hvac_distributions[-1].id
      elsif hpxml_file.include? 'fan-coil'
        hpxml_bldg.hvac_distributions.add(id: "HVACDistribution#{hpxml_bldg.hvac_distributions.size + 1}",
                                          distribution_system_type: HPXML::HVACDistributionTypeAir,
                                          air_type: HPXML::AirTypeFanCoil)

        if hpxml_file.include? 'boiler'
          hpxml_bldg.heating_systems[-1].distribution_system_idref = hpxml_bldg.hvac_distributions[-1].id
        end
        if hpxml_file.include?('chiller') || hpxml_file.include?('cooling-tower')
          hpxml_bldg.cooling_systems[-1].distribution_system_idref = hpxml_bldg.hvac_distributions[-1].id
        end
      end
      if hpxml_file.include?('water-loop-heat-pump') || hpxml_file.include?('fan-coil-ducted')
        hpxml_bldg.hvac_distributions[-1].duct_leakage_measurements.add(duct_type: HPXML::DuctTypeSupply,
                                                                        duct_leakage_units: HPXML::UnitsCFM25,
                                                                        duct_leakage_value: 15,
                                                                        duct_leakage_total_or_to_outside: HPXML::DuctLeakageToOutside)
        hpxml_bldg.hvac_distributions[-1].duct_leakage_measurements.add(duct_type: HPXML::DuctTypeReturn,
                                                                        duct_leakage_units: HPXML::UnitsCFM25,
                                                                        duct_leakage_value: 10,
                                                                        duct_leakage_total_or_to_outside: HPXML::DuctLeakageToOutside)
        hpxml_bldg.hvac_distributions[-1].ducts.add(id: "Ducts#{hpxml_bldg.hvac_distributions[-1].ducts.size + 1}",
                                                    duct_type: HPXML::DuctTypeSupply,
                                                    duct_insulation_r_value: 0,
                                                    duct_location: HPXML::LocationOtherMultifamilyBufferSpace,
                                                    duct_surface_area: 50)
        hpxml_bldg.hvac_distributions[-1].ducts.add(id: "Ducts#{hpxml_bldg.hvac_distributions[-1].ducts.size + 1}",
                                                    duct_type: HPXML::DuctTypeReturn,
                                                    duct_insulation_r_value: 0,
                                                    duct_location: HPXML::LocationOtherMultifamilyBufferSpace,
                                                    duct_surface_area: 20)
      end
    end
    if hpxml_file.include? 'shared-ground-loop'
      hpxml_bldg.heat_pumps[0].is_shared_system = true
      hpxml_bldg.heat_pumps[0].number_of_units_served = 6
      hpxml_bldg.heat_pumps[0].pump_watts_per_ton = 0.0
    end
    if !hpxml_file.include? 'eae'
      if hpxml_file.include? 'shared-boiler'
        hpxml_bldg.heating_systems[0].shared_loop_watts = 600
      end
      if hpxml_file.include?('chiller') || hpxml_file.include?('cooling-tower')
        hpxml_bldg.cooling_systems[0].shared_loop_watts = 600
      end
      if hpxml_file.include? 'shared-ground-loop'
        hpxml_bldg.heat_pumps[0].shared_loop_watts = 600
      end
      if hpxml_file.include? 'fan-coil'
        if hpxml_file.include? 'boiler'
          hpxml_bldg.heating_systems[0].fan_coil_watts = 150
        end
        if hpxml_file.include? 'chiller'
          hpxml_bldg.cooling_systems[0].fan_coil_watts = 150
        end
      end
    end
    if ['base-hvac-setpoints-daily-setbacks.xml'].include? hpxml_file
      hpxml_bldg.hvac_controls[0].heating_setback_temp = 66
      hpxml_bldg.hvac_controls[0].heating_setback_hours_per_week = 7 * 7
      hpxml_bldg.hvac_controls[0].heating_setback_start_hour = 23 # 11pm
      hpxml_bldg.hvac_controls[0].cooling_setup_temp = 80
      hpxml_bldg.hvac_controls[0].cooling_setup_hours_per_week = 6 * 7
      hpxml_bldg.hvac_controls[0].cooling_setup_start_hour = 9 # 9am
    elsif ['base-hvac-dse.xml',
           'base-dhw-indirect-dse.xml',
           'base-mechvent-cfis-dse.xml'].include? hpxml_file
      hpxml_bldg.hvac_distributions[0].distribution_system_type = HPXML::HVACDistributionTypeDSE
      hpxml_bldg.hvac_distributions[0].annual_heating_dse = 0.8
      hpxml_bldg.hvac_distributions[0].annual_cooling_dse = 0.7
    elsif ['base-hvac-furnace-x3-dse.xml'].include? hpxml_file
      hpxml_bldg.hvac_distributions[0].distribution_system_type = HPXML::HVACDistributionTypeDSE
      hpxml_bldg.hvac_distributions[0].annual_heating_dse = 0.8
      hpxml_bldg.hvac_distributions[0].annual_cooling_dse = 0.7
      hpxml_bldg.hvac_distributions << hpxml_bldg.hvac_distributions[0].dup
      hpxml_bldg.hvac_distributions[1].id = "HVACDistribution#{hpxml_bldg.hvac_distributions.size}"
      hpxml_bldg.hvac_distributions[1].annual_cooling_dse = 1.0
      hpxml_bldg.hvac_distributions << hpxml_bldg.hvac_distributions[0].dup
      hpxml_bldg.hvac_distributions[2].id = "HVACDistribution#{hpxml_bldg.hvac_distributions.size}"
      hpxml_bldg.hvac_distributions[2].annual_cooling_dse = 1.0
      hpxml_bldg.heating_systems[0].primary_system = false
      hpxml_bldg.heating_systems << hpxml_bldg.heating_systems[0].dup
      hpxml_bldg.heating_systems[1].id = "HeatingSystem#{hpxml_bldg.heating_systems.size}"
      hpxml_bldg.heating_systems[1].distribution_system_idref = hpxml_bldg.hvac_distributions[1].id
      hpxml_bldg.heating_systems << hpxml_bldg.heating_systems[0].dup
      hpxml_bldg.heating_systems[2].id = "HeatingSystem#{hpxml_bldg.heating_systems.size}"
      hpxml_bldg.heating_systems[2].distribution_system_idref = hpxml_bldg.hvac_distributions[2].id
      hpxml_bldg.heating_systems[2].primary_system = true
      for i in 0..2
        hpxml_bldg.heating_systems[i].heating_capacity /= 3.0
        # Test a file where sum is slightly greater than 1
        if i < 2
          hpxml_bldg.heating_systems[i].fraction_heat_load_served = 0.33
        else
          hpxml_bldg.heating_systems[i].fraction_heat_load_served = 0.35
        end
      end
<<<<<<< HEAD
    elsif ['base-hvac-ducts-defaults.xml'].include? hpxml_file
      hpxml_bldg.hvac_distributions[0].ducts.each do |duct|
        duct.duct_surface_area = nil
      end
      hpxml_bldg.hvac_distributions[0].conditioned_floor_area_served = 2025.0
    elsif ['base-hvac-mini-split-heat-pump-ductless-backup-furnace-ducts-defaults.xml'].include? hpxml_file
      hpxml_bldg.hvac_distributions[0].ducts.each do |duct|
        duct.duct_surface_area = nil
      end
      hpxml_bldg.hvac_distributions[0].conditioned_floor_area_served = 2700.0
    elsif ['base-residents-5-5.xml'].include? hpxml_file
      hpxml_bldg.slabs.each do |slab|
        slab.carpet_fraction = nil
      end
      hpxml_bldg.hvac_distributions[0].ducts.each do |duct|
        duct.duct_surface_area = nil
      end
      hpxml_bldg.hvac_distributions[0].conditioned_floor_area_served = 2700.0
=======
>>>>>>> 66b08cd6
    elsif ['base-enclosure-2stories.xml',
           'base-enclosure-2stories-garage.xml'].include? hpxml_file
      hpxml_bldg.hvac_distributions[0].ducts[2].duct_location = HPXML::LocationExteriorWall
      hpxml_bldg.hvac_distributions[0].ducts[2].duct_insulation_r_value = 4.0
      hpxml_bldg.hvac_distributions[0].ducts[3].duct_location = HPXML::LocationConditionedSpace
<<<<<<< HEAD
=======
      hpxml_bldg.hvac_distributions[0].ducts[3].duct_insulation_r_value = 0
>>>>>>> 66b08cd6
    elsif ['base-hvac-ducts-effective-rvalue.xml'].include? hpxml_file
      hpxml_bldg.hvac_distributions[0].ducts[0].duct_insulation_r_value = nil
      hpxml_bldg.hvac_distributions[0].ducts[1].duct_insulation_r_value = nil
      hpxml_bldg.hvac_distributions[0].ducts[0].duct_effective_r_value = 4.38
      hpxml_bldg.hvac_distributions[0].ducts[1].duct_effective_r_value = 5.0
    elsif ['base-hvac-multiple.xml'].include? hpxml_file
      hpxml_bldg.hvac_distributions.reverse_each do |hvac_distribution|
        hvac_distribution.delete
      end
      hpxml_bldg.hvac_distributions.add(id: "HVACDistribution#{hpxml_bldg.hvac_distributions.size + 1}",
                                        distribution_system_type: HPXML::HVACDistributionTypeAir,
                                        air_type: HPXML::AirTypeRegularVelocity)
      hpxml_bldg.hvac_distributions[0].duct_leakage_measurements.add(duct_type: HPXML::DuctTypeSupply,
                                                                     duct_leakage_units: HPXML::UnitsCFM25,
                                                                     duct_leakage_value: 75,
                                                                     duct_leakage_total_or_to_outside: HPXML::DuctLeakageToOutside)
      hpxml_bldg.hvac_distributions[0].duct_leakage_measurements.add(duct_type: HPXML::DuctTypeReturn,
                                                                     duct_leakage_units: HPXML::UnitsCFM25,
                                                                     duct_leakage_value: 25,
                                                                     duct_leakage_total_or_to_outside: HPXML::DuctLeakageToOutside)
      hpxml_bldg.hvac_distributions[0].ducts.add(id: "Ducts#{hpxml_bldg.hvac_distributions[0].ducts.size + 1}",
                                                 duct_type: HPXML::DuctTypeSupply,
                                                 duct_insulation_r_value: 8,
                                                 duct_location: HPXML::LocationAtticUnvented,
                                                 duct_surface_area: 75)
      hpxml_bldg.hvac_distributions[0].ducts.add(id: "Ducts#{hpxml_bldg.hvac_distributions[0].ducts.size + 1}",
                                                 duct_type: HPXML::DuctTypeSupply,
                                                 duct_insulation_r_value: 8,
                                                 duct_location: HPXML::LocationOutside,
                                                 duct_surface_area: 75)
      hpxml_bldg.hvac_distributions[0].ducts.add(id: "Ducts#{hpxml_bldg.hvac_distributions[0].ducts.size + 1}",
                                                 duct_type: HPXML::DuctTypeReturn,
                                                 duct_insulation_r_value: 4,
                                                 duct_location: HPXML::LocationAtticUnvented,
                                                 duct_surface_area: 25)
      hpxml_bldg.hvac_distributions[0].ducts.add(id: "Ducts#{hpxml_bldg.hvac_distributions[0].ducts.size + 1}",
                                                 duct_type: HPXML::DuctTypeReturn,
                                                 duct_insulation_r_value: 4,
                                                 duct_location: HPXML::LocationOutside,
                                                 duct_surface_area: 25)
      hpxml_bldg.hvac_distributions.add(id: "HVACDistribution#{hpxml_bldg.hvac_distributions.size + 1}",
                                        distribution_system_type: HPXML::HVACDistributionTypeAir,
                                        air_type: HPXML::AirTypeRegularVelocity)
      hpxml_bldg.hvac_distributions[-1].duct_leakage_measurements << hpxml_bldg.hvac_distributions[0].duct_leakage_measurements[0].dup
      hpxml_bldg.hvac_distributions[-1].duct_leakage_measurements << hpxml_bldg.hvac_distributions[0].duct_leakage_measurements[1].dup
      for i in 0..3
        hpxml_bldg.hvac_distributions[-1].ducts << hpxml_bldg.hvac_distributions[0].ducts[i].dup
        hpxml_bldg.hvac_distributions[-1].ducts[-1].id = "Ducts#{hpxml_bldg.hvac_distributions[0].ducts.size + i + 1}"
      end
      hpxml_bldg.hvac_distributions.add(id: "HVACDistribution#{hpxml_bldg.hvac_distributions.size + 1}",
                                        distribution_system_type: HPXML::HVACDistributionTypeHydronic,
                                        hydronic_type: HPXML::HydronicTypeBaseboard)
      hpxml_bldg.hvac_distributions.add(id: "HVACDistribution#{hpxml_bldg.hvac_distributions.size + 1}",
                                        distribution_system_type: HPXML::HVACDistributionTypeHydronic,
                                        hydronic_type: HPXML::HydronicTypeBaseboard)
      hpxml_bldg.hvac_distributions.add(id: "HVACDistribution#{hpxml_bldg.hvac_distributions.size + 1}",
                                        distribution_system_type: HPXML::HVACDistributionTypeAir,
                                        air_type: HPXML::AirTypeRegularVelocity)
      hpxml_bldg.hvac_distributions[-1].duct_leakage_measurements << hpxml_bldg.hvac_distributions[0].duct_leakage_measurements[0].dup
      hpxml_bldg.hvac_distributions[-1].duct_leakage_measurements << hpxml_bldg.hvac_distributions[0].duct_leakage_measurements[1].dup
      for i in 0..3
        hpxml_bldg.hvac_distributions[-1].ducts << hpxml_bldg.hvac_distributions[0].ducts[i].dup
        hpxml_bldg.hvac_distributions[-1].ducts[-1].id = "Ducts#{hpxml_bldg.hvac_distributions[0].ducts.size * 2 + i + 1}"
      end
      hpxml_bldg.hvac_distributions.add(id: "HVACDistribution#{hpxml_bldg.hvac_distributions.size + 1}",
                                        distribution_system_type: HPXML::HVACDistributionTypeAir,
                                        air_type: HPXML::AirTypeRegularVelocity)
      hpxml_bldg.hvac_distributions[-1].duct_leakage_measurements << hpxml_bldg.hvac_distributions[0].duct_leakage_measurements[0].dup
      hpxml_bldg.hvac_distributions[-1].duct_leakage_measurements << hpxml_bldg.hvac_distributions[0].duct_leakage_measurements[1].dup
      for i in 0..3
        hpxml_bldg.hvac_distributions[-1].ducts << hpxml_bldg.hvac_distributions[0].ducts[i].dup
        hpxml_bldg.hvac_distributions[-1].ducts[-1].id = "Ducts#{hpxml_bldg.hvac_distributions[0].ducts.size * 3 + i + 1}"
      end
      hpxml_bldg.heating_systems.reverse_each do |heating_system|
        heating_system.delete
      end
      hpxml_bldg.heating_systems.add(id: "HeatingSystem#{hpxml_bldg.heating_systems.size + 1}",
                                     distribution_system_idref: hpxml_bldg.hvac_distributions[0].id,
                                     heating_system_type: HPXML::HVACTypeFurnace,
                                     heating_system_fuel: HPXML::FuelTypeElectricity,
                                     heating_capacity: 6400,
                                     heating_efficiency_afue: 1,
                                     fraction_heat_load_served: 0.1)
      hpxml_bldg.heating_systems.add(id: "HeatingSystem#{hpxml_bldg.heating_systems.size + 1}",
                                     distribution_system_idref: hpxml_bldg.hvac_distributions[1].id,
                                     heating_system_type: HPXML::HVACTypeFurnace,
                                     heating_system_fuel: HPXML::FuelTypeNaturalGas,
                                     heating_capacity: 6400,
                                     heating_efficiency_afue: 0.92,
                                     fraction_heat_load_served: 0.1)
      hpxml_bldg.heating_systems.add(id: "HeatingSystem#{hpxml_bldg.heating_systems.size + 1}",
                                     distribution_system_idref: hpxml_bldg.hvac_distributions[2].id,
                                     heating_system_type: HPXML::HVACTypeBoiler,
                                     heating_system_fuel: HPXML::FuelTypeElectricity,
                                     heating_capacity: 6400,
                                     heating_efficiency_afue: 1,
                                     fraction_heat_load_served: 0.1)
      hpxml_bldg.heating_systems.add(id: "HeatingSystem#{hpxml_bldg.heating_systems.size + 1}",
                                     distribution_system_idref: hpxml_bldg.hvac_distributions[3].id,
                                     heating_system_type: HPXML::HVACTypeBoiler,
                                     heating_system_fuel: HPXML::FuelTypeNaturalGas,
                                     heating_capacity: 6400,
                                     heating_efficiency_afue: 0.92,
                                     fraction_heat_load_served: 0.1,
                                     electric_auxiliary_energy: 200)
      hpxml_bldg.heating_systems.add(id: "HeatingSystem#{hpxml_bldg.heating_systems.size + 1}",
                                     heating_system_type: HPXML::HVACTypeElectricResistance,
                                     heating_system_fuel: HPXML::FuelTypeElectricity,
                                     heating_capacity: 6400,
                                     heating_efficiency_percent: 1,
                                     fraction_heat_load_served: 0.1)
      hpxml_bldg.heating_systems.add(id: "HeatingSystem#{hpxml_bldg.heating_systems.size + 1}",
                                     heating_system_type: HPXML::HVACTypeStove,
                                     heating_system_fuel: HPXML::FuelTypeOil,
                                     heating_capacity: 6400,
                                     heating_efficiency_percent: 0.8,
                                     fraction_heat_load_served: 0.1,
                                     fan_watts: 40.0)
      hpxml_bldg.heating_systems.add(id: "HeatingSystem#{hpxml_bldg.heating_systems.size + 1}",
                                     heating_system_type: HPXML::HVACTypeWallFurnace,
                                     heating_system_fuel: HPXML::FuelTypePropane,
                                     heating_capacity: 6400,
                                     heating_efficiency_afue: 0.8,
                                     fraction_heat_load_served: 0.1,
                                     fan_watts: 0.0)
      hpxml_bldg.cooling_systems[0].distribution_system_idref = hpxml_bldg.hvac_distributions[1].id
      hpxml_bldg.cooling_systems[0].fraction_cool_load_served = 0.1333
      hpxml_bldg.cooling_systems[0].cooling_capacity *= 0.1333
      hpxml_bldg.cooling_systems[0].primary_system = false
      hpxml_bldg.cooling_systems.add(id: "CoolingSystem#{hpxml_bldg.cooling_systems.size + 1}",
                                     cooling_system_type: HPXML::HVACTypeRoomAirConditioner,
                                     cooling_system_fuel: HPXML::FuelTypeElectricity,
                                     cooling_capacity: 9600,
                                     fraction_cool_load_served: 0.1333,
                                     cooling_efficiency_eer: 8.5)
      hpxml_bldg.cooling_systems.add(id: "CoolingSystem#{hpxml_bldg.cooling_systems.size + 1}",
                                     cooling_system_type: HPXML::HVACTypePTAC,
                                     cooling_system_fuel: HPXML::FuelTypeElectricity,
                                     cooling_capacity: 9600,
                                     fraction_cool_load_served: 0.1333,
                                     cooling_efficiency_eer: 10.7)
      hpxml_bldg.heat_pumps.add(id: "HeatPump#{hpxml_bldg.heat_pumps.size + 1}",
                                distribution_system_idref: hpxml_bldg.hvac_distributions[4].id,
                                heat_pump_type: HPXML::HVACTypeHeatPumpAirToAir,
                                heat_pump_fuel: HPXML::FuelTypeElectricity,
                                heating_capacity: 4800,
                                cooling_capacity: 4800,
                                backup_type: HPXML::HeatPumpBackupTypeIntegrated,
                                backup_heating_fuel: HPXML::FuelTypeElectricity,
                                backup_heating_capacity: 3412,
                                backup_heating_efficiency_percent: 1.0,
                                fraction_heat_load_served: 0.1,
                                fraction_cool_load_served: 0.2,
                                heating_efficiency_hspf: 7.7,
                                cooling_efficiency_seer: 13,
                                heating_capacity_17F: 4800 * 0.6,
                                compressor_type: HPXML::HVACCompressorTypeSingleStage)
      hpxml_bldg.heat_pumps.add(id: "HeatPump#{hpxml_bldg.heat_pumps.size + 1}",
                                distribution_system_idref: hpxml_bldg.hvac_distributions[5].id,
                                heat_pump_type: HPXML::HVACTypeHeatPumpGroundToAir,
                                heat_pump_fuel: HPXML::FuelTypeElectricity,
                                heating_capacity: 4800,
                                cooling_capacity: 4800,
                                compressor_type: HPXML::HVACCompressorTypeSingleStage,
                                backup_type: HPXML::HeatPumpBackupTypeIntegrated,
                                backup_heating_fuel: HPXML::FuelTypeElectricity,
                                backup_heating_capacity: 3412,
                                backup_heating_efficiency_percent: 1.0,
                                fraction_heat_load_served: 0.1,
                                fraction_cool_load_served: 0.2,
                                heating_efficiency_cop: 3.6,
                                cooling_efficiency_eer: 16.6,
                                pump_watts_per_ton: 100.0)
      hpxml_bldg.heat_pumps.add(id: "HeatPump#{hpxml_bldg.heat_pumps.size + 1}",
                                heat_pump_type: HPXML::HVACTypeHeatPumpMiniSplit,
                                heat_pump_fuel: HPXML::FuelTypeElectricity,
                                heating_capacity: 4800,
                                cooling_capacity: 4800,
                                backup_type: HPXML::HeatPumpBackupTypeIntegrated,
                                backup_heating_fuel: HPXML::FuelTypeElectricity,
                                backup_heating_capacity: 3412,
                                backup_heating_efficiency_percent: 1.0,
                                fraction_heat_load_served: 0.1,
                                fraction_cool_load_served: 0.2,
                                heating_efficiency_hspf: 10,
                                cooling_efficiency_seer: 19,
                                heating_capacity_17F: 4800 * 0.6,
                                compressor_type: HPXML::HVACCompressorTypeVariableSpeed,
                                primary_cooling_system: true,
                                primary_heating_system: true)
    elsif ['base-hvac-air-to-air-heat-pump-var-speed-max-power-ratio-schedule-two-systems.xml'].include? hpxml_file
      hpxml_bldg.heat_pumps << hpxml_bldg.heat_pumps[0].dup
      hpxml_bldg.heat_pumps[-1].id += "#{hpxml_bldg.hvac_distributions.size}"
      hpxml_bldg.heat_pumps[-1].primary_cooling_system = false
      hpxml_bldg.heat_pumps[-1].primary_heating_system = false
      hpxml_bldg.heat_pumps[0].fraction_heat_load_served = 0.7
      hpxml_bldg.heat_pumps[0].fraction_cool_load_served = 0.7
      hpxml_bldg.heat_pumps[-1].fraction_heat_load_served = 0.3
      hpxml_bldg.heat_pumps[-1].fraction_cool_load_served = 0.3
      hpxml_bldg.hvac_distributions[0].conditioned_floor_area_served /= 2.0
      hpxml_bldg.hvac_distributions.add(id: "HVACDistribution#{hpxml_bldg.hvac_distributions.size + 1}",
                                        distribution_system_type: HPXML::HVACDistributionTypeAir,
                                        air_type: HPXML::AirTypeRegularVelocity,
                                        conditioned_floor_area_served: hpxml_bldg.hvac_distributions[0].conditioned_floor_area_served)
      hpxml_bldg.hvac_distributions[-1].duct_leakage_measurements << hpxml_bldg.hvac_distributions[0].duct_leakage_measurements[0].dup
      hpxml_bldg.hvac_distributions[-1].duct_leakage_measurements << hpxml_bldg.hvac_distributions[0].duct_leakage_measurements[1].dup
      hpxml_bldg.hvac_distributions[-1].ducts << hpxml_bldg.hvac_distributions[0].ducts[0].dup
      hpxml_bldg.hvac_distributions[-1].ducts << hpxml_bldg.hvac_distributions[0].ducts[1].dup
      hpxml_bldg.hvac_distributions[-1].ducts[0].id = "Ducts#{hpxml_bldg.hvac_distributions[0].ducts.size + 1}"
      hpxml_bldg.hvac_distributions[-1].ducts[1].id = "Ducts#{hpxml_bldg.hvac_distributions[0].ducts.size + 2}"
      hpxml_bldg.heat_pumps[-1].distribution_system_idref = hpxml_bldg.hvac_distributions[-1].id
    elsif ['base-mechvent-multiple.xml',
           'base-bldgtype-mf-unit-shared-mechvent-multiple.xml'].include? hpxml_file
      hpxml_bldg.hvac_distributions[0].conditioned_floor_area_served /= 2.0
      hpxml_bldg.hvac_distributions.add(id: "HVACDistribution#{hpxml_bldg.hvac_distributions.size + 1}",
                                        distribution_system_type: HPXML::HVACDistributionTypeAir,
                                        air_type: HPXML::AirTypeRegularVelocity,
                                        conditioned_floor_area_served: hpxml_bldg.hvac_distributions[0].conditioned_floor_area_served)
      hpxml_bldg.hvac_distributions[1].duct_leakage_measurements << hpxml_bldg.hvac_distributions[0].duct_leakage_measurements[0].dup
      hpxml_bldg.hvac_distributions[1].duct_leakage_measurements << hpxml_bldg.hvac_distributions[0].duct_leakage_measurements[1].dup
      hpxml_bldg.hvac_distributions[1].ducts << hpxml_bldg.hvac_distributions[0].ducts[0].dup
      hpxml_bldg.hvac_distributions[1].ducts << hpxml_bldg.hvac_distributions[0].ducts[1].dup
      hpxml_bldg.hvac_distributions[1].ducts[0].id = "Ducts#{hpxml_bldg.hvac_distributions[0].ducts.size + 1}"
      hpxml_bldg.hvac_distributions[1].ducts[1].id = "Ducts#{hpxml_bldg.hvac_distributions[0].ducts.size + 2}"
      hpxml_bldg.heating_systems[0].heating_capacity /= 2.0
      hpxml_bldg.heating_systems[0].fraction_heat_load_served /= 2.0
      hpxml_bldg.heating_systems[0].primary_system = false
      hpxml_bldg.heating_systems << hpxml_bldg.heating_systems[0].dup
      hpxml_bldg.heating_systems[1].id = "HeatingSystem#{hpxml_bldg.heating_systems.size}"
      hpxml_bldg.heating_systems[1].distribution_system_idref = hpxml_bldg.hvac_distributions[1].id
      hpxml_bldg.heating_systems[1].primary_system = true
      hpxml_bldg.cooling_systems[0].fraction_cool_load_served /= 2.0
      hpxml_bldg.cooling_systems[0].cooling_capacity /= 2.0
      hpxml_bldg.cooling_systems[0].primary_system = false
      hpxml_bldg.cooling_systems << hpxml_bldg.cooling_systems[0].dup
      hpxml_bldg.cooling_systems[1].id = "CoolingSystem#{hpxml_bldg.cooling_systems.size}"
      hpxml_bldg.cooling_systems[1].distribution_system_idref = hpxml_bldg.hvac_distributions[1].id
      hpxml_bldg.cooling_systems[1].primary_system = true
    elsif ['base-bldgtype-mf-unit-adjacent-to-multiple.xml'].include? hpxml_file
      hpxml_bldg.hvac_distributions[0].ducts[0].duct_fraction_area = 0.5
      hpxml_bldg.hvac_distributions[0].ducts[1].duct_location = HPXML::LocationOtherHousingUnit
      hpxml_bldg.hvac_distributions[0].ducts[1].duct_fraction_area = 0.5
      hpxml_bldg.hvac_distributions[0].ducts.add(id: "Ducts#{hpxml_bldg.hvac_distributions[0].ducts.size + 1}",
                                                 duct_type: HPXML::DuctTypeSupply,
                                                 duct_insulation_r_value: 4,
                                                 duct_location: HPXML::LocationRoofDeck,
                                                 duct_fraction_area: 0.5)
      hpxml_bldg.hvac_distributions[0].ducts.add(id: "Ducts#{hpxml_bldg.hvac_distributions[0].ducts.size + 1}",
                                                 duct_type: HPXML::DuctTypeReturn,
                                                 duct_insulation_r_value: 0,
                                                 duct_location: HPXML::LocationRoofDeck,
                                                 duct_fraction_area: 0.5)
    elsif ['base-appliances-dehumidifier-multiple.xml'].include? hpxml_file
      hpxml_bldg.dehumidifiers[0].fraction_served = 0.5
      hpxml_bldg.dehumidifiers.add(id: 'Dehumidifier2',
                                   type: HPXML::DehumidifierTypePortable,
                                   capacity: 30,
                                   energy_factor: 1.6,
                                   rh_setpoint: 0.5,
                                   fraction_served: 0.25,
                                   location: HPXML::LocationConditionedSpace)
    end
    if ['base-hvac-air-to-air-heat-pump-var-speed-backup-furnace.xml',
        'base-hvac-air-to-air-heat-pump-var-speed-backup-furnace-airflow.xml',
        'base-hvac-air-to-air-heat-pump-var-speed-backup-furnace-autosize-factor.xml'].include? hpxml_file
      # Switch backup boiler with hydronic distribution to backup furnace with air distribution
      hpxml_bldg.heating_systems[0].heating_system_type = HPXML::HVACTypeFurnace
      hpxml_bldg.hvac_distributions[0].distribution_system_type = HPXML::HVACDistributionTypeAir
      hpxml_bldg.hvac_distributions[0].air_type = HPXML::AirTypeRegularVelocity
      hpxml_bldg.hvac_distributions[0].duct_leakage_measurements << hpxml_bldg.hvac_distributions[1].duct_leakage_measurements[0].dup
      hpxml_bldg.hvac_distributions[0].duct_leakage_measurements << hpxml_bldg.hvac_distributions[1].duct_leakage_measurements[1].dup
      hpxml_bldg.hvac_distributions[0].ducts << hpxml_bldg.hvac_distributions[1].ducts[0].dup
      hpxml_bldg.hvac_distributions[0].ducts << hpxml_bldg.hvac_distributions[1].ducts[1].dup
      hpxml_bldg.hvac_distributions[1].ducts[0].id = "Ducts#{hpxml_bldg.hvac_distributions[0].ducts.size + 1}"
      hpxml_bldg.hvac_distributions[1].ducts[1].id = "Ducts#{hpxml_bldg.hvac_distributions[0].ducts.size + 2}"
      hpxml_bldg.hvac_distributions[0].conditioned_floor_area_served = hpxml_bldg.building_construction.conditioned_floor_area
<<<<<<< HEAD
    end
    if ['base-hvac-ducts-areas.xml'].include? hpxml_file
      hpxml_bldg.hvac_distributions[0].conditioned_floor_area_served = nil
      hpxml_bldg.hvac_distributions[0].ducts[0].duct_fraction_area = nil
      hpxml_bldg.hvac_distributions[0].ducts[1].duct_fraction_area = nil
      hpxml_bldg.hvac_distributions[0].ducts[0].duct_surface_area = 150.0
      hpxml_bldg.hvac_distributions[0].ducts[1].duct_surface_area = 50.0
=======
>>>>>>> 66b08cd6
    end
    if ['base-hvac-ducts-area-multipliers.xml'].include? hpxml_file
      hpxml_bldg.hvac_distributions[0].ducts[0].duct_surface_area_multiplier = 0.5
      hpxml_bldg.hvac_distributions[0].ducts[1].duct_surface_area_multiplier = 1.5
    end
    if hpxml_file.include? 'heating-capacity-17f'
      hpxml_bldg.heat_pumps[0].heating_capacity_17F = hpxml_bldg.heat_pumps[0].heating_capacity * hpxml_bldg.heat_pumps[0].heating_capacity_retention_fraction
      hpxml_bldg.heat_pumps[0].heating_capacity_retention_fraction = nil
      hpxml_bldg.heat_pumps[0].heating_capacity_retention_temp = nil
    end
    if hpxml_file.include?('mini-split-air-conditioner-only-ducted') || hpxml_file.include?('mini-split-heat-pump-ducted')
      hpxml_bldg.hvac_distributions[0].conditioned_floor_area_served = nil
      hpxml_bldg.hvac_distributions[0].duct_leakage_measurements[0].duct_leakage_value = 15.0
      hpxml_bldg.hvac_distributions[0].duct_leakage_measurements[1].duct_leakage_value = 5.0
      hpxml_bldg.hvac_distributions[0].ducts[0].duct_fraction_area = nil
      hpxml_bldg.hvac_distributions[0].ducts[1].duct_fraction_area = nil
      hpxml_bldg.hvac_distributions[0].ducts[0].duct_surface_area = 30.0
      hpxml_bldg.hvac_distributions[0].ducts[1].duct_surface_area = 10.0
      hpxml_bldg.hvac_distributions[0].ducts[0].duct_insulation_r_value = 0.0
      hpxml_bldg.hvac_distributions[0].ducts[1].duct_insulation_r_value = 0.0
    end
    hpxml_bldg.heating_systems.each do |heating_system|
      if heating_system.heating_system_type == HPXML::HVACTypeBoiler &&
         heating_system.heating_system_fuel == HPXML::FuelTypeNaturalGas &&
         !heating_system.is_shared_system
        heating_system.electric_auxiliary_energy = 200
      elsif hpxml_file.include? 'eae'
        heating_system.electric_auxiliary_energy = 500
      else
        heating_system.electric_auxiliary_energy = nil
      end
      if [HPXML::HVACTypeFloorFurnace,
          HPXML::HVACTypeWallFurnace,
          HPXML::HVACTypeFireplace,
          HPXML::HVACTypeSpaceHeater].include? heating_system.heating_system_type
        heating_system.fan_watts = 0
      elsif [HPXML::HVACTypeStove].include? heating_system.heating_system_type
        heating_system.fan_watts = 40
      end
    end

    # ------------------ #
    # HPXML WaterHeating #
    # ------------------ #

    if ['base-schedules-simple.xml',
        'base-schedules-simple-vacancy.xml',
        'base-schedules-simple-power-outage.xml',
        'base-misc-loads-large-uncommon.xml',
        'base-misc-loads-large-uncommon2.xml'].include? hpxml_file
      hpxml_bldg.water_heating.water_fixtures_weekday_fractions = '0.012, 0.006, 0.004, 0.005, 0.010, 0.034, 0.078, 0.087, 0.080, 0.067, 0.056, 0.047, 0.040, 0.035, 0.033, 0.031, 0.039, 0.051, 0.060, 0.060, 0.055, 0.048, 0.038, 0.026'
      hpxml_bldg.water_heating.water_fixtures_weekend_fractions = '0.012, 0.006, 0.004, 0.005, 0.010, 0.034, 0.078, 0.087, 0.080, 0.067, 0.056, 0.047, 0.040, 0.035, 0.033, 0.031, 0.039, 0.051, 0.060, 0.060, 0.055, 0.048, 0.038, 0.026'
      hpxml_bldg.water_heating.water_fixtures_monthly_multipliers = '1.0, 1.0, 1.0, 1.0, 1.0, 1.0, 1.0, 1.0, 1.0, 1.0, 1.0, 1.0'
    elsif ['base-bldgtype-mf-unit-shared-water-heater-recirc.xml',
           'base-bldgtype-mf-unit-shared-water-heater-recirc-beds-0.xml',
           'base-bldgtype-mf-unit-shared-water-heater-recirc-scheduled.xml'].include? hpxml_file
      hpxml_bldg.hot_water_distributions[0].has_shared_recirculation = true
      hpxml_bldg.hot_water_distributions[0].shared_recirculation_number_of_bedrooms_served = 18
      hpxml_bldg.hot_water_distributions[0].shared_recirculation_pump_power = 220
      hpxml_bldg.hot_water_distributions[0].shared_recirculation_control_type = HPXML::DHWRecircControlTypeTimer
      if hpxml_file == 'base-bldgtype-mf-unit-shared-water-heater-recirc-beds-0.xml'
        hpxml_bldg.hot_water_distributions[0].shared_recirculation_number_of_bedrooms_served = 6
      end
    elsif ['base-bldgtype-mf-unit-shared-laundry-room.xml',
           'base-bldgtype-mf-unit-shared-laundry-room-multiple-water-heaters.xml'].include? hpxml_file
      hpxml_bldg.water_heating_systems.reverse_each do |water_heating_system|
        water_heating_system.delete
      end
      hpxml_bldg.water_heating_systems.add(id: "WaterHeatingSystem#{hpxml_bldg.water_heating_systems.size + 1}",
                                           is_shared_system: true,
                                           number_of_bedrooms_served: 18,
                                           fuel_type: HPXML::FuelTypeNaturalGas,
                                           water_heater_type: HPXML::WaterHeaterTypeStorage,
                                           location: HPXML::LocationConditionedSpace,
                                           tank_volume: 120,
                                           fraction_dhw_load_served: 1.0,
                                           heating_capacity: 40000,
                                           energy_factor: 0.59,
                                           recovery_efficiency: 0.76,
                                           temperature: 125.0)
      if hpxml_file == 'base-bldgtype-mf-unit-shared-laundry-room-multiple-water-heaters.xml'
        hpxml_bldg.water_heating_systems[0].fraction_dhw_load_served /= 2.0
        hpxml_bldg.water_heating_systems[0].tank_volume /= 2.0
        hpxml_bldg.water_heating_systems[0].number_of_bedrooms_served /= 2.0
        hpxml_bldg.water_heating_systems << hpxml_bldg.water_heating_systems[0].dup
        hpxml_bldg.water_heating_systems[1].id = "WaterHeatingSystem#{hpxml_bldg.water_heating_systems.size}"
      end
    elsif ['base-dhw-tank-gas-uef-fhr.xml'].include? hpxml_file
      hpxml_bldg.water_heating_systems[0].first_hour_rating = 56.0
      hpxml_bldg.water_heating_systems[0].usage_bin = nil
    elsif ['base-dhw-tankless-electric-outside.xml'].include? hpxml_file
      hpxml_bldg.water_heating_systems[0].performance_adjustment = 0.92
    elsif ['base-dhw-multiple.xml'].include? hpxml_file
      hpxml_bldg.water_heating_systems[0].fraction_dhw_load_served = 0.2
      hpxml_bldg.water_heating_systems.add(id: "WaterHeatingSystem#{hpxml_bldg.water_heating_systems.size + 1}",
                                           fuel_type: HPXML::FuelTypeNaturalGas,
                                           water_heater_type: HPXML::WaterHeaterTypeStorage,
                                           location: HPXML::LocationConditionedSpace,
                                           tank_volume: 50,
                                           fraction_dhw_load_served: 0.2,
                                           heating_capacity: 40000,
                                           energy_factor: 0.59,
                                           recovery_efficiency: 0.76,
                                           temperature: 125.0)
      hpxml_bldg.water_heating_systems.add(id: "WaterHeatingSystem#{hpxml_bldg.water_heating_systems.size + 1}",
                                           fuel_type: HPXML::FuelTypeElectricity,
                                           water_heater_type: HPXML::WaterHeaterTypeHeatPump,
                                           location: HPXML::LocationConditionedSpace,
                                           tank_volume: 80,
                                           fraction_dhw_load_served: 0.2,
                                           energy_factor: 2.3,
                                           temperature: 125.0)
      hpxml_bldg.water_heating_systems.add(id: "WaterHeatingSystem#{hpxml_bldg.water_heating_systems.size + 1}",
                                           fuel_type: HPXML::FuelTypeElectricity,
                                           water_heater_type: HPXML::WaterHeaterTypeTankless,
                                           location: HPXML::LocationConditionedSpace,
                                           fraction_dhw_load_served: 0.2,
                                           energy_factor: 0.99,
                                           temperature: 125.0)
      hpxml_bldg.water_heating_systems.add(id: "WaterHeatingSystem#{hpxml_bldg.water_heating_systems.size + 1}",
                                           fuel_type: HPXML::FuelTypeNaturalGas,
                                           water_heater_type: HPXML::WaterHeaterTypeTankless,
                                           location: HPXML::LocationConditionedSpace,
                                           fraction_dhw_load_served: 0.1,
                                           energy_factor: 0.82,
                                           temperature: 125.0)
      hpxml_bldg.water_heating_systems.add(id: "WaterHeatingSystem#{hpxml_bldg.water_heating_systems.size + 1}",
                                           water_heater_type: HPXML::WaterHeaterTypeCombiStorage,
                                           location: HPXML::LocationConditionedSpace,
                                           tank_volume: 50,
                                           fraction_dhw_load_served: 0.1,
                                           related_hvac_idref: 'HeatingSystem1',
                                           temperature: 125.0)
      hpxml_bldg.solar_thermal_systems.add(id: "SolarThermalSystem#{hpxml_bldg.solar_thermal_systems.size + 1}",
                                           system_type: HPXML::SolarThermalSystemTypeHotWater,
                                           water_heating_system_idref: nil, # Apply to all water heaters
                                           solar_fraction: 0.65)
    end
    if ['base-dhw-low-flow-fixtures.xml'].include? hpxml_file
      hpxml_bldg.water_fixtures[0].count = 2
      hpxml_bldg.water_fixtures[1].low_flow = nil
      hpxml_bldg.water_fixtures[1].flow_rate = 2.0
      hpxml_bldg.water_fixtures[1].count = 3
    end
    if ['base-dhw-recirc-demand-scheduled.xml',
        'base-schedules-simple.xml',
        'base-schedules-simple-vacancy.xml',
        'base-schedules-simple-power-outage.xml'].include? hpxml_file
      hpxml_bldg.hot_water_distributions[0].recirculation_pump_weekday_fractions = default_schedules_csv_data["#{SchedulesFile::Columns[:HotWaterRecirculationPump].name}_demand_control"]['RecirculationPumpWeekdayScheduleFractions']
      hpxml_bldg.hot_water_distributions[0].recirculation_pump_weekend_fractions = default_schedules_csv_data["#{SchedulesFile::Columns[:HotWaterRecirculationPump].name}_demand_control"]['RecirculationPumpWeekendScheduleFractions']
      hpxml_bldg.hot_water_distributions[0].recirculation_pump_monthly_multipliers = default_schedules_csv_data[SchedulesFile::Columns[:HotWaterRecirculationPump].name]['RecirculationPumpMonthlyScheduleMultipliers']
    elsif ['base-bldgtype-mf-unit-shared-water-heater-recirc-scheduled.xml'].include? hpxml_file
      hpxml_bldg.hot_water_distributions[0].recirculation_pump_weekday_fractions = default_schedules_csv_data["#{SchedulesFile::Columns[:HotWaterRecirculationPump].name}_no_control"]['RecirculationPumpWeekdayScheduleFractions']
      hpxml_bldg.hot_water_distributions[0].recirculation_pump_weekend_fractions = default_schedules_csv_data["#{SchedulesFile::Columns[:HotWaterRecirculationPump].name}_no_control"]['RecirculationPumpWeekendScheduleFractions']
      hpxml_bldg.hot_water_distributions[0].recirculation_pump_monthly_multipliers = default_schedules_csv_data[SchedulesFile::Columns[:HotWaterRecirculationPump].name]['RecirculationPumpMonthlyScheduleMultipliers']
    end

    # -------------------- #
    # HPXML VentilationFan #
    # -------------------- #

    if ['base-bldgtype-mf-unit-shared-mechvent-multiple.xml'].include? hpxml_file
      hpxml_bldg.ventilation_fans.add(id: "VentilationFan#{hpxml_bldg.ventilation_fans.size + 1}",
                                      fan_type: HPXML::MechVentTypeSupply,
                                      is_shared_system: true,
                                      in_unit_flow_rate: 100,
                                      calculated_flow_rate: 1000,
                                      hours_in_operation: 24,
                                      fan_power: 300,
                                      used_for_whole_building_ventilation: true,
                                      fraction_recirculation: 0.0,
                                      preheating_fuel: HPXML::FuelTypeNaturalGas,
                                      preheating_efficiency_cop: 0.92,
                                      preheating_fraction_load_served: 0.8,
                                      precooling_fuel: HPXML::FuelTypeElectricity,
                                      precooling_efficiency_cop: 4.0,
                                      precooling_fraction_load_served: 0.8)
      hpxml_bldg.ventilation_fans.add(id: "VentilationFan#{hpxml_bldg.ventilation_fans.size + 1}",
                                      fan_type: HPXML::MechVentTypeERV,
                                      is_shared_system: true,
                                      in_unit_flow_rate: 50,
                                      delivered_ventilation: 500,
                                      hours_in_operation: 24,
                                      total_recovery_efficiency: 0.48,
                                      sensible_recovery_efficiency: 0.72,
                                      fan_power: 150,
                                      used_for_whole_building_ventilation: true,
                                      fraction_recirculation: 0.4,
                                      preheating_fuel: HPXML::FuelTypeNaturalGas,
                                      preheating_efficiency_cop: 0.87,
                                      preheating_fraction_load_served: 1.0,
                                      precooling_fuel: HPXML::FuelTypeElectricity,
                                      precooling_efficiency_cop: 3.5,
                                      precooling_fraction_load_served: 1.0)
      hpxml_bldg.ventilation_fans.add(id: "VentilationFan#{hpxml_bldg.ventilation_fans.size + 1}",
                                      fan_type: HPXML::MechVentTypeHRV,
                                      is_shared_system: true,
                                      in_unit_flow_rate: 50,
                                      rated_flow_rate: 500,
                                      hours_in_operation: 24,
                                      sensible_recovery_efficiency: 0.72,
                                      fan_power: 150,
                                      used_for_whole_building_ventilation: true,
                                      fraction_recirculation: 0.3,
                                      preheating_fuel: HPXML::FuelTypeElectricity,
                                      preheating_efficiency_cop: 4.0,
                                      precooling_fuel: HPXML::FuelTypeElectricity,
                                      precooling_efficiency_cop: 4.5,
                                      preheating_fraction_load_served: 1.0,
                                      precooling_fraction_load_served: 1.0)
      hpxml_bldg.ventilation_fans.add(id: "VentilationFan#{hpxml_bldg.ventilation_fans.size + 1}",
                                      fan_type: HPXML::MechVentTypeBalanced,
                                      is_shared_system: true,
                                      in_unit_flow_rate: 30,
                                      tested_flow_rate: 300,
                                      hours_in_operation: 24,
                                      fan_power: 150,
                                      used_for_whole_building_ventilation: true,
                                      fraction_recirculation: 0.3,
                                      preheating_fuel: HPXML::FuelTypeElectricity,
                                      preheating_efficiency_cop: 3.5,
                                      precooling_fuel: HPXML::FuelTypeElectricity,
                                      precooling_efficiency_cop: 4.0,
                                      preheating_fraction_load_served: 0.9,
                                      precooling_fraction_load_served: 1.0)
      hpxml_bldg.ventilation_fans.add(id: "VentilationFan#{hpxml_bldg.ventilation_fans.size + 1}",
                                      fan_type: HPXML::MechVentTypeExhaust,
                                      is_shared_system: true,
                                      in_unit_flow_rate: 70,
                                      rated_flow_rate: 700,
                                      hours_in_operation: 8,
                                      fan_power: 300,
                                      used_for_whole_building_ventilation: true,
                                      fraction_recirculation: 0.0)
      hpxml_bldg.ventilation_fans.add(id: "VentilationFan#{hpxml_bldg.ventilation_fans.size + 1}",
                                      fan_type: HPXML::MechVentTypeExhaust,
                                      tested_flow_rate: 50,
                                      hours_in_operation: 14,
                                      fan_power: 10,
                                      used_for_whole_building_ventilation: true)
      hpxml_bldg.ventilation_fans.add(id: "VentilationFan#{hpxml_bldg.ventilation_fans.size + 1}",
                                      fan_type: HPXML::MechVentTypeCFIS,
                                      tested_flow_rate: 160,
                                      hours_in_operation: 8,
                                      fan_power: 150,
                                      used_for_whole_building_ventilation: true,
                                      cfis_addtl_runtime_operating_mode: HPXML::CFISModeAirHandler,
                                      distribution_system_idref: 'HVACDistribution1')
    elsif ['base-mechvent-multiple.xml'].include? hpxml_file
      hpxml_bldg.ventilation_fans.add(id: "VentilationFan#{hpxml_bldg.ventilation_fans.size + 1}",
                                      rated_flow_rate: 2000,
                                      fan_power: 150,
                                      used_for_seasonal_cooling_load_reduction: true)
      hpxml_bldg.ventilation_fans.add(id: "VentilationFan#{hpxml_bldg.ventilation_fans.size + 1}",
                                      fan_type: HPXML::MechVentTypeSupply,
                                      tested_flow_rate: 12.5,
                                      hours_in_operation: 14,
                                      fan_power: 2.5,
                                      used_for_whole_building_ventilation: true)
      hpxml_bldg.ventilation_fans.add(id: "VentilationFan#{hpxml_bldg.ventilation_fans.size + 1}",
                                      fan_type: HPXML::MechVentTypeExhaust,
                                      tested_flow_rate: 30.0,
                                      fan_power: 7.5,
                                      used_for_whole_building_ventilation: true)
      hpxml_bldg.ventilation_fans.add(id: "VentilationFan#{hpxml_bldg.ventilation_fans.size + 1}",
                                      fan_type: HPXML::MechVentTypeBalanced,
                                      tested_flow_rate: 27.5,
                                      hours_in_operation: 24,
                                      fan_power: 15,
                                      used_for_whole_building_ventilation: true)
      hpxml_bldg.ventilation_fans.add(id: "VentilationFan#{hpxml_bldg.ventilation_fans.size + 1}",
                                      fan_type: HPXML::MechVentTypeERV,
                                      tested_flow_rate: 12.5,
                                      hours_in_operation: 24,
                                      total_recovery_efficiency: 0.48,
                                      sensible_recovery_efficiency: 0.72,
                                      fan_power: 6.25,
                                      used_for_whole_building_ventilation: true)
      hpxml_bldg.ventilation_fans.add(id: "VentilationFan#{hpxml_bldg.ventilation_fans.size + 1}",
                                      fan_type: HPXML::MechVentTypeHRV,
                                      tested_flow_rate: 15,
                                      hours_in_operation: 24,
                                      sensible_recovery_efficiency: 0.72,
                                      fan_power: 7.5,
                                      used_for_whole_building_ventilation: true)
      hpxml_bldg.ventilation_fans.reverse_each do |vent_fan|
        vent_fan.fan_power /= 2.0
        vent_fan.rated_flow_rate /= 2.0 unless vent_fan.rated_flow_rate.nil?
        vent_fan.tested_flow_rate /= 2.0 unless vent_fan.tested_flow_rate.nil?
        hpxml_bldg.ventilation_fans << vent_fan.dup
        hpxml_bldg.ventilation_fans[-1].id = "VentilationFan#{hpxml_bldg.ventilation_fans.size}"
        hpxml_bldg.ventilation_fans[-1].start_hour = vent_fan.start_hour - 1 unless vent_fan.start_hour.nil?
        hpxml_bldg.ventilation_fans[-1].hours_in_operation = vent_fan.hours_in_operation - 1 unless vent_fan.hours_in_operation.nil?
      end
      hpxml_bldg.ventilation_fans.add(id: "VentilationFan#{hpxml_bldg.ventilation_fans.size + 1}",
                                      fan_type: HPXML::MechVentTypeCFIS,
                                      tested_flow_rate: 40,
                                      hours_in_operation: 8,
                                      fan_power: 37.5,
                                      used_for_whole_building_ventilation: true,
                                      cfis_addtl_runtime_operating_mode: HPXML::CFISModeAirHandler,
                                      distribution_system_idref: 'HVACDistribution1')
      hpxml_bldg.ventilation_fans.add(id: "VentilationFan#{hpxml_bldg.ventilation_fans.size + 1}",
                                      fan_type: HPXML::MechVentTypeCFIS,
                                      tested_flow_rate: 42.5,
                                      hours_in_operation: 8,
                                      used_for_whole_building_ventilation: true,
                                      cfis_addtl_runtime_operating_mode: HPXML::CFISModeSupplementalFan,
                                      cfis_supplemental_fan_idref: hpxml_bldg.ventilation_fans.find { |f| f.fan_type == HPXML::MechVentTypeExhaust }.id,
                                      distribution_system_idref: 'HVACDistribution2')
      # Test ventilation system w/ zero airflow and hours
      hpxml_bldg.ventilation_fans.add(id: "VentilationFan#{hpxml_bldg.ventilation_fans.size + 1}",
                                      fan_type: HPXML::MechVentTypeHRV,
                                      tested_flow_rate: 0,
                                      hours_in_operation: 24,
                                      sensible_recovery_efficiency: 0.72,
                                      fan_power: 7.5,
                                      used_for_whole_building_ventilation: true)
      hpxml_bldg.ventilation_fans.add(id: "VentilationFan#{hpxml_bldg.ventilation_fans.size + 1}",
                                      fan_type: HPXML::MechVentTypeHRV,
                                      tested_flow_rate: 15,
                                      hours_in_operation: 0,
                                      sensible_recovery_efficiency: 0.72,
                                      fan_power: 7.5,
                                      used_for_whole_building_ventilation: true)
    elsif ['base-mechvent-cfis-airflow-fraction-zero.xml'].include? hpxml_file
      hpxml_bldg.ventilation_fans[0].cfis_vent_mode_airflow_fraction = 0.0
    elsif ['base-mechvent-cfis-control-type-timer.xml'].include? hpxml_file
      hpxml_bldg.ventilation_fans[0].cfis_control_type = HPXML::CFISControlTypeTimer
    elsif ['base-mechvent-cfis-no-additional-runtime.xml'].include? hpxml_file
      hpxml_bldg.ventilation_fans[0].cfis_addtl_runtime_operating_mode = HPXML::CFISModeNone
    elsif ['base-mechvent-cfis-no-outdoor-air-control.xml'].include? hpxml_file
      hpxml_bldg.ventilation_fans[0].cfis_has_outdoor_air_control = false
    elsif ['base-mechvent-cfis-supplemental-fan-exhaust.xml',
           'base-mechvent-cfis-supplemental-fan-exhaust-15-mins.xml',
           'base-mechvent-cfis-supplemental-fan-supply.xml',
           'base-mechvent-cfis-supplemental-fan-exhaust-synchronized.xml'].include? hpxml_file
      hpxml_bldg.ventilation_fans.add(id: "VentilationFan#{hpxml_bldg.ventilation_fans.size + 1}",
                                      tested_flow_rate: 120,
                                      fan_power: 30,
                                      used_for_whole_building_ventilation: true)
      if hpxml_file.include? 'exhaust'
        hpxml_bldg.ventilation_fans[-1].fan_type = HPXML::MechVentTypeExhaust
      elsif hpxml_file.include? 'supply'
        hpxml_bldg.ventilation_fans[-1].fan_type = HPXML::MechVentTypeSupply
      end
      hpxml_bldg.ventilation_fans[0].cfis_addtl_runtime_operating_mode = HPXML::CFISModeSupplementalFan
      hpxml_bldg.ventilation_fans[0].cfis_supplemental_fan_idref = hpxml_bldg.ventilation_fans[1].id
      if hpxml_file == 'base-mechvent-cfis-supplemental-fan-exhaust-synchronized.xml'
        hpxml_bldg.ventilation_fans[0].cfis_supplemental_fan_runs_with_air_handler_fan = true
      end
    end

    # ---------------- #
    # HPXML Generation #
    # ---------------- #

    if ['base-misc-defaults.xml'].include? hpxml_file
      hpxml_bldg.pv_systems[0].year_modules_manufactured = 2015
      hpxml_bldg.hvac_distributions[0].conditioned_floor_area_served = 2700.0
    elsif ['base-misc-generators.xml',
           'base-misc-generators-battery.xml',
           'base-misc-generators-battery-scheduled.xml',
           'base-pv-generators.xml',
           'base-pv-generators-battery.xml',
           'base-pv-generators-battery-scheduled.xml'].include? hpxml_file
      hpxml_bldg.generators.add(id: "Generator#{hpxml_bldg.generators.size + 1}",
                                fuel_type: HPXML::FuelTypeNaturalGas,
                                annual_consumption_kbtu: 8500,
                                annual_output_kwh: 1200)
      hpxml_bldg.generators.add(id: "Generator#{hpxml_bldg.generators.size + 1}",
                                fuel_type: HPXML::FuelTypeOil,
                                annual_consumption_kbtu: 8500,
                                annual_output_kwh: 1200)
    elsif ['base-bldgtype-mf-unit-shared-generator.xml'].include? hpxml_file
      hpxml_bldg.generators.add(id: "Generator#{hpxml_bldg.generators.size + 1}",
                                is_shared_system: true,
                                fuel_type: HPXML::FuelTypePropane,
                                annual_consumption_kbtu: 85000,
                                annual_output_kwh: 12000,
                                number_of_bedrooms_served: 18)
    end

    # ------------- #
    # HPXML Battery #
    # ------------- #

    if ['base-pv-battery-lifetime-model.xml'].include? hpxml_file
      hpxml_bldg.batteries[0].lifetime_model = HPXML::BatteryLifetimeModelKandlerSmith
    elsif ['base-pv-battery-ah.xml'].include? hpxml_file
      default_values = Defaults.get_battery_values(false)
      hpxml_bldg.batteries[0].nominal_capacity_ah = Battery.get_Ah_from_kWh(hpxml_bldg.batteries[0].nominal_capacity_kwh,
                                                                            default_values[:nominal_voltage])
      hpxml_bldg.batteries[0].usable_capacity_ah = hpxml_bldg.batteries[0].nominal_capacity_ah * default_values[:usable_fraction]
      hpxml_bldg.batteries[0].nominal_capacity_kwh = nil
      hpxml_bldg.batteries[0].usable_capacity_kwh = nil
    end

    # ------------- #
    # HPXML Vehicle #
    # ------------- #

    if ['base-vehicle-multiple.xml'].include? hpxml_file
      hpxml_bldg.vehicles.add(id: "Vehicle#{hpxml_bldg.vehicles.size + 1}",
                              vehicle_type: HPXML::VehicleTypeHybrid,
                              fuel_economy_units: HPXML::UnitsMPG,
                              fuel_economy_combined: 44.0,
                              miles_per_year: 15000.0,
                              hours_per_week: 10.0)
    end

    # ---------------- #
    # HPXML Appliances #
    # ---------------- #

    if ['base-schedules-simple.xml',
        'base-schedules-simple-vacancy.xml',
        'base-schedules-simple-power-outage.xml',
        'base-misc-loads-large-uncommon.xml',
        'base-misc-loads-large-uncommon2.xml'].include? hpxml_file
      hpxml_bldg.clothes_washers[0].weekday_fractions = '0.009, 0.007, 0.004, 0.004, 0.007, 0.011, 0.022, 0.049, 0.073, 0.086, 0.084, 0.075, 0.067, 0.060, 0.049, 0.052, 0.050, 0.049, 0.049, 0.049, 0.049, 0.047, 0.032, 0.017'
      hpxml_bldg.clothes_washers[0].weekend_fractions = '0.009, 0.007, 0.004, 0.004, 0.007, 0.011, 0.022, 0.049, 0.073, 0.086, 0.084, 0.075, 0.067, 0.060, 0.049, 0.052, 0.050, 0.049, 0.049, 0.049, 0.049, 0.047, 0.032, 0.017'
      hpxml_bldg.clothes_washers[0].monthly_multipliers = '1.0, 1.0, 1.0, 1.0, 1.0, 1.0, 1.0, 1.0, 1.0, 1.0, 1.0, 1.0'
      hpxml_bldg.clothes_dryers[0].weekday_fractions = '0.010, 0.006, 0.004, 0.002, 0.004, 0.006, 0.016, 0.032, 0.048, 0.068, 0.078, 0.081, 0.074, 0.067, 0.057, 0.061, 0.055, 0.054, 0.051, 0.051, 0.052, 0.054, 0.044, 0.024'
      hpxml_bldg.clothes_dryers[0].weekend_fractions = '0.010, 0.006, 0.004, 0.002, 0.004, 0.006, 0.016, 0.032, 0.048, 0.068, 0.078, 0.081, 0.074, 0.067, 0.057, 0.061, 0.055, 0.054, 0.051, 0.051, 0.052, 0.054, 0.044, 0.024'
      hpxml_bldg.clothes_dryers[0].monthly_multipliers = '1.0, 1.0, 1.0, 1.0, 1.0, 1.0, 1.0, 1.0, 1.0, 1.0, 1.0, 1.0'
      hpxml_bldg.dishwashers[0].weekday_fractions = '0.015, 0.007, 0.005, 0.003, 0.003, 0.010, 0.020, 0.031, 0.058, 0.065, 0.056, 0.048, 0.041, 0.046, 0.036, 0.038, 0.038, 0.049, 0.087, 0.111, 0.090, 0.067, 0.044, 0.031'
      hpxml_bldg.dishwashers[0].weekend_fractions = '0.015, 0.007, 0.005, 0.003, 0.003, 0.010, 0.020, 0.031, 0.058, 0.065, 0.056, 0.048, 0.041, 0.046, 0.036, 0.038, 0.038, 0.049, 0.087, 0.111, 0.090, 0.067, 0.044, 0.031'
      hpxml_bldg.dishwashers[0].monthly_multipliers = '1.0, 1.0, 1.0, 1.0, 1.0, 1.0, 1.0, 1.0, 1.0, 1.0, 1.0, 1.0'
      hpxml_bldg.refrigerators[0].weekday_fractions = '0.040, 0.039, 0.038, 0.037, 0.036, 0.036, 0.038, 0.040, 0.041, 0.041, 0.040, 0.040, 0.042, 0.042, 0.042, 0.041, 0.044, 0.048, 0.050, 0.048, 0.047, 0.046, 0.044, 0.041'
      hpxml_bldg.refrigerators[0].weekend_fractions = '0.040, 0.039, 0.038, 0.037, 0.036, 0.036, 0.038, 0.040, 0.041, 0.041, 0.040, 0.040, 0.042, 0.042, 0.042, 0.041, 0.044, 0.048, 0.050, 0.048, 0.047, 0.046, 0.044, 0.041'
      hpxml_bldg.refrigerators[0].monthly_multipliers = '0.837, 0.835, 1.084, 1.084, 1.084, 1.096, 1.096, 1.096, 1.096, 0.931, 0.925, 0.837'
      hpxml_bldg.cooking_ranges[0].weekday_fractions = '0.007, 0.007, 0.004, 0.004, 0.007, 0.011, 0.025, 0.042, 0.046, 0.048, 0.042, 0.050, 0.057, 0.046, 0.057, 0.044, 0.092, 0.150, 0.117, 0.060, 0.035, 0.025, 0.016, 0.011'
      hpxml_bldg.cooking_ranges[0].weekend_fractions = '0.007, 0.007, 0.004, 0.004, 0.007, 0.011, 0.025, 0.042, 0.046, 0.048, 0.042, 0.050, 0.057, 0.046, 0.057, 0.044, 0.092, 0.150, 0.117, 0.060, 0.035, 0.025, 0.016, 0.011'
      hpxml_bldg.cooking_ranges[0].monthly_multipliers = '1.0, 1.0, 1.0, 1.0, 1.0, 1.0, 1.0, 1.0, 1.0, 1.0, 1.0, 1.0'
    end
    if ['base-misc-loads-large-uncommon.xml',
        'base-misc-loads-large-uncommon2.xml',
        'base-misc-usage-multiplier.xml'].include? hpxml_file
      if hpxml_file != 'base-misc-usage-multiplier.xml'
        hpxml_bldg.refrigerators.add(id: "Refrigerator#{hpxml_bldg.refrigerators.size + 1}",
                                     rated_annual_kwh: 800,
                                     primary_indicator: false)
      end
      hpxml_bldg.freezers.add(id: "Freezer#{hpxml_bldg.freezers.size + 1}",
                              location: HPXML::LocationConditionedSpace,
                              rated_annual_kwh: 400)
      if hpxml_file == 'base-misc-usage-multiplier.xml'
        hpxml_bldg.freezers[-1].usage_multiplier = 0.9
      end
      (hpxml_bldg.refrigerators + hpxml_bldg.freezers).each do |appliance|
        next if appliance.is_a?(HPXML::Refrigerator) && hpxml_file == 'base-misc-usage-multiplier.xml'

        appliance.weekday_fractions = '0.040, 0.039, 0.038, 0.037, 0.036, 0.036, 0.038, 0.040, 0.041, 0.041, 0.040, 0.040, 0.042, 0.042, 0.042, 0.041, 0.044, 0.048, 0.050, 0.048, 0.047, 0.046, 0.044, 0.041'
        appliance.weekend_fractions = '0.040, 0.039, 0.038, 0.037, 0.036, 0.036, 0.038, 0.040, 0.041, 0.041, 0.040, 0.040, 0.042, 0.042, 0.042, 0.041, 0.044, 0.048, 0.050, 0.048, 0.047, 0.046, 0.044, 0.041'
        appliance.monthly_multipliers = '0.837, 0.835, 1.084, 1.084, 1.084, 1.096, 1.096, 1.096, 1.096, 0.931, 0.925, 0.837'
      end
      hpxml_bldg.pools[0].pump_weekday_fractions = '0.003, 0.003, 0.003, 0.004, 0.008, 0.015, 0.026, 0.044, 0.084, 0.121, 0.127, 0.121, 0.120, 0.090, 0.075, 0.061, 0.037, 0.023, 0.013, 0.008, 0.004, 0.003, 0.003, 0.003'
      hpxml_bldg.pools[0].pump_weekend_fractions = '0.003, 0.003, 0.003, 0.004, 0.008, 0.015, 0.026, 0.044, 0.084, 0.121, 0.127, 0.121, 0.120, 0.090, 0.075, 0.061, 0.037, 0.023, 0.013, 0.008, 0.004, 0.003, 0.003, 0.003'
      hpxml_bldg.pools[0].pump_monthly_multipliers = '1.154, 1.161, 1.013, 1.010, 1.013, 0.888, 0.883, 0.883, 0.888, 0.978, 0.974, 1.154'
      hpxml_bldg.pools[0].heater_weekday_fractions = '0.003, 0.003, 0.003, 0.004, 0.008, 0.015, 0.026, 0.044, 0.084, 0.121, 0.127, 0.121, 0.120, 0.090, 0.075, 0.061, 0.037, 0.023, 0.013, 0.008, 0.004, 0.003, 0.003, 0.003'
      hpxml_bldg.pools[0].heater_weekend_fractions = '0.003, 0.003, 0.003, 0.004, 0.008, 0.015, 0.026, 0.044, 0.084, 0.121, 0.127, 0.121, 0.120, 0.090, 0.075, 0.061, 0.037, 0.023, 0.013, 0.008, 0.004, 0.003, 0.003, 0.003'
      hpxml_bldg.pools[0].heater_monthly_multipliers = '1.154, 1.161, 1.013, 1.010, 1.013, 0.888, 0.883, 0.883, 0.888, 0.978, 0.974, 1.154'
      hpxml_bldg.permanent_spas[0].pump_weekday_fractions = '0.024, 0.029, 0.024, 0.029, 0.047, 0.067, 0.057, 0.024, 0.024, 0.019, 0.015, 0.014, 0.014, 0.014, 0.024, 0.058, 0.126, 0.122, 0.068, 0.061, 0.051, 0.043, 0.024, 0.024'
      hpxml_bldg.permanent_spas[0].pump_weekend_fractions = '0.024, 0.029, 0.024, 0.029, 0.047, 0.067, 0.057, 0.024, 0.024, 0.019, 0.015, 0.014, 0.014, 0.014, 0.024, 0.058, 0.126, 0.122, 0.068, 0.061, 0.051, 0.043, 0.024, 0.024'
      hpxml_bldg.permanent_spas[0].pump_monthly_multipliers = '0.837, 0.835, 1.084, 1.084, 1.084, 1.096, 1.096, 1.096, 1.096, 0.931, 0.925, 0.837'
      hpxml_bldg.permanent_spas[0].heater_weekday_fractions = '0.024, 0.029, 0.024, 0.029, 0.047, 0.067, 0.057, 0.024, 0.024, 0.019, 0.015, 0.014, 0.014, 0.014, 0.024, 0.058, 0.126, 0.122, 0.068, 0.061, 0.051, 0.043, 0.024, 0.024'
      hpxml_bldg.permanent_spas[0].heater_weekend_fractions = '0.024, 0.029, 0.024, 0.029, 0.047, 0.067, 0.057, 0.024, 0.024, 0.019, 0.015, 0.014, 0.014, 0.014, 0.024, 0.058, 0.126, 0.122, 0.068, 0.061, 0.051, 0.043, 0.024, 0.024'
      hpxml_bldg.permanent_spas[0].heater_monthly_multipliers = '0.921, 0.928, 0.921, 0.915, 0.921, 1.160, 1.158, 1.158, 1.160, 0.921, 0.915, 0.921'
    end
    if ['base-bldgtype-mf-unit-shared-laundry-room.xml',
        'base-bldgtype-mf-unit-shared-laundry-room-multiple-water-heaters.xml'].include? hpxml_file
      hpxml_bldg.clothes_washers[0].is_shared_appliance = true
      hpxml_bldg.clothes_washers[0].location = HPXML::LocationOtherHeatedSpace
      hpxml_bldg.clothes_dryers[0].location = HPXML::LocationOtherHeatedSpace
      hpxml_bldg.clothes_dryers[0].is_shared_appliance = true
      hpxml_bldg.dishwashers[0].is_shared_appliance = true
      hpxml_bldg.dishwashers[0].location = HPXML::LocationOtherHeatedSpace
      if hpxml_file == 'base-bldgtype-mf-unit-shared-laundry-room.xml'
        hpxml_bldg.clothes_washers[0].water_heating_system_idref = hpxml_bldg.water_heating_systems[0].id
        hpxml_bldg.dishwashers[0].water_heating_system_idref = hpxml_bldg.water_heating_systems[0].id
      elsif hpxml_file == 'base-bldgtype-mf-unit-shared-laundry-room-multiple-water-heaters.xml'
        hpxml_bldg.clothes_washers[0].hot_water_distribution_idref = hpxml_bldg.hot_water_distributions[0].id
        hpxml_bldg.dishwashers[0].hot_water_distribution_idref = hpxml_bldg.hot_water_distributions[0].id
      end
    elsif ['base-misc-defaults.xml'].include? hpxml_file
      hpxml_bldg.refrigerators[0].primary_indicator = nil
    end
    if ['base-appliances-refrigerator-temperature-dependent-schedule.xml'].include? hpxml_file
      hpxml_bldg.refrigerators[0].constant_coefficients = '-0.487, -0.340, -0.370, -0.361, -0.515, -0.684, -0.471, -0.159, -0.079, -0.417, -0.411, -0.386, -0.240, -0.314, -0.160, -0.121, -0.469, -0.412, -0.091, 0.077, -0.118, -0.247, -0.445, -0.544'
      hpxml_bldg.refrigerators[0].temperature_coefficients = '0.019, 0.016, 0.017, 0.016, 0.018, 0.021, 0.019, 0.015, 0.015, 0.019, 0.018, 0.018, 0.016, 0.017, 0.015, 0.015, 0.020, 0.020, 0.017, 0.014, 0.016, 0.017, 0.019, 0.020'
    end
    if ['base-appliances-freezer-temperature-dependent-schedule.xml'].include? hpxml_file
      hpxml_bldg.freezers.add(id: "Freezer#{hpxml_bldg.freezers.size + 1}",
                              location: HPXML::LocationConditionedSpace,
                              rated_annual_kwh: 400,
                              constant_coefficients: '-0.487, -0.340, -0.370, -0.361, -0.515, -0.684, -0.471, -0.159, -0.079, -0.417, -0.411, -0.386, -0.240, -0.314, -0.160, -0.121, -0.469, -0.412, -0.091, 0.077, -0.118, -0.247, -0.445, -0.544',
                              temperature_coefficients: '0.019, 0.016, 0.017, 0.016, 0.018, 0.021, 0.019, 0.015, 0.015, 0.019, 0.018, 0.018, 0.016, 0.017, 0.015, 0.015, 0.020, 0.020, 0.017, 0.014, 0.016, 0.017, 0.019, 0.020')
    end

    # -------------- #
    # HPXML Lighting #
    # -------------- #

    if ['base-lighting-ceiling-fans.xml',
        'base-lighting-ceiling-fans-label-energy-use.xml'].include? hpxml_file
      hpxml_bldg.ceiling_fans[0].weekday_fractions = '0.057, 0.057, 0.057, 0.057, 0.057, 0.057, 0.057, 0.024, 0.024, 0.024, 0.024, 0.024, 0.024, 0.024, 0.024, 0.024, 0.024, 0.024, 0.057, 0.057, 0.057, 0.057, 0.057, 0.057'
      hpxml_bldg.ceiling_fans[0].weekend_fractions = '0.057, 0.057, 0.057, 0.057, 0.057, 0.057, 0.057, 0.024, 0.024, 0.024, 0.024, 0.024, 0.024, 0.024, 0.024, 0.024, 0.024, 0.024, 0.057, 0.057, 0.057, 0.057, 0.057, 0.057'
      hpxml_bldg.ceiling_fans[0].monthly_multipliers = '0, 0, 0, 0, 0, 1, 1, 1, 1, 0, 0, 0'
    elsif ['base-lighting-holiday.xml'].include? hpxml_file
      hpxml_bldg.lighting.holiday_weekday_fractions = '0.0, 0.0, 0.0, 0.0, 0.0, 0.0, 0.0, 0.0, 0.0, 0.0, 0.0, 0.0, 0.0, 0.0, 0.0, 0.0, 0.008, 0.098, 0.168, 0.194, 0.284, 0.192, 0.037, 0.019'
      hpxml_bldg.lighting.holiday_weekend_fractions = '0.0, 0.0, 0.0, 0.0, 0.0, 0.0, 0.0, 0.0, 0.0, 0.0, 0.0, 0.0, 0.0, 0.0, 0.0, 0.0, 0.008, 0.098, 0.168, 0.194, 0.284, 0.192, 0.037, 0.019'
    elsif ['base-schedules-simple.xml',
           'base-schedules-simple-vacancy.xml',
           'base-schedules-simple-power-outage.xml',
           'base-misc-loads-large-uncommon.xml',
           'base-misc-loads-large-uncommon2.xml'].include? hpxml_file
      hpxml_bldg.lighting.interior_weekday_fractions = '0.124, 0.074, 0.050, 0.050, 0.053, 0.140, 0.330, 0.420, 0.430, 0.424, 0.411, 0.394, 0.382, 0.378, 0.378, 0.379, 0.386, 0.412, 0.484, 0.619, 0.783, 0.880, 0.597, 0.249'
      hpxml_bldg.lighting.interior_weekend_fractions = '0.124, 0.074, 0.050, 0.050, 0.053, 0.140, 0.330, 0.420, 0.430, 0.424, 0.411, 0.394, 0.382, 0.378, 0.378, 0.379, 0.386, 0.412, 0.484, 0.619, 0.783, 0.880, 0.597, 0.249'
      hpxml_bldg.lighting.interior_monthly_multipliers = '1.19, 1.11, 1.02, 0.93, 0.84, 0.80, 0.82, 0.88, 0.98, 1.07, 1.16, 1.20'
      hpxml_bldg.lighting.exterior_weekday_fractions = '0.046, 0.046, 0.046, 0.046, 0.046, 0.037, 0.035, 0.034, 0.033, 0.028, 0.022, 0.015, 0.012, 0.011, 0.011, 0.012, 0.019, 0.037, 0.049, 0.065, 0.091, 0.105, 0.091, 0.063'
      hpxml_bldg.lighting.exterior_weekend_fractions = '0.046, 0.046, 0.045, 0.045, 0.046, 0.045, 0.044, 0.041, 0.036, 0.03, 0.024, 0.016, 0.012, 0.011, 0.011, 0.012, 0.019, 0.038, 0.048, 0.06, 0.083, 0.098, 0.085, 0.059'
      hpxml_bldg.lighting.exterior_monthly_multipliers = '1.19, 1.11, 1.02, 0.93, 0.84, 0.80, 0.82, 0.88, 0.98, 1.07, 1.16, 1.20'
      hpxml_bldg.lighting.garage_weekday_fractions = '0.046, 0.046, 0.046, 0.046, 0.046, 0.037, 0.035, 0.034, 0.033, 0.028, 0.022, 0.015, 0.012, 0.011, 0.011, 0.012, 0.019, 0.037, 0.049, 0.065, 0.091, 0.105, 0.091, 0.063'
      hpxml_bldg.lighting.garage_weekend_fractions = '0.046, 0.046, 0.045, 0.045, 0.046, 0.045, 0.044, 0.041, 0.036, 0.03, 0.024, 0.016, 0.012, 0.011, 0.011, 0.012, 0.019, 0.038, 0.048, 0.06, 0.083, 0.098, 0.085, 0.059'
      hpxml_bldg.lighting.garage_monthly_multipliers = '1.19, 1.11, 1.02, 0.93, 0.84, 0.80, 0.82, 0.88, 0.98, 1.07, 1.16, 1.20'
    elsif ['base-lighting-kwh-per-year.xml'].include? hpxml_file
      ltg_kwhs_per_year = { HPXML::LocationInterior => 1500,
                            HPXML::LocationExterior => 150,
                            HPXML::LocationGarage => 0 }
      hpxml_bldg.lighting_groups.clear
      ltg_kwhs_per_year.each do |location, kwh_per_year|
        hpxml_bldg.lighting_groups.add(id: "LightingGroup#{hpxml_bldg.lighting_groups.size + 1}",
                                       location: location,
                                       kwh_per_year: kwh_per_year)
      end
    elsif ['base-lighting-mixed.xml'].include? hpxml_file
      hpxml_bldg.lighting_groups.reverse_each do |lg|
        next unless lg.location == HPXML::LocationExterior

        lg.delete
      end
      hpxml_bldg.lighting_groups.each_with_index do |lg, i|
        lg.id = "LightingGroup#{i + 1}"
      end
      hpxml_bldg.lighting_groups.add(id: "LightingGroup#{hpxml_bldg.lighting_groups.size + 1}",
                                     location: HPXML::LocationExterior,
                                     kwh_per_year: 150)
    elsif ['base-foundation-basement-garage.xml'].include? hpxml_file
      int_lighting_groups = hpxml_bldg.lighting_groups.select { |lg| lg.location == HPXML::LocationInterior }
      int_lighting_groups.each do |lg|
        hpxml_bldg.lighting_groups << lg.dup
        hpxml_bldg.lighting_groups[-1].location = HPXML::LocationGarage
        hpxml_bldg.lighting_groups[-1].id = "LightingGroup#{hpxml_bldg.lighting_groups.size}"
      end
    end

    # --------------- #
    # HPXML MiscLoads #
    # --------------- #

    if ['base-schedules-simple.xml',
        'base-schedules-simple-vacancy.xml',
        'base-schedules-simple-power-outage.xml',
        'base-misc-loads-large-uncommon.xml',
        'base-misc-loads-large-uncommon2.xml'].include? hpxml_file
      hpxml_bldg.plug_loads[0].weekday_fractions = '0.045, 0.019, 0.01, 0.001, 0.001, 0.001, 0.005, 0.009, 0.018, 0.026, 0.032, 0.038, 0.04, 0.041, 0.043, 0.045, 0.05, 0.055, 0.07, 0.085, 0.097, 0.108, 0.089, 0.07'
      hpxml_bldg.plug_loads[0].weekend_fractions = '0.045, 0.019, 0.01, 0.001, 0.001, 0.001, 0.005, 0.009, 0.018, 0.026, 0.032, 0.038, 0.04, 0.041, 0.043, 0.045, 0.05, 0.055, 0.07, 0.085, 0.097, 0.108, 0.089, 0.07'
      hpxml_bldg.plug_loads[0].monthly_multipliers = '1.0, 1.0, 1.0, 1.0, 1.0, 1.0, 1.0, 1.0, 1.0, 1.0, 1.0, 1.0'
      hpxml_bldg.plug_loads[1].weekday_fractions = '0.035, 0.033, 0.032, 0.031, 0.032, 0.033, 0.037, 0.042, 0.043, 0.043, 0.043, 0.044, 0.045, 0.045, 0.044, 0.046, 0.048, 0.052, 0.053, 0.05, 0.047, 0.045, 0.04, 0.036'
      hpxml_bldg.plug_loads[1].weekend_fractions = '0.035, 0.033, 0.032, 0.031, 0.032, 0.033, 0.037, 0.042, 0.043, 0.043, 0.043, 0.044, 0.045, 0.045, 0.044, 0.046, 0.048, 0.052, 0.053, 0.05, 0.047, 0.045, 0.04, 0.036'
      hpxml_bldg.plug_loads[1].monthly_multipliers = '1.0, 1.0, 1.0, 1.0, 1.0, 1.0, 1.0, 1.0, 1.0, 1.0, 1.0, 1.0'
    end
    next unless ['base-misc-loads-large-uncommon.xml',
                 'base-misc-loads-large-uncommon2.xml',
                 'base-misc-usage-multiplier.xml'].include? hpxml_file

    if hpxml_file != 'base-misc-usage-multiplier.xml'
      hpxml_bldg.plug_loads[2].weekday_fractions = '0.042, 0.042, 0.042, 0.042, 0.042, 0.042, 0.042, 0.042, 0.042, 0.042, 0.042, 0.042, 0.042, 0.042, 0.042, 0.042, 0.042, 0.042, 0.042, 0.042, 0.042, 0.042, 0.042, 0.042'
      hpxml_bldg.plug_loads[2].weekend_fractions = '0.042, 0.042, 0.042, 0.042, 0.042, 0.042, 0.042, 0.042, 0.042, 0.042, 0.042, 0.042, 0.042, 0.042, 0.042, 0.042, 0.042, 0.042, 0.042, 0.042, 0.042, 0.042, 0.042, 0.042'
      hpxml_bldg.plug_loads[2].monthly_multipliers = '1.0, 1.0, 1.0, 1.0, 1.0, 1.0, 1.0, 1.0, 1.0, 1.0, 1.0, 1.0'
      hpxml_bldg.plug_loads[3].weekday_fractions = '0.044, 0.023, 0.019, 0.015, 0.016, 0.018, 0.026, 0.033, 0.033, 0.032, 0.033, 0.033, 0.032, 0.032, 0.032, 0.033, 0.045, 0.057, 0.066, 0.076, 0.081, 0.086, 0.075, 0.065'
      hpxml_bldg.plug_loads[3].weekend_fractions = '0.044, 0.023, 0.019, 0.015, 0.016, 0.018, 0.026, 0.033, 0.033, 0.032, 0.033, 0.033, 0.032, 0.032, 0.032, 0.033, 0.045, 0.057, 0.066, 0.076, 0.081, 0.086, 0.075, 0.065'
      hpxml_bldg.plug_loads[3].monthly_multipliers = '1.0, 1.0, 1.0, 1.0, 1.0, 1.0, 1.0, 1.0, 1.0, 1.0, 1.0, 1.0'
    end
    hpxml_bldg.fuel_loads[0].weekday_fractions = '0.004, 0.001, 0.001, 0.002, 0.007, 0.012, 0.029, 0.046, 0.044, 0.041, 0.044, 0.046, 0.042, 0.038, 0.049, 0.059, 0.110, 0.161, 0.115, 0.070, 0.044, 0.019, 0.013, 0.007'
    hpxml_bldg.fuel_loads[0].weekend_fractions = '0.004, 0.001, 0.001, 0.002, 0.007, 0.012, 0.029, 0.046, 0.044, 0.041, 0.044, 0.046, 0.042, 0.038, 0.049, 0.059, 0.110, 0.161, 0.115, 0.070, 0.044, 0.019, 0.013, 0.007'
    hpxml_bldg.fuel_loads[0].monthly_multipliers = '1.0, 1.0, 1.0, 1.0, 1.0, 1.0, 1.0, 1.0, 1.0, 1.0, 1.0, 1.0'
    hpxml_bldg.fuel_loads[1].weekday_fractions = '0.044, 0.023, 0.019, 0.015, 0.016, 0.018, 0.026, 0.033, 0.033, 0.032, 0.033, 0.033, 0.032, 0.032, 0.032, 0.033, 0.045, 0.057, 0.066, 0.076, 0.081, 0.086, 0.075, 0.065'
    hpxml_bldg.fuel_loads[1].weekend_fractions = '0.044, 0.023, 0.019, 0.015, 0.016, 0.018, 0.026, 0.033, 0.033, 0.032, 0.033, 0.033, 0.032, 0.032, 0.032, 0.033, 0.045, 0.057, 0.066, 0.076, 0.081, 0.086, 0.075, 0.065'
    hpxml_bldg.fuel_loads[1].monthly_multipliers = '1.0, 1.0, 1.0, 1.0, 1.0, 1.0, 1.0, 1.0, 1.0, 1.0, 1.0, 1.0'
    hpxml_bldg.fuel_loads[2].weekday_fractions = '0.044, 0.023, 0.019, 0.015, 0.016, 0.018, 0.026, 0.033, 0.033, 0.032, 0.033, 0.033, 0.032, 0.032, 0.032, 0.033, 0.045, 0.057, 0.066, 0.076, 0.081, 0.086, 0.075, 0.065'
    hpxml_bldg.fuel_loads[2].weekend_fractions = '0.044, 0.023, 0.019, 0.015, 0.016, 0.018, 0.026, 0.033, 0.033, 0.032, 0.033, 0.033, 0.032, 0.032, 0.032, 0.033, 0.045, 0.057, 0.066, 0.076, 0.081, 0.086, 0.075, 0.065'
    hpxml_bldg.fuel_loads[2].monthly_multipliers = '1.0, 1.0, 1.0, 1.0, 1.0, 1.0, 1.0, 1.0, 1.0, 1.0, 1.0, 1.0'
  end
end

def download_utility_rates
  require_relative 'HPXMLtoOpenStudio/resources/util'
  require_relative 'ReportUtilityBills/resources/util'

  rates_dir = File.join(File.dirname(__FILE__), 'ReportUtilityBills/resources/detailed_rates')
  FileUtils.mkdir(rates_dir) if !File.exist?(rates_dir)
  filepath = File.join(rates_dir, 'usurdb.csv')

  if !File.exist?(filepath)
    require 'tempfile'
    tmpfile = Tempfile.new('rates')

    UrlResolver.fetch('https://openei.org/apps/USURDB/download/usurdb.csv.gz', tmpfile)

    puts 'Extracting utility rates...'
    require 'zlib'
    Zlib::GzipReader.open(tmpfile.path.to_s) do |input_stream|
      File.open(filepath, 'w') do |output_stream|
        IO.copy_stream(input_stream, output_stream)
      end
    end
  end

  num_rates_actual = process_usurdb(filepath)

  puts "#{num_rates_actual} rate files are available in openei_rates.zip."
  puts 'Completed.'
  exit!
end

def download_g_functions
  require_relative 'HPXMLtoOpenStudio/resources/data/g_functions/util'

  g_functions_dir = File.join(File.dirname(__FILE__), 'HPXMLtoOpenStudio/resources/data/g_functions')
  FileUtils.mkdir(g_functions_dir) if !File.exist?(g_functions_dir)
  filepath = File.join(g_functions_dir, 'g-function_library_1.0')

  if !File.exist?(filepath) # presence of 'g-function_library_1.0' folder will skip re-downloading
    require 'tempfile'
    tmpfile = Tempfile.new('functions')

    UrlResolver.fetch('https://gdr.openei.org/files/1325/g-function_library_1.0.zip', tmpfile)

    puts 'Extracting g-functions...'
    require 'zip'
    Zip::File.open(tmpfile.path.to_s) do |zipfile|
      zipfile.each do |file|
        fpath = File.join(g_functions_dir, file.name)
        FileUtils.mkdir_p(File.dirname(fpath))
        zipfile.extract(file, fpath) unless File.exist?(fpath)
      end
    end
  end

  num_configs_actual = process_g_functions(filepath)

  puts "#{num_configs_actual} config files are available in #{g_functions_dir}."
  puts 'Completed.'
  exit!
end

command_list = [:update_measures, :update_hpxmls, :create_release_zips, :download_utility_rates, :download_g_functions]

def display_usage(command_list)
  puts "Usage: openstudio #{File.basename(__FILE__)} [COMMAND]\nCommands:\n  " + command_list.join("\n  ")
end

if ARGV.size == 0
  puts 'ERROR: Missing command.'
  display_usage(command_list)
  exit!
elsif ARGV.size > 1
  puts 'ERROR: Too many commands.'
  display_usage(command_list)
  exit!
elsif not command_list.include? ARGV[0].to_sym
  puts "ERROR: Invalid command '#{ARGV[0]}'."
  display_usage(command_list)
  exit!
end

if ARGV[0].to_sym == :update_measures
  # Prevent NREL error regarding U: drive when not VPNed in
  ENV['HOME'] = 'C:' if !ENV['HOME'].nil? && ENV['HOME'].start_with?('U:')
  ENV['HOMEDRIVE'] = 'C:\\' if !ENV['HOMEDRIVE'].nil? && ENV['HOMEDRIVE'].start_with?('U:')

  # Apply rubocop (uses .rubocop.yml)
  commands = ["\"require 'rubocop/rake_task' \"",
              "\"require 'stringio' \"",
              "\"RuboCop::RakeTask.new(:rubocop) do |t| t.options = ['--autocorrect-all', '--format', 'simple'] end\"",
              '"Rake.application[:rubocop].invoke"']
  command = "#{OpenStudio.getOpenStudioCLI} -e #{commands.join(' -e ')}"
  puts 'Applying rubocop auto-correct to measures...'
  system(command)

  # Update a BuildResidentialHPXML/resources file when the OS-HPXML version changes.
  # This will ensure that the BuildResidentialHPXML measure.xml is appropriately updated.
  # Without this, the BuildResidentialHPXML measure has no differences and so OpenStudio
  # would skip updating it.
  version_txt_path = File.join(File.dirname(__FILE__), 'BuildResidentialHPXML/resources/version.txt')
  File.write(version_txt_path, Digest::MD5.hexdigest(Version::OS_HPXML_Version))

  # Update measures XMLs
  puts 'Updating measure.xmls...'
  Dir['**/measure.xml'].each do |measure_xml|
    measure_dir = File.dirname(measure_xml)
    command = "#{OpenStudio.getOpenStudioCLI} measure -u '#{measure_dir}'"
    system(command, [:out, :err] => File::NULL)
  end

  puts 'Done.'
end

if ARGV[0].to_sym == :update_hpxmls
  # Prevent NREL error regarding U: drive when not VPNed in
  ENV['HOME'] = 'C:' if !ENV['HOME'].nil? && ENV['HOME'].start_with?('U:')
  ENV['HOMEDRIVE'] = 'C:\\' if !ENV['HOMEDRIVE'].nil? && ENV['HOMEDRIVE'].start_with?('U:')

  # Create sample/test HPXMLs
  t = Time.now
  create_hpxmls()
  puts "Completed in #{(Time.now - t).round(1)}s"

  # Reformat real_homes HPXMLs
  puts 'Reformatting real_homes HPXMLs...'
  Dir['workflow/real_homes/*.xml'].each do |hpxml_path|
    hpxml = HPXML.new(hpxml_path: hpxml_path)
    XMLHelper.write_file(hpxml.to_doc, hpxml_path)
  end

  # Reformat ACCA_Examples HPXMLs
  puts 'Reformatting ACCA_Examples HPXMLs...'
  Dir['workflow/tests/ACCA_Examples/*.xml'].each do |hpxml_path|
    hpxml = HPXML.new(hpxml_path: hpxml_path)
    XMLHelper.write_file(hpxml.to_doc, hpxml_path)
  end
end

if ARGV[0].to_sym == :download_utility_rates
  download_utility_rates
end

if ARGV[0].to_sym == :download_g_functions
  download_g_functions
end

if ARGV[0].to_sym == :create_release_zips
  if ENV['CI']
    # CI doesn't have git, so default to everything
    git_files = Dir['**/*.*']
  else
    # Only include files under git version control
    command = 'git ls-files'
    begin
      git_files = `#{command}`
    rescue
      puts "Command failed: '#{command}'. Perhaps git needs to be installed?"
      exit!
    end
  end

  files = ['Changelog.md',
           'LICENSE.md',
           'BuildResidentialHPXML/*.*',
           'BuildResidentialHPXML/resources/**/*.*',
           'BuildResidentialScheduleFile/*.*',
           'BuildResidentialScheduleFile/resources/**/*.*',
           'HPXMLtoOpenStudio/*.*',
           'HPXMLtoOpenStudio/resources/**/*.*',
           'ReportSimulationOutput/*.*',
           'ReportSimulationOutput/resources/**/*.*',
           'ReportUtilityBills/*.*',
           'ReportUtilityBills/resources/**/*.*',
           'weather/*.*',
           'workflow/*.*',
           'workflow/real_homes/*.xml',
           'workflow/sample_files/*.xml',
           'workflow/tests/*.rb',
           'workflow/tests/**/*.xml',
           'workflow/tests/**/*.csv',
           'documentation/index.html',
           'documentation/_static/**/*.*']

  if not ENV['CI']
    # Generate documentation
    puts 'Generating documentation...'
    command = 'sphinx-build -b singlehtml docs/source documentation'
    begin
      `#{command}`
      if not File.exist? File.join(File.dirname(__FILE__), 'documentation', 'index.html')
        puts 'Documentation was not successfully generated. Aborting...'
        exit!
      end
    rescue
      puts "Command failed: '#{command}'. Perhaps sphinx needs to be installed?"
      exit!
    end

    # Remove large fonts dir to keep package smaller
    fonts_dir = File.join(File.dirname(__FILE__), 'documentation', '_static', 'css', 'fonts')
    if Dir.exist? fonts_dir
      FileUtils.rm_r(fonts_dir)
    end
  end

  # Create zip files
  require 'zip'
  zip_path = File.join(File.dirname(__FILE__), "OpenStudio-HPXML-v#{Version::OS_HPXML_Version}.zip")
  File.delete(zip_path) if File.exist? zip_path
  puts "Creating #{zip_path}..."
  Zip::File.open(zip_path, create: true) do |zipfile|
    files.each do |f|
      Dir[f].each do |file|
        if file.start_with? 'documentation'
          # always include
        else
          if not git_files.include? file
            next
          end
        end
        zipfile.add(File.join('OpenStudio-HPXML', file), file)
      end
    end
  end
  puts "Wrote file at #{zip_path}."

  # Cleanup
  if not ENV['CI']
    FileUtils.rm_r(File.join(File.dirname(__FILE__), 'documentation'))
  end

  puts 'Done.'
end<|MERGE_RESOLUTION|>--- conflicted
+++ resolved
@@ -1670,36 +1670,16 @@
           hpxml_bldg.heating_systems[i].fraction_heat_load_served = 0.35
         end
       end
-<<<<<<< HEAD
-    elsif ['base-hvac-ducts-defaults.xml'].include? hpxml_file
-      hpxml_bldg.hvac_distributions[0].ducts.each do |duct|
-        duct.duct_surface_area = nil
-      end
-      hpxml_bldg.hvac_distributions[0].conditioned_floor_area_served = 2025.0
-    elsif ['base-hvac-mini-split-heat-pump-ductless-backup-furnace-ducts-defaults.xml'].include? hpxml_file
-      hpxml_bldg.hvac_distributions[0].ducts.each do |duct|
-        duct.duct_surface_area = nil
-      end
-      hpxml_bldg.hvac_distributions[0].conditioned_floor_area_served = 2700.0
     elsif ['base-residents-5-5.xml'].include? hpxml_file
       hpxml_bldg.slabs.each do |slab|
         slab.carpet_fraction = nil
       end
-      hpxml_bldg.hvac_distributions[0].ducts.each do |duct|
-        duct.duct_surface_area = nil
-      end
-      hpxml_bldg.hvac_distributions[0].conditioned_floor_area_served = 2700.0
-=======
->>>>>>> 66b08cd6
     elsif ['base-enclosure-2stories.xml',
            'base-enclosure-2stories-garage.xml'].include? hpxml_file
       hpxml_bldg.hvac_distributions[0].ducts[2].duct_location = HPXML::LocationExteriorWall
       hpxml_bldg.hvac_distributions[0].ducts[2].duct_insulation_r_value = 4.0
       hpxml_bldg.hvac_distributions[0].ducts[3].duct_location = HPXML::LocationConditionedSpace
-<<<<<<< HEAD
-=======
       hpxml_bldg.hvac_distributions[0].ducts[3].duct_insulation_r_value = 0
->>>>>>> 66b08cd6
     elsif ['base-hvac-ducts-effective-rvalue.xml'].include? hpxml_file
       hpxml_bldg.hvac_distributions[0].ducts[0].duct_insulation_r_value = nil
       hpxml_bldg.hvac_distributions[0].ducts[1].duct_insulation_r_value = nil
@@ -1976,7 +1956,6 @@
       hpxml_bldg.hvac_distributions[1].ducts[0].id = "Ducts#{hpxml_bldg.hvac_distributions[0].ducts.size + 1}"
       hpxml_bldg.hvac_distributions[1].ducts[1].id = "Ducts#{hpxml_bldg.hvac_distributions[0].ducts.size + 2}"
       hpxml_bldg.hvac_distributions[0].conditioned_floor_area_served = hpxml_bldg.building_construction.conditioned_floor_area
-<<<<<<< HEAD
     end
     if ['base-hvac-ducts-areas.xml'].include? hpxml_file
       hpxml_bldg.hvac_distributions[0].conditioned_floor_area_served = nil
@@ -1984,8 +1963,6 @@
       hpxml_bldg.hvac_distributions[0].ducts[1].duct_fraction_area = nil
       hpxml_bldg.hvac_distributions[0].ducts[0].duct_surface_area = 150.0
       hpxml_bldg.hvac_distributions[0].ducts[1].duct_surface_area = 50.0
-=======
->>>>>>> 66b08cd6
     end
     if ['base-hvac-ducts-area-multipliers.xml'].include? hpxml_file
       hpxml_bldg.hvac_distributions[0].ducts[0].duct_surface_area_multiplier = 0.5
