# frozen_string_literal: true

Dir["#{File.dirname(__FILE__)}/HPXMLtoOpenStudio/resources/*.rb"].each do |resource_file|
  next if resource_file.include? 'minitest_helper.rb'

  require resource_file
end

def create_hpxmls
  this_dir = File.dirname(__FILE__)
  workflow_dir = File.join(this_dir, 'workflow')
  hpxml_inputs_tsv_path = File.join(workflow_dir, 'hpxml_inputs.json')

  require 'json'
  json_inputs = JSON.parse(File.read(hpxml_inputs_tsv_path))
  abs_hpxml_files = []
  dirs = json_inputs.keys.map { |file_path| File.dirname(file_path) }.uniq

  schema_path = File.join(File.dirname(__FILE__), 'HPXMLtoOpenStudio', 'resources', 'hpxml_schema', 'HPXML.xsd')
  schema_validator = XMLValidator.get_schema_validator(schema_path)

  schedules_regenerated = []

<<<<<<< HEAD
  csv_data.each_with_index do |csv_row, i|
    # next unless csv_row['hpxml_file'].start_with? 'base-foundation-belly-wing'
    puts "[#{i + 1}/#{csv_data.size}] Generating #{csv_row['hpxml_file']}..."
    hpxml_file = csv_row['hpxml_file']
    csv_row['hpxml_path'] = File.join(workflow_dir, csv_row['hpxml_path'], hpxml_file)
    hpxml_path = csv_row['hpxml_path']
=======
  puts "Generating #{json_inputs.size} HPXML files..."

  json_inputs.keys.each_with_index do |hpxml_filename, i|
    puts "[#{i + 1}/#{json_inputs.size}] Generating #{hpxml_filename}..."
    hpxml_path = File.join(workflow_dir, hpxml_filename)
>>>>>>> b3a44abe
    abs_hpxml_files << File.absolute_path(hpxml_path)

    # Build up json_input from parent_hpxml(s)
    parent_hpxml_filenames = []
    parent_hpxml_filename = json_inputs[hpxml_filename]['parent_hpxml']
    while not parent_hpxml_filename.nil?
      if not json_inputs.keys.include? parent_hpxml_filename
        fail "Could not find parent_hpxml: #{parent_hpxml_filename}."
      end

      parent_hpxml_filenames << parent_hpxml_filename
      parent_hpxml_filename = json_inputs[parent_hpxml_filename]['parent_hpxml']
    end
    json_input = { 'hpxml_path' => hpxml_path }
    for parent_hpxml_filename in parent_hpxml_filenames.reverse
      json_input.merge!(json_inputs[parent_hpxml_filename])
    end
    json_input.merge!(json_inputs[hpxml_filename])
    json_input.delete('parent_hpxml')

    measures = {}
    measures['BuildResidentialHPXML'] = [json_input]

    # Re-generate stochastic schedule CSV?
    csv_path = json_input['schedules_filepaths'].to_s.split(',').map(&:strip).find { |fp| fp.include? 'occupancy-stochastic' }
    if (not csv_path.nil?) && (not schedules_regenerated.include? csv_path)
      sch_args = { 'hpxml_path' => hpxml_path,
                   'output_csv_path' => csv_path,
                   'hpxml_output_path' => hpxml_path }
      measures['BuildResidentialScheduleFile'] = [sch_args]
      schedules_regenerated << csv_path
    end

    measures_dir = File.dirname(__FILE__)
    model = OpenStudio::Model::Model.new
    runner = OpenStudio::Measure::OSRunner.new(OpenStudio::WorkflowJSON.new)

    # Apply measure
    success = apply_measures(measures_dir, measures, runner, model)

    # Report errors
    runner.result.stepErrors.each do |s|
      puts "Error: #{s}"
    end

    if not success
      puts "\nError: Did not successfully generate #{hpxml_file}."
      exit!
    end

    hpxml = HPXML.new(hpxml_path: hpxml_path)
    if hpxml_path.include? 'ASHRAE_Standard_140'
      apply_hpxml_modification_ashrae_140(hpxml)
    else
      apply_hpxml_modification(File.basename(hpxml_path), hpxml)
    end
    hpxml_doc = hpxml.to_oga()

    if hpxml_path.include? 'base-multiple-buildings.xml'
      # HPXML class doesn't support multiple buildings, so we'll stitch together manually.
      hpxml_element = XMLHelper.get_element(hpxml_doc, '/HPXML')
      building_element = XMLHelper.get_element(hpxml_element, 'Building')
      for i in 2..3
        new_building_element = Marshal.load(Marshal.dump(building_element)) # Deep copy

        # Make all IDs unique so the HPXML is valid
        new_building_element.each_node do |node|
          next unless node.is_a?(Oga::XML::Element)

          if not XMLHelper.get_attribute_value(node, 'id').nil?
            XMLHelper.add_attribute(node, 'id', "#{XMLHelper.get_attribute_value(node, 'id')}_#{i}")
          elsif not XMLHelper.get_attribute_value(node, 'idref').nil?
            XMLHelper.add_attribute(node, 'idref', "#{XMLHelper.get_attribute_value(node, 'idref')}_#{i}")
          end
        end

        hpxml_element.children << new_building_element
      end
    end

    XMLHelper.write_file(hpxml_doc, hpxml_path)

    errors, _warnings = XMLValidator.validate_against_schema(hpxml_path, schema_validator)
    next unless errors.size > 0

    puts errors.to_s
    puts "\nError: Did not successfully validate #{hpxml_filename}."
    exit!
  end

  puts "\n"

  # Print warnings about extra files
  dirs.each do |dir|
    Dir["#{workflow_dir}/#{dir}/*.xml"].each do |hpxml|
      next if abs_hpxml_files.include? File.absolute_path(hpxml)

      puts "Warning: Extra HPXML file found at #{File.absolute_path(hpxml)}"
    end
  end
end

def apply_hpxml_modification_ashrae_140(hpxml)
  # Set detailed HPXML values for ASHRAE 140 test files

  # ------------ #
  # HPXML Header #
  # ------------ #

  hpxml.header.xml_generated_by = 'tasks.rb'
  hpxml.header.created_date_and_time = Time.new(2000, 1, 1, 0, 0, 0, '-07:00').strftime('%Y-%m-%dT%H:%M:%S%:z') # Hard-code to prevent diffs
  hpxml.header.apply_ashrae140_assumptions = true

  # --------------------- #
  # HPXML BuildingSummary #
  # --------------------- #

  hpxml.site.azimuth_of_front_of_home = nil
  hpxml.building_construction.average_ceiling_height = nil

  # --------------- #
  # HPXML Enclosure #
  # --------------- #

  hpxml.attics[0].vented_attic_ach = 2.4
  hpxml.foundations.reverse_each do |foundation|
    foundation.delete
  end
  hpxml.roofs.each do |roof|
    if roof.roof_color == HPXML::ColorReflective
      roof.solar_absorptance = 0.2
    else
      roof.solar_absorptance = 0.6
    end
    roof.emittance = 0.9
    roof.roof_color = nil
  end
  (hpxml.walls + hpxml.rim_joists).each do |wall|
    if wall.color == HPXML::ColorReflective
      wall.solar_absorptance = 0.2
    else
      wall.solar_absorptance = 0.6
    end
    wall.emittance = 0.9
    wall.color = nil
    if wall.is_a?(HPXML::Wall)
      if wall.attic_wall_type == HPXML::AtticWallTypeGable
        wall.insulation_assembly_r_value = 2.15
      else
        wall.interior_finish_type = HPXML::InteriorFinishGypsumBoard
        wall.interior_finish_thickness = 0.5
      end
    end
  end
  hpxml.floors.each do |floor|
    next unless floor.is_ceiling

    floor.interior_finish_type = HPXML::InteriorFinishGypsumBoard
    floor.interior_finish_thickness = 0.5
  end
  hpxml.foundation_walls.each do |fwall|
    if fwall.insulation_interior_r_value == 0
      fwall.interior_finish_type = HPXML::InteriorFinishNone
    else
      fwall.interior_finish_type = HPXML::InteriorFinishGypsumBoard
      fwall.interior_finish_thickness = 0.5
    end
  end
  if hpxml.doors.size == 1
    hpxml.doors[0].area /= 2.0
    hpxml.doors << hpxml.doors[0].dup
    hpxml.doors[1].azimuth = 0
    hpxml.doors[1].id = 'Door2'
  end
  hpxml.windows.each do |window|
    next if window.overhangs_depth.nil?

    window.overhangs_distance_to_bottom_of_window = 6.0
  end

  # ---------- #
  # HPXML HVAC #
  # ---------- #

  hpxml.hvac_controls.add(id: "HVACControl#{hpxml.hvac_controls.size + 1}",
                          heating_setpoint_temp: 68.0,
                          cooling_setpoint_temp: 78.0)

  # --------------- #
  # HPXML MiscLoads #
  # --------------- #

  if hpxml.plug_loads[0].kwh_per_year > 0
    hpxml.plug_loads[0].weekday_fractions = '0.0203, 0.0203, 0.0203, 0.0203, 0.0203, 0.0339, 0.0426, 0.0852, 0.0497, 0.0304, 0.0304, 0.0406, 0.0304, 0.0254, 0.0264, 0.0264, 0.0386, 0.0416, 0.0447, 0.0700, 0.0700, 0.0731, 0.0731, 0.0660'
    hpxml.plug_loads[0].weekend_fractions = '0.0203, 0.0203, 0.0203, 0.0203, 0.0203, 0.0339, 0.0426, 0.0852, 0.0497, 0.0304, 0.0304, 0.0406, 0.0304, 0.0254, 0.0264, 0.0264, 0.0386, 0.0416, 0.0447, 0.0700, 0.0700, 0.0731, 0.0731, 0.0660'
    hpxml.plug_loads[0].monthly_multipliers = '1.0, 1.0, 1.0, 1.0, 1.0, 1.0, 1.0, 1.0, 1.0, 1.0, 1.0, 1.0'
  end
end

def apply_hpxml_modification(hpxml_file, hpxml)
  # Set detailed HPXML values for sample files

  # ------------ #
  # HPXML Header #
  # ------------ #

  # General logic for all files
  hpxml.header.xml_generated_by = 'tasks.rb'
  hpxml.header.created_date_and_time = Time.new(2000, 1, 1, 0, 0, 0, '-07:00').strftime('%Y-%m-%dT%H:%M:%S%:z') # Hard-code to prevent diffs

  # Logic that can only be applied based on the file name
  if ['base-hvac-undersized-allow-increased-fixed-capacities.xml'].include? hpxml_file
    hpxml.header.allow_increased_fixed_capacities = true
  elsif ['base-misc-emissions.xml'].include? hpxml_file
    hpxml.header.egrid_region = 'Western'
    hpxml.header.egrid_subregion = 'RMPA'
    hpxml.header.cambium_region_gea = 'RMPAc'
  end

  # --------------------- #
  # HPXML BuildingSummary #
  # --------------------- #

  # General logic for all files
  hpxml.site.fuels = [HPXML::FuelTypeElectricity, HPXML::FuelTypeNaturalGas]

  # Logic that can only be applied based on the file name
  if ['base-schedules-simple.xml',
      'base-schedules-simple-vacancy.xml',
      'base-schedules-simple-vacancy-year-round.xml',
      'base-schedules-simple-power-outage.xml',
      'base-misc-loads-large-uncommon.xml',
      'base-misc-loads-large-uncommon2.xml'].include? hpxml_file
    hpxml.building_occupancy.weekday_fractions = '0.061, 0.061, 0.061, 0.061, 0.061, 0.061, 0.061, 0.053, 0.025, 0.015, 0.015, 0.015, 0.015, 0.015, 0.015, 0.015, 0.018, 0.033, 0.054, 0.054, 0.054, 0.061, 0.061, 0.061'
    hpxml.building_occupancy.weekend_fractions = '0.061, 0.061, 0.061, 0.061, 0.061, 0.061, 0.061, 0.053, 0.025, 0.015, 0.015, 0.015, 0.015, 0.015, 0.015, 0.015, 0.018, 0.033, 0.054, 0.054, 0.054, 0.061, 0.061, 0.061'
    hpxml.building_occupancy.monthly_multipliers = '1.0, 1.0, 1.0, 1.0, 1.0, 1.0, 1.0, 1.0, 1.0, 1.0, 1.0, 1.0'
  elsif ['base-misc-defaults.xml'].include? hpxml_file
    hpxml.building_construction.average_ceiling_height = nil
    hpxml.building_construction.conditioned_building_volume = nil
  elsif ['base-atticroof-cathedral.xml'].include? hpxml_file
    hpxml.building_construction.number_of_conditioned_floors = 2
    hpxml.building_construction.number_of_conditioned_floors_above_grade = 1
    hpxml.building_construction.conditioned_floor_area = 2700
    hpxml.attics[0].attic_type = HPXML::AtticTypeCathedral
  elsif ['base-atticroof-conditioned.xml'].include? hpxml_file
    hpxml.building_construction.conditioned_building_volume = 23850
    hpxml.air_infiltration_measurements[0].infiltration_volume = hpxml.building_construction.conditioned_building_volume
    hpxml.air_infiltration_measurements[0].infiltration_height = 15.0
  elsif ['base-enclosure-split-level.xml'].include? hpxml_file
    hpxml.building_construction.number_of_conditioned_floors = 1.5
    hpxml.building_construction.number_of_conditioned_floors_above_grade = 1.5
  elsif ['base-foundation-walkout-basement.xml'].include? hpxml_file
    hpxml.building_construction.number_of_conditioned_floors_above_grade = 2
  elsif ['base-foundation-basement-garage.xml'].include? hpxml_file
    hpxml.building_construction.conditioned_floor_area -= 400 * 2
    hpxml.building_construction.conditioned_building_volume -= 400 * 2 * 8
    hpxml.air_infiltration_measurements[0].infiltration_volume = hpxml.building_construction.conditioned_building_volume
  elsif ['base-bldgtype-multifamily-infil-compartmentalization-test.xml'].include? hpxml_file
    hpxml.air_infiltration_measurements[0].a_ext = 0.2
  end

  # --------------- #
  # HPXML Enclosure #
  # --------------- #

  # General logic for all files
  (hpxml.roofs + hpxml.walls + hpxml.rim_joists).each do |surface|
    surface.solar_absorptance = 0.7
    surface.emittance = 0.92
    if surface.is_a? HPXML::Roof
      surface.roof_color = nil
    else
      surface.color = nil
    end
  end
  hpxml.roofs.each do |roof|
    next unless roof.interior_adjacent_to == HPXML::LocationLivingSpace

    roof.interior_finish_type = HPXML::InteriorFinishGypsumBoard
  end
  (hpxml.walls + hpxml.foundation_walls + hpxml.floors).each do |surface|
    if surface.is_a?(HPXML::FoundationWall) && surface.interior_adjacent_to != HPXML::LocationBasementConditioned
      surface.interior_finish_type = HPXML::InteriorFinishNone
    end
    next unless [HPXML::LocationLivingSpace,
                 HPXML::LocationBasementConditioned].include?(surface.interior_adjacent_to) &&
                [HPXML::LocationOutside,
                 HPXML::LocationGround,
                 HPXML::LocationGarage,
                 HPXML::LocationAtticUnvented,
                 HPXML::LocationAtticVented,
                 HPXML::LocationOtherHousingUnit,
                 HPXML::LocationBasementConditioned].include?(surface.exterior_adjacent_to)
    next if surface.is_a?(HPXML::Floor) && surface.is_floor

    surface.interior_finish_type = HPXML::InteriorFinishGypsumBoard
  end
  hpxml.attics.each do |attic|
    if attic.attic_type == HPXML::AtticTypeUnvented
      attic.within_infiltration_volume = false
    elsif attic.attic_type == HPXML::AtticTypeVented
      attic.vented_attic_sla = 0.003
    end
  end
  hpxml.foundations.each do |foundation|
    if foundation.foundation_type == HPXML::FoundationTypeCrawlspaceUnvented
      foundation.within_infiltration_volume = false
    elsif foundation.foundation_type == HPXML::FoundationTypeCrawlspaceVented
      foundation.vented_crawlspace_sla = 0.00667
    end
  end
  hpxml.skylights.each do |skylight|
    skylight.interior_shading_factor_summer = 1.0
    skylight.interior_shading_factor_winter = 1.0
  end

  # Logic that can only be applied based on the file name
  if ['base-bldgtype-multifamily-adjacent-to-multifamily-buffer-space.xml',
      'base-bldgtype-multifamily-adjacent-to-non-freezing-space.xml',
      'base-bldgtype-multifamily-adjacent-to-other-heated-space.xml',
      'base-bldgtype-multifamily-adjacent-to-other-housing-unit.xml'].include? hpxml_file
    if hpxml_file == 'base-bldgtype-multifamily-adjacent-to-multifamily-buffer-space.xml'
      adjacent_to = HPXML::LocationOtherMultifamilyBufferSpace
    elsif hpxml_file == 'base-bldgtype-multifamily-adjacent-to-non-freezing-space.xml'
      adjacent_to = HPXML::LocationOtherNonFreezingSpace
    elsif hpxml_file == 'base-bldgtype-multifamily-adjacent-to-other-heated-space.xml'
      adjacent_to = HPXML::LocationOtherHeatedSpace
    elsif hpxml_file == 'base-bldgtype-multifamily-adjacent-to-other-housing-unit.xml'
      adjacent_to = HPXML::LocationOtherHousingUnit
    end
    wall = hpxml.walls.select { |w|
             w.interior_adjacent_to == HPXML::LocationLivingSpace &&
               w.exterior_adjacent_to == HPXML::LocationOtherHousingUnit
           }           [0]
    wall.exterior_adjacent_to = adjacent_to
    hpxml.floors[0].exterior_adjacent_to = adjacent_to
    hpxml.floors[1].exterior_adjacent_to = adjacent_to
    if hpxml_file != 'base-bldgtype-multifamily-adjacent-to-other-housing-unit.xml'
      wall.insulation_assembly_r_value = 23
      hpxml.floors[0].insulation_assembly_r_value = 18.7
      hpxml.floors[1].insulation_assembly_r_value = 18.7
    end
    hpxml.windows.each do |window|
      window.area = (window.area * 0.35).round(1)
    end
    hpxml.doors.add(id: "Door#{hpxml.doors.size + 1}",
                    wall_idref: wall.id,
                    area: 20,
                    azimuth: 0,
                    r_value: 4.4)
    hpxml.hvac_distributions[0].ducts[0].duct_location = adjacent_to
    hpxml.hvac_distributions[0].ducts[1].duct_location = adjacent_to
    hpxml.water_heating_systems[0].location = adjacent_to
    hpxml.clothes_washers[0].location = adjacent_to
    hpxml.clothes_dryers[0].location = adjacent_to
    hpxml.dishwashers[0].location = adjacent_to
    hpxml.refrigerators[0].location = adjacent_to
    hpxml.cooking_ranges[0].location = adjacent_to
  elsif ['base-bldgtype-multifamily-adjacent-to-multiple.xml'].include? hpxml_file
    wall = hpxml.walls.select { |w|
             w.interior_adjacent_to == HPXML::LocationLivingSpace &&
               w.exterior_adjacent_to == HPXML::LocationOtherHousingUnit
           }           [0]
    wall.delete
    hpxml.walls.select.with_index { |w, i| w.id = "Wall#{i + 1}" }
    hpxml.windows.select { |w| w.wall_idref = hpxml.walls[-1].id }
    hpxml.doors.select { |d| d.wall_idref = hpxml.walls[-1].id }
    hpxml.walls.add(id: "Wall#{hpxml.walls.size + 1}",
                    exterior_adjacent_to: HPXML::LocationOtherHeatedSpace,
                    interior_adjacent_to: HPXML::LocationLivingSpace,
                    wall_type: HPXML::WallTypeWoodStud,
                    area: 100,
                    solar_absorptance: 0.7,
                    emittance: 0.92,
                    interior_finish_type: HPXML::InteriorFinishGypsumBoard,
                    insulation_assembly_r_value: 23.0)
    hpxml.walls.add(id: "Wall#{hpxml.walls.size + 1}",
                    exterior_adjacent_to: HPXML::LocationOtherMultifamilyBufferSpace,
                    interior_adjacent_to: HPXML::LocationLivingSpace,
                    wall_type: HPXML::WallTypeWoodStud,
                    area: 100,
                    solar_absorptance: 0.7,
                    emittance: 0.92,
                    interior_finish_type: HPXML::InteriorFinishGypsumBoard,
                    insulation_assembly_r_value: 23.0)
    hpxml.walls.add(id: "Wall#{hpxml.walls.size + 1}",
                    exterior_adjacent_to: HPXML::LocationOtherNonFreezingSpace,
                    interior_adjacent_to: HPXML::LocationLivingSpace,
                    wall_type: HPXML::WallTypeWoodStud,
                    area: 100,
                    solar_absorptance: 0.7,
                    emittance: 0.92,
                    interior_finish_type: HPXML::InteriorFinishGypsumBoard,
                    insulation_assembly_r_value: 23.0)
    hpxml.walls.add(id: "Wall#{hpxml.walls.size + 1}",
                    exterior_adjacent_to: HPXML::LocationOtherHousingUnit,
                    interior_adjacent_to: HPXML::LocationLivingSpace,
                    wall_type: HPXML::WallTypeWoodStud,
                    area: 100,
                    solar_absorptance: 0.7,
                    emittance: 0.92,
                    interior_finish_type: HPXML::InteriorFinishGypsumBoard,
                    insulation_assembly_r_value: 4.0)
    hpxml.floors[0].delete
    hpxml.floors[0].id = 'Floor1'
    hpxml.floors[0].insulation_id = 'Floor1Insulation'
    hpxml.floors.add(id: "Floor#{hpxml.floors.size + 1}",
                     exterior_adjacent_to: HPXML::LocationOtherNonFreezingSpace,
                     interior_adjacent_to: HPXML::LocationLivingSpace,
                     floor_type: HPXML::FloorTypeWoodFrame,
                     area: 550,
                     insulation_assembly_r_value: 18.7,
                     floor_or_ceiling: HPXML::FloorOrCeilingFloor)
    hpxml.floors.add(id: "Floor#{hpxml.floors.size + 1}",
                     exterior_adjacent_to: HPXML::LocationOtherMultifamilyBufferSpace,
                     interior_adjacent_to: HPXML::LocationLivingSpace,
                     floor_type: HPXML::FloorTypeWoodFrame,
                     area: 200,
                     insulation_assembly_r_value: 18.7,
                     floor_or_ceiling: HPXML::FloorOrCeilingFloor)
    hpxml.floors.add(id: "Floor#{hpxml.floors.size + 1}",
                     exterior_adjacent_to: HPXML::LocationOtherHeatedSpace,
                     interior_adjacent_to: HPXML::LocationLivingSpace,
                     floor_type: HPXML::FloorTypeWoodFrame,
                     area: 150,
                     insulation_assembly_r_value: 2.1,
                     floor_or_ceiling: HPXML::FloorOrCeilingFloor)
    wall = hpxml.walls.select { |w|
             w.interior_adjacent_to == HPXML::LocationLivingSpace &&
               w.exterior_adjacent_to == HPXML::LocationOtherMultifamilyBufferSpace
           }           [0]
    hpxml.windows.add(id: "Window#{hpxml.windows.size + 1}",
                      area: 50,
                      azimuth: 270,
                      ufactor: 0.33,
                      shgc: 0.45,
                      fraction_operable: 0.67,
                      wall_idref: wall.id)
    wall = hpxml.walls.select { |w|
             w.interior_adjacent_to == HPXML::LocationLivingSpace &&
               w.exterior_adjacent_to == HPXML::LocationOtherHeatedSpace
           }           [0]
    hpxml.doors.add(id: "Door#{hpxml.doors.size + 1}",
                    wall_idref: wall.id,
                    area: 20,
                    azimuth: 0,
                    r_value: 4.4)
    wall = hpxml.walls.select { |w|
             w.interior_adjacent_to == HPXML::LocationLivingSpace &&
               w.exterior_adjacent_to == HPXML::LocationOtherHousingUnit
           }           [0]
    hpxml.doors.add(id: "Door#{hpxml.doors.size + 1}",
                    wall_idref: wall.id,
                    area: 20,
                    azimuth: 0,
                    r_value: 4.4)
  elsif ['base-enclosure-orientations.xml'].include? hpxml_file
    hpxml.windows.each do |window|
      window.orientation = { 0 => 'north', 90 => 'east', 180 => 'south', 270 => 'west' }[window.azimuth]
      window.azimuth = nil
    end
    hpxml.doors[0].delete
    hpxml.doors.add(id: "Door#{hpxml.doors.size + 1}",
                    wall_idref: 'Wall1',
                    area: 20,
                    orientation: HPXML::OrientationNorth,
                    r_value: 4.4)
    hpxml.doors.add(id: "Door#{hpxml.doors.size + 1}",
                    wall_idref: 'Wall1',
                    area: 20,
                    orientation: HPXML::OrientationSouth,
                    r_value: 4.4)
  elsif ['base-foundation-unconditioned-basement.xml'].include? hpxml_file
    hpxml.foundations[0].within_infiltration_volume = false
  elsif ['base-atticroof-conditioned.xml'].include? hpxml_file
    hpxml.attics.add(id: "Attic#{hpxml.attics.size + 1}",
                     attic_type: HPXML::AtticTypeUnvented,
                     within_infiltration_volume: false)
    hpxml.roofs.each do |roof|
      roof.area = 1006.0 / hpxml.roofs.size
      roof.insulation_assembly_r_value = 25.8
    end
    hpxml.roofs.add(id: "Roof#{hpxml.roofs.size + 1}",
                    interior_adjacent_to: HPXML::LocationAtticUnvented,
                    area: 504,
                    roof_type: HPXML::RoofTypeAsphaltShingles,
                    solar_absorptance: 0.7,
                    emittance: 0.92,
                    pitch: 6,
                    radiant_barrier: false,
                    insulation_assembly_r_value: 2.3)
    hpxml.rim_joists.each do |rim_joist|
      rim_joist.area = 116.0 / hpxml.rim_joists.size
    end
    hpxml.walls.each do |wall|
      wall.area = 1200.0 / hpxml.walls.size
    end
    hpxml.walls.add(id: "Wall#{hpxml.walls.size + 1}",
                    exterior_adjacent_to: HPXML::LocationAtticUnvented,
                    interior_adjacent_to: HPXML::LocationLivingSpace,
                    wall_type: HPXML::WallTypeWoodStud,
                    area: 316,
                    solar_absorptance: 0.7,
                    emittance: 0.92,
                    interior_finish_type: HPXML::InteriorFinishGypsumBoard,
                    insulation_assembly_r_value: 23.0)
    hpxml.walls.add(id: "Wall#{hpxml.walls.size + 1}",
                    exterior_adjacent_to: HPXML::LocationOutside,
                    interior_adjacent_to: HPXML::LocationLivingSpace,
                    wall_type: HPXML::WallTypeWoodStud,
                    siding: HPXML::SidingTypeWood,
                    area: 240,
                    solar_absorptance: 0.7,
                    emittance: 0.92,
                    interior_finish_type: HPXML::InteriorFinishGypsumBoard,
                    insulation_assembly_r_value: 22.3)
    hpxml.walls.add(id: "Wall#{hpxml.walls.size + 1}",
                    exterior_adjacent_to: HPXML::LocationOutside,
                    interior_adjacent_to: HPXML::LocationAtticUnvented,
                    attic_wall_type: HPXML::AtticWallTypeGable,
                    wall_type: HPXML::WallTypeWoodStud,
                    siding: HPXML::SidingTypeWood,
                    area: 50,
                    solar_absorptance: 0.7,
                    emittance: 0.92,
                    insulation_assembly_r_value: 4.0)
    hpxml.foundation_walls.each do |foundation_wall|
      foundation_wall.area = 1200.0 / hpxml.foundation_walls.size
    end
    hpxml.floors.add(id: "Floor#{hpxml.floors.size + 1}",
                     exterior_adjacent_to: HPXML::LocationAtticUnvented,
                     interior_adjacent_to: HPXML::LocationLivingSpace,
                     floor_type: HPXML::FloorTypeWoodFrame,
                     area: 450,
                     interior_finish_type: HPXML::InteriorFinishGypsumBoard,
                     insulation_assembly_r_value: 39.3,
                     floor_or_ceiling: HPXML::FloorOrCeilingCeiling)
    hpxml.slabs[0].area = 1350
    hpxml.slabs[0].exposed_perimeter = 150
    hpxml.windows[1].area = 108
    hpxml.windows[3].area = 108
    hpxml.windows.add(id: "Window#{hpxml.windows.size + 1}",
                      area: 12,
                      azimuth: 90,
                      ufactor: 0.33,
                      shgc: 0.45,
                      fraction_operable: 0,
                      wall_idref: hpxml.walls[-2].id)
    hpxml.windows.add(id: "Window#{hpxml.windows.size + 1}",
                      area: 62,
                      azimuth: 270,
                      ufactor: 0.3,
                      shgc: 0.45,
                      fraction_operable: 0,
                      wall_idref: hpxml.walls[-2].id)
  elsif ['base-foundation-unconditioned-basement-above-grade.xml'].include? hpxml_file
    hpxml.windows.add(id: "Window#{hpxml.windows.size + 1}",
                      area: 20,
                      azimuth: 0,
                      ufactor: 0.33,
                      shgc: 0.45,
                      fraction_operable: 0.0,
                      wall_idref: hpxml.foundation_walls[0].id)
    hpxml.windows.add(id: "Window#{hpxml.windows.size + 1}",
                      area: 10,
                      azimuth: 90,
                      ufactor: 0.33,
                      shgc: 0.45,
                      fraction_operable: 0.0,
                      wall_idref: hpxml.foundation_walls[0].id)
    hpxml.windows.add(id: "Window#{hpxml.windows.size + 1}",
                      area: 20,
                      azimuth: 180,
                      ufactor: 0.33,
                      shgc: 0.45,
                      fraction_operable: 0.0,
                      wall_idref: hpxml.foundation_walls[0].id)
    hpxml.windows.add(id: "Window#{hpxml.windows.size + 1}",
                      area: 10,
                      azimuth: 270,
                      ufactor: 0.33,
                      shgc: 0.45,
                      fraction_operable: 0.0,
                      wall_idref: hpxml.foundation_walls[0].id)
  elsif ['base-enclosure-skylights-physical-properties.xml'].include? hpxml_file
    hpxml.skylights[0].ufactor = nil
    hpxml.skylights[0].shgc = nil
    hpxml.skylights[0].glass_layers = HPXML::WindowLayersSinglePane
    hpxml.skylights[0].frame_type = HPXML::WindowFrameTypeWood
    hpxml.skylights[0].glass_type = HPXML::WindowGlassTypeTinted
    hpxml.skylights[1].ufactor = nil
    hpxml.skylights[1].shgc = nil
    hpxml.skylights[1].glass_layers = HPXML::WindowLayersDoublePane
    hpxml.skylights[1].frame_type = HPXML::WindowFrameTypeMetal
    hpxml.skylights[1].thermal_break = true
    hpxml.skylights[1].glass_type = HPXML::WindowGlassTypeLowE
    hpxml.skylights[1].gas_fill = HPXML::WindowGasKrypton
  elsif ['base-enclosure-skylights-shading.xml'].include? hpxml_file
    hpxml.skylights[0].exterior_shading_factor_summer = 0.1
    hpxml.skylights[0].exterior_shading_factor_winter = 0.9
    hpxml.skylights[0].interior_shading_factor_summer = 0.01
    hpxml.skylights[0].interior_shading_factor_winter = 0.99
    hpxml.skylights[1].exterior_shading_factor_summer = 0.5
    hpxml.skylights[1].exterior_shading_factor_winter = 0.0
    hpxml.skylights[1].interior_shading_factor_summer = 0.5
    hpxml.skylights[1].interior_shading_factor_winter = 1.0
  elsif ['base-enclosure-windows-physical-properties.xml'].include? hpxml_file
    hpxml.windows[0].ufactor = nil
    hpxml.windows[0].shgc = nil
    hpxml.windows[0].glass_layers = HPXML::WindowLayersSinglePane
    hpxml.windows[0].frame_type = HPXML::WindowFrameTypeWood
    hpxml.windows[0].glass_type = HPXML::WindowGlassTypeTinted
    hpxml.windows[1].ufactor = nil
    hpxml.windows[1].shgc = nil
    hpxml.windows[1].glass_layers = HPXML::WindowLayersDoublePane
    hpxml.windows[1].frame_type = HPXML::WindowFrameTypeVinyl
    hpxml.windows[1].glass_type = HPXML::WindowGlassTypeReflective
    hpxml.windows[1].gas_fill = HPXML::WindowGasAir
    hpxml.windows[2].ufactor = nil
    hpxml.windows[2].shgc = nil
    hpxml.windows[2].glass_layers = HPXML::WindowLayersDoublePane
    hpxml.windows[2].frame_type = HPXML::WindowFrameTypeMetal
    hpxml.windows[2].thermal_break = true
    hpxml.windows[2].glass_type = HPXML::WindowGlassTypeLowE
    hpxml.windows[2].gas_fill = HPXML::WindowGasArgon
    hpxml.windows[3].ufactor = nil
    hpxml.windows[3].shgc = nil
    hpxml.windows[3].glass_layers = HPXML::WindowLayersGlassBlock
  elsif ['base-enclosure-windows-shading.xml'].include? hpxml_file
    hpxml.windows[1].exterior_shading_factor_summer = 0.5
    hpxml.windows[1].exterior_shading_factor_winter = 0.5
    hpxml.windows[1].interior_shading_factor_summer = 0.5
    hpxml.windows[1].interior_shading_factor_winter = 0.5
    hpxml.windows[2].exterior_shading_factor_summer = 0.1
    hpxml.windows[2].exterior_shading_factor_winter = 0.9
    hpxml.windows[2].interior_shading_factor_summer = 0.01
    hpxml.windows[2].interior_shading_factor_winter = 0.99
    hpxml.windows[3].exterior_shading_factor_summer = 0.0
    hpxml.windows[3].exterior_shading_factor_winter = 1.0
    hpxml.windows[3].interior_shading_factor_summer = 0.0
    hpxml.windows[3].interior_shading_factor_winter = 1.0
  elsif ['base-enclosure-thermal-mass.xml'].include? hpxml_file
    hpxml.partition_wall_mass.area_fraction = 0.8
    hpxml.partition_wall_mass.interior_finish_type = HPXML::InteriorFinishGypsumBoard
    hpxml.partition_wall_mass.interior_finish_thickness = 0.25
    hpxml.furniture_mass.area_fraction = 0.8
    hpxml.furniture_mass.type = HPXML::FurnitureMassTypeHeavyWeight
  elsif ['base-misc-defaults.xml'].include? hpxml_file
    hpxml.attics.reverse_each do |attic|
      attic.delete
    end
    hpxml.foundations.reverse_each do |foundation|
      foundation.delete
    end
    hpxml.air_infiltration_measurements[0].infiltration_volume = nil
    (hpxml.roofs + hpxml.walls + hpxml.rim_joists).each do |surface|
      surface.solar_absorptance = nil
      surface.emittance = nil
      if surface.is_a? HPXML::Roof
        surface.radiant_barrier = nil
      end
    end
    (hpxml.walls + hpxml.foundation_walls).each do |wall|
      wall.interior_finish_type = nil
    end
    hpxml.foundation_walls.each do |fwall|
      fwall.length = fwall.area / fwall.height
      fwall.area = nil
    end
    hpxml.doors[0].azimuth = nil
  elsif ['base-enclosure-2stories.xml',
         'base-enclosure-2stories-garage.xml',
         'base-hvac-ducts-area-fractions.xml'].include? hpxml_file
    hpxml.rim_joists << hpxml.rim_joists[-1].dup
    hpxml.rim_joists[-1].id = "RimJoist#{hpxml.rim_joists.size}"
    hpxml.rim_joists[-1].insulation_id = "RimJoist#{hpxml.rim_joists.size}Insulation"
    hpxml.rim_joists[-1].interior_adjacent_to = HPXML::LocationLivingSpace
    hpxml.rim_joists[-1].area = 116
  elsif ['base-foundation-conditioned-basement-wall-insulation.xml'].include? hpxml_file
    hpxml.foundation_walls.each do |foundation_wall|
      foundation_wall.insulation_interior_r_value = 10
      foundation_wall.insulation_interior_distance_to_top = 1
      foundation_wall.insulation_interior_distance_to_bottom = 8
      foundation_wall.insulation_exterior_r_value = 8.9
      foundation_wall.insulation_exterior_distance_to_top = 1
      foundation_wall.insulation_exterior_distance_to_bottom = 8
    end
  elsif ['base-foundation-walkout-basement.xml'].include? hpxml_file
    hpxml.foundation_walls.reverse_each do |foundation_wall|
      foundation_wall.delete
    end
    hpxml.foundation_walls.add(id: "FoundationWall#{hpxml.foundation_walls.size + 1}",
                               exterior_adjacent_to: HPXML::LocationGround,
                               interior_adjacent_to: HPXML::LocationBasementConditioned,
                               height: 8,
                               area: 480,
                               thickness: 8,
                               depth_below_grade: 7,
                               interior_finish_type: HPXML::InteriorFinishGypsumBoard,
                               insulation_interior_r_value: 0,
                               insulation_exterior_distance_to_top: 0,
                               insulation_exterior_distance_to_bottom: 8,
                               insulation_exterior_r_value: 8.9)
    hpxml.foundation_walls.add(id: "FoundationWall#{hpxml.foundation_walls.size + 1}",
                               exterior_adjacent_to: HPXML::LocationGround,
                               interior_adjacent_to: HPXML::LocationBasementConditioned,
                               height: 4,
                               area: 120,
                               thickness: 8,
                               depth_below_grade: 3,
                               interior_finish_type: HPXML::InteriorFinishGypsumBoard,
                               insulation_interior_r_value: 0,
                               insulation_exterior_distance_to_top: 0,
                               insulation_exterior_distance_to_bottom: 4,
                               insulation_exterior_r_value: 8.9)
    hpxml.foundation_walls.add(id: "FoundationWall#{hpxml.foundation_walls.size + 1}",
                               exterior_adjacent_to: HPXML::LocationGround,
                               interior_adjacent_to: HPXML::LocationBasementConditioned,
                               height: 2,
                               area: 60,
                               thickness: 8,
                               depth_below_grade: 1,
                               interior_finish_type: HPXML::InteriorFinishGypsumBoard,
                               insulation_interior_r_value: 0,
                               insulation_exterior_distance_to_top: 0,
                               insulation_exterior_distance_to_bottom: 2,
                               insulation_exterior_r_value: 8.9)
    hpxml.foundation_walls.each do |foundation_wall|
      hpxml.foundations[0].attached_to_foundation_wall_idrefs << foundation_wall.id
    end
    hpxml.windows.add(id: "Window#{hpxml.windows.size + 1}",
                      area: 20,
                      azimuth: 0,
                      ufactor: 0.33,
                      shgc: 0.45,
                      fraction_operable: 0.0,
                      wall_idref: hpxml.foundation_walls[-1].id)
  elsif ['base-foundation-multiple.xml'].include? hpxml_file
    hpxml.foundations.add(id: "Foundation#{hpxml.foundations.size + 1}",
                          foundation_type: HPXML::FoundationTypeCrawlspaceUnvented,
                          within_infiltration_volume: false)
    hpxml.rim_joists.each do |rim_joist|
      next unless rim_joist.exterior_adjacent_to == HPXML::LocationOutside

      rim_joist.exterior_adjacent_to = HPXML::LocationCrawlspaceUnvented
      rim_joist.siding = nil
    end
    hpxml.rim_joists.add(id: "RimJoist#{hpxml.rim_joists.size + 1}",
                         exterior_adjacent_to: HPXML::LocationOutside,
                         interior_adjacent_to: HPXML::LocationCrawlspaceUnvented,
                         siding: HPXML::SidingTypeWood,
                         area: 81,
                         solar_absorptance: 0.7,
                         emittance: 0.92,
                         insulation_assembly_r_value: 4.0)
    hpxml.foundation_walls.each do |foundation_wall|
      foundation_wall.area /= 2.0
    end
    hpxml.foundation_walls.add(id: "FoundationWall#{hpxml.foundation_walls.size + 1}",
                               exterior_adjacent_to: HPXML::LocationCrawlspaceUnvented,
                               interior_adjacent_to: HPXML::LocationBasementUnconditioned,
                               height: 8,
                               area: 360,
                               thickness: 8,
                               depth_below_grade: 4,
                               insulation_interior_r_value: 0,
                               insulation_exterior_r_value: 0)
    hpxml.foundation_walls.add(id: "FoundationWall#{hpxml.foundation_walls.size + 1}",
                               exterior_adjacent_to: HPXML::LocationGround,
                               interior_adjacent_to: HPXML::LocationCrawlspaceUnvented,
                               height: 4,
                               area: 600,
                               thickness: 8,
                               depth_below_grade: 3,
                               insulation_interior_r_value: 0,
                               insulation_exterior_r_value: 0)
    hpxml.floors[0].area = 675
    hpxml.floors.add(id: "Floor#{hpxml.floors.size + 1}",
                     exterior_adjacent_to: HPXML::LocationCrawlspaceUnvented,
                     interior_adjacent_to: HPXML::LocationLivingSpace,
                     floor_type: HPXML::FloorTypeWoodFrame,
                     area: 675,
                     insulation_assembly_r_value: 18.7,
                     floor_or_ceiling: HPXML::FloorOrCeilingFloor)
    hpxml.slabs[0].area = 675
    hpxml.slabs[0].exposed_perimeter = 75
    hpxml.slabs.add(id: "Slab#{hpxml.slabs.size + 1}",
                    interior_adjacent_to: HPXML::LocationCrawlspaceUnvented,
                    area: 675,
                    thickness: 0,
                    exposed_perimeter: 75,
                    perimeter_insulation_depth: 0,
                    under_slab_insulation_width: 0,
                    perimeter_insulation_r_value: 0,
                    under_slab_insulation_r_value: 0,
                    carpet_fraction: 0,
                    carpet_r_value: 0)
  elsif ['base-foundation-complex.xml'].include? hpxml_file
    hpxml.foundation_walls.reverse_each do |foundation_wall|
      foundation_wall.delete
    end
    hpxml.foundation_walls.add(id: "FoundationWall#{hpxml.foundation_walls.size + 1}",
                               exterior_adjacent_to: HPXML::LocationGround,
                               interior_adjacent_to: HPXML::LocationBasementConditioned,
                               height: 8,
                               area: 160,
                               thickness: 8,
                               depth_below_grade: 7,
                               interior_finish_type: HPXML::InteriorFinishGypsumBoard,
                               insulation_interior_r_value: 0,
                               insulation_exterior_r_value: 0.0)
    hpxml.foundation_walls.add(id: "FoundationWall#{hpxml.foundation_walls.size + 1}",
                               exterior_adjacent_to: HPXML::LocationGround,
                               interior_adjacent_to: HPXML::LocationBasementConditioned,
                               height: 8,
                               area: 240,
                               thickness: 8,
                               depth_below_grade: 7,
                               interior_finish_type: HPXML::InteriorFinishGypsumBoard,
                               insulation_interior_r_value: 0,
                               insulation_exterior_distance_to_top: 0,
                               insulation_exterior_distance_to_bottom: 8,
                               insulation_exterior_r_value: 8.9)
    hpxml.foundation_walls.add(id: "FoundationWall#{hpxml.foundation_walls.size + 1}",
                               exterior_adjacent_to: HPXML::LocationGround,
                               interior_adjacent_to: HPXML::LocationBasementConditioned,
                               height: 4,
                               area: 160,
                               thickness: 8,
                               depth_below_grade: 3,
                               interior_finish_type: HPXML::InteriorFinishGypsumBoard,
                               insulation_interior_r_value: 0,
                               insulation_exterior_r_value: 0.0)
    hpxml.foundation_walls.add(id: "FoundationWall#{hpxml.foundation_walls.size + 1}",
                               exterior_adjacent_to: HPXML::LocationGround,
                               interior_adjacent_to: HPXML::LocationBasementConditioned,
                               height: 4,
                               area: 200,
                               thickness: 8,
                               depth_below_grade: 3,
                               interior_finish_type: HPXML::InteriorFinishGypsumBoard,
                               insulation_interior_r_value: 0,
                               insulation_exterior_distance_to_top: 0,
                               insulation_exterior_distance_to_bottom: 4,
                               insulation_exterior_r_value: 8.9)
    hpxml.foundation_walls.each do |foundation_wall|
      hpxml.foundations[0].attached_to_foundation_wall_idrefs << foundation_wall.id
    end
    hpxml.slabs.reverse_each do |slab|
      slab.delete
    end
    hpxml.slabs.add(id: "Slab#{hpxml.slabs.size + 1}",
                    interior_adjacent_to: HPXML::LocationBasementConditioned,
                    area: 675,
                    thickness: 4,
                    exposed_perimeter: 75,
                    perimeter_insulation_depth: 0,
                    under_slab_insulation_width: 0,
                    perimeter_insulation_r_value: 0,
                    under_slab_insulation_r_value: 0,
                    carpet_fraction: 0,
                    carpet_r_value: 0)
    hpxml.slabs.add(id: "Slab#{hpxml.slabs.size + 1}",
                    interior_adjacent_to: HPXML::LocationBasementConditioned,
                    area: 675,
                    thickness: 4,
                    exposed_perimeter: 75,
                    perimeter_insulation_depth: 1,
                    under_slab_insulation_width: 0,
                    perimeter_insulation_r_value: 5,
                    under_slab_insulation_r_value: 0,
                    carpet_fraction: 0,
                    carpet_r_value: 0)
    hpxml.slabs.each do |slab|
      hpxml.foundations[0].attached_to_slab_idrefs << slab.id
    end
  elsif ['base-foundation-basement-garage.xml'].include? hpxml_file
    hpxml.roofs[0].area += 670
    hpxml.walls.add(id: "Wall#{hpxml.walls.size + 1}",
                    exterior_adjacent_to: HPXML::LocationGarage,
                    interior_adjacent_to: HPXML::LocationBasementConditioned,
                    wall_type: HPXML::WallTypeWoodStud,
                    area: 320,
                    solar_absorptance: 0.7,
                    emittance: 0.92,
                    interior_finish_type: HPXML::InteriorFinishGypsumBoard,
                    insulation_assembly_r_value: 23)
    hpxml.foundations[0].attached_to_wall_idrefs << hpxml.walls[-1].id
    hpxml.walls.add(id: "Wall#{hpxml.walls.size + 1}",
                    exterior_adjacent_to: HPXML::LocationOutside,
                    interior_adjacent_to: HPXML::LocationGarage,
                    wall_type: HPXML::WallTypeWoodStud,
                    siding: HPXML::SidingTypeWood,
                    area: 320,
                    solar_absorptance: 0.7,
                    emittance: 0.92,
                    insulation_assembly_r_value: 4)
    hpxml.floors.add(id: "Floor#{hpxml.floors.size + 1}",
                     exterior_adjacent_to: HPXML::LocationGarage,
                     interior_adjacent_to: HPXML::LocationLivingSpace,
                     floor_type: HPXML::FloorTypeWoodFrame,
                     area: 400,
                     insulation_assembly_r_value: 39.3,
                     floor_or_ceiling: HPXML::FloorOrCeilingFloor)
    hpxml.slabs[0].area -= 400
    hpxml.slabs[0].exposed_perimeter -= 40
    hpxml.slabs.add(id: "Slab#{hpxml.slabs.size + 1}",
                    interior_adjacent_to: HPXML::LocationGarage,
                    area: 400,
                    thickness: 4,
                    exposed_perimeter: 40,
                    perimeter_insulation_depth: 0,
                    under_slab_insulation_width: 0,
                    depth_below_grade: 0,
                    perimeter_insulation_r_value: 0,
                    under_slab_insulation_r_value: 0,
                    carpet_fraction: 0,
                    carpet_r_value: 0)
    hpxml.doors.add(id: "Door#{hpxml.doors.size + 1}",
                    wall_idref: hpxml.walls[-3].id,
                    area: 70,
                    azimuth: 180,
                    r_value: 4.4)
    hpxml.doors.add(id: "Door#{hpxml.doors.size + 1}",
                    wall_idref: hpxml.walls[-2].id,
                    area: 4,
                    azimuth: 0,
                    r_value: 4.4)
  elsif ['base-enclosure-ceilingtypes.xml'].include? hpxml_file
    exterior_adjacent_to = hpxml.floors[0].exterior_adjacent_to
    area = hpxml.floors[0].area
    hpxml.floors.reverse_each do |floor|
      floor.delete
    end
    floors_map = { HPXML::FloorTypeSIP => 16.1,
                   HPXML::FloorTypeConcrete => 3.2,
                   HPXML::FloorTypeSteelFrame => 8.1 }
    floors_map.each_with_index do |(floor_type, assembly_r), _i|
      hpxml.floors.add(id: "Floor#{hpxml.floors.size + 1}",
                       exterior_adjacent_to: exterior_adjacent_to,
                       interior_adjacent_to: HPXML::LocationLivingSpace,
                       floor_type: floor_type,
                       area: area / floors_map.size,
                       insulation_assembly_r_value: assembly_r,
                       floor_or_ceiling: HPXML::FloorOrCeilingCeiling)
    end
  elsif ['base-enclosure-floortypes.xml'].include? hpxml_file
    exterior_adjacent_to = hpxml.floors[0].exterior_adjacent_to
    area = hpxml.floors[0].area
    ceiling = hpxml.floors[1].dup
    hpxml.floors.reverse_each do |floor|
      floor.delete
    end
    floors_map = { HPXML::FloorTypeSIP => 16.1,
                   HPXML::FloorTypeConcrete => 3.2,
                   HPXML::FloorTypeSteelFrame => 8.1 }
    floors_map.each_with_index do |(floor_type, assembly_r), _i|
      hpxml.floors.add(id: "Floor#{hpxml.floors.size + 1}",
                       exterior_adjacent_to: exterior_adjacent_to,
                       interior_adjacent_to: HPXML::LocationLivingSpace,
                       floor_type: floor_type,
                       area: area / floors_map.size,
                       insulation_assembly_r_value: assembly_r,
                       floor_or_ceiling: HPXML::FloorOrCeilingFloor)
    end
    hpxml.floors << ceiling
    hpxml.floors[-1].id = "Floor#{hpxml.floors.size}"
    hpxml.floors[-1].insulation_id = "Floor#{hpxml.floors.size}Insulation"
  elsif ['base-enclosure-walltypes.xml'].include? hpxml_file
    hpxml.rim_joists.reverse_each do |rim_joist|
      rim_joist.delete
    end
    siding_types = [[HPXML::SidingTypeAluminum, HPXML::ColorDark],
                    [HPXML::SidingTypeAsbestos, HPXML::ColorMedium],
                    [HPXML::SidingTypeBrick, HPXML::ColorReflective],
                    [HPXML::SidingTypeCompositeShingle, HPXML::ColorDark],
                    [HPXML::SidingTypeFiberCement, HPXML::ColorMediumDark],
                    [HPXML::SidingTypeMasonite, HPXML::ColorLight],
                    [HPXML::SidingTypeStucco, HPXML::ColorMedium],
                    [HPXML::SidingTypeSyntheticStucco, HPXML::ColorMediumDark],
                    [HPXML::SidingTypeVinyl, HPXML::ColorLight],
                    [HPXML::SidingTypeNone, HPXML::ColorMedium]]
    siding_types.each do |siding_type|
      hpxml.rim_joists.add(id: "RimJoist#{hpxml.rim_joists.size + 1}",
                           exterior_adjacent_to: HPXML::LocationOutside,
                           interior_adjacent_to: HPXML::LocationBasementConditioned,
                           siding: siding_type[0],
                           color: siding_type[1],
                           area: 116 / siding_types.size,
                           emittance: 0.92,
                           insulation_assembly_r_value: 23.0)
      hpxml.foundations[0].attached_to_rim_joist_idrefs << hpxml.rim_joists[-1].id
    end
    gable_walls = hpxml.walls.select { |w| w.interior_adjacent_to == HPXML::LocationAtticUnvented }
    hpxml.walls.reverse_each do |wall|
      wall.delete
    end
    walls_map = { HPXML::WallTypeCMU => 12,
                  HPXML::WallTypeDoubleWoodStud => 28.7,
                  HPXML::WallTypeICF => 21,
                  HPXML::WallTypeLog => 7.1,
                  HPXML::WallTypeSIP => 16.1,
                  HPXML::WallTypeConcrete => 1.35,
                  HPXML::WallTypeSteelStud => 8.1,
                  HPXML::WallTypeStone => 5.4,
                  HPXML::WallTypeStrawBale => 58.8,
                  HPXML::WallTypeBrick => 7.9,
                  HPXML::WallTypeAdobe => 5.0 }
    siding_types = [[HPXML::SidingTypeAluminum, HPXML::ColorReflective],
                    [HPXML::SidingTypeAsbestos, HPXML::ColorLight],
                    [HPXML::SidingTypeBrick, HPXML::ColorMediumDark],
                    [HPXML::SidingTypeCompositeShingle, HPXML::ColorReflective],
                    [HPXML::SidingTypeFiberCement, HPXML::ColorMedium],
                    [HPXML::SidingTypeMasonite, HPXML::ColorDark],
                    [HPXML::SidingTypeStucco, HPXML::ColorLight],
                    [HPXML::SidingTypeSyntheticStucco, HPXML::ColorMedium],
                    [HPXML::SidingTypeVinyl, HPXML::ColorDark],
                    [HPXML::SidingTypeNone, HPXML::ColorMedium]]
    int_finish_types = [[HPXML::InteriorFinishGypsumBoard, 0.5],
                        [HPXML::InteriorFinishGypsumBoard, 1.0],
                        [HPXML::InteriorFinishGypsumCompositeBoard, 0.5],
                        [HPXML::InteriorFinishPlaster, 0.5],
                        [HPXML::InteriorFinishWood, 0.5],
                        [HPXML::InteriorFinishNone, nil]]
    walls_map.each_with_index do |(wall_type, assembly_r), i|
      hpxml.walls.add(id: "Wall#{hpxml.walls.size + 1}",
                      exterior_adjacent_to: HPXML::LocationOutside,
                      interior_adjacent_to: HPXML::LocationLivingSpace,
                      wall_type: wall_type,
                      siding: siding_types[i % siding_types.size][0],
                      color: siding_types[i % siding_types.size][1],
                      area: 1200 / walls_map.size,
                      emittance: 0.92,
                      interior_finish_type: int_finish_types[i % int_finish_types.size][0],
                      interior_finish_thickness: int_finish_types[i % int_finish_types.size][1],
                      insulation_assembly_r_value: assembly_r)
    end
    gable_walls.each do |gable_wall|
      hpxml.walls << gable_wall
      hpxml.walls[-1].id = "Wall#{hpxml.walls.size}"
      hpxml.walls[-1].insulation_id = "Wall#{hpxml.walls.size}Insulation"
      hpxml.attics[0].attached_to_wall_idrefs << hpxml.walls[-1].id
    end
    hpxml.windows.reverse_each do |window|
      window.delete
    end
    hpxml.windows.add(id: "Window#{hpxml.windows.size + 1}",
                      area: 108 / 8,
                      azimuth: 0,
                      ufactor: 0.33,
                      shgc: 0.45,
                      fraction_operable: 0.67,
                      wall_idref: 'Wall1')
    hpxml.windows.add(id: "Window#{hpxml.windows.size + 1}",
                      area: 72 / 8,
                      azimuth: 90,
                      ufactor: 0.33,
                      shgc: 0.45,
                      fraction_operable: 0.67,
                      wall_idref: 'Wall2')
    hpxml.windows.add(id: "Window#{hpxml.windows.size + 1}",
                      area: 108 / 8,
                      azimuth: 180,
                      ufactor: 0.33,
                      shgc: 0.45,
                      fraction_operable: 0.67,
                      wall_idref: 'Wall3')
    hpxml.windows.add(id: "Window#{hpxml.windows.size + 1}",
                      area: 72 / 8,
                      azimuth: 270,
                      ufactor: 0.33,
                      shgc: 0.45,
                      fraction_operable: 0.67,
                      wall_idref: 'Wall4')
    hpxml.doors.reverse_each do |door|
      door.delete
    end
    hpxml.doors.add(id: "Door#{hpxml.doors.size + 1}",
                    wall_idref: 'Wall9',
                    area: 20,
                    azimuth: 0,
                    r_value: 4.4)
    hpxml.doors.add(id: "Door#{hpxml.doors.size + 1}",
                    wall_idref: 'Wall10',
                    area: 20,
                    azimuth: 180,
                    r_value: 4.4)
  elsif ['base-enclosure-rooftypes.xml'].include? hpxml_file
    hpxml.roofs.reverse_each do |roof|
      roof.delete
    end
    roof_types = [[HPXML::RoofTypeClayTile, HPXML::ColorLight],
                  [HPXML::RoofTypeMetal, HPXML::ColorReflective],
                  [HPXML::RoofTypeWoodShingles, HPXML::ColorDark],
                  [HPXML::RoofTypeShingles, HPXML::ColorMediumDark],
                  [HPXML::RoofTypePlasticRubber, HPXML::ColorLight],
                  [HPXML::RoofTypeEPS, HPXML::ColorMedium],
                  [HPXML::RoofTypeConcrete, HPXML::ColorLight],
                  [HPXML::RoofTypeCool, HPXML::ColorReflective]]
    int_finish_types = [[HPXML::InteriorFinishGypsumBoard, 0.5],
                        [HPXML::InteriorFinishPlaster, 0.5],
                        [HPXML::InteriorFinishWood, 0.5]]
    roof_types.each_with_index do |roof_type, i|
      hpxml.roofs.add(id: "Roof#{hpxml.roofs.size + 1}",
                      interior_adjacent_to: HPXML::LocationAtticUnvented,
                      area: 1509.3 / roof_types.size,
                      roof_type: roof_type[0],
                      roof_color: roof_type[1],
                      emittance: 0.92,
                      pitch: 6,
                      radiant_barrier: false,
                      interior_finish_type: int_finish_types[i % int_finish_types.size][0],
                      interior_finish_thickness: int_finish_types[i % int_finish_types.size][1],
                      insulation_assembly_r_value: roof_type[0] == HPXML::RoofTypeEPS ? 7.0 : 2.3)
      hpxml.attics[0].attached_to_roof_idrefs << hpxml.roofs[-1].id
    end
  elsif ['base-enclosure-overhangs.xml'].include? hpxml_file
    # Test relaxed overhangs validation; https://github.com/NREL/OpenStudio-HPXML/issues/866
    hpxml.windows.each do |window|
      next unless window.overhangs_depth.nil?

      window.overhangs_depth = 0.0
      window.overhangs_distance_to_top_of_window = 0.0
      window.overhangs_distance_to_bottom_of_window = 0.0
    end
  end
  if ['base-enclosure-2stories-garage.xml',
      'base-enclosure-garage.xml'].include? hpxml_file
    grg_wall = hpxml.walls.select { |w|
                 w.interior_adjacent_to == HPXML::LocationGarage &&
                   w.exterior_adjacent_to == HPXML::LocationOutside
               } [0]
    hpxml.doors.add(id: "Door#{hpxml.doors.size + 1}",
                    wall_idref: grg_wall.id,
                    area: 70,
                    azimuth: 180,
                    r_value: 4.4)
  end

  # ---------- #
  # HPXML HVAC #
  # ---------- #

  # General logic
  hpxml.heating_systems.each do |heating_system|
    if heating_system.heating_system_type == HPXML::HVACTypeBoiler &&
       heating_system.heating_system_fuel == HPXML::FuelTypeNaturalGas &&
       !heating_system.is_shared_system
      heating_system.electric_auxiliary_energy = 200
    elsif [HPXML::HVACTypeFloorFurnace,
           HPXML::HVACTypeWallFurnace,
           HPXML::HVACTypeFireplace,
           HPXML::HVACTypeFixedHeater,
           HPXML::HVACTypePortableHeater].include? heating_system.heating_system_type
      heating_system.fan_watts = 0
    elsif [HPXML::HVACTypeStove].include? heating_system.heating_system_type
      heating_system.fan_watts = 40
    end
  end
  hpxml.heat_pumps.each do |heat_pump|
    if heat_pump.heat_pump_type == HPXML::HVACTypeHeatPumpGroundToAir
      heat_pump.pump_watts_per_ton = 30.0
    end
  end

  # Logic that can only be applied based on the file name
  if hpxml_file.include?('chiller') || hpxml_file.include?('cooling-tower')
    # Handle chiller/cooling tower
    if hpxml_file.include? 'chiller'
      hpxml.cooling_systems.add(id: "CoolingSystem#{hpxml.cooling_systems.size + 1}",
                                cooling_system_type: HPXML::HVACTypeChiller,
                                cooling_system_fuel: HPXML::FuelTypeElectricity,
                                is_shared_system: true,
                                number_of_units_served: 6,
                                cooling_capacity: 24000 * 6,
                                cooling_efficiency_kw_per_ton: 0.9,
                                fraction_cool_load_served: 1.0,
                                primary_system: true)
    elsif hpxml_file.include? 'cooling-tower'
      hpxml.cooling_systems.add(id: "CoolingSystem#{hpxml.cooling_systems.size + 1}",
                                cooling_system_type: HPXML::HVACTypeCoolingTower,
                                cooling_system_fuel: HPXML::FuelTypeElectricity,
                                is_shared_system: true,
                                number_of_units_served: 6,
                                fraction_cool_load_served: 1.0,
                                primary_system: true)
    end
    if hpxml_file.include? 'boiler'
      hpxml.hvac_controls[0].cooling_setpoint_temp = 78.0
      hpxml.cooling_systems[-1].distribution_system_idref = hpxml.hvac_distributions[-1].id
    else
      hpxml.hvac_controls.add(id: "HVACControl#{hpxml.hvac_controls.size + 1}",
                              control_type: HPXML::HVACControlTypeManual,
                              cooling_setpoint_temp: 78.0)
      if hpxml_file.include? 'baseboard'
        hpxml.hvac_distributions.add(id: "HVACDistribution#{hpxml.hvac_distributions.size + 1}",
                                     distribution_system_type: HPXML::HVACDistributionTypeHydronic,
                                     hydronic_type: HPXML::HydronicTypeBaseboard)
        hpxml.cooling_systems[-1].distribution_system_idref = hpxml.hvac_distributions[-1].id
      end
    end
  end
  if hpxml_file.include?('water-loop-heat-pump') || hpxml_file.include?('fan-coil')
    # Handle WLHP/ducted fan coil
    hpxml.hvac_distributions.reverse_each do |hvac_distribution|
      hvac_distribution.delete
    end
    if hpxml_file.include? 'water-loop-heat-pump'
      hpxml.hvac_distributions.add(id: "HVACDistribution#{hpxml.hvac_distributions.size + 1}",
                                   distribution_system_type: HPXML::HVACDistributionTypeHydronic,
                                   hydronic_type: HPXML::HydronicTypeWaterLoop)
      hpxml.heat_pumps.add(id: "HeatPump#{hpxml.heat_pumps.size + 1}",
                           heat_pump_type: HPXML::HVACTypeHeatPumpWaterLoopToAir,
                           heat_pump_fuel: HPXML::FuelTypeElectricity)
      if hpxml_file.include? 'boiler'
        hpxml.heat_pumps[-1].heating_capacity = 24000
        hpxml.heat_pumps[-1].heating_efficiency_cop = 4.4
        hpxml.heating_systems[-1].distribution_system_idref = hpxml.hvac_distributions[-1].id
      end
      if hpxml_file.include?('chiller') || hpxml_file.include?('cooling-tower')
        hpxml.heat_pumps[-1].cooling_capacity = 24000
        hpxml.heat_pumps[-1].cooling_efficiency_eer = 12.8
        hpxml.cooling_systems[-1].distribution_system_idref = hpxml.hvac_distributions[-1].id
      end
      hpxml.hvac_distributions.add(id: "HVACDistribution#{hpxml.hvac_distributions.size + 1}",
                                   distribution_system_type: HPXML::HVACDistributionTypeAir,
                                   air_type: HPXML::AirTypeRegularVelocity)
      hpxml.heat_pumps[-1].distribution_system_idref = hpxml.hvac_distributions[-1].id
    elsif hpxml_file.include? 'fan-coil'
      hpxml.hvac_distributions.add(id: "HVACDistribution#{hpxml.hvac_distributions.size + 1}",
                                   distribution_system_type: HPXML::HVACDistributionTypeAir,
                                   air_type: HPXML::AirTypeFanCoil)

      if hpxml_file.include? 'boiler'
        hpxml.heating_systems[-1].distribution_system_idref = hpxml.hvac_distributions[-1].id
      end
      if hpxml_file.include?('chiller') || hpxml_file.include?('cooling-tower')
        hpxml.cooling_systems[-1].distribution_system_idref = hpxml.hvac_distributions[-1].id
      end
    end
    if hpxml_file.include?('water-loop-heat-pump') || hpxml_file.include?('fan-coil-ducted')
      hpxml.hvac_distributions[-1].duct_leakage_measurements.add(duct_type: HPXML::DuctTypeSupply,
                                                                 duct_leakage_units: HPXML::UnitsCFM25,
                                                                 duct_leakage_value: 15,
                                                                 duct_leakage_total_or_to_outside: HPXML::DuctLeakageToOutside)
      hpxml.hvac_distributions[-1].duct_leakage_measurements.add(duct_type: HPXML::DuctTypeReturn,
                                                                 duct_leakage_units: HPXML::UnitsCFM25,
                                                                 duct_leakage_value: 10,
                                                                 duct_leakage_total_or_to_outside: HPXML::DuctLeakageToOutside)
      hpxml.hvac_distributions[-1].ducts.add(id: "Ducts#{hpxml.hvac_distributions[-1].ducts.size + 1}",
                                             duct_type: HPXML::DuctTypeSupply,
                                             duct_insulation_r_value: 0,
                                             duct_location: HPXML::LocationOtherMultifamilyBufferSpace,
                                             duct_surface_area: 50)
      hpxml.hvac_distributions[-1].ducts.add(id: "Ducts#{hpxml.hvac_distributions[-1].ducts.size + 1}",
                                             duct_type: HPXML::DuctTypeReturn,
                                             duct_insulation_r_value: 0,
                                             duct_location: HPXML::LocationOtherMultifamilyBufferSpace,
                                             duct_surface_area: 20)
    end
  end
  if hpxml_file.include? 'shared-ground-loop'
    hpxml.heating_systems.reverse_each do |heating_system|
      heating_system.delete
    end
    hpxml.cooling_systems.reverse_each do |cooling_system|
      cooling_system.delete
    end
    hpxml.heat_pumps.add(id: "HeatPump#{hpxml.heat_pumps.size + 1}",
                         distribution_system_idref: hpxml.hvac_distributions[-1].id,
                         heat_pump_type: HPXML::HVACTypeHeatPumpGroundToAir,
                         heat_pump_fuel: HPXML::FuelTypeElectricity,
                         backup_type: HPXML::HeatPumpBackupTypeIntegrated,
                         backup_heating_fuel: HPXML::FuelTypeElectricity,
                         is_shared_system: true,
                         number_of_units_served: 6,
                         backup_heating_efficiency_percent: 1.0,
                         fraction_heat_load_served: 1,
                         fraction_cool_load_served: 1,
                         heating_efficiency_cop: 3.6,
                         cooling_efficiency_eer: 16.6,
                         heating_capacity: 12000,
                         cooling_capacity: 12000,
                         backup_heating_capacity: 12000,
                         cooling_shr: 0.73,
                         primary_heating_system: true,
                         primary_cooling_system: true,
                         pump_watts_per_ton: 0.0)

  end
  if hpxml_file.include? 'eae'
    hpxml.heating_systems[0].electric_auxiliary_energy = 500.0
  else
    if hpxml_file.include? 'shared-boiler'
      hpxml.heating_systems[0].shared_loop_watts = 600
    end
    if hpxml_file.include?('chiller') || hpxml_file.include?('cooling-tower')
      hpxml.cooling_systems[0].shared_loop_watts = 600
    end
    if hpxml_file.include? 'shared-ground-loop'
      hpxml.heat_pumps[0].shared_loop_watts = 600
    end
    if hpxml_file.include? 'fan-coil'
      if hpxml_file.include? 'boiler'
        hpxml.heating_systems[0].fan_coil_watts = 150
      end
      if hpxml_file.include? 'chiller'
        hpxml.cooling_systems[0].fan_coil_watts = 150
      end
    end
  end
  if hpxml_file.include? 'install-quality'
    hpxml.hvac_systems.each do |hvac_system|
      hvac_system.fan_watts_per_cfm = 0.365
    end
  elsif ['base-hvac-setpoints-daily-setbacks.xml'].include? hpxml_file
    hpxml.hvac_controls[0].heating_setback_temp = 66
    hpxml.hvac_controls[0].heating_setback_hours_per_week = 7 * 7
    hpxml.hvac_controls[0].heating_setback_start_hour = 23 # 11pm
    hpxml.hvac_controls[0].cooling_setup_temp = 80
    hpxml.hvac_controls[0].cooling_setup_hours_per_week = 6 * 7
    hpxml.hvac_controls[0].cooling_setup_start_hour = 9 # 9am
  elsif ['base-hvac-dse.xml',
         'base-dhw-indirect-dse.xml',
         'base-mechvent-cfis-dse.xml'].include? hpxml_file
    hpxml.hvac_distributions[0].distribution_system_type = HPXML::HVACDistributionTypeDSE
    hpxml.hvac_distributions[0].annual_heating_dse = 0.8
    hpxml.hvac_distributions[0].annual_cooling_dse = 0.7
  elsif ['base-hvac-furnace-x3-dse.xml'].include? hpxml_file
    hpxml.hvac_distributions[0].distribution_system_type = HPXML::HVACDistributionTypeDSE
    hpxml.hvac_distributions[0].annual_heating_dse = 0.8
    hpxml.hvac_distributions[0].annual_cooling_dse = 0.7
    hpxml.hvac_distributions << hpxml.hvac_distributions[0].dup
    hpxml.hvac_distributions[1].id = "HVACDistribution#{hpxml.hvac_distributions.size}"
    hpxml.hvac_distributions[1].annual_cooling_dse = 1.0
    hpxml.hvac_distributions << hpxml.hvac_distributions[0].dup
    hpxml.hvac_distributions[2].id = "HVACDistribution#{hpxml.hvac_distributions.size}"
    hpxml.hvac_distributions[2].annual_cooling_dse = 1.0
    hpxml.heating_systems[0].primary_system = false
    hpxml.heating_systems << hpxml.heating_systems[0].dup
    hpxml.heating_systems[1].id = "HeatingSystem#{hpxml.heating_systems.size}"
    hpxml.heating_systems[1].distribution_system_idref = hpxml.hvac_distributions[1].id
    hpxml.heating_systems << hpxml.heating_systems[0].dup
    hpxml.heating_systems[2].id = "HeatingSystem#{hpxml.heating_systems.size}"
    hpxml.heating_systems[2].distribution_system_idref = hpxml.hvac_distributions[2].id
    hpxml.heating_systems[2].primary_system = true
    for i in 0..2
      hpxml.heating_systems[i].heating_capacity /= 3.0
      # Test a file where sum is slightly greater than 1
      if i < 2
        hpxml.heating_systems[i].fraction_heat_load_served = 0.33
      else
        hpxml.heating_systems[i].fraction_heat_load_served = 0.35
      end
    end
  elsif ['base-enclosure-2stories.xml',
         'base-enclosure-2stories-garage.xml',
         'base-hvac-ducts-area-fractions.xml'].include? hpxml_file
    hpxml.hvac_distributions[0].ducts << hpxml.hvac_distributions[0].ducts[0].dup
    hpxml.hvac_distributions[0].ducts[-1].id = "Ducts#{hpxml.hvac_distributions[0].ducts.size}"
    hpxml.hvac_distributions[0].ducts << hpxml.hvac_distributions[0].ducts[1].dup
    hpxml.hvac_distributions[0].ducts[-1].id = "Ducts#{hpxml.hvac_distributions[0].ducts.size}"
    hpxml.hvac_distributions[0].ducts[2].duct_location = HPXML::LocationExteriorWall
    hpxml.hvac_distributions[0].ducts[2].duct_surface_area = 37.5
    hpxml.hvac_distributions[0].ducts[3].duct_location = HPXML::LocationLivingSpace
    hpxml.hvac_distributions[0].ducts[3].duct_surface_area = 12.5
    if hpxml_file == 'base-hvac-ducts-area-fractions.xml'
      hpxml.hvac_distributions[0].ducts[0].duct_surface_area = nil
      hpxml.hvac_distributions[0].ducts[1].duct_surface_area = nil
      hpxml.hvac_distributions[0].ducts[2].duct_surface_area = nil
      hpxml.hvac_distributions[0].ducts[3].duct_surface_area = nil
      hpxml.hvac_distributions[0].ducts[0].duct_fraction_area = 0.75
      hpxml.hvac_distributions[0].ducts[1].duct_fraction_area = 0.75
      hpxml.hvac_distributions[0].ducts[2].duct_fraction_area = 0.25
      hpxml.hvac_distributions[0].ducts[3].duct_fraction_area = 0.25
      hpxml.hvac_distributions[0].conditioned_floor_area_served = 4050.0
      hpxml.hvac_distributions[0].number_of_return_registers = 3
    end
  elsif ['base-hvac-multiple.xml'].include? hpxml_file
    hpxml.hvac_distributions.reverse_each do |hvac_distribution|
      hvac_distribution.delete
    end
    hpxml.hvac_distributions.add(id: "HVACDistribution#{hpxml.hvac_distributions.size + 1}",
                                 distribution_system_type: HPXML::HVACDistributionTypeAir,
                                 air_type: HPXML::AirTypeRegularVelocity)
    hpxml.hvac_distributions[0].duct_leakage_measurements.add(duct_type: HPXML::DuctTypeSupply,
                                                              duct_leakage_units: HPXML::UnitsCFM25,
                                                              duct_leakage_value: 75,
                                                              duct_leakage_total_or_to_outside: HPXML::DuctLeakageToOutside)
    hpxml.hvac_distributions[0].duct_leakage_measurements.add(duct_type: HPXML::DuctTypeReturn,
                                                              duct_leakage_units: HPXML::UnitsCFM25,
                                                              duct_leakage_value: 25,
                                                              duct_leakage_total_or_to_outside: HPXML::DuctLeakageToOutside)
    hpxml.hvac_distributions[0].ducts.add(id: "Ducts#{hpxml.hvac_distributions[0].ducts.size + 1}",
                                          duct_type: HPXML::DuctTypeSupply,
                                          duct_insulation_r_value: 8,
                                          duct_location: HPXML::LocationAtticUnvented,
                                          duct_surface_area: 75)
    hpxml.hvac_distributions[0].ducts.add(id: "Ducts#{hpxml.hvac_distributions[0].ducts.size + 1}",
                                          duct_type: HPXML::DuctTypeSupply,
                                          duct_insulation_r_value: 8,
                                          duct_location: HPXML::LocationOutside,
                                          duct_surface_area: 75)
    hpxml.hvac_distributions[0].ducts.add(id: "Ducts#{hpxml.hvac_distributions[0].ducts.size + 1}",
                                          duct_type: HPXML::DuctTypeReturn,
                                          duct_insulation_r_value: 4,
                                          duct_location: HPXML::LocationAtticUnvented,
                                          duct_surface_area: 25)
    hpxml.hvac_distributions[0].ducts.add(id: "Ducts#{hpxml.hvac_distributions[0].ducts.size + 1}",
                                          duct_type: HPXML::DuctTypeReturn,
                                          duct_insulation_r_value: 4,
                                          duct_location: HPXML::LocationOutside,
                                          duct_surface_area: 25)
    hpxml.hvac_distributions.add(id: "HVACDistribution#{hpxml.hvac_distributions.size + 1}",
                                 distribution_system_type: HPXML::HVACDistributionTypeAir,
                                 air_type: HPXML::AirTypeRegularVelocity)
    hpxml.hvac_distributions[-1].duct_leakage_measurements << hpxml.hvac_distributions[0].duct_leakage_measurements[0].dup
    hpxml.hvac_distributions[-1].duct_leakage_measurements << hpxml.hvac_distributions[0].duct_leakage_measurements[1].dup
    for i in 0..3
      hpxml.hvac_distributions[-1].ducts << hpxml.hvac_distributions[0].ducts[i].dup
      hpxml.hvac_distributions[-1].ducts[-1].id = "Ducts#{hpxml.hvac_distributions[0].ducts.size + i + 1}"
    end
    hpxml.hvac_distributions.add(id: "HVACDistribution#{hpxml.hvac_distributions.size + 1}",
                                 distribution_system_type: HPXML::HVACDistributionTypeHydronic,
                                 hydronic_type: HPXML::HydronicTypeBaseboard)
    hpxml.hvac_distributions.add(id: "HVACDistribution#{hpxml.hvac_distributions.size + 1}",
                                 distribution_system_type: HPXML::HVACDistributionTypeHydronic,
                                 hydronic_type: HPXML::HydronicTypeBaseboard)
    hpxml.hvac_distributions.add(id: "HVACDistribution#{hpxml.hvac_distributions.size + 1}",
                                 distribution_system_type: HPXML::HVACDistributionTypeAir,
                                 air_type: HPXML::AirTypeRegularVelocity)
    hpxml.hvac_distributions[-1].duct_leakage_measurements << hpxml.hvac_distributions[0].duct_leakage_measurements[0].dup
    hpxml.hvac_distributions[-1].duct_leakage_measurements << hpxml.hvac_distributions[0].duct_leakage_measurements[1].dup
    for i in 0..3
      hpxml.hvac_distributions[-1].ducts << hpxml.hvac_distributions[0].ducts[i].dup
      hpxml.hvac_distributions[-1].ducts[-1].id = "Ducts#{hpxml.hvac_distributions[0].ducts.size * 2 + i + 1}"
    end
    hpxml.hvac_distributions.add(id: "HVACDistribution#{hpxml.hvac_distributions.size + 1}",
                                 distribution_system_type: HPXML::HVACDistributionTypeAir,
                                 air_type: HPXML::AirTypeRegularVelocity)
    hpxml.hvac_distributions[-1].duct_leakage_measurements << hpxml.hvac_distributions[0].duct_leakage_measurements[0].dup
    hpxml.hvac_distributions[-1].duct_leakage_measurements << hpxml.hvac_distributions[0].duct_leakage_measurements[1].dup
    for i in 0..3
      hpxml.hvac_distributions[-1].ducts << hpxml.hvac_distributions[0].ducts[i].dup
      hpxml.hvac_distributions[-1].ducts[-1].id = "Ducts#{hpxml.hvac_distributions[0].ducts.size * 3 + i + 1}"
    end
    hpxml.heating_systems.reverse_each do |heating_system|
      heating_system.delete
    end
    hpxml.heating_systems.add(id: "HeatingSystem#{hpxml.heating_systems.size + 1}",
                              distribution_system_idref: hpxml.hvac_distributions[0].id,
                              heating_system_type: HPXML::HVACTypeFurnace,
                              heating_system_fuel: HPXML::FuelTypeElectricity,
                              heating_capacity: 6400,
                              heating_efficiency_afue: 1,
                              fraction_heat_load_served: 0.1)
    hpxml.heating_systems.add(id: "HeatingSystem#{hpxml.heating_systems.size + 1}",
                              distribution_system_idref: hpxml.hvac_distributions[1].id,
                              heating_system_type: HPXML::HVACTypeFurnace,
                              heating_system_fuel: HPXML::FuelTypeNaturalGas,
                              heating_capacity: 6400,
                              heating_efficiency_afue: 0.92,
                              fraction_heat_load_served: 0.1)
    hpxml.heating_systems.add(id: "HeatingSystem#{hpxml.heating_systems.size + 1}",
                              distribution_system_idref: hpxml.hvac_distributions[2].id,
                              heating_system_type: HPXML::HVACTypeBoiler,
                              heating_system_fuel: HPXML::FuelTypeElectricity,
                              heating_capacity: 6400,
                              heating_efficiency_afue: 1,
                              fraction_heat_load_served: 0.1)
    hpxml.heating_systems.add(id: "HeatingSystem#{hpxml.heating_systems.size + 1}",
                              distribution_system_idref: hpxml.hvac_distributions[3].id,
                              heating_system_type: HPXML::HVACTypeBoiler,
                              heating_system_fuel: HPXML::FuelTypeNaturalGas,
                              heating_capacity: 6400,
                              heating_efficiency_afue: 0.92,
                              fraction_heat_load_served: 0.1,
                              electric_auxiliary_energy: 200)
    hpxml.heating_systems.add(id: "HeatingSystem#{hpxml.heating_systems.size + 1}",
                              heating_system_type: HPXML::HVACTypeElectricResistance,
                              heating_system_fuel: HPXML::FuelTypeElectricity,
                              heating_capacity: 6400,
                              heating_efficiency_percent: 1,
                              fraction_heat_load_served: 0.1)
    hpxml.heating_systems.add(id: "HeatingSystem#{hpxml.heating_systems.size + 1}",
                              heating_system_type: HPXML::HVACTypeStove,
                              heating_system_fuel: HPXML::FuelTypeOil,
                              heating_capacity: 6400,
                              heating_efficiency_percent: 0.8,
                              fraction_heat_load_served: 0.1,
                              fan_watts: 40.0)
    hpxml.heating_systems.add(id: "HeatingSystem#{hpxml.heating_systems.size + 1}",
                              heating_system_type: HPXML::HVACTypeWallFurnace,
                              heating_system_fuel: HPXML::FuelTypePropane,
                              heating_capacity: 6400,
                              heating_efficiency_afue: 0.8,
                              fraction_heat_load_served: 0.1,
                              fan_watts: 0.0)
    hpxml.cooling_systems[0].distribution_system_idref = hpxml.hvac_distributions[1].id
    hpxml.cooling_systems[0].fraction_cool_load_served = 0.1333
    hpxml.cooling_systems[0].cooling_capacity *= 0.1333
    hpxml.cooling_systems[0].primary_system = false
    hpxml.cooling_systems.add(id: "CoolingSystem#{hpxml.cooling_systems.size + 1}",
                              cooling_system_type: HPXML::HVACTypeRoomAirConditioner,
                              cooling_system_fuel: HPXML::FuelTypeElectricity,
                              cooling_capacity: 9600,
                              fraction_cool_load_served: 0.1333,
                              cooling_efficiency_eer: 8.5,
                              cooling_shr: 0.65)
    hpxml.cooling_systems.add(id: "CoolingSystem#{hpxml.cooling_systems.size + 1}",
                              cooling_system_type: HPXML::HVACTypePTAC,
                              cooling_system_fuel: HPXML::FuelTypeElectricity,
                              cooling_capacity: 9600,
                              fraction_cool_load_served: 0.1333,
                              cooling_efficiency_eer: 10.7,
                              cooling_shr: 0.65)
    hpxml.heat_pumps.add(id: "HeatPump#{hpxml.heat_pumps.size + 1}",
                         distribution_system_idref: hpxml.hvac_distributions[4].id,
                         heat_pump_type: HPXML::HVACTypeHeatPumpAirToAir,
                         heat_pump_fuel: HPXML::FuelTypeElectricity,
                         heating_capacity: 4800,
                         cooling_capacity: 4800,
                         backup_type: HPXML::HeatPumpBackupTypeIntegrated,
                         backup_heating_fuel: HPXML::FuelTypeElectricity,
                         backup_heating_capacity: 3412,
                         backup_heating_efficiency_percent: 1.0,
                         fraction_heat_load_served: 0.1,
                         fraction_cool_load_served: 0.2,
                         heating_efficiency_hspf: 7.7,
                         cooling_efficiency_seer: 13,
                         heating_capacity_17F: 4800 * 0.6,
                         cooling_shr: 0.73,
                         compressor_type: HPXML::HVACCompressorTypeSingleStage)
    hpxml.heat_pumps.add(id: "HeatPump#{hpxml.heat_pumps.size + 1}",
                         distribution_system_idref: hpxml.hvac_distributions[5].id,
                         heat_pump_type: HPXML::HVACTypeHeatPumpGroundToAir,
                         heat_pump_fuel: HPXML::FuelTypeElectricity,
                         heating_capacity: 4800,
                         cooling_capacity: 4800,
                         backup_type: HPXML::HeatPumpBackupTypeIntegrated,
                         backup_heating_fuel: HPXML::FuelTypeElectricity,
                         backup_heating_capacity: 3412,
                         backup_heating_efficiency_percent: 1.0,
                         fraction_heat_load_served: 0.1,
                         fraction_cool_load_served: 0.2,
                         heating_efficiency_cop: 3.6,
                         cooling_efficiency_eer: 16.6,
                         cooling_shr: 0.73,
                         pump_watts_per_ton: 30.0)
    hpxml.heat_pumps.add(id: "HeatPump#{hpxml.heat_pumps.size + 1}",
                         heat_pump_type: HPXML::HVACTypeHeatPumpMiniSplit,
                         heat_pump_fuel: HPXML::FuelTypeElectricity,
                         heating_capacity: 4800,
                         cooling_capacity: 4800,
                         backup_type: HPXML::HeatPumpBackupTypeIntegrated,
                         backup_heating_fuel: HPXML::FuelTypeElectricity,
                         backup_heating_capacity: 3412,
                         backup_heating_efficiency_percent: 1.0,
                         fraction_heat_load_served: 0.1,
                         fraction_cool_load_served: 0.2,
                         heating_efficiency_hspf: 10,
                         cooling_efficiency_seer: 19,
                         heating_capacity_17F: 4800 * 0.6,
                         cooling_shr: 0.73,
                         primary_cooling_system: true,
                         primary_heating_system: true)
  elsif ['base-mechvent-multiple.xml',
         'base-bldgtype-multifamily-shared-mechvent-multiple.xml'].include? hpxml_file
    hpxml.hvac_distributions.add(id: "HVACDistribution#{hpxml.hvac_distributions.size + 1}",
                                 distribution_system_type: HPXML::HVACDistributionTypeAir,
                                 air_type: HPXML::AirTypeRegularVelocity)
    hpxml.hvac_distributions[1].duct_leakage_measurements << hpxml.hvac_distributions[0].duct_leakage_measurements[0].dup
    hpxml.hvac_distributions[1].duct_leakage_measurements << hpxml.hvac_distributions[0].duct_leakage_measurements[1].dup
    hpxml.hvac_distributions[1].ducts << hpxml.hvac_distributions[0].ducts[0].dup
    hpxml.hvac_distributions[1].ducts << hpxml.hvac_distributions[0].ducts[1].dup
    hpxml.hvac_distributions[1].ducts[0].id = "Ducts#{hpxml.hvac_distributions[0].ducts.size + 1}"
    hpxml.hvac_distributions[1].ducts[1].id = "Ducts#{hpxml.hvac_distributions[0].ducts.size + 2}"
    hpxml.heating_systems[0].heating_capacity /= 2.0
    hpxml.heating_systems[0].fraction_heat_load_served /= 2.0
    hpxml.heating_systems[0].primary_system = false
    hpxml.heating_systems << hpxml.heating_systems[0].dup
    hpxml.heating_systems[1].id = "HeatingSystem#{hpxml.heating_systems.size}"
    hpxml.heating_systems[1].distribution_system_idref = hpxml.hvac_distributions[1].id
    hpxml.heating_systems[1].primary_system = true
    hpxml.cooling_systems[0].fraction_cool_load_served /= 2.0
    hpxml.cooling_systems[0].cooling_capacity /= 2.0
    hpxml.cooling_systems[0].primary_system = false
    hpxml.cooling_systems << hpxml.cooling_systems[0].dup
    hpxml.cooling_systems[1].id = "CoolingSystem#{hpxml.cooling_systems.size}"
    hpxml.cooling_systems[1].distribution_system_idref = hpxml.hvac_distributions[1].id
    hpxml.cooling_systems[1].primary_system = true
  elsif ['base-bldgtype-multifamily-adjacent-to-multiple.xml'].include? hpxml_file
    hpxml.hvac_distributions[0].ducts[1].duct_location = HPXML::LocationOtherHousingUnit
    hpxml.hvac_distributions[0].ducts.add(id: "Ducts#{hpxml.hvac_distributions[0].ducts.size + 1}",
                                          duct_type: HPXML::DuctTypeSupply,
                                          duct_insulation_r_value: 4,
                                          duct_location: HPXML::LocationRoofDeck,
                                          duct_surface_area: 150)
    hpxml.hvac_distributions[0].ducts.add(id: "Ducts#{hpxml.hvac_distributions[0].ducts.size + 1}",
                                          duct_type: HPXML::DuctTypeReturn,
                                          duct_insulation_r_value: 0,
                                          duct_location: HPXML::LocationRoofDeck,
                                          duct_surface_area: 50)
  elsif ['base-appliances-dehumidifier-multiple.xml'].include? hpxml_file
    hpxml.dehumidifiers[0].fraction_served = 0.5
    hpxml.dehumidifiers.add(id: 'Dehumidifier2',
                            type: HPXML::DehumidifierTypePortable,
                            capacity: 30,
                            energy_factor: 1.6,
                            rh_setpoint: 0.5,
                            fraction_served: 0.25,
                            location: HPXML::LocationLivingSpace)
  end
  if ['base-hvac-air-to-air-heat-pump-var-speed-backup-furnace.xml',
      'base-hvac-autosize-air-to-air-heat-pump-var-speed-backup-furnace.xml'].include? hpxml_file
    # Switch backup boiler with hydronic distribution to backup furnace with air distribution
    hpxml.heating_systems[0].heating_system_type = HPXML::HVACTypeFurnace
    hpxml.hvac_distributions[0].distribution_system_type = HPXML::HVACDistributionTypeAir
    hpxml.hvac_distributions[0].air_type = HPXML::AirTypeRegularVelocity
    hpxml.hvac_distributions[0].duct_leakage_measurements << hpxml.hvac_distributions[1].duct_leakage_measurements[0].dup
    hpxml.hvac_distributions[0].duct_leakage_measurements << hpxml.hvac_distributions[1].duct_leakage_measurements[1].dup
    hpxml.hvac_distributions[0].ducts << hpxml.hvac_distributions[1].ducts[0].dup
    hpxml.hvac_distributions[0].ducts << hpxml.hvac_distributions[1].ducts[1].dup
    hpxml.hvac_distributions[1].ducts[0].id = "Ducts#{hpxml.hvac_distributions[0].ducts.size + 1}"
    hpxml.hvac_distributions[1].ducts[1].id = "Ducts#{hpxml.hvac_distributions[0].ducts.size + 2}"
  end
  if ['base-hvac-ducts-area-multipliers.xml'].include? hpxml_file
    hpxml.hvac_distributions[0].ducts[0].duct_surface_area_multiplier = 0.5
    hpxml.hvac_distributions[0].ducts[1].duct_surface_area_multiplier = 1.5
  end
  if ['base-hvac-autosize-sizing-controls.xml'].include? hpxml_file
    hpxml.header.manualj_heating_design_temp = 0
    hpxml.header.manualj_cooling_design_temp = 100
    hpxml.header.manualj_heating_setpoint = 60
    hpxml.header.manualj_cooling_setpoint = 80
    hpxml.header.manualj_humidity_setpoint = 0.55
    hpxml.header.manualj_internal_loads_sensible = 4000
    hpxml.header.manualj_internal_loads_latent = 200
    hpxml.header.manualj_num_occupants = 5
  end

  # ------------------ #
  # HPXML WaterHeating #
  # ------------------ #

  # Logic that can only be applied based on the file name
  if ['base-schedules-simple.xml',
      'base-schedules-simple-vacancy.xml',
      'base-schedules-simple-vacancy-year-round.xml',
      'base-schedules-simple-power-outage.xml',
      'base-misc-loads-large-uncommon.xml',
      'base-misc-loads-large-uncommon2.xml'].include? hpxml_file
    hpxml.water_heating.water_fixtures_weekday_fractions = '0.012, 0.006, 0.004, 0.005, 0.010, 0.034, 0.078, 0.087, 0.080, 0.067, 0.056, 0.047, 0.040, 0.035, 0.033, 0.031, 0.039, 0.051, 0.060, 0.060, 0.055, 0.048, 0.038, 0.026'
    hpxml.water_heating.water_fixtures_weekend_fractions = '0.012, 0.006, 0.004, 0.005, 0.010, 0.034, 0.078, 0.087, 0.080, 0.067, 0.056, 0.047, 0.040, 0.035, 0.033, 0.031, 0.039, 0.051, 0.060, 0.060, 0.055, 0.048, 0.038, 0.026'
    hpxml.water_heating.water_fixtures_monthly_multipliers = '1.0, 1.0, 1.0, 1.0, 1.0, 1.0, 1.0, 1.0, 1.0, 1.0, 1.0, 1.0'
  elsif ['base-bldgtype-multifamily-shared-water-heater-recirc.xml'].include? hpxml_file
    hpxml.hot_water_distributions[0].has_shared_recirculation = true
    hpxml.hot_water_distributions[0].shared_recirculation_number_of_units_served = 6
    hpxml.hot_water_distributions[0].shared_recirculation_pump_power = 220
    hpxml.hot_water_distributions[0].shared_recirculation_control_type = HPXML::DHWRecirControlTypeTimer
  elsif ['base-bldgtype-multifamily-shared-laundry-room.xml',
         'base-bldgtype-multifamily-shared-laundry-room-multiple-water-heaters.xml'].include? hpxml_file
    hpxml.water_heating_systems.reverse_each do |water_heating_system|
      water_heating_system.delete
    end
    hpxml.water_heating_systems.add(id: "WaterHeatingSystem#{hpxml.water_heating_systems.size + 1}",
                                    is_shared_system: true,
                                    number_of_units_served: 6,
                                    fuel_type: HPXML::FuelTypeNaturalGas,
                                    water_heater_type: HPXML::WaterHeaterTypeStorage,
                                    location: HPXML::LocationLivingSpace,
                                    tank_volume: 120,
                                    fraction_dhw_load_served: 1.0,
                                    heating_capacity: 40000,
                                    energy_factor: 0.59,
                                    recovery_efficiency: 0.76,
                                    temperature: 125.0)
    if hpxml_file == 'base-bldgtype-multifamily-shared-laundry-room-multiple-water-heaters.xml'
      hpxml.water_heating_systems[0].fraction_dhw_load_served /= 2.0
      hpxml.water_heating_systems[0].tank_volume /= 2.0
      hpxml.water_heating_systems[0].number_of_units_served /= 2.0
      hpxml.water_heating_systems << hpxml.water_heating_systems[0].dup
      hpxml.water_heating_systems[1].id = "WaterHeatingSystem#{hpxml.water_heating_systems.size}"
    end
  elsif ['base-dhw-tank-gas-uef-fhr.xml'].include? hpxml_file
    hpxml.water_heating_systems[0].first_hour_rating = 56.0
    hpxml.water_heating_systems[0].usage_bin = nil
  elsif ['base-dhw-tankless-electric-outside.xml'].include? hpxml_file
    hpxml.water_heating_systems[0].performance_adjustment = 0.92
  elsif ['base-dhw-multiple.xml'].include? hpxml_file
    hpxml.water_heating_systems[0].fraction_dhw_load_served = 0.2
    hpxml.water_heating_systems.add(id: "WaterHeatingSystem#{hpxml.water_heating_systems.size + 1}",
                                    fuel_type: HPXML::FuelTypeNaturalGas,
                                    water_heater_type: HPXML::WaterHeaterTypeStorage,
                                    location: HPXML::LocationLivingSpace,
                                    tank_volume: 50,
                                    fraction_dhw_load_served: 0.2,
                                    heating_capacity: 40000,
                                    energy_factor: 0.59,
                                    recovery_efficiency: 0.76,
                                    temperature: 125.0)
    hpxml.water_heating_systems.add(id: "WaterHeatingSystem#{hpxml.water_heating_systems.size + 1}",
                                    fuel_type: HPXML::FuelTypeElectricity,
                                    water_heater_type: HPXML::WaterHeaterTypeHeatPump,
                                    location: HPXML::LocationLivingSpace,
                                    tank_volume: 80,
                                    fraction_dhw_load_served: 0.2,
                                    energy_factor: 2.3,
                                    temperature: 125.0)
    hpxml.water_heating_systems.add(id: "WaterHeatingSystem#{hpxml.water_heating_systems.size + 1}",
                                    fuel_type: HPXML::FuelTypeElectricity,
                                    water_heater_type: HPXML::WaterHeaterTypeTankless,
                                    location: HPXML::LocationLivingSpace,
                                    fraction_dhw_load_served: 0.2,
                                    energy_factor: 0.99,
                                    temperature: 125.0)
    hpxml.water_heating_systems.add(id: "WaterHeatingSystem#{hpxml.water_heating_systems.size + 1}",
                                    fuel_type: HPXML::FuelTypeNaturalGas,
                                    water_heater_type: HPXML::WaterHeaterTypeTankless,
                                    location: HPXML::LocationLivingSpace,
                                    fraction_dhw_load_served: 0.1,
                                    energy_factor: 0.82,
                                    temperature: 125.0)
    hpxml.water_heating_systems.add(id: "WaterHeatingSystem#{hpxml.water_heating_systems.size + 1}",
                                    water_heater_type: HPXML::WaterHeaterTypeCombiStorage,
                                    location: HPXML::LocationLivingSpace,
                                    tank_volume: 50,
                                    fraction_dhw_load_served: 0.1,
                                    related_hvac_idref: 'HeatingSystem1',
                                    temperature: 125.0)
    hpxml.solar_thermal_systems.add(id: "SolarThermalSystem#{hpxml.solar_thermal_systems.size + 1}",
                                    system_type: HPXML::SolarThermalSystemType,
                                    water_heating_system_idref: nil, # Apply to all water heaters
                                    solar_fraction: 0.65)
  end

  # -------------------- #
  # HPXML VentilationFan #
  # -------------------- #

  # Logic that can only be applied based on the file name
  if ['base-bldgtype-multifamily-shared-mechvent-multiple.xml'].include? hpxml_file
    hpxml.ventilation_fans.add(id: "VentilationFan#{hpxml.ventilation_fans.size + 1}",
                               fan_type: HPXML::MechVentTypeSupply,
                               is_shared_system: true,
                               in_unit_flow_rate: 100,
                               calculated_flow_rate: 1000,
                               hours_in_operation: 24,
                               fan_power: 300,
                               used_for_whole_building_ventilation: true,
                               fraction_recirculation: 0.0,
                               preheating_fuel: HPXML::FuelTypeNaturalGas,
                               preheating_efficiency_cop: 0.92,
                               preheating_fraction_load_served: 0.8,
                               precooling_fuel: HPXML::FuelTypeElectricity,
                               precooling_efficiency_cop: 4.0,
                               precooling_fraction_load_served: 0.8)
    hpxml.ventilation_fans.add(id: "VentilationFan#{hpxml.ventilation_fans.size + 1}",
                               fan_type: HPXML::MechVentTypeERV,
                               is_shared_system: true,
                               in_unit_flow_rate: 50,
                               delivered_ventilation: 500,
                               hours_in_operation: 24,
                               total_recovery_efficiency: 0.48,
                               sensible_recovery_efficiency: 0.72,
                               fan_power: 150,
                               used_for_whole_building_ventilation: true,
                               fraction_recirculation: 0.4,
                               preheating_fuel: HPXML::FuelTypeNaturalGas,
                               preheating_efficiency_cop: 0.87,
                               preheating_fraction_load_served: 1.0,
                               precooling_fuel: HPXML::FuelTypeElectricity,
                               precooling_efficiency_cop: 3.5,
                               precooling_fraction_load_served: 1.0)
    hpxml.ventilation_fans.add(id: "VentilationFan#{hpxml.ventilation_fans.size + 1}",
                               fan_type: HPXML::MechVentTypeHRV,
                               is_shared_system: true,
                               in_unit_flow_rate: 50,
                               rated_flow_rate: 500,
                               hours_in_operation: 24,
                               sensible_recovery_efficiency: 0.72,
                               fan_power: 150,
                               used_for_whole_building_ventilation: true,
                               fraction_recirculation: 0.3,
                               preheating_fuel: HPXML::FuelTypeElectricity,
                               preheating_efficiency_cop: 4.0,
                               precooling_fuel: HPXML::FuelTypeElectricity,
                               precooling_efficiency_cop: 4.5,
                               preheating_fraction_load_served: 1.0,
                               precooling_fraction_load_served: 1.0)
    hpxml.ventilation_fans.add(id: "VentilationFan#{hpxml.ventilation_fans.size + 1}",
                               fan_type: HPXML::MechVentTypeBalanced,
                               is_shared_system: true,
                               in_unit_flow_rate: 30,
                               tested_flow_rate: 300,
                               hours_in_operation: 24,
                               fan_power: 150,
                               used_for_whole_building_ventilation: true,
                               fraction_recirculation: 0.3,
                               preheating_fuel: HPXML::FuelTypeElectricity,
                               preheating_efficiency_cop: 3.5,
                               precooling_fuel: HPXML::FuelTypeElectricity,
                               precooling_efficiency_cop: 4.0,
                               preheating_fraction_load_served: 0.9,
                               precooling_fraction_load_served: 1.0)
    hpxml.ventilation_fans.add(id: "VentilationFan#{hpxml.ventilation_fans.size + 1}",
                               fan_type: HPXML::MechVentTypeExhaust,
                               is_shared_system: true,
                               in_unit_flow_rate: 70,
                               rated_flow_rate: 700,
                               hours_in_operation: 8,
                               fan_power: 300,
                               used_for_whole_building_ventilation: true,
                               fraction_recirculation: 0.0)
    hpxml.ventilation_fans.add(id: "VentilationFan#{hpxml.ventilation_fans.size + 1}",
                               fan_type: HPXML::MechVentTypeExhaust,
                               tested_flow_rate: 50,
                               hours_in_operation: 14,
                               fan_power: 10,
                               used_for_whole_building_ventilation: true)
    hpxml.ventilation_fans.add(id: "VentilationFan#{hpxml.ventilation_fans.size + 1}",
                               fan_type: HPXML::MechVentTypeCFIS,
                               tested_flow_rate: 160,
                               hours_in_operation: 8,
                               fan_power: 150,
                               used_for_whole_building_ventilation: true,
                               cfis_addtl_runtime_operating_mode: HPXML::CFISModeAirHandler,
                               distribution_system_idref: 'HVACDistribution1')
  elsif ['base-mechvent-multiple.xml'].include? hpxml_file
    hpxml.ventilation_fans.add(id: "VentilationFan#{hpxml.ventilation_fans.size + 1}",
                               rated_flow_rate: 2000,
                               fan_power: 150,
                               used_for_seasonal_cooling_load_reduction: true)
    hpxml.ventilation_fans.add(id: "VentilationFan#{hpxml.ventilation_fans.size + 1}",
                               fan_type: HPXML::MechVentTypeSupply,
                               tested_flow_rate: 12.5,
                               hours_in_operation: 14,
                               fan_power: 2.5,
                               used_for_whole_building_ventilation: true)
    hpxml.ventilation_fans.add(id: "VentilationFan#{hpxml.ventilation_fans.size + 1}",
                               fan_type: HPXML::MechVentTypeExhaust,
                               tested_flow_rate: 30.0,
                               fan_power: 7.5,
                               used_for_whole_building_ventilation: true)
    hpxml.ventilation_fans.add(id: "VentilationFan#{hpxml.ventilation_fans.size + 1}",
                               fan_type: HPXML::MechVentTypeBalanced,
                               tested_flow_rate: 27.5,
                               hours_in_operation: 24,
                               fan_power: 15,
                               used_for_whole_building_ventilation: true)
    hpxml.ventilation_fans.add(id: "VentilationFan#{hpxml.ventilation_fans.size + 1}",
                               fan_type: HPXML::MechVentTypeERV,
                               tested_flow_rate: 12.5,
                               hours_in_operation: 24,
                               total_recovery_efficiency: 0.48,
                               sensible_recovery_efficiency: 0.72,
                               fan_power: 6.25,
                               used_for_whole_building_ventilation: true)
    hpxml.ventilation_fans.add(id: "VentilationFan#{hpxml.ventilation_fans.size + 1}",
                               fan_type: HPXML::MechVentTypeHRV,
                               tested_flow_rate: 15,
                               hours_in_operation: 24,
                               sensible_recovery_efficiency: 0.72,
                               fan_power: 7.5,
                               used_for_whole_building_ventilation: true)
    hpxml.ventilation_fans.reverse_each do |vent_fan|
      vent_fan.fan_power /= 2.0
      vent_fan.rated_flow_rate /= 2.0 unless vent_fan.rated_flow_rate.nil?
      vent_fan.tested_flow_rate /= 2.0 unless vent_fan.tested_flow_rate.nil?
      hpxml.ventilation_fans << vent_fan.dup
      hpxml.ventilation_fans[-1].id = "VentilationFan#{hpxml.ventilation_fans.size}"
      hpxml.ventilation_fans[-1].start_hour = vent_fan.start_hour - 1 unless vent_fan.start_hour.nil?
      hpxml.ventilation_fans[-1].hours_in_operation = vent_fan.hours_in_operation - 1 unless vent_fan.hours_in_operation.nil?
    end
    hpxml.ventilation_fans.add(id: "VentilationFan#{hpxml.ventilation_fans.size + 1}",
                               fan_type: HPXML::MechVentTypeCFIS,
                               tested_flow_rate: 40,
                               hours_in_operation: 8,
                               fan_power: 37.5,
                               used_for_whole_building_ventilation: true,
                               cfis_addtl_runtime_operating_mode: HPXML::CFISModeAirHandler,
                               distribution_system_idref: 'HVACDistribution1')
    hpxml.ventilation_fans.add(id: "VentilationFan#{hpxml.ventilation_fans.size + 1}",
                               fan_type: HPXML::MechVentTypeCFIS,
                               tested_flow_rate: 42.5,
                               hours_in_operation: 8,
                               fan_power: 37.5,
                               used_for_whole_building_ventilation: true,
                               cfis_addtl_runtime_operating_mode: HPXML::CFISModeSupplementalFan,
                               cfis_supplemental_fan_idref: hpxml.ventilation_fans.find { |f| f.fan_type == HPXML::MechVentTypeExhaust }.id,
                               distribution_system_idref: 'HVACDistribution2')
    # Test ventilation system w/ zero airflow and hours
    hpxml.ventilation_fans.add(id: "VentilationFan#{hpxml.ventilation_fans.size + 1}",
                               fan_type: HPXML::MechVentTypeHRV,
                               tested_flow_rate: 0,
                               hours_in_operation: 24,
                               sensible_recovery_efficiency: 0.72,
                               fan_power: 7.5,
                               used_for_whole_building_ventilation: true)
    hpxml.ventilation_fans.add(id: "VentilationFan#{hpxml.ventilation_fans.size + 1}",
                               fan_type: HPXML::MechVentTypeHRV,
                               tested_flow_rate: 15,
                               hours_in_operation: 0,
                               sensible_recovery_efficiency: 0.72,
                               fan_power: 7.5,
                               used_for_whole_building_ventilation: true)
  elsif ['base-mechvent-cfis-airflow-fraction-zero.xml'].include? hpxml_file
    hpxml.ventilation_fans[0].cfis_vent_mode_airflow_fraction = 0.0
  elsif ['base-mechvent-cfis-supplemental-fan-exhaust.xml',
         'base-mechvent-cfis-supplemental-fan-supply.xml'].include? hpxml_file
    hpxml.ventilation_fans.add(id: "VentilationFan#{hpxml.ventilation_fans.size + 1}",
                               tested_flow_rate: 120,
                               fan_power: 30,
                               used_for_whole_building_ventilation: true)
    if hpxml_file == 'base-mechvent-cfis-supplemental-fan-exhaust.xml'
      hpxml.ventilation_fans[-1].fan_type = HPXML::MechVentTypeExhaust
    else
      hpxml.ventilation_fans[-1].fan_type = HPXML::MechVentTypeSupply
    end
    hpxml.ventilation_fans[0].cfis_addtl_runtime_operating_mode = HPXML::CFISModeSupplementalFan
    hpxml.ventilation_fans[0].cfis_supplemental_fan_idref = hpxml.ventilation_fans[1].id
  end

  # ---------------- #
  # HPXML Generation #
  # ---------------- #

  # Logic that can only be applied based on the file name
  if ['base-misc-defaults.xml'].include? hpxml_file
    hpxml.pv_systems[0].year_modules_manufactured = 2015
  elsif ['base-misc-generators.xml',
         'base-misc-generators-battery.xml',
         'base-misc-generators-battery-scheduled.xml',
         'base-pv-generators.xml',
         'base-pv-generators-battery.xml',
         'base-pv-generators-battery-scheduled.xml'].include? hpxml_file
    hpxml.generators.add(id: "Generator#{hpxml.generators.size + 1}",
                         fuel_type: HPXML::FuelTypeNaturalGas,
                         annual_consumption_kbtu: 8500,
                         annual_output_kwh: 500)
    hpxml.generators.add(id: "Generator#{hpxml.generators.size + 1}",
                         fuel_type: HPXML::FuelTypeOil,
                         annual_consumption_kbtu: 8500,
                         annual_output_kwh: 500)
  elsif ['base-bldgtype-multifamily-shared-generator.xml'].include? hpxml_file
    hpxml.generators.add(id: "Generator#{hpxml.generators.size + 1}",
                         is_shared_system: true,
                         fuel_type: HPXML::FuelTypePropane,
                         annual_consumption_kbtu: 85000,
                         annual_output_kwh: 5000,
                         number_of_bedrooms_served: 18)
  end

  # ------------- #
  # HPXML Battery #
  # ------------- #

  if ['base-pv-battery-lifetime-model.xml'].include? hpxml_file
    hpxml.batteries[0].lifetime_model = HPXML::BatteryLifetimeModelKandlerSmith
  elsif ['base-pv-battery-ah.xml'].include? hpxml_file
    default_values = Battery.get_battery_default_values()
    hpxml.batteries[0].nominal_capacity_ah = Battery.get_Ah_from_kWh(hpxml.batteries[0].nominal_capacity_kwh,
                                                                     default_values[:nominal_voltage])
    hpxml.batteries[0].usable_capacity_ah = hpxml.batteries[0].nominal_capacity_ah * default_values[:usable_fraction]
    hpxml.batteries[0].nominal_capacity_kwh = nil
    hpxml.batteries[0].usable_capacity_kwh = nil
  end

  # ---------------- #
  # HPXML Appliances #
  # ---------------- #

  # Logic that can only be applied based on the file name
  if ['base-schedules-simple.xml',
      'base-schedules-simple-vacancy.xml',
      'base-schedules-simple-vacancy-year-round.xml',
      'base-schedules-simple-power-outage.xml',
      'base-misc-loads-large-uncommon.xml',
      'base-misc-loads-large-uncommon2.xml'].include? hpxml_file
    hpxml.clothes_washers[0].weekday_fractions = '0.009, 0.007, 0.004, 0.004, 0.007, 0.011, 0.022, 0.049, 0.073, 0.086, 0.084, 0.075, 0.067, 0.060, 0.049, 0.052, 0.050, 0.049, 0.049, 0.049, 0.049, 0.047, 0.032, 0.017'
    hpxml.clothes_washers[0].weekend_fractions = '0.009, 0.007, 0.004, 0.004, 0.007, 0.011, 0.022, 0.049, 0.073, 0.086, 0.084, 0.075, 0.067, 0.060, 0.049, 0.052, 0.050, 0.049, 0.049, 0.049, 0.049, 0.047, 0.032, 0.017'
    hpxml.clothes_washers[0].monthly_multipliers = '1.011, 1.002, 1.022, 1.020, 1.022, 0.996, 0.999, 0.999, 0.996, 0.964, 0.959, 1.011'
    hpxml.clothes_dryers[0].weekday_fractions = '0.010, 0.006, 0.004, 0.002, 0.004, 0.006, 0.016, 0.032, 0.048, 0.068, 0.078, 0.081, 0.074, 0.067, 0.057, 0.061, 0.055, 0.054, 0.051, 0.051, 0.052, 0.054, 0.044, 0.024'
    hpxml.clothes_dryers[0].weekend_fractions = '0.010, 0.006, 0.004, 0.002, 0.004, 0.006, 0.016, 0.032, 0.048, 0.068, 0.078, 0.081, 0.074, 0.067, 0.057, 0.061, 0.055, 0.054, 0.051, 0.051, 0.052, 0.054, 0.044, 0.024'
    hpxml.clothes_dryers[0].monthly_multipliers = '1.0, 1.0, 1.0, 1.0, 1.0, 1.0, 1.0, 1.0, 1.0, 1.0, 1.0, 1.0'
    hpxml.dishwashers[0].weekday_fractions = '0.015, 0.007, 0.005, 0.003, 0.003, 0.010, 0.020, 0.031, 0.058, 0.065, 0.056, 0.048, 0.041, 0.046, 0.036, 0.038, 0.038, 0.049, 0.087, 0.111, 0.090, 0.067, 0.044, 0.031'
    hpxml.dishwashers[0].weekend_fractions = '0.015, 0.007, 0.005, 0.003, 0.003, 0.010, 0.020, 0.031, 0.058, 0.065, 0.056, 0.048, 0.041, 0.046, 0.036, 0.038, 0.038, 0.049, 0.087, 0.111, 0.090, 0.067, 0.044, 0.031'
    hpxml.dishwashers[0].monthly_multipliers = '1.097, 1.097, 0.991, 0.987, 0.991, 0.890, 0.896, 0.896, 0.890, 1.085, 1.085, 1.097'
    hpxml.refrigerators[0].weekday_fractions = '0.040, 0.039, 0.038, 0.037, 0.036, 0.036, 0.038, 0.040, 0.041, 0.041, 0.040, 0.040, 0.042, 0.042, 0.042, 0.041, 0.044, 0.048, 0.050, 0.048, 0.047, 0.046, 0.044, 0.041'
    hpxml.refrigerators[0].weekend_fractions = '0.040, 0.039, 0.038, 0.037, 0.036, 0.036, 0.038, 0.040, 0.041, 0.041, 0.040, 0.040, 0.042, 0.042, 0.042, 0.041, 0.044, 0.048, 0.050, 0.048, 0.047, 0.046, 0.044, 0.041'
    hpxml.refrigerators[0].monthly_multipliers = '0.837, 0.835, 1.084, 1.084, 1.084, 1.096, 1.096, 1.096, 1.096, 0.931, 0.925, 0.837'
    hpxml.cooking_ranges[0].weekday_fractions = '0.007, 0.007, 0.004, 0.004, 0.007, 0.011, 0.025, 0.042, 0.046, 0.048, 0.042, 0.050, 0.057, 0.046, 0.057, 0.044, 0.092, 0.150, 0.117, 0.060, 0.035, 0.025, 0.016, 0.011'
    hpxml.cooking_ranges[0].weekend_fractions = '0.007, 0.007, 0.004, 0.004, 0.007, 0.011, 0.025, 0.042, 0.046, 0.048, 0.042, 0.050, 0.057, 0.046, 0.057, 0.044, 0.092, 0.150, 0.117, 0.060, 0.035, 0.025, 0.016, 0.011'
    hpxml.cooking_ranges[0].monthly_multipliers = '1.097, 1.097, 0.991, 0.987, 0.991, 0.890, 0.896, 0.896, 0.890, 1.085, 1.085, 1.097'
  end
  if ['base-misc-loads-large-uncommon.xml',
      'base-misc-loads-large-uncommon2.xml',
      'base-misc-usage-multiplier.xml'].include? hpxml_file
    if hpxml_file != 'base-misc-usage-multiplier.xml'
      hpxml.refrigerators.add(id: "Refrigerator#{hpxml.refrigerators.size + 1}",
                              rated_annual_kwh: 800,
                              primary_indicator: false)
    end
    hpxml.freezers.add(id: "Freezer#{hpxml.freezers.size + 1}",
                       location: HPXML::LocationLivingSpace,
                       rated_annual_kwh: 400)
    if hpxml_file == 'base-misc-usage-multiplier.xml'
      hpxml.freezers[-1].usage_multiplier = 0.9
    end
    (hpxml.refrigerators + hpxml.freezers).each do |appliance|
      next if appliance.is_a?(HPXML::Refrigerator) && hpxml_file == 'base-misc-usage-multiplier.xml'

      appliance.weekday_fractions = '0.040, 0.039, 0.038, 0.037, 0.036, 0.036, 0.038, 0.040, 0.041, 0.041, 0.040, 0.040, 0.042, 0.042, 0.042, 0.041, 0.044, 0.048, 0.050, 0.048, 0.047, 0.046, 0.044, 0.041'
      appliance.weekend_fractions = '0.040, 0.039, 0.038, 0.037, 0.036, 0.036, 0.038, 0.040, 0.041, 0.041, 0.040, 0.040, 0.042, 0.042, 0.042, 0.041, 0.044, 0.048, 0.050, 0.048, 0.047, 0.046, 0.044, 0.041'
      appliance.monthly_multipliers = '0.837, 0.835, 1.084, 1.084, 1.084, 1.096, 1.096, 1.096, 1.096, 0.931, 0.925, 0.837'
    end
    hpxml.pools[0].pump_weekday_fractions = '0.003, 0.003, 0.003, 0.004, 0.008, 0.015, 0.026, 0.044, 0.084, 0.121, 0.127, 0.121, 0.120, 0.090, 0.075, 0.061, 0.037, 0.023, 0.013, 0.008, 0.004, 0.003, 0.003, 0.003'
    hpxml.pools[0].pump_weekend_fractions = '0.003, 0.003, 0.003, 0.004, 0.008, 0.015, 0.026, 0.044, 0.084, 0.121, 0.127, 0.121, 0.120, 0.090, 0.075, 0.061, 0.037, 0.023, 0.013, 0.008, 0.004, 0.003, 0.003, 0.003'
    hpxml.pools[0].pump_monthly_multipliers = '1.154, 1.161, 1.013, 1.010, 1.013, 0.888, 0.883, 0.883, 0.888, 0.978, 0.974, 1.154'
    hpxml.pools[0].heater_weekday_fractions = '0.003, 0.003, 0.003, 0.004, 0.008, 0.015, 0.026, 0.044, 0.084, 0.121, 0.127, 0.121, 0.120, 0.090, 0.075, 0.061, 0.037, 0.023, 0.013, 0.008, 0.004, 0.003, 0.003, 0.003'
    hpxml.pools[0].heater_weekend_fractions = '0.003, 0.003, 0.003, 0.004, 0.008, 0.015, 0.026, 0.044, 0.084, 0.121, 0.127, 0.121, 0.120, 0.090, 0.075, 0.061, 0.037, 0.023, 0.013, 0.008, 0.004, 0.003, 0.003, 0.003'
    hpxml.pools[0].heater_monthly_multipliers = '1.154, 1.161, 1.013, 1.010, 1.013, 0.888, 0.883, 0.883, 0.888, 0.978, 0.974, 1.154'
    hpxml.hot_tubs[0].pump_weekday_fractions = '0.024, 0.029, 0.024, 0.029, 0.047, 0.067, 0.057, 0.024, 0.024, 0.019, 0.015, 0.014, 0.014, 0.014, 0.024, 0.058, 0.126, 0.122, 0.068, 0.061, 0.051, 0.043, 0.024, 0.024'
    hpxml.hot_tubs[0].pump_weekend_fractions = '0.024, 0.029, 0.024, 0.029, 0.047, 0.067, 0.057, 0.024, 0.024, 0.019, 0.015, 0.014, 0.014, 0.014, 0.024, 0.058, 0.126, 0.122, 0.068, 0.061, 0.051, 0.043, 0.024, 0.024'
    hpxml.hot_tubs[0].pump_monthly_multipliers = '0.837, 0.835, 1.084, 1.084, 1.084, 1.096, 1.096, 1.096, 1.096, 0.931, 0.925, 0.837'
    hpxml.hot_tubs[0].heater_weekday_fractions = '0.024, 0.029, 0.024, 0.029, 0.047, 0.067, 0.057, 0.024, 0.024, 0.019, 0.015, 0.014, 0.014, 0.014, 0.024, 0.058, 0.126, 0.122, 0.068, 0.061, 0.051, 0.043, 0.024, 0.024'
    hpxml.hot_tubs[0].heater_weekend_fractions = '0.024, 0.029, 0.024, 0.029, 0.047, 0.067, 0.057, 0.024, 0.024, 0.019, 0.015, 0.014, 0.014, 0.014, 0.024, 0.058, 0.126, 0.122, 0.068, 0.061, 0.051, 0.043, 0.024, 0.024'
    hpxml.hot_tubs[0].heater_monthly_multipliers = '0.921, 0.928, 0.921, 0.915, 0.921, 1.160, 1.158, 1.158, 1.160, 0.921, 0.915, 0.921'
  end
  if ['base-bldgtype-multifamily-shared-laundry-room.xml',
      'base-bldgtype-multifamily-shared-laundry-room-multiple-water-heaters.xml'].include? hpxml_file
    hpxml.clothes_washers[0].is_shared_appliance = true
    hpxml.clothes_washers[0].location = HPXML::LocationOtherHeatedSpace
    hpxml.clothes_dryers[0].location = HPXML::LocationOtherHeatedSpace
    hpxml.clothes_dryers[0].is_shared_appliance = true
    hpxml.dishwashers[0].is_shared_appliance = true
    hpxml.dishwashers[0].location = HPXML::LocationOtherHeatedSpace
    if hpxml_file == 'base-bldgtype-multifamily-shared-laundry-room.xml'
      hpxml.clothes_washers[0].water_heating_system_idref = hpxml.water_heating_systems[0].id
      hpxml.dishwashers[0].water_heating_system_idref = hpxml.water_heating_systems[0].id
    elsif hpxml_file == 'base-bldgtype-multifamily-shared-laundry-room-multiple-water-heaters.xml'
      hpxml.clothes_washers[0].hot_water_distribution_idref = hpxml.hot_water_distributions[0].id
      hpxml.dishwashers[0].hot_water_distribution_idref = hpxml.hot_water_distributions[0].id
    end
  elsif ['base-misc-defaults.xml'].include? hpxml_file
    hpxml.refrigerators[0].primary_indicator = nil
  end

  # -------------- #
  # HPXML Lighting #
  # -------------- #

  # Logic that can only be applied based on the file name
  if ['base-lighting-ceiling-fans.xml'].include? hpxml_file
    hpxml.ceiling_fans[0].weekday_fractions = '0.057, 0.057, 0.057, 0.057, 0.057, 0.057, 0.057, 0.024, 0.024, 0.024, 0.024, 0.024, 0.024, 0.024, 0.024, 0.024, 0.024, 0.024, 0.057, 0.057, 0.057, 0.057, 0.057, 0.057'
    hpxml.ceiling_fans[0].weekend_fractions = '0.057, 0.057, 0.057, 0.057, 0.057, 0.057, 0.057, 0.024, 0.024, 0.024, 0.024, 0.024, 0.024, 0.024, 0.024, 0.024, 0.024, 0.024, 0.057, 0.057, 0.057, 0.057, 0.057, 0.057'
    hpxml.ceiling_fans[0].monthly_multipliers = '0, 0, 0, 0, 0, 1, 1, 1, 1, 0, 0, 0'
  elsif ['base-lighting-holiday.xml'].include? hpxml_file
    hpxml.lighting.holiday_weekday_fractions = '0.0, 0.0, 0.0, 0.0, 0.0, 0.0, 0.0, 0.0, 0.0, 0.0, 0.0, 0.0, 0.0, 0.0, 0.0, 0.0, 0.008, 0.098, 0.168, 0.194, 0.284, 0.192, 0.037, 0.019'
    hpxml.lighting.holiday_weekend_fractions = '0.0, 0.0, 0.0, 0.0, 0.0, 0.0, 0.0, 0.0, 0.0, 0.0, 0.0, 0.0, 0.0, 0.0, 0.0, 0.0, 0.008, 0.098, 0.168, 0.194, 0.284, 0.192, 0.037, 0.019'
  elsif ['base-schedules-simple.xml',
         'base-schedules-simple-vacancy.xml',
         'base-schedules-simple-vacancy-year-round.xml',
         'base-schedules-simple-power-outage.xml',
         'base-misc-loads-large-uncommon.xml',
         'base-misc-loads-large-uncommon2.xml'].include? hpxml_file
    hpxml.lighting.interior_weekday_fractions = '0.124, 0.074, 0.050, 0.050, 0.053, 0.140, 0.330, 0.420, 0.430, 0.424, 0.411, 0.394, 0.382, 0.378, 0.378, 0.379, 0.386, 0.412, 0.484, 0.619, 0.783, 0.880, 0.597, 0.249'
    hpxml.lighting.interior_weekend_fractions = '0.124, 0.074, 0.050, 0.050, 0.053, 0.140, 0.330, 0.420, 0.430, 0.424, 0.411, 0.394, 0.382, 0.378, 0.378, 0.379, 0.386, 0.412, 0.484, 0.619, 0.783, 0.880, 0.597, 0.249'
    hpxml.lighting.interior_monthly_multipliers = '1.075, 1.064951905, 1.0375, 1.0, 0.9625, 0.935048095, 0.925, 0.935048095, 0.9625, 1.0, 1.0375, 1.064951905'
    hpxml.lighting.exterior_weekday_fractions = '0.046, 0.046, 0.046, 0.046, 0.046, 0.037, 0.035, 0.034, 0.033, 0.028, 0.022, 0.015, 0.012, 0.011, 0.011, 0.012, 0.019, 0.037, 0.049, 0.065, 0.091, 0.105, 0.091, 0.063'
    hpxml.lighting.exterior_weekend_fractions = '0.046, 0.046, 0.045, 0.045, 0.046, 0.045, 0.044, 0.041, 0.036, 0.03, 0.024, 0.016, 0.012, 0.011, 0.011, 0.012, 0.019, 0.038, 0.048, 0.06, 0.083, 0.098, 0.085, 0.059'
    hpxml.lighting.exterior_monthly_multipliers = '1.248, 1.257, 0.993, 0.989, 0.993, 0.827, 0.821, 0.821, 0.827, 0.99, 0.987, 1.248'
    hpxml.lighting.garage_weekday_fractions = '0.046, 0.046, 0.046, 0.046, 0.046, 0.037, 0.035, 0.034, 0.033, 0.028, 0.022, 0.015, 0.012, 0.011, 0.011, 0.012, 0.019, 0.037, 0.049, 0.065, 0.091, 0.105, 0.091, 0.063'
    hpxml.lighting.garage_weekend_fractions = '0.046, 0.046, 0.045, 0.045, 0.046, 0.045, 0.044, 0.041, 0.036, 0.03, 0.024, 0.016, 0.012, 0.011, 0.011, 0.012, 0.019, 0.038, 0.048, 0.06, 0.083, 0.098, 0.085, 0.059'
    hpxml.lighting.garage_monthly_multipliers = '1.248, 1.257, 0.993, 0.989, 0.993, 0.827, 0.821, 0.821, 0.827, 0.99, 0.987, 1.248'
  elsif ['base-lighting-kwh-per-year.xml'].include? hpxml_file
    ltg_kwhs_per_year = { HPXML::LocationInterior => 1500,
                          HPXML::LocationExterior => 150,
                          HPXML::LocationGarage => 0 }
    hpxml.lighting_groups.clear
    ltg_kwhs_per_year.each do |location, kwh_per_year|
      hpxml.lighting_groups.add(id: "LightingGroup#{hpxml.lighting_groups.size + 1}",
                                location: location,
                                kwh_per_year: kwh_per_year)
    end
  elsif ['base-lighting-mixed.xml'].include? hpxml_file
    hpxml.lighting_groups.reverse_each do |lg|
      next unless lg.location == HPXML::LocationExterior

      lg.delete
    end
    hpxml.lighting_groups.each_with_index do |lg, i|
      lg.id = "LightingGroup#{i + 1}"
    end
    hpxml.lighting_groups.add(id: "LightingGroup#{hpxml.lighting_groups.size + 1}",
                              location: HPXML::LocationExterior,
                              kwh_per_year: 150)
  elsif ['base-foundation-basement-garage.xml'].include? hpxml_file
    int_lighting_groups = hpxml.lighting_groups.select { |lg| lg.location == HPXML::LocationInterior }
    int_lighting_groups.each do |lg|
      hpxml.lighting_groups << lg.dup
      hpxml.lighting_groups[-1].location = HPXML::LocationGarage
      hpxml.lighting_groups[-1].id = "LightingGroup#{hpxml.lighting_groups.size}"
    end
  end

  # --------------- #
  # HPXML MiscLoads #
  # --------------- #

  # Logic that can only be applied based on the file name
  if ['base-schedules-simple.xml',
      'base-schedules-simple-vacancy.xml',
      'base-schedules-simple-vacancy-year-round.xml',
      'base-schedules-simple-power-outage.xml',
      'base-misc-loads-large-uncommon.xml',
      'base-misc-loads-large-uncommon2.xml'].include? hpxml_file
    hpxml.plug_loads[0].weekday_fractions = '0.045, 0.019, 0.01, 0.001, 0.001, 0.001, 0.005, 0.009, 0.018, 0.026, 0.032, 0.038, 0.04, 0.041, 0.043, 0.045, 0.05, 0.055, 0.07, 0.085, 0.097, 0.108, 0.089, 0.07'
    hpxml.plug_loads[0].weekend_fractions = '0.045, 0.019, 0.01, 0.001, 0.001, 0.001, 0.005, 0.009, 0.018, 0.026, 0.032, 0.038, 0.04, 0.041, 0.043, 0.045, 0.05, 0.055, 0.07, 0.085, 0.097, 0.108, 0.089, 0.07'
    hpxml.plug_loads[0].monthly_multipliers = '1.137, 1.129, 0.961, 0.969, 0.961, 0.993, 0.996, 0.96, 0.993, 0.867, 0.86, 1.137'
    hpxml.plug_loads[1].weekday_fractions = '0.035, 0.033, 0.032, 0.031, 0.032, 0.033, 0.037, 0.042, 0.043, 0.043, 0.043, 0.044, 0.045, 0.045, 0.044, 0.046, 0.048, 0.052, 0.053, 0.05, 0.047, 0.045, 0.04, 0.036'
    hpxml.plug_loads[1].weekend_fractions = '0.035, 0.033, 0.032, 0.031, 0.032, 0.033, 0.037, 0.042, 0.043, 0.043, 0.043, 0.044, 0.045, 0.045, 0.044, 0.046, 0.048, 0.052, 0.053, 0.05, 0.047, 0.045, 0.04, 0.036'
    hpxml.plug_loads[1].monthly_multipliers = '1.248, 1.257, 0.993, 0.989, 0.993, 0.827, 0.821, 0.821, 0.827, 0.99, 0.987, 1.248'
  end
  if ['base-misc-loads-large-uncommon.xml',
      'base-misc-loads-large-uncommon2.xml',
      'base-misc-usage-multiplier.xml'].include? hpxml_file
    if hpxml_file != 'base-misc-usage-multiplier.xml'
      hpxml.plug_loads[2].weekday_fractions = '0.042, 0.042, 0.042, 0.042, 0.042, 0.042, 0.042, 0.042, 0.042, 0.042, 0.042, 0.042, 0.042, 0.042, 0.042, 0.042, 0.042, 0.042, 0.042, 0.042, 0.042, 0.042, 0.042, 0.042'
      hpxml.plug_loads[2].weekend_fractions = '0.042, 0.042, 0.042, 0.042, 0.042, 0.042, 0.042, 0.042, 0.042, 0.042, 0.042, 0.042, 0.042, 0.042, 0.042, 0.042, 0.042, 0.042, 0.042, 0.042, 0.042, 0.042, 0.042, 0.042'
      hpxml.plug_loads[2].monthly_multipliers = '1, 1, 1, 1, 1, 1, 1, 1, 1, 1, 1, 1'
      hpxml.plug_loads[3].weekday_fractions = '0.044, 0.023, 0.019, 0.015, 0.016, 0.018, 0.026, 0.033, 0.033, 0.032, 0.033, 0.033, 0.032, 0.032, 0.032, 0.033, 0.045, 0.057, 0.066, 0.076, 0.081, 0.086, 0.075, 0.065'
      hpxml.plug_loads[3].weekend_fractions = '0.044, 0.023, 0.019, 0.015, 0.016, 0.018, 0.026, 0.033, 0.033, 0.032, 0.033, 0.033, 0.032, 0.032, 0.032, 0.033, 0.045, 0.057, 0.066, 0.076, 0.081, 0.086, 0.075, 0.065'
      hpxml.plug_loads[3].monthly_multipliers = '1.154, 1.161, 1.013, 1.010, 1.013, 0.888, 0.883, 0.883, 0.888, 0.978, 0.974, 1.154'
    end
    hpxml.fuel_loads[0].weekday_fractions = '0.004, 0.001, 0.001, 0.002, 0.007, 0.012, 0.029, 0.046, 0.044, 0.041, 0.044, 0.046, 0.042, 0.038, 0.049, 0.059, 0.110, 0.161, 0.115, 0.070, 0.044, 0.019, 0.013, 0.007'
    hpxml.fuel_loads[0].weekend_fractions = '0.004, 0.001, 0.001, 0.002, 0.007, 0.012, 0.029, 0.046, 0.044, 0.041, 0.044, 0.046, 0.042, 0.038, 0.049, 0.059, 0.110, 0.161, 0.115, 0.070, 0.044, 0.019, 0.013, 0.007'
    hpxml.fuel_loads[0].monthly_multipliers = '1.097, 1.097, 0.991, 0.987, 0.991, 0.890, 0.896, 0.896, 0.890, 1.085, 1.085, 1.097'
    hpxml.fuel_loads[1].weekday_fractions = '0.044, 0.023, 0.019, 0.015, 0.016, 0.018, 0.026, 0.033, 0.033, 0.032, 0.033, 0.033, 0.032, 0.032, 0.032, 0.033, 0.045, 0.057, 0.066, 0.076, 0.081, 0.086, 0.075, 0.065'
    hpxml.fuel_loads[1].weekend_fractions = '0.044, 0.023, 0.019, 0.015, 0.016, 0.018, 0.026, 0.033, 0.033, 0.032, 0.033, 0.033, 0.032, 0.032, 0.032, 0.033, 0.045, 0.057, 0.066, 0.076, 0.081, 0.086, 0.075, 0.065'
    hpxml.fuel_loads[1].monthly_multipliers = '1.154, 1.161, 1.013, 1.010, 1.013, 0.888, 0.883, 0.883, 0.888, 0.978, 0.974, 1.154'
    hpxml.fuel_loads[2].weekday_fractions = '0.044, 0.023, 0.019, 0.015, 0.016, 0.018, 0.026, 0.033, 0.033, 0.032, 0.033, 0.033, 0.032, 0.032, 0.032, 0.033, 0.045, 0.057, 0.066, 0.076, 0.081, 0.086, 0.075, 0.065'
    hpxml.fuel_loads[2].weekend_fractions = '0.044, 0.023, 0.019, 0.015, 0.016, 0.018, 0.026, 0.033, 0.033, 0.032, 0.033, 0.033, 0.032, 0.032, 0.032, 0.033, 0.045, 0.057, 0.066, 0.076, 0.081, 0.086, 0.075, 0.065'
    hpxml.fuel_loads[2].monthly_multipliers = '1.154, 1.161, 1.013, 1.010, 1.013, 0.888, 0.883, 0.883, 0.888, 0.978, 0.974, 1.154'
  end
end

def download_utility_rates
  require_relative 'HPXMLtoOpenStudio/resources/util'
  require_relative 'ReportUtilityBills/resources/util'

  rates_dir = File.join(File.dirname(__FILE__), 'ReportUtilityBills/resources/detailed_rates')
  FileUtils.mkdir(rates_dir) if !File.exist?(rates_dir)
  filepath = File.join(rates_dir, 'usurdb.csv')

  if !File.exist?(filepath)
    require 'tempfile'
    tmpfile = Tempfile.new('rates')

    UrlResolver.fetch('https://openei.org/apps/USURDB/download/usurdb.csv.gz', tmpfile)

    puts 'Extracting utility rates...'
    require 'zlib'
    Zlib::GzipReader.open(tmpfile.path.to_s) do |input_stream|
      File.open(filepath, 'w') do |output_stream|
        IO.copy_stream(input_stream, output_stream)
      end
    end
  end

  num_rates_actual = process_usurdb(filepath)

  puts "#{num_rates_actual} rate files are available in openei_rates.zip."
  puts 'Completed.'
  exit!
end

command_list = [:update_measures, :update_hpxmls, :create_release_zips, :download_utility_rates]

def display_usage(command_list)
  puts "Usage: openstudio #{File.basename(__FILE__)} [COMMAND]\nCommands:\n  " + command_list.join("\n  ")
end

if ARGV.size == 0
  puts 'ERROR: Missing command.'
  display_usage(command_list)
  exit!
elsif ARGV.size > 1
  puts 'ERROR: Too many commands.'
  display_usage(command_list)
  exit!
elsif not command_list.include? ARGV[0].to_sym
  puts "ERROR: Invalid command '#{ARGV[0]}'."
  display_usage(command_list)
  exit!
end

if ARGV[0].to_sym == :update_measures
  # Prevent NREL error regarding U: drive when not VPNed in
  ENV['HOME'] = 'C:' if !ENV['HOME'].nil? && ENV['HOME'].start_with?('U:')
  ENV['HOMEDRIVE'] = 'C:\\' if !ENV['HOMEDRIVE'].nil? && ENV['HOMEDRIVE'].start_with?('U:')

  # Apply rubocop
  cops = ['Layout',
          'Lint/DeprecatedClassMethods',
          'Lint/DuplicateElsifCondition',
          'Lint/DuplicateHashKey',
          'Lint/DuplicateMethods',
          'Lint/InterpolationCheck',
          'Lint/LiteralAsCondition',
          'Lint/RedundantStringCoercion',
          'Lint/SelfAssignment',
          'Lint/UnderscorePrefixedVariableName',
          'Lint/UnusedBlockArgument',
          'Lint/UnusedMethodArgument',
          'Lint/UselessAssignment',
          'Style/AndOr',
          'Style/FrozenStringLiteralComment',
          'Style/HashSyntax',
          'Style/Next',
          'Style/NilComparison',
          'Style/RedundantParentheses',
          'Style/RedundantSelf',
          'Style/ReturnNil',
          'Style/SelfAssignment',
          'Style/StringLiterals',
          'Style/StringLiteralsInInterpolation']
  commands = ["\"require 'rubocop/rake_task' \"",
              "\"RuboCop::RakeTask.new(:rubocop) do |t| t.options = ['--auto-correct', '--format', 'simple', '--only', '#{cops.join(',')}'] end\"",
              '"Rake.application[:rubocop].invoke"']
  command = "#{OpenStudio.getOpenStudioCLI} -e #{commands.join(' -e ')}"
  puts 'Applying rubocop auto-correct to measures...'
  system(command)

  # Update measures XMLs
  puts 'Updating measure.xmls...'
  require 'oga'
  Dir['**/measure.xml'].each do |measure_xml|
    for n_attempt in 1..5 # For some reason CLI randomly generates errors, so try multiple times
      measure_dir = File.dirname(measure_xml)
      command = "#{OpenStudio.getOpenStudioCLI} measure -u '#{measure_dir}'"
      system(command, [:out, :err] => File::NULL)

      # Check for error
      xml_doc = XMLHelper.parse_file(measure_xml)
      err_val = XMLHelper.get_value(xml_doc, '/measure/error', :string)
      if err_val.nil?
        err_val = XMLHelper.get_value(xml_doc, '/error', :string)
      end
      if err_val.nil?
        break # Successfully updated
      else
        if n_attempt == 5
          fail "#{measure_xml}: #{err_val}" # Error generated all 5 times, fail
        else
          # Remove error from measure XML, try again
          orig_lines = File.readlines(measure_xml)
          new_lines = []
          inside_error = false
          orig_lines.each do |l|
            if l.include? '<error>'
              inside_error = true
            end
            if l.include? '</error>'
              inside_error = false
              next
            end
            next if inside_error

            new_lines << l
          end
          File.open(measure_xml, 'w') do |file|
            file.puts new_lines
          end
        end
      end
    end
  end

  puts 'Done.'
end

if ARGV[0].to_sym == :update_hpxmls
  # Prevent NREL error regarding U: drive when not VPNed in
  ENV['HOME'] = 'C:' if !ENV['HOME'].nil? && ENV['HOME'].start_with?('U:')
  ENV['HOMEDRIVE'] = 'C:\\' if !ENV['HOMEDRIVE'].nil? && ENV['HOMEDRIVE'].start_with?('U:')

  # Create sample/test HPXMLs
  OpenStudio::Logger.instance.standardOutLogger.setLogLevel(OpenStudio::Fatal)
  create_hpxmls()
end

if ARGV[0].to_sym == :download_utility_rates
  download_utility_rates
end

if ARGV[0].to_sym == :create_release_zips
  if ENV['CI']
    # CI doesn't have git, so default to everything
    git_files = Dir['**/*.*']
  else
    # Only include files under git version control
    command = 'git ls-files'
    begin
      git_files = `#{command}`
    rescue
      puts "Command failed: '#{command}'. Perhaps git needs to be installed?"
      exit!
    end
  end

  files = ['Changelog.md',
           'LICENSE.md',
           'BuildResidentialHPXML/measure.*',
           'BuildResidentialHPXML/resources/**/*.*',
           'BuildResidentialScheduleFile/measure.*',
           'BuildResidentialScheduleFile/resources/**/*.*',
           'HPXMLtoOpenStudio/measure.*',
           'HPXMLtoOpenStudio/resources/**/*.*',
           'ReportSimulationOutput/measure.*',
           'ReportSimulationOutput/resources/**/*.*',
           'ReportUtilityBills/measure.*',
           'ReportUtilityBills/resources/**/*.*',
           'weather/*.*',
           'workflow/*.*',
           'workflow/real_homes/*.xml',
           'workflow/sample_files/*.xml',
           'workflow/tests/*test*.rb',
           'workflow/tests/**/*.xml',
           'workflow/tests/**/*.csv',
           'documentation/index.html',
           'documentation/_static/**/*.*']

  if not ENV['CI']
    # Generate documentation
    puts 'Generating documentation...'
    command = 'sphinx-build -b singlehtml docs/source documentation'
    begin
      `#{command}`
      if not File.exist? File.join(File.dirname(__FILE__), 'documentation', 'index.html')
        puts 'Documentation was not successfully generated. Aborting...'
        exit!
      end
    rescue
      puts "Command failed: '#{command}'. Perhaps sphinx needs to be installed?"
      exit!
    end

    fonts_dir = File.join(File.dirname(__FILE__), 'documentation', '_static', 'fonts')
    if Dir.exist? fonts_dir
      FileUtils.rm_r(fonts_dir)
    end
  end

  # Create zip files
  require 'zip'
  zip_path = File.join(File.dirname(__FILE__), "OpenStudio-HPXML-v#{Version::OS_HPXML_Version}.zip")
  File.delete(zip_path) if File.exist? zip_path
  puts "Creating #{zip_path}..."
  Zip::File.open(zip_path, create: true) do |zipfile|
    files.each do |f|
      Dir[f].each do |file|
        if file.start_with? 'documentation'
          # always include
        else
          if not git_files.include? file
            next
          end
        end
        zipfile.add(File.join('OpenStudio-HPXML', file), file)
      end
    end
  end
  puts "Wrote file at #{zip_path}."

  # Cleanup
  if not ENV['CI']
    FileUtils.rm_r(File.join(File.dirname(__FILE__), 'documentation'))
  end

  puts 'Done.'
end<|MERGE_RESOLUTION|>--- conflicted
+++ resolved
@@ -21,20 +21,11 @@
 
   schedules_regenerated = []
 
-<<<<<<< HEAD
-  csv_data.each_with_index do |csv_row, i|
-    # next unless csv_row['hpxml_file'].start_with? 'base-foundation-belly-wing'
-    puts "[#{i + 1}/#{csv_data.size}] Generating #{csv_row['hpxml_file']}..."
-    hpxml_file = csv_row['hpxml_file']
-    csv_row['hpxml_path'] = File.join(workflow_dir, csv_row['hpxml_path'], hpxml_file)
-    hpxml_path = csv_row['hpxml_path']
-=======
   puts "Generating #{json_inputs.size} HPXML files..."
 
   json_inputs.keys.each_with_index do |hpxml_filename, i|
     puts "[#{i + 1}/#{json_inputs.size}] Generating #{hpxml_filename}..."
     hpxml_path = File.join(workflow_dir, hpxml_filename)
->>>>>>> b3a44abe
     abs_hpxml_files << File.absolute_path(hpxml_path)
 
     # Build up json_input from parent_hpxml(s)
