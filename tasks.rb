--- conflicted
+++ resolved
@@ -2514,18 +2514,6 @@
   elsif ['base-location-capetown-zaf.xml'].include? hpxml_file
     hpxml.header.state_code = nil
   elsif ['base-misc-co2-emissions.xml'].include? hpxml_file
-<<<<<<< HEAD
-    hpxml.header.co2_emissions_scenarios.add(name: 'MidCase 2022 AER using RMPA region',
-                                             elec_units: HPXML::CO2EmissionsScenario::UnitsKgPerMWh,
-                                             elec_schedule_filepath: '../../HPXMLtoOpenStudio/resources/data/cambium/StdScen21_MidCase_hourly_RMPAc_2022.csv',
-                                             natural_gas_units: HPXML::CO2EmissionsScenario::UnitsKgPerMBtu,
-                                             natural_gas_value: 52.91)
-    hpxml.header.co2_emissions_scenarios.add(name: 'MidCase 2022 AER using National',
-                                             elec_units: HPXML::CO2EmissionsScenario::UnitsKgPerMWh,
-                                             elec_schedule_filepath: '../../HPXMLtoOpenStudio/resources/data/cambium/StdScen21_MidCase_hourly_usa_2022.csv',
-                                             natural_gas_units: HPXML::CO2EmissionsScenario::UnitsKgPerMBtu,
-                                             natural_gas_value: 52.91)
-=======
     hpxml.header.co2_emissions_scenarios.add(name: 'Cambium 2022 MidCase AER using RMPA region',
                                              elec_units: HPXML::CO2EmissionsScenario::UnitsKgPerMWh,
                                              elec_schedule_filepath: '../../HPXMLtoOpenStudio/resources/data/cambium/StdScen21_MidCase_hourly_RMPAc_2022.csv',
@@ -2534,7 +2522,6 @@
                                              elec_units: HPXML::CO2EmissionsScenario::UnitsKgPerMWh,
                                              elec_schedule_filepath: '../../HPXMLtoOpenStudio/resources/data/cambium/StdScen21_MidCase_hourly_usa_2022.csv',
                                              natural_gas_units: HPXML::CO2EmissionsScenario::UnitsKgPerMBtu)
->>>>>>> 5996390d
   end
 
   # ------------------------- #
