# frozen_string_literal: true

def create_hpxmls
  this_dir = File.dirname(__FILE__)
  sample_files_dir = File.join(this_dir, 'workflow/sample_files')

  # Hash of HPXML -> Parent HPXML
  hpxmls_files = {
    'base.xml' => nil,

    'invalid_files/cfis-with-hydronic-distribution.xml' => 'base-hvac-boiler-gas-only.xml',
    'invalid_files/clothes-washer-location.xml' => 'base.xml',
    'invalid_files/clothes-washer-location-other.xml' => 'base.xml',
    'invalid_files/clothes-dryer-location.xml' => 'base.xml',
    'invalid_files/clothes-dryer-location-other.xml' => 'base.xml',
    'invalid_files/dhw-frac-load-served.xml' => 'base-dhw-multiple.xml',
    'invalid_files/duct-location.xml' => 'base.xml',
    'invalid_files/duct-location-other.xml' => 'base.xml',
    'invalid_files/duplicate-id.xml' => 'base.xml',
    'invalid_files/heat-pump-mixed-fixed-and-autosize-capacities.xml' => 'base-hvac-air-to-air-heat-pump-1-speed.xml',
    'invalid_files/heat-pump-mixed-fixed-and-autosize-capacities2.xml' => 'base-hvac-air-to-air-heat-pump-1-speed.xml',
    'invalid_files/heat-pump-mixed-fixed-and-autosize-capacities3.xml' => 'base-hvac-air-to-air-heat-pump-1-speed.xml',
    'invalid_files/heat-pump-mixed-fixed-and-autosize-capacities4.xml' => 'base-hvac-air-to-air-heat-pump-1-speed.xml',
    'invalid_files/hvac-invalid-distribution-system-type.xml' => 'base.xml',
    'invalid_files/hvac-distribution-multiple-attached-cooling.xml' => 'base-hvac-multiple.xml',
    'invalid_files/hvac-distribution-multiple-attached-heating.xml' => 'base-hvac-multiple.xml',
    'invalid_files/hvac-distribution-return-duct-leakage-missing.xml' => 'base-hvac-evap-cooler-only-ducted.xml',
    'invalid_files/hvac-dse-multiple-attached-cooling.xml' => 'base-hvac-dse.xml',
    'invalid_files/hvac-dse-multiple-attached-heating.xml' => 'base-hvac-dse.xml',
    'invalid_files/hvac-frac-load-served.xml' => 'base-hvac-multiple.xml',
    'invalid_files/invalid-epw-filepath.xml' => 'base-location-epw-filepath.xml',
    'invalid_files/invalid-neighbor-shading-azimuth.xml' => 'base-misc-neighbor-shading.xml',
    'invalid_files/invalid-relatedhvac-dhw-indirect.xml' => 'base-dhw-indirect.xml',
    'invalid_files/invalid-relatedhvac-desuperheater.xml' => 'base-hvac-central-ac-only-1-speed.xml',
    'invalid_files/invalid-timestep.xml' => 'base.xml',
    'invalid_files/invalid-runperiod.xml' => 'base.xml',
    'invalid_files/invalid-window-height.xml' => 'base-enclosure-overhangs.xml',
    'invalid_files/invalid-window-interior-shading.xml' => 'base.xml',
    'invalid_files/invalid-wmo.xml' => 'base.xml',
    'invalid_files/lighting-fractions.xml' => 'base.xml',
    'invalid_files/mismatched-slab-and-foundation-wall.xml' => 'base.xml',
    'invalid_files/missing-elements.xml' => 'base.xml',
    'invalid_files/missing-surfaces.xml' => 'base.xml',
    'invalid_files/net-area-negative-roof.xml' => 'base-enclosure-skylights.xml',
    'invalid_files/net-area-negative-wall.xml' => 'base.xml',
    'invalid_files/orphaned-hvac-distribution.xml' => 'base-hvac-furnace-gas-room-ac.xml',
    'invalid_files/refrigerator-location.xml' => 'base.xml',
    'invalid_files/refrigerator-location-other.xml' => 'base.xml',
    'invalid_files/repeated-relatedhvac-dhw-indirect.xml' => 'base-dhw-indirect.xml',
    'invalid_files/repeated-relatedhvac-desuperheater.xml' => 'base-hvac-central-ac-only-1-speed.xml',
    'invalid_files/slab-zero-exposed-perimeter.xml' => 'base.xml',
    'invalid_files/solar-thermal-system-with-combi-tankless.xml' => 'base-dhw-combi-tankless.xml',
    'invalid_files/solar-thermal-system-with-desuperheater.xml' => 'base-dhw-desuperheater.xml',
    'invalid_files/solar-thermal-system-with-dhw-indirect.xml' => 'base-dhw-combi-tankless.xml',
    'invalid_files/unattached-cfis.xml' => 'base.xml',
    'invalid_files/unattached-door.xml' => 'base.xml',
    'invalid_files/unattached-hvac-distribution.xml' => 'base.xml',
    'invalid_files/unattached-skylight.xml' => 'base-enclosure-skylights.xml',
    'invalid_files/unattached-solar-thermal-system.xml' => 'base-dhw-solar-indirect-flat-plate.xml',
    'invalid_files/unattached-window.xml' => 'base.xml',
    'invalid_files/water-heater-location.xml' => 'base.xml',
    'invalid_files/water-heater-location-other.xml' => 'base.xml',

    'base-appliances-dehumidifier.xml' => 'base-location-dallas-tx.xml',
    'base-appliances-dehumidifier-ief.xml' => 'base-appliances-dehumidifier.xml',
    'base-appliances-dehumidifier-50percent.xml' => 'base-appliances-dehumidifier.xml',
    'base-appliances-gas.xml' => 'base.xml',
    'base-appliances-wood.xml' => 'base.xml',
    'base-appliances-modified.xml' => 'base.xml',
    'base-appliances-none.xml' => 'base.xml',
    'base-appliances-oil.xml' => 'base.xml',
    'base-appliances-propane.xml' => 'base.xml',
    'base-atticroof-cathedral.xml' => 'base.xml',
    'base-atticroof-conditioned.xml' => 'base.xml',
    'base-atticroof-flat.xml' => 'base.xml',
    'base-atticroof-radiant-barrier.xml' => 'base-location-dallas-tx.xml',
    'base-atticroof-vented.xml' => 'base.xml',
    'base-atticroof-unvented-insulated-roof.xml' => 'base.xml',
    'base-dhw-combi-tankless.xml' => 'base-dhw-indirect.xml',
    'base-dhw-combi-tankless-outside.xml' => 'base-dhw-combi-tankless.xml',
    'base-dhw-desuperheater.xml' => 'base-hvac-central-ac-only-1-speed.xml',
    'base-dhw-desuperheater-hpwh.xml' => 'base-dhw-tank-heat-pump.xml',
    'base-dhw-desuperheater-tankless.xml' => 'base-hvac-central-ac-only-1-speed.xml',
    'base-dhw-desuperheater-2-speed.xml' => 'base-hvac-central-ac-only-2-speed.xml',
    'base-dhw-desuperheater-var-speed.xml' => 'base-hvac-central-ac-only-var-speed.xml',
    'base-dhw-desuperheater-gshp.xml' => 'base-hvac-ground-to-air-heat-pump.xml',
    'base-dhw-dwhr.xml' => 'base.xml',
    'base-dhw-indirect.xml' => 'base-hvac-boiler-gas-only.xml',
    'base-dhw-indirect-dse.xml' => 'base-dhw-indirect.xml',
    'base-dhw-indirect-outside.xml' => 'base-dhw-indirect.xml',
    'base-dhw-indirect-standbyloss.xml' => 'base-dhw-indirect.xml',
    'base-dhw-indirect-with-solar-fraction.xml' => 'base-dhw-indirect.xml',
    'base-dhw-low-flow-fixtures.xml' => 'base.xml',
    'base-dhw-multiple.xml' => 'base-hvac-boiler-gas-only.xml',
    'base-dhw-none.xml' => 'base.xml',
    'base-dhw-recirc-demand.xml' => 'base.xml',
    'base-dhw-recirc-manual.xml' => 'base.xml',
    'base-dhw-recirc-nocontrol.xml' => 'base.xml',
    'base-dhw-recirc-temperature.xml' => 'base.xml',
    'base-dhw-recirc-timer.xml' => 'base.xml',
    'base-dhw-solar-direct-evacuated-tube.xml' => 'base.xml',
    'base-dhw-solar-direct-flat-plate.xml' => 'base.xml',
    'base-dhw-solar-direct-ics.xml' => 'base.xml',
    'base-dhw-solar-fraction.xml' => 'base.xml',
    'base-dhw-solar-indirect-flat-plate.xml' => 'base.xml',
    'base-dhw-solar-thermosyphon-flat-plate.xml' => 'base.xml',
    'base-dhw-tank-gas.xml' => 'base.xml',
    'base-dhw-tank-gas-outside.xml' => 'base-dhw-tank-gas.xml',
    'base-dhw-tank-heat-pump.xml' => 'base.xml',
    'base-dhw-tank-heat-pump-outside.xml' => 'base-dhw-tank-heat-pump.xml',
    'base-dhw-tank-heat-pump-with-solar.xml' => 'base-dhw-tank-heat-pump.xml',
    'base-dhw-tank-heat-pump-with-solar-fraction.xml' => 'base-dhw-tank-heat-pump.xml',
    'base-dhw-tank-oil.xml' => 'base.xml',
    'base-dhw-tank-propane.xml' => 'base.xml',
    'base-dhw-tank-wood.xml' => 'base.xml',
    'base-dhw-tankless-electric.xml' => 'base.xml',
    'base-dhw-tankless-electric-outside.xml' => 'base-dhw-tankless-electric.xml',
    'base-dhw-tankless-gas.xml' => 'base.xml',
    'base-dhw-tankless-gas-with-solar.xml' => 'base-dhw-tankless-gas.xml',
    'base-dhw-tankless-gas-with-solar-fraction.xml' => 'base-dhw-tankless-gas.xml',
    'base-dhw-tankless-oil.xml' => 'base.xml',
    'base-dhw-tankless-propane.xml' => 'base.xml',
    'base-dhw-tankless-wood.xml' => 'base.xml',
    'base-dhw-uef.xml' => 'base.xml',
    'base-dhw-jacket-electric.xml' => 'base.xml',
    'base-dhw-jacket-gas.xml' => 'base-dhw-tank-gas.xml',
    'base-dhw-jacket-indirect.xml' => 'base-dhw-indirect.xml',
    'base-dhw-jacket-hpwh.xml' => 'base-dhw-tank-heat-pump.xml',
    'base-enclosure-2stories.xml' => 'base.xml',
    'base-enclosure-2stories-garage.xml' => 'base-enclosure-2stories.xml',
    'base-enclosure-adiabatic-surfaces.xml' => 'base-foundation-ambient.xml',
    'base-enclosure-beds-1.xml' => 'base.xml',
    'base-enclosure-beds-2.xml' => 'base.xml',
    'base-enclosure-beds-4.xml' => 'base.xml',
    'base-enclosure-beds-5.xml' => 'base.xml',
    'base-enclosure-garage.xml' => 'base.xml',
    'base-enclosure-infil-cfm50.xml' => 'base.xml',
    'base-enclosure-overhangs.xml' => 'base.xml',
    'base-enclosure-skylights.xml' => 'base.xml',
    'base-enclosure-split-surfaces.xml' => 'base-enclosure-skylights.xml',
    'base-enclosure-walltypes.xml' => 'base.xml',
    'base-enclosure-windows-interior-shading.xml' => 'base.xml',
    'base-enclosure-windows-none.xml' => 'base.xml',
    'base-foundation-multiple.xml' => 'base-foundation-unconditioned-basement.xml',
    'base-foundation-ambient.xml' => 'base.xml',
    'base-foundation-conditioned-basement-slab-insulation.xml' => 'base.xml',
    'base-foundation-conditioned-basement-wall-interior-insulation.xml' => 'base.xml',
    'base-foundation-slab.xml' => 'base.xml',
    'base-foundation-unconditioned-basement.xml' => 'base.xml',
    'base-foundation-unconditioned-basement-assembly-r.xml' => 'base-foundation-unconditioned-basement.xml',
    'base-foundation-unconditioned-basement-above-grade.xml' => 'base-foundation-unconditioned-basement.xml',
    'base-foundation-unconditioned-basement-wall-insulation.xml' => 'base-foundation-unconditioned-basement.xml',
    'base-foundation-unvented-crawlspace.xml' => 'base.xml',
    'base-foundation-vented-crawlspace.xml' => 'base.xml',
    'base-foundation-walkout-basement.xml' => 'base.xml',
    'base-foundation-complex.xml' => 'base.xml',
    'base-hvac-air-to-air-heat-pump-1-speed.xml' => 'base.xml',
    'base-hvac-air-to-air-heat-pump-2-speed.xml' => 'base.xml',
    'base-hvac-air-to-air-heat-pump-var-speed.xml' => 'base.xml',
    'base-hvac-boiler-elec-only.xml' => 'base.xml',
    'base-hvac-boiler-gas-central-ac-1-speed.xml' => 'base.xml',
    'base-hvac-boiler-gas-only.xml' => 'base.xml',
    'base-hvac-boiler-oil-only.xml' => 'base.xml',
    'base-hvac-boiler-propane-only.xml' => 'base.xml',
    'base-hvac-boiler-wood-only.xml' => 'base.xml',
    'base-hvac-central-ac-only-1-speed.xml' => 'base.xml',
    'base-hvac-central-ac-only-2-speed.xml' => 'base.xml',
    'base-hvac-central-ac-only-var-speed.xml' => 'base.xml',
    'base-hvac-central-ac-plus-air-to-air-heat-pump-heating.xml' => 'base-hvac-central-ac-only-1-speed.xml',
    'base-hvac-dse.xml' => 'base.xml',
    'base-hvac-dual-fuel-air-to-air-heat-pump-1-speed.xml' => 'base-hvac-air-to-air-heat-pump-1-speed.xml',
    'base-hvac-dual-fuel-air-to-air-heat-pump-1-speed-electric.xml' => 'base-hvac-dual-fuel-air-to-air-heat-pump-1-speed.xml',
    'base-hvac-dual-fuel-air-to-air-heat-pump-2-speed.xml' => 'base-hvac-air-to-air-heat-pump-2-speed.xml',
    'base-hvac-dual-fuel-air-to-air-heat-pump-var-speed.xml' => 'base-hvac-air-to-air-heat-pump-var-speed.xml',
    'base-hvac-dual-fuel-mini-split-heat-pump-ducted.xml' => 'base-hvac-mini-split-heat-pump-ducted.xml',
    'base-hvac-ducts-leakage-percent.xml' => 'base.xml',
    'base-hvac-elec-resistance-only.xml' => 'base.xml',
    'base-hvac-evap-cooler-furnace-gas.xml' => 'base.xml',
    'base-hvac-evap-cooler-only.xml' => 'base.xml',
    'base-hvac-evap-cooler-only-ducted.xml' => 'base.xml',
    'base-hvac-flowrate.xml' => 'base.xml',
    'base-hvac-furnace-elec-only.xml' => 'base.xml',
    'base-hvac-furnace-gas-central-ac-2-speed.xml' => 'base.xml',
    'base-hvac-furnace-gas-central-ac-var-speed.xml' => 'base.xml',
    'base-hvac-furnace-gas-only.xml' => 'base.xml',
    'base-hvac-furnace-gas-room-ac.xml' => 'base.xml',
    'base-hvac-furnace-oil-only.xml' => 'base.xml',
    'base-hvac-furnace-propane-only.xml' => 'base.xml',
    'base-hvac-furnace-wood-only.xml' => 'base.xml',
    'base-hvac-furnace-x3-dse.xml' => 'base.xml',
    'base-hvac-ground-to-air-heat-pump.xml' => 'base.xml',
    'base-hvac-ideal-air.xml' => 'base.xml',
    'base-hvac-install-qual-both.xml' => 'base.xml',
    'base-hvac-install-qual-none.xml' => 'base.xml',
    'base-hvac-install-qual-airflow.xml' => 'base.xml',
    'base-hvac-install-qual-charge.xml' => 'base.xml',
    'base-hvac-install-qual-blower-eff.xml' => 'base.xml',
    'base-hvac-install-qual-both-air-to-air-heat-pump-1-speed.xml' => 'base-hvac-air-to-air-heat-pump-1-speed.xml',
    'base-hvac-install-qual-none-air-to-air-heat-pump-1-speed.xml' => 'base-hvac-air-to-air-heat-pump-1-speed.xml',
    'base-hvac-install-qual-airflow-air-to-air-heat-pump-1-speed.xml' => 'base-hvac-air-to-air-heat-pump-1-speed.xml',
    'base-hvac-install-qual-charge-air-to-air-heat-pump-1-speed.xml' => 'base-hvac-air-to-air-heat-pump-1-speed.xml',
    'base-hvac-install-qual-blower-eff-air-to-air-heat-pump-1-speed.xml' => 'base-hvac-air-to-air-heat-pump-1-speed.xml',
    'base-hvac-mini-split-heat-pump-ducted.xml' => 'base.xml',
    'base-hvac-mini-split-heat-pump-ducted-heating-only.xml' => 'base-hvac-mini-split-heat-pump-ducted.xml',
    'base-hvac-mini-split-heat-pump-ducted-cooling-only.xml' => 'base-hvac-mini-split-heat-pump-ducted.xml',
    'base-hvac-mini-split-heat-pump-ductless.xml' => 'base-hvac-mini-split-heat-pump-ducted.xml',
    'base-hvac-mini-split-heat-pump-ductless-no-backup.xml' => 'base-hvac-mini-split-heat-pump-ductless.xml',
    'base-hvac-multiple.xml' => 'base.xml',
    'base-hvac-none.xml' => 'base.xml',
    'base-hvac-none-no-fuel-access.xml' => 'base-hvac-none.xml',
    'base-hvac-portable-heater-electric-only.xml' => 'base.xml',
    'base-hvac-programmable-thermostat.xml' => 'base.xml',
    'base-hvac-room-ac-only.xml' => 'base.xml',
    'base-hvac-room-ac-only-33percent.xml' => 'base-hvac-room-ac-only.xml',
    'base-hvac-setpoints.xml' => 'base.xml',
    'base-hvac-stove-oil-only.xml' => 'base.xml',
    'base-hvac-stove-wood-only.xml' => 'base.xml',
    'base-hvac-stove-wood-pellets-only.xml' => 'base-hvac-stove-wood-only.xml',
    'base-hvac-undersized.xml' => 'base.xml',
    'base-hvac-wall-furnace-elec-only.xml' => 'base.xml',
    'base-hvac-wall-furnace-propane-only.xml' => 'base.xml',
    'base-hvac-wall-furnace-wood-only.xml' => 'base.xml',
    'base-infiltration-ach-natural.xml' => 'base.xml',
    'base-location-baltimore-md.xml' => 'base.xml',
    'base-location-dallas-tx.xml' => 'base.xml',
    'base-location-duluth-mn.xml' => 'base.xml',
    'base-location-miami-fl.xml' => 'base.xml',
    'base-location-epw-filepath.xml' => 'base.xml',
    'base-location-epw-filepath-AMY-2012.xml' => 'base.xml',
    'base-mechvent-balanced.xml' => 'base.xml',
    'base-mechvent-cfis.xml' => 'base.xml',
    'base-mechvent-cfis-evap-cooler-only-ducted.xml' => 'base-hvac-evap-cooler-only-ducted.xml',
    'base-mechvent-erv.xml' => 'base.xml',
    'base-mechvent-erv-atre-asre.xml' => 'base.xml',
    'base-mechvent-exhaust.xml' => 'base.xml',
    'base-mechvent-exhaust-rated-flow-rate.xml' => 'base.xml',
    'base-mechvent-hrv.xml' => 'base.xml',
    'base-mechvent-hrv-asre.xml' => 'base.xml',
    'base-mechvent-supply.xml' => 'base.xml',
    'base-mechvent-bath-kitchen-fans.xml' => 'base.xml',
    'base-misc-ceiling-fans.xml' => 'base.xml',
    'base-misc-defaults.xml' => 'base.xml',
    'base-misc-defaults2.xml' => 'base-dhw-recirc-demand.xml',
    'base-misc-lighting-none.xml' => 'base.xml',
    'base-misc-timestep-10-mins.xml' => 'base.xml',
    'base-misc-runperiod-1-month.xml' => 'base.xml',
    'base-misc-usage-multiplier.xml' => 'base.xml',
    'base-misc-whole-house-fan.xml' => 'base.xml',
    'base-pv.xml' => 'base.xml',
    'base-misc-neighbor-shading.xml' => 'base.xml',

    'hvac_autosizing/base-autosize.xml' => 'base.xml',
    'hvac_autosizing/base-hvac-air-to-air-heat-pump-1-speed-autosize.xml' => 'base-hvac-air-to-air-heat-pump-1-speed.xml',
    'hvac_autosizing/base-hvac-air-to-air-heat-pump-2-speed-autosize.xml' => 'base-hvac-air-to-air-heat-pump-2-speed.xml',
    'hvac_autosizing/base-hvac-air-to-air-heat-pump-var-speed-autosize.xml' => 'base-hvac-air-to-air-heat-pump-var-speed.xml',
    'hvac_autosizing/base-hvac-boiler-elec-only-autosize.xml' => 'base-hvac-boiler-elec-only.xml',
    'hvac_autosizing/base-hvac-boiler-gas-central-ac-1-speed-autosize.xml' => 'base-hvac-boiler-gas-central-ac-1-speed.xml',
    'hvac_autosizing/base-hvac-boiler-gas-only-autosize.xml' => 'base-hvac-boiler-gas-only.xml',
    'hvac_autosizing/base-hvac-central-ac-only-1-speed-autosize.xml' => 'base-hvac-central-ac-only-1-speed.xml',
    'hvac_autosizing/base-hvac-central-ac-only-2-speed-autosize.xml' => 'base-hvac-central-ac-only-2-speed.xml',
    'hvac_autosizing/base-hvac-central-ac-only-var-speed-autosize.xml' => 'base-hvac-central-ac-only-var-speed.xml',
    'hvac_autosizing/base-hvac-central-ac-plus-air-to-air-heat-pump-heating-autosize.xml' => 'base-hvac-central-ac-plus-air-to-air-heat-pump-heating.xml',
    'hvac_autosizing/base-hvac-dual-fuel-air-to-air-heat-pump-1-speed-autosize.xml' => 'base-hvac-dual-fuel-air-to-air-heat-pump-1-speed.xml',
    'hvac_autosizing/base-hvac-dual-fuel-mini-split-heat-pump-ducted-autosize.xml' => 'base-hvac-dual-fuel-mini-split-heat-pump-ducted.xml',
    'hvac_autosizing/base-hvac-elec-resistance-only-autosize.xml' => 'base-hvac-elec-resistance-only.xml',
    'hvac_autosizing/base-hvac-evap-cooler-furnace-gas-autosize.xml' => 'base-hvac-evap-cooler-furnace-gas.xml',
    'hvac_autosizing/base-hvac-furnace-elec-only-autosize.xml' => 'base-hvac-furnace-elec-only.xml',
    'hvac_autosizing/base-hvac-furnace-gas-central-ac-2-speed-autosize.xml' => 'base-hvac-furnace-gas-central-ac-2-speed.xml',
    'hvac_autosizing/base-hvac-furnace-gas-central-ac-var-speed-autosize.xml' => 'base-hvac-furnace-gas-central-ac-var-speed.xml',
    'hvac_autosizing/base-hvac-furnace-gas-only-autosize.xml' => 'base-hvac-furnace-gas-only.xml',
    'hvac_autosizing/base-hvac-furnace-gas-room-ac-autosize.xml' => 'base-hvac-furnace-gas-room-ac.xml',
    'hvac_autosizing/base-hvac-ground-to-air-heat-pump-autosize.xml' => 'base-hvac-ground-to-air-heat-pump.xml',
    'hvac_autosizing/base-hvac-mini-split-heat-pump-ducted-autosize.xml' => 'base-hvac-mini-split-heat-pump-ducted.xml',
    'hvac_autosizing/base-hvac-room-ac-only-autosize.xml' => 'base-hvac-room-ac-only.xml',
    'hvac_autosizing/base-hvac-stove-oil-only-autosize.xml' => 'base-hvac-stove-oil-only.xml',
    'hvac_autosizing/base-hvac-wall-furnace-elec-only-autosize.xml' => 'base-hvac-wall-furnace-elec-only.xml',
    'hvac_autosizing/base-hvac-wall-furnace-propane-only-autosize.xml' => 'base-hvac-wall-furnace-propane-only.xml',
  }

  puts "Generating #{hpxmls_files.size} HPXML files..."

  hpxmls_files.each do |derivative, parent|
    print '.'

    begin
      hpxml_files = [derivative]
      unless parent.nil?
        hpxml_files.unshift(parent)
      end
      while not parent.nil?
        next unless hpxmls_files.keys.include? parent

        unless hpxmls_files[parent].nil?
          hpxml_files.unshift(hpxmls_files[parent])
        end
        parent = hpxmls_files[parent]
      end

      hpxml = HPXML.new
      hpxml_files.each do |hpxml_file|
        set_hpxml_header(hpxml_file, hpxml)
        set_hpxml_site(hpxml_file, hpxml)
        set_hpxml_neighbor_buildings(hpxml_file, hpxml)
        set_hpxml_building_construction(hpxml_file, hpxml)
        set_hpxml_building_occupancy(hpxml_file, hpxml)
        set_hpxml_climate_and_risk_zones(hpxml_file, hpxml)
        set_hpxml_air_infiltration_measurements(hpxml_file, hpxml)
        set_hpxml_attics(hpxml_file, hpxml)
        set_hpxml_foundations(hpxml_file, hpxml)
        set_hpxml_roofs(hpxml_file, hpxml)
        set_hpxml_rim_joists(hpxml_file, hpxml)
        set_hpxml_walls(hpxml_file, hpxml)
        set_hpxml_foundation_walls(hpxml_file, hpxml)
        set_hpxml_frame_floors(hpxml_file, hpxml)
        set_hpxml_slabs(hpxml_file, hpxml)
        set_hpxml_windows(hpxml_file, hpxml)
        set_hpxml_skylights(hpxml_file, hpxml)
        set_hpxml_doors(hpxml_file, hpxml)
        set_hpxml_heating_systems(hpxml_file, hpxml)
        set_hpxml_cooling_systems(hpxml_file, hpxml)
        set_hpxml_heat_pumps(hpxml_file, hpxml)
        set_hpxml_hvac_control(hpxml_file, hpxml)
        set_hpxml_hvac_distributions(hpxml_file, hpxml)
        set_hpxml_ventilation_fans(hpxml_file, hpxml)
        set_hpxml_water_heating_systems(hpxml_file, hpxml)
        set_hpxml_hot_water_distribution(hpxml_file, hpxml)
        set_hpxml_water_fixtures(hpxml_file, hpxml)
        set_hpxml_solar_thermal_system(hpxml_file, hpxml)
        set_hpxml_pv_systems(hpxml_file, hpxml)
        set_hpxml_clothes_washer(hpxml_file, hpxml)
        set_hpxml_clothes_dryer(hpxml_file, hpxml)
        set_hpxml_dishwasher(hpxml_file, hpxml)
        set_hpxml_refrigerator(hpxml_file, hpxml)
        set_hpxml_dehumidifier(hpxml_file, hpxml)
        set_hpxml_cooking_range(hpxml_file, hpxml)
        set_hpxml_oven(hpxml_file, hpxml)
        set_hpxml_lighting(hpxml_file, hpxml)
        set_hpxml_ceiling_fans(hpxml_file, hpxml)
        set_hpxml_plug_loads(hpxml_file, hpxml)
        set_hpxml_misc_load_schedule(hpxml_file, hpxml)
      end

      hpxml_doc = hpxml.to_oga()

      if ['invalid_files/missing-elements.xml'].include? derivative
        XMLHelper.delete_element(hpxml_doc, '/HPXML/Building/BuildingDetails/BuildingSummary/BuildingConstruction/NumberofConditionedFloors')
        XMLHelper.delete_element(hpxml_doc, '/HPXML/Building/BuildingDetails/BuildingSummary/BuildingConstruction/ConditionedFloorArea')
      end

      hpxml_path = File.join(sample_files_dir, derivative)

      if not hpxml_path.include? 'invalid_files'
        # Validate file against HPXML schema
        schemas_dir = File.absolute_path(File.join(File.dirname(__FILE__), 'HPXMLtoOpenStudio/resources'))
        errors = XMLHelper.validate(hpxml_doc.to_s, File.join(schemas_dir, 'HPXML.xsd'), nil)
        if errors.size > 0
          fail "ERRORS: #{errors}"
        end

        # Check for additional errors
        errors = hpxml.check_for_errors()
        if errors.size > 0
          fail "ERRORS: #{errors}"
        end
      end

      XMLHelper.write_file(hpxml_doc, hpxml_path)
    rescue Exception => e
      puts "\n#{e}\n#{e.backtrace.join('\n')}"
      puts "\nError: Did not successfully generate #{derivative}."
      exit!
    end
  end

  puts "\n"

  # Print warnings about extra files
  abs_hpxml_files = []
  dirs = [nil]
  hpxmls_files.keys.each do |hpxml_file|
    abs_hpxml_files << File.absolute_path(File.join(sample_files_dir, hpxml_file))
    next unless hpxml_file.include? '/'

    dirs << hpxml_file.split('/')[0] + '/'
  end
  dirs.uniq.each do |dir|
    Dir["#{sample_files_dir}/#{dir}*.xml"].each do |xml|
      next if abs_hpxml_files.include? File.absolute_path(xml)

      puts "Warning: Extra HPXML file found at #{File.absolute_path(xml)}"
    end
  end
end

def set_hpxml_header(hpxml_file, hpxml)
  if ['base.xml'].include? hpxml_file
    hpxml.header.xml_type = 'HPXML'
    hpxml.header.xml_generated_by = 'Rakefile'
    hpxml.header.transaction = 'create'
    hpxml.header.building_id = 'MyBuilding'
    hpxml.header.event_type = 'proposed workscope'
    hpxml.header.created_date_and_time = Time.new(2000, 1, 1).strftime('%Y-%m-%dT%H:%M:%S%:z') # Hard-code to prevent diffs
    hpxml.header.timestep = 60
  elsif ['base-misc-timestep-10-mins.xml'].include? hpxml_file
    hpxml.header.timestep = 10
  elsif ['base-misc-runperiod-1-month.xml'].include? hpxml_file
    hpxml.header.end_month = 1
    hpxml.header.end_day_of_month = 31
  elsif ['invalid_files/invalid-timestep.xml'].include? hpxml_file
    hpxml.header.timestep = 45
  elsif ['invalid_files/invalid-runperiod.xml'].include? hpxml_file
    hpxml.header.end_month = 4
    hpxml.header.end_day_of_month = 31
  elsif ['base-misc-defaults.xml'].include? hpxml_file
    hpxml.header.timestep = nil
  end
end

def set_hpxml_site(hpxml_file, hpxml)
  if ['base.xml'].include? hpxml_file
    hpxml.site.fuels = [HPXML::FuelTypeElectricity, HPXML::FuelTypeNaturalGas]
  elsif ['base-hvac-none-no-fuel-access.xml'].include? hpxml_file
    hpxml.site.fuels = [HPXML::FuelTypeElectricity]
  end
end

def set_hpxml_neighbor_buildings(hpxml_file, hpxml)
  if ['base-misc-neighbor-shading.xml'].include? hpxml_file
    hpxml.neighbor_buildings.add(azimuth: 0,
                                 distance: 10)
    hpxml.neighbor_buildings.add(azimuth: 180,
                                 distance: 15,
                                 height: 12)
  elsif ['invalid_files/invalid-neighbor-shading-azimuth.xml'].include? hpxml_file
    hpxml.neighbor_buildings[0].azimuth = 145
  end
end

def set_hpxml_building_construction(hpxml_file, hpxml)
  if ['base.xml'].include? hpxml_file
    hpxml.building_construction.residential_facility_type = HPXML::ResidentialTypeSFD
    hpxml.building_construction.number_of_conditioned_floors = 2
    hpxml.building_construction.number_of_conditioned_floors_above_grade = 1
    hpxml.building_construction.number_of_bedrooms = 3
    hpxml.building_construction.conditioned_floor_area = 2700
    hpxml.building_construction.conditioned_building_volume = 2700 * 8
  elsif ['base-enclosure-beds-1.xml'].include? hpxml_file
    hpxml.building_construction.number_of_bedrooms = 1
  elsif ['base-enclosure-beds-2.xml'].include? hpxml_file
    hpxml.building_construction.number_of_bedrooms = 2
  elsif ['base-enclosure-beds-4.xml'].include? hpxml_file
    hpxml.building_construction.number_of_bedrooms = 4
  elsif ['base-enclosure-beds-5.xml'].include? hpxml_file
    hpxml.building_construction.number_of_bedrooms = 5
  elsif ['base-foundation-ambient.xml',
         'base-foundation-slab.xml',
         'base-foundation-unconditioned-basement.xml',
         'base-foundation-unvented-crawlspace.xml',
         'base-foundation-vented-crawlspace.xml'].include? hpxml_file
    hpxml.building_construction.number_of_conditioned_floors -= 1
    hpxml.building_construction.conditioned_floor_area -= 1350
    hpxml.building_construction.conditioned_building_volume -= 1350 * 8
  elsif ['base-hvac-ideal-air.xml'].include? hpxml_file
    hpxml.building_construction.use_only_ideal_air_system = true
  elsif ['base-atticroof-conditioned.xml'].include? hpxml_file
    hpxml.building_construction.number_of_conditioned_floors += 1
    hpxml.building_construction.number_of_conditioned_floors_above_grade += 1
    hpxml.building_construction.conditioned_floor_area += 900
    hpxml.building_construction.conditioned_building_volume += 2250
  elsif ['base-atticroof-cathedral.xml'].include? hpxml_file
    hpxml.building_construction.conditioned_building_volume += 10800
  elsif ['base-enclosure-2stories.xml'].include? hpxml_file
    hpxml.building_construction.number_of_conditioned_floors += 1
    hpxml.building_construction.number_of_conditioned_floors_above_grade += 1
    hpxml.building_construction.conditioned_floor_area += 1350
    hpxml.building_construction.conditioned_building_volume += 1350 * 8
  elsif ['base-misc-defaults.xml'].include? hpxml_file
    hpxml.building_construction.conditioned_building_volume = nil
    hpxml.building_construction.average_ceiling_height = 8
  elsif ['base-enclosure-adiabatic-surfaces.xml'].include? hpxml_file
    hpxml.building_construction.residential_facility_type = HPXML::ResidentialTypeApartment
  elsif ['base-foundation-walkout-basement.xml'].include? hpxml_file
    hpxml.building_construction.number_of_conditioned_floors_above_grade += 1
  end
end

def set_hpxml_building_occupancy(hpxml_file, hpxml)
  if ['base-misc-defaults.xml'].include? hpxml_file
    hpxml.building_occupancy.number_of_residents = nil
  else
    hpxml.building_occupancy.number_of_residents = hpxml.building_construction.number_of_bedrooms
  end
end

def set_hpxml_climate_and_risk_zones(hpxml_file, hpxml)
  if ['base.xml'].include? hpxml_file
    hpxml.climate_and_risk_zones.iecc_year = 2006
    hpxml.climate_and_risk_zones.iecc_zone = '5B'
    hpxml.climate_and_risk_zones.weather_station_id = 'WeatherStation'
    hpxml.climate_and_risk_zones.weather_station_name = 'Denver, CO'
    hpxml.climate_and_risk_zones.weather_station_wmo = '725650'
  elsif ['base-location-baltimore-md.xml'].include? hpxml_file
    hpxml.climate_and_risk_zones.iecc_zone = '4A'
    hpxml.climate_and_risk_zones.weather_station_name = 'Baltimore, MD'
    hpxml.climate_and_risk_zones.weather_station_wmo = '724060'
  elsif ['base-location-dallas-tx.xml'].include? hpxml_file
    hpxml.climate_and_risk_zones.iecc_zone = '3A'
    hpxml.climate_and_risk_zones.weather_station_name = 'Dallas, TX'
    hpxml.climate_and_risk_zones.weather_station_wmo = '722590'
  elsif ['base-location-duluth-mn.xml'].include? hpxml_file
    hpxml.climate_and_risk_zones.iecc_zone = '7'
    hpxml.climate_and_risk_zones.weather_station_name = 'Duluth, MN'
    hpxml.climate_and_risk_zones.weather_station_wmo = '727450'
  elsif ['base-location-miami-fl.xml'].include? hpxml_file
    hpxml.climate_and_risk_zones.iecc_zone = '1A'
    hpxml.climate_and_risk_zones.weather_station_name = 'Miami, FL'
    hpxml.climate_and_risk_zones.weather_station_wmo = '722020'
  elsif ['base-location-epw-filepath.xml'].include? hpxml_file
    hpxml.climate_and_risk_zones.weather_station_wmo = nil
    hpxml.climate_and_risk_zones.weather_station_epw_filepath = 'USA_CO_Denver.Intl.AP.725650_TMY3.epw'
  elsif ['base-location-epw-filepath-AMY-2012.xml'].include? hpxml_file
    hpxml.climate_and_risk_zones.weather_station_wmo = nil
    hpxml.climate_and_risk_zones.weather_station_name = 'Boulder, CO'
    hpxml.climate_and_risk_zones.weather_station_epw_filepath = 'US_CO_Boulder_AMY_2012.epw'
  elsif ['invalid_files/invalid-wmo.xml'].include? hpxml_file
    hpxml.climate_and_risk_zones.weather_station_wmo = '999999'
  elsif ['invalid_files/invalid-epw-filepath.xml'].include? hpxml_file
    hpxml.climate_and_risk_zones.weather_station_epw_filepath = 'foo.epw'
  end
end

def set_hpxml_air_infiltration_measurements(hpxml_file, hpxml)
  infil_volume = hpxml.building_construction.conditioned_building_volume
  if ['base.xml'].include? hpxml_file
    hpxml.air_infiltration_measurements.add(id: 'InfiltrationMeasurement',
                                            house_pressure: 50,
                                            unit_of_measure: HPXML::UnitsACH,
                                            air_leakage: 3.0)
  elsif ['base-infiltration-ach-natural.xml'].include? hpxml_file
    hpxml.air_infiltration_measurements.clear()
    hpxml.air_infiltration_measurements.add(id: 'InfiltrationMeasurement',
                                            constant_ach_natural: 0.67)
  elsif ['base-enclosure-infil-cfm50.xml'].include? hpxml_file
    hpxml.air_infiltration_measurements.clear()
    hpxml.air_infiltration_measurements.add(id: 'InfiltrationMeasurement',
                                            house_pressure: 50,
                                            unit_of_measure: HPXML::UnitsCFM,
                                            air_leakage: 3.0 / 60.0 * infil_volume)
  end
  if ['base-misc-defaults.xml'].include? hpxml_file
    hpxml.air_infiltration_measurements[0].infiltration_volume = nil
  else
    hpxml.air_infiltration_measurements[0].infiltration_volume = infil_volume
  end
end

def set_hpxml_attics(hpxml_file, hpxml)
  if ['base.xml'].include? hpxml_file
    hpxml.attics.add(id: 'UnventedAttic',
                     attic_type: HPXML::AtticTypeUnvented,
                     within_infiltration_volume: false)
  elsif ['base-atticroof-cathedral.xml'].include? hpxml_file
    hpxml.attics.clear
    hpxml.attics.add(id: 'CathedralCeiling',
                     attic_type: HPXML::AtticTypeCathedral)
  elsif ['base-atticroof-conditioned.xml'].include? hpxml_file
    hpxml.attics.add(id: 'ConditionedAttic',
                     attic_type: HPXML::AtticTypeConditioned)
  elsif ['base-atticroof-flat.xml'].include? hpxml_file
    hpxml.attics.clear
    hpxml.attics.add(id: 'FlatRoof',
                     attic_type: HPXML::AtticTypeFlatRoof)
  elsif ['base-enclosure-adiabatic-surfaces.xml'].include? hpxml_file
    hpxml.attics.clear
  elsif ['base-atticroof-vented.xml'].include? hpxml_file
    hpxml.attics.clear
    hpxml.attics.add(id: 'VentedAttic',
                     attic_type: HPXML::AtticTypeVented,
                     vented_attic_sla: 0.003)
  elsif ['base-misc-defaults.xml'].include? hpxml_file
    hpxml.attics.clear
  end
end

def set_hpxml_foundations(hpxml_file, hpxml)
  if ['base.xml'].include? hpxml_file
    hpxml.foundations.add(id: 'ConditionedBasement',
                          foundation_type: HPXML::FoundationTypeBasementConditioned)
  elsif ['base-foundation-vented-crawlspace.xml'].include? hpxml_file
    hpxml.foundations.clear
    hpxml.foundations.add(id: 'VentedCrawlspace',
                          foundation_type: HPXML::FoundationTypeCrawlspaceVented,
                          vented_crawlspace_sla: 0.00667)
  elsif ['base-foundation-unvented-crawlspace.xml'].include? hpxml_file
    hpxml.foundations.clear
    hpxml.foundations.add(id: 'UnventedCrawlspace',
                          foundation_type: HPXML::FoundationTypeCrawlspaceUnvented,
                          within_infiltration_volume: false)
  elsif ['base-foundation-unconditioned-basement.xml'].include? hpxml_file
    hpxml.foundations.clear
    hpxml.foundations.add(id: 'UnconditionedBasement',
                          foundation_type: HPXML::FoundationTypeBasementUnconditioned,
                          unconditioned_basement_thermal_boundary: HPXML::FoundationThermalBoundaryFloor,
                          within_infiltration_volume: false)
  elsif ['base-foundation-unconditioned-basement-wall-insulation.xml'].include? hpxml_file
    hpxml.foundations[0].unconditioned_basement_thermal_boundary = HPXML::FoundationThermalBoundaryWall
  elsif ['base-foundation-multiple.xml'].include? hpxml_file
    hpxml.foundations.add(id: 'UnventedCrawlspace',
                          foundation_type: HPXML::FoundationTypeCrawlspaceUnvented,
                          within_infiltration_volume: false)
  elsif ['base-foundation-ambient.xml'].include? hpxml_file
    hpxml.foundations.clear
    hpxml.foundations.add(id: 'AmbientFoundation',
                          foundation_type: HPXML::FoundationTypeAmbient)
  elsif ['base-foundation-slab.xml'].include? hpxml_file
    hpxml.foundations.clear
    hpxml.foundations.add(id: 'SlabFoundation',
                          foundation_type: HPXML::FoundationTypeSlab)
  elsif ['base-misc-defaults.xml'].include? hpxml_file
    hpxml.foundations.clear
  end
end

def set_hpxml_roofs(hpxml_file, hpxml)
  if ['base.xml'].include? hpxml_file
    hpxml.roofs.add(id: 'Roof',
                    interior_adjacent_to: HPXML::LocationAtticUnvented,
                    area: 1510,
                    solar_absorptance: 0.7,
                    emittance: 0.92,
                    pitch: 6,
                    radiant_barrier: false,
                    insulation_assembly_r_value: 2.3)
  elsif ['base-atticroof-flat.xml'].include? hpxml_file
    hpxml.roofs.clear()
    hpxml.roofs.add(id: 'Roof',
                    interior_adjacent_to: HPXML::LocationLivingSpace,
                    area: 1350,
                    solar_absorptance: 0.7,
                    emittance: 0.92,
                    pitch: 0,
                    radiant_barrier: false,
                    insulation_assembly_r_value: 25.8)
  elsif ['base-atticroof-conditioned.xml'].include? hpxml_file
    hpxml.roofs.clear()
    hpxml.roofs.add(id: 'RoofCond',
                    interior_adjacent_to: HPXML::LocationLivingSpace,
                    area: 1006,
                    solar_absorptance: 0.7,
                    emittance: 0.92,
                    pitch: 6,
                    radiant_barrier: false,
                    insulation_assembly_r_value: 25.8)
    hpxml.roofs.add(id: 'RoofUncond',
                    interior_adjacent_to: HPXML::LocationAtticUnvented,
                    area: 504,
                    solar_absorptance: 0.7,
                    emittance: 0.92,
                    pitch: 6,
                    radiant_barrier: false,
                    insulation_assembly_r_value: 2.3)
  elsif ['base-atticroof-vented.xml'].include? hpxml_file
    hpxml.roofs[0].interior_adjacent_to = HPXML::LocationAtticVented
  elsif ['base-atticroof-cathedral.xml'].include? hpxml_file
    hpxml.roofs[0].interior_adjacent_to = HPXML::LocationLivingSpace
    hpxml.roofs[0].insulation_assembly_r_value = 25.8
  elsif ['base-enclosure-garage.xml'].include? hpxml_file
    hpxml.roofs.add(id: 'RoofGarage',
                    interior_adjacent_to: HPXML::LocationGarage,
                    area: 670,
                    solar_absorptance: 0.7,
                    emittance: 0.92,
                    pitch: 6,
                    radiant_barrier: false,
                    insulation_assembly_r_value: 2.3)
  elsif ['base-atticroof-unvented-insulated-roof.xml'].include? hpxml_file
    hpxml.roofs[0].insulation_assembly_r_value = 25.8
  elsif ['base-enclosure-adiabatic-surfaces.xml'].include? hpxml_file
    hpxml.roofs.clear()
  elsif ['base-enclosure-split-surfaces.xml'].include? hpxml_file
    for n in 1..hpxml.roofs.size
      hpxml.roofs[n - 1].area /= 9.0
      for i in 2..9
        hpxml.roofs << hpxml.roofs[n - 1].dup
        hpxml.roofs[-1].id += i.to_s
      end
    end
    hpxml.roofs << hpxml.roofs[-1].dup
    hpxml.roofs[-1].id = 'TinyRoof'
    hpxml.roofs[-1].area = 0.05
  elsif ['base-atticroof-radiant-barrier.xml'].include? hpxml_file
    hpxml.roofs[0].radiant_barrier = true
  end
end

def set_hpxml_rim_joists(hpxml_file, hpxml)
  if ['base.xml'].include? hpxml_file
    # TODO: Other geometry values (e.g., building volume) assume
    # no rim joists.
    hpxml.rim_joists.add(id: 'RimJoistFoundation',
                         exterior_adjacent_to: HPXML::LocationOutside,
                         interior_adjacent_to: HPXML::LocationBasementConditioned,
                         area: 116,
                         solar_absorptance: 0.7,
                         emittance: 0.92,
                         insulation_assembly_r_value: 23.0)
  elsif ['base-foundation-ambient.xml',
         'base-foundation-slab.xml'].include? hpxml_file
    hpxml.rim_joists.clear()
  elsif ['base-foundation-unconditioned-basement.xml'].include? hpxml_file
    for i in 0..hpxml.rim_joists.size - 1
      hpxml.rim_joists[i].interior_adjacent_to = HPXML::LocationBasementUnconditioned
      hpxml.rim_joists[i].insulation_assembly_r_value = 2.3
    end
  elsif ['base-foundation-unconditioned-basement-wall-insulation.xml'].include? hpxml_file
    for i in 0..hpxml.rim_joists.size - 1
      hpxml.rim_joists[i].insulation_assembly_r_value = 23.0
    end
  elsif ['base-foundation-unvented-crawlspace.xml'].include? hpxml_file
    for i in 0..hpxml.rim_joists.size - 1
      hpxml.rim_joists[i].interior_adjacent_to = HPXML::LocationCrawlspaceUnvented
    end
  elsif ['base-foundation-vented-crawlspace.xml'].include? hpxml_file
    for i in 0..hpxml.rim_joists.size - 1
      hpxml.rim_joists[i].interior_adjacent_to = HPXML::LocationCrawlspaceVented
    end
  elsif ['base-foundation-multiple.xml'].include? hpxml_file
    hpxml.rim_joists[0].exterior_adjacent_to = HPXML::LocationCrawlspaceUnvented
    hpxml.rim_joists.add(id: 'RimJoistCrawlspace',
                         exterior_adjacent_to: HPXML::LocationOutside,
                         interior_adjacent_to: HPXML::LocationCrawlspaceUnvented,
                         area: 81,
                         solar_absorptance: 0.7,
                         emittance: 0.92,
                         insulation_assembly_r_value: 2.3)
  elsif ['base-enclosure-2stories.xml'].include? hpxml_file
    hpxml.rim_joists.add(id: 'RimJoist2ndStory',
                         exterior_adjacent_to: HPXML::LocationOutside,
                         interior_adjacent_to: HPXML::LocationLivingSpace,
                         area: 116,
                         solar_absorptance: 0.7,
                         emittance: 0.92,
                         insulation_assembly_r_value: 23.0)
  elsif ['base-enclosure-split-surfaces.xml'].include? hpxml_file
    for n in 1..hpxml.rim_joists.size
      hpxml.rim_joists[n - 1].area /= 9.0
      for i in 2..9
        hpxml.rim_joists << hpxml.rim_joists[n - 1].dup
        hpxml.rim_joists[-1].id += i.to_s
      end
    end
    hpxml.rim_joists << hpxml.rim_joists[-1].dup
    hpxml.rim_joists[-1].id = 'TinyRimJoist'
    hpxml.rim_joists[-1].area = 0.05
  end
end

def set_hpxml_walls(hpxml_file, hpxml)
  if ['base.xml'].include? hpxml_file
    hpxml.walls.add(id: 'Wall',
                    exterior_adjacent_to: HPXML::LocationOutside,
                    interior_adjacent_to: HPXML::LocationLivingSpace,
                    wall_type: HPXML::WallTypeWoodStud,
                    area: 1200,
                    solar_absorptance: 0.7,
                    emittance: 0.92,
                    insulation_assembly_r_value: 23.0)
    hpxml.walls.add(id: 'WallAtticGable',
                    exterior_adjacent_to: HPXML::LocationOutside,
                    interior_adjacent_to: HPXML::LocationAtticUnvented,
                    wall_type: HPXML::WallTypeWoodStud,
                    area: 290,
                    solar_absorptance: 0.7,
                    emittance: 0.92,
                    insulation_assembly_r_value: 4.0)
  elsif ['base-atticroof-flat.xml'].include? hpxml_file
    hpxml.walls.delete_at(1)
  elsif ['base-atticroof-vented.xml'].include? hpxml_file
    hpxml.walls[1].interior_adjacent_to = HPXML::LocationAtticVented
  elsif ['base-atticroof-cathedral.xml'].include? hpxml_file
    hpxml.walls[1].interior_adjacent_to = HPXML::LocationLivingSpace
    hpxml.walls[1].insulation_assembly_r_value = 23.0
  elsif ['base-atticroof-conditioned.xml'].include? hpxml_file
    hpxml.walls.delete_at(1)
    hpxml.walls.add(id: 'WallAtticKneeWall',
                    exterior_adjacent_to: HPXML::LocationAtticUnvented,
                    interior_adjacent_to: HPXML::LocationLivingSpace,
                    wall_type: HPXML::WallTypeWoodStud,
                    area: 316,
                    solar_absorptance: 0.7,
                    emittance: 0.92,
                    insulation_assembly_r_value: 23.0)
    hpxml.walls.add(id: 'WallAtticGableCond',
                    exterior_adjacent_to: HPXML::LocationOutside,
                    interior_adjacent_to: HPXML::LocationLivingSpace,
                    wall_type: HPXML::WallTypeWoodStud,
                    area: 240,
                    solar_absorptance: 0.7,
                    emittance: 0.92,
                    insulation_assembly_r_value: 22.3)
    hpxml.walls.add(id: 'WallAtticGableUncond',
                    exterior_adjacent_to: HPXML::LocationOutside,
                    interior_adjacent_to: HPXML::LocationAtticUnvented,
                    wall_type: HPXML::WallTypeWoodStud,
                    area: 50,
                    solar_absorptance: 0.7,
                    emittance: 0.92,
                    insulation_assembly_r_value: 4.0)
  elsif ['base-enclosure-walltypes.xml'].include? hpxml_file
    walls_map = { HPXML::WallTypeCMU => 12,
                  HPXML::WallTypeDoubleWoodStud => 28.7,
                  HPXML::WallTypeICF => 21,
                  HPXML::WallTypeLog => 7.1,
                  HPXML::WallTypeSIP => 16.1,
                  HPXML::WallTypeConcrete => 1.35,
                  HPXML::WallTypeSteelStud => 8.1,
                  HPXML::WallTypeStone => 5.4,
                  HPXML::WallTypeStrawBale => 58.8,
                  HPXML::WallTypeBrick => 7.9 }
    last_wall = hpxml.walls[-1]
    hpxml.walls.clear
    walls_map.each_with_index do |(wall_type, assembly_r), i|
      hpxml.walls.add(id: "Wall#{i + 1}",
                      exterior_adjacent_to: HPXML::LocationOutside,
                      interior_adjacent_to: HPXML::LocationLivingSpace,
                      wall_type: wall_type,
                      area: 1200 / walls_map.size,
                      solar_absorptance: 0.7,
                      emittance: 0.92,
                      insulation_assembly_r_value: assembly_r)
    end
    hpxml.walls << last_wall
  elsif ['invalid_files/missing-surfaces.xml'].include? hpxml_file
    hpxml.walls.add(id: 'WallGarage',
                    exterior_adjacent_to: HPXML::LocationGarage,
                    interior_adjacent_to: HPXML::LocationLivingSpace,
                    wall_type: HPXML::WallTypeWoodStud,
                    area: 100,
                    solar_absorptance: 0.7,
                    emittance: 0.92,
                    insulation_assembly_r_value: 4)
  elsif ['base-enclosure-2stories.xml'].include? hpxml_file
    hpxml.walls[0].area *= 2.0
  elsif ['base-enclosure-2stories-garage.xml'].include? hpxml_file
    hpxml.walls.clear()
    hpxml.walls.add(id: 'Wall',
                    exterior_adjacent_to: HPXML::LocationOutside,
                    interior_adjacent_to: HPXML::LocationLivingSpace,
                    wall_type: HPXML::WallTypeWoodStud,
                    area: 880,
                    solar_absorptance: 0.7,
                    emittance: 0.92,
                    insulation_assembly_r_value: 23)
    hpxml.walls.add(id: 'WallGarageInterior',
                    exterior_adjacent_to: HPXML::LocationGarage,
                    interior_adjacent_to: HPXML::LocationLivingSpace,
                    wall_type: HPXML::WallTypeWoodStud,
                    area: 320,
                    solar_absorptance: 0.7,
                    emittance: 0.92,
                    insulation_assembly_r_value: 23)
    hpxml.walls.add(id: 'WallGarageExterior',
                    exterior_adjacent_to: HPXML::LocationOutside,
                    interior_adjacent_to: HPXML::LocationGarage,
                    wall_type: HPXML::WallTypeWoodStud,
                    area: 800,
                    solar_absorptance: 0.7,
                    emittance: 0.92,
                    insulation_assembly_r_value: 4)
  elsif ['base-enclosure-garage.xml'].include? hpxml_file
    hpxml.walls.clear()
    hpxml.walls.add(id: 'Wall',
                    exterior_adjacent_to: HPXML::LocationOutside,
                    interior_adjacent_to: HPXML::LocationLivingSpace,
                    wall_type: HPXML::WallTypeWoodStud,
                    area: 960,
                    solar_absorptance: 0.7,
                    emittance: 0.92,
                    insulation_assembly_r_value: 23)
    hpxml.walls.add(id: 'WallGarageInterior',
                    exterior_adjacent_to: HPXML::LocationGarage,
                    interior_adjacent_to: HPXML::LocationLivingSpace,
                    wall_type: HPXML::WallTypeWoodStud,
                    area: 240,
                    solar_absorptance: 0.7,
                    emittance: 0.92,
                    insulation_assembly_r_value: 23)
    hpxml.walls.add(id: 'WallGarageExterior',
                    exterior_adjacent_to: HPXML::LocationOutside,
                    interior_adjacent_to: HPXML::LocationGarage,
                    wall_type: HPXML::WallTypeWoodStud,
                    area: 560,
                    solar_absorptance: 0.7,
                    emittance: 0.92,
                    insulation_assembly_r_value: 4)
  elsif ['base-atticroof-unvented-insulated-roof.xml'].include? hpxml_file
    hpxml.walls[1].insulation_assembly_r_value = 23
  elsif ['base-enclosure-adiabatic-surfaces.xml'].include? hpxml_file
    hpxml.walls.delete_at(1)
    hpxml.walls << hpxml.walls[0].dup
    hpxml.walls[0].area *= 0.35
    hpxml.walls[-1].area *= 0.65
    hpxml.walls[-1].id += 'Adiabatic'
    hpxml.walls[-1].exterior_adjacent_to = HPXML::LocationOtherHousingUnit
    hpxml.walls[-1].insulation_assembly_r_value = 4
  elsif ['base-enclosure-split-surfaces.xml'].include? hpxml_file
    for n in 1..hpxml.walls.size
      hpxml.walls[n - 1].area /= 9.0
      for i in 2..9
        hpxml.walls << hpxml.walls[n - 1].dup
        hpxml.walls[-1].id += i.to_s
      end
    end
    hpxml.walls << hpxml.walls[-1].dup
    hpxml.walls[-1].id = 'TinyWall'
    hpxml.walls[-1].area = 0.05
  elsif ['invalid_files/duplicate-id.xml'].include? hpxml_file
    hpxml.walls[-1].id = hpxml.walls[0].id
  end
end

def set_hpxml_foundation_walls(hpxml_file, hpxml)
  if ['base.xml'].include? hpxml_file
    hpxml. foundation_walls.add(id: 'FoundationWall',
                                exterior_adjacent_to: HPXML::LocationGround,
                                interior_adjacent_to: HPXML::LocationBasementConditioned,
                                height: 8,
                                area: 1200,
                                thickness: 8,
                                depth_below_grade: 7,
                                insulation_interior_r_value: 0,
                                insulation_interior_distance_to_top: 0,
                                insulation_interior_distance_to_bottom: 0,
                                insulation_exterior_distance_to_top: 0,
                                insulation_exterior_distance_to_bottom: 8,
                                insulation_exterior_r_value: 8.9)
  elsif ['base-foundation-conditioned-basement-wall-interior-insulation.xml'].include? hpxml_file
    hpxml.foundation_walls[0].insulation_interior_distance_to_top = 0
    hpxml.foundation_walls[0].insulation_interior_distance_to_bottom = 8
    hpxml.foundation_walls[0].insulation_interior_r_value = 10
    hpxml.foundation_walls[0].insulation_exterior_distance_to_top = 1
    hpxml.foundation_walls[0].insulation_exterior_distance_to_bottom = 8
  elsif ['base-foundation-unconditioned-basement.xml'].include? hpxml_file
    hpxml.foundation_walls[0].interior_adjacent_to = HPXML::LocationBasementUnconditioned
    hpxml.foundation_walls[0].insulation_exterior_distance_to_bottom = 0
    hpxml.foundation_walls[0].insulation_exterior_r_value = 0
  elsif ['base-foundation-unconditioned-basement-wall-insulation.xml'].include? hpxml_file
    hpxml.foundation_walls[0].insulation_exterior_distance_to_bottom = 4
    hpxml.foundation_walls[0].insulation_exterior_r_value = 8.9
  elsif ['base-foundation-unconditioned-basement-assembly-r.xml'].include? hpxml_file
    hpxml.foundation_walls[0].insulation_exterior_distance_to_top = nil
    hpxml.foundation_walls[0].insulation_exterior_distance_to_bottom = nil
    hpxml.foundation_walls[0].insulation_exterior_r_value = nil
    hpxml.foundation_walls[0].insulation_interior_distance_to_top = nil
    hpxml.foundation_walls[0].insulation_interior_distance_to_bottom = nil
    hpxml.foundation_walls[0].insulation_interior_r_value = nil
    hpxml.foundation_walls[0].insulation_assembly_r_value = 10.69
  elsif ['base-foundation-unconditioned-basement-above-grade.xml'].include? hpxml_file
    hpxml.foundation_walls[0].depth_below_grade = 4
  elsif ['base-foundation-unvented-crawlspace.xml',
         'base-foundation-vented-crawlspace.xml'].include? hpxml_file
    if ['base-foundation-unvented-crawlspace.xml'].include? hpxml_file
      hpxml.foundation_walls[0].interior_adjacent_to = HPXML::LocationCrawlspaceUnvented
    else
      hpxml.foundation_walls[0].interior_adjacent_to = HPXML::LocationCrawlspaceVented
    end
    hpxml.foundation_walls[0].height -= 4
    hpxml.foundation_walls[0].area /= 2.0
    hpxml.foundation_walls[0].depth_below_grade -= 4
    hpxml.foundation_walls[0].insulation_exterior_distance_to_bottom -= 4
  elsif ['base-foundation-multiple.xml'].include? hpxml_file
    hpxml.foundation_walls[0].area = 600
    hpxml.foundation_walls.add(id: 'FoundationWallInterior',
                               exterior_adjacent_to: HPXML::LocationCrawlspaceUnvented,
                               interior_adjacent_to: HPXML::LocationBasementUnconditioned,
                               height: 8,
                               area: 360,
                               thickness: 8,
                               depth_below_grade: 4,
                               insulation_interior_r_value: 0,
                               insulation_interior_distance_to_top: 0,
                               insulation_interior_distance_to_bottom: 0,
                               insulation_exterior_distance_to_top: 0,
                               insulation_exterior_distance_to_bottom: 0,
                               insulation_exterior_r_value: 0)
    hpxml.foundation_walls.add(id: 'FoundationWallCrawlspace',
                               exterior_adjacent_to: HPXML::LocationGround,
                               interior_adjacent_to: HPXML::LocationCrawlspaceUnvented,
                               height: 4,
                               area: 600,
                               thickness: 8,
                               depth_below_grade: 3,
                               insulation_interior_r_value: 0,
                               insulation_interior_distance_to_top: 0,
                               insulation_interior_distance_to_bottom: 0,
                               insulation_exterior_distance_to_top: 0,
                               insulation_exterior_distance_to_bottom: 0,
                               insulation_exterior_r_value: 0)
  elsif ['base-foundation-ambient.xml',
         'base-foundation-slab.xml'].include? hpxml_file
    hpxml.foundation_walls.clear()
  elsif ['base-foundation-walkout-basement.xml'].include? hpxml_file
    hpxml.foundation_walls.clear()
    hpxml.foundation_walls.add(id: 'FoundationWall1',
                               exterior_adjacent_to: HPXML::LocationGround,
                               interior_adjacent_to: HPXML::LocationBasementConditioned,
                               height: 8,
                               area: 480,
                               thickness: 8,
                               depth_below_grade: 7,
                               insulation_interior_r_value: 0,
                               insulation_interior_distance_to_top: 0,
                               insulation_interior_distance_to_bottom: 0,
                               insulation_exterior_distance_to_top: 0,
                               insulation_exterior_distance_to_bottom: 8,
                               insulation_exterior_r_value: 8.9)
    hpxml.foundation_walls.add(id: 'FoundationWall2',
                               exterior_adjacent_to: HPXML::LocationGround,
                               interior_adjacent_to: HPXML::LocationBasementConditioned,
                               height: 4,
                               area: 120,
                               thickness: 8,
                               depth_below_grade: 3,
                               insulation_interior_r_value: 0,
                               insulation_interior_distance_to_top: 0,
                               insulation_interior_distance_to_bottom: 0,
                               insulation_exterior_distance_to_top: 0,
                               insulation_exterior_distance_to_bottom: 4,
                               insulation_exterior_r_value: 8.9)
    hpxml.foundation_walls.add(id: 'FoundationWall3',
                               exterior_adjacent_to: HPXML::LocationGround,
                               interior_adjacent_to: HPXML::LocationBasementConditioned,
                               height: 2,
                               area: 60,
                               thickness: 8,
                               depth_below_grade: 1,
                               insulation_interior_r_value: 0,
                               insulation_interior_distance_to_top: 0,
                               insulation_interior_distance_to_bottom: 0,
                               insulation_exterior_distance_to_top: 0,
                               insulation_exterior_distance_to_bottom: 2,
                               insulation_exterior_r_value: 8.9)
  elsif ['base-foundation-complex.xml'].include? hpxml_file
    hpxml.foundation_walls.clear()
    hpxml.foundation_walls.add(id: 'FoundationWall1',
                               exterior_adjacent_to: HPXML::LocationGround,
                               interior_adjacent_to: HPXML::LocationBasementConditioned,
                               height: 8,
                               area: 160,
                               thickness: 8,
                               depth_below_grade: 7,
                               insulation_interior_r_value: 0,
                               insulation_interior_distance_to_top: 0,
                               insulation_interior_distance_to_bottom: 0,
                               insulation_exterior_distance_to_top: 0,
                               insulation_exterior_distance_to_bottom: 0,
                               insulation_exterior_r_value: 0.0)
    hpxml.foundation_walls.add(id: 'FoundationWall2',
                               exterior_adjacent_to: HPXML::LocationGround,
                               interior_adjacent_to: HPXML::LocationBasementConditioned,
                               height: 8,
                               area: 240,
                               thickness: 8,
                               depth_below_grade: 7,
                               insulation_interior_r_value: 0,
                               insulation_interior_distance_to_top: 0,
                               insulation_interior_distance_to_bottom: 0,
                               insulation_exterior_distance_to_top: 0,
                               insulation_exterior_distance_to_bottom: 8,
                               insulation_exterior_r_value: 8.9)
    hpxml.foundation_walls.add(id: 'FoundationWall3',
                               exterior_adjacent_to: HPXML::LocationGround,
                               interior_adjacent_to: HPXML::LocationBasementConditioned,
                               height: 4,
                               area: 160,
                               thickness: 8,
                               depth_below_grade: 3,
                               insulation_interior_r_value: 0,
                               insulation_interior_distance_to_top: 0,
                               insulation_interior_distance_to_bottom: 0,
                               insulation_exterior_distance_to_top: 0,
                               insulation_exterior_distance_to_bottom: 0,
                               insulation_exterior_r_value: 0.0)
    hpxml.foundation_walls.add(id: 'FoundationWall4',
                               exterior_adjacent_to: HPXML::LocationGround,
                               interior_adjacent_to: HPXML::LocationBasementConditioned,
                               height: 4,
                               area: 120,
                               thickness: 8,
                               depth_below_grade: 3,
                               insulation_interior_r_value: 0,
                               insulation_interior_distance_to_top: 0,
                               insulation_interior_distance_to_bottom: 0,
                               insulation_exterior_distance_to_top: 0,
                               insulation_exterior_distance_to_bottom: 4,
                               insulation_exterior_r_value: 8.9)
    hpxml.foundation_walls.add(id: 'FoundationWall5',
                               exterior_adjacent_to: HPXML::LocationGround,
                               interior_adjacent_to: HPXML::LocationBasementConditioned,
                               height: 4,
                               area: 80,
                               thickness: 8,
                               depth_below_grade: 3,
                               insulation_interior_r_value: 0,
                               insulation_interior_distance_to_top: 0,
                               insulation_interior_distance_to_bottom: 0,
                               insulation_exterior_distance_to_top: 0,
                               insulation_exterior_distance_to_bottom: 4,
                               insulation_exterior_r_value: 8.9)
  elsif ['base-enclosure-split-surfaces.xml'].include? hpxml_file
    for n in 1..hpxml.foundation_walls.size
      hpxml.foundation_walls[n - 1].area /= 9.0
      for i in 2..9
        hpxml.foundation_walls << hpxml.foundation_walls[n - 1].dup
        hpxml.foundation_walls[-1].id += i.to_s
      end
    end
    hpxml.foundation_walls << hpxml.foundation_walls[-1].dup
    hpxml.foundation_walls[-1].id = 'TinyFoundationWall'
    hpxml.foundation_walls[-1].area = 0.05
  elsif ['invalid_files/mismatched-slab-and-foundation-wall.xml'].include? hpxml_file
    hpxml.foundation_walls << hpxml.foundation_walls[0].dup
    hpxml.foundation_walls[1].id = 'FoundationWall2'
    hpxml.foundation_walls[1].interior_adjacent_to = HPXML::LocationGarage
  end
end

def set_hpxml_frame_floors(hpxml_file, hpxml)
  if ['base.xml'].include? hpxml_file
    hpxml.frame_floors.add(id: 'FloorBelowAttic',
                           exterior_adjacent_to: HPXML::LocationAtticUnvented,
                           interior_adjacent_to: HPXML::LocationLivingSpace,
                           area: 1350,
                           insulation_assembly_r_value: 39.3)
  elsif ['base-atticroof-flat.xml',
         'base-atticroof-cathedral.xml'].include? hpxml_file
    hpxml.frame_floors.delete_at(0)
  elsif ['base-atticroof-vented.xml'].include? hpxml_file
    hpxml.frame_floors[0].exterior_adjacent_to = HPXML::LocationAtticVented
  elsif ['base-atticroof-conditioned.xml'].include? hpxml_file
    hpxml.frame_floors[0].area = 450
  elsif ['base-enclosure-garage.xml'].include? hpxml_file
    hpxml.frame_floors.add(id: 'FloorBetweenAtticGarage',
                           exterior_adjacent_to: HPXML::LocationAtticUnvented,
                           interior_adjacent_to: HPXML::LocationGarage,
                           area: 600,
                           insulation_assembly_r_value: 2.1)
  elsif ['base-foundation-ambient.xml'].include? hpxml_file
    hpxml.frame_floors.add(id: 'FloorAboveAmbient',
                           exterior_adjacent_to: HPXML::LocationOutside,
                           interior_adjacent_to: HPXML::LocationLivingSpace,
                           area: 1350,
                           insulation_assembly_r_value: 18.7)
  elsif ['base-foundation-unconditioned-basement.xml'].include? hpxml_file
    hpxml.frame_floors.add(id: 'FloorAboveUncondBasement',
                           exterior_adjacent_to: HPXML::LocationBasementUnconditioned,
                           interior_adjacent_to: HPXML::LocationLivingSpace,
                           area: 1350,
                           insulation_assembly_r_value: 18.7)
  elsif ['base-foundation-unconditioned-basement-wall-insulation.xml'].include? hpxml_file
    hpxml.frame_floors[1].insulation_assembly_r_value = 2.1
  elsif ['base-foundation-unvented-crawlspace.xml'].include? hpxml_file
    hpxml.frame_floors.add(id: 'FloorAboveUnventedCrawl',
                           exterior_adjacent_to: HPXML::LocationCrawlspaceUnvented,
                           interior_adjacent_to: HPXML::LocationLivingSpace,
                           area: 1350,
                           insulation_assembly_r_value: 18.7)
  elsif ['base-foundation-vented-crawlspace.xml'].include? hpxml_file
    hpxml.frame_floors.add(id: 'FloorAboveVentedCrawl',
                           exterior_adjacent_to: HPXML::LocationCrawlspaceVented,
                           interior_adjacent_to: HPXML::LocationLivingSpace,
                           area: 1350,
                           insulation_assembly_r_value: 18.7)
  elsif ['base-foundation-multiple.xml'].include? hpxml_file
    hpxml.frame_floors[1].area = 675
    hpxml.frame_floors.add(id: 'FloorAboveUnventedCrawlspace',
                           exterior_adjacent_to: HPXML::LocationCrawlspaceUnvented,
                           interior_adjacent_to: HPXML::LocationLivingSpace,
                           area: 675,
                           insulation_assembly_r_value: 18.7)
  elsif ['base-enclosure-2stories-garage.xml'].include? hpxml_file
    hpxml.frame_floors.add(id: 'FloorAboveGarage',
                           exterior_adjacent_to: HPXML::LocationGarage,
                           interior_adjacent_to: HPXML::LocationLivingSpace,
                           area: 400,
                           insulation_assembly_r_value: 18.7)
  elsif ['base-atticroof-unvented-insulated-roof.xml'].include? hpxml_file
    hpxml.frame_floors[0].insulation_assembly_r_value = 2.1
  elsif ['base-enclosure-adiabatic-surfaces.xml'].include? hpxml_file
    hpxml.frame_floors.clear()
    hpxml.frame_floors.add(id: 'FloorAboveAdiabatic',
                           exterior_adjacent_to: HPXML::LocationOtherHousingUnitBelow,
                           interior_adjacent_to: HPXML::LocationLivingSpace,
                           area: 1350,
                           insulation_assembly_r_value: 2.1)
    hpxml.frame_floors.add(id: 'FloorBelowAdiabatic',
                           exterior_adjacent_to: HPXML::LocationOtherHousingUnitAbove,
                           interior_adjacent_to: HPXML::LocationLivingSpace,
                           area: 1350,
                           insulation_assembly_r_value: 2.1)
  elsif ['base-enclosure-split-surfaces.xml'].include? hpxml_file
    for n in 1..hpxml.frame_floors.size
      hpxml.frame_floors[n - 1].area /= 9.0
      for i in 2..9
        hpxml.frame_floors << hpxml.frame_floors[n - 1].dup
        hpxml.frame_floors[-1].id += i.to_s
      end
    end
    hpxml.frame_floors << hpxml.frame_floors[-1].dup
    hpxml.frame_floors[-1].id = 'TinyFloor'
    hpxml.frame_floors[-1].area = 0.05
  end
end

def set_hpxml_slabs(hpxml_file, hpxml)
  if ['base.xml'].include? hpxml_file
    hpxml.slabs.add(id: 'Slab',
                    interior_adjacent_to: HPXML::LocationBasementConditioned,
                    area: 1350,
                    thickness: 4,
                    exposed_perimeter: 150,
                    perimeter_insulation_depth: 0,
                    under_slab_insulation_width: 0,
                    perimeter_insulation_r_value: 0,
                    under_slab_insulation_r_value: 0,
                    carpet_fraction: 0,
                    carpet_r_value: 0)
  elsif ['base-foundation-unconditioned-basement.xml'].include? hpxml_file
    hpxml.slabs[0].interior_adjacent_to = HPXML::LocationBasementUnconditioned
  elsif ['base-foundation-conditioned-basement-slab-insulation.xml'].include? hpxml_file
    hpxml.slabs[0].under_slab_insulation_width = 4
    hpxml.slabs[0].under_slab_insulation_r_value = 10
  elsif ['base-foundation-slab.xml'].include? hpxml_file
    hpxml.slabs[0].interior_adjacent_to = HPXML::LocationLivingSpace
    hpxml.slabs[0].under_slab_insulation_width = nil
    hpxml.slabs[0].under_slab_insulation_spans_entire_slab = true
    hpxml.slabs[0].depth_below_grade = 0
    hpxml.slabs[0].under_slab_insulation_r_value = 5
    hpxml.slabs[0].carpet_fraction = 1
    hpxml.slabs[0].carpet_r_value = 2.5
  elsif ['base-foundation-unvented-crawlspace.xml',
         'base-foundation-vented-crawlspace.xml'].include? hpxml_file
    if ['base-foundation-unvented-crawlspace.xml'].include? hpxml_file
      hpxml.slabs[0].interior_adjacent_to = HPXML::LocationCrawlspaceUnvented
    else
      hpxml.slabs[0].interior_adjacent_to = HPXML::LocationCrawlspaceVented
    end
    hpxml.slabs[0].thickness = 0
    hpxml.slabs[0].carpet_r_value = 2.5
  elsif ['base-foundation-multiple.xml'].include? hpxml_file
    hpxml.slabs[0].area = 675
    hpxml.slabs[0].exposed_perimeter = 75
    hpxml.slabs.add(id: 'SlabUnderCrawlspace',
                    interior_adjacent_to: HPXML::LocationCrawlspaceUnvented,
                    area: 675,
                    thickness: 0,
                    exposed_perimeter: 75,
                    perimeter_insulation_depth: 0,
                    under_slab_insulation_width: 0,
                    perimeter_insulation_r_value: 0,
                    under_slab_insulation_r_value: 0,
                    carpet_fraction: 0,
                    carpet_r_value: 0)
  elsif ['base-foundation-ambient.xml'].include? hpxml_file
    hpxml.slabs.clear()
  elsif ['base-enclosure-2stories-garage.xml'].include? hpxml_file
    hpxml.slabs[0].area -= 400
    hpxml.slabs[0].exposed_perimeter -= 40
    hpxml.slabs.add(id: 'SlabUnderGarage',
                    interior_adjacent_to: HPXML::LocationGarage,
                    area: 400,
                    thickness: 4,
                    exposed_perimeter: 40,
                    perimeter_insulation_depth: 0,
                    under_slab_insulation_width: 0,
                    depth_below_grade: 0,
                    perimeter_insulation_r_value: 0,
                    under_slab_insulation_r_value: 0,
                    carpet_fraction: 0,
                    carpet_r_value: 0)
  elsif ['base-enclosure-garage.xml'].include? hpxml_file
    hpxml.slabs[0].exposed_perimeter -= 30
    hpxml.slabs.add(id: 'SlabUnderGarage',
                    interior_adjacent_to: HPXML::LocationGarage,
                    area: 600,
                    thickness: 4,
                    exposed_perimeter: 70,
                    perimeter_insulation_depth: 0,
                    under_slab_insulation_width: 0,
                    depth_below_grade: 0,
                    perimeter_insulation_r_value: 0,
                    under_slab_insulation_r_value: 0,
                    carpet_fraction: 0,
                    carpet_r_value: 0)
  elsif ['base-foundation-complex.xml'].include? hpxml_file
    hpxml.slabs.clear()
    hpxml.slabs.add(id: 'Slab1',
                    interior_adjacent_to: HPXML::LocationBasementConditioned,
                    area: 675,
                    thickness: 4,
                    exposed_perimeter: 75,
                    perimeter_insulation_depth: 0,
                    under_slab_insulation_width: 0,
                    perimeter_insulation_r_value: 0,
                    under_slab_insulation_r_value: 0,
                    carpet_fraction: 0,
                    carpet_r_value: 0)
    hpxml.slabs.add(id: 'Slab2',
                    interior_adjacent_to: HPXML::LocationBasementConditioned,
                    area: 405,
                    thickness: 4,
                    exposed_perimeter: 45,
                    perimeter_insulation_depth: 1,
                    under_slab_insulation_width: 0,
                    perimeter_insulation_r_value: 5,
                    under_slab_insulation_r_value: 0,
                    carpet_fraction: 0,
                    carpet_r_value: 0)
    hpxml.slabs.add(id: 'Slab3',
                    interior_adjacent_to: HPXML::LocationBasementConditioned,
                    area: 270,
                    thickness: 4,
                    exposed_perimeter: 30,
                    perimeter_insulation_depth: 1,
                    under_slab_insulation_width: 0,
                    perimeter_insulation_r_value: 5,
                    under_slab_insulation_r_value: 0,
                    carpet_fraction: 0,
                    carpet_r_value: 0)
  elsif ['base-enclosure-split-surfaces.xml'].include? hpxml_file
    for n in 1..hpxml.slabs.size
      hpxml.slabs[n - 1].area /= 9.0
      hpxml.slabs[n - 1].exposed_perimeter /= 9.0
      for i in 2..9
        hpxml.slabs << hpxml.slabs[n - 1].dup
        hpxml.slabs[-1].id += i.to_s
      end
    end
    hpxml.slabs << hpxml.slabs[-1].dup
    hpxml.slabs[-1].id = 'TinySlab'
    hpxml.slabs[-1].area = 0.05
  elsif ['invalid_files/mismatched-slab-and-foundation-wall.xml'].include? hpxml_file
    hpxml.slabs[0].interior_adjacent_to = HPXML::LocationBasementUnconditioned
    hpxml.slabs[0].depth_below_grade = 7.0
  elsif ['invalid_files/slab-zero-exposed-perimeter.xml'].include? hpxml_file
    hpxml.slabs[0].exposed_perimeter = 0
  end
end

def set_hpxml_windows(hpxml_file, hpxml)
  if ['base.xml'].include? hpxml_file
    hpxml.windows.add(id: 'WindowNorth',
                      area: 108,
                      azimuth: 0,
                      ufactor: 0.33,
                      shgc: 0.45,
                      fraction_operable: 0.67,
                      interior_shading_factor_summer: 0.7,
                      interior_shading_factor_winter: 0.85,
                      wall_idref: 'Wall')
    hpxml.windows.add(id: 'WindowSouth',
                      area: 108,
                      azimuth: 180,
                      ufactor: 0.33,
                      shgc: 0.45,
                      fraction_operable: 0.67,
                      interior_shading_factor_summer: 0.7,
                      interior_shading_factor_winter: 0.85,
                      wall_idref: 'Wall')
    hpxml.windows.add(id: 'WindowEast',
                      area: 72,
                      azimuth: 90,
                      ufactor: 0.33,
                      shgc: 0.45,
                      fraction_operable: 0.67,
                      interior_shading_factor_summer: 0.7,
                      interior_shading_factor_winter: 0.85,
                      wall_idref: 'Wall')
    hpxml.windows.add(id: 'WindowWest',
                      area: 72,
                      azimuth: 270,
                      ufactor: 0.33,
                      shgc: 0.45,
                      fraction_operable: 0.67,
                      interior_shading_factor_summer: 0.7,
                      interior_shading_factor_winter: 0.85,
                      wall_idref: 'Wall')
  elsif ['base-enclosure-overhangs.xml'].include? hpxml_file
    hpxml.windows[0].overhangs_depth = 2.5
    hpxml.windows[0].overhangs_distance_to_top_of_window = 0
    hpxml.windows[0].overhangs_distance_to_bottom_of_window = 4
    hpxml.windows[2].overhangs_depth = 1.5
    hpxml.windows[2].overhangs_distance_to_top_of_window = 2
    hpxml.windows[2].overhangs_distance_to_bottom_of_window = 6
    hpxml.windows[3].overhangs_depth = 1.5
    hpxml.windows[3].overhangs_distance_to_top_of_window = 2
    hpxml.windows[3].overhangs_distance_to_bottom_of_window = 7
  elsif ['base-enclosure-windows-interior-shading.xml'].include? hpxml_file
    hpxml.windows[1].interior_shading_factor_summer = 0.01
    hpxml.windows[1].interior_shading_factor_winter = 0.99
    hpxml.windows[2].interior_shading_factor_summer = 0.0
    hpxml.windows[2].interior_shading_factor_winter = 0.5
    hpxml.windows[3].interior_shading_factor_summer = 1.0
    hpxml.windows[3].interior_shading_factor_winter = 1.0
  elsif ['invalid_files/invalid-window-interior-shading.xml'].include? hpxml_file
    hpxml.windows[0].interior_shading_factor_summer = 0.85
    hpxml.windows[0].interior_shading_factor_winter = 0.7
  elsif ['base-enclosure-windows-none.xml'].include? hpxml_file
    hpxml.windows.clear()
  elsif ['invalid_files/net-area-negative-wall.xml'].include? hpxml_file
    hpxml.windows[0].area = 1000
  elsif ['base-atticroof-conditioned.xml'].include? hpxml_file
    hpxml.windows[0].area = 108
    hpxml.windows[1].area = 108
    hpxml.windows[2].area = 108
    hpxml.windows[3].area = 108
    hpxml.windows.add(id: 'AtticGableWindowEast',
                      area: 12,
                      azimuth: 90,
                      ufactor: 0.33,
                      shgc: 0.45,
                      fraction_operable: 0.0,
                      wall_idref: 'WallAtticGableCond')
    hpxml.windows.add(id: 'AtticGableWindowWest',
                      area: 62,
                      azimuth: 270,
                      ufactor: 0.3,
                      shgc: 0.45,
                      fraction_operable: 0.0,
                      wall_idref: 'WallAtticGableCond')
  elsif ['base-atticroof-cathedral.xml'].include? hpxml_file
    hpxml.windows[0].area = 108
    hpxml.windows[1].area = 108
    hpxml.windows[2].area = 108
    hpxml.windows[3].area = 108
    hpxml.windows.add(id: 'AtticGableWindowEast',
                      area: 12,
                      azimuth: 90,
                      ufactor: 0.33,
                      shgc: 0.45,
                      fraction_operable: 0.0,
                      wall_idref: 'WallAtticGable')
    hpxml.windows.add(id: 'AtticGableWindowWest',
                      area: 12,
                      azimuth: 270,
                      ufactor: 0.33,
                      shgc: 0.45,
                      fraction_operable: 0.0,
                      wall_idref: 'WallAtticGable')
  elsif ['base-enclosure-garage.xml'].include? hpxml_file
    hpxml.windows.delete_at(2)
    hpxml.windows.add(id: 'GarageWindowEast',
                      area: 12,
                      azimuth: 90,
                      ufactor: 0.33,
                      shgc: 0.45,
                      fraction_operable: 0.0,
                      wall_idref: 'WallGarageExterior')
  elsif ['base-enclosure-2stories.xml'].include? hpxml_file
    hpxml.windows[0].area = 216
    hpxml.windows[1].area = 216
    hpxml.windows[2].area = 144
    hpxml.windows[3].area = 144
  elsif ['base-enclosure-2stories-garage'].include? hpxml_file
    hpxml.windows[0].area = 168
    hpxml.windows[1].area = 216
    hpxml.windows[2].area = 144
    hpxml.windows[3].area = 96
  elsif ['base-foundation-unconditioned-basement-above-grade.xml'].include? hpxml_file
    hpxml.windows.add(id: 'FoundationWindowNorth',
                      area: 20,
                      azimuth: 0,
                      ufactor: 0.33,
                      shgc: 0.45,
                      fraction_operable: 0.0,
                      wall_idref: 'FoundationWall')
    hpxml.windows.add(id: 'FoundationWindowSouth',
                      area: 20,
                      azimuth: 180,
                      ufactor: 0.33,
                      shgc: 0.45,
                      fraction_operable: 0.0,
                      wall_idref: 'FoundationWall')
    hpxml.windows.add(id: 'FoundationWindowEast',
                      area: 10,
                      azimuth: 90,
                      ufactor: 0.33,
                      shgc: 0.45,
                      fraction_operable: 0.0,
                      wall_idref: 'FoundationWall')
    hpxml.windows.add(id: 'FoundationWindowWest',
                      area: 10,
                      azimuth: 270,
                      ufactor: 0.33,
                      shgc: 0.45,
                      fraction_operable: 0.0,
                      wall_idref: 'FoundationWall')
  elsif ['base-enclosure-adiabatic-surfaces.xml'].include? hpxml_file
    hpxml.windows.each do |window|
      window.area *= 0.35
    end
  elsif ['invalid_files/unattached-window.xml'].include? hpxml_file
    hpxml.windows[0].wall_idref = 'foobar'
  elsif ['base-enclosure-split-surfaces.xml'].include? hpxml_file
    area_adjustments = []
    for n in 1..hpxml.windows.size
      hpxml.windows[n - 1].area /= 9.0
      hpxml.windows[n - 1].fraction_operable = 0.0
      for i in 2..9
        hpxml.windows << hpxml.windows[n - 1].dup
        hpxml.windows[-1].id += i.to_s
        hpxml.windows[-1].wall_idref += i.to_s
        if i >= 4
          hpxml.windows[-1].fraction_operable = 1.0
        end
      end
    end
    hpxml.windows << hpxml.windows[-1].dup
    hpxml.windows[-1].id = 'TinyWindow'
    hpxml.windows[-1].area = 0.05
  elsif ['base-foundation-walkout-basement.xml'].include? hpxml_file
    hpxml.windows.add(id: 'FoundationWindow',
                      area: 20,
                      azimuth: 0,
                      ufactor: 0.33,
                      shgc: 0.45,
                      fraction_operable: 0.0,
                      wall_idref: 'FoundationWall3')
  elsif ['invalid_files/invalid-window-height.xml'].include? hpxml_file
    hpxml.windows[2].overhangs_distance_to_bottom_of_window = hpxml.windows[2].overhangs_distance_to_top_of_window
  elsif ['base-enclosure-walltypes.xml'].include? hpxml_file
    hpxml.windows.clear
    hpxml.windows.add(id: 'WindowNorth',
                      area: 108 / 8,
                      azimuth: 0,
                      ufactor: 0.33,
                      shgc: 0.45,
                      fraction_operable: 0.67,
                      wall_idref: 'Wall1')
    hpxml.windows.add(id: 'WindowSouth',
                      area: 108 / 8,
                      azimuth: 180,
                      ufactor: 0.33,
                      shgc: 0.45,
                      fraction_operable: 0.67,
                      wall_idref: 'Wall2')
    hpxml.windows.add(id: 'WindowEast',
                      area: 72 / 8,
                      azimuth: 90,
                      ufactor: 0.33,
                      shgc: 0.45,
                      fraction_operable: 0.67,
                      wall_idref: 'Wall3')
    hpxml.windows.add(id: 'WindowWest',
                      area: 72 / 8,
                      azimuth: 270,
                      ufactor: 0.33,
                      shgc: 0.45,
                      fraction_operable: 0.67,
                      wall_idref: 'Wall4')
  elsif ['base-misc-defaults.xml'].include? hpxml_file
    hpxml.windows.each do |window|
      window.interior_shading_factor_summer = nil
      window.interior_shading_factor_winter = nil
      window.fraction_operable = nil
    end
  end
end

def set_hpxml_skylights(hpxml_file, hpxml)
  if ['base-enclosure-skylights.xml'].include? hpxml_file
    hpxml.skylights.add(id: 'SkylightNorth',
                        area: 45,
                        azimuth: 0,
                        ufactor: 0.33,
                        shgc: 0.45,
                        roof_idref: 'Roof')
    hpxml.skylights.add(id: 'SkylightSouth',
                        area: 45,
                        azimuth: 180,
                        ufactor: 0.35,
                        shgc: 0.47,
                        roof_idref: 'Roof')
  elsif ['invalid_files/net-area-negative-roof.xml'].include? hpxml_file
    hpxml.skylights[0].area = 4000
  elsif ['invalid_files/unattached-skylight.xml'].include? hpxml_file
    hpxml.skylights[0].roof_idref = 'foobar'
  elsif ['base-enclosure-split-surfaces.xml'].include? hpxml_file
    for n in 1..hpxml.skylights.size
      hpxml.skylights[n - 1].area /= 9.0
      for i in 2..9
        hpxml.skylights << hpxml.skylights[n - 1].dup
        hpxml.skylights[-1].id += i.to_s
        hpxml.skylights[-1].roof_idref += i.to_s if i % 2 == 0
      end
    end
    hpxml.skylights << hpxml.skylights[-1].dup
    hpxml.skylights[-1].id = 'TinySkylight'
    hpxml.skylights[-1].area = 0.05
  end
end

def set_hpxml_doors(hpxml_file, hpxml)
  if ['base.xml'].include? hpxml_file
    hpxml.doors.add(id: 'DoorNorth',
                    wall_idref: 'Wall',
                    area: 40,
                    azimuth: 0,
                    r_value: 4.4)
    hpxml.doors.add(id: 'DoorSouth',
                    wall_idref: 'Wall',
                    area: 40,
                    azimuth: 180,
                    r_value: 4.4)
  elsif ['base-enclosure-garage.xml',
         'base-enclosure-2stories-garage.xml'].include? hpxml_file
    hpxml.doors.add(id: 'GarageDoorSouth',
                    wall_idref: 'WallGarageExterior',
                    area: 70,
                    azimuth: 180,
                    r_value: 4.4)
  elsif ['invalid_files/unattached-door.xml'].include? hpxml_file
    hpxml.doors[0].wall_idref = 'foobar'
  elsif ['base-enclosure-split-surfaces.xml'].include? hpxml_file
    area_adjustments = []
    for n in 1..hpxml.doors.size
      hpxml.doors[n - 1].area /= 9.0
      for i in 2..9
        hpxml.doors << hpxml.doors[n - 1].dup
        hpxml.doors[-1].id += i.to_s
        hpxml.doors[-1].wall_idref += i.to_s
      end
    end
    hpxml.doors << hpxml.doors[-1].dup
    hpxml.doors[-1].id = 'TinyDoor'
    hpxml.doors[-1].area = 0.05
  elsif ['base-enclosure-walltypes.xml'].include? hpxml_file
    hpxml.doors.clear
    hpxml.doors.add(id: 'DoorNorth',
                    wall_idref: 'Wall9',
                    area: 40,
                    azimuth: 0,
                    r_value: 4.4)
    hpxml.doors.add(id: 'DoorSouth',
                    wall_idref: 'Wall10',
                    area: 40,
                    azimuth: 180,
                    r_value: 4.4)
  end
end

def set_hpxml_heating_systems(hpxml_file, hpxml)
  if ['base.xml'].include? hpxml_file
    hpxml.heating_systems.add(id: 'HeatingSystem',
                              distribution_system_idref: 'HVACDistribution',
                              heating_system_type: HPXML::HVACTypeFurnace,
                              heating_system_fuel: HPXML::FuelTypeNaturalGas,
                              heating_capacity: 64000,
                              heating_efficiency_afue: 0.92,
                              fraction_heat_load_served: 1)
  elsif ['base-hvac-air-to-air-heat-pump-1-speed.xml',
         'base-hvac-air-to-air-heat-pump-2-speed.xml',
         'base-hvac-air-to-air-heat-pump-var-speed.xml',
         'base-hvac-central-ac-only-1-speed.xml',
         'base-hvac-central-ac-only-2-speed.xml',
         'base-hvac-central-ac-only-var-speed.xml',
         'base-hvac-evap-cooler-only.xml',
         'base-hvac-evap-cooler-only-ducted.xml',
         'base-hvac-ground-to-air-heat-pump.xml',
         'base-hvac-mini-split-heat-pump-ducted.xml',
         'base-hvac-mini-split-heat-pump-ductless-no-backup.xml',
         'base-hvac-ideal-air.xml',
         'base-hvac-none.xml',
         'base-hvac-room-ac-only.xml',
         'invalid_files/orphaned-hvac-distribution.xml'].include? hpxml_file
    hpxml.heating_systems.clear()
  elsif ['base-hvac-boiler-elec-only.xml'].include? hpxml_file
    hpxml.heating_systems[0].heating_system_type = HPXML::HVACTypeBoiler
    hpxml.heating_systems[0].heating_system_fuel = HPXML::FuelTypeElectricity
    hpxml.heating_systems[0].heating_efficiency_afue = 1
  elsif ['base-hvac-boiler-gas-central-ac-1-speed.xml',
         'base-hvac-boiler-gas-only.xml'].include? hpxml_file
    hpxml.heating_systems[0].heating_system_type = HPXML::HVACTypeBoiler
    hpxml.heating_systems[0].electric_auxiliary_energy = 200
  elsif ['base-hvac-boiler-oil-only.xml'].include? hpxml_file
    hpxml.heating_systems[0].heating_system_type = HPXML::HVACTypeBoiler
    hpxml.heating_systems[0].heating_system_fuel = HPXML::FuelTypeOil
  elsif ['base-hvac-boiler-propane-only.xml'].include? hpxml_file
    hpxml.heating_systems[0].heating_system_type = HPXML::HVACTypeBoiler
    hpxml.heating_systems[0].heating_system_fuel = HPXML::FuelTypePropane
  elsif ['base-hvac-boiler-wood-only.xml'].include? hpxml_file
    hpxml.heating_systems[0].heating_system_type = HPXML::HVACTypeBoiler
    hpxml.heating_systems[0].heating_system_fuel = HPXML::FuelTypeWood
  elsif ['base-hvac-elec-resistance-only.xml'].include? hpxml_file
    hpxml.heating_systems[0].distribution_system_idref = nil
    hpxml.heating_systems[0].heating_system_type = HPXML::HVACTypeElectricResistance
    hpxml.heating_systems[0].heating_system_fuel = HPXML::FuelTypeElectricity
    hpxml.heating_systems[0].heating_efficiency_afue = nil
    hpxml.heating_systems[0].heating_efficiency_percent = 1
  elsif ['base-hvac-furnace-elec-only.xml'].include? hpxml_file
    hpxml.heating_systems[0].heating_system_fuel = HPXML::FuelTypeElectricity
    hpxml.heating_systems[0].heating_efficiency_afue = 1
  elsif ['base-hvac-furnace-gas-only.xml'].include? hpxml_file
<<<<<<< HEAD
    hpxml.heating_systems[0].blower_watt_cfm = 0.5
  elsif ['base-hvac-boiler-gas-only-no-eae.xml'].include? hpxml_file
    hpxml.heating_systems[0].electric_auxiliary_energy = nil
=======
    hpxml.heating_systems[0].electric_auxiliary_energy = 700
>>>>>>> ae80b147
  elsif ['base-hvac-furnace-oil-only.xml'].include? hpxml_file
    hpxml.heating_systems[0].heating_system_fuel = HPXML::FuelTypeOil
  elsif ['base-hvac-furnace-propane-only.xml'].include? hpxml_file
    hpxml.heating_systems[0].heating_system_fuel = HPXML::FuelTypePropane
  elsif ['base-hvac-furnace-wood-only.xml'].include? hpxml_file
    hpxml.heating_systems[0].heating_system_fuel = HPXML::FuelTypeWood
  elsif ['base-hvac-multiple.xml'].include? hpxml_file
    hpxml.heating_systems.clear
    hpxml.heating_systems.add(id: 'HeatingSystem',
                              distribution_system_idref: 'HVACDistribution',
                              heating_system_type: HPXML::HVACTypeFurnace,
                              heating_system_fuel: HPXML::FuelTypeElectricity,
                              heating_capacity: 6400,
                              heating_efficiency_afue: 1,
                              fraction_heat_load_served: 0.1)
    hpxml.heating_systems.add(id: 'HeatingSystem2',
                              distribution_system_idref: 'HVACDistribution2',
                              heating_system_type: HPXML::HVACTypeFurnace,
                              heating_system_fuel: HPXML::FuelTypeNaturalGas,
                              heating_capacity: 6400,
                              heating_efficiency_afue: 0.92,
                              fraction_heat_load_served: 0.1,
                              electric_auxiliary_energy: 700)
    hpxml.heating_systems.add(id: 'HeatingSystem3',
                              distribution_system_idref: 'HVACDistribution3',
                              heating_system_type: HPXML::HVACTypeBoiler,
                              heating_system_fuel: HPXML::FuelTypeElectricity,
                              heating_capacity: 6400,
                              heating_efficiency_afue: 1,
                              fraction_heat_load_served: 0.1)
    hpxml.heating_systems.add(id: 'HeatingSystem4',
                              distribution_system_idref: 'HVACDistribution4',
                              heating_system_type: HPXML::HVACTypeBoiler,
                              heating_system_fuel: HPXML::FuelTypeNaturalGas,
                              heating_capacity: 6400,
                              heating_efficiency_afue: 0.92,
                              fraction_heat_load_served: 0.1,
<<<<<<< HEAD
                              blower_watt_cfm: 0.5)
=======
                              electric_auxiliary_energy: 200)
    hpxml.heating_systems.add(id: 'HeatingSystem5',
                              heating_system_type: HPXML::HVACTypeElectricResistance,
                              heating_system_fuel: HPXML::FuelTypeElectricity,
                              heating_capacity: 6400,
                              heating_efficiency_percent: 1,
                              fraction_heat_load_served: 0.1)
>>>>>>> ae80b147
    hpxml.heating_systems.add(id: 'HeatingSystem6',
                              heating_system_type: HPXML::HVACTypeStove,
                              heating_system_fuel: HPXML::FuelTypeOil,
                              heating_capacity: 6400,
                              heating_efficiency_percent: 0.8,
                              fraction_heat_load_served: 0.1,
                              blower_watt_cfm: 0.2)
    hpxml.heating_systems.add(id: 'HeatingSystem7',
                              heating_system_type: HPXML::HVACTypeWallFurnace,
                              heating_system_fuel: HPXML::FuelTypePropane,
                              heating_capacity: 6400,
                              heating_efficiency_afue: 0.8,
                              fraction_heat_load_served: 0.1,
                              blower_watt_cfm: 0.2)
  elsif ['invalid_files/hvac-frac-load-served.xml'].include? hpxml_file
    hpxml.heating_systems[0].fraction_heat_load_served += 0.1
  elsif ['base-hvac-portable-heater-electric-only.xml'].include? hpxml_file
    hpxml.heating_systems[0].distribution_system_idref = nil
    hpxml.heating_systems[0].heating_system_type = HPXML::HVACTypePortableHeater
    hpxml.heating_systems[0].heating_system_fuel = HPXML::FuelTypeElectricity
    hpxml.heating_systems[0].heating_efficiency_afue = nil
    hpxml.heating_systems[0].heating_efficiency_percent = 1.0
  elsif ['base-hvac-stove-oil-only.xml'].include? hpxml_file
    hpxml.heating_systems[0].distribution_system_idref = nil
    hpxml.heating_systems[0].heating_system_type = HPXML::HVACTypeStove
    hpxml.heating_systems[0].heating_system_fuel = HPXML::FuelTypeOil
    hpxml.heating_systems[0].heating_efficiency_afue = nil
    hpxml.heating_systems[0].heating_efficiency_percent = 0.8
    hpxml.heating_systems[0].blower_watt_cfm = 0.2
  elsif ['base-hvac-stove-wood-only.xml'].include? hpxml_file
    hpxml.heating_systems[0].distribution_system_idref = nil
    hpxml.heating_systems[0].heating_system_type = HPXML::HVACTypeStove
    hpxml.heating_systems[0].heating_system_fuel = HPXML::FuelTypeWood
    hpxml.heating_systems[0].heating_efficiency_afue = nil
    hpxml.heating_systems[0].heating_efficiency_percent = 0.8
    hpxml.heating_systems[0].blower_watt_cfm = 0.2
  elsif ['base-hvac-stove-wood-pellets-only.xml'].include? hpxml_file
    hpxml.heating_systems[0].heating_system_fuel = HPXML::FuelTypeWoodPellets
  elsif ['base-hvac-wall-furnace-elec-only.xml'].include? hpxml_file
    hpxml.heating_systems[0].distribution_system_idref = nil
    hpxml.heating_systems[0].heating_system_type = HPXML::HVACTypeWallFurnace
    hpxml.heating_systems[0].heating_system_fuel = HPXML::FuelTypeElectricity
    hpxml.heating_systems[0].heating_efficiency_afue = 1.0
    hpxml.heating_systems[0].blower_watt_cfm = 0.2
  elsif ['base-hvac-wall-furnace-propane-only.xml'].include? hpxml_file
    hpxml.heating_systems[0].distribution_system_idref = nil
    hpxml.heating_systems[0].heating_system_type = HPXML::HVACTypeWallFurnace
    hpxml.heating_systems[0].heating_system_fuel = HPXML::FuelTypePropane
    hpxml.heating_systems[0].heating_efficiency_afue = 0.8
    hpxml.heating_systems[0].blower_watt_cfm = 0.2
  elsif ['base-hvac-wall-furnace-wood-only.xml'].include? hpxml_file
    hpxml.heating_systems[0].distribution_system_idref = nil
    hpxml.heating_systems[0].heating_system_type = HPXML::HVACTypeWallFurnace
    hpxml.heating_systems[0].heating_system_fuel = HPXML::FuelTypeWood
    hpxml.heating_systems[0].heating_efficiency_afue = 0.8
    hpxml.heating_systems[0].blower_watt_cfm = 0.2
  elsif ['base-hvac-furnace-x3-dse.xml'].include? hpxml_file
    hpxml.heating_systems << hpxml.heating_systems[0].dup
    hpxml.heating_systems << hpxml.heating_systems[1].dup
    hpxml.heating_systems[1].id = 'HeatingSystem2'
    hpxml.heating_systems[1].distribution_system_idref = 'HVACDistribution2'
    hpxml.heating_systems[2].id = 'HeatingSystem3'
    hpxml.heating_systems[2].distribution_system_idref = 'HVACDistribution3'
    for i in 0..2
      hpxml.heating_systems[i].heating_capacity /= 3.0
      # Test a file where sum is slightly greater than 1
      if i < 2
        hpxml.heating_systems[i].fraction_heat_load_served = 0.33
      else
        hpxml.heating_systems[i].fraction_heat_load_served = 0.35
      end
    end
  elsif ['invalid_files/unattached-hvac-distribution.xml'].include? hpxml_file
    hpxml.heating_systems[0].distribution_system_idref = 'foobar'
  elsif ['invalid_files/hvac-invalid-distribution-system-type.xml'].include? hpxml_file
    hpxml.heating_systems[0].distribution_system_idref = 'HVACDistribution2'
  elsif ['invalid_files/hvac-dse-multiple-attached-heating.xml'].include? hpxml_file
    hpxml.heating_systems[0].fraction_heat_load_served = 0.5
    hpxml.heating_systems << hpxml.heating_systems[0].dup
    hpxml.heating_systems[1].id += '2'
  elsif ['base-hvac-undersized.xml'].include? hpxml_file
    hpxml.heating_systems[0].heating_capacity /= 10.0
  elsif ['base-hvac-flowrate.xml'].include? hpxml_file
    hpxml.heating_systems[0].heating_cfm = hpxml.heating_systems[0].heating_capacity * 360.0 / 12000.0
  elsif hpxml_file.include?('hvac_autosizing') && (not hpxml.heating_systems.nil?) && (hpxml.heating_systems.size > 0)
    hpxml.heating_systems[0].heating_capacity = -1
  end
end

def set_hpxml_cooling_systems(hpxml_file, hpxml)
  if ['base.xml'].include? hpxml_file
    hpxml.cooling_systems.add(id: 'CoolingSystem',
                              distribution_system_idref: 'HVACDistribution',
                              cooling_system_type: HPXML::HVACTypeCentralAirConditioner,
                              cooling_system_fuel: HPXML::FuelTypeElectricity,
                              cooling_capacity: 48000,
                              fraction_cool_load_served: 1,
                              cooling_efficiency_seer: 13,
                              cooling_shr: 0.73,
                              compressor_type: HPXML::HVACCompressorTypeSingleStage)
  elsif ['base-hvac-air-to-air-heat-pump-1-speed.xml',
         'base-hvac-air-to-air-heat-pump-2-speed.xml',
         'base-hvac-air-to-air-heat-pump-var-speed.xml',
         'base-hvac-boiler-elec-only.xml',
         'base-hvac-boiler-gas-only.xml',
         'base-hvac-boiler-oil-only.xml',
         'base-hvac-boiler-propane-only.xml',
         'base-hvac-boiler-wood-only.xml',
         'base-hvac-elec-resistance-only.xml',
         'base-hvac-furnace-elec-only.xml',
         'base-hvac-furnace-gas-only.xml',
         'base-hvac-furnace-oil-only.xml',
         'base-hvac-furnace-propane-only.xml',
         'base-hvac-furnace-wood-only.xml',
         'base-hvac-ground-to-air-heat-pump.xml',
         'base-hvac-mini-split-heat-pump-ducted.xml',
         'base-hvac-mini-split-heat-pump-ductless-no-backup.xml',
         'base-hvac-ideal-air.xml',
         'base-hvac-none.xml',
         'base-hvac-stove-oil-only.xml',
         'base-hvac-stove-wood-only.xml',
         'base-hvac-wall-furnace-elec-only.xml',
         'base-hvac-wall-furnace-propane-only.xml',
         'base-hvac-wall-furnace-wood-only.xml'].include? hpxml_file
    hpxml.cooling_systems.clear()
  elsif ['base-hvac-boiler-gas-central-ac-1-speed.xml'].include? hpxml_file
    hpxml.cooling_systems[0].distribution_system_idref = 'HVACDistribution2'
  elsif ['base-hvac-furnace-gas-central-ac-2-speed.xml',
         'base-hvac-central-ac-only-2-speed.xml'].include? hpxml_file
    hpxml.cooling_systems[0].cooling_efficiency_seer = 18
    hpxml.cooling_systems[0].cooling_shr = 0.73
    hpxml.cooling_systems[0].compressor_type = HPXML::HVACCompressorTypeTwoStage
  elsif ['base-hvac-furnace-gas-central-ac-var-speed.xml',
         'base-hvac-central-ac-only-var-speed.xml'].include? hpxml_file
    hpxml.cooling_systems[0].cooling_efficiency_seer = 24
    hpxml.cooling_systems[0].cooling_shr = 0.78
    hpxml.cooling_systems[0].compressor_type = HPXML::HVACCompressorTypeVariableSpeed
  elsif ['base-hvac-furnace-gas-room-ac.xml',
         'base-hvac-room-ac-only.xml'].include? hpxml_file
    hpxml.cooling_systems[0].distribution_system_idref = nil
    hpxml.cooling_systems[0].cooling_system_type = HPXML::HVACTypeRoomAirConditioner
    hpxml.cooling_systems[0].cooling_efficiency_seer = nil
    hpxml.cooling_systems[0].cooling_efficiency_eer = 8.5
    hpxml.cooling_systems[0].cooling_shr = 0.65
    hpxml.cooling_systems[0].compressor_type = nil
  elsif ['base-hvac-room-ac-only-33percent.xml'].include? hpxml_file
    hpxml.cooling_systems[0].fraction_cool_load_served = 0.33
  elsif ['base-hvac-evap-cooler-only-ducted.xml',
         'base-hvac-evap-cooler-furnace-gas.xml',
         'base-hvac-evap-cooler-only.xml',
         'hvac_autosizing/base-hvac-evap-cooler-furnace-gas-autosize.xml'].include? hpxml_file
    hpxml.cooling_systems[0].cooling_system_type = HPXML::HVACTypeEvaporativeCooler
    hpxml.cooling_systems[0].cooling_efficiency_seer = nil
    hpxml.cooling_systems[0].cooling_efficiency_eer = nil
    hpxml.cooling_systems[0].cooling_capacity = nil
    hpxml.cooling_systems[0].cooling_shr = nil
    hpxml.cooling_systems[0].compressor_type = nil
    if ['base-hvac-evap-cooler-furnace-gas.xml',
        'hvac_autosizing/base-hvac-evap-cooler-furnace-gas-autosize.xml',
        'base-hvac-evap-cooler-only.xml'].include? hpxml_file
      hpxml.cooling_systems[0].distribution_system_idref = nil
    end
  elsif ['base-hvac-multiple.xml'].include? hpxml_file
    hpxml.cooling_systems[0].distribution_system_idref = 'HVACDistribution2'
    hpxml.cooling_systems[0].fraction_cool_load_served = 0.2
    hpxml.cooling_systems[0].cooling_capacity *= 0.2
    hpxml.cooling_systems.add(id: 'CoolingSystem2',
                              cooling_system_type: HPXML::HVACTypeRoomAirConditioner,
                              cooling_system_fuel: HPXML::FuelTypeElectricity,
                              cooling_capacity: 9600,
                              fraction_cool_load_served: 0.2,
                              cooling_efficiency_eer: 8.5,
                              cooling_shr: 0.65)
  elsif ['invalid_files/hvac-frac-load-served.xml'].include? hpxml_file
    hpxml.cooling_systems[0].fraction_cool_load_served += 0.2
  elsif ['invalid_files/hvac-dse-multiple-attached-cooling.xml'].include? hpxml_file
    hpxml.cooling_systems[0].fraction_cool_load_served = 0.5
    hpxml.cooling_systems << hpxml.cooling_systems[0].dup
    hpxml.cooling_systems[1].id += '2'
  elsif ['base-hvac-undersized.xml'].include? hpxml_file
    hpxml.cooling_systems[0].cooling_capacity /= 10.0
  elsif ['base-hvac-flowrate.xml'].include? hpxml_file
    hpxml.cooling_systems[0].cooling_cfm = hpxml.cooling_systems[0].cooling_capacity * 360.0 / 12000.0
  elsif ['base-hvac-install-qual-both.xml'].include? hpxml_file
    hpxml.cooling_systems[0].airflow_defect_ratio = -0.25
    hpxml.cooling_systems[0].charge_defect_ratio = -0.25
  elsif ['base-hvac-install-qual-none.xml'].include? hpxml_file
    hpxml.cooling_systems[0].airflow_defect_ratio = 0.0
    hpxml.cooling_systems[0].charge_defect_ratio = 0.0
  elsif ['base-hvac-install-qual-airflow.xml'].include? hpxml_file
    hpxml.cooling_systems[0].airflow_defect_ratio = -0.25
  elsif ['base-hvac-install-qual-charge.xml'].include? hpxml_file
    hpxml.cooling_systems[0].charge_defect_ratio = -0.25
  elsif ['base-hvac-install-qual-blower-eff.xml'].include? hpxml_file
    hpxml.cooling_systems[0].blower_watt_cfm = 0.365
  elsif ['base-misc-defaults.xml'].include? hpxml_file
    hpxml.cooling_systems[0].cooling_shr = nil
    hpxml.cooling_systems[0].compressor_type = nil
  elsif hpxml_file.include?('hvac_autosizing') && (not hpxml.cooling_systems.nil?) && (hpxml.cooling_systems.size > 0)
    hpxml.cooling_systems[0].cooling_capacity = -1
  end
end

def set_hpxml_heat_pumps(hpxml_file, hpxml)
  if ['base-hvac-air-to-air-heat-pump-1-speed.xml',
      'base-hvac-central-ac-plus-air-to-air-heat-pump-heating.xml'].include? hpxml_file
    hpxml.heat_pumps.add(id: 'HeatPump',
                         distribution_system_idref: 'HVACDistribution',
                         heat_pump_type: HPXML::HVACTypeHeatPumpAirToAir,
                         heat_pump_fuel: HPXML::FuelTypeElectricity,
                         heating_capacity: 42000,
                         cooling_capacity: 48000,
                         backup_heating_fuel: HPXML::FuelTypeElectricity,
                         backup_heating_capacity: 34121,
                         backup_heating_efficiency_percent: 1.0,
                         fraction_heat_load_served: 1,
                         fraction_cool_load_served: 1,
                         heating_efficiency_hspf: 7.7,
                         cooling_efficiency_seer: 13,
                         heating_capacity_17F: 42000 * 0.630, # Based on OAT slope of default curves
                         cooling_shr: 0.73,
                         compressor_type: HPXML::HVACCompressorTypeSingleStage)
    if hpxml_file == 'base-hvac-central-ac-plus-air-to-air-heat-pump-heating.xml'
      hpxml.heat_pumps[0].fraction_cool_load_served = 0
    end
  elsif ['base-hvac-air-to-air-heat-pump-2-speed.xml'].include? hpxml_file
    hpxml.heat_pumps.add(id: 'HeatPump',
                         distribution_system_idref: 'HVACDistribution',
                         heat_pump_type: HPXML::HVACTypeHeatPumpAirToAir,
                         heat_pump_fuel: HPXML::FuelTypeElectricity,
                         heating_capacity: 42000,
                         cooling_capacity: 48000,
                         backup_heating_fuel: HPXML::FuelTypeElectricity,
                         backup_heating_capacity: 34121,
                         backup_heating_efficiency_percent: 1.0,
                         fraction_heat_load_served: 1,
                         fraction_cool_load_served: 1,
                         heating_efficiency_hspf: 9.3,
                         cooling_efficiency_seer: 18,
                         heating_capacity_17F: 42000 * 0.590, # Based on OAT slope of default curves
                         cooling_shr: 0.73,
                         compressor_type: HPXML::HVACCompressorTypeTwoStage)
  elsif ['base-hvac-air-to-air-heat-pump-var-speed.xml'].include? hpxml_file
    hpxml.heat_pumps.add(id: 'HeatPump',
                         distribution_system_idref: 'HVACDistribution',
                         heat_pump_type: HPXML::HVACTypeHeatPumpAirToAir,
                         heat_pump_fuel: HPXML::FuelTypeElectricity,
                         heating_capacity: 42000,
                         cooling_capacity: 48000,
                         backup_heating_fuel: HPXML::FuelTypeElectricity,
                         backup_heating_capacity: 34121,
                         backup_heating_efficiency_percent: 1.0,
                         fraction_heat_load_served: 1,
                         fraction_cool_load_served: 1,
                         heating_efficiency_hspf: 10,
                         cooling_efficiency_seer: 22,
                         heating_capacity_17F: 42000 * 0.640, # Based on OAT slope of default curves
                         cooling_shr: 0.78,
                         compressor_type: HPXML::HVACCompressorTypeVariableSpeed)
  elsif ['base-hvac-ground-to-air-heat-pump.xml'].include? hpxml_file
    hpxml.heat_pumps.add(id: 'HeatPump',
                         distribution_system_idref: 'HVACDistribution',
                         heat_pump_type: HPXML::HVACTypeHeatPumpGroundToAir,
                         heat_pump_fuel: HPXML::FuelTypeElectricity,
                         heating_capacity: 42000,
                         cooling_capacity: 48000,
                         backup_heating_fuel: HPXML::FuelTypeElectricity,
                         backup_heating_capacity: 34121,
                         backup_heating_efficiency_percent: 1.0,
                         fraction_heat_load_served: 1,
                         fraction_cool_load_served: 1,
                         heating_efficiency_cop: 3.6,
                         cooling_efficiency_eer: 16.6,
                         cooling_shr: 0.73)
  elsif ['base-hvac-mini-split-heat-pump-ducted.xml'].include? hpxml_file
    f = 1.0 - (1.0 - 0.25) / (47.0 + 5.0) * (47.0 - 17.0)
    hpxml.heat_pumps.add(id: 'HeatPump',
                         distribution_system_idref: 'HVACDistribution',
                         heat_pump_type: HPXML::HVACTypeHeatPumpMiniSplit,
                         heat_pump_fuel: HPXML::FuelTypeElectricity,
                         heating_capacity: 52000,
                         cooling_capacity: 48000,
                         backup_heating_fuel: HPXML::FuelTypeElectricity,
                         backup_heating_capacity: 34121,
                         backup_heating_efficiency_percent: 1.0,
                         fraction_heat_load_served: 1,
                         fraction_cool_load_served: 1,
                         heating_efficiency_hspf: 10,
                         cooling_efficiency_seer: 19,
                         heating_capacity_17F: 52000 * f,
                         cooling_shr: 0.73)
  elsif ['base-hvac-mini-split-heat-pump-ducted-heating-only.xml'].include? hpxml_file
    hpxml.heat_pumps[0].cooling_capacity = 0
    hpxml.heat_pumps[0].fraction_cool_load_served = 0
  elsif ['base-hvac-mini-split-heat-pump-ducted-cooling-only.xml'].include? hpxml_file
    hpxml.heat_pumps[0].heating_capacity = 0
    hpxml.heat_pumps[0].heating_capacity_17F = 0
    hpxml.heat_pumps[0].fraction_heat_load_served = 0
    hpxml.heat_pumps[0].backup_heating_fuel = nil
  elsif ['base-hvac-mini-split-heat-pump-ductless.xml'].include? hpxml_file
    hpxml.heat_pumps[0].distribution_system_idref = nil
  elsif ['base-hvac-mini-split-heat-pump-ductless-no-backup.xml'].include? hpxml_file
    hpxml.heat_pumps[0].backup_heating_fuel = nil
  elsif ['invalid_files/heat-pump-mixed-fixed-and-autosize-capacities.xml'].include? hpxml_file
    hpxml.heat_pumps[0].heating_capacity = -1
  elsif ['invalid_files/heat-pump-mixed-fixed-and-autosize-capacities2.xml'].include? hpxml_file
    hpxml.heat_pumps[0].cooling_capacity = -1
  elsif ['invalid_files/heat-pump-mixed-fixed-and-autosize-capacities3.xml'].include? hpxml_file
    hpxml.heat_pumps[0].cooling_capacity = -1
    hpxml.heat_pumps[0].heating_capacity = -1
    hpxml.heat_pumps[0].heating_capacity_17F = 25000
  elsif ['invalid_files/heat-pump-mixed-fixed-and-autosize-capacities4.xml'].include? hpxml_file
    hpxml.heat_pumps[0].backup_heating_capacity = -1
  elsif ['base-hvac-multiple.xml'].include? hpxml_file
    hpxml.heat_pumps.add(id: 'HeatPump',
                         distribution_system_idref: 'HVACDistribution5',
                         heat_pump_type: HPXML::HVACTypeHeatPumpAirToAir,
                         heat_pump_fuel: HPXML::FuelTypeElectricity,
                         heating_capacity: 4800,
                         cooling_capacity: 4800,
                         backup_heating_fuel: HPXML::FuelTypeElectricity,
                         backup_heating_capacity: 3412,
                         backup_heating_efficiency_percent: 1.0,
                         fraction_heat_load_served: 0.1,
                         fraction_cool_load_served: 0.2,
                         heating_efficiency_hspf: 7.7,
                         cooling_efficiency_seer: 13,
                         heating_capacity_17F: 4800 * 0.630, # Based on OAT slope of default curves
                         cooling_shr: 0.73,
                         compressor_type: HPXML::HVACCompressorTypeSingleStage)
    hpxml.heat_pumps.add(id: 'HeatPump2',
                         distribution_system_idref: 'HVACDistribution6',
                         heat_pump_type: HPXML::HVACTypeHeatPumpGroundToAir,
                         heat_pump_fuel: HPXML::FuelTypeElectricity,
                         heating_capacity: 4800,
                         cooling_capacity: 4800,
                         backup_heating_fuel: HPXML::FuelTypeElectricity,
                         backup_heating_capacity: 3412,
                         backup_heating_efficiency_percent: 1.0,
                         fraction_heat_load_served: 0.1,
                         fraction_cool_load_served: 0.2,
                         heating_efficiency_cop: 3.6,
                         cooling_efficiency_eer: 16.6,
                         cooling_shr: 0.73)
    f = 1.0 - (1.0 - 0.25) / (47.0 + 5.0) * (47.0 - 17.0)
    hpxml.heat_pumps.add(id: 'HeatPump3',
                         heat_pump_type: HPXML::HVACTypeHeatPumpMiniSplit,
                         heat_pump_fuel: HPXML::FuelTypeElectricity,
                         heating_capacity: 4800,
                         cooling_capacity: 4800,
                         backup_heating_fuel: HPXML::FuelTypeElectricity,
                         backup_heating_capacity: 3412,
                         backup_heating_efficiency_percent: 1.0,
                         fraction_heat_load_served: 0.1,
                         fraction_cool_load_served: 0.2,
                         heating_efficiency_hspf: 10,
                         cooling_efficiency_seer: 19,
                         heating_capacity_17F: 4800 * f,
                         cooling_shr: 0.73)
  elsif ['invalid_files/hvac-distribution-multiple-attached-heating.xml'].include? hpxml_file
    hpxml.heat_pumps[0].distribution_system_idref = 'HVACDistribution'
  elsif ['invalid_files/hvac-distribution-multiple-attached-cooling.xml'].include? hpxml_file
    hpxml.heat_pumps[0].distribution_system_idref = 'HVACDistribution2'
  elsif ['base-hvac-dual-fuel-air-to-air-heat-pump-1-speed.xml',
         'base-hvac-dual-fuel-air-to-air-heat-pump-2-speed.xml',
         'base-hvac-dual-fuel-air-to-air-heat-pump-var-speed.xml',
         'base-hvac-dual-fuel-mini-split-heat-pump-ducted.xml'].include? hpxml_file
    hpxml.heat_pumps[0].backup_heating_fuel = HPXML::FuelTypeNaturalGas
    hpxml.heat_pumps[0].backup_heating_capacity = 36000
    hpxml.heat_pumps[0].backup_heating_efficiency_percent = nil
    hpxml.heat_pumps[0].backup_heating_efficiency_afue = 0.95
    hpxml.heat_pumps[0].backup_heating_switchover_temp = 25
  elsif ['base-hvac-dual-fuel-air-to-air-heat-pump-1-speed-electric.xml'].include? hpxml_file
    hpxml.heat_pumps[0].backup_heating_fuel = HPXML::FuelTypeElectricity
    hpxml.heat_pumps[0].backup_heating_efficiency_afue = 1.0
  elsif ['base-hvac-install-qual-both-air-to-air-heat-pump-1-speed.xml'].include? hpxml_file
    hpxml.heat_pumps[0].airflow_defect_ratio = -0.25
    hpxml.heat_pumps[0].charge_defect_ratio = -0.25
  elsif ['base-hvac-install-qual-none-air-to-air-heat-pump-1-speed.xml'].include? hpxml_file
    hpxml.heat_pumps[0].airflow_defect_ratio = 0.0
    hpxml.heat_pumps[0].charge_defect_ratio = 0.0
  elsif ['base-hvac-install-qual-airflow-air-to-air-heat-pump-1-speed.xml'].include? hpxml_file
    hpxml.heat_pumps[0].airflow_defect_ratio = -0.25
  elsif ['base-hvac-install-qual-charge-air-to-air-heat-pump-1-speed.xml'].include? hpxml_file
    hpxml.heat_pumps[0].charge_defect_ratio = -0.25
  elsif ['base-hvac-install-qual-blower-eff-air-to-air-heat-pump-1-speed.xml'].include? hpxml_file
    hpxml.heat_pumps[0].blower_watt_cfm = 0.365
  elsif hpxml_file.include?('hvac_autosizing') && (not hpxml.heat_pumps.nil?) && (hpxml.heat_pumps.size > 0)
    hpxml.heat_pumps[0].cooling_capacity = -1
    hpxml.heat_pumps[0].heating_capacity = -1
    hpxml.heat_pumps[0].heating_capacity_17F = nil
    hpxml.heat_pumps[0].backup_heating_capacity = -1
  end
end

def set_hpxml_hvac_control(hpxml_file, hpxml)
  if ['base.xml'].include? hpxml_file
    hpxml.hvac_controls.add(id: 'HVACControl',
                            control_type: HPXML::HVACControlTypeManual,
                            heating_setpoint_temp: 68,
                            cooling_setpoint_temp: 78)
  elsif ['base-hvac-none.xml'].include? hpxml_file
    hpxml.hvac_controls.clear()
  elsif ['base-hvac-programmable-thermostat.xml'].include? hpxml_file
    hpxml.hvac_controls[0].control_type = HPXML::HVACControlTypeProgrammable
    hpxml.hvac_controls[0].heating_setback_temp = 66
    hpxml.hvac_controls[0].heating_setback_hours_per_week = 7 * 7
    hpxml.hvac_controls[0].heating_setback_start_hour = 23 # 11pm
    hpxml.hvac_controls[0].cooling_setup_temp = 80
    hpxml.hvac_controls[0].cooling_setup_hours_per_week = 6 * 7
    hpxml.hvac_controls[0].cooling_setup_start_hour = 9 # 9am
  elsif ['base-hvac-setpoints.xml'].include? hpxml_file
    hpxml.hvac_controls[0].heating_setpoint_temp = 60
    hpxml.hvac_controls[0].cooling_setpoint_temp = 80
  elsif ['base-misc-ceiling-fans.xml'].include? hpxml_file
    hpxml.hvac_controls[0].ceiling_fan_cooling_setpoint_temp_offset = 0.5
  end
end

def set_hpxml_hvac_distributions(hpxml_file, hpxml)
  if ['base.xml'].include? hpxml_file
    hpxml.hvac_distributions.add(id: 'HVACDistribution',
                                 distribution_system_type: HPXML::HVACDistributionTypeAir)
    hpxml.hvac_distributions[0].duct_leakage_measurements.add(duct_type: HPXML::DuctTypeSupply,
                                                              duct_leakage_units: HPXML::UnitsCFM25,
                                                              duct_leakage_value: 75,
                                                              duct_leakage_total_or_to_outside: HPXML::DuctLeakageToOutside)
    hpxml.hvac_distributions[0].duct_leakage_measurements.add(duct_type: HPXML::DuctTypeReturn,
                                                              duct_leakage_units: HPXML::UnitsCFM25,
                                                              duct_leakage_value: 25,
                                                              duct_leakage_total_or_to_outside: HPXML::DuctLeakageToOutside)
    hpxml.hvac_distributions[0].ducts.add(duct_type: HPXML::DuctTypeSupply,
                                          duct_insulation_r_value: 4,
                                          duct_location: HPXML::LocationAtticUnvented,
                                          duct_surface_area: 150)
    hpxml.hvac_distributions[0].ducts.add(duct_type: HPXML::DuctTypeReturn,
                                          duct_insulation_r_value: 0,
                                          duct_location: HPXML::LocationAtticUnvented,
                                          duct_surface_area: 50)
  elsif ['base-hvac-boiler-elec-only.xml',
         'base-hvac-boiler-gas-only.xml',
         'base-hvac-boiler-oil-only.xml',
         'base-hvac-boiler-propane-only.xml',
         'base-hvac-boiler-wood-only.xml'].include? hpxml_file
    hpxml.hvac_distributions[0].distribution_system_type = HPXML::HVACDistributionTypeHydronic
    hpxml.hvac_distributions[0].duct_leakage_measurements.clear()
    hpxml.hvac_distributions[0].ducts.clear()
  elsif ['base-hvac-boiler-gas-central-ac-1-speed.xml'].include? hpxml_file
    hpxml.hvac_distributions[0].distribution_system_type = HPXML::HVACDistributionTypeHydronic
    hpxml.hvac_distributions[0].duct_leakage_measurements.clear()
    hpxml.hvac_distributions[0].ducts.clear()
    hpxml.hvac_distributions.add(id: 'HVACDistribution2',
                                 distribution_system_type: HPXML::HVACDistributionTypeAir)
    hpxml.hvac_distributions[-1].duct_leakage_measurements.add(duct_type: HPXML::DuctTypeSupply,
                                                               duct_leakage_units: HPXML::UnitsCFM25,
                                                               duct_leakage_value: 75,
                                                               duct_leakage_total_or_to_outside: HPXML::DuctLeakageToOutside)
    hpxml.hvac_distributions[-1].duct_leakage_measurements.add(duct_type: HPXML::DuctTypeReturn,
                                                               duct_leakage_units: HPXML::UnitsCFM25,
                                                               duct_leakage_value: 25,
                                                               duct_leakage_total_or_to_outside: HPXML::DuctLeakageToOutside)
    hpxml.hvac_distributions[-1].ducts.add(duct_type: HPXML::DuctTypeSupply,
                                           duct_insulation_r_value: 4,
                                           duct_location: HPXML::LocationAtticUnvented,
                                           duct_surface_area: 150)
    hpxml.hvac_distributions[-1].ducts.add(duct_type: HPXML::DuctTypeReturn,
                                           duct_insulation_r_value: 0,
                                           duct_location: HPXML::LocationAtticUnvented,
                                           duct_surface_area: 50)
  elsif ['base-hvac-none.xml',
         'base-hvac-elec-resistance-only.xml',
         'base-hvac-evap-cooler-only.xml',
         'base-hvac-ideal-air.xml',
         'base-hvac-mini-split-heat-pump-ductless.xml',
         'base-hvac-room-ac-only.xml',
         'base-hvac-stove-oil-only.xml',
         'base-hvac-stove-wood-only.xml',
         'base-hvac-wall-furnace-elec-only.xml',
         'base-hvac-wall-furnace-propane-only.xml',
         'base-hvac-wall-furnace-wood-only.xml'].include? hpxml_file
    hpxml.hvac_distributions.clear()
  elsif ['base-hvac-multiple.xml'].include? hpxml_file
    hpxml.hvac_distributions.clear
    hpxml.hvac_distributions.add(id: 'HVACDistribution',
                                 distribution_system_type: HPXML::HVACDistributionTypeAir)
    hpxml.hvac_distributions[-1].duct_leakage_measurements.add(duct_type: HPXML::DuctTypeSupply,
                                                               duct_leakage_units: HPXML::UnitsCFM25,
                                                               duct_leakage_value: 75,
                                                               duct_leakage_total_or_to_outside: HPXML::DuctLeakageToOutside)
    hpxml.hvac_distributions[-1].duct_leakage_measurements.add(duct_type: HPXML::DuctTypeReturn,
                                                               duct_leakage_units: HPXML::UnitsCFM25,
                                                               duct_leakage_value: 25,
                                                               duct_leakage_total_or_to_outside: HPXML::DuctLeakageToOutside)
    hpxml.hvac_distributions[0].ducts.add(duct_type: HPXML::DuctTypeSupply,
                                          duct_insulation_r_value: 8,
                                          duct_location: HPXML::LocationAtticUnvented,
                                          duct_surface_area: 75)
    hpxml.hvac_distributions[0].ducts.add(duct_type: HPXML::DuctTypeSupply,
                                          duct_insulation_r_value: 8,
                                          duct_location: HPXML::LocationOutside,
                                          duct_surface_area: 75)
    hpxml.hvac_distributions[0].ducts.add(duct_type: HPXML::DuctTypeReturn,
                                          duct_insulation_r_value: 4,
                                          duct_location: HPXML::LocationAtticUnvented,
                                          duct_surface_area: 25)
    hpxml.hvac_distributions[0].ducts.add(duct_type: HPXML::DuctTypeReturn,
                                          duct_insulation_r_value: 4,
                                          duct_location: HPXML::LocationOutside,
                                          duct_surface_area: 25)
    hpxml.hvac_distributions << hpxml.hvac_distributions[0].dup
    hpxml.hvac_distributions[-1].id = 'HVACDistribution2'
    hpxml.hvac_distributions.add(id: 'HVACDistribution3',
                                 distribution_system_type: HPXML::HVACDistributionTypeHydronic)
    hpxml.hvac_distributions.add(id: 'HVACDistribution4',
                                 distribution_system_type: HPXML::HVACDistributionTypeHydronic)
    hpxml.hvac_distributions << hpxml.hvac_distributions[0].dup
    hpxml.hvac_distributions[-1].id = 'HVACDistribution5'
    hpxml.hvac_distributions << hpxml.hvac_distributions[0].dup
    hpxml.hvac_distributions[-1].id = 'HVACDistribution6'
  elsif ['base-hvac-dse.xml',
         'base-dhw-indirect-dse.xml'].include? hpxml_file
    hpxml.hvac_distributions[0].distribution_system_type = HPXML::HVACDistributionTypeDSE
    hpxml.hvac_distributions[0].annual_heating_dse = 0.8
    hpxml.hvac_distributions[0].annual_cooling_dse = 0.7
  elsif ['base-hvac-furnace-x3-dse.xml'].include? hpxml_file
    hpxml.hvac_distributions[0].distribution_system_type = HPXML::HVACDistributionTypeDSE
    hpxml.hvac_distributions[0].annual_heating_dse = 0.8
    hpxml.hvac_distributions[0].annual_cooling_dse = 0.7
    hpxml.hvac_distributions << hpxml.hvac_distributions[0].dup
    hpxml.hvac_distributions[1].id = 'HVACDistribution2'
    hpxml.hvac_distributions[1].annual_cooling_dse = nil
    hpxml.hvac_distributions << hpxml.hvac_distributions[0].dup
    hpxml.hvac_distributions[2].id = 'HVACDistribution3'
    hpxml.hvac_distributions[2].annual_cooling_dse = nil
  elsif ['base-hvac-mini-split-heat-pump-ducted.xml'].include? hpxml_file
    hpxml.hvac_distributions[0].duct_leakage_measurements[0].duct_leakage_value = 15
    hpxml.hvac_distributions[0].duct_leakage_measurements[1].duct_leakage_value = 5
    hpxml.hvac_distributions[0].ducts[0].duct_insulation_r_value = 0
    hpxml.hvac_distributions[0].ducts[0].duct_surface_area = 30
    hpxml.hvac_distributions[0].ducts[1].duct_surface_area = 10
  elsif ['base-hvac-evap-cooler-only-ducted.xml'].include? hpxml_file
    hpxml.hvac_distributions[0].duct_leakage_measurements.pop
    hpxml.hvac_distributions[0].ducts.pop
  elsif ['base-hvac-ducts-leakage-percent.xml'].include? hpxml_file
    hpxml.hvac_distributions[0].duct_leakage_measurements.clear()
    hpxml.hvac_distributions[0].duct_leakage_measurements.add(duct_type: HPXML::DuctTypeSupply,
                                                              duct_leakage_units: HPXML::UnitsPercent,
                                                              duct_leakage_value: 0.1,
                                                              duct_leakage_total_or_to_outside: HPXML::DuctLeakageToOutside)
    hpxml.hvac_distributions[0].duct_leakage_measurements.add(duct_type: HPXML::DuctTypeReturn,
                                                              duct_leakage_units: HPXML::UnitsPercent,
                                                              duct_leakage_value: 0.05,
                                                              duct_leakage_total_or_to_outside: HPXML::DuctLeakageToOutside)
  elsif ['base-hvac-undersized.xml'].include? hpxml_file
    hpxml.hvac_distributions[0].duct_leakage_measurements[0].duct_leakage_value /= 10.0
    hpxml.hvac_distributions[0].duct_leakage_measurements[1].duct_leakage_value /= 10.0
  elsif ['base-foundation-unconditioned-basement.xml'].include? hpxml_file
    hpxml.hvac_distributions[0].ducts[0].duct_location = HPXML::LocationBasementUnconditioned
    hpxml.hvac_distributions[0].ducts[1].duct_location = HPXML::LocationBasementUnconditioned
  elsif ['base-foundation-unvented-crawlspace.xml'].include? hpxml_file
    hpxml.hvac_distributions[0].ducts[0].duct_location = HPXML::LocationCrawlspaceUnvented
    hpxml.hvac_distributions[0].ducts[1].duct_location = HPXML::LocationCrawlspaceUnvented
  elsif ['base-foundation-vented-crawlspace.xml'].include? hpxml_file
    hpxml.hvac_distributions[0].ducts[0].duct_location = HPXML::LocationCrawlspaceVented
    hpxml.hvac_distributions[0].ducts[1].duct_location = HPXML::LocationCrawlspaceVented
  elsif ['base-atticroof-flat.xml'].include? hpxml_file
    hpxml.hvac_distributions[0].duct_leakage_measurements[0].duct_leakage_value = 0.0
    hpxml.hvac_distributions[0].duct_leakage_measurements[1].duct_leakage_value = 0.0
    hpxml.hvac_distributions[0].ducts[0].duct_location = HPXML::LocationBasementConditioned
    hpxml.hvac_distributions[0].ducts[1].duct_location = HPXML::LocationBasementConditioned
  elsif ['base-atticroof-vented.xml'].include? hpxml_file
    hpxml.hvac_distributions[0].ducts[0].duct_location = HPXML::LocationAtticVented
    hpxml.hvac_distributions[0].ducts[1].duct_location = HPXML::LocationAtticVented
  elsif ['base-enclosure-garage.xml',
         'invalid_files/duct-location.xml'].include? hpxml_file
    hpxml.hvac_distributions[0].ducts[0].duct_location = HPXML::LocationGarage
    hpxml.hvac_distributions[0].ducts[1].duct_location = HPXML::LocationGarage
  elsif ['invalid_files/duct-location-other.xml'].include? hpxml_file
    hpxml.hvac_distributions[0].ducts[0].duct_location = 'unconditioned space'
    hpxml.hvac_distributions[0].ducts[1].duct_location = 'unconditioned space'
  elsif ['base-atticroof-conditioned.xml',
         'base-enclosure-adiabatic-surfaces.xml',
         'base-atticroof-cathedral.xml'].include? hpxml_file
    hpxml.hvac_distributions[0].ducts[0].duct_location = HPXML::LocationLivingSpace
    hpxml.hvac_distributions[0].ducts[1].duct_location = HPXML::LocationLivingSpace
    hpxml.hvac_distributions[0].duct_leakage_measurements[0].duct_leakage_value = 0.0
    hpxml.hvac_distributions[0].duct_leakage_measurements[1].duct_leakage_value = 0.0
    if hpxml_file == 'base-enclosure-adiabatic-surfaces.xml'
      # Test leakage to outside when all ducts in conditioned space
      # (e.g., ducts may be in floor cavities which have leaky rims)
      hpxml.hvac_distributions[0].duct_leakage_measurements[0].duct_leakage_value = 1.5
      hpxml.hvac_distributions[0].duct_leakage_measurements[1].duct_leakage_value = 1.5
    end
  elsif ['invalid_files/hvac-invalid-distribution-system-type.xml'].include? hpxml_file
    hpxml.hvac_distributions.add(id: 'HVACDistribution2',
                                 distribution_system_type: HPXML::HVACDistributionTypeHydronic)
  elsif ['invalid_files/hvac-distribution-return-duct-leakage-missing.xml'].include? hpxml_file
    hpxml.hvac_distributions[0].ducts.add(duct_type: HPXML::DuctTypeReturn,
                                          duct_insulation_r_value: 0,
                                          duct_location: HPXML::LocationAtticUnvented,
                                          duct_surface_area: 50)
  end
end

def set_hpxml_ventilation_fans(hpxml_file, hpxml)
  if ['base-mechvent-balanced.xml'].include? hpxml_file
    hpxml.ventilation_fans.add(id: 'MechanicalVentilation',
                               fan_type: HPXML::MechVentTypeBalanced,
                               tested_flow_rate: 110,
                               hours_in_operation: 24,
                               fan_power: 60,
                               used_for_whole_building_ventilation: true)
  elsif ['invalid_files/unattached-cfis.xml',
         'invalid_files/cfis-with-hydronic-distribution.xml',
         'base-mechvent-cfis.xml',
         'base-mechvent-cfis-evap-cooler-only-ducted.xml'].include? hpxml_file
    hpxml.ventilation_fans.add(id: 'MechanicalVentilation',
                               fan_type: HPXML::MechVentTypeCFIS,
                               tested_flow_rate: 330,
                               hours_in_operation: 8,
                               fan_power: 300,
                               used_for_whole_building_ventilation: true,
                               distribution_system_idref: 'HVACDistribution')
    if ['invalid_files/unattached-cfis.xml'].include? hpxml_file
      hpxml.ventilation_fans[0].distribution_system_idref = 'foobar'
    end
  elsif ['base-mechvent-erv.xml'].include? hpxml_file
    hpxml.ventilation_fans.add(id: 'MechanicalVentilation',
                               fan_type: HPXML::MechVentTypeERV,
                               tested_flow_rate: 110,
                               hours_in_operation: 24,
                               total_recovery_efficiency: 0.48,
                               sensible_recovery_efficiency: 0.72,
                               fan_power: 60,
                               used_for_whole_building_ventilation: true)
  elsif ['base-mechvent-erv-atre-asre.xml'].include? hpxml_file
    hpxml.ventilation_fans.add(id: 'MechanicalVentilation',
                               fan_type: HPXML::MechVentTypeERV,
                               tested_flow_rate: 110,
                               hours_in_operation: 24,
                               total_recovery_efficiency_adjusted: 0.526,
                               sensible_recovery_efficiency_adjusted: 0.79,
                               fan_power: 60,
                               used_for_whole_building_ventilation: true)
  elsif ['base-mechvent-exhaust.xml'].include? hpxml_file
    hpxml.ventilation_fans.add(id: 'MechanicalVentilation',
                               fan_type: HPXML::MechVentTypeExhaust,
                               tested_flow_rate: 110,
                               hours_in_operation: 24,
                               fan_power: 30,
                               used_for_whole_building_ventilation: true)
  elsif ['base-mechvent-exhaust-rated-flow-rate.xml'].include? hpxml_file
    hpxml.ventilation_fans.add(id: 'MechanicalVentilation',
                               fan_type: HPXML::MechVentTypeExhaust,
                               rated_flow_rate: 110,
                               hours_in_operation: 24,
                               fan_power: 30,
                               used_for_whole_building_ventilation: true)
  elsif ['base-mechvent-hrv.xml'].include? hpxml_file
    hpxml.ventilation_fans.add(id: 'MechanicalVentilation',
                               fan_type: HPXML::MechVentTypeHRV,
                               tested_flow_rate: 110,
                               hours_in_operation: 24,
                               sensible_recovery_efficiency: 0.72,
                               fan_power: 60,
                               used_for_whole_building_ventilation: true)
  elsif ['base-mechvent-hrv-asre.xml'].include? hpxml_file
    hpxml.ventilation_fans.add(id: 'MechanicalVentilation',
                               fan_type: HPXML::MechVentTypeHRV,
                               tested_flow_rate: 110,
                               hours_in_operation: 24,
                               sensible_recovery_efficiency_adjusted: 0.790,
                               fan_power: 60,
                               used_for_whole_building_ventilation: true)
  elsif ['base-mechvent-supply.xml'].include? hpxml_file
    hpxml.ventilation_fans.add(id: 'MechanicalVentilation',
                               fan_type: HPXML::MechVentTypeSupply,
                               tested_flow_rate: 110,
                               hours_in_operation: 24,
                               fan_power: 30,
                               used_for_whole_building_ventilation: true)
  elsif ['base-misc-whole-house-fan.xml'].include? hpxml_file
    hpxml.ventilation_fans.add(id: 'WholeHouseFan',
                               rated_flow_rate: 4500,
                               fan_power: 300,
                               used_for_seasonal_cooling_load_reduction: true)
  elsif ['base-mechvent-bath-kitchen-fans.xml'].include? hpxml_file
    hpxml.ventilation_fans.add(id: 'KitchenRangeFan',
                               fan_location: HPXML::VentilationFanLocationKitchen,
                               rated_flow_rate: 100,
                               fan_power: 30,
                               hours_in_operation: 1.5,
                               start_hour: 18,
                               used_for_local_ventilation: true)
    hpxml.ventilation_fans.add(id: 'BathFans',
                               fan_location: HPXML::VentilationFanLocationBath,
                               quantity: 2,
                               rated_flow_rate: 50,
                               fan_power: 15,
                               hours_in_operation: 1.5,
                               start_hour: 7,
                               used_for_local_ventilation: true)
  elsif ['base-misc-defaults.xml'].include? hpxml_file
    hpxml.ventilation_fans.add(id: 'KitchenRangeFan',
                               fan_location: HPXML::VentilationFanLocationKitchen,
                               used_for_local_ventilation: true)
    hpxml.ventilation_fans.add(id: 'BathFans',
                               fan_location: HPXML::VentilationFanLocationBath,
                               used_for_local_ventilation: true)
  end
end

def set_hpxml_water_heating_systems(hpxml_file, hpxml)
  if ['base.xml'].include? hpxml_file
    hpxml.water_heating_systems.add(id: 'WaterHeater',
                                    fuel_type: HPXML::FuelTypeElectricity,
                                    water_heater_type: HPXML::WaterHeaterTypeStorage,
                                    location: HPXML::LocationLivingSpace,
                                    tank_volume: 40,
                                    fraction_dhw_load_served: 1,
                                    heating_capacity: 18767,
                                    energy_factor: 0.95,
                                    temperature: Waterheater.get_default_hot_water_temperature(Constants.ERIVersions[-1]))
  elsif ['base-dhw-multiple.xml'].include? hpxml_file
    hpxml.water_heating_systems[0].fraction_dhw_load_served = 0.2
    hpxml.water_heating_systems.add(id: 'WaterHeater2',
                                    fuel_type: HPXML::FuelTypeNaturalGas,
                                    water_heater_type: HPXML::WaterHeaterTypeStorage,
                                    location: HPXML::LocationLivingSpace,
                                    tank_volume: 50,
                                    fraction_dhw_load_served: 0.2,
                                    heating_capacity: 40000,
                                    energy_factor: 0.59,
                                    recovery_efficiency: 0.76,
                                    temperature: Waterheater.get_default_hot_water_temperature(Constants.ERIVersions[-1]))
    hpxml.water_heating_systems.add(id: 'WaterHeater3',
                                    fuel_type: HPXML::FuelTypeElectricity,
                                    water_heater_type: HPXML::WaterHeaterTypeHeatPump,
                                    location: HPXML::LocationLivingSpace,
                                    tank_volume: 80,
                                    fraction_dhw_load_served: 0.2,
                                    energy_factor: 2.3,
                                    temperature: Waterheater.get_default_hot_water_temperature(Constants.ERIVersions[-1]))
    hpxml.water_heating_systems.add(id: 'WaterHeater4',
                                    fuel_type: HPXML::FuelTypeElectricity,
                                    water_heater_type: HPXML::WaterHeaterTypeTankless,
                                    location: HPXML::LocationLivingSpace,
                                    fraction_dhw_load_served: 0.2,
                                    energy_factor: 0.99,
                                    temperature: Waterheater.get_default_hot_water_temperature(Constants.ERIVersions[-1]))
    hpxml.water_heating_systems.add(id: 'WaterHeater5',
                                    fuel_type: HPXML::FuelTypeNaturalGas,
                                    water_heater_type: HPXML::WaterHeaterTypeTankless,
                                    location: HPXML::LocationLivingSpace,
                                    fraction_dhw_load_served: 0.1,
                                    energy_factor: 0.82,
                                    temperature: Waterheater.get_default_hot_water_temperature(Constants.ERIVersions[-1]))
    hpxml.water_heating_systems.add(id: 'WaterHeater6',
                                    water_heater_type: HPXML::WaterHeaterTypeCombiStorage,
                                    location: HPXML::LocationLivingSpace,
                                    tank_volume: 50,
                                    fraction_dhw_load_served: 0.1,
                                    related_hvac_idref: 'HeatingSystem',
                                    temperature: Waterheater.get_default_hot_water_temperature(Constants.ERIVersions[-1]))
  elsif ['invalid_files/dhw-frac-load-served.xml'].include? hpxml_file
    hpxml.water_heating_systems[0].fraction_dhw_load_served += 0.15
  elsif ['base-dhw-tank-gas.xml',
         'base-dhw-tank-gas-outside.xml'].include? hpxml_file
    hpxml.water_heating_systems[0].fuel_type = HPXML::FuelTypeNaturalGas
    hpxml.water_heating_systems[0].tank_volume = 50
    hpxml.water_heating_systems[0].heating_capacity = 40000
    hpxml.water_heating_systems[0].energy_factor = 0.59
    hpxml.water_heating_systems[0].recovery_efficiency = 0.76
    if hpxml_file == 'base-dhw-tank-gas-outside.xml'
      hpxml.water_heating_systems[0].location = HPXML::LocationOtherExterior
    end
  elsif ['base-dhw-tank-wood.xml'].include? hpxml_file
    hpxml.water_heating_systems[0].fuel_type = HPXML::FuelTypeWood
    hpxml.water_heating_systems[0].tank_volume = 50
    hpxml.water_heating_systems[0].heating_capacity = 40000
    hpxml.water_heating_systems[0].energy_factor = 0.59
    hpxml.water_heating_systems[0].recovery_efficiency = 0.76
  elsif ['base-dhw-tank-heat-pump.xml',
         'base-dhw-tank-heat-pump-outside.xml'].include? hpxml_file
    hpxml.water_heating_systems[0].water_heater_type = HPXML::WaterHeaterTypeHeatPump
    hpxml.water_heating_systems[0].tank_volume = 80
    hpxml.water_heating_systems[0].heating_capacity = nil
    hpxml.water_heating_systems[0].energy_factor = 2.3
    if hpxml_file == 'base-dhw-tank-heat-pump-outside.xml'
      hpxml.water_heating_systems[0].location = HPXML::LocationOtherExterior
    end
  elsif ['base-dhw-tankless-electric.xml',
         'base-dhw-tankless-electric-outside.xml'].include? hpxml_file
    hpxml.water_heating_systems[0].water_heater_type = HPXML::WaterHeaterTypeTankless
    hpxml.water_heating_systems[0].tank_volume = nil
    hpxml.water_heating_systems[0].heating_capacity = nil
    hpxml.water_heating_systems[0].energy_factor = 0.99
    if hpxml_file == 'base-dhw-tankless-electric-outside.xml'
      hpxml.water_heating_systems[0].location = HPXML::LocationOtherExterior
    end
  elsif ['base-dhw-tankless-gas.xml'].include? hpxml_file
    hpxml.water_heating_systems[0].fuel_type = HPXML::FuelTypeNaturalGas
    hpxml.water_heating_systems[0].water_heater_type = HPXML::WaterHeaterTypeTankless
    hpxml.water_heating_systems[0].tank_volume = nil
    hpxml.water_heating_systems[0].heating_capacity = nil
    hpxml.water_heating_systems[0].energy_factor = 0.82
  elsif ['base-dhw-tankless-oil.xml'].include? hpxml_file
    hpxml.water_heating_systems[0].fuel_type = HPXML::FuelTypeOil
    hpxml.water_heating_systems[0].water_heater_type = HPXML::WaterHeaterTypeTankless
    hpxml.water_heating_systems[0].tank_volume = nil
    hpxml.water_heating_systems[0].heating_capacity = nil
    hpxml.water_heating_systems[0].energy_factor = 0.82
  elsif ['base-dhw-tankless-propane.xml'].include? hpxml_file
    hpxml.water_heating_systems[0].fuel_type = HPXML::FuelTypePropane
    hpxml.water_heating_systems[0].water_heater_type = HPXML::WaterHeaterTypeTankless
    hpxml.water_heating_systems[0].tank_volume = nil
    hpxml.water_heating_systems[0].heating_capacity = nil
    hpxml.water_heating_systems[0].energy_factor = 0.82
  elsif ['base-dhw-tankless-wood.xml'].include? hpxml_file
    hpxml.water_heating_systems[0].fuel_type = HPXML::FuelTypeWood
    hpxml.water_heating_systems[0].water_heater_type = HPXML::WaterHeaterTypeTankless
    hpxml.water_heating_systems[0].tank_volume = nil
    hpxml.water_heating_systems[0].heating_capacity = nil
    hpxml.water_heating_systems[0].energy_factor = 0.82
  elsif ['base-dhw-tank-oil.xml'].include? hpxml_file
    hpxml.water_heating_systems[0].fuel_type = HPXML::FuelTypeOil
    hpxml.water_heating_systems[0].tank_volume = 50
    hpxml.water_heating_systems[0].heating_capacity = 40000
    hpxml.water_heating_systems[0].energy_factor = 0.59
    hpxml.water_heating_systems[0].recovery_efficiency = 0.76
  elsif ['base-dhw-tank-propane.xml'].include? hpxml_file
    hpxml.water_heating_systems[0].fuel_type = HPXML::FuelTypePropane
    hpxml.water_heating_systems[0].tank_volume = 50
    hpxml.water_heating_systems[0].heating_capacity = 40000
    hpxml.water_heating_systems[0].energy_factor = 0.59
    hpxml.water_heating_systems[0].recovery_efficiency = 0.76
  elsif ['base-dhw-uef.xml'].include? hpxml_file
    hpxml.water_heating_systems[0].energy_factor = nil
    hpxml.water_heating_systems[0].uniform_energy_factor = 0.93
  elsif ['base-dhw-desuperheater.xml',
         'base-dhw-desuperheater-2-speed.xml',
         'base-dhw-desuperheater-var-speed.xml',
         'base-dhw-desuperheater-hpwh.xml'].include? hpxml_file
    hpxml.water_heating_systems[0].uses_desuperheater = true
    hpxml.water_heating_systems[0].related_hvac_idref = 'CoolingSystem'
  elsif ['base-dhw-desuperheater-tankless.xml'].include? hpxml_file
    hpxml.water_heating_systems[0].water_heater_type = HPXML::WaterHeaterTypeTankless
    hpxml.water_heating_systems[0].tank_volume = nil
    hpxml.water_heating_systems[0].heating_capacity = nil
    hpxml.water_heating_systems[0].energy_factor = 0.99
    hpxml.water_heating_systems[0].uses_desuperheater = true
    hpxml.water_heating_systems[0].related_hvac_idref = 'CoolingSystem'
  elsif ['base-dhw-desuperheater-gshp.xml'].include? hpxml_file
    hpxml.water_heating_systems[0].uses_desuperheater = true
    hpxml.water_heating_systems[0].related_hvac_idref = 'HeatPump'
  elsif ['base-dhw-jacket-electric.xml',
         'base-dhw-jacket-indirect.xml',
         'base-dhw-jacket-gas.xml',
         'base-dhw-jacket-hpwh.xml'].include? hpxml_file
    hpxml.water_heating_systems[0].jacket_r_value = 10.0
  elsif ['base-dhw-indirect.xml',
         'base-dhw-indirect-outside.xml'].include? hpxml_file
    hpxml.water_heating_systems[0].water_heater_type = HPXML::WaterHeaterTypeCombiStorage
    hpxml.water_heating_systems[0].tank_volume = 50
    hpxml.water_heating_systems[0].heating_capacity = nil
    hpxml.water_heating_systems[0].energy_factor = nil
    hpxml.water_heating_systems[0].fuel_type = nil
    hpxml.water_heating_systems[0].related_hvac_idref = 'HeatingSystem'
    if hpxml_file == 'base-dhw-indirect-outside.xml'
      hpxml.water_heating_systems[0].location = HPXML::LocationOtherExterior
    end
  elsif ['base-dhw-indirect-standbyloss.xml'].include? hpxml_file
    hpxml.water_heating_systems[0].standby_loss = 1.0
  elsif ['base-dhw-combi-tankless.xml',
         'base-dhw-combi-tankless-outside.xml'].include? hpxml_file
    hpxml.water_heating_systems[0].water_heater_type = HPXML::WaterHeaterTypeCombiTankless
    hpxml.water_heating_systems[0].tank_volume = nil
    if hpxml_file == 'base-dhw-combi-tankless-outside.xml'
      hpxml.water_heating_systems[0].location = HPXML::LocationOtherExterior
    end
  elsif ['base-foundation-unconditioned-basement.xml'].include? hpxml_file
    hpxml.water_heating_systems[0].location = HPXML::LocationBasementUnconditioned
  elsif ['base-foundation-unvented-crawlspace.xml'].include? hpxml_file
    hpxml.water_heating_systems[0].location = HPXML::LocationCrawlspaceUnvented
  elsif ['base-foundation-vented-crawlspace.xml'].include? hpxml_file
    hpxml.water_heating_systems[0].location = HPXML::LocationCrawlspaceVented
  elsif ['base-foundation-slab.xml'].include? hpxml_file
    hpxml.water_heating_systems[0].location = HPXML::LocationLivingSpace
  elsif ['base-atticroof-vented.xml'].include? hpxml_file
    hpxml.water_heating_systems[0].location = HPXML::LocationAtticVented
  elsif ['base-atticroof-conditioned.xml'].include? hpxml_file
    hpxml.water_heating_systems[0].location = HPXML::LocationBasementConditioned
  elsif ['invalid_files/water-heater-location.xml'].include? hpxml_file
    hpxml.water_heating_systems[0].location = HPXML::LocationCrawlspaceVented
  elsif ['invalid_files/water-heater-location-other.xml'].include? hpxml_file
    hpxml.water_heating_systems[0].location = 'unconditioned space'
  elsif ['invalid_files/invalid-relatedhvac-desuperheater.xml'].include? hpxml_file
    hpxml.water_heating_systems[0].uses_desuperheater = true
    hpxml.water_heating_systems[0].related_hvac_idref = 'CoolingSystem_bad'
  elsif ['invalid_files/repeated-relatedhvac-desuperheater.xml'].include? hpxml_file
    hpxml.water_heating_systems[0].fraction_dhw_load_served = 0.5
    hpxml.water_heating_systems[0].uses_desuperheater = true
    hpxml.water_heating_systems[0].related_hvac_idref = 'CoolingSystem'
    hpxml.water_heating_systems << hpxml.water_heating_systems[0].dup
    hpxml.water_heating_systems[1].id = 'WaterHeater2'
  elsif ['invalid_files/invalid-relatedhvac-dhw-indirect.xml'].include? hpxml_file
    hpxml.water_heating_systems[0].related_hvac_idref = 'HeatingSystem_bad'
  elsif ['invalid_files/repeated-relatedhvac-dhw-indirect.xml'].include? hpxml_file
    hpxml.water_heating_systems[0].fraction_dhw_load_served = 0.5
    hpxml.water_heating_systems << hpxml.water_heating_systems[0].dup
    hpxml.water_heating_systems[1].id = 'WaterHeater2'
  elsif ['base-enclosure-garage.xml'].include? hpxml_file
    hpxml.water_heating_systems[0].location = HPXML::LocationGarage
  elsif ['base-dhw-none.xml'].include? hpxml_file
    hpxml.water_heating_systems.clear()
  elsif ['base-misc-defaults.xml',
         'base-misc-defaults2.xml'].include? hpxml_file
    hpxml.water_heating_systems[0].temperature = nil
    hpxml.water_heating_systems[0].location = nil
    hpxml.water_heating_systems[0].heating_capacity = nil
    hpxml.water_heating_systems[0].tank_volume = nil
    hpxml.water_heating_systems[0].recovery_efficiency = nil
    if hpxml_file == 'base-misc-defaults2.xml'
      hpxml.water_heating_systems[0].energy_factor = nil
      hpxml.water_heating_systems[0].uniform_energy_factor = 0.93
    end
  end
end

def set_hpxml_hot_water_distribution(hpxml_file, hpxml)
  if ['base.xml'].include? hpxml_file
    hpxml.hot_water_distributions.add(id: 'HotWaterDstribution',
                                      system_type: HPXML::DHWDistTypeStandard,
                                      standard_piping_length: 50, # Chosen to test a negative EC_adj
                                      pipe_r_value: 0.0)
  elsif ['base-dhw-dwhr.xml'].include? hpxml_file
    hpxml.hot_water_distributions[0].dwhr_facilities_connected = HPXML::DWHRFacilitiesConnectedAll
    hpxml.hot_water_distributions[0].dwhr_equal_flow = true
    hpxml.hot_water_distributions[0].dwhr_efficiency = 0.55
  elsif ['base-dhw-recirc-demand.xml'].include? hpxml_file
    hpxml.hot_water_distributions[0].system_type = HPXML::DHWDistTypeRecirc
    hpxml.hot_water_distributions[0].recirculation_control_type = HPXML::DHWRecirControlTypeSensor
    hpxml.hot_water_distributions[0].recirculation_piping_length = 50
    hpxml.hot_water_distributions[0].recirculation_branch_piping_length = 50
    hpxml.hot_water_distributions[0].recirculation_pump_power = 50
    hpxml.hot_water_distributions[0].pipe_r_value = 3
  elsif ['base-dhw-recirc-manual.xml'].include? hpxml_file
    hpxml.hot_water_distributions[0].system_type = HPXML::DHWDistTypeRecirc
    hpxml.hot_water_distributions[0].recirculation_control_type = HPXML::DHWRecirControlTypeManual
    hpxml.hot_water_distributions[0].recirculation_piping_length = 50
    hpxml.hot_water_distributions[0].recirculation_branch_piping_length = 50
    hpxml.hot_water_distributions[0].recirculation_pump_power = 50
    hpxml.hot_water_distributions[0].pipe_r_value = 3
  elsif ['base-dhw-recirc-nocontrol.xml'].include? hpxml_file
    hpxml.hot_water_distributions[0].system_type = HPXML::DHWDistTypeRecirc
    hpxml.hot_water_distributions[0].recirculation_control_type = HPXML::DHWRecirControlTypeNone
    hpxml.hot_water_distributions[0].recirculation_piping_length = 50
    hpxml.hot_water_distributions[0].recirculation_branch_piping_length = 50
    hpxml.hot_water_distributions[0].recirculation_pump_power = 50
  elsif ['base-dhw-recirc-temperature.xml'].include? hpxml_file
    hpxml.hot_water_distributions[0].system_type = HPXML::DHWDistTypeRecirc
    hpxml.hot_water_distributions[0].recirculation_control_type = HPXML::DHWRecirControlTypeTemperature
    hpxml.hot_water_distributions[0].recirculation_piping_length = 50
    hpxml.hot_water_distributions[0].recirculation_branch_piping_length = 50
    hpxml.hot_water_distributions[0].recirculation_pump_power = 50
  elsif ['base-dhw-recirc-timer.xml'].include? hpxml_file
    hpxml.hot_water_distributions[0].system_type = HPXML::DHWDistTypeRecirc
    hpxml.hot_water_distributions[0].recirculation_control_type = HPXML::DHWRecirControlTypeTimer
    hpxml.hot_water_distributions[0].recirculation_piping_length = 50
    hpxml.hot_water_distributions[0].recirculation_branch_piping_length = 50
    hpxml.hot_water_distributions[0].recirculation_pump_power = 50
  elsif ['base-dhw-none.xml'].include? hpxml_file
    hpxml.hot_water_distributions.clear()
  elsif ['base-misc-defaults.xml'].include? hpxml_file
    hpxml.hot_water_distributions[0].standard_piping_length = nil
  elsif ['base-misc-defaults2.xml'].include? hpxml_file
    hpxml.hot_water_distributions[0].recirculation_piping_length = nil
    hpxml.hot_water_distributions[0].recirculation_branch_piping_length = nil
    hpxml.hot_water_distributions[0].recirculation_pump_power = nil
  end
end

def set_hpxml_water_fixtures(hpxml_file, hpxml)
  if ['base.xml'].include? hpxml_file
    hpxml.water_fixtures.add(id: 'WaterFixture',
                             water_fixture_type: HPXML::WaterFixtureTypeShowerhead,
                             low_flow: true)
    hpxml.water_fixtures.add(id: 'WaterFixture2',
                             water_fixture_type: HPXML::WaterFixtureTypeFaucet,
                             low_flow: false)
  elsif ['base-dhw-low-flow-fixtures.xml'].include? hpxml_file
    hpxml.water_fixtures[1].low_flow = true
  elsif ['base-dhw-none.xml'].include? hpxml_file
    hpxml.water_fixtures.clear()
  elsif ['base-misc-usage-multiplier.xml'].include? hpxml_file
    hpxml.water_heating.water_fixtures_usage_multiplier = 0.9
  end
end

def set_hpxml_solar_thermal_system(hpxml_file, hpxml)
  if ['base-dhw-solar-fraction.xml',
      'base-dhw-indirect-with-solar-fraction.xml',
      'base-dhw-tank-heat-pump-with-solar-fraction.xml',
      'base-dhw-tankless-gas-with-solar-fraction.xml'].include? hpxml_file
    hpxml.solar_thermal_systems.add(id: 'SolarThermalSystem',
                                    system_type: 'hot water',
                                    water_heating_system_idref: 'WaterHeater',
                                    solar_fraction: 0.65)
  elsif ['base-dhw-multiple.xml'].include? hpxml_file
    hpxml.solar_thermal_systems.add(id: 'SolarThermalSystem',
                                    system_type: 'hot water',
                                    water_heating_system_idref: nil, # Apply to all water heaters
                                    solar_fraction: 0.65)
  elsif ['base-dhw-solar-direct-flat-plate.xml',
         'base-dhw-solar-indirect-flat-plate.xml',
         'base-dhw-solar-thermosyphon-flat-plate.xml',
         'base-dhw-tank-heat-pump-with-solar.xml',
         'base-dhw-tankless-gas-with-solar.xml',
         'base-misc-defaults.xml',
         'invalid_files/solar-thermal-system-with-combi-tankless.xml',
         'invalid_files/solar-thermal-system-with-desuperheater.xml',
         'invalid_files/solar-thermal-system-with-dhw-indirect.xml'].include? hpxml_file
    hpxml.solar_thermal_systems.add(id: 'SolarThermalSystem',
                                    system_type: 'hot water',
                                    collector_area: 40,
                                    collector_type: HPXML::SolarThermalTypeSingleGlazing,
                                    collector_azimuth: 180,
                                    collector_tilt: 20,
                                    collector_frta: 0.77,
                                    collector_frul: 0.793,
                                    storage_volume: 60,
                                    water_heating_system_idref: 'WaterHeater')
    if hpxml_file == 'base-dhw-solar-direct-flat-plate.xml'
      hpxml.solar_thermal_systems[0].collector_loop_type = HPXML::SolarThermalLoopTypeDirect
    elsif hpxml_file == 'base-dhw-solar-thermosyphon-flat-plate.xml'
      hpxml.solar_thermal_systems[0].collector_loop_type = HPXML::SolarThermalLoopTypeThermosyphon
    elsif hpxml_file == 'base-misc-defaults.xml'
      hpxml.solar_thermal_systems[0].collector_loop_type = HPXML::SolarThermalLoopTypeDirect
      hpxml.solar_thermal_systems[0].storage_volume = nil
    else
      hpxml.solar_thermal_systems[0].collector_loop_type = HPXML::SolarThermalLoopTypeIndirect
    end
  elsif ['base-dhw-solar-direct-evacuated-tube.xml'].include? hpxml_file
    hpxml.solar_thermal_systems.add(id: 'SolarThermalSystem',
                                    system_type: 'hot water',
                                    collector_area: 40,
                                    collector_type: HPXML::SolarThermalTypeEvacuatedTube,
                                    collector_azimuth: 180,
                                    collector_tilt: 20,
                                    collector_frta: 0.50,
                                    collector_frul: 0.2799,
                                    storage_volume: 60,
                                    water_heating_system_idref: 'WaterHeater')
    if hpxml_file == 'base-dhw-solar-direct-evacuated-tube.xml'
      hpxml.solar_thermal_systems[0].collector_loop_type = HPXML::SolarThermalLoopTypeDirect
    else
      hpxml.solar_thermal_systems[0].collector_loop_type = HPXML::SolarThermalLoopTypeIndirect
    end
  elsif ['base-dhw-solar-direct-ics.xml'].include? hpxml_file
    hpxml.solar_thermal_systems.add(id: 'SolarThermalSystem',
                                    system_type: 'hot water',
                                    collector_area: 40,
                                    collector_loop_type: HPXML::SolarThermalLoopTypeDirect,
                                    collector_type: HPXML::SolarThermalTypeICS,
                                    collector_azimuth: 180,
                                    collector_tilt: 20,
                                    collector_frta: 0.77,
                                    collector_frul: 0.793,
                                    storage_volume: 60,
                                    water_heating_system_idref: 'WaterHeater')
  elsif ['invalid_files/unattached-solar-thermal-system.xml'].include? hpxml_file
    hpxml.solar_thermal_systems[0].water_heating_system_idref = 'foobar'
  end
end

def set_hpxml_pv_systems(hpxml_file, hpxml)
  if ['base-pv.xml'].include? hpxml_file
    hpxml.pv_systems.add(id: 'PVSystem',
                         module_type: HPXML::PVModuleTypeStandard,
                         location: HPXML::LocationRoof,
                         tracking: HPXML::PVTrackingTypeFixed,
                         array_azimuth: 180,
                         array_tilt: 20,
                         max_power_output: 4000,
                         inverter_efficiency: 0.96,
                         system_losses_fraction: 0.14)
    hpxml.pv_systems.add(id: 'PVSystem2',
                         module_type: HPXML::PVModuleTypePremium,
                         location: HPXML::LocationRoof,
                         tracking: HPXML::PVTrackingTypeFixed,
                         array_azimuth: 90,
                         array_tilt: 20,
                         max_power_output: 1500,
                         inverter_efficiency: 0.96,
                         system_losses_fraction: 0.14)
  elsif ['base-misc-defaults.xml'].include? hpxml_file
    hpxml.pv_systems.add(id: 'PVSystem',
                         module_type: HPXML::PVModuleTypeStandard,
                         location: HPXML::LocationRoof,
                         tracking: HPXML::PVTrackingTypeFixed,
                         array_azimuth: 180,
                         array_tilt: 20,
                         max_power_output: 4000,
                         inverter_efficiency: nil,
                         system_losses_fraction: nil,
                         year_modules_manufactured: 2015)
  end
end

def set_hpxml_clothes_washer(hpxml_file, hpxml)
  if ['base.xml'].include? hpxml_file
    hpxml.clothes_washers.add(id: 'ClothesWasher',
                              location: HPXML::LocationLivingSpace,
                              integrated_modified_energy_factor: 1.21,
                              rated_annual_kwh: 380,
                              label_electric_rate: 0.12,
                              label_gas_rate: 1.09,
                              label_annual_gas_cost: 27,
                              capacity: 3.2,
                              label_usage: 6)
  elsif ['base-appliances-none.xml'].include? hpxml_file
    hpxml.clothes_washers.clear()
  elsif ['base-appliances-modified.xml'].include? hpxml_file
    imef = hpxml.clothes_washers[0].integrated_modified_energy_factor
    hpxml.clothes_washers[0].integrated_modified_energy_factor = nil
    hpxml.clothes_washers[0].modified_energy_factor = HotWaterAndAppliances.calc_clothes_washer_mef_from_imef(imef).round(2)
  elsif ['base-foundation-unconditioned-basement.xml'].include? hpxml_file
    hpxml.clothes_washers[0].location = HPXML::LocationBasementUnconditioned
  elsif ['base-atticroof-conditioned.xml'].include? hpxml_file
    hpxml.clothes_washers[0].location = HPXML::LocationBasementConditioned
  elsif ['base-enclosure-garage.xml',
         'invalid_files/clothes-washer-location.xml'].include? hpxml_file
    hpxml.clothes_washers[0].location = HPXML::LocationGarage
  elsif ['invalid_files/clothes-washer-location-other.xml'].include? hpxml_file
    hpxml.clothes_washers[0].location = 'other'
  elsif ['base-misc-defaults.xml'].include? hpxml_file
    hpxml.clothes_washers[0].location = nil
    hpxml.clothes_washers[0].modified_energy_factor = nil
    hpxml.clothes_washers[0].integrated_modified_energy_factor = nil
    hpxml.clothes_washers[0].rated_annual_kwh = nil
    hpxml.clothes_washers[0].label_electric_rate = nil
    hpxml.clothes_washers[0].label_gas_rate = nil
    hpxml.clothes_washers[0].label_annual_gas_cost = nil
    hpxml.clothes_washers[0].capacity = nil
    hpxml.clothes_washers[0].label_usage = nil
  elsif ['base-misc-usage-multiplier.xml'].include? hpxml_file
    hpxml.clothes_washers[0].usage_multiplier = 0.9
  end
end

def set_hpxml_clothes_dryer(hpxml_file, hpxml)
  if ['base.xml'].include? hpxml_file
    hpxml.clothes_dryers.add(id: 'ClothesDryer',
                             location: HPXML::LocationLivingSpace,
                             fuel_type: HPXML::FuelTypeElectricity,
                             combined_energy_factor: 3.73,
                             control_type: HPXML::ClothesDryerControlTypeTimer)
  elsif ['base-appliances-none.xml'].include? hpxml_file
    hpxml.clothes_dryers.clear()
  elsif ['base-appliances-modified.xml'].include? hpxml_file
    cef = hpxml.clothes_dryers[-1].combined_energy_factor
    hpxml.clothes_dryers.clear()
    hpxml.clothes_dryers.add(id: 'ClothesDryer',
                             location: HPXML::LocationLivingSpace,
                             fuel_type: HPXML::FuelTypeElectricity,
                             energy_factor: HotWaterAndAppliances.calc_clothes_dryer_ef_from_cef(cef).round(2),
                             control_type: HPXML::ClothesDryerControlTypeMoisture)
  elsif ['base-appliances-gas.xml',
         'base-appliances-propane.xml',
         'base-appliances-oil.xml'].include? hpxml_file
    hpxml.clothes_dryers.clear()
    hpxml.clothes_dryers.add(id: 'ClothesDryer',
                             location: HPXML::LocationLivingSpace,
                             combined_energy_factor: 3.30,
                             control_type: HPXML::ClothesDryerControlTypeMoisture)
    if hpxml_file == 'base-appliances-gas.xml'
      hpxml.clothes_dryers[0].fuel_type = HPXML::FuelTypeNaturalGas
    elsif hpxml_file == 'base-appliances-propane.xml'
      hpxml.clothes_dryers[0].fuel_type = HPXML::FuelTypePropane
    elsif hpxml_file == 'base-appliances-oil.xml'
      hpxml.clothes_dryers[0].fuel_type = HPXML::FuelTypeOil
    end
  elsif ['base-appliances-wood.xml'].include? hpxml_file
    hpxml.clothes_dryers.clear()
    hpxml.clothes_dryers.add(id: 'ClothesDryer',
                             location: HPXML::LocationLivingSpace,
                             fuel_type: HPXML::FuelTypeWood,
                             combined_energy_factor: 3.30,
                             control_type: HPXML::ClothesDryerControlTypeMoisture)
  elsif ['base-foundation-unconditioned-basement.xml'].include? hpxml_file
    hpxml.clothes_dryers[0].location = HPXML::LocationBasementUnconditioned
  elsif ['base-atticroof-conditioned.xml'].include? hpxml_file
    hpxml.clothes_dryers[0].location = HPXML::LocationBasementConditioned
  elsif ['base-enclosure-garage.xml',
         'invalid_files/clothes-dryer-location.xml'].include? hpxml_file
    hpxml.clothes_dryers[0].location = HPXML::LocationGarage
  elsif ['invalid_files/clothes-dryer-location-other.xml'].include? hpxml_file
    hpxml.clothes_dryers[0].location = 'other'
  elsif ['base-misc-defaults.xml'].include? hpxml_file
    hpxml.clothes_dryers[0].location = nil
    hpxml.clothes_dryers[0].energy_factor = nil
    hpxml.clothes_dryers[0].combined_energy_factor = nil
    hpxml.clothes_dryers[0].control_type = nil
  elsif ['base-misc-usage-multiplier.xml'].include? hpxml_file
    hpxml.clothes_dryers[0].usage_multiplier = 0.9
  end
end

def set_hpxml_dishwasher(hpxml_file, hpxml)
  if ['base.xml'].include? hpxml_file
    hpxml.dishwashers.add(id: 'Dishwasher',
                          rated_annual_kwh: 307,
                          label_electric_rate: 0.12,
                          label_gas_rate: 1.09,
                          label_annual_gas_cost: 22.32,
                          label_usage: 4,
                          place_setting_capacity: 12)
  elsif ['base-appliances-modified.xml'].include? hpxml_file
    rated_annual_kwh = hpxml.dishwashers[0].rated_annual_kwh
    hpxml.dishwashers[0].rated_annual_kwh = nil
    hpxml.dishwashers[0].energy_factor = HotWaterAndAppliances.calc_dishwasher_ef_from_annual_kwh(rated_annual_kwh).round(2)
  elsif ['base-appliances-none.xml'].include? hpxml_file
    hpxml.dishwashers.clear()
  elsif ['base-misc-defaults.xml'].include? hpxml_file
    hpxml.dishwashers[0].rated_annual_kwh = nil
    hpxml.dishwashers[0].label_electric_rate = nil
    hpxml.dishwashers[0].label_gas_rate = nil
    hpxml.dishwashers[0].label_annual_gas_cost = nil
    hpxml.dishwashers[0].place_setting_capacity = nil
    hpxml.dishwashers[0].label_usage = nil
  elsif ['base-misc-usage-multiplier.xml'].include? hpxml_file
    hpxml.dishwashers[0].usage_multiplier = 0.9
  end
end

def set_hpxml_refrigerator(hpxml_file, hpxml)
  if ['base.xml'].include? hpxml_file
    hpxml.refrigerators.add(id: 'Refrigerator',
                            location: HPXML::LocationLivingSpace,
                            rated_annual_kwh: 650)
  elsif ['base-appliances-modified.xml'].include? hpxml_file
    hpxml.refrigerators[0].adjusted_annual_kwh = 600
  elsif ['base-appliances-none.xml'].include? hpxml_file
    hpxml.refrigerators.clear()
  elsif ['base-foundation-unconditioned-basement.xml'].include? hpxml_file
    hpxml.refrigerators[0].location = HPXML::LocationBasementUnconditioned
  elsif ['base-atticroof-conditioned.xml'].include? hpxml_file
    hpxml.refrigerators[0].location = HPXML::LocationBasementConditioned
  elsif ['base-enclosure-garage.xml',
         'invalid_files/refrigerator-location.xml'].include? hpxml_file
    hpxml.refrigerators[0].location = HPXML::LocationGarage
  elsif ['invalid_files/refrigerator-location-other.xml'].include? hpxml_file
    hpxml.refrigerators[0].location = 'other'
  elsif ['base-misc-defaults.xml'].include? hpxml_file
    hpxml.refrigerators[0].location = nil
    hpxml.refrigerators[0].rated_annual_kwh = nil
    hpxml.refrigerators[0].adjusted_annual_kwh = nil
  elsif ['base-misc-usage-multiplier.xml'].include? hpxml_file
    hpxml.refrigerators[0].usage_multiplier = 0.9
  end
end

def set_hpxml_dehumidifier(hpxml_file, hpxml)
  if ['base-appliances-dehumidifier.xml'].include? hpxml_file
    hpxml.dehumidifiers.add(id: 'Dehumidifier',
                            capacity: 40,
                            energy_factor: 1.8,
                            rh_setpoint: 0.5,
                            fraction_served: 1.0)
  elsif ['base-appliances-dehumidifier-ief.xml'].include? hpxml_file
    hpxml.dehumidifiers[0].energy_factor = nil
    hpxml.dehumidifiers[0].integrated_energy_factor = 1.5
  elsif ['base-appliances-dehumidifier-50percent.xml'].include? hpxml_file
    hpxml.dehumidifiers[0].fraction_served = 0.5
  end
end

def set_hpxml_cooking_range(hpxml_file, hpxml)
  if ['base.xml'].include? hpxml_file
    hpxml.cooking_ranges.add(id: 'Range',
                             fuel_type: HPXML::FuelTypeElectricity,
                             is_induction: false)
  elsif ['base-appliances-none.xml'].include? hpxml_file
    hpxml.cooking_ranges.clear()
  elsif ['base-appliances-gas.xml'].include? hpxml_file
    hpxml.cooking_ranges[0].fuel_type = HPXML::FuelTypeNaturalGas
    hpxml.cooking_ranges[0].is_induction = false
  elsif ['base-appliances-propane.xml'].include? hpxml_file
    hpxml.cooking_ranges[0].fuel_type = HPXML::FuelTypePropane
    hpxml.cooking_ranges[0].is_induction = false
  elsif ['base-appliances-oil.xml'].include? hpxml_file
    hpxml.cooking_ranges[0].fuel_type = HPXML::FuelTypeOil
  elsif ['base-appliances-wood.xml'].include? hpxml_file
    hpxml.cooking_ranges[0].fuel_type = HPXML::FuelTypeWood
    hpxml.cooking_ranges[0].is_induction = false
  elsif ['base-misc-defaults.xml'].include? hpxml_file
    hpxml.cooking_ranges[0].is_induction = nil
  elsif ['base-misc-usage-multiplier.xml'].include? hpxml_file
    hpxml.cooking_ranges[0].usage_multiplier = 0.9
  end
end

def set_hpxml_oven(hpxml_file, hpxml)
  if ['base.xml'].include? hpxml_file
    hpxml.ovens.add(id: 'Oven',
                    is_convection: false)
  elsif ['base-appliances-none.xml'].include? hpxml_file
    hpxml.ovens.clear()
  elsif ['base-misc-defaults.xml'].include? hpxml_file
    hpxml.ovens[0].is_convection = nil
  end
end

def set_hpxml_lighting(hpxml_file, hpxml)
  if ['base.xml'].include? hpxml_file
    hpxml.lighting_groups.add(id: 'Lighting_TierI_Interior',
                              location: HPXML::LocationInterior,
                              fration_of_units_in_location: 0.5,
                              third_party_certification: HPXML::LightingTypeTierI)
    hpxml.lighting_groups.add(id: 'Lighting_TierI_Exterior',
                              location: HPXML::LocationExterior,
                              fration_of_units_in_location: 0.5,
                              third_party_certification: HPXML::LightingTypeTierI)
    hpxml.lighting_groups.add(id: 'Lighting_TierI_Garage',
                              location: HPXML::LocationGarage,
                              fration_of_units_in_location: 0.5,
                              third_party_certification: HPXML::LightingTypeTierI)
    hpxml.lighting_groups.add(id: 'Lighting_TierII_Interior',
                              location: HPXML::LocationInterior,
                              fration_of_units_in_location: 0.25,
                              third_party_certification: HPXML::LightingTypeTierII)
    hpxml.lighting_groups.add(id: 'Lighting_TierII_Exterior',
                              location: HPXML::LocationExterior,
                              fration_of_units_in_location: 0.25,
                              third_party_certification: HPXML::LightingTypeTierII)
    hpxml.lighting_groups.add(id: 'Lighting_TierII_Garage',
                              location: HPXML::LocationGarage,
                              fration_of_units_in_location: 0.25,
                              third_party_certification: HPXML::LightingTypeTierII)
  elsif ['base-misc-lighting-none.xml'].include? hpxml_file
    hpxml.lighting_groups.clear()
  elsif ['invalid_files/lighting-fractions.xml'].include? hpxml_file
    hpxml.lighting_groups[0].fration_of_units_in_location = 0.8
  elsif ['base-misc-usage-multiplier.xml'].include? hpxml_file
    hpxml.lighting.usage_multiplier = 0.9
  end
end

def set_hpxml_ceiling_fans(hpxml_file, hpxml)
  if ['base-misc-ceiling-fans.xml'].include? hpxml_file
    hpxml.ceiling_fans.add(id: 'CeilingFan',
                           efficiency: 100,
                           quantity: 2)
  elsif ['base-misc-defaults.xml'].include? hpxml_file
    hpxml.ceiling_fans.add(id: 'CeilingFan',
                           efficiency: nil,
                           quantity: nil)
  end
end

def set_hpxml_plug_loads(hpxml_file, hpxml)
  if ['base.xml'].include? hpxml_file
    hpxml.plug_loads.add(id: 'PlugLoadMisc',
                         plug_load_type: HPXML::PlugLoadTypeOther)
    hpxml.plug_loads.add(id: 'PlugLoadMisc2',
                         plug_load_type: HPXML::PlugLoadTypeTelevision)
  elsif ['base-misc-usage-multiplier.xml'].include? hpxml_file
    hpxml.plug_loads.each do |plug_load|
      plug_load.usage_multiplier = 0.9
    end
  end
  if ['base-misc-defaults.xml'].include? hpxml_file
    hpxml.plug_loads.each do |plug_load|
      plug_load.kWh_per_year = nil
      plug_load.frac_sensible = nil
      plug_load.frac_latent = nil
    end
  else
    cfa = hpxml.building_construction.conditioned_floor_area
    nbeds = hpxml.building_construction.number_of_bedrooms

    kWh_per_year, frac_sensible, frac_latent = MiscLoads.get_residual_mels_default_values(cfa)
    hpxml.plug_loads[0].kWh_per_year = kWh_per_year
    hpxml.plug_loads[0].frac_sensible = frac_sensible.round(3)
    hpxml.plug_loads[0].frac_latent = frac_latent.round(3)

    kWh_per_year, frac_sensible, frac_latent = MiscLoads.get_televisions_default_values(cfa, nbeds)
    hpxml.plug_loads[1].kWh_per_year = kWh_per_year
    hpxml.plug_loads[1].frac_sensible = frac_sensible.round(3)
    hpxml.plug_loads[1].frac_latent = frac_latent.round(3)
  end
end

def set_hpxml_misc_load_schedule(hpxml_file, hpxml)
  if ['base.xml'].include? hpxml_file
    hpxml.misc_loads_schedule.weekday_fractions = '0.04, 0.037, 0.037, 0.036, 0.033, 0.036, 0.043, 0.047, 0.034, 0.023, 0.024, 0.025, 0.024, 0.028, 0.031, 0.032, 0.039, 0.053, 0.063, 0.067, 0.071, 0.069, 0.059, 0.05'
    hpxml.misc_loads_schedule.weekend_fractions = '0.04, 0.037, 0.037, 0.036, 0.033, 0.036, 0.043, 0.047, 0.034, 0.023, 0.024, 0.025, 0.024, 0.028, 0.031, 0.032, 0.039, 0.053, 0.063, 0.067, 0.071, 0.069, 0.059, 0.05'
    hpxml.misc_loads_schedule.monthly_multipliers = '1.248, 1.257, 0.993, 0.989, 0.993, 0.827, 0.821, 0.821, 0.827, 0.99, 0.987, 1.248'
  elsif ['base-misc-defaults.xml'].include? hpxml_file
    hpxml.misc_loads_schedule.weekday_fractions = nil
    hpxml.misc_loads_schedule.weekend_fractions = nil
    hpxml.misc_loads_schedule.monthly_multipliers = nil
  end
end

def download_epws
  weather_dir = File.join(File.dirname(__FILE__), 'weather')

  require 'net/http'
  require 'tempfile'

  tmpfile = Tempfile.new('epw')

  url = URI.parse('https://data.nrel.gov/files/128/tmy3s-cache-csv.zip')
  http = Net::HTTP.new(url.host, url.port)
  http.use_ssl = true
  http.verify_mode = OpenSSL::SSL::VERIFY_NONE

  params = { 'User-Agent' => 'curl/7.43.0', 'Accept-Encoding' => 'identity' }
  request = Net::HTTP::Get.new(url.path, params)
  request.content_type = 'application/zip, application/octet-stream'

  http.request request do |response|
    total = response.header['Content-Length'].to_i
    if total == 0
      fail 'Did not successfully download zip file.'
    end

    size = 0
    progress = 0
    open tmpfile, 'wb' do |io|
      response.read_body do |chunk|
        io.write chunk
        size += chunk.size
        new_progress = (size * 100) / total
        unless new_progress == progress
          puts 'Downloading %s (%3d%%) ' % [url.path, new_progress]
        end
        progress = new_progress
      end
    end
  end

  puts 'Extracting weather files...'
  unzip_file = OpenStudio::UnzipFile.new(tmpfile.path.to_s)
  unzip_file.extractAllFiles(OpenStudio::toPath(weather_dir))

  num_epws_actual = Dir[File.join(weather_dir, '*.epw')].count
  puts "#{num_epws_actual} weather files are available in the weather directory."
  puts 'Completed.'
  exit!
end

command_list = [:update_measures, :cache_weather, :create_release_zips, :update_version, :download_weather]

def display_usage(command_list)
  puts "Usage: openstudio #{File.basename(__FILE__)} [COMMAND]\nCommands:\n  " + command_list.join("\n  ")
end

if ARGV.size == 0
  puts 'ERROR: Missing command.'
  display_usage(command_list)
  exit!
elsif ARGV.size > 1
  puts 'ERROR: Too many commands.'
  display_usage(command_list)
  exit!
elsif not command_list.include? ARGV[0].to_sym
  puts "ERROR: Invalid command '#{ARGV[0]}'."
  display_usage(command_list)
  exit!
end

if ARGV[0].to_sym == :update_measures
  require_relative 'HPXMLtoOpenStudio/resources/hpxml'
  require_relative 'HPXMLtoOpenStudio/resources/misc_loads'
  require_relative 'HPXMLtoOpenStudio/resources/waterheater'

  # Prevent NREL error regarding U: drive when not VPNed in
  ENV['HOME'] = 'C:' if !ENV['HOME'].nil? && ENV['HOME'].start_with?('U:')
  ENV['HOMEDRIVE'] = 'C:\\' if !ENV['HOMEDRIVE'].nil? && ENV['HOMEDRIVE'].start_with?('U:')

  # Apply rubocop
  cops = ['Layout',
          'Lint/DeprecatedClassMethods',
          # 'Lint/RedundantStringCoercion', # Enable when rubocop is upgraded
          'Style/AndOr',
          'Style/FrozenStringLiteralComment',
          'Style/HashSyntax',
          'Style/Next',
          'Style/NilComparison',
          'Style/RedundantParentheses',
          'Style/RedundantSelf',
          'Style/ReturnNil',
          'Style/SelfAssignment',
          'Style/StringLiterals',
          'Style/StringLiteralsInInterpolation']
  commands = ["\"require 'rubocop/rake_task'\"",
              "\"RuboCop::RakeTask.new(:rubocop) do |t| t.options = ['--auto-correct', '--format', 'simple', '--only', '#{cops.join(',')}'] end\"",
              '"Rake.application[:rubocop].invoke"']
  command = "#{OpenStudio.getOpenStudioCLI} -e #{commands.join(' -e ')}"
  puts 'Applying rubocop auto-correct to measures...'
  system(command)

  # Update measures XMLs
  command = "#{OpenStudio.getOpenStudioCLI} measure -t '#{File.dirname(__FILE__)}'"
  puts 'Updating measure.xmls...'
  system(command, [:out, :err] => File::NULL)

  create_hpxmls

  puts 'Done.'
end

if ARGV[0].to_sym == :cache_weather
  require_relative 'HPXMLtoOpenStudio/resources/weather'

  OpenStudio::Logger.instance.standardOutLogger.setLogLevel(OpenStudio::Fatal)
  runner = OpenStudio::Measure::OSRunner.new(OpenStudio::WorkflowJSON.new)
  puts 'Creating cache *.csv for weather files...'

  Dir['weather/*.epw'].each do |epw|
    next if File.exist? epw.gsub('.epw', '.cache')

    puts "Processing #{epw}..."
    model = OpenStudio::Model::Model.new
    epw_file = OpenStudio::EpwFile.new(epw)
    OpenStudio::Model::WeatherFile.setWeatherFile(model, epw_file).get
    weather = WeatherProcess.new(model, runner)
    File.open(epw.gsub('.epw', '-cache.csv'), 'wb') do |file|
      weather.dump_to_csv(file)
    end
  end
end

if ARGV[0].to_sym == :download_weather
  download_epws
end

if ARGV[0].to_sym == :update_version
  version_change = { from: '0.8.0',
                     to: '0.9.0' }

  file_names = ['workflow/run_simulation.rb']

  file_names.each do |file_name|
    text = File.read(file_name)
    new_contents = text.gsub(version_change[:from], version_change[:to])

    # To write changes to the file, use:
    File.open(file_name, 'w') { |file| file.puts new_contents }
  end

  puts 'Done. Now check all changed files before committing.'
end

if ARGV[0].to_sym == :create_release_zips
  # Generate documentation
  puts 'Generating documentation...'
  command = 'sphinx-build -b singlehtml docs/source documentation'
  begin
    `#{command}`
    if not File.exist? File.join(File.dirname(__FILE__), 'documentation', 'index.html')
      puts 'Documentation was not successfully generated. Aborting...'
      exit!
    end
  rescue
    puts "Command failed: '#{command}'. Perhaps sphinx needs to be installed?"
    exit!
  end

  files = ['HPXMLtoOpenStudio/measure.*',
           'HPXMLtoOpenStudio/resources/*.*',
           'SimulationOutputReport/measure.*',
           'SimulationOutputReport/resources/*.*',
           'weather/*.*',
           'workflow/*.*',
           'workflow/sample_files/*.xml',
           'documentation/index.html',
           'documentation/_static/**/*.*']

  # Only include files under git version control
  command = 'git ls-files'
  begin
    git_files = `#{command}`
  rescue
    puts "Command failed: '#{command}'. Perhaps git needs to be installed?"
    exit!
  end

  release_map = { File.join(File.dirname(__FILE__), 'release-minimal.zip') => false,
                  File.join(File.dirname(__FILE__), 'release-full.zip') => true }

  release_map.keys.each do |zip_path|
    File.delete(zip_path) if File.exist? zip_path
  end

  # Check if we need to download weather files for the full release zip
  num_epws_expected = File.readlines(File.join('weather', 'data.csv')).size - 1
  num_epws_local = 0
  files.each do |f|
    Dir[f].each do |file|
      next unless file.end_with? '.epw'

      num_epws_local += 1
    end
  end

  # Make sure we have the full set of weather files
  if num_epws_local < num_epws_expected
    puts 'Fetching all weather files...'
    command = "#{OpenStudio.getOpenStudioCLI} #{__FILE__} download_weather"
    log = `#{command}`
  end

  # Create zip files
  release_map.each do |zip_path, include_all_epws|
    puts "Creating #{zip_path}..."
    zip = OpenStudio::ZipFile.new(zip_path, false)
    files.each do |f|
      Dir[f].each do |file|
        if file.start_with? 'documentation'
          # always include
        elsif include_all_epws
          if (not git_files.include? file) && (not file.start_with? 'weather')
            next
          end
        else
          if not git_files.include? file
            next
          end
        end

        zip.addFile(file, File.join('OpenStudio-HPXML', file))
      end
    end
    puts "Wrote file at #{zip_path}."
  end

  # Cleanup
  FileUtils.rm_r(File.join(File.dirname(__FILE__), 'documentation'))

  puts 'Done.'
end<|MERGE_RESOLUTION|>--- conflicted
+++ resolved
@@ -1701,13 +1701,7 @@
     hpxml.heating_systems[0].heating_system_fuel = HPXML::FuelTypeElectricity
     hpxml.heating_systems[0].heating_efficiency_afue = 1
   elsif ['base-hvac-furnace-gas-only.xml'].include? hpxml_file
-<<<<<<< HEAD
     hpxml.heating_systems[0].blower_watt_cfm = 0.5
-  elsif ['base-hvac-boiler-gas-only-no-eae.xml'].include? hpxml_file
-    hpxml.heating_systems[0].electric_auxiliary_energy = nil
-=======
-    hpxml.heating_systems[0].electric_auxiliary_energy = 700
->>>>>>> ae80b147
   elsif ['base-hvac-furnace-oil-only.xml'].include? hpxml_file
     hpxml.heating_systems[0].heating_system_fuel = HPXML::FuelTypeOil
   elsif ['base-hvac-furnace-propane-only.xml'].include? hpxml_file
@@ -1730,7 +1724,7 @@
                               heating_capacity: 6400,
                               heating_efficiency_afue: 0.92,
                               fraction_heat_load_served: 0.1,
-                              electric_auxiliary_energy: 700)
+                              blower_watt_cfm: 0.5)
     hpxml.heating_systems.add(id: 'HeatingSystem3',
                               distribution_system_idref: 'HVACDistribution3',
                               heating_system_type: HPXML::HVACTypeBoiler,
@@ -1745,9 +1739,6 @@
                               heating_capacity: 6400,
                               heating_efficiency_afue: 0.92,
                               fraction_heat_load_served: 0.1,
-<<<<<<< HEAD
-                              blower_watt_cfm: 0.5)
-=======
                               electric_auxiliary_energy: 200)
     hpxml.heating_systems.add(id: 'HeatingSystem5',
                               heating_system_type: HPXML::HVACTypeElectricResistance,
@@ -1755,7 +1746,6 @@
                               heating_capacity: 6400,
                               heating_efficiency_percent: 1,
                               fraction_heat_load_served: 0.1)
->>>>>>> ae80b147
     hpxml.heating_systems.add(id: 'HeatingSystem6',
                               heating_system_type: HPXML::HVACTypeStove,
                               heating_system_fuel: HPXML::FuelTypeOil,
