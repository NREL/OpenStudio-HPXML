--- conflicted
+++ resolved
@@ -2054,7 +2054,6 @@
         heating_system.fan_watts = 40
       end
     end
-<<<<<<< HEAD
     if hpxml_file.include? 'heat-pump'
       if hpxml_file.include? 'cooling-only'
         hpxml_bldg.heat_pumps[0].heating_capacity = 0
@@ -2062,7 +2061,6 @@
         hpxml_bldg.heat_pumps[0].cooling_capacity = 0
       end
     end
-=======
     if hpxml_file.include? 'base-hvac-install-quality'
       hpxml_bldg.hvac_systems.each do |hvac_system|
         if hvac_system.respond_to? :heating_design_airflow_cfm
@@ -2099,11 +2097,22 @@
         heat_pump.backup_heating_active_during_defrost = true
       end
     end
+    if hpxml_file.include? 'pan-heater'
+      if hpxml_file.include? 'pan-heater-none'
+        hpxml_bldg.heat_pumps[0].pan_heater_watts = 0.0
+      else
+        hpxml_bldg.heat_pumps[0].pan_heater_watts = 100.0
+        if hpxml_file.include? 'pan-heater-continuous-mode'
+          hpxml_bldg.heat_pumps[0].pan_heater_control_type = HPXML::HVACPanHeaterControlTypeContinuous
+        elsif hpxml_file.include? 'pan-heater-defrost-mode'
+          hpxml_bldg.heat_pumps[0].pan_heater_control_type = HPXML::HVACPanHeaterControlTypeDefrost
+        end
+      end
+    end
     if ['base-hvac-fan-motor-type.xml'].include? hpxml_file
       hpxml_bldg.heating_systems[0].fan_motor_type = HPXML::HVACFanMotorTypeBPM
       hpxml_bldg.cooling_systems[0].fan_motor_type = HPXML::HVACFanMotorTypeBPM
     end
->>>>>>> ff0e7c54
 
     # ------------------ #
     # HPXML WaterHeating #
