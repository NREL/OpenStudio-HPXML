# frozen_string_literal: true

def create_hpxmls
  require_relative 'HPXMLtoOpenStudio/resources/constants'
  require_relative 'HPXMLtoOpenStudio/resources/hpxml'
  require_relative 'HPXMLtoOpenStudio/resources/meta_measure'

  this_dir = File.dirname(__FILE__)
  tests_dir = File.join(this_dir, 'workflow/sample_files')

  # Hash of HPXML -> Parent HPXML
  hpxmls_files = {
    'base.xml' => nil,

    'ASHRAE_Standard_140/L100AC.xml' => nil,
    'ASHRAE_Standard_140/L100AL.xml' => 'ASHRAE_Standard_140/L100AC.xml',
    'ASHRAE_Standard_140/L110AC.xml' => 'ASHRAE_Standard_140/L100AC.xml',
    'ASHRAE_Standard_140/L110AL.xml' => 'ASHRAE_Standard_140/L100AL.xml',
    'ASHRAE_Standard_140/L120AC.xml' => 'ASHRAE_Standard_140/L100AC.xml',
    'ASHRAE_Standard_140/L120AL.xml' => 'ASHRAE_Standard_140/L100AL.xml',
    'ASHRAE_Standard_140/L130AC.xml' => 'ASHRAE_Standard_140/L100AC.xml',
    'ASHRAE_Standard_140/L130AL.xml' => 'ASHRAE_Standard_140/L100AL.xml',
    'ASHRAE_Standard_140/L140AC.xml' => 'ASHRAE_Standard_140/L100AC.xml',
    'ASHRAE_Standard_140/L140AL.xml' => 'ASHRAE_Standard_140/L100AL.xml',
    'ASHRAE_Standard_140/L150AC.xml' => 'ASHRAE_Standard_140/L100AC.xml',
    'ASHRAE_Standard_140/L150AL.xml' => 'ASHRAE_Standard_140/L100AL.xml',
    'ASHRAE_Standard_140/L160AC.xml' => 'ASHRAE_Standard_140/L100AC.xml',
    'ASHRAE_Standard_140/L160AL.xml' => 'ASHRAE_Standard_140/L100AL.xml',
    'ASHRAE_Standard_140/L170AC.xml' => 'ASHRAE_Standard_140/L100AC.xml',
    'ASHRAE_Standard_140/L170AL.xml' => 'ASHRAE_Standard_140/L100AL.xml',
    'ASHRAE_Standard_140/L200AC.xml' => 'ASHRAE_Standard_140/L100AC.xml',
    'ASHRAE_Standard_140/L200AL.xml' => 'ASHRAE_Standard_140/L100AL.xml',
    'ASHRAE_Standard_140/L302XC.xml' => 'ASHRAE_Standard_140/L100AC.xml',
    'ASHRAE_Standard_140/L322XC.xml' => 'ASHRAE_Standard_140/L100AC.xml',
    'ASHRAE_Standard_140/L155AC.xml' => 'ASHRAE_Standard_140/L150AC.xml',
    'ASHRAE_Standard_140/L155AL.xml' => 'ASHRAE_Standard_140/L150AL.xml',
    'ASHRAE_Standard_140/L202AC.xml' => 'ASHRAE_Standard_140/L200AC.xml',
    'ASHRAE_Standard_140/L202AL.xml' => 'ASHRAE_Standard_140/L200AL.xml',
    'ASHRAE_Standard_140/L304XC.xml' => 'ASHRAE_Standard_140/L302XC.xml',
    'ASHRAE_Standard_140/L324XC.xml' => 'ASHRAE_Standard_140/L322XC.xml',

    'base-appliances-coal.xml' => 'base.xml',
    'base-appliances-dehumidifier.xml' => 'base-location-dallas-tx.xml',
    'base-appliances-dehumidifier-ief-portable.xml' => 'base-appliances-dehumidifier.xml',
    'base-appliances-dehumidifier-ief-whole-home.xml' => 'base-appliances-dehumidifier-ief-portable.xml',
    'base-appliances-dehumidifier-multiple.xml' => 'base-appliances-dehumidifier.xml',
    'base-appliances-gas.xml' => 'base.xml',
    'base-appliances-modified.xml' => 'base.xml',
    'base-appliances-none.xml' => 'base.xml',
    'base-appliances-oil.xml' => 'base.xml',
    'base-appliances-propane.xml' => 'base.xml',
    'base-appliances-wood.xml' => 'base.xml',
    'base-atticroof-cathedral.xml' => 'base.xml',
    'base-atticroof-conditioned.xml' => 'base.xml',
    'base-atticroof-flat.xml' => 'base.xml',
    'base-atticroof-radiant-barrier.xml' => 'base-location-dallas-tx.xml',
    'base-atticroof-unvented-insulated-roof.xml' => 'base.xml',
    'base-atticroof-vented.xml' => 'base.xml',
    'base-battery-outside.xml' => 'base.xml',
    'base-bldgtype-multifamily.xml' => 'base.xml',
    'base-bldgtype-multifamily-adjacent-to-multifamily-buffer-space.xml' => 'base-bldgtype-multifamily.xml',
    'base-bldgtype-multifamily-adjacent-to-multiple.xml' => 'base-bldgtype-multifamily.xml',
    'base-bldgtype-multifamily-adjacent-to-non-freezing-space.xml' => 'base-bldgtype-multifamily.xml',
    'base-bldgtype-multifamily-adjacent-to-other-heated-space.xml' => 'base-bldgtype-multifamily.xml',
    'base-bldgtype-multifamily-adjacent-to-other-housing-unit.xml' => 'base-bldgtype-multifamily.xml',
    'base-bldgtype-multifamily-shared-boiler-chiller-baseboard.xml' => 'base-bldgtype-multifamily.xml',
    'base-bldgtype-multifamily-shared-boiler-chiller-fan-coil.xml' => 'base-bldgtype-multifamily-shared-boiler-chiller-baseboard.xml',
    'base-bldgtype-multifamily-shared-boiler-chiller-fan-coil-ducted.xml' => 'base-bldgtype-multifamily-shared-boiler-chiller-fan-coil.xml',
    'base-bldgtype-multifamily-shared-boiler-chiller-water-loop-heat-pump.xml' => 'base-bldgtype-multifamily-shared-boiler-chiller-baseboard.xml',
    'base-bldgtype-multifamily-shared-boiler-cooling-tower-water-loop-heat-pump.xml' => 'base-bldgtype-multifamily-shared-boiler-chiller-water-loop-heat-pump.xml',
    'base-bldgtype-multifamily-shared-boiler-only-baseboard.xml' => 'base-bldgtype-multifamily.xml',
    'base-bldgtype-multifamily-shared-boiler-only-fan-coil.xml' => 'base-bldgtype-multifamily-shared-boiler-only-baseboard.xml',
    'base-bldgtype-multifamily-shared-boiler-only-fan-coil-ducted.xml' => 'base-bldgtype-multifamily-shared-boiler-only-fan-coil.xml',
    'base-bldgtype-multifamily-shared-boiler-only-fan-coil-eae.xml' => 'base-bldgtype-multifamily-shared-boiler-only-fan-coil.xml',
    'base-bldgtype-multifamily-shared-boiler-only-water-loop-heat-pump.xml' => 'base-bldgtype-multifamily-shared-boiler-only-baseboard.xml',
    'base-bldgtype-multifamily-shared-chiller-only-baseboard.xml' => 'base-bldgtype-multifamily.xml',
    'base-bldgtype-multifamily-shared-chiller-only-fan-coil.xml' => 'base-bldgtype-multifamily-shared-chiller-only-baseboard.xml',
    'base-bldgtype-multifamily-shared-chiller-only-fan-coil-ducted.xml' => 'base-bldgtype-multifamily-shared-chiller-only-fan-coil.xml',
    'base-bldgtype-multifamily-shared-chiller-only-water-loop-heat-pump.xml' => 'base-bldgtype-multifamily-shared-chiller-only-baseboard.xml',
    'base-bldgtype-multifamily-shared-cooling-tower-only-water-loop-heat-pump.xml' => 'base-bldgtype-multifamily-shared-chiller-only-water-loop-heat-pump.xml',
    'base-bldgtype-multifamily-shared-generator.xml' => 'base-bldgtype-multifamily.xml',
    'base-bldgtype-multifamily-shared-ground-loop-ground-to-air-heat-pump.xml' => 'base-bldgtype-multifamily.xml',
    'base-bldgtype-multifamily-shared-laundry-room.xml' => 'base-bldgtype-multifamily.xml',
    'base-bldgtype-multifamily-shared-mechvent.xml' => 'base-bldgtype-multifamily.xml',
    'base-bldgtype-multifamily-shared-mechvent-multiple.xml' => 'base-bldgtype-multifamily.xml',
    'base-bldgtype-multifamily-shared-mechvent-preconditioning.xml' => 'base-bldgtype-multifamily-shared-mechvent.xml',
    'base-bldgtype-multifamily-shared-pv.xml' => 'base-bldgtype-multifamily.xml',
    'base-bldgtype-multifamily-shared-water-heater.xml' => 'base-bldgtype-multifamily.xml',
    'base-bldgtype-multifamily-shared-water-heater-recirc.xml' => 'base-bldgtype-multifamily-shared-water-heater.xml',
    'base-bldgtype-single-family-attached.xml' => 'base.xml',
    'base-bldgtype-single-family-attached-2stories.xml' => 'base-bldgtype-single-family-attached.xml',
    'base-dhw-combi-tankless.xml' => 'base-dhw-indirect.xml',
    'base-dhw-combi-tankless-outside.xml' => 'base-dhw-combi-tankless.xml',
    'base-dhw-desuperheater.xml' => 'base-hvac-central-ac-only-1-speed.xml',
    'base-dhw-desuperheater-2-speed.xml' => 'base-hvac-central-ac-only-2-speed.xml',
    'base-dhw-desuperheater-gshp.xml' => 'base-hvac-ground-to-air-heat-pump.xml',
    'base-dhw-desuperheater-hpwh.xml' => 'base-dhw-tank-heat-pump.xml',
    'base-dhw-desuperheater-tankless.xml' => 'base-hvac-central-ac-only-1-speed.xml',
    'base-dhw-desuperheater-var-speed.xml' => 'base-hvac-central-ac-only-var-speed.xml',
    'base-dhw-dwhr.xml' => 'base.xml',
    'base-dhw-indirect.xml' => 'base-hvac-boiler-gas-only.xml',
    'base-dhw-indirect-dse.xml' => 'base-dhw-indirect.xml',
    'base-dhw-indirect-outside.xml' => 'base-dhw-indirect.xml',
    'base-dhw-indirect-standbyloss.xml' => 'base-dhw-indirect.xml',
    'base-dhw-indirect-with-solar-fraction.xml' => 'base-dhw-indirect.xml',
    'base-dhw-jacket-electric.xml' => 'base.xml',
    'base-dhw-jacket-gas.xml' => 'base-dhw-tank-gas.xml',
    'base-dhw-jacket-hpwh.xml' => 'base-dhw-tank-heat-pump.xml',
    'base-dhw-jacket-indirect.xml' => 'base-dhw-indirect.xml',
    'base-dhw-low-flow-fixtures.xml' => 'base.xml',
    'base-dhw-multiple.xml' => 'base-hvac-boiler-gas-only.xml',
    'base-dhw-none.xml' => 'base.xml',
    'base-dhw-recirc-demand.xml' => 'base.xml',
    'base-dhw-recirc-manual.xml' => 'base.xml',
    'base-dhw-recirc-nocontrol.xml' => 'base.xml',
    'base-dhw-recirc-temperature.xml' => 'base.xml',
    'base-dhw-recirc-timer.xml' => 'base.xml',
    'base-dhw-solar-direct-evacuated-tube.xml' => 'base.xml',
    'base-dhw-solar-direct-flat-plate.xml' => 'base-dhw-solar-indirect-flat-plate.xml',
    'base-dhw-solar-direct-ics.xml' => 'base-dhw-solar-indirect-flat-plate.xml',
    'base-dhw-solar-fraction.xml' => 'base.xml',
    'base-dhw-solar-indirect-flat-plate.xml' => 'base.xml',
    'base-dhw-solar-thermosyphon-flat-plate.xml' => 'base-dhw-solar-indirect-flat-plate.xml',
    'base-dhw-tank-coal.xml' => 'base-dhw-tank-gas.xml',
    'base-dhw-tank-elec-uef.xml' => 'base.xml',
    'base-dhw-tank-gas.xml' => 'base.xml',
    'base-dhw-tank-gas-uef.xml' => 'base-dhw-tank-gas.xml',
    'base-dhw-tank-gas-uef-fhr.xml' => 'base-dhw-tank-gas-uef.xml',
    'base-dhw-tank-gas-outside.xml' => 'base-dhw-tank-gas.xml',
    'base-dhw-tank-heat-pump.xml' => 'base.xml',
    'base-dhw-tank-heat-pump-outside.xml' => 'base-dhw-tank-heat-pump.xml',
    'base-dhw-tank-heat-pump-uef.xml' => 'base-dhw-tank-heat-pump.xml',
    'base-dhw-tank-heat-pump-with-solar.xml' => 'base-dhw-tank-heat-pump.xml',
    'base-dhw-tank-heat-pump-with-solar-fraction.xml' => 'base-dhw-tank-heat-pump.xml',
    'base-dhw-tank-oil.xml' => 'base-dhw-tank-gas.xml',
    'base-dhw-tank-wood.xml' => 'base-dhw-tank-gas.xml',
    'base-dhw-tankless-electric.xml' => 'base.xml',
    'base-dhw-tankless-electric-outside.xml' => 'base-dhw-tankless-electric.xml',
    'base-dhw-tankless-electric-uef.xml' => 'base-dhw-tankless-electric.xml',
    'base-dhw-tankless-gas.xml' => 'base.xml',
    'base-dhw-tankless-gas-uef.xml' => 'base-dhw-tankless-gas.xml',
    'base-dhw-tankless-gas-with-solar.xml' => 'base-dhw-tankless-gas.xml',
    'base-dhw-tankless-gas-with-solar-fraction.xml' => 'base-dhw-tankless-gas.xml',
    'base-dhw-tankless-propane.xml' => 'base-dhw-tankless-gas.xml',
    'base-enclosure-2stories.xml' => 'base.xml',
    'base-enclosure-2stories-garage.xml' => 'base-enclosure-2stories.xml',
    'base-enclosure-beds-1.xml' => 'base.xml',
    'base-enclosure-beds-2.xml' => 'base.xml',
    'base-enclosure-beds-4.xml' => 'base.xml',
    'base-enclosure-beds-5.xml' => 'base.xml',
    'base-enclosure-garage.xml' => 'base.xml',
    'base-enclosure-infil-ach-house-pressure.xml' => 'base.xml',
    'base-enclosure-infil-cfm-house-pressure.xml' => 'base-enclosure-infil-cfm50.xml',
    'base-enclosure-infil-cfm50.xml' => 'base.xml',
    'base-enclosure-infil-flue.xml' => 'base.xml',
    'base-enclosure-infil-natural-ach.xml' => 'base.xml',
    'base-enclosure-orientations.xml' => 'base.xml',
    'base-enclosure-overhangs.xml' => 'base.xml',
    'base-enclosure-rooftypes.xml' => 'base.xml',
    'base-enclosure-skylights.xml' => 'base.xml',
    'base-enclosure-skylights-physical-properties.xml' => 'base-enclosure-skylights.xml',
    'base-enclosure-skylights-shading.xml' => 'base-enclosure-skylights.xml',
    'base-enclosure-split-level.xml' => 'base-foundation-slab.xml',
    'base-enclosure-split-surfaces.xml' => 'base-enclosure-skylights.xml', # Surfaces should collapse via HPXML.collapse_enclosure_surfaces()
    'base-enclosure-split-surfaces2.xml' => 'base-enclosure-skylights.xml', # Surfaces should NOT collapse via HPXML.collapse_enclosure_surfaces()
    'base-enclosure-walltypes.xml' => 'base.xml',
    'base-enclosure-windows-none.xml' => 'base.xml',
    'base-enclosure-windows-physical-properties.xml' => 'base.xml',
    'base-enclosure-windows-shading.xml' => 'base.xml',
    'base-enclosure-thermal-mass.xml' => 'base.xml',
    'base-foundation-ambient.xml' => 'base.xml',
    'base-foundation-basement-garage.xml' => 'base.xml',
    'base-foundation-complex.xml' => 'base.xml',
    'base-foundation-conditioned-basement-slab-insulation.xml' => 'base.xml',
    'base-foundation-conditioned-basement-wall-interior-insulation.xml' => 'base.xml',
    'base-foundation-conditioned-crawlspace.xml' => 'base.xml',
    'base-foundation-multiple.xml' => 'base-foundation-unconditioned-basement.xml',
    'base-foundation-slab.xml' => 'base.xml',
    'base-foundation-unconditioned-basement.xml' => 'base.xml',
    'base-foundation-unconditioned-basement-above-grade.xml' => 'base-foundation-unconditioned-basement.xml',
    'base-foundation-unconditioned-basement-assembly-r.xml' => 'base-foundation-unconditioned-basement.xml',
    'base-foundation-unconditioned-basement-wall-insulation.xml' => 'base-foundation-unconditioned-basement.xml',
    'base-foundation-unvented-crawlspace.xml' => 'base.xml',
    'base-foundation-vented-crawlspace.xml' => 'base.xml',
    'base-foundation-walkout-basement.xml' => 'base.xml',
    'base-hvac-air-to-air-heat-pump-1-speed.xml' => 'base.xml',
    'base-hvac-air-to-air-heat-pump-1-speed-cooling-only.xml' => 'base-hvac-air-to-air-heat-pump-1-speed.xml',
    'base-hvac-air-to-air-heat-pump-1-speed-heating-only.xml' => 'base-hvac-air-to-air-heat-pump-1-speed.xml',
    'base-hvac-air-to-air-heat-pump-2-speed.xml' => 'base.xml',
    'base-hvac-air-to-air-heat-pump-var-speed.xml' => 'base.xml',
    'base-hvac-air-to-air-heat-pump-var-speed-backup-boiler.xml' => 'base-hvac-air-to-air-heat-pump-var-speed.xml',
    'base-hvac-air-to-air-heat-pump-var-speed-backup-boiler-switchover-temperature.xml' => 'base-hvac-air-to-air-heat-pump-var-speed-backup-boiler.xml',
    'base-hvac-autosize.xml' => 'base.xml',
    'base-hvac-autosize-air-to-air-heat-pump-1-speed.xml' => 'base-hvac-air-to-air-heat-pump-1-speed.xml',
    'base-hvac-autosize-air-to-air-heat-pump-1-speed-cooling-only.xml' => 'base-hvac-air-to-air-heat-pump-1-speed-cooling-only.xml',
    'base-hvac-autosize-air-to-air-heat-pump-1-speed-heating-only.xml' => 'base-hvac-air-to-air-heat-pump-1-speed-heating-only.xml',
    'base-hvac-autosize-air-to-air-heat-pump-1-speed-manual-s-oversize-allowances.xml' => 'base-hvac-autosize-air-to-air-heat-pump-1-speed.xml',
    'base-hvac-autosize-air-to-air-heat-pump-2-speed.xml' => 'base-hvac-air-to-air-heat-pump-2-speed.xml',
    'base-hvac-autosize-air-to-air-heat-pump-2-speed-manual-s-oversize-allowances.xml' => 'base-hvac-autosize-air-to-air-heat-pump-2-speed.xml',
    'base-hvac-autosize-air-to-air-heat-pump-var-speed.xml' => 'base-hvac-air-to-air-heat-pump-var-speed.xml',
    'base-hvac-autosize-air-to-air-heat-pump-var-speed-manual-s-oversize-allowances.xml' => 'base-hvac-autosize-air-to-air-heat-pump-var-speed.xml',
    'base-hvac-autosize-air-to-air-heat-pump-var-speed-backup-boiler.xml' => 'base-hvac-air-to-air-heat-pump-var-speed-backup-boiler.xml',
    'base-hvac-autosize-boiler-elec-only.xml' => 'base-hvac-boiler-elec-only.xml',
    'base-hvac-autosize-boiler-gas-central-ac-1-speed.xml' => 'base-hvac-boiler-gas-central-ac-1-speed.xml',
    'base-hvac-autosize-boiler-gas-only.xml' => 'base-hvac-boiler-gas-only.xml',
    'base-hvac-autosize-central-ac-only-1-speed.xml' => 'base-hvac-central-ac-only-1-speed.xml',
    'base-hvac-autosize-central-ac-only-2-speed.xml' => 'base-hvac-central-ac-only-2-speed.xml',
    'base-hvac-autosize-central-ac-only-var-speed.xml' => 'base-hvac-central-ac-only-var-speed.xml',
    'base-hvac-autosize-central-ac-plus-air-to-air-heat-pump-heating.xml' => 'base-hvac-central-ac-plus-air-to-air-heat-pump-heating.xml',
    'base-hvac-autosize-dual-fuel-air-to-air-heat-pump-1-speed.xml' => 'base-hvac-dual-fuel-air-to-air-heat-pump-1-speed.xml',
    'base-hvac-autosize-dual-fuel-mini-split-heat-pump-ducted.xml' => 'base-hvac-dual-fuel-mini-split-heat-pump-ducted.xml',
    'base-hvac-autosize-elec-resistance-only.xml' => 'base-hvac-elec-resistance-only.xml',
    'base-hvac-autosize-evap-cooler-furnace-gas.xml' => 'base-hvac-evap-cooler-furnace-gas.xml',
    'base-hvac-autosize-floor-furnace-propane-only.xml' => 'base-hvac-floor-furnace-propane-only.xml',
    'base-hvac-autosize-furnace-elec-only.xml' => 'base-hvac-furnace-elec-only.xml',
    'base-hvac-autosize-furnace-gas-central-ac-2-speed.xml' => 'base-hvac-furnace-gas-central-ac-2-speed.xml',
    'base-hvac-autosize-furnace-gas-central-ac-var-speed.xml' => 'base-hvac-furnace-gas-central-ac-var-speed.xml',
    'base-hvac-autosize-furnace-gas-only.xml' => 'base-hvac-furnace-gas-only.xml',
    'base-hvac-autosize-furnace-gas-room-ac.xml' => 'base-hvac-furnace-gas-room-ac.xml',
    'base-hvac-autosize-ground-to-air-heat-pump.xml' => 'base-hvac-ground-to-air-heat-pump.xml',
    'base-hvac-autosize-ground-to-air-heat-pump-cooling-only.xml' => 'base-hvac-ground-to-air-heat-pump-cooling-only.xml',
    'base-hvac-autosize-ground-to-air-heat-pump-heating-only.xml' => 'base-hvac-ground-to-air-heat-pump-heating-only.xml',
    'base-hvac-autosize-ground-to-air-heat-pump-manual-s-oversize-allowances.xml' => 'base-hvac-autosize-ground-to-air-heat-pump.xml',
    'base-hvac-autosize-mini-split-heat-pump-ducted.xml' => 'base-hvac-mini-split-heat-pump-ducted.xml',
    'base-hvac-autosize-mini-split-heat-pump-ducted-cooling-only.xml' => 'base-hvac-mini-split-heat-pump-ducted-cooling-only.xml',
    'base-hvac-autosize-mini-split-heat-pump-ducted-heating-only.xml' => 'base-hvac-mini-split-heat-pump-ducted-heating-only.xml',
    'base-hvac-autosize-mini-split-heat-pump-ducted-manual-s-oversize-allowances.xml' => 'base-hvac-autosize-mini-split-heat-pump-ducted.xml',
    'base-hvac-autosize-mini-split-heat-pump-ductless-backup-stove.xml' => 'base-hvac-mini-split-heat-pump-ductless-backup-stove.xml',
    'base-hvac-autosize-mini-split-air-conditioner-only-ducted.xml' => 'base-hvac-mini-split-air-conditioner-only-ducted.xml',
    'base-hvac-autosize-ptac.xml' => 'base-hvac-ptac.xml',
    'base-hvac-autosize-ptac-with-heating.xml' => 'base-hvac-ptac-with-heating.xml',
    'base-hvac-autosize-pthp.xml' => 'base-hvac-pthp.xml',
    'base-hvac-autosize-room-ac-only.xml' => 'base-hvac-room-ac-only.xml',
    'base-hvac-autosize-stove-oil-only.xml' => 'base-hvac-stove-oil-only.xml',
    'base-hvac-autosize-wall-furnace-elec-only.xml' => 'base-hvac-wall-furnace-elec-only.xml',
    'base-hvac-boiler-coal-only.xml' => 'base-hvac-boiler-gas-only.xml',
    'base-hvac-boiler-elec-only.xml' => 'base.xml',
    'base-hvac-boiler-gas-central-ac-1-speed.xml' => 'base.xml',
    'base-hvac-boiler-gas-only.xml' => 'base.xml',
    'base-hvac-boiler-oil-only.xml' => 'base-hvac-boiler-gas-only.xml',
    'base-hvac-boiler-propane-only.xml' => 'base-hvac-boiler-gas-only.xml',
    'base-hvac-boiler-wood-only.xml' => 'base-hvac-boiler-gas-only.xml',
    'base-hvac-central-ac-only-1-speed.xml' => 'base.xml',
    'base-hvac-central-ac-only-2-speed.xml' => 'base.xml',
    'base-hvac-central-ac-only-var-speed.xml' => 'base.xml',
    'base-hvac-central-ac-plus-air-to-air-heat-pump-heating.xml' => 'base-hvac-central-ac-only-1-speed.xml',
    'base-hvac-dse.xml' => 'base.xml',
    'base-hvac-dual-fuel-air-to-air-heat-pump-1-speed.xml' => 'base-hvac-air-to-air-heat-pump-1-speed.xml',
    'base-hvac-dual-fuel-air-to-air-heat-pump-1-speed-electric.xml' => 'base-hvac-dual-fuel-air-to-air-heat-pump-1-speed.xml',
    'base-hvac-dual-fuel-air-to-air-heat-pump-2-speed.xml' => 'base-hvac-air-to-air-heat-pump-2-speed.xml',
    'base-hvac-dual-fuel-air-to-air-heat-pump-var-speed.xml' => 'base-hvac-air-to-air-heat-pump-var-speed.xml',
    'base-hvac-dual-fuel-mini-split-heat-pump-ducted.xml' => 'base-hvac-mini-split-heat-pump-ducted.xml',
    'base-hvac-ducts-leakage-cfm50.xml' => 'base.xml',
    'base-hvac-ducts-leakage-percent.xml' => 'base.xml',
    'base-hvac-ducts-area-fractions.xml' => 'base-enclosure-2stories.xml',
    'base-hvac-elec-resistance-only.xml' => 'base.xml',
    'base-hvac-evap-cooler-furnace-gas.xml' => 'base.xml',
    'base-hvac-evap-cooler-only.xml' => 'base.xml',
    'base-hvac-evap-cooler-only-ducted.xml' => 'base.xml',
    'base-hvac-fireplace-wood-only.xml' => 'base-hvac-stove-oil-only.xml',
    'base-hvac-fixed-heater-gas-only.xml' => 'base.xml',
    'base-hvac-floor-furnace-propane-only.xml' => 'base-hvac-stove-oil-only.xml',
    'base-hvac-furnace-coal-only.xml' => 'base-hvac-furnace-gas-only.xml',
    'base-hvac-furnace-elec-central-ac-1-speed.xml' => 'base.xml',
    'base-hvac-furnace-elec-only.xml' => 'base.xml',
    'base-hvac-furnace-gas-central-ac-2-speed.xml' => 'base.xml',
    'base-hvac-furnace-gas-central-ac-var-speed.xml' => 'base.xml',
    'base-hvac-furnace-gas-only.xml' => 'base.xml',
    'base-hvac-furnace-gas-room-ac.xml' => 'base.xml',
    'base-hvac-furnace-oil-only.xml' => 'base-hvac-furnace-gas-only.xml',
    'base-hvac-furnace-propane-only.xml' => 'base-hvac-furnace-gas-only.xml',
    'base-hvac-furnace-wood-only.xml' => 'base-hvac-furnace-gas-only.xml',
    'base-hvac-furnace-x3-dse.xml' => 'base.xml',
    'base-hvac-ground-to-air-heat-pump.xml' => 'base.xml',
    'base-hvac-ground-to-air-heat-pump-cooling-only.xml' => 'base-hvac-ground-to-air-heat-pump.xml',
    'base-hvac-ground-to-air-heat-pump-heating-only.xml' => 'base-hvac-ground-to-air-heat-pump.xml',
    'base-hvac-install-quality-air-to-air-heat-pump-1-speed.xml' => 'base-hvac-air-to-air-heat-pump-1-speed.xml',
    'base-hvac-install-quality-air-to-air-heat-pump-2-speed.xml' => 'base-hvac-air-to-air-heat-pump-2-speed.xml',
    'base-hvac-install-quality-air-to-air-heat-pump-var-speed.xml' => 'base-hvac-air-to-air-heat-pump-var-speed.xml',
    'base-hvac-install-quality-furnace-gas-central-ac-1-speed.xml' => 'base.xml',
    'base-hvac-install-quality-furnace-gas-central-ac-2-speed.xml' => 'base-hvac-furnace-gas-central-ac-2-speed.xml',
    'base-hvac-install-quality-furnace-gas-central-ac-var-speed.xml' => 'base-hvac-furnace-gas-central-ac-var-speed.xml',
    'base-hvac-install-quality-furnace-gas-only.xml' => 'base-hvac-furnace-gas-only.xml',
    'base-hvac-install-quality-ground-to-air-heat-pump.xml' => 'base-hvac-ground-to-air-heat-pump.xml',
    'base-hvac-install-quality-mini-split-heat-pump-ducted.xml' => 'base-hvac-mini-split-heat-pump-ducted.xml',
    'base-hvac-install-quality-mini-split-air-conditioner-only-ducted.xml' => 'base-hvac-mini-split-air-conditioner-only-ducted.xml',
    'base-hvac-mini-split-air-conditioner-only-ducted.xml' => 'base.xml',
    'base-hvac-mini-split-air-conditioner-only-ductless.xml' => 'base-hvac-mini-split-air-conditioner-only-ducted.xml',
    'base-hvac-mini-split-heat-pump-ducted.xml' => 'base.xml',
    'base-hvac-mini-split-heat-pump-ducted-cooling-only.xml' => 'base-hvac-mini-split-heat-pump-ducted.xml',
    'base-hvac-mini-split-heat-pump-ducted-heating-only.xml' => 'base-hvac-mini-split-heat-pump-ducted.xml',
    'base-hvac-mini-split-heat-pump-ductless.xml' => 'base-hvac-mini-split-heat-pump-ducted.xml',
    'base-hvac-mini-split-heat-pump-ductless-backup-stove.xml' => 'base-hvac-mini-split-heat-pump-ductless.xml',
    'base-hvac-multiple.xml' => 'base.xml',
    'base-hvac-none.xml' => 'base.xml',
    'base-hvac-portable-heater-gas-only.xml' => 'base.xml',
<<<<<<< HEAD
    'base-hvac-programmable-thermostat.xml' => 'base.xml',
    'base-hvac-programmable-thermostat-detailed.xml' => 'base-hvac-programmable-thermostat.xml',
    'base-hvac-onoff-thermostat-deadband.xml' => 'base-hvac-air-to-air-heat-pump-1-speed.xml',
=======
>>>>>>> d9cc8f58
    'base-hvac-ptac.xml' => 'base.xml',
    'base-hvac-ptac-with-heating.xml' => 'base-hvac-ptac.xml',
    'base-hvac-pthp.xml' => 'base-hvac-ground-to-air-heat-pump.xml',
    'base-hvac-room-ac-only.xml' => 'base.xml',
    'base-hvac-room-ac-only-33percent.xml' => 'base-hvac-room-ac-only.xml',
    'base-hvac-room-ac-only-ceer.xml' => 'base-hvac-room-ac-only.xml',
    'base-hvac-seasons.xml' => 'base.xml',
    'base-hvac-setpoints.xml' => 'base.xml',
    'base-hvac-setpoints-daily-schedules.xml' => 'base-hvac-setpoints-daily-setbacks.xml',
    'base-hvac-setpoints-daily-setbacks.xml' => 'base.xml',
    'base-hvac-stove-oil-only.xml' => 'base.xml',
    'base-hvac-stove-wood-pellets-only.xml' => 'base-hvac-stove-oil-only.xml',
    'base-hvac-undersized.xml' => 'base.xml',
    'base-hvac-undersized-allow-increased-fixed-capacities.xml' => 'base-hvac-undersized.xml',
    'base-hvac-wall-furnace-elec-only.xml' => 'base.xml',
    'base-lighting-ceiling-fans.xml' => 'base.xml',
    'base-lighting-holiday.xml' => 'base.xml',
    'base-lighting-none.xml' => 'base.xml',
    'base-location-AMY-2012.xml' => 'base.xml',
    'base-location-baltimore-md.xml' => 'base-foundation-unvented-crawlspace.xml',
    'base-location-capetown-zaf.xml' => 'base-foundation-vented-crawlspace.xml',
    'base-location-dallas-tx.xml' => 'base-foundation-slab.xml',
    'base-location-duluth-mn.xml' => 'base-foundation-unconditioned-basement.xml',
    'base-location-helena-mt.xml' => 'base.xml',
    'base-location-honolulu-hi.xml' => 'base-foundation-slab.xml',
    'base-location-miami-fl.xml' => 'base-foundation-slab.xml',
    'base-location-phoenix-az.xml' => 'base-foundation-slab.xml',
    'base-location-portland-or.xml' => 'base-foundation-vented-crawlspace.xml',
    'base-mechvent-balanced.xml' => 'base.xml',
    'base-mechvent-bath-kitchen-fans.xml' => 'base.xml',
    'base-mechvent-cfis.xml' => 'base.xml',
    'base-mechvent-cfis-dse.xml' => 'base-hvac-dse.xml',
    'base-mechvent-cfis-evap-cooler-only-ducted.xml' => 'base-hvac-evap-cooler-only-ducted.xml',
    'base-mechvent-erv.xml' => 'base.xml',
    'base-mechvent-erv-atre-asre.xml' => 'base.xml',
    'base-mechvent-exhaust.xml' => 'base.xml',
    'base-mechvent-exhaust-rated-flow-rate.xml' => 'base.xml',
    'base-mechvent-hrv.xml' => 'base.xml',
    'base-mechvent-hrv-asre.xml' => 'base.xml',
    'base-mechvent-multiple.xml' => 'base-mechvent-bath-kitchen-fans.xml',
    'base-mechvent-supply.xml' => 'base.xml',
    'base-mechvent-whole-house-fan.xml' => 'base.xml',
    'base-misc-defaults.xml' => 'base.xml',
    'base-misc-generators.xml' => 'base.xml',
    'base-misc-loads-large-uncommon.xml' => 'base-schedules-simple.xml',
    'base-misc-loads-large-uncommon2.xml' => 'base-misc-loads-large-uncommon.xml',
    'base-misc-loads-none.xml' => 'base.xml',
    'base-misc-neighbor-shading.xml' => 'base.xml',
    'base-misc-shielding-of-home.xml' => 'base.xml',
    'base-misc-usage-multiplier.xml' => 'base.xml',
    'base-multiple-buildings.xml' => 'base.xml',
    'base-pv.xml' => 'base.xml',
    'base-pv-battery-ah.xml' => 'base-pv-battery-outside.xml',
    'base-pv-battery-outside.xml' => 'base-battery-outside.xml',
    'base-pv-battery-outside-degrades.xml' => 'base-pv-battery-outside.xml',
    'base-pv-battery-garage.xml' => 'base-enclosure-garage.xml',
    'base-schedules-simple.xml' => 'base.xml',
    'base-schedules-detailed-smooth.xml' => 'base.xml',
    'base-schedules-detailed-stochastic.xml' => 'base.xml',
    'base-schedules-detailed-stochastic-vacancy.xml' => 'base.xml',
    'base-simcontrol-calendar-year-custom.xml' => 'base.xml',
    'base-simcontrol-daylight-saving-custom.xml' => 'base.xml',
    'base-simcontrol-daylight-saving-disabled.xml' => 'base.xml',
    'base-simcontrol-runperiod-1-month.xml' => 'base.xml',
    'base-simcontrol-timestep-10-mins.xml' => 'base.xml',
  }

  puts "Generating #{hpxmls_files.size} HPXML files..."

  hpxml_docs = {}
  hpxmls_files.each_with_index do |(hpxml_file, parent), i|
    puts "[#{i + 1}/#{hpxmls_files.size}] Generating #{hpxml_file}..."

    begin
      all_hpxml_files = [hpxml_file]
      unless parent.nil?
        all_hpxml_files.unshift(parent)
      end
      while not parent.nil?
        next unless hpxmls_files.keys.include? parent

        unless hpxmls_files[parent].nil?
          all_hpxml_files.unshift(hpxmls_files[parent])
        end
        parent = hpxmls_files[parent]
      end

      args = {}
      all_hpxml_files.each do |f|
        set_measure_argument_values(f, args)
      end

      measures_dir = File.dirname(__FILE__)
      measures = { 'BuildResidentialHPXML' => [args] }
      model = OpenStudio::Model::Model.new
      runner = OpenStudio::Measure::OSRunner.new(OpenStudio::WorkflowJSON.new)

      # Apply measure
      success = apply_measures(measures_dir, measures, runner, model)

      # Report warnings/errors
      runner.result.stepErrors.each do |s|
        puts "Error: #{s}"
      end

      if not success
        puts "\nError: Did not successfully generate #{hpxml_file}."
        exit!
      end

      if hpxml_file.include? 'ASHRAE_Standard_140'
        hpxml_path = File.absolute_path(File.join(tests_dir, '..', 'tests', hpxml_file))
        hpxml = HPXML.new(hpxml_path: hpxml_path, collapse_enclosure: false)
        apply_hpxml_modification_ashrae_140(hpxml_file, hpxml)
      else
        hpxml_path = File.absolute_path(File.join(tests_dir, hpxml_file))
        hpxml = HPXML.new(hpxml_path: hpxml_path, collapse_enclosure: false)
        apply_hpxml_modification(hpxml_file, hpxml)
      end

      hpxml_doc = hpxml.to_oga()

      if ['base-multiple-buildings.xml'].include? hpxml_file
        # HPXML class doesn't support multiple buildings, so we'll stitch together manually.
        hpxml_element = XMLHelper.get_element(hpxml_doc, '/HPXML')
        building_element = XMLHelper.get_element(hpxml_element, 'Building')
        for i in 2..3
          new_building_element = deep_copy_object(building_element)

          # Make all IDs unique so the HPXML is valid
          new_building_element.each_node do |node|
            next unless node.is_a?(Oga::XML::Element)
            next if XMLHelper.get_attribute_value(node, 'id').nil?

            XMLHelper.add_attribute(node, 'id', "#{XMLHelper.get_attribute_value(node, 'id')}_#{i}")
          end

          hpxml_element.children << new_building_element
        end
      end

      XMLHelper.write_file(hpxml_doc, hpxml_path)
      hpxml_docs[File.basename(hpxml_file)] = deep_copy_object(hpxml_doc)

      # Validate file against HPXML schema
      schemas_dir = File.absolute_path(File.join(File.dirname(__FILE__), 'HPXMLtoOpenStudio/resources/hpxml_schema'))
      errors = XMLHelper.validate(hpxml_doc.to_s, File.join(schemas_dir, 'HPXML.xsd'), nil)
      if errors.size > 0
        fail "ERRORS: #{errors}"
      end

      # Check for errors
      errors = hpxml.check_for_errors()
      if errors.size > 0
        fail "ERRORS: #{errors}"
      end
    rescue Exception => e
      puts "\n#{e}\n#{e.backtrace.join('\n')}"
      puts "\nError: Did not successfully generate #{hpxml_file}."
      exit!
    end
  end

  puts "\n"

  # Print warnings about extra files
  abs_hpxml_files = []
  dirs = [nil]
  hpxmls_files.keys.each do |hpxml_file|
    abs_hpxml_files << File.absolute_path(File.join(tests_dir, hpxml_file))
    next unless hpxml_file.include? '/'

    dirs << hpxml_file.split('/')[0] + '/'
  end
  dirs.uniq.each do |dir|
    Dir["#{tests_dir}/#{dir}*.xml"].each do |hpxml|
      next if abs_hpxml_files.include? File.absolute_path(hpxml)

      puts "Warning: Extra HPXML file found at #{File.absolute_path(hpxml)}"
    end
  end

  if hpxml_docs.size != hpxmls_files.size
    return
  end

  return hpxml_docs
end

def set_measure_argument_values(hpxml_file, args)
  if hpxml_file.include? 'ASHRAE_Standard_140'
    args['hpxml_path'] = "../workflow/tests/#{hpxml_file}"
  else
    args['hpxml_path'] = "../workflow/sample_files/#{hpxml_file}"
  end

  if ['base.xml'].include? hpxml_file
    args['simulation_control_timestep'] = 60
    args['weather_station_epw_filepath'] = 'USA_CO_Denver.Intl.AP.725650_TMY3.epw'
    args['site_type'] = HPXML::SiteTypeSuburban
    args['geometry_unit_type'] = HPXML::ResidentialTypeSFD
    args['geometry_unit_cfa'] = 2700.0
    args['geometry_unit_left_wall_is_adiabatic'] = false
    args['geometry_unit_right_wall_is_adiabatic'] = false
    args['geometry_unit_front_wall_is_adiabatic'] = false
    args['geometry_unit_back_wall_is_adiabatic'] = false
    args['geometry_unit_num_floors_above_grade'] = 1
    args['geometry_average_ceiling_height'] = 8.0
    args['geometry_unit_orientation'] = 180.0
    args['geometry_unit_aspect_ratio'] = 1.5
    args['geometry_garage_width'] = 0.0
    args['geometry_garage_depth'] = 20.0
    args['geometry_garage_protrusion'] = 0.0
    args['geometry_garage_position'] = 'Right'
    args['geometry_foundation_type'] = HPXML::FoundationTypeBasementConditioned
    args['geometry_foundation_height'] = 8.0
    args['geometry_foundation_height_above_grade'] = 1.0
    args['geometry_rim_joist_height'] = 9.25
    args['geometry_roof_type'] = 'gable'
    args['geometry_roof_pitch'] = '6:12'
    args['geometry_attic_type'] = HPXML::AtticTypeUnvented
    args['geometry_eaves_depth'] = 0
    args['geometry_unit_num_bedrooms'] = 3
    args['geometry_unit_num_bathrooms'] = 2
    args['geometry_unit_num_occupants'] = 3
    args['geometry_has_flue_or_chimney'] = Constants.Auto
    args['floor_over_foundation_assembly_r'] = 0
    args['floor_over_garage_assembly_r'] = 0
    args['foundation_wall_type'] = Constants.Auto
    args['foundation_wall_thickness'] = 8.0
    args['foundation_wall_insulation_r'] = 8.9
    args['foundation_wall_insulation_distance_to_top'] = 0.0
    args['foundation_wall_insulation_distance_to_bottom'] = 8.0
    args['rim_joist_assembly_r'] = 23.0
    args['slab_perimeter_insulation_r'] = 0
    args['slab_perimeter_depth'] = 0
    args['slab_under_insulation_r'] = 0
    args['slab_under_width'] = 0
    args['slab_thickness'] = 4.0
    args['slab_carpet_fraction'] = 0.0
    args['slab_carpet_r'] = 0.0
    args['ceiling_assembly_r'] = 39.3
    args['roof_material_type'] = HPXML::RoofTypeAsphaltShingles
    args['roof_color'] = HPXML::ColorMedium
    args['roof_assembly_r'] = 2.3
    args['roof_radiant_barrier'] = false
    args['roof_radiant_barrier_grade'] = 1
    args['neighbor_front_distance'] = 0
    args['neighbor_back_distance'] = 0
    args['neighbor_left_distance'] = 0
    args['neighbor_right_distance'] = 0
    args['neighbor_front_height'] = Constants.Auto
    args['neighbor_back_height'] = Constants.Auto
    args['neighbor_left_height'] = Constants.Auto
    args['neighbor_right_height'] = Constants.Auto
    args['wall_type'] = HPXML::WallTypeWoodStud
    args['wall_siding_type'] = HPXML::SidingTypeWood
    args['wall_color'] = HPXML::ColorMedium
    args['wall_assembly_r'] = 23
    args['window_front_wwr'] = 0
    args['window_back_wwr'] = 0
    args['window_left_wwr'] = 0
    args['window_right_wwr'] = 0
    args['window_area_front'] = 108.0
    args['window_area_back'] = 108.0
    args['window_area_left'] = 72.0
    args['window_area_right'] = 72.0
    args['window_aspect_ratio'] = 1.333
    args['window_fraction_operable'] = 0.67
    args['window_ufactor'] = 0.33
    args['window_shgc'] = 0.45
    args['window_interior_shading_winter'] = 0.85
    args['window_interior_shading_summer'] = 0.7
    args['overhangs_front_depth'] = 0
    args['overhangs_back_depth'] = 0
    args['overhangs_left_depth'] = 0
    args['overhangs_right_depth'] = 0
    args['overhangs_front_distance_to_top_of_window'] = 0
    args['overhangs_back_distance_to_top_of_window'] = 0
    args['overhangs_left_distance_to_top_of_window'] = 0
    args['overhangs_right_distance_to_top_of_window'] = 0
    args['overhangs_front_distance_to_bottom_of_window'] = 0
    args['overhangs_back_distance_to_bottom_of_window'] = 0
    args['overhangs_left_distance_to_bottom_of_window'] = 0
    args['overhangs_right_distance_to_bottom_of_window'] = 0
    args['skylight_area_front'] = 0
    args['skylight_area_back'] = 0
    args['skylight_area_left'] = 0
    args['skylight_area_right'] = 0
    args['skylight_ufactor'] = 0.33
    args['skylight_shgc'] = 0.45
    args['door_area'] = 40.0
    args['door_rvalue'] = 4.4
    args['air_leakage_units'] = HPXML::UnitsACH
    args['air_leakage_house_pressure'] = 50
    args['air_leakage_value'] = 3
    args['site_shielding_of_home'] = Constants.Auto
    args['heating_system_type'] = HPXML::HVACTypeFurnace
    args['heating_system_fuel'] = HPXML::FuelTypeNaturalGas
    args['heating_system_heating_efficiency'] = 0.92
    args['heating_system_heating_capacity'] = 36000.0
    args['heating_system_fraction_heat_load_served'] = 1
    args['cooling_system_type'] = HPXML::HVACTypeCentralAirConditioner
    args['cooling_system_cooling_efficiency_type'] = HPXML::UnitsSEER
    args['cooling_system_cooling_efficiency'] = 13.0
    args['cooling_system_cooling_compressor_type'] = HPXML::HVACCompressorTypeSingleStage
    args['cooling_system_cooling_sensible_heat_fraction'] = 0.73
    args['cooling_system_cooling_capacity'] = 24000.0
    args['cooling_system_fraction_cool_load_served'] = 1
    args['cooling_system_is_ducted'] = false
    args['heat_pump_type'] = 'none'
    args['heat_pump_heating_efficiency_type'] = HPXML::UnitsHSPF
    args['heat_pump_heating_efficiency'] = 7.7
    args['heat_pump_cooling_efficiency_type'] = HPXML::UnitsSEER
    args['heat_pump_cooling_efficiency'] = 13.0
    args['heat_pump_cooling_compressor_type'] = HPXML::HVACCompressorTypeSingleStage
    args['heat_pump_cooling_sensible_heat_fraction'] = 0.73
    args['heat_pump_heating_capacity'] = 36000.0
    args['heat_pump_heating_capacity_17_f'] = Constants.Auto
    args['heat_pump_cooling_capacity'] = 36000.0
    args['heat_pump_fraction_heat_load_served'] = 1
    args['heat_pump_fraction_cool_load_served'] = 1
    args['heat_pump_backup_type'] = 'none'
    args['heat_pump_backup_fuel'] = HPXML::FuelTypeElectricity
    args['heat_pump_backup_heating_efficiency'] = 1
    args['heat_pump_backup_heating_capacity'] = 36000.0
    args['hvac_control_heating_weekday_setpoint'] = 68
    args['hvac_control_heating_weekend_setpoint'] = 68
    args['hvac_control_cooling_weekday_setpoint'] = 78
    args['hvac_control_cooling_weekend_setpoint'] = 78
    args['ducts_leakage_units'] = HPXML::UnitsCFM25
    args['ducts_supply_leakage_to_outside_value'] = 75.0
    args['ducts_return_leakage_to_outside_value'] = 25.0
    args['ducts_supply_insulation_r'] = 4.0
    args['ducts_return_insulation_r'] = 0.0
    args['ducts_supply_location'] = HPXML::LocationAtticUnvented
    args['ducts_return_location'] = HPXML::LocationAtticUnvented
    args['ducts_supply_surface_area'] = 150.0
    args['ducts_return_surface_area'] = 50.0
    args['ducts_number_of_return_registers'] = 2
    args['heating_system_2_type'] = 'none'
    args['heating_system_2_fuel'] = HPXML::FuelTypeElectricity
    args['heating_system_2_heating_efficiency'] = 1.0
    args['heating_system_2_heating_capacity'] = Constants.Auto
    args['heating_system_2_fraction_heat_load_served'] = 0.25
    args['mech_vent_fan_type'] = 'none'
    args['mech_vent_flow_rate'] = 110
    args['mech_vent_hours_in_operation'] = 24
    args['mech_vent_recovery_efficiency_type'] = 'Unadjusted'
    args['mech_vent_total_recovery_efficiency'] = 0.48
    args['mech_vent_sensible_recovery_efficiency'] = 0.72
    args['mech_vent_fan_power'] = 30
    args['mech_vent_num_units_served'] = 1
    args['mech_vent_2_fan_type'] = 'none'
    args['mech_vent_2_flow_rate'] = 110
    args['mech_vent_2_hours_in_operation'] = 24
    args['mech_vent_2_recovery_efficiency_type'] = 'Unadjusted'
    args['mech_vent_2_total_recovery_efficiency'] = 0.48
    args['mech_vent_2_sensible_recovery_efficiency'] = 0.72
    args['mech_vent_2_fan_power'] = 30
    args['kitchen_fans_quantity'] = 0
    args['bathroom_fans_quantity'] = 0
    args['whole_house_fan_present'] = false
    args['whole_house_fan_flow_rate'] = 4500
    args['whole_house_fan_power'] = 300
    args['water_heater_type'] = HPXML::WaterHeaterTypeStorage
    args['water_heater_fuel_type'] = HPXML::FuelTypeElectricity
    args['water_heater_location'] = HPXML::LocationLivingSpace
    args['water_heater_tank_volume'] = 40
    args['water_heater_efficiency_type'] = 'EnergyFactor'
    args['water_heater_efficiency'] = 0.95
    args['water_heater_recovery_efficiency'] = 0.76
    args['water_heater_heating_capacity'] = 18767
    args['water_heater_standby_loss'] = 0
    args['water_heater_jacket_rvalue'] = 0
    args['water_heater_setpoint_temperature'] = 125
    args['water_heater_num_units_served'] = 1
    args['hot_water_distribution_system_type'] = HPXML::DHWDistTypeStandard
    args['hot_water_distribution_standard_piping_length'] = 50
    args['hot_water_distribution_recirc_control_type'] = HPXML::DHWRecirControlTypeNone
    args['hot_water_distribution_recirc_piping_length'] = 50
    args['hot_water_distribution_recirc_branch_piping_length'] = 50
    args['hot_water_distribution_recirc_pump_power'] = 50
    args['hot_water_distribution_pipe_r'] = 0.0
    args['dwhr_facilities_connected'] = 'none'
    args['dwhr_equal_flow'] = true
    args['dwhr_efficiency'] = 0.55
    args['water_fixtures_shower_low_flow'] = true
    args['water_fixtures_sink_low_flow'] = false
    args['water_fixtures_usage_multiplier'] = 1.0
    args['solar_thermal_system_type'] = 'none'
    args['solar_thermal_collector_area'] = 40.0
    args['solar_thermal_collector_loop_type'] = HPXML::SolarThermalLoopTypeDirect
    args['solar_thermal_collector_type'] = HPXML::SolarThermalTypeEvacuatedTube
    args['solar_thermal_collector_azimuth'] = 180
    args['solar_thermal_collector_tilt'] = 20
    args['solar_thermal_collector_rated_optical_efficiency'] = 0.5
    args['solar_thermal_collector_rated_thermal_losses'] = 0.2799
    args['solar_thermal_storage_volume'] = Constants.Auto
    args['solar_thermal_solar_fraction'] = 0
    args['pv_system_module_type'] = 'none'
    args['pv_system_location'] = Constants.Auto
    args['pv_system_tracking'] = Constants.Auto
    args['pv_system_array_azimuth'] = 180
    args['pv_system_array_tilt'] = 20
    args['pv_system_max_power_output'] = 4000
    args['pv_system_inverter_efficiency'] = 0.96
    args['pv_system_system_losses_fraction'] = 0.14
    args['pv_system_num_bedrooms_served'] = 3
    args['pv_system_2_module_type'] = 'none'
    args['pv_system_2_location'] = Constants.Auto
    args['pv_system_2_tracking'] = Constants.Auto
    args['pv_system_2_array_azimuth'] = 180
    args['pv_system_2_array_tilt'] = 20
    args['pv_system_2_max_power_output'] = 4000
    args['battery_location'] = 'none'
    args['battery_power'] = Constants.Auto
    args['battery_capacity'] = Constants.Auto
    args['lighting_interior_fraction_cfl'] = 0.4
    args['lighting_interior_fraction_lfl'] = 0.1
    args['lighting_interior_fraction_led'] = 0.25
    args['lighting_interior_usage_multiplier'] = 1.0
    args['lighting_exterior_fraction_cfl'] = 0.4
    args['lighting_exterior_fraction_lfl'] = 0.1
    args['lighting_exterior_fraction_led'] = 0.25
    args['lighting_exterior_usage_multiplier'] = 1.0
    args['lighting_garage_fraction_cfl'] = 0.4
    args['lighting_garage_fraction_lfl'] = 0.1
    args['lighting_garage_fraction_led'] = 0.25
    args['lighting_garage_usage_multiplier'] = 1.0
    args['holiday_lighting_present'] = false
    args['holiday_lighting_daily_kwh'] = Constants.Auto
    args['dehumidifier_type'] = 'none'
    args['dehumidifier_efficiency_type'] = 'EnergyFactor'
    args['dehumidifier_efficiency'] = 1.8
    args['dehumidifier_capacity'] = 40
    args['dehumidifier_rh_setpoint'] = 0.5
    args['dehumidifier_fraction_dehumidification_load_served'] = 1
    args['clothes_washer_location'] = HPXML::LocationLivingSpace
    args['clothes_washer_efficiency_type'] = 'IntegratedModifiedEnergyFactor'
    args['clothes_washer_efficiency'] = 1.21
    args['clothes_washer_rated_annual_kwh'] = 380.0
    args['clothes_washer_label_electric_rate'] = 0.12
    args['clothes_washer_label_gas_rate'] = 1.09
    args['clothes_washer_label_annual_gas_cost'] = 27.0
    args['clothes_washer_label_usage'] = 6.0
    args['clothes_washer_capacity'] = 3.2
    args['clothes_washer_usage_multiplier'] = 1.0
    args['clothes_dryer_location'] = HPXML::LocationLivingSpace
    args['clothes_dryer_fuel_type'] = HPXML::FuelTypeElectricity
    args['clothes_dryer_efficiency_type'] = 'CombinedEnergyFactor'
    args['clothes_dryer_efficiency'] = 3.73
    args['clothes_dryer_vented_flow_rate'] = 150.0
    args['clothes_dryer_usage_multiplier'] = 1.0
    args['dishwasher_location'] = HPXML::LocationLivingSpace
    args['dishwasher_efficiency_type'] = 'RatedAnnualkWh'
    args['dishwasher_efficiency'] = 307
    args['dishwasher_label_electric_rate'] = 0.12
    args['dishwasher_label_gas_rate'] = 1.09
    args['dishwasher_label_annual_gas_cost'] = 22.32
    args['dishwasher_label_usage'] = 4.0
    args['dishwasher_place_setting_capacity'] = 12
    args['dishwasher_usage_multiplier'] = 1.0
    args['refrigerator_location'] = HPXML::LocationLivingSpace
    args['refrigerator_rated_annual_kwh'] = 650.0
    args['refrigerator_usage_multiplier'] = 1.0
    args['extra_refrigerator_location'] = 'none'
    args['extra_refrigerator_rated_annual_kwh'] = Constants.Auto
    args['extra_refrigerator_usage_multiplier'] = 1.0
    args['freezer_location'] = 'none'
    args['freezer_rated_annual_kwh'] = Constants.Auto
    args['freezer_usage_multiplier'] = 1.0
    args['cooking_range_oven_location'] = HPXML::LocationLivingSpace
    args['cooking_range_oven_fuel_type'] = HPXML::FuelTypeElectricity
    args['cooking_range_oven_is_induction'] = false
    args['cooking_range_oven_is_convection'] = false
    args['cooking_range_oven_usage_multiplier'] = 1.0
    args['ceiling_fan_present'] = false
    args['ceiling_fan_efficiency'] = Constants.Auto
    args['ceiling_fan_quantity'] = Constants.Auto
    args['ceiling_fan_cooling_setpoint_temp_offset'] = 0
    args['misc_plug_loads_television_present'] = true
    args['misc_plug_loads_television_annual_kwh'] = 620.0
    args['misc_plug_loads_television_usage_multiplier'] = 1.0
    args['misc_plug_loads_other_annual_kwh'] = 2457.0
    args['misc_plug_loads_other_frac_sensible'] = 0.855
    args['misc_plug_loads_other_frac_latent'] = 0.045
    args['misc_plug_loads_other_usage_multiplier'] = 1.0
    args['misc_plug_loads_well_pump_present'] = false
    args['misc_plug_loads_well_pump_annual_kwh'] = Constants.Auto
    args['misc_plug_loads_well_pump_usage_multiplier'] = 0.0
    args['misc_plug_loads_vehicle_present'] = false
    args['misc_plug_loads_vehicle_annual_kwh'] = Constants.Auto
    args['misc_plug_loads_vehicle_usage_multiplier'] = 0.0
    args['misc_fuel_loads_grill_present'] = false
    args['misc_fuel_loads_grill_fuel_type'] = HPXML::FuelTypeNaturalGas
    args['misc_fuel_loads_grill_annual_therm'] = Constants.Auto
    args['misc_fuel_loads_grill_usage_multiplier'] = 0.0
    args['misc_fuel_loads_lighting_present'] = false
    args['misc_fuel_loads_lighting_fuel_type'] = HPXML::FuelTypeNaturalGas
    args['misc_fuel_loads_lighting_annual_therm'] = Constants.Auto
    args['misc_fuel_loads_lighting_usage_multiplier'] = 0.0
    args['misc_fuel_loads_fireplace_present'] = false
    args['misc_fuel_loads_fireplace_fuel_type'] = HPXML::FuelTypeNaturalGas
    args['misc_fuel_loads_fireplace_annual_therm'] = Constants.Auto
    args['misc_fuel_loads_fireplace_frac_sensible'] = Constants.Auto
    args['misc_fuel_loads_fireplace_frac_latent'] = Constants.Auto
    args['misc_fuel_loads_fireplace_usage_multiplier'] = 0.0
    args['pool_present'] = false
    args['pool_pump_annual_kwh'] = Constants.Auto
    args['pool_pump_usage_multiplier'] = 1.0
    args['pool_heater_type'] = HPXML::HeaterTypeElectricResistance
    args['pool_heater_annual_kwh'] = Constants.Auto
    args['pool_heater_annual_therm'] = Constants.Auto
    args['pool_heater_usage_multiplier'] = 1.0
    args['hot_tub_present'] = false
    args['hot_tub_pump_annual_kwh'] = Constants.Auto
    args['hot_tub_pump_usage_multiplier'] = 1.0
    args['hot_tub_heater_type'] = HPXML::HeaterTypeElectricResistance
    args['hot_tub_heater_annual_kwh'] = Constants.Auto
    args['hot_tub_heater_annual_therm'] = Constants.Auto
    args['hot_tub_heater_usage_multiplier'] = 1.0
  elsif ['ASHRAE_Standard_140/L100AC.xml'].include? hpxml_file
    args['weather_station_epw_filepath'] = 'USA_CO_Colorado.Springs-Peterson.Field.724660_TMY3.epw'
    args['geometry_unit_type'] = HPXML::ResidentialTypeSFD
    args['geometry_unit_cfa'] = 1539.0
    args['geometry_unit_left_wall_is_adiabatic'] = false
    args['geometry_unit_right_wall_is_adiabatic'] = false
    args['geometry_unit_front_wall_is_adiabatic'] = false
    args['geometry_unit_back_wall_is_adiabatic'] = false
    args['geometry_unit_num_floors_above_grade'] = 1
    args['geometry_average_ceiling_height'] = 8.0
    args['geometry_unit_orientation'] = 180.0
    args['geometry_unit_aspect_ratio'] = 57.0 / 27.0
    args['geometry_garage_width'] = 0
    args['geometry_garage_depth'] = 0
    args['geometry_garage_protrusion'] = 0
    args['geometry_garage_position'] = 'Right'
    args['geometry_foundation_type'] = HPXML::FoundationTypeAmbient
    args['geometry_foundation_height'] = 7.25
    args['geometry_foundation_height_above_grade'] = 0.667
    args['geometry_rim_joist_height'] = 9.0
    args['geometry_roof_type'] = 'gable'
    args['geometry_roof_pitch'] = '4:12'
    args['geometry_attic_type'] = HPXML::AtticTypeVented
    args['geometry_eaves_depth'] = 0
    args['geometry_unit_num_bedrooms'] = 3
    args['geometry_unit_num_bathrooms'] = Constants.Auto
    args['geometry_unit_num_occupants'] = 0
    args['geometry_has_flue_or_chimney'] = Constants.Auto
    args['floor_over_foundation_assembly_r'] = 14.15
    args['floor_over_garage_assembly_r'] = 0
    args['foundation_wall_type'] = Constants.Auto
    args['foundation_wall_thickness'] = 6.0
    args['foundation_wall_insulation_r'] = 0
    args['foundation_wall_insulation_distance_to_top'] = 0
    args['foundation_wall_insulation_distance_to_bottom'] = 0
    args['rim_joist_assembly_r'] = 5.01
    args['slab_perimeter_insulation_r'] = 0
    args['slab_perimeter_depth'] = 0
    args['slab_under_insulation_r'] = 0
    args['slab_under_width'] = 0
    args['slab_thickness'] = 4.0
    args['slab_carpet_fraction'] = 0
    args['slab_carpet_r'] = 0
    args['ceiling_assembly_r'] = 18.45
    args['roof_material_type'] = HPXML::RoofTypeAsphaltShingles
    args['roof_color'] = HPXML::ColorMedium
    args['roof_assembly_r'] = 1.99
    args['roof_radiant_barrier'] = false
    args['roof_radiant_barrier_grade'] = 1
    args['neighbor_front_distance'] = 0
    args['neighbor_back_distance'] = 0
    args['neighbor_left_distance'] = 0
    args['neighbor_right_distance'] = 0
    args['neighbor_front_height'] = Constants.Auto
    args['neighbor_back_height'] = Constants.Auto
    args['neighbor_left_height'] = Constants.Auto
    args['neighbor_right_height'] = Constants.Auto
    args['wall_type'] = HPXML::WallTypeWoodStud
    args['wall_siding_type'] = HPXML::SidingTypeWood
    args['wall_color'] = HPXML::ColorMedium
    args['wall_assembly_r'] = 11.76
    args['window_front_wwr'] = 0
    args['window_back_wwr'] = 0
    args['window_left_wwr'] = 0
    args['window_right_wwr'] = 0
    args['window_area_front'] = 90
    args['window_area_back'] = 90
    args['window_area_left'] = 45
    args['window_area_right'] = 45
    args['window_aspect_ratio'] = 5.0 / 3.0
    args['window_fraction_operable'] = 0
    args['window_ufactor'] = 1.039
    args['window_shgc'] = 0.67
    args['window_interior_shading_winter'] = 1
    args['window_interior_shading_summer'] = 1
    args['overhangs_front_depth'] = 0
    args['overhangs_back_depth'] = 0
    args['overhangs_left_depth'] = 0
    args['overhangs_right_depth'] = 0
    args['overhangs_front_distance_to_top_of_window'] = 0
    args['overhangs_back_distance_to_top_of_window'] = 0
    args['overhangs_left_distance_to_top_of_window'] = 0
    args['overhangs_right_distance_to_top_of_window'] = 0
    args['overhangs_front_distance_to_bottom_of_window'] = 0
    args['overhangs_back_distance_to_bottom_of_window'] = 0
    args['overhangs_left_distance_to_bottom_of_window'] = 0
    args['overhangs_right_distance_to_bottom_of_window'] = 0
    args['skylight_area_front'] = 0
    args['skylight_area_back'] = 0
    args['skylight_area_left'] = 0
    args['skylight_area_right'] = 0
    args['skylight_ufactor'] = 0
    args['skylight_shgc'] = 0
    args['door_area'] = 40.0
    args['door_rvalue'] = 3.04
    args['air_leakage_units'] = HPXML::UnitsACHNatural
    args['air_leakage_house_pressure'] = 50
    args['air_leakage_value'] = 0.67
    args['site_shielding_of_home'] = Constants.Auto
    args['heating_system_type'] = 'none'
    args['heating_system_fuel'] = HPXML::FuelTypeNaturalGas
    args['heating_system_heating_efficiency'] = 0
    args['heating_system_heating_capacity'] = Constants.Auto
    args['heating_system_fraction_heat_load_served'] = 0
    args['cooling_system_type'] = 'none'
    args['cooling_system_cooling_efficiency_type'] = HPXML::UnitsSEER
    args['cooling_system_cooling_efficiency'] = 0
    args['cooling_system_cooling_compressor_type'] = HPXML::HVACCompressorTypeSingleStage
    args['cooling_system_cooling_sensible_heat_fraction'] = 0
    args['cooling_system_cooling_capacity'] = Constants.Auto
    args['cooling_system_fraction_cool_load_served'] = 0
    args['cooling_system_is_ducted'] = false
    args['heat_pump_type'] = 'none'
    args['heat_pump_heating_efficiency_type'] = HPXML::UnitsHSPF
    args['heat_pump_heating_efficiency'] = 0
    args['heat_pump_cooling_efficiency_type'] = HPXML::UnitsSEER
    args['heat_pump_cooling_efficiency'] = 0
    args['heat_pump_cooling_compressor_type'] = HPXML::HVACCompressorTypeSingleStage
    args['heat_pump_cooling_sensible_heat_fraction'] = 0
    args['heat_pump_heating_capacity'] = Constants.Auto
    args['heat_pump_heating_capacity_17_f'] = Constants.Auto
    args['heat_pump_cooling_capacity'] = Constants.Auto
    args['heat_pump_fraction_heat_load_served'] = 0
    args['heat_pump_fraction_cool_load_served'] = 0
    args['heat_pump_backup_type'] = 'none'
    args['heat_pump_backup_fuel'] = HPXML::FuelTypeElectricity
    args['heat_pump_backup_heating_efficiency'] = 0
    args['heat_pump_backup_heating_capacity'] = Constants.Auto
    args['hvac_control_heating_weekday_setpoint'] = 68
    args['hvac_control_heating_weekend_setpoint'] = 68
    args['hvac_control_cooling_weekday_setpoint'] = 78
    args['hvac_control_cooling_weekend_setpoint'] = 78
    args['ducts_leakage_units'] = HPXML::UnitsCFM25
    args['ducts_supply_leakage_to_outside_value'] = 0
    args['ducts_return_leakage_to_outside_value'] = 0
    args['ducts_supply_insulation_r'] = 0
    args['ducts_return_insulation_r'] = 0
    args['ducts_supply_location'] = HPXML::LocationLivingSpace
    args['ducts_return_location'] = HPXML::LocationLivingSpace
    args['ducts_supply_surface_area'] = 0
    args['ducts_return_surface_area'] = 0
    args['ducts_number_of_return_registers'] = 0
    args['heating_system_2_type'] = 'none'
    args['heating_system_2_fuel'] = HPXML::FuelTypeElectricity
    args['heating_system_2_heating_efficiency'] = 0
    args['heating_system_2_heating_capacity'] = Constants.Auto
    args['heating_system_2_fraction_heat_load_served'] = 0
    args['mech_vent_fan_type'] = 'none'
    args['mech_vent_flow_rate'] = 0
    args['mech_vent_hours_in_operation'] = 0
    args['mech_vent_recovery_efficiency_type'] = 'Unadjusted'
    args['mech_vent_total_recovery_efficiency'] = 0
    args['mech_vent_sensible_recovery_efficiency'] = 0
    args['mech_vent_fan_power'] = 0
    args['mech_vent_num_units_served'] = 0
    args['mech_vent_2_fan_type'] = 'none'
    args['mech_vent_2_flow_rate'] = 0
    args['mech_vent_2_hours_in_operation'] = 0
    args['mech_vent_2_recovery_efficiency_type'] = 'Unadjusted'
    args['mech_vent_2_total_recovery_efficiency'] = 0
    args['mech_vent_2_sensible_recovery_efficiency'] = 0
    args['mech_vent_2_fan_power'] = 0
    args['kitchen_fans_quantity'] = 0
    args['bathroom_fans_quantity'] = 0
    args['whole_house_fan_present'] = false
    args['whole_house_fan_flow_rate'] = 0
    args['whole_house_fan_power'] = 0
    args['water_heater_type'] = 'none'
    args['water_heater_fuel_type'] = HPXML::FuelTypeElectricity
    args['water_heater_location'] = HPXML::LocationLivingSpace
    args['water_heater_tank_volume'] = 0
    args['water_heater_efficiency_type'] = 'EnergyFactor'
    args['water_heater_efficiency'] = 0
    args['water_heater_recovery_efficiency'] = 0
    args['water_heater_heating_capacity'] = Constants.Auto
    args['water_heater_standby_loss'] = 0
    args['water_heater_jacket_rvalue'] = 0
    args['water_heater_setpoint_temperature'] = 0
    args['water_heater_num_units_served'] = 0
    args['hot_water_distribution_system_type'] = HPXML::DHWDistTypeStandard
    args['hot_water_distribution_standard_piping_length'] = 0
    args['hot_water_distribution_recirc_control_type'] = HPXML::DHWRecirControlTypeNone
    args['hot_water_distribution_recirc_piping_length'] = 0
    args['hot_water_distribution_recirc_branch_piping_length'] = 0
    args['hot_water_distribution_recirc_pump_power'] = 0
    args['hot_water_distribution_pipe_r'] = 0
    args['dwhr_facilities_connected'] = 'none'
    args['dwhr_equal_flow'] = true
    args['dwhr_efficiency'] = 0
    args['water_fixtures_shower_low_flow'] = false
    args['water_fixtures_sink_low_flow'] = false
    args['water_fixtures_usage_multiplier'] = 0
    args['solar_thermal_system_type'] = 'none'
    args['solar_thermal_collector_area'] = 0
    args['solar_thermal_collector_loop_type'] = HPXML::SolarThermalLoopTypeDirect
    args['solar_thermal_collector_type'] = HPXML::SolarThermalTypeEvacuatedTube
    args['solar_thermal_collector_azimuth'] = 0
    args['solar_thermal_collector_tilt'] = 0
    args['solar_thermal_collector_rated_optical_efficiency'] = 0
    args['solar_thermal_collector_rated_thermal_losses'] = 0
    args['solar_thermal_storage_volume'] = Constants.Auto
    args['solar_thermal_solar_fraction'] = 0
    args['pv_system_module_type'] = 'none'
    args['pv_system_location'] = Constants.Auto
    args['pv_system_tracking'] = Constants.Auto
    args['pv_system_array_azimuth'] = 0
    args['pv_system_array_tilt'] = 0
    args['pv_system_max_power_output'] = 0
    args['pv_system_inverter_efficiency'] = 0
    args['pv_system_system_losses_fraction'] = 0
    args['pv_system_num_bedrooms_served'] = 0
    args['pv_system_2_module_type'] = 'none'
    args['pv_system_2_location'] = Constants.Auto
    args['pv_system_2_tracking'] = Constants.Auto
    args['pv_system_2_array_azimuth'] = 0
    args['pv_system_2_array_tilt'] = 0
    args['pv_system_2_max_power_output'] = 0
    args['battery_location'] = 'none'
    args['battery_power'] = Constants.Auto
    args['battery_capacity'] = Constants.Auto
    args['lighting_present'] = false
    args['lighting_interior_fraction_cfl'] = 0
    args['lighting_interior_fraction_lfl'] = 0
    args['lighting_interior_fraction_led'] = 0
    args['lighting_interior_usage_multiplier'] = 0
    args['lighting_exterior_fraction_cfl'] = 0
    args['lighting_exterior_fraction_lfl'] = 0
    args['lighting_exterior_fraction_led'] = 0
    args['lighting_exterior_usage_multiplier'] = 0
    args['lighting_garage_fraction_cfl'] = 0
    args['lighting_garage_fraction_lfl'] = 0
    args['lighting_garage_fraction_led'] = 0
    args['lighting_garage_usage_multiplier'] = 0
    args['holiday_lighting_present'] = false
    args['holiday_lighting_daily_kwh'] = Constants.Auto
    args['dehumidifier_type'] = 'none'
    args['dehumidifier_efficiency_type'] = 'EnergyFactor'
    args['dehumidifier_efficiency'] = 0
    args['dehumidifier_capacity'] = 0
    args['dehumidifier_rh_setpoint'] = 0
    args['dehumidifier_fraction_dehumidification_load_served'] = 0
    args['clothes_washer_location'] = 'none'
    args['clothes_washer_efficiency_type'] = 'IntegratedModifiedEnergyFactor'
    args['clothes_washer_efficiency'] = 0
    args['clothes_washer_rated_annual_kwh'] = 0
    args['clothes_washer_label_electric_rate'] = 0
    args['clothes_washer_label_gas_rate'] = 0
    args['clothes_washer_label_annual_gas_cost'] = 0
    args['clothes_washer_label_usage'] = 0
    args['clothes_washer_capacity'] = 0
    args['clothes_washer_usage_multiplier'] = 0
    args['clothes_dryer_location'] = 'none'
    args['clothes_dryer_fuel_type'] = HPXML::FuelTypeElectricity
    args['clothes_dryer_efficiency_type'] = 'CombinedEnergyFactor'
    args['clothes_dryer_efficiency'] = 0
    args['clothes_dryer_vented_flow_rate'] = 0
    args['clothes_dryer_usage_multiplier'] = 0
    args['dishwasher_location'] = 'none'
    args['dishwasher_efficiency_type'] = 'RatedAnnualkWh'
    args['dishwasher_efficiency'] = 0
    args['dishwasher_label_electric_rate'] = 0
    args['dishwasher_label_gas_rate'] = 0
    args['dishwasher_label_annual_gas_cost'] = 0
    args['dishwasher_label_usage'] = 0
    args['dishwasher_place_setting_capacity'] = 0
    args['dishwasher_usage_multiplier'] = 0
    args['refrigerator_location'] = 'none'
    args['refrigerator_rated_annual_kwh'] = 0
    args['refrigerator_usage_multiplier'] = 0
    args['extra_refrigerator_location'] = 'none'
    args['extra_refrigerator_rated_annual_kwh'] = Constants.Auto
    args['extra_refrigerator_usage_multiplier'] = 0
    args['freezer_location'] = 'none'
    args['freezer_rated_annual_kwh'] = Constants.Auto
    args['freezer_usage_multiplier'] = 0
    args['cooking_range_oven_location'] = 'none'
    args['cooking_range_oven_fuel_type'] = HPXML::FuelTypeElectricity
    args['cooking_range_oven_is_induction'] = false
    args['cooking_range_oven_is_convection'] = false
    args['cooking_range_oven_usage_multiplier'] = 0
    args['ceiling_fan_present'] = false
    args['ceiling_fan_efficiency'] = Constants.Auto
    args['ceiling_fan_quantity'] = Constants.Auto
    args['ceiling_fan_cooling_setpoint_temp_offset'] = 0
    args['misc_plug_loads_television_present'] = false
    args['misc_plug_loads_television_annual_kwh'] = 0
    args['misc_plug_loads_television_usage_multiplier'] = 0
    args['misc_plug_loads_other_annual_kwh'] = 7302.0
    args['misc_plug_loads_other_frac_sensible'] = 0.822
    args['misc_plug_loads_other_frac_latent'] = 0.178
    args['misc_plug_loads_other_usage_multiplier'] = 1.0
    args['misc_plug_loads_well_pump_present'] = false
    args['misc_plug_loads_well_pump_annual_kwh'] = Constants.Auto
    args['misc_plug_loads_well_pump_usage_multiplier'] = 0
    args['misc_plug_loads_vehicle_present'] = false
    args['misc_plug_loads_vehicle_annual_kwh'] = Constants.Auto
    args['misc_plug_loads_vehicle_usage_multiplier'] = 0
    args['misc_fuel_loads_grill_present'] = false
    args['misc_fuel_loads_grill_fuel_type'] = HPXML::FuelTypeNaturalGas
    args['misc_fuel_loads_grill_annual_therm'] = Constants.Auto
    args['misc_fuel_loads_grill_usage_multiplier'] = 0
    args['misc_fuel_loads_lighting_present'] = false
    args['misc_fuel_loads_lighting_fuel_type'] = HPXML::FuelTypeNaturalGas
    args['misc_fuel_loads_lighting_annual_therm'] = Constants.Auto
    args['misc_fuel_loads_lighting_usage_multiplier'] = 0
    args['misc_fuel_loads_fireplace_present'] = false
    args['misc_fuel_loads_fireplace_fuel_type'] = HPXML::FuelTypeNaturalGas
    args['misc_fuel_loads_fireplace_annual_therm'] = Constants.Auto
    args['misc_fuel_loads_fireplace_frac_sensible'] = Constants.Auto
    args['misc_fuel_loads_fireplace_frac_latent'] = Constants.Auto
    args['misc_fuel_loads_fireplace_usage_multiplier'] = 0
    args['pool_present'] = false
    args['pool_pump_annual_kwh'] = Constants.Auto
    args['pool_pump_usage_multiplier'] = 0
    args['pool_heater_type'] = HPXML::HeaterTypeElectricResistance
    args['pool_heater_annual_kwh'] = Constants.Auto
    args['pool_heater_annual_therm'] = Constants.Auto
    args['pool_heater_usage_multiplier'] = 0
    args['hot_tub_present'] = false
    args['hot_tub_pump_annual_kwh'] = Constants.Auto
    args['hot_tub_pump_usage_multiplier'] = 0
    args['hot_tub_heater_type'] = HPXML::HeaterTypeElectricResistance
    args['hot_tub_heater_annual_kwh'] = Constants.Auto
    args['hot_tub_heater_annual_therm'] = Constants.Auto
    args['hot_tub_heater_usage_multiplier'] = 0
  end

  # ASHRAE 140
  if ['ASHRAE_Standard_140/L100AL.xml'].include? hpxml_file
    args['weather_station_epw_filepath'] = 'USA_NV_Las.Vegas-McCarran.Intl.AP.723860_TMY3.epw'
  elsif ['ASHRAE_Standard_140/L110AC.xml',
         'ASHRAE_Standard_140/L110AL.xml'].include? hpxml_file
    args['air_leakage_value'] = 1.5
  elsif ['ASHRAE_Standard_140/L120AC.xml',
         'ASHRAE_Standard_140/L120AL.xml'].include? hpxml_file
    args['wall_assembly_r'] = 23.58
    args['ceiling_assembly_r'] = 57.49
  elsif ['ASHRAE_Standard_140/L130AC.xml',
         'ASHRAE_Standard_140/L130AL.xml'].include? hpxml_file
    args['window_ufactor'] = 0.3
    args['window_shgc'] = 0.335
  elsif ['ASHRAE_Standard_140/L140AC.xml',
         'ASHRAE_Standard_140/L140AL.xml'].include? hpxml_file
    args['window_area_front'] = 0.0
    args['window_area_back'] = 0.0
    args['window_area_left'] = 0.0
    args['window_area_right'] = 0.0
  elsif ['ASHRAE_Standard_140/L150AC.xml',
         'ASHRAE_Standard_140/L150AL.xml'].include? hpxml_file
    args['window_area_front'] = 270.0
    args['window_area_back'] = 0.0
    args['window_area_left'] = 0.0
    args['window_area_right'] = 0.0
    args['window_aspect_ratio'] = 5.0 / 1.5
  elsif ['ASHRAE_Standard_140/L155AC.xml',
         'ASHRAE_Standard_140/L155AL.xml'].include? hpxml_file
    args['overhangs_front_depth'] = 2.5
    args['overhangs_front_distance_to_top_of_window'] = 1.0
    args['overhangs_front_distance_to_bottom_of_window'] = 6.0
  elsif ['ASHRAE_Standard_140/L160AC.xml',
         'ASHRAE_Standard_140/L160AL.xml'].include? hpxml_file
    args['window_area_front'] = 0.0
    args['window_area_back'] = 0.0
    args['window_area_left'] = 135.0
    args['window_area_right'] = 135.0
    args['window_aspect_ratio'] = 5.0 / 1.5
  elsif ['ASHRAE_Standard_140/L170AC.xml',
         'ASHRAE_Standard_140/L170AL.xml'].include? hpxml_file
    args['misc_plug_loads_other_annual_kwh'] = 0.0
  elsif ['ASHRAE_Standard_140/L200AC.xml',
         'ASHRAE_Standard_140/L200AL.xml'].include? hpxml_file
    args['air_leakage_value'] = 1.5
    args['wall_assembly_r'] = 4.84
    args['ceiling_assembly_r'] = 11.75
    args['floor_over_foundation_assembly_r'] = 4.24
  elsif ['ASHRAE_Standard_140/L202AC.xml',
         'ASHRAE_Standard_140/L202AL.xml'].include? hpxml_file
    args['wall_color'] = HPXML::ColorReflective
    args['roof_color'] = HPXML::ColorReflective
  elsif ['ASHRAE_Standard_140/L302XC.xml'].include? hpxml_file
    args['geometry_foundation_type'] = HPXML::FoundationTypeSlab
    args['slab_carpet_fraction'] = 1.0
    args['slab_carpet_r'] = 2.08
  elsif ['ASHRAE_Standard_140/L304XC.xml'].include? hpxml_file
    args['slab_perimeter_insulation_r'] = 5.4
    args['slab_perimeter_depth'] = 2.5
  elsif ['ASHRAE_Standard_140/L322XC.xml'].include? hpxml_file
    args['geometry_foundation_type'] = HPXML::FoundationTypeBasementConditioned
    args['geometry_unit_cfa'] = 3078
    args['air_leakage_value'] = 0.335
  elsif ['ASHRAE_Standard_140/L324XC.xml'].include? hpxml_file
    args['rim_joist_assembly_r'] = 13.14
    args['foundation_wall_insulation_r'] = 10.2
    args['foundation_wall_insulation_distance_to_bottom'] = 7.25
    args['foundation_wall_insulation_location'] = 'interior'
  end

  # Appliances
  if ['base-appliances-coal.xml'].include? hpxml_file
    args['clothes_dryer_fuel_type'] = HPXML::FuelTypeCoal
    args['clothes_dryer_efficiency'] = 3.3
    args['clothes_dryer_vented_flow_rate'] = Constants.Auto
    args['cooking_range_oven_fuel_type'] = HPXML::FuelTypeCoal
  elsif ['base-appliances-dehumidifier.xml'].include? hpxml_file
    args['dehumidifier_type'] = HPXML::DehumidifierTypePortable
  elsif ['base-appliances-dehumidifier-ief-portable.xml'].include? hpxml_file
    args['dehumidifier_efficiency_type'] = 'IntegratedEnergyFactor'
    args['dehumidifier_efficiency'] = 1.5
  elsif ['base-appliances-dehumidifier-ief-whole-home.xml'].include? hpxml_file
    args['dehumidifier_type'] = HPXML::DehumidifierTypeWholeHome
  elsif ['base-appliances-gas.xml'].include? hpxml_file
    args['clothes_dryer_fuel_type'] = HPXML::FuelTypeNaturalGas
    args['clothes_dryer_efficiency'] = 3.3
    args['clothes_dryer_vented_flow_rate'] = Constants.Auto
    args['cooking_range_oven_fuel_type'] = HPXML::FuelTypeNaturalGas
  elsif ['base-appliances-modified.xml'].include? hpxml_file
    args['clothes_washer_efficiency_type'] = 'ModifiedEnergyFactor'
    args['clothes_washer_efficiency'] = 1.65
    args['clothes_dryer_efficiency_type'] = 'EnergyFactor'
    args['clothes_dryer_efficiency'] = 4.29
    args['clothes_dryer_vented_flow_rate'] = 0.0
    args['dishwasher_efficiency_type'] = 'EnergyFactor'
    args['dishwasher_efficiency'] = 0.7
    args['dishwasher_place_setting_capacity'] = 6
  elsif ['base-appliances-none.xml'].include? hpxml_file
    args['clothes_washer_location'] = 'none'
    args['clothes_dryer_location'] = 'none'
    args['dishwasher_location'] = 'none'
    args['refrigerator_location'] = 'none'
    args['cooking_range_oven_location'] = 'none'
  elsif ['base-appliances-oil.xml'].include? hpxml_file
    args['clothes_dryer_fuel_type'] = HPXML::FuelTypeOil
    args['clothes_dryer_efficiency'] = 3.3
    args['clothes_dryer_vented_flow_rate'] = Constants.Auto
    args['cooking_range_oven_fuel_type'] = HPXML::FuelTypeOil
  elsif ['base-appliances-propane.xml'].include? hpxml_file
    args['clothes_dryer_fuel_type'] = HPXML::FuelTypePropane
    args['clothes_dryer_efficiency'] = 3.3
    args['clothes_dryer_vented_flow_rate'] = Constants.Auto
    args['cooking_range_oven_fuel_type'] = HPXML::FuelTypePropane
  elsif ['base-appliances-wood.xml'].include? hpxml_file
    args['clothes_dryer_fuel_type'] = HPXML::FuelTypeWoodCord
    args['clothes_dryer_efficiency'] = 3.3
    args['clothes_dryer_vented_flow_rate'] = Constants.Auto
    args['cooking_range_oven_fuel_type'] = HPXML::FuelTypeWoodCord
  end

  # Attic/roof
  if ['base-atticroof-flat.xml'].include? hpxml_file
    args['geometry_attic_type'] = HPXML::AtticTypeFlatRoof
    args['roof_assembly_r'] = 25.8
    args['ducts_supply_leakage_to_outside_value'] = 0.0
    args['ducts_return_leakage_to_outside_value'] = 0.0
    args['ducts_supply_location'] = HPXML::LocationBasementConditioned
    args['ducts_return_location'] = HPXML::LocationBasementConditioned
  elsif ['base-atticroof-radiant-barrier.xml'].include? hpxml_file
    args['roof_radiant_barrier'] = true
    args['roof_radiant_barrier_grade'] = 2
    args['ceiling_assembly_r'] = 8.7
  elsif ['base-atticroof-unvented-insulated-roof.xml'].include? hpxml_file
    args['ceiling_assembly_r'] = 2.1
    args['roof_assembly_r'] = 25.8
  elsif ['base-atticroof-vented.xml'].include? hpxml_file
    args['geometry_attic_type'] = HPXML::AtticTypeVented
    args['water_heater_location'] = HPXML::LocationAtticVented
    args['ducts_supply_location'] = HPXML::LocationAtticVented
    args['ducts_return_location'] = HPXML::LocationAtticVented
  elsif ['base-atticroof-conditioned.xml'].include? hpxml_file
    args['geometry_attic_type'] = HPXML::AtticTypeConditioned
    args['geometry_unit_num_floors_above_grade'] = 2
    args['geometry_unit_cfa'] = 3600
    args['ducts_supply_location'] = HPXML::LocationLivingSpace
    args['ducts_return_location'] = HPXML::LocationLivingSpace
    args['ducts_supply_leakage_to_outside_value'] = 50
    args['ducts_return_leakage_to_outside_value'] = 100
    args['ducts_number_of_return_registers'] = 3
    args['water_heater_location'] = HPXML::LocationBasementConditioned
    args['clothes_washer_location'] = HPXML::LocationBasementConditioned
    args['clothes_dryer_location'] = HPXML::LocationBasementConditioned
    args['dishwasher_location'] = HPXML::LocationBasementConditioned
    args['refrigerator_location'] = HPXML::LocationBasementConditioned
    args['cooking_range_oven_location'] = HPXML::LocationBasementConditioned
    args['misc_plug_loads_other_annual_kwh'] = 3276
  elsif ['base-atticroof-cathedral.xml'].include? hpxml_file
    # BuildResHPXML measure doesn't support cathedral ceiling; model as
    # conditioned attic and then update the resulting HPXML later.
    args['geometry_attic_type'] = HPXML::AtticTypeConditioned
    args['geometry_unit_num_floors_above_grade'] = 2
    args['geometry_unit_cfa'] = 4050
    args['window_area_left'] = 120.0
    args['window_area_right'] = 120.0
    args['window_aspect_ratio'] = 5.0 / 2.5
    args['roof_assembly_r'] = 25.8
    args['ducts_supply_location'] = HPXML::LocationLivingSpace
    args['ducts_return_location'] = HPXML::LocationLivingSpace
    args['ducts_supply_leakage_to_outside_value'] = 0
    args['ducts_return_leakage_to_outside_value'] = 0
  end

  # Single-Family Attached
  if ['base-bldgtype-single-family-attached.xml'].include? hpxml_file
    args['geometry_unit_type'] = HPXML::ResidentialTypeSFA
    args['geometry_unit_cfa'] = 1800.0
    args['geometry_building_num_units'] = 3
    args['geometry_unit_right_wall_is_adiabatic'] = true
    args['window_front_wwr'] = 0.18
    args['window_back_wwr'] = 0.18
    args['window_left_wwr'] = 0.18
    args['window_right_wwr'] = 0.18
    args['window_area_front'] = 0
    args['window_area_back'] = 0
    args['window_area_left'] = 0
    args['window_area_right'] = 0
    args['heating_system_heating_capacity'] = 24000.0
    args['misc_plug_loads_other_annual_kwh'] = 1638.0
  elsif ['base-bldgtype-single-family-attached-2stories.xml'].include? hpxml_file
    args['geometry_unit_num_floors_above_grade'] = 2
    args['geometry_unit_cfa'] = 2700.0
    args['heating_system_heating_capacity'] = 48000.0
    args['cooling_system_cooling_capacity'] = 36000.0
    args['ducts_supply_surface_area'] = 112.5
    args['ducts_return_surface_area'] = 37.5
    args['ducts_number_of_return_registers'] = 3
    args['misc_plug_loads_other_annual_kwh'] = 2457.0
  end

  # Multifamily
  if ['base-bldgtype-multifamily.xml'].include? hpxml_file
    args['geometry_unit_type'] = HPXML::ResidentialTypeApartment
    args['geometry_unit_cfa'] = 900.0
    args['geometry_foundation_type'] = HPXML::FoundationTypeAboveApartment
    args['geometry_attic_type'] = HPXML::AtticTypeBelowApartment
    args['geometry_unit_right_wall_is_adiabatic'] = true
    args['geometry_building_num_units'] = 6
    args['window_front_wwr'] = 0.18
    args['window_back_wwr'] = 0.18
    args['window_left_wwr'] = 0.18
    args['window_right_wwr'] = 0.18
    args['window_area_front'] = 0
    args['window_area_back'] = 0
    args['window_area_left'] = 0
    args['window_area_right'] = 0
    args['heating_system_heating_capacity'] = 12000.0
    args['cooling_system_cooling_capacity'] = 12000.0
    args['ducts_supply_leakage_to_outside_value'] = 0.0
    args['ducts_return_leakage_to_outside_value'] = 0.0
    args['ducts_supply_location'] = HPXML::LocationLivingSpace
    args['ducts_return_location'] = HPXML::LocationLivingSpace
    args['ducts_supply_insulation_r'] = 0.0
    args['ducts_number_of_return_registers'] = 1
    args['door_area'] = 20.0
    args['misc_plug_loads_other_annual_kwh'] = 819.0
  elsif ['base-bldgtype-multifamily-shared-boiler-only-baseboard.xml',
         'base-bldgtype-multifamily-shared-boiler-chiller-baseboard.xml'].include? hpxml_file
    args['heating_system_type'] = "Shared #{HPXML::HVACTypeBoiler} w/ Baseboard"
    args['cooling_system_type'] = 'none'
  elsif ['base-bldgtype-multifamily-shared-boiler-only-fan-coil.xml',
         'base-bldgtype-multifamily-shared-boiler-chiller-fan-coil.xml'].include? hpxml_file
    args['heating_system_type'] = "Shared #{HPXML::HVACTypeBoiler} w/ Ductless Fan Coil"
  elsif ['base-bldgtype-multifamily-shared-chiller-only-baseboard.xml'].include? hpxml_file
    args['heating_system_type'] = 'none'
    args['cooling_system_type'] = 'none'
  elsif ['base-bldgtype-multifamily-shared-mechvent.xml'].include? hpxml_file
    args['mech_vent_fan_type'] = HPXML::MechVentTypeSupply
    args['mech_vent_flow_rate'] = 800
    args['mech_vent_fan_power'] = 240
    args['mech_vent_num_units_served'] = 10
    args['mech_vent_shared_frac_recirculation'] = 0.5
    args['mech_vent_2_fan_type'] = HPXML::MechVentTypeExhaust
    args['mech_vent_2_flow_rate'] = 72
    args['mech_vent_2_fan_power'] = 26
  elsif ['base-bldgtype-multifamily-shared-mechvent-preconditioning.xml'].include? hpxml_file
    args['mech_vent_shared_preheating_fuel'] = HPXML::FuelTypeNaturalGas
    args['mech_vent_shared_preheating_efficiency'] = 0.92
    args['mech_vent_shared_preheating_fraction_heat_load_served'] = 0.7
    args['mech_vent_shared_precooling_fuel'] = HPXML::FuelTypeElectricity
    args['mech_vent_shared_precooling_efficiency'] = 4.0
    args['mech_vent_shared_precooling_fraction_cool_load_served'] = 0.8
  elsif ['base-bldgtype-multifamily-shared-pv.xml'].include? hpxml_file
    args['pv_system_num_bedrooms_served'] = 6 * 3
    args['pv_system_location'] = HPXML::LocationGround
    args['pv_system_module_type'] = HPXML::PVModuleTypeStandard
    args['pv_system_tracking'] = HPXML::PVTrackingTypeFixed
    args['pv_system_array_azimuth'] = 225
    args['pv_system_array_tilt'] = 30
    args['pv_system_max_power_output'] = 30000
    args['pv_system_inverter_efficiency'] = 0.96
    args['pv_system_system_losses_fraction'] = 0.14
  elsif ['base-bldgtype-multifamily-shared-water-heater.xml'].include? hpxml_file
    args['water_heater_fuel_type'] = HPXML::FuelTypeNaturalGas
    args['water_heater_num_units_served'] = 6
    args['water_heater_tank_volume'] = 120
    args['water_heater_efficiency'] = 0.59
    args['water_heater_recovery_efficiency'] = 0.76
    args['water_heater_heating_capacity'] = 40000
  end

  # DHW
  if ['base-dhw-combi-tankless.xml'].include? hpxml_file
    args['water_heater_type'] = HPXML::WaterHeaterTypeCombiTankless
    args['water_heater_tank_volume'] = Constants.Auto
  elsif ['base-dhw-combi-tankless-outside.xml',
         'base-dhw-indirect-outside.xml',
         'base-dhw-tank-gas-outside.xml',
         'base-dhw-tank-heat-pump-outside.xml',
         'base-dhw-tankless-electric-outside.xml'].include? hpxml_file
    args['water_heater_location'] = HPXML::LocationOtherExterior
  elsif ['base-dhw-dwhr.xml'].include? hpxml_file
    args['dwhr_facilities_connected'] = HPXML::DWHRFacilitiesConnectedAll
  elsif ['base-dhw-indirect.xml'].include? hpxml_file
    args['water_heater_type'] = HPXML::WaterHeaterTypeCombiStorage
    args['water_heater_tank_volume'] = 50
  elsif ['base-dhw-indirect-standbyloss.xml'].include? hpxml_file
    args['water_heater_standby_loss'] = 1.0
  elsif ['base-dhw-indirect-with-solar-fraction.xml',
         'base-dhw-solar-fraction.xml',
         'base-dhw-tank-heat-pump-with-solar-fraction.xml',
         'base-dhw-tankless-gas-with-solar-fraction.xml'].include? hpxml_file
    args['solar_thermal_system_type'] = HPXML::SolarThermalSystemType
    args['solar_thermal_solar_fraction'] = 0.65
  elsif ['base-dhw-jacket-electric.xml',
         'base-dhw-jacket-gas.xml',
         'base-dhw-jacket-hpwh.xml',
         'base-dhw-jacket-indirect.xml'].include? hpxml_file
    args['water_heater_jacket_rvalue'] = 10.0
  elsif ['base-dhw-low-flow-fixtures.xml'].include? hpxml_file
    args['water_fixtures_sink_low_flow'] = true
  elsif ['base-dhw-none.xml'].include? hpxml_file
    args['water_heater_type'] = 'none'
    args['dishwasher_location'] = 'none'
  elsif ['base-dhw-recirc-demand.xml'].include? hpxml_file
    args['hot_water_distribution_system_type'] = HPXML::DHWDistTypeRecirc
    args['hot_water_distribution_recirc_control_type'] = HPXML::DHWRecirControlTypeSensor
    args['hot_water_distribution_pipe_r'] = 3.0
  elsif ['base-dhw-recirc-manual.xml'].include? hpxml_file
    args['hot_water_distribution_system_type'] = HPXML::DHWDistTypeRecirc
    args['hot_water_distribution_recirc_control_type'] = HPXML::DHWRecirControlTypeManual
    args['hot_water_distribution_pipe_r'] = 3.0
  elsif ['base-dhw-recirc-nocontrol.xml'].include? hpxml_file
    args['hot_water_distribution_system_type'] = HPXML::DHWDistTypeRecirc
  elsif ['base-dhw-recirc-temperature.xml'].include? hpxml_file
    args['hot_water_distribution_system_type'] = HPXML::DHWDistTypeRecirc
    args['hot_water_distribution_recirc_control_type'] = HPXML::DHWRecirControlTypeTemperature
  elsif ['base-dhw-recirc-timer.xml'].include? hpxml_file
    args['hot_water_distribution_system_type'] = HPXML::DHWDistTypeRecirc
    args['hot_water_distribution_recirc_control_type'] = HPXML::DHWRecirControlTypeTimer
  elsif ['base-dhw-solar-direct-evacuated-tube.xml'].include? hpxml_file
    args['solar_thermal_system_type'] = HPXML::SolarThermalSystemType
    args['solar_thermal_storage_volume'] = 60
  elsif ['base-dhw-solar-indirect-flat-plate.xml'].include? hpxml_file
    args['solar_thermal_system_type'] = HPXML::SolarThermalSystemType
    args['solar_thermal_collector_type'] = HPXML::SolarThermalTypeSingleGlazing
    args['solar_thermal_collector_rated_optical_efficiency'] = 0.77
    args['solar_thermal_collector_rated_thermal_losses'] = 0.793
    args['solar_thermal_storage_volume'] = 60
    args['solar_thermal_collector_loop_type'] = HPXML::SolarThermalLoopTypeIndirect
  elsif ['base-dhw-solar-direct-flat-plate.xml'].include? hpxml_file
    args['solar_thermal_collector_loop_type'] = HPXML::SolarThermalLoopTypeDirect
  elsif ['base-dhw-solar-direct-ics.xml'].include? hpxml_file
    args['solar_thermal_collector_type'] = HPXML::SolarThermalTypeICS
    args['solar_thermal_collector_loop_type'] = HPXML::SolarThermalLoopTypeDirect
  elsif ['base-dhw-solar-thermosyphon-flat-plate.xml'].include? hpxml_file
    args['solar_thermal_collector_loop_type'] = HPXML::SolarThermalLoopTypeThermosyphon
  elsif ['base-dhw-tank-coal.xml'].include? hpxml_file
    args['water_heater_fuel_type'] = HPXML::FuelTypeCoal
  elsif ['base-dhw-tank-elec-uef.xml'].include? hpxml_file
    args['water_heater_tank_volume'] = 30
    args['water_heater_efficiency_type'] = 'UniformEnergyFactor'
    args['water_heater_efficiency'] = 0.93
    args['water_heater_usage_bin'] = HPXML::WaterHeaterUsageBinLow
    args['water_heater_recovery_efficiency'] = 0.98
    args['water_heater_heating_capacity'] = 15354
  elsif ['base-dhw-tank-gas.xml'].include? hpxml_file
    args['water_heater_fuel_type'] = HPXML::FuelTypeNaturalGas
    args['water_heater_tank_volume'] = 50
    args['water_heater_efficiency'] = 0.59
    args['water_heater_heating_capacity'] = 40000
  elsif ['base-dhw-tank-gas-uef.xml'].include? hpxml_file
    args['water_heater_tank_volume'] = 30
    args['water_heater_efficiency_type'] = 'UniformEnergyFactor'
    args['water_heater_usage_bin'] = HPXML::WaterHeaterUsageBinMedium
    args['water_heater_recovery_efficiency'] = 0.75
    args['water_heater_heating_capacity'] = 30000
  elsif ['base-dhw-tank-heat-pump.xml'].include? hpxml_file
    args['water_heater_type'] = HPXML::WaterHeaterTypeHeatPump
    args['water_heater_tank_volume'] = 80
    args['water_heater_efficiency'] = 2.3
  elsif ['base-dhw-tank-heat-pump-uef.xml'].include? hpxml_file
    args['water_heater_tank_volume'] = 50
    args['water_heater_efficiency_type'] = 'UniformEnergyFactor'
    args['water_heater_efficiency'] = 3.75
    args['water_heater_usage_bin'] = HPXML::WaterHeaterUsageBinMedium
    args['water_heater_heating_capacity'] = 18767
  elsif ['base-dhw-tank-heat-pump-with-solar.xml',
         'base-dhw-tankless-gas-with-solar.xml'].include? hpxml_file
    args['solar_thermal_system_type'] = HPXML::SolarThermalSystemType
    args['solar_thermal_collector_loop_type'] = HPXML::SolarThermalLoopTypeIndirect
    args['solar_thermal_collector_type'] = HPXML::SolarThermalTypeSingleGlazing
    args['solar_thermal_collector_rated_optical_efficiency'] = 0.77
    args['solar_thermal_collector_rated_thermal_losses'] = 0.793
    args['solar_thermal_storage_volume'] = 60
  elsif ['base-dhw-tankless-electric.xml'].include? hpxml_file
    args['water_heater_type'] = HPXML::WaterHeaterTypeTankless
    args['water_heater_tank_volume'] = Constants.Auto
    args['water_heater_efficiency'] = 0.99
  elsif ['base-dhw-tankless-electric-uef.xml'].include? hpxml_file
    args['water_heater_efficiency_type'] = 'UniformEnergyFactor'
    args['water_heater_efficiency'] = 0.98
  elsif ['base-dhw-tankless-gas.xml'].include? hpxml_file
    args['water_heater_type'] = HPXML::WaterHeaterTypeTankless
    args['water_heater_fuel_type'] = HPXML::FuelTypeNaturalGas
    args['water_heater_tank_volume'] = Constants.Auto
    args['water_heater_efficiency'] = 0.82
  elsif ['base-dhw-tankless-gas-uef.xml'].include? hpxml_file
    args['water_heater_efficiency_type'] = 'UniformEnergyFactor'
    args['water_heater_efficiency'] = 0.93
  elsif ['base-dhw-tankless-propane.xml'].include? hpxml_file
    args['water_heater_fuel_type'] = HPXML::FuelTypePropane
  elsif ['base-dhw-tank-oil.xml'].include? hpxml_file
    args['water_heater_fuel_type'] = HPXML::FuelTypeOil
  elsif ['base-dhw-tank-wood.xml'].include? hpxml_file
    args['water_heater_fuel_type'] = HPXML::FuelTypeWoodCord
  elsif ['base-dhw-desuperheater.xml',
         'base-dhw-desuperheater-2-speed.xml',
         'base-dhw-desuperheater-var-speed.xml',
         'base-dhw-desuperheater-hpwh.xml',
         'base-dhw-desuperheater-gshp.xml'].include? hpxml_file
    args['water_heater_uses_desuperheater'] = true
  elsif ['base-dhw-desuperheater-tankless.xml'].include? hpxml_file
    args['water_heater_uses_desuperheater'] = true
    args['water_heater_type'] = HPXML::WaterHeaterTypeTankless
    args['water_heater_tank_volume'] = Constants.Auto
    args['water_heater_efficiency'] = 0.99
  end

  # Enclosure
  if ['base-enclosure-2stories.xml'].include? hpxml_file
    args['geometry_unit_cfa'] = 4050.0
    args['geometry_unit_num_floors_above_grade'] = 2
    args['window_area_front'] = 216.0
    args['window_area_back'] = 216.0
    args['window_area_left'] = 144.0
    args['window_area_right'] = 144.0
    args['heating_system_heating_capacity'] = 48000.0
    args['cooling_system_cooling_capacity'] = 36000.0
    args['ducts_supply_surface_area'] = 112.5
    args['ducts_return_surface_area'] = 37.5
    args['ducts_number_of_return_registers'] = 3
    args['misc_plug_loads_other_annual_kwh'] = 3685.5
  elsif ['base-enclosure-2stories-garage.xml'].include? hpxml_file
    args['geometry_unit_cfa'] = 3250.0
    args['geometry_garage_width'] = 20.0
    args['misc_plug_loads_other_annual_kwh'] = 2957.5
    args['floor_over_garage_assembly_r'] = 39.3
  elsif ['base-enclosure-beds-1.xml'].include? hpxml_file
    args['geometry_unit_num_bedrooms'] = 1
    args['geometry_unit_num_bathrooms'] = 1
    args['geometry_unit_num_occupants'] = 1
    args['misc_plug_loads_television_annual_kwh'] = 482.0
  elsif ['base-enclosure-beds-2.xml'].include? hpxml_file
    args['geometry_unit_num_bedrooms'] = 2
    args['geometry_unit_num_bathrooms'] = 1
    args['geometry_unit_num_occupants'] = 2
    args['misc_plug_loads_television_annual_kwh'] = 551.0
  elsif ['base-enclosure-beds-4.xml'].include? hpxml_file
    args['geometry_unit_num_bedrooms'] = 4
    args['geometry_unit_num_occupants'] = 4
    args['misc_plug_loads_television_annual_kwh'] = 689.0
  elsif ['base-enclosure-beds-5.xml'].include? hpxml_file
    args['geometry_unit_num_bedrooms'] = 5
    args['geometry_unit_num_bathrooms'] = 3
    args['geometry_unit_num_occupants'] = 5
    args['misc_plug_loads_television_annual_kwh'] = 758.0
  elsif ['base-enclosure-garage.xml'].include? hpxml_file
    args['geometry_garage_width'] = 30.0
    args['geometry_garage_protrusion'] = 1.0
    args['window_area_front'] = 12.0
    args['window_aspect_ratio'] = 5.0 / 1.5
    args['ducts_supply_location'] = HPXML::LocationGarage
    args['ducts_return_location'] = HPXML::LocationGarage
    args['water_heater_location'] = HPXML::LocationGarage
    args['clothes_washer_location'] = HPXML::LocationGarage
    args['clothes_dryer_location'] = HPXML::LocationGarage
    args['dishwasher_location'] = HPXML::LocationGarage
    args['refrigerator_location'] = HPXML::LocationGarage
    args['cooking_range_oven_location'] = HPXML::LocationGarage
  elsif ['base-enclosure-infil-ach-house-pressure.xml',
         'base-enclosure-infil-cfm-house-pressure.xml'].include? hpxml_file
    args['air_leakage_house_pressure'] = 45
    args['air_leakage_value'] *= 0.9338
  elsif ['base-enclosure-infil-cfm50.xml'].include? hpxml_file
    args['air_leakage_units'] = HPXML::UnitsCFM
    args['air_leakage_value'] = 1080
  elsif ['base-enclosure-infil-flue.xml'].include? hpxml_file
    args['geometry_has_flue_or_chimney'] = 'true'
  elsif ['base-enclosure-infil-natural-ach.xml'].include? hpxml_file
    args['air_leakage_units'] = HPXML::UnitsACHNatural
    args['air_leakage_value'] = 0.2
  elsif ['base-enclosure-overhangs.xml'].include? hpxml_file
    args['overhangs_back_depth'] = 2.5
    args['overhangs_back_distance_to_bottom_of_window'] = 4.0
    args['overhangs_left_depth'] = 1.5
    args['overhangs_left_distance_to_top_of_window'] = 2.0
    args['overhangs_left_distance_to_bottom_of_window'] = 7.0
    args['overhangs_right_depth'] = 1.5
    args['overhangs_right_distance_to_top_of_window'] = 2.0
    args['overhangs_right_distance_to_bottom_of_window'] = 6.0
  elsif ['base-enclosure-windows-none.xml'].include? hpxml_file
    args['window_area_front'] = 0
    args['window_area_back'] = 0
    args['window_area_left'] = 0
    args['window_area_right'] = 0
  elsif ['base-enclosure-skylights.xml'].include? hpxml_file
    args['skylight_area_front'] = 15
    args['skylight_area_back'] = 15
  elsif ['base-enclosure-split-level.xml'].include? hpxml_file
    args['ducts_number_of_return_registers'] = 2
  end

  # Foundation
  if ['base-foundation-ambient.xml'].include? hpxml_file
    args['geometry_unit_cfa'] = 1350.0
    args['geometry_foundation_type'] = HPXML::FoundationTypeAmbient
    args.delete('geometry_rim_joist_height')
    args['floor_over_foundation_assembly_r'] = 18.7
    args.delete('rim_joist_assembly_r')
    args['ducts_number_of_return_registers'] = 1
    args['misc_plug_loads_other_annual_kwh'] = 1228.5
  elsif ['base-foundation-conditioned-basement-slab-insulation.xml'].include? hpxml_file
    args['slab_under_insulation_r'] = 10
    args['slab_under_width'] = 4
  elsif ['base-foundation-conditioned-basement-wall-interior-insulation.xml'].include? hpxml_file
    args['foundation_wall_type'] = HPXML::FoundationWallTypeConcreteBlockFoamCore
    args['foundation_wall_insulation_r'] = 18.9
    args['foundation_wall_insulation_distance_to_top'] = 1.0
  elsif ['base-foundation-slab.xml'].include? hpxml_file
    args['geometry_unit_cfa'] = 1350.0
    args['geometry_foundation_type'] = HPXML::FoundationTypeSlab
    args['geometry_foundation_height'] = 0.0
    args['geometry_foundation_height_above_grade'] = 0.0
    args['foundation_wall_insulation_distance_to_bottom'] = Constants.Auto
    args['slab_under_insulation_r'] = 5
    args['slab_under_width'] = 999
    args['slab_carpet_fraction'] = 1.0
    args['slab_carpet_r'] = 2.5
    args['ducts_supply_location'] = HPXML::LocationUnderSlab
    args['ducts_return_location'] = HPXML::LocationUnderSlab
    args['ducts_number_of_return_registers'] = 1
    args['misc_plug_loads_other_annual_kwh'] = 1228.5
  elsif ['base-foundation-unconditioned-basement.xml'].include? hpxml_file
    args['geometry_unit_cfa'] = 1350.0
    args['geometry_foundation_type'] = HPXML::FoundationTypeBasementUnconditioned
    args['floor_over_foundation_assembly_r'] = 18.7
    args['foundation_wall_insulation_r'] = 0
    args['foundation_wall_insulation_distance_to_bottom'] = 0.0
    args['rim_joist_assembly_r'] = 4.0
    args['ducts_supply_location'] = HPXML::LocationBasementUnconditioned
    args['ducts_return_location'] = HPXML::LocationBasementUnconditioned
    args['ducts_number_of_return_registers'] = 1
    args['water_heater_location'] = HPXML::LocationBasementUnconditioned
    args['clothes_washer_location'] = HPXML::LocationBasementUnconditioned
    args['clothes_dryer_location'] = HPXML::LocationBasementUnconditioned
    args['dishwasher_location'] = HPXML::LocationBasementUnconditioned
    args['refrigerator_location'] = HPXML::LocationBasementUnconditioned
    args['cooking_range_oven_location'] = HPXML::LocationBasementUnconditioned
    args['misc_plug_loads_other_annual_kwh'] = 1228.5
  elsif ['base-foundation-basement-garage.xml'].include? hpxml_file
    args['misc_plug_loads_other_annual_kwh'] = 1729
  elsif ['base-foundation-unconditioned-basement-above-grade.xml'].include? hpxml_file
    args['geometry_foundation_height_above_grade'] = 4.0
  elsif ['base-foundation-unconditioned-basement-assembly-r.xml'].include? hpxml_file
    args['foundation_wall_assembly_r'] = 10.69
  elsif ['base-foundation-unconditioned-basement-wall-insulation.xml'].include? hpxml_file
    args['floor_over_foundation_assembly_r'] = 2.1
    args['foundation_wall_insulation_r'] = 8.9
    args['foundation_wall_insulation_distance_to_bottom'] = 4.0
    args['rim_joist_assembly_r'] = 23.0
  elsif ['base-foundation-unvented-crawlspace.xml'].include? hpxml_file
    args['geometry_unit_cfa'] = 1350.0
    args['geometry_foundation_type'] = HPXML::FoundationTypeCrawlspaceUnvented
    args['geometry_foundation_height'] = 4.0
    args['slab_thickness'] = 0.0
    args['floor_over_foundation_assembly_r'] = 18.7
    args['foundation_wall_insulation_distance_to_bottom'] = 4.0
    args['ducts_supply_location'] = HPXML::LocationCrawlspaceUnvented
    args['ducts_return_location'] = HPXML::LocationCrawlspaceUnvented
    args['ducts_number_of_return_registers'] = 1
    args['water_heater_location'] = HPXML::LocationCrawlspaceUnvented
    args['misc_plug_loads_other_annual_kwh'] = 1228.5
  elsif ['base-foundation-vented-crawlspace.xml'].include? hpxml_file
    args['geometry_unit_cfa'] = 1350.0
    args['geometry_foundation_type'] = HPXML::FoundationTypeCrawlspaceVented
    args['geometry_foundation_height'] = 4.0
    args['slab_thickness'] = 0.0
    args['floor_over_foundation_assembly_r'] = 18.7
    args['foundation_wall_insulation_distance_to_bottom'] = 4.0
    args['ducts_supply_location'] = HPXML::LocationCrawlspaceVented
    args['ducts_return_location'] = HPXML::LocationCrawlspaceVented
    args['ducts_number_of_return_registers'] = 1
    args['water_heater_location'] = HPXML::LocationCrawlspaceVented
    args['misc_plug_loads_other_annual_kwh'] = 1228.5
  elsif ['base-foundation-conditioned-crawlspace.xml'].include? hpxml_file
    args['geometry_unit_cfa'] = 1350.0
    args['geometry_foundation_type'] = HPXML::FoundationTypeCrawlspaceConditioned
    args['geometry_foundation_height'] = 4.0
    args['floor_over_foundation_assembly_r'] = 18.7
    args['foundation_wall_insulation_distance_to_bottom'] = 4.0
    args['ducts_supply_location'] = HPXML::LocationCrawlspaceConditioned
    args['ducts_return_location'] = HPXML::LocationCrawlspaceConditioned
    args['ducts_supply_leakage_to_outside_value'] = 0.0
    args['ducts_return_leakage_to_outside_value'] = 0.0
    args['ducts_number_of_return_registers'] = 1
    args['water_heater_location'] = HPXML::LocationCrawlspaceConditioned
    args['misc_plug_loads_other_annual_kwh'] = 1228.5
  elsif ['base-foundation-walkout-basement.xml'].include? hpxml_file
    args['geometry_foundation_height_above_grade'] = 5.0
    args['foundation_wall_insulation_distance_to_bottom'] = 4.0
  end

  # HVAC
  if ['base-hvac-air-to-air-heat-pump-1-speed.xml'].include? hpxml_file
    args['heating_system_type'] = 'none'
    args['cooling_system_type'] = 'none'
    args['heat_pump_type'] = HPXML::HVACTypeHeatPumpAirToAir
    args['heat_pump_heating_capacity_17_f'] = args['heat_pump_heating_capacity'] * 0.6
    args['heat_pump_backup_type'] = HPXML::HeatPumpBackupTypeIntegrated
  elsif ['base-hvac-air-to-air-heat-pump-1-speed-cooling-only.xml'].include? hpxml_file
    args['heat_pump_heating_capacity'] = 0.0
    args['heat_pump_heating_capacity_17_f'] = 0.0
    args['heat_pump_fraction_heat_load_served'] = 0
    args['heat_pump_backup_type'] = 'none'
  elsif ['base-hvac-air-to-air-heat-pump-1-speed-heating-only.xml'].include? hpxml_file
    args['heat_pump_cooling_capacity'] = 0.0
    args['heat_pump_fraction_cool_load_served'] = 0
  elsif ['base-hvac-air-to-air-heat-pump-2-speed.xml'].include? hpxml_file
    args['heating_system_type'] = 'none'
    args['cooling_system_type'] = 'none'
    args['heat_pump_type'] = HPXML::HVACTypeHeatPumpAirToAir
    args['heat_pump_heating_efficiency'] = 9.3
    args['heat_pump_cooling_compressor_type'] = HPXML::HVACCompressorTypeTwoStage
    args['heat_pump_heating_capacity_17_f'] = args['heat_pump_heating_capacity'] * 0.6
    args['heat_pump_cooling_efficiency'] = 18.0
    args['heat_pump_backup_type'] = HPXML::HeatPumpBackupTypeIntegrated
  elsif ['base-hvac-air-to-air-heat-pump-var-speed.xml'].include? hpxml_file
    args['heating_system_type'] = 'none'
    args['cooling_system_type'] = 'none'
    args['heat_pump_type'] = HPXML::HVACTypeHeatPumpAirToAir
    args['heat_pump_heating_efficiency'] = 10.0
    args['heat_pump_cooling_compressor_type'] = HPXML::HVACCompressorTypeVariableSpeed
    args['heat_pump_cooling_sensible_heat_fraction'] = 0.78
    args['heat_pump_heating_capacity_17_f'] = args['heat_pump_heating_capacity'] * 0.6
    args['heat_pump_cooling_efficiency'] = 22.0
    args['heat_pump_backup_type'] = HPXML::HeatPumpBackupTypeIntegrated
  elsif ['base-hvac-air-to-air-heat-pump-var-speed-backup-boiler.xml'].include? hpxml_file
    args['heat_pump_backup_type'] = HPXML::HeatPumpBackupTypeSeparate
    args['heat_pump_heating_capacity'] = 18000.0
    args['heat_pump_cooling_capacity'] = 18000.0
    args['heat_pump_heating_capacity_17_f'] = args['heat_pump_heating_capacity'] * 0.6
    args['heating_system_2_type'] = HPXML::HVACTypeBoiler
    args['heating_system_2_fuel'] = HPXML::FuelTypeNaturalGas
    args['heating_system_2_heating_efficiency'] = 0.8
    args['heating_system_2_heating_capacity'] = 60000.0
  elsif ['base-hvac-air-to-air-heat-pump-var-speed-backup-boiler-switchover-temperature.xml'].include? hpxml_file
    args['heat_pump_backup_heating_switchover_temp'] = 25
  elsif hpxml_file.include? 'autosize'
    args['heating_system_heating_capacity'] = Constants.Auto
    args['heating_system_2_heating_capacity'] = Constants.Auto
    args['cooling_system_cooling_capacity'] = Constants.Auto
    if hpxml_file.include? 'manual-s-oversize-allowances'
      args['heat_pump_heating_capacity'] = Constants.Auto
    else
      args['heat_pump_heating_capacity'] = Constants.AutoMaxLoad
    end
    args['heat_pump_heating_capacity_17_f'] = Constants.Auto
    args['heat_pump_backup_heating_capacity'] = Constants.Auto
    args['heat_pump_cooling_capacity'] = Constants.Auto
  elsif ['base-hvac-boiler-coal-only.xml',
         'base-hvac-furnace-coal-only.xml'].include? hpxml_file
    args['heating_system_fuel'] = HPXML::FuelTypeCoal
  elsif ['base-hvac-boiler-elec-only.xml'].include? hpxml_file
    args['heating_system_type'] = HPXML::HVACTypeBoiler
    args['heating_system_fuel'] = HPXML::FuelTypeElectricity
    args['heating_system_heating_efficiency'] = 0.98
    args['cooling_system_type'] = 'none'
  elsif ['base-hvac-boiler-gas-central-ac-1-speed.xml'].include? hpxml_file
    args['heating_system_type'] = HPXML::HVACTypeBoiler
  elsif ['base-hvac-boiler-gas-only.xml'].include? hpxml_file
    args['heating_system_type'] = HPXML::HVACTypeBoiler
    args['cooling_system_type'] = 'none'
  elsif ['base-hvac-boiler-oil-only.xml',
         'base-hvac-furnace-oil-only.xml'].include? hpxml_file
    args['heating_system_fuel'] = HPXML::FuelTypeOil
  elsif ['base-hvac-boiler-propane-only.xml',
         'base-hvac-furnace-propane-only.xml'].include? hpxml_file
    args['heating_system_fuel'] = HPXML::FuelTypePropane
  elsif ['base-hvac-boiler-wood-only.xml',
         'base-hvac-furnace-wood-only.xml'].include? hpxml_file
    args['heating_system_fuel'] = HPXML::FuelTypeWoodCord
  elsif ['base-hvac-central-ac-only-1-speed.xml'].include? hpxml_file
    args['heating_system_type'] = 'none'
  elsif ['base-hvac-central-ac-only-2-speed.xml'].include? hpxml_file
    args['heating_system_type'] = 'none'
    args['cooling_system_cooling_efficiency'] = 18.0
    args['cooling_system_cooling_compressor_type'] = HPXML::HVACCompressorTypeTwoStage
  elsif ['base-hvac-central-ac-only-var-speed.xml'].include? hpxml_file
    args['heating_system_type'] = 'none'
    args['cooling_system_cooling_efficiency'] = 24.0
    args['cooling_system_cooling_compressor_type'] = HPXML::HVACCompressorTypeVariableSpeed
    args['cooling_system_cooling_sensible_heat_fraction'] = 0.78
  elsif ['base-hvac-central-ac-plus-air-to-air-heat-pump-heating.xml'].include? hpxml_file
    args['heat_pump_type'] = HPXML::HVACTypeHeatPumpAirToAir
    args['heat_pump_heating_efficiency'] = 7.7
    args['heat_pump_heating_capacity_17_f'] = args['heat_pump_heating_capacity'] * 0.6
    args['heat_pump_fraction_cool_load_served'] = 0
    args['heat_pump_backup_type'] = HPXML::HeatPumpBackupTypeIntegrated
    args['heat_pump_backup_fuel'] = HPXML::FuelTypeElectricity
  elsif ['base-hvac-dual-fuel-air-to-air-heat-pump-1-speed.xml'].include? hpxml_file
    args['heat_pump_heating_efficiency'] = 7.7
    args['heat_pump_backup_fuel'] = HPXML::FuelTypeNaturalGas
    args['heat_pump_backup_heating_efficiency'] = 0.95
    args['heat_pump_backup_heating_switchover_temp'] = 25
  elsif ['base-hvac-dual-fuel-air-to-air-heat-pump-1-speed-electric.xml'].include? hpxml_file
    args['heat_pump_backup_fuel'] = HPXML::FuelTypeElectricity
    args['heat_pump_backup_heating_efficiency'] = 1.0
  elsif ['base-hvac-dual-fuel-air-to-air-heat-pump-2-speed.xml',
         'base-hvac-dual-fuel-air-to-air-heat-pump-var-speed.xml'].include? hpxml_file
    args['heat_pump_backup_fuel'] = HPXML::FuelTypeNaturalGas
    args['heat_pump_backup_heating_efficiency'] = 0.95
    args['heat_pump_backup_heating_switchover_temp'] = 25
  elsif ['base-hvac-dual-fuel-mini-split-heat-pump-ducted.xml'].include? hpxml_file
    args['heat_pump_heating_capacity'] = 36000.0
    args['heat_pump_backup_fuel'] = HPXML::FuelTypeNaturalGas
    args['heat_pump_backup_heating_efficiency'] = 0.95
    args['heat_pump_backup_heating_switchover_temp'] = 25
  elsif ['base-hvac-ducts-leakage-cfm50.xml'].include? hpxml_file
    args['ducts_leakage_units'] = HPXML::UnitsCFM50
    args['ducts_supply_leakage_to_outside_value'] = 100
    args['ducts_return_leakage_to_outside_value'] = 125
  elsif ['base-hvac-ducts-leakage-percent.xml'].include? hpxml_file
    args['ducts_leakage_units'] = HPXML::UnitsPercent
    args['ducts_supply_leakage_to_outside_value'] = 0.1
    args['ducts_return_leakage_to_outside_value'] = 0.05
  elsif ['base-hvac-elec-resistance-only.xml'].include? hpxml_file
    args['heating_system_type'] = HPXML::HVACTypeElectricResistance
    args['heating_system_fuel'] = HPXML::FuelTypeElectricity
    args['heating_system_heating_efficiency'] = 1.0
    args['cooling_system_type'] = 'none'
  elsif ['base-hvac-evap-cooler-furnace-gas.xml'].include? hpxml_file
    args['cooling_system_type'] = HPXML::HVACTypeEvaporativeCooler
    args.delete('cooling_system_cooling_compressor_type')
    args.delete('cooling_system_cooling_sensible_heat_fraction')
  elsif ['base-hvac-evap-cooler-only.xml'].include? hpxml_file
    args['heating_system_type'] = 'none'
    args['cooling_system_type'] = HPXML::HVACTypeEvaporativeCooler
    args.delete('cooling_system_cooling_compressor_type')
    args.delete('cooling_system_cooling_sensible_heat_fraction')
  elsif ['base-hvac-evap-cooler-only-ducted.xml'].include? hpxml_file
    args['heating_system_type'] = 'none'
    args['cooling_system_type'] = HPXML::HVACTypeEvaporativeCooler
    args.delete('cooling_system_cooling_compressor_type')
    args.delete('cooling_system_cooling_sensible_heat_fraction')
    args['cooling_system_is_ducted'] = true
    args['ducts_return_leakage_to_outside_value'] = 0.0
  elsif ['base-hvac-fireplace-wood-only.xml'].include? hpxml_file
    args['heating_system_type'] = HPXML::HVACTypeFireplace
    args['heating_system_fuel'] = HPXML::FuelTypeWoodCord
  elsif ['base-hvac-fixed-heater-gas-only.xml'].include? hpxml_file
    args['heating_system_type'] = HPXML::HVACTypeFixedHeater
    args['heating_system_heating_efficiency'] = 1.0
    args['cooling_system_type'] = 'none'
  elsif ['base-hvac-floor-furnace-propane-only.xml'].include? hpxml_file
    args['heating_system_type'] = HPXML::HVACTypeFloorFurnace
    args['heating_system_fuel'] = HPXML::FuelTypePropane
  elsif ['base-hvac-furnace-elec-central-ac-1-speed.xml'].include? hpxml_file
    args['heating_system_fuel'] = HPXML::FuelTypeElectricity
    args['heating_system_heating_efficiency'] = 1.0
  elsif ['base-hvac-furnace-elec-only.xml'].include? hpxml_file
    args['heating_system_fuel'] = HPXML::FuelTypeElectricity
    args['heating_system_heating_efficiency'] = 0.98
    args['cooling_system_type'] = 'none'
  elsif ['base-hvac-furnace-gas-central-ac-2-speed.xml'].include? hpxml_file
    args['cooling_system_cooling_efficiency'] = 18.0
    args['cooling_system_cooling_compressor_type'] = HPXML::HVACCompressorTypeTwoStage
  elsif ['base-hvac-furnace-gas-central-ac-var-speed.xml'].include? hpxml_file
    args['cooling_system_cooling_efficiency'] = 24.0
    args['cooling_system_cooling_compressor_type'] = HPXML::HVACCompressorTypeVariableSpeed
    args['cooling_system_cooling_sensible_heat_fraction'] = 0.78
  elsif ['base-hvac-furnace-gas-only.xml'].include? hpxml_file
    args['cooling_system_type'] = 'none'
  elsif ['base-hvac-furnace-gas-room-ac.xml'].include? hpxml_file
    args['cooling_system_type'] = HPXML::HVACTypeRoomAirConditioner
    args['cooling_system_cooling_efficiency_type'] = HPXML::UnitsEER
    args['cooling_system_cooling_efficiency'] = 8.5
    args.delete('cooling_system_cooling_compressor_type')
    args['cooling_system_cooling_sensible_heat_fraction'] = 0.65
  elsif ['base-hvac-mini-split-air-conditioner-only-ducted.xml'].include? hpxml_file
    args['heating_system_type'] = 'none'
    args['cooling_system_type'] = HPXML::HVACTypeMiniSplitAirConditioner
    args['cooling_system_cooling_efficiency'] = 19.0
    args.delete('cooling_system_cooling_compressor_type')
    args['cooling_system_is_ducted'] = true
    args['ducts_supply_leakage_to_outside_value'] = 15.0
    args['ducts_return_leakage_to_outside_value'] = 5.0
    args['ducts_supply_insulation_r'] = 0.0
    args['ducts_supply_surface_area'] = 30.0
    args['ducts_return_surface_area'] = 10.0
  elsif ['base-hvac-mini-split-air-conditioner-only-ductless.xml'].include? hpxml_file
    args['cooling_system_is_ducted'] = false
  elsif ['base-hvac-ground-to-air-heat-pump.xml'].include? hpxml_file
    args['heating_system_type'] = 'none'
    args['cooling_system_type'] = 'none'
    args['heat_pump_type'] = HPXML::HVACTypeHeatPumpGroundToAir
    args['heat_pump_heating_efficiency_type'] = HPXML::UnitsCOP
    args['heat_pump_heating_efficiency'] = 3.6
    args['heat_pump_cooling_efficiency_type'] = HPXML::UnitsEER
    args['heat_pump_cooling_efficiency'] = 16.6
    args.delete('heat_pump_cooling_compressor_type')
    args['heat_pump_backup_type'] = HPXML::HeatPumpBackupTypeIntegrated
  elsif ['base-hvac-ground-to-air-heat-pump-cooling-only.xml'].include? hpxml_file
    args['heat_pump_heating_capacity'] = 0.0
    args['heat_pump_fraction_heat_load_served'] = 0
    args['heat_pump_backup_type'] = 'none'
  elsif ['base-hvac-ground-to-air-heat-pump-heating-only.xml'].include? hpxml_file
    args['heat_pump_cooling_capacity'] = 0.0
    args['heat_pump_fraction_cool_load_served'] = 0
  elsif ['base-hvac-seasons.xml'].include? hpxml_file
    args['hvac_control_heating_season_period'] = 'Nov 1 - Jun 30'
    args['hvac_control_cooling_season_period'] = 'Jun 1 - Oct 31'
  elsif ['base-hvac-install-quality-air-to-air-heat-pump-1-speed.xml',
         'base-hvac-install-quality-air-to-air-heat-pump-2-speed.xml',
         'base-hvac-install-quality-air-to-air-heat-pump-var-speed.xml',
         'base-hvac-install-quality-ground-to-air-heat-pump.xml',
         'base-hvac-install-quality-mini-split-heat-pump-ducted.xml'].include? hpxml_file
    args['heat_pump_airflow_defect_ratio'] = -0.25
    args['heat_pump_charge_defect_ratio'] = -0.25
  elsif ['base-hvac-install-quality-furnace-gas-central-ac-1-speed.xml',
         'base-hvac-install-quality-furnace-gas-central-ac-2-speed.xml',
         'base-hvac-install-quality-furnace-gas-central-ac-var-speed.xml'].include? hpxml_file
    args['heating_system_airflow_defect_ratio'] = -0.25
    args['cooling_system_airflow_defect_ratio'] = -0.25
    args['cooling_system_charge_defect_ratio'] = -0.25
  elsif ['base-hvac-install-quality-furnace-gas-only.xml'].include? hpxml_file
    args['heating_system_airflow_defect_ratio'] = -0.25
  elsif ['base-hvac-install-quality-mini-split-air-conditioner-only-ducted.xml'].include? hpxml_file
    args['cooling_system_airflow_defect_ratio'] = -0.25
    args['cooling_system_charge_defect_ratio'] = -0.25
  elsif ['base-hvac-mini-split-heat-pump-ducted.xml'].include? hpxml_file
    args['heating_system_type'] = 'none'
    args['cooling_system_type'] = 'none'
    args['heat_pump_type'] = HPXML::HVACTypeHeatPumpMiniSplit
    args['heat_pump_heating_capacity_17_f'] = args['heat_pump_heating_capacity'] * 0.6
    args['heat_pump_heating_efficiency'] = 10.0
    args['heat_pump_cooling_efficiency'] = 19.0
    args.delete('heat_pump_cooling_compressor_type')
    args['heat_pump_backup_type'] = HPXML::HeatPumpBackupTypeIntegrated
    args['heat_pump_is_ducted'] = true
    args['ducts_supply_leakage_to_outside_value'] = 15.0
    args['ducts_return_leakage_to_outside_value'] = 5.0
    args['ducts_supply_insulation_r'] = 0.0
    args['ducts_supply_surface_area'] = 30.0
    args['ducts_return_surface_area'] = 10.0
  elsif ['base-hvac-mini-split-heat-pump-ducted-cooling-only.xml'].include? hpxml_file
    args['heat_pump_heating_capacity'] = 0
    args['heat_pump_heating_capacity_17_f'] = 0
    args['heat_pump_fraction_heat_load_served'] = 0
    args['heat_pump_backup_type'] = 'none'
  elsif ['base-hvac-mini-split-heat-pump-ducted-heating-only.xml'].include? hpxml_file
    args['heat_pump_cooling_capacity'] = 0
    args['heat_pump_fraction_cool_load_served'] = 0
    args['heat_pump_backup_fuel'] = HPXML::FuelTypeElectricity
  elsif ['base-hvac-mini-split-heat-pump-ductless.xml'].include? hpxml_file
    args['heat_pump_backup_type'] = 'none'
    args['heat_pump_is_ducted'] = false
  elsif ['base-hvac-mini-split-heat-pump-ductless-backup-stove.xml'].include? hpxml_file
    args['heat_pump_backup_type'] = HPXML::HeatPumpBackupTypeSeparate
    args['heat_pump_heating_capacity'] = 18000.0
    args['heat_pump_cooling_capacity'] = 18000.0
    args['heat_pump_heating_capacity_17_f'] = args['heat_pump_heating_capacity'] * 0.6
    args['heating_system_2_type'] = HPXML::HVACTypeStove
    args['heating_system_2_fuel'] = HPXML::FuelTypeOil
    args['heating_system_2_heating_efficiency'] = 0.6
    args['heating_system_2_heating_capacity'] = 60000.0
  elsif ['base-hvac-none.xml'].include? hpxml_file
    args['heating_system_type'] = 'none'
    args['cooling_system_type'] = 'none'
  elsif ['base-hvac-portable-heater-gas-only.xml'].include? hpxml_file
    args['heating_system_type'] = HPXML::HVACTypePortableHeater
    args['heating_system_heating_efficiency'] = 1.0
    args['cooling_system_type'] = 'none'
  elsif ['base-hvac-setpoints-daily-schedules.xml'].include? hpxml_file
    args['hvac_control_heating_weekday_setpoint'] = '64, 64, 64, 64, 64, 64, 64, 70, 70, 66, 66, 66, 66, 66, 66, 66, 66, 68, 68, 68, 68, 68, 64, 64'
    args['hvac_control_heating_weekend_setpoint'] = '68, 68, 68, 70, 70, 70, 70, 70, 70, 70, 70, 70, 70, 70, 70, 70, 70, 70, 70, 70, 70, 70, 70, 70'
    args['hvac_control_cooling_weekday_setpoint'] = '80, 80, 80, 80, 80, 80, 80, 75, 75, 80, 80, 80, 80, 80, 80, 80, 80, 78, 78, 78, 78, 78, 80, 80'
    args['hvac_control_cooling_weekend_setpoint'] = '78, 78, 78, 78, 78, 78, 78, 78, 78, 78, 78, 78, 78, 78, 78, 78, 78, 78, 78, 78, 78, 78, 78, 78'
  elsif ['base-hvac-room-ac-only.xml'].include? hpxml_file
    args['heating_system_type'] = 'none'
    args['cooling_system_type'] = HPXML::HVACTypeRoomAirConditioner
    args['cooling_system_cooling_efficiency_type'] = HPXML::UnitsEER
    args['cooling_system_cooling_efficiency'] = 8.5
    args.delete('cooling_system_cooling_compressor_type')
    args['cooling_system_cooling_sensible_heat_fraction'] = 0.65
  elsif ['base-hvac-room-ac-only-ceer.xml'].include? hpxml_file
    args['cooling_system_cooling_efficiency_type'] = HPXML::UnitsCEER
    args['cooling_system_cooling_efficiency'] = 8.4
  elsif ['base-hvac-room-ac-only-33percent.xml'].include? hpxml_file
    args['cooling_system_fraction_cool_load_served'] = 0.33
    args['cooling_system_cooling_capacity'] = 8000.0
  elsif ['base-hvac-setpoints.xml'].include? hpxml_file
    args['hvac_control_heating_weekday_setpoint'] = 60
    args['hvac_control_heating_weekend_setpoint'] = 60
    args['hvac_control_cooling_weekday_setpoint'] = 80
    args['hvac_control_cooling_weekend_setpoint'] = 80
  elsif ['base-hvac-stove-oil-only.xml'].include? hpxml_file
    args['heating_system_type'] = HPXML::HVACTypeStove
    args['heating_system_fuel'] = HPXML::FuelTypeOil
    args['heating_system_heating_efficiency'] = 0.8
    args['cooling_system_type'] = 'none'
  elsif ['base-hvac-stove-wood-pellets-only.xml'].include? hpxml_file
    args['heating_system_fuel'] = HPXML::FuelTypeWoodPellets
  elsif ['base-hvac-undersized.xml'].include? hpxml_file
    args['heating_system_heating_capacity'] = 3600.0
    args['cooling_system_cooling_capacity'] = 2400.0
    args['ducts_supply_leakage_to_outside_value'] = 7.5
    args['ducts_return_leakage_to_outside_value'] = 2.5
  elsif ['base-hvac-wall-furnace-elec-only.xml'].include? hpxml_file
    args['heating_system_type'] = HPXML::HVACTypeWallFurnace
    args['heating_system_fuel'] = HPXML::FuelTypeElectricity
    args['heating_system_heating_efficiency'] = 0.98
    args['cooling_system_type'] = 'none'
  elsif ['base-hvac-pthp.xml'].include? hpxml_file
    args['heat_pump_type'] = HPXML::HVACTypeHeatPumpPTHP
    args['heat_pump_cooling_efficiency'] = 11.4
    args['heat_pump_cooling_sensible_heat_fraction'] = 0.65
  elsif ['base-hvac-ptac.xml'].include? hpxml_file
    args['heating_system_type'] = 'none'
    args['cooling_system_type'] = HPXML::HVACTypePTAC
    args['cooling_system_cooling_efficiency_type'] = HPXML::UnitsEER
    args['cooling_system_cooling_efficiency'] = 10.7
    args['cooling_system_cooling_sensible_heat_fraction'] = 0.65
  elsif ['base-hvac-ptac-with-heating.xml'].include? hpxml_file
    args['heating_system_type'] = HPXML::HVACTypePTACHeating
    args['heating_system_heating_efficiency'] = 1.0
  end

  # Lighting
  if ['base-lighting-none.xml'].include? hpxml_file
    args['lighting_present'] = false
  elsif ['base-lighting-ceiling-fans.xml'].include? hpxml_file
    args['ceiling_fan_present'] = true
    args['ceiling_fan_efficiency'] = 100.0
    args['ceiling_fan_quantity'] = 4
    args['ceiling_fan_cooling_setpoint_temp_offset'] = 0.5
  elsif ['base-lighting-holiday.xml'].include? hpxml_file
    args['holiday_lighting_present'] = true
    args['holiday_lighting_daily_kwh'] = 1.1
    args['holiday_lighting_period'] = 'Nov 24 - Jan 6'
  end

  # Location
  if ['base-location-AMY-2012.xml'].include? hpxml_file
    args['weather_station_epw_filepath'] = 'US_CO_Boulder_AMY_2012.epw'
  elsif ['base-location-baltimore-md.xml'].include? hpxml_file
    args['weather_station_epw_filepath'] = 'USA_MD_Baltimore-Washington.Intl.AP.724060_TMY3.epw'
    args['heating_system_heating_capacity'] = 24000.0
  elsif ['base-location-dallas-tx.xml'].include? hpxml_file
    args['weather_station_epw_filepath'] = 'USA_TX_Dallas-Fort.Worth.Intl.AP.722590_TMY3.epw'
    args['heating_system_heating_capacity'] = 24000.0
  elsif ['base-location-duluth-mn.xml'].include? hpxml_file
    args['weather_station_epw_filepath'] = 'USA_MN_Duluth.Intl.AP.727450_TMY3.epw'
  elsif ['base-location-helena-mt.xml'].include? hpxml_file
    args['weather_station_epw_filepath'] = 'USA_MT_Helena.Rgnl.AP.727720_TMY3.epw'
    args['heating_system_heating_capacity'] = 48000.0
  elsif ['base-location-honolulu-hi.xml'].include? hpxml_file
    args['weather_station_epw_filepath'] = 'USA_HI_Honolulu.Intl.AP.911820_TMY3.epw'
    args['heating_system_heating_capacity'] = 12000.0
  elsif ['base-location-miami-fl.xml'].include? hpxml_file
    args['weather_station_epw_filepath'] = 'USA_FL_Miami.Intl.AP.722020_TMY3.epw'
    args['heating_system_heating_capacity'] = 12000.0
  elsif ['base-location-phoenix-az.xml'].include? hpxml_file
    args['weather_station_epw_filepath'] = 'USA_AZ_Phoenix-Sky.Harbor.Intl.AP.722780_TMY3.epw'
    args['heating_system_heating_capacity'] = 24000.0
  elsif ['base-location-portland-or.xml'].include? hpxml_file
    args['weather_station_epw_filepath'] = 'USA_OR_Portland.Intl.AP.726980_TMY3.epw'
    args['heating_system_heating_capacity'] = 24000.0
  elsif ['base-location-capetown-zaf.xml'].include? hpxml_file
    args['weather_station_epw_filepath'] = 'ZAF_Cape.Town.688160_IWEC.epw'
    args['heating_system_heating_capacity'] = 24000.0
  end

  # Mechanical Ventilation
  if ['base-mechvent-balanced.xml'].include? hpxml_file
    args['mech_vent_fan_type'] = HPXML::MechVentTypeBalanced
    args['mech_vent_fan_power'] = 60
  elsif ['base-mechvent-bath-kitchen-fans.xml'].include? hpxml_file
    args['kitchen_fans_quantity'] = 1
    args['kitchen_fans_flow_rate'] = 100.0
    args['kitchen_fans_hours_in_operation'] = 1.5
    args['kitchen_fans_power'] = 30.0
    args['kitchen_fans_start_hour'] = 18
    args['bathroom_fans_quantity'] = 2
    args['bathroom_fans_flow_rate'] = 50.0
    args['bathroom_fans_hours_in_operation'] = 1.5
    args['bathroom_fans_power'] = 15.0
    args['bathroom_fans_start_hour'] = 7
  elsif ['base-mechvent-cfis.xml',
         'base-mechvent-cfis-dse.xml'].include? hpxml_file
    args['mech_vent_fan_type'] = HPXML::MechVentTypeCFIS
    args['mech_vent_flow_rate'] = 330
    args['mech_vent_hours_in_operation'] = 8
    args['mech_vent_fan_power'] = 300
  elsif ['base-mechvent-cfis-evap-cooler-only-ducted.xml'].include? hpxml_file
    args['mech_vent_fan_type'] = HPXML::MechVentTypeCFIS
    args['mech_vent_flow_rate'] = 330
    args['mech_vent_hours_in_operation'] = 8
    args['mech_vent_fan_power'] = 300
  elsif ['base-mechvent-erv.xml'].include? hpxml_file
    args['mech_vent_fan_type'] = HPXML::MechVentTypeERV
    args['mech_vent_fan_power'] = 60
  elsif ['base-mechvent-erv-atre-asre.xml'].include? hpxml_file
    args['mech_vent_fan_type'] = HPXML::MechVentTypeERV
    args['mech_vent_recovery_efficiency_type'] = 'Adjusted'
    args['mech_vent_total_recovery_efficiency'] = 0.526
    args['mech_vent_sensible_recovery_efficiency'] = 0.79
    args['mech_vent_fan_power'] = 60
  elsif ['base-mechvent-exhaust.xml'].include? hpxml_file
    args['mech_vent_fan_type'] = HPXML::MechVentTypeExhaust
  elsif ['base-mechvent-exhaust-rated-flow-rate.xml'].include? hpxml_file
    args['mech_vent_fan_type'] = HPXML::MechVentTypeExhaust
  elsif ['base-mechvent-hrv.xml'].include? hpxml_file
    args['mech_vent_fan_type'] = HPXML::MechVentTypeHRV
    args['mech_vent_fan_power'] = 60
  elsif ['base-mechvent-hrv-asre.xml'].include? hpxml_file
    args['mech_vent_fan_type'] = HPXML::MechVentTypeHRV
    args['mech_vent_recovery_efficiency_type'] = 'Adjusted'
    args['mech_vent_sensible_recovery_efficiency'] = 0.79
    args['mech_vent_fan_power'] = 60
  elsif ['base-mechvent-supply.xml'].include? hpxml_file
    args['mech_vent_fan_type'] = HPXML::MechVentTypeSupply
  elsif ['base-mechvent-whole-house-fan.xml'].include? hpxml_file
    args['whole_house_fan_present'] = true
  end

  # Misc
  if ['base-misc-defaults.xml'].include? hpxml_file
    args.delete('simulation_control_timestep')
    args.delete('site_type')
    args['geometry_unit_num_bathrooms'] = Constants.Auto
    args['geometry_unit_num_occupants'] = Constants.Auto
    args['foundation_wall_insulation_distance_to_top'] = Constants.Auto
    args['foundation_wall_insulation_distance_to_bottom'] = Constants.Auto
    args['foundation_wall_thickness'] = Constants.Auto
    args['slab_thickness'] = Constants.Auto
    args['slab_carpet_fraction'] = Constants.Auto
    args.delete('roof_material_type')
    args['roof_color'] = HPXML::ColorLight
    args.delete('roof_material_type')
    args.delete('wall_siding_type')
    args.delete('window_fraction_operable')
    args.delete('window_interior_shading_winter')
    args.delete('window_interior_shading_summer')
    args.delete('cooling_system_cooling_compressor_type')
    args.delete('cooling_system_cooling_sensible_heat_fraction')
    args['mech_vent_fan_type'] = HPXML::MechVentTypeExhaust
    args['mech_vent_hours_in_operation'] = Constants.Auto
    args['mech_vent_fan_power'] = Constants.Auto
    args['ducts_supply_location'] = Constants.Auto
    args['ducts_return_location'] = Constants.Auto
    args['ducts_supply_surface_area'] = Constants.Auto
    args['ducts_return_surface_area'] = Constants.Auto
    args['kitchen_fans_quantity'] = Constants.Auto
    args['bathroom_fans_quantity'] = Constants.Auto
    args['water_heater_location'] = Constants.Auto
    args['water_heater_tank_volume'] = Constants.Auto
    args['water_heater_setpoint_temperature'] = Constants.Auto
    args['hot_water_distribution_standard_piping_length'] = Constants.Auto
    args['hot_water_distribution_pipe_r'] = Constants.Auto
    args['solar_thermal_system_type'] = HPXML::SolarThermalSystemType
    args['solar_thermal_collector_type'] = HPXML::SolarThermalTypeSingleGlazing
    args['solar_thermal_collector_rated_optical_efficiency'] = 0.77
    args['solar_thermal_collector_rated_thermal_losses'] = 0.793
    args['pv_system_module_type'] = Constants.Auto
    args.delete('pv_system_inverter_efficiency')
    args.delete('pv_system_system_losses_fraction')
    args['battery_location'] = Constants.Auto
    args['clothes_washer_location'] = Constants.Auto
    args['clothes_washer_efficiency'] = Constants.Auto
    args['clothes_washer_rated_annual_kwh'] = Constants.Auto
    args['clothes_washer_label_electric_rate'] = Constants.Auto
    args['clothes_washer_label_gas_rate'] = Constants.Auto
    args['clothes_washer_label_annual_gas_cost'] = Constants.Auto
    args['clothes_washer_label_usage'] = Constants.Auto
    args['clothes_washer_capacity'] = Constants.Auto
    args['clothes_dryer_location'] = Constants.Auto
    args['clothes_dryer_efficiency'] = Constants.Auto
    args['clothes_dryer_vented_flow_rate'] = Constants.Auto
    args['dishwasher_location'] = Constants.Auto
    args['dishwasher_efficiency'] = Constants.Auto
    args['dishwasher_label_electric_rate'] = Constants.Auto
    args['dishwasher_label_gas_rate'] = Constants.Auto
    args['dishwasher_label_annual_gas_cost'] = Constants.Auto
    args['dishwasher_label_usage'] = Constants.Auto
    args['dishwasher_place_setting_capacity'] = Constants.Auto
    args['refrigerator_location'] = Constants.Auto
    args['refrigerator_rated_annual_kwh'] = Constants.Auto
    args['cooking_range_oven_location'] = Constants.Auto
    args.delete('cooking_range_oven_is_induction')
    args.delete('cooking_range_oven_is_convection')
    args['ceiling_fan_present'] = true
    args['misc_plug_loads_television_annual_kwh'] = Constants.Auto
    args['misc_plug_loads_other_annual_kwh'] = Constants.Auto
    args['misc_plug_loads_other_frac_sensible'] = Constants.Auto
    args['misc_plug_loads_other_frac_latent'] = Constants.Auto
    args['mech_vent_flow_rate'] = Constants.Auto
    args['kitchen_fans_flow_rate'] = Constants.Auto
    args['bathroom_fans_flow_rate'] = Constants.Auto
    args['whole_house_fan_present'] = true
    args['whole_house_fan_flow_rate'] = Constants.Auto
    args['whole_house_fan_power'] = Constants.Auto
  elsif ['base-misc-loads-large-uncommon.xml'].include? hpxml_file
    args['extra_refrigerator_location'] = Constants.Auto
    args['extra_refrigerator_rated_annual_kwh'] = 700.0
    args['freezer_location'] = HPXML::LocationLivingSpace
    args['freezer_rated_annual_kwh'] = 300.0
    args['misc_plug_loads_well_pump_present'] = true
    args['misc_plug_loads_well_pump_annual_kwh'] = 475.0
    args['misc_plug_loads_well_pump_usage_multiplier'] = 1.0
    args['misc_plug_loads_vehicle_present'] = true
    args['misc_plug_loads_vehicle_annual_kwh'] = 1500.0
    args['misc_plug_loads_vehicle_usage_multiplier'] = 1.0
    args['misc_fuel_loads_grill_present'] = true
    args['misc_fuel_loads_grill_fuel_type'] = HPXML::FuelTypePropane
    args['misc_fuel_loads_grill_annual_therm'] = 25.0
    args['misc_fuel_loads_grill_usage_multiplier'] = 1.0
    args['misc_fuel_loads_lighting_present'] = true
    args['misc_fuel_loads_lighting_annual_therm'] = 28.0
    args['misc_fuel_loads_lighting_usage_multiplier'] = 1.0
    args['misc_fuel_loads_fireplace_present'] = true
    args['misc_fuel_loads_fireplace_fuel_type'] = HPXML::FuelTypeWoodCord
    args['misc_fuel_loads_fireplace_annual_therm'] = 55.0
    args['misc_fuel_loads_fireplace_frac_sensible'] = 0.5
    args['misc_fuel_loads_fireplace_frac_latent'] = 0.1
    args['misc_fuel_loads_fireplace_usage_multiplier'] = 1.0
    args['pool_present'] = true
    args['pool_heater_type'] = HPXML::HeaterTypeGas
    args['pool_pump_annual_kwh'] = 2700.0
    args['pool_heater_annual_therm'] = 500.0
    args['hot_tub_present'] = true
    args['hot_tub_pump_annual_kwh'] = 1000.0
    args['hot_tub_heater_annual_kwh'] = 1300.0
  elsif ['base-misc-loads-large-uncommon2.xml'].include? hpxml_file
    args['pool_heater_type'] = HPXML::TypeNone
    args['hot_tub_heater_type'] = HPXML::HeaterTypeHeatPump
    args['hot_tub_heater_annual_kwh'] = 260.0
    args['misc_fuel_loads_grill_fuel_type'] = HPXML::FuelTypeOil
    args['misc_fuel_loads_fireplace_fuel_type'] = HPXML::FuelTypeWoodPellets
  elsif ['base-misc-neighbor-shading.xml'].include? hpxml_file
    args['neighbor_back_distance'] = 10
    args['neighbor_front_distance'] = 15
    args['neighbor_front_height'] = 12
  elsif ['base-misc-shielding-of-home.xml'].include? hpxml_file
    args['site_shielding_of_home'] = HPXML::ShieldingWellShielded
  elsif ['base-misc-usage-multiplier.xml'].include? hpxml_file
    args['water_fixtures_usage_multiplier'] = 0.9
    args['lighting_interior_usage_multiplier'] = 0.9
    args['lighting_exterior_usage_multiplier'] = 0.9
    args['lighting_garage_usage_multiplier'] = 0.9
    args['clothes_washer_usage_multiplier'] = 0.9
    args['clothes_dryer_usage_multiplier'] = 0.9
    args['dishwasher_usage_multiplier'] = 0.9
    args['refrigerator_usage_multiplier'] = 0.9
    args['freezer_location'] = HPXML::LocationLivingSpace
    args['freezer_rated_annual_kwh'] = 300.0
    args['freezer_usage_multiplier'] = 0.9
    args['cooking_range_oven_usage_multiplier'] = 0.9
    args['misc_plug_loads_television_usage_multiplier'] = 0.9
    args['misc_plug_loads_other_usage_multiplier'] = 0.9
    args['pool_present'] = true
    args['pool_pump_annual_kwh'] = 2700.0
    args['pool_pump_usage_multiplier'] = 0.9
    args['pool_heater_type'] = HPXML::HeaterTypeGas
    args['pool_heater_annual_therm'] = 500.0
    args['pool_heater_usage_multiplier'] = 0.9
    args['hot_tub_present'] = true
    args['hot_tub_pump_annual_kwh'] = 1000.0
    args['hot_tub_pump_usage_multiplier'] = 0.9
    args['hot_tub_heater_annual_kwh'] = 1300.0
    args['hot_tub_heater_usage_multiplier'] = 0.9
    args['misc_fuel_loads_grill_present'] = true
    args['misc_fuel_loads_grill_fuel_type'] = HPXML::FuelTypePropane
    args['misc_fuel_loads_grill_annual_therm'] = 25.0
    args['misc_fuel_loads_grill_usage_multiplier'] = 0.9
    args['misc_fuel_loads_lighting_present'] = true
    args['misc_fuel_loads_lighting_annual_therm'] = 28.0
    args['misc_fuel_loads_lighting_usage_multiplier'] = 0.9
    args['misc_fuel_loads_fireplace_present'] = true
    args['misc_fuel_loads_fireplace_fuel_type'] = HPXML::FuelTypeWoodCord
    args['misc_fuel_loads_fireplace_annual_therm'] = 55.0
    args['misc_fuel_loads_fireplace_frac_sensible'] = 0.5
    args['misc_fuel_loads_fireplace_frac_latent'] = 0.1
    args['misc_fuel_loads_fireplace_usage_multiplier'] = 0.9
  elsif ['base-misc-loads-none.xml'].include? hpxml_file
    args['misc_plug_loads_television_present'] = false
    args['misc_plug_loads_other_annual_kwh'] = 0.0
    args['misc_plug_loads_other_frac_sensible'] = Constants.Auto
    args['misc_plug_loads_other_frac_latent'] = Constants.Auto
  end

  # PV
  if ['base-pv.xml'].include? hpxml_file
    args['pv_system_module_type'] = HPXML::PVModuleTypeStandard
    args['pv_system_location'] = HPXML::LocationRoof
    args['pv_system_tracking'] = HPXML::PVTrackingTypeFixed
    args['pv_system_2_module_type'] = HPXML::PVModuleTypePremium
    args['pv_system_2_location'] = HPXML::LocationRoof
    args['pv_system_2_tracking'] = HPXML::PVTrackingTypeFixed
    args['pv_system_2_array_azimuth'] = 90
    args['pv_system_2_max_power_output'] = 1500
  end

  # Battery
  if ['base-battery-outside.xml'].include? hpxml_file
    args['battery_location'] = HPXML::LocationOutside
    args['battery_power'] = '15000'
    args['battery_capacity'] = '20'
  elsif ['base-pv-battery-outside.xml'].include? hpxml_file
    args['pv_system_module_type'] = HPXML::PVModuleTypeStandard
    args['pv_system_location'] = HPXML::LocationRoof
    args['pv_system_tracking'] = HPXML::PVTrackingTypeFixed
    args['pv_system_2_module_type'] = HPXML::PVModuleTypePremium
    args['pv_system_2_location'] = HPXML::LocationRoof
    args['pv_system_2_tracking'] = HPXML::PVTrackingTypeFixed
    args['pv_system_2_array_azimuth'] = 90
    args['pv_system_2_max_power_output'] = 1500
  elsif ['base-pv-battery-garage.xml'].include? hpxml_file
    args['pv_system_module_type'] = HPXML::PVModuleTypeStandard
    args['pv_system_location'] = HPXML::LocationRoof
    args['pv_system_tracking'] = HPXML::PVTrackingTypeFixed
    args['pv_system_2_module_type'] = HPXML::PVModuleTypePremium
    args['pv_system_2_location'] = HPXML::LocationRoof
    args['pv_system_2_tracking'] = HPXML::PVTrackingTypeFixed
    args['pv_system_2_array_azimuth'] = 90
    args['pv_system_2_max_power_output'] = 1500
    args['battery_location'] = HPXML::LocationGarage
    args['battery_power'] = '15000'
    args['battery_capacity'] = '20'
  end

  # Simulation Control
  if ['base-simcontrol-calendar-year-custom.xml'].include? hpxml_file
    args['simulation_control_run_period_calendar_year'] = 2008
  elsif ['base-simcontrol-daylight-saving-custom.xml'].include? hpxml_file
    args['simulation_control_daylight_saving_enabled'] = true
    args['simulation_control_daylight_saving_period'] = 'Mar 10 - Nov 6'
  elsif ['base-simcontrol-daylight-saving-disabled.xml'].include? hpxml_file
    args['simulation_control_daylight_saving_enabled'] = false
  elsif ['base-simcontrol-runperiod-1-month.xml'].include? hpxml_file
    args['simulation_control_run_period'] = 'Jan 1 - Jan 31'
  elsif ['base-simcontrol-timestep-10-mins.xml'].include? hpxml_file
    args['simulation_control_timestep'] = 10
  end
end

def apply_hpxml_modification_ashrae_140(hpxml_file, hpxml)
  # Set detailed HPXML values for ASHRAE 140 test files

  renumber_hpxml_ids(hpxml)

  # ------------ #
  # HPXML Header #
  # ------------ #

  hpxml.header.xml_generated_by = 'tasks.rb'
  hpxml.header.created_date_and_time = Time.new(2000, 1, 1).strftime('%Y-%m-%dT%H:%M:%S%:z') # Hard-code to prevent diffs
  hpxml.header.apply_ashrae140_assumptions = true
  hpxml.header.state_code = nil

  # --------------------- #
  # HPXML BuildingSummary #
  # --------------------- #

  hpxml.site.azimuth_of_front_of_home = nil
  hpxml.building_construction.average_ceiling_height = nil
  hpxml.climate_and_risk_zones.iecc_zone = nil

  # --------------- #
  # HPXML Enclosure #
  # --------------- #

  hpxml.attics[0].vented_attic_ach = 2.4
  hpxml.foundations.reverse_each do |foundation|
    foundation.delete
  end
  hpxml.roofs.each do |roof|
    if roof.roof_color == HPXML::ColorReflective
      roof.solar_absorptance = 0.2
    else
      roof.solar_absorptance = 0.6
    end
    roof.emittance = 0.9
    roof.roof_color = nil
  end
  (hpxml.walls + hpxml.rim_joists).each do |wall|
    if wall.color == HPXML::ColorReflective
      wall.solar_absorptance = 0.2
    else
      wall.solar_absorptance = 0.6
    end
    wall.emittance = 0.9
    wall.color = nil
    if wall.is_a?(HPXML::Wall)
      if wall.attic_wall_type == HPXML::AtticWallTypeGable
        wall.insulation_assembly_r_value = 2.15
      else
        wall.interior_finish_type = HPXML::InteriorFinishGypsumBoard
        wall.interior_finish_thickness = 0.5
      end
    end
  end
  hpxml.frame_floors.each do |frame_floor|
    next unless frame_floor.is_ceiling

    frame_floor.interior_finish_type = HPXML::InteriorFinishGypsumBoard
    frame_floor.interior_finish_thickness = 0.5
  end
  hpxml.foundation_walls.each do |fwall|
    if fwall.insulation_interior_r_value == 0
      fwall.interior_finish_type = HPXML::InteriorFinishNone
    else
      fwall.interior_finish_type = HPXML::InteriorFinishGypsumBoard
      fwall.interior_finish_thickness = 0.5
    end
  end
  if hpxml.doors.size == 1
    hpxml.doors[0].area /= 2.0
    hpxml.doors << hpxml.doors[0].dup
    hpxml.doors[1].azimuth = 0
  end
  hpxml.windows.each do |window|
    next if window.overhangs_depth.nil?

    window.overhangs_distance_to_bottom_of_window = 6.0
  end

  # ---------- #
  # HPXML HVAC #
  # ---------- #

  hpxml.hvac_controls.add(id: "HVACControl#{hpxml.hvac_controls.size + 1}",
                          heating_setpoint_temp: 68.0,
                          cooling_setpoint_temp: 78.0)

  # --------------- #
  # HPXML MiscLoads #
  # --------------- #

  hpxml.plug_loads[0].weekday_fractions = '0.0203, 0.0203, 0.0203, 0.0203, 0.0203, 0.0339, 0.0426, 0.0852, 0.0497, 0.0304, 0.0304, 0.0406, 0.0304, 0.0254, 0.0264, 0.0264, 0.0386, 0.0416, 0.0447, 0.0700, 0.0700, 0.0731, 0.0731, 0.0660'
  hpxml.plug_loads[0].weekend_fractions = '0.0203, 0.0203, 0.0203, 0.0203, 0.0203, 0.0339, 0.0426, 0.0852, 0.0497, 0.0304, 0.0304, 0.0406, 0.0304, 0.0254, 0.0264, 0.0264, 0.0386, 0.0416, 0.0447, 0.0700, 0.0700, 0.0731, 0.0731, 0.0660'
  hpxml.plug_loads[0].monthly_multipliers = '1.0, 1.0, 1.0, 1.0, 1.0, 1.0, 1.0, 1.0, 1.0, 1.0, 1.0, 1.0'

  # ----- #
  # FINAL #
  # ----- #

  renumber_hpxml_ids(hpxml)
end

def apply_hpxml_modification(hpxml_file, hpxml)
  # Set detailed HPXML values for sample files

  if hpxml_file.include? 'split-surfaces'
    (hpxml.roofs + hpxml.rim_joists + hpxml.walls + hpxml.foundation_walls).each do |surface|
      surface.azimuth = nil
    end
    hpxml.collapse_enclosure_surfaces()
  end
  renumber_hpxml_ids(hpxml)

  # ------------ #
  # HPXML Header #
  # ------------ #

  # General logic for all files
  hpxml.header.xml_generated_by = 'tasks.rb'
  hpxml.header.created_date_and_time = Time.new(2000, 1, 1).strftime('%Y-%m-%dT%H:%M:%S%:z') # Hard-code to prevent diffs

  # Logic that can only be applied based on the file name
  if ['base-hvac-undersized-allow-increased-fixed-capacities.xml'].include? hpxml_file
    hpxml.header.allow_increased_fixed_capacities = true
  elsif ['base-schedules-detailed-stochastic.xml'].include? hpxml_file
    hpxml.header.schedules_filepath = '../../HPXMLtoOpenStudio/resources/schedule_files/stochastic.csv'
  elsif ['base-schedules-detailed-stochastic-vacancy.xml'].include? hpxml_file
    hpxml.header.schedules_filepath = '../../HPXMLtoOpenStudio/resources/schedule_files/stochastic-vacancy.csv'
  elsif ['base-schedules-detailed-smooth.xml'].include? hpxml_file
    hpxml.header.schedules_filepath = '../../HPXMLtoOpenStudio/resources/schedule_files/smooth.csv'
  elsif ['base-location-capetown-zaf.xml'].include? hpxml_file
    hpxml.header.state_code = nil
  end

  # ------------------------- #
  # HPXML ClimateandRiskZones #
  # ------------------------- #

  if ['base-location-capetown-zaf.xml'].include? hpxml_file
    hpxml.climate_and_risk_zones.iecc_zone = '3A'
    hpxml.climate_and_risk_zones.iecc_year = 2006
  end

  # --------------------- #
  # HPXML BuildingSummary #
  # --------------------- #

  # General logic for all files
  hpxml.site.fuels = [HPXML::FuelTypeElectricity, HPXML::FuelTypeNaturalGas]

  # Logic that can only be applied based on the file name
  if ['base-schedules-simple.xml',
      'base-misc-loads-large-uncommon.xml',
      'base-misc-loads-large-uncommon2.xml'].include? hpxml_file
    hpxml.building_occupancy.weekday_fractions = '0.061, 0.061, 0.061, 0.061, 0.061, 0.061, 0.061, 0.053, 0.025, 0.015, 0.015, 0.015, 0.015, 0.015, 0.015, 0.015, 0.018, 0.033, 0.054, 0.054, 0.054, 0.061, 0.061, 0.061'
    hpxml.building_occupancy.weekend_fractions = '0.061, 0.061, 0.061, 0.061, 0.061, 0.061, 0.061, 0.053, 0.025, 0.015, 0.015, 0.015, 0.015, 0.015, 0.015, 0.015, 0.018, 0.033, 0.054, 0.054, 0.054, 0.061, 0.061, 0.061'
    hpxml.building_occupancy.monthly_multipliers = '1.0, 1.0, 1.0, 1.0, 1.0, 1.0, 1.0, 1.0, 1.0, 1.0, 1.0, 1.0'
  elsif ['base-misc-defaults.xml'].include? hpxml_file
    hpxml.building_construction.average_ceiling_height = nil
    hpxml.building_construction.conditioned_building_volume = nil
  elsif ['base-atticroof-cathedral.xml'].include? hpxml_file
    hpxml.building_construction.number_of_conditioned_floors = 2
    hpxml.building_construction.number_of_conditioned_floors_above_grade = 1
    hpxml.building_construction.conditioned_floor_area = 2700
    hpxml.attics[0].attic_type = HPXML::AtticTypeCathedral
  elsif ['base-atticroof-conditioned.xml'].include? hpxml_file
    hpxml.building_construction.conditioned_building_volume = 23850
    hpxml.air_infiltration_measurements[0].infiltration_volume = hpxml.building_construction.conditioned_building_volume
    hpxml.air_infiltration_measurements[0].infiltration_height = 15.0
  elsif ['base-enclosure-split-level.xml'].include? hpxml_file
    hpxml.building_construction.number_of_conditioned_floors = 1.5
    hpxml.building_construction.number_of_conditioned_floors_above_grade = 1.5
  elsif ['base-foundation-walkout-basement.xml'].include? hpxml_file
    hpxml.building_construction.number_of_conditioned_floors_above_grade = 2
  elsif ['base-foundation-basement-garage.xml'].include? hpxml_file
    hpxml.building_construction.conditioned_floor_area -= 400 * 2
    hpxml.building_construction.conditioned_building_volume -= 400 * 2 * 8
    hpxml.air_infiltration_measurements[0].infiltration_volume = hpxml.building_construction.conditioned_building_volume
    hpxml.hvac_distributions[0].conditioned_floor_area_served = hpxml.building_construction.conditioned_floor_area
  end

  # --------------- #
  # HPXML Enclosure #
  # --------------- #

  # General logic for all files
  (hpxml.roofs + hpxml.walls + hpxml.rim_joists).each do |surface|
    surface.solar_absorptance = 0.7
    surface.emittance = 0.92
    if surface.is_a? HPXML::Roof
      surface.roof_color = nil
    else
      surface.color = nil
    end
  end
  hpxml.roofs.each do |roof|
    next unless roof.interior_adjacent_to == HPXML::LocationLivingSpace

    roof.interior_finish_type = HPXML::InteriorFinishGypsumBoard
  end
  (hpxml.walls + hpxml.foundation_walls + hpxml.frame_floors).each do |surface|
    if surface.is_a?(HPXML::FoundationWall) && surface.interior_adjacent_to != HPXML::LocationBasementConditioned
      surface.interior_finish_type = HPXML::InteriorFinishNone
    end
    next unless [HPXML::LocationLivingSpace,
                 HPXML::LocationBasementConditioned].include?(surface.interior_adjacent_to) &&
                [HPXML::LocationOutside,
                 HPXML::LocationGround,
                 HPXML::LocationGarage,
                 HPXML::LocationAtticUnvented,
                 HPXML::LocationAtticVented,
                 HPXML::LocationOtherHousingUnit,
                 HPXML::LocationBasementConditioned].include?(surface.exterior_adjacent_to)
    next if surface.is_a?(HPXML::FrameFloor) && surface.is_floor

    surface.interior_finish_type = HPXML::InteriorFinishGypsumBoard
  end
  hpxml.attics.each do |attic|
    if attic.attic_type == HPXML::AtticTypeUnvented
      attic.within_infiltration_volume = false
    elsif attic.attic_type == HPXML::AtticTypeVented
      attic.vented_attic_sla = 0.003
    end
  end
  hpxml.foundations.each do |foundation|
    if foundation.foundation_type == HPXML::FoundationTypeCrawlspaceUnvented
      foundation.within_infiltration_volume = false
    elsif foundation.foundation_type == HPXML::FoundationTypeCrawlspaceVented
      foundation.vented_crawlspace_sla = 0.00667
    end
  end
  hpxml.skylights.each do |skylight|
    skylight.interior_shading_factor_summer = 1.0
    skylight.interior_shading_factor_winter = 1.0
  end

  # Logic that can only be applied based on the file name
  if ['base-bldgtype-multifamily-adjacent-to-multifamily-buffer-space.xml',
      'base-bldgtype-multifamily-adjacent-to-non-freezing-space.xml',
      'base-bldgtype-multifamily-adjacent-to-other-heated-space.xml',
      'base-bldgtype-multifamily-adjacent-to-other-housing-unit.xml'].include? hpxml_file
    if hpxml_file == 'base-bldgtype-multifamily-adjacent-to-multifamily-buffer-space.xml'
      adjacent_to = HPXML::LocationOtherMultifamilyBufferSpace
    elsif hpxml_file == 'base-bldgtype-multifamily-adjacent-to-non-freezing-space.xml'
      adjacent_to = HPXML::LocationOtherNonFreezingSpace
    elsif hpxml_file == 'base-bldgtype-multifamily-adjacent-to-other-heated-space.xml'
      adjacent_to = HPXML::LocationOtherHeatedSpace
    elsif hpxml_file == 'base-bldgtype-multifamily-adjacent-to-other-housing-unit.xml'
      adjacent_to = HPXML::LocationOtherHousingUnit
    end
    wall = hpxml.walls.select { |w|
             w.interior_adjacent_to == HPXML::LocationLivingSpace &&
               w.exterior_adjacent_to == HPXML::LocationOtherHousingUnit
           }           [0]
    wall.exterior_adjacent_to = adjacent_to
    hpxml.frame_floors[0].exterior_adjacent_to = adjacent_to
    hpxml.frame_floors[1].exterior_adjacent_to = adjacent_to
    if hpxml_file != 'base-bldgtype-multifamily-adjacent-to-other-housing-unit.xml'
      wall.insulation_assembly_r_value = 23
      hpxml.frame_floors[0].insulation_assembly_r_value = 18.7
      hpxml.frame_floors[1].insulation_assembly_r_value = 18.7
    end
    hpxml.windows.each do |window|
      window.area *= 0.35
    end
    hpxml.doors.add(id: "Door#{hpxml.doors.size + 1}",
                    wall_idref: wall.id,
                    area: 20,
                    azimuth: 0,
                    r_value: 4.4)
    hpxml.hvac_distributions[0].ducts[0].duct_location = adjacent_to
    hpxml.hvac_distributions[0].ducts[1].duct_location = adjacent_to
    hpxml.water_heating_systems[0].location = adjacent_to
    hpxml.clothes_washers[0].location = adjacent_to
    hpxml.clothes_dryers[0].location = adjacent_to
    hpxml.dishwashers[0].location = adjacent_to
    hpxml.refrigerators[0].location = adjacent_to
    hpxml.cooking_ranges[0].location = adjacent_to
  elsif ['base-bldgtype-multifamily-adjacent-to-multiple.xml'].include? hpxml_file
    wall = hpxml.walls.select { |w|
             w.interior_adjacent_to == HPXML::LocationLivingSpace &&
               w.exterior_adjacent_to == HPXML::LocationOtherHousingUnit
           }           [0]
    wall.delete
    hpxml.walls.select.with_index { |w, i| w.id = "Wall#{i + 1}" }
    hpxml.windows.select { |w| w.wall_idref = hpxml.walls[-1].id }
    hpxml.doors.select { |d| d.wall_idref = hpxml.walls[-1].id }
    hpxml.walls.add(id: "Wall#{hpxml.walls.size + 1}",
                    exterior_adjacent_to: HPXML::LocationOtherHeatedSpace,
                    interior_adjacent_to: HPXML::LocationLivingSpace,
                    wall_type: HPXML::WallTypeWoodStud,
                    area: 100,
                    solar_absorptance: 0.7,
                    emittance: 0.92,
                    interior_finish_type: HPXML::InteriorFinishGypsumBoard,
                    insulation_assembly_r_value: 23.0)
    hpxml.walls.add(id: "Wall#{hpxml.walls.size + 1}",
                    exterior_adjacent_to: HPXML::LocationOtherMultifamilyBufferSpace,
                    interior_adjacent_to: HPXML::LocationLivingSpace,
                    wall_type: HPXML::WallTypeWoodStud,
                    area: 100,
                    solar_absorptance: 0.7,
                    emittance: 0.92,
                    interior_finish_type: HPXML::InteriorFinishGypsumBoard,
                    insulation_assembly_r_value: 23.0)
    hpxml.walls.add(id: "Wall#{hpxml.walls.size + 1}",
                    exterior_adjacent_to: HPXML::LocationOtherNonFreezingSpace,
                    interior_adjacent_to: HPXML::LocationLivingSpace,
                    wall_type: HPXML::WallTypeWoodStud,
                    area: 100,
                    solar_absorptance: 0.7,
                    emittance: 0.92,
                    interior_finish_type: HPXML::InteriorFinishGypsumBoard,
                    insulation_assembly_r_value: 23.0)
    hpxml.walls.add(id: "Wall#{hpxml.walls.size + 1}",
                    exterior_adjacent_to: HPXML::LocationOtherHousingUnit,
                    interior_adjacent_to: HPXML::LocationLivingSpace,
                    wall_type: HPXML::WallTypeWoodStud,
                    area: 100,
                    solar_absorptance: 0.7,
                    emittance: 0.92,
                    interior_finish_type: HPXML::InteriorFinishGypsumBoard,
                    insulation_assembly_r_value: 4.0)
    hpxml.frame_floors[0].delete
    hpxml.frame_floors.add(id: "FrameFloor#{hpxml.frame_floors.size + 1}",
                           exterior_adjacent_to: HPXML::LocationOtherNonFreezingSpace,
                           interior_adjacent_to: HPXML::LocationLivingSpace,
                           area: 550,
                           insulation_assembly_r_value: 18.7,
                           other_space_above_or_below: HPXML::FrameFloorOtherSpaceBelow)
    hpxml.frame_floors.add(id: "FrameFloor#{hpxml.frame_floors.size + 1}",
                           exterior_adjacent_to: HPXML::LocationOtherMultifamilyBufferSpace,
                           interior_adjacent_to: HPXML::LocationLivingSpace,
                           area: 200,
                           insulation_assembly_r_value: 18.7,
                           other_space_above_or_below: HPXML::FrameFloorOtherSpaceBelow)
    hpxml.frame_floors.add(id: "FrameFloor#{hpxml.frame_floors.size + 1}",
                           exterior_adjacent_to: HPXML::LocationOtherHeatedSpace,
                           interior_adjacent_to: HPXML::LocationLivingSpace,
                           area: 150,
                           insulation_assembly_r_value: 2.1,
                           other_space_above_or_below: HPXML::FrameFloorOtherSpaceBelow)
    wall = hpxml.walls.select { |w|
             w.interior_adjacent_to == HPXML::LocationLivingSpace &&
               w.exterior_adjacent_to == HPXML::LocationOtherMultifamilyBufferSpace
           }           [0]
    hpxml.windows.add(id: "Window#{hpxml.windows.size + 1}",
                      area: 50,
                      azimuth: 270,
                      ufactor: 0.33,
                      shgc: 0.45,
                      fraction_operable: 0.67,
                      wall_idref: wall.id)
    wall = hpxml.walls.select { |w|
             w.interior_adjacent_to == HPXML::LocationLivingSpace &&
               w.exterior_adjacent_to == HPXML::LocationOtherHeatedSpace
           }           [0]
    hpxml.doors.add(id: "Door#{hpxml.doors.size + 1}",
                    wall_idref: wall.id,
                    area: 20,
                    azimuth: 0,
                    r_value: 4.4)
    wall = hpxml.walls.select { |w|
             w.interior_adjacent_to == HPXML::LocationLivingSpace &&
               w.exterior_adjacent_to == HPXML::LocationOtherHousingUnit
           }           [0]
    hpxml.doors.add(id: "Door#{hpxml.doors.size + 1}",
                    wall_idref: wall.id,
                    area: 20,
                    azimuth: 0,
                    r_value: 4.4)
  elsif ['base-enclosure-orientations.xml'].include? hpxml_file
    hpxml.windows.each do |window|
      window.orientation = { 0 => 'north', 90 => 'east', 180 => 'south', 270 => 'west' }[window.azimuth]
      window.azimuth = nil
    end
    hpxml.doors[0].delete
    hpxml.doors.add(id: "Door#{hpxml.doors.size + 1}",
                    wall_idref: 'Wall1',
                    area: 20,
                    orientation: HPXML::OrientationNorth,
                    r_value: 4.4)
    hpxml.doors.add(id: "Door#{hpxml.doors.size + 1}",
                    wall_idref: 'Wall1',
                    area: 20,
                    orientation: HPXML::OrientationSouth,
                    r_value: 4.4)
  elsif ['base-foundation-unconditioned-basement.xml'].include? hpxml_file
    hpxml.foundations[0].within_infiltration_volume = false
  elsif ['base-atticroof-conditioned.xml'].include? hpxml_file
    hpxml.attics.add(id: "Attic#{hpxml.attics.size + 1}",
                     attic_type: HPXML::AtticTypeUnvented,
                     within_infiltration_volume: false)
    hpxml.roofs.each do |roof|
      roof.area = 1006.0 / hpxml.roofs.size
      roof.insulation_assembly_r_value = 25.8
    end
    hpxml.roofs.add(id: "Roof#{hpxml.roofs.size + 1}",
                    interior_adjacent_to: HPXML::LocationAtticUnvented,
                    area: 504,
                    roof_type: HPXML::RoofTypeAsphaltShingles,
                    solar_absorptance: 0.7,
                    emittance: 0.92,
                    pitch: 6,
                    radiant_barrier: false,
                    insulation_assembly_r_value: 2.3)
    hpxml.rim_joists.each do |rim_joist|
      rim_joist.area = 116.0 / hpxml.rim_joists.size
    end
    hpxml.walls.each do |wall|
      wall.area = 1200.0 / hpxml.walls.size
    end
    hpxml.walls.add(id: "Wall#{hpxml.walls.size + 1}",
                    exterior_adjacent_to: HPXML::LocationAtticUnvented,
                    interior_adjacent_to: HPXML::LocationLivingSpace,
                    wall_type: HPXML::WallTypeWoodStud,
                    area: 316,
                    solar_absorptance: 0.7,
                    emittance: 0.92,
                    interior_finish_type: HPXML::InteriorFinishGypsumBoard,
                    insulation_assembly_r_value: 23.0)
    hpxml.walls.add(id: "Wall#{hpxml.walls.size + 1}",
                    exterior_adjacent_to: HPXML::LocationOutside,
                    interior_adjacent_to: HPXML::LocationLivingSpace,
                    wall_type: HPXML::WallTypeWoodStud,
                    siding: HPXML::SidingTypeWood,
                    area: 240,
                    solar_absorptance: 0.7,
                    emittance: 0.92,
                    interior_finish_type: HPXML::InteriorFinishGypsumBoard,
                    insulation_assembly_r_value: 22.3)
    hpxml.walls.add(id: "Wall#{hpxml.walls.size + 1}",
                    exterior_adjacent_to: HPXML::LocationOutside,
                    interior_adjacent_to: HPXML::LocationAtticUnvented,
                    attic_wall_type: HPXML::AtticWallTypeGable,
                    wall_type: HPXML::WallTypeWoodStud,
                    siding: HPXML::SidingTypeWood,
                    area: 50,
                    solar_absorptance: 0.7,
                    emittance: 0.92,
                    insulation_assembly_r_value: 4.0)
    hpxml.foundation_walls.each do |foundation_wall|
      foundation_wall.area = 1200.0 / hpxml.foundation_walls.size
    end
    hpxml.frame_floors.add(id: "FrameFloor#{hpxml.frame_floors.size + 1}",
                           exterior_adjacent_to: HPXML::LocationAtticUnvented,
                           interior_adjacent_to: HPXML::LocationLivingSpace,
                           area: 450,
                           interior_finish_type: HPXML::InteriorFinishGypsumBoard,
                           insulation_assembly_r_value: 39.3)
    hpxml.slabs[0].area = 1350
    hpxml.slabs[0].exposed_perimeter = 150
    hpxml.windows[1].area = 108
    hpxml.windows[3].area = 108
    hpxml.windows.add(id: "Window#{hpxml.windows.size + 1}",
                      area: 12,
                      azimuth: 90,
                      ufactor: 0.33,
                      shgc: 0.45,
                      fraction_operable: 0,
                      wall_idref: hpxml.walls[-2].id)
    hpxml.windows.add(id: "Window#{hpxml.windows.size + 1}",
                      area: 62,
                      azimuth: 270,
                      ufactor: 0.3,
                      shgc: 0.45,
                      fraction_operable: 0,
                      wall_idref: hpxml.walls[-2].id)
  elsif ['base-foundation-unconditioned-basement-above-grade.xml'].include? hpxml_file
    hpxml.windows.add(id: "Window#{hpxml.windows.size + 1}",
                      area: 20,
                      azimuth: 0,
                      ufactor: 0.33,
                      shgc: 0.45,
                      fraction_operable: 0.0,
                      wall_idref: hpxml.foundation_walls[0].id)
    hpxml.windows.add(id: "Window#{hpxml.windows.size + 1}",
                      area: 10,
                      azimuth: 90,
                      ufactor: 0.33,
                      shgc: 0.45,
                      fraction_operable: 0.0,
                      wall_idref: hpxml.foundation_walls[0].id)
    hpxml.windows.add(id: "Window#{hpxml.windows.size + 1}",
                      area: 20,
                      azimuth: 180,
                      ufactor: 0.33,
                      shgc: 0.45,
                      fraction_operable: 0.0,
                      wall_idref: hpxml.foundation_walls[0].id)
    hpxml.windows.add(id: "Window#{hpxml.windows.size + 1}",
                      area: 10,
                      azimuth: 270,
                      ufactor: 0.33,
                      shgc: 0.45,
                      fraction_operable: 0.0,
                      wall_idref: hpxml.foundation_walls[0].id)
  elsif ['base-enclosure-skylights-physical-properties.xml'].include? hpxml_file
    hpxml.skylights[0].ufactor = nil
    hpxml.skylights[0].shgc = nil
    hpxml.skylights[0].glass_layers = HPXML::WindowLayersSinglePane
    hpxml.skylights[0].frame_type = HPXML::WindowFrameTypeWood
    hpxml.skylights[0].glass_type = HPXML::WindowGlassTypeTinted
    hpxml.skylights[1].ufactor = nil
    hpxml.skylights[1].shgc = nil
    hpxml.skylights[1].glass_layers = HPXML::WindowLayersDoublePane
    hpxml.skylights[1].frame_type = HPXML::WindowFrameTypeMetal
    hpxml.skylights[1].thermal_break = true
    hpxml.skylights[1].glass_type = HPXML::WindowGlassTypeLowE
    hpxml.skylights[1].gas_fill = HPXML::WindowGasKrypton
  elsif ['base-enclosure-skylights-shading.xml'].include? hpxml_file
    hpxml.skylights[0].exterior_shading_factor_summer = 0.1
    hpxml.skylights[0].exterior_shading_factor_winter = 0.9
    hpxml.skylights[0].interior_shading_factor_summer = 0.01
    hpxml.skylights[0].interior_shading_factor_winter = 0.99
    hpxml.skylights[1].exterior_shading_factor_summer = 0.5
    hpxml.skylights[1].exterior_shading_factor_winter = 0.0
    hpxml.skylights[1].interior_shading_factor_summer = 0.5
    hpxml.skylights[1].interior_shading_factor_winter = 1.0
  elsif ['base-enclosure-windows-physical-properties.xml'].include? hpxml_file
    hpxml.windows[0].ufactor = nil
    hpxml.windows[0].shgc = nil
    hpxml.windows[0].glass_layers = HPXML::WindowLayersSinglePane
    hpxml.windows[0].frame_type = HPXML::WindowFrameTypeWood
    hpxml.windows[0].glass_type = HPXML::WindowGlassTypeTinted
    hpxml.windows[1].ufactor = nil
    hpxml.windows[1].shgc = nil
    hpxml.windows[1].glass_layers = HPXML::WindowLayersDoublePane
    hpxml.windows[1].frame_type = HPXML::WindowFrameTypeVinyl
    hpxml.windows[1].glass_type = HPXML::WindowGlassTypeReflective
    hpxml.windows[1].gas_fill = HPXML::WindowGasAir
    hpxml.windows[2].ufactor = nil
    hpxml.windows[2].shgc = nil
    hpxml.windows[2].glass_layers = HPXML::WindowLayersDoublePane
    hpxml.windows[2].frame_type = HPXML::WindowFrameTypeMetal
    hpxml.windows[2].thermal_break = true
    hpxml.windows[2].glass_type = HPXML::WindowGlassTypeLowE
    hpxml.windows[2].gas_fill = HPXML::WindowGasArgon
    hpxml.windows[3].ufactor = nil
    hpxml.windows[3].shgc = nil
    hpxml.windows[3].glass_layers = HPXML::WindowLayersGlassBlock
  elsif ['base-enclosure-windows-shading.xml'].include? hpxml_file
    hpxml.windows[1].exterior_shading_factor_summer = 0.5
    hpxml.windows[1].exterior_shading_factor_winter = 0.5
    hpxml.windows[1].interior_shading_factor_summer = 0.5
    hpxml.windows[1].interior_shading_factor_winter = 0.5
    hpxml.windows[2].exterior_shading_factor_summer = 0.1
    hpxml.windows[2].exterior_shading_factor_winter = 0.9
    hpxml.windows[2].interior_shading_factor_summer = 0.01
    hpxml.windows[2].interior_shading_factor_winter = 0.99
    hpxml.windows[3].exterior_shading_factor_summer = 0.0
    hpxml.windows[3].exterior_shading_factor_winter = 1.0
    hpxml.windows[3].interior_shading_factor_summer = 0.0
    hpxml.windows[3].interior_shading_factor_winter = 1.0
  elsif ['base-enclosure-thermal-mass.xml'].include? hpxml_file
    hpxml.partition_wall_mass.area_fraction = 0.8
    hpxml.partition_wall_mass.interior_finish_type = HPXML::InteriorFinishGypsumBoard
    hpxml.partition_wall_mass.interior_finish_thickness = 0.25
    hpxml.furniture_mass.area_fraction = 0.8
    hpxml.furniture_mass.type = HPXML::FurnitureMassTypeHeavyWeight
  elsif ['base-misc-defaults.xml'].include? hpxml_file
    hpxml.attics.reverse_each do |attic|
      attic.delete
    end
    hpxml.foundations.reverse_each do |foundation|
      foundation.delete
    end
    hpxml.air_infiltration_measurements[0].infiltration_volume = nil
    (hpxml.roofs + hpxml.walls + hpxml.rim_joists).each do |surface|
      surface.solar_absorptance = nil
      surface.emittance = nil
      if surface.is_a? HPXML::Roof
        surface.radiant_barrier = nil
      end
    end
    (hpxml.walls + hpxml.foundation_walls).each do |wall|
      wall.interior_finish_type = nil
    end
    hpxml.foundation_walls.each do |fwall|
      fwall.length = fwall.area / fwall.height
      fwall.area = nil
    end
    hpxml.doors[0].azimuth = nil
  elsif ['base-enclosure-2stories.xml',
         'base-enclosure-2stories-garage.xml',
         'base-hvac-ducts-area-fractions.xml'].include? hpxml_file
    hpxml.rim_joists << hpxml.rim_joists[-1].dup
    hpxml.rim_joists[-1].id = "RimJoist#{hpxml.rim_joists.size}"
    hpxml.rim_joists[-1].interior_adjacent_to = HPXML::LocationLivingSpace
    hpxml.rim_joists[-1].area = 116
  elsif ['base-foundation-conditioned-basement-wall-interior-insulation.xml'].include? hpxml_file
    hpxml.foundation_walls.each do |foundation_wall|
      foundation_wall.insulation_interior_r_value = 10
      foundation_wall.insulation_interior_distance_to_top = 0
      foundation_wall.insulation_interior_distance_to_bottom = 8
      foundation_wall.insulation_exterior_r_value = 8.9
      foundation_wall.insulation_exterior_distance_to_top = 1
      foundation_wall.insulation_exterior_distance_to_bottom = 8
    end
  elsif ['base-foundation-walkout-basement.xml'].include? hpxml_file
    hpxml.foundation_walls.reverse_each do |foundation_wall|
      foundation_wall.delete
    end
    hpxml.foundation_walls.add(id: "FoundationWall#{hpxml.foundation_walls.size + 1}",
                               exterior_adjacent_to: HPXML::LocationGround,
                               interior_adjacent_to: HPXML::LocationBasementConditioned,
                               height: 8,
                               area: 480,
                               thickness: 8,
                               depth_below_grade: 7,
                               interior_finish_type: HPXML::InteriorFinishGypsumBoard,
                               insulation_interior_r_value: 0,
                               insulation_exterior_distance_to_top: 0,
                               insulation_exterior_distance_to_bottom: 8,
                               insulation_exterior_r_value: 8.9)
    hpxml.foundation_walls.add(id: "FoundationWall#{hpxml.foundation_walls.size + 1}",
                               exterior_adjacent_to: HPXML::LocationGround,
                               interior_adjacent_to: HPXML::LocationBasementConditioned,
                               height: 4,
                               area: 120,
                               thickness: 8,
                               depth_below_grade: 3,
                               interior_finish_type: HPXML::InteriorFinishGypsumBoard,
                               insulation_interior_r_value: 0,
                               insulation_exterior_distance_to_top: 0,
                               insulation_exterior_distance_to_bottom: 4,
                               insulation_exterior_r_value: 8.9)
    hpxml.foundation_walls.add(id: "FoundationWall#{hpxml.foundation_walls.size + 1}",
                               exterior_adjacent_to: HPXML::LocationGround,
                               interior_adjacent_to: HPXML::LocationBasementConditioned,
                               height: 2,
                               area: 60,
                               thickness: 8,
                               depth_below_grade: 1,
                               interior_finish_type: HPXML::InteriorFinishGypsumBoard,
                               insulation_interior_r_value: 0,
                               insulation_exterior_distance_to_top: 0,
                               insulation_exterior_distance_to_bottom: 2,
                               insulation_exterior_r_value: 8.9)
    hpxml.foundation_walls.each do |foundation_wall|
      hpxml.foundations[0].attached_to_foundation_wall_idrefs << foundation_wall.id
    end
    hpxml.windows.add(id: "Window#{hpxml.windows.size + 1}",
                      area: 20,
                      azimuth: 0,
                      ufactor: 0.33,
                      shgc: 0.45,
                      fraction_operable: 0.0,
                      wall_idref: hpxml.foundation_walls[-1].id)
  elsif ['base-foundation-multiple.xml'].include? hpxml_file
    hpxml.foundations.add(id: "Foundation#{hpxml.foundations.size + 1}",
                          foundation_type: HPXML::FoundationTypeCrawlspaceUnvented,
                          within_infiltration_volume: false)
    hpxml.rim_joists.each do |rim_joist|
      next unless rim_joist.exterior_adjacent_to == HPXML::LocationOutside

      rim_joist.exterior_adjacent_to = HPXML::LocationCrawlspaceUnvented
      rim_joist.siding = nil
    end
    hpxml.rim_joists.add(id: "RimJoist#{hpxml.rim_joists.size + 1}",
                         exterior_adjacent_to: HPXML::LocationOutside,
                         interior_adjacent_to: HPXML::LocationCrawlspaceUnvented,
                         siding: HPXML::SidingTypeWood,
                         area: 81,
                         solar_absorptance: 0.7,
                         emittance: 0.92,
                         insulation_assembly_r_value: 4.0)
    hpxml.foundation_walls.each do |foundation_wall|
      foundation_wall.area /= 2.0
    end
    hpxml.foundation_walls.add(id: "FoundationWall#{hpxml.foundation_walls.size + 1}",
                               exterior_adjacent_to: HPXML::LocationCrawlspaceUnvented,
                               interior_adjacent_to: HPXML::LocationBasementUnconditioned,
                               height: 8,
                               area: 360,
                               thickness: 8,
                               depth_below_grade: 4,
                               insulation_interior_r_value: 0,
                               insulation_exterior_r_value: 0)
    hpxml.foundation_walls.add(id: "FoundationWall#{hpxml.foundation_walls.size + 1}",
                               exterior_adjacent_to: HPXML::LocationGround,
                               interior_adjacent_to: HPXML::LocationCrawlspaceUnvented,
                               height: 4,
                               area: 600,
                               thickness: 8,
                               depth_below_grade: 3,
                               insulation_interior_r_value: 0,
                               insulation_exterior_r_value: 0)
    hpxml.frame_floors[0].area = 675
    hpxml.frame_floors.add(id: "FrameFloor#{hpxml.frame_floors.size + 1}",
                           exterior_adjacent_to: HPXML::LocationCrawlspaceUnvented,
                           interior_adjacent_to: HPXML::LocationLivingSpace,
                           area: 675,
                           insulation_assembly_r_value: 18.7)
    hpxml.slabs[0].area = 675
    hpxml.slabs[0].exposed_perimeter = 75
    hpxml.slabs.add(id: "Slab#{hpxml.slabs.size + 1}",
                    interior_adjacent_to: HPXML::LocationCrawlspaceUnvented,
                    area: 675,
                    thickness: 0,
                    exposed_perimeter: 75,
                    perimeter_insulation_depth: 0,
                    under_slab_insulation_width: 0,
                    perimeter_insulation_r_value: 0,
                    under_slab_insulation_r_value: 0,
                    carpet_fraction: 0,
                    carpet_r_value: 0)
  elsif ['base-foundation-complex.xml'].include? hpxml_file
    hpxml.foundation_walls.reverse_each do |foundation_wall|
      foundation_wall.delete
    end
    hpxml.foundation_walls.add(id: "FoundationWall#{hpxml.foundation_walls.size + 1}",
                               exterior_adjacent_to: HPXML::LocationGround,
                               interior_adjacent_to: HPXML::LocationBasementConditioned,
                               height: 8,
                               area: 160,
                               thickness: 8,
                               depth_below_grade: 7,
                               interior_finish_type: HPXML::InteriorFinishGypsumBoard,
                               insulation_interior_r_value: 0,
                               insulation_exterior_r_value: 0.0)
    hpxml.foundation_walls.add(id: "FoundationWall#{hpxml.foundation_walls.size + 1}",
                               exterior_adjacent_to: HPXML::LocationGround,
                               interior_adjacent_to: HPXML::LocationBasementConditioned,
                               height: 8,
                               area: 240,
                               thickness: 8,
                               depth_below_grade: 7,
                               interior_finish_type: HPXML::InteriorFinishGypsumBoard,
                               insulation_interior_r_value: 0,
                               insulation_exterior_distance_to_top: 0,
                               insulation_exterior_distance_to_bottom: 8,
                               insulation_exterior_r_value: 8.9)
    hpxml.foundation_walls.add(id: "FoundationWall#{hpxml.foundation_walls.size + 1}",
                               exterior_adjacent_to: HPXML::LocationGround,
                               interior_adjacent_to: HPXML::LocationBasementConditioned,
                               height: 4,
                               area: 160,
                               thickness: 8,
                               depth_below_grade: 3,
                               interior_finish_type: HPXML::InteriorFinishGypsumBoard,
                               insulation_interior_r_value: 0,
                               insulation_exterior_r_value: 0.0)
    hpxml.foundation_walls.add(id: "FoundationWall#{hpxml.foundation_walls.size + 1}",
                               exterior_adjacent_to: HPXML::LocationGround,
                               interior_adjacent_to: HPXML::LocationBasementConditioned,
                               height: 4,
                               area: 120,
                               thickness: 8,
                               depth_below_grade: 3,
                               interior_finish_type: HPXML::InteriorFinishGypsumBoard,
                               insulation_interior_r_value: 0,
                               insulation_exterior_distance_to_top: 0,
                               insulation_exterior_distance_to_bottom: 4,
                               insulation_exterior_r_value: 8.9)
    hpxml.foundation_walls.add(id: "FoundationWall#{hpxml.foundation_walls.size + 1}",
                               exterior_adjacent_to: HPXML::LocationGround,
                               interior_adjacent_to: HPXML::LocationBasementConditioned,
                               height: 4,
                               area: 80,
                               thickness: 8,
                               depth_below_grade: 3,
                               interior_finish_type: HPXML::InteriorFinishGypsumBoard,
                               insulation_interior_r_value: 0,
                               insulation_exterior_distance_to_top: 0,
                               insulation_exterior_distance_to_bottom: 4,
                               insulation_exterior_r_value: 8.9)
    hpxml.foundation_walls.each do |foundation_wall|
      hpxml.foundations[0].attached_to_foundation_wall_idrefs << foundation_wall.id
    end
    hpxml.slabs.reverse_each do |slab|
      slab.delete
    end
    hpxml.slabs.add(id: "Slab#{hpxml.slabs.size + 1}",
                    interior_adjacent_to: HPXML::LocationBasementConditioned,
                    area: 675,
                    thickness: 4,
                    exposed_perimeter: 75,
                    perimeter_insulation_depth: 0,
                    under_slab_insulation_width: 0,
                    perimeter_insulation_r_value: 0,
                    under_slab_insulation_r_value: 0,
                    carpet_fraction: 0,
                    carpet_r_value: 0)
    hpxml.slabs.add(id: "Slab#{hpxml.slabs.size + 1}",
                    interior_adjacent_to: HPXML::LocationBasementConditioned,
                    area: 405,
                    thickness: 4,
                    exposed_perimeter: 45,
                    perimeter_insulation_depth: 1,
                    under_slab_insulation_width: 0,
                    perimeter_insulation_r_value: 5,
                    under_slab_insulation_r_value: 0,
                    carpet_fraction: 0,
                    carpet_r_value: 0)
    hpxml.slabs.add(id: "Slab#{hpxml.slabs.size + 1}",
                    interior_adjacent_to: HPXML::LocationBasementConditioned,
                    area: 270,
                    thickness: 4,
                    exposed_perimeter: 30,
                    perimeter_insulation_depth: 1,
                    under_slab_insulation_width: 0,
                    perimeter_insulation_r_value: 5,
                    under_slab_insulation_r_value: 0,
                    carpet_fraction: 0,
                    carpet_r_value: 0)
    hpxml.slabs.each do |slab|
      hpxml.foundations[0].attached_to_slab_idrefs << slab.id
    end
  elsif ['base-foundation-basement-garage.xml'].include? hpxml_file
    hpxml.roofs[0].area += 670
    hpxml.walls.add(id: "Wall#{hpxml.walls.size + 1}",
                    exterior_adjacent_to: HPXML::LocationGarage,
                    interior_adjacent_to: HPXML::LocationBasementConditioned,
                    wall_type: HPXML::WallTypeWoodStud,
                    area: 320,
                    solar_absorptance: 0.7,
                    emittance: 0.92,
                    interior_finish_type: HPXML::InteriorFinishGypsumBoard,
                    insulation_assembly_r_value: 23)
    hpxml.foundations[0].attached_to_wall_idrefs << hpxml.walls[-1].id
    hpxml.walls.add(id: "Wall#{hpxml.walls.size + 1}",
                    exterior_adjacent_to: HPXML::LocationOutside,
                    interior_adjacent_to: HPXML::LocationGarage,
                    wall_type: HPXML::WallTypeWoodStud,
                    siding: HPXML::SidingTypeWood,
                    area: 320,
                    solar_absorptance: 0.7,
                    emittance: 0.92,
                    insulation_assembly_r_value: 4)
    hpxml.frame_floors.add(id: "FrameFloor#{hpxml.frame_floors.size + 1}",
                           exterior_adjacent_to: HPXML::LocationGarage,
                           interior_adjacent_to: HPXML::LocationLivingSpace,
                           area: 400,
                           insulation_assembly_r_value: 39.3)
    hpxml.slabs[0].area -= 400
    hpxml.slabs[0].exposed_perimeter -= 40
    hpxml.slabs.add(id: "Slab#{hpxml.slabs.size + 1}",
                    interior_adjacent_to: HPXML::LocationGarage,
                    area: 400,
                    thickness: 4,
                    exposed_perimeter: 40,
                    perimeter_insulation_depth: 0,
                    under_slab_insulation_width: 0,
                    depth_below_grade: 0,
                    perimeter_insulation_r_value: 0,
                    under_slab_insulation_r_value: 0,
                    carpet_fraction: 0,
                    carpet_r_value: 0)
    hpxml.doors.add(id: "Door#{hpxml.doors.size + 1}",
                    wall_idref: hpxml.walls[-3].id,
                    area: 70,
                    azimuth: 180,
                    r_value: 4.4)
    hpxml.doors.add(id: "Door#{hpxml.doors.size + 1}",
                    wall_idref: hpxml.walls[-2].id,
                    area: 4,
                    azimuth: 0,
                    r_value: 4.4)
  elsif ['base-enclosure-walltypes.xml'].include? hpxml_file
    hpxml.rim_joists.reverse_each do |rim_joist|
      rim_joist.delete
    end
    siding_types = [[HPXML::SidingTypeAluminum, HPXML::ColorDark],
                    [HPXML::SidingTypeAsbestos, HPXML::ColorMedium],
                    [HPXML::SidingTypeBrick, HPXML::ColorReflective],
                    [HPXML::SidingTypeCompositeShingle, HPXML::ColorDark],
                    [HPXML::SidingTypeFiberCement, HPXML::ColorMediumDark],
                    [HPXML::SidingTypeMasonite, HPXML::ColorLight],
                    [HPXML::SidingTypeStucco, HPXML::ColorMedium],
                    [HPXML::SidingTypeSyntheticStucco, HPXML::ColorMediumDark],
                    [HPXML::SidingTypeVinyl, HPXML::ColorLight],
                    [HPXML::SidingTypeNone, HPXML::ColorMedium]]
    siding_types.each_with_index do |siding_type, i|
      hpxml.rim_joists.add(id: "RimJoist#{hpxml.rim_joists.size + 1}",
                           exterior_adjacent_to: HPXML::LocationOutside,
                           interior_adjacent_to: HPXML::LocationBasementConditioned,
                           siding: siding_type[0],
                           color: siding_type[1],
                           area: 116 / siding_types.size,
                           emittance: 0.92,
                           insulation_assembly_r_value: 23.0)
      hpxml.foundations[0].attached_to_rim_joist_idrefs << hpxml.rim_joists[-1].id
    end
    gable_walls = hpxml.walls.select { |w| w.interior_adjacent_to == HPXML::LocationAtticUnvented }
    hpxml.walls.reverse_each do |wall|
      wall.delete
    end
    walls_map = { HPXML::WallTypeCMU => 12,
                  HPXML::WallTypeDoubleWoodStud => 28.7,
                  HPXML::WallTypeICF => 21,
                  HPXML::WallTypeLog => 7.1,
                  HPXML::WallTypeSIP => 16.1,
                  HPXML::WallTypeConcrete => 1.35,
                  HPXML::WallTypeSteelStud => 8.1,
                  HPXML::WallTypeStone => 5.4,
                  HPXML::WallTypeStrawBale => 58.8,
                  HPXML::WallTypeBrick => 7.9,
                  HPXML::WallTypeAdobe => 5.0 }
    siding_types = [[HPXML::SidingTypeAluminum, HPXML::ColorReflective],
                    [HPXML::SidingTypeAsbestos, HPXML::ColorLight],
                    [HPXML::SidingTypeBrick, HPXML::ColorMediumDark],
                    [HPXML::SidingTypeCompositeShingle, HPXML::ColorReflective],
                    [HPXML::SidingTypeFiberCement, HPXML::ColorMedium],
                    [HPXML::SidingTypeMasonite, HPXML::ColorDark],
                    [HPXML::SidingTypeStucco, HPXML::ColorLight],
                    [HPXML::SidingTypeSyntheticStucco, HPXML::ColorMedium],
                    [HPXML::SidingTypeVinyl, HPXML::ColorDark],
                    [HPXML::SidingTypeNone, HPXML::ColorMedium]]
    int_finish_types = [[HPXML::InteriorFinishGypsumBoard, 0.5],
                        [HPXML::InteriorFinishGypsumBoard, 1.0],
                        [HPXML::InteriorFinishGypsumCompositeBoard, 0.5],
                        [HPXML::InteriorFinishPlaster, 0.5],
                        [HPXML::InteriorFinishWood, 0.5],
                        [HPXML::InteriorFinishNone, nil]]
    walls_map.each_with_index do |(wall_type, assembly_r), i|
      hpxml.walls.add(id: "Wall#{hpxml.walls.size + 1}",
                      exterior_adjacent_to: HPXML::LocationOutside,
                      interior_adjacent_to: HPXML::LocationLivingSpace,
                      wall_type: wall_type,
                      siding: siding_types[i % siding_types.size][0],
                      color: siding_types[i % siding_types.size][1],
                      area: 1200 / walls_map.size,
                      emittance: 0.92,
                      interior_finish_type: int_finish_types[i % int_finish_types.size][0],
                      interior_finish_thickness: int_finish_types[i % int_finish_types.size][1],
                      insulation_assembly_r_value: assembly_r)
    end
    gable_walls.each do |gable_wall|
      hpxml.walls << gable_wall
      hpxml.walls[-1].id = "Wall#{hpxml.walls.size}"
      hpxml.attics[0].attached_to_wall_idrefs << hpxml.walls[-1].id
    end
    hpxml.windows.reverse_each do |window|
      window.delete
    end
    hpxml.windows.add(id: "Window#{hpxml.windows.size + 1}",
                      area: 108 / 8,
                      azimuth: 0,
                      ufactor: 0.33,
                      shgc: 0.45,
                      fraction_operable: 0.67,
                      wall_idref: 'Wall1')
    hpxml.windows.add(id: "Window#{hpxml.windows.size + 1}",
                      area: 72 / 8,
                      azimuth: 90,
                      ufactor: 0.33,
                      shgc: 0.45,
                      fraction_operable: 0.67,
                      wall_idref: 'Wall2')
    hpxml.windows.add(id: "Window#{hpxml.windows.size + 1}",
                      area: 108 / 8,
                      azimuth: 180,
                      ufactor: 0.33,
                      shgc: 0.45,
                      fraction_operable: 0.67,
                      wall_idref: 'Wall3')
    hpxml.windows.add(id: "Window#{hpxml.windows.size + 1}",
                      area: 72 / 8,
                      azimuth: 270,
                      ufactor: 0.33,
                      shgc: 0.45,
                      fraction_operable: 0.67,
                      wall_idref: 'Wall4')
    hpxml.doors.reverse_each do |door|
      door.delete
    end
    hpxml.doors.add(id: "Door#{hpxml.doors.size + 1}",
                    wall_idref: 'Wall9',
                    area: 20,
                    azimuth: 0,
                    r_value: 4.4)
    hpxml.doors.add(id: "Door#{hpxml.doors.size + 1}",
                    wall_idref: 'Wall10',
                    area: 20,
                    azimuth: 180,
                    r_value: 4.4)
  elsif ['base-enclosure-rooftypes.xml'].include? hpxml_file
    hpxml.roofs.reverse_each do |roof|
      roof.delete
    end
    roof_types = [[HPXML::RoofTypeClayTile, HPXML::ColorLight],
                  [HPXML::RoofTypeMetal, HPXML::ColorReflective],
                  [HPXML::RoofTypeWoodShingles, HPXML::ColorDark],
                  [HPXML::RoofTypeShingles, HPXML::ColorMediumDark],
                  [HPXML::RoofTypePlasticRubber, HPXML::ColorLight],
                  [HPXML::RoofTypeEPS, HPXML::ColorMedium],
                  [HPXML::RoofTypeConcrete, HPXML::ColorLight],
                  [HPXML::RoofTypeCool, HPXML::ColorReflective]]
    int_finish_types = [[HPXML::InteriorFinishGypsumBoard, 0.5],
                        [HPXML::InteriorFinishPlaster, 0.5],
                        [HPXML::InteriorFinishWood, 0.5]]
    roof_types.each_with_index do |roof_type, i|
      hpxml.roofs.add(id: "Roof#{hpxml.roofs.size + 1}",
                      interior_adjacent_to: HPXML::LocationAtticUnvented,
                      area: 1509.3 / roof_types.size,
                      roof_type: roof_type[0],
                      roof_color: roof_type[1],
                      emittance: 0.92,
                      pitch: 6,
                      radiant_barrier: false,
                      interior_finish_type: int_finish_types[i % int_finish_types.size][0],
                      interior_finish_thickness: int_finish_types[i % int_finish_types.size][1],
                      insulation_assembly_r_value: roof_type[0] == HPXML::RoofTypeEPS ? 7.0 : 2.3)
      hpxml.attics[0].attached_to_roof_idrefs << hpxml.roofs[-1].id
    end
  elsif ['base-enclosure-split-surfaces.xml',
         'base-enclosure-split-surfaces2.xml'].include? hpxml_file
    for n in 1..hpxml.roofs.size
      hpxml.roofs[n - 1].area /= 9.0
      for i in 2..9
        hpxml.roofs << hpxml.roofs[n - 1].dup
        hpxml.roofs[-1].id += "_#{i}"
        if hpxml_file == 'base-enclosure-split-surfaces2.xml'
          hpxml.roofs[-1].insulation_assembly_r_value += 0.01 * i
        end
      end
    end
    hpxml.roofs << hpxml.roofs[-1].dup
    hpxml.roofs[-1].id += '_tiny'
    hpxml.roofs[-1].area = 0.05
    for n in 1..hpxml.rim_joists.size
      hpxml.rim_joists[n - 1].area /= 9.0
      for i in 2..9
        hpxml.rim_joists << hpxml.rim_joists[n - 1].dup
        hpxml.rim_joists[-1].id += "_#{i}"
        if hpxml_file == 'base-enclosure-split-surfaces2.xml'
          hpxml.rim_joists[-1].insulation_assembly_r_value += 0.01 * i
        end
      end
    end
    hpxml.rim_joists << hpxml.rim_joists[-1].dup
    hpxml.rim_joists[-1].id += '_tiny'
    hpxml.rim_joists[-1].area = 0.05
    for n in 1..hpxml.walls.size
      hpxml.walls[n - 1].area /= 9.0
      for i in 2..9
        hpxml.walls << hpxml.walls[n - 1].dup
        hpxml.walls[-1].id += "_#{i}"
        if hpxml_file == 'base-enclosure-split-surfaces2.xml'
          hpxml.walls[-1].insulation_assembly_r_value += 0.01 * i
        end
      end
    end
    hpxml.walls << hpxml.walls[-1].dup
    hpxml.walls[-1].id += '_tiny'
    hpxml.walls[-1].area = 0.05
    for n in 1..hpxml.foundation_walls.size
      hpxml.foundation_walls[n - 1].area /= 9.0
      for i in 2..9
        hpxml.foundation_walls << hpxml.foundation_walls[n - 1].dup
        hpxml.foundation_walls[-1].id += "_#{i}"
        if hpxml_file == 'base-enclosure-split-surfaces2.xml'
          hpxml.foundation_walls[-1].insulation_exterior_r_value += 0.01 * i
        end
      end
    end
    hpxml.foundation_walls << hpxml.foundation_walls[-1].dup
    hpxml.foundation_walls[-1].id += '_tiny'
    hpxml.foundation_walls[-1].area = 0.05
    for n in 1..hpxml.frame_floors.size
      hpxml.frame_floors[n - 1].area /= 9.0
      for i in 2..9
        hpxml.frame_floors << hpxml.frame_floors[n - 1].dup
        hpxml.frame_floors[-1].id += "_#{i}"
        if hpxml_file == 'base-enclosure-split-surfaces2.xml'
          hpxml.frame_floors[-1].insulation_assembly_r_value += 0.01 * i
        end
      end
    end
    hpxml.frame_floors << hpxml.frame_floors[-1].dup
    hpxml.frame_floors[-1].id += '_tiny'
    hpxml.frame_floors[-1].area = 0.05
    for n in 1..hpxml.slabs.size
      hpxml.slabs[n - 1].area /= 9.0
      hpxml.slabs[n - 1].exposed_perimeter /= 9.0
      for i in 2..9
        hpxml.slabs << hpxml.slabs[n - 1].dup
        hpxml.slabs[-1].id += "_#{i}"
        if hpxml_file == 'base-enclosure-split-surfaces2.xml'
          hpxml.slabs[-1].perimeter_insulation_depth += 0.01 * i
          hpxml.slabs[-1].perimeter_insulation_r_value += 0.01 * i
        end
      end
    end
    hpxml.slabs << hpxml.slabs[-1].dup
    hpxml.slabs[-1].id += '_tiny'
    hpxml.slabs[-1].area = 0.05
    area_adjustments = []
    for n in 1..hpxml.windows.size
      hpxml.windows[n - 1].area /= 9.0
      hpxml.windows[n - 1].fraction_operable = 0.0
      for i in 2..9
        hpxml.windows << hpxml.windows[n - 1].dup
        hpxml.windows[-1].id += "_#{i}"
        hpxml.windows[-1].wall_idref += "_#{i}"
        if i >= 4
          hpxml.windows[-1].fraction_operable = 1.0
        end
        next unless hpxml_file == 'base-enclosure-split-surfaces2.xml'

        hpxml.windows[-1].ufactor += 0.01 * i
        hpxml.windows[-1].interior_shading_factor_summer -= 0.02 * i
        hpxml.windows[-1].interior_shading_factor_winter -= 0.01 * i
      end
    end
    hpxml.windows << hpxml.windows[-1].dup
    hpxml.windows[-1].id += '_tiny'
    hpxml.windows[-1].area = 0.05
    for n in 1..hpxml.skylights.size
      hpxml.skylights[n - 1].area /= 9.0
      for i in 2..9
        hpxml.skylights << hpxml.skylights[n - 1].dup
        hpxml.skylights[-1].id += "_#{i}"
        hpxml.skylights[-1].roof_idref += "_#{i}"
        next unless hpxml_file == 'base-enclosure-split-surfaces2.xml'

        hpxml.skylights[-1].ufactor += 0.01 * i
        hpxml.skylights[-1].interior_shading_factor_summer -= 0.02 * i
        hpxml.skylights[-1].interior_shading_factor_winter -= 0.01 * i
      end
    end
    hpxml.skylights << hpxml.skylights[-1].dup
    hpxml.skylights[-1].id += '_tiny'
    hpxml.skylights[-1].area = 0.05
    area_adjustments = []
    for n in 1..hpxml.doors.size
      hpxml.doors[n - 1].area /= 9.0
      for i in 2..9
        hpxml.doors << hpxml.doors[n - 1].dup
        hpxml.doors[-1].id += "_#{i}"
        hpxml.doors[-1].wall_idref += "_#{i}"
        if hpxml_file == 'base-enclosure-split-surfaces2.xml'
          hpxml.doors[-1].r_value += 0.01 * i
        end
      end
    end
    hpxml.doors << hpxml.doors[-1].dup
    hpxml.doors[-1].id += '_tiny'
    hpxml.doors[-1].area = 0.05
  elsif ['base-enclosure-overhangs.xml'].include? hpxml_file
    # Test relaxed overhangs validation; https://github.com/NREL/OpenStudio-HPXML/issues/866
    hpxml.windows.each do |window|
      next unless window.overhangs_depth.nil?

      window.overhangs_depth = 0.0
      window.overhangs_distance_to_top_of_window = 0.0
      window.overhangs_distance_to_bottom_of_window = 0.0
    end
  end
  if ['base-enclosure-2stories-garage.xml',
      'base-enclosure-garage.xml'].include? hpxml_file
    grg_wall = hpxml.walls.select { |w|
                 w.interior_adjacent_to == HPXML::LocationGarage &&
                   w.exterior_adjacent_to == HPXML::LocationOutside
               } [0]
    hpxml.doors.add(id: "Door#{hpxml.doors.size + 1}",
                    wall_idref: grg_wall.id,
                    area: 70,
                    azimuth: 180,
                    r_value: 4.4)
  end

  # ---------- #
  # HPXML HVAC #
  # ---------- #

  # General logic
  hpxml.heating_systems.each do |heating_system|
    if heating_system.heating_system_type == HPXML::HVACTypeBoiler &&
       heating_system.heating_system_fuel == HPXML::FuelTypeNaturalGas &&
       !heating_system.is_shared_system
      heating_system.electric_auxiliary_energy = 200
    elsif [HPXML::HVACTypeFloorFurnace,
           HPXML::HVACTypeWallFurnace,
           HPXML::HVACTypeFireplace,
           HPXML::HVACTypeFixedHeater,
           HPXML::HVACTypePortableHeater].include? heating_system.heating_system_type
      heating_system.fan_watts = 0
    elsif [HPXML::HVACTypeStove].include? heating_system.heating_system_type
      heating_system.fan_watts = 40
    end
  end
  hpxml.heat_pumps.each do |heat_pump|
    if heat_pump.heat_pump_type == HPXML::HVACTypeHeatPumpGroundToAir
      heat_pump.pump_watts_per_ton = 30.0
    end
  end

  # Logic that can only be applied based on the file name
  if hpxml_file.include?('chiller') || hpxml_file.include?('cooling-tower')
    # Handle chiller/cooling tower
    if hpxml_file.include? 'chiller'
      hpxml.cooling_systems.add(id: "CoolingSystem#{hpxml.cooling_systems.size + 1}",
                                cooling_system_type: HPXML::HVACTypeChiller,
                                cooling_system_fuel: HPXML::FuelTypeElectricity,
                                is_shared_system: true,
                                number_of_units_served: 6,
                                cooling_capacity: 24000 * 6,
                                cooling_efficiency_kw_per_ton: 0.9,
                                fraction_cool_load_served: 1.0,
                                primary_system: true)
    elsif hpxml_file.include? 'cooling-tower'
      hpxml.cooling_systems.add(id: "CoolingSystem#{hpxml.cooling_systems.size + 1}",
                                cooling_system_type: HPXML::HVACTypeCoolingTower,
                                cooling_system_fuel: HPXML::FuelTypeElectricity,
                                is_shared_system: true,
                                number_of_units_served: 6,
                                fraction_cool_load_served: 1.0,
                                primary_system: true)
    end
    if hpxml_file.include? 'boiler'
      hpxml.hvac_controls[0].cooling_setpoint_temp = 78.0
      hpxml.cooling_systems[-1].distribution_system_idref = hpxml.hvac_distributions[-1].id
    else
      hpxml.hvac_controls.add(id: "HVACControl#{hpxml.hvac_controls.size + 1}",
                              control_type: HPXML::HVACControlTypeManual,
                              cooling_setpoint_temp: 78.0)
      if hpxml_file.include? 'baseboard'
        hpxml.hvac_distributions.add(id: "HVACDistribution#{hpxml.hvac_distributions.size + 1}",
                                     distribution_system_type: HPXML::HVACDistributionTypeHydronic,
                                     hydronic_type: HPXML::HydronicTypeBaseboard)
        hpxml.cooling_systems[-1].distribution_system_idref = hpxml.hvac_distributions[-1].id
      end
    end
  end
  if hpxml_file.include?('water-loop-heat-pump') || hpxml_file.include?('fan-coil')
    # Handle WLHP/ducted fan coil
    hpxml.hvac_distributions.reverse_each do |hvac_distribution|
      hvac_distribution.delete
    end
    if hpxml_file.include? 'water-loop-heat-pump'
      hpxml.hvac_distributions.add(id: "HVACDistribution#{hpxml.hvac_distributions.size + 1}",
                                   distribution_system_type: HPXML::HVACDistributionTypeHydronic,
                                   hydronic_type: HPXML::HydronicTypeWaterLoop)
      hpxml.heat_pumps.add(id: "HeatPump#{hpxml.heat_pumps.size + 1}",
                           heat_pump_type: HPXML::HVACTypeHeatPumpWaterLoopToAir,
                           heat_pump_fuel: HPXML::FuelTypeElectricity)
      if hpxml_file.include? 'boiler'
        hpxml.heat_pumps[-1].heating_capacity = 24000
        hpxml.heat_pumps[-1].heating_efficiency_cop = 4.4
        hpxml.heating_systems[-1].distribution_system_idref = hpxml.hvac_distributions[-1].id
      end
      if hpxml_file.include?('chiller') || hpxml_file.include?('cooling-tower')
        hpxml.heat_pumps[-1].cooling_capacity = 24000
        hpxml.heat_pumps[-1].cooling_efficiency_eer = 12.8
        hpxml.cooling_systems[-1].distribution_system_idref = hpxml.hvac_distributions[-1].id
      end
      hpxml.hvac_distributions.add(id: "HVACDistribution#{hpxml.hvac_distributions.size + 1}",
                                   distribution_system_type: HPXML::HVACDistributionTypeAir,
                                   air_type: HPXML::AirTypeRegularVelocity)
      hpxml.heat_pumps[-1].distribution_system_idref = hpxml.hvac_distributions[-1].id
    elsif hpxml_file.include? 'fan-coil'
      hpxml.hvac_distributions.add(id: "HVACDistribution#{hpxml.hvac_distributions.size + 1}",
                                   distribution_system_type: HPXML::HVACDistributionTypeAir,
                                   air_type: HPXML::AirTypeFanCoil)

      if hpxml_file.include? 'boiler'
        hpxml.heating_systems[-1].distribution_system_idref = hpxml.hvac_distributions[-1].id
      end
      if hpxml_file.include?('chiller') || hpxml_file.include?('cooling-tower')
        hpxml.cooling_systems[-1].distribution_system_idref = hpxml.hvac_distributions[-1].id
      end
    end
    if hpxml_file.include?('water-loop-heat-pump') || hpxml_file.include?('fan-coil-ducted')
      hpxml.hvac_distributions[-1].duct_leakage_measurements.add(duct_type: HPXML::DuctTypeSupply,
                                                                 duct_leakage_units: HPXML::UnitsCFM25,
                                                                 duct_leakage_value: 15,
                                                                 duct_leakage_total_or_to_outside: HPXML::DuctLeakageToOutside)
      hpxml.hvac_distributions[-1].duct_leakage_measurements.add(duct_type: HPXML::DuctTypeReturn,
                                                                 duct_leakage_units: HPXML::UnitsCFM25,
                                                                 duct_leakage_value: 10,
                                                                 duct_leakage_total_or_to_outside: HPXML::DuctLeakageToOutside)
      hpxml.hvac_distributions[-1].ducts.add(duct_type: HPXML::DuctTypeSupply,
                                             duct_insulation_r_value: 0,
                                             duct_location: HPXML::LocationOtherMultifamilyBufferSpace,
                                             duct_surface_area: 50)
      hpxml.hvac_distributions[-1].ducts.add(duct_type: HPXML::DuctTypeReturn,
                                             duct_insulation_r_value: 0,
                                             duct_location: HPXML::LocationOtherMultifamilyBufferSpace,
                                             duct_surface_area: 20)
      hpxml.hvac_distributions[-1].number_of_return_registers = 1
      hpxml.hvac_distributions[-1].conditioned_floor_area_served = 900
    end
  end
  if hpxml_file.include? 'shared-ground-loop'
    hpxml.heating_systems.reverse_each do |heating_system|
      heating_system.delete
    end
    hpxml.cooling_systems.reverse_each do |cooling_system|
      cooling_system.delete
    end
    hpxml.heat_pumps.add(id: "HeatPump#{hpxml.heat_pumps.size + 1}",
                         distribution_system_idref: hpxml.hvac_distributions[-1].id,
                         heat_pump_type: HPXML::HVACTypeHeatPumpGroundToAir,
                         heat_pump_fuel: HPXML::FuelTypeElectricity,
                         backup_type: HPXML::HeatPumpBackupTypeIntegrated,
                         backup_heating_fuel: HPXML::FuelTypeElectricity,
                         is_shared_system: true,
                         number_of_units_served: 6,
                         backup_heating_efficiency_percent: 1.0,
                         fraction_heat_load_served: 1,
                         fraction_cool_load_served: 1,
                         heating_efficiency_cop: 3.6,
                         cooling_efficiency_eer: 16.6,
                         heating_capacity: 12000,
                         cooling_capacity: 12000,
                         backup_heating_capacity: 12000,
                         cooling_shr: 0.73,
                         primary_heating_system: true,
                         primary_cooling_system: true,
                         pump_watts_per_ton: 0.0)

  end
  if hpxml_file.include? 'eae'
    hpxml.heating_systems[0].electric_auxiliary_energy = 500.0
  else
    if hpxml_file.include? 'shared-boiler'
      hpxml.heating_systems[0].shared_loop_watts = 600
    end
    if hpxml_file.include?('chiller') || hpxml_file.include?('cooling-tower')
      hpxml.cooling_systems[0].shared_loop_watts = 600
    end
    if hpxml_file.include? 'shared-ground-loop'
      hpxml.heat_pumps[0].shared_loop_watts = 600
    end
    if hpxml_file.include? 'fan-coil'
      if hpxml_file.include? 'boiler'
        hpxml.heating_systems[0].fan_coil_watts = 150
      end
      if hpxml_file.include? 'chiller'
        hpxml.cooling_systems[0].fan_coil_watts = 150
      end
    end
  end
  if hpxml_file.include? 'install-quality'
    hpxml.hvac_systems.each do |hvac_system|
      hvac_system.fan_watts_per_cfm = 0.365
    end
  elsif ['base-hvac-setpoints-daily-setbacks.xml'].include? hpxml_file
    hpxml.hvac_controls[0].heating_setback_temp = 66
    hpxml.hvac_controls[0].heating_setback_hours_per_week = 7 * 7
    hpxml.hvac_controls[0].heating_setback_start_hour = 23 # 11pm
    hpxml.hvac_controls[0].cooling_setup_temp = 80
    hpxml.hvac_controls[0].cooling_setup_hours_per_week = 6 * 7
    hpxml.hvac_controls[0].cooling_setup_start_hour = 9 # 9am
  elsif ['base-hvac-onoff-thermostat-deadband.xml'].include? hpxml_file
    hpxml.header.timestep = 1
    hpxml.hvac_controls[0].onoff_thermostat_deadband = 2.0
    hpxml.heat_pumps[0].heating_capacity = 10000
    hpxml.heat_pumps[0].heating_capacity_17F = 5900.0
  elsif ['base-atticroof-cathedral.xml'].include? hpxml_file
    hpxml.hvac_distributions[0].conditioned_floor_area_served = 2700
  elsif ['base-hvac-dse.xml',
         'base-dhw-indirect-dse.xml',
         'base-mechvent-cfis-dse.xml'].include? hpxml_file
    hpxml.hvac_distributions[0].distribution_system_type = HPXML::HVACDistributionTypeDSE
    hpxml.hvac_distributions[0].annual_heating_dse = 0.8
    hpxml.hvac_distributions[0].annual_cooling_dse = 0.7
  elsif ['base-hvac-furnace-x3-dse.xml'].include? hpxml_file
    hpxml.hvac_distributions[0].distribution_system_type = HPXML::HVACDistributionTypeDSE
    hpxml.hvac_distributions[0].annual_heating_dse = 0.8
    hpxml.hvac_distributions[0].annual_cooling_dse = 0.7
    hpxml.hvac_distributions << hpxml.hvac_distributions[0].dup
    hpxml.hvac_distributions[1].id = "HVACDistribution#{hpxml.hvac_distributions.size}"
    hpxml.hvac_distributions[1].annual_cooling_dse = 1.0
    hpxml.hvac_distributions << hpxml.hvac_distributions[0].dup
    hpxml.hvac_distributions[2].id = "HVACDistribution#{hpxml.hvac_distributions.size}"
    hpxml.hvac_distributions[2].annual_cooling_dse = 1.0
    hpxml.heating_systems[0].primary_system = false
    hpxml.heating_systems << hpxml.heating_systems[0].dup
    hpxml.heating_systems[1].id = "HeatingSystem#{hpxml.heating_systems.size}"
    hpxml.heating_systems[1].distribution_system_idref = hpxml.hvac_distributions[1].id
    hpxml.heating_systems << hpxml.heating_systems[0].dup
    hpxml.heating_systems[2].id = "HeatingSystem#{hpxml.heating_systems.size}"
    hpxml.heating_systems[2].distribution_system_idref = hpxml.hvac_distributions[2].id
    hpxml.heating_systems[2].primary_system = true
    for i in 0..2
      hpxml.heating_systems[i].heating_capacity /= 3.0
      # Test a file where sum is slightly greater than 1
      if i < 2
        hpxml.heating_systems[i].fraction_heat_load_served = 0.33
      else
        hpxml.heating_systems[i].fraction_heat_load_served = 0.35
      end
    end
  elsif ['base-misc-defaults.xml'].include? hpxml_file
    hpxml.heating_systems[0].year_installed = 2009
    hpxml.heating_systems[0].heating_efficiency_afue = nil
    hpxml.cooling_systems[0].year_installed = 2009
    hpxml.cooling_systems[0].cooling_efficiency_seer = nil
  elsif ['base-hvac-dual-fuel-air-to-air-heat-pump-1-speed-electric.xml'].include? hpxml_file
    hpxml.heat_pumps[0].backup_heating_efficiency_afue = hpxml.heat_pumps[0].backup_heating_efficiency_percent
    hpxml.heat_pumps[0].backup_heating_efficiency_percent = nil
  elsif ['base-enclosure-2stories.xml',
         'base-enclosure-2stories-garage.xml',
         'base-hvac-ducts-area-fractions.xml'].include? hpxml_file
    hpxml.hvac_distributions[0].ducts << hpxml.hvac_distributions[0].ducts[0].dup
    hpxml.hvac_distributions[0].ducts << hpxml.hvac_distributions[0].ducts[1].dup
    hpxml.hvac_distributions[0].ducts[2].duct_location = HPXML::LocationExteriorWall
    hpxml.hvac_distributions[0].ducts[2].duct_surface_area = 37.5
    hpxml.hvac_distributions[0].ducts[3].duct_location = HPXML::LocationLivingSpace
    hpxml.hvac_distributions[0].ducts[3].duct_surface_area = 12.5
    if hpxml_file == 'base-hvac-ducts-area-fractions.xml'
      hpxml.hvac_distributions[0].ducts[0].duct_surface_area = nil
      hpxml.hvac_distributions[0].ducts[1].duct_surface_area = nil
      hpxml.hvac_distributions[0].ducts[2].duct_surface_area = nil
      hpxml.hvac_distributions[0].ducts[3].duct_surface_area = nil
      hpxml.hvac_distributions[0].ducts[0].duct_fraction_area = 0.75
      hpxml.hvac_distributions[0].ducts[1].duct_fraction_area = 0.75
      hpxml.hvac_distributions[0].ducts[2].duct_fraction_area = 0.25
      hpxml.hvac_distributions[0].ducts[3].duct_fraction_area = 0.25
    end
  elsif ['base-hvac-multiple.xml'].include? hpxml_file
    hpxml.hvac_distributions.reverse_each do |hvac_distribution|
      hvac_distribution.delete
    end
    hpxml.hvac_distributions.add(id: "HVACDistribution#{hpxml.hvac_distributions.size + 1}",
                                 distribution_system_type: HPXML::HVACDistributionTypeAir,
                                 air_type: HPXML::AirTypeRegularVelocity,
                                 number_of_return_registers: 2,
                                 conditioned_floor_area_served: 270)
    hpxml.hvac_distributions[-1].duct_leakage_measurements.add(duct_type: HPXML::DuctTypeSupply,
                                                               duct_leakage_units: HPXML::UnitsCFM25,
                                                               duct_leakage_value: 75,
                                                               duct_leakage_total_or_to_outside: HPXML::DuctLeakageToOutside)
    hpxml.hvac_distributions[-1].duct_leakage_measurements.add(duct_type: HPXML::DuctTypeReturn,
                                                               duct_leakage_units: HPXML::UnitsCFM25,
                                                               duct_leakage_value: 25,
                                                               duct_leakage_total_or_to_outside: HPXML::DuctLeakageToOutside)
    hpxml.hvac_distributions[0].ducts.add(duct_type: HPXML::DuctTypeSupply,
                                          duct_insulation_r_value: 8,
                                          duct_location: HPXML::LocationAtticUnvented,
                                          duct_surface_area: 75)
    hpxml.hvac_distributions[0].ducts.add(duct_type: HPXML::DuctTypeSupply,
                                          duct_insulation_r_value: 8,
                                          duct_location: HPXML::LocationOutside,
                                          duct_surface_area: 75)
    hpxml.hvac_distributions[0].ducts.add(duct_type: HPXML::DuctTypeReturn,
                                          duct_insulation_r_value: 4,
                                          duct_location: HPXML::LocationAtticUnvented,
                                          duct_surface_area: 25)
    hpxml.hvac_distributions[0].ducts.add(duct_type: HPXML::DuctTypeReturn,
                                          duct_insulation_r_value: 4,
                                          duct_location: HPXML::LocationOutside,
                                          duct_surface_area: 25)
    hpxml.hvac_distributions << hpxml.hvac_distributions[0].dup
    hpxml.hvac_distributions[-1].id = "HVACDistribution#{hpxml.hvac_distributions.size}"
    hpxml.hvac_distributions.add(id: "HVACDistribution#{hpxml.hvac_distributions.size + 1}",
                                 distribution_system_type: HPXML::HVACDistributionTypeHydronic,
                                 hydronic_type: HPXML::HydronicTypeBaseboard)
    hpxml.hvac_distributions.add(id: "HVACDistribution#{hpxml.hvac_distributions.size + 1}",
                                 distribution_system_type: HPXML::HVACDistributionTypeHydronic,
                                 hydronic_type: HPXML::HydronicTypeBaseboard)
    hpxml.hvac_distributions << hpxml.hvac_distributions[0].dup
    hpxml.hvac_distributions[-1].id = "HVACDistribution#{hpxml.hvac_distributions.size}"
    hpxml.hvac_distributions << hpxml.hvac_distributions[0].dup
    hpxml.hvac_distributions[-1].id = "HVACDistribution#{hpxml.hvac_distributions.size}"
    hpxml.heating_systems.reverse_each do |heating_system|
      heating_system.delete
    end
    hpxml.heating_systems.add(id: "HeatingSystem#{hpxml.heating_systems.size + 1}",
                              distribution_system_idref: hpxml.hvac_distributions[0].id,
                              heating_system_type: HPXML::HVACTypeFurnace,
                              heating_system_fuel: HPXML::FuelTypeElectricity,
                              heating_capacity: 6400,
                              heating_efficiency_afue: 1,
                              fraction_heat_load_served: 0.1)
    hpxml.heating_systems.add(id: "HeatingSystem#{hpxml.heating_systems.size + 1}",
                              distribution_system_idref: hpxml.hvac_distributions[1].id,
                              heating_system_type: HPXML::HVACTypeFurnace,
                              heating_system_fuel: HPXML::FuelTypeNaturalGas,
                              heating_capacity: 6400,
                              heating_efficiency_afue: 0.92,
                              fraction_heat_load_served: 0.1)
    hpxml.heating_systems.add(id: "HeatingSystem#{hpxml.heating_systems.size + 1}",
                              distribution_system_idref: hpxml.hvac_distributions[2].id,
                              heating_system_type: HPXML::HVACTypeBoiler,
                              heating_system_fuel: HPXML::FuelTypeElectricity,
                              heating_capacity: 6400,
                              heating_efficiency_afue: 1,
                              fraction_heat_load_served: 0.1)
    hpxml.heating_systems.add(id: "HeatingSystem#{hpxml.heating_systems.size + 1}",
                              distribution_system_idref: hpxml.hvac_distributions[3].id,
                              heating_system_type: HPXML::HVACTypeBoiler,
                              heating_system_fuel: HPXML::FuelTypeNaturalGas,
                              heating_capacity: 6400,
                              heating_efficiency_afue: 0.92,
                              fraction_heat_load_served: 0.1,
                              electric_auxiliary_energy: 200)
    hpxml.heating_systems.add(id: "HeatingSystem#{hpxml.heating_systems.size + 1}",
                              heating_system_type: HPXML::HVACTypeElectricResistance,
                              heating_system_fuel: HPXML::FuelTypeElectricity,
                              heating_capacity: 6400,
                              heating_efficiency_percent: 1,
                              fraction_heat_load_served: 0.1)
    hpxml.heating_systems.add(id: "HeatingSystem#{hpxml.heating_systems.size + 1}",
                              heating_system_type: HPXML::HVACTypeStove,
                              heating_system_fuel: HPXML::FuelTypeOil,
                              heating_capacity: 6400,
                              heating_efficiency_percent: 0.8,
                              fraction_heat_load_served: 0.1,
                              fan_watts: 40.0)
    hpxml.heating_systems.add(id: "HeatingSystem#{hpxml.heating_systems.size + 1}",
                              heating_system_type: HPXML::HVACTypeWallFurnace,
                              heating_system_fuel: HPXML::FuelTypePropane,
                              heating_capacity: 6400,
                              heating_efficiency_afue: 0.8,
                              fraction_heat_load_served: 0.1,
                              fan_watts: 0.0)
    hpxml.cooling_systems[0].distribution_system_idref = hpxml.hvac_distributions[1].id
    hpxml.cooling_systems[0].fraction_cool_load_served = 0.1333
    hpxml.cooling_systems[0].cooling_capacity *= 0.1333
    hpxml.cooling_systems[0].primary_system = false
    hpxml.cooling_systems.add(id: "CoolingSystem#{hpxml.cooling_systems.size + 1}",
                              cooling_system_type: HPXML::HVACTypeRoomAirConditioner,
                              cooling_system_fuel: HPXML::FuelTypeElectricity,
                              cooling_capacity: 9600,
                              fraction_cool_load_served: 0.1333,
                              cooling_efficiency_eer: 8.5,
                              cooling_shr: 0.65)
    hpxml.cooling_systems.add(id: "CoolingSystem#{hpxml.cooling_systems.size + 1}",
                              cooling_system_type: HPXML::HVACTypePTAC,
                              cooling_system_fuel: HPXML::FuelTypeElectricity,
                              cooling_capacity: 9600,
                              fraction_cool_load_served: 0.1333,
                              cooling_efficiency_eer: 10.7,
                              cooling_shr: 0.65)
    hpxml.heat_pumps.add(id: "HeatPump#{hpxml.heat_pumps.size + 1}",
                         distribution_system_idref: hpxml.hvac_distributions[4].id,
                         heat_pump_type: HPXML::HVACTypeHeatPumpAirToAir,
                         heat_pump_fuel: HPXML::FuelTypeElectricity,
                         heating_capacity: 4800,
                         cooling_capacity: 4800,
                         backup_type: HPXML::HeatPumpBackupTypeIntegrated,
                         backup_heating_fuel: HPXML::FuelTypeElectricity,
                         backup_heating_capacity: 3412,
                         backup_heating_efficiency_percent: 1.0,
                         fraction_heat_load_served: 0.1,
                         fraction_cool_load_served: 0.2,
                         heating_efficiency_hspf: 7.7,
                         cooling_efficiency_seer: 13,
                         heating_capacity_17F: 4800 * 0.6,
                         cooling_shr: 0.73,
                         compressor_type: HPXML::HVACCompressorTypeSingleStage)
    hpxml.heat_pumps.add(id: "HeatPump#{hpxml.heat_pumps.size + 1}",
                         distribution_system_idref: hpxml.hvac_distributions[5].id,
                         heat_pump_type: HPXML::HVACTypeHeatPumpGroundToAir,
                         heat_pump_fuel: HPXML::FuelTypeElectricity,
                         heating_capacity: 4800,
                         cooling_capacity: 4800,
                         backup_type: HPXML::HeatPumpBackupTypeIntegrated,
                         backup_heating_fuel: HPXML::FuelTypeElectricity,
                         backup_heating_capacity: 3412,
                         backup_heating_efficiency_percent: 1.0,
                         fraction_heat_load_served: 0.1,
                         fraction_cool_load_served: 0.2,
                         heating_efficiency_cop: 3.6,
                         cooling_efficiency_eer: 16.6,
                         cooling_shr: 0.73,
                         pump_watts_per_ton: 30.0)
    hpxml.heat_pumps.add(id: "HeatPump#{hpxml.heat_pumps.size + 1}",
                         heat_pump_type: HPXML::HVACTypeHeatPumpMiniSplit,
                         heat_pump_fuel: HPXML::FuelTypeElectricity,
                         heating_capacity: 4800,
                         cooling_capacity: 4800,
                         backup_type: HPXML::HeatPumpBackupTypeIntegrated,
                         backup_heating_fuel: HPXML::FuelTypeElectricity,
                         backup_heating_capacity: 3412,
                         backup_heating_efficiency_percent: 1.0,
                         fraction_heat_load_served: 0.1,
                         fraction_cool_load_served: 0.2,
                         heating_efficiency_hspf: 10,
                         cooling_efficiency_seer: 19,
                         heating_capacity_17F: 4800 * 0.6,
                         cooling_shr: 0.73,
                         primary_cooling_system: true,
                         primary_heating_system: true)
  elsif ['base-mechvent-multiple.xml',
         'base-bldgtype-multifamily-shared-mechvent-multiple.xml'].include? hpxml_file
    hpxml.hvac_distributions[0].conditioned_floor_area_served /= 2.0
    hpxml.hvac_distributions << hpxml.hvac_distributions[0].dup
    hpxml.hvac_distributions[1].id = "HVACDistribution#{hpxml.hvac_distributions.size}"
    hpxml.heating_systems[0].heating_capacity /= 2.0
    hpxml.heating_systems[0].fraction_heat_load_served /= 2.0
    hpxml.heating_systems[0].primary_system = false
    hpxml.heating_systems << hpxml.heating_systems[0].dup
    hpxml.heating_systems[1].id = "HeatingSystem#{hpxml.heating_systems.size}"
    hpxml.heating_systems[1].distribution_system_idref = hpxml.hvac_distributions[1].id
    hpxml.heating_systems[1].primary_system = true
    hpxml.cooling_systems[0].fraction_cool_load_served /= 2.0
    hpxml.cooling_systems[0].cooling_capacity /= 2.0
    hpxml.cooling_systems[0].primary_system = false
    hpxml.cooling_systems << hpxml.cooling_systems[0].dup
    hpxml.cooling_systems[1].id = "CoolingSystem#{hpxml.cooling_systems.size}"
    hpxml.cooling_systems[1].distribution_system_idref = hpxml.hvac_distributions[1].id
    hpxml.cooling_systems[1].primary_system = true
  elsif ['base-bldgtype-multifamily-adjacent-to-multiple.xml'].include? hpxml_file
    hpxml.hvac_distributions[0].ducts[1].duct_location = HPXML::LocationOtherHousingUnit
    hpxml.hvac_distributions[0].ducts.add(duct_type: HPXML::DuctTypeSupply,
                                          duct_insulation_r_value: 4,
                                          duct_location: HPXML::LocationRoofDeck,
                                          duct_surface_area: 150)
    hpxml.hvac_distributions[0].ducts.add(duct_type: HPXML::DuctTypeReturn,
                                          duct_insulation_r_value: 0,
                                          duct_location: HPXML::LocationRoofDeck,
                                          duct_surface_area: 50)
  elsif ['base-appliances-dehumidifier-multiple.xml'].include? hpxml_file
    hpxml.dehumidifiers[0].fraction_served = 0.5
    hpxml.dehumidifiers.add(id: 'Dehumidifier2',
                            type: HPXML::DehumidifierTypePortable,
                            capacity: 30,
                            energy_factor: 1.6,
                            rh_setpoint: 0.5,
                            fraction_served: 0.25,
                            location: HPXML::LocationLivingSpace)
  end

  # ------------------ #
  # HPXML WaterHeating #
  # ------------------ #

  # Logic that can only be applied based on the file name
  if ['base-schedules-simple.xml',
      'base-misc-loads-large-uncommon.xml',
      'base-misc-loads-large-uncommon2.xml'].include? hpxml_file
    hpxml.water_heating.water_fixtures_weekday_fractions = '0.012, 0.006, 0.004, 0.005, 0.010, 0.034, 0.078, 0.087, 0.080, 0.067, 0.056, 0.047, 0.040, 0.035, 0.033, 0.031, 0.039, 0.051, 0.060, 0.060, 0.055, 0.048, 0.038, 0.026'
    hpxml.water_heating.water_fixtures_weekend_fractions = '0.012, 0.006, 0.004, 0.005, 0.010, 0.034, 0.078, 0.087, 0.080, 0.067, 0.056, 0.047, 0.040, 0.035, 0.033, 0.031, 0.039, 0.051, 0.060, 0.060, 0.055, 0.048, 0.038, 0.026'
    hpxml.water_heating.water_fixtures_monthly_multipliers = '1.0, 1.0, 1.0, 1.0, 1.0, 1.0, 1.0, 1.0, 1.0, 1.0, 1.0, 1.0'
  elsif ['base-bldgtype-multifamily-shared-water-heater-recirc.xml'].include? hpxml_file
    hpxml.hot_water_distributions[0].has_shared_recirculation = true
    hpxml.hot_water_distributions[0].shared_recirculation_number_of_units_served = 6
    hpxml.hot_water_distributions[0].shared_recirculation_pump_power = 220
    hpxml.hot_water_distributions[0].shared_recirculation_control_type = HPXML::DHWRecirControlTypeTimer
  elsif ['base-bldgtype-multifamily-shared-laundry-room.xml'].include? hpxml_file
    hpxml.water_heating_systems.reverse_each do |water_heating_system|
      water_heating_system.delete
    end
    hpxml.water_heating_systems.add(id: "WaterHeatingSystem#{hpxml.water_heating_systems.size + 1}",
                                    is_shared_system: true,
                                    number_of_units_served: 6,
                                    fuel_type: HPXML::FuelTypeNaturalGas,
                                    water_heater_type: HPXML::WaterHeaterTypeStorage,
                                    location: HPXML::LocationLivingSpace,
                                    tank_volume: 120,
                                    fraction_dhw_load_served: 1.0,
                                    heating_capacity: 40000,
                                    energy_factor: 0.59,
                                    recovery_efficiency: 0.76,
                                    temperature: 125.0)
  elsif ['base-dhw-tank-gas-uef-fhr.xml'].include? hpxml_file
    hpxml.water_heating_systems[0].first_hour_rating = 56.0
    hpxml.water_heating_systems[0].usage_bin = nil
  elsif ['base-dhw-tankless-electric-outside.xml'].include? hpxml_file
    hpxml.water_heating_systems[0].performance_adjustment = 0.92
  elsif ['base-misc-defaults.xml'].include? hpxml_file
    hpxml.water_heating_systems[0].year_installed = 2009
    hpxml.water_heating_systems[0].heating_capacity = nil
    hpxml.water_heating_systems[0].energy_factor = nil
  elsif ['base-dhw-multiple.xml'].include? hpxml_file
    hpxml.water_heating_systems[0].fraction_dhw_load_served = 0.2
    hpxml.water_heating_systems.add(id: "WaterHeatingSystem#{hpxml.water_heating_systems.size + 1}",
                                    fuel_type: HPXML::FuelTypeNaturalGas,
                                    water_heater_type: HPXML::WaterHeaterTypeStorage,
                                    location: HPXML::LocationLivingSpace,
                                    tank_volume: 50,
                                    fraction_dhw_load_served: 0.2,
                                    heating_capacity: 40000,
                                    energy_factor: 0.59,
                                    recovery_efficiency: 0.76,
                                    temperature: 125.0)
    hpxml.water_heating_systems.add(id: "WaterHeatingSystem#{hpxml.water_heating_systems.size + 1}",
                                    fuel_type: HPXML::FuelTypeElectricity,
                                    water_heater_type: HPXML::WaterHeaterTypeHeatPump,
                                    location: HPXML::LocationLivingSpace,
                                    tank_volume: 80,
                                    fraction_dhw_load_served: 0.2,
                                    energy_factor: 2.3,
                                    temperature: 125.0)
    hpxml.water_heating_systems.add(id: "WaterHeatingSystem#{hpxml.water_heating_systems.size + 1}",
                                    fuel_type: HPXML::FuelTypeElectricity,
                                    water_heater_type: HPXML::WaterHeaterTypeTankless,
                                    location: HPXML::LocationLivingSpace,
                                    fraction_dhw_load_served: 0.2,
                                    energy_factor: 0.99,
                                    temperature: 125.0)
    hpxml.water_heating_systems.add(id: "WaterHeatingSystem#{hpxml.water_heating_systems.size + 1}",
                                    fuel_type: HPXML::FuelTypeNaturalGas,
                                    water_heater_type: HPXML::WaterHeaterTypeTankless,
                                    location: HPXML::LocationLivingSpace,
                                    fraction_dhw_load_served: 0.1,
                                    energy_factor: 0.82,
                                    temperature: 125.0)
    hpxml.water_heating_systems.add(id: "WaterHeatingSystem#{hpxml.water_heating_systems.size + 1}",
                                    water_heater_type: HPXML::WaterHeaterTypeCombiStorage,
                                    location: HPXML::LocationLivingSpace,
                                    tank_volume: 50,
                                    fraction_dhw_load_served: 0.1,
                                    related_hvac_idref: 'HeatingSystem1',
                                    temperature: 125.0)
    hpxml.solar_thermal_systems.add(id: "SolarThermalSystem#{hpxml.solar_thermal_systems.size + 1}",
                                    system_type: HPXML::SolarThermalSystemType,
                                    water_heating_system_idref: nil, # Apply to all water heaters
                                    solar_fraction: 0.65)
  end

  # -------------------- #
  # HPXML VentilationFan #
  # -------------------- #

  # Logic that can only be applied based on the file name
  if ['base-bldgtype-multifamily-shared-mechvent-multiple.xml'].include? hpxml_file
    hpxml.ventilation_fans.add(id: "VentilationFan#{hpxml.ventilation_fans.size + 1}",
                               fan_type: HPXML::MechVentTypeSupply,
                               is_shared_system: true,
                               in_unit_flow_rate: 100,
                               calculated_flow_rate: 1000,
                               hours_in_operation: 24,
                               fan_power: 300,
                               used_for_whole_building_ventilation: true,
                               fraction_recirculation: 0.0,
                               preheating_fuel: HPXML::FuelTypeNaturalGas,
                               preheating_efficiency_cop: 0.92,
                               preheating_fraction_load_served: 0.8,
                               precooling_fuel: HPXML::FuelTypeElectricity,
                               precooling_efficiency_cop: 4.0,
                               precooling_fraction_load_served: 0.8)
    hpxml.ventilation_fans.add(id: "VentilationFan#{hpxml.ventilation_fans.size + 1}",
                               fan_type: HPXML::MechVentTypeERV,
                               is_shared_system: true,
                               in_unit_flow_rate: 50,
                               delivered_ventilation: 500,
                               hours_in_operation: 24,
                               total_recovery_efficiency: 0.48,
                               sensible_recovery_efficiency: 0.72,
                               fan_power: 150,
                               used_for_whole_building_ventilation: true,
                               fraction_recirculation: 0.4,
                               preheating_fuel: HPXML::FuelTypeNaturalGas,
                               preheating_efficiency_cop: 0.87,
                               preheating_fraction_load_served: 1.0,
                               precooling_fuel: HPXML::FuelTypeElectricity,
                               precooling_efficiency_cop: 3.5,
                               precooling_fraction_load_served: 1.0)
    hpxml.ventilation_fans.add(id: "VentilationFan#{hpxml.ventilation_fans.size + 1}",
                               fan_type: HPXML::MechVentTypeHRV,
                               is_shared_system: true,
                               in_unit_flow_rate: 50,
                               rated_flow_rate: 500,
                               hours_in_operation: 24,
                               sensible_recovery_efficiency: 0.72,
                               fan_power: 150,
                               used_for_whole_building_ventilation: true,
                               fraction_recirculation: 0.3,
                               preheating_fuel: HPXML::FuelTypeElectricity,
                               preheating_efficiency_cop: 4.0,
                               precooling_fuel: HPXML::FuelTypeElectricity,
                               precooling_efficiency_cop: 4.5,
                               preheating_fraction_load_served: 1.0,
                               precooling_fraction_load_served: 1.0)
    hpxml.ventilation_fans.add(id: "VentilationFan#{hpxml.ventilation_fans.size + 1}",
                               fan_type: HPXML::MechVentTypeBalanced,
                               is_shared_system: true,
                               in_unit_flow_rate: 30,
                               tested_flow_rate: 300,
                               hours_in_operation: 24,
                               fan_power: 150,
                               used_for_whole_building_ventilation: true,
                               fraction_recirculation: 0.3,
                               preheating_fuel: HPXML::FuelTypeElectricity,
                               preheating_efficiency_cop: 3.5,
                               precooling_fuel: HPXML::FuelTypeElectricity,
                               precooling_efficiency_cop: 4.0,
                               preheating_fraction_load_served: 0.9,
                               precooling_fraction_load_served: 1.0)
    hpxml.ventilation_fans.add(id: "VentilationFan#{hpxml.ventilation_fans.size + 1}",
                               fan_type: HPXML::MechVentTypeExhaust,
                               is_shared_system: true,
                               in_unit_flow_rate: 70,
                               rated_flow_rate: 700,
                               hours_in_operation: 8,
                               fan_power: 300,
                               used_for_whole_building_ventilation: true,
                               fraction_recirculation: 0.0)
    hpxml.ventilation_fans.add(id: "VentilationFan#{hpxml.ventilation_fans.size + 1}",
                               fan_type: HPXML::MechVentTypeExhaust,
                               tested_flow_rate: 50,
                               hours_in_operation: 14,
                               fan_power: 10,
                               used_for_whole_building_ventilation: true)
    hpxml.ventilation_fans.add(id: "VentilationFan#{hpxml.ventilation_fans.size + 1}",
                               fan_type: HPXML::MechVentTypeCFIS,
                               tested_flow_rate: 160,
                               hours_in_operation: 8,
                               fan_power: 150,
                               used_for_whole_building_ventilation: true,
                               distribution_system_idref: 'HVACDistribution1')
  elsif ['base-mechvent-multiple.xml'].include? hpxml_file
    hpxml.ventilation_fans.add(id: "VentilationFan#{hpxml.ventilation_fans.size + 1}",
                               rated_flow_rate: 2000,
                               fan_power: 150,
                               used_for_seasonal_cooling_load_reduction: true)
    hpxml.ventilation_fans.add(id: "VentilationFan#{hpxml.ventilation_fans.size + 1}",
                               fan_type: HPXML::MechVentTypeSupply,
                               tested_flow_rate: 27.5,
                               hours_in_operation: 24,
                               fan_power: 7.5,
                               used_for_whole_building_ventilation: true)
    hpxml.ventilation_fans.add(id: "VentilationFan#{hpxml.ventilation_fans.size + 1}",
                               fan_type: HPXML::MechVentTypeExhaust,
                               tested_flow_rate: 12.5,
                               hours_in_operation: 14,
                               fan_power: 2.5,
                               used_for_whole_building_ventilation: true)
    hpxml.ventilation_fans.add(id: "VentilationFan#{hpxml.ventilation_fans.size + 1}",
                               fan_type: HPXML::MechVentTypeBalanced,
                               tested_flow_rate: 27.5,
                               hours_in_operation: 24,
                               fan_power: 15,
                               used_for_whole_building_ventilation: true)
    hpxml.ventilation_fans.add(id: "VentilationFan#{hpxml.ventilation_fans.size + 1}",
                               fan_type: HPXML::MechVentTypeERV,
                               tested_flow_rate: 12.5,
                               hours_in_operation: 24,
                               total_recovery_efficiency: 0.48,
                               sensible_recovery_efficiency: 0.72,
                               fan_power: 6.25,
                               used_for_whole_building_ventilation: true)
    hpxml.ventilation_fans.add(id: "VentilationFan#{hpxml.ventilation_fans.size + 1}",
                               fan_type: HPXML::MechVentTypeHRV,
                               tested_flow_rate: 15,
                               hours_in_operation: 24,
                               sensible_recovery_efficiency: 0.72,
                               fan_power: 7.5,
                               used_for_whole_building_ventilation: true)
    hpxml.ventilation_fans.reverse_each do |vent_fan|
      vent_fan.fan_power /= 2.0
      vent_fan.rated_flow_rate /= 2.0 unless vent_fan.rated_flow_rate.nil?
      vent_fan.tested_flow_rate /= 2.0 unless vent_fan.tested_flow_rate.nil?
      hpxml.ventilation_fans << vent_fan.dup
      hpxml.ventilation_fans[-1].id = "VentilationFan#{hpxml.ventilation_fans.size}"
      hpxml.ventilation_fans[-1].start_hour = vent_fan.start_hour - 1 unless vent_fan.start_hour.nil?
      hpxml.ventilation_fans[-1].hours_in_operation = vent_fan.hours_in_operation - 1 unless vent_fan.hours_in_operation.nil?
    end
    hpxml.ventilation_fans.add(id: "VentilationFan#{hpxml.ventilation_fans.size + 1}",
                               fan_type: HPXML::MechVentTypeCFIS,
                               tested_flow_rate: 40,
                               hours_in_operation: 8,
                               fan_power: 37.5,
                               used_for_whole_building_ventilation: true,
                               distribution_system_idref: 'HVACDistribution1')
    hpxml.ventilation_fans.add(id: "VentilationFan#{hpxml.ventilation_fans.size + 1}",
                               fan_type: HPXML::MechVentTypeCFIS,
                               tested_flow_rate: 42.5,
                               hours_in_operation: 8,
                               fan_power: 37.5,
                               used_for_whole_building_ventilation: true,
                               distribution_system_idref: 'HVACDistribution2')
    # Test ventilation system w/ zero airflow and hours
    hpxml.ventilation_fans.add(id: "VentilationFan#{hpxml.ventilation_fans.size + 1}",
                               fan_type: HPXML::MechVentTypeHRV,
                               tested_flow_rate: 0,
                               hours_in_operation: 24,
                               sensible_recovery_efficiency: 0.72,
                               fan_power: 7.5,
                               used_for_whole_building_ventilation: true)
    hpxml.ventilation_fans.add(id: "VentilationFan#{hpxml.ventilation_fans.size + 1}",
                               fan_type: HPXML::MechVentTypeHRV,
                               tested_flow_rate: 15,
                               hours_in_operation: 0,
                               sensible_recovery_efficiency: 0.72,
                               fan_power: 7.5,
                               used_for_whole_building_ventilation: true)
  end

  # ---------------- #
  # HPXML Generation #
  # ---------------- #

  # Logic that can only be applied based on the file name
  if ['base-misc-defaults.xml'].include? hpxml_file
    hpxml.pv_systems[0].year_modules_manufactured = 2015
  elsif ['base-misc-generators.xml'].include? hpxml_file
    hpxml.generators.add(id: "Generator#{hpxml.generators.size + 1}",
                         fuel_type: HPXML::FuelTypeNaturalGas,
                         annual_consumption_kbtu: 8500,
                         annual_output_kwh: 500)
    hpxml.generators.add(id: "Generator#{hpxml.generators.size + 1}",
                         fuel_type: HPXML::FuelTypeOil,
                         annual_consumption_kbtu: 8500,
                         annual_output_kwh: 500)
  elsif ['base-bldgtype-multifamily-shared-generator.xml'].include? hpxml_file
    hpxml.generators.add(id: "Generator#{hpxml.generators.size + 1}",
                         is_shared_system: true,
                         fuel_type: HPXML::FuelTypePropane,
                         annual_consumption_kbtu: 85000,
                         annual_output_kwh: 5000,
                         number_of_bedrooms_served: 18)
  end

  # ------------- #
  # HPXML Battery #
  # ------------- #

  if ['base-pv-battery-outside-degrades.xml'].include? hpxml_file
    hpxml.batteries[0].lifetime_model = HPXML::BatteryLifetimeModelKandlerSmith
  elsif ['base-pv-battery-ah.xml'].include? hpxml_file
    default_voltage = Battery.get_battery_default_values()[:nominal_voltage]
    hpxml.batteries[0].nominal_capacity_ah = Battery.get_Ah_from_kWh(hpxml.batteries[0].nominal_capacity_kwh,
                                                                     default_voltage)
    hpxml.batteries[0].nominal_capacity_kwh = nil
  end

  # ---------------- #
  # HPXML Appliances #
  # ---------------- #

  # Logic that can only be applied based on the file name
  if ['base-schedules-simple.xml',
      'base-misc-loads-large-uncommon.xml',
      'base-misc-loads-large-uncommon2.xml'].include? hpxml_file
    hpxml.clothes_washers[0].weekday_fractions = '0.009, 0.007, 0.004, 0.004, 0.007, 0.011, 0.022, 0.049, 0.073, 0.086, 0.084, 0.075, 0.067, 0.060, 0.049, 0.052, 0.050, 0.049, 0.049, 0.049, 0.049, 0.047, 0.032, 0.017'
    hpxml.clothes_washers[0].weekend_fractions = '0.009, 0.007, 0.004, 0.004, 0.007, 0.011, 0.022, 0.049, 0.073, 0.086, 0.084, 0.075, 0.067, 0.060, 0.049, 0.052, 0.050, 0.049, 0.049, 0.049, 0.049, 0.047, 0.032, 0.017'
    hpxml.clothes_washers[0].monthly_multipliers = '1.011, 1.002, 1.022, 1.020, 1.022, 0.996, 0.999, 0.999, 0.996, 0.964, 0.959, 1.011'
    hpxml.clothes_dryers[0].weekday_fractions = '0.010, 0.006, 0.004, 0.002, 0.004, 0.006, 0.016, 0.032, 0.048, 0.068, 0.078, 0.081, 0.074, 0.067, 0.057, 0.061, 0.055, 0.054, 0.051, 0.051, 0.052, 0.054, 0.044, 0.024'
    hpxml.clothes_dryers[0].weekend_fractions = '0.010, 0.006, 0.004, 0.002, 0.004, 0.006, 0.016, 0.032, 0.048, 0.068, 0.078, 0.081, 0.074, 0.067, 0.057, 0.061, 0.055, 0.054, 0.051, 0.051, 0.052, 0.054, 0.044, 0.024'
    hpxml.clothes_dryers[0].monthly_multipliers = '1.0, 1.0, 1.0, 1.0, 1.0, 1.0, 1.0, 1.0, 1.0, 1.0, 1.0, 1.0'
    hpxml.dishwashers[0].weekday_fractions = '0.015, 0.007, 0.005, 0.003, 0.003, 0.010, 0.020, 0.031, 0.058, 0.065, 0.056, 0.048, 0.041, 0.046, 0.036, 0.038, 0.038, 0.049, 0.087, 0.111, 0.090, 0.067, 0.044, 0.031'
    hpxml.dishwashers[0].weekend_fractions = '0.015, 0.007, 0.005, 0.003, 0.003, 0.010, 0.020, 0.031, 0.058, 0.065, 0.056, 0.048, 0.041, 0.046, 0.036, 0.038, 0.038, 0.049, 0.087, 0.111, 0.090, 0.067, 0.044, 0.031'
    hpxml.dishwashers[0].monthly_multipliers = '1.097, 1.097, 0.991, 0.987, 0.991, 0.890, 0.896, 0.896, 0.890, 1.085, 1.085, 1.097'
    hpxml.refrigerators[0].weekday_fractions = '0.040, 0.039, 0.038, 0.037, 0.036, 0.036, 0.038, 0.040, 0.041, 0.041, 0.040, 0.040, 0.042, 0.042, 0.042, 0.041, 0.044, 0.048, 0.050, 0.048, 0.047, 0.046, 0.044, 0.041'
    hpxml.refrigerators[0].weekend_fractions = '0.040, 0.039, 0.038, 0.037, 0.036, 0.036, 0.038, 0.040, 0.041, 0.041, 0.040, 0.040, 0.042, 0.042, 0.042, 0.041, 0.044, 0.048, 0.050, 0.048, 0.047, 0.046, 0.044, 0.041'
    hpxml.refrigerators[0].monthly_multipliers = '0.837, 0.835, 1.084, 1.084, 1.084, 1.096, 1.096, 1.096, 1.096, 0.931, 0.925, 0.837'
    hpxml.cooking_ranges[0].weekday_fractions = '0.007, 0.007, 0.004, 0.004, 0.007, 0.011, 0.025, 0.042, 0.046, 0.048, 0.042, 0.050, 0.057, 0.046, 0.057, 0.044, 0.092, 0.150, 0.117, 0.060, 0.035, 0.025, 0.016, 0.011'
    hpxml.cooking_ranges[0].weekend_fractions = '0.007, 0.007, 0.004, 0.004, 0.007, 0.011, 0.025, 0.042, 0.046, 0.048, 0.042, 0.050, 0.057, 0.046, 0.057, 0.044, 0.092, 0.150, 0.117, 0.060, 0.035, 0.025, 0.016, 0.011'
    hpxml.cooking_ranges[0].monthly_multipliers = '1.097, 1.097, 0.991, 0.987, 0.991, 0.890, 0.896, 0.896, 0.890, 1.085, 1.085, 1.097'
  end
  if ['base-misc-loads-large-uncommon.xml',
      'base-misc-loads-large-uncommon2.xml',
      'base-misc-usage-multiplier.xml'].include? hpxml_file
    if hpxml_file != 'base-misc-usage-multiplier.xml'
      hpxml.refrigerators.add(id: "Refrigerator#{hpxml.refrigerators.size + 1}",
                              rated_annual_kwh: 800,
                              primary_indicator: false)
    end
    hpxml.freezers.add(id: "Freezer#{hpxml.freezers.size + 1}",
                       location: HPXML::LocationLivingSpace,
                       rated_annual_kwh: 400)
    if hpxml_file == 'base-misc-usage-multiplier.xml'
      hpxml.freezers[-1].usage_multiplier = 0.9
    end
    (hpxml.refrigerators + hpxml.freezers).each do |appliance|
      next if appliance.is_a?(HPXML::Refrigerator) && hpxml_file == 'base-misc-usage-multiplier.xml'

      appliance.weekday_fractions = '0.040, 0.039, 0.038, 0.037, 0.036, 0.036, 0.038, 0.040, 0.041, 0.041, 0.040, 0.040, 0.042, 0.042, 0.042, 0.041, 0.044, 0.048, 0.050, 0.048, 0.047, 0.046, 0.044, 0.041'
      appliance.weekend_fractions = '0.040, 0.039, 0.038, 0.037, 0.036, 0.036, 0.038, 0.040, 0.041, 0.041, 0.040, 0.040, 0.042, 0.042, 0.042, 0.041, 0.044, 0.048, 0.050, 0.048, 0.047, 0.046, 0.044, 0.041'
      appliance.monthly_multipliers = '0.837, 0.835, 1.084, 1.084, 1.084, 1.096, 1.096, 1.096, 1.096, 0.931, 0.925, 0.837'
    end
    hpxml.pools[0].pump_weekday_fractions = '0.003, 0.003, 0.003, 0.004, 0.008, 0.015, 0.026, 0.044, 0.084, 0.121, 0.127, 0.121, 0.120, 0.090, 0.075, 0.061, 0.037, 0.023, 0.013, 0.008, 0.004, 0.003, 0.003, 0.003'
    hpxml.pools[0].pump_weekend_fractions = '0.003, 0.003, 0.003, 0.004, 0.008, 0.015, 0.026, 0.044, 0.084, 0.121, 0.127, 0.121, 0.120, 0.090, 0.075, 0.061, 0.037, 0.023, 0.013, 0.008, 0.004, 0.003, 0.003, 0.003'
    hpxml.pools[0].pump_monthly_multipliers = '1.154, 1.161, 1.013, 1.010, 1.013, 0.888, 0.883, 0.883, 0.888, 0.978, 0.974, 1.154'
    hpxml.pools[0].heater_weekday_fractions = '0.003, 0.003, 0.003, 0.004, 0.008, 0.015, 0.026, 0.044, 0.084, 0.121, 0.127, 0.121, 0.120, 0.090, 0.075, 0.061, 0.037, 0.023, 0.013, 0.008, 0.004, 0.003, 0.003, 0.003'
    hpxml.pools[0].heater_weekend_fractions = '0.003, 0.003, 0.003, 0.004, 0.008, 0.015, 0.026, 0.044, 0.084, 0.121, 0.127, 0.121, 0.120, 0.090, 0.075, 0.061, 0.037, 0.023, 0.013, 0.008, 0.004, 0.003, 0.003, 0.003'
    hpxml.pools[0].heater_monthly_multipliers = '1.154, 1.161, 1.013, 1.010, 1.013, 0.888, 0.883, 0.883, 0.888, 0.978, 0.974, 1.154'
    hpxml.hot_tubs[0].pump_weekday_fractions = '0.024, 0.029, 0.024, 0.029, 0.047, 0.067, 0.057, 0.024, 0.024, 0.019, 0.015, 0.014, 0.014, 0.014, 0.024, 0.058, 0.126, 0.122, 0.068, 0.061, 0.051, 0.043, 0.024, 0.024'
    hpxml.hot_tubs[0].pump_weekend_fractions = '0.024, 0.029, 0.024, 0.029, 0.047, 0.067, 0.057, 0.024, 0.024, 0.019, 0.015, 0.014, 0.014, 0.014, 0.024, 0.058, 0.126, 0.122, 0.068, 0.061, 0.051, 0.043, 0.024, 0.024'
    hpxml.hot_tubs[0].pump_monthly_multipliers = '0.837, 0.835, 1.084, 1.084, 1.084, 1.096, 1.096, 1.096, 1.096, 0.931, 0.925, 0.837'
    hpxml.hot_tubs[0].heater_weekday_fractions = '0.024, 0.029, 0.024, 0.029, 0.047, 0.067, 0.057, 0.024, 0.024, 0.019, 0.015, 0.014, 0.014, 0.014, 0.024, 0.058, 0.126, 0.122, 0.068, 0.061, 0.051, 0.043, 0.024, 0.024'
    hpxml.hot_tubs[0].heater_weekend_fractions = '0.024, 0.029, 0.024, 0.029, 0.047, 0.067, 0.057, 0.024, 0.024, 0.019, 0.015, 0.014, 0.014, 0.014, 0.024, 0.058, 0.126, 0.122, 0.068, 0.061, 0.051, 0.043, 0.024, 0.024'
    hpxml.hot_tubs[0].heater_monthly_multipliers = '0.921, 0.928, 0.921, 0.915, 0.921, 1.160, 1.158, 1.158, 1.160, 0.921, 0.915, 0.921'
  end
  if ['base-bldgtype-multifamily-shared-laundry-room.xml'].include? hpxml_file
    hpxml.clothes_washers[0].is_shared_appliance = true
    hpxml.clothes_washers[0].location = HPXML::LocationOtherHeatedSpace
    hpxml.clothes_washers[0].water_heating_system_idref = hpxml.water_heating_systems[0].id
    hpxml.clothes_dryers[0].location = HPXML::LocationOtherHeatedSpace
    hpxml.clothes_dryers[0].is_shared_appliance = true
    hpxml.dishwashers[0].is_shared_appliance = true
    hpxml.dishwashers[0].location = HPXML::LocationOtherHeatedSpace
    hpxml.dishwashers[0].water_heating_system_idref = hpxml.water_heating_systems[0].id
  elsif ['base-misc-defaults.xml'].include? hpxml_file
    hpxml.refrigerators[0].primary_indicator = nil
  end

  # -------------- #
  # HPXML Lighting #
  # -------------- #

  # Logic that can only be applied based on the file name
  if ['base-lighting-ceiling-fans.xml'].include? hpxml_file
    hpxml.ceiling_fans[0].weekday_fractions = '0.057, 0.057, 0.057, 0.057, 0.057, 0.057, 0.057, 0.024, 0.024, 0.024, 0.024, 0.024, 0.024, 0.024, 0.024, 0.024, 0.024, 0.024, 0.057, 0.057, 0.057, 0.057, 0.057, 0.057'
    hpxml.ceiling_fans[0].weekend_fractions = '0.057, 0.057, 0.057, 0.057, 0.057, 0.057, 0.057, 0.024, 0.024, 0.024, 0.024, 0.024, 0.024, 0.024, 0.024, 0.024, 0.024, 0.024, 0.057, 0.057, 0.057, 0.057, 0.057, 0.057'
    hpxml.ceiling_fans[0].monthly_multipliers = '0, 0, 0, 0, 0, 1, 1, 1, 1, 0, 0, 0'
  elsif ['base-lighting-holiday.xml'].include? hpxml_file
    hpxml.lighting.holiday_weekday_fractions = '0.0, 0.0, 0.0, 0.0, 0.0, 0.0, 0.0, 0.0, 0.0, 0.0, 0.0, 0.0, 0.0, 0.0, 0.0, 0.0, 0.008, 0.098, 0.168, 0.194, 0.284, 0.192, 0.037, 0.019'
    hpxml.lighting.holiday_weekend_fractions = '0.0, 0.0, 0.0, 0.0, 0.0, 0.0, 0.0, 0.0, 0.0, 0.0, 0.0, 0.0, 0.0, 0.0, 0.0, 0.0, 0.008, 0.098, 0.168, 0.194, 0.284, 0.192, 0.037, 0.019'
  elsif ['base-schedules-simple.xml',
         'base-misc-loads-large-uncommon.xml',
         'base-misc-loads-large-uncommon2.xml'].include? hpxml_file
    hpxml.lighting.interior_weekday_fractions = '0.124, 0.074, 0.050, 0.050, 0.053, 0.140, 0.330, 0.420, 0.430, 0.424, 0.411, 0.394, 0.382, 0.378, 0.378, 0.379, 0.386, 0.412, 0.484, 0.619, 0.783, 0.880, 0.597, 0.249'
    hpxml.lighting.interior_weekend_fractions = '0.124, 0.074, 0.050, 0.050, 0.053, 0.140, 0.330, 0.420, 0.430, 0.424, 0.411, 0.394, 0.382, 0.378, 0.378, 0.379, 0.386, 0.412, 0.484, 0.619, 0.783, 0.880, 0.597, 0.249'
    hpxml.lighting.interior_monthly_multipliers = '1.075, 1.064951905, 1.0375, 1.0, 0.9625, 0.935048095, 0.925, 0.935048095, 0.9625, 1.0, 1.0375, 1.064951905'
    hpxml.lighting.exterior_weekday_fractions = '0.046, 0.046, 0.046, 0.046, 0.046, 0.037, 0.035, 0.034, 0.033, 0.028, 0.022, 0.015, 0.012, 0.011, 0.011, 0.012, 0.019, 0.037, 0.049, 0.065, 0.091, 0.105, 0.091, 0.063'
    hpxml.lighting.exterior_weekend_fractions = '0.046, 0.046, 0.045, 0.045, 0.046, 0.045, 0.044, 0.041, 0.036, 0.03, 0.024, 0.016, 0.012, 0.011, 0.011, 0.012, 0.019, 0.038, 0.048, 0.06, 0.083, 0.098, 0.085, 0.059'
    hpxml.lighting.exterior_monthly_multipliers = '1.248, 1.257, 0.993, 0.989, 0.993, 0.827, 0.821, 0.821, 0.827, 0.99, 0.987, 1.248'
    hpxml.lighting.garage_weekday_fractions = '0.046, 0.046, 0.046, 0.046, 0.046, 0.037, 0.035, 0.034, 0.033, 0.028, 0.022, 0.015, 0.012, 0.011, 0.011, 0.012, 0.019, 0.037, 0.049, 0.065, 0.091, 0.105, 0.091, 0.063'
    hpxml.lighting.garage_weekend_fractions = '0.046, 0.046, 0.045, 0.045, 0.046, 0.045, 0.044, 0.041, 0.036, 0.03, 0.024, 0.016, 0.012, 0.011, 0.011, 0.012, 0.019, 0.038, 0.048, 0.06, 0.083, 0.098, 0.085, 0.059'
    hpxml.lighting.garage_monthly_multipliers = '1.248, 1.257, 0.993, 0.989, 0.993, 0.827, 0.821, 0.821, 0.827, 0.99, 0.987, 1.248'
  end

  # --------------- #
  # HPXML MiscLoads #
  # --------------- #

  # Logic that can only be applied based on the file name
  if ['base-schedules-simple.xml',
      'base-misc-loads-large-uncommon.xml',
      'base-misc-loads-large-uncommon2.xml'].include? hpxml_file
    hpxml.plug_loads[0].weekday_fractions = '0.045, 0.019, 0.01, 0.001, 0.001, 0.001, 0.005, 0.009, 0.018, 0.026, 0.032, 0.038, 0.04, 0.041, 0.043, 0.045, 0.05, 0.055, 0.07, 0.085, 0.097, 0.108, 0.089, 0.07'
    hpxml.plug_loads[0].weekend_fractions = '0.045, 0.019, 0.01, 0.001, 0.001, 0.001, 0.005, 0.009, 0.018, 0.026, 0.032, 0.038, 0.04, 0.041, 0.043, 0.045, 0.05, 0.055, 0.07, 0.085, 0.097, 0.108, 0.089, 0.07'
    hpxml.plug_loads[0].monthly_multipliers = '1.137, 1.129, 0.961, 0.969, 0.961, 0.993, 0.996, 0.96, 0.993, 0.867, 0.86, 1.137'
    hpxml.plug_loads[1].weekday_fractions = '0.035, 0.033, 0.032, 0.031, 0.032, 0.033, 0.037, 0.042, 0.043, 0.043, 0.043, 0.044, 0.045, 0.045, 0.044, 0.046, 0.048, 0.052, 0.053, 0.05, 0.047, 0.045, 0.04, 0.036'
    hpxml.plug_loads[1].weekend_fractions = '0.035, 0.033, 0.032, 0.031, 0.032, 0.033, 0.037, 0.042, 0.043, 0.043, 0.043, 0.044, 0.045, 0.045, 0.044, 0.046, 0.048, 0.052, 0.053, 0.05, 0.047, 0.045, 0.04, 0.036'
    hpxml.plug_loads[1].monthly_multipliers = '1.248, 1.257, 0.993, 0.989, 0.993, 0.827, 0.821, 0.821, 0.827, 0.99, 0.987, 1.248'
  end
  if ['base-misc-loads-large-uncommon.xml',
      'base-misc-loads-large-uncommon2.xml',
      'base-misc-usage-multiplier.xml'].include? hpxml_file
    if hpxml_file != 'base-misc-usage-multiplier.xml'
      hpxml.plug_loads[2].weekday_fractions = '0.042, 0.042, 0.042, 0.042, 0.042, 0.042, 0.042, 0.042, 0.042, 0.042, 0.042, 0.042, 0.042, 0.042, 0.042, 0.042, 0.042, 0.042, 0.042, 0.042, 0.042, 0.042, 0.042, 0.042'
      hpxml.plug_loads[2].weekend_fractions = '0.042, 0.042, 0.042, 0.042, 0.042, 0.042, 0.042, 0.042, 0.042, 0.042, 0.042, 0.042, 0.042, 0.042, 0.042, 0.042, 0.042, 0.042, 0.042, 0.042, 0.042, 0.042, 0.042, 0.042'
      hpxml.plug_loads[2].monthly_multipliers = '1, 1, 1, 1, 1, 1, 1, 1, 1, 1, 1, 1'
      hpxml.plug_loads[3].weekday_fractions = '0.044, 0.023, 0.019, 0.015, 0.016, 0.018, 0.026, 0.033, 0.033, 0.032, 0.033, 0.033, 0.032, 0.032, 0.032, 0.033, 0.045, 0.057, 0.066, 0.076, 0.081, 0.086, 0.075, 0.065'
      hpxml.plug_loads[3].weekend_fractions = '0.044, 0.023, 0.019, 0.015, 0.016, 0.018, 0.026, 0.033, 0.033, 0.032, 0.033, 0.033, 0.032, 0.032, 0.032, 0.033, 0.045, 0.057, 0.066, 0.076, 0.081, 0.086, 0.075, 0.065'
      hpxml.plug_loads[3].monthly_multipliers = '1.154, 1.161, 1.013, 1.010, 1.013, 0.888, 0.883, 0.883, 0.888, 0.978, 0.974, 1.154'
    end
    hpxml.fuel_loads[0].weekday_fractions = '0.004, 0.001, 0.001, 0.002, 0.007, 0.012, 0.029, 0.046, 0.044, 0.041, 0.044, 0.046, 0.042, 0.038, 0.049, 0.059, 0.110, 0.161, 0.115, 0.070, 0.044, 0.019, 0.013, 0.007'
    hpxml.fuel_loads[0].weekend_fractions = '0.004, 0.001, 0.001, 0.002, 0.007, 0.012, 0.029, 0.046, 0.044, 0.041, 0.044, 0.046, 0.042, 0.038, 0.049, 0.059, 0.110, 0.161, 0.115, 0.070, 0.044, 0.019, 0.013, 0.007'
    hpxml.fuel_loads[0].monthly_multipliers = '1.097, 1.097, 0.991, 0.987, 0.991, 0.890, 0.896, 0.896, 0.890, 1.085, 1.085, 1.097'
    hpxml.fuel_loads[1].weekday_fractions = '0.044, 0.023, 0.019, 0.015, 0.016, 0.018, 0.026, 0.033, 0.033, 0.032, 0.033, 0.033, 0.032, 0.032, 0.032, 0.033, 0.045, 0.057, 0.066, 0.076, 0.081, 0.086, 0.075, 0.065'
    hpxml.fuel_loads[1].weekend_fractions = '0.044, 0.023, 0.019, 0.015, 0.016, 0.018, 0.026, 0.033, 0.033, 0.032, 0.033, 0.033, 0.032, 0.032, 0.032, 0.033, 0.045, 0.057, 0.066, 0.076, 0.081, 0.086, 0.075, 0.065'
    hpxml.fuel_loads[1].monthly_multipliers = '1.154, 1.161, 1.013, 1.010, 1.013, 0.888, 0.883, 0.883, 0.888, 0.978, 0.974, 1.154'
    hpxml.fuel_loads[2].weekday_fractions = '0.044, 0.023, 0.019, 0.015, 0.016, 0.018, 0.026, 0.033, 0.033, 0.032, 0.033, 0.033, 0.032, 0.032, 0.032, 0.033, 0.045, 0.057, 0.066, 0.076, 0.081, 0.086, 0.075, 0.065'
    hpxml.fuel_loads[2].weekend_fractions = '0.044, 0.023, 0.019, 0.015, 0.016, 0.018, 0.026, 0.033, 0.033, 0.032, 0.033, 0.033, 0.032, 0.032, 0.032, 0.033, 0.045, 0.057, 0.066, 0.076, 0.081, 0.086, 0.075, 0.065'
    hpxml.fuel_loads[2].monthly_multipliers = '1.154, 1.161, 1.013, 1.010, 1.013, 0.888, 0.883, 0.883, 0.888, 0.978, 0.974, 1.154'
  end

  # ----- #
  # FINAL #
  # ----- #

  # Collapse some surfaces whose azimuth is a minor effect to simplify HPXMLs.
  if not hpxml_file.include? 'split-surfaces'
    (hpxml.roofs + hpxml.rim_joists + hpxml.walls + hpxml.foundation_walls).each do |surface|
      surface.azimuth = nil
    end
    hpxml.collapse_enclosure_surfaces()
  end

  # After surfaces are collapsed, round all areas
  (hpxml.roofs +
     hpxml.rim_joists +
     hpxml.walls +
     hpxml.foundation_walls +
     hpxml.frame_floors +
     hpxml.slabs +
     hpxml.windows +
     hpxml.skylights +
     hpxml.doors).each do |s|
    next if s.area.nil?

    s.area = s.area.round(1)
  end

  renumber_hpxml_ids(hpxml)
end

def renumber_hpxml_ids(hpxml)
  # Renumber surfaces
  { hpxml.walls => 'Wall',
    hpxml.foundation_walls => 'FoundationWall',
    hpxml.rim_joists => 'RimJoist',
    hpxml.frame_floors => 'FrameFloor',
    hpxml.roofs => 'Roof',
    hpxml.slabs => 'Slab',
    hpxml.windows => 'Window',
    hpxml.doors => 'Door',
    hpxml.skylights => 'Skylight' }.each do |surfs, surf_name|
    surfs.each_with_index do |surf, i|
      (hpxml.attics + hpxml.foundations).each do |attic_or_fnd|
        if attic_or_fnd.respond_to?(:attached_to_roof_idrefs) && !attic_or_fnd.attached_to_roof_idrefs.nil? && !attic_or_fnd.attached_to_roof_idrefs.delete(surf.id).nil?
          attic_or_fnd.attached_to_roof_idrefs << "#{surf_name}#{i + 1}"
        end
        if attic_or_fnd.respond_to?(:attached_to_wall_idrefs) && !attic_or_fnd.attached_to_wall_idrefs.nil? && !attic_or_fnd.attached_to_wall_idrefs.delete(surf.id).nil?
          attic_or_fnd.attached_to_wall_idrefs << "#{surf_name}#{i + 1}"
        end
        if attic_or_fnd.respond_to?(:attached_to_rim_joist_idrefs) && !attic_or_fnd.attached_to_rim_joist_idrefs.nil? && !attic_or_fnd.attached_to_rim_joist_idrefs.delete(surf.id).nil?
          attic_or_fnd.attached_to_rim_joist_idrefs << "#{surf_name}#{i + 1}"
        end
        if attic_or_fnd.respond_to?(:attached_to_frame_floor_idrefs) && !attic_or_fnd.attached_to_frame_floor_idrefs.nil? && !attic_or_fnd.attached_to_frame_floor_idrefs.delete(surf.id).nil?
          attic_or_fnd.attached_to_frame_floor_idrefs << "#{surf_name}#{i + 1}"
        end
        if attic_or_fnd.respond_to?(:attached_to_slab_idrefs) && !attic_or_fnd.attached_to_slab_idrefs.nil? && !attic_or_fnd.attached_to_slab_idrefs.delete(surf.id).nil?
          attic_or_fnd.attached_to_slab_idrefs << "#{surf_name}#{i + 1}"
        end
        if attic_or_fnd.respond_to?(:attached_to_foundation_wall_idrefs) && !attic_or_fnd.attached_to_foundation_wall_idrefs.nil? && !attic_or_fnd.attached_to_foundation_wall_idrefs.delete(surf.id).nil?
          attic_or_fnd.attached_to_foundation_wall_idrefs << "#{surf_name}#{i + 1}"
        end
      end
      (hpxml.windows + hpxml.doors).each do |subsurf|
        if subsurf.respond_to?(:wall_idref) && (subsurf.wall_idref == surf.id)
          subsurf.wall_idref = "#{surf_name}#{i + 1}"
        end
      end
      hpxml.skylights.each do |subsurf|
        if subsurf.respond_to?(:roof_idref) && (subsurf.roof_idref == surf.id)
          subsurf.roof_idref = "#{surf_name}#{i + 1}"
        end
      end
      surf.id = "#{surf_name}#{i + 1}"
      if surf.respond_to? :insulation_id
        surf.insulation_id = "#{surf_name}#{i + 1}Insulation"
      end
      if surf.respond_to? :perimeter_insulation_id
        surf.perimeter_insulation_id = "#{surf_name}#{i + 1}PerimeterInsulation"
      end
      if surf.respond_to? :under_slab_insulation_id
        surf.under_slab_insulation_id = "#{surf_name}#{i + 1}UnderSlabInsulation"
      end
    end
  end
end

def download_epws
  require_relative 'HPXMLtoOpenStudio/resources/util'

  require 'tempfile'
  tmpfile = Tempfile.new('epw')

  UrlResolver.fetch('https://data.nrel.gov/system/files/128/tmy3s-cache-csv.zip', tmpfile)

  puts 'Extracting weather files...'
  require 'zip'
  weather_dir = File.join(File.dirname(__FILE__), 'weather')
  Zip.on_exists_proc = true
  Zip::File.open(tmpfile.path.to_s) do |zip_file|
    zip_file.each do |f|
      zip_file.extract(f, File.join(weather_dir, f.name))
    end
  end

  num_epws_actual = Dir[File.join(weather_dir, '*.epw')].count
  puts "#{num_epws_actual} weather files are available in the weather directory."
  puts 'Completed.'
  exit!
end

def get_elements_from_sample_files(hpxml_docs)
  elements_being_used = []
  hpxml_docs.each do |xml, hpxml_doc|
    root = XMLHelper.get_element(hpxml_doc, '/HPXML')
    root.each_node do |node|
      next unless node.is_a?(Oga::XML::Element)

      ancestors = []
      node.each_ancestor do |parent_node|
        ancestors << ['h:', parent_node.name].join()
      end
      parent_element_xpath = ancestors.reverse
      child_element_xpath = ['h:', node.name].join()
      element_xpath = [parent_element_xpath, child_element_xpath].join('/')

      next if element_xpath.include? 'extension'

      elements_being_used << element_xpath if not elements_being_used.include? element_xpath
    end
  end

  return elements_being_used
end

def create_schematron_hpxml_validator(hpxml_docs)
  puts 'Generating HPXMLvalidator.xml...'
  elements_in_sample_files = get_elements_from_sample_files(hpxml_docs)

  base_elements_xsd = File.read(File.join(File.dirname(__FILE__), 'HPXMLtoOpenStudio', 'resources', 'hpxml_schema', 'BaseElements.xsd'))
  base_elements_xsd_doc = Oga.parse_xml(base_elements_xsd)

  # construct dictionary for enumerations and min/max values of HPXML data types
  hpxml_data_types_xsd = File.read(File.join(File.dirname(__FILE__), 'HPXMLtoOpenStudio', 'resources', 'hpxml_schema', 'HPXMLDataTypes.xsd'))
  hpxml_data_types_xsd_doc = Oga.parse_xml(hpxml_data_types_xsd)
  hpxml_data_types_dict = {}
  hpxml_data_types_xsd_doc.xpath('//xs:simpleType | //xs:complexType').each do |simple_type_element|
    enums = []
    simple_type_element.xpath('xs:restriction/xs:enumeration').each do |enum|
      enums << enum.get('value')
    end
    minInclusive_element = simple_type_element.at_xpath('xs:restriction/xs:minInclusive')
    min_inclusive = minInclusive_element.get('value') if not minInclusive_element.nil?
    maxInclusive_element = simple_type_element.at_xpath('xs:restriction/xs:maxInclusive')
    max_inclusive = maxInclusive_element.get('value') if not maxInclusive_element.nil?
    minExclusive_element = simple_type_element.at_xpath('xs:restriction/xs:minExclusive')
    min_exclusive = minExclusive_element.get('value') if not minExclusive_element.nil?
    maxExclusive_element = simple_type_element.at_xpath('xs:restriction/xs:maxExclusive')
    max_exclusive = maxExclusive_element.get('value') if not maxExclusive_element.nil?

    simple_type_element_name = simple_type_element.get('name')
    hpxml_data_types_dict[simple_type_element_name] = {}
    hpxml_data_types_dict[simple_type_element_name][:enums] = enums
    hpxml_data_types_dict[simple_type_element_name][:min_inclusive] = min_inclusive
    hpxml_data_types_dict[simple_type_element_name][:max_inclusive] = max_inclusive
    hpxml_data_types_dict[simple_type_element_name][:min_exclusive] = min_exclusive
    hpxml_data_types_dict[simple_type_element_name][:max_exclusive] = max_exclusive
  end

  # construct HPXMLvalidator.xml
  hpxml_validator = XMLHelper.create_doc(version = '1.0', encoding = 'UTF-8')
  root = XMLHelper.add_element(hpxml_validator, 'sch:schema')
  XMLHelper.add_attribute(root, 'xmlns:sch', 'http://purl.oclc.org/dsdl/schematron')
  XMLHelper.add_element(root, 'sch:title', 'HPXML Schematron Validator: HPXML.xsd', :string)
  name_space = XMLHelper.add_element(root, 'sch:ns')
  XMLHelper.add_attribute(name_space, 'uri', 'http://hpxmlonline.com/2019/10')
  XMLHelper.add_attribute(name_space, 'prefix', 'h')
  pattern = XMLHelper.add_element(root, 'sch:pattern')

  # construct complexType and group elements dictionary
  complex_type_or_group_dict = {}
  ['//xs:complexType', '//xs:group', '//xs:element'].each do |param|
    base_elements_xsd_doc.xpath(param).each do |param_type|
      next if param_type.name == 'element' && (not ['XMLTransactionHeaderInformation', 'ProjectStatus', 'SoftwareInfo'].include?(param_type.get('name')))
      next if param_type.get('name').nil?

      param_type_name = param_type.get('name')
      complex_type_or_group_dict[param_type_name] = {}

      elements = { 'child' => [], 'base' => [] }
      param_type.each_node do |element|
        elements['child'] << element
        next unless element.is_a? Oga::XML::Element

        next unless element.name == 'extension'

        base_element_name = element.get('base').to_s
        base_elements_xsd_doc.xpath("#{param}[@name='#{base_element_name}']").each do |base_element|
          base_element.each_node do |element|
            elements['base'] << element
          end
        end
      end

      elements.each do |element_child_or_base, element_list|
        element_list.each do |element|
          next unless element.is_a? Oga::XML::Element
          next unless (element.name == 'element' || element.name == 'group')
          next if element.name == 'element' && (element.get('name').nil? && element.get('ref').nil?)
          next if element.name == 'group' && element.get('ref').nil?

          ancestors = []
          element.each_ancestor do |node|
            next if node.get('name').nil?
            next if node.get('name') == param_type.get('name') # exclude complexType name from element xpath

            ancestors << node.get('name')
          end
          ancestors.shift if element_child_or_base == 'base'

          parent_element_names = ancestors.reverse
          if element.name == 'element'
            child_element_name = element.get('name')
            child_element_name = element.get('ref') if child_element_name.nil? # Backup
            element_type = element.get('type')
            element_type = element.get('ref') if element_type.nil? # Backup
          elsif element.name == 'group'
            child_element_name = nil # exclude group name from the element's xpath
            element_type = element.get('ref')
          end
          element_xpath = parent_element_names.push(child_element_name)
          complex_type_or_group_dict[param_type_name][element_xpath] = element_type
        end
      end
    end
  end

  element_xpaths = {}
  top_level_elements_of_interest = elements_in_sample_files.map { |e| e.split('/')[1].gsub('h:', '') }.uniq
  top_level_elements_of_interest.each do |element|
    top_level_element = []
    top_level_element << element
    top_level_element_type = element
    get_element_full_xpaths(element_xpaths, complex_type_or_group_dict, top_level_element, top_level_element_type)
  end

  # Add enumeration and min/max numeric values
  rules = {}
  element_xpaths.each do |element_xpath, element_type|
    next if element_type.nil?

    # Skip element xpaths not being used in sample files
    element_xpath_with_prefix = element_xpath.compact.map { |e| "h:#{e}" }
    context_xpath = element_xpath_with_prefix.join('/').chomp('/')
    next unless elements_in_sample_files.any? { |item| item.include? context_xpath }

    hpxml_data_type_name = [element_type, '_simple'].join() # FUTURE: This may need to be improved later since enumeration and minimum/maximum values cannot be guaranteed to always be placed within simpleType.
    hpxml_data_type = hpxml_data_types_dict[hpxml_data_type_name]
    hpxml_data_type = hpxml_data_types_dict[element_type] if hpxml_data_type.nil? # Backup
    if hpxml_data_type.nil?
      fail "Could not find data type name for '#{element_type}'."
    end

    next if hpxml_data_type[:enums].empty? && hpxml_data_type[:min_inclusive].nil? && hpxml_data_type[:max_inclusive].nil? && hpxml_data_type[:min_exclusive].nil? && hpxml_data_type[:max_exclusive].nil?

    element_name = context_xpath.split('/')[-1]
    context_xpath = context_xpath.split('/')[0..-2].join('/').chomp('/').prepend('/h:HPXML/')
    rule = rules[context_xpath]
    if rule.nil?
      # Need new rule
      rule = XMLHelper.add_element(pattern, 'sch:rule')
      XMLHelper.add_attribute(rule, 'context', context_xpath)
      rules[context_xpath] = rule
    end

    if not hpxml_data_type[:enums].empty?
      assertion = XMLHelper.add_element(rule, 'sch:assert', "Expected #{element_name.gsub('h:', '')} to be \"#{hpxml_data_type[:enums].join('" or "')}\"", :string)
      XMLHelper.add_attribute(assertion, 'role', 'ERROR')
      XMLHelper.add_attribute(assertion, 'test', "#{element_name}[#{hpxml_data_type[:enums].map { |e| "text()=\"#{e}\"" }.join(' or ')}] or not(#{element_name})")
    else
      if hpxml_data_type[:min_inclusive]
        assertion = XMLHelper.add_element(rule, 'sch:assert', "Expected #{element_name.gsub('h:', '')} to be greater than or equal to #{hpxml_data_type[:min_inclusive]}", :string)
        XMLHelper.add_attribute(assertion, 'role', 'ERROR')
        XMLHelper.add_attribute(assertion, 'test', "number(#{element_name}) &gt;= #{hpxml_data_type[:min_inclusive]} or not(#{element_name})")
      end
      if hpxml_data_type[:max_inclusive]
        assertion = XMLHelper.add_element(rule, 'sch:assert', "Expected #{element_name.gsub('h:', '')} to be less than or equal to #{hpxml_data_type[:max_inclusive]}", :string)
        XMLHelper.add_attribute(assertion, 'role', 'ERROR')
        XMLHelper.add_attribute(assertion, 'test', "number(#{element_name}) &lt;= #{hpxml_data_type[:max_inclusive]} or not(#{element_name})")
      end
      if hpxml_data_type[:min_exclusive]
        assertion = XMLHelper.add_element(rule, 'sch:assert', "Expected #{element_name.gsub('h:', '')} to be greater than #{hpxml_data_type[:min_exclusive]}", :string)
        XMLHelper.add_attribute(assertion, 'role', 'ERROR')
        XMLHelper.add_attribute(assertion, 'test', "number(#{element_name}) &gt; #{hpxml_data_type[:min_exclusive]} or not(#{element_name})")
      end
      if hpxml_data_type[:max_exclusive]
        assertion = XMLHelper.add_element(rule, 'sch:assert', "Expected #{element_name.gsub('h:', '')} to be less than #{hpxml_data_type[:max_exclusive]}", :string)
        XMLHelper.add_attribute(assertion, 'role', 'ERROR')
        XMLHelper.add_attribute(assertion, 'test', "number(#{element_name}) &lt; #{hpxml_data_type[:max_exclusive]} or not(#{element_name})")
      end
    end
  end

  # Add ID/IDref checks
  # FUTURE: Dynamically obtain these lists
  id_names = ['SystemIdentifier',
              'BuildingID']
  idref_names = ['AttachedToRoof',
                 'AttachedToFrameFloor',
                 'AttachedToSlab',
                 'AttachedToFoundationWall',
                 'AttachedToWall',
                 'AttachedToRimJoist',
                 'DistributionSystem',
                 'AttachedToHVACDistributionSystem',
                 'RelatedHVACSystem',
                 'ConnectedTo']
  elements_in_sample_files.each do |element_xpath|
    element_name = element_xpath.split('/')[-1].gsub('h:', '')
    context_xpath = "/#{element_xpath.split('/')[0..-2].join('/')}"
    if id_names.include? element_name
      rule = rules[context_xpath]
      if rule.nil?
        # Need new rule
        rule = XMLHelper.add_element(pattern, 'sch:rule')
        XMLHelper.add_attribute(rule, 'context', context_xpath)
        rules[context_xpath] = rule
      end
      assertion = XMLHelper.add_element(rule, 'sch:assert', "Expected #{element_name} with id attribute", :string)
      XMLHelper.add_attribute(assertion, 'role', 'ERROR')
      XMLHelper.add_attribute(assertion, 'test', "count(h:#{element_name}[@id]) = 1")
    elsif idref_names.include?(element_name)
      rule = rules[context_xpath]
      if rule.nil?
        # Need new rule
        rule = XMLHelper.add_element(pattern, 'sch:rule')
        XMLHelper.add_attribute(rule, 'context', context_xpath)
        rules[context_xpath] = rule
      end
      assertion = XMLHelper.add_element(rule, 'sch:assert', "Expected idref attribute for #{element_name}", :string)
      XMLHelper.add_attribute(assertion, 'role', 'ERROR')
      XMLHelper.add_attribute(assertion, 'test', "count(h:#{element_name}[@idref]) = count(h:#{element_name})")
    end
  end

  XMLHelper.write_file(hpxml_validator, File.join(File.dirname(__FILE__), 'HPXMLtoOpenStudio', 'resources', 'hpxml_schematron', 'HPXMLvalidator.xml'))
end

def get_element_full_xpaths(element_xpaths, complex_type_or_group_dict, element_xpath, element_type)
  if not complex_type_or_group_dict.keys.include? element_type
    element_xpaths[element_xpath] = element_type
  else
    complex_type_or_group = deep_copy_object(complex_type_or_group_dict[element_type])
    complex_type_or_group.each do |k, v|
      child_element_xpath = k.unshift(element_xpath).flatten!
      child_element_type = v

      if not complex_type_or_group_dict.keys.include? child_element_type
        element_xpaths[child_element_xpath] = child_element_type
        next
      end

      get_element_full_xpaths(element_xpaths, complex_type_or_group_dict, child_element_xpath, child_element_type)
    end
  end
end

def deep_copy_object(obj)
  return Marshal.load(Marshal.dump(obj))
end

command_list = [:update_measures, :update_hpxmls, :cache_weather, :create_release_zips, :download_weather]

def display_usage(command_list)
  puts "Usage: openstudio #{File.basename(__FILE__)} [COMMAND]\nCommands:\n  " + command_list.join("\n  ")
end

if ARGV.size == 0
  puts 'ERROR: Missing command.'
  display_usage(command_list)
  exit!
elsif ARGV.size > 1
  puts 'ERROR: Too many commands.'
  display_usage(command_list)
  exit!
elsif not command_list.include? ARGV[0].to_sym
  puts "ERROR: Invalid command '#{ARGV[0]}'."
  display_usage(command_list)
  exit!
end

if ARGV[0].to_sym == :update_measures
  # Prevent NREL error regarding U: drive when not VPNed in
  ENV['HOME'] = 'C:' if !ENV['HOME'].nil? && ENV['HOME'].start_with?('U:')
  ENV['HOMEDRIVE'] = 'C:\\' if !ENV['HOMEDRIVE'].nil? && ENV['HOMEDRIVE'].start_with?('U:')

  # Apply rubocop
  cops = ['Layout',
          'Lint/DeprecatedClassMethods',
          'Lint/RedundantStringCoercion',
          'Style/AndOr',
          'Style/FrozenStringLiteralComment',
          'Style/HashSyntax',
          'Style/Next',
          'Style/NilComparison',
          'Style/RedundantParentheses',
          'Style/RedundantSelf',
          'Style/ReturnNil',
          'Style/SelfAssignment',
          'Style/StringLiterals',
          'Style/StringLiteralsInInterpolation']
  commands = ["\"require 'rubocop/rake_task'\"",
              "\"RuboCop::RakeTask.new(:rubocop) do |t| t.options = ['--auto-correct', '--format', 'simple', '--only', '#{cops.join(',')}'] end\"",
              '"Rake.application[:rubocop].invoke"']
  command = "#{OpenStudio.getOpenStudioCLI} -e #{commands.join(' -e ')}"
  puts 'Applying rubocop auto-correct to measures...'
  system(command)

  # Update measures XMLs
  puts 'Updating measure.xmls...'
  require 'oga'
  require_relative 'HPXMLtoOpenStudio/resources/xmlhelper'
  Dir['**/measure.xml'].each do |measure_xml|
    for n_attempt in 1..5 # For some reason CLI randomly generates errors, so try multiple times; FIXME: Fix CLI so this doesn't happen
      measure_dir = File.dirname(measure_xml)
      command = "#{OpenStudio.getOpenStudioCLI} measure -u '#{measure_dir}'"
      system(command, [:out, :err] => File::NULL)

      # Check for error
      xml_doc = XMLHelper.parse_file(measure_xml)
      err_val = XMLHelper.get_value(xml_doc, '/measure/error', :string)
      if err_val.nil?
        err_val = XMLHelper.get_value(xml_doc, '/error', :string)
      end
      if err_val.nil?
        break # Successfully updated
      else
        if n_attempt == 5
          fail "#{measure_xml}: #{err_val}" # Error generated all 5 times, fail
        else
          # Remove error from measure XML, try again
          new_lines = File.readlines(measure_xml).select { |l| !l.include?('<error>') }
          File.open(measure_xml, 'w') do |file|
            file.puts new_lines
          end
        end
      end
    end
  end

  puts 'Done.'
end

if ARGV[0].to_sym == :update_hpxmls
  # Prevent NREL error regarding U: drive when not VPNed in
  ENV['HOME'] = 'C:' if !ENV['HOME'].nil? && ENV['HOME'].start_with?('U:')
  ENV['HOMEDRIVE'] = 'C:\\' if !ENV['HOMEDRIVE'].nil? && ENV['HOMEDRIVE'].start_with?('U:')

  # Create sample/test HPXMLs
  hpxml_docs = create_hpxmls()

  # Create Schematron file that reflects HPXML schema
  if not hpxml_docs.nil?
    create_schematron_hpxml_validator(hpxml_docs)
  end
end

if ARGV[0].to_sym == :cache_weather
  require_relative 'HPXMLtoOpenStudio/resources/weather'

  OpenStudio::Logger.instance.standardOutLogger.setLogLevel(OpenStudio::Fatal)
  runner = OpenStudio::Measure::OSRunner.new(OpenStudio::WorkflowJSON.new)
  puts 'Creating cache *.csv for weather files...'

  Dir['weather/*.epw'].each do |epw|
    next if File.exist? epw.gsub('.epw', '.cache')

    puts "Processing #{epw}..."
    model = OpenStudio::Model::Model.new
    epw_file = OpenStudio::EpwFile.new(epw)
    OpenStudio::Model::WeatherFile.setWeatherFile(model, epw_file).get
    weather = WeatherProcess.new(model, runner)
    File.open(epw.gsub('.epw', '-cache.csv'), 'wb') do |file|
      weather.dump_to_csv(file)
    end
  end
end

if ARGV[0].to_sym == :download_weather
  download_epws
end

if ARGV[0].to_sym == :create_release_zips
  require_relative 'HPXMLtoOpenStudio/resources/version'

  release_map = { File.join(File.dirname(__FILE__), "OpenStudio-HPXML-v#{Version::OS_HPXML_Version}-minimal.zip") => false,
                  File.join(File.dirname(__FILE__), "OpenStudio-HPXML-v#{Version::OS_HPXML_Version}-full.zip") => true }

  release_map.keys.each do |zip_path|
    File.delete(zip_path) if File.exist? zip_path
  end

  if ENV['CI']
    # CI doesn't have git, so default to everything
    git_files = Dir['**/*.*']
  else
    # Only include files under git version control
    command = 'git ls-files'
    begin
      git_files = `#{command}`
    rescue
      puts "Command failed: '#{command}'. Perhaps git needs to be installed?"
      exit!
    end
  end

  files = ['Changelog.md',
           'LICENSE.md',
           'BuildResidentialHPXML/measure.*',
           'BuildResidentialHPXML/resources/**/*.*',
           'BuildResidentialScheduleFile/measure.*',
           'BuildResidentialScheduleFile/resources/**/*.*',
           'HPXMLtoOpenStudio/measure.*',
           'HPXMLtoOpenStudio/resources/**/*.*',
           'ReportSimulationOutput/measure.*',
           'ReportSimulationOutput/resources/**/*.*',
           'ReportHPXMLOutput/measure.*',
           'ReportHPXMLOutput/resources/**/*.*',
           'weather/*.*',
           'workflow/*.*',
           'workflow/sample_files/*.xml',
           'workflow/tests/*test*.rb',
           'workflow/tests/ASHRAE_Standard_140/*.xml',
           'workflow/tests/base_results/*.csv',
           'documentation/index.html',
           'documentation/_static/**/*.*']

  if not ENV['CI']
    # Generate documentation
    puts 'Generating documentation...'
    command = 'sphinx-build -b singlehtml docs/source documentation'
    begin
      `#{command}`
      if not File.exist? File.join(File.dirname(__FILE__), 'documentation', 'index.html')
        puts 'Documentation was not successfully generated. Aborting...'
        exit!
      end
    rescue
      puts "Command failed: '#{command}'. Perhaps sphinx needs to be installed?"
      exit!
    end
    FileUtils.rm_r(File.join(File.dirname(__FILE__), 'documentation', '_static', 'fonts'))

    # Check if we need to download weather files for the full release zip
    num_epws_expected = 1011
    num_epws_local = 0
    files.each do |f|
      Dir[f].each do |file|
        next unless file.end_with? '.epw'

        num_epws_local += 1
      end
    end

    # Make sure we have the full set of weather files
    if num_epws_local < num_epws_expected
      puts 'Fetching all weather files...'
      command = "#{OpenStudio.getOpenStudioCLI} #{__FILE__} download_weather"
      log = `#{command}`
    end
  end

  # Create zip files
  require 'zip'
  release_map.each do |zip_path, include_all_epws|
    puts "Creating #{zip_path}..."
    Zip::File.open(zip_path, create: true) do |zipfile|
      files.each do |f|
        Dir[f].each do |file|
          if file.start_with? 'documentation'
            # always include
          elsif include_all_epws
            if (not git_files.include? file) && (not file.start_with? 'weather')
              next
            end
          else
            if not git_files.include? file
              next
            end
          end
          zipfile.add(File.join('OpenStudio-HPXML', file), file)
        end
      end
    end
    puts "Wrote file at #{zip_path}."
  end

  # Cleanup
  if not ENV['CI']
    FileUtils.rm_r(File.join(File.dirname(__FILE__), 'documentation'))
  end

  puts 'Done.'
end<|MERGE_RESOLUTION|>--- conflicted
+++ resolved
@@ -294,12 +294,7 @@
     'base-hvac-multiple.xml' => 'base.xml',
     'base-hvac-none.xml' => 'base.xml',
     'base-hvac-portable-heater-gas-only.xml' => 'base.xml',
-<<<<<<< HEAD
-    'base-hvac-programmable-thermostat.xml' => 'base.xml',
-    'base-hvac-programmable-thermostat-detailed.xml' => 'base-hvac-programmable-thermostat.xml',
     'base-hvac-onoff-thermostat-deadband.xml' => 'base-hvac-air-to-air-heat-pump-1-speed.xml',
-=======
->>>>>>> d9cc8f58
     'base-hvac-ptac.xml' => 'base.xml',
     'base-hvac-ptac-with-heating.xml' => 'base-hvac-ptac.xml',
     'base-hvac-pthp.xml' => 'base-hvac-ground-to-air-heat-pump.xml',
