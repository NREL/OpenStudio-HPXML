--- conflicted
+++ resolved
@@ -4014,7 +4014,6 @@
                       interior_shading_factor_summer: 0.7,
                       interior_shading_factor_winter: 0.85,
                       wall_idref: 'Wall')
-<<<<<<< HEAD
   elsif ['base-enclosure-3d-coordinates.xml'].include? hpxml_file
     hpxml.windows.clear()
     hpxml.windows.add(id: 'Surface_4_-_Window_5_right',
@@ -4317,11 +4316,6 @@
                       interior_shading_factor_winter: 0.85,
                       wall_idref: 'Surface_5',
                       coordinates: [{ x: 22.6, y: 0, z: 7 }, { x: 22.6, y: 0, z: 3 }, { x: 25.6, y: 0, z: 3 }, { x: 25.6, y: 0, z: 7 }])
-  elsif ['invalid_files/attached-multifamily-window-outside-condition.xml'].include? hpxml_file
-    hpxml.windows[0].area = 50
-    hpxml.windows[0].wall_idref = 'WallOtherMultifamilyBufferSpace'
-=======
->>>>>>> e2f3c82a
   elsif ['base-enclosure-overhangs.xml'].include? hpxml_file
     hpxml.windows[0].overhangs_depth = 2.5
     hpxml.windows[0].overhangs_distance_to_top_of_window = 0
