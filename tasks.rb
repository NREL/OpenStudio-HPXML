--- conflicted
+++ resolved
@@ -1,4 +1,3 @@
-<<<<<<< HEAD
 def create_osws
   require 'json'
 
@@ -1464,9 +1463,8 @@
   end
   return step
 end
-=======
+
 # frozen_string_literal: true
->>>>>>> ae80b147
 
 def create_hpxmls
   this_dir = File.dirname(__FILE__)
@@ -1547,7 +1545,6 @@
     'base-dhw-combi-tankless.xml' => 'base-dhw-indirect.xml',
     'base-dhw-combi-tankless-outside.xml' => 'base-dhw-combi-tankless.xml',
     'base-dhw-desuperheater.xml' => 'base-hvac-central-ac-only-1-speed.xml',
-    'base-dhw-desuperheater-hpwh.xml' => 'base-dhw-tank-heat-pump.xml',
     'base-dhw-desuperheater-tankless.xml' => 'base-hvac-central-ac-only-1-speed.xml',
     'base-dhw-desuperheater-2-speed.xml' => 'base-hvac-central-ac-only-2-speed.xml',
     'base-dhw-desuperheater-var-speed.xml' => 'base-hvac-central-ac-only-var-speed.xml',
@@ -1659,8 +1656,6 @@
     'base-hvac-ground-to-air-heat-pump.xml' => 'base.xml',
     'base-hvac-ideal-air.xml' => 'base.xml',
     'base-hvac-mini-split-heat-pump-ducted.xml' => 'base.xml',
-    'base-hvac-mini-split-heat-pump-ducted-heating-only.xml' => 'base-hvac-mini-split-heat-pump-ducted.xml',
-    'base-hvac-mini-split-heat-pump-ducted-cooling-only.xml' => 'base-hvac-mini-split-heat-pump-ducted.xml',
     'base-hvac-mini-split-heat-pump-ductless.xml' => 'base-hvac-mini-split-heat-pump-ducted.xml',
     'base-hvac-mini-split-heat-pump-ductless-no-backup.xml' => 'base-hvac-mini-split-heat-pump-ductless.xml',
     'base-hvac-multiple.xml' => 'base.xml',
@@ -1669,7 +1664,6 @@
     'base-hvac-portable-heater-electric-only.xml' => 'base.xml',
     'base-hvac-programmable-thermostat.xml' => 'base.xml',
     'base-hvac-room-ac-only.xml' => 'base.xml',
-    'base-hvac-room-ac-only-33percent.xml' => 'base-hvac-room-ac-only.xml',
     'base-hvac-setpoints.xml' => 'base.xml',
     'base-hvac-stove-oil-only.xml' => 'base.xml',
     'base-hvac-stove-wood-only.xml' => 'base.xml',
@@ -1733,6 +1727,77 @@
     'hvac_autosizing/base-hvac-stove-oil-only-autosize.xml' => 'base-hvac-stove-oil-only.xml',
     'hvac_autosizing/base-hvac-wall-furnace-elec-only-autosize.xml' => 'base-hvac-wall-furnace-elec-only.xml',
     'hvac_autosizing/base-hvac-wall-furnace-propane-only-autosize.xml' => 'base-hvac-wall-furnace-propane-only.xml',
+
+    'hvac_base/base-base.xml' => 'base.xml',
+    'hvac_base/base-hvac-air-to-air-heat-pump-1-speed-base.xml' => 'base-hvac-air-to-air-heat-pump-1-speed.xml',
+    'hvac_base/base-hvac-air-to-air-heat-pump-2-speed-base.xml' => 'base-hvac-air-to-air-heat-pump-2-speed.xml',
+    'hvac_base/base-hvac-air-to-air-heat-pump-var-speed-base.xml' => 'base-hvac-air-to-air-heat-pump-var-speed.xml',
+    'hvac_base/base-hvac-boiler-gas-only-base.xml' => 'base-hvac-boiler-gas-only.xml',
+    'hvac_base/base-hvac-central-ac-only-1-speed-base.xml' => 'base-hvac-central-ac-only-1-speed.xml',
+    'hvac_base/base-hvac-central-ac-only-2-speed-base.xml' => 'base-hvac-central-ac-only-2-speed.xml',
+    'hvac_base/base-hvac-central-ac-only-var-speed-base.xml' => 'base-hvac-central-ac-only-var-speed.xml',
+    'hvac_base/base-hvac-dual-fuel-air-to-air-heat-pump-1-speed-base.xml' => 'base-hvac-dual-fuel-air-to-air-heat-pump-1-speed.xml',
+    'hvac_base/base-hvac-elec-resistance-only-base.xml' => 'base-hvac-elec-resistance-only.xml',
+    'hvac_base/base-hvac-evap-cooler-only-base.xml' => 'base-hvac-evap-cooler-only.xml',
+    'hvac_base/base-hvac-furnace-gas-central-ac-2-speed-base.xml' => 'base-hvac-furnace-gas-central-ac-2-speed.xml',
+    'hvac_base/base-hvac-furnace-gas-central-ac-var-speed-base.xml' => 'base-hvac-furnace-gas-central-ac-var-speed.xml',
+    'hvac_base/base-hvac-furnace-gas-only-base.xml' => 'base-hvac-furnace-gas-only.xml',
+    'hvac_base/base-hvac-furnace-gas-room-ac-base.xml' => 'base-hvac-furnace-gas-room-ac.xml',
+    'hvac_base/base-hvac-ground-to-air-heat-pump-base.xml' => 'base-hvac-ground-to-air-heat-pump.xml',
+    'hvac_base/base-hvac-ideal-air-base.xml' => 'base-hvac-ideal-air.xml',
+    'hvac_base/base-hvac-mini-split-heat-pump-ducted-base.xml' => 'base-hvac-mini-split-heat-pump-ducted.xml',
+    'hvac_base/base-hvac-room-ac-only-base.xml' => 'base-hvac-room-ac-only.xml',
+    'hvac_base/base-hvac-stove-oil-only-base.xml' => 'base-hvac-stove-oil-only.xml',
+    'hvac_base/base-hvac-wall-furnace-propane-only-base.xml' => 'base-hvac-wall-furnace-propane-only.xml',
+
+    'hvac_load_fracs/base-hvac-air-to-air-heat-pump-1-speed-zero-cool.xml' => 'base-hvac-air-to-air-heat-pump-1-speed.xml',
+    'hvac_load_fracs/base-hvac-air-to-air-heat-pump-1-speed-zero-heat.xml' => 'base-hvac-air-to-air-heat-pump-1-speed.xml',
+    'hvac_load_fracs/base-hvac-air-to-air-heat-pump-2-speed-zero-cool.xml' => 'base-hvac-air-to-air-heat-pump-2-speed.xml',
+    'hvac_load_fracs/base-hvac-air-to-air-heat-pump-2-speed-zero-heat.xml' => 'base-hvac-air-to-air-heat-pump-2-speed.xml',
+    'hvac_load_fracs/base-hvac-air-to-air-heat-pump-var-speed-zero-cool.xml' => 'base-hvac-air-to-air-heat-pump-var-speed.xml',
+    'hvac_load_fracs/base-hvac-air-to-air-heat-pump-var-speed-zero-heat.xml' => 'base-hvac-air-to-air-heat-pump-var-speed.xml',
+    'hvac_load_fracs/base-hvac-ground-to-air-heat-pump-zero-cool.xml' => 'base-hvac-ground-to-air-heat-pump.xml',
+    'hvac_load_fracs/base-hvac-ground-to-air-heat-pump-zero-heat.xml' => 'base-hvac-ground-to-air-heat-pump.xml',
+    'hvac_load_fracs/base-hvac-mini-split-heat-pump-ducted-zero-cool.xml' => 'base-hvac-mini-split-heat-pump-ducted.xml',
+    'hvac_load_fracs/base-hvac-mini-split-heat-pump-ducted-zero-heat.xml' => 'base-hvac-mini-split-heat-pump-ducted.xml',
+
+    'hvac_multiple/base-hvac-air-to-air-heat-pump-1-speed-x3.xml' => 'base-hvac-air-to-air-heat-pump-1-speed.xml',
+    'hvac_multiple/base-hvac-air-to-air-heat-pump-2-speed-x3.xml' => 'base-hvac-air-to-air-heat-pump-2-speed.xml',
+    'hvac_multiple/base-hvac-air-to-air-heat-pump-var-speed-x3.xml' => 'base-hvac-air-to-air-heat-pump-var-speed.xml',
+    'hvac_multiple/base-hvac-boiler-gas-only-x3.xml' => 'base-hvac-boiler-gas-only.xml',
+    'hvac_multiple/base-hvac-central-ac-only-1-speed-x3.xml' => 'base-hvac-central-ac-only-1-speed.xml',
+    'hvac_multiple/base-hvac-central-ac-only-2-speed-x3.xml' => 'base-hvac-central-ac-only-2-speed.xml',
+    'hvac_multiple/base-hvac-central-ac-only-var-speed-x3.xml' => 'base-hvac-central-ac-only-var-speed.xml',
+    'hvac_multiple/base-hvac-dual-fuel-air-to-air-heat-pump-1-speed-x3.xml' => 'base-hvac-dual-fuel-air-to-air-heat-pump-1-speed.xml',
+    'hvac_multiple/base-hvac-elec-resistance-only-x3.xml' => 'base-hvac-elec-resistance-only.xml',
+    'hvac_multiple/base-hvac-evap-cooler-only-x3.xml' => 'base-hvac-evap-cooler-only.xml',
+    'hvac_multiple/base-hvac-furnace-gas-only-x3.xml' => 'base-hvac-furnace-gas-only.xml',
+    'hvac_multiple/base-hvac-ground-to-air-heat-pump-x3.xml' => 'base-hvac-ground-to-air-heat-pump.xml',
+    'hvac_multiple/base-hvac-mini-split-heat-pump-ducted-x3.xml' => 'base-hvac-mini-split-heat-pump-ducted.xml',
+    'hvac_multiple/base-hvac-room-ac-only-x3.xml' => 'base-hvac-room-ac-only.xml',
+    'hvac_multiple/base-hvac-stove-oil-only-x3.xml' => 'base-hvac-stove-oil-only.xml',
+    'hvac_multiple/base-hvac-wall-furnace-propane-only-x3.xml' => 'base-hvac-wall-furnace-propane-only.xml',
+
+    'hvac_partial/base-33percent.xml' => 'base.xml',
+    'hvac_partial/base-hvac-air-to-air-heat-pump-1-speed-33percent.xml' => 'base-hvac-air-to-air-heat-pump-1-speed.xml',
+    'hvac_partial/base-hvac-air-to-air-heat-pump-2-speed-33percent.xml' => 'base-hvac-air-to-air-heat-pump-2-speed.xml',
+    'hvac_partial/base-hvac-air-to-air-heat-pump-var-speed-33percent.xml' => 'base-hvac-air-to-air-heat-pump-var-speed.xml',
+    'hvac_partial/base-hvac-boiler-gas-only-33percent.xml' => 'base-hvac-boiler-gas-only.xml',
+    'hvac_partial/base-hvac-central-ac-only-1-speed-33percent.xml' => 'base-hvac-central-ac-only-1-speed.xml',
+    'hvac_partial/base-hvac-central-ac-only-2-speed-33percent.xml' => 'base-hvac-central-ac-only-2-speed.xml',
+    'hvac_partial/base-hvac-central-ac-only-var-speed-33percent.xml' => 'base-hvac-central-ac-only-var-speed.xml',
+    'hvac_partial/base-hvac-dual-fuel-air-to-air-heat-pump-1-speed-33percent.xml' => 'base-hvac-dual-fuel-air-to-air-heat-pump-1-speed.xml',
+    'hvac_partial/base-hvac-elec-resistance-only-33percent.xml' => 'base-hvac-elec-resistance-only.xml',
+    'hvac_partial/base-hvac-evap-cooler-only-33percent.xml' => 'base-hvac-evap-cooler-only.xml',
+    'hvac_partial/base-hvac-furnace-gas-central-ac-2-speed-33percent.xml' => 'base-hvac-furnace-gas-central-ac-2-speed.xml',
+    'hvac_partial/base-hvac-furnace-gas-central-ac-var-speed-33percent.xml' => 'base-hvac-furnace-gas-central-ac-var-speed.xml',
+    'hvac_partial/base-hvac-furnace-gas-only-33percent.xml' => 'base-hvac-furnace-gas-only.xml',
+    'hvac_partial/base-hvac-furnace-gas-room-ac-33percent.xml' => 'base-hvac-furnace-gas-room-ac.xml',
+    'hvac_partial/base-hvac-ground-to-air-heat-pump-33percent.xml' => 'base-hvac-ground-to-air-heat-pump.xml',
+    'hvac_partial/base-hvac-mini-split-heat-pump-ducted-33percent.xml' => 'base-hvac-mini-split-heat-pump-ducted.xml',
+    'hvac_partial/base-hvac-room-ac-only-33percent.xml' => 'base-hvac-room-ac-only.xml',
+    'hvac_partial/base-hvac-stove-oil-only-33percent.xml' => 'base-hvac-stove-oil-only.xml',
+    'hvac_partial/base-hvac-wall-furnace-propane-only-33percent.xml' => 'base-hvac-wall-furnace-propane-only.xml',
   }
 
   puts "Generating #{hpxmls_files.size} HPXML files..."
@@ -1798,11 +1863,11 @@
         set_hpxml_misc_load_schedule(hpxml_file, hpxml)
       end
 
-      hpxml_doc = hpxml.to_oga()
+      hpxml_doc = hpxml.to_rexml()
 
       if ['invalid_files/missing-elements.xml'].include? derivative
-        XMLHelper.delete_element(hpxml_doc, '/HPXML/Building/BuildingDetails/BuildingSummary/BuildingConstruction/NumberofConditionedFloors')
-        XMLHelper.delete_element(hpxml_doc, '/HPXML/Building/BuildingDetails/BuildingSummary/BuildingConstruction/ConditionedFloorArea')
+        hpxml_doc.elements['/HPXML/Building/BuildingDetails/BuildingSummary/BuildingConstruction'].elements.delete('NumberofConditionedFloors')
+        hpxml_doc.elements['/HPXML/Building/BuildingDetails/BuildingSummary/BuildingConstruction'].elements.delete('ConditionedFloorArea')
       end
 
       hpxml_path = File.join(sample_files_dir, derivative)
@@ -3271,12 +3336,7 @@
     hpxml.heating_systems[2].distribution_system_idref = 'HVACDistribution3'
     for i in 0..2
       hpxml.heating_systems[i].heating_capacity /= 3.0
-      # Test a file where sum is slightly greater than 1
-      if i < 2
-        hpxml.heating_systems[i].fraction_heat_load_served = 0.33
-      else
-        hpxml.heating_systems[i].fraction_heat_load_served = 0.35
-      end
+      hpxml.heating_systems[i].fraction_heat_load_served = 0.333
     end
   elsif ['invalid_files/unattached-hvac-distribution.xml'].include? hpxml_file
     hpxml.heating_systems[0].distribution_system_idref = 'foobar'
@@ -3292,6 +3352,29 @@
     hpxml.heating_systems[0].heating_cfm = hpxml.heating_systems[0].heating_capacity * 360.0 / 12000.0
   elsif hpxml_file.include?('hvac_autosizing') && (not hpxml.heating_systems.nil?) && (hpxml.heating_systems.size > 0)
     hpxml.heating_systems[0].heating_capacity = -1
+  elsif hpxml_file.include?('-zero-heat.xml') && (not hpxml.heating_systems.nil?) && (hpxml.heating_systems.size > 0)
+    hpxml.heating_systems[0].fraction_heat_load_served = 0
+    hpxml.heating_systems[0].heating_capacity = 0
+  elsif hpxml_file.include?('hvac_multiple') && (not hpxml.heating_systems.nil?) && (hpxml.heating_systems.size > 0)
+    hpxml.heating_systems[0].heating_capacity /= 3.0
+    hpxml.heating_systems[0].fraction_heat_load_served = 0.333
+    hpxml.heating_systems[0].electric_auxiliary_energy /= 3.0 unless hpxml.heating_systems[0].electric_auxiliary_energy.nil?
+    hpxml.heating_systems << hpxml.heating_systems[0].dup
+    hpxml.heating_systems[1].id = 'HeatingSystem2'
+    hpxml.heating_systems[1].distribution_system_idref = 'HVACDistribution2' unless hpxml.heating_systems[1].distribution_system_idref.nil?
+    hpxml.heating_systems << hpxml.heating_systems[0].dup
+    hpxml.heating_systems[2].id = 'HeatingSystem3'
+    hpxml.heating_systems[2].distribution_system_idref = 'HVACDistribution3' unless hpxml.heating_systems[2].distribution_system_idref.nil?
+    if ['hvac_multiple/base-hvac-boiler-gas-only-x3.xml'].include? hpxml_file
+      # Test a file where sum is slightly greater than 1
+      hpxml.heating_systems[0].fraction_heat_load_served = 0.33
+      hpxml.heating_systems[1].fraction_heat_load_served = 0.33
+      hpxml.heating_systems[2].fraction_heat_load_served = 0.35
+    end
+  elsif hpxml_file.include?('hvac_partial') && (not hpxml.heating_systems.nil?) && (hpxml.heating_systems.size > 0)
+    hpxml.heating_systems[0].heating_capacity /= 3.0
+    hpxml.heating_systems[0].fraction_heat_load_served = 0.333
+    hpxml.heating_systems[0].electric_auxiliary_energy /= 3.0 unless hpxml.heating_systems[0].electric_auxiliary_energy.nil?
   end
 end
 
@@ -3351,8 +3434,6 @@
     hpxml.cooling_systems[0].cooling_efficiency_eer = 8.5
     hpxml.cooling_systems[0].cooling_shr = 0.65
     hpxml.cooling_systems[0].compressor_type = nil
-  elsif ['base-hvac-room-ac-only-33percent.xml'].include? hpxml_file
-    hpxml.cooling_systems[0].fraction_cool_load_served = 0.33
   elsif ['base-hvac-evap-cooler-only-ducted.xml',
          'base-hvac-evap-cooler-furnace-gas.xml',
          'base-hvac-evap-cooler-only.xml',
@@ -3394,6 +3475,21 @@
     hpxml.cooling_systems[0].compressor_type = nil
   elsif hpxml_file.include?('hvac_autosizing') && (not hpxml.cooling_systems.nil?) && (hpxml.cooling_systems.size > 0)
     hpxml.cooling_systems[0].cooling_capacity = -1
+  elsif hpxml_file.include?('-zero-cool.xml') && (not hpxml.cooling_systems.nil?) && (hpxml.cooling_systems.size > 0)
+    hpxml.cooling_systems[0].fraction_cool_load_served = 0
+    hpxml.cooling_systems[0].cooling_capacity = 0
+  elsif hpxml_file.include?('hvac_multiple') && (not hpxml.cooling_systems.nil?) && (hpxml.cooling_systems.size > 0)
+    hpxml.cooling_systems[0].cooling_capacity /= 3.0 unless hpxml.cooling_systems[0].cooling_capacity.nil?
+    hpxml.cooling_systems[0].fraction_cool_load_served = 0.333
+    hpxml.cooling_systems << hpxml.cooling_systems[0].dup
+    hpxml.cooling_systems[1].id = 'CoolingSystem2'
+    hpxml.cooling_systems[1].distribution_system_idref = 'HVACDistribution2' unless hpxml.cooling_systems[1].distribution_system_idref.nil?
+    hpxml.cooling_systems << hpxml.cooling_systems[0].dup
+    hpxml.cooling_systems[2].id = 'CoolingSystem3'
+    hpxml.cooling_systems[2].distribution_system_idref = 'HVACDistribution3' unless hpxml.cooling_systems[2].distribution_system_idref.nil?
+  elsif hpxml_file.include?('hvac_partial') && (not hpxml.cooling_systems.nil?) && (hpxml.cooling_systems.size > 0)
+    hpxml.cooling_systems[0].cooling_capacity /= 3.0 unless hpxml.cooling_systems[0].cooling_capacity.nil?
+    hpxml.cooling_systems[0].fraction_cool_load_served = 0.333
   end
 end
 
@@ -3485,14 +3581,6 @@
                          cooling_efficiency_seer: 19,
                          heating_capacity_17F: 52000 * f,
                          cooling_shr: 0.73)
-  elsif ['base-hvac-mini-split-heat-pump-ducted-heating-only.xml'].include? hpxml_file
-    hpxml.heat_pumps[0].cooling_capacity = 0
-    hpxml.heat_pumps[0].fraction_cool_load_served = 0
-  elsif ['base-hvac-mini-split-heat-pump-ducted-cooling-only.xml'].include? hpxml_file
-    hpxml.heat_pumps[0].heating_capacity = 0
-    hpxml.heat_pumps[0].heating_capacity_17F = 0
-    hpxml.heat_pumps[0].fraction_heat_load_served = 0
-    hpxml.heat_pumps[0].backup_heating_fuel = nil
   elsif ['base-hvac-mini-split-heat-pump-ductless.xml'].include? hpxml_file
     hpxml.heat_pumps[0].distribution_system_idref = nil
   elsif ['base-hvac-mini-split-heat-pump-ductless-no-backup.xml'].include? hpxml_file
@@ -3574,6 +3662,34 @@
     hpxml.heat_pumps[0].heating_capacity = -1
     hpxml.heat_pumps[0].heating_capacity_17F = nil
     hpxml.heat_pumps[0].backup_heating_capacity = -1
+  elsif hpxml_file.include?('-zero-heat.xml') && (not hpxml.heat_pumps.nil?) && (hpxml.heat_pumps.size > 0)
+    hpxml.heat_pumps[0].fraction_heat_load_served = 0
+    hpxml.heat_pumps[0].heating_capacity = 0
+    hpxml.heat_pumps[0].heating_capacity_17F = 0
+    hpxml.heat_pumps[0].backup_heating_capacity = 0
+  elsif hpxml_file.include?('-zero-cool.xml') && (not hpxml.heat_pumps.nil?) && (hpxml.heat_pumps.size > 0)
+    hpxml.heat_pumps[0].fraction_cool_load_served = 0
+    hpxml.heat_pumps[0].cooling_capacity = 0
+  elsif hpxml_file.include?('hvac_multiple') && (not hpxml.heat_pumps.nil?) && (hpxml.heat_pumps.size > 0)
+    hpxml.heat_pumps[0].cooling_capacity /= 3.0
+    hpxml.heat_pumps[0].heating_capacity /= 3.0
+    hpxml.heat_pumps[0].heating_capacity_17F /= 3.0 unless hpxml.heat_pumps[0].heating_capacity_17F.nil?
+    hpxml.heat_pumps[0].backup_heating_capacity /= 3.0
+    hpxml.heat_pumps[0].fraction_heat_load_served = 0.333
+    hpxml.heat_pumps[0].fraction_cool_load_served = 0.333
+    hpxml.heat_pumps << hpxml.heat_pumps[0].dup
+    hpxml.heat_pumps[1].id = 'HeatPump2'
+    hpxml.heat_pumps[1].distribution_system_idref = 'HVACDistribution2' unless hpxml.heat_pumps[1].distribution_system_idref.nil?
+    hpxml.heat_pumps << hpxml.heat_pumps[0].dup
+    hpxml.heat_pumps[2].id = 'HeatPump3'
+    hpxml.heat_pumps[2].distribution_system_idref = 'HVACDistribution3' unless hpxml.heat_pumps[2].distribution_system_idref.nil?
+  elsif hpxml_file.include?('hvac_partial') && (not hpxml.heat_pumps.nil?) && (hpxml.heat_pumps.size > 0)
+    hpxml.heat_pumps[0].cooling_capacity /= 3.0
+    hpxml.heat_pumps[0].heating_capacity /= 3.0
+    hpxml.heat_pumps[0].heating_capacity_17F /= 3.0 unless hpxml.heat_pumps[0].heating_capacity_17F.nil?
+    hpxml.heat_pumps[0].backup_heating_capacity /= 3.0
+    hpxml.heat_pumps[0].fraction_heat_load_served = 0.333
+    hpxml.heat_pumps[0].fraction_cool_load_served = 0.333
   end
 end
 
@@ -3775,6 +3891,22 @@
       hpxml.hvac_distributions[0].duct_leakage_measurements[0].duct_leakage_value = 1.5
       hpxml.hvac_distributions[0].duct_leakage_measurements[1].duct_leakage_value = 1.5
     end
+  elsif (hpxml_file.include?('hvac_partial') || hpxml_file.include?('hvac_base')) && (not hpxml.hvac_distributions.empty?)
+    if not hpxml.hvac_distributions[0].duct_leakage_measurements.empty?
+      hpxml.hvac_distributions[0].duct_leakage_measurements[0].duct_leakage_value = 0.0
+      hpxml.hvac_distributions[0].duct_leakage_measurements[1].duct_leakage_value = 0.0
+    end
+    hpxml.hvac_distributions[0].ducts.clear()
+  elsif hpxml_file.include?('hvac_multiple') && (not hpxml.hvac_distributions.empty?)
+    hpxml.hvac_distributions[0].ducts.clear()
+    if not hpxml.hvac_distributions[0].duct_leakage_measurements.empty?
+      hpxml.hvac_distributions[0].duct_leakage_measurements[0].duct_leakage_value = 0.0
+      hpxml.hvac_distributions[0].duct_leakage_measurements[1].duct_leakage_value = 0.0
+    end
+    hpxml.hvac_distributions << hpxml.hvac_distributions[0].dup
+    hpxml.hvac_distributions[1].id = 'HVACDistribution2'
+    hpxml.hvac_distributions << hpxml.hvac_distributions[0].dup
+    hpxml.hvac_distributions[2].id = 'HVACDistribution3'
   elsif ['invalid_files/hvac-invalid-distribution-system-type.xml'].include? hpxml_file
     hpxml.hvac_distributions.add(id: 'HVACDistribution2',
                                  distribution_system_type: HPXML::HVACDistributionTypeHydronic)
@@ -4021,10 +4153,7 @@
   elsif ['base-dhw-uef.xml'].include? hpxml_file
     hpxml.water_heating_systems[0].energy_factor = nil
     hpxml.water_heating_systems[0].uniform_energy_factor = 0.93
-  elsif ['base-dhw-desuperheater.xml',
-         'base-dhw-desuperheater-2-speed.xml',
-         'base-dhw-desuperheater-var-speed.xml',
-         'base-dhw-desuperheater-hpwh.xml'].include? hpxml_file
+  elsif ['base-dhw-desuperheater.xml'].include? hpxml_file
     hpxml.water_heating_systems[0].uses_desuperheater = true
     hpxml.water_heating_systems[0].related_hvac_idref = 'CoolingSystem'
   elsif ['base-dhw-desuperheater-tankless.xml'].include? hpxml_file
@@ -4032,6 +4161,12 @@
     hpxml.water_heating_systems[0].tank_volume = nil
     hpxml.water_heating_systems[0].heating_capacity = nil
     hpxml.water_heating_systems[0].energy_factor = 0.99
+    hpxml.water_heating_systems[0].uses_desuperheater = true
+    hpxml.water_heating_systems[0].related_hvac_idref = 'CoolingSystem'
+  elsif ['base-dhw-desuperheater-2-speed.xml'].include? hpxml_file
+    hpxml.water_heating_systems[0].uses_desuperheater = true
+    hpxml.water_heating_systems[0].related_hvac_idref = 'CoolingSystem'
+  elsif ['base-dhw-desuperheater-var-speed.xml'].include? hpxml_file
     hpxml.water_heating_systems[0].uses_desuperheater = true
     hpxml.water_heating_systems[0].related_hvac_idref = 'CoolingSystem'
   elsif ['base-dhw-desuperheater-gshp.xml'].include? hpxml_file
@@ -4667,9 +4802,8 @@
   # Apply rubocop
   cops = ['Layout',
           'Lint/DeprecatedClassMethods',
-          # 'Lint/RedundantStringCoercion', # Enable when rubocop is upgraded
+          'Lint/StringConversionInInterpolation',
           'Style/AndOr',
-          'Style/FrozenStringLiteralComment',
           'Style/HashSyntax',
           'Style/Next',
           'Style/NilComparison',
@@ -4723,8 +4857,8 @@
 end
 
 if ARGV[0].to_sym == :update_version
-  version_change = { from: '0.8.0',
-                     to: '0.9.0' }
+  version_change = { from: '0.7.0',
+                     to: '0.8.0' }
 
   file_names = ['workflow/run_simulation.rb']
 
