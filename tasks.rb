# frozen_string_literal: true

Dir["#{File.dirname(__FILE__)}/HPXMLtoOpenStudio/resources/*.rb"].each do |resource_file|
  next if resource_file.include? 'minitest_helper.rb'

  require resource_file
end

def create_hpxmls
  this_dir = File.dirname(__FILE__)
  tests_dir = File.join(this_dir, 'workflow/sample_files')

  # Hash of HPXML -> Parent HPXML
  hpxmls_files = {
    'base.xml' => nil,

    'ASHRAE_Standard_140/L100AC.xml' => nil,
    'ASHRAE_Standard_140/L100AL.xml' => 'ASHRAE_Standard_140/L100AC.xml',
    'ASHRAE_Standard_140/L110AC.xml' => 'ASHRAE_Standard_140/L100AC.xml',
    'ASHRAE_Standard_140/L110AL.xml' => 'ASHRAE_Standard_140/L100AL.xml',
    'ASHRAE_Standard_140/L120AC.xml' => 'ASHRAE_Standard_140/L100AC.xml',
    'ASHRAE_Standard_140/L120AL.xml' => 'ASHRAE_Standard_140/L100AL.xml',
    'ASHRAE_Standard_140/L130AC.xml' => 'ASHRAE_Standard_140/L100AC.xml',
    'ASHRAE_Standard_140/L130AL.xml' => 'ASHRAE_Standard_140/L100AL.xml',
    'ASHRAE_Standard_140/L140AC.xml' => 'ASHRAE_Standard_140/L100AC.xml',
    'ASHRAE_Standard_140/L140AL.xml' => 'ASHRAE_Standard_140/L100AL.xml',
    'ASHRAE_Standard_140/L150AC.xml' => 'ASHRAE_Standard_140/L100AC.xml',
    'ASHRAE_Standard_140/L150AL.xml' => 'ASHRAE_Standard_140/L100AL.xml',
    'ASHRAE_Standard_140/L160AC.xml' => 'ASHRAE_Standard_140/L100AC.xml',
    'ASHRAE_Standard_140/L160AL.xml' => 'ASHRAE_Standard_140/L100AL.xml',
    'ASHRAE_Standard_140/L170AC.xml' => 'ASHRAE_Standard_140/L100AC.xml',
    'ASHRAE_Standard_140/L170AL.xml' => 'ASHRAE_Standard_140/L100AL.xml',
    'ASHRAE_Standard_140/L200AC.xml' => 'ASHRAE_Standard_140/L100AC.xml',
    'ASHRAE_Standard_140/L200AL.xml' => 'ASHRAE_Standard_140/L100AL.xml',
    'ASHRAE_Standard_140/L302XC.xml' => 'ASHRAE_Standard_140/L100AC.xml',
    'ASHRAE_Standard_140/L322XC.xml' => 'ASHRAE_Standard_140/L100AC.xml',
    'ASHRAE_Standard_140/L155AC.xml' => 'ASHRAE_Standard_140/L150AC.xml',
    'ASHRAE_Standard_140/L155AL.xml' => 'ASHRAE_Standard_140/L150AL.xml',
    'ASHRAE_Standard_140/L202AC.xml' => 'ASHRAE_Standard_140/L200AC.xml',
    'ASHRAE_Standard_140/L202AL.xml' => 'ASHRAE_Standard_140/L200AL.xml',
    'ASHRAE_Standard_140/L304XC.xml' => 'ASHRAE_Standard_140/L302XC.xml',
    'ASHRAE_Standard_140/L324XC.xml' => 'ASHRAE_Standard_140/L322XC.xml',

    'base-appliances-coal.xml' => 'base.xml',
    'base-appliances-dehumidifier.xml' => 'base-location-dallas-tx.xml',
    'base-appliances-dehumidifier-ief-portable.xml' => 'base-appliances-dehumidifier.xml',
    'base-appliances-dehumidifier-ief-whole-home.xml' => 'base-appliances-dehumidifier-ief-portable.xml',
    'base-appliances-dehumidifier-multiple.xml' => 'base-appliances-dehumidifier.xml',
    'base-appliances-gas.xml' => 'base.xml',
    'base-appliances-modified.xml' => 'base.xml',
    'base-appliances-none.xml' => 'base.xml',
    'base-appliances-oil.xml' => 'base.xml',
    'base-appliances-oil-location-miami-fl.xml' => 'base-appliances-oil.xml',
    'base-appliances-propane.xml' => 'base.xml',
    'base-appliances-propane-location-portland-or.xml' => 'base-appliances-propane.xml',
    'base-appliances-wood.xml' => 'base.xml',
    'base-atticroof-cathedral.xml' => 'base.xml',
    'base-atticroof-conditioned.xml' => 'base.xml',
    'base-atticroof-flat.xml' => 'base.xml',
    'base-atticroof-radiant-barrier.xml' => 'base-location-dallas-tx.xml',
    'base-atticroof-unvented-insulated-roof.xml' => 'base.xml',
    'base-atticroof-vented.xml' => 'base.xml',
    'base-battery.xml' => 'base.xml',
    'base-bldgtype-multifamily.xml' => 'base.xml',
    'base-bldgtype-multifamily-adjacent-to-multifamily-buffer-space.xml' => 'base-bldgtype-multifamily.xml',
    'base-bldgtype-multifamily-adjacent-to-multiple.xml' => 'base-bldgtype-multifamily.xml',
    'base-bldgtype-multifamily-adjacent-to-non-freezing-space.xml' => 'base-bldgtype-multifamily.xml',
    'base-bldgtype-multifamily-adjacent-to-other-heated-space.xml' => 'base-bldgtype-multifamily.xml',
    'base-bldgtype-multifamily-adjacent-to-other-housing-unit.xml' => 'base-bldgtype-multifamily.xml',
    'base-bldgtype-multifamily-calctype-operational.xml' => 'base-bldgtype-multifamily.xml',
    'base-bldgtype-multifamily-shared-boiler-chiller-baseboard.xml' => 'base-bldgtype-multifamily.xml',
    'base-bldgtype-multifamily-shared-boiler-chiller-fan-coil.xml' => 'base-bldgtype-multifamily-shared-boiler-chiller-baseboard.xml',
    'base-bldgtype-multifamily-shared-boiler-chiller-fan-coil-ducted.xml' => 'base-bldgtype-multifamily-shared-boiler-chiller-fan-coil.xml',
    'base-bldgtype-multifamily-shared-boiler-chiller-water-loop-heat-pump.xml' => 'base-bldgtype-multifamily-shared-boiler-chiller-baseboard.xml',
    'base-bldgtype-multifamily-shared-boiler-cooling-tower-water-loop-heat-pump.xml' => 'base-bldgtype-multifamily-shared-boiler-chiller-water-loop-heat-pump.xml',
    'base-bldgtype-multifamily-shared-boiler-only-baseboard.xml' => 'base-bldgtype-multifamily.xml',
    'base-bldgtype-multifamily-shared-boiler-only-fan-coil.xml' => 'base-bldgtype-multifamily-shared-boiler-only-baseboard.xml',
    'base-bldgtype-multifamily-shared-boiler-only-fan-coil-ducted.xml' => 'base-bldgtype-multifamily-shared-boiler-only-fan-coil.xml',
    'base-bldgtype-multifamily-shared-boiler-only-fan-coil-eae.xml' => 'base-bldgtype-multifamily-shared-boiler-only-fan-coil.xml',
    'base-bldgtype-multifamily-shared-boiler-only-water-loop-heat-pump.xml' => 'base-bldgtype-multifamily-shared-boiler-only-baseboard.xml',
    'base-bldgtype-multifamily-shared-chiller-only-baseboard.xml' => 'base-bldgtype-multifamily.xml',
    'base-bldgtype-multifamily-shared-chiller-only-fan-coil.xml' => 'base-bldgtype-multifamily-shared-chiller-only-baseboard.xml',
    'base-bldgtype-multifamily-shared-chiller-only-fan-coil-ducted.xml' => 'base-bldgtype-multifamily-shared-chiller-only-fan-coil.xml',
    'base-bldgtype-multifamily-shared-chiller-only-water-loop-heat-pump.xml' => 'base-bldgtype-multifamily-shared-chiller-only-baseboard.xml',
    'base-bldgtype-multifamily-shared-cooling-tower-only-water-loop-heat-pump.xml' => 'base-bldgtype-multifamily-shared-chiller-only-water-loop-heat-pump.xml',
    'base-bldgtype-multifamily-shared-generator.xml' => 'base-bldgtype-multifamily.xml',
    'base-bldgtype-multifamily-shared-ground-loop-ground-to-air-heat-pump.xml' => 'base-bldgtype-multifamily.xml',
    'base-bldgtype-multifamily-shared-laundry-room.xml' => 'base-bldgtype-multifamily.xml',
    'base-bldgtype-multifamily-shared-laundry-room-multiple-water-heaters.xml' => 'base-bldgtype-multifamily-shared-laundry-room.xml',
    'base-bldgtype-multifamily-shared-mechvent.xml' => 'base-bldgtype-multifamily.xml',
    'base-bldgtype-multifamily-shared-mechvent-multiple.xml' => 'base-bldgtype-multifamily.xml',
    'base-bldgtype-multifamily-shared-mechvent-preconditioning.xml' => 'base-bldgtype-multifamily-shared-mechvent.xml',
    'base-bldgtype-multifamily-shared-pv.xml' => 'base-bldgtype-multifamily.xml',
    'base-bldgtype-multifamily-shared-water-heater.xml' => 'base-bldgtype-multifamily.xml',
    'base-bldgtype-multifamily-shared-water-heater-recirc.xml' => 'base-bldgtype-multifamily-shared-water-heater.xml',
    'base-bldgtype-single-family-attached.xml' => 'base.xml',
    'base-bldgtype-single-family-attached-2stories.xml' => 'base-bldgtype-single-family-attached.xml',
    'base-bldgtype-single-family-attached-atticroof-cathedral.xml' => 'base-bldgtype-single-family-attached-2stories.xml',
    'base-calctype-operational.xml' => 'base.xml',
    'base-calctype-operational-misc-defaults.xml' => 'base-misc-defaults.xml',
    'base-calctype-operational-misc-loads-large-uncommon.xml' => 'base-misc-loads-large-uncommon.xml',
    'base-calctype-operational-misc-loads-large-uncommon2.xml' => 'base-misc-loads-large-uncommon2.xml',
    'base-dhw-combi-tankless.xml' => 'base-dhw-indirect.xml',
    'base-dhw-combi-tankless-outside.xml' => 'base-dhw-combi-tankless.xml',
    'base-dhw-desuperheater.xml' => 'base-hvac-central-ac-only-1-speed.xml',
    'base-dhw-desuperheater-2-speed.xml' => 'base-hvac-central-ac-only-2-speed.xml',
    'base-dhw-desuperheater-gshp.xml' => 'base-hvac-ground-to-air-heat-pump.xml',
    'base-dhw-desuperheater-hpwh.xml' => 'base-dhw-tank-heat-pump.xml',
    'base-dhw-desuperheater-tankless.xml' => 'base-hvac-central-ac-only-1-speed.xml',
    'base-dhw-desuperheater-var-speed.xml' => 'base-hvac-central-ac-only-var-speed.xml',
    'base-dhw-dwhr.xml' => 'base.xml',
    'base-dhw-indirect.xml' => 'base-hvac-boiler-gas-only.xml',
    'base-dhw-indirect-dse.xml' => 'base-dhw-indirect.xml',
    'base-dhw-indirect-outside.xml' => 'base-dhw-indirect.xml',
    'base-dhw-indirect-standbyloss.xml' => 'base-dhw-indirect.xml',
    'base-dhw-indirect-with-solar-fraction.xml' => 'base-dhw-indirect.xml',
    'base-dhw-jacket-electric.xml' => 'base.xml',
    'base-dhw-jacket-gas.xml' => 'base-dhw-tank-gas.xml',
    'base-dhw-jacket-hpwh.xml' => 'base-dhw-tank-heat-pump.xml',
    'base-dhw-jacket-indirect.xml' => 'base-dhw-indirect.xml',
    'base-dhw-low-flow-fixtures.xml' => 'base.xml',
    'base-dhw-multiple.xml' => 'base-hvac-boiler-gas-only.xml',
    'base-dhw-none.xml' => 'base.xml',
    'base-dhw-recirc-demand.xml' => 'base.xml',
    'base-dhw-recirc-manual.xml' => 'base.xml',
    'base-dhw-recirc-nocontrol.xml' => 'base.xml',
    'base-dhw-recirc-temperature.xml' => 'base.xml',
    'base-dhw-recirc-timer.xml' => 'base.xml',
    'base-dhw-solar-direct-evacuated-tube.xml' => 'base.xml',
    'base-dhw-solar-direct-flat-plate.xml' => 'base-dhw-solar-indirect-flat-plate.xml',
    'base-dhw-solar-direct-ics.xml' => 'base-dhw-solar-indirect-flat-plate.xml',
    'base-dhw-solar-fraction.xml' => 'base.xml',
    'base-dhw-solar-indirect-flat-plate.xml' => 'base.xml',
    'base-dhw-solar-thermosyphon-flat-plate.xml' => 'base-dhw-solar-indirect-flat-plate.xml',
    'base-dhw-tank-coal.xml' => 'base-dhw-tank-gas.xml',
    'base-dhw-tank-elec-uef.xml' => 'base.xml',
    'base-dhw-tank-gas.xml' => 'base.xml',
    'base-dhw-tank-gas-uef.xml' => 'base-dhw-tank-gas.xml',
    'base-dhw-tank-gas-uef-fhr.xml' => 'base-dhw-tank-gas-uef.xml',
    'base-dhw-tank-gas-outside.xml' => 'base-dhw-tank-gas.xml',
    'base-dhw-tank-heat-pump.xml' => 'base.xml',
    'base-dhw-tank-heat-pump-outside.xml' => 'base-dhw-tank-heat-pump.xml',
    'base-dhw-tank-heat-pump-uef.xml' => 'base-dhw-tank-heat-pump.xml',
    'base-dhw-tank-heat-pump-with-solar.xml' => 'base-dhw-tank-heat-pump.xml',
    'base-dhw-tank-heat-pump-with-solar-fraction.xml' => 'base-dhw-tank-heat-pump.xml',
    'base-dhw-tank-heat-pump-operating-mode-heat-pump-only.xml' => 'base-dhw-tank-heat-pump-uef.xml',
    'base-dhw-tank-heat-pump-detailed-setpoints.xml' => 'base-dhw-tank-heat-pump-uef.xml',
    'base-dhw-tank-heat-pump-detailed-operating-modes.xml' => 'base-dhw-tank-heat-pump-uef.xml',
    'base-dhw-tank-heat-pump-detailed-schedules.xml' => 'base-dhw-tank-heat-pump-uef.xml',
    'base-dhw-tank-model-type-stratified.xml' => 'base.xml',
    'base-dhw-tank-detailed-setpoints.xml' => 'base.xml',
    'base-dhw-tank-model-type-stratified-detailed-occupancy-stochastic.xml' => 'base-dhw-tank-model-type-stratified.xml',
    'base-dhw-tank-oil.xml' => 'base-dhw-tank-gas.xml',
    'base-dhw-tank-wood.xml' => 'base-dhw-tank-gas.xml',
    'base-dhw-tankless-electric.xml' => 'base.xml',
    'base-dhw-tankless-electric-outside.xml' => 'base-dhw-tankless-electric.xml',
    'base-dhw-tankless-electric-uef.xml' => 'base-dhw-tankless-electric.xml',
    'base-dhw-tankless-gas.xml' => 'base.xml',
    'base-dhw-tankless-gas-uef.xml' => 'base-dhw-tankless-gas.xml',
    'base-dhw-tankless-gas-with-solar.xml' => 'base-dhw-tankless-gas.xml',
    'base-dhw-tankless-gas-with-solar-fraction.xml' => 'base-dhw-tankless-gas.xml',
    'base-dhw-tankless-propane.xml' => 'base-dhw-tankless-gas.xml',
    'base-dhw-tankless-detailed-setpoints.xml' => 'base-dhw-tankless-gas.xml',
    'base-enclosure-2stories.xml' => 'base.xml',
    'base-enclosure-2stories-garage.xml' => 'base-enclosure-2stories.xml',
    'base-enclosure-beds-1.xml' => 'base.xml',
    'base-enclosure-beds-2.xml' => 'base.xml',
    'base-enclosure-beds-4.xml' => 'base.xml',
    'base-enclosure-beds-5.xml' => 'base.xml',
    'base-enclosure-garage.xml' => 'base.xml',
    'base-enclosure-infil-ach-house-pressure.xml' => 'base.xml',
    'base-enclosure-infil-cfm-house-pressure.xml' => 'base-enclosure-infil-cfm50.xml',
    'base-enclosure-infil-cfm50.xml' => 'base.xml',
    'base-enclosure-infil-flue.xml' => 'base.xml',
    'base-enclosure-infil-natural-ach.xml' => 'base.xml',
    'base-enclosure-orientations.xml' => 'base.xml',
    'base-enclosure-overhangs.xml' => 'base.xml',
    'base-enclosure-rooftypes.xml' => 'base.xml',
    'base-enclosure-skylights.xml' => 'base.xml',
    'base-enclosure-skylights-physical-properties.xml' => 'base-enclosure-skylights.xml',
    'base-enclosure-skylights-shading.xml' => 'base-enclosure-skylights.xml',
    'base-enclosure-skylights-storms.xml' => 'base-enclosure-skylights.xml',
    'base-enclosure-split-level.xml' => 'base-foundation-slab.xml',
    'base-enclosure-split-surfaces.xml' => 'base-enclosure-skylights.xml', # Surfaces should collapse via HPXML.collapse_enclosure_surfaces()
    'base-enclosure-split-surfaces2.xml' => 'base-enclosure-skylights.xml', # Surfaces should NOT collapse via HPXML.collapse_enclosure_surfaces()
    'base-enclosure-walltypes.xml' => 'base.xml',
    'base-enclosure-windows-natural-ventilation-availability.xml' => 'base.xml',
    'base-enclosure-windows-none.xml' => 'base.xml',
    'base-enclosure-windows-physical-properties.xml' => 'base.xml',
    'base-enclosure-windows-shading.xml' => 'base.xml',
    'base-enclosure-windows-storms.xml' => 'base.xml',
    'base-enclosure-thermal-mass.xml' => 'base.xml',
    'base-foundation-ambient.xml' => 'base.xml',
    'base-foundation-basement-garage.xml' => 'base.xml',
    'base-foundation-complex.xml' => 'base.xml',
    'base-foundation-conditioned-basement-slab-insulation.xml' => 'base.xml',
    'base-foundation-conditioned-basement-wall-insulation.xml' => 'base.xml',
    'base-foundation-conditioned-crawlspace.xml' => 'base.xml',
    'base-foundation-multiple.xml' => 'base-foundation-unconditioned-basement.xml',
    'base-foundation-slab.xml' => 'base.xml',
    'base-foundation-unconditioned-basement.xml' => 'base.xml',
    'base-foundation-unconditioned-basement-above-grade.xml' => 'base-foundation-unconditioned-basement.xml',
    'base-foundation-unconditioned-basement-assembly-r.xml' => 'base-foundation-unconditioned-basement.xml',
    'base-foundation-unconditioned-basement-wall-insulation.xml' => 'base-foundation-unconditioned-basement.xml',
    'base-foundation-unvented-crawlspace.xml' => 'base.xml',
    'base-foundation-vented-crawlspace.xml' => 'base.xml',
    'base-foundation-walkout-basement.xml' => 'base.xml',
    'base-hvac-air-to-air-heat-pump-1-speed.xml' => 'base.xml',
    'base-hvac-air-to-air-heat-pump-1-speed-cooling-only.xml' => 'base-hvac-air-to-air-heat-pump-1-speed.xml',
    'base-hvac-air-to-air-heat-pump-1-speed-heating-only.xml' => 'base-hvac-air-to-air-heat-pump-1-speed.xml',
    'base-hvac-air-to-air-heat-pump-1-speed-backup-lockout-temperature.xml' => 'base-hvac-air-to-air-heat-pump-1-speed.xml',
    'base-hvac-air-to-air-heat-pump-1-speed-seer2-hspf2.xml' => 'base-hvac-air-to-air-heat-pump-1-speed.xml',
    'base-hvac-air-to-air-heat-pump-2-speed.xml' => 'base.xml',
    'base-hvac-air-to-air-heat-pump-var-speed.xml' => 'base.xml',
    'base-hvac-air-to-air-heat-pump-var-speed-backup-boiler.xml' => 'base-hvac-air-to-air-heat-pump-var-speed.xml',
    'base-hvac-air-to-air-heat-pump-var-speed-backup-boiler-switchover-temperature.xml' => 'base-hvac-air-to-air-heat-pump-var-speed-backup-boiler.xml',
    'base-hvac-air-to-air-heat-pump-var-speed-backup-furnace.xml' => 'base-hvac-air-to-air-heat-pump-var-speed-backup-boiler.xml',
    'base-hvac-autosize.xml' => 'base.xml',
    'base-hvac-autosize-air-to-air-heat-pump-1-speed-cooling-only.xml' => 'base-hvac-air-to-air-heat-pump-1-speed-cooling-only.xml',
    'base-hvac-autosize-air-to-air-heat-pump-1-speed-heating-only.xml' => 'base-hvac-air-to-air-heat-pump-1-speed-heating-only.xml',
    'base-hvac-autosize-air-to-air-heat-pump-1-speed-sizing-methodology-acca.xml' => 'base-hvac-air-to-air-heat-pump-1-speed.xml',
    'base-hvac-autosize-air-to-air-heat-pump-1-speed-sizing-methodology-hers.xml' => 'base-hvac-air-to-air-heat-pump-1-speed.xml',
    'base-hvac-autosize-air-to-air-heat-pump-1-speed-sizing-methodology-maxload.xml' => 'base-hvac-air-to-air-heat-pump-1-speed.xml',
    'base-hvac-autosize-air-to-air-heat-pump-1-speed-sizing-methodology-maxload-miami-fl.xml' => 'base-hvac-autosize-air-to-air-heat-pump-1-speed-sizing-methodology-maxload.xml',
    'base-hvac-autosize-air-to-air-heat-pump-2-speed-sizing-methodology-acca.xml' => 'base-hvac-air-to-air-heat-pump-2-speed.xml',
    'base-hvac-autosize-air-to-air-heat-pump-2-speed-sizing-methodology-hers.xml' => 'base-hvac-air-to-air-heat-pump-2-speed.xml',
    'base-hvac-autosize-air-to-air-heat-pump-2-speed-sizing-methodology-maxload.xml' => 'base-hvac-air-to-air-heat-pump-2-speed.xml',
    'base-hvac-autosize-air-to-air-heat-pump-var-speed-sizing-methodology-acca.xml' => 'base-hvac-air-to-air-heat-pump-var-speed.xml',
    'base-hvac-autosize-air-to-air-heat-pump-var-speed-sizing-methodology-hers.xml' => 'base-hvac-air-to-air-heat-pump-var-speed.xml',
    'base-hvac-autosize-air-to-air-heat-pump-var-speed-sizing-methodology-maxload.xml' => 'base-hvac-air-to-air-heat-pump-var-speed.xml',
    'base-hvac-autosize-air-to-air-heat-pump-var-speed-backup-boiler.xml' => 'base-hvac-air-to-air-heat-pump-var-speed-backup-boiler.xml',
    'base-hvac-autosize-air-to-air-heat-pump-var-speed-backup-furnace.xml' => 'base-hvac-air-to-air-heat-pump-var-speed-backup-furnace.xml',
    'base-hvac-autosize-boiler-elec-only.xml' => 'base-hvac-boiler-elec-only.xml',
    'base-hvac-autosize-boiler-gas-central-ac-1-speed.xml' => 'base-hvac-boiler-gas-central-ac-1-speed.xml',
    'base-hvac-autosize-boiler-gas-only.xml' => 'base-hvac-boiler-gas-only.xml',
    'base-hvac-autosize-central-ac-only-1-speed.xml' => 'base-hvac-central-ac-only-1-speed.xml',
    'base-hvac-autosize-central-ac-only-2-speed.xml' => 'base-hvac-central-ac-only-2-speed.xml',
    'base-hvac-autosize-central-ac-only-var-speed.xml' => 'base-hvac-central-ac-only-var-speed.xml',
    'base-hvac-autosize-central-ac-plus-air-to-air-heat-pump-heating.xml' => 'base-hvac-central-ac-plus-air-to-air-heat-pump-heating.xml',
    'base-hvac-autosize-dual-fuel-air-to-air-heat-pump-1-speed-sizing-methodology-acca.xml' => 'base-hvac-dual-fuel-air-to-air-heat-pump-1-speed.xml',
    'base-hvac-autosize-dual-fuel-air-to-air-heat-pump-1-speed-sizing-methodology-hers.xml' => 'base-hvac-dual-fuel-air-to-air-heat-pump-1-speed.xml',
    'base-hvac-autosize-dual-fuel-air-to-air-heat-pump-1-speed-sizing-methodology-maxload.xml' => 'base-hvac-dual-fuel-air-to-air-heat-pump-1-speed.xml',
    'base-hvac-autosize-dual-fuel-mini-split-heat-pump-ducted.xml' => 'base-hvac-dual-fuel-mini-split-heat-pump-ducted.xml',
    'base-hvac-autosize-elec-resistance-only.xml' => 'base-hvac-elec-resistance-only.xml',
    'base-hvac-autosize-evap-cooler-furnace-gas.xml' => 'base-hvac-evap-cooler-furnace-gas.xml',
    'base-hvac-autosize-floor-furnace-propane-only.xml' => 'base-hvac-floor-furnace-propane-only.xml',
    'base-hvac-autosize-furnace-elec-only.xml' => 'base-hvac-furnace-elec-only.xml',
    'base-hvac-autosize-furnace-gas-central-ac-2-speed.xml' => 'base-hvac-furnace-gas-central-ac-2-speed.xml',
    'base-hvac-autosize-furnace-gas-central-ac-var-speed.xml' => 'base-hvac-furnace-gas-central-ac-var-speed.xml',
    'base-hvac-autosize-furnace-gas-only.xml' => 'base-hvac-furnace-gas-only.xml',
    'base-hvac-autosize-furnace-gas-room-ac.xml' => 'base-hvac-furnace-gas-room-ac.xml',
    'base-hvac-autosize-ground-to-air-heat-pump-cooling-only.xml' => 'base-hvac-ground-to-air-heat-pump-cooling-only.xml',
    'base-hvac-autosize-ground-to-air-heat-pump-heating-only.xml' => 'base-hvac-ground-to-air-heat-pump-heating-only.xml',
    'base-hvac-autosize-ground-to-air-heat-pump-sizing-methodology-acca.xml' => 'base-hvac-ground-to-air-heat-pump.xml',
    'base-hvac-autosize-ground-to-air-heat-pump-sizing-methodology-hers.xml' => 'base-hvac-ground-to-air-heat-pump.xml',
    'base-hvac-autosize-ground-to-air-heat-pump-sizing-methodology-maxload.xml' => 'base-hvac-ground-to-air-heat-pump.xml',
    'base-hvac-autosize-mini-split-heat-pump-ducted-cooling-only.xml' => 'base-hvac-mini-split-heat-pump-ducted-cooling-only.xml',
    'base-hvac-autosize-mini-split-heat-pump-ducted-heating-only.xml' => 'base-hvac-mini-split-heat-pump-ducted-heating-only.xml',
    'base-hvac-autosize-mini-split-heat-pump-ducted-sizing-methodology-acca.xml' => 'base-hvac-mini-split-heat-pump-ducted.xml',
    'base-hvac-autosize-mini-split-heat-pump-ducted-sizing-methodology-hers.xml' => 'base-hvac-mini-split-heat-pump-ducted.xml',
    'base-hvac-autosize-mini-split-heat-pump-ducted-sizing-methodology-maxload.xml' => 'base-hvac-mini-split-heat-pump-ducted.xml',
    'base-hvac-autosize-mini-split-heat-pump-ductless-backup-stove.xml' => 'base-hvac-mini-split-heat-pump-ductless-backup-stove.xml',
    'base-hvac-autosize-mini-split-air-conditioner-only-ducted.xml' => 'base-hvac-mini-split-air-conditioner-only-ducted.xml',
    'base-hvac-autosize-ptac.xml' => 'base-hvac-ptac.xml',
    'base-hvac-autosize-ptac-with-heating.xml' => 'base-hvac-ptac-with-heating.xml',
    'base-hvac-autosize-pthp-sizing-methodology-acca.xml' => 'base-hvac-pthp.xml',
    'base-hvac-autosize-pthp-sizing-methodology-hers.xml' => 'base-hvac-pthp.xml',
    'base-hvac-autosize-pthp-sizing-methodology-maxload.xml' => 'base-hvac-pthp.xml',
    'base-hvac-autosize-room-ac-only.xml' => 'base-hvac-room-ac-only.xml',
    'base-hvac-autosize-stove-oil-only.xml' => 'base-hvac-stove-oil-only.xml',
    'base-hvac-autosize-wall-furnace-elec-only.xml' => 'base-hvac-wall-furnace-elec-only.xml',
    'base-hvac-boiler-coal-only.xml' => 'base-hvac-boiler-gas-only.xml',
    'base-hvac-boiler-elec-only.xml' => 'base.xml',
    'base-hvac-boiler-gas-central-ac-1-speed.xml' => 'base.xml',
    'base-hvac-boiler-gas-only.xml' => 'base.xml',
    'base-hvac-boiler-oil-only.xml' => 'base-hvac-boiler-gas-only.xml',
    'base-hvac-boiler-propane-only.xml' => 'base-hvac-boiler-gas-only.xml',
    'base-hvac-boiler-wood-only.xml' => 'base-hvac-boiler-gas-only.xml',
    'base-hvac-central-ac-only-1-speed.xml' => 'base.xml',
    'base-hvac-central-ac-only-1-speed-seer2.xml' => 'base-hvac-central-ac-only-1-speed.xml',
    'base-hvac-central-ac-only-2-speed.xml' => 'base.xml',
    'base-hvac-central-ac-only-var-speed.xml' => 'base.xml',
    'base-hvac-central-ac-plus-air-to-air-heat-pump-heating.xml' => 'base-hvac-central-ac-only-1-speed.xml',
    'base-hvac-dse.xml' => 'base.xml',
    'base-hvac-dual-fuel-air-to-air-heat-pump-1-speed.xml' => 'base-hvac-air-to-air-heat-pump-1-speed.xml',
    'base-hvac-dual-fuel-air-to-air-heat-pump-1-speed-electric.xml' => 'base-hvac-dual-fuel-air-to-air-heat-pump-1-speed.xml',
    'base-hvac-dual-fuel-air-to-air-heat-pump-2-speed.xml' => 'base-hvac-air-to-air-heat-pump-2-speed.xml',
    'base-hvac-dual-fuel-air-to-air-heat-pump-var-speed.xml' => 'base-hvac-air-to-air-heat-pump-var-speed.xml',
    'base-hvac-dual-fuel-mini-split-heat-pump-ducted.xml' => 'base-hvac-mini-split-heat-pump-ducted.xml',
    'base-hvac-ducts-leakage-cfm50.xml' => 'base.xml',
    'base-hvac-ducts-leakage-percent.xml' => 'base.xml',
    'base-hvac-ducts-area-fractions.xml' => 'base-enclosure-2stories.xml',
    'base-hvac-ducts-area-multipliers.xml' => 'base.xml',
    'base-hvac-elec-resistance-only.xml' => 'base.xml',
    'base-hvac-evap-cooler-furnace-gas.xml' => 'base.xml',
    'base-hvac-evap-cooler-only.xml' => 'base.xml',
    'base-hvac-evap-cooler-only-ducted.xml' => 'base.xml',
    'base-hvac-fireplace-wood-only.xml' => 'base-hvac-stove-oil-only.xml',
    'base-hvac-fixed-heater-gas-only.xml' => 'base.xml',
    'base-hvac-floor-furnace-propane-only.xml' => 'base-hvac-stove-oil-only.xml',
    'base-hvac-furnace-coal-only.xml' => 'base-hvac-furnace-gas-only.xml',
    'base-hvac-furnace-elec-central-ac-1-speed.xml' => 'base.xml',
    'base-hvac-furnace-elec-only.xml' => 'base.xml',
    'base-hvac-furnace-gas-central-ac-2-speed.xml' => 'base.xml',
    'base-hvac-furnace-gas-central-ac-var-speed.xml' => 'base.xml',
    'base-hvac-furnace-gas-only.xml' => 'base.xml',
    'base-hvac-furnace-gas-only-detailed-setpoints.xml' => 'base-hvac-furnace-gas-only.xml',
    'base-hvac-furnace-gas-room-ac.xml' => 'base.xml',
    'base-hvac-furnace-oil-only.xml' => 'base-hvac-furnace-gas-only.xml',
    'base-hvac-furnace-propane-only.xml' => 'base-hvac-furnace-gas-only.xml',
    'base-hvac-furnace-wood-only.xml' => 'base-hvac-furnace-gas-only.xml',
    'base-hvac-furnace-x3-dse.xml' => 'base.xml',
    'base-hvac-ground-to-air-heat-pump.xml' => 'base.xml',
    'base-hvac-ground-to-air-heat-pump-cooling-only.xml' => 'base-hvac-ground-to-air-heat-pump.xml',
    'base-hvac-ground-to-air-heat-pump-heating-only.xml' => 'base-hvac-ground-to-air-heat-pump.xml',
    'base-hvac-install-quality-air-to-air-heat-pump-1-speed.xml' => 'base-hvac-air-to-air-heat-pump-1-speed.xml',
    'base-hvac-install-quality-air-to-air-heat-pump-2-speed.xml' => 'base-hvac-air-to-air-heat-pump-2-speed.xml',
    'base-hvac-install-quality-air-to-air-heat-pump-var-speed.xml' => 'base-hvac-air-to-air-heat-pump-var-speed.xml',
    'base-hvac-install-quality-furnace-gas-central-ac-1-speed.xml' => 'base.xml',
    'base-hvac-install-quality-furnace-gas-central-ac-2-speed.xml' => 'base-hvac-furnace-gas-central-ac-2-speed.xml',
    'base-hvac-install-quality-furnace-gas-central-ac-var-speed.xml' => 'base-hvac-furnace-gas-central-ac-var-speed.xml',
    'base-hvac-install-quality-furnace-gas-only.xml' => 'base-hvac-furnace-gas-only.xml',
    'base-hvac-install-quality-ground-to-air-heat-pump.xml' => 'base-hvac-ground-to-air-heat-pump.xml',
    'base-hvac-install-quality-mini-split-heat-pump-ducted.xml' => 'base-hvac-mini-split-heat-pump-ducted.xml',
    'base-hvac-install-quality-mini-split-air-conditioner-only-ducted.xml' => 'base-hvac-mini-split-air-conditioner-only-ducted.xml',
    'base-hvac-mini-split-air-conditioner-only-ducted.xml' => 'base.xml',
    'base-hvac-mini-split-air-conditioner-only-ductless.xml' => 'base-hvac-mini-split-air-conditioner-only-ducted.xml',
    'base-hvac-mini-split-heat-pump-ducted.xml' => 'base.xml',
    'base-hvac-mini-split-heat-pump-ducted-cooling-only.xml' => 'base-hvac-mini-split-heat-pump-ducted.xml',
    'base-hvac-mini-split-heat-pump-ducted-heating-only.xml' => 'base-hvac-mini-split-heat-pump-ducted.xml',
    'base-hvac-mini-split-heat-pump-ductless.xml' => 'base-hvac-mini-split-heat-pump-ducted.xml',
    'base-hvac-mini-split-heat-pump-ductless-backup-stove.xml' => 'base-hvac-mini-split-heat-pump-ductless.xml',
    'base-hvac-multiple.xml' => 'base.xml',
    'base-hvac-none.xml' => 'base-location-honolulu-hi.xml',
    'base-hvac-portable-heater-gas-only.xml' => 'base.xml',
    'base-hvac-onoff-thermostat-deadband.xml' => 'base-hvac-air-to-air-heat-pump-1-speed.xml',
<<<<<<< HEAD
    'base-hvac-realistic-control-2-speed-ashp.xml' => 'base-hvac-air-to-air-heat-pump-2-speed.xml',
    'base-hvac-realistic-control-2-speed-central-ac.xml' => 'base-hvac-central-ac-only-2-speed.xml',
=======
    'base-hvac-onoff-thermostat-deadband-detailed-setpoints.xml' => 'base-hvac-air-to-air-heat-pump-1-speed.xml',
>>>>>>> 63668c7e
    'base-hvac-ptac.xml' => 'base.xml',
    'base-hvac-ptac-with-heating.xml' => 'base-hvac-ptac.xml',
    'base-hvac-pthp.xml' => 'base-hvac-ground-to-air-heat-pump.xml',
    'base-hvac-room-ac-only.xml' => 'base.xml',
    'base-hvac-room-ac-only-33percent.xml' => 'base-hvac-room-ac-only.xml',
    'base-hvac-room-ac-only-ceer.xml' => 'base-hvac-room-ac-only.xml',
    'base-hvac-room-ac-only-detailed-setpoints.xml' => 'base-hvac-room-ac-only.xml',
    'base-hvac-seasons.xml' => 'base.xml',
    'base-hvac-setpoints.xml' => 'base.xml',
    'base-hvac-setpoints-daily-schedules.xml' => 'base-hvac-setpoints-daily-setbacks.xml',
    'base-hvac-setpoints-daily-setbacks.xml' => 'base.xml',
    'base-hvac-stove-oil-only.xml' => 'base.xml',
    'base-hvac-stove-wood-pellets-only.xml' => 'base-hvac-stove-oil-only.xml',
    'base-hvac-undersized.xml' => 'base.xml',
    'base-hvac-undersized-allow-increased-fixed-capacities.xml' => 'base-hvac-undersized.xml',
    'base-hvac-wall-furnace-elec-only.xml' => 'base.xml',
    'base-lighting-ceiling-fans.xml' => 'base.xml',
    'base-lighting-holiday.xml' => 'base.xml',
    'base-lighting-none.xml' => 'base.xml',
    'base-location-AMY-2012.xml' => 'base.xml',
    'base-location-baltimore-md.xml' => 'base-foundation-unvented-crawlspace.xml',
    'base-location-capetown-zaf.xml' => 'base-foundation-vented-crawlspace.xml',
    'base-location-dallas-tx.xml' => 'base-foundation-slab.xml',
    'base-location-duluth-mn.xml' => 'base-foundation-unconditioned-basement.xml',
    'base-location-helena-mt.xml' => 'base.xml',
    'base-location-honolulu-hi.xml' => 'base-foundation-slab.xml',
    'base-location-miami-fl.xml' => 'base-foundation-slab.xml',
    'base-location-phoenix-az.xml' => 'base-foundation-slab.xml',
    'base-location-portland-or.xml' => 'base-foundation-vented-crawlspace.xml',
    'base-mechvent-balanced.xml' => 'base.xml',
    'base-mechvent-bath-kitchen-fans.xml' => 'base.xml',
    'base-mechvent-cfis.xml' => 'base.xml',
    'base-mechvent-cfis-airflow-fraction-zero.xml' => 'base-mechvent-cfis.xml',
    'base-mechvent-cfis-dse.xml' => 'base-hvac-dse.xml',
    'base-mechvent-cfis-evap-cooler-only-ducted.xml' => 'base-hvac-evap-cooler-only-ducted.xml',
    'base-mechvent-cfis-supplemental-fan-exhaust.xml' => 'base-mechvent-cfis.xml',
    'base-mechvent-cfis-supplemental-fan-supply.xml' => 'base-mechvent-cfis.xml',
    'base-mechvent-erv.xml' => 'base.xml',
    'base-mechvent-erv-atre-asre.xml' => 'base.xml',
    'base-mechvent-exhaust.xml' => 'base.xml',
    'base-mechvent-exhaust-rated-flow-rate.xml' => 'base.xml',
    'base-mechvent-hrv.xml' => 'base.xml',
    'base-mechvent-hrv-asre.xml' => 'base.xml',
    'base-mechvent-multiple.xml' => 'base-mechvent-bath-kitchen-fans.xml',
    'base-mechvent-supply.xml' => 'base.xml',
    'base-mechvent-whole-house-fan.xml' => 'base.xml',
    'base-misc-additional-properties.xml' => 'base.xml',
    'base-misc-bills.xml' => 'base.xml',
    'base-misc-bills-none.xml' => 'base.xml',
    'base-misc-bills-pv.xml' => 'base-pv.xml',
    'base-misc-bills-pv-detailed-only.xml' => 'base-pv.xml',
    'base-misc-bills-pv-mixed.xml' => 'base-pv.xml',
    'base-misc-defaults.xml' => 'base.xml',
    'base-misc-emissions.xml' => 'base-pv-battery.xml',
    'base-misc-generators.xml' => 'base.xml',
    'base-misc-ground-conductivity.xml' => 'base.xml',
    'base-misc-loads-large-uncommon.xml' => 'base-schedules-simple.xml',
    'base-misc-loads-large-uncommon2.xml' => 'base-misc-loads-large-uncommon.xml',
    'base-misc-loads-none.xml' => 'base.xml',
    'base-misc-neighbor-shading.xml' => 'base.xml',
    'base-misc-shielding-of-home.xml' => 'base.xml',
    'base-misc-usage-multiplier.xml' => 'base.xml',
    'base-multiple-buildings.xml' => 'base.xml',
    'base-pv.xml' => 'base.xml',
    'base-pv-battery.xml' => 'base-battery.xml',
    'base-pv-battery-ah.xml' => 'base-pv-battery.xml',
    'base-pv-battery-lifetime-model.xml' => 'base-pv-battery.xml',
    'base-pv-battery-garage.xml' => 'base-enclosure-garage.xml',
    'base-schedules-simple.xml' => 'base.xml',
    'base-schedules-detailed-all-10-mins.xml' => 'base-simcontrol-timestep-10-mins.xml',
    'base-schedules-detailed-occupancy-smooth.xml' => 'base.xml',
    'base-schedules-detailed-occupancy-stochastic.xml' => 'base.xml',
    'base-schedules-detailed-occupancy-stochastic-vacancy.xml' => 'base.xml',
    'base-schedules-detailed-occupancy-stochastic-10-mins.xml' => 'base.xml',
    'base-schedules-detailed-setpoints.xml' => 'base.xml',
    'base-schedules-detailed-setpoints-daily-schedules.xml' => 'base.xml',
    'base-schedules-detailed-setpoints-daily-setbacks.xml' => 'base.xml',
    'base-simcontrol-calendar-year-custom.xml' => 'base.xml',
    'base-simcontrol-daylight-saving-custom.xml' => 'base.xml',
    'base-simcontrol-daylight-saving-disabled.xml' => 'base.xml',
    'base-simcontrol-runperiod-1-month.xml' => 'base.xml',
    'base-simcontrol-temperature-capacitance-multiplier.xml' => 'base.xml',
    'base-simcontrol-timestep-10-mins.xml' => 'base.xml',
    'base-simcontrol-timestep-10-mins-occupancy-stochastic-10-mins.xml' => 'base-simcontrol-timestep-10-mins.xml',
    'base-simcontrol-timestep-10-mins-occupancy-stochastic-60-mins.xml' => 'base-simcontrol-timestep-10-mins.xml',
    'base-simcontrol-timestep-30-mins.xml' => 'base.xml',
  }

  puts "Generating #{hpxmls_files.size} HPXML files..."

  hpxmls_files.each_with_index do |(hpxml_file, orig_parent), i|
    puts "[#{i + 1}/#{hpxmls_files.size}] Generating #{hpxml_file}..."

    begin
      all_hpxml_files = [hpxml_file]
      parent = orig_parent
      unless parent.nil?
        all_hpxml_files.unshift(parent)
      end
      while not parent.nil?
        next unless hpxmls_files.keys.include? parent

        unless hpxmls_files[parent].nil?
          all_hpxml_files.unshift(hpxmls_files[parent])
        end
        parent = hpxmls_files[parent]
      end

      args = {}
      sch_args = {}
      all_hpxml_files.each do |f|
        set_measure_argument_values(f, args, sch_args, orig_parent)
      end

      measures = {}
      measures['BuildResidentialHPXML'] = [args] if !args.empty?
      measures['BuildResidentialScheduleFile'] = [sch_args] if !sch_args.empty?

      measures_dir = File.dirname(__FILE__)
      model = OpenStudio::Model::Model.new
      runner = OpenStudio::Measure::OSRunner.new(OpenStudio::WorkflowJSON.new)

      # Apply measure
      success = apply_measures(measures_dir, measures, runner, model)

      # Report errors
      runner.result.stepErrors.each do |s|
        puts "Error: #{s}"
      end

      if not success
        puts "\nError: Did not successfully generate #{hpxml_file}."
        exit!
      end

      if hpxml_file.include? 'ASHRAE_Standard_140'
        hpxml_path = File.absolute_path(File.join(tests_dir, '..', 'tests', hpxml_file))
        hpxml = HPXML.new(hpxml_path: hpxml_path, collapse_enclosure: false)
        apply_hpxml_modification_ashrae_140(hpxml)
      else
        hpxml_path = File.absolute_path(File.join(tests_dir, hpxml_file))
        hpxml = HPXML.new(hpxml_path: hpxml_path, collapse_enclosure: false)
        apply_hpxml_modification(hpxml_file, hpxml)
      end

      hpxml_doc = hpxml.to_oga()

      if ['base-multiple-buildings.xml'].include? hpxml_file
        # HPXML class doesn't support multiple buildings, so we'll stitch together manually.
        hpxml_element = XMLHelper.get_element(hpxml_doc, '/HPXML')
        building_element = XMLHelper.get_element(hpxml_element, 'Building')
        for i in 2..3
          new_building_element = Marshal.load(Marshal.dump(building_element)) # Deep copy

          # Make all IDs unique so the HPXML is valid
          new_building_element.each_node do |node|
            next unless node.is_a?(Oga::XML::Element)

            if not XMLHelper.get_attribute_value(node, 'id').nil?
              XMLHelper.add_attribute(node, 'id', "#{XMLHelper.get_attribute_value(node, 'id')}_#{i}")
            elsif not XMLHelper.get_attribute_value(node, 'idref').nil?
              XMLHelper.add_attribute(node, 'idref', "#{XMLHelper.get_attribute_value(node, 'idref')}_#{i}")
            end
          end

          hpxml_element.children << new_building_element
        end
      end

      XMLHelper.write_file(hpxml_doc, hpxml_path)

      schema_path = File.join(File.dirname(__FILE__), 'HPXMLtoOpenStudio', 'resources', 'hpxml_schema', 'HPXML.xsd')
      errors, _ = XMLValidator.validate_against_schema(hpxml_path, schema_path)
      if errors.size > 0
        puts "\nError: Did not successfully validate #{hpxml_file}."
        exit!
      end
    rescue Exception => e
      puts "\n#{e}\n#{e.backtrace.join('\n')}"
      puts "\nError: Did not successfully generate #{hpxml_file}."
      exit!
    end
  end

  puts "\n"

  # Print warnings about extra files
  abs_hpxml_files = []
  dirs = [nil]
  hpxmls_files.keys.each do |hpxml_file|
    abs_hpxml_files << File.absolute_path(File.join(tests_dir, hpxml_file))
    next unless hpxml_file.include? '/'

    dirs << hpxml_file.split('/')[0] + '/'
  end
  dirs.uniq.each do |dir|
    Dir["#{tests_dir}/#{dir}*.xml"].each do |hpxml|
      next if abs_hpxml_files.include? File.absolute_path(hpxml)

      puts "Warning: Extra HPXML file found at #{File.absolute_path(hpxml)}"
    end
  end
end

def set_measure_argument_values(hpxml_file, args, sch_args, orig_parent)
  if hpxml_file.include? 'ASHRAE_Standard_140'
    args['hpxml_path'] = "workflow/tests/#{hpxml_file}"
  else
    args['hpxml_path'] = "workflow/sample_files/#{hpxml_file}"
  end
  args['apply_validation'] = false

  if ['base.xml'].include? hpxml_file
    args['simulation_control_timestep'] = 60
    args['site_iecc_zone'] = '5B'
    args['site_state_code'] = 'CO'
    args['weather_station_epw_filepath'] = 'USA_CO_Denver.Intl.AP.725650_TMY3.epw'
    args['site_type'] = HPXML::SiteTypeSuburban
    args['geometry_unit_type'] = HPXML::ResidentialTypeSFD
    args['geometry_unit_cfa'] = 2700.0
    args['geometry_unit_left_wall_is_adiabatic'] = false
    args['geometry_unit_right_wall_is_adiabatic'] = false
    args['geometry_unit_front_wall_is_adiabatic'] = false
    args['geometry_unit_back_wall_is_adiabatic'] = false
    args['geometry_unit_num_floors_above_grade'] = 1
    args['geometry_average_ceiling_height'] = 8.0
    args['geometry_unit_orientation'] = 180.0
    args['geometry_unit_aspect_ratio'] = 1.5
    args['geometry_garage_width'] = 0.0
    args['geometry_garage_depth'] = 20.0
    args['geometry_garage_protrusion'] = 0.0
    args['geometry_garage_position'] = 'Right'
    args['geometry_foundation_type'] = HPXML::FoundationTypeBasementConditioned
    args['geometry_foundation_height'] = 8.0
    args['geometry_foundation_height_above_grade'] = 1.0
    args['geometry_rim_joist_height'] = 9.25
    args['geometry_roof_type'] = 'gable'
    args['geometry_roof_pitch'] = '6:12'
    args['geometry_attic_type'] = HPXML::AtticTypeUnvented
    args['geometry_eaves_depth'] = 0
    args['geometry_unit_num_bedrooms'] = 3
    args['geometry_unit_num_bathrooms'] = 2
    args['geometry_unit_num_occupants'] = 3
    args['floor_over_foundation_assembly_r'] = 0
    args['floor_over_garage_assembly_r'] = 0
    args['foundation_wall_thickness'] = 8.0
    args['foundation_wall_insulation_r'] = 8.9
    args['foundation_wall_insulation_distance_to_top'] = 0.0
    args['foundation_wall_insulation_distance_to_bottom'] = 8.0
    args['rim_joist_assembly_r'] = 23.0
    args['slab_perimeter_insulation_r'] = 0
    args['slab_perimeter_depth'] = 0
    args['slab_under_insulation_r'] = 0
    args['slab_under_width'] = 0
    args['slab_thickness'] = 4.0
    args['slab_carpet_fraction'] = 0.0
    args['slab_carpet_r'] = 0.0
    args['ceiling_assembly_r'] = 39.3
    args['roof_material_type'] = HPXML::RoofTypeAsphaltShingles
    args['roof_color'] = HPXML::ColorMedium
    args['roof_assembly_r'] = 2.3
    args['roof_radiant_barrier'] = false
    args['roof_radiant_barrier_grade'] = 1
    args['neighbor_front_distance'] = 0
    args['neighbor_back_distance'] = 0
    args['neighbor_left_distance'] = 0
    args['neighbor_right_distance'] = 0
    args['wall_type'] = HPXML::WallTypeWoodStud
    args['wall_siding_type'] = HPXML::SidingTypeWood
    args['wall_color'] = HPXML::ColorMedium
    args['wall_assembly_r'] = 23
    args['window_front_wwr'] = 0
    args['window_back_wwr'] = 0
    args['window_left_wwr'] = 0
    args['window_right_wwr'] = 0
    args['window_area_front'] = 108.0
    args['window_area_back'] = 108.0
    args['window_area_left'] = 72.0
    args['window_area_right'] = 72.0
    args['window_aspect_ratio'] = 1.333
    args['window_fraction_operable'] = 0.67
    args['window_ufactor'] = 0.33
    args['window_shgc'] = 0.45
    args['window_interior_shading_winter'] = 0.85
    args['window_interior_shading_summer'] = 0.7
    args['overhangs_front_depth'] = 0
    args['overhangs_back_depth'] = 0
    args['overhangs_left_depth'] = 0
    args['overhangs_right_depth'] = 0
    args['overhangs_front_distance_to_top_of_window'] = 0
    args['overhangs_back_distance_to_top_of_window'] = 0
    args['overhangs_left_distance_to_top_of_window'] = 0
    args['overhangs_right_distance_to_top_of_window'] = 0
    args['overhangs_front_distance_to_bottom_of_window'] = 0
    args['overhangs_back_distance_to_bottom_of_window'] = 0
    args['overhangs_left_distance_to_bottom_of_window'] = 0
    args['overhangs_right_distance_to_bottom_of_window'] = 0
    args['skylight_area_front'] = 0
    args['skylight_area_back'] = 0
    args['skylight_area_left'] = 0
    args['skylight_area_right'] = 0
    args['skylight_ufactor'] = 0.33
    args['skylight_shgc'] = 0.45
    args['door_area'] = 40.0
    args['door_rvalue'] = 4.4
    args['air_leakage_units'] = HPXML::UnitsACH
    args['air_leakage_house_pressure'] = 50
    args['air_leakage_value'] = 3
    args['heating_system_type'] = HPXML::HVACTypeFurnace
    args['heating_system_fuel'] = HPXML::FuelTypeNaturalGas
    args['heating_system_heating_efficiency'] = 0.92
    args['heating_system_heating_capacity'] = 36000.0
    args['heating_system_fraction_heat_load_served'] = 1
    args['cooling_system_type'] = HPXML::HVACTypeCentralAirConditioner
    args['cooling_system_cooling_efficiency_type'] = HPXML::UnitsSEER
    args['cooling_system_cooling_efficiency'] = 13.0
    args['cooling_system_cooling_compressor_type'] = HPXML::HVACCompressorTypeSingleStage
    args['cooling_system_cooling_sensible_heat_fraction'] = 0.73
    args['cooling_system_cooling_capacity'] = 24000.0
    args['cooling_system_fraction_cool_load_served'] = 1
    args['cooling_system_is_ducted'] = false
    args['heat_pump_type'] = 'none'
    args['heat_pump_heating_efficiency_type'] = HPXML::UnitsHSPF
    args['heat_pump_heating_efficiency'] = 7.7
    args['heat_pump_cooling_efficiency_type'] = HPXML::UnitsSEER
    args['heat_pump_cooling_efficiency'] = 13.0
    args['heat_pump_cooling_compressor_type'] = HPXML::HVACCompressorTypeSingleStage
    args['heat_pump_cooling_sensible_heat_fraction'] = 0.73
    args['heat_pump_heating_capacity'] = 36000.0
    args['heat_pump_cooling_capacity'] = 36000.0
    args['heat_pump_fraction_heat_load_served'] = 1
    args['heat_pump_fraction_cool_load_served'] = 1
    args['heat_pump_backup_type'] = 'none'
    args['heat_pump_backup_fuel'] = HPXML::FuelTypeElectricity
    args['heat_pump_backup_heating_efficiency'] = 1
    args['heat_pump_backup_heating_capacity'] = 36000.0
    args['hvac_control_heating_weekday_setpoint'] = 68
    args['hvac_control_heating_weekend_setpoint'] = 68
    args['hvac_control_cooling_weekday_setpoint'] = 78
    args['hvac_control_cooling_weekend_setpoint'] = 78
    args['ducts_leakage_units'] = HPXML::UnitsCFM25
    args['ducts_supply_leakage_to_outside_value'] = 75.0
    args['ducts_return_leakage_to_outside_value'] = 25.0
    args['ducts_supply_insulation_r'] = 4.0
    args['ducts_return_insulation_r'] = 0.0
    args['ducts_supply_location'] = HPXML::LocationAtticUnvented
    args['ducts_return_location'] = HPXML::LocationAtticUnvented
    args['ducts_supply_surface_area'] = 150.0
    args['ducts_return_surface_area'] = 50.0
    args['heating_system_2_type'] = 'none'
    args['heating_system_2_fuel'] = HPXML::FuelTypeElectricity
    args['heating_system_2_heating_efficiency'] = 1.0
    args['heating_system_2_fraction_heat_load_served'] = 0.25
    args['mech_vent_fan_type'] = 'none'
    args['mech_vent_flow_rate'] = 110
    args['mech_vent_hours_in_operation'] = 24
    args['mech_vent_recovery_efficiency_type'] = 'Unadjusted'
    args['mech_vent_total_recovery_efficiency'] = 0.48
    args['mech_vent_sensible_recovery_efficiency'] = 0.72
    args['mech_vent_fan_power'] = 30
    args['mech_vent_num_units_served'] = 1
    args['mech_vent_2_fan_type'] = 'none'
    args['mech_vent_2_flow_rate'] = 110
    args['mech_vent_2_hours_in_operation'] = 24
    args['mech_vent_2_recovery_efficiency_type'] = 'Unadjusted'
    args['mech_vent_2_total_recovery_efficiency'] = 0.48
    args['mech_vent_2_sensible_recovery_efficiency'] = 0.72
    args['mech_vent_2_fan_power'] = 30
    args['kitchen_fans_quantity'] = 0
    args['bathroom_fans_quantity'] = 0
    args['whole_house_fan_present'] = false
    args['water_heater_type'] = HPXML::WaterHeaterTypeStorage
    args['water_heater_fuel_type'] = HPXML::FuelTypeElectricity
    args['water_heater_location'] = HPXML::LocationLivingSpace
    args['water_heater_tank_volume'] = 40
    args['water_heater_efficiency_type'] = 'EnergyFactor'
    args['water_heater_efficiency'] = 0.95
    args['water_heater_recovery_efficiency'] = 0.76
    args['water_heater_heating_capacity'] = 18767
    args['water_heater_jacket_rvalue'] = 0
    args['water_heater_setpoint_temperature'] = 125
    args['water_heater_num_units_served'] = 1
    args['hot_water_distribution_system_type'] = HPXML::DHWDistTypeStandard
    args['hot_water_distribution_standard_piping_length'] = 50
    args['hot_water_distribution_recirc_control_type'] = HPXML::DHWRecirControlTypeNone
    args['hot_water_distribution_recirc_piping_length'] = 50
    args['hot_water_distribution_recirc_branch_piping_length'] = 50
    args['hot_water_distribution_recirc_pump_power'] = 50
    args['hot_water_distribution_pipe_r'] = 0.0
    args['dwhr_facilities_connected'] = 'none'
    args['dwhr_equal_flow'] = true
    args['dwhr_efficiency'] = 0.55
    args['water_fixtures_shower_low_flow'] = true
    args['water_fixtures_sink_low_flow'] = false
    args['solar_thermal_system_type'] = 'none'
    args['solar_thermal_collector_area'] = 40.0
    args['solar_thermal_collector_loop_type'] = HPXML::SolarThermalLoopTypeDirect
    args['solar_thermal_collector_type'] = HPXML::SolarThermalTypeEvacuatedTube
    args['solar_thermal_collector_azimuth'] = 180
    args['solar_thermal_collector_tilt'] = 20
    args['solar_thermal_collector_rated_optical_efficiency'] = 0.5
    args['solar_thermal_collector_rated_thermal_losses'] = 0.2799
    args['solar_thermal_solar_fraction'] = 0
    args['pv_system_present'] = false
    args['pv_system_array_azimuth'] = 180
    args['pv_system_array_tilt'] = 20
    args['pv_system_max_power_output'] = 4000
    args['pv_system_2_present'] = false
    args['pv_system_2_array_azimuth'] = 180
    args['pv_system_2_array_tilt'] = 20
    args['pv_system_2_max_power_output'] = 4000
    args['battery_present'] = false
    args['lighting_present'] = true
    args['lighting_interior_fraction_cfl'] = 0.4
    args['lighting_interior_fraction_lfl'] = 0.1
    args['lighting_interior_fraction_led'] = 0.25
    args['lighting_exterior_fraction_cfl'] = 0.4
    args['lighting_exterior_fraction_lfl'] = 0.1
    args['lighting_exterior_fraction_led'] = 0.25
    args['lighting_garage_fraction_cfl'] = 0.4
    args['lighting_garage_fraction_lfl'] = 0.1
    args['lighting_garage_fraction_led'] = 0.25
    args['holiday_lighting_present'] = false
    args['dehumidifier_type'] = 'none'
    args['dehumidifier_efficiency_type'] = 'EnergyFactor'
    args['dehumidifier_efficiency'] = 1.8
    args['dehumidifier_capacity'] = 40
    args['dehumidifier_rh_setpoint'] = 0.5
    args['dehumidifier_fraction_dehumidification_load_served'] = 1
    args['clothes_washer_present'] = true
    args['clothes_washer_location'] = HPXML::LocationLivingSpace
    args['clothes_washer_efficiency_type'] = 'IntegratedModifiedEnergyFactor'
    args['clothes_washer_efficiency'] = 1.21
    args['clothes_washer_rated_annual_kwh'] = 380.0
    args['clothes_washer_label_electric_rate'] = 0.12
    args['clothes_washer_label_gas_rate'] = 1.09
    args['clothes_washer_label_annual_gas_cost'] = 27.0
    args['clothes_washer_label_usage'] = 6.0
    args['clothes_washer_capacity'] = 3.2
    args['clothes_dryer_present'] = true
    args['clothes_dryer_location'] = HPXML::LocationLivingSpace
    args['clothes_dryer_fuel_type'] = HPXML::FuelTypeElectricity
    args['clothes_dryer_efficiency_type'] = 'CombinedEnergyFactor'
    args['clothes_dryer_efficiency'] = 3.73
    args['clothes_dryer_vented_flow_rate'] = 150.0
    args['dishwasher_present'] = true
    args['dishwasher_location'] = HPXML::LocationLivingSpace
    args['dishwasher_efficiency_type'] = 'RatedAnnualkWh'
    args['dishwasher_efficiency'] = 307
    args['dishwasher_label_electric_rate'] = 0.12
    args['dishwasher_label_gas_rate'] = 1.09
    args['dishwasher_label_annual_gas_cost'] = 22.32
    args['dishwasher_label_usage'] = 4.0
    args['dishwasher_place_setting_capacity'] = 12
    args['refrigerator_present'] = true
    args['refrigerator_location'] = HPXML::LocationLivingSpace
    args['refrigerator_rated_annual_kwh'] = 650.0
    args['extra_refrigerator_present'] = false
    args['freezer_present'] = false
    args['cooking_range_oven_present'] = true
    args['cooking_range_oven_location'] = HPXML::LocationLivingSpace
    args['cooking_range_oven_fuel_type'] = HPXML::FuelTypeElectricity
    args['cooking_range_oven_is_induction'] = false
    args['cooking_range_oven_is_convection'] = false
    args['ceiling_fan_present'] = false
    args['misc_plug_loads_television_present'] = true
    args['misc_plug_loads_television_annual_kwh'] = 620.0
    args['misc_plug_loads_other_annual_kwh'] = 2457.0
    args['misc_plug_loads_other_frac_sensible'] = 0.855
    args['misc_plug_loads_other_frac_latent'] = 0.045
    args['misc_plug_loads_well_pump_present'] = false
    args['misc_plug_loads_vehicle_present'] = false
    args['misc_fuel_loads_grill_present'] = false
    args['misc_fuel_loads_grill_fuel_type'] = HPXML::FuelTypeNaturalGas
    args['misc_fuel_loads_lighting_present'] = false
    args['misc_fuel_loads_lighting_fuel_type'] = HPXML::FuelTypeNaturalGas
    args['misc_fuel_loads_fireplace_present'] = false
    args['misc_fuel_loads_fireplace_fuel_type'] = HPXML::FuelTypeNaturalGas
    args['pool_present'] = false
    args['pool_heater_type'] = HPXML::HeaterTypeElectricResistance
    args['hot_tub_present'] = false
    args['hot_tub_heater_type'] = HPXML::HeaterTypeElectricResistance
    args['utility_bill_scenario_names'] = 'Bills'
  elsif ['ASHRAE_Standard_140/L100AC.xml'].include? hpxml_file
    args['weather_station_epw_filepath'] = 'USA_CO_Colorado.Springs-Peterson.Field.724660_TMY3.epw'
    args['geometry_unit_type'] = HPXML::ResidentialTypeSFD
    args['geometry_unit_cfa'] = 1539.0
    args['geometry_unit_left_wall_is_adiabatic'] = false
    args['geometry_unit_right_wall_is_adiabatic'] = false
    args['geometry_unit_front_wall_is_adiabatic'] = false
    args['geometry_unit_back_wall_is_adiabatic'] = false
    args['geometry_unit_num_floors_above_grade'] = 1
    args['geometry_average_ceiling_height'] = 8.0
    args['geometry_unit_orientation'] = 180.0
    args['geometry_unit_aspect_ratio'] = 57.0 / 27.0
    args['geometry_garage_width'] = 0
    args['geometry_garage_depth'] = 0
    args['geometry_garage_protrusion'] = 0
    args['geometry_garage_position'] = 'Right'
    args['geometry_foundation_type'] = HPXML::FoundationTypeAmbient
    args['geometry_foundation_height'] = 7.25
    args['geometry_foundation_height_above_grade'] = 0.667
    args['geometry_rim_joist_height'] = 9.0
    args['geometry_roof_type'] = 'gable'
    args['geometry_roof_pitch'] = '4:12'
    args['geometry_attic_type'] = HPXML::AtticTypeVented
    args['geometry_eaves_depth'] = 0
    args['geometry_unit_num_bedrooms'] = 3
    args['geometry_unit_num_occupants'] = 0
    args['floor_over_foundation_assembly_r'] = 14.15
    args['floor_over_garage_assembly_r'] = 0
    args['foundation_wall_thickness'] = 6.0
    args['foundation_wall_insulation_r'] = 0
    args['foundation_wall_insulation_distance_to_top'] = 0
    args['foundation_wall_insulation_distance_to_bottom'] = 0
    args['rim_joist_assembly_r'] = 5.01
    args['slab_perimeter_insulation_r'] = 0
    args['slab_perimeter_depth'] = 0
    args['slab_under_insulation_r'] = 0
    args['slab_under_width'] = 0
    args['slab_thickness'] = 4.0
    args['slab_carpet_fraction'] = 0
    args['slab_carpet_r'] = 0
    args['ceiling_assembly_r'] = 18.45
    args['roof_material_type'] = HPXML::RoofTypeAsphaltShingles
    args['roof_color'] = HPXML::ColorMedium
    args['roof_assembly_r'] = 1.99
    args['roof_radiant_barrier'] = false
    args['roof_radiant_barrier_grade'] = 1
    args['neighbor_front_distance'] = 0
    args['neighbor_back_distance'] = 0
    args['neighbor_left_distance'] = 0
    args['neighbor_right_distance'] = 0
    args['wall_type'] = HPXML::WallTypeWoodStud
    args['wall_siding_type'] = HPXML::SidingTypeWood
    args['wall_color'] = HPXML::ColorMedium
    args['wall_assembly_r'] = 11.76
    args['window_front_wwr'] = 0
    args['window_back_wwr'] = 0
    args['window_left_wwr'] = 0
    args['window_right_wwr'] = 0
    args['window_area_front'] = 90
    args['window_area_back'] = 90
    args['window_area_left'] = 45
    args['window_area_right'] = 45
    args['window_aspect_ratio'] = 5.0 / 3.0
    args['window_fraction_operable'] = 0
    args['window_ufactor'] = 1.039
    args['window_shgc'] = 0.67
    args['window_interior_shading_winter'] = 1
    args['window_interior_shading_summer'] = 1
    args['overhangs_front_depth'] = 0
    args['overhangs_back_depth'] = 0
    args['overhangs_left_depth'] = 0
    args['overhangs_right_depth'] = 0
    args['overhangs_front_distance_to_top_of_window'] = 0
    args['overhangs_back_distance_to_top_of_window'] = 0
    args['overhangs_left_distance_to_top_of_window'] = 0
    args['overhangs_right_distance_to_top_of_window'] = 0
    args['overhangs_front_distance_to_bottom_of_window'] = 0
    args['overhangs_back_distance_to_bottom_of_window'] = 0
    args['overhangs_left_distance_to_bottom_of_window'] = 0
    args['overhangs_right_distance_to_bottom_of_window'] = 0
    args['skylight_area_front'] = 0
    args['skylight_area_back'] = 0
    args['skylight_area_left'] = 0
    args['skylight_area_right'] = 0
    args['skylight_ufactor'] = 0
    args['skylight_shgc'] = 0
    args['door_area'] = 40.0
    args['door_rvalue'] = 3.04
    args['air_leakage_units'] = HPXML::UnitsACHNatural
    args['air_leakage_house_pressure'] = 50
    args['air_leakage_value'] = 0.67
    args['heating_system_type'] = 'none'
    args['heating_system_fuel'] = HPXML::FuelTypeNaturalGas
    args['heating_system_heating_efficiency'] = 0
    args['heating_system_fraction_heat_load_served'] = 0
    args['cooling_system_type'] = 'none'
    args['cooling_system_cooling_efficiency_type'] = HPXML::UnitsSEER
    args['cooling_system_cooling_efficiency'] = 0
    args['cooling_system_cooling_compressor_type'] = HPXML::HVACCompressorTypeSingleStage
    args['cooling_system_cooling_sensible_heat_fraction'] = 0
    args['cooling_system_fraction_cool_load_served'] = 0
    args['cooling_system_is_ducted'] = false
    args['heat_pump_type'] = 'none'
    args['heat_pump_heating_efficiency_type'] = HPXML::UnitsHSPF
    args['heat_pump_heating_efficiency'] = 0
    args['heat_pump_cooling_efficiency_type'] = HPXML::UnitsSEER
    args['heat_pump_cooling_efficiency'] = 0
    args['heat_pump_cooling_compressor_type'] = HPXML::HVACCompressorTypeSingleStage
    args['heat_pump_cooling_sensible_heat_fraction'] = 0
    args['heat_pump_fraction_heat_load_served'] = 0
    args['heat_pump_fraction_cool_load_served'] = 0
    args['heat_pump_backup_type'] = 'none'
    args['heat_pump_backup_fuel'] = HPXML::FuelTypeElectricity
    args['heat_pump_backup_heating_efficiency'] = 0
    args['hvac_control_heating_weekday_setpoint'] = 68
    args['hvac_control_heating_weekend_setpoint'] = 68
    args['hvac_control_cooling_weekday_setpoint'] = 78
    args['hvac_control_cooling_weekend_setpoint'] = 78
    args['ducts_leakage_units'] = HPXML::UnitsCFM25
    args['ducts_supply_leakage_to_outside_value'] = 0
    args['ducts_return_leakage_to_outside_value'] = 0
    args['ducts_supply_insulation_r'] = 0
    args['ducts_return_insulation_r'] = 0
    args['ducts_supply_location'] = HPXML::LocationLivingSpace
    args['ducts_return_location'] = HPXML::LocationLivingSpace
    args['ducts_supply_surface_area'] = 0
    args['ducts_return_surface_area'] = 0
    args['heating_system_2_type'] = 'none'
    args['heating_system_2_fuel'] = HPXML::FuelTypeElectricity
    args['heating_system_2_heating_efficiency'] = 0
    args['heating_system_2_fraction_heat_load_served'] = 0
    args['mech_vent_fan_type'] = 'none'
    args['mech_vent_flow_rate'] = 0
    args['mech_vent_hours_in_operation'] = 0
    args['mech_vent_recovery_efficiency_type'] = 'Unadjusted'
    args['mech_vent_total_recovery_efficiency'] = 0
    args['mech_vent_sensible_recovery_efficiency'] = 0
    args['mech_vent_fan_power'] = 0
    args['mech_vent_num_units_served'] = 0
    args['mech_vent_2_fan_type'] = 'none'
    args['mech_vent_2_flow_rate'] = 0
    args['mech_vent_2_hours_in_operation'] = 0
    args['mech_vent_2_recovery_efficiency_type'] = 'Unadjusted'
    args['mech_vent_2_total_recovery_efficiency'] = 0
    args['mech_vent_2_sensible_recovery_efficiency'] = 0
    args['mech_vent_2_fan_power'] = 0
    args['kitchen_fans_quantity'] = 0
    args['bathroom_fans_quantity'] = 0
    args['whole_house_fan_present'] = false
    args['water_heater_type'] = 'none'
    args['water_heater_fuel_type'] = HPXML::FuelTypeElectricity
    args['water_heater_location'] = HPXML::LocationLivingSpace
    args['water_heater_tank_volume'] = 0
    args['water_heater_efficiency_type'] = 'EnergyFactor'
    args['water_heater_efficiency'] = 0
    args['water_heater_recovery_efficiency'] = 0
    args['water_heater_jacket_rvalue'] = 0
    args['water_heater_setpoint_temperature'] = 0
    args['water_heater_num_units_served'] = 0
    args['hot_water_distribution_system_type'] = HPXML::DHWDistTypeStandard
    args['hot_water_distribution_standard_piping_length'] = 0
    args['hot_water_distribution_recirc_control_type'] = HPXML::DHWRecirControlTypeNone
    args['hot_water_distribution_recirc_piping_length'] = 0
    args['hot_water_distribution_recirc_branch_piping_length'] = 0
    args['hot_water_distribution_recirc_pump_power'] = 0
    args['hot_water_distribution_pipe_r'] = 0
    args['dwhr_facilities_connected'] = 'none'
    args['dwhr_equal_flow'] = true
    args['dwhr_efficiency'] = 0
    args['water_fixtures_shower_low_flow'] = false
    args['water_fixtures_sink_low_flow'] = false
    args['water_fixtures_usage_multiplier'] = 0
    args['solar_thermal_system_type'] = 'none'
    args['solar_thermal_collector_area'] = 0
    args['solar_thermal_collector_loop_type'] = HPXML::SolarThermalLoopTypeDirect
    args['solar_thermal_collector_type'] = HPXML::SolarThermalTypeEvacuatedTube
    args['solar_thermal_collector_azimuth'] = 0
    args['solar_thermal_collector_tilt'] = 0
    args['solar_thermal_collector_rated_optical_efficiency'] = 0
    args['solar_thermal_collector_rated_thermal_losses'] = 0
    args['solar_thermal_solar_fraction'] = 0
    args['pv_system_present'] = false
    args['pv_system_array_azimuth'] = 0
    args['pv_system_array_tilt'] = 0
    args['pv_system_max_power_output'] = 0
    args['pv_system_2_present'] = false
    args['pv_system_2_array_azimuth'] = 0
    args['pv_system_2_array_tilt'] = 0
    args['pv_system_2_max_power_output'] = 0
    args['battery_present'] = false
    args['lighting_present'] = false
    args['lighting_interior_fraction_cfl'] = 0
    args['lighting_interior_fraction_lfl'] = 0
    args['lighting_interior_fraction_led'] = 0
    args['lighting_interior_usage_multiplier'] = 0
    args['lighting_exterior_fraction_cfl'] = 0
    args['lighting_exterior_fraction_lfl'] = 0
    args['lighting_exterior_fraction_led'] = 0
    args['lighting_exterior_usage_multiplier'] = 0
    args['lighting_garage_fraction_cfl'] = 0
    args['lighting_garage_fraction_lfl'] = 0
    args['lighting_garage_fraction_led'] = 0
    args['lighting_garage_usage_multiplier'] = 0
    args['holiday_lighting_present'] = false
    args['dehumidifier_type'] = 'none'
    args['dehumidifier_efficiency_type'] = 'EnergyFactor'
    args['dehumidifier_efficiency'] = 0
    args['dehumidifier_capacity'] = 0
    args['dehumidifier_rh_setpoint'] = 0
    args['dehumidifier_fraction_dehumidification_load_served'] = 0
    args['clothes_washer_present'] = false
    args['clothes_washer_efficiency_type'] = 'IntegratedModifiedEnergyFactor'
    args['clothes_dryer_present'] = false
    args['clothes_dryer_fuel_type'] = HPXML::FuelTypeElectricity
    args['clothes_dryer_efficiency_type'] = 'CombinedEnergyFactor'
    args['dishwasher_present'] = false
    args['dishwasher_efficiency_type'] = 'RatedAnnualkWh'
    args['refrigerator_present'] = false
    args['extra_refrigerator_present'] = false
    args['freezer_present'] = false
    args['cooking_range_oven_present'] = false
    args['cooking_range_oven_fuel_type'] = HPXML::FuelTypeElectricity
    args['ceiling_fan_present'] = false
    args['misc_plug_loads_television_present'] = false
    args['misc_plug_loads_other_annual_kwh'] = 7302.0
    args['misc_plug_loads_other_frac_sensible'] = 0.822
    args['misc_plug_loads_other_frac_latent'] = 0.178
    args['misc_plug_loads_well_pump_present'] = false
    args['misc_plug_loads_vehicle_present'] = false
    args['misc_fuel_loads_grill_present'] = false
    args['misc_fuel_loads_grill_fuel_type'] = HPXML::FuelTypeNaturalGas
    args['misc_fuel_loads_lighting_present'] = false
    args['misc_fuel_loads_lighting_fuel_type'] = HPXML::FuelTypeNaturalGas
    args['misc_fuel_loads_fireplace_present'] = false
    args['misc_fuel_loads_fireplace_fuel_type'] = HPXML::FuelTypeNaturalGas
    args['pool_present'] = false
    args['pool_heater_type'] = HPXML::HeaterTypeElectricResistance
    args['hot_tub_present'] = false
    args['hot_tub_heater_type'] = HPXML::HeaterTypeElectricResistance
  end

  # ASHRAE 140
  if ['ASHRAE_Standard_140/L100AL.xml'].include? hpxml_file
    args['weather_station_epw_filepath'] = 'USA_NV_Las.Vegas-McCarran.Intl.AP.723860_TMY3.epw'
  elsif ['ASHRAE_Standard_140/L110AC.xml',
         'ASHRAE_Standard_140/L110AL.xml'].include? hpxml_file
    args['air_leakage_value'] = 1.5
  elsif ['ASHRAE_Standard_140/L120AC.xml',
         'ASHRAE_Standard_140/L120AL.xml'].include? hpxml_file
    args['wall_assembly_r'] = 23.58
    args['ceiling_assembly_r'] = 57.49
  elsif ['ASHRAE_Standard_140/L130AC.xml',
         'ASHRAE_Standard_140/L130AL.xml'].include? hpxml_file
    args['window_ufactor'] = 0.3
    args['window_shgc'] = 0.335
  elsif ['ASHRAE_Standard_140/L140AC.xml',
         'ASHRAE_Standard_140/L140AL.xml'].include? hpxml_file
    args['window_area_front'] = 0.0
    args['window_area_back'] = 0.0
    args['window_area_left'] = 0.0
    args['window_area_right'] = 0.0
  elsif ['ASHRAE_Standard_140/L150AC.xml',
         'ASHRAE_Standard_140/L150AL.xml'].include? hpxml_file
    args['window_area_front'] = 270.0
    args['window_area_back'] = 0.0
    args['window_area_left'] = 0.0
    args['window_area_right'] = 0.0
    args['window_aspect_ratio'] = 5.0 / 1.5
  elsif ['ASHRAE_Standard_140/L155AC.xml',
         'ASHRAE_Standard_140/L155AL.xml'].include? hpxml_file
    args['overhangs_front_depth'] = 2.5
    args['overhangs_front_distance_to_top_of_window'] = 1.0
    args['overhangs_front_distance_to_bottom_of_window'] = 6.0
  elsif ['ASHRAE_Standard_140/L160AC.xml',
         'ASHRAE_Standard_140/L160AL.xml'].include? hpxml_file
    args['window_area_front'] = 0.0
    args['window_area_back'] = 0.0
    args['window_area_left'] = 135.0
    args['window_area_right'] = 135.0
    args['window_aspect_ratio'] = 5.0 / 1.5
  elsif ['ASHRAE_Standard_140/L170AC.xml',
         'ASHRAE_Standard_140/L170AL.xml'].include? hpxml_file
    args['misc_plug_loads_other_annual_kwh'] = 0.0
  elsif ['ASHRAE_Standard_140/L200AC.xml',
         'ASHRAE_Standard_140/L200AL.xml'].include? hpxml_file
    args['air_leakage_value'] = 1.5
    args['wall_assembly_r'] = 4.84
    args['ceiling_assembly_r'] = 11.75
    args['floor_over_foundation_assembly_r'] = 4.24
  elsif ['ASHRAE_Standard_140/L202AC.xml',
         'ASHRAE_Standard_140/L202AL.xml'].include? hpxml_file
    args['wall_color'] = HPXML::ColorReflective
    args['roof_color'] = HPXML::ColorReflective
  elsif ['ASHRAE_Standard_140/L302XC.xml'].include? hpxml_file
    args['geometry_foundation_type'] = HPXML::FoundationTypeSlab
    args['slab_carpet_fraction'] = 1.0
    args['slab_carpet_r'] = 2.08
  elsif ['ASHRAE_Standard_140/L304XC.xml'].include? hpxml_file
    args['slab_perimeter_insulation_r'] = 5.4
    args['slab_perimeter_depth'] = 2.5
  elsif ['ASHRAE_Standard_140/L322XC.xml'].include? hpxml_file
    args['geometry_foundation_type'] = HPXML::FoundationTypeBasementConditioned
    args['geometry_unit_cfa'] = 3078
    args['air_leakage_value'] = 0.335
  elsif ['ASHRAE_Standard_140/L324XC.xml'].include? hpxml_file
    args['rim_joist_assembly_r'] = 13.14
    args['foundation_wall_insulation_r'] = 10.2
    args['foundation_wall_insulation_distance_to_bottom'] = 7.25
    args['foundation_wall_insulation_location'] = 'interior'
  end

  # Appliances
  if ['base-appliances-coal.xml'].include? hpxml_file
    args['clothes_dryer_fuel_type'] = HPXML::FuelTypeCoal
    args['clothes_dryer_efficiency'] = 3.3
    args.delete('clothes_dryer_vented_flow_rate')
    args['cooking_range_oven_fuel_type'] = HPXML::FuelTypeCoal
  elsif ['base-appliances-dehumidifier.xml'].include? hpxml_file
    args['dehumidifier_type'] = HPXML::DehumidifierTypePortable
  elsif ['base-appliances-dehumidifier-ief-portable.xml'].include? hpxml_file
    args['dehumidifier_efficiency_type'] = 'IntegratedEnergyFactor'
    args['dehumidifier_efficiency'] = 1.5
  elsif ['base-appliances-dehumidifier-ief-whole-home.xml'].include? hpxml_file
    args['dehumidifier_type'] = HPXML::DehumidifierTypeWholeHome
  elsif ['base-appliances-gas.xml'].include? hpxml_file
    args['clothes_dryer_fuel_type'] = HPXML::FuelTypeNaturalGas
    args['clothes_dryer_efficiency'] = 3.3
    args.delete('clothes_dryer_vented_flow_rate')
    args['cooking_range_oven_fuel_type'] = HPXML::FuelTypeNaturalGas
  elsif ['base-appliances-modified.xml'].include? hpxml_file
    args['clothes_washer_efficiency_type'] = 'ModifiedEnergyFactor'
    args['clothes_washer_efficiency'] = 1.65
    args['clothes_dryer_efficiency_type'] = 'EnergyFactor'
    args['clothes_dryer_efficiency'] = 4.29
    args['clothes_dryer_vented_flow_rate'] = 0.0
    args['dishwasher_efficiency_type'] = 'EnergyFactor'
    args['dishwasher_efficiency'] = 0.7
    args['dishwasher_place_setting_capacity'] = 6
  elsif ['base-appliances-none.xml'].include? hpxml_file
    args['clothes_washer_present'] = false
    args['clothes_dryer_present'] = false
    args['dishwasher_present'] = false
    args['refrigerator_present'] = false
    args['cooking_range_oven_present'] = false
  elsif ['base-appliances-oil.xml',
         'base-appliances-oil-location-miami-fl.xml'].include? hpxml_file
    args['clothes_dryer_fuel_type'] = HPXML::FuelTypeOil
    args['clothes_dryer_efficiency'] = 3.3
    args.delete('clothes_dryer_vented_flow_rate')
    args['cooking_range_oven_fuel_type'] = HPXML::FuelTypeOil
  elsif ['base-appliances-propane.xml',
         'base-appliances-propane-location-portland-or.xml'].include? hpxml_file
    args['clothes_dryer_fuel_type'] = HPXML::FuelTypePropane
    args['clothes_dryer_efficiency'] = 3.3
    args.delete('clothes_dryer_vented_flow_rate')
    args['cooking_range_oven_fuel_type'] = HPXML::FuelTypePropane
  elsif ['base-appliances-wood.xml'].include? hpxml_file
    args['clothes_dryer_fuel_type'] = HPXML::FuelTypeWoodCord
    args['clothes_dryer_efficiency'] = 3.3
    args.delete('clothes_dryer_vented_flow_rate')
    args['cooking_range_oven_fuel_type'] = HPXML::FuelTypeWoodCord
  end

  # Attic/roof
  if ['base-atticroof-flat.xml'].include? hpxml_file
    args['geometry_attic_type'] = HPXML::AtticTypeFlatRoof
    args['roof_assembly_r'] = 25.8
    args['ducts_supply_leakage_to_outside_value'] = 0.0
    args['ducts_return_leakage_to_outside_value'] = 0.0
    args['ducts_supply_location'] = HPXML::LocationBasementConditioned
    args['ducts_return_location'] = HPXML::LocationBasementConditioned
  elsif ['base-atticroof-radiant-barrier.xml'].include? hpxml_file
    args['roof_radiant_barrier'] = true
    args['roof_radiant_barrier_grade'] = 2
    args['ceiling_assembly_r'] = 8.7
  elsif ['base-atticroof-unvented-insulated-roof.xml'].include? hpxml_file
    args['ceiling_assembly_r'] = 2.1
    args['roof_assembly_r'] = 25.8
  elsif ['base-atticroof-vented.xml'].include? hpxml_file
    args['geometry_attic_type'] = HPXML::AtticTypeVented
    args['water_heater_location'] = HPXML::LocationAtticVented
    args['ducts_supply_location'] = HPXML::LocationAtticVented
    args['ducts_return_location'] = HPXML::LocationAtticVented
  elsif ['base-atticroof-conditioned.xml'].include? hpxml_file
    args['geometry_attic_type'] = HPXML::AtticTypeConditioned
    args['geometry_unit_num_floors_above_grade'] = 2
    args['geometry_unit_cfa'] = 3600
    args['ducts_supply_location'] = HPXML::LocationLivingSpace
    args['ducts_return_location'] = HPXML::LocationLivingSpace
    args['ducts_supply_leakage_to_outside_value'] = 50
    args['ducts_return_leakage_to_outside_value'] = 100
    args['water_heater_location'] = HPXML::LocationBasementConditioned
    args['clothes_washer_location'] = HPXML::LocationBasementConditioned
    args['clothes_dryer_location'] = HPXML::LocationBasementConditioned
    args['dishwasher_location'] = HPXML::LocationBasementConditioned
    args['refrigerator_location'] = HPXML::LocationBasementConditioned
    args['cooking_range_oven_location'] = HPXML::LocationBasementConditioned
    args['misc_plug_loads_other_annual_kwh'] = 3276
  elsif ['base-atticroof-cathedral.xml'].include? hpxml_file
    # BuildResHPXML measure doesn't support cathedral ceiling; model as
    # conditioned attic and then update the resulting HPXML later.
    args['geometry_attic_type'] = HPXML::AtticTypeConditioned
    args['geometry_unit_num_floors_above_grade'] = 2
    args['geometry_unit_cfa'] = 4050
    args['window_area_left'] = 120.0
    args['window_area_right'] = 120.0
    args['window_aspect_ratio'] = 5.0 / 2.5
    args['roof_assembly_r'] = 25.8
    args['ducts_supply_location'] = HPXML::LocationLivingSpace
    args['ducts_return_location'] = HPXML::LocationLivingSpace
    args['ducts_supply_leakage_to_outside_value'] = 0
    args['ducts_return_leakage_to_outside_value'] = 0
  end

  # Single-Family Attached
  if ['base-bldgtype-single-family-attached.xml'].include? hpxml_file
    args['geometry_unit_type'] = HPXML::ResidentialTypeSFA
    args['geometry_unit_cfa'] = 1800.0
    args['geometry_unit_aspect_ratio'] = 0.6667
    args['geometry_building_num_units'] = 3
    args['geometry_unit_right_wall_is_adiabatic'] = true
    args['window_front_wwr'] = 0.18
    args['window_back_wwr'] = 0.18
    args['window_left_wwr'] = 0.18
    args['window_right_wwr'] = 0.18
    args['window_area_front'] = 0
    args['window_area_back'] = 0
    args['window_area_left'] = 0
    args['window_area_right'] = 0
    args['heating_system_heating_capacity'] = 24000.0
    args['misc_plug_loads_other_annual_kwh'] = 1638.0
  elsif ['base-bldgtype-single-family-attached-2stories.xml'].include? hpxml_file
    args['geometry_unit_num_floors_above_grade'] = 2
    args['geometry_unit_cfa'] = 2700.0
    args['heating_system_heating_capacity'] = 48000.0
    args['cooling_system_cooling_capacity'] = 36000.0
    args['ducts_supply_surface_area'] = 112.5
    args['ducts_return_surface_area'] = 37.5
    args['misc_plug_loads_other_annual_kwh'] = 2457.0
  elsif ['base-bldgtype-single-family-attached-atticroof-cathedral.xml'].include? hpxml_file
    args['geometry_attic_type'] = HPXML::AtticTypeConditioned
    args['ducts_supply_location'] = HPXML::LocationLivingSpace
    args['ducts_return_location'] = HPXML::LocationLivingSpace
    args['ducts_supply_leakage_to_outside_value'] = 0
    args['ducts_return_leakage_to_outside_value'] = 0
  end

  # Multifamily
  if ['base-bldgtype-multifamily.xml'].include? hpxml_file
    args['geometry_unit_type'] = HPXML::ResidentialTypeApartment
    args['geometry_unit_cfa'] = 900.0
    args['geometry_unit_aspect_ratio'] = 0.6667
    args['geometry_foundation_type'] = HPXML::FoundationTypeAboveApartment
    args['geometry_attic_type'] = HPXML::AtticTypeBelowApartment
    args['geometry_unit_right_wall_is_adiabatic'] = true
    args['geometry_building_num_units'] = 6
    args['window_front_wwr'] = 0.18
    args['window_back_wwr'] = 0.18
    args['window_left_wwr'] = 0.18
    args['window_right_wwr'] = 0.18
    args['window_area_front'] = 0
    args['window_area_back'] = 0
    args['window_area_left'] = 0
    args['window_area_right'] = 0
    args['heating_system_heating_capacity'] = 12000.0
    args['cooling_system_cooling_capacity'] = 12000.0
    args['ducts_supply_leakage_to_outside_value'] = 0.0
    args['ducts_return_leakage_to_outside_value'] = 0.0
    args['ducts_supply_location'] = HPXML::LocationLivingSpace
    args['ducts_return_location'] = HPXML::LocationLivingSpace
    args['ducts_supply_insulation_r'] = 0.0
    args['door_area'] = 20.0
    args['misc_plug_loads_other_annual_kwh'] = 819.0
  elsif ['base-bldgtype-multifamily-shared-boiler-only-baseboard.xml',
         'base-bldgtype-multifamily-shared-boiler-chiller-baseboard.xml'].include? hpxml_file
    args['heating_system_type'] = "Shared #{HPXML::HVACTypeBoiler} w/ Baseboard"
    args['cooling_system_type'] = 'none'
  elsif ['base-bldgtype-multifamily-shared-boiler-only-fan-coil.xml',
         'base-bldgtype-multifamily-shared-boiler-chiller-fan-coil.xml'].include? hpxml_file
    args['heating_system_type'] = "Shared #{HPXML::HVACTypeBoiler} w/ Ductless Fan Coil"
  elsif ['base-bldgtype-multifamily-shared-chiller-only-baseboard.xml'].include? hpxml_file
    args['heating_system_type'] = 'none'
    args['cooling_system_type'] = 'none'
  elsif ['base-bldgtype-multifamily-shared-mechvent.xml'].include? hpxml_file
    args['mech_vent_fan_type'] = HPXML::MechVentTypeSupply
    args['mech_vent_flow_rate'] = 800
    args['mech_vent_fan_power'] = 240
    args['mech_vent_num_units_served'] = 10
    args['mech_vent_shared_frac_recirculation'] = 0.5
    args['mech_vent_2_fan_type'] = HPXML::MechVentTypeExhaust
    args['mech_vent_2_flow_rate'] = 72
    args['mech_vent_2_fan_power'] = 26
  elsif ['base-bldgtype-multifamily-shared-mechvent-preconditioning.xml'].include? hpxml_file
    args['mech_vent_shared_preheating_fuel'] = HPXML::FuelTypeNaturalGas
    args['mech_vent_shared_preheating_efficiency'] = 0.92
    args['mech_vent_shared_preheating_fraction_heat_load_served'] = 0.7
    args['mech_vent_shared_precooling_fuel'] = HPXML::FuelTypeElectricity
    args['mech_vent_shared_precooling_efficiency'] = 4.0
    args['mech_vent_shared_precooling_fraction_cool_load_served'] = 0.8
  elsif ['base-bldgtype-multifamily-shared-pv.xml'].include? hpxml_file
    args['pv_system_present'] = true
    args['pv_system_num_bedrooms_served'] = 6 * 3
    args['pv_system_location'] = HPXML::LocationGround
    args['pv_system_module_type'] = HPXML::PVModuleTypeStandard
    args['pv_system_tracking'] = HPXML::PVTrackingTypeFixed
    args['pv_system_array_azimuth'] = 225
    args['pv_system_array_tilt'] = 30
    args['pv_system_max_power_output'] = 30000
    args['pv_system_inverter_efficiency'] = 0.96
    args['pv_system_system_losses_fraction'] = 0.14
  elsif ['base-bldgtype-multifamily-shared-water-heater.xml'].include? hpxml_file
    args['water_heater_fuel_type'] = HPXML::FuelTypeNaturalGas
    args['water_heater_num_units_served'] = 6
    args['water_heater_tank_volume'] = 120
    args['water_heater_efficiency'] = 0.59
    args['water_heater_recovery_efficiency'] = 0.76
    args['water_heater_heating_capacity'] = 40000
  end

  # Occ Calc Type
  if ['base-calctype-operational.xml',
      'base-calctype-operational-misc-loads-large-uncommon.xml',
      'base-calctype-operational-misc-loads-large-uncommon2.xml',
      'base-bldgtype-multifamily-calctype-operational.xml'].include? hpxml_file
    args['occupancy_calculation_type'] = HPXML::OccupancyCalculationTypeOperational
    args['geometry_unit_num_occupants'] = 1
    args.delete('misc_plug_loads_television_annual_kwh')
    args.delete('misc_plug_loads_other_annual_kwh')
    args.delete('pool_pump_annual_kwh')
    args.delete('pool_heater_annual_therm')
    args.delete('pool_heater_annual_kwh')
    args.delete('hot_tub_pump_annual_kwh')
    args.delete('hot_tub_heater_annual_therm')
    args.delete('hot_tub_heater_annual_kwh')
    args.delete('misc_plug_loads_well_pump_annual_kwh')
    args.delete('misc_plug_loads_vehicle_annual_kwh')
    args.delete('misc_fuel_loads_grill_annual_therm')
    args.delete('misc_fuel_loads_lighting_annual_therm')
    args.delete('misc_fuel_loads_fireplace_annual_therm')
  elsif ['base-calctype-operational-misc-defaults.xml'].include? hpxml_file
    args['occupancy_calculation_type'] = HPXML::OccupancyCalculationTypeOperational
    args['geometry_unit_num_occupants'] = 5
  end

  # DHW
  if ['base-dhw-combi-tankless.xml'].include? hpxml_file
    args['water_heater_type'] = HPXML::WaterHeaterTypeCombiTankless
    args.delete('water_heater_tank_volume')
  elsif ['base-dhw-combi-tankless-outside.xml',
         'base-dhw-indirect-outside.xml',
         'base-dhw-tank-gas-outside.xml',
         'base-dhw-tank-heat-pump-outside.xml',
         'base-dhw-tankless-electric-outside.xml'].include? hpxml_file
    args['water_heater_location'] = HPXML::LocationOtherExterior
  elsif ['base-dhw-dwhr.xml'].include? hpxml_file
    args['dwhr_facilities_connected'] = HPXML::DWHRFacilitiesConnectedAll
  elsif ['base-dhw-indirect.xml'].include? hpxml_file
    args['water_heater_type'] = HPXML::WaterHeaterTypeCombiStorage
    args['water_heater_tank_volume'] = 50
  elsif ['base-dhw-indirect-standbyloss.xml'].include? hpxml_file
    args['water_heater_standby_loss'] = 1.0
  elsif ['base-dhw-indirect-with-solar-fraction.xml',
         'base-dhw-solar-fraction.xml',
         'base-dhw-tank-heat-pump-with-solar-fraction.xml',
         'base-dhw-tankless-gas-with-solar-fraction.xml'].include? hpxml_file
    args['solar_thermal_system_type'] = HPXML::SolarThermalSystemType
    args['solar_thermal_solar_fraction'] = 0.65
  elsif ['base-dhw-jacket-electric.xml',
         'base-dhw-jacket-gas.xml',
         'base-dhw-jacket-hpwh.xml',
         'base-dhw-jacket-indirect.xml'].include? hpxml_file
    args['water_heater_jacket_rvalue'] = 10.0
  elsif ['base-dhw-low-flow-fixtures.xml'].include? hpxml_file
    args['water_fixtures_sink_low_flow'] = true
  elsif ['base-dhw-none.xml'].include? hpxml_file
    args['water_heater_type'] = 'none'
  elsif ['base-dhw-recirc-demand.xml'].include? hpxml_file
    args['hot_water_distribution_system_type'] = HPXML::DHWDistTypeRecirc
    args['hot_water_distribution_recirc_control_type'] = HPXML::DHWRecirControlTypeSensor
    args['hot_water_distribution_pipe_r'] = 3.0
  elsif ['base-dhw-recirc-manual.xml'].include? hpxml_file
    args['hot_water_distribution_system_type'] = HPXML::DHWDistTypeRecirc
    args['hot_water_distribution_recirc_control_type'] = HPXML::DHWRecirControlTypeManual
    args['hot_water_distribution_pipe_r'] = 3.0
  elsif ['base-dhw-recirc-nocontrol.xml'].include? hpxml_file
    args['hot_water_distribution_system_type'] = HPXML::DHWDistTypeRecirc
  elsif ['base-dhw-recirc-temperature.xml'].include? hpxml_file
    args['hot_water_distribution_system_type'] = HPXML::DHWDistTypeRecirc
    args['hot_water_distribution_recirc_control_type'] = HPXML::DHWRecirControlTypeTemperature
  elsif ['base-dhw-recirc-timer.xml'].include? hpxml_file
    args['hot_water_distribution_system_type'] = HPXML::DHWDistTypeRecirc
    args['hot_water_distribution_recirc_control_type'] = HPXML::DHWRecirControlTypeTimer
  elsif ['base-dhw-solar-direct-evacuated-tube.xml'].include? hpxml_file
    args['solar_thermal_system_type'] = HPXML::SolarThermalSystemType
    args['solar_thermal_storage_volume'] = 60
  elsif ['base-dhw-solar-indirect-flat-plate.xml'].include? hpxml_file
    args['solar_thermal_system_type'] = HPXML::SolarThermalSystemType
    args['solar_thermal_collector_type'] = HPXML::SolarThermalTypeSingleGlazing
    args['solar_thermal_collector_rated_optical_efficiency'] = 0.77
    args['solar_thermal_collector_rated_thermal_losses'] = 0.793
    args['solar_thermal_storage_volume'] = 60
    args['solar_thermal_collector_loop_type'] = HPXML::SolarThermalLoopTypeIndirect
  elsif ['base-dhw-solar-direct-flat-plate.xml'].include? hpxml_file
    args['solar_thermal_collector_loop_type'] = HPXML::SolarThermalLoopTypeDirect
  elsif ['base-dhw-solar-direct-ics.xml'].include? hpxml_file
    args['solar_thermal_collector_type'] = HPXML::SolarThermalTypeICS
    args['solar_thermal_collector_loop_type'] = HPXML::SolarThermalLoopTypeDirect
  elsif ['base-dhw-solar-thermosyphon-flat-plate.xml'].include? hpxml_file
    args['solar_thermal_collector_loop_type'] = HPXML::SolarThermalLoopTypeThermosyphon
  elsif ['base-dhw-tank-coal.xml'].include? hpxml_file
    args['water_heater_fuel_type'] = HPXML::FuelTypeCoal
  elsif ['base-dhw-tank-elec-uef.xml'].include? hpxml_file
    args['water_heater_tank_volume'] = 30
    args['water_heater_efficiency_type'] = 'UniformEnergyFactor'
    args['water_heater_efficiency'] = 0.93
    args['water_heater_usage_bin'] = HPXML::WaterHeaterUsageBinLow
    args['water_heater_recovery_efficiency'] = 0.98
    args['water_heater_heating_capacity'] = 15354
  elsif ['base-dhw-tank-gas.xml'].include? hpxml_file
    args['water_heater_fuel_type'] = HPXML::FuelTypeNaturalGas
    args['water_heater_tank_volume'] = 50
    args['water_heater_efficiency'] = 0.59
    args['water_heater_heating_capacity'] = 40000
  elsif ['base-dhw-tank-gas-uef.xml'].include? hpxml_file
    args['water_heater_tank_volume'] = 30
    args['water_heater_efficiency_type'] = 'UniformEnergyFactor'
    args['water_heater_usage_bin'] = HPXML::WaterHeaterUsageBinMedium
    args['water_heater_recovery_efficiency'] = 0.75
    args['water_heater_heating_capacity'] = 30000
  elsif ['base-dhw-tank-heat-pump.xml'].include? hpxml_file
    args['water_heater_type'] = HPXML::WaterHeaterTypeHeatPump
    args['water_heater_tank_volume'] = 80
    args['water_heater_efficiency'] = 2.3
  elsif ['base-dhw-tank-heat-pump-uef.xml'].include? hpxml_file
    args['water_heater_tank_volume'] = 50
    args['water_heater_efficiency_type'] = 'UniformEnergyFactor'
    args['water_heater_efficiency'] = 3.75
    args['water_heater_usage_bin'] = HPXML::WaterHeaterUsageBinMedium
    args['water_heater_heating_capacity'] = 18767
  elsif ['base-dhw-tank-heat-pump-with-solar.xml',
         'base-dhw-tankless-gas-with-solar.xml'].include? hpxml_file
    args['solar_thermal_system_type'] = HPXML::SolarThermalSystemType
    args['solar_thermal_collector_loop_type'] = HPXML::SolarThermalLoopTypeIndirect
    args['solar_thermal_collector_type'] = HPXML::SolarThermalTypeSingleGlazing
    args['solar_thermal_collector_rated_optical_efficiency'] = 0.77
    args['solar_thermal_collector_rated_thermal_losses'] = 0.793
    args['solar_thermal_storage_volume'] = 60
  elsif ['base-dhw-tankless-electric.xml'].include? hpxml_file
    args['water_heater_type'] = HPXML::WaterHeaterTypeTankless
    args.delete('water_heater_tank_volume')
    args['water_heater_efficiency'] = 0.99
  elsif ['base-dhw-tankless-electric-uef.xml'].include? hpxml_file
    args['water_heater_efficiency_type'] = 'UniformEnergyFactor'
    args['water_heater_efficiency'] = 0.98
  elsif ['base-dhw-tankless-gas.xml'].include? hpxml_file
    args['water_heater_type'] = HPXML::WaterHeaterTypeTankless
    args['water_heater_fuel_type'] = HPXML::FuelTypeNaturalGas
    args.delete('water_heater_tank_volume')
    args['water_heater_efficiency'] = 0.82
  elsif ['base-dhw-tankless-gas-uef.xml'].include? hpxml_file
    args['water_heater_efficiency_type'] = 'UniformEnergyFactor'
    args['water_heater_efficiency'] = 0.93
  elsif ['base-dhw-tankless-propane.xml'].include? hpxml_file
    args['water_heater_fuel_type'] = HPXML::FuelTypePropane
  elsif ['base-dhw-tank-oil.xml'].include? hpxml_file
    args['water_heater_fuel_type'] = HPXML::FuelTypeOil
  elsif ['base-dhw-tank-wood.xml'].include? hpxml_file
    args['water_heater_fuel_type'] = HPXML::FuelTypeWoodCord
  elsif ['base-dhw-desuperheater.xml',
         'base-dhw-desuperheater-2-speed.xml',
         'base-dhw-desuperheater-var-speed.xml',
         'base-dhw-desuperheater-hpwh.xml',
         'base-dhw-desuperheater-gshp.xml'].include? hpxml_file
    args['water_heater_uses_desuperheater'] = true
  elsif ['base-dhw-desuperheater-tankless.xml'].include? hpxml_file
    args['water_heater_uses_desuperheater'] = true
    args['water_heater_type'] = HPXML::WaterHeaterTypeTankless
    args.delete('water_heater_tank_volume')
    args['water_heater_efficiency'] = 0.99
  elsif ['base-dhw-tank-heat-pump-operating-mode-heat-pump-only.xml'].include? hpxml_file
    args['water_heater_operating_mode'] = HPXML::WaterHeaterOperatingModeHeatPumpOnly
  elsif ['base-dhw-tank-model-type-stratified.xml'].include? hpxml_file
    args['water_heater_tank_model_type'] = HPXML::WaterHeaterTankModelTypeStratified
  end

  # Enclosure
  if ['base-enclosure-2stories.xml'].include? hpxml_file
    args['geometry_unit_cfa'] = 4050.0
    args['geometry_unit_num_floors_above_grade'] = 2
    args['window_area_front'] = 216.0
    args['window_area_back'] = 216.0
    args['window_area_left'] = 144.0
    args['window_area_right'] = 144.0
    args['heating_system_heating_capacity'] = 48000.0
    args['cooling_system_cooling_capacity'] = 36000.0
    args['ducts_supply_surface_area'] = 112.5
    args['ducts_return_surface_area'] = 37.5
    args['misc_plug_loads_other_annual_kwh'] = 3685.5
  elsif ['base-enclosure-2stories-garage.xml'].include? hpxml_file
    args['geometry_unit_cfa'] = 3250.0
    args['geometry_garage_width'] = 20.0
    args['misc_plug_loads_other_annual_kwh'] = 2957.5
    args['floor_over_garage_assembly_r'] = 39.3
  elsif ['base-enclosure-beds-1.xml'].include? hpxml_file
    args['geometry_unit_num_bedrooms'] = 1
    args['geometry_unit_num_bathrooms'] = 1
    args['geometry_unit_num_occupants'] = 1
    args['misc_plug_loads_television_annual_kwh'] = 482.0
  elsif ['base-enclosure-beds-2.xml'].include? hpxml_file
    args['geometry_unit_num_bedrooms'] = 2
    args['geometry_unit_num_bathrooms'] = 1
    args['geometry_unit_num_occupants'] = 2
    args['misc_plug_loads_television_annual_kwh'] = 551.0
  elsif ['base-enclosure-beds-4.xml'].include? hpxml_file
    args['geometry_unit_num_bedrooms'] = 4
    args['geometry_unit_num_occupants'] = 4
    args['misc_plug_loads_television_annual_kwh'] = 689.0
  elsif ['base-enclosure-beds-5.xml'].include? hpxml_file
    args['geometry_unit_num_bedrooms'] = 5
    args['geometry_unit_num_bathrooms'] = 3
    args['geometry_unit_num_occupants'] = 5
    args['misc_plug_loads_television_annual_kwh'] = 758.0
  elsif ['base-enclosure-garage.xml'].include? hpxml_file
    args['geometry_garage_width'] = 30.0
    args['geometry_garage_protrusion'] = 1.0
    args['window_area_front'] = 12.0
    args['window_aspect_ratio'] = 5.0 / 1.5
    args['ducts_supply_location'] = HPXML::LocationGarage
    args['ducts_return_location'] = HPXML::LocationGarage
    args['water_heater_location'] = HPXML::LocationGarage
    args['clothes_washer_location'] = HPXML::LocationGarage
    args['clothes_dryer_location'] = HPXML::LocationGarage
    args['dishwasher_location'] = HPXML::LocationGarage
    args['refrigerator_location'] = HPXML::LocationGarage
    args['cooking_range_oven_location'] = HPXML::LocationGarage
  elsif ['base-enclosure-infil-ach-house-pressure.xml',
         'base-enclosure-infil-cfm-house-pressure.xml'].include? hpxml_file
    args['air_leakage_house_pressure'] = 45
    args['air_leakage_value'] *= 0.9338
  elsif ['base-enclosure-infil-cfm50.xml'].include? hpxml_file
    args['air_leakage_units'] = HPXML::UnitsCFM
    args['air_leakage_value'] = 1080
  elsif ['base-enclosure-infil-flue.xml'].include? hpxml_file
    args['geometry_has_flue_or_chimney'] = 'true'
  elsif ['base-enclosure-infil-natural-ach.xml'].include? hpxml_file
    args['air_leakage_units'] = HPXML::UnitsACHNatural
    args['air_leakage_value'] = 0.2
  elsif ['base-enclosure-overhangs.xml'].include? hpxml_file
    args['overhangs_back_depth'] = 2.5
    args['overhangs_back_distance_to_bottom_of_window'] = 4.0
    args['overhangs_left_depth'] = 1.5
    args['overhangs_left_distance_to_top_of_window'] = 2.0
    args['overhangs_left_distance_to_bottom_of_window'] = 7.0
    args['overhangs_right_depth'] = 1.5
    args['overhangs_right_distance_to_top_of_window'] = 2.0
    args['overhangs_right_distance_to_bottom_of_window'] = 6.0
  elsif ['base-enclosure-windows-natural-ventilation-availability.xml'].include? hpxml_file
    args['window_natvent_availability'] = 7
  elsif ['base-enclosure-windows-none.xml'].include? hpxml_file
    args['window_area_front'] = 0
    args['window_area_back'] = 0
    args['window_area_left'] = 0
    args['window_area_right'] = 0
  elsif ['base-enclosure-windows-storms.xml'].include? hpxml_file
    args['window_ufactor'] = 0.6
    args['window_storm_type'] = HPXML::WindowGlassTypeLowE
  elsif ['base-enclosure-skylights.xml'].include? hpxml_file
    args['skylight_area_front'] = 15
    args['skylight_area_back'] = 15
  elsif ['base-enclosure-skylights-storms.xml'].include? hpxml_file
    args['skylight_ufactor'] = 0.6
    args['skylight_storm_type'] = HPXML::WindowGlassTypeClear
  end

  # Foundation
  if ['base-foundation-ambient.xml'].include? hpxml_file
    args['geometry_unit_cfa'] = 1350.0
    args['geometry_foundation_type'] = HPXML::FoundationTypeAmbient
    args.delete('geometry_rim_joist_height')
    args['floor_over_foundation_assembly_r'] = 18.7
    args.delete('rim_joist_assembly_r')
    args['misc_plug_loads_other_annual_kwh'] = 1228.5
  elsif ['base-foundation-conditioned-basement-slab-insulation.xml'].include? hpxml_file
    args['slab_under_insulation_r'] = 10
    args['slab_under_width'] = 4
  elsif ['base-foundation-conditioned-basement-wall-insulation.xml'].include? hpxml_file
    args['foundation_wall_type'] = HPXML::FoundationWallTypeConcreteBlockFoamCore
    args['foundation_wall_insulation_r'] = 18.9
    args['foundation_wall_insulation_distance_to_top'] = 1.0
  elsif ['base-foundation-slab.xml'].include? hpxml_file
    args['geometry_unit_cfa'] = 1350.0
    args['geometry_foundation_type'] = HPXML::FoundationTypeSlab
    args['geometry_foundation_height'] = 0.0
    args['geometry_foundation_height_above_grade'] = 0.0
    args.delete('foundation_wall_insulation_distance_to_bottom')
    args['slab_under_insulation_r'] = 5
    args['slab_under_width'] = 999
    args['slab_carpet_fraction'] = 1.0
    args['slab_carpet_r'] = 2.5
    args['ducts_supply_location'] = HPXML::LocationUnderSlab
    args['ducts_return_location'] = HPXML::LocationUnderSlab
    args['misc_plug_loads_other_annual_kwh'] = 1228.5
  elsif ['base-foundation-unconditioned-basement.xml'].include? hpxml_file
    args['geometry_unit_cfa'] = 1350.0
    args['geometry_foundation_type'] = HPXML::FoundationTypeBasementUnconditioned
    args['floor_over_foundation_assembly_r'] = 18.7
    args['foundation_wall_insulation_r'] = 0
    args['foundation_wall_insulation_distance_to_bottom'] = 0.0
    args['rim_joist_assembly_r'] = 4.0
    args['ducts_supply_location'] = HPXML::LocationBasementUnconditioned
    args['ducts_return_location'] = HPXML::LocationBasementUnconditioned
    args['water_heater_location'] = HPXML::LocationBasementUnconditioned
    args['clothes_washer_location'] = HPXML::LocationBasementUnconditioned
    args['clothes_dryer_location'] = HPXML::LocationBasementUnconditioned
    args['dishwasher_location'] = HPXML::LocationBasementUnconditioned
    args['refrigerator_location'] = HPXML::LocationBasementUnconditioned
    args['cooking_range_oven_location'] = HPXML::LocationBasementUnconditioned
    args['misc_plug_loads_other_annual_kwh'] = 1228.5
  elsif ['base-foundation-basement-garage.xml'].include? hpxml_file
    args['misc_plug_loads_other_annual_kwh'] = 1729
  elsif ['base-foundation-unconditioned-basement-above-grade.xml'].include? hpxml_file
    args['geometry_foundation_height_above_grade'] = 4.0
  elsif ['base-foundation-unconditioned-basement-assembly-r.xml'].include? hpxml_file
    args['foundation_wall_assembly_r'] = 10.69
  elsif ['base-foundation-unconditioned-basement-wall-insulation.xml'].include? hpxml_file
    args['floor_over_foundation_assembly_r'] = 2.1
    args['foundation_wall_insulation_r'] = 8.9
    args['foundation_wall_insulation_distance_to_bottom'] = 4.0
    args['rim_joist_assembly_r'] = 23.0
  elsif ['base-foundation-unvented-crawlspace.xml'].include? hpxml_file
    args['geometry_unit_cfa'] = 1350.0
    args['geometry_foundation_type'] = HPXML::FoundationTypeCrawlspaceUnvented
    args['geometry_foundation_height'] = 4.0
    args['slab_thickness'] = 0.0
    args['floor_over_foundation_assembly_r'] = 18.7
    args['foundation_wall_insulation_distance_to_bottom'] = 4.0
    args['ducts_supply_location'] = HPXML::LocationCrawlspaceUnvented
    args['ducts_return_location'] = HPXML::LocationCrawlspaceUnvented
    args['water_heater_location'] = HPXML::LocationCrawlspaceUnvented
    args['misc_plug_loads_other_annual_kwh'] = 1228.5
  elsif ['base-foundation-vented-crawlspace.xml'].include? hpxml_file
    args['geometry_unit_cfa'] = 1350.0
    args['geometry_foundation_type'] = HPXML::FoundationTypeCrawlspaceVented
    args['geometry_foundation_height'] = 4.0
    args['slab_thickness'] = 0.0
    args['floor_over_foundation_assembly_r'] = 18.7
    args['foundation_wall_insulation_distance_to_bottom'] = 4.0
    args['ducts_supply_location'] = HPXML::LocationCrawlspaceVented
    args['ducts_return_location'] = HPXML::LocationCrawlspaceVented
    args['water_heater_location'] = HPXML::LocationCrawlspaceVented
    args['misc_plug_loads_other_annual_kwh'] = 1228.5
  elsif ['base-foundation-conditioned-crawlspace.xml'].include? hpxml_file
    args['geometry_unit_cfa'] = 1350.0
    args['geometry_foundation_type'] = HPXML::FoundationTypeCrawlspaceConditioned
    args['geometry_foundation_height'] = 4.0
    args['floor_over_foundation_assembly_r'] = 18.7
    args['foundation_wall_insulation_distance_to_bottom'] = 4.0
    args['ducts_supply_location'] = HPXML::LocationCrawlspaceConditioned
    args['ducts_return_location'] = HPXML::LocationCrawlspaceConditioned
    args['ducts_supply_leakage_to_outside_value'] = 0.0
    args['ducts_return_leakage_to_outside_value'] = 0.0
    args['water_heater_location'] = HPXML::LocationCrawlspaceConditioned
    args['misc_plug_loads_other_annual_kwh'] = 1228.5
  elsif ['base-foundation-walkout-basement.xml'].include? hpxml_file
    args['geometry_foundation_height_above_grade'] = 5.0
    args['foundation_wall_insulation_distance_to_bottom'] = 4.0
  end

  # HVAC
  if ['base-hvac-air-to-air-heat-pump-1-speed.xml'].include? hpxml_file
    args['heating_system_type'] = 'none'
    args['cooling_system_type'] = 'none'
    args['heat_pump_type'] = HPXML::HVACTypeHeatPumpAirToAir
    args['heat_pump_heating_capacity_17_f'] = args['heat_pump_heating_capacity'] * 0.6
    args['heat_pump_backup_type'] = HPXML::HeatPumpBackupTypeIntegrated
  elsif ['base-hvac-air-to-air-heat-pump-1-speed-seer2-hspf2.xml'].include? hpxml_file
    args['heat_pump_cooling_efficiency_type'] = HPXML::UnitsSEER2
    args['heat_pump_cooling_efficiency'] = (args['heat_pump_cooling_efficiency'] * 0.95).round(1)
    args['heat_pump_heating_efficiency_type'] = HPXML::UnitsHSPF2
    args['heat_pump_heating_efficiency'] = (args['heat_pump_heating_efficiency'] * 0.85).round(1)
  elsif ['base-hvac-air-to-air-heat-pump-1-speed-cooling-only.xml'].include? hpxml_file
    args['heat_pump_heating_capacity'] = 0.0
    args['heat_pump_heating_capacity_17_f'] = 0.0
    args['heat_pump_fraction_heat_load_served'] = 0
    args['heat_pump_backup_type'] = 'none'
  elsif ['base-hvac-air-to-air-heat-pump-1-speed-heating-only.xml'].include? hpxml_file
    args['heat_pump_cooling_capacity'] = 0.0
    args['heat_pump_fraction_cool_load_served'] = 0
  elsif ['base-hvac-air-to-air-heat-pump-1-speed-backup-lockout-temperature.xml'].include? hpxml_file
    args['hvac_control_heating_weekday_setpoint'] = '64, 64, 64, 64, 64, 64, 64, 70, 70, 70, 70, 70, 70, 70, 70, 70, 70, 70, 70, 70, 70, 70, 64, 64'
    args['hvac_control_heating_weekend_setpoint'] = '64, 64, 64, 64, 64, 64, 64, 70, 70, 70, 70, 70, 70, 70, 70, 70, 70, 70, 70, 70, 70, 70, 64, 64'
    args['heat_pump_backup_heating_lockout_temp'] = 35.0
  elsif ['base-hvac-air-to-air-heat-pump-2-speed.xml'].include? hpxml_file
    args['heating_system_type'] = 'none'
    args['cooling_system_type'] = 'none'
    args['heat_pump_type'] = HPXML::HVACTypeHeatPumpAirToAir
    args['heat_pump_heating_efficiency'] = 9.3
    args['heat_pump_cooling_compressor_type'] = HPXML::HVACCompressorTypeTwoStage
    args['heat_pump_heating_capacity_17_f'] = args['heat_pump_heating_capacity'] * 0.6
    args['heat_pump_cooling_efficiency'] = 18.0
    args['heat_pump_backup_type'] = HPXML::HeatPumpBackupTypeIntegrated
  elsif ['base-hvac-air-to-air-heat-pump-var-speed.xml'].include? hpxml_file
    args['heating_system_type'] = 'none'
    args['cooling_system_type'] = 'none'
    args['heat_pump_type'] = HPXML::HVACTypeHeatPumpAirToAir
    args['heat_pump_heating_efficiency'] = 10.0
    args['heat_pump_cooling_compressor_type'] = HPXML::HVACCompressorTypeVariableSpeed
    args['heat_pump_cooling_sensible_heat_fraction'] = 0.78
    args['heat_pump_heating_capacity_17_f'] = args['heat_pump_heating_capacity'] * 0.6
    args['heat_pump_cooling_efficiency'] = 22.0
    args['heat_pump_backup_type'] = HPXML::HeatPumpBackupTypeIntegrated
  elsif ['base-hvac-air-to-air-heat-pump-var-speed-backup-boiler.xml'].include? hpxml_file
    args['heat_pump_backup_type'] = HPXML::HeatPumpBackupTypeSeparate
    args['heat_pump_heating_capacity'] = 18000.0
    args['heat_pump_cooling_capacity'] = 18000.0
    args['heat_pump_heating_capacity_17_f'] = args['heat_pump_heating_capacity'] * 0.6
    args['heating_system_2_type'] = HPXML::HVACTypeBoiler
    args['heating_system_2_fuel'] = HPXML::FuelTypeNaturalGas
    args['heating_system_2_heating_efficiency'] = 0.8
    args['heating_system_2_heating_capacity'] = 60000.0
  elsif ['base-hvac-air-to-air-heat-pump-var-speed-backup-boiler-switchover-temperature.xml'].include? hpxml_file
    args['heat_pump_backup_heating_switchover_temp'] = 25
  elsif hpxml_file.include? 'autosize'
    args.delete('heating_system_heating_capacity')
    args.delete('heating_system_2_heating_capacity')
    args.delete('cooling_system_cooling_capacity')
    args.delete('heat_pump_heating_capacity')
    if hpxml_file.include? 'sizing-methodology-hers'
      args['heat_pump_sizing_methodology'] = HPXML::HeatPumpSizingHERS
    elsif hpxml_file.include? 'sizing-methodology-maxload'
      args['heat_pump_sizing_methodology'] = HPXML::HeatPumpSizingMaxLoad
    elsif hpxml_file.include? 'sizing-methodology-acca'
      args['heat_pump_sizing_methodology'] = HPXML::HeatPumpSizingACCA
    else
      args['heat_pump_sizing_methodology'] = HPXML::HeatPumpSizingHERS
    end
    args.delete('heat_pump_heating_capacity_17_f')
    args.delete('heat_pump_backup_heating_capacity')
    args.delete('heat_pump_cooling_capacity')
  elsif ['base-hvac-boiler-coal-only.xml',
         'base-hvac-furnace-coal-only.xml'].include? hpxml_file
    args['heating_system_fuel'] = HPXML::FuelTypeCoal
  elsif ['base-hvac-boiler-elec-only.xml'].include? hpxml_file
    args['heating_system_type'] = HPXML::HVACTypeBoiler
    args['heating_system_fuel'] = HPXML::FuelTypeElectricity
    args['heating_system_heating_efficiency'] = 0.98
    args['cooling_system_type'] = 'none'
  elsif ['base-hvac-boiler-gas-central-ac-1-speed.xml'].include? hpxml_file
    args['heating_system_type'] = HPXML::HVACTypeBoiler
  elsif ['base-hvac-boiler-gas-only.xml'].include? hpxml_file
    args['heating_system_type'] = HPXML::HVACTypeBoiler
    args['cooling_system_type'] = 'none'
  elsif ['base-hvac-boiler-oil-only.xml',
         'base-hvac-furnace-oil-only.xml'].include? hpxml_file
    args['heating_system_fuel'] = HPXML::FuelTypeOil
  elsif ['base-hvac-boiler-propane-only.xml',
         'base-hvac-furnace-propane-only.xml'].include? hpxml_file
    args['heating_system_fuel'] = HPXML::FuelTypePropane
  elsif ['base-hvac-boiler-wood-only.xml',
         'base-hvac-furnace-wood-only.xml'].include? hpxml_file
    args['heating_system_fuel'] = HPXML::FuelTypeWoodCord
  elsif ['base-hvac-central-ac-only-1-speed.xml'].include? hpxml_file
    args['heating_system_type'] = 'none'
  elsif ['base-hvac-central-ac-only-1-speed-seer2.xml'].include? hpxml_file
    args['cooling_system_cooling_efficiency_type'] = HPXML::UnitsSEER2
    args['cooling_system_cooling_efficiency'] = (args['cooling_system_cooling_efficiency'] * 0.95).round(1)
  elsif ['base-hvac-central-ac-only-2-speed.xml'].include? hpxml_file
    args['heating_system_type'] = 'none'
    args['cooling_system_cooling_efficiency'] = 18.0
    args['cooling_system_cooling_compressor_type'] = HPXML::HVACCompressorTypeTwoStage
  elsif ['base-hvac-central-ac-only-var-speed.xml'].include? hpxml_file
    args['heating_system_type'] = 'none'
    args['cooling_system_cooling_efficiency'] = 24.0
    args['cooling_system_cooling_compressor_type'] = HPXML::HVACCompressorTypeVariableSpeed
    args['cooling_system_cooling_sensible_heat_fraction'] = 0.78
  elsif ['base-hvac-central-ac-plus-air-to-air-heat-pump-heating.xml'].include? hpxml_file
    args['heat_pump_type'] = HPXML::HVACTypeHeatPumpAirToAir
    args['heat_pump_heating_efficiency'] = 7.7
    args['heat_pump_heating_capacity_17_f'] = args['heat_pump_heating_capacity'] * 0.6
    args['heat_pump_fraction_cool_load_served'] = 0
    args['heat_pump_backup_type'] = HPXML::HeatPumpBackupTypeIntegrated
    args['heat_pump_backup_fuel'] = HPXML::FuelTypeElectricity
  elsif ['base-hvac-dual-fuel-air-to-air-heat-pump-1-speed.xml'].include? hpxml_file
    args['heat_pump_heating_efficiency'] = 7.7
    args['heat_pump_backup_fuel'] = HPXML::FuelTypeNaturalGas
    args['heat_pump_backup_heating_efficiency'] = 0.95
    args['heat_pump_backup_heating_switchover_temp'] = 25
  elsif ['base-hvac-dual-fuel-air-to-air-heat-pump-1-speed-electric.xml'].include? hpxml_file
    args['heat_pump_backup_fuel'] = HPXML::FuelTypeElectricity
    args['heat_pump_backup_heating_efficiency'] = 1.0
  elsif ['base-hvac-dual-fuel-air-to-air-heat-pump-2-speed.xml',
         'base-hvac-dual-fuel-air-to-air-heat-pump-var-speed.xml'].include? hpxml_file
    args['heat_pump_backup_fuel'] = HPXML::FuelTypeNaturalGas
    args['heat_pump_backup_heating_efficiency'] = 0.95
    args['heat_pump_backup_heating_switchover_temp'] = 25
  elsif ['base-hvac-dual-fuel-mini-split-heat-pump-ducted.xml'].include? hpxml_file
    args['heat_pump_heating_capacity'] = 36000.0
    args['heat_pump_backup_fuel'] = HPXML::FuelTypeNaturalGas
    args['heat_pump_backup_heating_efficiency'] = 0.95
    args['heat_pump_backup_heating_switchover_temp'] = 25
  elsif ['base-hvac-ducts-leakage-cfm50.xml'].include? hpxml_file
    args['ducts_leakage_units'] = HPXML::UnitsCFM50
    args['ducts_supply_leakage_to_outside_value'] = 100
    args['ducts_return_leakage_to_outside_value'] = 125
  elsif ['base-hvac-ducts-leakage-percent.xml'].include? hpxml_file
    args['ducts_leakage_units'] = HPXML::UnitsPercent
    args['ducts_supply_leakage_to_outside_value'] = 0.1
    args['ducts_return_leakage_to_outside_value'] = 0.05
  elsif ['base-hvac-elec-resistance-only.xml'].include? hpxml_file
    args['heating_system_type'] = HPXML::HVACTypeElectricResistance
    args['heating_system_fuel'] = HPXML::FuelTypeElectricity
    args['heating_system_heating_efficiency'] = 1.0
    args['cooling_system_type'] = 'none'
  elsif ['base-hvac-evap-cooler-furnace-gas.xml'].include? hpxml_file
    args['cooling_system_type'] = HPXML::HVACTypeEvaporativeCooler
    args.delete('cooling_system_cooling_compressor_type')
    args.delete('cooling_system_cooling_sensible_heat_fraction')
  elsif ['base-hvac-evap-cooler-only.xml'].include? hpxml_file
    args['heating_system_type'] = 'none'
    args['cooling_system_type'] = HPXML::HVACTypeEvaporativeCooler
    args.delete('cooling_system_cooling_compressor_type')
    args.delete('cooling_system_cooling_sensible_heat_fraction')
  elsif ['base-hvac-evap-cooler-only-ducted.xml'].include? hpxml_file
    args['heating_system_type'] = 'none'
    args['cooling_system_type'] = HPXML::HVACTypeEvaporativeCooler
    args.delete('cooling_system_cooling_compressor_type')
    args.delete('cooling_system_cooling_sensible_heat_fraction')
    args['cooling_system_is_ducted'] = true
    args['ducts_return_leakage_to_outside_value'] = 0.0
  elsif ['base-hvac-fireplace-wood-only.xml'].include? hpxml_file
    args['heating_system_type'] = HPXML::HVACTypeFireplace
    args['heating_system_fuel'] = HPXML::FuelTypeWoodCord
  elsif ['base-hvac-fixed-heater-gas-only.xml'].include? hpxml_file
    args['heating_system_type'] = HPXML::HVACTypeFixedHeater
    args['heating_system_heating_efficiency'] = 1.0
    args['cooling_system_type'] = 'none'
  elsif ['base-hvac-floor-furnace-propane-only.xml'].include? hpxml_file
    args['heating_system_type'] = HPXML::HVACTypeFloorFurnace
    args['heating_system_fuel'] = HPXML::FuelTypePropane
  elsif ['base-hvac-furnace-elec-central-ac-1-speed.xml'].include? hpxml_file
    args['heating_system_fuel'] = HPXML::FuelTypeElectricity
    args['heating_system_heating_efficiency'] = 1.0
  elsif ['base-hvac-furnace-elec-only.xml'].include? hpxml_file
    args['heating_system_fuel'] = HPXML::FuelTypeElectricity
    args['heating_system_heating_efficiency'] = 0.98
    args['cooling_system_type'] = 'none'
  elsif ['base-hvac-furnace-gas-central-ac-2-speed.xml'].include? hpxml_file
    args['cooling_system_cooling_efficiency'] = 18.0
    args['cooling_system_cooling_compressor_type'] = HPXML::HVACCompressorTypeTwoStage
  elsif ['base-hvac-furnace-gas-central-ac-var-speed.xml'].include? hpxml_file
    args['cooling_system_cooling_efficiency'] = 24.0
    args['cooling_system_cooling_compressor_type'] = HPXML::HVACCompressorTypeVariableSpeed
    args['cooling_system_cooling_sensible_heat_fraction'] = 0.78
  elsif ['base-hvac-furnace-gas-only.xml'].include? hpxml_file
    args['cooling_system_type'] = 'none'
  elsif ['base-hvac-furnace-gas-room-ac.xml'].include? hpxml_file
    args['cooling_system_type'] = HPXML::HVACTypeRoomAirConditioner
    args['cooling_system_cooling_efficiency_type'] = HPXML::UnitsEER
    args['cooling_system_cooling_efficiency'] = 8.5
    args.delete('cooling_system_cooling_compressor_type')
    args['cooling_system_cooling_sensible_heat_fraction'] = 0.65
  elsif ['base-hvac-mini-split-air-conditioner-only-ducted.xml'].include? hpxml_file
    args['heating_system_type'] = 'none'
    args['cooling_system_type'] = HPXML::HVACTypeMiniSplitAirConditioner
    args['cooling_system_cooling_efficiency'] = 19.0
    args.delete('cooling_system_cooling_compressor_type')
    args['cooling_system_is_ducted'] = true
    args['ducts_supply_leakage_to_outside_value'] = 15.0
    args['ducts_return_leakage_to_outside_value'] = 5.0
    args['ducts_supply_insulation_r'] = 0.0
    args['ducts_supply_surface_area'] = 30.0
    args['ducts_return_surface_area'] = 10.0
  elsif ['base-hvac-mini-split-air-conditioner-only-ductless.xml'].include? hpxml_file
    args['cooling_system_is_ducted'] = false
  elsif ['base-hvac-ground-to-air-heat-pump.xml'].include? hpxml_file
    args['heating_system_type'] = 'none'
    args['cooling_system_type'] = 'none'
    args['heat_pump_type'] = HPXML::HVACTypeHeatPumpGroundToAir
    args['heat_pump_heating_efficiency_type'] = HPXML::UnitsCOP
    args['heat_pump_heating_efficiency'] = 3.6
    args['heat_pump_cooling_efficiency_type'] = HPXML::UnitsEER
    args['heat_pump_cooling_efficiency'] = 16.6
    args.delete('heat_pump_cooling_compressor_type')
    args['heat_pump_backup_type'] = HPXML::HeatPumpBackupTypeIntegrated
  elsif ['base-hvac-ground-to-air-heat-pump-cooling-only.xml'].include? hpxml_file
    args['heat_pump_heating_capacity'] = 0.0
    args['heat_pump_fraction_heat_load_served'] = 0
    args['heat_pump_backup_type'] = 'none'
  elsif ['base-hvac-ground-to-air-heat-pump-heating-only.xml'].include? hpxml_file
    args['heat_pump_cooling_capacity'] = 0.0
    args['heat_pump_fraction_cool_load_served'] = 0
  elsif ['base-hvac-seasons.xml'].include? hpxml_file
    args['hvac_control_heating_season_period'] = 'Nov 1 - May 1'
    args['hvac_control_cooling_season_period'] = 'Jun 1 - Oct 1'
  elsif ['base-hvac-install-quality-air-to-air-heat-pump-1-speed.xml',
         'base-hvac-install-quality-air-to-air-heat-pump-2-speed.xml',
         'base-hvac-install-quality-air-to-air-heat-pump-var-speed.xml',
         'base-hvac-install-quality-ground-to-air-heat-pump.xml',
         'base-hvac-install-quality-mini-split-heat-pump-ducted.xml'].include? hpxml_file
    args['heat_pump_airflow_defect_ratio'] = -0.25
    args['heat_pump_charge_defect_ratio'] = -0.25
  elsif ['base-hvac-install-quality-furnace-gas-central-ac-1-speed.xml',
         'base-hvac-install-quality-furnace-gas-central-ac-2-speed.xml',
         'base-hvac-install-quality-furnace-gas-central-ac-var-speed.xml'].include? hpxml_file
    args['heating_system_airflow_defect_ratio'] = -0.25
    args['cooling_system_airflow_defect_ratio'] = -0.25
    args['cooling_system_charge_defect_ratio'] = -0.25
  elsif ['base-hvac-install-quality-furnace-gas-only.xml'].include? hpxml_file
    args['heating_system_airflow_defect_ratio'] = -0.25
  elsif ['base-hvac-install-quality-mini-split-air-conditioner-only-ducted.xml'].include? hpxml_file
    args['cooling_system_airflow_defect_ratio'] = -0.25
    args['cooling_system_charge_defect_ratio'] = -0.25
  elsif ['base-hvac-mini-split-heat-pump-ducted.xml'].include? hpxml_file
    args['heating_system_type'] = 'none'
    args['cooling_system_type'] = 'none'
    args['heat_pump_type'] = HPXML::HVACTypeHeatPumpMiniSplit
    args['heat_pump_heating_capacity_17_f'] = args['heat_pump_heating_capacity'] * 0.6
    args['heat_pump_heating_efficiency'] = 10.0
    args['heat_pump_cooling_efficiency'] = 19.0
    args.delete('heat_pump_cooling_compressor_type')
    args['heat_pump_backup_type'] = HPXML::HeatPumpBackupTypeIntegrated
    args['heat_pump_is_ducted'] = true
    args['ducts_supply_leakage_to_outside_value'] = 15.0
    args['ducts_return_leakage_to_outside_value'] = 5.0
    args['ducts_supply_insulation_r'] = 0.0
    args['ducts_supply_surface_area'] = 30.0
    args['ducts_return_surface_area'] = 10.0
  elsif ['base-hvac-mini-split-heat-pump-ducted-cooling-only.xml'].include? hpxml_file
    args['heat_pump_heating_capacity'] = 0
    args['heat_pump_heating_capacity_17_f'] = 0
    args['heat_pump_fraction_heat_load_served'] = 0
    args['heat_pump_backup_type'] = 'none'
  elsif ['base-hvac-mini-split-heat-pump-ducted-heating-only.xml'].include? hpxml_file
    args['heat_pump_cooling_capacity'] = 0
    args['heat_pump_fraction_cool_load_served'] = 0
    args['heat_pump_backup_fuel'] = HPXML::FuelTypeElectricity
  elsif ['base-hvac-mini-split-heat-pump-ductless.xml'].include? hpxml_file
    args['heat_pump_backup_type'] = 'none'
    args['heat_pump_is_ducted'] = false
  elsif ['base-hvac-mini-split-heat-pump-ductless-backup-stove.xml'].include? hpxml_file
    args['heat_pump_backup_type'] = HPXML::HeatPumpBackupTypeSeparate
    args['heat_pump_heating_capacity'] = 18000.0
    args['heat_pump_cooling_capacity'] = 18000.0
    args['heat_pump_heating_capacity_17_f'] = args['heat_pump_heating_capacity'] * 0.6
    args['heating_system_2_type'] = HPXML::HVACTypeStove
    args['heating_system_2_fuel'] = HPXML::FuelTypeOil
    args['heating_system_2_heating_efficiency'] = 0.6
    args['heating_system_2_heating_capacity'] = 60000.0
  elsif ['base-hvac-none.xml'].include? hpxml_file
    args['heating_system_type'] = 'none'
    args['cooling_system_type'] = 'none'
  elsif ['base-hvac-portable-heater-gas-only.xml'].include? hpxml_file
    args['heating_system_type'] = HPXML::HVACTypePortableHeater
    args['heating_system_heating_efficiency'] = 1.0
    args['cooling_system_type'] = 'none'
  elsif ['base-hvac-setpoints-daily-schedules.xml'].include? hpxml_file
    args['hvac_control_heating_weekday_setpoint'] = '64, 64, 64, 64, 64, 64, 64, 70, 70, 66, 66, 66, 66, 66, 66, 66, 66, 68, 68, 68, 68, 68, 64, 64'
    args['hvac_control_heating_weekend_setpoint'] = '68, 68, 68, 70, 70, 70, 70, 70, 70, 70, 70, 70, 70, 70, 70, 70, 70, 70, 70, 70, 70, 70, 70, 70'
    args['hvac_control_cooling_weekday_setpoint'] = '80, 80, 80, 80, 80, 80, 80, 75, 75, 80, 80, 80, 80, 80, 80, 80, 80, 78, 78, 78, 78, 78, 80, 80'
    args['hvac_control_cooling_weekend_setpoint'] = '78, 78, 78, 78, 78, 78, 78, 78, 78, 78, 78, 78, 78, 78, 78, 78, 78, 78, 78, 78, 78, 78, 78, 78'
  elsif ['base-hvac-room-ac-only.xml'].include? hpxml_file
    args['heating_system_type'] = 'none'
    args['cooling_system_type'] = HPXML::HVACTypeRoomAirConditioner
    args['cooling_system_cooling_efficiency_type'] = HPXML::UnitsEER
    args['cooling_system_cooling_efficiency'] = 8.5
    args.delete('cooling_system_cooling_compressor_type')
    args['cooling_system_cooling_sensible_heat_fraction'] = 0.65
  elsif ['base-hvac-room-ac-only-ceer.xml'].include? hpxml_file
    args['cooling_system_cooling_efficiency_type'] = HPXML::UnitsCEER
    args['cooling_system_cooling_efficiency'] = 8.4
  elsif ['base-hvac-room-ac-only-33percent.xml'].include? hpxml_file
    args['cooling_system_fraction_cool_load_served'] = 0.33
    args['cooling_system_cooling_capacity'] = 8000.0
  elsif ['base-hvac-setpoints.xml'].include? hpxml_file
    args['hvac_control_heating_weekday_setpoint'] = 60
    args['hvac_control_heating_weekend_setpoint'] = 60
    args['hvac_control_cooling_weekday_setpoint'] = 80
    args['hvac_control_cooling_weekend_setpoint'] = 80
  elsif ['base-hvac-stove-oil-only.xml'].include? hpxml_file
    args['heating_system_type'] = HPXML::HVACTypeStove
    args['heating_system_fuel'] = HPXML::FuelTypeOil
    args['heating_system_heating_efficiency'] = 0.8
    args['cooling_system_type'] = 'none'
  elsif ['base-hvac-stove-wood-pellets-only.xml'].include? hpxml_file
    args['heating_system_fuel'] = HPXML::FuelTypeWoodPellets
  elsif ['base-hvac-undersized.xml'].include? hpxml_file
    args['heating_system_heating_capacity'] = 3600.0
    args['cooling_system_cooling_capacity'] = 2400.0
    args['ducts_supply_leakage_to_outside_value'] = 7.5
    args['ducts_return_leakage_to_outside_value'] = 2.5
  elsif ['base-hvac-wall-furnace-elec-only.xml'].include? hpxml_file
    args['heating_system_type'] = HPXML::HVACTypeWallFurnace
    args['heating_system_fuel'] = HPXML::FuelTypeElectricity
    args['heating_system_heating_efficiency'] = 0.98
    args['cooling_system_type'] = 'none'
  elsif ['base-hvac-pthp.xml'].include? hpxml_file
    args['heat_pump_type'] = HPXML::HVACTypeHeatPumpPTHP
    args['heat_pump_cooling_efficiency'] = 11.4
    args['heat_pump_cooling_sensible_heat_fraction'] = 0.65
  elsif ['base-hvac-ptac.xml'].include? hpxml_file
    args['heating_system_type'] = 'none'
    args['cooling_system_type'] = HPXML::HVACTypePTAC
    args['cooling_system_cooling_efficiency_type'] = HPXML::UnitsEER
    args['cooling_system_cooling_efficiency'] = 10.7
    args['cooling_system_cooling_sensible_heat_fraction'] = 0.65
  elsif ['base-hvac-ptac-with-heating.xml'].include? hpxml_file
    args['heating_system_type'] = HPXML::HVACTypePTACHeating
    args['heating_system_heating_efficiency'] = 1.0
  end

  # Lighting
  if ['base-lighting-none.xml'].include? hpxml_file
    args['lighting_present'] = false
  elsif ['base-lighting-ceiling-fans.xml'].include? hpxml_file
    args['ceiling_fan_present'] = true
    args['ceiling_fan_efficiency'] = 100.0
    args['ceiling_fan_quantity'] = 4
    args['ceiling_fan_cooling_setpoint_temp_offset'] = 0.5
  elsif ['base-lighting-holiday.xml'].include? hpxml_file
    args['holiday_lighting_present'] = true
    args['holiday_lighting_daily_kwh'] = 1.1
    args['holiday_lighting_period'] = 'Nov 24 - Jan 6'
  end

  # Location
  if ['base-location-AMY-2012.xml'].include? hpxml_file
    args['weather_station_epw_filepath'] = 'US_CO_Boulder_AMY_2012.epw'
  elsif ['base-location-baltimore-md.xml'].include? hpxml_file
    args['site_iecc_zone'] = '4A'
    args['site_state_code'] = 'MD'
    args['weather_station_epw_filepath'] = 'USA_MD_Baltimore-Washington.Intl.AP.724060_TMY3.epw'
    args['heating_system_heating_capacity'] = 24000.0
  elsif ['base-location-dallas-tx.xml'].include? hpxml_file
    args['site_iecc_zone'] = '3A'
    args['site_state_code'] = 'TX'
    args['weather_station_epw_filepath'] = 'USA_TX_Dallas-Fort.Worth.Intl.AP.722590_TMY3.epw'
    args['heating_system_heating_capacity'] = 24000.0
  elsif ['base-location-duluth-mn.xml'].include? hpxml_file
    args['site_iecc_zone'] = '7'
    args['site_state_code'] = 'MN'
    args['weather_station_epw_filepath'] = 'USA_MN_Duluth.Intl.AP.727450_TMY3.epw'
  elsif ['base-location-helena-mt.xml'].include? hpxml_file
    args['site_iecc_zone'] = '6B'
    args['site_state_code'] = 'MT'
    args['weather_station_epw_filepath'] = 'USA_MT_Helena.Rgnl.AP.727720_TMY3.epw'
    args['heating_system_heating_capacity'] = 48000.0
  elsif ['base-location-honolulu-hi.xml'].include? hpxml_file
    args['site_iecc_zone'] = '1A'
    args['site_state_code'] = 'HI'
    args['weather_station_epw_filepath'] = 'USA_HI_Honolulu.Intl.AP.911820_TMY3.epw'
    args['heating_system_heating_capacity'] = 12000.0
  elsif ['base-location-miami-fl.xml',
         'base-appliances-oil-location-miami-fl.xml'].include? hpxml_file
    args['site_iecc_zone'] = '1A'
    args['site_state_code'] = 'FL'
    args['weather_station_epw_filepath'] = 'USA_FL_Miami.Intl.AP.722020_TMY3.epw'
    args['heating_system_heating_capacity'] = 12000.0
  elsif ['base-hvac-autosize-air-to-air-heat-pump-1-speed-sizing-methodology-maxload-miami-fl.xml'].include? hpxml_file
    args['site_iecc_zone'] = '1A'
    args['site_state_code'] = 'FL'
    args['weather_station_epw_filepath'] = 'USA_FL_Miami.Intl.AP.722020_TMY3.epw'
  elsif ['base-location-phoenix-az.xml'].include? hpxml_file
    args['site_iecc_zone'] = '2B'
    args['site_state_code'] = 'AZ'
    args['weather_station_epw_filepath'] = 'USA_AZ_Phoenix-Sky.Harbor.Intl.AP.722780_TMY3.epw'
    args['heating_system_heating_capacity'] = 24000.0
  elsif ['base-location-portland-or.xml',
         'base-appliances-propane-location-portland-or.xml'].include? hpxml_file
    args['site_iecc_zone'] = '4C'
    args['site_state_code'] = 'OR'
    args['weather_station_epw_filepath'] = 'USA_OR_Portland.Intl.AP.726980_TMY3.epw'
    args['heating_system_heating_capacity'] = 24000.0
  elsif ['base-location-capetown-zaf.xml'].include? hpxml_file
    args.delete('site_iecc_zone')
    args.delete('site_state_code')
    args['weather_station_epw_filepath'] = 'ZAF_Cape.Town.688160_IWEC.epw'
    args['heating_system_heating_capacity'] = 24000.0
  elsif ['base-misc-defaults.xml'].include? hpxml_file
    args.delete('site_iecc_zone')
    args.delete('site_state_code')
  elsif ['base-misc-ground-conductivity.xml'].include? hpxml_file
    args['site_ground_conductivity'] = 0.8
  end

  # Mechanical Ventilation
  if ['base-mechvent-balanced.xml'].include? hpxml_file
    args['mech_vent_fan_type'] = HPXML::MechVentTypeBalanced
    args['mech_vent_fan_power'] = 60
  elsif ['base-mechvent-bath-kitchen-fans.xml'].include? hpxml_file
    args['kitchen_fans_quantity'] = 1
    args['kitchen_fans_flow_rate'] = 100.0
    args['kitchen_fans_hours_in_operation'] = 1.5
    args['kitchen_fans_power'] = 30.0
    args['kitchen_fans_start_hour'] = 18
    args['bathroom_fans_quantity'] = 2
    args['bathroom_fans_flow_rate'] = 50.0
    args['bathroom_fans_hours_in_operation'] = 1.5
    args['bathroom_fans_power'] = 15.0
    args['bathroom_fans_start_hour'] = 7
  elsif ['base-mechvent-cfis.xml',
         'base-mechvent-cfis-dse.xml'].include? hpxml_file
    args['mech_vent_fan_type'] = HPXML::MechVentTypeCFIS
    args['mech_vent_flow_rate'] = 330
    args['mech_vent_hours_in_operation'] = 8
    args['mech_vent_fan_power'] = 300
  elsif ['base-mechvent-cfis-evap-cooler-only-ducted.xml'].include? hpxml_file
    args['mech_vent_fan_type'] = HPXML::MechVentTypeCFIS
    args['mech_vent_flow_rate'] = 330
    args['mech_vent_hours_in_operation'] = 8
    args['mech_vent_fan_power'] = 300
  elsif ['base-mechvent-erv.xml'].include? hpxml_file
    args['mech_vent_fan_type'] = HPXML::MechVentTypeERV
    args['mech_vent_fan_power'] = 60
  elsif ['base-mechvent-erv-atre-asre.xml'].include? hpxml_file
    args['mech_vent_fan_type'] = HPXML::MechVentTypeERV
    args['mech_vent_recovery_efficiency_type'] = 'Adjusted'
    args['mech_vent_total_recovery_efficiency'] = 0.526
    args['mech_vent_sensible_recovery_efficiency'] = 0.79
    args['mech_vent_fan_power'] = 60
  elsif ['base-mechvent-exhaust.xml'].include? hpxml_file
    args['mech_vent_fan_type'] = HPXML::MechVentTypeExhaust
  elsif ['base-mechvent-exhaust-rated-flow-rate.xml'].include? hpxml_file
    args['mech_vent_fan_type'] = HPXML::MechVentTypeExhaust
  elsif ['base-mechvent-hrv.xml'].include? hpxml_file
    args['mech_vent_fan_type'] = HPXML::MechVentTypeHRV
    args['mech_vent_fan_power'] = 60
  elsif ['base-mechvent-hrv-asre.xml'].include? hpxml_file
    args['mech_vent_fan_type'] = HPXML::MechVentTypeHRV
    args['mech_vent_recovery_efficiency_type'] = 'Adjusted'
    args['mech_vent_sensible_recovery_efficiency'] = 0.79
    args['mech_vent_fan_power'] = 60
  elsif ['base-mechvent-supply.xml'].include? hpxml_file
    args['mech_vent_fan_type'] = HPXML::MechVentTypeSupply
  elsif ['base-mechvent-whole-house-fan.xml'].include? hpxml_file
    args['whole_house_fan_present'] = true
    args['whole_house_fan_flow_rate'] = 4500.0
    args['whole_house_fan_power'] = 300.0
  end

  # Misc
  if not orig_parent.nil?
    args['additional_properties'] = "ParentHPXMLFile=#{File.basename(orig_parent)}"
  end
  if ['base-misc-additional-properties.xml'].include? hpxml_file
    args['additional_properties'] += '|LowIncome=false|Remodeled|Description=2-story home in Denver|comma=,|special=<|special2=>|special3=/|special4=\\'
  elsif ['base-misc-bills.xml'].include? hpxml_file
    args['utility_bill_scenario_names'] = 'Bills'
    args['utility_bill_electricity_fixed_charges'] = '12'
    args['utility_bill_electricity_marginal_rates'] = '0.12'
    args['utility_bill_natural_gas_fixed_charges'] = '12'
    args['utility_bill_natural_gas_marginal_rates'] = '1.10'
  elsif ['base-misc-bills-none.xml'].include? hpxml_file
    args.delete('utility_bill_scenario_names')
  elsif ['base-misc-bills-pv.xml'].include? hpxml_file
    args['pv_system_max_power_output'] = 10000 # Ensure there is excess annual PV production
    args['utility_bill_scenario_names'] = 'Net Metering w/ Wholesale Excess Rate, Net Metering w/ Retail Excess Rate, Feed-In Tariff'
    args['utility_bill_electricity_fixed_charges'] = '10, 10, 10'
    args['utility_bill_electricity_marginal_rates'] = '0.12, 0.12, 0.12'
    args['utility_bill_natural_gas_fixed_charges'] = '11, 11, 11'
    args['utility_bill_natural_gas_marginal_rates'] = '1.10, 1.10, 1.10'
    args['utility_bill_pv_compensation_types'] = "#{HPXML::PVCompensationTypeNetMetering}, #{HPXML::PVCompensationTypeNetMetering}, #{HPXML::PVCompensationTypeFeedInTariff}"
    args['utility_bill_pv_net_metering_annual_excess_sellback_rate_types'] = "#{HPXML::PVAnnualExcessSellbackRateTypeUserSpecified}, #{HPXML::PVAnnualExcessSellbackRateTypeRetailElectricityCost}, NA"
    args['utility_bill_pv_net_metering_annual_excess_sellback_rates'] = '0.035, NA, NA'
    args['utility_bill_pv_feed_in_tariff_rates'] = 'NA, NA, 0.13'
    args['utility_bill_pv_monthly_grid_connection_fee_units'] = "#{HPXML::UnitsDollarsPerkW}, #{HPXML::UnitsDollarsPerkW}, #{HPXML::UnitsDollars}"
    args['utility_bill_pv_monthly_grid_connection_fees'] = '2.5, 2.5, 7.5'
  elsif ['base-misc-bills-pv-detailed-only.xml'].include? hpxml_file
    args['utility_bill_scenario_names'] = 'Tiered, TOU, Tiered and TOU, Real-Time Pricing'
    args['utility_bill_electricity_filepaths'] = '../../ReportUtilityBills/resources/detailed_rates/Sample Tiered Rate.json, ../../ReportUtilityBills/resources/detailed_rates/Sample Time-of-Use Rate.json, ../../ReportUtilityBills/resources/detailed_rates/Sample Tiered Time-of-Use Rate.json, ../../ReportUtilityBills/resources/detailed_rates/Sample Real-Time Pricing Rate.json'
  elsif ['base-misc-bills-pv-mixed.xml'].include? hpxml_file
    args['utility_bill_scenario_names'] = 'Simple, Detailed'
    args['utility_bill_electricity_filepaths'] = 'NA, ../../ReportUtilityBills/resources/detailed_rates/Sample Tiered Rate.json'
  elsif ['base-misc-defaults.xml'].include? hpxml_file
    args.delete('simulation_control_timestep')
    args.delete('site_type')
    args.delete('geometry_unit_num_bathrooms')
    args.delete('geometry_unit_num_occupants')
    args.delete('foundation_wall_insulation_distance_to_top')
    args.delete('foundation_wall_insulation_distance_to_bottom')
    args.delete('foundation_wall_thickness')
    args.delete('slab_thickness')
    args.delete('slab_carpet_fraction')
    args.delete('roof_material_type')
    args['roof_color'] = HPXML::ColorLight
    args.delete('roof_material_type')
    args.delete('wall_siding_type')
    args.delete('window_fraction_operable')
    args.delete('window_interior_shading_winter')
    args.delete('window_interior_shading_summer')
    args.delete('cooling_system_cooling_compressor_type')
    args.delete('cooling_system_cooling_sensible_heat_fraction')
    args['mech_vent_fan_type'] = HPXML::MechVentTypeExhaust
    args.delete('mech_vent_hours_in_operation')
    args.delete('mech_vent_fan_power')
    args.delete('ducts_supply_location')
    args.delete('ducts_return_location')
    args.delete('ducts_supply_surface_area')
    args.delete('ducts_return_surface_area')
    args['ducts_number_of_return_registers'] = 2
    args.delete('kitchen_fans_quantity')
    args.delete('bathroom_fans_quantity')
    args.delete('water_heater_location')
    args.delete('water_heater_tank_volume')
    args.delete('water_heater_setpoint_temperature')
    args.delete('hot_water_distribution_standard_piping_length')
    args.delete('hot_water_distribution_pipe_r')
    args['solar_thermal_system_type'] = HPXML::SolarThermalSystemType
    args['solar_thermal_collector_type'] = HPXML::SolarThermalTypeSingleGlazing
    args['solar_thermal_collector_rated_optical_efficiency'] = 0.77
    args['solar_thermal_collector_rated_thermal_losses'] = 0.793
    args['pv_system_present'] = true
    args.delete('pv_system_module_type')
    args.delete('pv_system_inverter_efficiency')
    args.delete('pv_system_system_losses_fraction')
    args['battery_present'] = true
    args.delete('battery_location')
    args.delete('clothes_washer_location')
    args.delete('clothes_washer_efficiency')
    args.delete('clothes_washer_rated_annual_kwh')
    args.delete('clothes_washer_label_electric_rate')
    args.delete('clothes_washer_label_gas_rate')
    args.delete('clothes_washer_label_annual_gas_cost')
    args.delete('clothes_washer_label_usage')
    args.delete('clothes_washer_capacity')
    args.delete('clothes_dryer_location')
    args.delete('clothes_dryer_efficiency')
    args.delete('clothes_dryer_vented_flow_rate')
    args.delete('dishwasher_location')
    args.delete('dishwasher_efficiency')
    args.delete('dishwasher_label_electric_rate')
    args.delete('dishwasher_label_gas_rate')
    args.delete('dishwasher_label_annual_gas_cost')
    args.delete('dishwasher_label_usage')
    args.delete('dishwasher_place_setting_capacity')
    args.delete('refrigerator_location')
    args.delete('refrigerator_rated_annual_kwh')
    args.delete('cooking_range_oven_location')
    args.delete('cooking_range_oven_is_induction')
    args.delete('cooking_range_oven_is_convection')
    args['ceiling_fan_present'] = true
    args.delete('misc_plug_loads_television_annual_kwh')
    args.delete('misc_plug_loads_other_annual_kwh')
    args.delete('misc_plug_loads_other_frac_sensible')
    args.delete('misc_plug_loads_other_frac_latent')
    args.delete('mech_vent_flow_rate')
    args.delete('kitchen_fans_flow_rate')
    args.delete('bathroom_fans_flow_rate')
    args['whole_house_fan_present'] = true
    args.delete('whole_house_fan_flow_rate')
    args.delete('whole_house_fan_power')
    args.delete('hvac_control_heating_weekday_setpoint')
    args.delete('hvac_control_heating_weekend_setpoint')
    args.delete('hvac_control_cooling_weekday_setpoint')
    args.delete('hvac_control_cooling_weekend_setpoint')
  elsif ['base-misc-emissions.xml'].include? hpxml_file
    args['emissions_scenario_names'] = 'Cambium Hourly MidCase LRMER RMPA, Cambium Hourly LowRECosts LRMER RMPA, Cambium Annual MidCase AER National, eGRID RMPA, eGRID RMPA'
    args['emissions_types'] = 'CO2e, CO2e, CO2e, SO2, NOx'
    args['emissions_electricity_units'] = 'kg/MWh, kg/MWh, kg/MWh, lb/MWh, lb/MWh'
    args['emissions_electricity_values_or_filepaths'] = '../../HPXMLtoOpenStudio/resources/data/cambium/LRMER_MidCase.csv, ../../HPXMLtoOpenStudio/resources/data/cambium/LRMER_LowRECosts.csv, 392.6, 0.384, 0.67'
    args['emissions_electricity_number_of_header_rows'] = '1, 1, , , '
    args['emissions_electricity_column_numbers'] = '17, 17, , , '
  elsif ['base-misc-loads-large-uncommon.xml'].include? hpxml_file
    args.delete('extra_refrigerator_location')
    args['extra_refrigerator_present'] = true
    args['extra_refrigerator_rated_annual_kwh'] = 700.0
    args['freezer_present'] = true
    args['freezer_location'] = HPXML::LocationLivingSpace
    args['freezer_rated_annual_kwh'] = 300.0
    args['misc_plug_loads_well_pump_present'] = true
    args['misc_plug_loads_well_pump_annual_kwh'] = 475.0
    args['misc_plug_loads_vehicle_present'] = true
    args['misc_plug_loads_vehicle_annual_kwh'] = 1500.0
    args['misc_fuel_loads_grill_present'] = true
    args['misc_fuel_loads_grill_fuel_type'] = HPXML::FuelTypePropane
    args['misc_fuel_loads_grill_annual_therm'] = 25.0
    args['misc_fuel_loads_lighting_present'] = true
    args['misc_fuel_loads_lighting_annual_therm'] = 28.0
    args['misc_fuel_loads_fireplace_present'] = true
    args['misc_fuel_loads_fireplace_fuel_type'] = HPXML::FuelTypeWoodCord
    args['misc_fuel_loads_fireplace_annual_therm'] = 55.0
    args['misc_fuel_loads_fireplace_frac_sensible'] = 0.5
    args['misc_fuel_loads_fireplace_frac_latent'] = 0.1
    args['pool_present'] = true
    args['pool_heater_type'] = HPXML::HeaterTypeGas
    args['pool_pump_annual_kwh'] = 2700.0
    args['pool_heater_annual_therm'] = 500.0
    args['hot_tub_present'] = true
    args['hot_tub_pump_annual_kwh'] = 1000.0
    args['hot_tub_heater_annual_kwh'] = 1300.0
  elsif ['base-misc-loads-large-uncommon2.xml'].include? hpxml_file
    args['pool_heater_type'] = HPXML::TypeNone
    args['hot_tub_heater_type'] = HPXML::HeaterTypeHeatPump
    args['hot_tub_heater_annual_kwh'] = 260.0
    args['misc_fuel_loads_grill_fuel_type'] = HPXML::FuelTypeOil
    args['misc_fuel_loads_fireplace_fuel_type'] = HPXML::FuelTypeWoodPellets
  elsif ['base-misc-neighbor-shading.xml'].include? hpxml_file
    args['neighbor_back_distance'] = 10
    args['neighbor_front_distance'] = 15
    args['neighbor_front_height'] = 12
  elsif ['base-misc-shielding-of-home.xml'].include? hpxml_file
    args['site_shielding_of_home'] = HPXML::ShieldingWellShielded
  elsif ['base-misc-usage-multiplier.xml'].include? hpxml_file
    args['water_fixtures_usage_multiplier'] = 0.9
    args['lighting_interior_usage_multiplier'] = 0.9
    args['lighting_exterior_usage_multiplier'] = 0.9
    args['lighting_garage_usage_multiplier'] = 0.9
    args['clothes_washer_usage_multiplier'] = 0.9
    args['clothes_dryer_usage_multiplier'] = 0.9
    args['dishwasher_usage_multiplier'] = 0.9
    args['refrigerator_usage_multiplier'] = 0.9
    args['freezer_present'] = true
    args['freezer_location'] = HPXML::LocationLivingSpace
    args['freezer_rated_annual_kwh'] = 300.0
    args['freezer_usage_multiplier'] = 0.9
    args['cooking_range_oven_usage_multiplier'] = 0.9
    args['misc_plug_loads_television_usage_multiplier'] = 0.9
    args['misc_plug_loads_other_usage_multiplier'] = 0.9
    args['pool_present'] = true
    args['pool_pump_annual_kwh'] = 2700.0
    args['pool_pump_usage_multiplier'] = 0.9
    args['pool_heater_type'] = HPXML::HeaterTypeGas
    args['pool_heater_annual_therm'] = 500.0
    args['pool_heater_usage_multiplier'] = 0.9
    args['hot_tub_present'] = true
    args['hot_tub_pump_annual_kwh'] = 1000.0
    args['hot_tub_pump_usage_multiplier'] = 0.9
    args['hot_tub_heater_annual_kwh'] = 1300.0
    args['hot_tub_heater_usage_multiplier'] = 0.9
    args['misc_fuel_loads_grill_present'] = true
    args['misc_fuel_loads_grill_fuel_type'] = HPXML::FuelTypePropane
    args['misc_fuel_loads_grill_annual_therm'] = 25.0
    args['misc_fuel_loads_grill_usage_multiplier'] = 0.9
    args['misc_fuel_loads_lighting_present'] = true
    args['misc_fuel_loads_lighting_annual_therm'] = 28.0
    args['misc_fuel_loads_lighting_usage_multiplier'] = 0.9
    args['misc_fuel_loads_fireplace_present'] = true
    args['misc_fuel_loads_fireplace_fuel_type'] = HPXML::FuelTypeWoodCord
    args['misc_fuel_loads_fireplace_annual_therm'] = 55.0
    args['misc_fuel_loads_fireplace_frac_sensible'] = 0.5
    args['misc_fuel_loads_fireplace_frac_latent'] = 0.1
    args['misc_fuel_loads_fireplace_usage_multiplier'] = 0.9
  elsif ['base-misc-loads-none.xml'].include? hpxml_file
    args['misc_plug_loads_television_present'] = false
    args['misc_plug_loads_other_annual_kwh'] = 0.0
    args.delete('misc_plug_loads_other_frac_sensible')
    args.delete('misc_plug_loads_other_frac_latent')
  end

  # PV
  if ['base-pv.xml',
      'base-pv-battery.xml',
      'base-pv-battery-garage.xml'].include? hpxml_file
    args['pv_system_present'] = true
    args['pv_system_module_type'] = HPXML::PVModuleTypeStandard
    args['pv_system_location'] = HPXML::LocationRoof
    args['pv_system_tracking'] = HPXML::PVTrackingTypeFixed
    args['pv_system_inverter_efficiency'] = 0.96
    args['pv_system_system_losses_fraction'] = 0.14
    args['pv_system_2_present'] = true
    args['pv_system_2_module_type'] = HPXML::PVModuleTypePremium
    args['pv_system_2_location'] = HPXML::LocationRoof
    args['pv_system_2_tracking'] = HPXML::PVTrackingTypeFixed
    args['pv_system_2_array_azimuth'] = 90
    args['pv_system_2_max_power_output'] = 1500
  end

  # Battery
  if ['base-battery.xml',
      'base-pv-battery.xml',
      'base-pv-battery-garage.xml'].include? hpxml_file
    args['battery_present'] = true
    if hpxml_file == 'base-pv-battery-garage.xml'
      args['battery_location'] = HPXML::LocationGarage
    else
      args['battery_location'] = HPXML::LocationOutside
    end
    args['battery_power'] = 15000
    args['battery_capacity'] = 20
    args['battery_usable_capacity'] = 18
  end

  # Simulation Control
  if ['base-simcontrol-calendar-year-custom.xml'].include? hpxml_file
    args['simulation_control_run_period_calendar_year'] = 2010
  elsif ['base-simcontrol-daylight-saving-custom.xml'].include? hpxml_file
    args['simulation_control_daylight_saving_enabled'] = true
    args['simulation_control_daylight_saving_period'] = 'Mar 10 - Nov 6'
  elsif ['base-simcontrol-daylight-saving-disabled.xml'].include? hpxml_file
    args['simulation_control_daylight_saving_enabled'] = false
  elsif ['base-simcontrol-runperiod-1-month.xml'].include? hpxml_file
    args['simulation_control_run_period'] = 'Feb 1 - Feb 28'
  elsif ['base-simcontrol-temperature-capacitance-multiplier.xml'].include? hpxml_file
    args['simulation_control_temperature_capacitance_multiplier'] = 7.0
  elsif ['base-simcontrol-timestep-10-mins.xml'].include? hpxml_file
    args['simulation_control_timestep'] = 10
  elsif ['base-simcontrol-timestep-10-mins-occupancy-stochastic-10-mins.xml'].include? hpxml_file
    args['schedules_filepaths'] = '../../HPXMLtoOpenStudio/resources/schedule_files/occupancy-stochastic-10-mins.csv'
  elsif ['base-simcontrol-timestep-10-mins-occupancy-stochastic-60-mins.xml'].include? hpxml_file
    args['schedules_filepaths'] = '../../HPXMLtoOpenStudio/resources/schedule_files/occupancy-stochastic.csv'
  elsif ['base-simcontrol-timestep-30-mins.xml'].include? hpxml_file
    args['simulation_control_timestep'] = 30
  end

  # Occupancy Schedules
  if ['base-schedules-detailed-occupancy-smooth.xml'].include? hpxml_file
    sch_args['hpxml_path'] = args['hpxml_path']
    sch_args['schedules_type'] = 'smooth'
    sch_args['output_csv_path'] = '../../HPXMLtoOpenStudio/resources/schedule_files/occupancy-smooth.csv'
    sch_args['hpxml_output_path'] = sch_args['hpxml_path']
  elsif ['base-schedules-detailed-occupancy-stochastic.xml'].include? hpxml_file
    sch_args['hpxml_path'] = args['hpxml_path']
    sch_args['schedules_type'] = 'stochastic'
    sch_args['output_csv_path'] = '../../HPXMLtoOpenStudio/resources/schedule_files/occupancy-stochastic.csv'
    sch_args['hpxml_output_path'] = sch_args['hpxml_path']
  elsif ['base-schedules-detailed-occupancy-stochastic-vacancy.xml'].include? hpxml_file
    sch_args['hpxml_path'] = args['hpxml_path']
    sch_args['schedules_type'] = 'stochastic'
    sch_args['schedules_vacancy_period'] = 'Dec 1 - Jan 31'
    sch_args['output_csv_path'] = '../../HPXMLtoOpenStudio/resources/schedule_files/occupancy-stochastic-vacancy.csv'
    sch_args['hpxml_output_path'] = sch_args['hpxml_path']
  elsif ['base-schedules-detailed-occupancy-stochastic-10-mins.xml'].include? hpxml_file
    args['schedules_filepaths'] = '../../HPXMLtoOpenStudio/resources/schedule_files/occupancy-stochastic-10-mins.csv'
  elsif ['base-schedules-detailed-all-10-mins.xml'].include? hpxml_file
    sch_args['hpxml_path'] = args['hpxml_path']
    sch_args['schedules_type'] = 'stochastic'
    sch_args['output_csv_path'] = '../../HPXMLtoOpenStudio/resources/schedule_files/occupancy-stochastic-10-mins.csv'
    sch_args['hpxml_output_path'] = sch_args['hpxml_path']
  end

  # Setpoint Schedules
  if ['base-schedules-detailed-setpoints.xml'].include? hpxml_file
    args.delete('hvac_control_heating_weekday_setpoint')
    args.delete('hvac_control_heating_weekend_setpoint')
    args.delete('hvac_control_cooling_weekday_setpoint')
    args.delete('hvac_control_cooling_weekend_setpoint')
    args['schedules_filepaths'] = '../../HPXMLtoOpenStudio/resources/schedule_files/setpoints.csv'
  elsif ['base-schedules-detailed-setpoints-daily-schedules.xml'].include? hpxml_file
    args.delete('hvac_control_heating_weekday_setpoint')
    args.delete('hvac_control_heating_weekend_setpoint')
    args.delete('hvac_control_cooling_weekday_setpoint')
    args.delete('hvac_control_cooling_weekend_setpoint')
    args['schedules_filepaths'] = '../../HPXMLtoOpenStudio/resources/schedule_files/setpoints-daily-schedules.csv'
  elsif ['base-schedules-detailed-setpoints-daily-setbacks.xml'].include? hpxml_file
    args.delete('hvac_control_heating_weekday_setpoint')
    args.delete('hvac_control_heating_weekend_setpoint')
    args.delete('hvac_control_cooling_weekday_setpoint')
    args.delete('hvac_control_cooling_weekend_setpoint')
    args['schedules_filepaths'] = '../../HPXMLtoOpenStudio/resources/schedule_files/setpoints-daily-setbacks.csv'
  elsif ['base-schedules-detailed-all-10-mins.xml'].include? hpxml_file
    args.delete('hvac_control_heating_weekday_setpoint')
    args.delete('hvac_control_heating_weekend_setpoint')
    args.delete('hvac_control_cooling_weekday_setpoint')
    args.delete('hvac_control_cooling_weekend_setpoint')
    args['schedules_filepaths'] = '../../HPXMLtoOpenStudio/resources/schedule_files/setpoints-10-mins.csv'
  elsif ['base-hvac-furnace-gas-only-detailed-setpoints.xml'].include? hpxml_file
    args.delete('hvac_control_heating_weekday_setpoint')
    args.delete('hvac_control_heating_weekend_setpoint')
    args['schedules_filepaths'] = '../../HPXMLtoOpenStudio/resources/schedule_files/setpoints-heating-only.csv'
  elsif ['base-hvac-room-ac-only-detailed-setpoints.xml'].include? hpxml_file
    args.delete('hvac_control_cooling_weekday_setpoint')
    args.delete('hvac_control_cooling_weekend_setpoint')
    args['schedules_filepaths'] = '../../HPXMLtoOpenStudio/resources/schedule_files/setpoints-cooling-only.csv'
  end

  # Water Heater Schedules
  if ['base-dhw-tank-heat-pump-detailed-setpoints.xml'].include? hpxml_file
    args.delete('water_heater_setpoint_temperature')
    args['schedules_filepaths'] = '../../HPXMLtoOpenStudio/resources/schedule_files/water-heater-setpoints.csv'
  elsif ['base-dhw-tank-heat-pump-detailed-operating-modes.xml'].include? hpxml_file
    args.delete('water_heater_setpoint_temperature')
    args['schedules_filepaths'] = '../../HPXMLtoOpenStudio/resources/schedule_files/water-heater-operating-modes.csv'
  elsif ['base-dhw-tank-heat-pump-detailed-schedules.xml'].include? hpxml_file
    args.delete('water_heater_setpoint_temperature')
    args['schedules_filepaths'] = '../../HPXMLtoOpenStudio/resources/schedule_files/water-heater-setpoints.csv, ../../HPXMLtoOpenStudio/resources/schedule_files/water-heater-operating-modes.csv'
  elsif ['base-dhw-tank-detailed-setpoints.xml'].include? hpxml_file
    args.delete('water_heater_setpoint_temperature')
    args['schedules_filepaths'] = '../../HPXMLtoOpenStudio/resources/schedule_files/water-heater-setpoints.csv'
  elsif ['base-dhw-tankless-detailed-setpoints.xml'].include? hpxml_file
    args.delete('water_heater_setpoint_temperature')
    args['schedules_filepaths'] = '../../HPXMLtoOpenStudio/resources/schedule_files/water-heater-setpoints.csv'
  elsif ['base-dhw-tank-model-type-stratified-detailed-occupancy-stochastic.xml'].include? hpxml_file
    sch_args['hpxml_path'] = args['hpxml_path']
    sch_args['schedules_type'] = 'stochastic'
    sch_args['output_csv_path'] = '../../HPXMLtoOpenStudio/resources/schedule_files/occupancy-stochastic.csv'
    sch_args['hpxml_output_path'] = sch_args['hpxml_path']
  elsif ['base-schedules-detailed-all-10-mins.xml'].include? hpxml_file
    args.delete('water_heater_setpoint_temperature')
    args['schedules_filepaths'] += ', ../../HPXMLtoOpenStudio/resources/schedule_files/water-heater-setpoints-10-mins.csv'
  end
end

def apply_hpxml_modification_ashrae_140(hpxml)
  # Set detailed HPXML values for ASHRAE 140 test files

  renumber_hpxml_ids(hpxml)

  # ------------ #
  # HPXML Header #
  # ------------ #

  hpxml.header.xml_generated_by = 'tasks.rb'
  hpxml.header.created_date_and_time = Time.new(2000, 1, 1, 0, 0, 0, '-07:00').strftime('%Y-%m-%dT%H:%M:%S%:z') # Hard-code to prevent diffs
  hpxml.header.apply_ashrae140_assumptions = true

  # --------------------- #
  # HPXML BuildingSummary #
  # --------------------- #

  hpxml.site.azimuth_of_front_of_home = nil
  hpxml.building_construction.average_ceiling_height = nil

  # --------------- #
  # HPXML Enclosure #
  # --------------- #

  hpxml.attics[0].vented_attic_ach = 2.4
  hpxml.foundations.reverse_each do |foundation|
    foundation.delete
  end
  hpxml.roofs.each do |roof|
    if roof.roof_color == HPXML::ColorReflective
      roof.solar_absorptance = 0.2
    else
      roof.solar_absorptance = 0.6
    end
    roof.emittance = 0.9
    roof.roof_color = nil
  end
  (hpxml.walls + hpxml.rim_joists).each do |wall|
    if wall.color == HPXML::ColorReflective
      wall.solar_absorptance = 0.2
    else
      wall.solar_absorptance = 0.6
    end
    wall.emittance = 0.9
    wall.color = nil
    if wall.is_a?(HPXML::Wall)
      if wall.attic_wall_type == HPXML::AtticWallTypeGable
        wall.insulation_assembly_r_value = 2.15
      else
        wall.interior_finish_type = HPXML::InteriorFinishGypsumBoard
        wall.interior_finish_thickness = 0.5
      end
    end
  end
  hpxml.floors.each do |floor|
    next unless floor.is_ceiling

    floor.interior_finish_type = HPXML::InteriorFinishGypsumBoard
    floor.interior_finish_thickness = 0.5
  end
  hpxml.foundation_walls.each do |fwall|
    if fwall.insulation_interior_r_value == 0
      fwall.interior_finish_type = HPXML::InteriorFinishNone
    else
      fwall.interior_finish_type = HPXML::InteriorFinishGypsumBoard
      fwall.interior_finish_thickness = 0.5
    end
  end
  if hpxml.doors.size == 1
    hpxml.doors[0].area /= 2.0
    hpxml.doors << hpxml.doors[0].dup
    hpxml.doors[1].azimuth = 0
  end
  hpxml.windows.each do |window|
    next if window.overhangs_depth.nil?

    window.overhangs_distance_to_bottom_of_window = 6.0
  end

  # ---------- #
  # HPXML HVAC #
  # ---------- #

  hpxml.hvac_controls.add(id: "HVACControl#{hpxml.hvac_controls.size + 1}",
                          heating_setpoint_temp: 68.0,
                          cooling_setpoint_temp: 78.0)

  # --------------- #
  # HPXML MiscLoads #
  # --------------- #

  hpxml.plug_loads[0].weekday_fractions = '0.0203, 0.0203, 0.0203, 0.0203, 0.0203, 0.0339, 0.0426, 0.0852, 0.0497, 0.0304, 0.0304, 0.0406, 0.0304, 0.0254, 0.0264, 0.0264, 0.0386, 0.0416, 0.0447, 0.0700, 0.0700, 0.0731, 0.0731, 0.0660'
  hpxml.plug_loads[0].weekend_fractions = '0.0203, 0.0203, 0.0203, 0.0203, 0.0203, 0.0339, 0.0426, 0.0852, 0.0497, 0.0304, 0.0304, 0.0406, 0.0304, 0.0254, 0.0264, 0.0264, 0.0386, 0.0416, 0.0447, 0.0700, 0.0700, 0.0731, 0.0731, 0.0660'
  hpxml.plug_loads[0].monthly_multipliers = '1.0, 1.0, 1.0, 1.0, 1.0, 1.0, 1.0, 1.0, 1.0, 1.0, 1.0, 1.0'

  # ----- #
  # FINAL #
  # ----- #

  renumber_hpxml_ids(hpxml)
end

def apply_hpxml_modification(hpxml_file, hpxml)
  # Set detailed HPXML values for sample files

  if hpxml_file.include? 'split-surfaces'
    (hpxml.roofs + hpxml.rim_joists + hpxml.walls + hpxml.foundation_walls).each do |surface|
      surface.azimuth = nil
    end
    hpxml.collapse_enclosure_surfaces()
  end
  renumber_hpxml_ids(hpxml)

  # ------------ #
  # HPXML Header #
  # ------------ #

  # General logic for all files
  hpxml.header.xml_generated_by = 'tasks.rb'
  hpxml.header.created_date_and_time = Time.new(2000, 1, 1, 0, 0, 0, '-07:00').strftime('%Y-%m-%dT%H:%M:%S%:z') # Hard-code to prevent diffs

  # Logic that can only be applied based on the file name
  if ['base-hvac-undersized-allow-increased-fixed-capacities.xml'].include? hpxml_file
    hpxml.header.allow_increased_fixed_capacities = true
  elsif ['base-misc-emissions.xml'].include? hpxml_file
    hpxml.header.egrid_region = 'Western'
    hpxml.header.egrid_subregion = 'RMPA'
    hpxml.header.cambium_region_gea = 'RMPAc'
  end

  # --------------------- #
  # HPXML BuildingSummary #
  # --------------------- #

  # General logic for all files
  hpxml.site.fuels = [HPXML::FuelTypeElectricity, HPXML::FuelTypeNaturalGas]

  # Logic that can only be applied based on the file name
  if ['base-schedules-simple.xml',
      'base-misc-loads-large-uncommon.xml',
      'base-misc-loads-large-uncommon2.xml'].include? hpxml_file
    hpxml.building_occupancy.weekday_fractions = '0.061, 0.061, 0.061, 0.061, 0.061, 0.061, 0.061, 0.053, 0.025, 0.015, 0.015, 0.015, 0.015, 0.015, 0.015, 0.015, 0.018, 0.033, 0.054, 0.054, 0.054, 0.061, 0.061, 0.061'
    hpxml.building_occupancy.weekend_fractions = '0.061, 0.061, 0.061, 0.061, 0.061, 0.061, 0.061, 0.053, 0.025, 0.015, 0.015, 0.015, 0.015, 0.015, 0.015, 0.015, 0.018, 0.033, 0.054, 0.054, 0.054, 0.061, 0.061, 0.061'
    hpxml.building_occupancy.monthly_multipliers = '1.0, 1.0, 1.0, 1.0, 1.0, 1.0, 1.0, 1.0, 1.0, 1.0, 1.0, 1.0'
  elsif ['base-misc-defaults.xml'].include? hpxml_file
    hpxml.building_construction.average_ceiling_height = nil
    hpxml.building_construction.conditioned_building_volume = nil
  elsif ['base-atticroof-cathedral.xml'].include? hpxml_file
    hpxml.building_construction.number_of_conditioned_floors = 2
    hpxml.building_construction.number_of_conditioned_floors_above_grade = 1
    hpxml.building_construction.conditioned_floor_area = 2700
    hpxml.attics[0].attic_type = HPXML::AtticTypeCathedral
  elsif ['base-atticroof-conditioned.xml'].include? hpxml_file
    hpxml.building_construction.conditioned_building_volume = 23850
    hpxml.air_infiltration_measurements[0].infiltration_volume = hpxml.building_construction.conditioned_building_volume
    hpxml.air_infiltration_measurements[0].infiltration_height = 15.0
  elsif ['base-enclosure-split-level.xml'].include? hpxml_file
    hpxml.building_construction.number_of_conditioned_floors = 1.5
    hpxml.building_construction.number_of_conditioned_floors_above_grade = 1.5
  elsif ['base-foundation-walkout-basement.xml'].include? hpxml_file
    hpxml.building_construction.number_of_conditioned_floors_above_grade = 2
  elsif ['base-foundation-basement-garage.xml'].include? hpxml_file
    hpxml.building_construction.conditioned_floor_area -= 400 * 2
    hpxml.building_construction.conditioned_building_volume -= 400 * 2 * 8
    hpxml.air_infiltration_measurements[0].infiltration_volume = hpxml.building_construction.conditioned_building_volume
  end

  # --------------- #
  # HPXML Enclosure #
  # --------------- #

  # General logic for all files
  (hpxml.roofs + hpxml.walls + hpxml.rim_joists).each do |surface|
    surface.solar_absorptance = 0.7
    surface.emittance = 0.92
    if surface.is_a? HPXML::Roof
      surface.roof_color = nil
    else
      surface.color = nil
    end
  end
  hpxml.roofs.each do |roof|
    next unless roof.interior_adjacent_to == HPXML::LocationLivingSpace

    roof.interior_finish_type = HPXML::InteriorFinishGypsumBoard
  end
  (hpxml.walls + hpxml.foundation_walls + hpxml.floors).each do |surface|
    if surface.is_a?(HPXML::FoundationWall) && surface.interior_adjacent_to != HPXML::LocationBasementConditioned
      surface.interior_finish_type = HPXML::InteriorFinishNone
    end
    next unless [HPXML::LocationLivingSpace,
                 HPXML::LocationBasementConditioned].include?(surface.interior_adjacent_to) &&
                [HPXML::LocationOutside,
                 HPXML::LocationGround,
                 HPXML::LocationGarage,
                 HPXML::LocationAtticUnvented,
                 HPXML::LocationAtticVented,
                 HPXML::LocationOtherHousingUnit,
                 HPXML::LocationBasementConditioned].include?(surface.exterior_adjacent_to)
    next if surface.is_a?(HPXML::Floor) && surface.is_floor

    surface.interior_finish_type = HPXML::InteriorFinishGypsumBoard
  end
  hpxml.attics.each do |attic|
    if attic.attic_type == HPXML::AtticTypeUnvented
      attic.within_infiltration_volume = false
    elsif attic.attic_type == HPXML::AtticTypeVented
      attic.vented_attic_sla = 0.003
    end
  end
  hpxml.foundations.each do |foundation|
    if foundation.foundation_type == HPXML::FoundationTypeCrawlspaceUnvented
      foundation.within_infiltration_volume = false
    elsif foundation.foundation_type == HPXML::FoundationTypeCrawlspaceVented
      foundation.vented_crawlspace_sla = 0.00667
    end
  end
  hpxml.skylights.each do |skylight|
    skylight.interior_shading_factor_summer = 1.0
    skylight.interior_shading_factor_winter = 1.0
  end

  # Logic that can only be applied based on the file name
  if ['base-bldgtype-multifamily-adjacent-to-multifamily-buffer-space.xml',
      'base-bldgtype-multifamily-adjacent-to-non-freezing-space.xml',
      'base-bldgtype-multifamily-adjacent-to-other-heated-space.xml',
      'base-bldgtype-multifamily-adjacent-to-other-housing-unit.xml'].include? hpxml_file
    if hpxml_file == 'base-bldgtype-multifamily-adjacent-to-multifamily-buffer-space.xml'
      adjacent_to = HPXML::LocationOtherMultifamilyBufferSpace
    elsif hpxml_file == 'base-bldgtype-multifamily-adjacent-to-non-freezing-space.xml'
      adjacent_to = HPXML::LocationOtherNonFreezingSpace
    elsif hpxml_file == 'base-bldgtype-multifamily-adjacent-to-other-heated-space.xml'
      adjacent_to = HPXML::LocationOtherHeatedSpace
    elsif hpxml_file == 'base-bldgtype-multifamily-adjacent-to-other-housing-unit.xml'
      adjacent_to = HPXML::LocationOtherHousingUnit
    end
    wall = hpxml.walls.select { |w|
             w.interior_adjacent_to == HPXML::LocationLivingSpace &&
               w.exterior_adjacent_to == HPXML::LocationOtherHousingUnit
           }           [0]
    wall.exterior_adjacent_to = adjacent_to
    hpxml.floors[0].exterior_adjacent_to = adjacent_to
    hpxml.floors[1].exterior_adjacent_to = adjacent_to
    if hpxml_file != 'base-bldgtype-multifamily-adjacent-to-other-housing-unit.xml'
      wall.insulation_assembly_r_value = 23
      hpxml.floors[0].insulation_assembly_r_value = 18.7
      hpxml.floors[1].insulation_assembly_r_value = 18.7
    end
    hpxml.windows.each do |window|
      window.area *= 0.35
    end
    hpxml.doors.add(id: "Door#{hpxml.doors.size + 1}",
                    wall_idref: wall.id,
                    area: 20,
                    azimuth: 0,
                    r_value: 4.4)
    hpxml.hvac_distributions[0].ducts[0].duct_location = adjacent_to
    hpxml.hvac_distributions[0].ducts[1].duct_location = adjacent_to
    hpxml.water_heating_systems[0].location = adjacent_to
    hpxml.clothes_washers[0].location = adjacent_to
    hpxml.clothes_dryers[0].location = adjacent_to
    hpxml.dishwashers[0].location = adjacent_to
    hpxml.refrigerators[0].location = adjacent_to
    hpxml.cooking_ranges[0].location = adjacent_to
  elsif ['base-bldgtype-multifamily-adjacent-to-multiple.xml'].include? hpxml_file
    wall = hpxml.walls.select { |w|
             w.interior_adjacent_to == HPXML::LocationLivingSpace &&
               w.exterior_adjacent_to == HPXML::LocationOtherHousingUnit
           }           [0]
    wall.delete
    hpxml.walls.select.with_index { |w, i| w.id = "Wall#{i + 1}" }
    hpxml.windows.select { |w| w.wall_idref = hpxml.walls[-1].id }
    hpxml.doors.select { |d| d.wall_idref = hpxml.walls[-1].id }
    hpxml.walls.add(id: "Wall#{hpxml.walls.size + 1}",
                    exterior_adjacent_to: HPXML::LocationOtherHeatedSpace,
                    interior_adjacent_to: HPXML::LocationLivingSpace,
                    wall_type: HPXML::WallTypeWoodStud,
                    area: 100,
                    solar_absorptance: 0.7,
                    emittance: 0.92,
                    interior_finish_type: HPXML::InteriorFinishGypsumBoard,
                    insulation_assembly_r_value: 23.0)
    hpxml.walls.add(id: "Wall#{hpxml.walls.size + 1}",
                    exterior_adjacent_to: HPXML::LocationOtherMultifamilyBufferSpace,
                    interior_adjacent_to: HPXML::LocationLivingSpace,
                    wall_type: HPXML::WallTypeWoodStud,
                    area: 100,
                    solar_absorptance: 0.7,
                    emittance: 0.92,
                    interior_finish_type: HPXML::InteriorFinishGypsumBoard,
                    insulation_assembly_r_value: 23.0)
    hpxml.walls.add(id: "Wall#{hpxml.walls.size + 1}",
                    exterior_adjacent_to: HPXML::LocationOtherNonFreezingSpace,
                    interior_adjacent_to: HPXML::LocationLivingSpace,
                    wall_type: HPXML::WallTypeWoodStud,
                    area: 100,
                    solar_absorptance: 0.7,
                    emittance: 0.92,
                    interior_finish_type: HPXML::InteriorFinishGypsumBoard,
                    insulation_assembly_r_value: 23.0)
    hpxml.walls.add(id: "Wall#{hpxml.walls.size + 1}",
                    exterior_adjacent_to: HPXML::LocationOtherHousingUnit,
                    interior_adjacent_to: HPXML::LocationLivingSpace,
                    wall_type: HPXML::WallTypeWoodStud,
                    area: 100,
                    solar_absorptance: 0.7,
                    emittance: 0.92,
                    interior_finish_type: HPXML::InteriorFinishGypsumBoard,
                    insulation_assembly_r_value: 4.0)
    hpxml.floors[0].delete
    hpxml.floors.add(id: "Floor#{hpxml.floors.size + 1}",
                     exterior_adjacent_to: HPXML::LocationOtherNonFreezingSpace,
                     interior_adjacent_to: HPXML::LocationLivingSpace,
                     area: 550,
                     insulation_assembly_r_value: 18.7,
                     floor_or_ceiling: HPXML::FloorTypeFloor)
    hpxml.floors.add(id: "Floor#{hpxml.floors.size + 1}",
                     exterior_adjacent_to: HPXML::LocationOtherMultifamilyBufferSpace,
                     interior_adjacent_to: HPXML::LocationLivingSpace,
                     area: 200,
                     insulation_assembly_r_value: 18.7,
                     floor_or_ceiling: HPXML::FloorTypeFloor)
    hpxml.floors.add(id: "Floor#{hpxml.floors.size + 1}",
                     exterior_adjacent_to: HPXML::LocationOtherHeatedSpace,
                     interior_adjacent_to: HPXML::LocationLivingSpace,
                     area: 150,
                     insulation_assembly_r_value: 2.1,
                     floor_or_ceiling: HPXML::FloorTypeFloor)
    wall = hpxml.walls.select { |w|
             w.interior_adjacent_to == HPXML::LocationLivingSpace &&
               w.exterior_adjacent_to == HPXML::LocationOtherMultifamilyBufferSpace
           }           [0]
    hpxml.windows.add(id: "Window#{hpxml.windows.size + 1}",
                      area: 50,
                      azimuth: 270,
                      ufactor: 0.33,
                      shgc: 0.45,
                      fraction_operable: 0.67,
                      wall_idref: wall.id)
    wall = hpxml.walls.select { |w|
             w.interior_adjacent_to == HPXML::LocationLivingSpace &&
               w.exterior_adjacent_to == HPXML::LocationOtherHeatedSpace
           }           [0]
    hpxml.doors.add(id: "Door#{hpxml.doors.size + 1}",
                    wall_idref: wall.id,
                    area: 20,
                    azimuth: 0,
                    r_value: 4.4)
    wall = hpxml.walls.select { |w|
             w.interior_adjacent_to == HPXML::LocationLivingSpace &&
               w.exterior_adjacent_to == HPXML::LocationOtherHousingUnit
           }           [0]
    hpxml.doors.add(id: "Door#{hpxml.doors.size + 1}",
                    wall_idref: wall.id,
                    area: 20,
                    azimuth: 0,
                    r_value: 4.4)
  elsif ['base-enclosure-orientations.xml'].include? hpxml_file
    hpxml.windows.each do |window|
      window.orientation = { 0 => 'north', 90 => 'east', 180 => 'south', 270 => 'west' }[window.azimuth]
      window.azimuth = nil
    end
    hpxml.doors[0].delete
    hpxml.doors.add(id: "Door#{hpxml.doors.size + 1}",
                    wall_idref: 'Wall1',
                    area: 20,
                    orientation: HPXML::OrientationNorth,
                    r_value: 4.4)
    hpxml.doors.add(id: "Door#{hpxml.doors.size + 1}",
                    wall_idref: 'Wall1',
                    area: 20,
                    orientation: HPXML::OrientationSouth,
                    r_value: 4.4)
  elsif ['base-foundation-unconditioned-basement.xml'].include? hpxml_file
    hpxml.foundations[0].within_infiltration_volume = false
  elsif ['base-atticroof-conditioned.xml'].include? hpxml_file
    hpxml.attics.add(id: "Attic#{hpxml.attics.size + 1}",
                     attic_type: HPXML::AtticTypeUnvented,
                     within_infiltration_volume: false)
    hpxml.roofs.each do |roof|
      roof.area = 1006.0 / hpxml.roofs.size
      roof.insulation_assembly_r_value = 25.8
    end
    hpxml.roofs.add(id: "Roof#{hpxml.roofs.size + 1}",
                    interior_adjacent_to: HPXML::LocationAtticUnvented,
                    area: 504,
                    roof_type: HPXML::RoofTypeAsphaltShingles,
                    solar_absorptance: 0.7,
                    emittance: 0.92,
                    pitch: 6,
                    radiant_barrier: false,
                    insulation_assembly_r_value: 2.3)
    hpxml.rim_joists.each do |rim_joist|
      rim_joist.area = 116.0 / hpxml.rim_joists.size
    end
    hpxml.walls.each do |wall|
      wall.area = 1200.0 / hpxml.walls.size
    end
    hpxml.walls.add(id: "Wall#{hpxml.walls.size + 1}",
                    exterior_adjacent_to: HPXML::LocationAtticUnvented,
                    interior_adjacent_to: HPXML::LocationLivingSpace,
                    wall_type: HPXML::WallTypeWoodStud,
                    area: 316,
                    solar_absorptance: 0.7,
                    emittance: 0.92,
                    interior_finish_type: HPXML::InteriorFinishGypsumBoard,
                    insulation_assembly_r_value: 23.0)
    hpxml.walls.add(id: "Wall#{hpxml.walls.size + 1}",
                    exterior_adjacent_to: HPXML::LocationOutside,
                    interior_adjacent_to: HPXML::LocationLivingSpace,
                    wall_type: HPXML::WallTypeWoodStud,
                    siding: HPXML::SidingTypeWood,
                    area: 240,
                    solar_absorptance: 0.7,
                    emittance: 0.92,
                    interior_finish_type: HPXML::InteriorFinishGypsumBoard,
                    insulation_assembly_r_value: 22.3)
    hpxml.walls.add(id: "Wall#{hpxml.walls.size + 1}",
                    exterior_adjacent_to: HPXML::LocationOutside,
                    interior_adjacent_to: HPXML::LocationAtticUnvented,
                    attic_wall_type: HPXML::AtticWallTypeGable,
                    wall_type: HPXML::WallTypeWoodStud,
                    siding: HPXML::SidingTypeWood,
                    area: 50,
                    solar_absorptance: 0.7,
                    emittance: 0.92,
                    insulation_assembly_r_value: 4.0)
    hpxml.foundation_walls.each do |foundation_wall|
      foundation_wall.area = 1200.0 / hpxml.foundation_walls.size
    end
    hpxml.floors.add(id: "Floor#{hpxml.floors.size + 1}",
                     exterior_adjacent_to: HPXML::LocationAtticUnvented,
                     interior_adjacent_to: HPXML::LocationLivingSpace,
                     area: 450,
                     interior_finish_type: HPXML::InteriorFinishGypsumBoard,
                     insulation_assembly_r_value: 39.3,
                     floor_or_ceiling: HPXML::FloorTypeCeiling)
    hpxml.slabs[0].area = 1350
    hpxml.slabs[0].exposed_perimeter = 150
    hpxml.windows[1].area = 108
    hpxml.windows[3].area = 108
    hpxml.windows.add(id: "Window#{hpxml.windows.size + 1}",
                      area: 12,
                      azimuth: 90,
                      ufactor: 0.33,
                      shgc: 0.45,
                      fraction_operable: 0,
                      wall_idref: hpxml.walls[-2].id)
    hpxml.windows.add(id: "Window#{hpxml.windows.size + 1}",
                      area: 62,
                      azimuth: 270,
                      ufactor: 0.3,
                      shgc: 0.45,
                      fraction_operable: 0,
                      wall_idref: hpxml.walls[-2].id)
  elsif ['base-foundation-unconditioned-basement-above-grade.xml'].include? hpxml_file
    hpxml.windows.add(id: "Window#{hpxml.windows.size + 1}",
                      area: 20,
                      azimuth: 0,
                      ufactor: 0.33,
                      shgc: 0.45,
                      fraction_operable: 0.0,
                      wall_idref: hpxml.foundation_walls[0].id)
    hpxml.windows.add(id: "Window#{hpxml.windows.size + 1}",
                      area: 10,
                      azimuth: 90,
                      ufactor: 0.33,
                      shgc: 0.45,
                      fraction_operable: 0.0,
                      wall_idref: hpxml.foundation_walls[0].id)
    hpxml.windows.add(id: "Window#{hpxml.windows.size + 1}",
                      area: 20,
                      azimuth: 180,
                      ufactor: 0.33,
                      shgc: 0.45,
                      fraction_operable: 0.0,
                      wall_idref: hpxml.foundation_walls[0].id)
    hpxml.windows.add(id: "Window#{hpxml.windows.size + 1}",
                      area: 10,
                      azimuth: 270,
                      ufactor: 0.33,
                      shgc: 0.45,
                      fraction_operable: 0.0,
                      wall_idref: hpxml.foundation_walls[0].id)
  elsif ['base-enclosure-skylights-physical-properties.xml'].include? hpxml_file
    hpxml.skylights[0].ufactor = nil
    hpxml.skylights[0].shgc = nil
    hpxml.skylights[0].glass_layers = HPXML::WindowLayersSinglePane
    hpxml.skylights[0].frame_type = HPXML::WindowFrameTypeWood
    hpxml.skylights[0].glass_type = HPXML::WindowGlassTypeTinted
    hpxml.skylights[1].ufactor = nil
    hpxml.skylights[1].shgc = nil
    hpxml.skylights[1].glass_layers = HPXML::WindowLayersDoublePane
    hpxml.skylights[1].frame_type = HPXML::WindowFrameTypeMetal
    hpxml.skylights[1].thermal_break = true
    hpxml.skylights[1].glass_type = HPXML::WindowGlassTypeLowE
    hpxml.skylights[1].gas_fill = HPXML::WindowGasKrypton
  elsif ['base-enclosure-skylights-shading.xml'].include? hpxml_file
    hpxml.skylights[0].exterior_shading_factor_summer = 0.1
    hpxml.skylights[0].exterior_shading_factor_winter = 0.9
    hpxml.skylights[0].interior_shading_factor_summer = 0.01
    hpxml.skylights[0].interior_shading_factor_winter = 0.99
    hpxml.skylights[1].exterior_shading_factor_summer = 0.5
    hpxml.skylights[1].exterior_shading_factor_winter = 0.0
    hpxml.skylights[1].interior_shading_factor_summer = 0.5
    hpxml.skylights[1].interior_shading_factor_winter = 1.0
  elsif ['base-enclosure-windows-physical-properties.xml'].include? hpxml_file
    hpxml.windows[0].ufactor = nil
    hpxml.windows[0].shgc = nil
    hpxml.windows[0].glass_layers = HPXML::WindowLayersSinglePane
    hpxml.windows[0].frame_type = HPXML::WindowFrameTypeWood
    hpxml.windows[0].glass_type = HPXML::WindowGlassTypeTinted
    hpxml.windows[1].ufactor = nil
    hpxml.windows[1].shgc = nil
    hpxml.windows[1].glass_layers = HPXML::WindowLayersDoublePane
    hpxml.windows[1].frame_type = HPXML::WindowFrameTypeVinyl
    hpxml.windows[1].glass_type = HPXML::WindowGlassTypeReflective
    hpxml.windows[1].gas_fill = HPXML::WindowGasAir
    hpxml.windows[2].ufactor = nil
    hpxml.windows[2].shgc = nil
    hpxml.windows[2].glass_layers = HPXML::WindowLayersDoublePane
    hpxml.windows[2].frame_type = HPXML::WindowFrameTypeMetal
    hpxml.windows[2].thermal_break = true
    hpxml.windows[2].glass_type = HPXML::WindowGlassTypeLowE
    hpxml.windows[2].gas_fill = HPXML::WindowGasArgon
    hpxml.windows[3].ufactor = nil
    hpxml.windows[3].shgc = nil
    hpxml.windows[3].glass_layers = HPXML::WindowLayersGlassBlock
  elsif ['base-enclosure-windows-shading.xml'].include? hpxml_file
    hpxml.windows[1].exterior_shading_factor_summer = 0.5
    hpxml.windows[1].exterior_shading_factor_winter = 0.5
    hpxml.windows[1].interior_shading_factor_summer = 0.5
    hpxml.windows[1].interior_shading_factor_winter = 0.5
    hpxml.windows[2].exterior_shading_factor_summer = 0.1
    hpxml.windows[2].exterior_shading_factor_winter = 0.9
    hpxml.windows[2].interior_shading_factor_summer = 0.01
    hpxml.windows[2].interior_shading_factor_winter = 0.99
    hpxml.windows[3].exterior_shading_factor_summer = 0.0
    hpxml.windows[3].exterior_shading_factor_winter = 1.0
    hpxml.windows[3].interior_shading_factor_summer = 0.0
    hpxml.windows[3].interior_shading_factor_winter = 1.0
  elsif ['base-enclosure-thermal-mass.xml'].include? hpxml_file
    hpxml.partition_wall_mass.area_fraction = 0.8
    hpxml.partition_wall_mass.interior_finish_type = HPXML::InteriorFinishGypsumBoard
    hpxml.partition_wall_mass.interior_finish_thickness = 0.25
    hpxml.furniture_mass.area_fraction = 0.8
    hpxml.furniture_mass.type = HPXML::FurnitureMassTypeHeavyWeight
  elsif ['base-misc-defaults.xml'].include? hpxml_file
    hpxml.attics.reverse_each do |attic|
      attic.delete
    end
    hpxml.foundations.reverse_each do |foundation|
      foundation.delete
    end
    hpxml.air_infiltration_measurements[0].infiltration_volume = nil
    (hpxml.roofs + hpxml.walls + hpxml.rim_joists).each do |surface|
      surface.solar_absorptance = nil
      surface.emittance = nil
      if surface.is_a? HPXML::Roof
        surface.radiant_barrier = nil
      end
    end
    (hpxml.walls + hpxml.foundation_walls).each do |wall|
      wall.interior_finish_type = nil
    end
    hpxml.foundation_walls.each do |fwall|
      fwall.length = fwall.area / fwall.height
      fwall.area = nil
    end
    hpxml.doors[0].azimuth = nil
  elsif ['base-enclosure-2stories.xml',
         'base-enclosure-2stories-garage.xml',
         'base-hvac-ducts-area-fractions.xml'].include? hpxml_file
    hpxml.rim_joists << hpxml.rim_joists[-1].dup
    hpxml.rim_joists[-1].id = "RimJoist#{hpxml.rim_joists.size}"
    hpxml.rim_joists[-1].interior_adjacent_to = HPXML::LocationLivingSpace
    hpxml.rim_joists[-1].area = 116
  elsif ['base-foundation-conditioned-basement-wall-insulation.xml'].include? hpxml_file
    hpxml.foundation_walls.each do |foundation_wall|
      foundation_wall.insulation_interior_r_value = 10
      foundation_wall.insulation_interior_distance_to_top = 1
      foundation_wall.insulation_interior_distance_to_bottom = 8
      foundation_wall.insulation_exterior_r_value = 8.9
      foundation_wall.insulation_exterior_distance_to_top = 1
      foundation_wall.insulation_exterior_distance_to_bottom = 8
    end
  elsif ['base-foundation-walkout-basement.xml'].include? hpxml_file
    hpxml.foundation_walls.reverse_each do |foundation_wall|
      foundation_wall.delete
    end
    hpxml.foundation_walls.add(id: "FoundationWall#{hpxml.foundation_walls.size + 1}",
                               exterior_adjacent_to: HPXML::LocationGround,
                               interior_adjacent_to: HPXML::LocationBasementConditioned,
                               height: 8,
                               area: 480,
                               thickness: 8,
                               depth_below_grade: 7,
                               interior_finish_type: HPXML::InteriorFinishGypsumBoard,
                               insulation_interior_r_value: 0,
                               insulation_exterior_distance_to_top: 0,
                               insulation_exterior_distance_to_bottom: 8,
                               insulation_exterior_r_value: 8.9)
    hpxml.foundation_walls.add(id: "FoundationWall#{hpxml.foundation_walls.size + 1}",
                               exterior_adjacent_to: HPXML::LocationGround,
                               interior_adjacent_to: HPXML::LocationBasementConditioned,
                               height: 4,
                               area: 120,
                               thickness: 8,
                               depth_below_grade: 3,
                               interior_finish_type: HPXML::InteriorFinishGypsumBoard,
                               insulation_interior_r_value: 0,
                               insulation_exterior_distance_to_top: 0,
                               insulation_exterior_distance_to_bottom: 4,
                               insulation_exterior_r_value: 8.9)
    hpxml.foundation_walls.add(id: "FoundationWall#{hpxml.foundation_walls.size + 1}",
                               exterior_adjacent_to: HPXML::LocationGround,
                               interior_adjacent_to: HPXML::LocationBasementConditioned,
                               height: 2,
                               area: 60,
                               thickness: 8,
                               depth_below_grade: 1,
                               interior_finish_type: HPXML::InteriorFinishGypsumBoard,
                               insulation_interior_r_value: 0,
                               insulation_exterior_distance_to_top: 0,
                               insulation_exterior_distance_to_bottom: 2,
                               insulation_exterior_r_value: 8.9)
    hpxml.foundation_walls.each do |foundation_wall|
      hpxml.foundations[0].attached_to_foundation_wall_idrefs << foundation_wall.id
    end
    hpxml.windows.add(id: "Window#{hpxml.windows.size + 1}",
                      area: 20,
                      azimuth: 0,
                      ufactor: 0.33,
                      shgc: 0.45,
                      fraction_operable: 0.0,
                      wall_idref: hpxml.foundation_walls[-1].id)
  elsif ['base-foundation-multiple.xml'].include? hpxml_file
    hpxml.foundations.add(id: "Foundation#{hpxml.foundations.size + 1}",
                          foundation_type: HPXML::FoundationTypeCrawlspaceUnvented,
                          within_infiltration_volume: false)
    hpxml.rim_joists.each do |rim_joist|
      next unless rim_joist.exterior_adjacent_to == HPXML::LocationOutside

      rim_joist.exterior_adjacent_to = HPXML::LocationCrawlspaceUnvented
      rim_joist.siding = nil
    end
    hpxml.rim_joists.add(id: "RimJoist#{hpxml.rim_joists.size + 1}",
                         exterior_adjacent_to: HPXML::LocationOutside,
                         interior_adjacent_to: HPXML::LocationCrawlspaceUnvented,
                         siding: HPXML::SidingTypeWood,
                         area: 81,
                         solar_absorptance: 0.7,
                         emittance: 0.92,
                         insulation_assembly_r_value: 4.0)
    hpxml.foundation_walls.each do |foundation_wall|
      foundation_wall.area /= 2.0
    end
    hpxml.foundation_walls.add(id: "FoundationWall#{hpxml.foundation_walls.size + 1}",
                               exterior_adjacent_to: HPXML::LocationCrawlspaceUnvented,
                               interior_adjacent_to: HPXML::LocationBasementUnconditioned,
                               height: 8,
                               area: 360,
                               thickness: 8,
                               depth_below_grade: 4,
                               insulation_interior_r_value: 0,
                               insulation_exterior_r_value: 0)
    hpxml.foundation_walls.add(id: "FoundationWall#{hpxml.foundation_walls.size + 1}",
                               exterior_adjacent_to: HPXML::LocationGround,
                               interior_adjacent_to: HPXML::LocationCrawlspaceUnvented,
                               height: 4,
                               area: 600,
                               thickness: 8,
                               depth_below_grade: 3,
                               insulation_interior_r_value: 0,
                               insulation_exterior_r_value: 0)
    hpxml.floors[0].area = 675
    hpxml.floors.add(id: "Floor#{hpxml.floors.size + 1}",
                     exterior_adjacent_to: HPXML::LocationCrawlspaceUnvented,
                     interior_adjacent_to: HPXML::LocationLivingSpace,
                     area: 675,
                     insulation_assembly_r_value: 18.7,
                     floor_or_ceiling: HPXML::FloorTypeFloor)
    hpxml.slabs[0].area = 675
    hpxml.slabs[0].exposed_perimeter = 75
    hpxml.slabs.add(id: "Slab#{hpxml.slabs.size + 1}",
                    interior_adjacent_to: HPXML::LocationCrawlspaceUnvented,
                    area: 675,
                    thickness: 0,
                    exposed_perimeter: 75,
                    perimeter_insulation_depth: 0,
                    under_slab_insulation_width: 0,
                    perimeter_insulation_r_value: 0,
                    under_slab_insulation_r_value: 0,
                    carpet_fraction: 0,
                    carpet_r_value: 0)
  elsif ['base-foundation-complex.xml'].include? hpxml_file
    hpxml.foundation_walls.reverse_each do |foundation_wall|
      foundation_wall.delete
    end
    hpxml.foundation_walls.add(id: "FoundationWall#{hpxml.foundation_walls.size + 1}",
                               exterior_adjacent_to: HPXML::LocationGround,
                               interior_adjacent_to: HPXML::LocationBasementConditioned,
                               height: 8,
                               area: 160,
                               thickness: 8,
                               depth_below_grade: 7,
                               interior_finish_type: HPXML::InteriorFinishGypsumBoard,
                               insulation_interior_r_value: 0,
                               insulation_exterior_r_value: 0.0)
    hpxml.foundation_walls.add(id: "FoundationWall#{hpxml.foundation_walls.size + 1}",
                               exterior_adjacent_to: HPXML::LocationGround,
                               interior_adjacent_to: HPXML::LocationBasementConditioned,
                               height: 8,
                               area: 240,
                               thickness: 8,
                               depth_below_grade: 7,
                               interior_finish_type: HPXML::InteriorFinishGypsumBoard,
                               insulation_interior_r_value: 0,
                               insulation_exterior_distance_to_top: 0,
                               insulation_exterior_distance_to_bottom: 8,
                               insulation_exterior_r_value: 8.9)
    hpxml.foundation_walls.add(id: "FoundationWall#{hpxml.foundation_walls.size + 1}",
                               exterior_adjacent_to: HPXML::LocationGround,
                               interior_adjacent_to: HPXML::LocationBasementConditioned,
                               height: 4,
                               area: 160,
                               thickness: 8,
                               depth_below_grade: 3,
                               interior_finish_type: HPXML::InteriorFinishGypsumBoard,
                               insulation_interior_r_value: 0,
                               insulation_exterior_r_value: 0.0)
    hpxml.foundation_walls.add(id: "FoundationWall#{hpxml.foundation_walls.size + 1}",
                               exterior_adjacent_to: HPXML::LocationGround,
                               interior_adjacent_to: HPXML::LocationBasementConditioned,
                               height: 4,
                               area: 120,
                               thickness: 8,
                               depth_below_grade: 3,
                               interior_finish_type: HPXML::InteriorFinishGypsumBoard,
                               insulation_interior_r_value: 0,
                               insulation_exterior_distance_to_top: 0,
                               insulation_exterior_distance_to_bottom: 4,
                               insulation_exterior_r_value: 8.9)
    hpxml.foundation_walls.add(id: "FoundationWall#{hpxml.foundation_walls.size + 1}",
                               exterior_adjacent_to: HPXML::LocationGround,
                               interior_adjacent_to: HPXML::LocationBasementConditioned,
                               height: 4,
                               area: 80,
                               thickness: 8,
                               depth_below_grade: 3,
                               interior_finish_type: HPXML::InteriorFinishGypsumBoard,
                               insulation_interior_r_value: 0,
                               insulation_exterior_distance_to_top: 0,
                               insulation_exterior_distance_to_bottom: 4,
                               insulation_exterior_r_value: 8.9)
    hpxml.foundation_walls.each do |foundation_wall|
      hpxml.foundations[0].attached_to_foundation_wall_idrefs << foundation_wall.id
    end
    hpxml.slabs.reverse_each do |slab|
      slab.delete
    end
    hpxml.slabs.add(id: "Slab#{hpxml.slabs.size + 1}",
                    interior_adjacent_to: HPXML::LocationBasementConditioned,
                    area: 675,
                    thickness: 4,
                    exposed_perimeter: 75,
                    perimeter_insulation_depth: 0,
                    under_slab_insulation_width: 0,
                    perimeter_insulation_r_value: 0,
                    under_slab_insulation_r_value: 0,
                    carpet_fraction: 0,
                    carpet_r_value: 0)
    hpxml.slabs.add(id: "Slab#{hpxml.slabs.size + 1}",
                    interior_adjacent_to: HPXML::LocationBasementConditioned,
                    area: 405,
                    thickness: 4,
                    exposed_perimeter: 45,
                    perimeter_insulation_depth: 1,
                    under_slab_insulation_width: 0,
                    perimeter_insulation_r_value: 5,
                    under_slab_insulation_r_value: 0,
                    carpet_fraction: 0,
                    carpet_r_value: 0)
    hpxml.slabs.add(id: "Slab#{hpxml.slabs.size + 1}",
                    interior_adjacent_to: HPXML::LocationBasementConditioned,
                    area: 270,
                    thickness: 4,
                    exposed_perimeter: 30,
                    perimeter_insulation_depth: 1,
                    under_slab_insulation_width: 0,
                    perimeter_insulation_r_value: 5,
                    under_slab_insulation_r_value: 0,
                    carpet_fraction: 0,
                    carpet_r_value: 0)
    hpxml.slabs.each do |slab|
      hpxml.foundations[0].attached_to_slab_idrefs << slab.id
    end
  elsif ['base-foundation-basement-garage.xml'].include? hpxml_file
    hpxml.roofs[0].area += 670
    hpxml.walls.add(id: "Wall#{hpxml.walls.size + 1}",
                    exterior_adjacent_to: HPXML::LocationGarage,
                    interior_adjacent_to: HPXML::LocationBasementConditioned,
                    wall_type: HPXML::WallTypeWoodStud,
                    area: 320,
                    solar_absorptance: 0.7,
                    emittance: 0.92,
                    interior_finish_type: HPXML::InteriorFinishGypsumBoard,
                    insulation_assembly_r_value: 23)
    hpxml.foundations[0].attached_to_wall_idrefs << hpxml.walls[-1].id
    hpxml.walls.add(id: "Wall#{hpxml.walls.size + 1}",
                    exterior_adjacent_to: HPXML::LocationOutside,
                    interior_adjacent_to: HPXML::LocationGarage,
                    wall_type: HPXML::WallTypeWoodStud,
                    siding: HPXML::SidingTypeWood,
                    area: 320,
                    solar_absorptance: 0.7,
                    emittance: 0.92,
                    insulation_assembly_r_value: 4)
    hpxml.floors.add(id: "Floor#{hpxml.floors.size + 1}",
                     exterior_adjacent_to: HPXML::LocationGarage,
                     interior_adjacent_to: HPXML::LocationLivingSpace,
                     area: 400,
                     insulation_assembly_r_value: 39.3,
                     floor_or_ceiling: HPXML::FloorTypeFloor)
    hpxml.slabs[0].area -= 400
    hpxml.slabs[0].exposed_perimeter -= 40
    hpxml.slabs.add(id: "Slab#{hpxml.slabs.size + 1}",
                    interior_adjacent_to: HPXML::LocationGarage,
                    area: 400,
                    thickness: 4,
                    exposed_perimeter: 40,
                    perimeter_insulation_depth: 0,
                    under_slab_insulation_width: 0,
                    depth_below_grade: 0,
                    perimeter_insulation_r_value: 0,
                    under_slab_insulation_r_value: 0,
                    carpet_fraction: 0,
                    carpet_r_value: 0)
    hpxml.doors.add(id: "Door#{hpxml.doors.size + 1}",
                    wall_idref: hpxml.walls[-3].id,
                    area: 70,
                    azimuth: 180,
                    r_value: 4.4)
    hpxml.doors.add(id: "Door#{hpxml.doors.size + 1}",
                    wall_idref: hpxml.walls[-2].id,
                    area: 4,
                    azimuth: 0,
                    r_value: 4.4)
  elsif ['base-enclosure-walltypes.xml'].include? hpxml_file
    hpxml.rim_joists.reverse_each do |rim_joist|
      rim_joist.delete
    end
    siding_types = [[HPXML::SidingTypeAluminum, HPXML::ColorDark],
                    [HPXML::SidingTypeAsbestos, HPXML::ColorMedium],
                    [HPXML::SidingTypeBrick, HPXML::ColorReflective],
                    [HPXML::SidingTypeCompositeShingle, HPXML::ColorDark],
                    [HPXML::SidingTypeFiberCement, HPXML::ColorMediumDark],
                    [HPXML::SidingTypeMasonite, HPXML::ColorLight],
                    [HPXML::SidingTypeStucco, HPXML::ColorMedium],
                    [HPXML::SidingTypeSyntheticStucco, HPXML::ColorMediumDark],
                    [HPXML::SidingTypeVinyl, HPXML::ColorLight],
                    [HPXML::SidingTypeNone, HPXML::ColorMedium]]
    siding_types.each do |siding_type|
      hpxml.rim_joists.add(id: "RimJoist#{hpxml.rim_joists.size + 1}",
                           exterior_adjacent_to: HPXML::LocationOutside,
                           interior_adjacent_to: HPXML::LocationBasementConditioned,
                           siding: siding_type[0],
                           color: siding_type[1],
                           area: 116 / siding_types.size,
                           emittance: 0.92,
                           insulation_assembly_r_value: 23.0)
      hpxml.foundations[0].attached_to_rim_joist_idrefs << hpxml.rim_joists[-1].id
    end
    gable_walls = hpxml.walls.select { |w| w.interior_adjacent_to == HPXML::LocationAtticUnvented }
    hpxml.walls.reverse_each do |wall|
      wall.delete
    end
    walls_map = { HPXML::WallTypeCMU => 12,
                  HPXML::WallTypeDoubleWoodStud => 28.7,
                  HPXML::WallTypeICF => 21,
                  HPXML::WallTypeLog => 7.1,
                  HPXML::WallTypeSIP => 16.1,
                  HPXML::WallTypeConcrete => 1.35,
                  HPXML::WallTypeSteelStud => 8.1,
                  HPXML::WallTypeStone => 5.4,
                  HPXML::WallTypeStrawBale => 58.8,
                  HPXML::WallTypeBrick => 7.9,
                  HPXML::WallTypeAdobe => 5.0 }
    siding_types = [[HPXML::SidingTypeAluminum, HPXML::ColorReflective],
                    [HPXML::SidingTypeAsbestos, HPXML::ColorLight],
                    [HPXML::SidingTypeBrick, HPXML::ColorMediumDark],
                    [HPXML::SidingTypeCompositeShingle, HPXML::ColorReflective],
                    [HPXML::SidingTypeFiberCement, HPXML::ColorMedium],
                    [HPXML::SidingTypeMasonite, HPXML::ColorDark],
                    [HPXML::SidingTypeStucco, HPXML::ColorLight],
                    [HPXML::SidingTypeSyntheticStucco, HPXML::ColorMedium],
                    [HPXML::SidingTypeVinyl, HPXML::ColorDark],
                    [HPXML::SidingTypeNone, HPXML::ColorMedium]]
    int_finish_types = [[HPXML::InteriorFinishGypsumBoard, 0.5],
                        [HPXML::InteriorFinishGypsumBoard, 1.0],
                        [HPXML::InteriorFinishGypsumCompositeBoard, 0.5],
                        [HPXML::InteriorFinishPlaster, 0.5],
                        [HPXML::InteriorFinishWood, 0.5],
                        [HPXML::InteriorFinishNone, nil]]
    walls_map.each_with_index do |(wall_type, assembly_r), i|
      hpxml.walls.add(id: "Wall#{hpxml.walls.size + 1}",
                      exterior_adjacent_to: HPXML::LocationOutside,
                      interior_adjacent_to: HPXML::LocationLivingSpace,
                      wall_type: wall_type,
                      siding: siding_types[i % siding_types.size][0],
                      color: siding_types[i % siding_types.size][1],
                      area: 1200 / walls_map.size,
                      emittance: 0.92,
                      interior_finish_type: int_finish_types[i % int_finish_types.size][0],
                      interior_finish_thickness: int_finish_types[i % int_finish_types.size][1],
                      insulation_assembly_r_value: assembly_r)
    end
    gable_walls.each do |gable_wall|
      hpxml.walls << gable_wall
      hpxml.walls[-1].id = "Wall#{hpxml.walls.size}"
      hpxml.attics[0].attached_to_wall_idrefs << hpxml.walls[-1].id
    end
    hpxml.windows.reverse_each do |window|
      window.delete
    end
    hpxml.windows.add(id: "Window#{hpxml.windows.size + 1}",
                      area: 108 / 8,
                      azimuth: 0,
                      ufactor: 0.33,
                      shgc: 0.45,
                      fraction_operable: 0.67,
                      wall_idref: 'Wall1')
    hpxml.windows.add(id: "Window#{hpxml.windows.size + 1}",
                      area: 72 / 8,
                      azimuth: 90,
                      ufactor: 0.33,
                      shgc: 0.45,
                      fraction_operable: 0.67,
                      wall_idref: 'Wall2')
    hpxml.windows.add(id: "Window#{hpxml.windows.size + 1}",
                      area: 108 / 8,
                      azimuth: 180,
                      ufactor: 0.33,
                      shgc: 0.45,
                      fraction_operable: 0.67,
                      wall_idref: 'Wall3')
    hpxml.windows.add(id: "Window#{hpxml.windows.size + 1}",
                      area: 72 / 8,
                      azimuth: 270,
                      ufactor: 0.33,
                      shgc: 0.45,
                      fraction_operable: 0.67,
                      wall_idref: 'Wall4')
    hpxml.doors.reverse_each do |door|
      door.delete
    end
    hpxml.doors.add(id: "Door#{hpxml.doors.size + 1}",
                    wall_idref: 'Wall9',
                    area: 20,
                    azimuth: 0,
                    r_value: 4.4)
    hpxml.doors.add(id: "Door#{hpxml.doors.size + 1}",
                    wall_idref: 'Wall10',
                    area: 20,
                    azimuth: 180,
                    r_value: 4.4)
  elsif ['base-enclosure-rooftypes.xml'].include? hpxml_file
    hpxml.roofs.reverse_each do |roof|
      roof.delete
    end
    roof_types = [[HPXML::RoofTypeClayTile, HPXML::ColorLight],
                  [HPXML::RoofTypeMetal, HPXML::ColorReflective],
                  [HPXML::RoofTypeWoodShingles, HPXML::ColorDark],
                  [HPXML::RoofTypeShingles, HPXML::ColorMediumDark],
                  [HPXML::RoofTypePlasticRubber, HPXML::ColorLight],
                  [HPXML::RoofTypeEPS, HPXML::ColorMedium],
                  [HPXML::RoofTypeConcrete, HPXML::ColorLight],
                  [HPXML::RoofTypeCool, HPXML::ColorReflective]]
    int_finish_types = [[HPXML::InteriorFinishGypsumBoard, 0.5],
                        [HPXML::InteriorFinishPlaster, 0.5],
                        [HPXML::InteriorFinishWood, 0.5]]
    roof_types.each_with_index do |roof_type, i|
      hpxml.roofs.add(id: "Roof#{hpxml.roofs.size + 1}",
                      interior_adjacent_to: HPXML::LocationAtticUnvented,
                      area: 1509.3 / roof_types.size,
                      roof_type: roof_type[0],
                      roof_color: roof_type[1],
                      emittance: 0.92,
                      pitch: 6,
                      radiant_barrier: false,
                      interior_finish_type: int_finish_types[i % int_finish_types.size][0],
                      interior_finish_thickness: int_finish_types[i % int_finish_types.size][1],
                      insulation_assembly_r_value: roof_type[0] == HPXML::RoofTypeEPS ? 7.0 : 2.3)
      hpxml.attics[0].attached_to_roof_idrefs << hpxml.roofs[-1].id
    end
  elsif ['base-enclosure-split-surfaces.xml',
         'base-enclosure-split-surfaces2.xml'].include? hpxml_file
    for n in 1..hpxml.roofs.size
      hpxml.roofs[n - 1].area /= 9.0
      for i in 2..9
        hpxml.roofs << hpxml.roofs[n - 1].dup
        hpxml.roofs[-1].id += "_#{i}"
        if hpxml_file == 'base-enclosure-split-surfaces2.xml'
          hpxml.roofs[-1].insulation_assembly_r_value += 0.01 * i
        end
      end
    end
    hpxml.roofs << hpxml.roofs[-1].dup
    hpxml.roofs[-1].id += '_tiny'
    hpxml.roofs[-1].area = 0.05
    for n in 1..hpxml.rim_joists.size
      hpxml.rim_joists[n - 1].area /= 9.0
      for i in 2..9
        hpxml.rim_joists << hpxml.rim_joists[n - 1].dup
        hpxml.rim_joists[-1].id += "_#{i}"
        if hpxml_file == 'base-enclosure-split-surfaces2.xml'
          hpxml.rim_joists[-1].insulation_assembly_r_value += 0.01 * i
        end
      end
    end
    hpxml.rim_joists << hpxml.rim_joists[-1].dup
    hpxml.rim_joists[-1].id += '_tiny'
    hpxml.rim_joists[-1].area = 0.05
    for n in 1..hpxml.walls.size
      hpxml.walls[n - 1].area /= 9.0
      for i in 2..9
        hpxml.walls << hpxml.walls[n - 1].dup
        hpxml.walls[-1].id += "_#{i}"
        if hpxml_file == 'base-enclosure-split-surfaces2.xml'
          hpxml.walls[-1].insulation_assembly_r_value += 0.01 * i
        end
      end
    end
    hpxml.walls << hpxml.walls[-1].dup
    hpxml.walls[-1].id += '_tiny'
    hpxml.walls[-1].area = 0.05
    for n in 1..hpxml.foundation_walls.size
      hpxml.foundation_walls[n - 1].area /= 9.0
      for i in 2..9
        hpxml.foundation_walls << hpxml.foundation_walls[n - 1].dup
        hpxml.foundation_walls[-1].id += "_#{i}"
        if hpxml_file == 'base-enclosure-split-surfaces2.xml'
          hpxml.foundation_walls[-1].insulation_exterior_r_value += 0.01 * i
        end
      end
    end
    hpxml.foundation_walls << hpxml.foundation_walls[-1].dup
    hpxml.foundation_walls[-1].id += '_tiny'
    hpxml.foundation_walls[-1].area = 0.05
    for n in 1..hpxml.floors.size
      hpxml.floors[n - 1].area /= 9.0
      for i in 2..9
        hpxml.floors << hpxml.floors[n - 1].dup
        hpxml.floors[-1].id += "_#{i}"
        if hpxml_file == 'base-enclosure-split-surfaces2.xml'
          hpxml.floors[-1].insulation_assembly_r_value += 0.01 * i
        end
      end
    end
    hpxml.floors << hpxml.floors[-1].dup
    hpxml.floors[-1].id += '_tiny'
    hpxml.floors[-1].area = 0.05
    for n in 1..hpxml.slabs.size
      hpxml.slabs[n - 1].area /= 9.0
      hpxml.slabs[n - 1].exposed_perimeter /= 9.0
      for i in 2..9
        hpxml.slabs << hpxml.slabs[n - 1].dup
        hpxml.slabs[-1].id += "_#{i}"
        if hpxml_file == 'base-enclosure-split-surfaces2.xml'
          hpxml.slabs[-1].perimeter_insulation_depth += 0.01 * i
          hpxml.slabs[-1].perimeter_insulation_r_value += 0.01 * i
        end
      end
    end
    hpxml.slabs << hpxml.slabs[-1].dup
    hpxml.slabs[-1].id += '_tiny'
    hpxml.slabs[-1].area = 0.05
    for n in 1..hpxml.windows.size
      hpxml.windows[n - 1].area /= 9.0
      hpxml.windows[n - 1].fraction_operable = 0.0
      for i in 2..9
        hpxml.windows << hpxml.windows[n - 1].dup
        hpxml.windows[-1].id += "_#{i}"
        hpxml.windows[-1].wall_idref += "_#{i}"
        if i >= 4
          hpxml.windows[-1].fraction_operable = 1.0
        end
        next unless hpxml_file == 'base-enclosure-split-surfaces2.xml'

        hpxml.windows[-1].ufactor += 0.01 * i
        hpxml.windows[-1].interior_shading_factor_summer -= 0.02 * i
        hpxml.windows[-1].interior_shading_factor_winter -= 0.01 * i
      end
    end
    hpxml.windows << hpxml.windows[-1].dup
    hpxml.windows[-1].id += '_tiny'
    hpxml.windows[-1].area = 0.05
    for n in 1..hpxml.skylights.size
      hpxml.skylights[n - 1].area /= 9.0
      for i in 2..9
        hpxml.skylights << hpxml.skylights[n - 1].dup
        hpxml.skylights[-1].id += "_#{i}"
        hpxml.skylights[-1].roof_idref += "_#{i}"
        next unless hpxml_file == 'base-enclosure-split-surfaces2.xml'

        hpxml.skylights[-1].ufactor += 0.01 * i
        hpxml.skylights[-1].interior_shading_factor_summer -= 0.02 * i
        hpxml.skylights[-1].interior_shading_factor_winter -= 0.01 * i
      end
    end
    hpxml.skylights << hpxml.skylights[-1].dup
    hpxml.skylights[-1].id += '_tiny'
    hpxml.skylights[-1].area = 0.05
    for n in 1..hpxml.doors.size
      hpxml.doors[n - 1].area /= 9.0
      for i in 2..9
        hpxml.doors << hpxml.doors[n - 1].dup
        hpxml.doors[-1].id += "_#{i}"
        hpxml.doors[-1].wall_idref += "_#{i}"
        if hpxml_file == 'base-enclosure-split-surfaces2.xml'
          hpxml.doors[-1].r_value += 0.01 * i
        end
      end
    end
    hpxml.doors << hpxml.doors[-1].dup
    hpxml.doors[-1].id += '_tiny'
    hpxml.doors[-1].area = 0.05
  elsif ['base-enclosure-overhangs.xml'].include? hpxml_file
    # Test relaxed overhangs validation; https://github.com/NREL/OpenStudio-HPXML/issues/866
    hpxml.windows.each do |window|
      next unless window.overhangs_depth.nil?

      window.overhangs_depth = 0.0
      window.overhangs_distance_to_top_of_window = 0.0
      window.overhangs_distance_to_bottom_of_window = 0.0
    end
  end
  if ['base-enclosure-2stories-garage.xml',
      'base-enclosure-garage.xml'].include? hpxml_file
    grg_wall = hpxml.walls.select { |w|
                 w.interior_adjacent_to == HPXML::LocationGarage &&
                   w.exterior_adjacent_to == HPXML::LocationOutside
               } [0]
    hpxml.doors.add(id: "Door#{hpxml.doors.size + 1}",
                    wall_idref: grg_wall.id,
                    area: 70,
                    azimuth: 180,
                    r_value: 4.4)
  end

  # ---------- #
  # HPXML HVAC #
  # ---------- #

  # General logic
  hpxml.heating_systems.each do |heating_system|
    if heating_system.heating_system_type == HPXML::HVACTypeBoiler &&
       heating_system.heating_system_fuel == HPXML::FuelTypeNaturalGas &&
       !heating_system.is_shared_system
      heating_system.electric_auxiliary_energy = 200
    elsif [HPXML::HVACTypeFloorFurnace,
           HPXML::HVACTypeWallFurnace,
           HPXML::HVACTypeFireplace,
           HPXML::HVACTypeFixedHeater,
           HPXML::HVACTypePortableHeater].include? heating_system.heating_system_type
      heating_system.fan_watts = 0
    elsif [HPXML::HVACTypeStove].include? heating_system.heating_system_type
      heating_system.fan_watts = 40
    end
  end
  hpxml.heat_pumps.each do |heat_pump|
    if heat_pump.heat_pump_type == HPXML::HVACTypeHeatPumpGroundToAir
      heat_pump.pump_watts_per_ton = 30.0
    end
  end

  # Logic that can only be applied based on the file name
  if hpxml_file.include?('chiller') || hpxml_file.include?('cooling-tower')
    # Handle chiller/cooling tower
    if hpxml_file.include? 'chiller'
      hpxml.cooling_systems.add(id: "CoolingSystem#{hpxml.cooling_systems.size + 1}",
                                cooling_system_type: HPXML::HVACTypeChiller,
                                cooling_system_fuel: HPXML::FuelTypeElectricity,
                                is_shared_system: true,
                                number_of_units_served: 6,
                                cooling_capacity: 24000 * 6,
                                cooling_efficiency_kw_per_ton: 0.9,
                                fraction_cool_load_served: 1.0,
                                primary_system: true)
    elsif hpxml_file.include? 'cooling-tower'
      hpxml.cooling_systems.add(id: "CoolingSystem#{hpxml.cooling_systems.size + 1}",
                                cooling_system_type: HPXML::HVACTypeCoolingTower,
                                cooling_system_fuel: HPXML::FuelTypeElectricity,
                                is_shared_system: true,
                                number_of_units_served: 6,
                                fraction_cool_load_served: 1.0,
                                primary_system: true)
    end
    if hpxml_file.include? 'boiler'
      hpxml.hvac_controls[0].cooling_setpoint_temp = 78.0
      hpxml.cooling_systems[-1].distribution_system_idref = hpxml.hvac_distributions[-1].id
    else
      hpxml.hvac_controls.add(id: "HVACControl#{hpxml.hvac_controls.size + 1}",
                              control_type: HPXML::HVACControlTypeManual,
                              cooling_setpoint_temp: 78.0)
      if hpxml_file.include? 'baseboard'
        hpxml.hvac_distributions.add(id: "HVACDistribution#{hpxml.hvac_distributions.size + 1}",
                                     distribution_system_type: HPXML::HVACDistributionTypeHydronic,
                                     hydronic_type: HPXML::HydronicTypeBaseboard)
        hpxml.cooling_systems[-1].distribution_system_idref = hpxml.hvac_distributions[-1].id
      end
    end
  end
  if hpxml_file.include?('water-loop-heat-pump') || hpxml_file.include?('fan-coil')
    # Handle WLHP/ducted fan coil
    hpxml.hvac_distributions.reverse_each do |hvac_distribution|
      hvac_distribution.delete
    end
    if hpxml_file.include? 'water-loop-heat-pump'
      hpxml.hvac_distributions.add(id: "HVACDistribution#{hpxml.hvac_distributions.size + 1}",
                                   distribution_system_type: HPXML::HVACDistributionTypeHydronic,
                                   hydronic_type: HPXML::HydronicTypeWaterLoop)
      hpxml.heat_pumps.add(id: "HeatPump#{hpxml.heat_pumps.size + 1}",
                           heat_pump_type: HPXML::HVACTypeHeatPumpWaterLoopToAir,
                           heat_pump_fuel: HPXML::FuelTypeElectricity)
      if hpxml_file.include? 'boiler'
        hpxml.heat_pumps[-1].heating_capacity = 24000
        hpxml.heat_pumps[-1].heating_efficiency_cop = 4.4
        hpxml.heating_systems[-1].distribution_system_idref = hpxml.hvac_distributions[-1].id
      end
      if hpxml_file.include?('chiller') || hpxml_file.include?('cooling-tower')
        hpxml.heat_pumps[-1].cooling_capacity = 24000
        hpxml.heat_pumps[-1].cooling_efficiency_eer = 12.8
        hpxml.cooling_systems[-1].distribution_system_idref = hpxml.hvac_distributions[-1].id
      end
      hpxml.hvac_distributions.add(id: "HVACDistribution#{hpxml.hvac_distributions.size + 1}",
                                   distribution_system_type: HPXML::HVACDistributionTypeAir,
                                   air_type: HPXML::AirTypeRegularVelocity)
      hpxml.heat_pumps[-1].distribution_system_idref = hpxml.hvac_distributions[-1].id
    elsif hpxml_file.include? 'fan-coil'
      hpxml.hvac_distributions.add(id: "HVACDistribution#{hpxml.hvac_distributions.size + 1}",
                                   distribution_system_type: HPXML::HVACDistributionTypeAir,
                                   air_type: HPXML::AirTypeFanCoil)

      if hpxml_file.include? 'boiler'
        hpxml.heating_systems[-1].distribution_system_idref = hpxml.hvac_distributions[-1].id
      end
      if hpxml_file.include?('chiller') || hpxml_file.include?('cooling-tower')
        hpxml.cooling_systems[-1].distribution_system_idref = hpxml.hvac_distributions[-1].id
      end
    end
    if hpxml_file.include?('water-loop-heat-pump') || hpxml_file.include?('fan-coil-ducted')
      hpxml.hvac_distributions[-1].duct_leakage_measurements.add(duct_type: HPXML::DuctTypeSupply,
                                                                 duct_leakage_units: HPXML::UnitsCFM25,
                                                                 duct_leakage_value: 15,
                                                                 duct_leakage_total_or_to_outside: HPXML::DuctLeakageToOutside)
      hpxml.hvac_distributions[-1].duct_leakage_measurements.add(duct_type: HPXML::DuctTypeReturn,
                                                                 duct_leakage_units: HPXML::UnitsCFM25,
                                                                 duct_leakage_value: 10,
                                                                 duct_leakage_total_or_to_outside: HPXML::DuctLeakageToOutside)
      hpxml.hvac_distributions[-1].ducts.add(id: "Ducts#{hpxml.hvac_distributions[-1].ducts.size + 1}",
                                             duct_type: HPXML::DuctTypeSupply,
                                             duct_insulation_r_value: 0,
                                             duct_location: HPXML::LocationOtherMultifamilyBufferSpace,
                                             duct_surface_area: 50)
      hpxml.hvac_distributions[-1].ducts.add(id: "Ducts#{hpxml.hvac_distributions[-1].ducts.size + 1}",
                                             duct_type: HPXML::DuctTypeReturn,
                                             duct_insulation_r_value: 0,
                                             duct_location: HPXML::LocationOtherMultifamilyBufferSpace,
                                             duct_surface_area: 20)
    end
  end
  if hpxml_file.include? 'shared-ground-loop'
    hpxml.heating_systems.reverse_each do |heating_system|
      heating_system.delete
    end
    hpxml.cooling_systems.reverse_each do |cooling_system|
      cooling_system.delete
    end
    hpxml.heat_pumps.add(id: "HeatPump#{hpxml.heat_pumps.size + 1}",
                         distribution_system_idref: hpxml.hvac_distributions[-1].id,
                         heat_pump_type: HPXML::HVACTypeHeatPumpGroundToAir,
                         heat_pump_fuel: HPXML::FuelTypeElectricity,
                         backup_type: HPXML::HeatPumpBackupTypeIntegrated,
                         backup_heating_fuel: HPXML::FuelTypeElectricity,
                         is_shared_system: true,
                         number_of_units_served: 6,
                         backup_heating_efficiency_percent: 1.0,
                         fraction_heat_load_served: 1,
                         fraction_cool_load_served: 1,
                         heating_efficiency_cop: 3.6,
                         cooling_efficiency_eer: 16.6,
                         heating_capacity: 12000,
                         cooling_capacity: 12000,
                         backup_heating_capacity: 12000,
                         cooling_shr: 0.73,
                         primary_heating_system: true,
                         primary_cooling_system: true,
                         pump_watts_per_ton: 0.0)

  end
  if hpxml_file.include? 'eae'
    hpxml.heating_systems[0].electric_auxiliary_energy = 500.0
  else
    if hpxml_file.include? 'shared-boiler'
      hpxml.heating_systems[0].shared_loop_watts = 600
    end
    if hpxml_file.include?('chiller') || hpxml_file.include?('cooling-tower')
      hpxml.cooling_systems[0].shared_loop_watts = 600
    end
    if hpxml_file.include? 'shared-ground-loop'
      hpxml.heat_pumps[0].shared_loop_watts = 600
    end
    if hpxml_file.include? 'fan-coil'
      if hpxml_file.include? 'boiler'
        hpxml.heating_systems[0].fan_coil_watts = 150
      end
      if hpxml_file.include? 'chiller'
        hpxml.cooling_systems[0].fan_coil_watts = 150
      end
    end
  end
  if hpxml_file.include? 'install-quality'
    hpxml.hvac_systems.each do |hvac_system|
      hvac_system.fan_watts_per_cfm = 0.365
    end
  elsif ['base-hvac-setpoints-daily-setbacks.xml'].include? hpxml_file
    hpxml.hvac_controls[0].heating_setback_temp = 66
    hpxml.hvac_controls[0].heating_setback_hours_per_week = 7 * 7
    hpxml.hvac_controls[0].heating_setback_start_hour = 23 # 11pm
    hpxml.hvac_controls[0].cooling_setup_temp = 80
    hpxml.hvac_controls[0].cooling_setup_hours_per_week = 6 * 7
    hpxml.hvac_controls[0].cooling_setup_start_hour = 9 # 9am
  elsif ['base-hvac-onoff-thermostat-deadband.xml',
<<<<<<< HEAD
         'base-hvac-realistic-control-2-speed-ashp.xml',
         'base-hvac-realistic-control-2-speed-central-ac.xml'].include? hpxml_file
    hpxml.header.timestep = 1
    hpxml.hvac_controls[0].onoff_thermostat_deadband = 2.0
    if ['base-hvac-realistic-control-2-speed-ashp.xml',
        'base-hvac-realistic-control-2-speed-central-ac.xml'].include? hpxml_file
      hpxml.hvac_controls[0].realistic_staging = true
    end
    if ['base-hvac-onoff-thermostat-deadband.xml',
        'base-hvac-realistic-control-2-speed-ashp.xml'].include? hpxml_file
      hpxml.heat_pumps[0].heating_capacity = 10000
      hpxml.heat_pumps[0].heating_capacity_17F = 5900.0
=======
         'base-hvac-onoff-thermostat-deadband-detailed-setpoints.xml'].include? hpxml_file
    hpxml.header.timestep = 1
    hpxml.header.temperature_capacitance_multiplier = 4.0
    hpxml.hvac_controls[0].onoff_thermostat_deadband = 2.0
    hpxml.heat_pumps[0].heating_capacity = 10000
    hpxml.heat_pumps[0].heating_capacity_17F = 5900.0
    if ['base-hvac-onoff-thermostat-deadband-detailed-setpoints.xml'].include? hpxml_file
      hpxml.hvac_controls[0].heating_setpoint_temp = nil
      hpxml.hvac_controls[0].cooling_setpoint_temp = nil
      hpxml.header.schedules_filepaths = ['../../HPXMLtoOpenStudio/resources/schedule_files/setpoints.csv']
>>>>>>> 63668c7e
    end
  elsif ['base-hvac-dse.xml',
         'base-dhw-indirect-dse.xml',
         'base-mechvent-cfis-dse.xml'].include? hpxml_file
    hpxml.hvac_distributions[0].distribution_system_type = HPXML::HVACDistributionTypeDSE
    hpxml.hvac_distributions[0].annual_heating_dse = 0.8
    hpxml.hvac_distributions[0].annual_cooling_dse = 0.7
  elsif ['base-hvac-furnace-x3-dse.xml'].include? hpxml_file
    hpxml.hvac_distributions[0].distribution_system_type = HPXML::HVACDistributionTypeDSE
    hpxml.hvac_distributions[0].annual_heating_dse = 0.8
    hpxml.hvac_distributions[0].annual_cooling_dse = 0.7
    hpxml.hvac_distributions << hpxml.hvac_distributions[0].dup
    hpxml.hvac_distributions[1].id = "HVACDistribution#{hpxml.hvac_distributions.size}"
    hpxml.hvac_distributions[1].annual_cooling_dse = 1.0
    hpxml.hvac_distributions << hpxml.hvac_distributions[0].dup
    hpxml.hvac_distributions[2].id = "HVACDistribution#{hpxml.hvac_distributions.size}"
    hpxml.hvac_distributions[2].annual_cooling_dse = 1.0
    hpxml.heating_systems[0].primary_system = false
    hpxml.heating_systems << hpxml.heating_systems[0].dup
    hpxml.heating_systems[1].id = "HeatingSystem#{hpxml.heating_systems.size}"
    hpxml.heating_systems[1].distribution_system_idref = hpxml.hvac_distributions[1].id
    hpxml.heating_systems << hpxml.heating_systems[0].dup
    hpxml.heating_systems[2].id = "HeatingSystem#{hpxml.heating_systems.size}"
    hpxml.heating_systems[2].distribution_system_idref = hpxml.hvac_distributions[2].id
    hpxml.heating_systems[2].primary_system = true
    for i in 0..2
      hpxml.heating_systems[i].heating_capacity /= 3.0
      # Test a file where sum is slightly greater than 1
      if i < 2
        hpxml.heating_systems[i].fraction_heat_load_served = 0.33
      else
        hpxml.heating_systems[i].fraction_heat_load_served = 0.35
      end
    end
  elsif ['base-misc-defaults.xml'].include? hpxml_file
    hpxml.heating_systems[0].year_installed = 2009
    hpxml.heating_systems[0].heating_efficiency_afue = nil
    hpxml.cooling_systems[0].year_installed = 2009
    hpxml.cooling_systems[0].cooling_efficiency_seer = nil
  elsif ['base-hvac-dual-fuel-air-to-air-heat-pump-1-speed-electric.xml'].include? hpxml_file
    hpxml.heat_pumps[0].backup_heating_efficiency_afue = hpxml.heat_pumps[0].backup_heating_efficiency_percent
    hpxml.heat_pumps[0].backup_heating_efficiency_percent = nil
  elsif ['base-enclosure-2stories.xml',
         'base-enclosure-2stories-garage.xml',
         'base-hvac-ducts-area-fractions.xml'].include? hpxml_file
    hpxml.hvac_distributions[0].ducts << hpxml.hvac_distributions[0].ducts[0].dup
    hpxml.hvac_distributions[0].ducts[-1].id = "Ducts#{hpxml.hvac_distributions[0].ducts.size}"
    hpxml.hvac_distributions[0].ducts << hpxml.hvac_distributions[0].ducts[1].dup
    hpxml.hvac_distributions[0].ducts[-1].id = "Ducts#{hpxml.hvac_distributions[0].ducts.size}"
    hpxml.hvac_distributions[0].ducts[2].duct_location = HPXML::LocationExteriorWall
    hpxml.hvac_distributions[0].ducts[2].duct_surface_area = 37.5
    hpxml.hvac_distributions[0].ducts[3].duct_location = HPXML::LocationLivingSpace
    hpxml.hvac_distributions[0].ducts[3].duct_surface_area = 12.5
    if hpxml_file == 'base-hvac-ducts-area-fractions.xml'
      hpxml.hvac_distributions[0].ducts[0].duct_surface_area = nil
      hpxml.hvac_distributions[0].ducts[1].duct_surface_area = nil
      hpxml.hvac_distributions[0].ducts[2].duct_surface_area = nil
      hpxml.hvac_distributions[0].ducts[3].duct_surface_area = nil
      hpxml.hvac_distributions[0].ducts[0].duct_fraction_area = 0.75
      hpxml.hvac_distributions[0].ducts[1].duct_fraction_area = 0.75
      hpxml.hvac_distributions[0].ducts[2].duct_fraction_area = 0.25
      hpxml.hvac_distributions[0].ducts[3].duct_fraction_area = 0.25
      hpxml.hvac_distributions[0].conditioned_floor_area_served = 4050.0
      hpxml.hvac_distributions[0].number_of_return_registers = 3
    end
  elsif ['base-hvac-multiple.xml'].include? hpxml_file
    hpxml.hvac_distributions.reverse_each do |hvac_distribution|
      hvac_distribution.delete
    end
    hpxml.hvac_distributions.add(id: "HVACDistribution#{hpxml.hvac_distributions.size + 1}",
                                 distribution_system_type: HPXML::HVACDistributionTypeAir,
                                 air_type: HPXML::AirTypeRegularVelocity)
    hpxml.hvac_distributions[0].duct_leakage_measurements.add(duct_type: HPXML::DuctTypeSupply,
                                                              duct_leakage_units: HPXML::UnitsCFM25,
                                                              duct_leakage_value: 75,
                                                              duct_leakage_total_or_to_outside: HPXML::DuctLeakageToOutside)
    hpxml.hvac_distributions[0].duct_leakage_measurements.add(duct_type: HPXML::DuctTypeReturn,
                                                              duct_leakage_units: HPXML::UnitsCFM25,
                                                              duct_leakage_value: 25,
                                                              duct_leakage_total_or_to_outside: HPXML::DuctLeakageToOutside)
    hpxml.hvac_distributions[0].ducts.add(id: "Ducts#{hpxml.hvac_distributions[0].ducts.size + 1}",
                                          duct_type: HPXML::DuctTypeSupply,
                                          duct_insulation_r_value: 8,
                                          duct_location: HPXML::LocationAtticUnvented,
                                          duct_surface_area: 75)
    hpxml.hvac_distributions[0].ducts.add(id: "Ducts#{hpxml.hvac_distributions[0].ducts.size + 1}",
                                          duct_type: HPXML::DuctTypeSupply,
                                          duct_insulation_r_value: 8,
                                          duct_location: HPXML::LocationOutside,
                                          duct_surface_area: 75)
    hpxml.hvac_distributions[0].ducts.add(id: "Ducts#{hpxml.hvac_distributions[0].ducts.size + 1}",
                                          duct_type: HPXML::DuctTypeReturn,
                                          duct_insulation_r_value: 4,
                                          duct_location: HPXML::LocationAtticUnvented,
                                          duct_surface_area: 25)
    hpxml.hvac_distributions[0].ducts.add(id: "Ducts#{hpxml.hvac_distributions[0].ducts.size + 1}",
                                          duct_type: HPXML::DuctTypeReturn,
                                          duct_insulation_r_value: 4,
                                          duct_location: HPXML::LocationOutside,
                                          duct_surface_area: 25)
    hpxml.hvac_distributions.add(id: "HVACDistribution#{hpxml.hvac_distributions.size + 1}",
                                 distribution_system_type: HPXML::HVACDistributionTypeAir,
                                 air_type: HPXML::AirTypeRegularVelocity)
    hpxml.hvac_distributions[-1].duct_leakage_measurements << hpxml.hvac_distributions[0].duct_leakage_measurements[0].dup
    hpxml.hvac_distributions[-1].duct_leakage_measurements << hpxml.hvac_distributions[0].duct_leakage_measurements[1].dup
    for i in 0..3
      hpxml.hvac_distributions[-1].ducts << hpxml.hvac_distributions[0].ducts[i].dup
      hpxml.hvac_distributions[-1].ducts[-1].id = "Ducts#{hpxml.hvac_distributions[0].ducts.size + i + 1}"
    end
    hpxml.hvac_distributions.add(id: "HVACDistribution#{hpxml.hvac_distributions.size + 1}",
                                 distribution_system_type: HPXML::HVACDistributionTypeHydronic,
                                 hydronic_type: HPXML::HydronicTypeBaseboard)
    hpxml.hvac_distributions.add(id: "HVACDistribution#{hpxml.hvac_distributions.size + 1}",
                                 distribution_system_type: HPXML::HVACDistributionTypeHydronic,
                                 hydronic_type: HPXML::HydronicTypeBaseboard)
    hpxml.hvac_distributions.add(id: "HVACDistribution#{hpxml.hvac_distributions.size + 1}",
                                 distribution_system_type: HPXML::HVACDistributionTypeAir,
                                 air_type: HPXML::AirTypeRegularVelocity)
    hpxml.hvac_distributions[-1].duct_leakage_measurements << hpxml.hvac_distributions[0].duct_leakage_measurements[0].dup
    hpxml.hvac_distributions[-1].duct_leakage_measurements << hpxml.hvac_distributions[0].duct_leakage_measurements[1].dup
    for i in 0..3
      hpxml.hvac_distributions[-1].ducts << hpxml.hvac_distributions[0].ducts[i].dup
      hpxml.hvac_distributions[-1].ducts[-1].id = "Ducts#{hpxml.hvac_distributions[0].ducts.size * 2 + i + 1}"
    end
    hpxml.hvac_distributions.add(id: "HVACDistribution#{hpxml.hvac_distributions.size + 1}",
                                 distribution_system_type: HPXML::HVACDistributionTypeAir,
                                 air_type: HPXML::AirTypeRegularVelocity)
    hpxml.hvac_distributions[-1].duct_leakage_measurements << hpxml.hvac_distributions[0].duct_leakage_measurements[0].dup
    hpxml.hvac_distributions[-1].duct_leakage_measurements << hpxml.hvac_distributions[0].duct_leakage_measurements[1].dup
    for i in 0..3
      hpxml.hvac_distributions[-1].ducts << hpxml.hvac_distributions[0].ducts[i].dup
      hpxml.hvac_distributions[-1].ducts[-1].id = "Ducts#{hpxml.hvac_distributions[0].ducts.size * 3 + i + 1}"
    end
    hpxml.heating_systems.reverse_each do |heating_system|
      heating_system.delete
    end
    hpxml.heating_systems.add(id: "HeatingSystem#{hpxml.heating_systems.size + 1}",
                              distribution_system_idref: hpxml.hvac_distributions[0].id,
                              heating_system_type: HPXML::HVACTypeFurnace,
                              heating_system_fuel: HPXML::FuelTypeElectricity,
                              heating_capacity: 6400,
                              heating_efficiency_afue: 1,
                              fraction_heat_load_served: 0.1)
    hpxml.heating_systems.add(id: "HeatingSystem#{hpxml.heating_systems.size + 1}",
                              distribution_system_idref: hpxml.hvac_distributions[1].id,
                              heating_system_type: HPXML::HVACTypeFurnace,
                              heating_system_fuel: HPXML::FuelTypeNaturalGas,
                              heating_capacity: 6400,
                              heating_efficiency_afue: 0.92,
                              fraction_heat_load_served: 0.1)
    hpxml.heating_systems.add(id: "HeatingSystem#{hpxml.heating_systems.size + 1}",
                              distribution_system_idref: hpxml.hvac_distributions[2].id,
                              heating_system_type: HPXML::HVACTypeBoiler,
                              heating_system_fuel: HPXML::FuelTypeElectricity,
                              heating_capacity: 6400,
                              heating_efficiency_afue: 1,
                              fraction_heat_load_served: 0.1)
    hpxml.heating_systems.add(id: "HeatingSystem#{hpxml.heating_systems.size + 1}",
                              distribution_system_idref: hpxml.hvac_distributions[3].id,
                              heating_system_type: HPXML::HVACTypeBoiler,
                              heating_system_fuel: HPXML::FuelTypeNaturalGas,
                              heating_capacity: 6400,
                              heating_efficiency_afue: 0.92,
                              fraction_heat_load_served: 0.1,
                              electric_auxiliary_energy: 200)
    hpxml.heating_systems.add(id: "HeatingSystem#{hpxml.heating_systems.size + 1}",
                              heating_system_type: HPXML::HVACTypeElectricResistance,
                              heating_system_fuel: HPXML::FuelTypeElectricity,
                              heating_capacity: 6400,
                              heating_efficiency_percent: 1,
                              fraction_heat_load_served: 0.1)
    hpxml.heating_systems.add(id: "HeatingSystem#{hpxml.heating_systems.size + 1}",
                              heating_system_type: HPXML::HVACTypeStove,
                              heating_system_fuel: HPXML::FuelTypeOil,
                              heating_capacity: 6400,
                              heating_efficiency_percent: 0.8,
                              fraction_heat_load_served: 0.1,
                              fan_watts: 40.0)
    hpxml.heating_systems.add(id: "HeatingSystem#{hpxml.heating_systems.size + 1}",
                              heating_system_type: HPXML::HVACTypeWallFurnace,
                              heating_system_fuel: HPXML::FuelTypePropane,
                              heating_capacity: 6400,
                              heating_efficiency_afue: 0.8,
                              fraction_heat_load_served: 0.1,
                              fan_watts: 0.0)
    hpxml.cooling_systems[0].distribution_system_idref = hpxml.hvac_distributions[1].id
    hpxml.cooling_systems[0].fraction_cool_load_served = 0.1333
    hpxml.cooling_systems[0].cooling_capacity *= 0.1333
    hpxml.cooling_systems[0].primary_system = false
    hpxml.cooling_systems.add(id: "CoolingSystem#{hpxml.cooling_systems.size + 1}",
                              cooling_system_type: HPXML::HVACTypeRoomAirConditioner,
                              cooling_system_fuel: HPXML::FuelTypeElectricity,
                              cooling_capacity: 9600,
                              fraction_cool_load_served: 0.1333,
                              cooling_efficiency_eer: 8.5,
                              cooling_shr: 0.65)
    hpxml.cooling_systems.add(id: "CoolingSystem#{hpxml.cooling_systems.size + 1}",
                              cooling_system_type: HPXML::HVACTypePTAC,
                              cooling_system_fuel: HPXML::FuelTypeElectricity,
                              cooling_capacity: 9600,
                              fraction_cool_load_served: 0.1333,
                              cooling_efficiency_eer: 10.7,
                              cooling_shr: 0.65)
    hpxml.heat_pumps.add(id: "HeatPump#{hpxml.heat_pumps.size + 1}",
                         distribution_system_idref: hpxml.hvac_distributions[4].id,
                         heat_pump_type: HPXML::HVACTypeHeatPumpAirToAir,
                         heat_pump_fuel: HPXML::FuelTypeElectricity,
                         heating_capacity: 4800,
                         cooling_capacity: 4800,
                         backup_type: HPXML::HeatPumpBackupTypeIntegrated,
                         backup_heating_fuel: HPXML::FuelTypeElectricity,
                         backup_heating_capacity: 3412,
                         backup_heating_efficiency_percent: 1.0,
                         fraction_heat_load_served: 0.1,
                         fraction_cool_load_served: 0.2,
                         heating_efficiency_hspf: 7.7,
                         cooling_efficiency_seer: 13,
                         heating_capacity_17F: 4800 * 0.6,
                         cooling_shr: 0.73,
                         compressor_type: HPXML::HVACCompressorTypeSingleStage)
    hpxml.heat_pumps.add(id: "HeatPump#{hpxml.heat_pumps.size + 1}",
                         distribution_system_idref: hpxml.hvac_distributions[5].id,
                         heat_pump_type: HPXML::HVACTypeHeatPumpGroundToAir,
                         heat_pump_fuel: HPXML::FuelTypeElectricity,
                         heating_capacity: 4800,
                         cooling_capacity: 4800,
                         backup_type: HPXML::HeatPumpBackupTypeIntegrated,
                         backup_heating_fuel: HPXML::FuelTypeElectricity,
                         backup_heating_capacity: 3412,
                         backup_heating_efficiency_percent: 1.0,
                         fraction_heat_load_served: 0.1,
                         fraction_cool_load_served: 0.2,
                         heating_efficiency_cop: 3.6,
                         cooling_efficiency_eer: 16.6,
                         cooling_shr: 0.73,
                         pump_watts_per_ton: 30.0)
    hpxml.heat_pumps.add(id: "HeatPump#{hpxml.heat_pumps.size + 1}",
                         heat_pump_type: HPXML::HVACTypeHeatPumpMiniSplit,
                         heat_pump_fuel: HPXML::FuelTypeElectricity,
                         heating_capacity: 4800,
                         cooling_capacity: 4800,
                         backup_type: HPXML::HeatPumpBackupTypeIntegrated,
                         backup_heating_fuel: HPXML::FuelTypeElectricity,
                         backup_heating_capacity: 3412,
                         backup_heating_efficiency_percent: 1.0,
                         fraction_heat_load_served: 0.1,
                         fraction_cool_load_served: 0.2,
                         heating_efficiency_hspf: 10,
                         cooling_efficiency_seer: 19,
                         heating_capacity_17F: 4800 * 0.6,
                         cooling_shr: 0.73,
                         primary_cooling_system: true,
                         primary_heating_system: true)
  elsif ['base-mechvent-multiple.xml',
         'base-bldgtype-multifamily-shared-mechvent-multiple.xml'].include? hpxml_file
    hpxml.hvac_distributions.add(id: "HVACDistribution#{hpxml.hvac_distributions.size + 1}",
                                 distribution_system_type: HPXML::HVACDistributionTypeAir,
                                 air_type: HPXML::AirTypeRegularVelocity)
    hpxml.hvac_distributions[1].duct_leakage_measurements << hpxml.hvac_distributions[0].duct_leakage_measurements[0].dup
    hpxml.hvac_distributions[1].duct_leakage_measurements << hpxml.hvac_distributions[0].duct_leakage_measurements[1].dup
    hpxml.hvac_distributions[1].ducts << hpxml.hvac_distributions[0].ducts[0].dup
    hpxml.hvac_distributions[1].ducts << hpxml.hvac_distributions[0].ducts[1].dup
    hpxml.hvac_distributions[1].ducts[0].id = "Ducts#{hpxml.hvac_distributions[0].ducts.size + 1}"
    hpxml.hvac_distributions[1].ducts[1].id = "Ducts#{hpxml.hvac_distributions[0].ducts.size + 2}"
    hpxml.heating_systems[0].heating_capacity /= 2.0
    hpxml.heating_systems[0].fraction_heat_load_served /= 2.0
    hpxml.heating_systems[0].primary_system = false
    hpxml.heating_systems << hpxml.heating_systems[0].dup
    hpxml.heating_systems[1].id = "HeatingSystem#{hpxml.heating_systems.size}"
    hpxml.heating_systems[1].distribution_system_idref = hpxml.hvac_distributions[1].id
    hpxml.heating_systems[1].primary_system = true
    hpxml.cooling_systems[0].fraction_cool_load_served /= 2.0
    hpxml.cooling_systems[0].cooling_capacity /= 2.0
    hpxml.cooling_systems[0].primary_system = false
    hpxml.cooling_systems << hpxml.cooling_systems[0].dup
    hpxml.cooling_systems[1].id = "CoolingSystem#{hpxml.cooling_systems.size}"
    hpxml.cooling_systems[1].distribution_system_idref = hpxml.hvac_distributions[1].id
    hpxml.cooling_systems[1].primary_system = true
  elsif ['base-bldgtype-multifamily-adjacent-to-multiple.xml'].include? hpxml_file
    hpxml.hvac_distributions[0].ducts[1].duct_location = HPXML::LocationOtherHousingUnit
    hpxml.hvac_distributions[0].ducts.add(id: "Ducts#{hpxml.hvac_distributions[0].ducts.size + 1}",
                                          duct_type: HPXML::DuctTypeSupply,
                                          duct_insulation_r_value: 4,
                                          duct_location: HPXML::LocationRoofDeck,
                                          duct_surface_area: 150)
    hpxml.hvac_distributions[0].ducts.add(id: "Ducts#{hpxml.hvac_distributions[0].ducts.size + 1}",
                                          duct_type: HPXML::DuctTypeReturn,
                                          duct_insulation_r_value: 0,
                                          duct_location: HPXML::LocationRoofDeck,
                                          duct_surface_area: 50)
  elsif ['base-appliances-dehumidifier-multiple.xml'].include? hpxml_file
    hpxml.dehumidifiers[0].fraction_served = 0.5
    hpxml.dehumidifiers.add(id: 'Dehumidifier2',
                            type: HPXML::DehumidifierTypePortable,
                            capacity: 30,
                            energy_factor: 1.6,
                            rh_setpoint: 0.5,
                            fraction_served: 0.25,
                            location: HPXML::LocationLivingSpace)
  end
  if ['base-hvac-air-to-air-heat-pump-var-speed-backup-furnace.xml',
      'base-hvac-autosize-air-to-air-heat-pump-var-speed-backup-furnace.xml'].include? hpxml_file
    # Switch backup boiler with hydronic distribution to backup furnace with air distribution
    hpxml.heating_systems[0].heating_system_type = HPXML::HVACTypeFurnace
    hpxml.hvac_distributions[0].distribution_system_type = HPXML::HVACDistributionTypeAir
    hpxml.hvac_distributions[0].air_type = HPXML::AirTypeRegularVelocity
    hpxml.hvac_distributions[0].duct_leakage_measurements << hpxml.hvac_distributions[1].duct_leakage_measurements[0].dup
    hpxml.hvac_distributions[0].duct_leakage_measurements << hpxml.hvac_distributions[1].duct_leakage_measurements[1].dup
    hpxml.hvac_distributions[0].ducts << hpxml.hvac_distributions[1].ducts[0].dup
    hpxml.hvac_distributions[0].ducts << hpxml.hvac_distributions[1].ducts[1].dup
    hpxml.hvac_distributions[1].ducts[0].id = "Ducts#{hpxml.hvac_distributions[0].ducts.size + 1}"
    hpxml.hvac_distributions[1].ducts[1].id = "Ducts#{hpxml.hvac_distributions[0].ducts.size + 2}"
  end
  if ['base-hvac-ducts-area-multipliers.xml'].include? hpxml_file
    hpxml.hvac_distributions[0].ducts[0].duct_surface_area_multiplier = 0.5
    hpxml.hvac_distributions[0].ducts[1].duct_surface_area_multiplier = 1.5
  end

  # ------------------ #
  # HPXML WaterHeating #
  # ------------------ #

  # Logic that can only be applied based on the file name
  if ['base-schedules-simple.xml',
      'base-misc-loads-large-uncommon.xml',
      'base-misc-loads-large-uncommon2.xml'].include? hpxml_file
    hpxml.water_heating.water_fixtures_weekday_fractions = '0.012, 0.006, 0.004, 0.005, 0.010, 0.034, 0.078, 0.087, 0.080, 0.067, 0.056, 0.047, 0.040, 0.035, 0.033, 0.031, 0.039, 0.051, 0.060, 0.060, 0.055, 0.048, 0.038, 0.026'
    hpxml.water_heating.water_fixtures_weekend_fractions = '0.012, 0.006, 0.004, 0.005, 0.010, 0.034, 0.078, 0.087, 0.080, 0.067, 0.056, 0.047, 0.040, 0.035, 0.033, 0.031, 0.039, 0.051, 0.060, 0.060, 0.055, 0.048, 0.038, 0.026'
    hpxml.water_heating.water_fixtures_monthly_multipliers = '1.0, 1.0, 1.0, 1.0, 1.0, 1.0, 1.0, 1.0, 1.0, 1.0, 1.0, 1.0'
  elsif ['base-bldgtype-multifamily-shared-water-heater-recirc.xml'].include? hpxml_file
    hpxml.hot_water_distributions[0].has_shared_recirculation = true
    hpxml.hot_water_distributions[0].shared_recirculation_number_of_units_served = 6
    hpxml.hot_water_distributions[0].shared_recirculation_pump_power = 220
    hpxml.hot_water_distributions[0].shared_recirculation_control_type = HPXML::DHWRecirControlTypeTimer
  elsif ['base-bldgtype-multifamily-shared-laundry-room.xml',
         'base-bldgtype-multifamily-shared-laundry-room-multiple-water-heaters.xml'].include? hpxml_file
    hpxml.water_heating_systems.reverse_each do |water_heating_system|
      water_heating_system.delete
    end
    hpxml.water_heating_systems.add(id: "WaterHeatingSystem#{hpxml.water_heating_systems.size + 1}",
                                    is_shared_system: true,
                                    number_of_units_served: 6,
                                    fuel_type: HPXML::FuelTypeNaturalGas,
                                    water_heater_type: HPXML::WaterHeaterTypeStorage,
                                    location: HPXML::LocationLivingSpace,
                                    tank_volume: 120,
                                    fraction_dhw_load_served: 1.0,
                                    heating_capacity: 40000,
                                    energy_factor: 0.59,
                                    recovery_efficiency: 0.76,
                                    temperature: 125.0)
    if hpxml_file == 'base-bldgtype-multifamily-shared-laundry-room-multiple-water-heaters.xml'
      hpxml.water_heating_systems[0].fraction_dhw_load_served /= 2.0
      hpxml.water_heating_systems[0].tank_volume /= 2.0
      hpxml.water_heating_systems[0].number_of_units_served /= 2.0
      hpxml.water_heating_systems << hpxml.water_heating_systems[0].dup
      hpxml.water_heating_systems[1].id = "WaterHeatingSystem#{hpxml.water_heating_systems.size}"
    end
  elsif ['base-dhw-tank-gas-uef-fhr.xml'].include? hpxml_file
    hpxml.water_heating_systems[0].first_hour_rating = 56.0
    hpxml.water_heating_systems[0].usage_bin = nil
  elsif ['base-dhw-tankless-electric-outside.xml'].include? hpxml_file
    hpxml.water_heating_systems[0].performance_adjustment = 0.92
  elsif ['base-misc-defaults.xml'].include? hpxml_file
    hpxml.water_heating_systems[0].year_installed = 2009
    hpxml.water_heating_systems[0].heating_capacity = nil
    hpxml.water_heating_systems[0].energy_factor = nil
  elsif ['base-dhw-multiple.xml'].include? hpxml_file
    hpxml.water_heating_systems[0].fraction_dhw_load_served = 0.2
    hpxml.water_heating_systems.add(id: "WaterHeatingSystem#{hpxml.water_heating_systems.size + 1}",
                                    fuel_type: HPXML::FuelTypeNaturalGas,
                                    water_heater_type: HPXML::WaterHeaterTypeStorage,
                                    location: HPXML::LocationLivingSpace,
                                    tank_volume: 50,
                                    fraction_dhw_load_served: 0.2,
                                    heating_capacity: 40000,
                                    energy_factor: 0.59,
                                    recovery_efficiency: 0.76,
                                    temperature: 125.0)
    hpxml.water_heating_systems.add(id: "WaterHeatingSystem#{hpxml.water_heating_systems.size + 1}",
                                    fuel_type: HPXML::FuelTypeElectricity,
                                    water_heater_type: HPXML::WaterHeaterTypeHeatPump,
                                    location: HPXML::LocationLivingSpace,
                                    tank_volume: 80,
                                    fraction_dhw_load_served: 0.2,
                                    energy_factor: 2.3,
                                    temperature: 125.0)
    hpxml.water_heating_systems.add(id: "WaterHeatingSystem#{hpxml.water_heating_systems.size + 1}",
                                    fuel_type: HPXML::FuelTypeElectricity,
                                    water_heater_type: HPXML::WaterHeaterTypeTankless,
                                    location: HPXML::LocationLivingSpace,
                                    fraction_dhw_load_served: 0.2,
                                    energy_factor: 0.99,
                                    temperature: 125.0)
    hpxml.water_heating_systems.add(id: "WaterHeatingSystem#{hpxml.water_heating_systems.size + 1}",
                                    fuel_type: HPXML::FuelTypeNaturalGas,
                                    water_heater_type: HPXML::WaterHeaterTypeTankless,
                                    location: HPXML::LocationLivingSpace,
                                    fraction_dhw_load_served: 0.1,
                                    energy_factor: 0.82,
                                    temperature: 125.0)
    hpxml.water_heating_systems.add(id: "WaterHeatingSystem#{hpxml.water_heating_systems.size + 1}",
                                    water_heater_type: HPXML::WaterHeaterTypeCombiStorage,
                                    location: HPXML::LocationLivingSpace,
                                    tank_volume: 50,
                                    fraction_dhw_load_served: 0.1,
                                    related_hvac_idref: 'HeatingSystem1',
                                    temperature: 125.0)
    hpxml.solar_thermal_systems.add(id: "SolarThermalSystem#{hpxml.solar_thermal_systems.size + 1}",
                                    system_type: HPXML::SolarThermalSystemType,
                                    water_heating_system_idref: nil, # Apply to all water heaters
                                    solar_fraction: 0.65)
  end

  # -------------------- #
  # HPXML VentilationFan #
  # -------------------- #

  # Logic that can only be applied based on the file name
  if ['base-bldgtype-multifamily-shared-mechvent-multiple.xml'].include? hpxml_file
    hpxml.ventilation_fans.add(id: "VentilationFan#{hpxml.ventilation_fans.size + 1}",
                               fan_type: HPXML::MechVentTypeSupply,
                               is_shared_system: true,
                               in_unit_flow_rate: 100,
                               calculated_flow_rate: 1000,
                               hours_in_operation: 24,
                               fan_power: 300,
                               used_for_whole_building_ventilation: true,
                               fraction_recirculation: 0.0,
                               preheating_fuel: HPXML::FuelTypeNaturalGas,
                               preheating_efficiency_cop: 0.92,
                               preheating_fraction_load_served: 0.8,
                               precooling_fuel: HPXML::FuelTypeElectricity,
                               precooling_efficiency_cop: 4.0,
                               precooling_fraction_load_served: 0.8)
    hpxml.ventilation_fans.add(id: "VentilationFan#{hpxml.ventilation_fans.size + 1}",
                               fan_type: HPXML::MechVentTypeERV,
                               is_shared_system: true,
                               in_unit_flow_rate: 50,
                               delivered_ventilation: 500,
                               hours_in_operation: 24,
                               total_recovery_efficiency: 0.48,
                               sensible_recovery_efficiency: 0.72,
                               fan_power: 150,
                               used_for_whole_building_ventilation: true,
                               fraction_recirculation: 0.4,
                               preheating_fuel: HPXML::FuelTypeNaturalGas,
                               preheating_efficiency_cop: 0.87,
                               preheating_fraction_load_served: 1.0,
                               precooling_fuel: HPXML::FuelTypeElectricity,
                               precooling_efficiency_cop: 3.5,
                               precooling_fraction_load_served: 1.0)
    hpxml.ventilation_fans.add(id: "VentilationFan#{hpxml.ventilation_fans.size + 1}",
                               fan_type: HPXML::MechVentTypeHRV,
                               is_shared_system: true,
                               in_unit_flow_rate: 50,
                               rated_flow_rate: 500,
                               hours_in_operation: 24,
                               sensible_recovery_efficiency: 0.72,
                               fan_power: 150,
                               used_for_whole_building_ventilation: true,
                               fraction_recirculation: 0.3,
                               preheating_fuel: HPXML::FuelTypeElectricity,
                               preheating_efficiency_cop: 4.0,
                               precooling_fuel: HPXML::FuelTypeElectricity,
                               precooling_efficiency_cop: 4.5,
                               preheating_fraction_load_served: 1.0,
                               precooling_fraction_load_served: 1.0)
    hpxml.ventilation_fans.add(id: "VentilationFan#{hpxml.ventilation_fans.size + 1}",
                               fan_type: HPXML::MechVentTypeBalanced,
                               is_shared_system: true,
                               in_unit_flow_rate: 30,
                               tested_flow_rate: 300,
                               hours_in_operation: 24,
                               fan_power: 150,
                               used_for_whole_building_ventilation: true,
                               fraction_recirculation: 0.3,
                               preheating_fuel: HPXML::FuelTypeElectricity,
                               preheating_efficiency_cop: 3.5,
                               precooling_fuel: HPXML::FuelTypeElectricity,
                               precooling_efficiency_cop: 4.0,
                               preheating_fraction_load_served: 0.9,
                               precooling_fraction_load_served: 1.0)
    hpxml.ventilation_fans.add(id: "VentilationFan#{hpxml.ventilation_fans.size + 1}",
                               fan_type: HPXML::MechVentTypeExhaust,
                               is_shared_system: true,
                               in_unit_flow_rate: 70,
                               rated_flow_rate: 700,
                               hours_in_operation: 8,
                               fan_power: 300,
                               used_for_whole_building_ventilation: true,
                               fraction_recirculation: 0.0)
    hpxml.ventilation_fans.add(id: "VentilationFan#{hpxml.ventilation_fans.size + 1}",
                               fan_type: HPXML::MechVentTypeExhaust,
                               tested_flow_rate: 50,
                               hours_in_operation: 14,
                               fan_power: 10,
                               used_for_whole_building_ventilation: true)
    hpxml.ventilation_fans.add(id: "VentilationFan#{hpxml.ventilation_fans.size + 1}",
                               fan_type: HPXML::MechVentTypeCFIS,
                               tested_flow_rate: 160,
                               hours_in_operation: 8,
                               fan_power: 150,
                               used_for_whole_building_ventilation: true,
                               cfis_addtl_runtime_operating_mode: HPXML::CFISModeAirHandler,
                               distribution_system_idref: 'HVACDistribution1')
  elsif ['base-mechvent-multiple.xml'].include? hpxml_file
    hpxml.ventilation_fans.add(id: "VentilationFan#{hpxml.ventilation_fans.size + 1}",
                               rated_flow_rate: 2000,
                               fan_power: 150,
                               used_for_seasonal_cooling_load_reduction: true)
    hpxml.ventilation_fans.add(id: "VentilationFan#{hpxml.ventilation_fans.size + 1}",
                               fan_type: HPXML::MechVentTypeSupply,
                               tested_flow_rate: 12.5,
                               hours_in_operation: 14,
                               fan_power: 2.5,
                               used_for_whole_building_ventilation: true)
    hpxml.ventilation_fans.add(id: "VentilationFan#{hpxml.ventilation_fans.size + 1}",
                               fan_type: HPXML::MechVentTypeExhaust,
                               tested_flow_rate: 30.0,
                               fan_power: 7.5,
                               used_for_whole_building_ventilation: true)
    hpxml.ventilation_fans.add(id: "VentilationFan#{hpxml.ventilation_fans.size + 1}",
                               fan_type: HPXML::MechVentTypeBalanced,
                               tested_flow_rate: 27.5,
                               hours_in_operation: 24,
                               fan_power: 15,
                               used_for_whole_building_ventilation: true)
    hpxml.ventilation_fans.add(id: "VentilationFan#{hpxml.ventilation_fans.size + 1}",
                               fan_type: HPXML::MechVentTypeERV,
                               tested_flow_rate: 12.5,
                               hours_in_operation: 24,
                               total_recovery_efficiency: 0.48,
                               sensible_recovery_efficiency: 0.72,
                               fan_power: 6.25,
                               used_for_whole_building_ventilation: true)
    hpxml.ventilation_fans.add(id: "VentilationFan#{hpxml.ventilation_fans.size + 1}",
                               fan_type: HPXML::MechVentTypeHRV,
                               tested_flow_rate: 15,
                               hours_in_operation: 24,
                               sensible_recovery_efficiency: 0.72,
                               fan_power: 7.5,
                               used_for_whole_building_ventilation: true)
    hpxml.ventilation_fans.reverse_each do |vent_fan|
      vent_fan.fan_power /= 2.0
      vent_fan.rated_flow_rate /= 2.0 unless vent_fan.rated_flow_rate.nil?
      vent_fan.tested_flow_rate /= 2.0 unless vent_fan.tested_flow_rate.nil?
      hpxml.ventilation_fans << vent_fan.dup
      hpxml.ventilation_fans[-1].id = "VentilationFan#{hpxml.ventilation_fans.size}"
      hpxml.ventilation_fans[-1].start_hour = vent_fan.start_hour - 1 unless vent_fan.start_hour.nil?
      hpxml.ventilation_fans[-1].hours_in_operation = vent_fan.hours_in_operation - 1 unless vent_fan.hours_in_operation.nil?
    end
    hpxml.ventilation_fans.add(id: "VentilationFan#{hpxml.ventilation_fans.size + 1}",
                               fan_type: HPXML::MechVentTypeCFIS,
                               tested_flow_rate: 40,
                               hours_in_operation: 8,
                               fan_power: 37.5,
                               used_for_whole_building_ventilation: true,
                               cfis_addtl_runtime_operating_mode: HPXML::CFISModeAirHandler,
                               distribution_system_idref: 'HVACDistribution1')
    hpxml.ventilation_fans.add(id: "VentilationFan#{hpxml.ventilation_fans.size + 1}",
                               fan_type: HPXML::MechVentTypeCFIS,
                               tested_flow_rate: 42.5,
                               hours_in_operation: 8,
                               fan_power: 37.5,
                               used_for_whole_building_ventilation: true,
                               cfis_addtl_runtime_operating_mode: HPXML::CFISModeSupplementalFan,
                               cfis_supplemental_fan_idref: hpxml.ventilation_fans.select { |f| f.fan_type == HPXML::MechVentTypeExhaust }[0].id,
                               distribution_system_idref: 'HVACDistribution2')
    # Test ventilation system w/ zero airflow and hours
    hpxml.ventilation_fans.add(id: "VentilationFan#{hpxml.ventilation_fans.size + 1}",
                               fan_type: HPXML::MechVentTypeHRV,
                               tested_flow_rate: 0,
                               hours_in_operation: 24,
                               sensible_recovery_efficiency: 0.72,
                               fan_power: 7.5,
                               used_for_whole_building_ventilation: true)
    hpxml.ventilation_fans.add(id: "VentilationFan#{hpxml.ventilation_fans.size + 1}",
                               fan_type: HPXML::MechVentTypeHRV,
                               tested_flow_rate: 15,
                               hours_in_operation: 0,
                               sensible_recovery_efficiency: 0.72,
                               fan_power: 7.5,
                               used_for_whole_building_ventilation: true)
  elsif ['base-mechvent-cfis-airflow-fraction-zero.xml'].include? hpxml_file
    hpxml.ventilation_fans[0].cfis_vent_mode_airflow_fraction = 0.0
  elsif ['base-mechvent-cfis-supplemental-fan-exhaust.xml',
         'base-mechvent-cfis-supplemental-fan-supply.xml'].include? hpxml_file
    hpxml.ventilation_fans.add(id: "VentilationFan#{hpxml.ventilation_fans.size + 1}",
                               tested_flow_rate: 120,
                               fan_power: 30,
                               used_for_whole_building_ventilation: true)
    if hpxml_file == 'base-mechvent-cfis-supplemental-fan-exhaust.xml'
      hpxml.ventilation_fans[-1].fan_type = HPXML::MechVentTypeExhaust
    else
      hpxml.ventilation_fans[-1].fan_type = HPXML::MechVentTypeSupply
    end
    hpxml.ventilation_fans[0].cfis_addtl_runtime_operating_mode = HPXML::CFISModeSupplementalFan
    hpxml.ventilation_fans[0].cfis_supplemental_fan_idref = hpxml.ventilation_fans[1].id
  end

  # ---------------- #
  # HPXML Generation #
  # ---------------- #

  # Logic that can only be applied based on the file name
  if ['base-misc-defaults.xml'].include? hpxml_file
    hpxml.pv_systems[0].year_modules_manufactured = 2015
  elsif ['base-misc-generators.xml'].include? hpxml_file
    hpxml.generators.add(id: "Generator#{hpxml.generators.size + 1}",
                         fuel_type: HPXML::FuelTypeNaturalGas,
                         annual_consumption_kbtu: 8500,
                         annual_output_kwh: 500)
    hpxml.generators.add(id: "Generator#{hpxml.generators.size + 1}",
                         fuel_type: HPXML::FuelTypeOil,
                         annual_consumption_kbtu: 8500,
                         annual_output_kwh: 500)
  elsif ['base-bldgtype-multifamily-shared-generator.xml'].include? hpxml_file
    hpxml.generators.add(id: "Generator#{hpxml.generators.size + 1}",
                         is_shared_system: true,
                         fuel_type: HPXML::FuelTypePropane,
                         annual_consumption_kbtu: 85000,
                         annual_output_kwh: 5000,
                         number_of_bedrooms_served: 18)
  end

  # ------------- #
  # HPXML Battery #
  # ------------- #

  if ['base-pv-battery-lifetime-model.xml'].include? hpxml_file
    hpxml.batteries[0].lifetime_model = HPXML::BatteryLifetimeModelKandlerSmith
  elsif ['base-pv-battery-ah.xml'].include? hpxml_file
    default_values = Battery.get_battery_default_values()
    hpxml.batteries[0].nominal_capacity_ah = Battery.get_Ah_from_kWh(hpxml.batteries[0].nominal_capacity_kwh,
                                                                     default_values[:nominal_voltage])
    hpxml.batteries[0].usable_capacity_ah = hpxml.batteries[0].nominal_capacity_ah * default_values[:usable_fraction]
    hpxml.batteries[0].nominal_capacity_kwh = nil
    hpxml.batteries[0].usable_capacity_kwh = nil
  end

  # ---------------- #
  # HPXML Appliances #
  # ---------------- #

  # Logic that can only be applied based on the file name
  if ['base-schedules-simple.xml',
      'base-misc-loads-large-uncommon.xml',
      'base-misc-loads-large-uncommon2.xml'].include? hpxml_file
    hpxml.clothes_washers[0].weekday_fractions = '0.009, 0.007, 0.004, 0.004, 0.007, 0.011, 0.022, 0.049, 0.073, 0.086, 0.084, 0.075, 0.067, 0.060, 0.049, 0.052, 0.050, 0.049, 0.049, 0.049, 0.049, 0.047, 0.032, 0.017'
    hpxml.clothes_washers[0].weekend_fractions = '0.009, 0.007, 0.004, 0.004, 0.007, 0.011, 0.022, 0.049, 0.073, 0.086, 0.084, 0.075, 0.067, 0.060, 0.049, 0.052, 0.050, 0.049, 0.049, 0.049, 0.049, 0.047, 0.032, 0.017'
    hpxml.clothes_washers[0].monthly_multipliers = '1.011, 1.002, 1.022, 1.020, 1.022, 0.996, 0.999, 0.999, 0.996, 0.964, 0.959, 1.011'
    hpxml.clothes_dryers[0].weekday_fractions = '0.010, 0.006, 0.004, 0.002, 0.004, 0.006, 0.016, 0.032, 0.048, 0.068, 0.078, 0.081, 0.074, 0.067, 0.057, 0.061, 0.055, 0.054, 0.051, 0.051, 0.052, 0.054, 0.044, 0.024'
    hpxml.clothes_dryers[0].weekend_fractions = '0.010, 0.006, 0.004, 0.002, 0.004, 0.006, 0.016, 0.032, 0.048, 0.068, 0.078, 0.081, 0.074, 0.067, 0.057, 0.061, 0.055, 0.054, 0.051, 0.051, 0.052, 0.054, 0.044, 0.024'
    hpxml.clothes_dryers[0].monthly_multipliers = '1.0, 1.0, 1.0, 1.0, 1.0, 1.0, 1.0, 1.0, 1.0, 1.0, 1.0, 1.0'
    hpxml.dishwashers[0].weekday_fractions = '0.015, 0.007, 0.005, 0.003, 0.003, 0.010, 0.020, 0.031, 0.058, 0.065, 0.056, 0.048, 0.041, 0.046, 0.036, 0.038, 0.038, 0.049, 0.087, 0.111, 0.090, 0.067, 0.044, 0.031'
    hpxml.dishwashers[0].weekend_fractions = '0.015, 0.007, 0.005, 0.003, 0.003, 0.010, 0.020, 0.031, 0.058, 0.065, 0.056, 0.048, 0.041, 0.046, 0.036, 0.038, 0.038, 0.049, 0.087, 0.111, 0.090, 0.067, 0.044, 0.031'
    hpxml.dishwashers[0].monthly_multipliers = '1.097, 1.097, 0.991, 0.987, 0.991, 0.890, 0.896, 0.896, 0.890, 1.085, 1.085, 1.097'
    hpxml.refrigerators[0].weekday_fractions = '0.040, 0.039, 0.038, 0.037, 0.036, 0.036, 0.038, 0.040, 0.041, 0.041, 0.040, 0.040, 0.042, 0.042, 0.042, 0.041, 0.044, 0.048, 0.050, 0.048, 0.047, 0.046, 0.044, 0.041'
    hpxml.refrigerators[0].weekend_fractions = '0.040, 0.039, 0.038, 0.037, 0.036, 0.036, 0.038, 0.040, 0.041, 0.041, 0.040, 0.040, 0.042, 0.042, 0.042, 0.041, 0.044, 0.048, 0.050, 0.048, 0.047, 0.046, 0.044, 0.041'
    hpxml.refrigerators[0].monthly_multipliers = '0.837, 0.835, 1.084, 1.084, 1.084, 1.096, 1.096, 1.096, 1.096, 0.931, 0.925, 0.837'
    hpxml.cooking_ranges[0].weekday_fractions = '0.007, 0.007, 0.004, 0.004, 0.007, 0.011, 0.025, 0.042, 0.046, 0.048, 0.042, 0.050, 0.057, 0.046, 0.057, 0.044, 0.092, 0.150, 0.117, 0.060, 0.035, 0.025, 0.016, 0.011'
    hpxml.cooking_ranges[0].weekend_fractions = '0.007, 0.007, 0.004, 0.004, 0.007, 0.011, 0.025, 0.042, 0.046, 0.048, 0.042, 0.050, 0.057, 0.046, 0.057, 0.044, 0.092, 0.150, 0.117, 0.060, 0.035, 0.025, 0.016, 0.011'
    hpxml.cooking_ranges[0].monthly_multipliers = '1.097, 1.097, 0.991, 0.987, 0.991, 0.890, 0.896, 0.896, 0.890, 1.085, 1.085, 1.097'
  end
  if ['base-misc-loads-large-uncommon.xml',
      'base-misc-loads-large-uncommon2.xml',
      'base-misc-usage-multiplier.xml'].include? hpxml_file
    if hpxml_file != 'base-misc-usage-multiplier.xml'
      hpxml.refrigerators.add(id: "Refrigerator#{hpxml.refrigerators.size + 1}",
                              rated_annual_kwh: 800,
                              primary_indicator: false)
    end
    hpxml.freezers.add(id: "Freezer#{hpxml.freezers.size + 1}",
                       location: HPXML::LocationLivingSpace,
                       rated_annual_kwh: 400)
    if hpxml_file == 'base-misc-usage-multiplier.xml'
      hpxml.freezers[-1].usage_multiplier = 0.9
    end
    (hpxml.refrigerators + hpxml.freezers).each do |appliance|
      next if appliance.is_a?(HPXML::Refrigerator) && hpxml_file == 'base-misc-usage-multiplier.xml'

      appliance.weekday_fractions = '0.040, 0.039, 0.038, 0.037, 0.036, 0.036, 0.038, 0.040, 0.041, 0.041, 0.040, 0.040, 0.042, 0.042, 0.042, 0.041, 0.044, 0.048, 0.050, 0.048, 0.047, 0.046, 0.044, 0.041'
      appliance.weekend_fractions = '0.040, 0.039, 0.038, 0.037, 0.036, 0.036, 0.038, 0.040, 0.041, 0.041, 0.040, 0.040, 0.042, 0.042, 0.042, 0.041, 0.044, 0.048, 0.050, 0.048, 0.047, 0.046, 0.044, 0.041'
      appliance.monthly_multipliers = '0.837, 0.835, 1.084, 1.084, 1.084, 1.096, 1.096, 1.096, 1.096, 0.931, 0.925, 0.837'
    end
    hpxml.pools[0].pump_weekday_fractions = '0.003, 0.003, 0.003, 0.004, 0.008, 0.015, 0.026, 0.044, 0.084, 0.121, 0.127, 0.121, 0.120, 0.090, 0.075, 0.061, 0.037, 0.023, 0.013, 0.008, 0.004, 0.003, 0.003, 0.003'
    hpxml.pools[0].pump_weekend_fractions = '0.003, 0.003, 0.003, 0.004, 0.008, 0.015, 0.026, 0.044, 0.084, 0.121, 0.127, 0.121, 0.120, 0.090, 0.075, 0.061, 0.037, 0.023, 0.013, 0.008, 0.004, 0.003, 0.003, 0.003'
    hpxml.pools[0].pump_monthly_multipliers = '1.154, 1.161, 1.013, 1.010, 1.013, 0.888, 0.883, 0.883, 0.888, 0.978, 0.974, 1.154'
    hpxml.pools[0].heater_weekday_fractions = '0.003, 0.003, 0.003, 0.004, 0.008, 0.015, 0.026, 0.044, 0.084, 0.121, 0.127, 0.121, 0.120, 0.090, 0.075, 0.061, 0.037, 0.023, 0.013, 0.008, 0.004, 0.003, 0.003, 0.003'
    hpxml.pools[0].heater_weekend_fractions = '0.003, 0.003, 0.003, 0.004, 0.008, 0.015, 0.026, 0.044, 0.084, 0.121, 0.127, 0.121, 0.120, 0.090, 0.075, 0.061, 0.037, 0.023, 0.013, 0.008, 0.004, 0.003, 0.003, 0.003'
    hpxml.pools[0].heater_monthly_multipliers = '1.154, 1.161, 1.013, 1.010, 1.013, 0.888, 0.883, 0.883, 0.888, 0.978, 0.974, 1.154'
    hpxml.hot_tubs[0].pump_weekday_fractions = '0.024, 0.029, 0.024, 0.029, 0.047, 0.067, 0.057, 0.024, 0.024, 0.019, 0.015, 0.014, 0.014, 0.014, 0.024, 0.058, 0.126, 0.122, 0.068, 0.061, 0.051, 0.043, 0.024, 0.024'
    hpxml.hot_tubs[0].pump_weekend_fractions = '0.024, 0.029, 0.024, 0.029, 0.047, 0.067, 0.057, 0.024, 0.024, 0.019, 0.015, 0.014, 0.014, 0.014, 0.024, 0.058, 0.126, 0.122, 0.068, 0.061, 0.051, 0.043, 0.024, 0.024'
    hpxml.hot_tubs[0].pump_monthly_multipliers = '0.837, 0.835, 1.084, 1.084, 1.084, 1.096, 1.096, 1.096, 1.096, 0.931, 0.925, 0.837'
    hpxml.hot_tubs[0].heater_weekday_fractions = '0.024, 0.029, 0.024, 0.029, 0.047, 0.067, 0.057, 0.024, 0.024, 0.019, 0.015, 0.014, 0.014, 0.014, 0.024, 0.058, 0.126, 0.122, 0.068, 0.061, 0.051, 0.043, 0.024, 0.024'
    hpxml.hot_tubs[0].heater_weekend_fractions = '0.024, 0.029, 0.024, 0.029, 0.047, 0.067, 0.057, 0.024, 0.024, 0.019, 0.015, 0.014, 0.014, 0.014, 0.024, 0.058, 0.126, 0.122, 0.068, 0.061, 0.051, 0.043, 0.024, 0.024'
    hpxml.hot_tubs[0].heater_monthly_multipliers = '0.921, 0.928, 0.921, 0.915, 0.921, 1.160, 1.158, 1.158, 1.160, 0.921, 0.915, 0.921'
  end
  if ['base-bldgtype-multifamily-shared-laundry-room.xml',
      'base-bldgtype-multifamily-shared-laundry-room-multiple-water-heaters.xml'].include? hpxml_file
    hpxml.clothes_washers[0].is_shared_appliance = true
    hpxml.clothes_washers[0].location = HPXML::LocationOtherHeatedSpace
    hpxml.clothes_dryers[0].location = HPXML::LocationOtherHeatedSpace
    hpxml.clothes_dryers[0].is_shared_appliance = true
    hpxml.dishwashers[0].is_shared_appliance = true
    hpxml.dishwashers[0].location = HPXML::LocationOtherHeatedSpace
    if hpxml_file == 'base-bldgtype-multifamily-shared-laundry-room.xml'
      hpxml.clothes_washers[0].water_heating_system_idref = hpxml.water_heating_systems[0].id
      hpxml.dishwashers[0].water_heating_system_idref = hpxml.water_heating_systems[0].id
    elsif hpxml_file == 'base-bldgtype-multifamily-shared-laundry-room-multiple-water-heaters.xml'
      hpxml.clothes_washers[0].hot_water_distribution_idref = hpxml.hot_water_distributions[0].id
      hpxml.dishwashers[0].hot_water_distribution_idref = hpxml.hot_water_distributions[0].id
    end
  elsif ['base-misc-defaults.xml'].include? hpxml_file
    hpxml.refrigerators[0].primary_indicator = nil
  end

  # -------------- #
  # HPXML Lighting #
  # -------------- #

  # Logic that can only be applied based on the file name
  if ['base-lighting-ceiling-fans.xml'].include? hpxml_file
    hpxml.ceiling_fans[0].weekday_fractions = '0.057, 0.057, 0.057, 0.057, 0.057, 0.057, 0.057, 0.024, 0.024, 0.024, 0.024, 0.024, 0.024, 0.024, 0.024, 0.024, 0.024, 0.024, 0.057, 0.057, 0.057, 0.057, 0.057, 0.057'
    hpxml.ceiling_fans[0].weekend_fractions = '0.057, 0.057, 0.057, 0.057, 0.057, 0.057, 0.057, 0.024, 0.024, 0.024, 0.024, 0.024, 0.024, 0.024, 0.024, 0.024, 0.024, 0.024, 0.057, 0.057, 0.057, 0.057, 0.057, 0.057'
    hpxml.ceiling_fans[0].monthly_multipliers = '0, 0, 0, 0, 0, 1, 1, 1, 1, 0, 0, 0'
  elsif ['base-lighting-holiday.xml'].include? hpxml_file
    hpxml.lighting.holiday_weekday_fractions = '0.0, 0.0, 0.0, 0.0, 0.0, 0.0, 0.0, 0.0, 0.0, 0.0, 0.0, 0.0, 0.0, 0.0, 0.0, 0.0, 0.008, 0.098, 0.168, 0.194, 0.284, 0.192, 0.037, 0.019'
    hpxml.lighting.holiday_weekend_fractions = '0.0, 0.0, 0.0, 0.0, 0.0, 0.0, 0.0, 0.0, 0.0, 0.0, 0.0, 0.0, 0.0, 0.0, 0.0, 0.0, 0.008, 0.098, 0.168, 0.194, 0.284, 0.192, 0.037, 0.019'
  elsif ['base-schedules-simple.xml',
         'base-misc-loads-large-uncommon.xml',
         'base-misc-loads-large-uncommon2.xml'].include? hpxml_file
    hpxml.lighting.interior_weekday_fractions = '0.124, 0.074, 0.050, 0.050, 0.053, 0.140, 0.330, 0.420, 0.430, 0.424, 0.411, 0.394, 0.382, 0.378, 0.378, 0.379, 0.386, 0.412, 0.484, 0.619, 0.783, 0.880, 0.597, 0.249'
    hpxml.lighting.interior_weekend_fractions = '0.124, 0.074, 0.050, 0.050, 0.053, 0.140, 0.330, 0.420, 0.430, 0.424, 0.411, 0.394, 0.382, 0.378, 0.378, 0.379, 0.386, 0.412, 0.484, 0.619, 0.783, 0.880, 0.597, 0.249'
    hpxml.lighting.interior_monthly_multipliers = '1.075, 1.064951905, 1.0375, 1.0, 0.9625, 0.935048095, 0.925, 0.935048095, 0.9625, 1.0, 1.0375, 1.064951905'
    hpxml.lighting.exterior_weekday_fractions = '0.046, 0.046, 0.046, 0.046, 0.046, 0.037, 0.035, 0.034, 0.033, 0.028, 0.022, 0.015, 0.012, 0.011, 0.011, 0.012, 0.019, 0.037, 0.049, 0.065, 0.091, 0.105, 0.091, 0.063'
    hpxml.lighting.exterior_weekend_fractions = '0.046, 0.046, 0.045, 0.045, 0.046, 0.045, 0.044, 0.041, 0.036, 0.03, 0.024, 0.016, 0.012, 0.011, 0.011, 0.012, 0.019, 0.038, 0.048, 0.06, 0.083, 0.098, 0.085, 0.059'
    hpxml.lighting.exterior_monthly_multipliers = '1.248, 1.257, 0.993, 0.989, 0.993, 0.827, 0.821, 0.821, 0.827, 0.99, 0.987, 1.248'
    hpxml.lighting.garage_weekday_fractions = '0.046, 0.046, 0.046, 0.046, 0.046, 0.037, 0.035, 0.034, 0.033, 0.028, 0.022, 0.015, 0.012, 0.011, 0.011, 0.012, 0.019, 0.037, 0.049, 0.065, 0.091, 0.105, 0.091, 0.063'
    hpxml.lighting.garage_weekend_fractions = '0.046, 0.046, 0.045, 0.045, 0.046, 0.045, 0.044, 0.041, 0.036, 0.03, 0.024, 0.016, 0.012, 0.011, 0.011, 0.012, 0.019, 0.038, 0.048, 0.06, 0.083, 0.098, 0.085, 0.059'
    hpxml.lighting.garage_monthly_multipliers = '1.248, 1.257, 0.993, 0.989, 0.993, 0.827, 0.821, 0.821, 0.827, 0.99, 0.987, 1.248'
  end

  # --------------- #
  # HPXML MiscLoads #
  # --------------- #

  # Logic that can only be applied based on the file name
  if ['base-schedules-simple.xml',
      'base-misc-loads-large-uncommon.xml',
      'base-misc-loads-large-uncommon2.xml'].include? hpxml_file
    hpxml.plug_loads[0].weekday_fractions = '0.045, 0.019, 0.01, 0.001, 0.001, 0.001, 0.005, 0.009, 0.018, 0.026, 0.032, 0.038, 0.04, 0.041, 0.043, 0.045, 0.05, 0.055, 0.07, 0.085, 0.097, 0.108, 0.089, 0.07'
    hpxml.plug_loads[0].weekend_fractions = '0.045, 0.019, 0.01, 0.001, 0.001, 0.001, 0.005, 0.009, 0.018, 0.026, 0.032, 0.038, 0.04, 0.041, 0.043, 0.045, 0.05, 0.055, 0.07, 0.085, 0.097, 0.108, 0.089, 0.07'
    hpxml.plug_loads[0].monthly_multipliers = '1.137, 1.129, 0.961, 0.969, 0.961, 0.993, 0.996, 0.96, 0.993, 0.867, 0.86, 1.137'
    hpxml.plug_loads[1].weekday_fractions = '0.035, 0.033, 0.032, 0.031, 0.032, 0.033, 0.037, 0.042, 0.043, 0.043, 0.043, 0.044, 0.045, 0.045, 0.044, 0.046, 0.048, 0.052, 0.053, 0.05, 0.047, 0.045, 0.04, 0.036'
    hpxml.plug_loads[1].weekend_fractions = '0.035, 0.033, 0.032, 0.031, 0.032, 0.033, 0.037, 0.042, 0.043, 0.043, 0.043, 0.044, 0.045, 0.045, 0.044, 0.046, 0.048, 0.052, 0.053, 0.05, 0.047, 0.045, 0.04, 0.036'
    hpxml.plug_loads[1].monthly_multipliers = '1.248, 1.257, 0.993, 0.989, 0.993, 0.827, 0.821, 0.821, 0.827, 0.99, 0.987, 1.248'
  end
  if ['base-misc-loads-large-uncommon.xml',
      'base-misc-loads-large-uncommon2.xml',
      'base-misc-usage-multiplier.xml'].include? hpxml_file
    if hpxml_file != 'base-misc-usage-multiplier.xml'
      hpxml.plug_loads[2].weekday_fractions = '0.042, 0.042, 0.042, 0.042, 0.042, 0.042, 0.042, 0.042, 0.042, 0.042, 0.042, 0.042, 0.042, 0.042, 0.042, 0.042, 0.042, 0.042, 0.042, 0.042, 0.042, 0.042, 0.042, 0.042'
      hpxml.plug_loads[2].weekend_fractions = '0.042, 0.042, 0.042, 0.042, 0.042, 0.042, 0.042, 0.042, 0.042, 0.042, 0.042, 0.042, 0.042, 0.042, 0.042, 0.042, 0.042, 0.042, 0.042, 0.042, 0.042, 0.042, 0.042, 0.042'
      hpxml.plug_loads[2].monthly_multipliers = '1, 1, 1, 1, 1, 1, 1, 1, 1, 1, 1, 1'
      hpxml.plug_loads[3].weekday_fractions = '0.044, 0.023, 0.019, 0.015, 0.016, 0.018, 0.026, 0.033, 0.033, 0.032, 0.033, 0.033, 0.032, 0.032, 0.032, 0.033, 0.045, 0.057, 0.066, 0.076, 0.081, 0.086, 0.075, 0.065'
      hpxml.plug_loads[3].weekend_fractions = '0.044, 0.023, 0.019, 0.015, 0.016, 0.018, 0.026, 0.033, 0.033, 0.032, 0.033, 0.033, 0.032, 0.032, 0.032, 0.033, 0.045, 0.057, 0.066, 0.076, 0.081, 0.086, 0.075, 0.065'
      hpxml.plug_loads[3].monthly_multipliers = '1.154, 1.161, 1.013, 1.010, 1.013, 0.888, 0.883, 0.883, 0.888, 0.978, 0.974, 1.154'
    end
    hpxml.fuel_loads[0].weekday_fractions = '0.004, 0.001, 0.001, 0.002, 0.007, 0.012, 0.029, 0.046, 0.044, 0.041, 0.044, 0.046, 0.042, 0.038, 0.049, 0.059, 0.110, 0.161, 0.115, 0.070, 0.044, 0.019, 0.013, 0.007'
    hpxml.fuel_loads[0].weekend_fractions = '0.004, 0.001, 0.001, 0.002, 0.007, 0.012, 0.029, 0.046, 0.044, 0.041, 0.044, 0.046, 0.042, 0.038, 0.049, 0.059, 0.110, 0.161, 0.115, 0.070, 0.044, 0.019, 0.013, 0.007'
    hpxml.fuel_loads[0].monthly_multipliers = '1.097, 1.097, 0.991, 0.987, 0.991, 0.890, 0.896, 0.896, 0.890, 1.085, 1.085, 1.097'
    hpxml.fuel_loads[1].weekday_fractions = '0.044, 0.023, 0.019, 0.015, 0.016, 0.018, 0.026, 0.033, 0.033, 0.032, 0.033, 0.033, 0.032, 0.032, 0.032, 0.033, 0.045, 0.057, 0.066, 0.076, 0.081, 0.086, 0.075, 0.065'
    hpxml.fuel_loads[1].weekend_fractions = '0.044, 0.023, 0.019, 0.015, 0.016, 0.018, 0.026, 0.033, 0.033, 0.032, 0.033, 0.033, 0.032, 0.032, 0.032, 0.033, 0.045, 0.057, 0.066, 0.076, 0.081, 0.086, 0.075, 0.065'
    hpxml.fuel_loads[1].monthly_multipliers = '1.154, 1.161, 1.013, 1.010, 1.013, 0.888, 0.883, 0.883, 0.888, 0.978, 0.974, 1.154'
    hpxml.fuel_loads[2].weekday_fractions = '0.044, 0.023, 0.019, 0.015, 0.016, 0.018, 0.026, 0.033, 0.033, 0.032, 0.033, 0.033, 0.032, 0.032, 0.032, 0.033, 0.045, 0.057, 0.066, 0.076, 0.081, 0.086, 0.075, 0.065'
    hpxml.fuel_loads[2].weekend_fractions = '0.044, 0.023, 0.019, 0.015, 0.016, 0.018, 0.026, 0.033, 0.033, 0.032, 0.033, 0.033, 0.032, 0.032, 0.032, 0.033, 0.045, 0.057, 0.066, 0.076, 0.081, 0.086, 0.075, 0.065'
    hpxml.fuel_loads[2].monthly_multipliers = '1.154, 1.161, 1.013, 1.010, 1.013, 0.888, 0.883, 0.883, 0.888, 0.978, 0.974, 1.154'
  end

  # ----- #
  # FINAL #
  # ----- #

  # Collapse some surfaces whose azimuth is a minor effect to simplify HPXMLs.
  if not hpxml_file.include? 'split-surfaces'
    (hpxml.roofs + hpxml.rim_joists + hpxml.walls + hpxml.foundation_walls).each do |surface|
      surface.azimuth = nil
    end
    hpxml.collapse_enclosure_surfaces()
  end

  # After surfaces are collapsed, round all areas
  (hpxml.roofs +
     hpxml.rim_joists +
     hpxml.walls +
     hpxml.foundation_walls +
     hpxml.floors +
     hpxml.slabs +
     hpxml.windows +
     hpxml.skylights +
     hpxml.doors).each do |s|
    next if s.area.nil?

    s.area = s.area.round(1)
  end

  renumber_hpxml_ids(hpxml)
end

def renumber_hpxml_ids(hpxml)
  # Renumber surfaces
  { hpxml.walls => 'Wall',
    hpxml.foundation_walls => 'FoundationWall',
    hpxml.rim_joists => 'RimJoist',
    hpxml.floors => 'Floor',
    hpxml.roofs => 'Roof',
    hpxml.slabs => 'Slab',
    hpxml.windows => 'Window',
    hpxml.doors => 'Door',
    hpxml.skylights => 'Skylight' }.each do |surfs, surf_name|
    surfs.each_with_index do |surf, i|
      (hpxml.attics + hpxml.foundations).each do |attic_or_fnd|
        if attic_or_fnd.respond_to?(:attached_to_roof_idrefs) && !attic_or_fnd.attached_to_roof_idrefs.nil? && !attic_or_fnd.attached_to_roof_idrefs.delete(surf.id).nil?
          attic_or_fnd.attached_to_roof_idrefs << "#{surf_name}#{i + 1}"
        end
        if attic_or_fnd.respond_to?(:attached_to_wall_idrefs) && !attic_or_fnd.attached_to_wall_idrefs.nil? && !attic_or_fnd.attached_to_wall_idrefs.delete(surf.id).nil?
          attic_or_fnd.attached_to_wall_idrefs << "#{surf_name}#{i + 1}"
        end
        if attic_or_fnd.respond_to?(:attached_to_rim_joist_idrefs) && !attic_or_fnd.attached_to_rim_joist_idrefs.nil? && !attic_or_fnd.attached_to_rim_joist_idrefs.delete(surf.id).nil?
          attic_or_fnd.attached_to_rim_joist_idrefs << "#{surf_name}#{i + 1}"
        end
        if attic_or_fnd.respond_to?(:attached_to_floor_idrefs) && !attic_or_fnd.attached_to_floor_idrefs.nil? && !attic_or_fnd.attached_to_floor_idrefs.delete(surf.id).nil?
          attic_or_fnd.attached_to_floor_idrefs << "#{surf_name}#{i + 1}"
        end
        if attic_or_fnd.respond_to?(:attached_to_slab_idrefs) && !attic_or_fnd.attached_to_slab_idrefs.nil? && !attic_or_fnd.attached_to_slab_idrefs.delete(surf.id).nil?
          attic_or_fnd.attached_to_slab_idrefs << "#{surf_name}#{i + 1}"
        end
        if attic_or_fnd.respond_to?(:attached_to_foundation_wall_idrefs) && !attic_or_fnd.attached_to_foundation_wall_idrefs.nil? && !attic_or_fnd.attached_to_foundation_wall_idrefs.delete(surf.id).nil?
          attic_or_fnd.attached_to_foundation_wall_idrefs << "#{surf_name}#{i + 1}"
        end
      end
      (hpxml.windows + hpxml.doors).each do |subsurf|
        if subsurf.respond_to?(:wall_idref) && (subsurf.wall_idref == surf.id)
          subsurf.wall_idref = "#{surf_name}#{i + 1}"
        end
      end
      hpxml.skylights.each do |subsurf|
        if subsurf.respond_to?(:roof_idref) && (subsurf.roof_idref == surf.id)
          subsurf.roof_idref = "#{surf_name}#{i + 1}"
        end
      end
      surf.id = "#{surf_name}#{i + 1}"
      if surf.respond_to? :insulation_id
        surf.insulation_id = "#{surf_name}#{i + 1}Insulation"
      end
      if surf.respond_to? :perimeter_insulation_id
        surf.perimeter_insulation_id = "#{surf_name}#{i + 1}PerimeterInsulation"
      end
      if surf.respond_to? :under_slab_insulation_id
        surf.under_slab_insulation_id = "#{surf_name}#{i + 1}UnderSlabInsulation"
      end
    end
  end
end

def download_epws
  require 'tempfile'
  tmpfile = Tempfile.new('epw')

  UrlResolver.fetch('https://data.nrel.gov/system/files/128/tmy3s-cache-csv.zip', tmpfile)

  puts 'Extracting weather files...'
  require 'zip'
  weather_dir = File.join(File.dirname(__FILE__), 'weather')
  Zip.on_exists_proc = true
  Zip::File.open(tmpfile.path.to_s) do |zip_file|
    zip_file.each do |f|
      zip_file.extract(f, File.join(weather_dir, f.name))
    end
  end

  num_epws_actual = Dir[File.join(weather_dir, '*.epw')].count
  puts "#{num_epws_actual} weather files are available in the weather directory."
  puts 'Completed.'
  exit!
end

def download_utility_rates
  require_relative 'HPXMLtoOpenStudio/resources/util'
  require_relative 'ReportUtilityBills/resources/util'

  rates_dir = File.join(File.dirname(__FILE__), 'ReportUtilityBills/resources/detailed_rates')
  FileUtils.mkdir(rates_dir) if !File.exist?(rates_dir)
  filepath = File.join(rates_dir, 'usurdb.csv')

  if !File.exist?(filepath)
    require 'tempfile'
    tmpfile = Tempfile.new('rates')

    UrlResolver.fetch('https://openei.org/apps/USURDB/download/usurdb.csv.gz', tmpfile)

    puts 'Extracting utility rates...'
    require 'zlib'
    Zlib::GzipReader.open(tmpfile.path.to_s) do |input_stream|
      File.open(filepath, 'w') do |output_stream|
        IO.copy_stream(input_stream, output_stream)
      end
    end
  end

  num_rates_actual = process_usurdb(filepath)

  puts "#{num_rates_actual} rate files are available in openei_rates.zip."
  puts 'Completed.'
  exit!
end

command_list = [:update_measures, :update_hpxmls, :cache_weather, :create_release_zips, :download_weather, :download_utility_rates]

def display_usage(command_list)
  puts "Usage: openstudio #{File.basename(__FILE__)} [COMMAND]\nCommands:\n  " + command_list.join("\n  ")
end

if ARGV.size == 0
  puts 'ERROR: Missing command.'
  display_usage(command_list)
  exit!
elsif ARGV.size > 1
  puts 'ERROR: Too many commands.'
  display_usage(command_list)
  exit!
elsif not command_list.include? ARGV[0].to_sym
  puts "ERROR: Invalid command '#{ARGV[0]}'."
  display_usage(command_list)
  exit!
end

if ARGV[0].to_sym == :update_measures
  # Prevent NREL error regarding U: drive when not VPNed in
  ENV['HOME'] = 'C:' if !ENV['HOME'].nil? && ENV['HOME'].start_with?('U:')
  ENV['HOMEDRIVE'] = 'C:\\' if !ENV['HOMEDRIVE'].nil? && ENV['HOMEDRIVE'].start_with?('U:')

  # Apply rubocop
  cops = ['Layout',
          'Lint/DeprecatedClassMethods',
          'Lint/DuplicateElsifCondition',
          'Lint/DuplicateHashKey',
          'Lint/DuplicateMethods',
          'Lint/InterpolationCheck',
          'Lint/LiteralAsCondition',
          'Lint/RedundantStringCoercion',
          'Lint/SelfAssignment',
          'Lint/UnderscorePrefixedVariableName',
          'Lint/UnusedBlockArgument',
          'Lint/UnusedMethodArgument',
          'Lint/UselessAssignment',
          'Style/AndOr',
          'Style/FrozenStringLiteralComment',
          'Style/HashSyntax',
          'Style/Next',
          'Style/NilComparison',
          'Style/RedundantParentheses',
          'Style/RedundantSelf',
          'Style/ReturnNil',
          'Style/SelfAssignment',
          'Style/StringLiterals',
          'Style/StringLiteralsInInterpolation']
  commands = ["\"require 'rubocop/rake_task'\"",
              "\"RuboCop::RakeTask.new(:rubocop) do |t| t.options = ['--auto-correct', '--format', 'simple', '--only', '#{cops.join(',')}'] end\"",
              '"Rake.application[:rubocop].invoke"']
  command = "#{OpenStudio.getOpenStudioCLI} -e #{commands.join(' -e ')}"
  puts 'Applying rubocop auto-correct to measures...'
  system(command)

  # Update measures XMLs
  puts 'Updating measure.xmls...'
  require 'oga'
  Dir['**/measure.xml'].each do |measure_xml|
    for n_attempt in 1..5 # For some reason CLI randomly generates errors, so try multiple times
      measure_dir = File.dirname(measure_xml)
      command = "#{OpenStudio.getOpenStudioCLI} measure -u '#{measure_dir}'"
      system(command, [:out, :err] => File::NULL)

      # Check for error
      xml_doc = XMLHelper.parse_file(measure_xml)
      err_val = XMLHelper.get_value(xml_doc, '/measure/error', :string)
      if err_val.nil?
        err_val = XMLHelper.get_value(xml_doc, '/error', :string)
      end
      if err_val.nil?
        break # Successfully updated
      else
        if n_attempt == 5
          fail "#{measure_xml}: #{err_val}" # Error generated all 5 times, fail
        else
          # Remove error from measure XML, try again
          orig_lines = File.readlines(measure_xml)
          new_lines = []
          inside_error = false
          orig_lines.each do |l|
            if l.include? '<error>'
              inside_error = true
            end
            if l.include? '</error>'
              inside_error = false
              next
            end
            next if inside_error

            new_lines << l
          end
          File.open(measure_xml, 'w') do |file|
            file.puts new_lines
          end
        end
      end
    end
  end

  puts 'Done.'
end

if ARGV[0].to_sym == :update_hpxmls
  # Prevent NREL error regarding U: drive when not VPNed in
  ENV['HOME'] = 'C:' if !ENV['HOME'].nil? && ENV['HOME'].start_with?('U:')
  ENV['HOMEDRIVE'] = 'C:\\' if !ENV['HOMEDRIVE'].nil? && ENV['HOMEDRIVE'].start_with?('U:')

  # Create sample/test HPXMLs
  create_hpxmls()
end

if ARGV[0].to_sym == :cache_weather
  OpenStudio::Logger.instance.standardOutLogger.setLogLevel(OpenStudio::Fatal)
  runner = OpenStudio::Measure::OSRunner.new(OpenStudio::WorkflowJSON.new)
  puts 'Creating cache *.csv for weather files...'

  Dir['weather/*.epw'].each do |epw|
    next if File.exist? epw.gsub('.epw', '.cache')

    puts "Processing #{epw}..."
    model = OpenStudio::Model::Model.new
    epw_file = OpenStudio::EpwFile.new(epw)
    OpenStudio::Model::WeatherFile.setWeatherFile(model, epw_file).get
    weather = WeatherProcess.new(model, runner)
    File.open(epw.gsub('.epw', '-cache.csv'), 'wb') do |file|
      weather.dump_to_csv(file)
    end
  end
end

if ARGV[0].to_sym == :download_weather
  download_epws
end

if ARGV[0].to_sym == :download_utility_rates
  download_utility_rates
end

if ARGV[0].to_sym == :create_release_zips
  release_map = { File.join(File.dirname(__FILE__), "OpenStudio-HPXML-v#{Version::OS_HPXML_Version}-minimal.zip") => false,
                  File.join(File.dirname(__FILE__), "OpenStudio-HPXML-v#{Version::OS_HPXML_Version}-full.zip") => true }

  release_map.keys.each do |zip_path|
    File.delete(zip_path) if File.exist? zip_path
  end

  if ENV['CI']
    # CI doesn't have git, so default to everything
    git_files = Dir['**/*.*']
  else
    # Only include files under git version control
    command = 'git ls-files'
    begin
      git_files = `#{command}`
    rescue
      puts "Command failed: '#{command}'. Perhaps git needs to be installed?"
      exit!
    end
  end

  files = ['Changelog.md',
           'LICENSE.md',
           'BuildResidentialHPXML/measure.*',
           'BuildResidentialHPXML/resources/**/*.*',
           'BuildResidentialScheduleFile/measure.*',
           'BuildResidentialScheduleFile/resources/**/*.*',
           'HPXMLtoOpenStudio/measure.*',
           'HPXMLtoOpenStudio/resources/**/*.*',
           'ReportSimulationOutput/measure.*',
           'ReportSimulationOutput/resources/**/*.*',
           'ReportUtilityBills/measure.*',
           'ReportUtilityBills/resources/**/*.*',
           'weather/*.*',
           'workflow/*.*',
           'workflow/real_homes/*.xml',
           'workflow/sample_files/*.xml',
           'workflow/tests/*test*.rb',
           'workflow/tests/**/*.xml',
           'workflow/tests/**/*.csv',
           'documentation/index.html',
           'documentation/_static/**/*.*']

  if not ENV['CI']
    # Generate documentation
    puts 'Generating documentation...'
    command = 'sphinx-build -b singlehtml docs/source documentation'
    begin
      `#{command}`
      if not File.exist? File.join(File.dirname(__FILE__), 'documentation', 'index.html')
        puts 'Documentation was not successfully generated. Aborting...'
        exit!
      end
    rescue
      puts "Command failed: '#{command}'. Perhaps sphinx needs to be installed?"
      exit!
    end

    fonts_dir = File.join(File.dirname(__FILE__), 'documentation', '_static', 'fonts')
    if Dir.exist? fonts_dir
      FileUtils.rm_r(fonts_dir)
    end

    # Check if we need to download weather files for the full release zip
    num_epws_expected = 1011
    num_epws_local = 0
    files.each do |f|
      Dir[f].each do |file|
        next unless file.end_with? '.epw'

        num_epws_local += 1
      end
    end

    # Make sure we have the full set of weather files
    if num_epws_local < num_epws_expected
      puts 'Fetching all weather files...'
      command = "#{OpenStudio.getOpenStudioCLI} #{__FILE__} download_weather"
      `#{command}`
    end
  end

  # Create zip files
  require 'zip'
  release_map.each do |zip_path, include_all_epws|
    puts "Creating #{zip_path}..."
    Zip::File.open(zip_path, create: true) do |zipfile|
      files.each do |f|
        Dir[f].each do |file|
          if file.start_with? 'documentation'
            # always include
          elsif include_all_epws
            if (not git_files.include? file) && (not file.start_with? 'weather')
              next
            end
          else
            if not git_files.include? file
              next
            end
          end
          zipfile.add(File.join('OpenStudio-HPXML', file), file)
        end
      end
    end
    puts "Wrote file at #{zip_path}."
  end

  # Cleanup
  if not ENV['CI']
    FileUtils.rm_r(File.join(File.dirname(__FILE__), 'documentation'))
  end

  puts 'Done.'
end<|MERGE_RESOLUTION|>--- conflicted
+++ resolved
@@ -334,12 +334,9 @@
     'base-hvac-none.xml' => 'base-location-honolulu-hi.xml',
     'base-hvac-portable-heater-gas-only.xml' => 'base.xml',
     'base-hvac-onoff-thermostat-deadband.xml' => 'base-hvac-air-to-air-heat-pump-1-speed.xml',
-<<<<<<< HEAD
     'base-hvac-realistic-control-2-speed-ashp.xml' => 'base-hvac-air-to-air-heat-pump-2-speed.xml',
     'base-hvac-realistic-control-2-speed-central-ac.xml' => 'base-hvac-central-ac-only-2-speed.xml',
-=======
     'base-hvac-onoff-thermostat-deadband-detailed-setpoints.xml' => 'base-hvac-air-to-air-heat-pump-1-speed.xml',
->>>>>>> 63668c7e
     'base-hvac-ptac.xml' => 'base.xml',
     'base-hvac-ptac-with-heating.xml' => 'base-hvac-ptac.xml',
     'base-hvac-pthp.xml' => 'base-hvac-ground-to-air-heat-pump.xml',
@@ -3848,10 +3845,11 @@
     hpxml.hvac_controls[0].cooling_setup_hours_per_week = 6 * 7
     hpxml.hvac_controls[0].cooling_setup_start_hour = 9 # 9am
   elsif ['base-hvac-onoff-thermostat-deadband.xml',
-<<<<<<< HEAD
          'base-hvac-realistic-control-2-speed-ashp.xml',
-         'base-hvac-realistic-control-2-speed-central-ac.xml'].include? hpxml_file
+         'base-hvac-realistic-control-2-speed-central-ac.xml',
+         'base-hvac-onoff-thermostat-deadband-detailed-setpoints.xml'].include? hpxml_file
     hpxml.header.timestep = 1
+    hpxml.header.temperature_capacitance_multiplier = 4.0
     hpxml.hvac_controls[0].onoff_thermostat_deadband = 2.0
     if ['base-hvac-realistic-control-2-speed-ashp.xml',
         'base-hvac-realistic-control-2-speed-central-ac.xml'].include? hpxml_file
@@ -3861,18 +3859,11 @@
         'base-hvac-realistic-control-2-speed-ashp.xml'].include? hpxml_file
       hpxml.heat_pumps[0].heating_capacity = 10000
       hpxml.heat_pumps[0].heating_capacity_17F = 5900.0
-=======
-         'base-hvac-onoff-thermostat-deadband-detailed-setpoints.xml'].include? hpxml_file
-    hpxml.header.timestep = 1
-    hpxml.header.temperature_capacitance_multiplier = 4.0
-    hpxml.hvac_controls[0].onoff_thermostat_deadband = 2.0
-    hpxml.heat_pumps[0].heating_capacity = 10000
-    hpxml.heat_pumps[0].heating_capacity_17F = 5900.0
+    end
     if ['base-hvac-onoff-thermostat-deadband-detailed-setpoints.xml'].include? hpxml_file
       hpxml.hvac_controls[0].heating_setpoint_temp = nil
       hpxml.hvac_controls[0].cooling_setpoint_temp = nil
       hpxml.header.schedules_filepaths = ['../../HPXMLtoOpenStudio/resources/schedule_files/setpoints.csv']
->>>>>>> 63668c7e
     end
   elsif ['base-hvac-dse.xml',
          'base-dhw-indirect-dse.xml',
