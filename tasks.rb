# frozen_string_literal: true

Dir["#{File.dirname(__FILE__)}/HPXMLtoOpenStudio/resources/*.rb"].each do |resource_file|
  next if resource_file.include? 'minitest_helper.rb'

  require resource_file
end

def create_hpxmls
  this_dir = File.dirname(__FILE__)
  workflow_dir = File.join(this_dir, 'workflow')
  hpxml_inputs_tsv_path = File.join(workflow_dir, 'hpxml_inputs.json')

  require 'json'
  json_inputs = JSON.parse(File.read(hpxml_inputs_tsv_path))
  abs_hpxml_files = []
  dirs = json_inputs.keys.map { |file_path| File.dirname(file_path) }.uniq

  schema_path = File.join(File.dirname(__FILE__), 'HPXMLtoOpenStudio', 'resources', 'hpxml_schema', 'HPXML.xsd')
  schema_validator = XMLValidator.get_schema_validator(schema_path)

  schedules_regenerated = []

  puts "Generating #{json_inputs.size} HPXML files..."

  json_inputs.keys.each_with_index do |hpxml_filename, i|
    puts "[#{i + 1}/#{json_inputs.size}] Generating #{hpxml_filename}..."
    hpxml_path = File.join(workflow_dir, hpxml_filename)
    abs_hpxml_files << File.absolute_path(hpxml_path)

    # Build up json_input from parent_hpxml(s)
    parent_hpxml_filenames = []
    parent_hpxml_filename = json_inputs[hpxml_filename]['parent_hpxml']
    while not parent_hpxml_filename.nil?
      if not json_inputs.keys.include? parent_hpxml_filename
        fail "Could not find parent_hpxml: #{parent_hpxml_filename}."
      end

      parent_hpxml_filenames << parent_hpxml_filename
      parent_hpxml_filename = json_inputs[parent_hpxml_filename]['parent_hpxml']
    end
    json_input = { 'hpxml_path' => hpxml_path }
    for parent_hpxml_filename in parent_hpxml_filenames.reverse
      json_input.merge!(json_inputs[parent_hpxml_filename])
    end
    json_input.merge!(json_inputs[hpxml_filename])
    json_input.delete('parent_hpxml')

    measures = {}
<<<<<<< HEAD
    measures['BuildResidentialHPXML'] = [csv_row]
=======
    measures['BuildResidentialHPXML'] = [json_input]

    # Re-generate stochastic schedule CSV?
    csv_path = json_input['schedules_filepaths'].to_s.split(',').map(&:strip).find { |fp| fp.include? 'occupancy-stochastic' }
    if (not csv_path.nil?) && (not schedules_regenerated.include? csv_path)
      sch_args = { 'hpxml_path' => hpxml_path,
                   'output_csv_path' => csv_path,
                   'hpxml_output_path' => hpxml_path }
      measures['BuildResidentialScheduleFile'] = [sch_args]
      schedules_regenerated << csv_path
    end
>>>>>>> b3a44abe

    measures_dir = File.dirname(__FILE__)
    model = OpenStudio::Model::Model.new
    runner = OpenStudio::Measure::OSRunner.new(OpenStudio::WorkflowJSON.new)

    # Apply measure
    success = apply_measures(measures_dir, measures, runner, model)

    # Report errors
    runner.result.stepErrors.each do |s|
      puts "Error: #{s}"
    end

    if not success
      puts "\nError: Did not successfully generate #{hpxml_file}."
      exit!
    end

    hpxml = HPXML.new(hpxml_path: hpxml_path)
    if hpxml_path.include? 'ASHRAE_Standard_140'
      apply_hpxml_modification_ashrae_140(hpxml)
    else
      apply_hpxml_modification(File.basename(hpxml_path), hpxml)
    end
    hpxml_doc = hpxml.to_oga()

    if hpxml_path.include? 'base-multiple-buildings.xml'
      # HPXML class doesn't support multiple buildings, so we'll stitch together manually.
      hpxml_element = XMLHelper.get_element(hpxml_doc, '/HPXML')
      building_element = XMLHelper.get_element(hpxml_element, 'Building')
      for i in 2..3
        new_building_element = Marshal.load(Marshal.dump(building_element)) # Deep copy

        # Make all IDs unique so the HPXML is valid
        new_building_element.each_node do |node|
          next unless node.is_a?(Oga::XML::Element)

          if not XMLHelper.get_attribute_value(node, 'id').nil?
            XMLHelper.add_attribute(node, 'id', "#{XMLHelper.get_attribute_value(node, 'id')}_#{i}")
          elsif not XMLHelper.get_attribute_value(node, 'idref').nil?
            XMLHelper.add_attribute(node, 'idref', "#{XMLHelper.get_attribute_value(node, 'idref')}_#{i}")
          end
        end

        hpxml_element.children << new_building_element
      end
    end

    XMLHelper.write_file(hpxml_doc, hpxml_path)

    errors, _warnings = XMLValidator.validate_against_schema(hpxml_path, schema_validator)
    next unless errors.size > 0

    puts errors.to_s
    puts "\nError: Did not successfully validate #{hpxml_filename}."
    exit!
  end

  puts "\n"

  # Print warnings about extra files
  dirs.each do |dir|
    Dir["#{workflow_dir}/#{dir}/*.xml"].each do |hpxml|
      next if abs_hpxml_files.include? File.absolute_path(hpxml)

      puts "Warning: Extra HPXML file found at #{File.absolute_path(hpxml)}"
    end
  end
end

def apply_hpxml_modification_ashrae_140(hpxml)
  # Set detailed HPXML values for ASHRAE 140 test files

  # ------------ #
  # HPXML Header #
  # ------------ #

  hpxml.header.xml_generated_by = 'tasks.rb'
  hpxml.header.created_date_and_time = Time.new(2000, 1, 1, 0, 0, 0, '-07:00').strftime('%Y-%m-%dT%H:%M:%S%:z') # Hard-code to prevent diffs
  hpxml.header.apply_ashrae140_assumptions = true

  # --------------------- #
  # HPXML BuildingSummary #
  # --------------------- #

  hpxml.site.azimuth_of_front_of_home = nil
  hpxml.building_construction.average_ceiling_height = nil

  # --------------- #
  # HPXML Enclosure #
  # --------------- #

  hpxml.attics[0].vented_attic_ach = 2.4
  hpxml.foundations.reverse_each do |foundation|
    foundation.delete
  end
  hpxml.roofs.each do |roof|
    if roof.roof_color == HPXML::ColorReflective
      roof.solar_absorptance = 0.2
    else
      roof.solar_absorptance = 0.6
    end
    roof.emittance = 0.9
    roof.roof_color = nil
  end
  (hpxml.walls + hpxml.rim_joists).each do |wall|
    if wall.color == HPXML::ColorReflective
      wall.solar_absorptance = 0.2
    else
      wall.solar_absorptance = 0.6
    end
    wall.emittance = 0.9
    wall.color = nil
    if wall.is_a?(HPXML::Wall)
      if wall.attic_wall_type == HPXML::AtticWallTypeGable
        wall.insulation_assembly_r_value = 2.15
      else
        wall.interior_finish_type = HPXML::InteriorFinishGypsumBoard
        wall.interior_finish_thickness = 0.5
      end
    end
  end
  hpxml.floors.each do |floor|
    next unless floor.is_ceiling

    floor.interior_finish_type = HPXML::InteriorFinishGypsumBoard
    floor.interior_finish_thickness = 0.5
  end
  hpxml.foundation_walls.each do |fwall|
    if fwall.insulation_interior_r_value == 0
      fwall.interior_finish_type = HPXML::InteriorFinishNone
    else
      fwall.interior_finish_type = HPXML::InteriorFinishGypsumBoard
      fwall.interior_finish_thickness = 0.5
    end
  end
  if hpxml.doors.size == 1
    hpxml.doors[0].area /= 2.0
    hpxml.doors << hpxml.doors[0].dup
    hpxml.doors[1].azimuth = 0
    hpxml.doors[1].id = 'Door2'
  end
  hpxml.windows.each do |window|
    next if window.overhangs_depth.nil?

    window.overhangs_distance_to_bottom_of_window = 6.0
  end

  # ---------- #
  # HPXML HVAC #
  # ---------- #

  hpxml.hvac_controls.add(id: "HVACControl#{hpxml.hvac_controls.size + 1}",
                          heating_setpoint_temp: 68.0,
                          cooling_setpoint_temp: 78.0)

  # --------------- #
  # HPXML MiscLoads #
  # --------------- #

  if hpxml.plug_loads[0].kwh_per_year > 0
    hpxml.plug_loads[0].weekday_fractions = '0.0203, 0.0203, 0.0203, 0.0203, 0.0203, 0.0339, 0.0426, 0.0852, 0.0497, 0.0304, 0.0304, 0.0406, 0.0304, 0.0254, 0.0264, 0.0264, 0.0386, 0.0416, 0.0447, 0.0700, 0.0700, 0.0731, 0.0731, 0.0660'
    hpxml.plug_loads[0].weekend_fractions = '0.0203, 0.0203, 0.0203, 0.0203, 0.0203, 0.0339, 0.0426, 0.0852, 0.0497, 0.0304, 0.0304, 0.0406, 0.0304, 0.0254, 0.0264, 0.0264, 0.0386, 0.0416, 0.0447, 0.0700, 0.0700, 0.0731, 0.0731, 0.0660'
    hpxml.plug_loads[0].monthly_multipliers = '1.0, 1.0, 1.0, 1.0, 1.0, 1.0, 1.0, 1.0, 1.0, 1.0, 1.0, 1.0'
  end
end

def apply_hpxml_modification(hpxml_file, hpxml)
  # Set detailed HPXML values for sample files

  # ------------ #
  # HPXML Header #
  # ------------ #

  # General logic for all files
  hpxml.header.xml_generated_by = 'tasks.rb'
  hpxml.header.created_date_and_time = Time.new(2000, 1, 1, 0, 0, 0, '-07:00').strftime('%Y-%m-%dT%H:%M:%S%:z') # Hard-code to prevent diffs

  # Logic that can only be applied based on the file name
  if ['base-hvac-undersized-allow-increased-fixed-capacities.xml'].include? hpxml_file
    hpxml.header.allow_increased_fixed_capacities = true
  elsif ['base-misc-emissions.xml'].include? hpxml_file
    hpxml.header.egrid_region = 'Western'
    hpxml.header.egrid_subregion = 'RMPA'
    hpxml.header.cambium_region_gea = 'RMPAc'
  end

  # --------------------- #
  # HPXML BuildingSummary #
  # --------------------- #

  # General logic for all files
  hpxml.site.fuels = [HPXML::FuelTypeElectricity, HPXML::FuelTypeNaturalGas]

  # Logic that can only be applied based on the file name
  if ['base-schedules-simple.xml',
      'base-schedules-simple-vacancy.xml',
      'base-schedules-simple-vacancy-year-round.xml',
      'base-schedules-simple-power-outage.xml',
      'base-misc-loads-large-uncommon.xml',
      'base-misc-loads-large-uncommon2.xml'].include? hpxml_file
    hpxml.building_occupancy.weekday_fractions = '0.061, 0.061, 0.061, 0.061, 0.061, 0.061, 0.061, 0.053, 0.025, 0.015, 0.015, 0.015, 0.015, 0.015, 0.015, 0.015, 0.018, 0.033, 0.054, 0.054, 0.054, 0.061, 0.061, 0.061'
    hpxml.building_occupancy.weekend_fractions = '0.061, 0.061, 0.061, 0.061, 0.061, 0.061, 0.061, 0.053, 0.025, 0.015, 0.015, 0.015, 0.015, 0.015, 0.015, 0.015, 0.018, 0.033, 0.054, 0.054, 0.054, 0.061, 0.061, 0.061'
    hpxml.building_occupancy.monthly_multipliers = '1.0, 1.0, 1.0, 1.0, 1.0, 1.0, 1.0, 1.0, 1.0, 1.0, 1.0, 1.0'
  elsif ['base-misc-defaults.xml'].include? hpxml_file
    hpxml.building_construction.average_ceiling_height = nil
    hpxml.building_construction.conditioned_building_volume = nil
  elsif ['base-atticroof-cathedral.xml'].include? hpxml_file
    hpxml.building_construction.number_of_conditioned_floors = 2
    hpxml.building_construction.number_of_conditioned_floors_above_grade = 1
    hpxml.building_construction.conditioned_floor_area = 2700
    hpxml.attics[0].attic_type = HPXML::AtticTypeCathedral
  elsif ['base-atticroof-conditioned.xml'].include? hpxml_file
    hpxml.building_construction.conditioned_building_volume = 23850
    hpxml.air_infiltration_measurements[0].infiltration_volume = hpxml.building_construction.conditioned_building_volume
    hpxml.air_infiltration_measurements[0].infiltration_height = 15.0
  elsif ['base-enclosure-split-level.xml'].include? hpxml_file
    hpxml.building_construction.number_of_conditioned_floors = 1.5
    hpxml.building_construction.number_of_conditioned_floors_above_grade = 1.5
  elsif ['base-foundation-walkout-basement.xml'].include? hpxml_file
    hpxml.building_construction.number_of_conditioned_floors_above_grade = 2
  elsif ['base-foundation-basement-garage.xml'].include? hpxml_file
    hpxml.building_construction.conditioned_floor_area -= 400 * 2
    hpxml.building_construction.conditioned_building_volume -= 400 * 2 * 8
    hpxml.air_infiltration_measurements[0].infiltration_volume = hpxml.building_construction.conditioned_building_volume
  elsif ['base-bldgtype-multifamily-infil-compartmentalization-test.xml'].include? hpxml_file
    hpxml.air_infiltration_measurements[0].a_ext = 0.2
  end

  # --------------- #
  # HPXML Enclosure #
  # --------------- #

  # General logic for all files
  (hpxml.roofs + hpxml.walls + hpxml.rim_joists).each do |surface|
    surface.solar_absorptance = 0.7
    surface.emittance = 0.92
    if surface.is_a? HPXML::Roof
      surface.roof_color = nil
    else
      surface.color = nil
    end
  end
  hpxml.roofs.each do |roof|
    next unless roof.interior_adjacent_to == HPXML::LocationLivingSpace

    roof.interior_finish_type = HPXML::InteriorFinishGypsumBoard
  end
  (hpxml.walls + hpxml.foundation_walls + hpxml.floors).each do |surface|
    if surface.is_a?(HPXML::FoundationWall) && surface.interior_adjacent_to != HPXML::LocationBasementConditioned
      surface.interior_finish_type = HPXML::InteriorFinishNone
    end
    next unless [HPXML::LocationLivingSpace,
                 HPXML::LocationBasementConditioned].include?(surface.interior_adjacent_to) &&
                [HPXML::LocationOutside,
                 HPXML::LocationGround,
                 HPXML::LocationGarage,
                 HPXML::LocationAtticUnvented,
                 HPXML::LocationAtticVented,
                 HPXML::LocationOtherHousingUnit,
                 HPXML::LocationBasementConditioned].include?(surface.exterior_adjacent_to)
    next if surface.is_a?(HPXML::Floor) && surface.is_floor

    surface.interior_finish_type = HPXML::InteriorFinishGypsumBoard
  end
  hpxml.attics.each do |attic|
    if attic.attic_type == HPXML::AtticTypeUnvented
      attic.within_infiltration_volume = false
    elsif attic.attic_type == HPXML::AtticTypeVented
      attic.vented_attic_sla = 0.003
    end
  end
  hpxml.foundations.each do |foundation|
    if foundation.foundation_type == HPXML::FoundationTypeCrawlspaceUnvented
      foundation.within_infiltration_volume = false
    elsif foundation.foundation_type == HPXML::FoundationTypeCrawlspaceVented
      foundation.vented_crawlspace_sla = 0.00667
    end
  end
  hpxml.skylights.each do |skylight|
    skylight.interior_shading_factor_summer = 1.0
    skylight.interior_shading_factor_winter = 1.0
  end

  # Logic that can only be applied based on the file name
  if ['base-bldgtype-multifamily-adjacent-to-multifamily-buffer-space.xml',
      'base-bldgtype-multifamily-adjacent-to-non-freezing-space.xml',
      'base-bldgtype-multifamily-adjacent-to-other-heated-space.xml',
      'base-bldgtype-multifamily-adjacent-to-other-housing-unit.xml'].include? hpxml_file
    if hpxml_file == 'base-bldgtype-multifamily-adjacent-to-multifamily-buffer-space.xml'
      adjacent_to = HPXML::LocationOtherMultifamilyBufferSpace
    elsif hpxml_file == 'base-bldgtype-multifamily-adjacent-to-non-freezing-space.xml'
      adjacent_to = HPXML::LocationOtherNonFreezingSpace
    elsif hpxml_file == 'base-bldgtype-multifamily-adjacent-to-other-heated-space.xml'
      adjacent_to = HPXML::LocationOtherHeatedSpace
    elsif hpxml_file == 'base-bldgtype-multifamily-adjacent-to-other-housing-unit.xml'
      adjacent_to = HPXML::LocationOtherHousingUnit
    end
    wall = hpxml.walls.select { |w|
             w.interior_adjacent_to == HPXML::LocationLivingSpace &&
               w.exterior_adjacent_to == HPXML::LocationOtherHousingUnit
           }           [0]
    wall.exterior_adjacent_to = adjacent_to
    hpxml.floors[0].exterior_adjacent_to = adjacent_to
    hpxml.floors[1].exterior_adjacent_to = adjacent_to
    if hpxml_file != 'base-bldgtype-multifamily-adjacent-to-other-housing-unit.xml'
      wall.insulation_assembly_r_value = 23
      hpxml.floors[0].insulation_assembly_r_value = 18.7
      hpxml.floors[1].insulation_assembly_r_value = 18.7
    end
    hpxml.windows.each do |window|
      window.area = (window.area * 0.35).round(1)
    end
    hpxml.doors.add(id: "Door#{hpxml.doors.size + 1}",
                    wall_idref: wall.id,
                    area: 20,
                    azimuth: 0,
                    r_value: 4.4)
    hpxml.hvac_distributions[0].ducts[0].duct_location = adjacent_to
    hpxml.hvac_distributions[0].ducts[1].duct_location = adjacent_to
    hpxml.water_heating_systems[0].location = adjacent_to
    hpxml.clothes_washers[0].location = adjacent_to
    hpxml.clothes_dryers[0].location = adjacent_to
    hpxml.dishwashers[0].location = adjacent_to
    hpxml.refrigerators[0].location = adjacent_to
    hpxml.cooking_ranges[0].location = adjacent_to
  elsif ['base-bldgtype-multifamily-adjacent-to-multiple.xml'].include? hpxml_file
    wall = hpxml.walls.select { |w|
             w.interior_adjacent_to == HPXML::LocationLivingSpace &&
               w.exterior_adjacent_to == HPXML::LocationOtherHousingUnit
           }           [0]
    wall.delete
    hpxml.walls.select.with_index { |w, i| w.id = "Wall#{i + 1}" }
    hpxml.windows.select { |w| w.wall_idref = hpxml.walls[-1].id }
    hpxml.doors.select { |d| d.wall_idref = hpxml.walls[-1].id }
    hpxml.walls.add(id: "Wall#{hpxml.walls.size + 1}",
                    exterior_adjacent_to: HPXML::LocationOtherHeatedSpace,
                    interior_adjacent_to: HPXML::LocationLivingSpace,
                    wall_type: HPXML::WallTypeWoodStud,
                    area: 100,
                    solar_absorptance: 0.7,
                    emittance: 0.92,
                    interior_finish_type: HPXML::InteriorFinishGypsumBoard,
                    insulation_assembly_r_value: 23.0)
    hpxml.walls.add(id: "Wall#{hpxml.walls.size + 1}",
                    exterior_adjacent_to: HPXML::LocationOtherMultifamilyBufferSpace,
                    interior_adjacent_to: HPXML::LocationLivingSpace,
                    wall_type: HPXML::WallTypeWoodStud,
                    area: 100,
                    solar_absorptance: 0.7,
                    emittance: 0.92,
                    interior_finish_type: HPXML::InteriorFinishGypsumBoard,
                    insulation_assembly_r_value: 23.0)
    hpxml.walls.add(id: "Wall#{hpxml.walls.size + 1}",
                    exterior_adjacent_to: HPXML::LocationOtherNonFreezingSpace,
                    interior_adjacent_to: HPXML::LocationLivingSpace,
                    wall_type: HPXML::WallTypeWoodStud,
                    area: 100,
                    solar_absorptance: 0.7,
                    emittance: 0.92,
                    interior_finish_type: HPXML::InteriorFinishGypsumBoard,
                    insulation_assembly_r_value: 23.0)
    hpxml.walls.add(id: "Wall#{hpxml.walls.size + 1}",
                    exterior_adjacent_to: HPXML::LocationOtherHousingUnit,
                    interior_adjacent_to: HPXML::LocationLivingSpace,
                    wall_type: HPXML::WallTypeWoodStud,
                    area: 100,
                    solar_absorptance: 0.7,
                    emittance: 0.92,
                    interior_finish_type: HPXML::InteriorFinishGypsumBoard,
                    insulation_assembly_r_value: 4.0)
    hpxml.floors[0].delete
    hpxml.floors[0].id = 'Floor1'
    hpxml.floors[0].insulation_id = 'Floor1Insulation'
    hpxml.floors.add(id: "Floor#{hpxml.floors.size + 1}",
                     exterior_adjacent_to: HPXML::LocationOtherNonFreezingSpace,
                     interior_adjacent_to: HPXML::LocationLivingSpace,
                     floor_type: HPXML::FloorTypeWoodFrame,
                     area: 550,
                     insulation_assembly_r_value: 18.7,
                     floor_or_ceiling: HPXML::FloorOrCeilingFloor)
    hpxml.floors.add(id: "Floor#{hpxml.floors.size + 1}",
                     exterior_adjacent_to: HPXML::LocationOtherMultifamilyBufferSpace,
                     interior_adjacent_to: HPXML::LocationLivingSpace,
                     floor_type: HPXML::FloorTypeWoodFrame,
                     area: 200,
                     insulation_assembly_r_value: 18.7,
                     floor_or_ceiling: HPXML::FloorOrCeilingFloor)
    hpxml.floors.add(id: "Floor#{hpxml.floors.size + 1}",
                     exterior_adjacent_to: HPXML::LocationOtherHeatedSpace,
                     interior_adjacent_to: HPXML::LocationLivingSpace,
                     floor_type: HPXML::FloorTypeWoodFrame,
                     area: 150,
                     insulation_assembly_r_value: 2.1,
                     floor_or_ceiling: HPXML::FloorOrCeilingFloor)
    wall = hpxml.walls.select { |w|
             w.interior_adjacent_to == HPXML::LocationLivingSpace &&
               w.exterior_adjacent_to == HPXML::LocationOtherMultifamilyBufferSpace
           }           [0]
    hpxml.windows.add(id: "Window#{hpxml.windows.size + 1}",
                      area: 50,
                      azimuth: 270,
                      ufactor: 0.33,
                      shgc: 0.45,
                      fraction_operable: 0.67,
                      wall_idref: wall.id)
    wall = hpxml.walls.select { |w|
             w.interior_adjacent_to == HPXML::LocationLivingSpace &&
               w.exterior_adjacent_to == HPXML::LocationOtherHeatedSpace
           }           [0]
    hpxml.doors.add(id: "Door#{hpxml.doors.size + 1}",
                    wall_idref: wall.id,
                    area: 20,
                    azimuth: 0,
                    r_value: 4.4)
    wall = hpxml.walls.select { |w|
             w.interior_adjacent_to == HPXML::LocationLivingSpace &&
               w.exterior_adjacent_to == HPXML::LocationOtherHousingUnit
           }           [0]
    hpxml.doors.add(id: "Door#{hpxml.doors.size + 1}",
                    wall_idref: wall.id,
                    area: 20,
                    azimuth: 0,
                    r_value: 4.4)
  elsif ['base-enclosure-orientations.xml'].include? hpxml_file
    hpxml.windows.each do |window|
      window.orientation = { 0 => 'north', 90 => 'east', 180 => 'south', 270 => 'west' }[window.azimuth]
      window.azimuth = nil
    end
    hpxml.doors[0].delete
    hpxml.doors.add(id: "Door#{hpxml.doors.size + 1}",
                    wall_idref: 'Wall1',
                    area: 20,
                    orientation: HPXML::OrientationNorth,
                    r_value: 4.4)
    hpxml.doors.add(id: "Door#{hpxml.doors.size + 1}",
                    wall_idref: 'Wall1',
                    area: 20,
                    orientation: HPXML::OrientationSouth,
                    r_value: 4.4)
  elsif ['base-foundation-unconditioned-basement.xml'].include? hpxml_file
    hpxml.foundations[0].within_infiltration_volume = false
  elsif ['base-atticroof-conditioned.xml'].include? hpxml_file
    hpxml.attics.add(id: "Attic#{hpxml.attics.size + 1}",
                     attic_type: HPXML::AtticTypeUnvented,
                     within_infiltration_volume: false)
    hpxml.roofs.each do |roof|
      roof.area = 1006.0 / hpxml.roofs.size
      roof.insulation_assembly_r_value = 25.8
    end
    hpxml.roofs.add(id: "Roof#{hpxml.roofs.size + 1}",
                    interior_adjacent_to: HPXML::LocationAtticUnvented,
                    area: 504,
                    roof_type: HPXML::RoofTypeAsphaltShingles,
                    solar_absorptance: 0.7,
                    emittance: 0.92,
                    pitch: 6,
                    radiant_barrier: false,
                    insulation_assembly_r_value: 2.3)
    hpxml.rim_joists.each do |rim_joist|
      rim_joist.area = 116.0 / hpxml.rim_joists.size
    end
    hpxml.walls.each do |wall|
      wall.area = 1200.0 / hpxml.walls.size
    end
    hpxml.walls.add(id: "Wall#{hpxml.walls.size + 1}",
                    exterior_adjacent_to: HPXML::LocationAtticUnvented,
                    interior_adjacent_to: HPXML::LocationLivingSpace,
                    wall_type: HPXML::WallTypeWoodStud,
                    area: 316,
                    solar_absorptance: 0.7,
                    emittance: 0.92,
                    interior_finish_type: HPXML::InteriorFinishGypsumBoard,
                    insulation_assembly_r_value: 23.0)
    hpxml.walls.add(id: "Wall#{hpxml.walls.size + 1}",
                    exterior_adjacent_to: HPXML::LocationOutside,
                    interior_adjacent_to: HPXML::LocationLivingSpace,
                    wall_type: HPXML::WallTypeWoodStud,
                    siding: HPXML::SidingTypeWood,
                    area: 240,
                    solar_absorptance: 0.7,
                    emittance: 0.92,
                    interior_finish_type: HPXML::InteriorFinishGypsumBoard,
                    insulation_assembly_r_value: 22.3)
    hpxml.walls.add(id: "Wall#{hpxml.walls.size + 1}",
                    exterior_adjacent_to: HPXML::LocationOutside,
                    interior_adjacent_to: HPXML::LocationAtticUnvented,
                    attic_wall_type: HPXML::AtticWallTypeGable,
                    wall_type: HPXML::WallTypeWoodStud,
                    siding: HPXML::SidingTypeWood,
                    area: 50,
                    solar_absorptance: 0.7,
                    emittance: 0.92,
                    insulation_assembly_r_value: 4.0)
    hpxml.foundation_walls.each do |foundation_wall|
      foundation_wall.area = 1200.0 / hpxml.foundation_walls.size
    end
    hpxml.floors.add(id: "Floor#{hpxml.floors.size + 1}",
                     exterior_adjacent_to: HPXML::LocationAtticUnvented,
                     interior_adjacent_to: HPXML::LocationLivingSpace,
                     floor_type: HPXML::FloorTypeWoodFrame,
                     area: 450,
                     interior_finish_type: HPXML::InteriorFinishGypsumBoard,
                     insulation_assembly_r_value: 39.3,
                     floor_or_ceiling: HPXML::FloorOrCeilingCeiling)
    hpxml.slabs[0].area = 1350
    hpxml.slabs[0].exposed_perimeter = 150
    hpxml.windows[1].area = 108
    hpxml.windows[3].area = 108
    hpxml.windows.add(id: "Window#{hpxml.windows.size + 1}",
                      area: 12,
                      azimuth: 90,
                      ufactor: 0.33,
                      shgc: 0.45,
                      fraction_operable: 0,
                      wall_idref: hpxml.walls[-2].id)
    hpxml.windows.add(id: "Window#{hpxml.windows.size + 1}",
                      area: 62,
                      azimuth: 270,
                      ufactor: 0.3,
                      shgc: 0.45,
                      fraction_operable: 0,
                      wall_idref: hpxml.walls[-2].id)
  elsif ['base-foundation-unconditioned-basement-above-grade.xml'].include? hpxml_file
    hpxml.windows.add(id: "Window#{hpxml.windows.size + 1}",
                      area: 20,
                      azimuth: 0,
                      ufactor: 0.33,
                      shgc: 0.45,
                      fraction_operable: 0.0,
                      wall_idref: hpxml.foundation_walls[0].id)
    hpxml.windows.add(id: "Window#{hpxml.windows.size + 1}",
                      area: 10,
                      azimuth: 90,
                      ufactor: 0.33,
                      shgc: 0.45,
                      fraction_operable: 0.0,
                      wall_idref: hpxml.foundation_walls[0].id)
    hpxml.windows.add(id: "Window#{hpxml.windows.size + 1}",
                      area: 20,
                      azimuth: 180,
                      ufactor: 0.33,
                      shgc: 0.45,
                      fraction_operable: 0.0,
                      wall_idref: hpxml.foundation_walls[0].id)
    hpxml.windows.add(id: "Window#{hpxml.windows.size + 1}",
                      area: 10,
                      azimuth: 270,
                      ufactor: 0.33,
                      shgc: 0.45,
                      fraction_operable: 0.0,
                      wall_idref: hpxml.foundation_walls[0].id)
  elsif ['base-enclosure-skylights-physical-properties.xml'].include? hpxml_file
    hpxml.skylights[0].ufactor = nil
    hpxml.skylights[0].shgc = nil
    hpxml.skylights[0].glass_layers = HPXML::WindowLayersSinglePane
    hpxml.skylights[0].frame_type = HPXML::WindowFrameTypeWood
    hpxml.skylights[0].glass_type = HPXML::WindowGlassTypeTinted
    hpxml.skylights[1].ufactor = nil
    hpxml.skylights[1].shgc = nil
    hpxml.skylights[1].glass_layers = HPXML::WindowLayersDoublePane
    hpxml.skylights[1].frame_type = HPXML::WindowFrameTypeMetal
    hpxml.skylights[1].thermal_break = true
    hpxml.skylights[1].glass_type = HPXML::WindowGlassTypeLowE
    hpxml.skylights[1].gas_fill = HPXML::WindowGasKrypton
  elsif ['base-enclosure-skylights-shading.xml'].include? hpxml_file
    hpxml.skylights[0].exterior_shading_factor_summer = 0.1
    hpxml.skylights[0].exterior_shading_factor_winter = 0.9
    hpxml.skylights[0].interior_shading_factor_summer = 0.01
    hpxml.skylights[0].interior_shading_factor_winter = 0.99
    hpxml.skylights[1].exterior_shading_factor_summer = 0.5
    hpxml.skylights[1].exterior_shading_factor_winter = 0.0
    hpxml.skylights[1].interior_shading_factor_summer = 0.5
    hpxml.skylights[1].interior_shading_factor_winter = 1.0
  elsif ['base-enclosure-windows-physical-properties.xml'].include? hpxml_file
    hpxml.windows[0].ufactor = nil
    hpxml.windows[0].shgc = nil
    hpxml.windows[0].glass_layers = HPXML::WindowLayersSinglePane
    hpxml.windows[0].frame_type = HPXML::WindowFrameTypeWood
    hpxml.windows[0].glass_type = HPXML::WindowGlassTypeTinted
    hpxml.windows[1].ufactor = nil
    hpxml.windows[1].shgc = nil
    hpxml.windows[1].glass_layers = HPXML::WindowLayersDoublePane
    hpxml.windows[1].frame_type = HPXML::WindowFrameTypeVinyl
    hpxml.windows[1].glass_type = HPXML::WindowGlassTypeReflective
    hpxml.windows[1].gas_fill = HPXML::WindowGasAir
    hpxml.windows[2].ufactor = nil
    hpxml.windows[2].shgc = nil
    hpxml.windows[2].glass_layers = HPXML::WindowLayersDoublePane
    hpxml.windows[2].frame_type = HPXML::WindowFrameTypeMetal
    hpxml.windows[2].thermal_break = true
    hpxml.windows[2].glass_type = HPXML::WindowGlassTypeLowE
    hpxml.windows[2].gas_fill = HPXML::WindowGasArgon
    hpxml.windows[3].ufactor = nil
    hpxml.windows[3].shgc = nil
    hpxml.windows[3].glass_layers = HPXML::WindowLayersGlassBlock
  elsif ['base-enclosure-windows-shading.xml'].include? hpxml_file
    hpxml.windows[1].exterior_shading_factor_summer = 0.5
    hpxml.windows[1].exterior_shading_factor_winter = 0.5
    hpxml.windows[1].interior_shading_factor_summer = 0.5
    hpxml.windows[1].interior_shading_factor_winter = 0.5
    hpxml.windows[2].exterior_shading_factor_summer = 0.1
    hpxml.windows[2].exterior_shading_factor_winter = 0.9
    hpxml.windows[2].interior_shading_factor_summer = 0.01
    hpxml.windows[2].interior_shading_factor_winter = 0.99
    hpxml.windows[3].exterior_shading_factor_summer = 0.0
    hpxml.windows[3].exterior_shading_factor_winter = 1.0
    hpxml.windows[3].interior_shading_factor_summer = 0.0
    hpxml.windows[3].interior_shading_factor_winter = 1.0
  elsif ['base-enclosure-thermal-mass.xml'].include? hpxml_file
    hpxml.partition_wall_mass.area_fraction = 0.8
    hpxml.partition_wall_mass.interior_finish_type = HPXML::InteriorFinishGypsumBoard
    hpxml.partition_wall_mass.interior_finish_thickness = 0.25
    hpxml.furniture_mass.area_fraction = 0.8
    hpxml.furniture_mass.type = HPXML::FurnitureMassTypeHeavyWeight
  elsif ['base-misc-defaults.xml'].include? hpxml_file
    hpxml.attics.reverse_each do |attic|
      attic.delete
    end
    hpxml.foundations.reverse_each do |foundation|
      foundation.delete
    end
    hpxml.air_infiltration_measurements[0].infiltration_volume = nil
    (hpxml.roofs + hpxml.walls + hpxml.rim_joists).each do |surface|
      surface.solar_absorptance = nil
      surface.emittance = nil
      if surface.is_a? HPXML::Roof
        surface.radiant_barrier = nil
      end
    end
    (hpxml.walls + hpxml.foundation_walls).each do |wall|
      wall.interior_finish_type = nil
    end
    hpxml.foundation_walls.each do |fwall|
      fwall.length = fwall.area / fwall.height
      fwall.area = nil
    end
    hpxml.doors[0].azimuth = nil
  elsif ['base-enclosure-2stories.xml',
         'base-enclosure-2stories-garage.xml',
         'base-hvac-ducts-area-fractions.xml'].include? hpxml_file
    hpxml.rim_joists << hpxml.rim_joists[-1].dup
    hpxml.rim_joists[-1].id = "RimJoist#{hpxml.rim_joists.size}"
    hpxml.rim_joists[-1].insulation_id = "RimJoist#{hpxml.rim_joists.size}Insulation"
    hpxml.rim_joists[-1].interior_adjacent_to = HPXML::LocationLivingSpace
    hpxml.rim_joists[-1].area = 116
  elsif ['base-foundation-conditioned-basement-wall-insulation.xml'].include? hpxml_file
    hpxml.foundation_walls.each do |foundation_wall|
      foundation_wall.insulation_interior_r_value = 10
      foundation_wall.insulation_interior_distance_to_top = 1
      foundation_wall.insulation_interior_distance_to_bottom = 8
      foundation_wall.insulation_exterior_r_value = 8.9
      foundation_wall.insulation_exterior_distance_to_top = 1
      foundation_wall.insulation_exterior_distance_to_bottom = 8
    end
  elsif ['base-foundation-walkout-basement.xml'].include? hpxml_file
    hpxml.foundation_walls.reverse_each do |foundation_wall|
      foundation_wall.delete
    end
    hpxml.foundation_walls.add(id: "FoundationWall#{hpxml.foundation_walls.size + 1}",
                               exterior_adjacent_to: HPXML::LocationGround,
                               interior_adjacent_to: HPXML::LocationBasementConditioned,
                               height: 8,
                               area: 480,
                               thickness: 8,
                               depth_below_grade: 7,
                               interior_finish_type: HPXML::InteriorFinishGypsumBoard,
                               insulation_interior_r_value: 0,
                               insulation_exterior_distance_to_top: 0,
                               insulation_exterior_distance_to_bottom: 8,
                               insulation_exterior_r_value: 8.9)
    hpxml.foundation_walls.add(id: "FoundationWall#{hpxml.foundation_walls.size + 1}",
                               exterior_adjacent_to: HPXML::LocationGround,
                               interior_adjacent_to: HPXML::LocationBasementConditioned,
                               height: 4,
                               area: 120,
                               thickness: 8,
                               depth_below_grade: 3,
                               interior_finish_type: HPXML::InteriorFinishGypsumBoard,
                               insulation_interior_r_value: 0,
                               insulation_exterior_distance_to_top: 0,
                               insulation_exterior_distance_to_bottom: 4,
                               insulation_exterior_r_value: 8.9)
    hpxml.foundation_walls.add(id: "FoundationWall#{hpxml.foundation_walls.size + 1}",
                               exterior_adjacent_to: HPXML::LocationGround,
                               interior_adjacent_to: HPXML::LocationBasementConditioned,
                               height: 2,
                               area: 60,
                               thickness: 8,
                               depth_below_grade: 1,
                               interior_finish_type: HPXML::InteriorFinishGypsumBoard,
                               insulation_interior_r_value: 0,
                               insulation_exterior_distance_to_top: 0,
                               insulation_exterior_distance_to_bottom: 2,
                               insulation_exterior_r_value: 8.9)
    hpxml.foundation_walls.each do |foundation_wall|
      hpxml.foundations[0].attached_to_foundation_wall_idrefs << foundation_wall.id
    end
    hpxml.windows.add(id: "Window#{hpxml.windows.size + 1}",
                      area: 20,
                      azimuth: 0,
                      ufactor: 0.33,
                      shgc: 0.45,
                      fraction_operable: 0.0,
                      wall_idref: hpxml.foundation_walls[-1].id)
  elsif ['base-foundation-multiple.xml'].include? hpxml_file
    hpxml.foundations.add(id: "Foundation#{hpxml.foundations.size + 1}",
                          foundation_type: HPXML::FoundationTypeCrawlspaceUnvented,
                          within_infiltration_volume: false)
    hpxml.rim_joists.each do |rim_joist|
      next unless rim_joist.exterior_adjacent_to == HPXML::LocationOutside

      rim_joist.exterior_adjacent_to = HPXML::LocationCrawlspaceUnvented
      rim_joist.siding = nil
    end
    hpxml.rim_joists.add(id: "RimJoist#{hpxml.rim_joists.size + 1}",
                         exterior_adjacent_to: HPXML::LocationOutside,
                         interior_adjacent_to: HPXML::LocationCrawlspaceUnvented,
                         siding: HPXML::SidingTypeWood,
                         area: 81,
                         solar_absorptance: 0.7,
                         emittance: 0.92,
                         insulation_assembly_r_value: 4.0)
    hpxml.foundation_walls.each do |foundation_wall|
      foundation_wall.area /= 2.0
    end
    hpxml.foundation_walls.add(id: "FoundationWall#{hpxml.foundation_walls.size + 1}",
                               exterior_adjacent_to: HPXML::LocationCrawlspaceUnvented,
                               interior_adjacent_to: HPXML::LocationBasementUnconditioned,
                               height: 8,
                               area: 360,
                               thickness: 8,
                               depth_below_grade: 4,
                               insulation_interior_r_value: 0,
                               insulation_exterior_r_value: 0)
    hpxml.foundation_walls.add(id: "FoundationWall#{hpxml.foundation_walls.size + 1}",
                               exterior_adjacent_to: HPXML::LocationGround,
                               interior_adjacent_to: HPXML::LocationCrawlspaceUnvented,
                               height: 4,
                               area: 600,
                               thickness: 8,
                               depth_below_grade: 3,
                               insulation_interior_r_value: 0,
                               insulation_exterior_r_value: 0)
    hpxml.floors[0].area = 675
    hpxml.floors.add(id: "Floor#{hpxml.floors.size + 1}",
                     exterior_adjacent_to: HPXML::LocationCrawlspaceUnvented,
                     interior_adjacent_to: HPXML::LocationLivingSpace,
                     floor_type: HPXML::FloorTypeWoodFrame,
                     area: 675,
                     insulation_assembly_r_value: 18.7,
                     floor_or_ceiling: HPXML::FloorOrCeilingFloor)
    hpxml.slabs[0].area = 675
    hpxml.slabs[0].exposed_perimeter = 75
    hpxml.slabs.add(id: "Slab#{hpxml.slabs.size + 1}",
                    interior_adjacent_to: HPXML::LocationCrawlspaceUnvented,
                    area: 675,
                    thickness: 0,
                    exposed_perimeter: 75,
                    perimeter_insulation_depth: 0,
                    under_slab_insulation_width: 0,
                    perimeter_insulation_r_value: 0,
                    under_slab_insulation_r_value: 0,
                    carpet_fraction: 0,
                    carpet_r_value: 0)
  elsif ['base-foundation-complex.xml'].include? hpxml_file
    hpxml.foundation_walls.reverse_each do |foundation_wall|
      foundation_wall.delete
    end
    hpxml.foundation_walls.add(id: "FoundationWall#{hpxml.foundation_walls.size + 1}",
                               exterior_adjacent_to: HPXML::LocationGround,
                               interior_adjacent_to: HPXML::LocationBasementConditioned,
                               height: 8,
                               area: 160,
                               thickness: 8,
                               depth_below_grade: 7,
                               interior_finish_type: HPXML::InteriorFinishGypsumBoard,
                               insulation_interior_r_value: 0,
                               insulation_exterior_r_value: 0.0)
    hpxml.foundation_walls.add(id: "FoundationWall#{hpxml.foundation_walls.size + 1}",
                               exterior_adjacent_to: HPXML::LocationGround,
                               interior_adjacent_to: HPXML::LocationBasementConditioned,
                               height: 8,
                               area: 240,
                               thickness: 8,
                               depth_below_grade: 7,
                               interior_finish_type: HPXML::InteriorFinishGypsumBoard,
                               insulation_interior_r_value: 0,
                               insulation_exterior_distance_to_top: 0,
                               insulation_exterior_distance_to_bottom: 8,
                               insulation_exterior_r_value: 8.9)
    hpxml.foundation_walls.add(id: "FoundationWall#{hpxml.foundation_walls.size + 1}",
                               exterior_adjacent_to: HPXML::LocationGround,
                               interior_adjacent_to: HPXML::LocationBasementConditioned,
                               height: 4,
                               area: 160,
                               thickness: 8,
                               depth_below_grade: 3,
                               interior_finish_type: HPXML::InteriorFinishGypsumBoard,
                               insulation_interior_r_value: 0,
                               insulation_exterior_r_value: 0.0)
    hpxml.foundation_walls.add(id: "FoundationWall#{hpxml.foundation_walls.size + 1}",
                               exterior_adjacent_to: HPXML::LocationGround,
                               interior_adjacent_to: HPXML::LocationBasementConditioned,
                               height: 4,
                               area: 200,
                               thickness: 8,
                               depth_below_grade: 3,
                               interior_finish_type: HPXML::InteriorFinishGypsumBoard,
                               insulation_interior_r_value: 0,
                               insulation_exterior_distance_to_top: 0,
                               insulation_exterior_distance_to_bottom: 4,
                               insulation_exterior_r_value: 8.9)
    hpxml.foundation_walls.each do |foundation_wall|
      hpxml.foundations[0].attached_to_foundation_wall_idrefs << foundation_wall.id
    end
    hpxml.slabs.reverse_each do |slab|
      slab.delete
    end
    hpxml.slabs.add(id: "Slab#{hpxml.slabs.size + 1}",
                    interior_adjacent_to: HPXML::LocationBasementConditioned,
                    area: 675,
                    thickness: 4,
                    exposed_perimeter: 75,
                    perimeter_insulation_depth: 0,
                    under_slab_insulation_width: 0,
                    perimeter_insulation_r_value: 0,
                    under_slab_insulation_r_value: 0,
                    carpet_fraction: 0,
                    carpet_r_value: 0)
    hpxml.slabs.add(id: "Slab#{hpxml.slabs.size + 1}",
                    interior_adjacent_to: HPXML::LocationBasementConditioned,
                    area: 675,
                    thickness: 4,
                    exposed_perimeter: 75,
                    perimeter_insulation_depth: 1,
                    under_slab_insulation_width: 0,
                    perimeter_insulation_r_value: 5,
                    under_slab_insulation_r_value: 0,
                    carpet_fraction: 0,
                    carpet_r_value: 0)
    hpxml.slabs.each do |slab|
      hpxml.foundations[0].attached_to_slab_idrefs << slab.id
    end
  elsif ['base-foundation-basement-garage.xml'].include? hpxml_file
    hpxml.roofs[0].area += 670
    hpxml.walls.add(id: "Wall#{hpxml.walls.size + 1}",
                    exterior_adjacent_to: HPXML::LocationGarage,
                    interior_adjacent_to: HPXML::LocationBasementConditioned,
                    wall_type: HPXML::WallTypeWoodStud,
                    area: 320,
                    solar_absorptance: 0.7,
                    emittance: 0.92,
                    interior_finish_type: HPXML::InteriorFinishGypsumBoard,
                    insulation_assembly_r_value: 23)
    hpxml.foundations[0].attached_to_wall_idrefs << hpxml.walls[-1].id
    hpxml.walls.add(id: "Wall#{hpxml.walls.size + 1}",
                    exterior_adjacent_to: HPXML::LocationOutside,
                    interior_adjacent_to: HPXML::LocationGarage,
                    wall_type: HPXML::WallTypeWoodStud,
                    siding: HPXML::SidingTypeWood,
                    area: 320,
                    solar_absorptance: 0.7,
                    emittance: 0.92,
                    insulation_assembly_r_value: 4)
    hpxml.floors.add(id: "Floor#{hpxml.floors.size + 1}",
                     exterior_adjacent_to: HPXML::LocationGarage,
                     interior_adjacent_to: HPXML::LocationLivingSpace,
                     floor_type: HPXML::FloorTypeWoodFrame,
                     area: 400,
                     insulation_assembly_r_value: 39.3,
                     floor_or_ceiling: HPXML::FloorOrCeilingFloor)
    hpxml.slabs[0].area -= 400
    hpxml.slabs[0].exposed_perimeter -= 40
    hpxml.slabs.add(id: "Slab#{hpxml.slabs.size + 1}",
                    interior_adjacent_to: HPXML::LocationGarage,
                    area: 400,
                    thickness: 4,
                    exposed_perimeter: 40,
                    perimeter_insulation_depth: 0,
                    under_slab_insulation_width: 0,
                    depth_below_grade: 0,
                    perimeter_insulation_r_value: 0,
                    under_slab_insulation_r_value: 0,
                    carpet_fraction: 0,
                    carpet_r_value: 0)
    hpxml.doors.add(id: "Door#{hpxml.doors.size + 1}",
                    wall_idref: hpxml.walls[-3].id,
                    area: 70,
                    azimuth: 180,
                    r_value: 4.4)
    hpxml.doors.add(id: "Door#{hpxml.doors.size + 1}",
                    wall_idref: hpxml.walls[-2].id,
                    area: 4,
                    azimuth: 0,
                    r_value: 4.4)
  elsif ['base-enclosure-ceilingtypes.xml'].include? hpxml_file
    exterior_adjacent_to = hpxml.floors[0].exterior_adjacent_to
    area = hpxml.floors[0].area
    hpxml.floors.reverse_each do |floor|
      floor.delete
    end
    floors_map = { HPXML::FloorTypeSIP => 16.1,
                   HPXML::FloorTypeConcrete => 3.2,
                   HPXML::FloorTypeSteelFrame => 8.1 }
    floors_map.each_with_index do |(floor_type, assembly_r), _i|
      hpxml.floors.add(id: "Floor#{hpxml.floors.size + 1}",
                       exterior_adjacent_to: exterior_adjacent_to,
                       interior_adjacent_to: HPXML::LocationLivingSpace,
                       floor_type: floor_type,
                       area: area / floors_map.size,
                       insulation_assembly_r_value: assembly_r,
                       floor_or_ceiling: HPXML::FloorOrCeilingCeiling)
    end
  elsif ['base-enclosure-floortypes.xml'].include? hpxml_file
    exterior_adjacent_to = hpxml.floors[0].exterior_adjacent_to
    area = hpxml.floors[0].area
    ceiling = hpxml.floors[1].dup
    hpxml.floors.reverse_each do |floor|
      floor.delete
    end
    floors_map = { HPXML::FloorTypeSIP => 16.1,
                   HPXML::FloorTypeConcrete => 3.2,
                   HPXML::FloorTypeSteelFrame => 8.1 }
    floors_map.each_with_index do |(floor_type, assembly_r), _i|
      hpxml.floors.add(id: "Floor#{hpxml.floors.size + 1}",
                       exterior_adjacent_to: exterior_adjacent_to,
                       interior_adjacent_to: HPXML::LocationLivingSpace,
                       floor_type: floor_type,
                       area: area / floors_map.size,
                       insulation_assembly_r_value: assembly_r,
                       floor_or_ceiling: HPXML::FloorOrCeilingFloor)
    end
    hpxml.floors << ceiling
    hpxml.floors[-1].id = "Floor#{hpxml.floors.size}"
    hpxml.floors[-1].insulation_id = "Floor#{hpxml.floors.size}Insulation"
  elsif ['base-enclosure-walltypes.xml'].include? hpxml_file
    hpxml.rim_joists.reverse_each do |rim_joist|
      rim_joist.delete
    end
    siding_types = [[HPXML::SidingTypeAluminum, HPXML::ColorDark],
                    [HPXML::SidingTypeAsbestos, HPXML::ColorMedium],
                    [HPXML::SidingTypeBrick, HPXML::ColorReflective],
                    [HPXML::SidingTypeCompositeShingle, HPXML::ColorDark],
                    [HPXML::SidingTypeFiberCement, HPXML::ColorMediumDark],
                    [HPXML::SidingTypeMasonite, HPXML::ColorLight],
                    [HPXML::SidingTypeStucco, HPXML::ColorMedium],
                    [HPXML::SidingTypeSyntheticStucco, HPXML::ColorMediumDark],
                    [HPXML::SidingTypeVinyl, HPXML::ColorLight],
                    [HPXML::SidingTypeNone, HPXML::ColorMedium]]
    siding_types.each do |siding_type|
      hpxml.rim_joists.add(id: "RimJoist#{hpxml.rim_joists.size + 1}",
                           exterior_adjacent_to: HPXML::LocationOutside,
                           interior_adjacent_to: HPXML::LocationBasementConditioned,
                           siding: siding_type[0],
                           color: siding_type[1],
                           area: 116 / siding_types.size,
                           emittance: 0.92,
                           insulation_assembly_r_value: 23.0)
      hpxml.foundations[0].attached_to_rim_joist_idrefs << hpxml.rim_joists[-1].id
    end
    gable_walls = hpxml.walls.select { |w| w.interior_adjacent_to == HPXML::LocationAtticUnvented }
    hpxml.walls.reverse_each do |wall|
      wall.delete
    end
    walls_map = { HPXML::WallTypeCMU => 12,
                  HPXML::WallTypeDoubleWoodStud => 28.7,
                  HPXML::WallTypeICF => 21,
                  HPXML::WallTypeLog => 7.1,
                  HPXML::WallTypeSIP => 16.1,
                  HPXML::WallTypeConcrete => 1.35,
                  HPXML::WallTypeSteelStud => 8.1,
                  HPXML::WallTypeStone => 5.4,
                  HPXML::WallTypeStrawBale => 58.8,
                  HPXML::WallTypeBrick => 7.9,
                  HPXML::WallTypeAdobe => 5.0 }
    siding_types = [[HPXML::SidingTypeAluminum, HPXML::ColorReflective],
                    [HPXML::SidingTypeAsbestos, HPXML::ColorLight],
                    [HPXML::SidingTypeBrick, HPXML::ColorMediumDark],
                    [HPXML::SidingTypeCompositeShingle, HPXML::ColorReflective],
                    [HPXML::SidingTypeFiberCement, HPXML::ColorMedium],
                    [HPXML::SidingTypeMasonite, HPXML::ColorDark],
                    [HPXML::SidingTypeStucco, HPXML::ColorLight],
                    [HPXML::SidingTypeSyntheticStucco, HPXML::ColorMedium],
                    [HPXML::SidingTypeVinyl, HPXML::ColorDark],
                    [HPXML::SidingTypeNone, HPXML::ColorMedium]]
    int_finish_types = [[HPXML::InteriorFinishGypsumBoard, 0.5],
                        [HPXML::InteriorFinishGypsumBoard, 1.0],
                        [HPXML::InteriorFinishGypsumCompositeBoard, 0.5],
                        [HPXML::InteriorFinishPlaster, 0.5],
                        [HPXML::InteriorFinishWood, 0.5],
                        [HPXML::InteriorFinishNone, nil]]
    walls_map.each_with_index do |(wall_type, assembly_r), i|
      hpxml.walls.add(id: "Wall#{hpxml.walls.size + 1}",
                      exterior_adjacent_to: HPXML::LocationOutside,
                      interior_adjacent_to: HPXML::LocationLivingSpace,
                      wall_type: wall_type,
                      siding: siding_types[i % siding_types.size][0],
                      color: siding_types[i % siding_types.size][1],
                      area: 1200 / walls_map.size,
                      emittance: 0.92,
                      interior_finish_type: int_finish_types[i % int_finish_types.size][0],
                      interior_finish_thickness: int_finish_types[i % int_finish_types.size][1],
                      insulation_assembly_r_value: assembly_r)
    end
    gable_walls.each do |gable_wall|
      hpxml.walls << gable_wall
      hpxml.walls[-1].id = "Wall#{hpxml.walls.size}"
      hpxml.walls[-1].insulation_id = "Wall#{hpxml.walls.size}Insulation"
      hpxml.attics[0].attached_to_wall_idrefs << hpxml.walls[-1].id
    end
    hpxml.windows.reverse_each do |window|
      window.delete
    end
    hpxml.windows.add(id: "Window#{hpxml.windows.size + 1}",
                      area: 108 / 8,
                      azimuth: 0,
                      ufactor: 0.33,
                      shgc: 0.45,
                      fraction_operable: 0.67,
                      wall_idref: 'Wall1')
    hpxml.windows.add(id: "Window#{hpxml.windows.size + 1}",
                      area: 72 / 8,
                      azimuth: 90,
                      ufactor: 0.33,
                      shgc: 0.45,
                      fraction_operable: 0.67,
                      wall_idref: 'Wall2')
    hpxml.windows.add(id: "Window#{hpxml.windows.size + 1}",
                      area: 108 / 8,
                      azimuth: 180,
                      ufactor: 0.33,
                      shgc: 0.45,
                      fraction_operable: 0.67,
                      wall_idref: 'Wall3')
    hpxml.windows.add(id: "Window#{hpxml.windows.size + 1}",
                      area: 72 / 8,
                      azimuth: 270,
                      ufactor: 0.33,
                      shgc: 0.45,
                      fraction_operable: 0.67,
                      wall_idref: 'Wall4')
    hpxml.doors.reverse_each do |door|
      door.delete
    end
    hpxml.doors.add(id: "Door#{hpxml.doors.size + 1}",
                    wall_idref: 'Wall9',
                    area: 20,
                    azimuth: 0,
                    r_value: 4.4)
    hpxml.doors.add(id: "Door#{hpxml.doors.size + 1}",
                    wall_idref: 'Wall10',
                    area: 20,
                    azimuth: 180,
                    r_value: 4.4)
  elsif ['base-enclosure-rooftypes.xml'].include? hpxml_file
    hpxml.roofs.reverse_each do |roof|
      roof.delete
    end
    roof_types = [[HPXML::RoofTypeClayTile, HPXML::ColorLight],
                  [HPXML::RoofTypeMetal, HPXML::ColorReflective],
                  [HPXML::RoofTypeWoodShingles, HPXML::ColorDark],
                  [HPXML::RoofTypeShingles, HPXML::ColorMediumDark],
                  [HPXML::RoofTypePlasticRubber, HPXML::ColorLight],
                  [HPXML::RoofTypeEPS, HPXML::ColorMedium],
                  [HPXML::RoofTypeConcrete, HPXML::ColorLight],
                  [HPXML::RoofTypeCool, HPXML::ColorReflective]]
    int_finish_types = [[HPXML::InteriorFinishGypsumBoard, 0.5],
                        [HPXML::InteriorFinishPlaster, 0.5],
                        [HPXML::InteriorFinishWood, 0.5]]
    roof_types.each_with_index do |roof_type, i|
      hpxml.roofs.add(id: "Roof#{hpxml.roofs.size + 1}",
                      interior_adjacent_to: HPXML::LocationAtticUnvented,
                      area: 1509.3 / roof_types.size,
                      roof_type: roof_type[0],
                      roof_color: roof_type[1],
                      emittance: 0.92,
                      pitch: 6,
                      radiant_barrier: false,
                      interior_finish_type: int_finish_types[i % int_finish_types.size][0],
                      interior_finish_thickness: int_finish_types[i % int_finish_types.size][1],
                      insulation_assembly_r_value: roof_type[0] == HPXML::RoofTypeEPS ? 7.0 : 2.3)
      hpxml.attics[0].attached_to_roof_idrefs << hpxml.roofs[-1].id
    end
  elsif ['base-enclosure-overhangs.xml'].include? hpxml_file
    # Test relaxed overhangs validation; https://github.com/NREL/OpenStudio-HPXML/issues/866
    hpxml.windows.each do |window|
      next unless window.overhangs_depth.nil?

      window.overhangs_depth = 0.0
      window.overhangs_distance_to_top_of_window = 0.0
      window.overhangs_distance_to_bottom_of_window = 0.0
    end
  end
  if ['base-enclosure-2stories-garage.xml',
      'base-enclosure-garage.xml'].include? hpxml_file
    grg_wall = hpxml.walls.select { |w|
                 w.interior_adjacent_to == HPXML::LocationGarage &&
                   w.exterior_adjacent_to == HPXML::LocationOutside
               } [0]
    hpxml.doors.add(id: "Door#{hpxml.doors.size + 1}",
                    wall_idref: grg_wall.id,
                    area: 70,
                    azimuth: 180,
                    r_value: 4.4)
  end
  if ['base-enclosure-detailed-constructions.xml'].include? hpxml_file
    # Wall 1 (exterior): R-36 Closed Cell Spray Foam, 2x6, 24 in o.c.
    # Wall 2 (attic gable): Uninsulated, 2x6, 24 in o.c., open cavity
    # RimJoist 1: Same as Wall 1
    (hpxml.walls + hpxml.rim_joists).each_with_index do |surface, i|
      surface.insulation_assembly_r_value = nil
      surface.siding = nil
      surface.solar_absorptance = nil
      surface.emittance = nil
      surface.interior_finish_type = nil if surface.is_a? HPXML::Wall
      surface.detailed_construction.id = surface.id.gsub('Wall', 'WallConstruction').gsub('RimJoist', 'RimJoistConstruction')
      surface.detailed_construction.construction_layers.add(layer_thickness: 0.375)
      surface.detailed_construction.construction_layers[-1].layer_materials.add(area_fraction: 1.0,
                                                                                material_type: 'vinyl siding',
                                                                                conductivity: 0.052,
                                                                                density: 11.1,
                                                                                specific_heat: 0.25)
      surface.detailed_construction.construction_layers.add(layer_thickness: 0.5)
      surface.detailed_construction.construction_layers[-1].layer_materials.add(area_fraction: 1.0,
                                                                                material_type: 'osb',
                                                                                conductivity: 0.067,
                                                                                density: 32.0,
                                                                                specific_heat: 0.29)
      if (i == 0) || (i == 2)
        surface.detailed_construction.construction_layers.add(layer_thickness: 5.5)
        surface.detailed_construction.construction_layers[-1].layer_materials.add(area_fraction: 0.22,
                                                                                  material_type: 'wood stud',
                                                                                  conductivity: 0.067,
                                                                                  density: 32.0,
                                                                                  specific_heat: 0.29)
        surface.detailed_construction.construction_layers[-1].layer_materials.add(area_fraction: 0.78,
                                                                                  material_type: 'spray foam',
                                                                                  r_value: 36.0,
                                                                                  density: 2.85,
                                                                                  specific_heat: 0.25)
      end
      surface.detailed_construction.construction_layers.add(layer_thickness: 0.5)
      surface.detailed_construction.construction_layers[-1].layer_materials.add(area_fraction: 1.0,
                                                                                material_type: 'gypsum board',
                                                                                conductivity: 0.093,
                                                                                density: 50.0,
                                                                                specific_heat: 0.2)
    end
    # Roof: Uninsulated, asphalt shingles
    surface = hpxml.roofs[0]
    surface.insulation_assembly_r_value = nil
    surface.roof_type = nil
    surface.solar_absorptance = nil
    surface.emittance = nil
    surface.radiant_barrier = nil
    surface.detailed_construction.id = surface.id.gsub('Roof', 'RoofConstruction')
    surface.detailed_construction.construction_layers.add()
    surface.detailed_construction.construction_layers[-1].layer_materials.add(area_fraction: 1.0,
                                                                              material_type: 'asphalt shingles',
                                                                              r_value: 0.44)
    surface.detailed_construction.construction_layers.add(layer_thickness: 0.75)
    surface.detailed_construction.construction_layers[-1].layer_materials.add(area_fraction: 1.0,
                                                                              material_type: 'osb',
                                                                              conductivity: 0.067,
                                                                              density: 32.0,
                                                                              specific_heat: 0.29)
  end

  # ---------- #
  # HPXML HVAC #
  # ---------- #

  # General logic
  hpxml.heating_systems.each do |heating_system|
    if heating_system.heating_system_type == HPXML::HVACTypeBoiler &&
       heating_system.heating_system_fuel == HPXML::FuelTypeNaturalGas &&
       !heating_system.is_shared_system
      heating_system.electric_auxiliary_energy = 200
    elsif [HPXML::HVACTypeFloorFurnace,
           HPXML::HVACTypeWallFurnace,
           HPXML::HVACTypeFireplace,
           HPXML::HVACTypeFixedHeater,
           HPXML::HVACTypePortableHeater].include? heating_system.heating_system_type
      heating_system.fan_watts = 0
    elsif [HPXML::HVACTypeStove].include? heating_system.heating_system_type
      heating_system.fan_watts = 40
    end
  end
  hpxml.heat_pumps.each do |heat_pump|
    if heat_pump.heat_pump_type == HPXML::HVACTypeHeatPumpGroundToAir
      heat_pump.pump_watts_per_ton = 30.0
    end
  end

  # Logic that can only be applied based on the file name
  if hpxml_file.include?('chiller') || hpxml_file.include?('cooling-tower')
    # Handle chiller/cooling tower
    if hpxml_file.include? 'chiller'
      hpxml.cooling_systems.add(id: "CoolingSystem#{hpxml.cooling_systems.size + 1}",
                                cooling_system_type: HPXML::HVACTypeChiller,
                                cooling_system_fuel: HPXML::FuelTypeElectricity,
                                is_shared_system: true,
                                number_of_units_served: 6,
                                cooling_capacity: 24000 * 6,
                                cooling_efficiency_kw_per_ton: 0.9,
                                fraction_cool_load_served: 1.0,
                                primary_system: true)
    elsif hpxml_file.include? 'cooling-tower'
      hpxml.cooling_systems.add(id: "CoolingSystem#{hpxml.cooling_systems.size + 1}",
                                cooling_system_type: HPXML::HVACTypeCoolingTower,
                                cooling_system_fuel: HPXML::FuelTypeElectricity,
                                is_shared_system: true,
                                number_of_units_served: 6,
                                fraction_cool_load_served: 1.0,
                                primary_system: true)
    end
    if hpxml_file.include? 'boiler'
      hpxml.hvac_controls[0].cooling_setpoint_temp = 78.0
      hpxml.cooling_systems[-1].distribution_system_idref = hpxml.hvac_distributions[-1].id
    else
      hpxml.hvac_controls.add(id: "HVACControl#{hpxml.hvac_controls.size + 1}",
                              control_type: HPXML::HVACControlTypeManual,
                              cooling_setpoint_temp: 78.0)
      if hpxml_file.include? 'baseboard'
        hpxml.hvac_distributions.add(id: "HVACDistribution#{hpxml.hvac_distributions.size + 1}",
                                     distribution_system_type: HPXML::HVACDistributionTypeHydronic,
                                     hydronic_type: HPXML::HydronicTypeBaseboard)
        hpxml.cooling_systems[-1].distribution_system_idref = hpxml.hvac_distributions[-1].id
      end
    end
  end
  if hpxml_file.include?('water-loop-heat-pump') || hpxml_file.include?('fan-coil')
    # Handle WLHP/ducted fan coil
    hpxml.hvac_distributions.reverse_each do |hvac_distribution|
      hvac_distribution.delete
    end
    if hpxml_file.include? 'water-loop-heat-pump'
      hpxml.hvac_distributions.add(id: "HVACDistribution#{hpxml.hvac_distributions.size + 1}",
                                   distribution_system_type: HPXML::HVACDistributionTypeHydronic,
                                   hydronic_type: HPXML::HydronicTypeWaterLoop)
      hpxml.heat_pumps.add(id: "HeatPump#{hpxml.heat_pumps.size + 1}",
                           heat_pump_type: HPXML::HVACTypeHeatPumpWaterLoopToAir,
                           heat_pump_fuel: HPXML::FuelTypeElectricity)
      if hpxml_file.include? 'boiler'
        hpxml.heat_pumps[-1].heating_capacity = 24000
        hpxml.heat_pumps[-1].heating_efficiency_cop = 4.4
        hpxml.heating_systems[-1].distribution_system_idref = hpxml.hvac_distributions[-1].id
      end
      if hpxml_file.include?('chiller') || hpxml_file.include?('cooling-tower')
        hpxml.heat_pumps[-1].cooling_capacity = 24000
        hpxml.heat_pumps[-1].cooling_efficiency_eer = 12.8
        hpxml.cooling_systems[-1].distribution_system_idref = hpxml.hvac_distributions[-1].id
      end
      hpxml.hvac_distributions.add(id: "HVACDistribution#{hpxml.hvac_distributions.size + 1}",
                                   distribution_system_type: HPXML::HVACDistributionTypeAir,
                                   air_type: HPXML::AirTypeRegularVelocity)
      hpxml.heat_pumps[-1].distribution_system_idref = hpxml.hvac_distributions[-1].id
    elsif hpxml_file.include? 'fan-coil'
      hpxml.hvac_distributions.add(id: "HVACDistribution#{hpxml.hvac_distributions.size + 1}",
                                   distribution_system_type: HPXML::HVACDistributionTypeAir,
                                   air_type: HPXML::AirTypeFanCoil)

      if hpxml_file.include? 'boiler'
        hpxml.heating_systems[-1].distribution_system_idref = hpxml.hvac_distributions[-1].id
      end
      if hpxml_file.include?('chiller') || hpxml_file.include?('cooling-tower')
        hpxml.cooling_systems[-1].distribution_system_idref = hpxml.hvac_distributions[-1].id
      end
    end
    if hpxml_file.include?('water-loop-heat-pump') || hpxml_file.include?('fan-coil-ducted')
      hpxml.hvac_distributions[-1].duct_leakage_measurements.add(duct_type: HPXML::DuctTypeSupply,
                                                                 duct_leakage_units: HPXML::UnitsCFM25,
                                                                 duct_leakage_value: 15,
                                                                 duct_leakage_total_or_to_outside: HPXML::DuctLeakageToOutside)
      hpxml.hvac_distributions[-1].duct_leakage_measurements.add(duct_type: HPXML::DuctTypeReturn,
                                                                 duct_leakage_units: HPXML::UnitsCFM25,
                                                                 duct_leakage_value: 10,
                                                                 duct_leakage_total_or_to_outside: HPXML::DuctLeakageToOutside)
      hpxml.hvac_distributions[-1].ducts.add(id: "Ducts#{hpxml.hvac_distributions[-1].ducts.size + 1}",
                                             duct_type: HPXML::DuctTypeSupply,
                                             duct_insulation_r_value: 0,
                                             duct_location: HPXML::LocationOtherMultifamilyBufferSpace,
                                             duct_surface_area: 50)
      hpxml.hvac_distributions[-1].ducts.add(id: "Ducts#{hpxml.hvac_distributions[-1].ducts.size + 1}",
                                             duct_type: HPXML::DuctTypeReturn,
                                             duct_insulation_r_value: 0,
                                             duct_location: HPXML::LocationOtherMultifamilyBufferSpace,
                                             duct_surface_area: 20)
    end
  end
  if hpxml_file.include? 'shared-ground-loop'
    hpxml.heating_systems.reverse_each do |heating_system|
      heating_system.delete
    end
    hpxml.cooling_systems.reverse_each do |cooling_system|
      cooling_system.delete
    end
    hpxml.heat_pumps.add(id: "HeatPump#{hpxml.heat_pumps.size + 1}",
                         distribution_system_idref: hpxml.hvac_distributions[-1].id,
                         heat_pump_type: HPXML::HVACTypeHeatPumpGroundToAir,
                         heat_pump_fuel: HPXML::FuelTypeElectricity,
                         backup_type: HPXML::HeatPumpBackupTypeIntegrated,
                         backup_heating_fuel: HPXML::FuelTypeElectricity,
                         is_shared_system: true,
                         number_of_units_served: 6,
                         backup_heating_efficiency_percent: 1.0,
                         fraction_heat_load_served: 1,
                         fraction_cool_load_served: 1,
                         heating_efficiency_cop: 3.6,
                         cooling_efficiency_eer: 16.6,
                         heating_capacity: 12000,
                         cooling_capacity: 12000,
                         backup_heating_capacity: 12000,
                         cooling_shr: 0.73,
                         primary_heating_system: true,
                         primary_cooling_system: true,
                         pump_watts_per_ton: 0.0)

  end
  if hpxml_file.include? 'eae'
    hpxml.heating_systems[0].electric_auxiliary_energy = 500.0
  else
    if hpxml_file.include? 'shared-boiler'
      hpxml.heating_systems[0].shared_loop_watts = 600
    end
    if hpxml_file.include?('chiller') || hpxml_file.include?('cooling-tower')
      hpxml.cooling_systems[0].shared_loop_watts = 600
    end
    if hpxml_file.include? 'shared-ground-loop'
      hpxml.heat_pumps[0].shared_loop_watts = 600
    end
    if hpxml_file.include? 'fan-coil'
      if hpxml_file.include? 'boiler'
        hpxml.heating_systems[0].fan_coil_watts = 150
      end
      if hpxml_file.include? 'chiller'
        hpxml.cooling_systems[0].fan_coil_watts = 150
      end
    end
  end
  if hpxml_file.include? 'install-quality'
    hpxml.hvac_systems.each do |hvac_system|
      hvac_system.fan_watts_per_cfm = 0.365
    end
  elsif ['base-hvac-setpoints-daily-setbacks.xml'].include? hpxml_file
    hpxml.hvac_controls[0].heating_setback_temp = 66
    hpxml.hvac_controls[0].heating_setback_hours_per_week = 7 * 7
    hpxml.hvac_controls[0].heating_setback_start_hour = 23 # 11pm
    hpxml.hvac_controls[0].cooling_setup_temp = 80
    hpxml.hvac_controls[0].cooling_setup_hours_per_week = 6 * 7
    hpxml.hvac_controls[0].cooling_setup_start_hour = 9 # 9am
  elsif ['base-hvac-dse.xml',
         'base-dhw-indirect-dse.xml',
         'base-mechvent-cfis-dse.xml'].include? hpxml_file
    hpxml.hvac_distributions[0].distribution_system_type = HPXML::HVACDistributionTypeDSE
    hpxml.hvac_distributions[0].annual_heating_dse = 0.8
    hpxml.hvac_distributions[0].annual_cooling_dse = 0.7
  elsif ['base-hvac-furnace-x3-dse.xml'].include? hpxml_file
    hpxml.hvac_distributions[0].distribution_system_type = HPXML::HVACDistributionTypeDSE
    hpxml.hvac_distributions[0].annual_heating_dse = 0.8
    hpxml.hvac_distributions[0].annual_cooling_dse = 0.7
    hpxml.hvac_distributions << hpxml.hvac_distributions[0].dup
    hpxml.hvac_distributions[1].id = "HVACDistribution#{hpxml.hvac_distributions.size}"
    hpxml.hvac_distributions[1].annual_cooling_dse = 1.0
    hpxml.hvac_distributions << hpxml.hvac_distributions[0].dup
    hpxml.hvac_distributions[2].id = "HVACDistribution#{hpxml.hvac_distributions.size}"
    hpxml.hvac_distributions[2].annual_cooling_dse = 1.0
    hpxml.heating_systems[0].primary_system = false
    hpxml.heating_systems << hpxml.heating_systems[0].dup
    hpxml.heating_systems[1].id = "HeatingSystem#{hpxml.heating_systems.size}"
    hpxml.heating_systems[1].distribution_system_idref = hpxml.hvac_distributions[1].id
    hpxml.heating_systems << hpxml.heating_systems[0].dup
    hpxml.heating_systems[2].id = "HeatingSystem#{hpxml.heating_systems.size}"
    hpxml.heating_systems[2].distribution_system_idref = hpxml.hvac_distributions[2].id
    hpxml.heating_systems[2].primary_system = true
    for i in 0..2
      hpxml.heating_systems[i].heating_capacity /= 3.0
      # Test a file where sum is slightly greater than 1
      if i < 2
        hpxml.heating_systems[i].fraction_heat_load_served = 0.33
      else
        hpxml.heating_systems[i].fraction_heat_load_served = 0.35
      end
    end
  elsif ['base-enclosure-2stories.xml',
         'base-enclosure-2stories-garage.xml',
         'base-hvac-ducts-area-fractions.xml'].include? hpxml_file
    hpxml.hvac_distributions[0].ducts << hpxml.hvac_distributions[0].ducts[0].dup
    hpxml.hvac_distributions[0].ducts[-1].id = "Ducts#{hpxml.hvac_distributions[0].ducts.size}"
    hpxml.hvac_distributions[0].ducts << hpxml.hvac_distributions[0].ducts[1].dup
    hpxml.hvac_distributions[0].ducts[-1].id = "Ducts#{hpxml.hvac_distributions[0].ducts.size}"
    hpxml.hvac_distributions[0].ducts[2].duct_location = HPXML::LocationExteriorWall
    hpxml.hvac_distributions[0].ducts[2].duct_surface_area = 37.5
    hpxml.hvac_distributions[0].ducts[3].duct_location = HPXML::LocationLivingSpace
    hpxml.hvac_distributions[0].ducts[3].duct_surface_area = 12.5
    if hpxml_file == 'base-hvac-ducts-area-fractions.xml'
      hpxml.hvac_distributions[0].ducts[0].duct_surface_area = nil
      hpxml.hvac_distributions[0].ducts[1].duct_surface_area = nil
      hpxml.hvac_distributions[0].ducts[2].duct_surface_area = nil
      hpxml.hvac_distributions[0].ducts[3].duct_surface_area = nil
      hpxml.hvac_distributions[0].ducts[0].duct_fraction_area = 0.75
      hpxml.hvac_distributions[0].ducts[1].duct_fraction_area = 0.75
      hpxml.hvac_distributions[0].ducts[2].duct_fraction_area = 0.25
      hpxml.hvac_distributions[0].ducts[3].duct_fraction_area = 0.25
      hpxml.hvac_distributions[0].conditioned_floor_area_served = 4050.0
      hpxml.hvac_distributions[0].number_of_return_registers = 3
    end
  elsif ['base-hvac-multiple.xml'].include? hpxml_file
    hpxml.hvac_distributions.reverse_each do |hvac_distribution|
      hvac_distribution.delete
    end
    hpxml.hvac_distributions.add(id: "HVACDistribution#{hpxml.hvac_distributions.size + 1}",
                                 distribution_system_type: HPXML::HVACDistributionTypeAir,
                                 air_type: HPXML::AirTypeRegularVelocity)
    hpxml.hvac_distributions[0].duct_leakage_measurements.add(duct_type: HPXML::DuctTypeSupply,
                                                              duct_leakage_units: HPXML::UnitsCFM25,
                                                              duct_leakage_value: 75,
                                                              duct_leakage_total_or_to_outside: HPXML::DuctLeakageToOutside)
    hpxml.hvac_distributions[0].duct_leakage_measurements.add(duct_type: HPXML::DuctTypeReturn,
                                                              duct_leakage_units: HPXML::UnitsCFM25,
                                                              duct_leakage_value: 25,
                                                              duct_leakage_total_or_to_outside: HPXML::DuctLeakageToOutside)
    hpxml.hvac_distributions[0].ducts.add(id: "Ducts#{hpxml.hvac_distributions[0].ducts.size + 1}",
                                          duct_type: HPXML::DuctTypeSupply,
                                          duct_insulation_r_value: 8,
                                          duct_location: HPXML::LocationAtticUnvented,
                                          duct_surface_area: 75)
    hpxml.hvac_distributions[0].ducts.add(id: "Ducts#{hpxml.hvac_distributions[0].ducts.size + 1}",
                                          duct_type: HPXML::DuctTypeSupply,
                                          duct_insulation_r_value: 8,
                                          duct_location: HPXML::LocationOutside,
                                          duct_surface_area: 75)
    hpxml.hvac_distributions[0].ducts.add(id: "Ducts#{hpxml.hvac_distributions[0].ducts.size + 1}",
                                          duct_type: HPXML::DuctTypeReturn,
                                          duct_insulation_r_value: 4,
                                          duct_location: HPXML::LocationAtticUnvented,
                                          duct_surface_area: 25)
    hpxml.hvac_distributions[0].ducts.add(id: "Ducts#{hpxml.hvac_distributions[0].ducts.size + 1}",
                                          duct_type: HPXML::DuctTypeReturn,
                                          duct_insulation_r_value: 4,
                                          duct_location: HPXML::LocationOutside,
                                          duct_surface_area: 25)
    hpxml.hvac_distributions.add(id: "HVACDistribution#{hpxml.hvac_distributions.size + 1}",
                                 distribution_system_type: HPXML::HVACDistributionTypeAir,
                                 air_type: HPXML::AirTypeRegularVelocity)
    hpxml.hvac_distributions[-1].duct_leakage_measurements << hpxml.hvac_distributions[0].duct_leakage_measurements[0].dup
    hpxml.hvac_distributions[-1].duct_leakage_measurements << hpxml.hvac_distributions[0].duct_leakage_measurements[1].dup
    for i in 0..3
      hpxml.hvac_distributions[-1].ducts << hpxml.hvac_distributions[0].ducts[i].dup
      hpxml.hvac_distributions[-1].ducts[-1].id = "Ducts#{hpxml.hvac_distributions[0].ducts.size + i + 1}"
    end
    hpxml.hvac_distributions.add(id: "HVACDistribution#{hpxml.hvac_distributions.size + 1}",
                                 distribution_system_type: HPXML::HVACDistributionTypeHydronic,
                                 hydronic_type: HPXML::HydronicTypeBaseboard)
    hpxml.hvac_distributions.add(id: "HVACDistribution#{hpxml.hvac_distributions.size + 1}",
                                 distribution_system_type: HPXML::HVACDistributionTypeHydronic,
                                 hydronic_type: HPXML::HydronicTypeBaseboard)
    hpxml.hvac_distributions.add(id: "HVACDistribution#{hpxml.hvac_distributions.size + 1}",
                                 distribution_system_type: HPXML::HVACDistributionTypeAir,
                                 air_type: HPXML::AirTypeRegularVelocity)
    hpxml.hvac_distributions[-1].duct_leakage_measurements << hpxml.hvac_distributions[0].duct_leakage_measurements[0].dup
    hpxml.hvac_distributions[-1].duct_leakage_measurements << hpxml.hvac_distributions[0].duct_leakage_measurements[1].dup
    for i in 0..3
      hpxml.hvac_distributions[-1].ducts << hpxml.hvac_distributions[0].ducts[i].dup
      hpxml.hvac_distributions[-1].ducts[-1].id = "Ducts#{hpxml.hvac_distributions[0].ducts.size * 2 + i + 1}"
    end
    hpxml.hvac_distributions.add(id: "HVACDistribution#{hpxml.hvac_distributions.size + 1}",
                                 distribution_system_type: HPXML::HVACDistributionTypeAir,
                                 air_type: HPXML::AirTypeRegularVelocity)
    hpxml.hvac_distributions[-1].duct_leakage_measurements << hpxml.hvac_distributions[0].duct_leakage_measurements[0].dup
    hpxml.hvac_distributions[-1].duct_leakage_measurements << hpxml.hvac_distributions[0].duct_leakage_measurements[1].dup
    for i in 0..3
      hpxml.hvac_distributions[-1].ducts << hpxml.hvac_distributions[0].ducts[i].dup
      hpxml.hvac_distributions[-1].ducts[-1].id = "Ducts#{hpxml.hvac_distributions[0].ducts.size * 3 + i + 1}"
    end
    hpxml.heating_systems.reverse_each do |heating_system|
      heating_system.delete
    end
    hpxml.heating_systems.add(id: "HeatingSystem#{hpxml.heating_systems.size + 1}",
                              distribution_system_idref: hpxml.hvac_distributions[0].id,
                              heating_system_type: HPXML::HVACTypeFurnace,
                              heating_system_fuel: HPXML::FuelTypeElectricity,
                              heating_capacity: 6400,
                              heating_efficiency_afue: 1,
                              fraction_heat_load_served: 0.1)
    hpxml.heating_systems.add(id: "HeatingSystem#{hpxml.heating_systems.size + 1}",
                              distribution_system_idref: hpxml.hvac_distributions[1].id,
                              heating_system_type: HPXML::HVACTypeFurnace,
                              heating_system_fuel: HPXML::FuelTypeNaturalGas,
                              heating_capacity: 6400,
                              heating_efficiency_afue: 0.92,
                              fraction_heat_load_served: 0.1)
    hpxml.heating_systems.add(id: "HeatingSystem#{hpxml.heating_systems.size + 1}",
                              distribution_system_idref: hpxml.hvac_distributions[2].id,
                              heating_system_type: HPXML::HVACTypeBoiler,
                              heating_system_fuel: HPXML::FuelTypeElectricity,
                              heating_capacity: 6400,
                              heating_efficiency_afue: 1,
                              fraction_heat_load_served: 0.1)
    hpxml.heating_systems.add(id: "HeatingSystem#{hpxml.heating_systems.size + 1}",
                              distribution_system_idref: hpxml.hvac_distributions[3].id,
                              heating_system_type: HPXML::HVACTypeBoiler,
                              heating_system_fuel: HPXML::FuelTypeNaturalGas,
                              heating_capacity: 6400,
                              heating_efficiency_afue: 0.92,
                              fraction_heat_load_served: 0.1,
                              electric_auxiliary_energy: 200)
    hpxml.heating_systems.add(id: "HeatingSystem#{hpxml.heating_systems.size + 1}",
                              heating_system_type: HPXML::HVACTypeElectricResistance,
                              heating_system_fuel: HPXML::FuelTypeElectricity,
                              heating_capacity: 6400,
                              heating_efficiency_percent: 1,
                              fraction_heat_load_served: 0.1)
    hpxml.heating_systems.add(id: "HeatingSystem#{hpxml.heating_systems.size + 1}",
                              heating_system_type: HPXML::HVACTypeStove,
                              heating_system_fuel: HPXML::FuelTypeOil,
                              heating_capacity: 6400,
                              heating_efficiency_percent: 0.8,
                              fraction_heat_load_served: 0.1,
                              fan_watts: 40.0)
    hpxml.heating_systems.add(id: "HeatingSystem#{hpxml.heating_systems.size + 1}",
                              heating_system_type: HPXML::HVACTypeWallFurnace,
                              heating_system_fuel: HPXML::FuelTypePropane,
                              heating_capacity: 6400,
                              heating_efficiency_afue: 0.8,
                              fraction_heat_load_served: 0.1,
                              fan_watts: 0.0)
    hpxml.cooling_systems[0].distribution_system_idref = hpxml.hvac_distributions[1].id
    hpxml.cooling_systems[0].fraction_cool_load_served = 0.1333
    hpxml.cooling_systems[0].cooling_capacity *= 0.1333
    hpxml.cooling_systems[0].primary_system = false
    hpxml.cooling_systems.add(id: "CoolingSystem#{hpxml.cooling_systems.size + 1}",
                              cooling_system_type: HPXML::HVACTypeRoomAirConditioner,
                              cooling_system_fuel: HPXML::FuelTypeElectricity,
                              cooling_capacity: 9600,
                              fraction_cool_load_served: 0.1333,
                              cooling_efficiency_eer: 8.5,
                              cooling_shr: 0.65)
    hpxml.cooling_systems.add(id: "CoolingSystem#{hpxml.cooling_systems.size + 1}",
                              cooling_system_type: HPXML::HVACTypePTAC,
                              cooling_system_fuel: HPXML::FuelTypeElectricity,
                              cooling_capacity: 9600,
                              fraction_cool_load_served: 0.1333,
                              cooling_efficiency_eer: 10.7,
                              cooling_shr: 0.65)
    hpxml.heat_pumps.add(id: "HeatPump#{hpxml.heat_pumps.size + 1}",
                         distribution_system_idref: hpxml.hvac_distributions[4].id,
                         heat_pump_type: HPXML::HVACTypeHeatPumpAirToAir,
                         heat_pump_fuel: HPXML::FuelTypeElectricity,
                         heating_capacity: 4800,
                         cooling_capacity: 4800,
                         backup_type: HPXML::HeatPumpBackupTypeIntegrated,
                         backup_heating_fuel: HPXML::FuelTypeElectricity,
                         backup_heating_capacity: 3412,
                         backup_heating_efficiency_percent: 1.0,
                         fraction_heat_load_served: 0.1,
                         fraction_cool_load_served: 0.2,
                         heating_efficiency_hspf: 7.7,
                         cooling_efficiency_seer: 13,
                         heating_capacity_17F: 4800 * 0.6,
                         cooling_shr: 0.73,
                         compressor_type: HPXML::HVACCompressorTypeSingleStage)
    hpxml.heat_pumps.add(id: "HeatPump#{hpxml.heat_pumps.size + 1}",
                         distribution_system_idref: hpxml.hvac_distributions[5].id,
                         heat_pump_type: HPXML::HVACTypeHeatPumpGroundToAir,
                         heat_pump_fuel: HPXML::FuelTypeElectricity,
                         heating_capacity: 4800,
                         cooling_capacity: 4800,
                         backup_type: HPXML::HeatPumpBackupTypeIntegrated,
                         backup_heating_fuel: HPXML::FuelTypeElectricity,
                         backup_heating_capacity: 3412,
                         backup_heating_efficiency_percent: 1.0,
                         fraction_heat_load_served: 0.1,
                         fraction_cool_load_served: 0.2,
                         heating_efficiency_cop: 3.6,
                         cooling_efficiency_eer: 16.6,
                         cooling_shr: 0.73,
                         pump_watts_per_ton: 30.0)
    hpxml.heat_pumps.add(id: "HeatPump#{hpxml.heat_pumps.size + 1}",
                         heat_pump_type: HPXML::HVACTypeHeatPumpMiniSplit,
                         heat_pump_fuel: HPXML::FuelTypeElectricity,
                         heating_capacity: 4800,
                         cooling_capacity: 4800,
                         backup_type: HPXML::HeatPumpBackupTypeIntegrated,
                         backup_heating_fuel: HPXML::FuelTypeElectricity,
                         backup_heating_capacity: 3412,
                         backup_heating_efficiency_percent: 1.0,
                         fraction_heat_load_served: 0.1,
                         fraction_cool_load_served: 0.2,
                         heating_efficiency_hspf: 10,
                         cooling_efficiency_seer: 19,
                         heating_capacity_17F: 4800 * 0.6,
                         cooling_shr: 0.73,
                         primary_cooling_system: true,
                         primary_heating_system: true)
  elsif ['base-mechvent-multiple.xml',
         'base-bldgtype-multifamily-shared-mechvent-multiple.xml'].include? hpxml_file
    hpxml.hvac_distributions.add(id: "HVACDistribution#{hpxml.hvac_distributions.size + 1}",
                                 distribution_system_type: HPXML::HVACDistributionTypeAir,
                                 air_type: HPXML::AirTypeRegularVelocity)
    hpxml.hvac_distributions[1].duct_leakage_measurements << hpxml.hvac_distributions[0].duct_leakage_measurements[0].dup
    hpxml.hvac_distributions[1].duct_leakage_measurements << hpxml.hvac_distributions[0].duct_leakage_measurements[1].dup
    hpxml.hvac_distributions[1].ducts << hpxml.hvac_distributions[0].ducts[0].dup
    hpxml.hvac_distributions[1].ducts << hpxml.hvac_distributions[0].ducts[1].dup
    hpxml.hvac_distributions[1].ducts[0].id = "Ducts#{hpxml.hvac_distributions[0].ducts.size + 1}"
    hpxml.hvac_distributions[1].ducts[1].id = "Ducts#{hpxml.hvac_distributions[0].ducts.size + 2}"
    hpxml.heating_systems[0].heating_capacity /= 2.0
    hpxml.heating_systems[0].fraction_heat_load_served /= 2.0
    hpxml.heating_systems[0].primary_system = false
    hpxml.heating_systems << hpxml.heating_systems[0].dup
    hpxml.heating_systems[1].id = "HeatingSystem#{hpxml.heating_systems.size}"
    hpxml.heating_systems[1].distribution_system_idref = hpxml.hvac_distributions[1].id
    hpxml.heating_systems[1].primary_system = true
    hpxml.cooling_systems[0].fraction_cool_load_served /= 2.0
    hpxml.cooling_systems[0].cooling_capacity /= 2.0
    hpxml.cooling_systems[0].primary_system = false
    hpxml.cooling_systems << hpxml.cooling_systems[0].dup
    hpxml.cooling_systems[1].id = "CoolingSystem#{hpxml.cooling_systems.size}"
    hpxml.cooling_systems[1].distribution_system_idref = hpxml.hvac_distributions[1].id
    hpxml.cooling_systems[1].primary_system = true
  elsif ['base-bldgtype-multifamily-adjacent-to-multiple.xml'].include? hpxml_file
    hpxml.hvac_distributions[0].ducts[1].duct_location = HPXML::LocationOtherHousingUnit
    hpxml.hvac_distributions[0].ducts.add(id: "Ducts#{hpxml.hvac_distributions[0].ducts.size + 1}",
                                          duct_type: HPXML::DuctTypeSupply,
                                          duct_insulation_r_value: 4,
                                          duct_location: HPXML::LocationRoofDeck,
                                          duct_surface_area: 150)
    hpxml.hvac_distributions[0].ducts.add(id: "Ducts#{hpxml.hvac_distributions[0].ducts.size + 1}",
                                          duct_type: HPXML::DuctTypeReturn,
                                          duct_insulation_r_value: 0,
                                          duct_location: HPXML::LocationRoofDeck,
                                          duct_surface_area: 50)
  elsif ['base-appliances-dehumidifier-multiple.xml'].include? hpxml_file
    hpxml.dehumidifiers[0].fraction_served = 0.5
    hpxml.dehumidifiers.add(id: 'Dehumidifier2',
                            type: HPXML::DehumidifierTypePortable,
                            capacity: 30,
                            energy_factor: 1.6,
                            rh_setpoint: 0.5,
                            fraction_served: 0.25,
                            location: HPXML::LocationLivingSpace)
  end
  if ['base-hvac-air-to-air-heat-pump-var-speed-backup-furnace.xml',
      'base-hvac-autosize-air-to-air-heat-pump-var-speed-backup-furnace.xml'].include? hpxml_file
    # Switch backup boiler with hydronic distribution to backup furnace with air distribution
    hpxml.heating_systems[0].heating_system_type = HPXML::HVACTypeFurnace
    hpxml.hvac_distributions[0].distribution_system_type = HPXML::HVACDistributionTypeAir
    hpxml.hvac_distributions[0].air_type = HPXML::AirTypeRegularVelocity
    hpxml.hvac_distributions[0].duct_leakage_measurements << hpxml.hvac_distributions[1].duct_leakage_measurements[0].dup
    hpxml.hvac_distributions[0].duct_leakage_measurements << hpxml.hvac_distributions[1].duct_leakage_measurements[1].dup
    hpxml.hvac_distributions[0].ducts << hpxml.hvac_distributions[1].ducts[0].dup
    hpxml.hvac_distributions[0].ducts << hpxml.hvac_distributions[1].ducts[1].dup
    hpxml.hvac_distributions[1].ducts[0].id = "Ducts#{hpxml.hvac_distributions[0].ducts.size + 1}"
    hpxml.hvac_distributions[1].ducts[1].id = "Ducts#{hpxml.hvac_distributions[0].ducts.size + 2}"
  end
  if ['base-hvac-ducts-area-multipliers.xml'].include? hpxml_file
    hpxml.hvac_distributions[0].ducts[0].duct_surface_area_multiplier = 0.5
    hpxml.hvac_distributions[0].ducts[1].duct_surface_area_multiplier = 1.5
  end
  if ['base-hvac-autosize-sizing-controls.xml'].include? hpxml_file
    hpxml.header.manualj_heating_design_temp = 0
    hpxml.header.manualj_cooling_design_temp = 100
    hpxml.header.manualj_heating_setpoint = 60
    hpxml.header.manualj_cooling_setpoint = 80
    hpxml.header.manualj_humidity_setpoint = 0.55
    hpxml.header.manualj_internal_loads_sensible = 4000
    hpxml.header.manualj_internal_loads_latent = 200
    hpxml.header.manualj_num_occupants = 5
  end

  # ------------------ #
  # HPXML WaterHeating #
  # ------------------ #

  # Logic that can only be applied based on the file name
  if ['base-schedules-simple.xml',
      'base-schedules-simple-vacancy.xml',
      'base-schedules-simple-vacancy-year-round.xml',
      'base-schedules-simple-power-outage.xml',
      'base-misc-loads-large-uncommon.xml',
      'base-misc-loads-large-uncommon2.xml'].include? hpxml_file
    hpxml.water_heating.water_fixtures_weekday_fractions = '0.012, 0.006, 0.004, 0.005, 0.010, 0.034, 0.078, 0.087, 0.080, 0.067, 0.056, 0.047, 0.040, 0.035, 0.033, 0.031, 0.039, 0.051, 0.060, 0.060, 0.055, 0.048, 0.038, 0.026'
    hpxml.water_heating.water_fixtures_weekend_fractions = '0.012, 0.006, 0.004, 0.005, 0.010, 0.034, 0.078, 0.087, 0.080, 0.067, 0.056, 0.047, 0.040, 0.035, 0.033, 0.031, 0.039, 0.051, 0.060, 0.060, 0.055, 0.048, 0.038, 0.026'
    hpxml.water_heating.water_fixtures_monthly_multipliers = '1.0, 1.0, 1.0, 1.0, 1.0, 1.0, 1.0, 1.0, 1.0, 1.0, 1.0, 1.0'
  elsif ['base-bldgtype-multifamily-shared-water-heater-recirc.xml'].include? hpxml_file
    hpxml.hot_water_distributions[0].has_shared_recirculation = true
    hpxml.hot_water_distributions[0].shared_recirculation_number_of_units_served = 6
    hpxml.hot_water_distributions[0].shared_recirculation_pump_power = 220
    hpxml.hot_water_distributions[0].shared_recirculation_control_type = HPXML::DHWRecirControlTypeTimer
  elsif ['base-bldgtype-multifamily-shared-laundry-room.xml',
         'base-bldgtype-multifamily-shared-laundry-room-multiple-water-heaters.xml'].include? hpxml_file
    hpxml.water_heating_systems.reverse_each do |water_heating_system|
      water_heating_system.delete
    end
    hpxml.water_heating_systems.add(id: "WaterHeatingSystem#{hpxml.water_heating_systems.size + 1}",
                                    is_shared_system: true,
                                    number_of_units_served: 6,
                                    fuel_type: HPXML::FuelTypeNaturalGas,
                                    water_heater_type: HPXML::WaterHeaterTypeStorage,
                                    location: HPXML::LocationLivingSpace,
                                    tank_volume: 120,
                                    fraction_dhw_load_served: 1.0,
                                    heating_capacity: 40000,
                                    energy_factor: 0.59,
                                    recovery_efficiency: 0.76,
                                    temperature: 125.0)
    if hpxml_file == 'base-bldgtype-multifamily-shared-laundry-room-multiple-water-heaters.xml'
      hpxml.water_heating_systems[0].fraction_dhw_load_served /= 2.0
      hpxml.water_heating_systems[0].tank_volume /= 2.0
      hpxml.water_heating_systems[0].number_of_units_served /= 2.0
      hpxml.water_heating_systems << hpxml.water_heating_systems[0].dup
      hpxml.water_heating_systems[1].id = "WaterHeatingSystem#{hpxml.water_heating_systems.size}"
    end
  elsif ['base-dhw-tank-gas-uef-fhr.xml'].include? hpxml_file
    hpxml.water_heating_systems[0].first_hour_rating = 56.0
    hpxml.water_heating_systems[0].usage_bin = nil
  elsif ['base-dhw-tankless-electric-outside.xml'].include? hpxml_file
    hpxml.water_heating_systems[0].performance_adjustment = 0.92
  elsif ['base-dhw-multiple.xml'].include? hpxml_file
    hpxml.water_heating_systems[0].fraction_dhw_load_served = 0.2
    hpxml.water_heating_systems.add(id: "WaterHeatingSystem#{hpxml.water_heating_systems.size + 1}",
                                    fuel_type: HPXML::FuelTypeNaturalGas,
                                    water_heater_type: HPXML::WaterHeaterTypeStorage,
                                    location: HPXML::LocationLivingSpace,
                                    tank_volume: 50,
                                    fraction_dhw_load_served: 0.2,
                                    heating_capacity: 40000,
                                    energy_factor: 0.59,
                                    recovery_efficiency: 0.76,
                                    temperature: 125.0)
    hpxml.water_heating_systems.add(id: "WaterHeatingSystem#{hpxml.water_heating_systems.size + 1}",
                                    fuel_type: HPXML::FuelTypeElectricity,
                                    water_heater_type: HPXML::WaterHeaterTypeHeatPump,
                                    location: HPXML::LocationLivingSpace,
                                    tank_volume: 80,
                                    fraction_dhw_load_served: 0.2,
                                    energy_factor: 2.3,
                                    temperature: 125.0)
    hpxml.water_heating_systems.add(id: "WaterHeatingSystem#{hpxml.water_heating_systems.size + 1}",
                                    fuel_type: HPXML::FuelTypeElectricity,
                                    water_heater_type: HPXML::WaterHeaterTypeTankless,
                                    location: HPXML::LocationLivingSpace,
                                    fraction_dhw_load_served: 0.2,
                                    energy_factor: 0.99,
                                    temperature: 125.0)
    hpxml.water_heating_systems.add(id: "WaterHeatingSystem#{hpxml.water_heating_systems.size + 1}",
                                    fuel_type: HPXML::FuelTypeNaturalGas,
                                    water_heater_type: HPXML::WaterHeaterTypeTankless,
                                    location: HPXML::LocationLivingSpace,
                                    fraction_dhw_load_served: 0.1,
                                    energy_factor: 0.82,
                                    temperature: 125.0)
    hpxml.water_heating_systems.add(id: "WaterHeatingSystem#{hpxml.water_heating_systems.size + 1}",
                                    water_heater_type: HPXML::WaterHeaterTypeCombiStorage,
                                    location: HPXML::LocationLivingSpace,
                                    tank_volume: 50,
                                    fraction_dhw_load_served: 0.1,
                                    related_hvac_idref: 'HeatingSystem1',
                                    temperature: 125.0)
    hpxml.solar_thermal_systems.add(id: "SolarThermalSystem#{hpxml.solar_thermal_systems.size + 1}",
                                    system_type: HPXML::SolarThermalSystemType,
                                    water_heating_system_idref: nil, # Apply to all water heaters
                                    solar_fraction: 0.65)
  end

  # -------------------- #
  # HPXML VentilationFan #
  # -------------------- #

  # Logic that can only be applied based on the file name
  if ['base-bldgtype-multifamily-shared-mechvent-multiple.xml'].include? hpxml_file
    hpxml.ventilation_fans.add(id: "VentilationFan#{hpxml.ventilation_fans.size + 1}",
                               fan_type: HPXML::MechVentTypeSupply,
                               is_shared_system: true,
                               in_unit_flow_rate: 100,
                               calculated_flow_rate: 1000,
                               hours_in_operation: 24,
                               fan_power: 300,
                               used_for_whole_building_ventilation: true,
                               fraction_recirculation: 0.0,
                               preheating_fuel: HPXML::FuelTypeNaturalGas,
                               preheating_efficiency_cop: 0.92,
                               preheating_fraction_load_served: 0.8,
                               precooling_fuel: HPXML::FuelTypeElectricity,
                               precooling_efficiency_cop: 4.0,
                               precooling_fraction_load_served: 0.8)
    hpxml.ventilation_fans.add(id: "VentilationFan#{hpxml.ventilation_fans.size + 1}",
                               fan_type: HPXML::MechVentTypeERV,
                               is_shared_system: true,
                               in_unit_flow_rate: 50,
                               delivered_ventilation: 500,
                               hours_in_operation: 24,
                               total_recovery_efficiency: 0.48,
                               sensible_recovery_efficiency: 0.72,
                               fan_power: 150,
                               used_for_whole_building_ventilation: true,
                               fraction_recirculation: 0.4,
                               preheating_fuel: HPXML::FuelTypeNaturalGas,
                               preheating_efficiency_cop: 0.87,
                               preheating_fraction_load_served: 1.0,
                               precooling_fuel: HPXML::FuelTypeElectricity,
                               precooling_efficiency_cop: 3.5,
                               precooling_fraction_load_served: 1.0)
    hpxml.ventilation_fans.add(id: "VentilationFan#{hpxml.ventilation_fans.size + 1}",
                               fan_type: HPXML::MechVentTypeHRV,
                               is_shared_system: true,
                               in_unit_flow_rate: 50,
                               rated_flow_rate: 500,
                               hours_in_operation: 24,
                               sensible_recovery_efficiency: 0.72,
                               fan_power: 150,
                               used_for_whole_building_ventilation: true,
                               fraction_recirculation: 0.3,
                               preheating_fuel: HPXML::FuelTypeElectricity,
                               preheating_efficiency_cop: 4.0,
                               precooling_fuel: HPXML::FuelTypeElectricity,
                               precooling_efficiency_cop: 4.5,
                               preheating_fraction_load_served: 1.0,
                               precooling_fraction_load_served: 1.0)
    hpxml.ventilation_fans.add(id: "VentilationFan#{hpxml.ventilation_fans.size + 1}",
                               fan_type: HPXML::MechVentTypeBalanced,
                               is_shared_system: true,
                               in_unit_flow_rate: 30,
                               tested_flow_rate: 300,
                               hours_in_operation: 24,
                               fan_power: 150,
                               used_for_whole_building_ventilation: true,
                               fraction_recirculation: 0.3,
                               preheating_fuel: HPXML::FuelTypeElectricity,
                               preheating_efficiency_cop: 3.5,
                               precooling_fuel: HPXML::FuelTypeElectricity,
                               precooling_efficiency_cop: 4.0,
                               preheating_fraction_load_served: 0.9,
                               precooling_fraction_load_served: 1.0)
    hpxml.ventilation_fans.add(id: "VentilationFan#{hpxml.ventilation_fans.size + 1}",
                               fan_type: HPXML::MechVentTypeExhaust,
                               is_shared_system: true,
                               in_unit_flow_rate: 70,
                               rated_flow_rate: 700,
                               hours_in_operation: 8,
                               fan_power: 300,
                               used_for_whole_building_ventilation: true,
                               fraction_recirculation: 0.0)
    hpxml.ventilation_fans.add(id: "VentilationFan#{hpxml.ventilation_fans.size + 1}",
                               fan_type: HPXML::MechVentTypeExhaust,
                               tested_flow_rate: 50,
                               hours_in_operation: 14,
                               fan_power: 10,
                               used_for_whole_building_ventilation: true)
    hpxml.ventilation_fans.add(id: "VentilationFan#{hpxml.ventilation_fans.size + 1}",
                               fan_type: HPXML::MechVentTypeCFIS,
                               tested_flow_rate: 160,
                               hours_in_operation: 8,
                               fan_power: 150,
                               used_for_whole_building_ventilation: true,
                               cfis_addtl_runtime_operating_mode: HPXML::CFISModeAirHandler,
                               distribution_system_idref: 'HVACDistribution1')
  elsif ['base-mechvent-multiple.xml'].include? hpxml_file
    hpxml.ventilation_fans.add(id: "VentilationFan#{hpxml.ventilation_fans.size + 1}",
                               rated_flow_rate: 2000,
                               fan_power: 150,
                               used_for_seasonal_cooling_load_reduction: true)
    hpxml.ventilation_fans.add(id: "VentilationFan#{hpxml.ventilation_fans.size + 1}",
                               fan_type: HPXML::MechVentTypeSupply,
                               tested_flow_rate: 12.5,
                               hours_in_operation: 14,
                               fan_power: 2.5,
                               used_for_whole_building_ventilation: true)
    hpxml.ventilation_fans.add(id: "VentilationFan#{hpxml.ventilation_fans.size + 1}",
                               fan_type: HPXML::MechVentTypeExhaust,
                               tested_flow_rate: 30.0,
                               fan_power: 7.5,
                               used_for_whole_building_ventilation: true)
    hpxml.ventilation_fans.add(id: "VentilationFan#{hpxml.ventilation_fans.size + 1}",
                               fan_type: HPXML::MechVentTypeBalanced,
                               tested_flow_rate: 27.5,
                               hours_in_operation: 24,
                               fan_power: 15,
                               used_for_whole_building_ventilation: true)
    hpxml.ventilation_fans.add(id: "VentilationFan#{hpxml.ventilation_fans.size + 1}",
                               fan_type: HPXML::MechVentTypeERV,
                               tested_flow_rate: 12.5,
                               hours_in_operation: 24,
                               total_recovery_efficiency: 0.48,
                               sensible_recovery_efficiency: 0.72,
                               fan_power: 6.25,
                               used_for_whole_building_ventilation: true)
    hpxml.ventilation_fans.add(id: "VentilationFan#{hpxml.ventilation_fans.size + 1}",
                               fan_type: HPXML::MechVentTypeHRV,
                               tested_flow_rate: 15,
                               hours_in_operation: 24,
                               sensible_recovery_efficiency: 0.72,
                               fan_power: 7.5,
                               used_for_whole_building_ventilation: true)
    hpxml.ventilation_fans.reverse_each do |vent_fan|
      vent_fan.fan_power /= 2.0
      vent_fan.rated_flow_rate /= 2.0 unless vent_fan.rated_flow_rate.nil?
      vent_fan.tested_flow_rate /= 2.0 unless vent_fan.tested_flow_rate.nil?
      hpxml.ventilation_fans << vent_fan.dup
      hpxml.ventilation_fans[-1].id = "VentilationFan#{hpxml.ventilation_fans.size}"
      hpxml.ventilation_fans[-1].start_hour = vent_fan.start_hour - 1 unless vent_fan.start_hour.nil?
      hpxml.ventilation_fans[-1].hours_in_operation = vent_fan.hours_in_operation - 1 unless vent_fan.hours_in_operation.nil?
    end
    hpxml.ventilation_fans.add(id: "VentilationFan#{hpxml.ventilation_fans.size + 1}",
                               fan_type: HPXML::MechVentTypeCFIS,
                               tested_flow_rate: 40,
                               hours_in_operation: 8,
                               fan_power: 37.5,
                               used_for_whole_building_ventilation: true,
                               cfis_addtl_runtime_operating_mode: HPXML::CFISModeAirHandler,
                               distribution_system_idref: 'HVACDistribution1')
    hpxml.ventilation_fans.add(id: "VentilationFan#{hpxml.ventilation_fans.size + 1}",
                               fan_type: HPXML::MechVentTypeCFIS,
                               tested_flow_rate: 42.5,
                               hours_in_operation: 8,
                               fan_power: 37.5,
                               used_for_whole_building_ventilation: true,
                               cfis_addtl_runtime_operating_mode: HPXML::CFISModeSupplementalFan,
                               cfis_supplemental_fan_idref: hpxml.ventilation_fans.find { |f| f.fan_type == HPXML::MechVentTypeExhaust }.id,
                               distribution_system_idref: 'HVACDistribution2')
    # Test ventilation system w/ zero airflow and hours
    hpxml.ventilation_fans.add(id: "VentilationFan#{hpxml.ventilation_fans.size + 1}",
                               fan_type: HPXML::MechVentTypeHRV,
                               tested_flow_rate: 0,
                               hours_in_operation: 24,
                               sensible_recovery_efficiency: 0.72,
                               fan_power: 7.5,
                               used_for_whole_building_ventilation: true)
    hpxml.ventilation_fans.add(id: "VentilationFan#{hpxml.ventilation_fans.size + 1}",
                               fan_type: HPXML::MechVentTypeHRV,
                               tested_flow_rate: 15,
                               hours_in_operation: 0,
                               sensible_recovery_efficiency: 0.72,
                               fan_power: 7.5,
                               used_for_whole_building_ventilation: true)
  elsif ['base-mechvent-cfis-airflow-fraction-zero.xml'].include? hpxml_file
    hpxml.ventilation_fans[0].cfis_vent_mode_airflow_fraction = 0.0
  elsif ['base-mechvent-cfis-supplemental-fan-exhaust.xml',
         'base-mechvent-cfis-supplemental-fan-supply.xml'].include? hpxml_file
    hpxml.ventilation_fans.add(id: "VentilationFan#{hpxml.ventilation_fans.size + 1}",
                               tested_flow_rate: 120,
                               fan_power: 30,
                               used_for_whole_building_ventilation: true)
    if hpxml_file == 'base-mechvent-cfis-supplemental-fan-exhaust.xml'
      hpxml.ventilation_fans[-1].fan_type = HPXML::MechVentTypeExhaust
    else
      hpxml.ventilation_fans[-1].fan_type = HPXML::MechVentTypeSupply
    end
    hpxml.ventilation_fans[0].cfis_addtl_runtime_operating_mode = HPXML::CFISModeSupplementalFan
    hpxml.ventilation_fans[0].cfis_supplemental_fan_idref = hpxml.ventilation_fans[1].id
  end

  # ---------------- #
  # HPXML Generation #
  # ---------------- #

  # Logic that can only be applied based on the file name
  if ['base-misc-defaults.xml'].include? hpxml_file
    hpxml.pv_systems[0].year_modules_manufactured = 2015
  elsif ['base-misc-generators.xml',
         'base-misc-generators-battery.xml',
         'base-misc-generators-battery-scheduled.xml',
         'base-pv-generators.xml',
         'base-pv-generators-battery.xml',
         'base-pv-generators-battery-scheduled.xml'].include? hpxml_file
    hpxml.generators.add(id: "Generator#{hpxml.generators.size + 1}",
                         fuel_type: HPXML::FuelTypeNaturalGas,
                         annual_consumption_kbtu: 8500,
                         annual_output_kwh: 500)
    hpxml.generators.add(id: "Generator#{hpxml.generators.size + 1}",
                         fuel_type: HPXML::FuelTypeOil,
                         annual_consumption_kbtu: 8500,
                         annual_output_kwh: 500)
  elsif ['base-bldgtype-multifamily-shared-generator.xml'].include? hpxml_file
    hpxml.generators.add(id: "Generator#{hpxml.generators.size + 1}",
                         is_shared_system: true,
                         fuel_type: HPXML::FuelTypePropane,
                         annual_consumption_kbtu: 85000,
                         annual_output_kwh: 5000,
                         number_of_bedrooms_served: 18)
  end

  # ------------- #
  # HPXML Battery #
  # ------------- #

  if ['base-pv-battery-lifetime-model.xml'].include? hpxml_file
    hpxml.batteries[0].lifetime_model = HPXML::BatteryLifetimeModelKandlerSmith
  elsif ['base-pv-battery-ah.xml'].include? hpxml_file
    default_values = Battery.get_battery_default_values()
    hpxml.batteries[0].nominal_capacity_ah = Battery.get_Ah_from_kWh(hpxml.batteries[0].nominal_capacity_kwh,
                                                                     default_values[:nominal_voltage])
    hpxml.batteries[0].usable_capacity_ah = hpxml.batteries[0].nominal_capacity_ah * default_values[:usable_fraction]
    hpxml.batteries[0].nominal_capacity_kwh = nil
    hpxml.batteries[0].usable_capacity_kwh = nil
  end

  # ---------------- #
  # HPXML Appliances #
  # ---------------- #

  # Logic that can only be applied based on the file name
  if ['base-schedules-simple.xml',
      'base-schedules-simple-vacancy.xml',
      'base-schedules-simple-vacancy-year-round.xml',
      'base-schedules-simple-power-outage.xml',
      'base-misc-loads-large-uncommon.xml',
      'base-misc-loads-large-uncommon2.xml'].include? hpxml_file
    hpxml.clothes_washers[0].weekday_fractions = '0.009, 0.007, 0.004, 0.004, 0.007, 0.011, 0.022, 0.049, 0.073, 0.086, 0.084, 0.075, 0.067, 0.060, 0.049, 0.052, 0.050, 0.049, 0.049, 0.049, 0.049, 0.047, 0.032, 0.017'
    hpxml.clothes_washers[0].weekend_fractions = '0.009, 0.007, 0.004, 0.004, 0.007, 0.011, 0.022, 0.049, 0.073, 0.086, 0.084, 0.075, 0.067, 0.060, 0.049, 0.052, 0.050, 0.049, 0.049, 0.049, 0.049, 0.047, 0.032, 0.017'
    hpxml.clothes_washers[0].monthly_multipliers = '1.011, 1.002, 1.022, 1.020, 1.022, 0.996, 0.999, 0.999, 0.996, 0.964, 0.959, 1.011'
    hpxml.clothes_dryers[0].weekday_fractions = '0.010, 0.006, 0.004, 0.002, 0.004, 0.006, 0.016, 0.032, 0.048, 0.068, 0.078, 0.081, 0.074, 0.067, 0.057, 0.061, 0.055, 0.054, 0.051, 0.051, 0.052, 0.054, 0.044, 0.024'
    hpxml.clothes_dryers[0].weekend_fractions = '0.010, 0.006, 0.004, 0.002, 0.004, 0.006, 0.016, 0.032, 0.048, 0.068, 0.078, 0.081, 0.074, 0.067, 0.057, 0.061, 0.055, 0.054, 0.051, 0.051, 0.052, 0.054, 0.044, 0.024'
    hpxml.clothes_dryers[0].monthly_multipliers = '1.0, 1.0, 1.0, 1.0, 1.0, 1.0, 1.0, 1.0, 1.0, 1.0, 1.0, 1.0'
    hpxml.dishwashers[0].weekday_fractions = '0.015, 0.007, 0.005, 0.003, 0.003, 0.010, 0.020, 0.031, 0.058, 0.065, 0.056, 0.048, 0.041, 0.046, 0.036, 0.038, 0.038, 0.049, 0.087, 0.111, 0.090, 0.067, 0.044, 0.031'
    hpxml.dishwashers[0].weekend_fractions = '0.015, 0.007, 0.005, 0.003, 0.003, 0.010, 0.020, 0.031, 0.058, 0.065, 0.056, 0.048, 0.041, 0.046, 0.036, 0.038, 0.038, 0.049, 0.087, 0.111, 0.090, 0.067, 0.044, 0.031'
    hpxml.dishwashers[0].monthly_multipliers = '1.097, 1.097, 0.991, 0.987, 0.991, 0.890, 0.896, 0.896, 0.890, 1.085, 1.085, 1.097'
    hpxml.refrigerators[0].weekday_fractions = '0.040, 0.039, 0.038, 0.037, 0.036, 0.036, 0.038, 0.040, 0.041, 0.041, 0.040, 0.040, 0.042, 0.042, 0.042, 0.041, 0.044, 0.048, 0.050, 0.048, 0.047, 0.046, 0.044, 0.041'
    hpxml.refrigerators[0].weekend_fractions = '0.040, 0.039, 0.038, 0.037, 0.036, 0.036, 0.038, 0.040, 0.041, 0.041, 0.040, 0.040, 0.042, 0.042, 0.042, 0.041, 0.044, 0.048, 0.050, 0.048, 0.047, 0.046, 0.044, 0.041'
    hpxml.refrigerators[0].monthly_multipliers = '0.837, 0.835, 1.084, 1.084, 1.084, 1.096, 1.096, 1.096, 1.096, 0.931, 0.925, 0.837'
    hpxml.cooking_ranges[0].weekday_fractions = '0.007, 0.007, 0.004, 0.004, 0.007, 0.011, 0.025, 0.042, 0.046, 0.048, 0.042, 0.050, 0.057, 0.046, 0.057, 0.044, 0.092, 0.150, 0.117, 0.060, 0.035, 0.025, 0.016, 0.011'
    hpxml.cooking_ranges[0].weekend_fractions = '0.007, 0.007, 0.004, 0.004, 0.007, 0.011, 0.025, 0.042, 0.046, 0.048, 0.042, 0.050, 0.057, 0.046, 0.057, 0.044, 0.092, 0.150, 0.117, 0.060, 0.035, 0.025, 0.016, 0.011'
    hpxml.cooking_ranges[0].monthly_multipliers = '1.097, 1.097, 0.991, 0.987, 0.991, 0.890, 0.896, 0.896, 0.890, 1.085, 1.085, 1.097'
  end
  if ['base-misc-loads-large-uncommon.xml',
      'base-misc-loads-large-uncommon2.xml',
      'base-misc-usage-multiplier.xml'].include? hpxml_file
    if hpxml_file != 'base-misc-usage-multiplier.xml'
      hpxml.refrigerators.add(id: "Refrigerator#{hpxml.refrigerators.size + 1}",
                              rated_annual_kwh: 800,
                              primary_indicator: false)
    end
    hpxml.freezers.add(id: "Freezer#{hpxml.freezers.size + 1}",
                       location: HPXML::LocationLivingSpace,
                       rated_annual_kwh: 400)
    if hpxml_file == 'base-misc-usage-multiplier.xml'
      hpxml.freezers[-1].usage_multiplier = 0.9
    end
    (hpxml.refrigerators + hpxml.freezers).each do |appliance|
      next if appliance.is_a?(HPXML::Refrigerator) && hpxml_file == 'base-misc-usage-multiplier.xml'

      appliance.weekday_fractions = '0.040, 0.039, 0.038, 0.037, 0.036, 0.036, 0.038, 0.040, 0.041, 0.041, 0.040, 0.040, 0.042, 0.042, 0.042, 0.041, 0.044, 0.048, 0.050, 0.048, 0.047, 0.046, 0.044, 0.041'
      appliance.weekend_fractions = '0.040, 0.039, 0.038, 0.037, 0.036, 0.036, 0.038, 0.040, 0.041, 0.041, 0.040, 0.040, 0.042, 0.042, 0.042, 0.041, 0.044, 0.048, 0.050, 0.048, 0.047, 0.046, 0.044, 0.041'
      appliance.monthly_multipliers = '0.837, 0.835, 1.084, 1.084, 1.084, 1.096, 1.096, 1.096, 1.096, 0.931, 0.925, 0.837'
    end
    hpxml.pools[0].pump_weekday_fractions = '0.003, 0.003, 0.003, 0.004, 0.008, 0.015, 0.026, 0.044, 0.084, 0.121, 0.127, 0.121, 0.120, 0.090, 0.075, 0.061, 0.037, 0.023, 0.013, 0.008, 0.004, 0.003, 0.003, 0.003'
    hpxml.pools[0].pump_weekend_fractions = '0.003, 0.003, 0.003, 0.004, 0.008, 0.015, 0.026, 0.044, 0.084, 0.121, 0.127, 0.121, 0.120, 0.090, 0.075, 0.061, 0.037, 0.023, 0.013, 0.008, 0.004, 0.003, 0.003, 0.003'
    hpxml.pools[0].pump_monthly_multipliers = '1.154, 1.161, 1.013, 1.010, 1.013, 0.888, 0.883, 0.883, 0.888, 0.978, 0.974, 1.154'
    hpxml.pools[0].heater_weekday_fractions = '0.003, 0.003, 0.003, 0.004, 0.008, 0.015, 0.026, 0.044, 0.084, 0.121, 0.127, 0.121, 0.120, 0.090, 0.075, 0.061, 0.037, 0.023, 0.013, 0.008, 0.004, 0.003, 0.003, 0.003'
    hpxml.pools[0].heater_weekend_fractions = '0.003, 0.003, 0.003, 0.004, 0.008, 0.015, 0.026, 0.044, 0.084, 0.121, 0.127, 0.121, 0.120, 0.090, 0.075, 0.061, 0.037, 0.023, 0.013, 0.008, 0.004, 0.003, 0.003, 0.003'
    hpxml.pools[0].heater_monthly_multipliers = '1.154, 1.161, 1.013, 1.010, 1.013, 0.888, 0.883, 0.883, 0.888, 0.978, 0.974, 1.154'
    hpxml.hot_tubs[0].pump_weekday_fractions = '0.024, 0.029, 0.024, 0.029, 0.047, 0.067, 0.057, 0.024, 0.024, 0.019, 0.015, 0.014, 0.014, 0.014, 0.024, 0.058, 0.126, 0.122, 0.068, 0.061, 0.051, 0.043, 0.024, 0.024'
    hpxml.hot_tubs[0].pump_weekend_fractions = '0.024, 0.029, 0.024, 0.029, 0.047, 0.067, 0.057, 0.024, 0.024, 0.019, 0.015, 0.014, 0.014, 0.014, 0.024, 0.058, 0.126, 0.122, 0.068, 0.061, 0.051, 0.043, 0.024, 0.024'
    hpxml.hot_tubs[0].pump_monthly_multipliers = '0.837, 0.835, 1.084, 1.084, 1.084, 1.096, 1.096, 1.096, 1.096, 0.931, 0.925, 0.837'
    hpxml.hot_tubs[0].heater_weekday_fractions = '0.024, 0.029, 0.024, 0.029, 0.047, 0.067, 0.057, 0.024, 0.024, 0.019, 0.015, 0.014, 0.014, 0.014, 0.024, 0.058, 0.126, 0.122, 0.068, 0.061, 0.051, 0.043, 0.024, 0.024'
    hpxml.hot_tubs[0].heater_weekend_fractions = '0.024, 0.029, 0.024, 0.029, 0.047, 0.067, 0.057, 0.024, 0.024, 0.019, 0.015, 0.014, 0.014, 0.014, 0.024, 0.058, 0.126, 0.122, 0.068, 0.061, 0.051, 0.043, 0.024, 0.024'
    hpxml.hot_tubs[0].heater_monthly_multipliers = '0.921, 0.928, 0.921, 0.915, 0.921, 1.160, 1.158, 1.158, 1.160, 0.921, 0.915, 0.921'
  end
  if ['base-bldgtype-multifamily-shared-laundry-room.xml',
      'base-bldgtype-multifamily-shared-laundry-room-multiple-water-heaters.xml'].include? hpxml_file
    hpxml.clothes_washers[0].is_shared_appliance = true
    hpxml.clothes_washers[0].location = HPXML::LocationOtherHeatedSpace
    hpxml.clothes_dryers[0].location = HPXML::LocationOtherHeatedSpace
    hpxml.clothes_dryers[0].is_shared_appliance = true
    hpxml.dishwashers[0].is_shared_appliance = true
    hpxml.dishwashers[0].location = HPXML::LocationOtherHeatedSpace
    if hpxml_file == 'base-bldgtype-multifamily-shared-laundry-room.xml'
      hpxml.clothes_washers[0].water_heating_system_idref = hpxml.water_heating_systems[0].id
      hpxml.dishwashers[0].water_heating_system_idref = hpxml.water_heating_systems[0].id
    elsif hpxml_file == 'base-bldgtype-multifamily-shared-laundry-room-multiple-water-heaters.xml'
      hpxml.clothes_washers[0].hot_water_distribution_idref = hpxml.hot_water_distributions[0].id
      hpxml.dishwashers[0].hot_water_distribution_idref = hpxml.hot_water_distributions[0].id
    end
  elsif ['base-misc-defaults.xml'].include? hpxml_file
    hpxml.refrigerators[0].primary_indicator = nil
  end

  # -------------- #
  # HPXML Lighting #
  # -------------- #

  # Logic that can only be applied based on the file name
  if ['base-lighting-ceiling-fans.xml'].include? hpxml_file
    hpxml.ceiling_fans[0].weekday_fractions = '0.057, 0.057, 0.057, 0.057, 0.057, 0.057, 0.057, 0.024, 0.024, 0.024, 0.024, 0.024, 0.024, 0.024, 0.024, 0.024, 0.024, 0.024, 0.057, 0.057, 0.057, 0.057, 0.057, 0.057'
    hpxml.ceiling_fans[0].weekend_fractions = '0.057, 0.057, 0.057, 0.057, 0.057, 0.057, 0.057, 0.024, 0.024, 0.024, 0.024, 0.024, 0.024, 0.024, 0.024, 0.024, 0.024, 0.024, 0.057, 0.057, 0.057, 0.057, 0.057, 0.057'
    hpxml.ceiling_fans[0].monthly_multipliers = '0, 0, 0, 0, 0, 1, 1, 1, 1, 0, 0, 0'
  elsif ['base-lighting-holiday.xml'].include? hpxml_file
    hpxml.lighting.holiday_weekday_fractions = '0.0, 0.0, 0.0, 0.0, 0.0, 0.0, 0.0, 0.0, 0.0, 0.0, 0.0, 0.0, 0.0, 0.0, 0.0, 0.0, 0.008, 0.098, 0.168, 0.194, 0.284, 0.192, 0.037, 0.019'
    hpxml.lighting.holiday_weekend_fractions = '0.0, 0.0, 0.0, 0.0, 0.0, 0.0, 0.0, 0.0, 0.0, 0.0, 0.0, 0.0, 0.0, 0.0, 0.0, 0.0, 0.008, 0.098, 0.168, 0.194, 0.284, 0.192, 0.037, 0.019'
  elsif ['base-schedules-simple.xml',
         'base-schedules-simple-vacancy.xml',
         'base-schedules-simple-vacancy-year-round.xml',
         'base-schedules-simple-power-outage.xml',
         'base-misc-loads-large-uncommon.xml',
         'base-misc-loads-large-uncommon2.xml'].include? hpxml_file
    hpxml.lighting.interior_weekday_fractions = '0.124, 0.074, 0.050, 0.050, 0.053, 0.140, 0.330, 0.420, 0.430, 0.424, 0.411, 0.394, 0.382, 0.378, 0.378, 0.379, 0.386, 0.412, 0.484, 0.619, 0.783, 0.880, 0.597, 0.249'
    hpxml.lighting.interior_weekend_fractions = '0.124, 0.074, 0.050, 0.050, 0.053, 0.140, 0.330, 0.420, 0.430, 0.424, 0.411, 0.394, 0.382, 0.378, 0.378, 0.379, 0.386, 0.412, 0.484, 0.619, 0.783, 0.880, 0.597, 0.249'
    hpxml.lighting.interior_monthly_multipliers = '1.075, 1.064951905, 1.0375, 1.0, 0.9625, 0.935048095, 0.925, 0.935048095, 0.9625, 1.0, 1.0375, 1.064951905'
    hpxml.lighting.exterior_weekday_fractions = '0.046, 0.046, 0.046, 0.046, 0.046, 0.037, 0.035, 0.034, 0.033, 0.028, 0.022, 0.015, 0.012, 0.011, 0.011, 0.012, 0.019, 0.037, 0.049, 0.065, 0.091, 0.105, 0.091, 0.063'
    hpxml.lighting.exterior_weekend_fractions = '0.046, 0.046, 0.045, 0.045, 0.046, 0.045, 0.044, 0.041, 0.036, 0.03, 0.024, 0.016, 0.012, 0.011, 0.011, 0.012, 0.019, 0.038, 0.048, 0.06, 0.083, 0.098, 0.085, 0.059'
    hpxml.lighting.exterior_monthly_multipliers = '1.248, 1.257, 0.993, 0.989, 0.993, 0.827, 0.821, 0.821, 0.827, 0.99, 0.987, 1.248'
    hpxml.lighting.garage_weekday_fractions = '0.046, 0.046, 0.046, 0.046, 0.046, 0.037, 0.035, 0.034, 0.033, 0.028, 0.022, 0.015, 0.012, 0.011, 0.011, 0.012, 0.019, 0.037, 0.049, 0.065, 0.091, 0.105, 0.091, 0.063'
    hpxml.lighting.garage_weekend_fractions = '0.046, 0.046, 0.045, 0.045, 0.046, 0.045, 0.044, 0.041, 0.036, 0.03, 0.024, 0.016, 0.012, 0.011, 0.011, 0.012, 0.019, 0.038, 0.048, 0.06, 0.083, 0.098, 0.085, 0.059'
    hpxml.lighting.garage_monthly_multipliers = '1.248, 1.257, 0.993, 0.989, 0.993, 0.827, 0.821, 0.821, 0.827, 0.99, 0.987, 1.248'
  elsif ['base-lighting-kwh-per-year.xml'].include? hpxml_file
    ltg_kwhs_per_year = { HPXML::LocationInterior => 1500,
                          HPXML::LocationExterior => 150,
                          HPXML::LocationGarage => 0 }
    hpxml.lighting_groups.clear
    ltg_kwhs_per_year.each do |location, kwh_per_year|
      hpxml.lighting_groups.add(id: "LightingGroup#{hpxml.lighting_groups.size + 1}",
                                location: location,
                                kwh_per_year: kwh_per_year)
    end
  elsif ['base-lighting-mixed.xml'].include? hpxml_file
    hpxml.lighting_groups.reverse_each do |lg|
      next unless lg.location == HPXML::LocationExterior

      lg.delete
    end
    hpxml.lighting_groups.each_with_index do |lg, i|
      lg.id = "LightingGroup#{i + 1}"
    end
    hpxml.lighting_groups.add(id: "LightingGroup#{hpxml.lighting_groups.size + 1}",
                              location: HPXML::LocationExterior,
                              kwh_per_year: 150)
  elsif ['base-foundation-basement-garage.xml'].include? hpxml_file
    int_lighting_groups = hpxml.lighting_groups.select { |lg| lg.location == HPXML::LocationInterior }
    int_lighting_groups.each do |lg|
      hpxml.lighting_groups << lg.dup
      hpxml.lighting_groups[-1].location = HPXML::LocationGarage
      hpxml.lighting_groups[-1].id = "LightingGroup#{hpxml.lighting_groups.size}"
    end
  end

  # --------------- #
  # HPXML MiscLoads #
  # --------------- #

  # Logic that can only be applied based on the file name
  if ['base-schedules-simple.xml',
      'base-schedules-simple-vacancy.xml',
      'base-schedules-simple-vacancy-year-round.xml',
      'base-schedules-simple-power-outage.xml',
      'base-misc-loads-large-uncommon.xml',
      'base-misc-loads-large-uncommon2.xml'].include? hpxml_file
    hpxml.plug_loads[0].weekday_fractions = '0.045, 0.019, 0.01, 0.001, 0.001, 0.001, 0.005, 0.009, 0.018, 0.026, 0.032, 0.038, 0.04, 0.041, 0.043, 0.045, 0.05, 0.055, 0.07, 0.085, 0.097, 0.108, 0.089, 0.07'
    hpxml.plug_loads[0].weekend_fractions = '0.045, 0.019, 0.01, 0.001, 0.001, 0.001, 0.005, 0.009, 0.018, 0.026, 0.032, 0.038, 0.04, 0.041, 0.043, 0.045, 0.05, 0.055, 0.07, 0.085, 0.097, 0.108, 0.089, 0.07'
    hpxml.plug_loads[0].monthly_multipliers = '1.137, 1.129, 0.961, 0.969, 0.961, 0.993, 0.996, 0.96, 0.993, 0.867, 0.86, 1.137'
    hpxml.plug_loads[1].weekday_fractions = '0.035, 0.033, 0.032, 0.031, 0.032, 0.033, 0.037, 0.042, 0.043, 0.043, 0.043, 0.044, 0.045, 0.045, 0.044, 0.046, 0.048, 0.052, 0.053, 0.05, 0.047, 0.045, 0.04, 0.036'
    hpxml.plug_loads[1].weekend_fractions = '0.035, 0.033, 0.032, 0.031, 0.032, 0.033, 0.037, 0.042, 0.043, 0.043, 0.043, 0.044, 0.045, 0.045, 0.044, 0.046, 0.048, 0.052, 0.053, 0.05, 0.047, 0.045, 0.04, 0.036'
    hpxml.plug_loads[1].monthly_multipliers = '1.248, 1.257, 0.993, 0.989, 0.993, 0.827, 0.821, 0.821, 0.827, 0.99, 0.987, 1.248'
  end
  if ['base-misc-loads-large-uncommon.xml',
      'base-misc-loads-large-uncommon2.xml',
      'base-misc-usage-multiplier.xml'].include? hpxml_file
    if hpxml_file != 'base-misc-usage-multiplier.xml'
      hpxml.plug_loads[2].weekday_fractions = '0.042, 0.042, 0.042, 0.042, 0.042, 0.042, 0.042, 0.042, 0.042, 0.042, 0.042, 0.042, 0.042, 0.042, 0.042, 0.042, 0.042, 0.042, 0.042, 0.042, 0.042, 0.042, 0.042, 0.042'
      hpxml.plug_loads[2].weekend_fractions = '0.042, 0.042, 0.042, 0.042, 0.042, 0.042, 0.042, 0.042, 0.042, 0.042, 0.042, 0.042, 0.042, 0.042, 0.042, 0.042, 0.042, 0.042, 0.042, 0.042, 0.042, 0.042, 0.042, 0.042'
      hpxml.plug_loads[2].monthly_multipliers = '1, 1, 1, 1, 1, 1, 1, 1, 1, 1, 1, 1'
      hpxml.plug_loads[3].weekday_fractions = '0.044, 0.023, 0.019, 0.015, 0.016, 0.018, 0.026, 0.033, 0.033, 0.032, 0.033, 0.033, 0.032, 0.032, 0.032, 0.033, 0.045, 0.057, 0.066, 0.076, 0.081, 0.086, 0.075, 0.065'
      hpxml.plug_loads[3].weekend_fractions = '0.044, 0.023, 0.019, 0.015, 0.016, 0.018, 0.026, 0.033, 0.033, 0.032, 0.033, 0.033, 0.032, 0.032, 0.032, 0.033, 0.045, 0.057, 0.066, 0.076, 0.081, 0.086, 0.075, 0.065'
      hpxml.plug_loads[3].monthly_multipliers = '1.154, 1.161, 1.013, 1.010, 1.013, 0.888, 0.883, 0.883, 0.888, 0.978, 0.974, 1.154'
    end
    hpxml.fuel_loads[0].weekday_fractions = '0.004, 0.001, 0.001, 0.002, 0.007, 0.012, 0.029, 0.046, 0.044, 0.041, 0.044, 0.046, 0.042, 0.038, 0.049, 0.059, 0.110, 0.161, 0.115, 0.070, 0.044, 0.019, 0.013, 0.007'
    hpxml.fuel_loads[0].weekend_fractions = '0.004, 0.001, 0.001, 0.002, 0.007, 0.012, 0.029, 0.046, 0.044, 0.041, 0.044, 0.046, 0.042, 0.038, 0.049, 0.059, 0.110, 0.161, 0.115, 0.070, 0.044, 0.019, 0.013, 0.007'
    hpxml.fuel_loads[0].monthly_multipliers = '1.097, 1.097, 0.991, 0.987, 0.991, 0.890, 0.896, 0.896, 0.890, 1.085, 1.085, 1.097'
    hpxml.fuel_loads[1].weekday_fractions = '0.044, 0.023, 0.019, 0.015, 0.016, 0.018, 0.026, 0.033, 0.033, 0.032, 0.033, 0.033, 0.032, 0.032, 0.032, 0.033, 0.045, 0.057, 0.066, 0.076, 0.081, 0.086, 0.075, 0.065'
    hpxml.fuel_loads[1].weekend_fractions = '0.044, 0.023, 0.019, 0.015, 0.016, 0.018, 0.026, 0.033, 0.033, 0.032, 0.033, 0.033, 0.032, 0.032, 0.032, 0.033, 0.045, 0.057, 0.066, 0.076, 0.081, 0.086, 0.075, 0.065'
    hpxml.fuel_loads[1].monthly_multipliers = '1.154, 1.161, 1.013, 1.010, 1.013, 0.888, 0.883, 0.883, 0.888, 0.978, 0.974, 1.154'
    hpxml.fuel_loads[2].weekday_fractions = '0.044, 0.023, 0.019, 0.015, 0.016, 0.018, 0.026, 0.033, 0.033, 0.032, 0.033, 0.033, 0.032, 0.032, 0.032, 0.033, 0.045, 0.057, 0.066, 0.076, 0.081, 0.086, 0.075, 0.065'
    hpxml.fuel_loads[2].weekend_fractions = '0.044, 0.023, 0.019, 0.015, 0.016, 0.018, 0.026, 0.033, 0.033, 0.032, 0.033, 0.033, 0.032, 0.032, 0.032, 0.033, 0.045, 0.057, 0.066, 0.076, 0.081, 0.086, 0.075, 0.065'
    hpxml.fuel_loads[2].monthly_multipliers = '1.154, 1.161, 1.013, 1.010, 1.013, 0.888, 0.883, 0.883, 0.888, 0.978, 0.974, 1.154'
  end
end

def download_utility_rates
  require_relative 'HPXMLtoOpenStudio/resources/util'
  require_relative 'ReportUtilityBills/resources/util'

  rates_dir = File.join(File.dirname(__FILE__), 'ReportUtilityBills/resources/detailed_rates')
  FileUtils.mkdir(rates_dir) if !File.exist?(rates_dir)
  filepath = File.join(rates_dir, 'usurdb.csv')

  if !File.exist?(filepath)
    require 'tempfile'
    tmpfile = Tempfile.new('rates')

    UrlResolver.fetch('https://openei.org/apps/USURDB/download/usurdb.csv.gz', tmpfile)

    puts 'Extracting utility rates...'
    require 'zlib'
    Zlib::GzipReader.open(tmpfile.path.to_s) do |input_stream|
      File.open(filepath, 'w') do |output_stream|
        IO.copy_stream(input_stream, output_stream)
      end
    end
  end

  num_rates_actual = process_usurdb(filepath)

  puts "#{num_rates_actual} rate files are available in openei_rates.zip."
  puts 'Completed.'
  exit!
end

command_list = [:update_measures, :update_hpxmls, :create_release_zips, :download_utility_rates]

def display_usage(command_list)
  puts "Usage: openstudio #{File.basename(__FILE__)} [COMMAND]\nCommands:\n  " + command_list.join("\n  ")
end

if ARGV.size == 0
  puts 'ERROR: Missing command.'
  display_usage(command_list)
  exit!
elsif ARGV.size > 1
  puts 'ERROR: Too many commands.'
  display_usage(command_list)
  exit!
elsif not command_list.include? ARGV[0].to_sym
  puts "ERROR: Invalid command '#{ARGV[0]}'."
  display_usage(command_list)
  exit!
end

if ARGV[0].to_sym == :update_measures
  # Prevent NREL error regarding U: drive when not VPNed in
  ENV['HOME'] = 'C:' if !ENV['HOME'].nil? && ENV['HOME'].start_with?('U:')
  ENV['HOMEDRIVE'] = 'C:\\' if !ENV['HOMEDRIVE'].nil? && ENV['HOMEDRIVE'].start_with?('U:')

  # Apply rubocop
  cops = ['Layout',
          'Lint/DeprecatedClassMethods',
          'Lint/DuplicateElsifCondition',
          'Lint/DuplicateHashKey',
          'Lint/DuplicateMethods',
          'Lint/InterpolationCheck',
          'Lint/LiteralAsCondition',
          'Lint/RedundantStringCoercion',
          'Lint/SelfAssignment',
          'Lint/UnderscorePrefixedVariableName',
          'Lint/UnusedBlockArgument',
          'Lint/UnusedMethodArgument',
          'Lint/UselessAssignment',
          'Style/AndOr',
          'Style/FrozenStringLiteralComment',
          'Style/HashSyntax',
          'Style/Next',
          'Style/NilComparison',
          'Style/RedundantParentheses',
          'Style/RedundantSelf',
          'Style/ReturnNil',
          'Style/SelfAssignment',
          'Style/StringLiterals',
          'Style/StringLiteralsInInterpolation']
  commands = ["\"require 'rubocop/rake_task' \"",
              "\"RuboCop::RakeTask.new(:rubocop) do |t| t.options = ['--auto-correct', '--format', 'simple', '--only', '#{cops.join(',')}'] end\"",
              '"Rake.application[:rubocop].invoke"']
  command = "#{OpenStudio.getOpenStudioCLI} -e #{commands.join(' -e ')}"
  puts 'Applying rubocop auto-correct to measures...'
  system(command)

  # Update measures XMLs
  puts 'Updating measure.xmls...'
  require 'oga'
  Dir['**/measure.xml'].each do |measure_xml|
    for n_attempt in 1..5 # For some reason CLI randomly generates errors, so try multiple times
      measure_dir = File.dirname(measure_xml)
      command = "#{OpenStudio.getOpenStudioCLI} measure -u '#{measure_dir}'"
      system(command, [:out, :err] => File::NULL)

      # Check for error
      xml_doc = XMLHelper.parse_file(measure_xml)
      err_val = XMLHelper.get_value(xml_doc, '/measure/error', :string)
      if err_val.nil?
        err_val = XMLHelper.get_value(xml_doc, '/error', :string)
      end
      if err_val.nil?
        break # Successfully updated
      else
        if n_attempt == 5
          fail "#{measure_xml}: #{err_val}" # Error generated all 5 times, fail
        else
          # Remove error from measure XML, try again
          orig_lines = File.readlines(measure_xml)
          new_lines = []
          inside_error = false
          orig_lines.each do |l|
            if l.include? '<error>'
              inside_error = true
            end
            if l.include? '</error>'
              inside_error = false
              next
            end
            next if inside_error

            new_lines << l
          end
          File.open(measure_xml, 'w') do |file|
            file.puts new_lines
          end
        end
      end
    end
  end

  puts 'Done.'
end

if ARGV[0].to_sym == :update_hpxmls
  # Prevent NREL error regarding U: drive when not VPNed in
  ENV['HOME'] = 'C:' if !ENV['HOME'].nil? && ENV['HOME'].start_with?('U:')
  ENV['HOMEDRIVE'] = 'C:\\' if !ENV['HOMEDRIVE'].nil? && ENV['HOMEDRIVE'].start_with?('U:')

  # Create sample/test HPXMLs
  OpenStudio::Logger.instance.standardOutLogger.setLogLevel(OpenStudio::Fatal)
  create_hpxmls()
end

if ARGV[0].to_sym == :download_utility_rates
  download_utility_rates
end

if ARGV[0].to_sym == :create_release_zips
  if ENV['CI']
    # CI doesn't have git, so default to everything
    git_files = Dir['**/*.*']
  else
    # Only include files under git version control
    command = 'git ls-files'
    begin
      git_files = `#{command}`
    rescue
      puts "Command failed: '#{command}'. Perhaps git needs to be installed?"
      exit!
    end
  end

  files = ['Changelog.md',
           'LICENSE.md',
           'BuildResidentialHPXML/measure.*',
           'BuildResidentialHPXML/resources/**/*.*',
           'BuildResidentialScheduleFile/measure.*',
           'BuildResidentialScheduleFile/resources/**/*.*',
           'HPXMLtoOpenStudio/measure.*',
           'HPXMLtoOpenStudio/resources/**/*.*',
           'ReportSimulationOutput/measure.*',
           'ReportSimulationOutput/resources/**/*.*',
           'ReportUtilityBills/measure.*',
           'ReportUtilityBills/resources/**/*.*',
           'weather/*.*',
           'workflow/*.*',
           'workflow/real_homes/*.xml',
           'workflow/sample_files/*.xml',
           'workflow/tests/*test*.rb',
           'workflow/tests/**/*.xml',
           'workflow/tests/**/*.csv',
           'documentation/index.html',
           'documentation/_static/**/*.*']

  if not ENV['CI']
    # Generate documentation
    puts 'Generating documentation...'
    command = 'sphinx-build -b singlehtml docs/source documentation'
    begin
      `#{command}`
      if not File.exist? File.join(File.dirname(__FILE__), 'documentation', 'index.html')
        puts 'Documentation was not successfully generated. Aborting...'
        exit!
      end
    rescue
      puts "Command failed: '#{command}'. Perhaps sphinx needs to be installed?"
      exit!
    end

    fonts_dir = File.join(File.dirname(__FILE__), 'documentation', '_static', 'fonts')
    if Dir.exist? fonts_dir
      FileUtils.rm_r(fonts_dir)
    end
  end

  # Create zip files
  require 'zip'
  zip_path = File.join(File.dirname(__FILE__), "OpenStudio-HPXML-v#{Version::OS_HPXML_Version}.zip")
  File.delete(zip_path) if File.exist? zip_path
  puts "Creating #{zip_path}..."
  Zip::File.open(zip_path, create: true) do |zipfile|
    files.each do |f|
      Dir[f].each do |file|
        if file.start_with? 'documentation'
          # always include
        else
          if not git_files.include? file
            next
          end
        end
        zipfile.add(File.join('OpenStudio-HPXML', file), file)
      end
    end
  end
  puts "Wrote file at #{zip_path}."

  # Cleanup
  if not ENV['CI']
    FileUtils.rm_r(File.join(File.dirname(__FILE__), 'documentation'))
  end

  puts 'Done.'
end<|MERGE_RESOLUTION|>--- conflicted
+++ resolved
@@ -47,9 +47,6 @@
     json_input.delete('parent_hpxml')
 
     measures = {}
-<<<<<<< HEAD
-    measures['BuildResidentialHPXML'] = [csv_row]
-=======
     measures['BuildResidentialHPXML'] = [json_input]
 
     # Re-generate stochastic schedule CSV?
@@ -61,7 +58,6 @@
       measures['BuildResidentialScheduleFile'] = [sch_args]
       schedules_regenerated << csv_path
     end
->>>>>>> b3a44abe
 
     measures_dir = File.dirname(__FILE__)
     model = OpenStudio::Model::Model.new
