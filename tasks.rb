--- conflicted
+++ resolved
@@ -1,10 +1,7 @@
 # frozen_string_literal: true
 
-<<<<<<< HEAD
-=======
 $VERBOSE = nil # Prevents ruby warnings, see https://github.com/NREL/OpenStudio/issues/4301
 
->>>>>>> 30334074
 def create_osws
   require 'json'
   require_relative 'BuildResidentialHPXML/resources/constants'
