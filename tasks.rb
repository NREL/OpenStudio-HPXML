--- conflicted
+++ resolved
@@ -22,7 +22,7 @@
   schema_validator = XMLValidator.get_xml_validator(schema_path)
 
   # Delete all stochastic schedule files (they will be regenerated below)
-  stochastic_sched_basename = 'occupancy-stochastic'
+  stochastic_sched_basename = 'stochastic'
   stochastic_csvs = File.join(File.dirname(__FILE__), 'HPXMLtoOpenStudio', 'resources', 'schedule_files', "#{stochastic_sched_basename}*.csv")
   Dir.glob(stochastic_csvs).each { |file| File.delete(file) }
 
@@ -84,14 +84,9 @@
       end
 
       # Re-generate stochastic schedule CSV?
-<<<<<<< HEAD
-      csv_path = json_input['schedules_filepaths'].to_s.split(',').map(&:strip).find { |fp| File.basename(fp).start_with? 'stochastic' }
-      if (not csv_path.nil?) && (not schedules_regenerated.include? csv_path)
-=======
       prev_csv_path = nil
       csv_path = json_input['schedules_filepaths'].to_s.split(',').map(&:strip).find { |fp| fp.include? stochastic_sched_basename }
       if (not csv_path.nil?) && !schedule_skip_list.include?(File.basename(hpxml_path))
->>>>>>> d2983b6d
         sch_args = { 'hpxml_path' => hpxml_path,
                      'output_csv_path' => csv_path,
                      'hpxml_output_path' => hpxml_path,
