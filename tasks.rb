--- conflicted
+++ resolved
@@ -1230,6 +1230,7 @@
     if !hpxml.header.whole_sfa_or_mf_building_sim
       # Inputs for shared systems when modeling individual dwelling units
       if hpxml_file.include?('chiller') || hpxml_file.include?('cooling-tower')
+        # Handle chiller/cooling tower
         if hpxml_file.include? 'chiller'
           hpxml_bldg.cooling_systems.add(id: "CoolingSystem#{hpxml_bldg.cooling_systems.size + 1}",
                                          cooling_system_type: HPXML::HVACTypeChiller,
@@ -1328,22 +1329,25 @@
         hpxml_bldg.heat_pumps[0].number_of_units_served = 6
         hpxml_bldg.heat_pumps[0].pump_watts_per_ton = 0.0
       end
-<<<<<<< HEAD
-      if hpxml_file.include? 'shared-boiler'
-        hpxml_bldg.heating_systems[0].shared_loop_watts = 600
-      end
-      if hpxml_file.include?('chiller') || hpxml_file.include?('cooling-tower')
-        hpxml_bldg.cooling_systems[0].shared_loop_watts = 600
-      end
-      if hpxml_file.include? 'shared-ground-loop'
-        hpxml_bldg.heat_pumps[0].shared_loop_watts = 600
-      end
-      if hpxml_file.include? 'fan-coil'
-        if hpxml_file.include? 'boiler'
-          hpxml_bldg.heating_systems[0].fan_coil_watts = 150
+      if hpxml_file.include? 'eae'
+        hpxml_bldg.heating_systems[0].electric_auxiliary_energy = 500.0
+      else
+        if hpxml_file.include? 'shared-boiler'
+          hpxml_bldg.heating_systems[0].shared_loop_watts = 600
         end
-        if hpxml_file.include? 'chiller'
-          hpxml_bldg.cooling_systems[0].fan_coil_watts = 150
+        if hpxml_file.include?('chiller') || hpxml_file.include?('cooling-tower')
+          hpxml_bldg.cooling_systems[0].shared_loop_watts = 600
+        end
+        if hpxml_file.include? 'shared-ground-loop'
+          hpxml_bldg.heat_pumps[0].shared_loop_watts = 600
+        end
+        if hpxml_file.include? 'fan-coil'
+          if hpxml_file.include? 'boiler'
+            hpxml_bldg.heating_systems[0].fan_coil_watts = 150
+          end
+          if hpxml_file.include? 'chiller'
+            hpxml_bldg.cooling_systems[0].fan_coil_watts = 150
+          end
         end
       end
     else
@@ -1370,32 +1374,6 @@
           hpxml.header.shared_boiler_operation = HPXML::SharedBoilerOperationSimultaneous
         elsif hpxml_file.include? 'sequenced-operation'
           hpxml.header.shared_boiler_operation = HPXML::SharedBoilerOperationSequenced
-=======
-    end
-    if hpxml_file.include? 'shared-ground-loop'
-      hpxml_bldg.heat_pumps[0].is_shared_system = true
-      hpxml_bldg.heat_pumps[0].number_of_units_served = 6
-      hpxml_bldg.heat_pumps[0].pump_watts_per_ton = 0.0
-    end
-    if hpxml_file.include? 'eae'
-      hpxml_bldg.heating_systems[0].electric_auxiliary_energy = 500.0
-    else
-      if hpxml_file.include? 'shared-boiler'
-        hpxml_bldg.heating_systems[0].shared_loop_watts = 600
-      end
-      if hpxml_file.include?('chiller') || hpxml_file.include?('cooling-tower')
-        hpxml_bldg.cooling_systems[0].shared_loop_watts = 600
-      end
-      if hpxml_file.include? 'shared-ground-loop'
-        hpxml_bldg.heat_pumps[0].shared_loop_watts = 600
-      end
-      if hpxml_file.include? 'fan-coil'
-        if hpxml_file.include? 'boiler'
-          hpxml_bldg.heating_systems[0].fan_coil_watts = 150
-        end
-        if hpxml_file.include? 'chiller'
-          hpxml_bldg.cooling_systems[0].fan_coil_watts = 150
->>>>>>> 9864d4c0
         end
       end
     end
@@ -2434,16 +2412,14 @@
     XMLHelper.write_file(hpxml.to_doc, hpxml_path)
   end
 
-<<<<<<< HEAD
-  puts "Completed in #{(Time.now - t).round(1)}s"
-=======
   # Reformat ACCA_Examples HPXMLs
   puts 'Reformatting ACCA_Examples HPXMLs...'
   Dir['workflow/tests/ACCA_Examples/*.xml'].each do |hpxml_path|
     hpxml = HPXML.new(hpxml_path: hpxml_path)
     XMLHelper.write_file(hpxml.to_doc, hpxml_path)
   end
->>>>>>> 9864d4c0
+
+  puts "Completed in #{(Time.now - t).round(1)}s"
 end
 
 if ARGV[0].to_sym == :download_utility_rates
