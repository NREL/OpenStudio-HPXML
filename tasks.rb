# frozen_string_literal: true

Dir["#{File.dirname(__FILE__)}/HPXMLtoOpenStudio/resources/*.rb"].each do |resource_file|
  next if resource_file.include? 'minitest_helper.rb'

  require resource_file
end

def create_hpxmls
  this_dir = File.dirname(__FILE__)
  workflow_dir = File.join(this_dir, 'workflow')
  hpxml_inputs_tsv_path = File.join(workflow_dir, 'hpxml_inputs.tsv')

  require 'csv'
  csv_data = CSV.open(hpxml_inputs_tsv_path, headers: :first_row, col_sep: "\t").map(&:to_h)
  abs_hpxml_files = []
  dirs = csv_data.map { |r| r['hpxml_path'] }.uniq

  puts "Generating #{csv_data.size} HPXML files..."

  csv_data.each_with_index do |csv_row, i|
    puts "[#{i + 1}/#{csv_data.size}] Generating #{csv_row['hpxml_file']}..."
    hpxml_file = csv_row['hpxml_file']
    csv_row['hpxml_path'] = File.join(workflow_dir, csv_row['hpxml_path'], hpxml_file)
    hpxml_path = csv_row['hpxml_path']
    abs_hpxml_files << File.absolute_path(hpxml_path)
    csv_row.delete('hpxml_file')

    # Convert from true/false strings to boolean
    csv_row.each do |k, v|
      next if v.nil?

      csv_row[k] = true if ['true', 'TRUE'].include?(v)
      csv_row[k] = false if ['false', 'FALSE'].include?(v)
    end

    measures = {}
    measures['BuildResidentialHPXML'] = [csv_row]
    # measures['BuildResidentialScheduleFile'] = [sch_args] if !sch_args.empty?

    measures_dir = File.dirname(__FILE__)
    model = OpenStudio::Model::Model.new
    runner = OpenStudio::Measure::OSRunner.new(OpenStudio::WorkflowJSON.new)

    # Apply measure
    success = apply_measures(measures_dir, measures, runner, model)

    # Report errors
    runner.result.stepErrors.each do |s|
      puts "Error: #{s}"
    end

    if not success
      puts "\nError: Did not successfully generate #{hpxml_file}."
      exit!
    end

<<<<<<< HEAD
  # Print warnings about extra files
  abs_hpxml_files = []
  dirs = [nil]
  hpxmls_files.keys.each do |hpxml_file|
    abs_hpxml_files << File.absolute_path(File.join(tests_dir, hpxml_file))
    next unless hpxml_file.include? '/'

    dirs << hpxml_file.split('/')[0] + '/'
  end
  dirs.uniq.each do |dir|
    Dir["#{tests_dir}/#{dir}*.xml"].each do |hpxml|
      next if abs_hpxml_files.include? File.absolute_path(hpxml)

      puts "Warning: Extra HPXML file found at #{File.absolute_path(hpxml)}"
    end
  end
end

def set_measure_argument_values(hpxml_file, args, sch_args, orig_parent)
  if hpxml_file.include? 'ASHRAE_Standard_140'
    args['hpxml_path'] = "workflow/tests/#{hpxml_file}"
  else
    args['hpxml_path'] = "workflow/sample_files/#{hpxml_file}"
  end
  args['apply_validation'] = false

  if ['base.xml'].include? hpxml_file
    args['simulation_control_timestep'] = 60
    args['site_iecc_zone'] = '5B'
    args['site_state_code'] = 'CO'
    args['weather_station_epw_filepath'] = 'USA_CO_Denver.Intl.AP.725650_TMY3.epw'
    args['site_type'] = HPXML::SiteTypeSuburban
    args['geometry_unit_type'] = HPXML::ResidentialTypeSFD
    args['geometry_unit_cfa'] = 2700.0
    args['geometry_unit_left_wall_is_adiabatic'] = false
    args['geometry_unit_right_wall_is_adiabatic'] = false
    args['geometry_unit_front_wall_is_adiabatic'] = false
    args['geometry_unit_back_wall_is_adiabatic'] = false
    args['geometry_unit_num_floors_above_grade'] = 1
    args['geometry_average_ceiling_height'] = 8.0
    args['geometry_unit_orientation'] = 180.0
    args['geometry_unit_aspect_ratio'] = 1.5
    args['geometry_garage_width'] = 0.0
    args['geometry_garage_depth'] = 20.0
    args['geometry_garage_protrusion'] = 0.0
    args['geometry_garage_position'] = 'Right'
    args['geometry_foundation_type'] = HPXML::FoundationTypeBasementConditioned
    args['geometry_foundation_height'] = 8.0
    args['geometry_foundation_height_above_grade'] = 1.0
    args['geometry_rim_joist_height'] = 9.25
    args['geometry_roof_type'] = 'gable'
    args['geometry_roof_pitch'] = '6:12'
    args['geometry_attic_type'] = HPXML::AtticTypeUnvented
    args['geometry_eaves_depth'] = 0
    args['geometry_unit_num_bedrooms'] = 3
    args['geometry_unit_num_bathrooms'] = 2
    args['geometry_unit_num_occupants'] = 3
    args['floor_over_foundation_assembly_r'] = 0
    args['floor_over_garage_assembly_r'] = 0
    args['floor_type'] = HPXML::FloorTypeWoodFrame
    args['foundation_wall_thickness'] = 8.0
    args['foundation_wall_insulation_r'] = 8.9
    args['foundation_wall_insulation_distance_to_top'] = 0.0
    args['foundation_wall_insulation_distance_to_bottom'] = 8.0
    args['rim_joist_assembly_r'] = 23.0
    args['slab_perimeter_insulation_r'] = 0
    args['slab_perimeter_depth'] = 0
    args['slab_under_insulation_r'] = 0
    args['slab_under_width'] = 0
    args['slab_thickness'] = 4.0
    args['slab_carpet_fraction'] = 0.0
    args['slab_carpet_r'] = 0.0
    args['ceiling_assembly_r'] = 39.3
    args['roof_material_type'] = HPXML::RoofTypeAsphaltShingles
    args['roof_color'] = HPXML::ColorMedium
    args['roof_assembly_r'] = 2.3
    args['roof_radiant_barrier'] = false
    args['roof_radiant_barrier_grade'] = 1
    args['neighbor_front_distance'] = 0
    args['neighbor_back_distance'] = 0
    args['neighbor_left_distance'] = 0
    args['neighbor_right_distance'] = 0
    args['wall_type'] = HPXML::WallTypeWoodStud
    args['wall_siding_type'] = HPXML::SidingTypeWood
    args['wall_color'] = HPXML::ColorMedium
    args['wall_assembly_r'] = 23
    args['window_front_wwr'] = 0
    args['window_back_wwr'] = 0
    args['window_left_wwr'] = 0
    args['window_right_wwr'] = 0
    args['window_area_front'] = 108.0
    args['window_area_back'] = 108.0
    args['window_area_left'] = 72.0
    args['window_area_right'] = 72.0
    args['window_aspect_ratio'] = 1.333
    args['window_fraction_operable'] = 0.67
    args['window_ufactor'] = 0.33
    args['window_shgc'] = 0.45
    args['window_interior_shading_winter'] = 0.85
    args['window_interior_shading_summer'] = 0.7
    args['overhangs_front_depth'] = 0
    args['overhangs_back_depth'] = 0
    args['overhangs_left_depth'] = 0
    args['overhangs_right_depth'] = 0
    args['overhangs_front_distance_to_top_of_window'] = 0
    args['overhangs_back_distance_to_top_of_window'] = 0
    args['overhangs_left_distance_to_top_of_window'] = 0
    args['overhangs_right_distance_to_top_of_window'] = 0
    args['overhangs_front_distance_to_bottom_of_window'] = 0
    args['overhangs_back_distance_to_bottom_of_window'] = 0
    args['overhangs_left_distance_to_bottom_of_window'] = 0
    args['overhangs_right_distance_to_bottom_of_window'] = 0
    args['skylight_area_front'] = 0
    args['skylight_area_back'] = 0
    args['skylight_area_left'] = 0
    args['skylight_area_right'] = 0
    args['skylight_ufactor'] = 0.33
    args['skylight_shgc'] = 0.45
    args['door_area'] = 40.0
    args['door_rvalue'] = 4.4
    args['air_leakage_units'] = HPXML::UnitsACH
    args['air_leakage_house_pressure'] = 50
    args['air_leakage_value'] = 3
    args['heating_system_type'] = HPXML::HVACTypeFurnace
    args['heating_system_fuel'] = HPXML::FuelTypeNaturalGas
    args['heating_system_heating_efficiency'] = 0.92
    args['heating_system_heating_capacity'] = 36000.0
    args['heating_system_fraction_heat_load_served'] = 1
    args['cooling_system_type'] = HPXML::HVACTypeCentralAirConditioner
    args['cooling_system_cooling_efficiency_type'] = HPXML::UnitsSEER
    args['cooling_system_cooling_efficiency'] = 13.0
    args['cooling_system_cooling_compressor_type'] = HPXML::HVACCompressorTypeSingleStage
    args['cooling_system_cooling_sensible_heat_fraction'] = 0.73
    args['cooling_system_cooling_capacity'] = 24000.0
    args['cooling_system_fraction_cool_load_served'] = 1
    args['cooling_system_is_ducted'] = false
    args['heat_pump_type'] = 'none'
    args['heat_pump_heating_efficiency_type'] = HPXML::UnitsHSPF
    args['heat_pump_heating_efficiency'] = 7.7
    args['heat_pump_cooling_efficiency_type'] = HPXML::UnitsSEER
    args['heat_pump_cooling_efficiency'] = 13.0
    args['heat_pump_cooling_compressor_type'] = HPXML::HVACCompressorTypeSingleStage
    args['heat_pump_cooling_sensible_heat_fraction'] = 0.73
    args['heat_pump_heating_capacity'] = 36000.0
    args['heat_pump_cooling_capacity'] = 36000.0
    args['heat_pump_fraction_heat_load_served'] = 1
    args['heat_pump_fraction_cool_load_served'] = 1
    args['heat_pump_backup_type'] = 'none'
    args['heat_pump_backup_fuel'] = HPXML::FuelTypeElectricity
    args['heat_pump_backup_heating_efficiency'] = 1
    args['heat_pump_backup_heating_capacity'] = 36000.0
    args['hvac_control_heating_weekday_setpoint'] = 68
    args['hvac_control_heating_weekend_setpoint'] = 68
    args['hvac_control_cooling_weekday_setpoint'] = 78
    args['hvac_control_cooling_weekend_setpoint'] = 78
    args['ducts_leakage_units'] = HPXML::UnitsCFM25
    args['ducts_supply_leakage_to_outside_value'] = 75.0
    args['ducts_return_leakage_to_outside_value'] = 25.0
    args['ducts_supply_insulation_r'] = 4.0
    args['ducts_return_insulation_r'] = 0.0
    args['ducts_supply_location'] = HPXML::LocationAtticUnvented
    args['ducts_return_location'] = HPXML::LocationAtticUnvented
    args['ducts_supply_surface_area'] = 150.0
    args['ducts_return_surface_area'] = 50.0
    args['heating_system_2_type'] = 'none'
    args['heating_system_2_fuel'] = HPXML::FuelTypeElectricity
    args['heating_system_2_heating_efficiency'] = 1.0
    args['heating_system_2_fraction_heat_load_served'] = 0.25
    args['mech_vent_fan_type'] = 'none'
    args['mech_vent_flow_rate'] = 110
    args['mech_vent_hours_in_operation'] = 24
    args['mech_vent_recovery_efficiency_type'] = 'Unadjusted'
    args['mech_vent_total_recovery_efficiency'] = 0.48
    args['mech_vent_sensible_recovery_efficiency'] = 0.72
    args['mech_vent_fan_power'] = 30
    args['mech_vent_num_units_served'] = 1
    args['mech_vent_2_fan_type'] = 'none'
    args['mech_vent_2_flow_rate'] = 110
    args['mech_vent_2_hours_in_operation'] = 24
    args['mech_vent_2_recovery_efficiency_type'] = 'Unadjusted'
    args['mech_vent_2_total_recovery_efficiency'] = 0.48
    args['mech_vent_2_sensible_recovery_efficiency'] = 0.72
    args['mech_vent_2_fan_power'] = 30
    args['kitchen_fans_quantity'] = 0
    args['bathroom_fans_quantity'] = 0
    args['whole_house_fan_present'] = false
    args['water_heater_type'] = HPXML::WaterHeaterTypeStorage
    args['water_heater_fuel_type'] = HPXML::FuelTypeElectricity
    args['water_heater_location'] = HPXML::LocationLivingSpace
    args['water_heater_tank_volume'] = 40
    args['water_heater_efficiency_type'] = 'EnergyFactor'
    args['water_heater_efficiency'] = 0.95
    args['water_heater_recovery_efficiency'] = 0.76
    args['water_heater_heating_capacity'] = 18767
    args['water_heater_jacket_rvalue'] = 0
    args['water_heater_setpoint_temperature'] = 125
    args['water_heater_num_units_served'] = 1
    args['hot_water_distribution_system_type'] = HPXML::DHWDistTypeStandard
    args['hot_water_distribution_standard_piping_length'] = 50
    args['hot_water_distribution_recirc_control_type'] = HPXML::DHWRecirControlTypeNone
    args['hot_water_distribution_recirc_piping_length'] = 50
    args['hot_water_distribution_recirc_branch_piping_length'] = 50
    args['hot_water_distribution_recirc_pump_power'] = 50
    args['hot_water_distribution_recirc_num_units_served'] = 1
    args['hot_water_distribution_pipe_r'] = 0.0
    args['dwhr_facilities_connected'] = 'none'
    args['dwhr_equal_flow'] = true
    args['dwhr_efficiency'] = 0.55
    args['water_fixtures_shower_low_flow'] = true
    args['water_fixtures_sink_low_flow'] = false
    args['solar_thermal_system_type'] = 'none'
    args['solar_thermal_collector_area'] = 40.0
    args['solar_thermal_collector_loop_type'] = HPXML::SolarThermalLoopTypeDirect
    args['solar_thermal_collector_type'] = HPXML::SolarThermalTypeEvacuatedTube
    args['solar_thermal_collector_azimuth'] = 180
    args['solar_thermal_collector_tilt'] = 20
    args['solar_thermal_collector_rated_optical_efficiency'] = 0.5
    args['solar_thermal_collector_rated_thermal_losses'] = 0.2799
    args['solar_thermal_solar_fraction'] = 0
    args['pv_system_present'] = false
    args['pv_system_array_azimuth'] = 180
    args['pv_system_array_tilt'] = 20
    args['pv_system_max_power_output'] = 4000
    args['pv_system_2_present'] = false
    args['pv_system_2_array_azimuth'] = 180
    args['pv_system_2_array_tilt'] = 20
    args['pv_system_2_max_power_output'] = 4000
    args['battery_present'] = false
    args['lighting_present'] = true
    args['lighting_interior_fraction_cfl'] = 0.4
    args['lighting_interior_fraction_lfl'] = 0.1
    args['lighting_interior_fraction_led'] = 0.25
    args['lighting_exterior_fraction_cfl'] = 0.4
    args['lighting_exterior_fraction_lfl'] = 0.1
    args['lighting_exterior_fraction_led'] = 0.25
    args['lighting_garage_fraction_cfl'] = 0.4
    args['lighting_garage_fraction_lfl'] = 0.1
    args['lighting_garage_fraction_led'] = 0.25
    args['holiday_lighting_present'] = false
    args['dehumidifier_type'] = 'none'
    args['dehumidifier_efficiency_type'] = 'EnergyFactor'
    args['dehumidifier_efficiency'] = 1.8
    args['dehumidifier_capacity'] = 40
    args['dehumidifier_rh_setpoint'] = 0.5
    args['dehumidifier_fraction_dehumidification_load_served'] = 1
    args['clothes_washer_present'] = true
    args['clothes_washer_location'] = HPXML::LocationLivingSpace
    args['clothes_washer_efficiency_type'] = 'IntegratedModifiedEnergyFactor'
    args['clothes_washer_efficiency'] = 1.21
    args['clothes_washer_rated_annual_kwh'] = 380.0
    args['clothes_washer_label_electric_rate'] = 0.12
    args['clothes_washer_label_gas_rate'] = 1.09
    args['clothes_washer_label_annual_gas_cost'] = 27.0
    args['clothes_washer_label_usage'] = 6.0
    args['clothes_washer_capacity'] = 3.2
    args['clothes_dryer_present'] = true
    args['clothes_dryer_location'] = HPXML::LocationLivingSpace
    args['clothes_dryer_fuel_type'] = HPXML::FuelTypeElectricity
    args['clothes_dryer_efficiency_type'] = 'CombinedEnergyFactor'
    args['clothes_dryer_efficiency'] = 3.73
    args['clothes_dryer_vented_flow_rate'] = 150.0
    args['dishwasher_present'] = true
    args['dishwasher_location'] = HPXML::LocationLivingSpace
    args['dishwasher_efficiency_type'] = 'RatedAnnualkWh'
    args['dishwasher_efficiency'] = 307
    args['dishwasher_label_electric_rate'] = 0.12
    args['dishwasher_label_gas_rate'] = 1.09
    args['dishwasher_label_annual_gas_cost'] = 22.32
    args['dishwasher_label_usage'] = 4.0
    args['dishwasher_place_setting_capacity'] = 12
    args['refrigerator_present'] = true
    args['refrigerator_location'] = HPXML::LocationLivingSpace
    args['refrigerator_rated_annual_kwh'] = 650.0
    args['extra_refrigerator_present'] = false
    args['freezer_present'] = false
    args['cooking_range_oven_present'] = true
    args['cooking_range_oven_location'] = HPXML::LocationLivingSpace
    args['cooking_range_oven_fuel_type'] = HPXML::FuelTypeElectricity
    args['cooking_range_oven_is_induction'] = false
    args['cooking_range_oven_is_convection'] = false
    args['ceiling_fan_present'] = false
    args['misc_plug_loads_television_present'] = true
    args['misc_plug_loads_television_annual_kwh'] = 620.0
    args['misc_plug_loads_other_annual_kwh'] = 2457.0
    args['misc_plug_loads_other_frac_sensible'] = 0.855
    args['misc_plug_loads_other_frac_latent'] = 0.045
    args['misc_plug_loads_well_pump_present'] = false
    args['misc_plug_loads_vehicle_present'] = false
    args['misc_fuel_loads_grill_present'] = false
    args['misc_fuel_loads_grill_fuel_type'] = HPXML::FuelTypeNaturalGas
    args['misc_fuel_loads_lighting_present'] = false
    args['misc_fuel_loads_lighting_fuel_type'] = HPXML::FuelTypeNaturalGas
    args['misc_fuel_loads_fireplace_present'] = false
    args['misc_fuel_loads_fireplace_fuel_type'] = HPXML::FuelTypeNaturalGas
    args['pool_present'] = false
    args['pool_heater_type'] = HPXML::HeaterTypeElectricResistance
    args['hot_tub_present'] = false
    args['hot_tub_heater_type'] = HPXML::HeaterTypeElectricResistance
    args['utility_bill_scenario_names'] = 'Bills'
  elsif ['ASHRAE_Standard_140/L100AC.xml'].include? hpxml_file
    args['weather_station_epw_filepath'] = 'USA_CO_Colorado.Springs-Peterson.Field.724660_TMY3.epw'
    args['geometry_unit_type'] = HPXML::ResidentialTypeSFD
    args['geometry_unit_cfa'] = 1539.0
    args['geometry_unit_left_wall_is_adiabatic'] = false
    args['geometry_unit_right_wall_is_adiabatic'] = false
    args['geometry_unit_front_wall_is_adiabatic'] = false
    args['geometry_unit_back_wall_is_adiabatic'] = false
    args['geometry_unit_num_floors_above_grade'] = 1
    args['geometry_average_ceiling_height'] = 8.0
    args['geometry_unit_orientation'] = 180.0
    args['geometry_unit_aspect_ratio'] = 57.0 / 27.0
    args['geometry_garage_width'] = 0
    args['geometry_garage_depth'] = 0
    args['geometry_garage_protrusion'] = 0
    args['geometry_garage_position'] = 'Right'
    args['geometry_foundation_type'] = HPXML::FoundationTypeAmbient
    args['geometry_foundation_height'] = 7.25
    args['geometry_foundation_height_above_grade'] = 0.667
    args['geometry_rim_joist_height'] = 9.0
    args['geometry_roof_type'] = 'gable'
    args['geometry_roof_pitch'] = '4:12'
    args['geometry_attic_type'] = HPXML::AtticTypeVented
    args['geometry_eaves_depth'] = 0
    args['geometry_unit_num_bedrooms'] = 3
    args['geometry_unit_num_occupants'] = 0
    args['floor_over_foundation_assembly_r'] = 14.15
    args['floor_over_garage_assembly_r'] = 0
    args['floor_type'] = HPXML::FloorTypeWoodFrame
    args['foundation_wall_thickness'] = 6.0
    args['foundation_wall_insulation_r'] = 0
    args['foundation_wall_insulation_distance_to_top'] = 0
    args['foundation_wall_insulation_distance_to_bottom'] = 0
    args['rim_joist_assembly_r'] = 5.01
    args['slab_perimeter_insulation_r'] = 0
    args['slab_perimeter_depth'] = 0
    args['slab_under_insulation_r'] = 0
    args['slab_under_width'] = 0
    args['slab_thickness'] = 4.0
    args['slab_carpet_fraction'] = 0
    args['slab_carpet_r'] = 0
    args['ceiling_assembly_r'] = 18.45
    args['roof_material_type'] = HPXML::RoofTypeAsphaltShingles
    args['roof_color'] = HPXML::ColorMedium
    args['roof_assembly_r'] = 1.99
    args['roof_radiant_barrier'] = false
    args['roof_radiant_barrier_grade'] = 1
    args['neighbor_front_distance'] = 0
    args['neighbor_back_distance'] = 0
    args['neighbor_left_distance'] = 0
    args['neighbor_right_distance'] = 0
    args['wall_type'] = HPXML::WallTypeWoodStud
    args['wall_siding_type'] = HPXML::SidingTypeWood
    args['wall_color'] = HPXML::ColorMedium
    args['wall_assembly_r'] = 11.76
    args['window_front_wwr'] = 0
    args['window_back_wwr'] = 0
    args['window_left_wwr'] = 0
    args['window_right_wwr'] = 0
    args['window_area_front'] = 90
    args['window_area_back'] = 90
    args['window_area_left'] = 45
    args['window_area_right'] = 45
    args['window_aspect_ratio'] = 5.0 / 3.0
    args['window_fraction_operable'] = 0
    args['window_ufactor'] = 1.039
    args['window_shgc'] = 0.67
    args['window_interior_shading_winter'] = 1
    args['window_interior_shading_summer'] = 1
    args['overhangs_front_depth'] = 0
    args['overhangs_back_depth'] = 0
    args['overhangs_left_depth'] = 0
    args['overhangs_right_depth'] = 0
    args['overhangs_front_distance_to_top_of_window'] = 0
    args['overhangs_back_distance_to_top_of_window'] = 0
    args['overhangs_left_distance_to_top_of_window'] = 0
    args['overhangs_right_distance_to_top_of_window'] = 0
    args['overhangs_front_distance_to_bottom_of_window'] = 0
    args['overhangs_back_distance_to_bottom_of_window'] = 0
    args['overhangs_left_distance_to_bottom_of_window'] = 0
    args['overhangs_right_distance_to_bottom_of_window'] = 0
    args['skylight_area_front'] = 0
    args['skylight_area_back'] = 0
    args['skylight_area_left'] = 0
    args['skylight_area_right'] = 0
    args['skylight_ufactor'] = 0
    args['skylight_shgc'] = 0
    args['door_area'] = 40.0
    args['door_rvalue'] = 3.04
    args['air_leakage_units'] = HPXML::UnitsACHNatural
    args['air_leakage_house_pressure'] = 50
    args['air_leakage_value'] = 0.67
    args['heating_system_type'] = 'none'
    args['heating_system_fuel'] = HPXML::FuelTypeNaturalGas
    args['heating_system_heating_efficiency'] = 0
    args['heating_system_fraction_heat_load_served'] = 0
    args['cooling_system_type'] = 'none'
    args['cooling_system_cooling_efficiency_type'] = HPXML::UnitsSEER
    args['cooling_system_cooling_efficiency'] = 0
    args['cooling_system_cooling_compressor_type'] = HPXML::HVACCompressorTypeSingleStage
    args['cooling_system_cooling_sensible_heat_fraction'] = 0
    args['cooling_system_fraction_cool_load_served'] = 0
    args['cooling_system_is_ducted'] = false
    args['heat_pump_type'] = 'none'
    args['heat_pump_heating_efficiency_type'] = HPXML::UnitsHSPF
    args['heat_pump_heating_efficiency'] = 0
    args['heat_pump_cooling_efficiency_type'] = HPXML::UnitsSEER
    args['heat_pump_cooling_efficiency'] = 0
    args['heat_pump_cooling_compressor_type'] = HPXML::HVACCompressorTypeSingleStage
    args['heat_pump_cooling_sensible_heat_fraction'] = 0
    args['heat_pump_fraction_heat_load_served'] = 0
    args['heat_pump_fraction_cool_load_served'] = 0
    args['heat_pump_backup_type'] = 'none'
    args['heat_pump_backup_fuel'] = HPXML::FuelTypeElectricity
    args['heat_pump_backup_heating_efficiency'] = 0
    args['hvac_control_heating_weekday_setpoint'] = 68
    args['hvac_control_heating_weekend_setpoint'] = 68
    args['hvac_control_cooling_weekday_setpoint'] = 78
    args['hvac_control_cooling_weekend_setpoint'] = 78
    args['ducts_leakage_units'] = HPXML::UnitsCFM25
    args['ducts_supply_leakage_to_outside_value'] = 0
    args['ducts_return_leakage_to_outside_value'] = 0
    args['ducts_supply_insulation_r'] = 0
    args['ducts_return_insulation_r'] = 0
    args['ducts_supply_location'] = HPXML::LocationLivingSpace
    args['ducts_return_location'] = HPXML::LocationLivingSpace
    args['ducts_supply_surface_area'] = 0
    args['ducts_return_surface_area'] = 0
    args['heating_system_2_type'] = 'none'
    args['heating_system_2_fuel'] = HPXML::FuelTypeElectricity
    args['heating_system_2_heating_efficiency'] = 0
    args['heating_system_2_fraction_heat_load_served'] = 0
    args['mech_vent_fan_type'] = 'none'
    args['mech_vent_flow_rate'] = 0
    args['mech_vent_hours_in_operation'] = 0
    args['mech_vent_recovery_efficiency_type'] = 'Unadjusted'
    args['mech_vent_total_recovery_efficiency'] = 0
    args['mech_vent_sensible_recovery_efficiency'] = 0
    args['mech_vent_fan_power'] = 0
    args['mech_vent_num_units_served'] = 0
    args['mech_vent_2_fan_type'] = 'none'
    args['mech_vent_2_flow_rate'] = 0
    args['mech_vent_2_hours_in_operation'] = 0
    args['mech_vent_2_recovery_efficiency_type'] = 'Unadjusted'
    args['mech_vent_2_total_recovery_efficiency'] = 0
    args['mech_vent_2_sensible_recovery_efficiency'] = 0
    args['mech_vent_2_fan_power'] = 0
    args['kitchen_fans_quantity'] = 0
    args['bathroom_fans_quantity'] = 0
    args['whole_house_fan_present'] = false
    args['water_heater_type'] = 'none'
    args['water_heater_fuel_type'] = HPXML::FuelTypeElectricity
    args['water_heater_location'] = HPXML::LocationLivingSpace
    args['water_heater_tank_volume'] = 0
    args['water_heater_efficiency_type'] = 'EnergyFactor'
    args['water_heater_efficiency'] = 0
    args['water_heater_recovery_efficiency'] = 0
    args['water_heater_jacket_rvalue'] = 0
    args['water_heater_setpoint_temperature'] = 0
    args['water_heater_num_units_served'] = 0
    args['hot_water_distribution_system_type'] = HPXML::DHWDistTypeStandard
    args['hot_water_distribution_standard_piping_length'] = 0
    args['hot_water_distribution_recirc_control_type'] = HPXML::DHWRecirControlTypeNone
    args['hot_water_distribution_recirc_piping_length'] = 0
    args['hot_water_distribution_recirc_branch_piping_length'] = 0
    args['hot_water_distribution_recirc_pump_power'] = 0
    args['hot_water_distribution_recirc_num_units_served'] = 0
    args['hot_water_distribution_pipe_r'] = 0
    args['dwhr_facilities_connected'] = 'none'
    args['dwhr_equal_flow'] = true
    args['dwhr_efficiency'] = 0
    args['water_fixtures_shower_low_flow'] = false
    args['water_fixtures_sink_low_flow'] = false
    args['water_fixtures_usage_multiplier'] = 0
    args['solar_thermal_system_type'] = 'none'
    args['solar_thermal_collector_area'] = 0
    args['solar_thermal_collector_loop_type'] = HPXML::SolarThermalLoopTypeDirect
    args['solar_thermal_collector_type'] = HPXML::SolarThermalTypeEvacuatedTube
    args['solar_thermal_collector_azimuth'] = 0
    args['solar_thermal_collector_tilt'] = 0
    args['solar_thermal_collector_rated_optical_efficiency'] = 0
    args['solar_thermal_collector_rated_thermal_losses'] = 0
    args['solar_thermal_solar_fraction'] = 0
    args['pv_system_present'] = false
    args['pv_system_array_azimuth'] = 0
    args['pv_system_array_tilt'] = 0
    args['pv_system_max_power_output'] = 0
    args['pv_system_2_present'] = false
    args['pv_system_2_array_azimuth'] = 0
    args['pv_system_2_array_tilt'] = 0
    args['pv_system_2_max_power_output'] = 0
    args['battery_present'] = false
    args['lighting_present'] = false
    args['lighting_interior_fraction_cfl'] = 0
    args['lighting_interior_fraction_lfl'] = 0
    args['lighting_interior_fraction_led'] = 0
    args['lighting_interior_usage_multiplier'] = 0
    args['lighting_exterior_fraction_cfl'] = 0
    args['lighting_exterior_fraction_lfl'] = 0
    args['lighting_exterior_fraction_led'] = 0
    args['lighting_exterior_usage_multiplier'] = 0
    args['lighting_garage_fraction_cfl'] = 0
    args['lighting_garage_fraction_lfl'] = 0
    args['lighting_garage_fraction_led'] = 0
    args['lighting_garage_usage_multiplier'] = 0
    args['holiday_lighting_present'] = false
    args['dehumidifier_type'] = 'none'
    args['dehumidifier_efficiency_type'] = 'EnergyFactor'
    args['dehumidifier_efficiency'] = 0
    args['dehumidifier_capacity'] = 0
    args['dehumidifier_rh_setpoint'] = 0
    args['dehumidifier_fraction_dehumidification_load_served'] = 0
    args['clothes_washer_present'] = false
    args['clothes_washer_efficiency_type'] = 'IntegratedModifiedEnergyFactor'
    args['clothes_dryer_present'] = false
    args['clothes_dryer_fuel_type'] = HPXML::FuelTypeElectricity
    args['clothes_dryer_efficiency_type'] = 'CombinedEnergyFactor'
    args['dishwasher_present'] = false
    args['dishwasher_efficiency_type'] = 'RatedAnnualkWh'
    args['refrigerator_present'] = false
    args['extra_refrigerator_present'] = false
    args['freezer_present'] = false
    args['cooking_range_oven_present'] = false
    args['cooking_range_oven_fuel_type'] = HPXML::FuelTypeElectricity
    args['ceiling_fan_present'] = false
    args['misc_plug_loads_television_present'] = false
    args['misc_plug_loads_other_annual_kwh'] = 7302.0
    args['misc_plug_loads_other_frac_sensible'] = 0.822
    args['misc_plug_loads_other_frac_latent'] = 0.178
    args['misc_plug_loads_well_pump_present'] = false
    args['misc_plug_loads_vehicle_present'] = false
    args['misc_fuel_loads_grill_present'] = false
    args['misc_fuel_loads_grill_fuel_type'] = HPXML::FuelTypeNaturalGas
    args['misc_fuel_loads_lighting_present'] = false
    args['misc_fuel_loads_lighting_fuel_type'] = HPXML::FuelTypeNaturalGas
    args['misc_fuel_loads_fireplace_present'] = false
    args['misc_fuel_loads_fireplace_fuel_type'] = HPXML::FuelTypeNaturalGas
    args['pool_present'] = false
    args['pool_heater_type'] = HPXML::HeaterTypeElectricResistance
    args['hot_tub_present'] = false
    args['hot_tub_heater_type'] = HPXML::HeaterTypeElectricResistance
  end

  # ASHRAE 140
  if ['ASHRAE_Standard_140/L100AL.xml'].include? hpxml_file
    args['weather_station_epw_filepath'] = 'USA_NV_Las.Vegas-McCarran.Intl.AP.723860_TMY3.epw'
  elsif ['ASHRAE_Standard_140/L110AC.xml',
         'ASHRAE_Standard_140/L110AL.xml'].include? hpxml_file
    args['air_leakage_value'] = 1.5
  elsif ['ASHRAE_Standard_140/L120AC.xml',
         'ASHRAE_Standard_140/L120AL.xml'].include? hpxml_file
    args['wall_assembly_r'] = 23.58
    args['ceiling_assembly_r'] = 57.49
  elsif ['ASHRAE_Standard_140/L130AC.xml',
         'ASHRAE_Standard_140/L130AL.xml'].include? hpxml_file
    args['window_ufactor'] = 0.3
    args['window_shgc'] = 0.335
  elsif ['ASHRAE_Standard_140/L140AC.xml',
         'ASHRAE_Standard_140/L140AL.xml'].include? hpxml_file
    args['window_area_front'] = 0.0
    args['window_area_back'] = 0.0
    args['window_area_left'] = 0.0
    args['window_area_right'] = 0.0
  elsif ['ASHRAE_Standard_140/L150AC.xml',
         'ASHRAE_Standard_140/L150AL.xml'].include? hpxml_file
    args['window_area_front'] = 270.0
    args['window_area_back'] = 0.0
    args['window_area_left'] = 0.0
    args['window_area_right'] = 0.0
    args['window_aspect_ratio'] = 5.0 / 1.5
  elsif ['ASHRAE_Standard_140/L155AC.xml',
         'ASHRAE_Standard_140/L155AL.xml'].include? hpxml_file
    args['overhangs_front_depth'] = 2.5
    args['overhangs_front_distance_to_top_of_window'] = 1.0
    args['overhangs_front_distance_to_bottom_of_window'] = 6.0
  elsif ['ASHRAE_Standard_140/L160AC.xml',
         'ASHRAE_Standard_140/L160AL.xml'].include? hpxml_file
    args['window_area_front'] = 0.0
    args['window_area_back'] = 0.0
    args['window_area_left'] = 135.0
    args['window_area_right'] = 135.0
    args['window_aspect_ratio'] = 5.0 / 1.5
  elsif ['ASHRAE_Standard_140/L170AC.xml',
         'ASHRAE_Standard_140/L170AL.xml'].include? hpxml_file
    args['misc_plug_loads_other_annual_kwh'] = 0.0
  elsif ['ASHRAE_Standard_140/L200AC.xml',
         'ASHRAE_Standard_140/L200AL.xml'].include? hpxml_file
    args['air_leakage_value'] = 1.5
    args['wall_assembly_r'] = 4.84
    args['ceiling_assembly_r'] = 11.75
    args['floor_over_foundation_assembly_r'] = 4.24
  elsif ['ASHRAE_Standard_140/L202AC.xml',
         'ASHRAE_Standard_140/L202AL.xml'].include? hpxml_file
    args['wall_color'] = HPXML::ColorReflective
    args['roof_color'] = HPXML::ColorReflective
  elsif ['ASHRAE_Standard_140/L302XC.xml'].include? hpxml_file
    args['geometry_foundation_type'] = HPXML::FoundationTypeSlab
    args['slab_carpet_fraction'] = 1.0
    args['slab_carpet_r'] = 2.08
  elsif ['ASHRAE_Standard_140/L304XC.xml'].include? hpxml_file
    args['slab_perimeter_insulation_r'] = 5.4
    args['slab_perimeter_depth'] = 2.5
  elsif ['ASHRAE_Standard_140/L322XC.xml'].include? hpxml_file
    args['geometry_foundation_type'] = HPXML::FoundationTypeBasementConditioned
    args['geometry_unit_cfa'] = 3078
    args['air_leakage_value'] = 0.335
  elsif ['ASHRAE_Standard_140/L324XC.xml'].include? hpxml_file
    args['rim_joist_assembly_r'] = 13.14
    args['foundation_wall_insulation_r'] = 10.2
    args['foundation_wall_insulation_distance_to_bottom'] = 7.25
    args['foundation_wall_insulation_location'] = 'interior'
  end

  # Appliances
  if ['base-appliances-coal.xml'].include? hpxml_file
    args['clothes_dryer_fuel_type'] = HPXML::FuelTypeCoal
    args['clothes_dryer_efficiency'] = 3.3
    args.delete('clothes_dryer_vented_flow_rate')
    args['cooking_range_oven_fuel_type'] = HPXML::FuelTypeCoal
  elsif ['base-appliances-dehumidifier.xml'].include? hpxml_file
    args['dehumidifier_type'] = HPXML::DehumidifierTypePortable
  elsif ['base-appliances-dehumidifier-ief-portable.xml'].include? hpxml_file
    args['dehumidifier_efficiency_type'] = 'IntegratedEnergyFactor'
    args['dehumidifier_efficiency'] = 1.5
  elsif ['base-appliances-dehumidifier-ief-whole-home.xml'].include? hpxml_file
    args['dehumidifier_type'] = HPXML::DehumidifierTypeWholeHome
  elsif ['base-appliances-gas.xml'].include? hpxml_file
    args['clothes_dryer_fuel_type'] = HPXML::FuelTypeNaturalGas
    args['clothes_dryer_efficiency'] = 3.3
    args.delete('clothes_dryer_vented_flow_rate')
    args['cooking_range_oven_fuel_type'] = HPXML::FuelTypeNaturalGas
  elsif ['base-appliances-modified.xml'].include? hpxml_file
    args['clothes_washer_efficiency_type'] = 'ModifiedEnergyFactor'
    args['clothes_washer_efficiency'] = 1.65
    args['clothes_dryer_efficiency_type'] = 'EnergyFactor'
    args['clothes_dryer_efficiency'] = 4.29
    args['clothes_dryer_vented_flow_rate'] = 0.0
    args['dishwasher_efficiency_type'] = 'EnergyFactor'
    args['dishwasher_efficiency'] = 0.7
    args['dishwasher_place_setting_capacity'] = 6
  elsif ['base-appliances-none.xml'].include? hpxml_file
    args['clothes_washer_present'] = false
    args['clothes_dryer_present'] = false
    args['dishwasher_present'] = false
    args['refrigerator_present'] = false
    args['cooking_range_oven_present'] = false
  elsif ['base-appliances-oil.xml',
         'base-appliances-oil-location-miami-fl.xml'].include? hpxml_file
    args['clothes_dryer_fuel_type'] = HPXML::FuelTypeOil
    args['clothes_dryer_efficiency'] = 3.3
    args.delete('clothes_dryer_vented_flow_rate')
    args['cooking_range_oven_fuel_type'] = HPXML::FuelTypeOil
  elsif ['base-appliances-propane.xml',
         'base-appliances-propane-location-portland-or.xml'].include? hpxml_file
    args['clothes_dryer_fuel_type'] = HPXML::FuelTypePropane
    args['clothes_dryer_efficiency'] = 3.3
    args.delete('clothes_dryer_vented_flow_rate')
    args['cooking_range_oven_fuel_type'] = HPXML::FuelTypePropane
  elsif ['base-appliances-wood.xml'].include? hpxml_file
    args['clothes_dryer_fuel_type'] = HPXML::FuelTypeWoodCord
    args['clothes_dryer_efficiency'] = 3.3
    args.delete('clothes_dryer_vented_flow_rate')
    args['cooking_range_oven_fuel_type'] = HPXML::FuelTypeWoodCord
  end

  # Attic/roof
  if ['base-atticroof-flat.xml'].include? hpxml_file
    args['geometry_attic_type'] = HPXML::AtticTypeFlatRoof
    args['roof_assembly_r'] = 25.8
    args['ducts_supply_leakage_to_outside_value'] = 0.0
    args['ducts_return_leakage_to_outside_value'] = 0.0
    args['ducts_supply_location'] = HPXML::LocationBasementConditioned
    args['ducts_return_location'] = HPXML::LocationBasementConditioned
  elsif ['base-atticroof-radiant-barrier.xml'].include? hpxml_file
    args['roof_radiant_barrier'] = true
    args['roof_radiant_barrier_grade'] = 2
    args['ceiling_assembly_r'] = 8.7
  elsif ['base-atticroof-unvented-insulated-roof.xml'].include? hpxml_file
    args['ceiling_assembly_r'] = 2.1
    args['roof_assembly_r'] = 25.8
  elsif ['base-atticroof-vented.xml'].include? hpxml_file
    args['geometry_attic_type'] = HPXML::AtticTypeVented
    args['water_heater_location'] = HPXML::LocationAtticVented
    args['ducts_supply_location'] = HPXML::LocationAtticVented
    args['ducts_return_location'] = HPXML::LocationAtticVented
  elsif ['base-atticroof-conditioned.xml'].include? hpxml_file
    args['geometry_attic_type'] = HPXML::AtticTypeConditioned
    args['geometry_unit_num_floors_above_grade'] = 2
    args['geometry_unit_cfa'] = 3600
    args['ducts_supply_location'] = HPXML::LocationLivingSpace
    args['ducts_return_location'] = HPXML::LocationLivingSpace
    args['ducts_supply_leakage_to_outside_value'] = 50
    args['ducts_return_leakage_to_outside_value'] = 100
    args['water_heater_location'] = HPXML::LocationBasementConditioned
    args['clothes_washer_location'] = HPXML::LocationBasementConditioned
    args['clothes_dryer_location'] = HPXML::LocationBasementConditioned
    args['dishwasher_location'] = HPXML::LocationBasementConditioned
    args['refrigerator_location'] = HPXML::LocationBasementConditioned
    args['cooking_range_oven_location'] = HPXML::LocationBasementConditioned
    args['misc_plug_loads_other_annual_kwh'] = 3276
  elsif ['base-atticroof-cathedral.xml'].include? hpxml_file
    # BuildResHPXML measure doesn't support cathedral ceiling; model as
    # conditioned attic and then update the resulting HPXML later.
    args['geometry_attic_type'] = HPXML::AtticTypeConditioned
    args['geometry_unit_num_floors_above_grade'] = 2
    args['geometry_unit_cfa'] = 4050
    args['window_area_left'] = 120.0
    args['window_area_right'] = 120.0
    args['window_aspect_ratio'] = 5.0 / 2.5
    args['roof_assembly_r'] = 25.8
    args['ducts_supply_location'] = HPXML::LocationLivingSpace
    args['ducts_return_location'] = HPXML::LocationLivingSpace
    args['ducts_supply_leakage_to_outside_value'] = 0
    args['ducts_return_leakage_to_outside_value'] = 0
  end

  # Single-Family Attached
  if ['base-bldgtype-single-family-attached.xml'].include? hpxml_file
    args['geometry_unit_type'] = HPXML::ResidentialTypeSFA
    args['geometry_unit_cfa'] = 1800.0
    args['geometry_unit_aspect_ratio'] = 0.6667
    args['geometry_building_num_units'] = 3
    args['geometry_unit_right_wall_is_adiabatic'] = true
    args['window_front_wwr'] = 0.18
    args['window_back_wwr'] = 0.18
    args['window_left_wwr'] = 0.18
    args['window_right_wwr'] = 0.18
    args['window_area_front'] = 0
    args['window_area_back'] = 0
    args['window_area_left'] = 0
    args['window_area_right'] = 0
    args['heating_system_heating_capacity'] = 24000.0
    args['misc_plug_loads_other_annual_kwh'] = 1638.0
  elsif ['base-bldgtype-single-family-attached-2stories.xml'].include? hpxml_file
    args['geometry_unit_num_floors_above_grade'] = 2
    args['geometry_unit_cfa'] = 2700.0
    args['heating_system_heating_capacity'] = 48000.0
    args['cooling_system_cooling_capacity'] = 36000.0
    args['ducts_supply_surface_area'] = 112.5
    args['ducts_return_surface_area'] = 37.5
    args['misc_plug_loads_other_annual_kwh'] = 2457.0
  elsif ['base-bldgtype-single-family-attached-atticroof-cathedral.xml'].include? hpxml_file
    args['geometry_attic_type'] = HPXML::AtticTypeConditioned
    args['ducts_supply_location'] = HPXML::LocationLivingSpace
    args['ducts_return_location'] = HPXML::LocationLivingSpace
    args['ducts_supply_leakage_to_outside_value'] = 0
    args['ducts_return_leakage_to_outside_value'] = 0
  end

  # Multifamily
  if ['base-bldgtype-multifamily.xml'].include? hpxml_file
    args['geometry_unit_type'] = HPXML::ResidentialTypeApartment
    args['geometry_unit_cfa'] = 900.0
    args['geometry_unit_aspect_ratio'] = 0.6667
    args['geometry_foundation_type'] = HPXML::FoundationTypeAboveApartment
    args['geometry_attic_type'] = HPXML::AtticTypeBelowApartment
    args['geometry_unit_right_wall_is_adiabatic'] = true
    args['geometry_building_num_units'] = 6
    args['window_front_wwr'] = 0.18
    args['window_back_wwr'] = 0.18
    args['window_left_wwr'] = 0.18
    args['window_right_wwr'] = 0.18
    args['window_area_front'] = 0
    args['window_area_back'] = 0
    args['window_area_left'] = 0
    args['window_area_right'] = 0
    args['heating_system_heating_capacity'] = 12000.0
    args['cooling_system_cooling_capacity'] = 12000.0
    args['ducts_supply_leakage_to_outside_value'] = 0.0
    args['ducts_return_leakage_to_outside_value'] = 0.0
    args['ducts_supply_location'] = HPXML::LocationLivingSpace
    args['ducts_return_location'] = HPXML::LocationLivingSpace
    args['ducts_supply_insulation_r'] = 0.0
    args['door_area'] = 20.0
    args['misc_plug_loads_other_annual_kwh'] = 819.0
  elsif ['base-bldgtype-multifamily-shared-boiler-only-baseboard.xml',
         'base-bldgtype-multifamily-shared-boiler-chiller-baseboard.xml'].include? hpxml_file
    args['heating_system_type'] = "Shared #{HPXML::HVACTypeBoiler} w/ Baseboard"
    args['cooling_system_type'] = 'none'
  elsif ['base-bldgtype-multifamily-shared-boiler-only-fan-coil.xml',
         'base-bldgtype-multifamily-shared-boiler-chiller-fan-coil.xml'].include? hpxml_file
    args['heating_system_type'] = "Shared #{HPXML::HVACTypeBoiler} w/ Ductless Fan Coil"
  elsif ['base-bldgtype-multifamily-shared-chiller-only-baseboard.xml'].include? hpxml_file
    args['heating_system_type'] = 'none'
    args['cooling_system_type'] = 'none'
  elsif ['base-bldgtype-multifamily-shared-mechvent.xml'].include? hpxml_file
    args['mech_vent_fan_type'] = HPXML::MechVentTypeSupply
    args['mech_vent_flow_rate'] = 800
    args['mech_vent_fan_power'] = 240
    args['mech_vent_num_units_served'] = 10
    args['mech_vent_shared_frac_recirculation'] = 0.5
    args['mech_vent_2_fan_type'] = HPXML::MechVentTypeExhaust
    args['mech_vent_2_flow_rate'] = 72
    args['mech_vent_2_fan_power'] = 26
  elsif ['base-bldgtype-multifamily-shared-mechvent-preconditioning.xml'].include? hpxml_file
    args['mech_vent_shared_preheating_fuel'] = HPXML::FuelTypeNaturalGas
    args['mech_vent_shared_preheating_efficiency'] = 0.92
    args['mech_vent_shared_preheating_fraction_heat_load_served'] = 0.7
    args['mech_vent_shared_precooling_fuel'] = HPXML::FuelTypeElectricity
    args['mech_vent_shared_precooling_efficiency'] = 4.0
    args['mech_vent_shared_precooling_fraction_cool_load_served'] = 0.8
  elsif ['base-bldgtype-multifamily-shared-pv.xml'].include? hpxml_file
    args['pv_system_present'] = true
    args['pv_system_num_bedrooms_served'] = 6 * 3
    args['pv_system_location'] = HPXML::LocationGround
    args['pv_system_module_type'] = HPXML::PVModuleTypeStandard
    args['pv_system_tracking'] = HPXML::PVTrackingTypeFixed
    args['pv_system_array_azimuth'] = 225
    args['pv_system_array_tilt'] = 30
    args['pv_system_max_power_output'] = 30000
    args['pv_system_inverter_efficiency'] = 0.96
    args['pv_system_system_losses_fraction'] = 0.14
  elsif ['base-bldgtype-multifamily-shared-water-heater.xml'].include? hpxml_file
    args['water_heater_fuel_type'] = HPXML::FuelTypeNaturalGas
    args['water_heater_num_units_served'] = 6
    args['water_heater_tank_volume'] = 120
    args['water_heater_efficiency'] = 0.59
    args['water_heater_recovery_efficiency'] = 0.76
    args['water_heater_heating_capacity'] = 40000
  elsif ['base-bldgtype-multifamily-shared-water-heater-recirc.xml'].include? hpxml_file
    args['hot_water_distribution_system_type'] = HPXML::DHWDistTypeRecirc
    args['hot_water_distribution_recirc_control_type'] = HPXML::DHWRecirControlTypeTimer
    args['hot_water_distribution_recirc_pump_power'] = 220.0
    args['hot_water_distribution_recirc_num_units_served'] = 6
  end

  # Occ Calc Type
  if ['base-calctype-operational.xml',
      'base-calctype-operational-misc-loads-large-uncommon.xml',
      'base-calctype-operational-misc-loads-large-uncommon2.xml',
      'base-bldgtype-multifamily-calctype-operational.xml'].include? hpxml_file
    args['occupancy_calculation_type'] = HPXML::OccupancyCalculationTypeOperational
    args['geometry_unit_num_occupants'] = 1
    args.delete('misc_plug_loads_television_annual_kwh')
    args.delete('misc_plug_loads_other_annual_kwh')
    args.delete('pool_pump_annual_kwh')
    args.delete('pool_heater_annual_therm')
    args.delete('pool_heater_annual_kwh')
    args.delete('hot_tub_pump_annual_kwh')
    args.delete('hot_tub_heater_annual_therm')
    args.delete('hot_tub_heater_annual_kwh')
    args.delete('misc_plug_loads_well_pump_annual_kwh')
    args.delete('misc_plug_loads_vehicle_annual_kwh')
    args.delete('misc_fuel_loads_grill_annual_therm')
    args.delete('misc_fuel_loads_lighting_annual_therm')
    args.delete('misc_fuel_loads_fireplace_annual_therm')
  elsif ['base-calctype-operational-misc-defaults.xml'].include? hpxml_file
    args['occupancy_calculation_type'] = HPXML::OccupancyCalculationTypeOperational
    args['geometry_unit_num_occupants'] = 5
  elsif ['base-calctype-operational-residents-0.xml'].include? hpxml_file
    args['occupancy_calculation_type'] = HPXML::OccupancyCalculationTypeOperational
    args['geometry_unit_num_occupants'] = 0
  elsif ['base-calctype-operational-residents-0-runperiod-1-month.xml'].include? hpxml_file
    args['simulation_control_run_period'] = 'Feb 1 - Feb 28'
  end

  # DHW
  if ['base-dhw-combi-tankless.xml'].include? hpxml_file
    args['water_heater_type'] = HPXML::WaterHeaterTypeCombiTankless
    args.delete('water_heater_tank_volume')
  elsif ['base-dhw-combi-tankless-outside.xml',
         'base-dhw-indirect-outside.xml',
         'base-dhw-tank-gas-outside.xml',
         'base-dhw-tank-heat-pump-outside.xml',
         'base-dhw-tankless-electric-outside.xml'].include? hpxml_file
    args['water_heater_location'] = HPXML::LocationOtherExterior
  elsif ['base-dhw-dwhr.xml'].include? hpxml_file
    args['dwhr_facilities_connected'] = HPXML::DWHRFacilitiesConnectedAll
  elsif ['base-dhw-indirect.xml'].include? hpxml_file
    args['water_heater_type'] = HPXML::WaterHeaterTypeCombiStorage
    args['water_heater_tank_volume'] = 50
  elsif ['base-dhw-indirect-standbyloss.xml'].include? hpxml_file
    args['water_heater_standby_loss'] = 1.0
  elsif ['base-dhw-indirect-with-solar-fraction.xml',
         'base-dhw-solar-fraction.xml',
         'base-dhw-tank-heat-pump-with-solar-fraction.xml',
         'base-dhw-tankless-gas-with-solar-fraction.xml'].include? hpxml_file
    args['solar_thermal_system_type'] = HPXML::SolarThermalSystemType
    args['solar_thermal_solar_fraction'] = 0.65
  elsif ['base-dhw-jacket-electric.xml',
         'base-dhw-jacket-gas.xml',
         'base-dhw-jacket-hpwh.xml',
         'base-dhw-jacket-indirect.xml'].include? hpxml_file
    args['water_heater_jacket_rvalue'] = 10.0
  elsif ['base-dhw-low-flow-fixtures.xml'].include? hpxml_file
    args['water_fixtures_sink_low_flow'] = true
  elsif ['base-dhw-none.xml'].include? hpxml_file
    args['water_heater_type'] = 'none'
  elsif ['base-dhw-recirc-demand.xml'].include? hpxml_file
    args['hot_water_distribution_system_type'] = HPXML::DHWDistTypeRecirc
    args['hot_water_distribution_recirc_control_type'] = HPXML::DHWRecirControlTypeSensor
    args['hot_water_distribution_pipe_r'] = 3.0
  elsif ['base-dhw-recirc-manual.xml'].include? hpxml_file
    args['hot_water_distribution_system_type'] = HPXML::DHWDistTypeRecirc
    args['hot_water_distribution_recirc_control_type'] = HPXML::DHWRecirControlTypeManual
    args['hot_water_distribution_pipe_r'] = 3.0
  elsif ['base-dhw-recirc-nocontrol.xml'].include? hpxml_file
    args['hot_water_distribution_system_type'] = HPXML::DHWDistTypeRecirc
  elsif ['base-dhw-recirc-temperature.xml'].include? hpxml_file
    args['hot_water_distribution_system_type'] = HPXML::DHWDistTypeRecirc
    args['hot_water_distribution_recirc_control_type'] = HPXML::DHWRecirControlTypeTemperature
  elsif ['base-dhw-recirc-timer.xml'].include? hpxml_file
    args['hot_water_distribution_system_type'] = HPXML::DHWDistTypeRecirc
    args['hot_water_distribution_recirc_control_type'] = HPXML::DHWRecirControlTypeTimer
  elsif ['base-dhw-solar-direct-evacuated-tube.xml'].include? hpxml_file
    args['solar_thermal_system_type'] = HPXML::SolarThermalSystemType
    args['solar_thermal_storage_volume'] = 60
  elsif ['base-dhw-solar-indirect-flat-plate.xml'].include? hpxml_file
    args['solar_thermal_system_type'] = HPXML::SolarThermalSystemType
    args['solar_thermal_collector_type'] = HPXML::SolarThermalTypeSingleGlazing
    args['solar_thermal_collector_rated_optical_efficiency'] = 0.77
    args['solar_thermal_collector_rated_thermal_losses'] = 0.793
    args['solar_thermal_storage_volume'] = 60
    args['solar_thermal_collector_loop_type'] = HPXML::SolarThermalLoopTypeIndirect
  elsif ['base-dhw-solar-direct-flat-plate.xml'].include? hpxml_file
    args['solar_thermal_collector_loop_type'] = HPXML::SolarThermalLoopTypeDirect
  elsif ['base-dhw-solar-direct-ics.xml'].include? hpxml_file
    args['solar_thermal_collector_type'] = HPXML::SolarThermalTypeICS
    args['solar_thermal_collector_loop_type'] = HPXML::SolarThermalLoopTypeDirect
  elsif ['base-dhw-solar-thermosyphon-flat-plate.xml'].include? hpxml_file
    args['solar_thermal_collector_loop_type'] = HPXML::SolarThermalLoopTypeThermosyphon
  elsif ['base-dhw-tank-coal.xml'].include? hpxml_file
    args['water_heater_fuel_type'] = HPXML::FuelTypeCoal
  elsif ['base-dhw-tank-elec-uef.xml'].include? hpxml_file
    args['water_heater_tank_volume'] = 30
    args['water_heater_efficiency_type'] = 'UniformEnergyFactor'
    args['water_heater_efficiency'] = 0.93
    args['water_heater_usage_bin'] = HPXML::WaterHeaterUsageBinLow
    args['water_heater_recovery_efficiency'] = 0.98
    args['water_heater_heating_capacity'] = 15354
  elsif ['base-dhw-tank-gas.xml'].include? hpxml_file
    args['water_heater_fuel_type'] = HPXML::FuelTypeNaturalGas
    args['water_heater_tank_volume'] = 50
    args['water_heater_efficiency'] = 0.59
    args['water_heater_heating_capacity'] = 40000
  elsif ['base-dhw-tank-gas-uef.xml'].include? hpxml_file
    args['water_heater_tank_volume'] = 30
    args['water_heater_efficiency_type'] = 'UniformEnergyFactor'
    args['water_heater_usage_bin'] = HPXML::WaterHeaterUsageBinMedium
    args['water_heater_recovery_efficiency'] = 0.75
    args['water_heater_heating_capacity'] = 30000
  elsif ['base-dhw-tank-heat-pump.xml'].include? hpxml_file
    args['water_heater_type'] = HPXML::WaterHeaterTypeHeatPump
    args['water_heater_tank_volume'] = 80
    args['water_heater_efficiency'] = 2.3
  elsif ['base-dhw-tank-heat-pump-uef.xml'].include? hpxml_file
    args['water_heater_tank_volume'] = 50
    args['water_heater_efficiency_type'] = 'UniformEnergyFactor'
    args['water_heater_efficiency'] = 3.75
    args['water_heater_usage_bin'] = HPXML::WaterHeaterUsageBinMedium
    args['water_heater_heating_capacity'] = 18767
  elsif ['base-dhw-tank-heat-pump-with-solar.xml',
         'base-dhw-tankless-gas-with-solar.xml'].include? hpxml_file
    args['solar_thermal_system_type'] = HPXML::SolarThermalSystemType
    args['solar_thermal_collector_loop_type'] = HPXML::SolarThermalLoopTypeIndirect
    args['solar_thermal_collector_type'] = HPXML::SolarThermalTypeSingleGlazing
    args['solar_thermal_collector_rated_optical_efficiency'] = 0.77
    args['solar_thermal_collector_rated_thermal_losses'] = 0.793
    args['solar_thermal_storage_volume'] = 60
  elsif ['base-dhw-tankless-electric.xml'].include? hpxml_file
    args['water_heater_type'] = HPXML::WaterHeaterTypeTankless
    args.delete('water_heater_tank_volume')
    args['water_heater_efficiency'] = 0.99
  elsif ['base-dhw-tankless-electric-uef.xml'].include? hpxml_file
    args['water_heater_efficiency_type'] = 'UniformEnergyFactor'
    args['water_heater_efficiency'] = 0.98
  elsif ['base-dhw-tankless-gas.xml'].include? hpxml_file
    args['water_heater_type'] = HPXML::WaterHeaterTypeTankless
    args['water_heater_fuel_type'] = HPXML::FuelTypeNaturalGas
    args.delete('water_heater_tank_volume')
    args['water_heater_efficiency'] = 0.82
  elsif ['base-dhw-tankless-gas-uef.xml'].include? hpxml_file
    args['water_heater_efficiency_type'] = 'UniformEnergyFactor'
    args['water_heater_efficiency'] = 0.93
  elsif ['base-dhw-tankless-propane.xml'].include? hpxml_file
    args['water_heater_fuel_type'] = HPXML::FuelTypePropane
  elsif ['base-dhw-tank-oil.xml'].include? hpxml_file
    args['water_heater_fuel_type'] = HPXML::FuelTypeOil
  elsif ['base-dhw-tank-wood.xml'].include? hpxml_file
    args['water_heater_fuel_type'] = HPXML::FuelTypeWoodCord
  elsif ['base-dhw-desuperheater.xml',
         'base-dhw-desuperheater-2-speed.xml',
         'base-dhw-desuperheater-var-speed.xml',
         'base-dhw-desuperheater-hpwh.xml',
         'base-dhw-desuperheater-gshp.xml'].include? hpxml_file
    args['water_heater_uses_desuperheater'] = true
  elsif ['base-dhw-desuperheater-tankless.xml'].include? hpxml_file
    args['water_heater_uses_desuperheater'] = true
    args['water_heater_type'] = HPXML::WaterHeaterTypeTankless
    args.delete('water_heater_tank_volume')
    args['water_heater_efficiency'] = 0.99
  elsif ['base-dhw-tank-heat-pump-operating-mode-heat-pump-only.xml'].include? hpxml_file
    args['water_heater_operating_mode'] = HPXML::WaterHeaterOperatingModeHeatPumpOnly
  elsif ['base-dhw-tank-model-type-stratified.xml'].include? hpxml_file
    args['water_heater_tank_model_type'] = HPXML::WaterHeaterTankModelTypeStratified
  end

  # Enclosure
  if ['base-enclosure-2stories.xml'].include? hpxml_file
    args['geometry_unit_cfa'] = 4050.0
    args['geometry_unit_num_floors_above_grade'] = 2
    args['window_area_front'] = 216.0
    args['window_area_back'] = 216.0
    args['window_area_left'] = 144.0
    args['window_area_right'] = 144.0
    args['heating_system_heating_capacity'] = 48000.0
    args['cooling_system_cooling_capacity'] = 36000.0
    args['ducts_supply_surface_area'] = 112.5
    args['ducts_return_surface_area'] = 37.5
    args['misc_plug_loads_other_annual_kwh'] = 3685.5
  elsif ['base-enclosure-2stories-garage.xml'].include? hpxml_file
    args['geometry_unit_cfa'] = 3250.0
    args['geometry_garage_width'] = 20.0
    args['misc_plug_loads_other_annual_kwh'] = 2957.5
    args['floor_over_garage_assembly_r'] = 39.3
  elsif ['base-enclosure-beds-1.xml'].include? hpxml_file
    args['geometry_unit_num_bedrooms'] = 1
    args['geometry_unit_num_bathrooms'] = 1
    args['geometry_unit_num_occupants'] = 1
    args['misc_plug_loads_television_annual_kwh'] = 482.0
  elsif ['base-enclosure-beds-2.xml'].include? hpxml_file
    args['geometry_unit_num_bedrooms'] = 2
    args['geometry_unit_num_bathrooms'] = 1
    args['geometry_unit_num_occupants'] = 2
    args['misc_plug_loads_television_annual_kwh'] = 551.0
  elsif ['base-enclosure-beds-4.xml'].include? hpxml_file
    args['geometry_unit_num_bedrooms'] = 4
    args['geometry_unit_num_occupants'] = 4
    args['misc_plug_loads_television_annual_kwh'] = 689.0
  elsif ['base-enclosure-beds-5.xml'].include? hpxml_file
    args['geometry_unit_num_bedrooms'] = 5
    args['geometry_unit_num_bathrooms'] = 3
    args['geometry_unit_num_occupants'] = 5
    args['misc_plug_loads_television_annual_kwh'] = 758.0
  elsif ['base-enclosure-garage.xml'].include? hpxml_file
    args['geometry_garage_width'] = 30.0
    args['geometry_garage_protrusion'] = 1.0
    args['window_area_front'] = 12.0
    args['window_aspect_ratio'] = 5.0 / 1.5
    args['ducts_supply_location'] = HPXML::LocationGarage
    args['ducts_return_location'] = HPXML::LocationGarage
    args['water_heater_location'] = HPXML::LocationGarage
    args['clothes_washer_location'] = HPXML::LocationGarage
    args['clothes_dryer_location'] = HPXML::LocationGarage
    args['dishwasher_location'] = HPXML::LocationGarage
    args['refrigerator_location'] = HPXML::LocationGarage
    args['cooking_range_oven_location'] = HPXML::LocationGarage
  elsif ['base-enclosure-infil-ach-house-pressure.xml',
         'base-enclosure-infil-cfm-house-pressure.xml'].include? hpxml_file
    args['air_leakage_house_pressure'] = 45
    args['air_leakage_value'] *= 0.9338
  elsif ['base-enclosure-infil-cfm50.xml'].include? hpxml_file
    args['air_leakage_units'] = HPXML::UnitsCFM
    args['air_leakage_value'] = 1080
  elsif ['base-enclosure-infil-ela.xml'].include? hpxml_file
    args['air_leakage_units'] = HPXML::UnitsELA
    args['air_leakage_value'] = 123.0
  elsif ['base-enclosure-infil-flue.xml'].include? hpxml_file
    args['geometry_has_flue_or_chimney'] = 'true'
  elsif ['base-enclosure-infil-natural-ach.xml'].include? hpxml_file
    args['air_leakage_units'] = HPXML::UnitsACHNatural
    args['air_leakage_value'] = 0.2
  elsif ['base-enclosure-infil-natural-cfm.xml'].include? hpxml_file
    args['air_leakage_units'] = HPXML::UnitsCFMNatural
    args['air_leakage_value'] = 72.0
  elsif ['base-enclosure-overhangs.xml'].include? hpxml_file
    args['overhangs_back_depth'] = 2.5
    args['overhangs_back_distance_to_bottom_of_window'] = 4.0
    args['overhangs_left_depth'] = 1.5
    args['overhangs_left_distance_to_top_of_window'] = 2.0
    args['overhangs_left_distance_to_bottom_of_window'] = 7.0
    args['overhangs_right_depth'] = 1.5
    args['overhangs_right_distance_to_top_of_window'] = 2.0
    args['overhangs_right_distance_to_bottom_of_window'] = 6.0
  elsif ['base-enclosure-windows-natural-ventilation-availability.xml'].include? hpxml_file
    args['window_natvent_availability'] = 7
  elsif ['base-enclosure-windows-none.xml'].include? hpxml_file
    args['window_area_front'] = 0
    args['window_area_back'] = 0
    args['window_area_left'] = 0
    args['window_area_right'] = 0
  elsif ['base-enclosure-windows-storms.xml'].include? hpxml_file
    args['window_ufactor'] = 0.6
    args['window_storm_type'] = HPXML::WindowGlassTypeLowE
  elsif ['base-enclosure-skylights.xml'].include? hpxml_file
    args['skylight_area_front'] = 15
    args['skylight_area_back'] = 15
  elsif ['base-enclosure-skylights-storms.xml'].include? hpxml_file
    args['skylight_ufactor'] = 0.6
    args['skylight_storm_type'] = HPXML::WindowGlassTypeClear
  end

  # Foundation
  if ['base-foundation-ambient.xml'].include? hpxml_file
    args['geometry_unit_cfa'] = 1350.0
    args['geometry_foundation_type'] = HPXML::FoundationTypeAmbient
    args.delete('geometry_rim_joist_height')
    args['floor_over_foundation_assembly_r'] = 18.7
    args.delete('rim_joist_assembly_r')
    args['misc_plug_loads_other_annual_kwh'] = 1228.5
  elsif ['base-foundation-conditioned-basement-slab-insulation.xml'].include? hpxml_file
    args['slab_under_insulation_r'] = 10
    args['slab_under_width'] = 4
  elsif ['base-foundation-conditioned-basement-wall-insulation.xml'].include? hpxml_file
    args['foundation_wall_type'] = HPXML::FoundationWallTypeConcreteBlockFoamCore
    args['foundation_wall_insulation_r'] = 18.9
    args['foundation_wall_insulation_distance_to_top'] = 1.0
  elsif ['base-foundation-slab.xml'].include? hpxml_file
    args['geometry_unit_cfa'] = 1350.0
    args['geometry_foundation_type'] = HPXML::FoundationTypeSlab
    args['geometry_foundation_height'] = 0.0
    args['geometry_foundation_height_above_grade'] = 0.0
    args.delete('foundation_wall_insulation_distance_to_bottom')
    args['slab_under_insulation_r'] = 5
    args['slab_under_width'] = 999
    args['slab_carpet_fraction'] = 1.0
    args['slab_carpet_r'] = 2.5
    args['ducts_supply_location'] = HPXML::LocationUnderSlab
    args['ducts_return_location'] = HPXML::LocationUnderSlab
    args['misc_plug_loads_other_annual_kwh'] = 1228.5
  elsif ['base-foundation-unconditioned-basement.xml'].include? hpxml_file
    args['geometry_unit_cfa'] = 1350.0
    args['geometry_foundation_type'] = HPXML::FoundationTypeBasementUnconditioned
    args['floor_over_foundation_assembly_r'] = 18.7
    args['foundation_wall_insulation_r'] = 0
    args['foundation_wall_insulation_distance_to_bottom'] = 0.0
    args['rim_joist_assembly_r'] = 4.0
    args['ducts_supply_location'] = HPXML::LocationBasementUnconditioned
    args['ducts_return_location'] = HPXML::LocationBasementUnconditioned
    args['water_heater_location'] = HPXML::LocationBasementUnconditioned
    args['clothes_washer_location'] = HPXML::LocationBasementUnconditioned
    args['clothes_dryer_location'] = HPXML::LocationBasementUnconditioned
    args['dishwasher_location'] = HPXML::LocationBasementUnconditioned
    args['refrigerator_location'] = HPXML::LocationBasementUnconditioned
    args['cooking_range_oven_location'] = HPXML::LocationBasementUnconditioned
    args['misc_plug_loads_other_annual_kwh'] = 1228.5
  elsif ['base-foundation-basement-garage.xml'].include? hpxml_file
    args['misc_plug_loads_other_annual_kwh'] = 1729
  elsif ['base-foundation-unconditioned-basement-above-grade.xml'].include? hpxml_file
    args['geometry_foundation_height_above_grade'] = 4.0
  elsif ['base-foundation-unconditioned-basement-assembly-r.xml'].include? hpxml_file
    args['foundation_wall_assembly_r'] = 10.69
  elsif ['base-foundation-unconditioned-basement-wall-insulation.xml'].include? hpxml_file
    args['floor_over_foundation_assembly_r'] = 2.1
    args['foundation_wall_insulation_r'] = 8.9
    args['foundation_wall_insulation_distance_to_bottom'] = 4.0
    args['rim_joist_assembly_r'] = 23.0
  elsif ['base-foundation-unvented-crawlspace.xml'].include? hpxml_file
    args['geometry_unit_cfa'] = 1350.0
    args['geometry_foundation_type'] = HPXML::FoundationTypeCrawlspaceUnvented
    args['geometry_foundation_height'] = 4.0
    args['slab_thickness'] = 0.0
    args['floor_over_foundation_assembly_r'] = 18.7
    args['foundation_wall_insulation_distance_to_bottom'] = 4.0
    args['ducts_supply_location'] = HPXML::LocationCrawlspaceUnvented
    args['ducts_return_location'] = HPXML::LocationCrawlspaceUnvented
    args['water_heater_location'] = HPXML::LocationCrawlspaceUnvented
    args['misc_plug_loads_other_annual_kwh'] = 1228.5
  elsif ['base-foundation-vented-crawlspace.xml'].include? hpxml_file
    args['geometry_unit_cfa'] = 1350.0
    args['geometry_foundation_type'] = HPXML::FoundationTypeCrawlspaceVented
    args['geometry_foundation_height'] = 4.0
    args['slab_thickness'] = 0.0
    args['floor_over_foundation_assembly_r'] = 18.7
    args['foundation_wall_insulation_distance_to_bottom'] = 4.0
    args['ducts_supply_location'] = HPXML::LocationCrawlspaceVented
    args['ducts_return_location'] = HPXML::LocationCrawlspaceVented
    args['water_heater_location'] = HPXML::LocationCrawlspaceVented
    args['misc_plug_loads_other_annual_kwh'] = 1228.5
  elsif ['base-foundation-conditioned-crawlspace.xml'].include? hpxml_file
    args['geometry_unit_cfa'] = 1350.0
    args['geometry_foundation_type'] = HPXML::FoundationTypeCrawlspaceConditioned
    args['geometry_foundation_height'] = 4.0
    args['floor_over_foundation_assembly_r'] = 18.7
    args['foundation_wall_insulation_distance_to_bottom'] = 4.0
    args['ducts_supply_location'] = HPXML::LocationCrawlspaceConditioned
    args['ducts_return_location'] = HPXML::LocationCrawlspaceConditioned
    args['ducts_supply_leakage_to_outside_value'] = 0.0
    args['ducts_return_leakage_to_outside_value'] = 0.0
    args['water_heater_location'] = HPXML::LocationCrawlspaceConditioned
    args['misc_plug_loads_other_annual_kwh'] = 1228.5
  elsif ['base-foundation-walkout-basement.xml'].include? hpxml_file
    args['geometry_foundation_height_above_grade'] = 5.0
    args['foundation_wall_insulation_distance_to_bottom'] = 4.0
  end

  # HVAC
  if ['base-hvac-air-to-air-heat-pump-1-speed.xml'].include? hpxml_file
    args['heating_system_type'] = 'none'
    args['cooling_system_type'] = 'none'
    args['heat_pump_type'] = HPXML::HVACTypeHeatPumpAirToAir
    args['heat_pump_heating_capacity_17_f'] = args['heat_pump_heating_capacity'] * 0.6
    args['heat_pump_backup_type'] = HPXML::HeatPumpBackupTypeIntegrated
  elsif ['base-hvac-air-to-air-heat-pump-1-speed-seer2-hspf2.xml'].include? hpxml_file
    args['heat_pump_cooling_efficiency_type'] = HPXML::UnitsSEER2
    args['heat_pump_cooling_efficiency'] = (args['heat_pump_cooling_efficiency'] * 0.95).round(1)
    args['heat_pump_heating_efficiency_type'] = HPXML::UnitsHSPF2
    args['heat_pump_heating_efficiency'] = (args['heat_pump_heating_efficiency'] * 0.85).round(1)
  elsif ['base-hvac-air-to-air-heat-pump-1-speed-cooling-only.xml'].include? hpxml_file
    args['heat_pump_heating_capacity'] = 0.0
    args['heat_pump_heating_capacity_17_f'] = 0.0
    args['heat_pump_fraction_heat_load_served'] = 0
    args['heat_pump_backup_type'] = 'none'
  elsif ['base-hvac-air-to-air-heat-pump-1-speed-heating-only.xml'].include? hpxml_file
    args['heat_pump_cooling_capacity'] = 0.0
    args['heat_pump_fraction_cool_load_served'] = 0
  elsif ['base-hvac-air-to-air-heat-pump-1-speed-lockout-temperatures.xml'].include? hpxml_file
    args['hvac_control_heating_weekday_setpoint'] = '64, 64, 64, 64, 64, 64, 64, 70, 70, 70, 70, 70, 70, 70, 70, 70, 70, 70, 70, 70, 70, 70, 64, 64'
    args['hvac_control_heating_weekend_setpoint'] = '64, 64, 64, 64, 64, 64, 64, 70, 70, 70, 70, 70, 70, 70, 70, 70, 70, 70, 70, 70, 70, 70, 64, 64'
    args['heat_pump_backup_heating_lockout_temp'] = 35.0
    args['heat_pump_compressor_lockout_temp'] = 5.0
  elsif ['base-hvac-air-to-air-heat-pump-2-speed.xml'].include? hpxml_file
    args['heating_system_type'] = 'none'
    args['cooling_system_type'] = 'none'
    args['heat_pump_type'] = HPXML::HVACTypeHeatPumpAirToAir
    args['heat_pump_heating_efficiency'] = 9.3
    args['heat_pump_cooling_compressor_type'] = HPXML::HVACCompressorTypeTwoStage
    args['heat_pump_heating_capacity_17_f'] = args['heat_pump_heating_capacity'] * 0.6
    args['heat_pump_cooling_efficiency'] = 18.0
    args['heat_pump_backup_type'] = HPXML::HeatPumpBackupTypeIntegrated
  elsif ['base-hvac-air-to-air-heat-pump-var-speed.xml'].include? hpxml_file
    args['heating_system_type'] = 'none'
    args['cooling_system_type'] = 'none'
    args['heat_pump_type'] = HPXML::HVACTypeHeatPumpAirToAir
    args['heat_pump_heating_efficiency'] = 10.0
    args['heat_pump_cooling_compressor_type'] = HPXML::HVACCompressorTypeVariableSpeed
    args['heat_pump_cooling_sensible_heat_fraction'] = 0.78
    args['heat_pump_heating_capacity_17_f'] = args['heat_pump_heating_capacity'] * 0.6
    args['heat_pump_cooling_efficiency'] = 22.0
    args['heat_pump_backup_type'] = HPXML::HeatPumpBackupTypeIntegrated
  elsif ['base-hvac-air-to-air-heat-pump-var-speed-backup-boiler.xml'].include? hpxml_file
    args['heat_pump_backup_type'] = HPXML::HeatPumpBackupTypeSeparate
    args['heat_pump_heating_capacity'] = 18000.0
    args['heat_pump_cooling_capacity'] = 18000.0
    args['heat_pump_heating_capacity_17_f'] = args['heat_pump_heating_capacity'] * 0.6
    args['heating_system_2_type'] = HPXML::HVACTypeBoiler
    args['heating_system_2_fuel'] = HPXML::FuelTypeNaturalGas
    args['heating_system_2_heating_efficiency'] = 0.8
    args['heating_system_2_heating_capacity'] = 60000.0
  elsif ['base-hvac-air-to-air-heat-pump-var-speed-backup-boiler-switchover-temperature.xml'].include? hpxml_file
    args['heat_pump_compressor_lockout_temp'] = 30.0
    args['heat_pump_backup_heating_lockout_temp'] = 30.0
  elsif hpxml_file.include? 'autosize'
    args.delete('heating_system_heating_capacity')
    args.delete('heating_system_2_heating_capacity')
    args.delete('cooling_system_cooling_capacity')
    args.delete('heat_pump_heating_capacity')
    args.delete('cooling_system_integrated_heating_system_capacity')
    if hpxml_file.include? 'sizing-methodology-hers'
      args['heat_pump_sizing_methodology'] = HPXML::HeatPumpSizingHERS
    elsif hpxml_file.include? 'sizing-methodology-maxload'
      args['heat_pump_sizing_methodology'] = HPXML::HeatPumpSizingMaxLoad
    elsif hpxml_file.include? 'sizing-methodology-acca'
      args['heat_pump_sizing_methodology'] = HPXML::HeatPumpSizingACCA
=======
    hpxml = HPXML.new(hpxml_path: hpxml_path)
    if hpxml_path.include? 'ASHRAE_Standard_140'
      apply_hpxml_modification_ashrae_140(hpxml)
>>>>>>> 3ae89271
    else
      apply_hpxml_modification(hpxml_file, hpxml)
    end
    hpxml_doc = hpxml.to_oga()

    if ['base-multiple-buildings.xml'].include? hpxml_file
      # HPXML class doesn't support multiple buildings, so we'll stitch together manually.
      hpxml_element = XMLHelper.get_element(hpxml_doc, '/HPXML')
      building_element = XMLHelper.get_element(hpxml_element, 'Building')
      for i in 2..3
        new_building_element = Marshal.load(Marshal.dump(building_element)) # Deep copy

        # Make all IDs unique so the HPXML is valid
        new_building_element.each_node do |node|
          next unless node.is_a?(Oga::XML::Element)

          if not XMLHelper.get_attribute_value(node, 'id').nil?
            XMLHelper.add_attribute(node, 'id', "#{XMLHelper.get_attribute_value(node, 'id')}_#{i}")
          elsif not XMLHelper.get_attribute_value(node, 'idref').nil?
            XMLHelper.add_attribute(node, 'idref', "#{XMLHelper.get_attribute_value(node, 'idref')}_#{i}")
          end
        end

        hpxml_element.children << new_building_element
      end
    end

    XMLHelper.write_file(hpxml_doc, hpxml_path)

    schema_path = File.join(File.dirname(__FILE__), 'HPXMLtoOpenStudio', 'resources', 'hpxml_schema', 'HPXML.xsd')
    errors, _ = XMLValidator.validate_against_schema(hpxml_path, schema_path)
    next unless errors.size > 0

    puts errors.to_s
    puts "\nError: Did not successfully validate #{hpxml_file}."
    exit!
  end

  puts "\n"

  # Print warnings about extra files
  dirs.each do |dir|
    Dir["#{workflow_dir}/#{dir}/*.xml"].each do |hpxml|
      next if abs_hpxml_files.include? File.absolute_path(hpxml)

      puts "Warning: Extra HPXML file found at #{File.absolute_path(hpxml)}"
    end
  end
end

def apply_hpxml_modification_ashrae_140(hpxml)
  # Set detailed HPXML values for ASHRAE 140 test files

  # ------------ #
  # HPXML Header #
  # ------------ #

  hpxml.header.xml_generated_by = 'tasks.rb'
  hpxml.header.created_date_and_time = Time.new(2000, 1, 1, 0, 0, 0, '-07:00').strftime('%Y-%m-%dT%H:%M:%S%:z') # Hard-code to prevent diffs
  hpxml.header.apply_ashrae140_assumptions = true

  # --------------------- #
  # HPXML BuildingSummary #
  # --------------------- #

  hpxml.site.azimuth_of_front_of_home = nil
  hpxml.building_construction.average_ceiling_height = nil

  # --------------- #
  # HPXML Enclosure #
  # --------------- #

  hpxml.attics[0].vented_attic_ach = 2.4
  hpxml.foundations.reverse_each do |foundation|
    foundation.delete
  end
  hpxml.roofs.each do |roof|
    if roof.roof_color == HPXML::ColorReflective
      roof.solar_absorptance = 0.2
    else
      roof.solar_absorptance = 0.6
    end
    roof.emittance = 0.9
    roof.roof_color = nil
  end
  (hpxml.walls + hpxml.rim_joists).each do |wall|
    if wall.color == HPXML::ColorReflective
      wall.solar_absorptance = 0.2
    else
      wall.solar_absorptance = 0.6
    end
    wall.emittance = 0.9
    wall.color = nil
    if wall.is_a?(HPXML::Wall)
      if wall.attic_wall_type == HPXML::AtticWallTypeGable
        wall.insulation_assembly_r_value = 2.15
      else
        wall.interior_finish_type = HPXML::InteriorFinishGypsumBoard
        wall.interior_finish_thickness = 0.5
      end
    end
  end
  hpxml.floors.each do |floor|
    next unless floor.is_ceiling

    floor.interior_finish_type = HPXML::InteriorFinishGypsumBoard
    floor.interior_finish_thickness = 0.5
  end
  hpxml.foundation_walls.each do |fwall|
    if fwall.insulation_interior_r_value == 0
      fwall.interior_finish_type = HPXML::InteriorFinishNone
    else
      fwall.interior_finish_type = HPXML::InteriorFinishGypsumBoard
      fwall.interior_finish_thickness = 0.5
    end
  end
  if hpxml.doors.size == 1
    hpxml.doors[0].area /= 2.0
    hpxml.doors << hpxml.doors[0].dup
    hpxml.doors[1].azimuth = 0
    hpxml.doors[1].id = 'Door2'
  end
  hpxml.windows.each do |window|
    next if window.overhangs_depth.nil?

    window.overhangs_distance_to_bottom_of_window = 6.0
  end

  # ---------- #
  # HPXML HVAC #
  # ---------- #

  hpxml.hvac_controls.add(id: "HVACControl#{hpxml.hvac_controls.size + 1}",
                          heating_setpoint_temp: 68.0,
                          cooling_setpoint_temp: 78.0)

  # --------------- #
  # HPXML MiscLoads #
  # --------------- #

  if hpxml.plug_loads[0].kwh_per_year > 0
    hpxml.plug_loads[0].weekday_fractions = '0.0203, 0.0203, 0.0203, 0.0203, 0.0203, 0.0339, 0.0426, 0.0852, 0.0497, 0.0304, 0.0304, 0.0406, 0.0304, 0.0254, 0.0264, 0.0264, 0.0386, 0.0416, 0.0447, 0.0700, 0.0700, 0.0731, 0.0731, 0.0660'
    hpxml.plug_loads[0].weekend_fractions = '0.0203, 0.0203, 0.0203, 0.0203, 0.0203, 0.0339, 0.0426, 0.0852, 0.0497, 0.0304, 0.0304, 0.0406, 0.0304, 0.0254, 0.0264, 0.0264, 0.0386, 0.0416, 0.0447, 0.0700, 0.0700, 0.0731, 0.0731, 0.0660'
    hpxml.plug_loads[0].monthly_multipliers = '1.0, 1.0, 1.0, 1.0, 1.0, 1.0, 1.0, 1.0, 1.0, 1.0, 1.0, 1.0'
  end
end

def apply_hpxml_modification(hpxml_file, hpxml)
  # Set detailed HPXML values for sample files

  # ------------ #
  # HPXML Header #
  # ------------ #

  # General logic for all files
  hpxml.header.xml_generated_by = 'tasks.rb'
  hpxml.header.created_date_and_time = Time.new(2000, 1, 1, 0, 0, 0, '-07:00').strftime('%Y-%m-%dT%H:%M:%S%:z') # Hard-code to prevent diffs

  # Logic that can only be applied based on the file name
  if ['base-hvac-undersized-allow-increased-fixed-capacities.xml'].include? hpxml_file
    hpxml.header.allow_increased_fixed_capacities = true
  elsif ['base-misc-emissions.xml'].include? hpxml_file
    hpxml.header.egrid_region = 'Western'
    hpxml.header.egrid_subregion = 'RMPA'
    hpxml.header.cambium_region_gea = 'RMPAc'
  end

  # --------------------- #
  # HPXML BuildingSummary #
  # --------------------- #

  # General logic for all files
  hpxml.site.fuels = [HPXML::FuelTypeElectricity, HPXML::FuelTypeNaturalGas]

  # Logic that can only be applied based on the file name
  if ['base-schedules-simple.xml',
      'base-schedules-simple-vacancy.xml',
      'base-schedules-simple-vacancy-year-round.xml',
      'base-schedules-simple-power-outage.xml',
      'base-misc-loads-large-uncommon.xml',
      'base-misc-loads-large-uncommon2.xml'].include? hpxml_file
    hpxml.building_occupancy.weekday_fractions = '0.061, 0.061, 0.061, 0.061, 0.061, 0.061, 0.061, 0.053, 0.025, 0.015, 0.015, 0.015, 0.015, 0.015, 0.015, 0.015, 0.018, 0.033, 0.054, 0.054, 0.054, 0.061, 0.061, 0.061'
    hpxml.building_occupancy.weekend_fractions = '0.061, 0.061, 0.061, 0.061, 0.061, 0.061, 0.061, 0.053, 0.025, 0.015, 0.015, 0.015, 0.015, 0.015, 0.015, 0.015, 0.018, 0.033, 0.054, 0.054, 0.054, 0.061, 0.061, 0.061'
    hpxml.building_occupancy.monthly_multipliers = '1.0, 1.0, 1.0, 1.0, 1.0, 1.0, 1.0, 1.0, 1.0, 1.0, 1.0, 1.0'
  elsif ['base-misc-defaults.xml'].include? hpxml_file
    hpxml.building_construction.average_ceiling_height = nil
    hpxml.building_construction.conditioned_building_volume = nil
  elsif ['base-atticroof-cathedral.xml'].include? hpxml_file
    hpxml.building_construction.number_of_conditioned_floors = 2
    hpxml.building_construction.number_of_conditioned_floors_above_grade = 1
    hpxml.building_construction.conditioned_floor_area = 2700
    hpxml.attics[0].attic_type = HPXML::AtticTypeCathedral
  elsif ['base-atticroof-conditioned.xml'].include? hpxml_file
    hpxml.building_construction.conditioned_building_volume = 23850
    hpxml.air_infiltration_measurements[0].infiltration_volume = hpxml.building_construction.conditioned_building_volume
    hpxml.air_infiltration_measurements[0].infiltration_height = 15.0
  elsif ['base-enclosure-split-level.xml'].include? hpxml_file
    hpxml.building_construction.number_of_conditioned_floors = 1.5
    hpxml.building_construction.number_of_conditioned_floors_above_grade = 1.5
  elsif ['base-foundation-walkout-basement.xml'].include? hpxml_file
    hpxml.building_construction.number_of_conditioned_floors_above_grade = 2
  elsif ['base-foundation-basement-garage.xml'].include? hpxml_file
    hpxml.building_construction.conditioned_floor_area -= 400 * 2
    hpxml.building_construction.conditioned_building_volume -= 400 * 2 * 8
    hpxml.air_infiltration_measurements[0].infiltration_volume = hpxml.building_construction.conditioned_building_volume
  elsif ['base-bldgtype-multifamily-infil-compartmentalization-test.xml'].include? hpxml_file
    hpxml.air_infiltration_measurements[0].a_ext = 0.2
  end

  # --------------- #
  # HPXML Enclosure #
  # --------------- #

  # General logic for all files
  (hpxml.roofs + hpxml.walls + hpxml.rim_joists).each do |surface|
    surface.solar_absorptance = 0.7
    surface.emittance = 0.92
    if surface.is_a? HPXML::Roof
      surface.roof_color = nil
    else
      surface.color = nil
    end
  end
  hpxml.roofs.each do |roof|
    next unless roof.interior_adjacent_to == HPXML::LocationLivingSpace

    roof.interior_finish_type = HPXML::InteriorFinishGypsumBoard
  end
  (hpxml.walls + hpxml.foundation_walls + hpxml.floors).each do |surface|
    if surface.is_a?(HPXML::FoundationWall) && surface.interior_adjacent_to != HPXML::LocationBasementConditioned
      surface.interior_finish_type = HPXML::InteriorFinishNone
    end
    next unless [HPXML::LocationLivingSpace,
                 HPXML::LocationBasementConditioned].include?(surface.interior_adjacent_to) &&
                [HPXML::LocationOutside,
                 HPXML::LocationGround,
                 HPXML::LocationGarage,
                 HPXML::LocationAtticUnvented,
                 HPXML::LocationAtticVented,
                 HPXML::LocationOtherHousingUnit,
                 HPXML::LocationBasementConditioned].include?(surface.exterior_adjacent_to)
    next if surface.is_a?(HPXML::Floor) && surface.is_floor

    surface.interior_finish_type = HPXML::InteriorFinishGypsumBoard
  end
  hpxml.attics.each do |attic|
    if attic.attic_type == HPXML::AtticTypeUnvented
      attic.within_infiltration_volume = false
    elsif attic.attic_type == HPXML::AtticTypeVented
      attic.vented_attic_sla = 0.003
    end
  end
  hpxml.foundations.each do |foundation|
    if foundation.foundation_type == HPXML::FoundationTypeCrawlspaceUnvented
      foundation.within_infiltration_volume = false
    elsif foundation.foundation_type == HPXML::FoundationTypeCrawlspaceVented
      foundation.vented_crawlspace_sla = 0.00667
    end
  end
  hpxml.skylights.each do |skylight|
    skylight.interior_shading_factor_summer = 1.0
    skylight.interior_shading_factor_winter = 1.0
  end

  # Logic that can only be applied based on the file name
  if ['base-bldgtype-multifamily-adjacent-to-multifamily-buffer-space.xml',
      'base-bldgtype-multifamily-adjacent-to-non-freezing-space.xml',
      'base-bldgtype-multifamily-adjacent-to-other-heated-space.xml',
      'base-bldgtype-multifamily-adjacent-to-other-housing-unit.xml'].include? hpxml_file
    if hpxml_file == 'base-bldgtype-multifamily-adjacent-to-multifamily-buffer-space.xml'
      adjacent_to = HPXML::LocationOtherMultifamilyBufferSpace
    elsif hpxml_file == 'base-bldgtype-multifamily-adjacent-to-non-freezing-space.xml'
      adjacent_to = HPXML::LocationOtherNonFreezingSpace
    elsif hpxml_file == 'base-bldgtype-multifamily-adjacent-to-other-heated-space.xml'
      adjacent_to = HPXML::LocationOtherHeatedSpace
    elsif hpxml_file == 'base-bldgtype-multifamily-adjacent-to-other-housing-unit.xml'
      adjacent_to = HPXML::LocationOtherHousingUnit
    end
    wall = hpxml.walls.select { |w|
             w.interior_adjacent_to == HPXML::LocationLivingSpace &&
               w.exterior_adjacent_to == HPXML::LocationOtherHousingUnit
           }           [0]
    wall.exterior_adjacent_to = adjacent_to
    hpxml.floors[0].exterior_adjacent_to = adjacent_to
    hpxml.floors[1].exterior_adjacent_to = adjacent_to
    if hpxml_file != 'base-bldgtype-multifamily-adjacent-to-other-housing-unit.xml'
      wall.insulation_assembly_r_value = 23
      hpxml.floors[0].insulation_assembly_r_value = 18.7
      hpxml.floors[1].insulation_assembly_r_value = 18.7
    end
    hpxml.windows.each do |window|
      window.area = (window.area * 0.35).round(1)
    end
    hpxml.doors.add(id: "Door#{hpxml.doors.size + 1}",
                    wall_idref: wall.id,
                    area: 20,
                    azimuth: 0,
                    r_value: 4.4)
    hpxml.hvac_distributions[0].ducts[0].duct_location = adjacent_to
    hpxml.hvac_distributions[0].ducts[1].duct_location = adjacent_to
    hpxml.water_heating_systems[0].location = adjacent_to
    hpxml.clothes_washers[0].location = adjacent_to
    hpxml.clothes_dryers[0].location = adjacent_to
    hpxml.dishwashers[0].location = adjacent_to
    hpxml.refrigerators[0].location = adjacent_to
    hpxml.cooking_ranges[0].location = adjacent_to
  elsif ['base-bldgtype-multifamily-adjacent-to-multiple.xml'].include? hpxml_file
    wall = hpxml.walls.select { |w|
             w.interior_adjacent_to == HPXML::LocationLivingSpace &&
               w.exterior_adjacent_to == HPXML::LocationOtherHousingUnit
           }           [0]
    wall.delete
    hpxml.walls.select.with_index { |w, i| w.id = "Wall#{i + 1}" }
    hpxml.windows.select { |w| w.wall_idref = hpxml.walls[-1].id }
    hpxml.doors.select { |d| d.wall_idref = hpxml.walls[-1].id }
    hpxml.walls.add(id: "Wall#{hpxml.walls.size + 1}",
                    exterior_adjacent_to: HPXML::LocationOtherHeatedSpace,
                    interior_adjacent_to: HPXML::LocationLivingSpace,
                    wall_type: HPXML::WallTypeWoodStud,
                    area: 100,
                    solar_absorptance: 0.7,
                    emittance: 0.92,
                    interior_finish_type: HPXML::InteriorFinishGypsumBoard,
                    insulation_assembly_r_value: 23.0)
    hpxml.walls.add(id: "Wall#{hpxml.walls.size + 1}",
                    exterior_adjacent_to: HPXML::LocationOtherMultifamilyBufferSpace,
                    interior_adjacent_to: HPXML::LocationLivingSpace,
                    wall_type: HPXML::WallTypeWoodStud,
                    area: 100,
                    solar_absorptance: 0.7,
                    emittance: 0.92,
                    interior_finish_type: HPXML::InteriorFinishGypsumBoard,
                    insulation_assembly_r_value: 23.0)
    hpxml.walls.add(id: "Wall#{hpxml.walls.size + 1}",
                    exterior_adjacent_to: HPXML::LocationOtherNonFreezingSpace,
                    interior_adjacent_to: HPXML::LocationLivingSpace,
                    wall_type: HPXML::WallTypeWoodStud,
                    area: 100,
                    solar_absorptance: 0.7,
                    emittance: 0.92,
                    interior_finish_type: HPXML::InteriorFinishGypsumBoard,
                    insulation_assembly_r_value: 23.0)
    hpxml.walls.add(id: "Wall#{hpxml.walls.size + 1}",
                    exterior_adjacent_to: HPXML::LocationOtherHousingUnit,
                    interior_adjacent_to: HPXML::LocationLivingSpace,
                    wall_type: HPXML::WallTypeWoodStud,
                    area: 100,
                    solar_absorptance: 0.7,
                    emittance: 0.92,
                    interior_finish_type: HPXML::InteriorFinishGypsumBoard,
                    insulation_assembly_r_value: 4.0)
    hpxml.floors[0].delete
    hpxml.floors[0].id = 'Floor1'
    hpxml.floors[0].insulation_id = 'Floor1Insulation'
    hpxml.floors.add(id: "Floor#{hpxml.floors.size + 1}",
                     exterior_adjacent_to: HPXML::LocationOtherNonFreezingSpace,
                     interior_adjacent_to: HPXML::LocationLivingSpace,
                     floor_type: HPXML::FloorTypeWoodFrame,
                     area: 550,
                     insulation_assembly_r_value: 18.7,
                     floor_or_ceiling: HPXML::FloorOrCeilingFloor)
    hpxml.floors.add(id: "Floor#{hpxml.floors.size + 1}",
                     exterior_adjacent_to: HPXML::LocationOtherMultifamilyBufferSpace,
                     interior_adjacent_to: HPXML::LocationLivingSpace,
                     floor_type: HPXML::FloorTypeWoodFrame,
                     area: 200,
                     insulation_assembly_r_value: 18.7,
                     floor_or_ceiling: HPXML::FloorOrCeilingFloor)
    hpxml.floors.add(id: "Floor#{hpxml.floors.size + 1}",
                     exterior_adjacent_to: HPXML::LocationOtherHeatedSpace,
                     interior_adjacent_to: HPXML::LocationLivingSpace,
                     floor_type: HPXML::FloorTypeWoodFrame,
                     area: 150,
                     insulation_assembly_r_value: 2.1,
                     floor_or_ceiling: HPXML::FloorOrCeilingFloor)
    wall = hpxml.walls.select { |w|
             w.interior_adjacent_to == HPXML::LocationLivingSpace &&
               w.exterior_adjacent_to == HPXML::LocationOtherMultifamilyBufferSpace
           }           [0]
    hpxml.windows.add(id: "Window#{hpxml.windows.size + 1}",
                      area: 50,
                      azimuth: 270,
                      ufactor: 0.33,
                      shgc: 0.45,
                      fraction_operable: 0.67,
                      wall_idref: wall.id)
    wall = hpxml.walls.select { |w|
             w.interior_adjacent_to == HPXML::LocationLivingSpace &&
               w.exterior_adjacent_to == HPXML::LocationOtherHeatedSpace
           }           [0]
    hpxml.doors.add(id: "Door#{hpxml.doors.size + 1}",
                    wall_idref: wall.id,
                    area: 20,
                    azimuth: 0,
                    r_value: 4.4)
    wall = hpxml.walls.select { |w|
             w.interior_adjacent_to == HPXML::LocationLivingSpace &&
               w.exterior_adjacent_to == HPXML::LocationOtherHousingUnit
           }           [0]
    hpxml.doors.add(id: "Door#{hpxml.doors.size + 1}",
                    wall_idref: wall.id,
                    area: 20,
                    azimuth: 0,
                    r_value: 4.4)
  elsif ['base-enclosure-orientations.xml'].include? hpxml_file
    hpxml.windows.each do |window|
      window.orientation = { 0 => 'north', 90 => 'east', 180 => 'south', 270 => 'west' }[window.azimuth]
      window.azimuth = nil
    end
    hpxml.doors[0].delete
    hpxml.doors.add(id: "Door#{hpxml.doors.size + 1}",
                    wall_idref: 'Wall1',
                    area: 20,
                    orientation: HPXML::OrientationNorth,
                    r_value: 4.4)
    hpxml.doors.add(id: "Door#{hpxml.doors.size + 1}",
                    wall_idref: 'Wall1',
                    area: 20,
                    orientation: HPXML::OrientationSouth,
                    r_value: 4.4)
  elsif ['base-foundation-unconditioned-basement.xml'].include? hpxml_file
    hpxml.foundations[0].within_infiltration_volume = false
  elsif ['base-atticroof-conditioned.xml'].include? hpxml_file
    hpxml.attics.add(id: "Attic#{hpxml.attics.size + 1}",
                     attic_type: HPXML::AtticTypeUnvented,
                     within_infiltration_volume: false)
    hpxml.roofs.each do |roof|
      roof.area = 1006.0 / hpxml.roofs.size
      roof.insulation_assembly_r_value = 25.8
    end
    hpxml.roofs.add(id: "Roof#{hpxml.roofs.size + 1}",
                    interior_adjacent_to: HPXML::LocationAtticUnvented,
                    area: 504,
                    roof_type: HPXML::RoofTypeAsphaltShingles,
                    solar_absorptance: 0.7,
                    emittance: 0.92,
                    pitch: 6,
                    radiant_barrier: false,
                    insulation_assembly_r_value: 2.3)
    hpxml.rim_joists.each do |rim_joist|
      rim_joist.area = 116.0 / hpxml.rim_joists.size
    end
    hpxml.walls.each do |wall|
      wall.area = 1200.0 / hpxml.walls.size
    end
    hpxml.walls.add(id: "Wall#{hpxml.walls.size + 1}",
                    exterior_adjacent_to: HPXML::LocationAtticUnvented,
                    interior_adjacent_to: HPXML::LocationLivingSpace,
                    wall_type: HPXML::WallTypeWoodStud,
                    area: 316,
                    solar_absorptance: 0.7,
                    emittance: 0.92,
                    interior_finish_type: HPXML::InteriorFinishGypsumBoard,
                    insulation_assembly_r_value: 23.0)
    hpxml.walls.add(id: "Wall#{hpxml.walls.size + 1}",
                    exterior_adjacent_to: HPXML::LocationOutside,
                    interior_adjacent_to: HPXML::LocationLivingSpace,
                    wall_type: HPXML::WallTypeWoodStud,
                    siding: HPXML::SidingTypeWood,
                    area: 240,
                    solar_absorptance: 0.7,
                    emittance: 0.92,
                    interior_finish_type: HPXML::InteriorFinishGypsumBoard,
                    insulation_assembly_r_value: 22.3)
    hpxml.walls.add(id: "Wall#{hpxml.walls.size + 1}",
                    exterior_adjacent_to: HPXML::LocationOutside,
                    interior_adjacent_to: HPXML::LocationAtticUnvented,
                    attic_wall_type: HPXML::AtticWallTypeGable,
                    wall_type: HPXML::WallTypeWoodStud,
                    siding: HPXML::SidingTypeWood,
                    area: 50,
                    solar_absorptance: 0.7,
                    emittance: 0.92,
                    insulation_assembly_r_value: 4.0)
    hpxml.foundation_walls.each do |foundation_wall|
      foundation_wall.area = 1200.0 / hpxml.foundation_walls.size
    end
    hpxml.floors.add(id: "Floor#{hpxml.floors.size + 1}",
                     exterior_adjacent_to: HPXML::LocationAtticUnvented,
                     interior_adjacent_to: HPXML::LocationLivingSpace,
                     floor_type: HPXML::FloorTypeWoodFrame,
                     area: 450,
                     interior_finish_type: HPXML::InteriorFinishGypsumBoard,
                     insulation_assembly_r_value: 39.3,
                     floor_or_ceiling: HPXML::FloorOrCeilingCeiling)
    hpxml.slabs[0].area = 1350
    hpxml.slabs[0].exposed_perimeter = 150
    hpxml.windows[1].area = 108
    hpxml.windows[3].area = 108
    hpxml.windows.add(id: "Window#{hpxml.windows.size + 1}",
                      area: 12,
                      azimuth: 90,
                      ufactor: 0.33,
                      shgc: 0.45,
                      fraction_operable: 0,
                      wall_idref: hpxml.walls[-2].id)
    hpxml.windows.add(id: "Window#{hpxml.windows.size + 1}",
                      area: 62,
                      azimuth: 270,
                      ufactor: 0.3,
                      shgc: 0.45,
                      fraction_operable: 0,
                      wall_idref: hpxml.walls[-2].id)
  elsif ['base-foundation-unconditioned-basement-above-grade.xml'].include? hpxml_file
    hpxml.windows.add(id: "Window#{hpxml.windows.size + 1}",
                      area: 20,
                      azimuth: 0,
                      ufactor: 0.33,
                      shgc: 0.45,
                      fraction_operable: 0.0,
                      wall_idref: hpxml.foundation_walls[0].id)
    hpxml.windows.add(id: "Window#{hpxml.windows.size + 1}",
                      area: 10,
                      azimuth: 90,
                      ufactor: 0.33,
                      shgc: 0.45,
                      fraction_operable: 0.0,
                      wall_idref: hpxml.foundation_walls[0].id)
    hpxml.windows.add(id: "Window#{hpxml.windows.size + 1}",
                      area: 20,
                      azimuth: 180,
                      ufactor: 0.33,
                      shgc: 0.45,
                      fraction_operable: 0.0,
                      wall_idref: hpxml.foundation_walls[0].id)
    hpxml.windows.add(id: "Window#{hpxml.windows.size + 1}",
                      area: 10,
                      azimuth: 270,
                      ufactor: 0.33,
                      shgc: 0.45,
                      fraction_operable: 0.0,
                      wall_idref: hpxml.foundation_walls[0].id)
  elsif ['base-enclosure-skylights-physical-properties.xml'].include? hpxml_file
    hpxml.skylights[0].ufactor = nil
    hpxml.skylights[0].shgc = nil
    hpxml.skylights[0].glass_layers = HPXML::WindowLayersSinglePane
    hpxml.skylights[0].frame_type = HPXML::WindowFrameTypeWood
    hpxml.skylights[0].glass_type = HPXML::WindowGlassTypeTinted
    hpxml.skylights[1].ufactor = nil
    hpxml.skylights[1].shgc = nil
    hpxml.skylights[1].glass_layers = HPXML::WindowLayersDoublePane
    hpxml.skylights[1].frame_type = HPXML::WindowFrameTypeMetal
    hpxml.skylights[1].thermal_break = true
    hpxml.skylights[1].glass_type = HPXML::WindowGlassTypeLowE
    hpxml.skylights[1].gas_fill = HPXML::WindowGasKrypton
  elsif ['base-enclosure-skylights-shading.xml'].include? hpxml_file
    hpxml.skylights[0].exterior_shading_factor_summer = 0.1
    hpxml.skylights[0].exterior_shading_factor_winter = 0.9
    hpxml.skylights[0].interior_shading_factor_summer = 0.01
    hpxml.skylights[0].interior_shading_factor_winter = 0.99
    hpxml.skylights[1].exterior_shading_factor_summer = 0.5
    hpxml.skylights[1].exterior_shading_factor_winter = 0.0
    hpxml.skylights[1].interior_shading_factor_summer = 0.5
    hpxml.skylights[1].interior_shading_factor_winter = 1.0
  elsif ['base-enclosure-windows-physical-properties.xml'].include? hpxml_file
    hpxml.windows[0].ufactor = nil
    hpxml.windows[0].shgc = nil
    hpxml.windows[0].glass_layers = HPXML::WindowLayersSinglePane
    hpxml.windows[0].frame_type = HPXML::WindowFrameTypeWood
    hpxml.windows[0].glass_type = HPXML::WindowGlassTypeTinted
    hpxml.windows[1].ufactor = nil
    hpxml.windows[1].shgc = nil
    hpxml.windows[1].glass_layers = HPXML::WindowLayersDoublePane
    hpxml.windows[1].frame_type = HPXML::WindowFrameTypeVinyl
    hpxml.windows[1].glass_type = HPXML::WindowGlassTypeReflective
    hpxml.windows[1].gas_fill = HPXML::WindowGasAir
    hpxml.windows[2].ufactor = nil
    hpxml.windows[2].shgc = nil
    hpxml.windows[2].glass_layers = HPXML::WindowLayersDoublePane
    hpxml.windows[2].frame_type = HPXML::WindowFrameTypeMetal
    hpxml.windows[2].thermal_break = true
    hpxml.windows[2].glass_type = HPXML::WindowGlassTypeLowE
    hpxml.windows[2].gas_fill = HPXML::WindowGasArgon
    hpxml.windows[3].ufactor = nil
    hpxml.windows[3].shgc = nil
    hpxml.windows[3].glass_layers = HPXML::WindowLayersGlassBlock
  elsif ['base-enclosure-windows-shading.xml'].include? hpxml_file
    hpxml.windows[1].exterior_shading_factor_summer = 0.5
    hpxml.windows[1].exterior_shading_factor_winter = 0.5
    hpxml.windows[1].interior_shading_factor_summer = 0.5
    hpxml.windows[1].interior_shading_factor_winter = 0.5
    hpxml.windows[2].exterior_shading_factor_summer = 0.1
    hpxml.windows[2].exterior_shading_factor_winter = 0.9
    hpxml.windows[2].interior_shading_factor_summer = 0.01
    hpxml.windows[2].interior_shading_factor_winter = 0.99
    hpxml.windows[3].exterior_shading_factor_summer = 0.0
    hpxml.windows[3].exterior_shading_factor_winter = 1.0
    hpxml.windows[3].interior_shading_factor_summer = 0.0
    hpxml.windows[3].interior_shading_factor_winter = 1.0
  elsif ['base-enclosure-thermal-mass.xml'].include? hpxml_file
    hpxml.partition_wall_mass.area_fraction = 0.8
    hpxml.partition_wall_mass.interior_finish_type = HPXML::InteriorFinishGypsumBoard
    hpxml.partition_wall_mass.interior_finish_thickness = 0.25
    hpxml.furniture_mass.area_fraction = 0.8
    hpxml.furniture_mass.type = HPXML::FurnitureMassTypeHeavyWeight
  elsif ['base-misc-defaults.xml'].include? hpxml_file
    hpxml.attics.reverse_each do |attic|
      attic.delete
    end
    hpxml.foundations.reverse_each do |foundation|
      foundation.delete
    end
    hpxml.air_infiltration_measurements[0].infiltration_volume = nil
    (hpxml.roofs + hpxml.walls + hpxml.rim_joists).each do |surface|
      surface.solar_absorptance = nil
      surface.emittance = nil
      if surface.is_a? HPXML::Roof
        surface.radiant_barrier = nil
      end
    end
    (hpxml.walls + hpxml.foundation_walls).each do |wall|
      wall.interior_finish_type = nil
    end
    hpxml.foundation_walls.each do |fwall|
      fwall.length = fwall.area / fwall.height
      fwall.area = nil
    end
    hpxml.doors[0].azimuth = nil
  elsif ['base-enclosure-2stories.xml',
         'base-enclosure-2stories-garage.xml',
         'base-hvac-ducts-area-fractions.xml'].include? hpxml_file
    hpxml.rim_joists << hpxml.rim_joists[-1].dup
    hpxml.rim_joists[-1].id = "RimJoist#{hpxml.rim_joists.size}"
    hpxml.rim_joists[-1].insulation_id = "RimJoist#{hpxml.rim_joists.size}Insulation"
    hpxml.rim_joists[-1].interior_adjacent_to = HPXML::LocationLivingSpace
    hpxml.rim_joists[-1].area = 116
  elsif ['base-foundation-conditioned-basement-wall-insulation.xml'].include? hpxml_file
    hpxml.foundation_walls.each do |foundation_wall|
      foundation_wall.insulation_interior_r_value = 10
      foundation_wall.insulation_interior_distance_to_top = 1
      foundation_wall.insulation_interior_distance_to_bottom = 8
      foundation_wall.insulation_exterior_r_value = 8.9
      foundation_wall.insulation_exterior_distance_to_top = 1
      foundation_wall.insulation_exterior_distance_to_bottom = 8
    end
  elsif ['base-foundation-walkout-basement.xml'].include? hpxml_file
    hpxml.foundation_walls.reverse_each do |foundation_wall|
      foundation_wall.delete
    end
    hpxml.foundation_walls.add(id: "FoundationWall#{hpxml.foundation_walls.size + 1}",
                               exterior_adjacent_to: HPXML::LocationGround,
                               interior_adjacent_to: HPXML::LocationBasementConditioned,
                               height: 8,
                               area: 480,
                               thickness: 8,
                               depth_below_grade: 7,
                               interior_finish_type: HPXML::InteriorFinishGypsumBoard,
                               insulation_interior_r_value: 0,
                               insulation_exterior_distance_to_top: 0,
                               insulation_exterior_distance_to_bottom: 8,
                               insulation_exterior_r_value: 8.9)
    hpxml.foundation_walls.add(id: "FoundationWall#{hpxml.foundation_walls.size + 1}",
                               exterior_adjacent_to: HPXML::LocationGround,
                               interior_adjacent_to: HPXML::LocationBasementConditioned,
                               height: 4,
                               area: 120,
                               thickness: 8,
                               depth_below_grade: 3,
                               interior_finish_type: HPXML::InteriorFinishGypsumBoard,
                               insulation_interior_r_value: 0,
                               insulation_exterior_distance_to_top: 0,
                               insulation_exterior_distance_to_bottom: 4,
                               insulation_exterior_r_value: 8.9)
    hpxml.foundation_walls.add(id: "FoundationWall#{hpxml.foundation_walls.size + 1}",
                               exterior_adjacent_to: HPXML::LocationGround,
                               interior_adjacent_to: HPXML::LocationBasementConditioned,
                               height: 2,
                               area: 60,
                               thickness: 8,
                               depth_below_grade: 1,
                               interior_finish_type: HPXML::InteriorFinishGypsumBoard,
                               insulation_interior_r_value: 0,
                               insulation_exterior_distance_to_top: 0,
                               insulation_exterior_distance_to_bottom: 2,
                               insulation_exterior_r_value: 8.9)
    hpxml.foundation_walls.each do |foundation_wall|
      hpxml.foundations[0].attached_to_foundation_wall_idrefs << foundation_wall.id
    end
    hpxml.windows.add(id: "Window#{hpxml.windows.size + 1}",
                      area: 20,
                      azimuth: 0,
                      ufactor: 0.33,
                      shgc: 0.45,
                      fraction_operable: 0.0,
                      wall_idref: hpxml.foundation_walls[-1].id)
  elsif ['base-foundation-multiple.xml'].include? hpxml_file
    hpxml.foundations.add(id: "Foundation#{hpxml.foundations.size + 1}",
                          foundation_type: HPXML::FoundationTypeCrawlspaceUnvented,
                          within_infiltration_volume: false)
    hpxml.rim_joists.each do |rim_joist|
      next unless rim_joist.exterior_adjacent_to == HPXML::LocationOutside

      rim_joist.exterior_adjacent_to = HPXML::LocationCrawlspaceUnvented
      rim_joist.siding = nil
    end
    hpxml.rim_joists.add(id: "RimJoist#{hpxml.rim_joists.size + 1}",
                         exterior_adjacent_to: HPXML::LocationOutside,
                         interior_adjacent_to: HPXML::LocationCrawlspaceUnvented,
                         siding: HPXML::SidingTypeWood,
                         area: 81,
                         solar_absorptance: 0.7,
                         emittance: 0.92,
                         insulation_assembly_r_value: 4.0)
    hpxml.foundation_walls.each do |foundation_wall|
      foundation_wall.area /= 2.0
    end
    hpxml.foundation_walls.add(id: "FoundationWall#{hpxml.foundation_walls.size + 1}",
                               exterior_adjacent_to: HPXML::LocationCrawlspaceUnvented,
                               interior_adjacent_to: HPXML::LocationBasementUnconditioned,
                               height: 8,
                               area: 360,
                               thickness: 8,
                               depth_below_grade: 4,
                               insulation_interior_r_value: 0,
                               insulation_exterior_r_value: 0)
    hpxml.foundation_walls.add(id: "FoundationWall#{hpxml.foundation_walls.size + 1}",
                               exterior_adjacent_to: HPXML::LocationGround,
                               interior_adjacent_to: HPXML::LocationCrawlspaceUnvented,
                               height: 4,
                               area: 600,
                               thickness: 8,
                               depth_below_grade: 3,
                               insulation_interior_r_value: 0,
                               insulation_exterior_r_value: 0)
    hpxml.floors[0].area = 675
    hpxml.floors.add(id: "Floor#{hpxml.floors.size + 1}",
                     exterior_adjacent_to: HPXML::LocationCrawlspaceUnvented,
                     interior_adjacent_to: HPXML::LocationLivingSpace,
                     floor_type: HPXML::FloorTypeWoodFrame,
                     area: 675,
                     insulation_assembly_r_value: 18.7,
                     floor_or_ceiling: HPXML::FloorOrCeilingFloor)
    hpxml.slabs[0].area = 675
    hpxml.slabs[0].exposed_perimeter = 75
    hpxml.slabs.add(id: "Slab#{hpxml.slabs.size + 1}",
                    interior_adjacent_to: HPXML::LocationCrawlspaceUnvented,
                    area: 675,
                    thickness: 0,
                    exposed_perimeter: 75,
                    perimeter_insulation_depth: 0,
                    under_slab_insulation_width: 0,
                    perimeter_insulation_r_value: 0,
                    under_slab_insulation_r_value: 0,
                    carpet_fraction: 0,
                    carpet_r_value: 0)
  elsif ['base-foundation-complex.xml'].include? hpxml_file
    hpxml.foundation_walls.reverse_each do |foundation_wall|
      foundation_wall.delete
    end
    hpxml.foundation_walls.add(id: "FoundationWall#{hpxml.foundation_walls.size + 1}",
                               exterior_adjacent_to: HPXML::LocationGround,
                               interior_adjacent_to: HPXML::LocationBasementConditioned,
                               height: 8,
                               area: 160,
                               thickness: 8,
                               depth_below_grade: 7,
                               interior_finish_type: HPXML::InteriorFinishGypsumBoard,
                               insulation_interior_r_value: 0,
                               insulation_exterior_r_value: 0.0)
    hpxml.foundation_walls.add(id: "FoundationWall#{hpxml.foundation_walls.size + 1}",
                               exterior_adjacent_to: HPXML::LocationGround,
                               interior_adjacent_to: HPXML::LocationBasementConditioned,
                               height: 8,
                               area: 240,
                               thickness: 8,
                               depth_below_grade: 7,
                               interior_finish_type: HPXML::InteriorFinishGypsumBoard,
                               insulation_interior_r_value: 0,
                               insulation_exterior_distance_to_top: 0,
                               insulation_exterior_distance_to_bottom: 8,
                               insulation_exterior_r_value: 8.9)
    hpxml.foundation_walls.add(id: "FoundationWall#{hpxml.foundation_walls.size + 1}",
                               exterior_adjacent_to: HPXML::LocationGround,
                               interior_adjacent_to: HPXML::LocationBasementConditioned,
                               height: 4,
                               area: 160,
                               thickness: 8,
                               depth_below_grade: 3,
                               interior_finish_type: HPXML::InteriorFinishGypsumBoard,
                               insulation_interior_r_value: 0,
                               insulation_exterior_r_value: 0.0)
    hpxml.foundation_walls.add(id: "FoundationWall#{hpxml.foundation_walls.size + 1}",
                               exterior_adjacent_to: HPXML::LocationGround,
                               interior_adjacent_to: HPXML::LocationBasementConditioned,
                               height: 4,
                               area: 200,
                               thickness: 8,
                               depth_below_grade: 3,
                               interior_finish_type: HPXML::InteriorFinishGypsumBoard,
                               insulation_interior_r_value: 0,
                               insulation_exterior_distance_to_top: 0,
                               insulation_exterior_distance_to_bottom: 4,
                               insulation_exterior_r_value: 8.9)
    hpxml.foundation_walls.each do |foundation_wall|
      hpxml.foundations[0].attached_to_foundation_wall_idrefs << foundation_wall.id
    end
    hpxml.slabs.reverse_each do |slab|
      slab.delete
    end
    hpxml.slabs.add(id: "Slab#{hpxml.slabs.size + 1}",
                    interior_adjacent_to: HPXML::LocationBasementConditioned,
                    area: 675,
                    thickness: 4,
                    exposed_perimeter: 75,
                    perimeter_insulation_depth: 0,
                    under_slab_insulation_width: 0,
                    perimeter_insulation_r_value: 0,
                    under_slab_insulation_r_value: 0,
                    carpet_fraction: 0,
                    carpet_r_value: 0)
    hpxml.slabs.add(id: "Slab#{hpxml.slabs.size + 1}",
                    interior_adjacent_to: HPXML::LocationBasementConditioned,
                    area: 675,
                    thickness: 4,
                    exposed_perimeter: 75,
                    perimeter_insulation_depth: 1,
                    under_slab_insulation_width: 0,
                    perimeter_insulation_r_value: 5,
                    under_slab_insulation_r_value: 0,
                    carpet_fraction: 0,
                    carpet_r_value: 0)
    hpxml.slabs.each do |slab|
      hpxml.foundations[0].attached_to_slab_idrefs << slab.id
    end
  elsif ['base-foundation-basement-garage.xml'].include? hpxml_file
    hpxml.roofs[0].area += 670
    hpxml.walls.add(id: "Wall#{hpxml.walls.size + 1}",
                    exterior_adjacent_to: HPXML::LocationGarage,
                    interior_adjacent_to: HPXML::LocationBasementConditioned,
                    wall_type: HPXML::WallTypeWoodStud,
                    area: 320,
                    solar_absorptance: 0.7,
                    emittance: 0.92,
                    interior_finish_type: HPXML::InteriorFinishGypsumBoard,
                    insulation_assembly_r_value: 23)
    hpxml.foundations[0].attached_to_wall_idrefs << hpxml.walls[-1].id
    hpxml.walls.add(id: "Wall#{hpxml.walls.size + 1}",
                    exterior_adjacent_to: HPXML::LocationOutside,
                    interior_adjacent_to: HPXML::LocationGarage,
                    wall_type: HPXML::WallTypeWoodStud,
                    siding: HPXML::SidingTypeWood,
                    area: 320,
                    solar_absorptance: 0.7,
                    emittance: 0.92,
                    insulation_assembly_r_value: 4)
    hpxml.floors.add(id: "Floor#{hpxml.floors.size + 1}",
                     exterior_adjacent_to: HPXML::LocationGarage,
                     interior_adjacent_to: HPXML::LocationLivingSpace,
                     floor_type: HPXML::FloorTypeWoodFrame,
                     area: 400,
                     insulation_assembly_r_value: 39.3,
                     floor_or_ceiling: HPXML::FloorOrCeilingFloor)
    hpxml.slabs[0].area -= 400
    hpxml.slabs[0].exposed_perimeter -= 40
    hpxml.slabs.add(id: "Slab#{hpxml.slabs.size + 1}",
                    interior_adjacent_to: HPXML::LocationGarage,
                    area: 400,
                    thickness: 4,
                    exposed_perimeter: 40,
                    perimeter_insulation_depth: 0,
                    under_slab_insulation_width: 0,
                    depth_below_grade: 0,
                    perimeter_insulation_r_value: 0,
                    under_slab_insulation_r_value: 0,
                    carpet_fraction: 0,
                    carpet_r_value: 0)
    hpxml.doors.add(id: "Door#{hpxml.doors.size + 1}",
                    wall_idref: hpxml.walls[-3].id,
                    area: 70,
                    azimuth: 180,
                    r_value: 4.4)
    hpxml.doors.add(id: "Door#{hpxml.doors.size + 1}",
                    wall_idref: hpxml.walls[-2].id,
                    area: 4,
                    azimuth: 0,
                    r_value: 4.4)
  elsif ['base-enclosure-ceilingtypes.xml'].include? hpxml_file
    exterior_adjacent_to = hpxml.floors[0].exterior_adjacent_to
    area = hpxml.floors[0].area
    hpxml.floors.reverse_each do |floor|
      floor.delete
    end
    floors_map = { HPXML::FloorTypeSIP => 16.1,
                   HPXML::FloorTypeConcrete => 3.2,
                   HPXML::FloorTypeSteelFrame => 8.1 }
    floors_map.each_with_index do |(floor_type, assembly_r), _i|
      hpxml.floors.add(id: "Floor#{hpxml.floors.size + 1}",
                       exterior_adjacent_to: exterior_adjacent_to,
                       interior_adjacent_to: HPXML::LocationLivingSpace,
                       floor_type: floor_type,
                       area: area / floors_map.size,
                       insulation_assembly_r_value: assembly_r,
                       floor_or_ceiling: HPXML::FloorOrCeilingCeiling)
    end
  elsif ['base-enclosure-floortypes.xml'].include? hpxml_file
    exterior_adjacent_to = hpxml.floors[0].exterior_adjacent_to
    area = hpxml.floors[0].area
    ceiling = hpxml.floors[1].dup
    hpxml.floors.reverse_each do |floor|
      floor.delete
    end
    floors_map = { HPXML::FloorTypeSIP => 16.1,
                   HPXML::FloorTypeConcrete => 3.2,
                   HPXML::FloorTypeSteelFrame => 8.1 }
    floors_map.each_with_index do |(floor_type, assembly_r), _i|
      hpxml.floors.add(id: "Floor#{hpxml.floors.size + 1}",
                       exterior_adjacent_to: exterior_adjacent_to,
                       interior_adjacent_to: HPXML::LocationLivingSpace,
                       floor_type: floor_type,
                       area: area / floors_map.size,
                       insulation_assembly_r_value: assembly_r,
                       floor_or_ceiling: HPXML::FloorOrCeilingFloor)
    end
    hpxml.floors << ceiling
    hpxml.floors[-1].id = "Floor#{hpxml.floors.size}"
    hpxml.floors[-1].insulation_id = "Floor#{hpxml.floors.size}Insulation"
  elsif ['base-enclosure-walltypes.xml'].include? hpxml_file
    hpxml.rim_joists.reverse_each do |rim_joist|
      rim_joist.delete
    end
    siding_types = [[HPXML::SidingTypeAluminum, HPXML::ColorDark],
                    [HPXML::SidingTypeAsbestos, HPXML::ColorMedium],
                    [HPXML::SidingTypeBrick, HPXML::ColorReflective],
                    [HPXML::SidingTypeCompositeShingle, HPXML::ColorDark],
                    [HPXML::SidingTypeFiberCement, HPXML::ColorMediumDark],
                    [HPXML::SidingTypeMasonite, HPXML::ColorLight],
                    [HPXML::SidingTypeStucco, HPXML::ColorMedium],
                    [HPXML::SidingTypeSyntheticStucco, HPXML::ColorMediumDark],
                    [HPXML::SidingTypeVinyl, HPXML::ColorLight],
                    [HPXML::SidingTypeNone, HPXML::ColorMedium]]
    siding_types.each do |siding_type|
      hpxml.rim_joists.add(id: "RimJoist#{hpxml.rim_joists.size + 1}",
                           exterior_adjacent_to: HPXML::LocationOutside,
                           interior_adjacent_to: HPXML::LocationBasementConditioned,
                           siding: siding_type[0],
                           color: siding_type[1],
                           area: 116 / siding_types.size,
                           emittance: 0.92,
                           insulation_assembly_r_value: 23.0)
      hpxml.foundations[0].attached_to_rim_joist_idrefs << hpxml.rim_joists[-1].id
    end
    gable_walls = hpxml.walls.select { |w| w.interior_adjacent_to == HPXML::LocationAtticUnvented }
    hpxml.walls.reverse_each do |wall|
      wall.delete
    end
    walls_map = { HPXML::WallTypeCMU => 12,
                  HPXML::WallTypeDoubleWoodStud => 28.7,
                  HPXML::WallTypeICF => 21,
                  HPXML::WallTypeLog => 7.1,
                  HPXML::WallTypeSIP => 16.1,
                  HPXML::WallTypeConcrete => 1.35,
                  HPXML::WallTypeSteelStud => 8.1,
                  HPXML::WallTypeStone => 5.4,
                  HPXML::WallTypeStrawBale => 58.8,
                  HPXML::WallTypeBrick => 7.9,
                  HPXML::WallTypeAdobe => 5.0 }
    siding_types = [[HPXML::SidingTypeAluminum, HPXML::ColorReflective],
                    [HPXML::SidingTypeAsbestos, HPXML::ColorLight],
                    [HPXML::SidingTypeBrick, HPXML::ColorMediumDark],
                    [HPXML::SidingTypeCompositeShingle, HPXML::ColorReflective],
                    [HPXML::SidingTypeFiberCement, HPXML::ColorMedium],
                    [HPXML::SidingTypeMasonite, HPXML::ColorDark],
                    [HPXML::SidingTypeStucco, HPXML::ColorLight],
                    [HPXML::SidingTypeSyntheticStucco, HPXML::ColorMedium],
                    [HPXML::SidingTypeVinyl, HPXML::ColorDark],
                    [HPXML::SidingTypeNone, HPXML::ColorMedium]]
    int_finish_types = [[HPXML::InteriorFinishGypsumBoard, 0.5],
                        [HPXML::InteriorFinishGypsumBoard, 1.0],
                        [HPXML::InteriorFinishGypsumCompositeBoard, 0.5],
                        [HPXML::InteriorFinishPlaster, 0.5],
                        [HPXML::InteriorFinishWood, 0.5],
                        [HPXML::InteriorFinishNone, nil]]
    walls_map.each_with_index do |(wall_type, assembly_r), i|
      hpxml.walls.add(id: "Wall#{hpxml.walls.size + 1}",
                      exterior_adjacent_to: HPXML::LocationOutside,
                      interior_adjacent_to: HPXML::LocationLivingSpace,
                      wall_type: wall_type,
                      siding: siding_types[i % siding_types.size][0],
                      color: siding_types[i % siding_types.size][1],
                      area: 1200 / walls_map.size,
                      emittance: 0.92,
                      interior_finish_type: int_finish_types[i % int_finish_types.size][0],
                      interior_finish_thickness: int_finish_types[i % int_finish_types.size][1],
                      insulation_assembly_r_value: assembly_r)
    end
    gable_walls.each do |gable_wall|
      hpxml.walls << gable_wall
      hpxml.walls[-1].id = "Wall#{hpxml.walls.size}"
      hpxml.walls[-1].insulation_id = "Wall#{hpxml.walls.size}Insulation"
      hpxml.attics[0].attached_to_wall_idrefs << hpxml.walls[-1].id
    end
    hpxml.windows.reverse_each do |window|
      window.delete
    end
    hpxml.windows.add(id: "Window#{hpxml.windows.size + 1}",
                      area: 108 / 8,
                      azimuth: 0,
                      ufactor: 0.33,
                      shgc: 0.45,
                      fraction_operable: 0.67,
                      wall_idref: 'Wall1')
    hpxml.windows.add(id: "Window#{hpxml.windows.size + 1}",
                      area: 72 / 8,
                      azimuth: 90,
                      ufactor: 0.33,
                      shgc: 0.45,
                      fraction_operable: 0.67,
                      wall_idref: 'Wall2')
    hpxml.windows.add(id: "Window#{hpxml.windows.size + 1}",
                      area: 108 / 8,
                      azimuth: 180,
                      ufactor: 0.33,
                      shgc: 0.45,
                      fraction_operable: 0.67,
                      wall_idref: 'Wall3')
    hpxml.windows.add(id: "Window#{hpxml.windows.size + 1}",
                      area: 72 / 8,
                      azimuth: 270,
                      ufactor: 0.33,
                      shgc: 0.45,
                      fraction_operable: 0.67,
                      wall_idref: 'Wall4')
    hpxml.doors.reverse_each do |door|
      door.delete
    end
    hpxml.doors.add(id: "Door#{hpxml.doors.size + 1}",
                    wall_idref: 'Wall9',
                    area: 20,
                    azimuth: 0,
                    r_value: 4.4)
    hpxml.doors.add(id: "Door#{hpxml.doors.size + 1}",
                    wall_idref: 'Wall10',
                    area: 20,
                    azimuth: 180,
                    r_value: 4.4)
  elsif ['base-enclosure-rooftypes.xml'].include? hpxml_file
    hpxml.roofs.reverse_each do |roof|
      roof.delete
    end
    roof_types = [[HPXML::RoofTypeClayTile, HPXML::ColorLight],
                  [HPXML::RoofTypeMetal, HPXML::ColorReflective],
                  [HPXML::RoofTypeWoodShingles, HPXML::ColorDark],
                  [HPXML::RoofTypeShingles, HPXML::ColorMediumDark],
                  [HPXML::RoofTypePlasticRubber, HPXML::ColorLight],
                  [HPXML::RoofTypeEPS, HPXML::ColorMedium],
                  [HPXML::RoofTypeConcrete, HPXML::ColorLight],
                  [HPXML::RoofTypeCool, HPXML::ColorReflective]]
    int_finish_types = [[HPXML::InteriorFinishGypsumBoard, 0.5],
                        [HPXML::InteriorFinishPlaster, 0.5],
                        [HPXML::InteriorFinishWood, 0.5]]
    roof_types.each_with_index do |roof_type, i|
      hpxml.roofs.add(id: "Roof#{hpxml.roofs.size + 1}",
                      interior_adjacent_to: HPXML::LocationAtticUnvented,
                      area: 1509.3 / roof_types.size,
                      roof_type: roof_type[0],
                      roof_color: roof_type[1],
                      emittance: 0.92,
                      pitch: 6,
                      radiant_barrier: false,
                      interior_finish_type: int_finish_types[i % int_finish_types.size][0],
                      interior_finish_thickness: int_finish_types[i % int_finish_types.size][1],
                      insulation_assembly_r_value: roof_type[0] == HPXML::RoofTypeEPS ? 7.0 : 2.3)
      hpxml.attics[0].attached_to_roof_idrefs << hpxml.roofs[-1].id
    end
  elsif ['base-enclosure-overhangs.xml'].include? hpxml_file
    # Test relaxed overhangs validation; https://github.com/NREL/OpenStudio-HPXML/issues/866
    hpxml.windows.each do |window|
      next unless window.overhangs_depth.nil?

      window.overhangs_depth = 0.0
      window.overhangs_distance_to_top_of_window = 0.0
      window.overhangs_distance_to_bottom_of_window = 0.0
    end
  end
  if ['base-enclosure-2stories-garage.xml',
      'base-enclosure-garage.xml'].include? hpxml_file
    grg_wall = hpxml.walls.select { |w|
                 w.interior_adjacent_to == HPXML::LocationGarage &&
                   w.exterior_adjacent_to == HPXML::LocationOutside
               } [0]
    hpxml.doors.add(id: "Door#{hpxml.doors.size + 1}",
                    wall_idref: grg_wall.id,
                    area: 70,
                    azimuth: 180,
                    r_value: 4.4)
  end

  # ---------- #
  # HPXML HVAC #
  # ---------- #

  # General logic
  hpxml.heating_systems.each do |heating_system|
    if heating_system.heating_system_type == HPXML::HVACTypeBoiler &&
       heating_system.heating_system_fuel == HPXML::FuelTypeNaturalGas &&
       !heating_system.is_shared_system
      heating_system.electric_auxiliary_energy = 200
    elsif [HPXML::HVACTypeFloorFurnace,
           HPXML::HVACTypeWallFurnace,
           HPXML::HVACTypeFireplace,
           HPXML::HVACTypeFixedHeater,
           HPXML::HVACTypePortableHeater].include? heating_system.heating_system_type
      heating_system.fan_watts = 0
    elsif [HPXML::HVACTypeStove].include? heating_system.heating_system_type
      heating_system.fan_watts = 40
    end
  end
  hpxml.heat_pumps.each do |heat_pump|
    if heat_pump.heat_pump_type == HPXML::HVACTypeHeatPumpGroundToAir
      heat_pump.pump_watts_per_ton = 30.0
    end
  end

  # Logic that can only be applied based on the file name
  if hpxml_file.include?('chiller') || hpxml_file.include?('cooling-tower')
    # Handle chiller/cooling tower
    if hpxml_file.include? 'chiller'
      hpxml.cooling_systems.add(id: "CoolingSystem#{hpxml.cooling_systems.size + 1}",
                                cooling_system_type: HPXML::HVACTypeChiller,
                                cooling_system_fuel: HPXML::FuelTypeElectricity,
                                is_shared_system: true,
                                number_of_units_served: 6,
                                cooling_capacity: 24000 * 6,
                                cooling_efficiency_kw_per_ton: 0.9,
                                fraction_cool_load_served: 1.0,
                                primary_system: true)
    elsif hpxml_file.include? 'cooling-tower'
      hpxml.cooling_systems.add(id: "CoolingSystem#{hpxml.cooling_systems.size + 1}",
                                cooling_system_type: HPXML::HVACTypeCoolingTower,
                                cooling_system_fuel: HPXML::FuelTypeElectricity,
                                is_shared_system: true,
                                number_of_units_served: 6,
                                fraction_cool_load_served: 1.0,
                                primary_system: true)
    end
    if hpxml_file.include? 'boiler'
      hpxml.hvac_controls[0].cooling_setpoint_temp = 78.0
      hpxml.cooling_systems[-1].distribution_system_idref = hpxml.hvac_distributions[-1].id
    else
      hpxml.hvac_controls.add(id: "HVACControl#{hpxml.hvac_controls.size + 1}",
                              control_type: HPXML::HVACControlTypeManual,
                              cooling_setpoint_temp: 78.0)
      if hpxml_file.include? 'baseboard'
        hpxml.hvac_distributions.add(id: "HVACDistribution#{hpxml.hvac_distributions.size + 1}",
                                     distribution_system_type: HPXML::HVACDistributionTypeHydronic,
                                     hydronic_type: HPXML::HydronicTypeBaseboard)
        hpxml.cooling_systems[-1].distribution_system_idref = hpxml.hvac_distributions[-1].id
      end
    end
  end
  if hpxml_file.include?('water-loop-heat-pump') || hpxml_file.include?('fan-coil')
    # Handle WLHP/ducted fan coil
    hpxml.hvac_distributions.reverse_each do |hvac_distribution|
      hvac_distribution.delete
    end
    if hpxml_file.include? 'water-loop-heat-pump'
      hpxml.hvac_distributions.add(id: "HVACDistribution#{hpxml.hvac_distributions.size + 1}",
                                   distribution_system_type: HPXML::HVACDistributionTypeHydronic,
                                   hydronic_type: HPXML::HydronicTypeWaterLoop)
      hpxml.heat_pumps.add(id: "HeatPump#{hpxml.heat_pumps.size + 1}",
                           heat_pump_type: HPXML::HVACTypeHeatPumpWaterLoopToAir,
                           heat_pump_fuel: HPXML::FuelTypeElectricity)
      if hpxml_file.include? 'boiler'
        hpxml.heat_pumps[-1].heating_capacity = 24000
        hpxml.heat_pumps[-1].heating_efficiency_cop = 4.4
        hpxml.heating_systems[-1].distribution_system_idref = hpxml.hvac_distributions[-1].id
      end
      if hpxml_file.include?('chiller') || hpxml_file.include?('cooling-tower')
        hpxml.heat_pumps[-1].cooling_capacity = 24000
        hpxml.heat_pumps[-1].cooling_efficiency_eer = 12.8
        hpxml.cooling_systems[-1].distribution_system_idref = hpxml.hvac_distributions[-1].id
      end
      hpxml.hvac_distributions.add(id: "HVACDistribution#{hpxml.hvac_distributions.size + 1}",
                                   distribution_system_type: HPXML::HVACDistributionTypeAir,
                                   air_type: HPXML::AirTypeRegularVelocity)
      hpxml.heat_pumps[-1].distribution_system_idref = hpxml.hvac_distributions[-1].id
    elsif hpxml_file.include? 'fan-coil'
      hpxml.hvac_distributions.add(id: "HVACDistribution#{hpxml.hvac_distributions.size + 1}",
                                   distribution_system_type: HPXML::HVACDistributionTypeAir,
                                   air_type: HPXML::AirTypeFanCoil)

      if hpxml_file.include? 'boiler'
        hpxml.heating_systems[-1].distribution_system_idref = hpxml.hvac_distributions[-1].id
      end
      if hpxml_file.include?('chiller') || hpxml_file.include?('cooling-tower')
        hpxml.cooling_systems[-1].distribution_system_idref = hpxml.hvac_distributions[-1].id
      end
    end
    if hpxml_file.include?('water-loop-heat-pump') || hpxml_file.include?('fan-coil-ducted')
      hpxml.hvac_distributions[-1].duct_leakage_measurements.add(duct_type: HPXML::DuctTypeSupply,
                                                                 duct_leakage_units: HPXML::UnitsCFM25,
                                                                 duct_leakage_value: 15,
                                                                 duct_leakage_total_or_to_outside: HPXML::DuctLeakageToOutside)
      hpxml.hvac_distributions[-1].duct_leakage_measurements.add(duct_type: HPXML::DuctTypeReturn,
                                                                 duct_leakage_units: HPXML::UnitsCFM25,
                                                                 duct_leakage_value: 10,
                                                                 duct_leakage_total_or_to_outside: HPXML::DuctLeakageToOutside)
      hpxml.hvac_distributions[-1].ducts.add(id: "Ducts#{hpxml.hvac_distributions[-1].ducts.size + 1}",
                                             duct_type: HPXML::DuctTypeSupply,
                                             duct_insulation_r_value: 0,
                                             duct_location: HPXML::LocationOtherMultifamilyBufferSpace,
                                             duct_surface_area: 50)
      hpxml.hvac_distributions[-1].ducts.add(id: "Ducts#{hpxml.hvac_distributions[-1].ducts.size + 1}",
                                             duct_type: HPXML::DuctTypeReturn,
                                             duct_insulation_r_value: 0,
                                             duct_location: HPXML::LocationOtherMultifamilyBufferSpace,
                                             duct_surface_area: 20)
    end
  end
  if hpxml_file.include? 'shared-ground-loop'
    hpxml.heating_systems.reverse_each do |heating_system|
      heating_system.delete
    end
    hpxml.cooling_systems.reverse_each do |cooling_system|
      cooling_system.delete
    end
    hpxml.heat_pumps.add(id: "HeatPump#{hpxml.heat_pumps.size + 1}",
                         distribution_system_idref: hpxml.hvac_distributions[-1].id,
                         heat_pump_type: HPXML::HVACTypeHeatPumpGroundToAir,
                         heat_pump_fuel: HPXML::FuelTypeElectricity,
                         backup_type: HPXML::HeatPumpBackupTypeIntegrated,
                         backup_heating_fuel: HPXML::FuelTypeElectricity,
                         is_shared_system: true,
                         number_of_units_served: 6,
                         backup_heating_efficiency_percent: 1.0,
                         fraction_heat_load_served: 1,
                         fraction_cool_load_served: 1,
                         heating_efficiency_cop: 3.6,
                         cooling_efficiency_eer: 16.6,
                         heating_capacity: 12000,
                         cooling_capacity: 12000,
                         backup_heating_capacity: 12000,
                         cooling_shr: 0.73,
                         primary_heating_system: true,
                         primary_cooling_system: true,
                         pump_watts_per_ton: 0.0)

  end
  if hpxml_file.include? 'eae'
    hpxml.heating_systems[0].electric_auxiliary_energy = 500.0
  else
    if hpxml_file.include? 'shared-boiler'
      hpxml.heating_systems[0].shared_loop_watts = 600
    end
    if hpxml_file.include?('chiller') || hpxml_file.include?('cooling-tower')
      hpxml.cooling_systems[0].shared_loop_watts = 600
    end
    if hpxml_file.include? 'shared-ground-loop'
      hpxml.heat_pumps[0].shared_loop_watts = 600
    end
    if hpxml_file.include? 'fan-coil'
      if hpxml_file.include? 'boiler'
        hpxml.heating_systems[0].fan_coil_watts = 150
      end
      if hpxml_file.include? 'chiller'
        hpxml.cooling_systems[0].fan_coil_watts = 150
      end
    end
  end
  if hpxml_file.include? 'install-quality'
    hpxml.hvac_systems.each do |hvac_system|
      hvac_system.fan_watts_per_cfm = 0.365
    end
  elsif ['base-hvac-setpoints-daily-setbacks.xml'].include? hpxml_file
    hpxml.hvac_controls[0].heating_setback_temp = 66
    hpxml.hvac_controls[0].heating_setback_hours_per_week = 7 * 7
    hpxml.hvac_controls[0].heating_setback_start_hour = 23 # 11pm
    hpxml.hvac_controls[0].cooling_setup_temp = 80
    hpxml.hvac_controls[0].cooling_setup_hours_per_week = 6 * 7
    hpxml.hvac_controls[0].cooling_setup_start_hour = 9 # 9am
  elsif ['base-hvac-dse.xml',
         'base-dhw-indirect-dse.xml',
         'base-mechvent-cfis-dse.xml'].include? hpxml_file
    hpxml.hvac_distributions[0].distribution_system_type = HPXML::HVACDistributionTypeDSE
    hpxml.hvac_distributions[0].annual_heating_dse = 0.8
    hpxml.hvac_distributions[0].annual_cooling_dse = 0.7
  elsif ['base-hvac-furnace-x3-dse.xml'].include? hpxml_file
    hpxml.hvac_distributions[0].distribution_system_type = HPXML::HVACDistributionTypeDSE
    hpxml.hvac_distributions[0].annual_heating_dse = 0.8
    hpxml.hvac_distributions[0].annual_cooling_dse = 0.7
    hpxml.hvac_distributions << hpxml.hvac_distributions[0].dup
    hpxml.hvac_distributions[1].id = "HVACDistribution#{hpxml.hvac_distributions.size}"
    hpxml.hvac_distributions[1].annual_cooling_dse = 1.0
    hpxml.hvac_distributions << hpxml.hvac_distributions[0].dup
    hpxml.hvac_distributions[2].id = "HVACDistribution#{hpxml.hvac_distributions.size}"
    hpxml.hvac_distributions[2].annual_cooling_dse = 1.0
    hpxml.heating_systems[0].primary_system = false
    hpxml.heating_systems << hpxml.heating_systems[0].dup
    hpxml.heating_systems[1].id = "HeatingSystem#{hpxml.heating_systems.size}"
    hpxml.heating_systems[1].distribution_system_idref = hpxml.hvac_distributions[1].id
    hpxml.heating_systems << hpxml.heating_systems[0].dup
    hpxml.heating_systems[2].id = "HeatingSystem#{hpxml.heating_systems.size}"
    hpxml.heating_systems[2].distribution_system_idref = hpxml.hvac_distributions[2].id
    hpxml.heating_systems[2].primary_system = true
    for i in 0..2
      hpxml.heating_systems[i].heating_capacity /= 3.0
      # Test a file where sum is slightly greater than 1
      if i < 2
        hpxml.heating_systems[i].fraction_heat_load_served = 0.33
      else
        hpxml.heating_systems[i].fraction_heat_load_served = 0.35
      end
    end
  elsif ['base-enclosure-2stories.xml',
         'base-enclosure-2stories-garage.xml',
         'base-hvac-ducts-area-fractions.xml'].include? hpxml_file
    hpxml.hvac_distributions[0].ducts << hpxml.hvac_distributions[0].ducts[0].dup
    hpxml.hvac_distributions[0].ducts[-1].id = "Ducts#{hpxml.hvac_distributions[0].ducts.size}"
    hpxml.hvac_distributions[0].ducts << hpxml.hvac_distributions[0].ducts[1].dup
    hpxml.hvac_distributions[0].ducts[-1].id = "Ducts#{hpxml.hvac_distributions[0].ducts.size}"
    hpxml.hvac_distributions[0].ducts[2].duct_location = HPXML::LocationExteriorWall
    hpxml.hvac_distributions[0].ducts[2].duct_surface_area = 37.5
    hpxml.hvac_distributions[0].ducts[3].duct_location = HPXML::LocationLivingSpace
    hpxml.hvac_distributions[0].ducts[3].duct_surface_area = 12.5
    if hpxml_file == 'base-hvac-ducts-area-fractions.xml'
      hpxml.hvac_distributions[0].ducts[0].duct_surface_area = nil
      hpxml.hvac_distributions[0].ducts[1].duct_surface_area = nil
      hpxml.hvac_distributions[0].ducts[2].duct_surface_area = nil
      hpxml.hvac_distributions[0].ducts[3].duct_surface_area = nil
      hpxml.hvac_distributions[0].ducts[0].duct_fraction_area = 0.75
      hpxml.hvac_distributions[0].ducts[1].duct_fraction_area = 0.75
      hpxml.hvac_distributions[0].ducts[2].duct_fraction_area = 0.25
      hpxml.hvac_distributions[0].ducts[3].duct_fraction_area = 0.25
      hpxml.hvac_distributions[0].conditioned_floor_area_served = 4050.0
      hpxml.hvac_distributions[0].number_of_return_registers = 3
    end
  elsif ['base-hvac-multiple.xml'].include? hpxml_file
    hpxml.hvac_distributions.reverse_each do |hvac_distribution|
      hvac_distribution.delete
    end
    hpxml.hvac_distributions.add(id: "HVACDistribution#{hpxml.hvac_distributions.size + 1}",
                                 distribution_system_type: HPXML::HVACDistributionTypeAir,
                                 air_type: HPXML::AirTypeRegularVelocity)
    hpxml.hvac_distributions[0].duct_leakage_measurements.add(duct_type: HPXML::DuctTypeSupply,
                                                              duct_leakage_units: HPXML::UnitsCFM25,
                                                              duct_leakage_value: 75,
                                                              duct_leakage_total_or_to_outside: HPXML::DuctLeakageToOutside)
    hpxml.hvac_distributions[0].duct_leakage_measurements.add(duct_type: HPXML::DuctTypeReturn,
                                                              duct_leakage_units: HPXML::UnitsCFM25,
                                                              duct_leakage_value: 25,
                                                              duct_leakage_total_or_to_outside: HPXML::DuctLeakageToOutside)
    hpxml.hvac_distributions[0].ducts.add(id: "Ducts#{hpxml.hvac_distributions[0].ducts.size + 1}",
                                          duct_type: HPXML::DuctTypeSupply,
                                          duct_insulation_r_value: 8,
                                          duct_location: HPXML::LocationAtticUnvented,
                                          duct_surface_area: 75)
    hpxml.hvac_distributions[0].ducts.add(id: "Ducts#{hpxml.hvac_distributions[0].ducts.size + 1}",
                                          duct_type: HPXML::DuctTypeSupply,
                                          duct_insulation_r_value: 8,
                                          duct_location: HPXML::LocationOutside,
                                          duct_surface_area: 75)
    hpxml.hvac_distributions[0].ducts.add(id: "Ducts#{hpxml.hvac_distributions[0].ducts.size + 1}",
                                          duct_type: HPXML::DuctTypeReturn,
                                          duct_insulation_r_value: 4,
                                          duct_location: HPXML::LocationAtticUnvented,
                                          duct_surface_area: 25)
    hpxml.hvac_distributions[0].ducts.add(id: "Ducts#{hpxml.hvac_distributions[0].ducts.size + 1}",
                                          duct_type: HPXML::DuctTypeReturn,
                                          duct_insulation_r_value: 4,
                                          duct_location: HPXML::LocationOutside,
                                          duct_surface_area: 25)
    hpxml.hvac_distributions.add(id: "HVACDistribution#{hpxml.hvac_distributions.size + 1}",
                                 distribution_system_type: HPXML::HVACDistributionTypeAir,
                                 air_type: HPXML::AirTypeRegularVelocity)
    hpxml.hvac_distributions[-1].duct_leakage_measurements << hpxml.hvac_distributions[0].duct_leakage_measurements[0].dup
    hpxml.hvac_distributions[-1].duct_leakage_measurements << hpxml.hvac_distributions[0].duct_leakage_measurements[1].dup
    for i in 0..3
      hpxml.hvac_distributions[-1].ducts << hpxml.hvac_distributions[0].ducts[i].dup
      hpxml.hvac_distributions[-1].ducts[-1].id = "Ducts#{hpxml.hvac_distributions[0].ducts.size + i + 1}"
    end
    hpxml.hvac_distributions.add(id: "HVACDistribution#{hpxml.hvac_distributions.size + 1}",
                                 distribution_system_type: HPXML::HVACDistributionTypeHydronic,
                                 hydronic_type: HPXML::HydronicTypeBaseboard)
    hpxml.hvac_distributions.add(id: "HVACDistribution#{hpxml.hvac_distributions.size + 1}",
                                 distribution_system_type: HPXML::HVACDistributionTypeHydronic,
                                 hydronic_type: HPXML::HydronicTypeBaseboard)
    hpxml.hvac_distributions.add(id: "HVACDistribution#{hpxml.hvac_distributions.size + 1}",
                                 distribution_system_type: HPXML::HVACDistributionTypeAir,
                                 air_type: HPXML::AirTypeRegularVelocity)
    hpxml.hvac_distributions[-1].duct_leakage_measurements << hpxml.hvac_distributions[0].duct_leakage_measurements[0].dup
    hpxml.hvac_distributions[-1].duct_leakage_measurements << hpxml.hvac_distributions[0].duct_leakage_measurements[1].dup
    for i in 0..3
      hpxml.hvac_distributions[-1].ducts << hpxml.hvac_distributions[0].ducts[i].dup
      hpxml.hvac_distributions[-1].ducts[-1].id = "Ducts#{hpxml.hvac_distributions[0].ducts.size * 2 + i + 1}"
    end
    hpxml.hvac_distributions.add(id: "HVACDistribution#{hpxml.hvac_distributions.size + 1}",
                                 distribution_system_type: HPXML::HVACDistributionTypeAir,
                                 air_type: HPXML::AirTypeRegularVelocity)
    hpxml.hvac_distributions[-1].duct_leakage_measurements << hpxml.hvac_distributions[0].duct_leakage_measurements[0].dup
    hpxml.hvac_distributions[-1].duct_leakage_measurements << hpxml.hvac_distributions[0].duct_leakage_measurements[1].dup
    for i in 0..3
      hpxml.hvac_distributions[-1].ducts << hpxml.hvac_distributions[0].ducts[i].dup
      hpxml.hvac_distributions[-1].ducts[-1].id = "Ducts#{hpxml.hvac_distributions[0].ducts.size * 3 + i + 1}"
    end
    hpxml.heating_systems.reverse_each do |heating_system|
      heating_system.delete
    end
    hpxml.heating_systems.add(id: "HeatingSystem#{hpxml.heating_systems.size + 1}",
                              distribution_system_idref: hpxml.hvac_distributions[0].id,
                              heating_system_type: HPXML::HVACTypeFurnace,
                              heating_system_fuel: HPXML::FuelTypeElectricity,
                              heating_capacity: 6400,
                              heating_efficiency_afue: 1,
                              fraction_heat_load_served: 0.1)
    hpxml.heating_systems.add(id: "HeatingSystem#{hpxml.heating_systems.size + 1}",
                              distribution_system_idref: hpxml.hvac_distributions[1].id,
                              heating_system_type: HPXML::HVACTypeFurnace,
                              heating_system_fuel: HPXML::FuelTypeNaturalGas,
                              heating_capacity: 6400,
                              heating_efficiency_afue: 0.92,
                              fraction_heat_load_served: 0.1)
    hpxml.heating_systems.add(id: "HeatingSystem#{hpxml.heating_systems.size + 1}",
                              distribution_system_idref: hpxml.hvac_distributions[2].id,
                              heating_system_type: HPXML::HVACTypeBoiler,
                              heating_system_fuel: HPXML::FuelTypeElectricity,
                              heating_capacity: 6400,
                              heating_efficiency_afue: 1,
                              fraction_heat_load_served: 0.1)
    hpxml.heating_systems.add(id: "HeatingSystem#{hpxml.heating_systems.size + 1}",
                              distribution_system_idref: hpxml.hvac_distributions[3].id,
                              heating_system_type: HPXML::HVACTypeBoiler,
                              heating_system_fuel: HPXML::FuelTypeNaturalGas,
                              heating_capacity: 6400,
                              heating_efficiency_afue: 0.92,
                              fraction_heat_load_served: 0.1,
                              electric_auxiliary_energy: 200)
    hpxml.heating_systems.add(id: "HeatingSystem#{hpxml.heating_systems.size + 1}",
                              heating_system_type: HPXML::HVACTypeElectricResistance,
                              heating_system_fuel: HPXML::FuelTypeElectricity,
                              heating_capacity: 6400,
                              heating_efficiency_percent: 1,
                              fraction_heat_load_served: 0.1)
    hpxml.heating_systems.add(id: "HeatingSystem#{hpxml.heating_systems.size + 1}",
                              heating_system_type: HPXML::HVACTypeStove,
                              heating_system_fuel: HPXML::FuelTypeOil,
                              heating_capacity: 6400,
                              heating_efficiency_percent: 0.8,
                              fraction_heat_load_served: 0.1,
                              fan_watts: 40.0)
    hpxml.heating_systems.add(id: "HeatingSystem#{hpxml.heating_systems.size + 1}",
                              heating_system_type: HPXML::HVACTypeWallFurnace,
                              heating_system_fuel: HPXML::FuelTypePropane,
                              heating_capacity: 6400,
                              heating_efficiency_afue: 0.8,
                              fraction_heat_load_served: 0.1,
                              fan_watts: 0.0)
    hpxml.cooling_systems[0].distribution_system_idref = hpxml.hvac_distributions[1].id
    hpxml.cooling_systems[0].fraction_cool_load_served = 0.1333
    hpxml.cooling_systems[0].cooling_capacity *= 0.1333
    hpxml.cooling_systems[0].primary_system = false
    hpxml.cooling_systems.add(id: "CoolingSystem#{hpxml.cooling_systems.size + 1}",
                              cooling_system_type: HPXML::HVACTypeRoomAirConditioner,
                              cooling_system_fuel: HPXML::FuelTypeElectricity,
                              cooling_capacity: 9600,
                              fraction_cool_load_served: 0.1333,
                              cooling_efficiency_eer: 8.5,
                              cooling_shr: 0.65)
    hpxml.cooling_systems.add(id: "CoolingSystem#{hpxml.cooling_systems.size + 1}",
                              cooling_system_type: HPXML::HVACTypePTAC,
                              cooling_system_fuel: HPXML::FuelTypeElectricity,
                              cooling_capacity: 9600,
                              fraction_cool_load_served: 0.1333,
                              cooling_efficiency_eer: 10.7,
                              cooling_shr: 0.65)
    hpxml.heat_pumps.add(id: "HeatPump#{hpxml.heat_pumps.size + 1}",
                         distribution_system_idref: hpxml.hvac_distributions[4].id,
                         heat_pump_type: HPXML::HVACTypeHeatPumpAirToAir,
                         heat_pump_fuel: HPXML::FuelTypeElectricity,
                         heating_capacity: 4800,
                         cooling_capacity: 4800,
                         backup_type: HPXML::HeatPumpBackupTypeIntegrated,
                         backup_heating_fuel: HPXML::FuelTypeElectricity,
                         backup_heating_capacity: 3412,
                         backup_heating_efficiency_percent: 1.0,
                         fraction_heat_load_served: 0.1,
                         fraction_cool_load_served: 0.2,
                         heating_efficiency_hspf: 7.7,
                         cooling_efficiency_seer: 13,
                         heating_capacity_17F: 4800 * 0.6,
                         cooling_shr: 0.73,
                         compressor_type: HPXML::HVACCompressorTypeSingleStage)
    hpxml.heat_pumps.add(id: "HeatPump#{hpxml.heat_pumps.size + 1}",
                         distribution_system_idref: hpxml.hvac_distributions[5].id,
                         heat_pump_type: HPXML::HVACTypeHeatPumpGroundToAir,
                         heat_pump_fuel: HPXML::FuelTypeElectricity,
                         heating_capacity: 4800,
                         cooling_capacity: 4800,
                         backup_type: HPXML::HeatPumpBackupTypeIntegrated,
                         backup_heating_fuel: HPXML::FuelTypeElectricity,
                         backup_heating_capacity: 3412,
                         backup_heating_efficiency_percent: 1.0,
                         fraction_heat_load_served: 0.1,
                         fraction_cool_load_served: 0.2,
                         heating_efficiency_cop: 3.6,
                         cooling_efficiency_eer: 16.6,
                         cooling_shr: 0.73,
                         pump_watts_per_ton: 30.0)
    hpxml.heat_pumps.add(id: "HeatPump#{hpxml.heat_pumps.size + 1}",
                         heat_pump_type: HPXML::HVACTypeHeatPumpMiniSplit,
                         heat_pump_fuel: HPXML::FuelTypeElectricity,
                         heating_capacity: 4800,
                         cooling_capacity: 4800,
                         backup_type: HPXML::HeatPumpBackupTypeIntegrated,
                         backup_heating_fuel: HPXML::FuelTypeElectricity,
                         backup_heating_capacity: 3412,
                         backup_heating_efficiency_percent: 1.0,
                         fraction_heat_load_served: 0.1,
                         fraction_cool_load_served: 0.2,
                         heating_efficiency_hspf: 10,
                         cooling_efficiency_seer: 19,
                         heating_capacity_17F: 4800 * 0.6,
                         cooling_shr: 0.73,
                         primary_cooling_system: true,
                         primary_heating_system: true)
  elsif ['base-mechvent-multiple.xml',
         'base-bldgtype-multifamily-shared-mechvent-multiple.xml'].include? hpxml_file
    hpxml.hvac_distributions.add(id: "HVACDistribution#{hpxml.hvac_distributions.size + 1}",
                                 distribution_system_type: HPXML::HVACDistributionTypeAir,
                                 air_type: HPXML::AirTypeRegularVelocity)
    hpxml.hvac_distributions[1].duct_leakage_measurements << hpxml.hvac_distributions[0].duct_leakage_measurements[0].dup
    hpxml.hvac_distributions[1].duct_leakage_measurements << hpxml.hvac_distributions[0].duct_leakage_measurements[1].dup
    hpxml.hvac_distributions[1].ducts << hpxml.hvac_distributions[0].ducts[0].dup
    hpxml.hvac_distributions[1].ducts << hpxml.hvac_distributions[0].ducts[1].dup
    hpxml.hvac_distributions[1].ducts[0].id = "Ducts#{hpxml.hvac_distributions[0].ducts.size + 1}"
    hpxml.hvac_distributions[1].ducts[1].id = "Ducts#{hpxml.hvac_distributions[0].ducts.size + 2}"
    hpxml.heating_systems[0].heating_capacity /= 2.0
    hpxml.heating_systems[0].fraction_heat_load_served /= 2.0
    hpxml.heating_systems[0].primary_system = false
    hpxml.heating_systems << hpxml.heating_systems[0].dup
    hpxml.heating_systems[1].id = "HeatingSystem#{hpxml.heating_systems.size}"
    hpxml.heating_systems[1].distribution_system_idref = hpxml.hvac_distributions[1].id
    hpxml.heating_systems[1].primary_system = true
    hpxml.cooling_systems[0].fraction_cool_load_served /= 2.0
    hpxml.cooling_systems[0].cooling_capacity /= 2.0
    hpxml.cooling_systems[0].primary_system = false
    hpxml.cooling_systems << hpxml.cooling_systems[0].dup
    hpxml.cooling_systems[1].id = "CoolingSystem#{hpxml.cooling_systems.size}"
    hpxml.cooling_systems[1].distribution_system_idref = hpxml.hvac_distributions[1].id
    hpxml.cooling_systems[1].primary_system = true
  elsif ['base-bldgtype-multifamily-adjacent-to-multiple.xml'].include? hpxml_file
    hpxml.hvac_distributions[0].ducts[1].duct_location = HPXML::LocationOtherHousingUnit
    hpxml.hvac_distributions[0].ducts.add(id: "Ducts#{hpxml.hvac_distributions[0].ducts.size + 1}",
                                          duct_type: HPXML::DuctTypeSupply,
                                          duct_insulation_r_value: 4,
                                          duct_location: HPXML::LocationRoofDeck,
                                          duct_surface_area: 150)
    hpxml.hvac_distributions[0].ducts.add(id: "Ducts#{hpxml.hvac_distributions[0].ducts.size + 1}",
                                          duct_type: HPXML::DuctTypeReturn,
                                          duct_insulation_r_value: 0,
                                          duct_location: HPXML::LocationRoofDeck,
                                          duct_surface_area: 50)
  elsif ['base-appliances-dehumidifier-multiple.xml'].include? hpxml_file
    hpxml.dehumidifiers[0].fraction_served = 0.5
    hpxml.dehumidifiers.add(id: 'Dehumidifier2',
                            type: HPXML::DehumidifierTypePortable,
                            capacity: 30,
                            energy_factor: 1.6,
                            rh_setpoint: 0.5,
                            fraction_served: 0.25,
                            location: HPXML::LocationLivingSpace)
  end
  if ['base-hvac-air-to-air-heat-pump-var-speed-backup-furnace.xml',
      'base-hvac-autosize-air-to-air-heat-pump-var-speed-backup-furnace.xml'].include? hpxml_file
    # Switch backup boiler with hydronic distribution to backup furnace with air distribution
    hpxml.heating_systems[0].heating_system_type = HPXML::HVACTypeFurnace
    hpxml.hvac_distributions[0].distribution_system_type = HPXML::HVACDistributionTypeAir
    hpxml.hvac_distributions[0].air_type = HPXML::AirTypeRegularVelocity
    hpxml.hvac_distributions[0].duct_leakage_measurements << hpxml.hvac_distributions[1].duct_leakage_measurements[0].dup
    hpxml.hvac_distributions[0].duct_leakage_measurements << hpxml.hvac_distributions[1].duct_leakage_measurements[1].dup
    hpxml.hvac_distributions[0].ducts << hpxml.hvac_distributions[1].ducts[0].dup
    hpxml.hvac_distributions[0].ducts << hpxml.hvac_distributions[1].ducts[1].dup
    hpxml.hvac_distributions[1].ducts[0].id = "Ducts#{hpxml.hvac_distributions[0].ducts.size + 1}"
    hpxml.hvac_distributions[1].ducts[1].id = "Ducts#{hpxml.hvac_distributions[0].ducts.size + 2}"
  end
  if ['base-hvac-ducts-area-multipliers.xml'].include? hpxml_file
    hpxml.hvac_distributions[0].ducts[0].duct_surface_area_multiplier = 0.5
    hpxml.hvac_distributions[0].ducts[1].duct_surface_area_multiplier = 1.5
  end
  if ['base-hvac-autosize-sizing-controls.xml'].include? hpxml_file
    hpxml.header.manualj_heating_design_temp = 0
    hpxml.header.manualj_cooling_design_temp = 100
    hpxml.header.manualj_heating_setpoint = 60
    hpxml.header.manualj_cooling_setpoint = 80
    hpxml.header.manualj_humidity_setpoint = 0.55
    hpxml.header.manualj_internal_loads_sensible = 4000
    hpxml.header.manualj_internal_loads_latent = 200
    hpxml.header.manualj_num_occupants = 5
  end

  # ------------------ #
  # HPXML WaterHeating #
  # ------------------ #

  # Logic that can only be applied based on the file name
  if ['base-schedules-simple.xml',
      'base-schedules-simple-vacancy.xml',
      'base-schedules-simple-vacancy-year-round.xml',
      'base-schedules-simple-power-outage.xml',
      'base-misc-loads-large-uncommon.xml',
      'base-misc-loads-large-uncommon2.xml'].include? hpxml_file
    hpxml.water_heating.water_fixtures_weekday_fractions = '0.012, 0.006, 0.004, 0.005, 0.010, 0.034, 0.078, 0.087, 0.080, 0.067, 0.056, 0.047, 0.040, 0.035, 0.033, 0.031, 0.039, 0.051, 0.060, 0.060, 0.055, 0.048, 0.038, 0.026'
    hpxml.water_heating.water_fixtures_weekend_fractions = '0.012, 0.006, 0.004, 0.005, 0.010, 0.034, 0.078, 0.087, 0.080, 0.067, 0.056, 0.047, 0.040, 0.035, 0.033, 0.031, 0.039, 0.051, 0.060, 0.060, 0.055, 0.048, 0.038, 0.026'
    hpxml.water_heating.water_fixtures_monthly_multipliers = '1.0, 1.0, 1.0, 1.0, 1.0, 1.0, 1.0, 1.0, 1.0, 1.0, 1.0, 1.0'
  elsif ['base-bldgtype-multifamily-shared-laundry-room.xml',
         'base-bldgtype-multifamily-shared-laundry-room-multiple-water-heaters.xml'].include? hpxml_file
    hpxml.water_heating_systems.reverse_each do |water_heating_system|
      water_heating_system.delete
    end
    hpxml.water_heating_systems.add(id: "WaterHeatingSystem#{hpxml.water_heating_systems.size + 1}",
                                    is_shared_system: true,
                                    number_of_units_served: 6,
                                    fuel_type: HPXML::FuelTypeNaturalGas,
                                    water_heater_type: HPXML::WaterHeaterTypeStorage,
                                    location: HPXML::LocationLivingSpace,
                                    tank_volume: 120,
                                    fraction_dhw_load_served: 1.0,
                                    heating_capacity: 40000,
                                    energy_factor: 0.59,
                                    recovery_efficiency: 0.76,
                                    temperature: 125.0)
    if hpxml_file == 'base-bldgtype-multifamily-shared-laundry-room-multiple-water-heaters.xml'
      hpxml.water_heating_systems[0].fraction_dhw_load_served /= 2.0
      hpxml.water_heating_systems[0].tank_volume /= 2.0
      hpxml.water_heating_systems[0].number_of_units_served /= 2.0
      hpxml.water_heating_systems << hpxml.water_heating_systems[0].dup
      hpxml.water_heating_systems[1].id = "WaterHeatingSystem#{hpxml.water_heating_systems.size}"
    end
  elsif ['base-dhw-tank-gas-uef-fhr.xml'].include? hpxml_file
    hpxml.water_heating_systems[0].first_hour_rating = 56.0
    hpxml.water_heating_systems[0].usage_bin = nil
  elsif ['base-dhw-tankless-electric-outside.xml'].include? hpxml_file
    hpxml.water_heating_systems[0].performance_adjustment = 0.92
  elsif ['base-dhw-multiple.xml'].include? hpxml_file
    hpxml.water_heating_systems[0].fraction_dhw_load_served = 0.2
    hpxml.water_heating_systems.add(id: "WaterHeatingSystem#{hpxml.water_heating_systems.size + 1}",
                                    fuel_type: HPXML::FuelTypeNaturalGas,
                                    water_heater_type: HPXML::WaterHeaterTypeStorage,
                                    location: HPXML::LocationLivingSpace,
                                    tank_volume: 50,
                                    fraction_dhw_load_served: 0.2,
                                    heating_capacity: 40000,
                                    energy_factor: 0.59,
                                    recovery_efficiency: 0.76,
                                    temperature: 125.0)
    hpxml.water_heating_systems.add(id: "WaterHeatingSystem#{hpxml.water_heating_systems.size + 1}",
                                    fuel_type: HPXML::FuelTypeElectricity,
                                    water_heater_type: HPXML::WaterHeaterTypeHeatPump,
                                    location: HPXML::LocationLivingSpace,
                                    tank_volume: 80,
                                    fraction_dhw_load_served: 0.2,
                                    energy_factor: 2.3,
                                    temperature: 125.0)
    hpxml.water_heating_systems.add(id: "WaterHeatingSystem#{hpxml.water_heating_systems.size + 1}",
                                    fuel_type: HPXML::FuelTypeElectricity,
                                    water_heater_type: HPXML::WaterHeaterTypeTankless,
                                    location: HPXML::LocationLivingSpace,
                                    fraction_dhw_load_served: 0.2,
                                    energy_factor: 0.99,
                                    temperature: 125.0)
    hpxml.water_heating_systems.add(id: "WaterHeatingSystem#{hpxml.water_heating_systems.size + 1}",
                                    fuel_type: HPXML::FuelTypeNaturalGas,
                                    water_heater_type: HPXML::WaterHeaterTypeTankless,
                                    location: HPXML::LocationLivingSpace,
                                    fraction_dhw_load_served: 0.1,
                                    energy_factor: 0.82,
                                    temperature: 125.0)
    hpxml.water_heating_systems.add(id: "WaterHeatingSystem#{hpxml.water_heating_systems.size + 1}",
                                    water_heater_type: HPXML::WaterHeaterTypeCombiStorage,
                                    location: HPXML::LocationLivingSpace,
                                    tank_volume: 50,
                                    fraction_dhw_load_served: 0.1,
                                    related_hvac_idref: 'HeatingSystem1',
                                    temperature: 125.0)
    hpxml.solar_thermal_systems.add(id: "SolarThermalSystem#{hpxml.solar_thermal_systems.size + 1}",
                                    system_type: HPXML::SolarThermalSystemType,
                                    water_heating_system_idref: nil, # Apply to all water heaters
                                    solar_fraction: 0.65)
  end

  # -------------------- #
  # HPXML VentilationFan #
  # -------------------- #

  # Logic that can only be applied based on the file name
  if ['base-bldgtype-multifamily-shared-mechvent-multiple.xml'].include? hpxml_file
    hpxml.ventilation_fans.add(id: "VentilationFan#{hpxml.ventilation_fans.size + 1}",
                               fan_type: HPXML::MechVentTypeSupply,
                               is_shared_system: true,
                               in_unit_flow_rate: 100,
                               calculated_flow_rate: 1000,
                               hours_in_operation: 24,
                               fan_power: 300,
                               used_for_whole_building_ventilation: true,
                               fraction_recirculation: 0.0,
                               preheating_fuel: HPXML::FuelTypeNaturalGas,
                               preheating_efficiency_cop: 0.92,
                               preheating_fraction_load_served: 0.8,
                               precooling_fuel: HPXML::FuelTypeElectricity,
                               precooling_efficiency_cop: 4.0,
                               precooling_fraction_load_served: 0.8)
    hpxml.ventilation_fans.add(id: "VentilationFan#{hpxml.ventilation_fans.size + 1}",
                               fan_type: HPXML::MechVentTypeERV,
                               is_shared_system: true,
                               in_unit_flow_rate: 50,
                               delivered_ventilation: 500,
                               hours_in_operation: 24,
                               total_recovery_efficiency: 0.48,
                               sensible_recovery_efficiency: 0.72,
                               fan_power: 150,
                               used_for_whole_building_ventilation: true,
                               fraction_recirculation: 0.4,
                               preheating_fuel: HPXML::FuelTypeNaturalGas,
                               preheating_efficiency_cop: 0.87,
                               preheating_fraction_load_served: 1.0,
                               precooling_fuel: HPXML::FuelTypeElectricity,
                               precooling_efficiency_cop: 3.5,
                               precooling_fraction_load_served: 1.0)
    hpxml.ventilation_fans.add(id: "VentilationFan#{hpxml.ventilation_fans.size + 1}",
                               fan_type: HPXML::MechVentTypeHRV,
                               is_shared_system: true,
                               in_unit_flow_rate: 50,
                               rated_flow_rate: 500,
                               hours_in_operation: 24,
                               sensible_recovery_efficiency: 0.72,
                               fan_power: 150,
                               used_for_whole_building_ventilation: true,
                               fraction_recirculation: 0.3,
                               preheating_fuel: HPXML::FuelTypeElectricity,
                               preheating_efficiency_cop: 4.0,
                               precooling_fuel: HPXML::FuelTypeElectricity,
                               precooling_efficiency_cop: 4.5,
                               preheating_fraction_load_served: 1.0,
                               precooling_fraction_load_served: 1.0)
    hpxml.ventilation_fans.add(id: "VentilationFan#{hpxml.ventilation_fans.size + 1}",
                               fan_type: HPXML::MechVentTypeBalanced,
                               is_shared_system: true,
                               in_unit_flow_rate: 30,
                               tested_flow_rate: 300,
                               hours_in_operation: 24,
                               fan_power: 150,
                               used_for_whole_building_ventilation: true,
                               fraction_recirculation: 0.3,
                               preheating_fuel: HPXML::FuelTypeElectricity,
                               preheating_efficiency_cop: 3.5,
                               precooling_fuel: HPXML::FuelTypeElectricity,
                               precooling_efficiency_cop: 4.0,
                               preheating_fraction_load_served: 0.9,
                               precooling_fraction_load_served: 1.0)
    hpxml.ventilation_fans.add(id: "VentilationFan#{hpxml.ventilation_fans.size + 1}",
                               fan_type: HPXML::MechVentTypeExhaust,
                               is_shared_system: true,
                               in_unit_flow_rate: 70,
                               rated_flow_rate: 700,
                               hours_in_operation: 8,
                               fan_power: 300,
                               used_for_whole_building_ventilation: true,
                               fraction_recirculation: 0.0)
    hpxml.ventilation_fans.add(id: "VentilationFan#{hpxml.ventilation_fans.size + 1}",
                               fan_type: HPXML::MechVentTypeExhaust,
                               tested_flow_rate: 50,
                               hours_in_operation: 14,
                               fan_power: 10,
                               used_for_whole_building_ventilation: true)
    hpxml.ventilation_fans.add(id: "VentilationFan#{hpxml.ventilation_fans.size + 1}",
                               fan_type: HPXML::MechVentTypeCFIS,
                               tested_flow_rate: 160,
                               hours_in_operation: 8,
                               fan_power: 150,
                               used_for_whole_building_ventilation: true,
                               cfis_addtl_runtime_operating_mode: HPXML::CFISModeAirHandler,
                               distribution_system_idref: 'HVACDistribution1')
  elsif ['base-mechvent-multiple.xml'].include? hpxml_file
    hpxml.ventilation_fans.add(id: "VentilationFan#{hpxml.ventilation_fans.size + 1}",
                               rated_flow_rate: 2000,
                               fan_power: 150,
                               used_for_seasonal_cooling_load_reduction: true)
    hpxml.ventilation_fans.add(id: "VentilationFan#{hpxml.ventilation_fans.size + 1}",
                               fan_type: HPXML::MechVentTypeSupply,
                               tested_flow_rate: 12.5,
                               hours_in_operation: 14,
                               fan_power: 2.5,
                               used_for_whole_building_ventilation: true)
    hpxml.ventilation_fans.add(id: "VentilationFan#{hpxml.ventilation_fans.size + 1}",
                               fan_type: HPXML::MechVentTypeExhaust,
                               tested_flow_rate: 30.0,
                               fan_power: 7.5,
                               used_for_whole_building_ventilation: true)
    hpxml.ventilation_fans.add(id: "VentilationFan#{hpxml.ventilation_fans.size + 1}",
                               fan_type: HPXML::MechVentTypeBalanced,
                               tested_flow_rate: 27.5,
                               hours_in_operation: 24,
                               fan_power: 15,
                               used_for_whole_building_ventilation: true)
    hpxml.ventilation_fans.add(id: "VentilationFan#{hpxml.ventilation_fans.size + 1}",
                               fan_type: HPXML::MechVentTypeERV,
                               tested_flow_rate: 12.5,
                               hours_in_operation: 24,
                               total_recovery_efficiency: 0.48,
                               sensible_recovery_efficiency: 0.72,
                               fan_power: 6.25,
                               used_for_whole_building_ventilation: true)
    hpxml.ventilation_fans.add(id: "VentilationFan#{hpxml.ventilation_fans.size + 1}",
                               fan_type: HPXML::MechVentTypeHRV,
                               tested_flow_rate: 15,
                               hours_in_operation: 24,
                               sensible_recovery_efficiency: 0.72,
                               fan_power: 7.5,
                               used_for_whole_building_ventilation: true)
    hpxml.ventilation_fans.reverse_each do |vent_fan|
      vent_fan.fan_power /= 2.0
      vent_fan.rated_flow_rate /= 2.0 unless vent_fan.rated_flow_rate.nil?
      vent_fan.tested_flow_rate /= 2.0 unless vent_fan.tested_flow_rate.nil?
      hpxml.ventilation_fans << vent_fan.dup
      hpxml.ventilation_fans[-1].id = "VentilationFan#{hpxml.ventilation_fans.size}"
      hpxml.ventilation_fans[-1].start_hour = vent_fan.start_hour - 1 unless vent_fan.start_hour.nil?
      hpxml.ventilation_fans[-1].hours_in_operation = vent_fan.hours_in_operation - 1 unless vent_fan.hours_in_operation.nil?
    end
    hpxml.ventilation_fans.add(id: "VentilationFan#{hpxml.ventilation_fans.size + 1}",
                               fan_type: HPXML::MechVentTypeCFIS,
                               tested_flow_rate: 40,
                               hours_in_operation: 8,
                               fan_power: 37.5,
                               used_for_whole_building_ventilation: true,
                               cfis_addtl_runtime_operating_mode: HPXML::CFISModeAirHandler,
                               distribution_system_idref: 'HVACDistribution1')
    hpxml.ventilation_fans.add(id: "VentilationFan#{hpxml.ventilation_fans.size + 1}",
                               fan_type: HPXML::MechVentTypeCFIS,
                               tested_flow_rate: 42.5,
                               hours_in_operation: 8,
                               fan_power: 37.5,
                               used_for_whole_building_ventilation: true,
                               cfis_addtl_runtime_operating_mode: HPXML::CFISModeSupplementalFan,
                               cfis_supplemental_fan_idref: hpxml.ventilation_fans.find { |f| f.fan_type == HPXML::MechVentTypeExhaust }.id,
                               distribution_system_idref: 'HVACDistribution2')
    # Test ventilation system w/ zero airflow and hours
    hpxml.ventilation_fans.add(id: "VentilationFan#{hpxml.ventilation_fans.size + 1}",
                               fan_type: HPXML::MechVentTypeHRV,
                               tested_flow_rate: 0,
                               hours_in_operation: 24,
                               sensible_recovery_efficiency: 0.72,
                               fan_power: 7.5,
                               used_for_whole_building_ventilation: true)
    hpxml.ventilation_fans.add(id: "VentilationFan#{hpxml.ventilation_fans.size + 1}",
                               fan_type: HPXML::MechVentTypeHRV,
                               tested_flow_rate: 15,
                               hours_in_operation: 0,
                               sensible_recovery_efficiency: 0.72,
                               fan_power: 7.5,
                               used_for_whole_building_ventilation: true)
  elsif ['base-mechvent-cfis-airflow-fraction-zero.xml'].include? hpxml_file
    hpxml.ventilation_fans[0].cfis_vent_mode_airflow_fraction = 0.0
  elsif ['base-mechvent-cfis-supplemental-fan-exhaust.xml',
         'base-mechvent-cfis-supplemental-fan-supply.xml'].include? hpxml_file
    hpxml.ventilation_fans.add(id: "VentilationFan#{hpxml.ventilation_fans.size + 1}",
                               tested_flow_rate: 120,
                               fan_power: 30,
                               used_for_whole_building_ventilation: true)
    if hpxml_file == 'base-mechvent-cfis-supplemental-fan-exhaust.xml'
      hpxml.ventilation_fans[-1].fan_type = HPXML::MechVentTypeExhaust
    else
      hpxml.ventilation_fans[-1].fan_type = HPXML::MechVentTypeSupply
    end
    hpxml.ventilation_fans[0].cfis_addtl_runtime_operating_mode = HPXML::CFISModeSupplementalFan
    hpxml.ventilation_fans[0].cfis_supplemental_fan_idref = hpxml.ventilation_fans[1].id
  end

  # ---------------- #
  # HPXML Generation #
  # ---------------- #

  # Logic that can only be applied based on the file name
  if ['base-misc-defaults.xml'].include? hpxml_file
    hpxml.pv_systems[0].year_modules_manufactured = 2015
  elsif ['base-misc-generators.xml',
         'base-misc-generators-battery.xml',
         'base-misc-generators-battery-scheduled.xml',
         'base-pv-generators.xml',
         'base-pv-generators-battery.xml',
         'base-pv-generators-battery-scheduled.xml'].include? hpxml_file
    hpxml.generators.add(id: "Generator#{hpxml.generators.size + 1}",
                         fuel_type: HPXML::FuelTypeNaturalGas,
                         annual_consumption_kbtu: 8500,
                         annual_output_kwh: 500)
    hpxml.generators.add(id: "Generator#{hpxml.generators.size + 1}",
                         fuel_type: HPXML::FuelTypeOil,
                         annual_consumption_kbtu: 8500,
                         annual_output_kwh: 500)
  elsif ['base-bldgtype-multifamily-shared-generator.xml'].include? hpxml_file
    hpxml.generators.add(id: "Generator#{hpxml.generators.size + 1}",
                         is_shared_system: true,
                         fuel_type: HPXML::FuelTypePropane,
                         annual_consumption_kbtu: 85000,
                         annual_output_kwh: 5000,
                         number_of_bedrooms_served: 18)
  end

  # ------------- #
  # HPXML Battery #
  # ------------- #

  if ['base-pv-battery-lifetime-model.xml'].include? hpxml_file
    hpxml.batteries[0].lifetime_model = HPXML::BatteryLifetimeModelKandlerSmith
  elsif ['base-pv-battery-ah.xml'].include? hpxml_file
    default_values = Battery.get_battery_default_values()
    hpxml.batteries[0].nominal_capacity_ah = Battery.get_Ah_from_kWh(hpxml.batteries[0].nominal_capacity_kwh,
                                                                     default_values[:nominal_voltage])
    hpxml.batteries[0].usable_capacity_ah = hpxml.batteries[0].nominal_capacity_ah * default_values[:usable_fraction]
    hpxml.batteries[0].nominal_capacity_kwh = nil
    hpxml.batteries[0].usable_capacity_kwh = nil
  end

  # ---------------- #
  # HPXML Appliances #
  # ---------------- #

  # Logic that can only be applied based on the file name
  if ['base-schedules-simple.xml',
      'base-schedules-simple-vacancy.xml',
      'base-schedules-simple-vacancy-year-round.xml',
      'base-schedules-simple-power-outage.xml',
      'base-misc-loads-large-uncommon.xml',
      'base-misc-loads-large-uncommon2.xml'].include? hpxml_file
    hpxml.clothes_washers[0].weekday_fractions = '0.009, 0.007, 0.004, 0.004, 0.007, 0.011, 0.022, 0.049, 0.073, 0.086, 0.084, 0.075, 0.067, 0.060, 0.049, 0.052, 0.050, 0.049, 0.049, 0.049, 0.049, 0.047, 0.032, 0.017'
    hpxml.clothes_washers[0].weekend_fractions = '0.009, 0.007, 0.004, 0.004, 0.007, 0.011, 0.022, 0.049, 0.073, 0.086, 0.084, 0.075, 0.067, 0.060, 0.049, 0.052, 0.050, 0.049, 0.049, 0.049, 0.049, 0.047, 0.032, 0.017'
    hpxml.clothes_washers[0].monthly_multipliers = '1.011, 1.002, 1.022, 1.020, 1.022, 0.996, 0.999, 0.999, 0.996, 0.964, 0.959, 1.011'
    hpxml.clothes_dryers[0].weekday_fractions = '0.010, 0.006, 0.004, 0.002, 0.004, 0.006, 0.016, 0.032, 0.048, 0.068, 0.078, 0.081, 0.074, 0.067, 0.057, 0.061, 0.055, 0.054, 0.051, 0.051, 0.052, 0.054, 0.044, 0.024'
    hpxml.clothes_dryers[0].weekend_fractions = '0.010, 0.006, 0.004, 0.002, 0.004, 0.006, 0.016, 0.032, 0.048, 0.068, 0.078, 0.081, 0.074, 0.067, 0.057, 0.061, 0.055, 0.054, 0.051, 0.051, 0.052, 0.054, 0.044, 0.024'
    hpxml.clothes_dryers[0].monthly_multipliers = '1.0, 1.0, 1.0, 1.0, 1.0, 1.0, 1.0, 1.0, 1.0, 1.0, 1.0, 1.0'
    hpxml.dishwashers[0].weekday_fractions = '0.015, 0.007, 0.005, 0.003, 0.003, 0.010, 0.020, 0.031, 0.058, 0.065, 0.056, 0.048, 0.041, 0.046, 0.036, 0.038, 0.038, 0.049, 0.087, 0.111, 0.090, 0.067, 0.044, 0.031'
    hpxml.dishwashers[0].weekend_fractions = '0.015, 0.007, 0.005, 0.003, 0.003, 0.010, 0.020, 0.031, 0.058, 0.065, 0.056, 0.048, 0.041, 0.046, 0.036, 0.038, 0.038, 0.049, 0.087, 0.111, 0.090, 0.067, 0.044, 0.031'
    hpxml.dishwashers[0].monthly_multipliers = '1.097, 1.097, 0.991, 0.987, 0.991, 0.890, 0.896, 0.896, 0.890, 1.085, 1.085, 1.097'
    hpxml.refrigerators[0].weekday_fractions = '0.040, 0.039, 0.038, 0.037, 0.036, 0.036, 0.038, 0.040, 0.041, 0.041, 0.040, 0.040, 0.042, 0.042, 0.042, 0.041, 0.044, 0.048, 0.050, 0.048, 0.047, 0.046, 0.044, 0.041'
    hpxml.refrigerators[0].weekend_fractions = '0.040, 0.039, 0.038, 0.037, 0.036, 0.036, 0.038, 0.040, 0.041, 0.041, 0.040, 0.040, 0.042, 0.042, 0.042, 0.041, 0.044, 0.048, 0.050, 0.048, 0.047, 0.046, 0.044, 0.041'
    hpxml.refrigerators[0].monthly_multipliers = '0.837, 0.835, 1.084, 1.084, 1.084, 1.096, 1.096, 1.096, 1.096, 0.931, 0.925, 0.837'
    hpxml.cooking_ranges[0].weekday_fractions = '0.007, 0.007, 0.004, 0.004, 0.007, 0.011, 0.025, 0.042, 0.046, 0.048, 0.042, 0.050, 0.057, 0.046, 0.057, 0.044, 0.092, 0.150, 0.117, 0.060, 0.035, 0.025, 0.016, 0.011'
    hpxml.cooking_ranges[0].weekend_fractions = '0.007, 0.007, 0.004, 0.004, 0.007, 0.011, 0.025, 0.042, 0.046, 0.048, 0.042, 0.050, 0.057, 0.046, 0.057, 0.044, 0.092, 0.150, 0.117, 0.060, 0.035, 0.025, 0.016, 0.011'
    hpxml.cooking_ranges[0].monthly_multipliers = '1.097, 1.097, 0.991, 0.987, 0.991, 0.890, 0.896, 0.896, 0.890, 1.085, 1.085, 1.097'
  end
  if ['base-misc-loads-large-uncommon.xml',
      'base-misc-loads-large-uncommon2.xml',
      'base-misc-usage-multiplier.xml'].include? hpxml_file
    if hpxml_file != 'base-misc-usage-multiplier.xml'
      hpxml.refrigerators.add(id: "Refrigerator#{hpxml.refrigerators.size + 1}",
                              rated_annual_kwh: 800,
                              primary_indicator: false)
    end
    hpxml.freezers.add(id: "Freezer#{hpxml.freezers.size + 1}",
                       location: HPXML::LocationLivingSpace,
                       rated_annual_kwh: 400)
    if hpxml_file == 'base-misc-usage-multiplier.xml'
      hpxml.freezers[-1].usage_multiplier = 0.9
    end
    (hpxml.refrigerators + hpxml.freezers).each do |appliance|
      next if appliance.is_a?(HPXML::Refrigerator) && hpxml_file == 'base-misc-usage-multiplier.xml'

      appliance.weekday_fractions = '0.040, 0.039, 0.038, 0.037, 0.036, 0.036, 0.038, 0.040, 0.041, 0.041, 0.040, 0.040, 0.042, 0.042, 0.042, 0.041, 0.044, 0.048, 0.050, 0.048, 0.047, 0.046, 0.044, 0.041'
      appliance.weekend_fractions = '0.040, 0.039, 0.038, 0.037, 0.036, 0.036, 0.038, 0.040, 0.041, 0.041, 0.040, 0.040, 0.042, 0.042, 0.042, 0.041, 0.044, 0.048, 0.050, 0.048, 0.047, 0.046, 0.044, 0.041'
      appliance.monthly_multipliers = '0.837, 0.835, 1.084, 1.084, 1.084, 1.096, 1.096, 1.096, 1.096, 0.931, 0.925, 0.837'
    end
    hpxml.pools[0].pump_weekday_fractions = '0.003, 0.003, 0.003, 0.004, 0.008, 0.015, 0.026, 0.044, 0.084, 0.121, 0.127, 0.121, 0.120, 0.090, 0.075, 0.061, 0.037, 0.023, 0.013, 0.008, 0.004, 0.003, 0.003, 0.003'
    hpxml.pools[0].pump_weekend_fractions = '0.003, 0.003, 0.003, 0.004, 0.008, 0.015, 0.026, 0.044, 0.084, 0.121, 0.127, 0.121, 0.120, 0.090, 0.075, 0.061, 0.037, 0.023, 0.013, 0.008, 0.004, 0.003, 0.003, 0.003'
    hpxml.pools[0].pump_monthly_multipliers = '1.154, 1.161, 1.013, 1.010, 1.013, 0.888, 0.883, 0.883, 0.888, 0.978, 0.974, 1.154'
    hpxml.pools[0].heater_weekday_fractions = '0.003, 0.003, 0.003, 0.004, 0.008, 0.015, 0.026, 0.044, 0.084, 0.121, 0.127, 0.121, 0.120, 0.090, 0.075, 0.061, 0.037, 0.023, 0.013, 0.008, 0.004, 0.003, 0.003, 0.003'
    hpxml.pools[0].heater_weekend_fractions = '0.003, 0.003, 0.003, 0.004, 0.008, 0.015, 0.026, 0.044, 0.084, 0.121, 0.127, 0.121, 0.120, 0.090, 0.075, 0.061, 0.037, 0.023, 0.013, 0.008, 0.004, 0.003, 0.003, 0.003'
    hpxml.pools[0].heater_monthly_multipliers = '1.154, 1.161, 1.013, 1.010, 1.013, 0.888, 0.883, 0.883, 0.888, 0.978, 0.974, 1.154'
    hpxml.hot_tubs[0].pump_weekday_fractions = '0.024, 0.029, 0.024, 0.029, 0.047, 0.067, 0.057, 0.024, 0.024, 0.019, 0.015, 0.014, 0.014, 0.014, 0.024, 0.058, 0.126, 0.122, 0.068, 0.061, 0.051, 0.043, 0.024, 0.024'
    hpxml.hot_tubs[0].pump_weekend_fractions = '0.024, 0.029, 0.024, 0.029, 0.047, 0.067, 0.057, 0.024, 0.024, 0.019, 0.015, 0.014, 0.014, 0.014, 0.024, 0.058, 0.126, 0.122, 0.068, 0.061, 0.051, 0.043, 0.024, 0.024'
    hpxml.hot_tubs[0].pump_monthly_multipliers = '0.837, 0.835, 1.084, 1.084, 1.084, 1.096, 1.096, 1.096, 1.096, 0.931, 0.925, 0.837'
    hpxml.hot_tubs[0].heater_weekday_fractions = '0.024, 0.029, 0.024, 0.029, 0.047, 0.067, 0.057, 0.024, 0.024, 0.019, 0.015, 0.014, 0.014, 0.014, 0.024, 0.058, 0.126, 0.122, 0.068, 0.061, 0.051, 0.043, 0.024, 0.024'
    hpxml.hot_tubs[0].heater_weekend_fractions = '0.024, 0.029, 0.024, 0.029, 0.047, 0.067, 0.057, 0.024, 0.024, 0.019, 0.015, 0.014, 0.014, 0.014, 0.024, 0.058, 0.126, 0.122, 0.068, 0.061, 0.051, 0.043, 0.024, 0.024'
    hpxml.hot_tubs[0].heater_monthly_multipliers = '0.921, 0.928, 0.921, 0.915, 0.921, 1.160, 1.158, 1.158, 1.160, 0.921, 0.915, 0.921'
  end
  if ['base-bldgtype-multifamily-shared-laundry-room.xml',
      'base-bldgtype-multifamily-shared-laundry-room-multiple-water-heaters.xml'].include? hpxml_file
    hpxml.clothes_washers[0].is_shared_appliance = true
    hpxml.clothes_washers[0].location = HPXML::LocationOtherHeatedSpace
    hpxml.clothes_dryers[0].location = HPXML::LocationOtherHeatedSpace
    hpxml.clothes_dryers[0].is_shared_appliance = true
    hpxml.dishwashers[0].is_shared_appliance = true
    hpxml.dishwashers[0].location = HPXML::LocationOtherHeatedSpace
    if hpxml_file == 'base-bldgtype-multifamily-shared-laundry-room.xml'
      hpxml.clothes_washers[0].water_heating_system_idref = hpxml.water_heating_systems[0].id
      hpxml.dishwashers[0].water_heating_system_idref = hpxml.water_heating_systems[0].id
    elsif hpxml_file == 'base-bldgtype-multifamily-shared-laundry-room-multiple-water-heaters.xml'
      hpxml.clothes_washers[0].hot_water_distribution_idref = hpxml.hot_water_distributions[0].id
      hpxml.dishwashers[0].hot_water_distribution_idref = hpxml.hot_water_distributions[0].id
    end
  elsif ['base-misc-defaults.xml'].include? hpxml_file
    hpxml.refrigerators[0].primary_indicator = nil
  end

  # -------------- #
  # HPXML Lighting #
  # -------------- #

  # Logic that can only be applied based on the file name
  if ['base-lighting-ceiling-fans.xml'].include? hpxml_file
    hpxml.ceiling_fans[0].weekday_fractions = '0.057, 0.057, 0.057, 0.057, 0.057, 0.057, 0.057, 0.024, 0.024, 0.024, 0.024, 0.024, 0.024, 0.024, 0.024, 0.024, 0.024, 0.024, 0.057, 0.057, 0.057, 0.057, 0.057, 0.057'
    hpxml.ceiling_fans[0].weekend_fractions = '0.057, 0.057, 0.057, 0.057, 0.057, 0.057, 0.057, 0.024, 0.024, 0.024, 0.024, 0.024, 0.024, 0.024, 0.024, 0.024, 0.024, 0.024, 0.057, 0.057, 0.057, 0.057, 0.057, 0.057'
    hpxml.ceiling_fans[0].monthly_multipliers = '0, 0, 0, 0, 0, 1, 1, 1, 1, 0, 0, 0'
  elsif ['base-lighting-holiday.xml'].include? hpxml_file
    hpxml.lighting.holiday_weekday_fractions = '0.0, 0.0, 0.0, 0.0, 0.0, 0.0, 0.0, 0.0, 0.0, 0.0, 0.0, 0.0, 0.0, 0.0, 0.0, 0.0, 0.008, 0.098, 0.168, 0.194, 0.284, 0.192, 0.037, 0.019'
    hpxml.lighting.holiday_weekend_fractions = '0.0, 0.0, 0.0, 0.0, 0.0, 0.0, 0.0, 0.0, 0.0, 0.0, 0.0, 0.0, 0.0, 0.0, 0.0, 0.0, 0.008, 0.098, 0.168, 0.194, 0.284, 0.192, 0.037, 0.019'
  elsif ['base-schedules-simple.xml',
         'base-schedules-simple-vacancy.xml',
         'base-schedules-simple-vacancy-year-round.xml',
         'base-schedules-simple-power-outage.xml',
         'base-misc-loads-large-uncommon.xml',
         'base-misc-loads-large-uncommon2.xml'].include? hpxml_file
    hpxml.lighting.interior_weekday_fractions = '0.124, 0.074, 0.050, 0.050, 0.053, 0.140, 0.330, 0.420, 0.430, 0.424, 0.411, 0.394, 0.382, 0.378, 0.378, 0.379, 0.386, 0.412, 0.484, 0.619, 0.783, 0.880, 0.597, 0.249'
    hpxml.lighting.interior_weekend_fractions = '0.124, 0.074, 0.050, 0.050, 0.053, 0.140, 0.330, 0.420, 0.430, 0.424, 0.411, 0.394, 0.382, 0.378, 0.378, 0.379, 0.386, 0.412, 0.484, 0.619, 0.783, 0.880, 0.597, 0.249'
    hpxml.lighting.interior_monthly_multipliers = '1.075, 1.064951905, 1.0375, 1.0, 0.9625, 0.935048095, 0.925, 0.935048095, 0.9625, 1.0, 1.0375, 1.064951905'
    hpxml.lighting.exterior_weekday_fractions = '0.046, 0.046, 0.046, 0.046, 0.046, 0.037, 0.035, 0.034, 0.033, 0.028, 0.022, 0.015, 0.012, 0.011, 0.011, 0.012, 0.019, 0.037, 0.049, 0.065, 0.091, 0.105, 0.091, 0.063'
    hpxml.lighting.exterior_weekend_fractions = '0.046, 0.046, 0.045, 0.045, 0.046, 0.045, 0.044, 0.041, 0.036, 0.03, 0.024, 0.016, 0.012, 0.011, 0.011, 0.012, 0.019, 0.038, 0.048, 0.06, 0.083, 0.098, 0.085, 0.059'
    hpxml.lighting.exterior_monthly_multipliers = '1.248, 1.257, 0.993, 0.989, 0.993, 0.827, 0.821, 0.821, 0.827, 0.99, 0.987, 1.248'
    hpxml.lighting.garage_weekday_fractions = '0.046, 0.046, 0.046, 0.046, 0.046, 0.037, 0.035, 0.034, 0.033, 0.028, 0.022, 0.015, 0.012, 0.011, 0.011, 0.012, 0.019, 0.037, 0.049, 0.065, 0.091, 0.105, 0.091, 0.063'
    hpxml.lighting.garage_weekend_fractions = '0.046, 0.046, 0.045, 0.045, 0.046, 0.045, 0.044, 0.041, 0.036, 0.03, 0.024, 0.016, 0.012, 0.011, 0.011, 0.012, 0.019, 0.038, 0.048, 0.06, 0.083, 0.098, 0.085, 0.059'
    hpxml.lighting.garage_monthly_multipliers = '1.248, 1.257, 0.993, 0.989, 0.993, 0.827, 0.821, 0.821, 0.827, 0.99, 0.987, 1.248'
  elsif ['base-lighting-kwh-per-year.xml'].include? hpxml_file
    ltg_kwhs_per_year = { HPXML::LocationInterior => 1500,
                          HPXML::LocationExterior => 150,
                          HPXML::LocationGarage => 0 }
    hpxml.lighting_groups.clear
    ltg_kwhs_per_year.each do |location, kwh_per_year|
      hpxml.lighting_groups.add(id: "LightingGroup#{hpxml.lighting_groups.size + 1}",
                                location: location,
                                kwh_per_year: kwh_per_year)
    end
  elsif ['base-lighting-mixed.xml'].include? hpxml_file
    hpxml.lighting_groups.reverse_each do |lg|
      next unless lg.location == HPXML::LocationExterior

      lg.delete
    end
    hpxml.lighting_groups.each_with_index do |lg, i|
      lg.id = "LightingGroup#{i + 1}"
    end
    hpxml.lighting_groups.add(id: "LightingGroup#{hpxml.lighting_groups.size + 1}",
                              location: HPXML::LocationExterior,
                              kwh_per_year: 150)
  elsif ['base-foundation-basement-garage.xml'].include? hpxml_file
    int_lighting_groups = hpxml.lighting_groups.select { |lg| lg.location == HPXML::LocationInterior }
    int_lighting_groups.each do |lg|
      hpxml.lighting_groups << lg.dup
      hpxml.lighting_groups[-1].location = HPXML::LocationGarage
      hpxml.lighting_groups[-1].id = "LightingGroup#{hpxml.lighting_groups.size}"
    end
  end

  # --------------- #
  # HPXML MiscLoads #
  # --------------- #

  # Logic that can only be applied based on the file name
  if ['base-schedules-simple.xml',
      'base-schedules-simple-vacancy.xml',
      'base-schedules-simple-vacancy-year-round.xml',
      'base-schedules-simple-power-outage.xml',
      'base-misc-loads-large-uncommon.xml',
      'base-misc-loads-large-uncommon2.xml'].include? hpxml_file
    hpxml.plug_loads[0].weekday_fractions = '0.045, 0.019, 0.01, 0.001, 0.001, 0.001, 0.005, 0.009, 0.018, 0.026, 0.032, 0.038, 0.04, 0.041, 0.043, 0.045, 0.05, 0.055, 0.07, 0.085, 0.097, 0.108, 0.089, 0.07'
    hpxml.plug_loads[0].weekend_fractions = '0.045, 0.019, 0.01, 0.001, 0.001, 0.001, 0.005, 0.009, 0.018, 0.026, 0.032, 0.038, 0.04, 0.041, 0.043, 0.045, 0.05, 0.055, 0.07, 0.085, 0.097, 0.108, 0.089, 0.07'
    hpxml.plug_loads[0].monthly_multipliers = '1.137, 1.129, 0.961, 0.969, 0.961, 0.993, 0.996, 0.96, 0.993, 0.867, 0.86, 1.137'
    hpxml.plug_loads[1].weekday_fractions = '0.035, 0.033, 0.032, 0.031, 0.032, 0.033, 0.037, 0.042, 0.043, 0.043, 0.043, 0.044, 0.045, 0.045, 0.044, 0.046, 0.048, 0.052, 0.053, 0.05, 0.047, 0.045, 0.04, 0.036'
    hpxml.plug_loads[1].weekend_fractions = '0.035, 0.033, 0.032, 0.031, 0.032, 0.033, 0.037, 0.042, 0.043, 0.043, 0.043, 0.044, 0.045, 0.045, 0.044, 0.046, 0.048, 0.052, 0.053, 0.05, 0.047, 0.045, 0.04, 0.036'
    hpxml.plug_loads[1].monthly_multipliers = '1.248, 1.257, 0.993, 0.989, 0.993, 0.827, 0.821, 0.821, 0.827, 0.99, 0.987, 1.248'
  end
  if ['base-misc-loads-large-uncommon.xml',
      'base-misc-loads-large-uncommon2.xml',
      'base-misc-usage-multiplier.xml'].include? hpxml_file
    if hpxml_file != 'base-misc-usage-multiplier.xml'
      hpxml.plug_loads[2].weekday_fractions = '0.042, 0.042, 0.042, 0.042, 0.042, 0.042, 0.042, 0.042, 0.042, 0.042, 0.042, 0.042, 0.042, 0.042, 0.042, 0.042, 0.042, 0.042, 0.042, 0.042, 0.042, 0.042, 0.042, 0.042'
      hpxml.plug_loads[2].weekend_fractions = '0.042, 0.042, 0.042, 0.042, 0.042, 0.042, 0.042, 0.042, 0.042, 0.042, 0.042, 0.042, 0.042, 0.042, 0.042, 0.042, 0.042, 0.042, 0.042, 0.042, 0.042, 0.042, 0.042, 0.042'
      hpxml.plug_loads[2].monthly_multipliers = '1, 1, 1, 1, 1, 1, 1, 1, 1, 1, 1, 1'
      hpxml.plug_loads[3].weekday_fractions = '0.044, 0.023, 0.019, 0.015, 0.016, 0.018, 0.026, 0.033, 0.033, 0.032, 0.033, 0.033, 0.032, 0.032, 0.032, 0.033, 0.045, 0.057, 0.066, 0.076, 0.081, 0.086, 0.075, 0.065'
      hpxml.plug_loads[3].weekend_fractions = '0.044, 0.023, 0.019, 0.015, 0.016, 0.018, 0.026, 0.033, 0.033, 0.032, 0.033, 0.033, 0.032, 0.032, 0.032, 0.033, 0.045, 0.057, 0.066, 0.076, 0.081, 0.086, 0.075, 0.065'
      hpxml.plug_loads[3].monthly_multipliers = '1.154, 1.161, 1.013, 1.010, 1.013, 0.888, 0.883, 0.883, 0.888, 0.978, 0.974, 1.154'
    end
    hpxml.fuel_loads[0].weekday_fractions = '0.004, 0.001, 0.001, 0.002, 0.007, 0.012, 0.029, 0.046, 0.044, 0.041, 0.044, 0.046, 0.042, 0.038, 0.049, 0.059, 0.110, 0.161, 0.115, 0.070, 0.044, 0.019, 0.013, 0.007'
    hpxml.fuel_loads[0].weekend_fractions = '0.004, 0.001, 0.001, 0.002, 0.007, 0.012, 0.029, 0.046, 0.044, 0.041, 0.044, 0.046, 0.042, 0.038, 0.049, 0.059, 0.110, 0.161, 0.115, 0.070, 0.044, 0.019, 0.013, 0.007'
    hpxml.fuel_loads[0].monthly_multipliers = '1.097, 1.097, 0.991, 0.987, 0.991, 0.890, 0.896, 0.896, 0.890, 1.085, 1.085, 1.097'
    hpxml.fuel_loads[1].weekday_fractions = '0.044, 0.023, 0.019, 0.015, 0.016, 0.018, 0.026, 0.033, 0.033, 0.032, 0.033, 0.033, 0.032, 0.032, 0.032, 0.033, 0.045, 0.057, 0.066, 0.076, 0.081, 0.086, 0.075, 0.065'
    hpxml.fuel_loads[1].weekend_fractions = '0.044, 0.023, 0.019, 0.015, 0.016, 0.018, 0.026, 0.033, 0.033, 0.032, 0.033, 0.033, 0.032, 0.032, 0.032, 0.033, 0.045, 0.057, 0.066, 0.076, 0.081, 0.086, 0.075, 0.065'
    hpxml.fuel_loads[1].monthly_multipliers = '1.154, 1.161, 1.013, 1.010, 1.013, 0.888, 0.883, 0.883, 0.888, 0.978, 0.974, 1.154'
    hpxml.fuel_loads[2].weekday_fractions = '0.044, 0.023, 0.019, 0.015, 0.016, 0.018, 0.026, 0.033, 0.033, 0.032, 0.033, 0.033, 0.032, 0.032, 0.032, 0.033, 0.045, 0.057, 0.066, 0.076, 0.081, 0.086, 0.075, 0.065'
    hpxml.fuel_loads[2].weekend_fractions = '0.044, 0.023, 0.019, 0.015, 0.016, 0.018, 0.026, 0.033, 0.033, 0.032, 0.033, 0.033, 0.032, 0.032, 0.032, 0.033, 0.045, 0.057, 0.066, 0.076, 0.081, 0.086, 0.075, 0.065'
    hpxml.fuel_loads[2].monthly_multipliers = '1.154, 1.161, 1.013, 1.010, 1.013, 0.888, 0.883, 0.883, 0.888, 0.978, 0.974, 1.154'
  end
end

def download_utility_rates
  require_relative 'HPXMLtoOpenStudio/resources/util'
  require_relative 'ReportUtilityBills/resources/util'

  rates_dir = File.join(File.dirname(__FILE__), 'ReportUtilityBills/resources/detailed_rates')
  FileUtils.mkdir(rates_dir) if !File.exist?(rates_dir)
  filepath = File.join(rates_dir, 'usurdb.csv')

  if !File.exist?(filepath)
    require 'tempfile'
    tmpfile = Tempfile.new('rates')

    UrlResolver.fetch('https://openei.org/apps/USURDB/download/usurdb.csv.gz', tmpfile)

    puts 'Extracting utility rates...'
    require 'zlib'
    Zlib::GzipReader.open(tmpfile.path.to_s) do |input_stream|
      File.open(filepath, 'w') do |output_stream|
        IO.copy_stream(input_stream, output_stream)
      end
    end
  end

  num_rates_actual = process_usurdb(filepath)

  puts "#{num_rates_actual} rate files are available in openei_rates.zip."
  puts 'Completed.'
  exit!
end

command_list = [:update_measures, :update_hpxmls, :create_release_zips, :download_utility_rates]

def display_usage(command_list)
  puts "Usage: openstudio #{File.basename(__FILE__)} [COMMAND]\nCommands:\n  " + command_list.join("\n  ")
end

if ARGV.size == 0
  puts 'ERROR: Missing command.'
  display_usage(command_list)
  exit!
elsif ARGV.size > 1
  puts 'ERROR: Too many commands.'
  display_usage(command_list)
  exit!
elsif not command_list.include? ARGV[0].to_sym
  puts "ERROR: Invalid command '#{ARGV[0]}'."
  display_usage(command_list)
  exit!
end

if ARGV[0].to_sym == :update_measures
  # Prevent NREL error regarding U: drive when not VPNed in
  ENV['HOME'] = 'C:' if !ENV['HOME'].nil? && ENV['HOME'].start_with?('U:')
  ENV['HOMEDRIVE'] = 'C:\\' if !ENV['HOMEDRIVE'].nil? && ENV['HOMEDRIVE'].start_with?('U:')

  # Apply rubocop
  cops = ['Layout',
          'Lint/DeprecatedClassMethods',
          'Lint/DuplicateElsifCondition',
          'Lint/DuplicateHashKey',
          'Lint/DuplicateMethods',
          'Lint/InterpolationCheck',
          'Lint/LiteralAsCondition',
          'Lint/RedundantStringCoercion',
          'Lint/SelfAssignment',
          'Lint/UnderscorePrefixedVariableName',
          'Lint/UnusedBlockArgument',
          'Lint/UnusedMethodArgument',
          'Lint/UselessAssignment',
          'Style/AndOr',
          'Style/FrozenStringLiteralComment',
          'Style/HashSyntax',
          'Style/Next',
          'Style/NilComparison',
          'Style/RedundantParentheses',
          'Style/RedundantSelf',
          'Style/ReturnNil',
          'Style/SelfAssignment',
          'Style/StringLiterals',
          'Style/StringLiteralsInInterpolation']
  commands = ["\"require 'rubocop/rake_task' \"",
              "\"RuboCop::RakeTask.new(:rubocop) do |t| t.options = ['--auto-correct', '--format', 'simple', '--only', '#{cops.join(',')}'] end\"",
              '"Rake.application[:rubocop].invoke"']
  command = "#{OpenStudio.getOpenStudioCLI} -e #{commands.join(' -e ')}"
  puts 'Applying rubocop auto-correct to measures...'
  system(command)

  # Update measures XMLs
  puts 'Updating measure.xmls...'
  require 'oga'
  Dir['**/measure.xml'].each do |measure_xml|
    for n_attempt in 1..5 # For some reason CLI randomly generates errors, so try multiple times
      measure_dir = File.dirname(measure_xml)
      command = "#{OpenStudio.getOpenStudioCLI} measure -u '#{measure_dir}'"
      system(command, [:out, :err] => File::NULL)

      # Check for error
      xml_doc = XMLHelper.parse_file(measure_xml)
      err_val = XMLHelper.get_value(xml_doc, '/measure/error', :string)
      if err_val.nil?
        err_val = XMLHelper.get_value(xml_doc, '/error', :string)
      end
      if err_val.nil?
        break # Successfully updated
      else
        if n_attempt == 5
          fail "#{measure_xml}: #{err_val}" # Error generated all 5 times, fail
        else
          # Remove error from measure XML, try again
          orig_lines = File.readlines(measure_xml)
          new_lines = []
          inside_error = false
          orig_lines.each do |l|
            if l.include? '<error>'
              inside_error = true
            end
            if l.include? '</error>'
              inside_error = false
              next
            end
            next if inside_error

            new_lines << l
          end
          File.open(measure_xml, 'w') do |file|
            file.puts new_lines
          end
        end
      end
    end
  end

  puts 'Done.'
end

if ARGV[0].to_sym == :update_hpxmls
  # Prevent NREL error regarding U: drive when not VPNed in
  ENV['HOME'] = 'C:' if !ENV['HOME'].nil? && ENV['HOME'].start_with?('U:')
  ENV['HOMEDRIVE'] = 'C:\\' if !ENV['HOMEDRIVE'].nil? && ENV['HOMEDRIVE'].start_with?('U:')

  # Create sample/test HPXMLs
  OpenStudio::Logger.instance.standardOutLogger.setLogLevel(OpenStudio::Fatal)
  create_hpxmls()
end

if ARGV[0].to_sym == :download_utility_rates
  download_utility_rates
end

if ARGV[0].to_sym == :create_release_zips
  if ENV['CI']
    # CI doesn't have git, so default to everything
    git_files = Dir['**/*.*']
  else
    # Only include files under git version control
    command = 'git ls-files'
    begin
      git_files = `#{command}`
    rescue
      puts "Command failed: '#{command}'. Perhaps git needs to be installed?"
      exit!
    end
  end

  files = ['Changelog.md',
           'LICENSE.md',
           'BuildResidentialHPXML/measure.*',
           'BuildResidentialHPXML/resources/**/*.*',
           'BuildResidentialScheduleFile/measure.*',
           'BuildResidentialScheduleFile/resources/**/*.*',
           'HPXMLtoOpenStudio/measure.*',
           'HPXMLtoOpenStudio/resources/**/*.*',
           'ReportSimulationOutput/measure.*',
           'ReportSimulationOutput/resources/**/*.*',
           'ReportUtilityBills/measure.*',
           'ReportUtilityBills/resources/**/*.*',
           'weather/*.*',
           'workflow/*.*',
           'workflow/real_homes/*.xml',
           'workflow/sample_files/*.xml',
           'workflow/tests/*test*.rb',
           'workflow/tests/**/*.xml',
           'workflow/tests/**/*.csv',
           'documentation/index.html',
           'documentation/_static/**/*.*']

  if not ENV['CI']
    # Generate documentation
    puts 'Generating documentation...'
    command = 'sphinx-build -b singlehtml docs/source documentation'
    begin
      `#{command}`
      if not File.exist? File.join(File.dirname(__FILE__), 'documentation', 'index.html')
        puts 'Documentation was not successfully generated. Aborting...'
        exit!
      end
    rescue
      puts "Command failed: '#{command}'. Perhaps sphinx needs to be installed?"
      exit!
    end

    fonts_dir = File.join(File.dirname(__FILE__), 'documentation', '_static', 'fonts')
    if Dir.exist? fonts_dir
      FileUtils.rm_r(fonts_dir)
    end
  end

  # Create zip files
  require 'zip'
  zip_path = File.join(File.dirname(__FILE__), "OpenStudio-HPXML-v#{Version::OS_HPXML_Version}.zip")
  File.delete(zip_path) if File.exist? zip_path
  puts "Creating #{zip_path}..."
  Zip::File.open(zip_path, create: true) do |zipfile|
    files.each do |f|
      Dir[f].each do |file|
        if file.start_with? 'documentation'
          # always include
        else
          if not git_files.include? file
            next
          end
        end
        zipfile.add(File.join('OpenStudio-HPXML', file), file)
      end
    end
  end
  puts "Wrote file at #{zip_path}."

  # Cleanup
  if not ENV['CI']
    FileUtils.rm_r(File.join(File.dirname(__FILE__), 'documentation'))
  end

  puts 'Done.'
end<|MERGE_RESOLUTION|>--- conflicted
+++ resolved
@@ -55,1265 +55,9 @@
       exit!
     end
 
-<<<<<<< HEAD
-  # Print warnings about extra files
-  abs_hpxml_files = []
-  dirs = [nil]
-  hpxmls_files.keys.each do |hpxml_file|
-    abs_hpxml_files << File.absolute_path(File.join(tests_dir, hpxml_file))
-    next unless hpxml_file.include? '/'
-
-    dirs << hpxml_file.split('/')[0] + '/'
-  end
-  dirs.uniq.each do |dir|
-    Dir["#{tests_dir}/#{dir}*.xml"].each do |hpxml|
-      next if abs_hpxml_files.include? File.absolute_path(hpxml)
-
-      puts "Warning: Extra HPXML file found at #{File.absolute_path(hpxml)}"
-    end
-  end
-end
-
-def set_measure_argument_values(hpxml_file, args, sch_args, orig_parent)
-  if hpxml_file.include? 'ASHRAE_Standard_140'
-    args['hpxml_path'] = "workflow/tests/#{hpxml_file}"
-  else
-    args['hpxml_path'] = "workflow/sample_files/#{hpxml_file}"
-  end
-  args['apply_validation'] = false
-
-  if ['base.xml'].include? hpxml_file
-    args['simulation_control_timestep'] = 60
-    args['site_iecc_zone'] = '5B'
-    args['site_state_code'] = 'CO'
-    args['weather_station_epw_filepath'] = 'USA_CO_Denver.Intl.AP.725650_TMY3.epw'
-    args['site_type'] = HPXML::SiteTypeSuburban
-    args['geometry_unit_type'] = HPXML::ResidentialTypeSFD
-    args['geometry_unit_cfa'] = 2700.0
-    args['geometry_unit_left_wall_is_adiabatic'] = false
-    args['geometry_unit_right_wall_is_adiabatic'] = false
-    args['geometry_unit_front_wall_is_adiabatic'] = false
-    args['geometry_unit_back_wall_is_adiabatic'] = false
-    args['geometry_unit_num_floors_above_grade'] = 1
-    args['geometry_average_ceiling_height'] = 8.0
-    args['geometry_unit_orientation'] = 180.0
-    args['geometry_unit_aspect_ratio'] = 1.5
-    args['geometry_garage_width'] = 0.0
-    args['geometry_garage_depth'] = 20.0
-    args['geometry_garage_protrusion'] = 0.0
-    args['geometry_garage_position'] = 'Right'
-    args['geometry_foundation_type'] = HPXML::FoundationTypeBasementConditioned
-    args['geometry_foundation_height'] = 8.0
-    args['geometry_foundation_height_above_grade'] = 1.0
-    args['geometry_rim_joist_height'] = 9.25
-    args['geometry_roof_type'] = 'gable'
-    args['geometry_roof_pitch'] = '6:12'
-    args['geometry_attic_type'] = HPXML::AtticTypeUnvented
-    args['geometry_eaves_depth'] = 0
-    args['geometry_unit_num_bedrooms'] = 3
-    args['geometry_unit_num_bathrooms'] = 2
-    args['geometry_unit_num_occupants'] = 3
-    args['floor_over_foundation_assembly_r'] = 0
-    args['floor_over_garage_assembly_r'] = 0
-    args['floor_type'] = HPXML::FloorTypeWoodFrame
-    args['foundation_wall_thickness'] = 8.0
-    args['foundation_wall_insulation_r'] = 8.9
-    args['foundation_wall_insulation_distance_to_top'] = 0.0
-    args['foundation_wall_insulation_distance_to_bottom'] = 8.0
-    args['rim_joist_assembly_r'] = 23.0
-    args['slab_perimeter_insulation_r'] = 0
-    args['slab_perimeter_depth'] = 0
-    args['slab_under_insulation_r'] = 0
-    args['slab_under_width'] = 0
-    args['slab_thickness'] = 4.0
-    args['slab_carpet_fraction'] = 0.0
-    args['slab_carpet_r'] = 0.0
-    args['ceiling_assembly_r'] = 39.3
-    args['roof_material_type'] = HPXML::RoofTypeAsphaltShingles
-    args['roof_color'] = HPXML::ColorMedium
-    args['roof_assembly_r'] = 2.3
-    args['roof_radiant_barrier'] = false
-    args['roof_radiant_barrier_grade'] = 1
-    args['neighbor_front_distance'] = 0
-    args['neighbor_back_distance'] = 0
-    args['neighbor_left_distance'] = 0
-    args['neighbor_right_distance'] = 0
-    args['wall_type'] = HPXML::WallTypeWoodStud
-    args['wall_siding_type'] = HPXML::SidingTypeWood
-    args['wall_color'] = HPXML::ColorMedium
-    args['wall_assembly_r'] = 23
-    args['window_front_wwr'] = 0
-    args['window_back_wwr'] = 0
-    args['window_left_wwr'] = 0
-    args['window_right_wwr'] = 0
-    args['window_area_front'] = 108.0
-    args['window_area_back'] = 108.0
-    args['window_area_left'] = 72.0
-    args['window_area_right'] = 72.0
-    args['window_aspect_ratio'] = 1.333
-    args['window_fraction_operable'] = 0.67
-    args['window_ufactor'] = 0.33
-    args['window_shgc'] = 0.45
-    args['window_interior_shading_winter'] = 0.85
-    args['window_interior_shading_summer'] = 0.7
-    args['overhangs_front_depth'] = 0
-    args['overhangs_back_depth'] = 0
-    args['overhangs_left_depth'] = 0
-    args['overhangs_right_depth'] = 0
-    args['overhangs_front_distance_to_top_of_window'] = 0
-    args['overhangs_back_distance_to_top_of_window'] = 0
-    args['overhangs_left_distance_to_top_of_window'] = 0
-    args['overhangs_right_distance_to_top_of_window'] = 0
-    args['overhangs_front_distance_to_bottom_of_window'] = 0
-    args['overhangs_back_distance_to_bottom_of_window'] = 0
-    args['overhangs_left_distance_to_bottom_of_window'] = 0
-    args['overhangs_right_distance_to_bottom_of_window'] = 0
-    args['skylight_area_front'] = 0
-    args['skylight_area_back'] = 0
-    args['skylight_area_left'] = 0
-    args['skylight_area_right'] = 0
-    args['skylight_ufactor'] = 0.33
-    args['skylight_shgc'] = 0.45
-    args['door_area'] = 40.0
-    args['door_rvalue'] = 4.4
-    args['air_leakage_units'] = HPXML::UnitsACH
-    args['air_leakage_house_pressure'] = 50
-    args['air_leakage_value'] = 3
-    args['heating_system_type'] = HPXML::HVACTypeFurnace
-    args['heating_system_fuel'] = HPXML::FuelTypeNaturalGas
-    args['heating_system_heating_efficiency'] = 0.92
-    args['heating_system_heating_capacity'] = 36000.0
-    args['heating_system_fraction_heat_load_served'] = 1
-    args['cooling_system_type'] = HPXML::HVACTypeCentralAirConditioner
-    args['cooling_system_cooling_efficiency_type'] = HPXML::UnitsSEER
-    args['cooling_system_cooling_efficiency'] = 13.0
-    args['cooling_system_cooling_compressor_type'] = HPXML::HVACCompressorTypeSingleStage
-    args['cooling_system_cooling_sensible_heat_fraction'] = 0.73
-    args['cooling_system_cooling_capacity'] = 24000.0
-    args['cooling_system_fraction_cool_load_served'] = 1
-    args['cooling_system_is_ducted'] = false
-    args['heat_pump_type'] = 'none'
-    args['heat_pump_heating_efficiency_type'] = HPXML::UnitsHSPF
-    args['heat_pump_heating_efficiency'] = 7.7
-    args['heat_pump_cooling_efficiency_type'] = HPXML::UnitsSEER
-    args['heat_pump_cooling_efficiency'] = 13.0
-    args['heat_pump_cooling_compressor_type'] = HPXML::HVACCompressorTypeSingleStage
-    args['heat_pump_cooling_sensible_heat_fraction'] = 0.73
-    args['heat_pump_heating_capacity'] = 36000.0
-    args['heat_pump_cooling_capacity'] = 36000.0
-    args['heat_pump_fraction_heat_load_served'] = 1
-    args['heat_pump_fraction_cool_load_served'] = 1
-    args['heat_pump_backup_type'] = 'none'
-    args['heat_pump_backup_fuel'] = HPXML::FuelTypeElectricity
-    args['heat_pump_backup_heating_efficiency'] = 1
-    args['heat_pump_backup_heating_capacity'] = 36000.0
-    args['hvac_control_heating_weekday_setpoint'] = 68
-    args['hvac_control_heating_weekend_setpoint'] = 68
-    args['hvac_control_cooling_weekday_setpoint'] = 78
-    args['hvac_control_cooling_weekend_setpoint'] = 78
-    args['ducts_leakage_units'] = HPXML::UnitsCFM25
-    args['ducts_supply_leakage_to_outside_value'] = 75.0
-    args['ducts_return_leakage_to_outside_value'] = 25.0
-    args['ducts_supply_insulation_r'] = 4.0
-    args['ducts_return_insulation_r'] = 0.0
-    args['ducts_supply_location'] = HPXML::LocationAtticUnvented
-    args['ducts_return_location'] = HPXML::LocationAtticUnvented
-    args['ducts_supply_surface_area'] = 150.0
-    args['ducts_return_surface_area'] = 50.0
-    args['heating_system_2_type'] = 'none'
-    args['heating_system_2_fuel'] = HPXML::FuelTypeElectricity
-    args['heating_system_2_heating_efficiency'] = 1.0
-    args['heating_system_2_fraction_heat_load_served'] = 0.25
-    args['mech_vent_fan_type'] = 'none'
-    args['mech_vent_flow_rate'] = 110
-    args['mech_vent_hours_in_operation'] = 24
-    args['mech_vent_recovery_efficiency_type'] = 'Unadjusted'
-    args['mech_vent_total_recovery_efficiency'] = 0.48
-    args['mech_vent_sensible_recovery_efficiency'] = 0.72
-    args['mech_vent_fan_power'] = 30
-    args['mech_vent_num_units_served'] = 1
-    args['mech_vent_2_fan_type'] = 'none'
-    args['mech_vent_2_flow_rate'] = 110
-    args['mech_vent_2_hours_in_operation'] = 24
-    args['mech_vent_2_recovery_efficiency_type'] = 'Unadjusted'
-    args['mech_vent_2_total_recovery_efficiency'] = 0.48
-    args['mech_vent_2_sensible_recovery_efficiency'] = 0.72
-    args['mech_vent_2_fan_power'] = 30
-    args['kitchen_fans_quantity'] = 0
-    args['bathroom_fans_quantity'] = 0
-    args['whole_house_fan_present'] = false
-    args['water_heater_type'] = HPXML::WaterHeaterTypeStorage
-    args['water_heater_fuel_type'] = HPXML::FuelTypeElectricity
-    args['water_heater_location'] = HPXML::LocationLivingSpace
-    args['water_heater_tank_volume'] = 40
-    args['water_heater_efficiency_type'] = 'EnergyFactor'
-    args['water_heater_efficiency'] = 0.95
-    args['water_heater_recovery_efficiency'] = 0.76
-    args['water_heater_heating_capacity'] = 18767
-    args['water_heater_jacket_rvalue'] = 0
-    args['water_heater_setpoint_temperature'] = 125
-    args['water_heater_num_units_served'] = 1
-    args['hot_water_distribution_system_type'] = HPXML::DHWDistTypeStandard
-    args['hot_water_distribution_standard_piping_length'] = 50
-    args['hot_water_distribution_recirc_control_type'] = HPXML::DHWRecirControlTypeNone
-    args['hot_water_distribution_recirc_piping_length'] = 50
-    args['hot_water_distribution_recirc_branch_piping_length'] = 50
-    args['hot_water_distribution_recirc_pump_power'] = 50
-    args['hot_water_distribution_recirc_num_units_served'] = 1
-    args['hot_water_distribution_pipe_r'] = 0.0
-    args['dwhr_facilities_connected'] = 'none'
-    args['dwhr_equal_flow'] = true
-    args['dwhr_efficiency'] = 0.55
-    args['water_fixtures_shower_low_flow'] = true
-    args['water_fixtures_sink_low_flow'] = false
-    args['solar_thermal_system_type'] = 'none'
-    args['solar_thermal_collector_area'] = 40.0
-    args['solar_thermal_collector_loop_type'] = HPXML::SolarThermalLoopTypeDirect
-    args['solar_thermal_collector_type'] = HPXML::SolarThermalTypeEvacuatedTube
-    args['solar_thermal_collector_azimuth'] = 180
-    args['solar_thermal_collector_tilt'] = 20
-    args['solar_thermal_collector_rated_optical_efficiency'] = 0.5
-    args['solar_thermal_collector_rated_thermal_losses'] = 0.2799
-    args['solar_thermal_solar_fraction'] = 0
-    args['pv_system_present'] = false
-    args['pv_system_array_azimuth'] = 180
-    args['pv_system_array_tilt'] = 20
-    args['pv_system_max_power_output'] = 4000
-    args['pv_system_2_present'] = false
-    args['pv_system_2_array_azimuth'] = 180
-    args['pv_system_2_array_tilt'] = 20
-    args['pv_system_2_max_power_output'] = 4000
-    args['battery_present'] = false
-    args['lighting_present'] = true
-    args['lighting_interior_fraction_cfl'] = 0.4
-    args['lighting_interior_fraction_lfl'] = 0.1
-    args['lighting_interior_fraction_led'] = 0.25
-    args['lighting_exterior_fraction_cfl'] = 0.4
-    args['lighting_exterior_fraction_lfl'] = 0.1
-    args['lighting_exterior_fraction_led'] = 0.25
-    args['lighting_garage_fraction_cfl'] = 0.4
-    args['lighting_garage_fraction_lfl'] = 0.1
-    args['lighting_garage_fraction_led'] = 0.25
-    args['holiday_lighting_present'] = false
-    args['dehumidifier_type'] = 'none'
-    args['dehumidifier_efficiency_type'] = 'EnergyFactor'
-    args['dehumidifier_efficiency'] = 1.8
-    args['dehumidifier_capacity'] = 40
-    args['dehumidifier_rh_setpoint'] = 0.5
-    args['dehumidifier_fraction_dehumidification_load_served'] = 1
-    args['clothes_washer_present'] = true
-    args['clothes_washer_location'] = HPXML::LocationLivingSpace
-    args['clothes_washer_efficiency_type'] = 'IntegratedModifiedEnergyFactor'
-    args['clothes_washer_efficiency'] = 1.21
-    args['clothes_washer_rated_annual_kwh'] = 380.0
-    args['clothes_washer_label_electric_rate'] = 0.12
-    args['clothes_washer_label_gas_rate'] = 1.09
-    args['clothes_washer_label_annual_gas_cost'] = 27.0
-    args['clothes_washer_label_usage'] = 6.0
-    args['clothes_washer_capacity'] = 3.2
-    args['clothes_dryer_present'] = true
-    args['clothes_dryer_location'] = HPXML::LocationLivingSpace
-    args['clothes_dryer_fuel_type'] = HPXML::FuelTypeElectricity
-    args['clothes_dryer_efficiency_type'] = 'CombinedEnergyFactor'
-    args['clothes_dryer_efficiency'] = 3.73
-    args['clothes_dryer_vented_flow_rate'] = 150.0
-    args['dishwasher_present'] = true
-    args['dishwasher_location'] = HPXML::LocationLivingSpace
-    args['dishwasher_efficiency_type'] = 'RatedAnnualkWh'
-    args['dishwasher_efficiency'] = 307
-    args['dishwasher_label_electric_rate'] = 0.12
-    args['dishwasher_label_gas_rate'] = 1.09
-    args['dishwasher_label_annual_gas_cost'] = 22.32
-    args['dishwasher_label_usage'] = 4.0
-    args['dishwasher_place_setting_capacity'] = 12
-    args['refrigerator_present'] = true
-    args['refrigerator_location'] = HPXML::LocationLivingSpace
-    args['refrigerator_rated_annual_kwh'] = 650.0
-    args['extra_refrigerator_present'] = false
-    args['freezer_present'] = false
-    args['cooking_range_oven_present'] = true
-    args['cooking_range_oven_location'] = HPXML::LocationLivingSpace
-    args['cooking_range_oven_fuel_type'] = HPXML::FuelTypeElectricity
-    args['cooking_range_oven_is_induction'] = false
-    args['cooking_range_oven_is_convection'] = false
-    args['ceiling_fan_present'] = false
-    args['misc_plug_loads_television_present'] = true
-    args['misc_plug_loads_television_annual_kwh'] = 620.0
-    args['misc_plug_loads_other_annual_kwh'] = 2457.0
-    args['misc_plug_loads_other_frac_sensible'] = 0.855
-    args['misc_plug_loads_other_frac_latent'] = 0.045
-    args['misc_plug_loads_well_pump_present'] = false
-    args['misc_plug_loads_vehicle_present'] = false
-    args['misc_fuel_loads_grill_present'] = false
-    args['misc_fuel_loads_grill_fuel_type'] = HPXML::FuelTypeNaturalGas
-    args['misc_fuel_loads_lighting_present'] = false
-    args['misc_fuel_loads_lighting_fuel_type'] = HPXML::FuelTypeNaturalGas
-    args['misc_fuel_loads_fireplace_present'] = false
-    args['misc_fuel_loads_fireplace_fuel_type'] = HPXML::FuelTypeNaturalGas
-    args['pool_present'] = false
-    args['pool_heater_type'] = HPXML::HeaterTypeElectricResistance
-    args['hot_tub_present'] = false
-    args['hot_tub_heater_type'] = HPXML::HeaterTypeElectricResistance
-    args['utility_bill_scenario_names'] = 'Bills'
-  elsif ['ASHRAE_Standard_140/L100AC.xml'].include? hpxml_file
-    args['weather_station_epw_filepath'] = 'USA_CO_Colorado.Springs-Peterson.Field.724660_TMY3.epw'
-    args['geometry_unit_type'] = HPXML::ResidentialTypeSFD
-    args['geometry_unit_cfa'] = 1539.0
-    args['geometry_unit_left_wall_is_adiabatic'] = false
-    args['geometry_unit_right_wall_is_adiabatic'] = false
-    args['geometry_unit_front_wall_is_adiabatic'] = false
-    args['geometry_unit_back_wall_is_adiabatic'] = false
-    args['geometry_unit_num_floors_above_grade'] = 1
-    args['geometry_average_ceiling_height'] = 8.0
-    args['geometry_unit_orientation'] = 180.0
-    args['geometry_unit_aspect_ratio'] = 57.0 / 27.0
-    args['geometry_garage_width'] = 0
-    args['geometry_garage_depth'] = 0
-    args['geometry_garage_protrusion'] = 0
-    args['geometry_garage_position'] = 'Right'
-    args['geometry_foundation_type'] = HPXML::FoundationTypeAmbient
-    args['geometry_foundation_height'] = 7.25
-    args['geometry_foundation_height_above_grade'] = 0.667
-    args['geometry_rim_joist_height'] = 9.0
-    args['geometry_roof_type'] = 'gable'
-    args['geometry_roof_pitch'] = '4:12'
-    args['geometry_attic_type'] = HPXML::AtticTypeVented
-    args['geometry_eaves_depth'] = 0
-    args['geometry_unit_num_bedrooms'] = 3
-    args['geometry_unit_num_occupants'] = 0
-    args['floor_over_foundation_assembly_r'] = 14.15
-    args['floor_over_garage_assembly_r'] = 0
-    args['floor_type'] = HPXML::FloorTypeWoodFrame
-    args['foundation_wall_thickness'] = 6.0
-    args['foundation_wall_insulation_r'] = 0
-    args['foundation_wall_insulation_distance_to_top'] = 0
-    args['foundation_wall_insulation_distance_to_bottom'] = 0
-    args['rim_joist_assembly_r'] = 5.01
-    args['slab_perimeter_insulation_r'] = 0
-    args['slab_perimeter_depth'] = 0
-    args['slab_under_insulation_r'] = 0
-    args['slab_under_width'] = 0
-    args['slab_thickness'] = 4.0
-    args['slab_carpet_fraction'] = 0
-    args['slab_carpet_r'] = 0
-    args['ceiling_assembly_r'] = 18.45
-    args['roof_material_type'] = HPXML::RoofTypeAsphaltShingles
-    args['roof_color'] = HPXML::ColorMedium
-    args['roof_assembly_r'] = 1.99
-    args['roof_radiant_barrier'] = false
-    args['roof_radiant_barrier_grade'] = 1
-    args['neighbor_front_distance'] = 0
-    args['neighbor_back_distance'] = 0
-    args['neighbor_left_distance'] = 0
-    args['neighbor_right_distance'] = 0
-    args['wall_type'] = HPXML::WallTypeWoodStud
-    args['wall_siding_type'] = HPXML::SidingTypeWood
-    args['wall_color'] = HPXML::ColorMedium
-    args['wall_assembly_r'] = 11.76
-    args['window_front_wwr'] = 0
-    args['window_back_wwr'] = 0
-    args['window_left_wwr'] = 0
-    args['window_right_wwr'] = 0
-    args['window_area_front'] = 90
-    args['window_area_back'] = 90
-    args['window_area_left'] = 45
-    args['window_area_right'] = 45
-    args['window_aspect_ratio'] = 5.0 / 3.0
-    args['window_fraction_operable'] = 0
-    args['window_ufactor'] = 1.039
-    args['window_shgc'] = 0.67
-    args['window_interior_shading_winter'] = 1
-    args['window_interior_shading_summer'] = 1
-    args['overhangs_front_depth'] = 0
-    args['overhangs_back_depth'] = 0
-    args['overhangs_left_depth'] = 0
-    args['overhangs_right_depth'] = 0
-    args['overhangs_front_distance_to_top_of_window'] = 0
-    args['overhangs_back_distance_to_top_of_window'] = 0
-    args['overhangs_left_distance_to_top_of_window'] = 0
-    args['overhangs_right_distance_to_top_of_window'] = 0
-    args['overhangs_front_distance_to_bottom_of_window'] = 0
-    args['overhangs_back_distance_to_bottom_of_window'] = 0
-    args['overhangs_left_distance_to_bottom_of_window'] = 0
-    args['overhangs_right_distance_to_bottom_of_window'] = 0
-    args['skylight_area_front'] = 0
-    args['skylight_area_back'] = 0
-    args['skylight_area_left'] = 0
-    args['skylight_area_right'] = 0
-    args['skylight_ufactor'] = 0
-    args['skylight_shgc'] = 0
-    args['door_area'] = 40.0
-    args['door_rvalue'] = 3.04
-    args['air_leakage_units'] = HPXML::UnitsACHNatural
-    args['air_leakage_house_pressure'] = 50
-    args['air_leakage_value'] = 0.67
-    args['heating_system_type'] = 'none'
-    args['heating_system_fuel'] = HPXML::FuelTypeNaturalGas
-    args['heating_system_heating_efficiency'] = 0
-    args['heating_system_fraction_heat_load_served'] = 0
-    args['cooling_system_type'] = 'none'
-    args['cooling_system_cooling_efficiency_type'] = HPXML::UnitsSEER
-    args['cooling_system_cooling_efficiency'] = 0
-    args['cooling_system_cooling_compressor_type'] = HPXML::HVACCompressorTypeSingleStage
-    args['cooling_system_cooling_sensible_heat_fraction'] = 0
-    args['cooling_system_fraction_cool_load_served'] = 0
-    args['cooling_system_is_ducted'] = false
-    args['heat_pump_type'] = 'none'
-    args['heat_pump_heating_efficiency_type'] = HPXML::UnitsHSPF
-    args['heat_pump_heating_efficiency'] = 0
-    args['heat_pump_cooling_efficiency_type'] = HPXML::UnitsSEER
-    args['heat_pump_cooling_efficiency'] = 0
-    args['heat_pump_cooling_compressor_type'] = HPXML::HVACCompressorTypeSingleStage
-    args['heat_pump_cooling_sensible_heat_fraction'] = 0
-    args['heat_pump_fraction_heat_load_served'] = 0
-    args['heat_pump_fraction_cool_load_served'] = 0
-    args['heat_pump_backup_type'] = 'none'
-    args['heat_pump_backup_fuel'] = HPXML::FuelTypeElectricity
-    args['heat_pump_backup_heating_efficiency'] = 0
-    args['hvac_control_heating_weekday_setpoint'] = 68
-    args['hvac_control_heating_weekend_setpoint'] = 68
-    args['hvac_control_cooling_weekday_setpoint'] = 78
-    args['hvac_control_cooling_weekend_setpoint'] = 78
-    args['ducts_leakage_units'] = HPXML::UnitsCFM25
-    args['ducts_supply_leakage_to_outside_value'] = 0
-    args['ducts_return_leakage_to_outside_value'] = 0
-    args['ducts_supply_insulation_r'] = 0
-    args['ducts_return_insulation_r'] = 0
-    args['ducts_supply_location'] = HPXML::LocationLivingSpace
-    args['ducts_return_location'] = HPXML::LocationLivingSpace
-    args['ducts_supply_surface_area'] = 0
-    args['ducts_return_surface_area'] = 0
-    args['heating_system_2_type'] = 'none'
-    args['heating_system_2_fuel'] = HPXML::FuelTypeElectricity
-    args['heating_system_2_heating_efficiency'] = 0
-    args['heating_system_2_fraction_heat_load_served'] = 0
-    args['mech_vent_fan_type'] = 'none'
-    args['mech_vent_flow_rate'] = 0
-    args['mech_vent_hours_in_operation'] = 0
-    args['mech_vent_recovery_efficiency_type'] = 'Unadjusted'
-    args['mech_vent_total_recovery_efficiency'] = 0
-    args['mech_vent_sensible_recovery_efficiency'] = 0
-    args['mech_vent_fan_power'] = 0
-    args['mech_vent_num_units_served'] = 0
-    args['mech_vent_2_fan_type'] = 'none'
-    args['mech_vent_2_flow_rate'] = 0
-    args['mech_vent_2_hours_in_operation'] = 0
-    args['mech_vent_2_recovery_efficiency_type'] = 'Unadjusted'
-    args['mech_vent_2_total_recovery_efficiency'] = 0
-    args['mech_vent_2_sensible_recovery_efficiency'] = 0
-    args['mech_vent_2_fan_power'] = 0
-    args['kitchen_fans_quantity'] = 0
-    args['bathroom_fans_quantity'] = 0
-    args['whole_house_fan_present'] = false
-    args['water_heater_type'] = 'none'
-    args['water_heater_fuel_type'] = HPXML::FuelTypeElectricity
-    args['water_heater_location'] = HPXML::LocationLivingSpace
-    args['water_heater_tank_volume'] = 0
-    args['water_heater_efficiency_type'] = 'EnergyFactor'
-    args['water_heater_efficiency'] = 0
-    args['water_heater_recovery_efficiency'] = 0
-    args['water_heater_jacket_rvalue'] = 0
-    args['water_heater_setpoint_temperature'] = 0
-    args['water_heater_num_units_served'] = 0
-    args['hot_water_distribution_system_type'] = HPXML::DHWDistTypeStandard
-    args['hot_water_distribution_standard_piping_length'] = 0
-    args['hot_water_distribution_recirc_control_type'] = HPXML::DHWRecirControlTypeNone
-    args['hot_water_distribution_recirc_piping_length'] = 0
-    args['hot_water_distribution_recirc_branch_piping_length'] = 0
-    args['hot_water_distribution_recirc_pump_power'] = 0
-    args['hot_water_distribution_recirc_num_units_served'] = 0
-    args['hot_water_distribution_pipe_r'] = 0
-    args['dwhr_facilities_connected'] = 'none'
-    args['dwhr_equal_flow'] = true
-    args['dwhr_efficiency'] = 0
-    args['water_fixtures_shower_low_flow'] = false
-    args['water_fixtures_sink_low_flow'] = false
-    args['water_fixtures_usage_multiplier'] = 0
-    args['solar_thermal_system_type'] = 'none'
-    args['solar_thermal_collector_area'] = 0
-    args['solar_thermal_collector_loop_type'] = HPXML::SolarThermalLoopTypeDirect
-    args['solar_thermal_collector_type'] = HPXML::SolarThermalTypeEvacuatedTube
-    args['solar_thermal_collector_azimuth'] = 0
-    args['solar_thermal_collector_tilt'] = 0
-    args['solar_thermal_collector_rated_optical_efficiency'] = 0
-    args['solar_thermal_collector_rated_thermal_losses'] = 0
-    args['solar_thermal_solar_fraction'] = 0
-    args['pv_system_present'] = false
-    args['pv_system_array_azimuth'] = 0
-    args['pv_system_array_tilt'] = 0
-    args['pv_system_max_power_output'] = 0
-    args['pv_system_2_present'] = false
-    args['pv_system_2_array_azimuth'] = 0
-    args['pv_system_2_array_tilt'] = 0
-    args['pv_system_2_max_power_output'] = 0
-    args['battery_present'] = false
-    args['lighting_present'] = false
-    args['lighting_interior_fraction_cfl'] = 0
-    args['lighting_interior_fraction_lfl'] = 0
-    args['lighting_interior_fraction_led'] = 0
-    args['lighting_interior_usage_multiplier'] = 0
-    args['lighting_exterior_fraction_cfl'] = 0
-    args['lighting_exterior_fraction_lfl'] = 0
-    args['lighting_exterior_fraction_led'] = 0
-    args['lighting_exterior_usage_multiplier'] = 0
-    args['lighting_garage_fraction_cfl'] = 0
-    args['lighting_garage_fraction_lfl'] = 0
-    args['lighting_garage_fraction_led'] = 0
-    args['lighting_garage_usage_multiplier'] = 0
-    args['holiday_lighting_present'] = false
-    args['dehumidifier_type'] = 'none'
-    args['dehumidifier_efficiency_type'] = 'EnergyFactor'
-    args['dehumidifier_efficiency'] = 0
-    args['dehumidifier_capacity'] = 0
-    args['dehumidifier_rh_setpoint'] = 0
-    args['dehumidifier_fraction_dehumidification_load_served'] = 0
-    args['clothes_washer_present'] = false
-    args['clothes_washer_efficiency_type'] = 'IntegratedModifiedEnergyFactor'
-    args['clothes_dryer_present'] = false
-    args['clothes_dryer_fuel_type'] = HPXML::FuelTypeElectricity
-    args['clothes_dryer_efficiency_type'] = 'CombinedEnergyFactor'
-    args['dishwasher_present'] = false
-    args['dishwasher_efficiency_type'] = 'RatedAnnualkWh'
-    args['refrigerator_present'] = false
-    args['extra_refrigerator_present'] = false
-    args['freezer_present'] = false
-    args['cooking_range_oven_present'] = false
-    args['cooking_range_oven_fuel_type'] = HPXML::FuelTypeElectricity
-    args['ceiling_fan_present'] = false
-    args['misc_plug_loads_television_present'] = false
-    args['misc_plug_loads_other_annual_kwh'] = 7302.0
-    args['misc_plug_loads_other_frac_sensible'] = 0.822
-    args['misc_plug_loads_other_frac_latent'] = 0.178
-    args['misc_plug_loads_well_pump_present'] = false
-    args['misc_plug_loads_vehicle_present'] = false
-    args['misc_fuel_loads_grill_present'] = false
-    args['misc_fuel_loads_grill_fuel_type'] = HPXML::FuelTypeNaturalGas
-    args['misc_fuel_loads_lighting_present'] = false
-    args['misc_fuel_loads_lighting_fuel_type'] = HPXML::FuelTypeNaturalGas
-    args['misc_fuel_loads_fireplace_present'] = false
-    args['misc_fuel_loads_fireplace_fuel_type'] = HPXML::FuelTypeNaturalGas
-    args['pool_present'] = false
-    args['pool_heater_type'] = HPXML::HeaterTypeElectricResistance
-    args['hot_tub_present'] = false
-    args['hot_tub_heater_type'] = HPXML::HeaterTypeElectricResistance
-  end
-
-  # ASHRAE 140
-  if ['ASHRAE_Standard_140/L100AL.xml'].include? hpxml_file
-    args['weather_station_epw_filepath'] = 'USA_NV_Las.Vegas-McCarran.Intl.AP.723860_TMY3.epw'
-  elsif ['ASHRAE_Standard_140/L110AC.xml',
-         'ASHRAE_Standard_140/L110AL.xml'].include? hpxml_file
-    args['air_leakage_value'] = 1.5
-  elsif ['ASHRAE_Standard_140/L120AC.xml',
-         'ASHRAE_Standard_140/L120AL.xml'].include? hpxml_file
-    args['wall_assembly_r'] = 23.58
-    args['ceiling_assembly_r'] = 57.49
-  elsif ['ASHRAE_Standard_140/L130AC.xml',
-         'ASHRAE_Standard_140/L130AL.xml'].include? hpxml_file
-    args['window_ufactor'] = 0.3
-    args['window_shgc'] = 0.335
-  elsif ['ASHRAE_Standard_140/L140AC.xml',
-         'ASHRAE_Standard_140/L140AL.xml'].include? hpxml_file
-    args['window_area_front'] = 0.0
-    args['window_area_back'] = 0.0
-    args['window_area_left'] = 0.0
-    args['window_area_right'] = 0.0
-  elsif ['ASHRAE_Standard_140/L150AC.xml',
-         'ASHRAE_Standard_140/L150AL.xml'].include? hpxml_file
-    args['window_area_front'] = 270.0
-    args['window_area_back'] = 0.0
-    args['window_area_left'] = 0.0
-    args['window_area_right'] = 0.0
-    args['window_aspect_ratio'] = 5.0 / 1.5
-  elsif ['ASHRAE_Standard_140/L155AC.xml',
-         'ASHRAE_Standard_140/L155AL.xml'].include? hpxml_file
-    args['overhangs_front_depth'] = 2.5
-    args['overhangs_front_distance_to_top_of_window'] = 1.0
-    args['overhangs_front_distance_to_bottom_of_window'] = 6.0
-  elsif ['ASHRAE_Standard_140/L160AC.xml',
-         'ASHRAE_Standard_140/L160AL.xml'].include? hpxml_file
-    args['window_area_front'] = 0.0
-    args['window_area_back'] = 0.0
-    args['window_area_left'] = 135.0
-    args['window_area_right'] = 135.0
-    args['window_aspect_ratio'] = 5.0 / 1.5
-  elsif ['ASHRAE_Standard_140/L170AC.xml',
-         'ASHRAE_Standard_140/L170AL.xml'].include? hpxml_file
-    args['misc_plug_loads_other_annual_kwh'] = 0.0
-  elsif ['ASHRAE_Standard_140/L200AC.xml',
-         'ASHRAE_Standard_140/L200AL.xml'].include? hpxml_file
-    args['air_leakage_value'] = 1.5
-    args['wall_assembly_r'] = 4.84
-    args['ceiling_assembly_r'] = 11.75
-    args['floor_over_foundation_assembly_r'] = 4.24
-  elsif ['ASHRAE_Standard_140/L202AC.xml',
-         'ASHRAE_Standard_140/L202AL.xml'].include? hpxml_file
-    args['wall_color'] = HPXML::ColorReflective
-    args['roof_color'] = HPXML::ColorReflective
-  elsif ['ASHRAE_Standard_140/L302XC.xml'].include? hpxml_file
-    args['geometry_foundation_type'] = HPXML::FoundationTypeSlab
-    args['slab_carpet_fraction'] = 1.0
-    args['slab_carpet_r'] = 2.08
-  elsif ['ASHRAE_Standard_140/L304XC.xml'].include? hpxml_file
-    args['slab_perimeter_insulation_r'] = 5.4
-    args['slab_perimeter_depth'] = 2.5
-  elsif ['ASHRAE_Standard_140/L322XC.xml'].include? hpxml_file
-    args['geometry_foundation_type'] = HPXML::FoundationTypeBasementConditioned
-    args['geometry_unit_cfa'] = 3078
-    args['air_leakage_value'] = 0.335
-  elsif ['ASHRAE_Standard_140/L324XC.xml'].include? hpxml_file
-    args['rim_joist_assembly_r'] = 13.14
-    args['foundation_wall_insulation_r'] = 10.2
-    args['foundation_wall_insulation_distance_to_bottom'] = 7.25
-    args['foundation_wall_insulation_location'] = 'interior'
-  end
-
-  # Appliances
-  if ['base-appliances-coal.xml'].include? hpxml_file
-    args['clothes_dryer_fuel_type'] = HPXML::FuelTypeCoal
-    args['clothes_dryer_efficiency'] = 3.3
-    args.delete('clothes_dryer_vented_flow_rate')
-    args['cooking_range_oven_fuel_type'] = HPXML::FuelTypeCoal
-  elsif ['base-appliances-dehumidifier.xml'].include? hpxml_file
-    args['dehumidifier_type'] = HPXML::DehumidifierTypePortable
-  elsif ['base-appliances-dehumidifier-ief-portable.xml'].include? hpxml_file
-    args['dehumidifier_efficiency_type'] = 'IntegratedEnergyFactor'
-    args['dehumidifier_efficiency'] = 1.5
-  elsif ['base-appliances-dehumidifier-ief-whole-home.xml'].include? hpxml_file
-    args['dehumidifier_type'] = HPXML::DehumidifierTypeWholeHome
-  elsif ['base-appliances-gas.xml'].include? hpxml_file
-    args['clothes_dryer_fuel_type'] = HPXML::FuelTypeNaturalGas
-    args['clothes_dryer_efficiency'] = 3.3
-    args.delete('clothes_dryer_vented_flow_rate')
-    args['cooking_range_oven_fuel_type'] = HPXML::FuelTypeNaturalGas
-  elsif ['base-appliances-modified.xml'].include? hpxml_file
-    args['clothes_washer_efficiency_type'] = 'ModifiedEnergyFactor'
-    args['clothes_washer_efficiency'] = 1.65
-    args['clothes_dryer_efficiency_type'] = 'EnergyFactor'
-    args['clothes_dryer_efficiency'] = 4.29
-    args['clothes_dryer_vented_flow_rate'] = 0.0
-    args['dishwasher_efficiency_type'] = 'EnergyFactor'
-    args['dishwasher_efficiency'] = 0.7
-    args['dishwasher_place_setting_capacity'] = 6
-  elsif ['base-appliances-none.xml'].include? hpxml_file
-    args['clothes_washer_present'] = false
-    args['clothes_dryer_present'] = false
-    args['dishwasher_present'] = false
-    args['refrigerator_present'] = false
-    args['cooking_range_oven_present'] = false
-  elsif ['base-appliances-oil.xml',
-         'base-appliances-oil-location-miami-fl.xml'].include? hpxml_file
-    args['clothes_dryer_fuel_type'] = HPXML::FuelTypeOil
-    args['clothes_dryer_efficiency'] = 3.3
-    args.delete('clothes_dryer_vented_flow_rate')
-    args['cooking_range_oven_fuel_type'] = HPXML::FuelTypeOil
-  elsif ['base-appliances-propane.xml',
-         'base-appliances-propane-location-portland-or.xml'].include? hpxml_file
-    args['clothes_dryer_fuel_type'] = HPXML::FuelTypePropane
-    args['clothes_dryer_efficiency'] = 3.3
-    args.delete('clothes_dryer_vented_flow_rate')
-    args['cooking_range_oven_fuel_type'] = HPXML::FuelTypePropane
-  elsif ['base-appliances-wood.xml'].include? hpxml_file
-    args['clothes_dryer_fuel_type'] = HPXML::FuelTypeWoodCord
-    args['clothes_dryer_efficiency'] = 3.3
-    args.delete('clothes_dryer_vented_flow_rate')
-    args['cooking_range_oven_fuel_type'] = HPXML::FuelTypeWoodCord
-  end
-
-  # Attic/roof
-  if ['base-atticroof-flat.xml'].include? hpxml_file
-    args['geometry_attic_type'] = HPXML::AtticTypeFlatRoof
-    args['roof_assembly_r'] = 25.8
-    args['ducts_supply_leakage_to_outside_value'] = 0.0
-    args['ducts_return_leakage_to_outside_value'] = 0.0
-    args['ducts_supply_location'] = HPXML::LocationBasementConditioned
-    args['ducts_return_location'] = HPXML::LocationBasementConditioned
-  elsif ['base-atticroof-radiant-barrier.xml'].include? hpxml_file
-    args['roof_radiant_barrier'] = true
-    args['roof_radiant_barrier_grade'] = 2
-    args['ceiling_assembly_r'] = 8.7
-  elsif ['base-atticroof-unvented-insulated-roof.xml'].include? hpxml_file
-    args['ceiling_assembly_r'] = 2.1
-    args['roof_assembly_r'] = 25.8
-  elsif ['base-atticroof-vented.xml'].include? hpxml_file
-    args['geometry_attic_type'] = HPXML::AtticTypeVented
-    args['water_heater_location'] = HPXML::LocationAtticVented
-    args['ducts_supply_location'] = HPXML::LocationAtticVented
-    args['ducts_return_location'] = HPXML::LocationAtticVented
-  elsif ['base-atticroof-conditioned.xml'].include? hpxml_file
-    args['geometry_attic_type'] = HPXML::AtticTypeConditioned
-    args['geometry_unit_num_floors_above_grade'] = 2
-    args['geometry_unit_cfa'] = 3600
-    args['ducts_supply_location'] = HPXML::LocationLivingSpace
-    args['ducts_return_location'] = HPXML::LocationLivingSpace
-    args['ducts_supply_leakage_to_outside_value'] = 50
-    args['ducts_return_leakage_to_outside_value'] = 100
-    args['water_heater_location'] = HPXML::LocationBasementConditioned
-    args['clothes_washer_location'] = HPXML::LocationBasementConditioned
-    args['clothes_dryer_location'] = HPXML::LocationBasementConditioned
-    args['dishwasher_location'] = HPXML::LocationBasementConditioned
-    args['refrigerator_location'] = HPXML::LocationBasementConditioned
-    args['cooking_range_oven_location'] = HPXML::LocationBasementConditioned
-    args['misc_plug_loads_other_annual_kwh'] = 3276
-  elsif ['base-atticroof-cathedral.xml'].include? hpxml_file
-    # BuildResHPXML measure doesn't support cathedral ceiling; model as
-    # conditioned attic and then update the resulting HPXML later.
-    args['geometry_attic_type'] = HPXML::AtticTypeConditioned
-    args['geometry_unit_num_floors_above_grade'] = 2
-    args['geometry_unit_cfa'] = 4050
-    args['window_area_left'] = 120.0
-    args['window_area_right'] = 120.0
-    args['window_aspect_ratio'] = 5.0 / 2.5
-    args['roof_assembly_r'] = 25.8
-    args['ducts_supply_location'] = HPXML::LocationLivingSpace
-    args['ducts_return_location'] = HPXML::LocationLivingSpace
-    args['ducts_supply_leakage_to_outside_value'] = 0
-    args['ducts_return_leakage_to_outside_value'] = 0
-  end
-
-  # Single-Family Attached
-  if ['base-bldgtype-single-family-attached.xml'].include? hpxml_file
-    args['geometry_unit_type'] = HPXML::ResidentialTypeSFA
-    args['geometry_unit_cfa'] = 1800.0
-    args['geometry_unit_aspect_ratio'] = 0.6667
-    args['geometry_building_num_units'] = 3
-    args['geometry_unit_right_wall_is_adiabatic'] = true
-    args['window_front_wwr'] = 0.18
-    args['window_back_wwr'] = 0.18
-    args['window_left_wwr'] = 0.18
-    args['window_right_wwr'] = 0.18
-    args['window_area_front'] = 0
-    args['window_area_back'] = 0
-    args['window_area_left'] = 0
-    args['window_area_right'] = 0
-    args['heating_system_heating_capacity'] = 24000.0
-    args['misc_plug_loads_other_annual_kwh'] = 1638.0
-  elsif ['base-bldgtype-single-family-attached-2stories.xml'].include? hpxml_file
-    args['geometry_unit_num_floors_above_grade'] = 2
-    args['geometry_unit_cfa'] = 2700.0
-    args['heating_system_heating_capacity'] = 48000.0
-    args['cooling_system_cooling_capacity'] = 36000.0
-    args['ducts_supply_surface_area'] = 112.5
-    args['ducts_return_surface_area'] = 37.5
-    args['misc_plug_loads_other_annual_kwh'] = 2457.0
-  elsif ['base-bldgtype-single-family-attached-atticroof-cathedral.xml'].include? hpxml_file
-    args['geometry_attic_type'] = HPXML::AtticTypeConditioned
-    args['ducts_supply_location'] = HPXML::LocationLivingSpace
-    args['ducts_return_location'] = HPXML::LocationLivingSpace
-    args['ducts_supply_leakage_to_outside_value'] = 0
-    args['ducts_return_leakage_to_outside_value'] = 0
-  end
-
-  # Multifamily
-  if ['base-bldgtype-multifamily.xml'].include? hpxml_file
-    args['geometry_unit_type'] = HPXML::ResidentialTypeApartment
-    args['geometry_unit_cfa'] = 900.0
-    args['geometry_unit_aspect_ratio'] = 0.6667
-    args['geometry_foundation_type'] = HPXML::FoundationTypeAboveApartment
-    args['geometry_attic_type'] = HPXML::AtticTypeBelowApartment
-    args['geometry_unit_right_wall_is_adiabatic'] = true
-    args['geometry_building_num_units'] = 6
-    args['window_front_wwr'] = 0.18
-    args['window_back_wwr'] = 0.18
-    args['window_left_wwr'] = 0.18
-    args['window_right_wwr'] = 0.18
-    args['window_area_front'] = 0
-    args['window_area_back'] = 0
-    args['window_area_left'] = 0
-    args['window_area_right'] = 0
-    args['heating_system_heating_capacity'] = 12000.0
-    args['cooling_system_cooling_capacity'] = 12000.0
-    args['ducts_supply_leakage_to_outside_value'] = 0.0
-    args['ducts_return_leakage_to_outside_value'] = 0.0
-    args['ducts_supply_location'] = HPXML::LocationLivingSpace
-    args['ducts_return_location'] = HPXML::LocationLivingSpace
-    args['ducts_supply_insulation_r'] = 0.0
-    args['door_area'] = 20.0
-    args['misc_plug_loads_other_annual_kwh'] = 819.0
-  elsif ['base-bldgtype-multifamily-shared-boiler-only-baseboard.xml',
-         'base-bldgtype-multifamily-shared-boiler-chiller-baseboard.xml'].include? hpxml_file
-    args['heating_system_type'] = "Shared #{HPXML::HVACTypeBoiler} w/ Baseboard"
-    args['cooling_system_type'] = 'none'
-  elsif ['base-bldgtype-multifamily-shared-boiler-only-fan-coil.xml',
-         'base-bldgtype-multifamily-shared-boiler-chiller-fan-coil.xml'].include? hpxml_file
-    args['heating_system_type'] = "Shared #{HPXML::HVACTypeBoiler} w/ Ductless Fan Coil"
-  elsif ['base-bldgtype-multifamily-shared-chiller-only-baseboard.xml'].include? hpxml_file
-    args['heating_system_type'] = 'none'
-    args['cooling_system_type'] = 'none'
-  elsif ['base-bldgtype-multifamily-shared-mechvent.xml'].include? hpxml_file
-    args['mech_vent_fan_type'] = HPXML::MechVentTypeSupply
-    args['mech_vent_flow_rate'] = 800
-    args['mech_vent_fan_power'] = 240
-    args['mech_vent_num_units_served'] = 10
-    args['mech_vent_shared_frac_recirculation'] = 0.5
-    args['mech_vent_2_fan_type'] = HPXML::MechVentTypeExhaust
-    args['mech_vent_2_flow_rate'] = 72
-    args['mech_vent_2_fan_power'] = 26
-  elsif ['base-bldgtype-multifamily-shared-mechvent-preconditioning.xml'].include? hpxml_file
-    args['mech_vent_shared_preheating_fuel'] = HPXML::FuelTypeNaturalGas
-    args['mech_vent_shared_preheating_efficiency'] = 0.92
-    args['mech_vent_shared_preheating_fraction_heat_load_served'] = 0.7
-    args['mech_vent_shared_precooling_fuel'] = HPXML::FuelTypeElectricity
-    args['mech_vent_shared_precooling_efficiency'] = 4.0
-    args['mech_vent_shared_precooling_fraction_cool_load_served'] = 0.8
-  elsif ['base-bldgtype-multifamily-shared-pv.xml'].include? hpxml_file
-    args['pv_system_present'] = true
-    args['pv_system_num_bedrooms_served'] = 6 * 3
-    args['pv_system_location'] = HPXML::LocationGround
-    args['pv_system_module_type'] = HPXML::PVModuleTypeStandard
-    args['pv_system_tracking'] = HPXML::PVTrackingTypeFixed
-    args['pv_system_array_azimuth'] = 225
-    args['pv_system_array_tilt'] = 30
-    args['pv_system_max_power_output'] = 30000
-    args['pv_system_inverter_efficiency'] = 0.96
-    args['pv_system_system_losses_fraction'] = 0.14
-  elsif ['base-bldgtype-multifamily-shared-water-heater.xml'].include? hpxml_file
-    args['water_heater_fuel_type'] = HPXML::FuelTypeNaturalGas
-    args['water_heater_num_units_served'] = 6
-    args['water_heater_tank_volume'] = 120
-    args['water_heater_efficiency'] = 0.59
-    args['water_heater_recovery_efficiency'] = 0.76
-    args['water_heater_heating_capacity'] = 40000
-  elsif ['base-bldgtype-multifamily-shared-water-heater-recirc.xml'].include? hpxml_file
-    args['hot_water_distribution_system_type'] = HPXML::DHWDistTypeRecirc
-    args['hot_water_distribution_recirc_control_type'] = HPXML::DHWRecirControlTypeTimer
-    args['hot_water_distribution_recirc_pump_power'] = 220.0
-    args['hot_water_distribution_recirc_num_units_served'] = 6
-  end
-
-  # Occ Calc Type
-  if ['base-calctype-operational.xml',
-      'base-calctype-operational-misc-loads-large-uncommon.xml',
-      'base-calctype-operational-misc-loads-large-uncommon2.xml',
-      'base-bldgtype-multifamily-calctype-operational.xml'].include? hpxml_file
-    args['occupancy_calculation_type'] = HPXML::OccupancyCalculationTypeOperational
-    args['geometry_unit_num_occupants'] = 1
-    args.delete('misc_plug_loads_television_annual_kwh')
-    args.delete('misc_plug_loads_other_annual_kwh')
-    args.delete('pool_pump_annual_kwh')
-    args.delete('pool_heater_annual_therm')
-    args.delete('pool_heater_annual_kwh')
-    args.delete('hot_tub_pump_annual_kwh')
-    args.delete('hot_tub_heater_annual_therm')
-    args.delete('hot_tub_heater_annual_kwh')
-    args.delete('misc_plug_loads_well_pump_annual_kwh')
-    args.delete('misc_plug_loads_vehicle_annual_kwh')
-    args.delete('misc_fuel_loads_grill_annual_therm')
-    args.delete('misc_fuel_loads_lighting_annual_therm')
-    args.delete('misc_fuel_loads_fireplace_annual_therm')
-  elsif ['base-calctype-operational-misc-defaults.xml'].include? hpxml_file
-    args['occupancy_calculation_type'] = HPXML::OccupancyCalculationTypeOperational
-    args['geometry_unit_num_occupants'] = 5
-  elsif ['base-calctype-operational-residents-0.xml'].include? hpxml_file
-    args['occupancy_calculation_type'] = HPXML::OccupancyCalculationTypeOperational
-    args['geometry_unit_num_occupants'] = 0
-  elsif ['base-calctype-operational-residents-0-runperiod-1-month.xml'].include? hpxml_file
-    args['simulation_control_run_period'] = 'Feb 1 - Feb 28'
-  end
-
-  # DHW
-  if ['base-dhw-combi-tankless.xml'].include? hpxml_file
-    args['water_heater_type'] = HPXML::WaterHeaterTypeCombiTankless
-    args.delete('water_heater_tank_volume')
-  elsif ['base-dhw-combi-tankless-outside.xml',
-         'base-dhw-indirect-outside.xml',
-         'base-dhw-tank-gas-outside.xml',
-         'base-dhw-tank-heat-pump-outside.xml',
-         'base-dhw-tankless-electric-outside.xml'].include? hpxml_file
-    args['water_heater_location'] = HPXML::LocationOtherExterior
-  elsif ['base-dhw-dwhr.xml'].include? hpxml_file
-    args['dwhr_facilities_connected'] = HPXML::DWHRFacilitiesConnectedAll
-  elsif ['base-dhw-indirect.xml'].include? hpxml_file
-    args['water_heater_type'] = HPXML::WaterHeaterTypeCombiStorage
-    args['water_heater_tank_volume'] = 50
-  elsif ['base-dhw-indirect-standbyloss.xml'].include? hpxml_file
-    args['water_heater_standby_loss'] = 1.0
-  elsif ['base-dhw-indirect-with-solar-fraction.xml',
-         'base-dhw-solar-fraction.xml',
-         'base-dhw-tank-heat-pump-with-solar-fraction.xml',
-         'base-dhw-tankless-gas-with-solar-fraction.xml'].include? hpxml_file
-    args['solar_thermal_system_type'] = HPXML::SolarThermalSystemType
-    args['solar_thermal_solar_fraction'] = 0.65
-  elsif ['base-dhw-jacket-electric.xml',
-         'base-dhw-jacket-gas.xml',
-         'base-dhw-jacket-hpwh.xml',
-         'base-dhw-jacket-indirect.xml'].include? hpxml_file
-    args['water_heater_jacket_rvalue'] = 10.0
-  elsif ['base-dhw-low-flow-fixtures.xml'].include? hpxml_file
-    args['water_fixtures_sink_low_flow'] = true
-  elsif ['base-dhw-none.xml'].include? hpxml_file
-    args['water_heater_type'] = 'none'
-  elsif ['base-dhw-recirc-demand.xml'].include? hpxml_file
-    args['hot_water_distribution_system_type'] = HPXML::DHWDistTypeRecirc
-    args['hot_water_distribution_recirc_control_type'] = HPXML::DHWRecirControlTypeSensor
-    args['hot_water_distribution_pipe_r'] = 3.0
-  elsif ['base-dhw-recirc-manual.xml'].include? hpxml_file
-    args['hot_water_distribution_system_type'] = HPXML::DHWDistTypeRecirc
-    args['hot_water_distribution_recirc_control_type'] = HPXML::DHWRecirControlTypeManual
-    args['hot_water_distribution_pipe_r'] = 3.0
-  elsif ['base-dhw-recirc-nocontrol.xml'].include? hpxml_file
-    args['hot_water_distribution_system_type'] = HPXML::DHWDistTypeRecirc
-  elsif ['base-dhw-recirc-temperature.xml'].include? hpxml_file
-    args['hot_water_distribution_system_type'] = HPXML::DHWDistTypeRecirc
-    args['hot_water_distribution_recirc_control_type'] = HPXML::DHWRecirControlTypeTemperature
-  elsif ['base-dhw-recirc-timer.xml'].include? hpxml_file
-    args['hot_water_distribution_system_type'] = HPXML::DHWDistTypeRecirc
-    args['hot_water_distribution_recirc_control_type'] = HPXML::DHWRecirControlTypeTimer
-  elsif ['base-dhw-solar-direct-evacuated-tube.xml'].include? hpxml_file
-    args['solar_thermal_system_type'] = HPXML::SolarThermalSystemType
-    args['solar_thermal_storage_volume'] = 60
-  elsif ['base-dhw-solar-indirect-flat-plate.xml'].include? hpxml_file
-    args['solar_thermal_system_type'] = HPXML::SolarThermalSystemType
-    args['solar_thermal_collector_type'] = HPXML::SolarThermalTypeSingleGlazing
-    args['solar_thermal_collector_rated_optical_efficiency'] = 0.77
-    args['solar_thermal_collector_rated_thermal_losses'] = 0.793
-    args['solar_thermal_storage_volume'] = 60
-    args['solar_thermal_collector_loop_type'] = HPXML::SolarThermalLoopTypeIndirect
-  elsif ['base-dhw-solar-direct-flat-plate.xml'].include? hpxml_file
-    args['solar_thermal_collector_loop_type'] = HPXML::SolarThermalLoopTypeDirect
-  elsif ['base-dhw-solar-direct-ics.xml'].include? hpxml_file
-    args['solar_thermal_collector_type'] = HPXML::SolarThermalTypeICS
-    args['solar_thermal_collector_loop_type'] = HPXML::SolarThermalLoopTypeDirect
-  elsif ['base-dhw-solar-thermosyphon-flat-plate.xml'].include? hpxml_file
-    args['solar_thermal_collector_loop_type'] = HPXML::SolarThermalLoopTypeThermosyphon
-  elsif ['base-dhw-tank-coal.xml'].include? hpxml_file
-    args['water_heater_fuel_type'] = HPXML::FuelTypeCoal
-  elsif ['base-dhw-tank-elec-uef.xml'].include? hpxml_file
-    args['water_heater_tank_volume'] = 30
-    args['water_heater_efficiency_type'] = 'UniformEnergyFactor'
-    args['water_heater_efficiency'] = 0.93
-    args['water_heater_usage_bin'] = HPXML::WaterHeaterUsageBinLow
-    args['water_heater_recovery_efficiency'] = 0.98
-    args['water_heater_heating_capacity'] = 15354
-  elsif ['base-dhw-tank-gas.xml'].include? hpxml_file
-    args['water_heater_fuel_type'] = HPXML::FuelTypeNaturalGas
-    args['water_heater_tank_volume'] = 50
-    args['water_heater_efficiency'] = 0.59
-    args['water_heater_heating_capacity'] = 40000
-  elsif ['base-dhw-tank-gas-uef.xml'].include? hpxml_file
-    args['water_heater_tank_volume'] = 30
-    args['water_heater_efficiency_type'] = 'UniformEnergyFactor'
-    args['water_heater_usage_bin'] = HPXML::WaterHeaterUsageBinMedium
-    args['water_heater_recovery_efficiency'] = 0.75
-    args['water_heater_heating_capacity'] = 30000
-  elsif ['base-dhw-tank-heat-pump.xml'].include? hpxml_file
-    args['water_heater_type'] = HPXML::WaterHeaterTypeHeatPump
-    args['water_heater_tank_volume'] = 80
-    args['water_heater_efficiency'] = 2.3
-  elsif ['base-dhw-tank-heat-pump-uef.xml'].include? hpxml_file
-    args['water_heater_tank_volume'] = 50
-    args['water_heater_efficiency_type'] = 'UniformEnergyFactor'
-    args['water_heater_efficiency'] = 3.75
-    args['water_heater_usage_bin'] = HPXML::WaterHeaterUsageBinMedium
-    args['water_heater_heating_capacity'] = 18767
-  elsif ['base-dhw-tank-heat-pump-with-solar.xml',
-         'base-dhw-tankless-gas-with-solar.xml'].include? hpxml_file
-    args['solar_thermal_system_type'] = HPXML::SolarThermalSystemType
-    args['solar_thermal_collector_loop_type'] = HPXML::SolarThermalLoopTypeIndirect
-    args['solar_thermal_collector_type'] = HPXML::SolarThermalTypeSingleGlazing
-    args['solar_thermal_collector_rated_optical_efficiency'] = 0.77
-    args['solar_thermal_collector_rated_thermal_losses'] = 0.793
-    args['solar_thermal_storage_volume'] = 60
-  elsif ['base-dhw-tankless-electric.xml'].include? hpxml_file
-    args['water_heater_type'] = HPXML::WaterHeaterTypeTankless
-    args.delete('water_heater_tank_volume')
-    args['water_heater_efficiency'] = 0.99
-  elsif ['base-dhw-tankless-electric-uef.xml'].include? hpxml_file
-    args['water_heater_efficiency_type'] = 'UniformEnergyFactor'
-    args['water_heater_efficiency'] = 0.98
-  elsif ['base-dhw-tankless-gas.xml'].include? hpxml_file
-    args['water_heater_type'] = HPXML::WaterHeaterTypeTankless
-    args['water_heater_fuel_type'] = HPXML::FuelTypeNaturalGas
-    args.delete('water_heater_tank_volume')
-    args['water_heater_efficiency'] = 0.82
-  elsif ['base-dhw-tankless-gas-uef.xml'].include? hpxml_file
-    args['water_heater_efficiency_type'] = 'UniformEnergyFactor'
-    args['water_heater_efficiency'] = 0.93
-  elsif ['base-dhw-tankless-propane.xml'].include? hpxml_file
-    args['water_heater_fuel_type'] = HPXML::FuelTypePropane
-  elsif ['base-dhw-tank-oil.xml'].include? hpxml_file
-    args['water_heater_fuel_type'] = HPXML::FuelTypeOil
-  elsif ['base-dhw-tank-wood.xml'].include? hpxml_file
-    args['water_heater_fuel_type'] = HPXML::FuelTypeWoodCord
-  elsif ['base-dhw-desuperheater.xml',
-         'base-dhw-desuperheater-2-speed.xml',
-         'base-dhw-desuperheater-var-speed.xml',
-         'base-dhw-desuperheater-hpwh.xml',
-         'base-dhw-desuperheater-gshp.xml'].include? hpxml_file
-    args['water_heater_uses_desuperheater'] = true
-  elsif ['base-dhw-desuperheater-tankless.xml'].include? hpxml_file
-    args['water_heater_uses_desuperheater'] = true
-    args['water_heater_type'] = HPXML::WaterHeaterTypeTankless
-    args.delete('water_heater_tank_volume')
-    args['water_heater_efficiency'] = 0.99
-  elsif ['base-dhw-tank-heat-pump-operating-mode-heat-pump-only.xml'].include? hpxml_file
-    args['water_heater_operating_mode'] = HPXML::WaterHeaterOperatingModeHeatPumpOnly
-  elsif ['base-dhw-tank-model-type-stratified.xml'].include? hpxml_file
-    args['water_heater_tank_model_type'] = HPXML::WaterHeaterTankModelTypeStratified
-  end
-
-  # Enclosure
-  if ['base-enclosure-2stories.xml'].include? hpxml_file
-    args['geometry_unit_cfa'] = 4050.0
-    args['geometry_unit_num_floors_above_grade'] = 2
-    args['window_area_front'] = 216.0
-    args['window_area_back'] = 216.0
-    args['window_area_left'] = 144.0
-    args['window_area_right'] = 144.0
-    args['heating_system_heating_capacity'] = 48000.0
-    args['cooling_system_cooling_capacity'] = 36000.0
-    args['ducts_supply_surface_area'] = 112.5
-    args['ducts_return_surface_area'] = 37.5
-    args['misc_plug_loads_other_annual_kwh'] = 3685.5
-  elsif ['base-enclosure-2stories-garage.xml'].include? hpxml_file
-    args['geometry_unit_cfa'] = 3250.0
-    args['geometry_garage_width'] = 20.0
-    args['misc_plug_loads_other_annual_kwh'] = 2957.5
-    args['floor_over_garage_assembly_r'] = 39.3
-  elsif ['base-enclosure-beds-1.xml'].include? hpxml_file
-    args['geometry_unit_num_bedrooms'] = 1
-    args['geometry_unit_num_bathrooms'] = 1
-    args['geometry_unit_num_occupants'] = 1
-    args['misc_plug_loads_television_annual_kwh'] = 482.0
-  elsif ['base-enclosure-beds-2.xml'].include? hpxml_file
-    args['geometry_unit_num_bedrooms'] = 2
-    args['geometry_unit_num_bathrooms'] = 1
-    args['geometry_unit_num_occupants'] = 2
-    args['misc_plug_loads_television_annual_kwh'] = 551.0
-  elsif ['base-enclosure-beds-4.xml'].include? hpxml_file
-    args['geometry_unit_num_bedrooms'] = 4
-    args['geometry_unit_num_occupants'] = 4
-    args['misc_plug_loads_television_annual_kwh'] = 689.0
-  elsif ['base-enclosure-beds-5.xml'].include? hpxml_file
-    args['geometry_unit_num_bedrooms'] = 5
-    args['geometry_unit_num_bathrooms'] = 3
-    args['geometry_unit_num_occupants'] = 5
-    args['misc_plug_loads_television_annual_kwh'] = 758.0
-  elsif ['base-enclosure-garage.xml'].include? hpxml_file
-    args['geometry_garage_width'] = 30.0
-    args['geometry_garage_protrusion'] = 1.0
-    args['window_area_front'] = 12.0
-    args['window_aspect_ratio'] = 5.0 / 1.5
-    args['ducts_supply_location'] = HPXML::LocationGarage
-    args['ducts_return_location'] = HPXML::LocationGarage
-    args['water_heater_location'] = HPXML::LocationGarage
-    args['clothes_washer_location'] = HPXML::LocationGarage
-    args['clothes_dryer_location'] = HPXML::LocationGarage
-    args['dishwasher_location'] = HPXML::LocationGarage
-    args['refrigerator_location'] = HPXML::LocationGarage
-    args['cooking_range_oven_location'] = HPXML::LocationGarage
-  elsif ['base-enclosure-infil-ach-house-pressure.xml',
-         'base-enclosure-infil-cfm-house-pressure.xml'].include? hpxml_file
-    args['air_leakage_house_pressure'] = 45
-    args['air_leakage_value'] *= 0.9338
-  elsif ['base-enclosure-infil-cfm50.xml'].include? hpxml_file
-    args['air_leakage_units'] = HPXML::UnitsCFM
-    args['air_leakage_value'] = 1080
-  elsif ['base-enclosure-infil-ela.xml'].include? hpxml_file
-    args['air_leakage_units'] = HPXML::UnitsELA
-    args['air_leakage_value'] = 123.0
-  elsif ['base-enclosure-infil-flue.xml'].include? hpxml_file
-    args['geometry_has_flue_or_chimney'] = 'true'
-  elsif ['base-enclosure-infil-natural-ach.xml'].include? hpxml_file
-    args['air_leakage_units'] = HPXML::UnitsACHNatural
-    args['air_leakage_value'] = 0.2
-  elsif ['base-enclosure-infil-natural-cfm.xml'].include? hpxml_file
-    args['air_leakage_units'] = HPXML::UnitsCFMNatural
-    args['air_leakage_value'] = 72.0
-  elsif ['base-enclosure-overhangs.xml'].include? hpxml_file
-    args['overhangs_back_depth'] = 2.5
-    args['overhangs_back_distance_to_bottom_of_window'] = 4.0
-    args['overhangs_left_depth'] = 1.5
-    args['overhangs_left_distance_to_top_of_window'] = 2.0
-    args['overhangs_left_distance_to_bottom_of_window'] = 7.0
-    args['overhangs_right_depth'] = 1.5
-    args['overhangs_right_distance_to_top_of_window'] = 2.0
-    args['overhangs_right_distance_to_bottom_of_window'] = 6.0
-  elsif ['base-enclosure-windows-natural-ventilation-availability.xml'].include? hpxml_file
-    args['window_natvent_availability'] = 7
-  elsif ['base-enclosure-windows-none.xml'].include? hpxml_file
-    args['window_area_front'] = 0
-    args['window_area_back'] = 0
-    args['window_area_left'] = 0
-    args['window_area_right'] = 0
-  elsif ['base-enclosure-windows-storms.xml'].include? hpxml_file
-    args['window_ufactor'] = 0.6
-    args['window_storm_type'] = HPXML::WindowGlassTypeLowE
-  elsif ['base-enclosure-skylights.xml'].include? hpxml_file
-    args['skylight_area_front'] = 15
-    args['skylight_area_back'] = 15
-  elsif ['base-enclosure-skylights-storms.xml'].include? hpxml_file
-    args['skylight_ufactor'] = 0.6
-    args['skylight_storm_type'] = HPXML::WindowGlassTypeClear
-  end
-
-  # Foundation
-  if ['base-foundation-ambient.xml'].include? hpxml_file
-    args['geometry_unit_cfa'] = 1350.0
-    args['geometry_foundation_type'] = HPXML::FoundationTypeAmbient
-    args.delete('geometry_rim_joist_height')
-    args['floor_over_foundation_assembly_r'] = 18.7
-    args.delete('rim_joist_assembly_r')
-    args['misc_plug_loads_other_annual_kwh'] = 1228.5
-  elsif ['base-foundation-conditioned-basement-slab-insulation.xml'].include? hpxml_file
-    args['slab_under_insulation_r'] = 10
-    args['slab_under_width'] = 4
-  elsif ['base-foundation-conditioned-basement-wall-insulation.xml'].include? hpxml_file
-    args['foundation_wall_type'] = HPXML::FoundationWallTypeConcreteBlockFoamCore
-    args['foundation_wall_insulation_r'] = 18.9
-    args['foundation_wall_insulation_distance_to_top'] = 1.0
-  elsif ['base-foundation-slab.xml'].include? hpxml_file
-    args['geometry_unit_cfa'] = 1350.0
-    args['geometry_foundation_type'] = HPXML::FoundationTypeSlab
-    args['geometry_foundation_height'] = 0.0
-    args['geometry_foundation_height_above_grade'] = 0.0
-    args.delete('foundation_wall_insulation_distance_to_bottom')
-    args['slab_under_insulation_r'] = 5
-    args['slab_under_width'] = 999
-    args['slab_carpet_fraction'] = 1.0
-    args['slab_carpet_r'] = 2.5
-    args['ducts_supply_location'] = HPXML::LocationUnderSlab
-    args['ducts_return_location'] = HPXML::LocationUnderSlab
-    args['misc_plug_loads_other_annual_kwh'] = 1228.5
-  elsif ['base-foundation-unconditioned-basement.xml'].include? hpxml_file
-    args['geometry_unit_cfa'] = 1350.0
-    args['geometry_foundation_type'] = HPXML::FoundationTypeBasementUnconditioned
-    args['floor_over_foundation_assembly_r'] = 18.7
-    args['foundation_wall_insulation_r'] = 0
-    args['foundation_wall_insulation_distance_to_bottom'] = 0.0
-    args['rim_joist_assembly_r'] = 4.0
-    args['ducts_supply_location'] = HPXML::LocationBasementUnconditioned
-    args['ducts_return_location'] = HPXML::LocationBasementUnconditioned
-    args['water_heater_location'] = HPXML::LocationBasementUnconditioned
-    args['clothes_washer_location'] = HPXML::LocationBasementUnconditioned
-    args['clothes_dryer_location'] = HPXML::LocationBasementUnconditioned
-    args['dishwasher_location'] = HPXML::LocationBasementUnconditioned
-    args['refrigerator_location'] = HPXML::LocationBasementUnconditioned
-    args['cooking_range_oven_location'] = HPXML::LocationBasementUnconditioned
-    args['misc_plug_loads_other_annual_kwh'] = 1228.5
-  elsif ['base-foundation-basement-garage.xml'].include? hpxml_file
-    args['misc_plug_loads_other_annual_kwh'] = 1729
-  elsif ['base-foundation-unconditioned-basement-above-grade.xml'].include? hpxml_file
-    args['geometry_foundation_height_above_grade'] = 4.0
-  elsif ['base-foundation-unconditioned-basement-assembly-r.xml'].include? hpxml_file
-    args['foundation_wall_assembly_r'] = 10.69
-  elsif ['base-foundation-unconditioned-basement-wall-insulation.xml'].include? hpxml_file
-    args['floor_over_foundation_assembly_r'] = 2.1
-    args['foundation_wall_insulation_r'] = 8.9
-    args['foundation_wall_insulation_distance_to_bottom'] = 4.0
-    args['rim_joist_assembly_r'] = 23.0
-  elsif ['base-foundation-unvented-crawlspace.xml'].include? hpxml_file
-    args['geometry_unit_cfa'] = 1350.0
-    args['geometry_foundation_type'] = HPXML::FoundationTypeCrawlspaceUnvented
-    args['geometry_foundation_height'] = 4.0
-    args['slab_thickness'] = 0.0
-    args['floor_over_foundation_assembly_r'] = 18.7
-    args['foundation_wall_insulation_distance_to_bottom'] = 4.0
-    args['ducts_supply_location'] = HPXML::LocationCrawlspaceUnvented
-    args['ducts_return_location'] = HPXML::LocationCrawlspaceUnvented
-    args['water_heater_location'] = HPXML::LocationCrawlspaceUnvented
-    args['misc_plug_loads_other_annual_kwh'] = 1228.5
-  elsif ['base-foundation-vented-crawlspace.xml'].include? hpxml_file
-    args['geometry_unit_cfa'] = 1350.0
-    args['geometry_foundation_type'] = HPXML::FoundationTypeCrawlspaceVented
-    args['geometry_foundation_height'] = 4.0
-    args['slab_thickness'] = 0.0
-    args['floor_over_foundation_assembly_r'] = 18.7
-    args['foundation_wall_insulation_distance_to_bottom'] = 4.0
-    args['ducts_supply_location'] = HPXML::LocationCrawlspaceVented
-    args['ducts_return_location'] = HPXML::LocationCrawlspaceVented
-    args['water_heater_location'] = HPXML::LocationCrawlspaceVented
-    args['misc_plug_loads_other_annual_kwh'] = 1228.5
-  elsif ['base-foundation-conditioned-crawlspace.xml'].include? hpxml_file
-    args['geometry_unit_cfa'] = 1350.0
-    args['geometry_foundation_type'] = HPXML::FoundationTypeCrawlspaceConditioned
-    args['geometry_foundation_height'] = 4.0
-    args['floor_over_foundation_assembly_r'] = 18.7
-    args['foundation_wall_insulation_distance_to_bottom'] = 4.0
-    args['ducts_supply_location'] = HPXML::LocationCrawlspaceConditioned
-    args['ducts_return_location'] = HPXML::LocationCrawlspaceConditioned
-    args['ducts_supply_leakage_to_outside_value'] = 0.0
-    args['ducts_return_leakage_to_outside_value'] = 0.0
-    args['water_heater_location'] = HPXML::LocationCrawlspaceConditioned
-    args['misc_plug_loads_other_annual_kwh'] = 1228.5
-  elsif ['base-foundation-walkout-basement.xml'].include? hpxml_file
-    args['geometry_foundation_height_above_grade'] = 5.0
-    args['foundation_wall_insulation_distance_to_bottom'] = 4.0
-  end
-
-  # HVAC
-  if ['base-hvac-air-to-air-heat-pump-1-speed.xml'].include? hpxml_file
-    args['heating_system_type'] = 'none'
-    args['cooling_system_type'] = 'none'
-    args['heat_pump_type'] = HPXML::HVACTypeHeatPumpAirToAir
-    args['heat_pump_heating_capacity_17_f'] = args['heat_pump_heating_capacity'] * 0.6
-    args['heat_pump_backup_type'] = HPXML::HeatPumpBackupTypeIntegrated
-  elsif ['base-hvac-air-to-air-heat-pump-1-speed-seer2-hspf2.xml'].include? hpxml_file
-    args['heat_pump_cooling_efficiency_type'] = HPXML::UnitsSEER2
-    args['heat_pump_cooling_efficiency'] = (args['heat_pump_cooling_efficiency'] * 0.95).round(1)
-    args['heat_pump_heating_efficiency_type'] = HPXML::UnitsHSPF2
-    args['heat_pump_heating_efficiency'] = (args['heat_pump_heating_efficiency'] * 0.85).round(1)
-  elsif ['base-hvac-air-to-air-heat-pump-1-speed-cooling-only.xml'].include? hpxml_file
-    args['heat_pump_heating_capacity'] = 0.0
-    args['heat_pump_heating_capacity_17_f'] = 0.0
-    args['heat_pump_fraction_heat_load_served'] = 0
-    args['heat_pump_backup_type'] = 'none'
-  elsif ['base-hvac-air-to-air-heat-pump-1-speed-heating-only.xml'].include? hpxml_file
-    args['heat_pump_cooling_capacity'] = 0.0
-    args['heat_pump_fraction_cool_load_served'] = 0
-  elsif ['base-hvac-air-to-air-heat-pump-1-speed-lockout-temperatures.xml'].include? hpxml_file
-    args['hvac_control_heating_weekday_setpoint'] = '64, 64, 64, 64, 64, 64, 64, 70, 70, 70, 70, 70, 70, 70, 70, 70, 70, 70, 70, 70, 70, 70, 64, 64'
-    args['hvac_control_heating_weekend_setpoint'] = '64, 64, 64, 64, 64, 64, 64, 70, 70, 70, 70, 70, 70, 70, 70, 70, 70, 70, 70, 70, 70, 70, 64, 64'
-    args['heat_pump_backup_heating_lockout_temp'] = 35.0
-    args['heat_pump_compressor_lockout_temp'] = 5.0
-  elsif ['base-hvac-air-to-air-heat-pump-2-speed.xml'].include? hpxml_file
-    args['heating_system_type'] = 'none'
-    args['cooling_system_type'] = 'none'
-    args['heat_pump_type'] = HPXML::HVACTypeHeatPumpAirToAir
-    args['heat_pump_heating_efficiency'] = 9.3
-    args['heat_pump_cooling_compressor_type'] = HPXML::HVACCompressorTypeTwoStage
-    args['heat_pump_heating_capacity_17_f'] = args['heat_pump_heating_capacity'] * 0.6
-    args['heat_pump_cooling_efficiency'] = 18.0
-    args['heat_pump_backup_type'] = HPXML::HeatPumpBackupTypeIntegrated
-  elsif ['base-hvac-air-to-air-heat-pump-var-speed.xml'].include? hpxml_file
-    args['heating_system_type'] = 'none'
-    args['cooling_system_type'] = 'none'
-    args['heat_pump_type'] = HPXML::HVACTypeHeatPumpAirToAir
-    args['heat_pump_heating_efficiency'] = 10.0
-    args['heat_pump_cooling_compressor_type'] = HPXML::HVACCompressorTypeVariableSpeed
-    args['heat_pump_cooling_sensible_heat_fraction'] = 0.78
-    args['heat_pump_heating_capacity_17_f'] = args['heat_pump_heating_capacity'] * 0.6
-    args['heat_pump_cooling_efficiency'] = 22.0
-    args['heat_pump_backup_type'] = HPXML::HeatPumpBackupTypeIntegrated
-  elsif ['base-hvac-air-to-air-heat-pump-var-speed-backup-boiler.xml'].include? hpxml_file
-    args['heat_pump_backup_type'] = HPXML::HeatPumpBackupTypeSeparate
-    args['heat_pump_heating_capacity'] = 18000.0
-    args['heat_pump_cooling_capacity'] = 18000.0
-    args['heat_pump_heating_capacity_17_f'] = args['heat_pump_heating_capacity'] * 0.6
-    args['heating_system_2_type'] = HPXML::HVACTypeBoiler
-    args['heating_system_2_fuel'] = HPXML::FuelTypeNaturalGas
-    args['heating_system_2_heating_efficiency'] = 0.8
-    args['heating_system_2_heating_capacity'] = 60000.0
-  elsif ['base-hvac-air-to-air-heat-pump-var-speed-backup-boiler-switchover-temperature.xml'].include? hpxml_file
-    args['heat_pump_compressor_lockout_temp'] = 30.0
-    args['heat_pump_backup_heating_lockout_temp'] = 30.0
-  elsif hpxml_file.include? 'autosize'
-    args.delete('heating_system_heating_capacity')
-    args.delete('heating_system_2_heating_capacity')
-    args.delete('cooling_system_cooling_capacity')
-    args.delete('heat_pump_heating_capacity')
-    args.delete('cooling_system_integrated_heating_system_capacity')
-    if hpxml_file.include? 'sizing-methodology-hers'
-      args['heat_pump_sizing_methodology'] = HPXML::HeatPumpSizingHERS
-    elsif hpxml_file.include? 'sizing-methodology-maxload'
-      args['heat_pump_sizing_methodology'] = HPXML::HeatPumpSizingMaxLoad
-    elsif hpxml_file.include? 'sizing-methodology-acca'
-      args['heat_pump_sizing_methodology'] = HPXML::HeatPumpSizingACCA
-=======
     hpxml = HPXML.new(hpxml_path: hpxml_path)
     if hpxml_path.include? 'ASHRAE_Standard_140'
       apply_hpxml_modification_ashrae_140(hpxml)
->>>>>>> 3ae89271
     else
       apply_hpxml_modification(hpxml_file, hpxml)
     end
