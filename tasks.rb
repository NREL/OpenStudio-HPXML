--- conflicted
+++ resolved
@@ -39,125 +39,6 @@
     'ASHRAE_Standard_140/L304XC.xml' => 'ASHRAE_Standard_140/L302XC.xml',
     'ASHRAE_Standard_140/L324XC.xml' => 'ASHRAE_Standard_140/L322XC.xml',
 
-<<<<<<< HEAD
-    'invalid_files/boiler-invalid-afue.xml' => 'base-hvac-boiler-oil-only.xml',
-    'invalid_files/cfis-with-hydronic-distribution.xml' => 'base-hvac-boiler-gas-only.xml',
-    'invalid_files/clothes-washer-location.xml' => 'base.xml',
-    'invalid_files/clothes-dryer-location.xml' => 'base.xml',
-    'invalid_files/cooking-range-location.xml' => 'base.xml',
-    'invalid_files/dehumidifier-fraction-served.xml' => 'base-appliances-dehumidifier-multiple.xml',
-    'invalid_files/dehumidifier-setpoints.xml' => 'base-appliances-dehumidifier-multiple.xml',
-    'invalid_files/dhw-frac-load-served.xml' => 'base-dhw-multiple.xml',
-    'invalid_files/dhw-invalid-ef-tank.xml' => 'base.xml',
-    'invalid_files/dhw-invalid-uef-tank-heat-pump.xml' => 'base-dhw-tank-heat-pump-uef.xml',
-    'invalid_files/dishwasher-location.xml' => 'base.xml',
-    'invalid_files/duct-leakage-cfm25.xml' => 'base.xml',
-    'invalid_files/duct-leakage-percent.xml' => 'base.xml',
-    'invalid_files/duct-location.xml' => 'base.xml',
-    'invalid_files/duct-location-unconditioned-space.xml' => 'base.xml',
-    'invalid_files/duplicate-id.xml' => 'base.xml',
-    'invalid_files/enclosure-attic-missing-roof.xml' => 'base.xml',
-    'invalid_files/enclosure-basement-missing-exterior-foundation-wall.xml' => 'base-foundation-unconditioned-basement.xml',
-    'invalid_files/enclosure-basement-missing-slab.xml' => 'base-foundation-unconditioned-basement.xml',
-    'invalid_files/enclosure-floor-area-exceeds-cfa.xml' => 'base.xml',
-    'invalid_files/enclosure-floor-area-exceeds-cfa2.xml' => 'base-bldgtype-multifamily.xml',
-    'invalid_files/enclosure-garage-missing-exterior-wall.xml' => 'base-enclosure-garage.xml',
-    'invalid_files/enclosure-garage-missing-roof-ceiling.xml' => 'base-enclosure-garage.xml',
-    'invalid_files/enclosure-garage-missing-slab.xml' => 'base-enclosure-garage.xml',
-    'invalid_files/enclosure-living-missing-ceiling-roof.xml' => 'base.xml',
-    'invalid_files/enclosure-living-missing-exterior-wall.xml' => 'base.xml',
-    'invalid_files/enclosure-living-missing-floor-slab.xml' => 'base-foundation-slab.xml',
-    'invalid_files/frac-sensible-fuel-load.xml' => 'base-misc-loads-large-uncommon.xml',
-    'invalid_files/frac-sensible-plug-load.xml' => 'base-misc-loads-large-uncommon.xml',
-    'invalid_files/frac-total-fuel-load.xml' => 'base-misc-loads-large-uncommon.xml',
-    'invalid_files/frac-total-plug-load.xml' => 'base-misc-loads-large-uncommon.xml',
-    'invalid_files/furnace-invalid-afue.xml' => 'base.xml',
-    'invalid_files/heat-pump-mixed-fixed-and-autosize-capacities.xml' => 'base-hvac-air-to-air-heat-pump-1-speed.xml',
-    'invalid_files/hvac-invalid-distribution-system-type.xml' => 'base.xml',
-    'invalid_files/hvac-distribution-multiple-attached-cooling.xml' => 'base-hvac-multiple.xml',
-    'invalid_files/hvac-distribution-multiple-attached-heating.xml' => 'base-hvac-multiple.xml',
-    'invalid_files/hvac-distribution-return-duct-leakage-missing.xml' => 'base-hvac-evap-cooler-only-ducted.xml',
-    'invalid_files/hvac-dse-multiple-attached-cooling.xml' => 'base-hvac-dse.xml',
-    'invalid_files/hvac-dse-multiple-attached-heating.xml' => 'base-hvac-dse.xml',
-    'invalid_files/hvac-frac-load-served.xml' => 'base-hvac-multiple.xml',
-    'invalid_files/hvac-inconsistent-fan-powers.xml' => 'base.xml',
-    'invalid_files/hvac-seasons-less-than-a-year.xml' => 'base.xml',
-    'invalid_files/hvac-shared-negative-seer-eq.xml' => 'base-bldgtype-multifamily-shared-chiller-only-baseboard.xml',
-    'invalid_files/generator-number-of-bedrooms-served.xml' => 'base-bldgtype-multifamily-shared-generator.xml',
-    'invalid_files/generator-output-greater-than-consumption.xml' => 'base-misc-generators.xml',
-    'invalid_files/invalid-assembly-effective-rvalue.xml' => 'base.xml',
-    'invalid_files/invalid-datatype-boolean.xml' => 'base.xml',
-    'invalid_files/invalid-datatype-float.xml' => 'base.xml',
-    'invalid_files/invalid-datatype-integer.xml' => 'base.xml',
-    'invalid_files/invalid-daylight-saving.xml' => 'base-simcontrol-daylight-saving-custom.xml',
-    'invalid_files/invalid-distribution-cfa-served.xml' => 'base.xml',
-    'invalid_files/invalid-duct-area-fractions.xml' => 'base-hvac-ducts-area-fractions.xml',
-    'invalid_files/invalid-epw-filepath.xml' => 'base.xml',
-    'invalid_files/invalid-facility-type-equipment.xml' => 'base-bldgtype-multifamily-shared-laundry-room.xml',
-    'invalid_files/invalid-facility-type-surfaces.xml' => 'base.xml',
-    'invalid_files/invalid-foundation-wall-properties.xml' => 'base-foundation-unconditioned-basement-wall-insulation.xml',
-    'invalid_files/invalid-id.xml' => 'base-enclosure-skylights.xml',
-    'invalid_files/invalid-id2.xml' => 'base-enclosure-skylights.xml',
-    'invalid_files/invalid-infiltration-volume.xml' => 'base.xml',
-    'invalid_files/invalid-input-parameters.xml' => 'base.xml',
-    'invalid_files/invalid-insulation-top.xml' => 'base.xml',
-    'invalid_files/invalid-neighbor-shading-azimuth.xml' => 'base-misc-neighbor-shading.xml',
-    'invalid_files/invalid-number-of-bedrooms-served.xml' => 'base-bldgtype-multifamily-shared-pv.xml',
-    'invalid_files/invalid-number-of-conditioned-floors.xml' => 'base.xml',
-    'invalid_files/invalid-number-of-units-served.xml' => 'base-bldgtype-multifamily-shared-water-heater.xml',
-    'invalid_files/invalid-relatedhvac-dhw-indirect.xml' => 'base-dhw-indirect.xml',
-    'invalid_files/invalid-relatedhvac-desuperheater.xml' => 'base-hvac-central-ac-only-1-speed.xml',
-    'invalid_files/invalid-runperiod.xml' => 'base.xml',
-    'invalid_files/invalid-schema-version.xml' => 'base.xml',
-    'invalid_files/invalid-shared-vent-in-unit-flowrate.xml' => 'base-bldgtype-multifamily-shared-mechvent.xml',
-    'invalid_files/invalid-skylights-physical-properties.xml' => 'base-enclosure-skylights-physical-properties.xml',
-    'invalid_files/invalid-timestep.xml' => 'base.xml',
-    'invalid_files/invalid-window-height.xml' => 'base-enclosure-overhangs.xml',
-    'invalid_files/invalid-windows-physical-properties.xml' => 'base-enclosure-windows-physical-properties.xml',
-    'invalid_files/lighting-fractions.xml' => 'base.xml',
-    'invalid_files/missing-duct-area.xml' => 'base-hvac-multiple.xml',
-    'invalid_files/missing-duct-location.xml' => 'base-hvac-multiple.xml',
-    'invalid_files/missing-elements.xml' => 'base.xml',
-    'invalid_files/multifamily-reference-appliance.xml' => 'base.xml',
-    'invalid_files/multifamily-reference-duct.xml' => 'base.xml',
-    'invalid_files/multifamily-reference-surface.xml' => 'base.xml',
-    'invalid_files/multifamily-reference-water-heater.xml' => 'base.xml',
-    'invalid_files/multiple-buildings-without-building-id.xml' => 'base.xml',
-    'invalid_files/multiple-buildings-wrong-building-id.xml' => 'base.xml',
-    'invalid_files/multiple-shared-cooling-systems.xml' => 'base-bldgtype-multifamily-shared-chiller-only-baseboard.xml',
-    'invalid_files/multiple-shared-heating-systems.xml' => 'base-bldgtype-multifamily-shared-boiler-only-baseboard.xml',
-    'invalid_files/net-area-negative-roof.xml' => 'base-enclosure-skylights.xml',
-    'invalid_files/net-area-negative-wall.xml' => 'base.xml',
-    'invalid_files/orphaned-hvac-distribution.xml' => 'base-hvac-furnace-gas-room-ac.xml',
-    'invalid_files/ptac-unattached-cooling-system.xml' => 'base-hvac-ptac-electric-resistance.xml',
-    'invalid_files/refrigerator-location.xml' => 'base.xml',
-    'invalid_files/refrigerators-multiple-primary.xml' => 'base.xml',
-    'invalid_files/refrigerators-no-primary.xml' => 'base.xml',
-    'invalid_files/repeated-relatedhvac-dhw-indirect.xml' => 'base-dhw-indirect.xml',
-    'invalid_files/repeated-relatedhvac-desuperheater.xml' => 'base-hvac-central-ac-only-1-speed.xml',
-    'invalid_files/schedule-detailed-bad-values-max-not-one.xml' => 'base.xml',
-    'invalid_files/schedule-detailed-bad-values-negative.xml' => 'base.xml',
-    'invalid_files/schedule-detailed-bad-values-non-numeric.xml' => 'base.xml',
-    'invalid_files/schedule-detailed-wrong-columns.xml' => 'base.xml',
-    'invalid_files/schedule-detailed-wrong-filename.xml' => 'base.xml',
-    'invalid_files/schedule-detailed-wrong-rows.xml' => 'base.xml',
-    'invalid_files/schedule-extra-inputs.xml' => 'base-schedules-simple.xml',
-    'invalid_files/solar-fraction-one.xml' => 'base-dhw-solar-fraction.xml',
-    'invalid_files/solar-thermal-system-with-combi-tankless.xml' => 'base-dhw-combi-tankless.xml',
-    'invalid_files/solar-thermal-system-with-desuperheater.xml' => 'base-dhw-desuperheater.xml',
-    'invalid_files/solar-thermal-system-with-dhw-indirect.xml' => 'base-dhw-combi-tankless.xml',
-    'invalid_files/unattached-cfis.xml' => 'base.xml',
-    'invalid_files/unattached-door.xml' => 'base.xml',
-    'invalid_files/unattached-hvac-distribution.xml' => 'base.xml',
-    'invalid_files/unattached-skylight.xml' => 'base-enclosure-skylights.xml',
-    'invalid_files/unattached-solar-thermal-system.xml' => 'base-dhw-solar-indirect-flat-plate.xml',
-    'invalid_files/unattached-shared-clothes-washer-water-heater.xml' => 'base-bldgtype-multifamily-shared-laundry-room.xml',
-    'invalid_files/unattached-shared-dishwasher-water-heater.xml' => 'base-bldgtype-multifamily-shared-laundry-room.xml',
-    'invalid_files/unattached-window.xml' => 'base.xml',
-    'invalid_files/water-heater-location.xml' => 'base.xml',
-    'invalid_files/water-heater-location-other.xml' => 'base.xml',
-=======
->>>>>>> 222f1ea5
     'base-appliances-coal.xml' => 'base.xml',
     'base-appliances-dehumidifier.xml' => 'base-location-dallas-tx.xml',
     'base-appliances-dehumidifier-ief-portable.xml' => 'base-appliances-dehumidifier.xml',
@@ -339,16 +220,13 @@
     'base-hvac-autosize-mini-split-heat-pump-ducted-heating-only.xml' => 'base-hvac-mini-split-heat-pump-ducted-heating-only.xml',
     'base-hvac-autosize-mini-split-heat-pump-ducted-manual-s-oversize-allowances.xml' => 'base-hvac-autosize-mini-split-heat-pump-ducted.xml',
     'base-hvac-autosize-mini-split-air-conditioner-only-ducted.xml' => 'base-hvac-mini-split-air-conditioner-only-ducted.xml',
+    'base-hvac-autosize-ptac.xml' => 'base-hvac-ptac.xml',
+    'base-hvac-autosize-ptac-with-heating.xml' => 'base-hvac-ptac-with-heating.xml',
+    'base-hvac-autosize-pthp.xml' => 'base-hvac-pthp.xml',
     'base-hvac-autosize-room-ac-only.xml' => 'base-hvac-room-ac-only.xml',
     'base-hvac-autosize-stove-oil-only.xml' => 'base-hvac-stove-oil-only.xml',
     'base-hvac-autosize-wall-furnace-elec-only.xml' => 'base-hvac-wall-furnace-elec-only.xml',
-<<<<<<< HEAD
-    'base-hvac-autosize-ptac-electric-resistance.xml' => 'base-hvac-ptac-electric-resistance.xml',
-    'base-hvac-autosize-pthp.xml' => 'base-hvac-pthp.xml',
-    'base-hvac-boiler-coal-only.xml' => 'base.xml',
-=======
     'base-hvac-boiler-coal-only.xml' => 'base-hvac-boiler-gas-only.xml',
->>>>>>> 222f1ea5
     'base-hvac-boiler-elec-only.xml' => 'base.xml',
     'base-hvac-boiler-gas-central-ac-1-speed.xml' => 'base.xml',
     'base-hvac-boiler-gas-only.xml' => 'base.xml',
@@ -409,6 +287,9 @@
     'base-hvac-portable-heater-gas-only.xml' => 'base.xml',
     'base-hvac-programmable-thermostat.xml' => 'base.xml',
     'base-hvac-programmable-thermostat-detailed.xml' => 'base-hvac-programmable-thermostat.xml',
+    'base-hvac-ptac.xml' => 'base.xml',
+    'base-hvac-ptac-with-heating.xml' => 'base-hvac-ptac.xml',
+    'base-hvac-pthp.xml' => 'base-hvac-ground-to-air-heat-pump.xml',
     'base-hvac-room-ac-only.xml' => 'base.xml',
     'base-hvac-room-ac-only-33percent.xml' => 'base-hvac-room-ac-only.xml',
     'base-hvac-room-ac-only-ceer.xml' => 'base-hvac-room-ac-only.xml',
@@ -419,9 +300,6 @@
     'base-hvac-undersized.xml' => 'base.xml',
     'base-hvac-undersized-allow-increased-fixed-capacities.xml' => 'base-hvac-undersized.xml',
     'base-hvac-wall-furnace-elec-only.xml' => 'base.xml',
-    'base-hvac-ptac-electric-resistance.xml' => 'base.xml',
-    'base-hvac-ptac-cooling-only.xml' => 'base-hvac-ptac-electric-resistance.xml',
-    'base-hvac-pthp.xml' => 'base-hvac-ground-to-air-heat-pump.xml',
     'base-lighting-ceiling-fans.xml' => 'base.xml',
     'base-lighting-holiday.xml' => 'base.xml',
     'base-lighting-none.xml' => 'base.xml',
@@ -2166,6 +2044,19 @@
     args['heating_system_fuel'] = HPXML::FuelTypeElectricity
     args['heating_system_heating_efficiency'] = 0.98
     args['cooling_system_type'] = 'none'
+  elsif ['base-hvac-pthp.xml'].include? hpxml_file
+    args['heat_pump_type'] = HPXML::HVACTypeHeatPumpPTHP
+    args['heat_pump_cooling_efficiency'] = 11.4
+    args['heat_pump_cooling_sensible_heat_fraction'] = 0.65
+  elsif ['base-hvac-ptac.xml'].include? hpxml_file
+    args['heating_system_type'] = 'none'
+    args['cooling_system_type'] = HPXML::HVACTypePTAC
+    args['cooling_system_cooling_efficiency_type'] = HPXML::UnitsEER
+    args['cooling_system_cooling_efficiency'] = 10.7
+    args['cooling_system_cooling_sensible_heat_fraction'] = 0.65
+  elsif ['base-hvac-ptac-with-heating.xml'].include? hpxml_file
+    args['heating_system_type'] = HPXML::HVACTypePTACHeating
+    args['heating_system_heating_efficiency'] = 1.0
   end
 
   # Lighting
@@ -3742,190 +3633,12 @@
                          primary_cooling_system: true,
                          pump_watts_per_ton: 0.0)
 
-<<<<<<< HEAD
-def set_hpxml_heating_systems(hpxml_file, hpxml)
-  if ['base.xml'].include? hpxml_file
-    hpxml.heating_systems.add(id: 'HeatingSystem',
-                              distribution_system_idref: 'HVACDistribution',
-                              heating_system_type: HPXML::HVACTypeFurnace,
-                              heating_system_fuel: HPXML::FuelTypeNaturalGas,
-                              heating_capacity: 36000,
-                              heating_efficiency_afue: 0.92,
-                              fraction_heat_load_served: 1)
-  elsif ['base-hvac-air-to-air-heat-pump-1-speed.xml',
-         'base-hvac-air-to-air-heat-pump-2-speed.xml',
-         'base-hvac-air-to-air-heat-pump-var-speed.xml',
-         'base-hvac-central-ac-only-1-speed.xml',
-         'base-hvac-central-ac-only-2-speed.xml',
-         'base-hvac-central-ac-only-var-speed.xml',
-         'base-hvac-evap-cooler-only.xml',
-         'base-hvac-evap-cooler-only-ducted.xml',
-         'base-hvac-ground-to-air-heat-pump.xml',
-         'base-hvac-mini-split-heat-pump-ducted.xml',
-         'base-hvac-mini-split-air-conditioner-only-ducted.xml',
-         'base-hvac-none.xml',
-         'base-hvac-room-ac-only.xml',
-         'base-bldgtype-multifamily-shared-chiller-only-baseboard.xml',
-         'base-bldgtype-multifamily-shared-ground-loop-ground-to-air-heat-pump.xml',
-         'base-hvac-ptac-cooling-only.xml',
-         'invalid_files/orphaned-hvac-distribution.xml'].include? hpxml_file
-    hpxml.heating_systems.clear
-  elsif ['base-hvac-boiler-elec-only.xml'].include? hpxml_file
-    hpxml.heating_systems[0].heating_system_type = HPXML::HVACTypeBoiler
-    hpxml.heating_systems[0].heating_system_fuel = HPXML::FuelTypeElectricity
-    hpxml.heating_systems[0].heating_efficiency_afue = 0.98
-  elsif ['base-hvac-boiler-gas-central-ac-1-speed.xml',
-         'base-hvac-boiler-gas-only.xml'].include? hpxml_file
-    hpxml.heating_systems[0].heating_system_type = HPXML::HVACTypeBoiler
-    hpxml.heating_systems[0].electric_auxiliary_energy = 200
-  elsif ['base-hvac-boiler-oil-only.xml'].include? hpxml_file
-    hpxml.heating_systems[0].heating_system_type = HPXML::HVACTypeBoiler
-    hpxml.heating_systems[0].heating_system_fuel = HPXML::FuelTypeOil
-  elsif ['base-hvac-boiler-propane-only.xml'].include? hpxml_file
-    hpxml.heating_systems[0].heating_system_type = HPXML::HVACTypeBoiler
-    hpxml.heating_systems[0].heating_system_fuel = HPXML::FuelTypePropane
-  elsif ['base-hvac-boiler-coal-only.xml'].include? hpxml_file
-    hpxml.heating_systems[0].heating_system_type = HPXML::HVACTypeBoiler
-    hpxml.heating_systems[0].heating_system_fuel = HPXML::FuelTypeCoal
-  elsif ['base-hvac-boiler-wood-only.xml'].include? hpxml_file
-    hpxml.heating_systems[0].heating_system_type = HPXML::HVACTypeBoiler
-    hpxml.heating_systems[0].heating_system_fuel = HPXML::FuelTypeWoodCord
-  elsif ['base-hvac-elec-resistance-only.xml'].include? hpxml_file
-    hpxml.heating_systems[0].distribution_system_idref = nil
-    hpxml.heating_systems[0].heating_system_type = HPXML::HVACTypeElectricResistance
-    hpxml.heating_systems[0].heating_system_fuel = HPXML::FuelTypeElectricity
-    hpxml.heating_systems[0].heating_efficiency_afue = nil
-    hpxml.heating_systems[0].heating_efficiency_percent = 1
-  elsif ['base-hvac-ptac-electric-resistance.xml'].include? hpxml_file
-    hpxml.heating_systems[0].id = 'HeatingPTAC'
-    hpxml.heating_systems[0].distribution_system_idref = nil
-    hpxml.heating_systems[0].heating_system_type = HPXML::HVACTypePTACHeating
-    hpxml.heating_systems[0].heating_system_fuel = HPXML::FuelTypeElectricity
-    hpxml.heating_systems[0].heating_efficiency_afue = nil
-  elsif ['base-hvac-furnace-elec-only.xml'].include? hpxml_file
-    hpxml.heating_systems[0].heating_system_fuel = HPXML::FuelTypeElectricity
-    hpxml.heating_systems[0].heating_efficiency_afue = 0.98
-  elsif ['base-hvac-furnace-oil-only.xml'].include? hpxml_file
-    hpxml.heating_systems[0].heating_system_fuel = HPXML::FuelTypeOil
-  elsif ['base-hvac-furnace-propane-only.xml'].include? hpxml_file
-    hpxml.heating_systems[0].heating_system_fuel = HPXML::FuelTypePropane
-  elsif ['base-hvac-furnace-coal-only.xml'].include? hpxml_file
-    hpxml.heating_systems[0].heating_system_fuel = HPXML::FuelTypeCoal
-  elsif ['base-hvac-furnace-wood-only.xml'].include? hpxml_file
-    hpxml.heating_systems[0].heating_system_fuel = HPXML::FuelTypeWoodCord
-  elsif ['base-hvac-multiple.xml'].include? hpxml_file
-    hpxml.heating_systems.clear
-    hpxml.heating_systems.add(id: 'HeatingSystem',
-                              distribution_system_idref: 'HVACDistribution',
-                              heating_system_type: HPXML::HVACTypeFurnace,
-                              heating_system_fuel: HPXML::FuelTypeElectricity,
-                              heating_capacity: 6400,
-                              heating_efficiency_afue: 1,
-                              fraction_heat_load_served: 0.091)
-    hpxml.heating_systems.add(id: 'HeatingSystem2',
-                              heating_system_type: HPXML::HVACTypePTACHeating,
-                              heating_system_fuel: HPXML::FuelTypeElectricity,
-                              heating_capacity: 6400,
-                              heating_efficiency_percent: 1,
-                              fraction_heat_load_served: 0.091)
-    hpxml.heating_systems.add(id: 'HeatingSystem3',
-                              distribution_system_idref: 'HVACDistribution2',
-                              heating_system_type: HPXML::HVACTypeFurnace,
-                              heating_system_fuel: HPXML::FuelTypeNaturalGas,
-                              heating_capacity: 6400,
-                              heating_efficiency_afue: 0.92,
-                              fraction_heat_load_served: 0.091,
-                              primary_system: true)
-    hpxml.heating_systems.add(id: 'HeatingSystem4',
-                              distribution_system_idref: 'HVACDistribution3',
-                              heating_system_type: HPXML::HVACTypeBoiler,
-                              heating_system_fuel: HPXML::FuelTypeElectricity,
-                              heating_capacity: 6400,
-                              heating_efficiency_afue: 1,
-                              fraction_heat_load_served: 0.091)
-    hpxml.heating_systems.add(id: 'HeatingSystem5',
-                              distribution_system_idref: 'HVACDistribution4',
-                              heating_system_type: HPXML::HVACTypeBoiler,
-                              heating_system_fuel: HPXML::FuelTypeNaturalGas,
-                              heating_capacity: 6400,
-                              heating_efficiency_afue: 0.92,
-                              fraction_heat_load_served: 0.091,
-                              electric_auxiliary_energy: 200)
-    hpxml.heating_systems.add(id: 'HeatingSystem6',
-                              heating_system_type: HPXML::HVACTypeElectricResistance,
-                              heating_system_fuel: HPXML::FuelTypeElectricity,
-                              heating_capacity: 6400,
-                              heating_efficiency_percent: 1,
-                              fraction_heat_load_served: 0.091)
-    hpxml.heating_systems.add(id: 'HeatingSystem7',
-                              heating_system_type: HPXML::HVACTypeStove,
-                              heating_system_fuel: HPXML::FuelTypeOil,
-                              heating_capacity: 6400,
-                              heating_efficiency_percent: 0.8,
-                              fraction_heat_load_served: 0.091,
-                              fan_watts: 40.0)
-    hpxml.heating_systems.add(id: 'HeatingSystem8',
-                              heating_system_type: HPXML::HVACTypeWallFurnace,
-                              heating_system_fuel: HPXML::FuelTypePropane,
-                              heating_capacity: 6400,
-                              heating_efficiency_afue: 0.8,
-                              fraction_heat_load_served: 0.091,
-                              fan_watts: 0.0)
-  elsif ['base-mechvent-multiple.xml',
-         'base-bldgtype-multifamily-shared-mechvent-multiple.xml'].include? hpxml_file
-    hpxml.heating_systems[0].heating_capacity /= 2.0
-    hpxml.heating_systems[0].fraction_heat_load_served /= 2.0
-    hpxml.heating_systems << hpxml.heating_systems[0].dup
-    hpxml.heating_systems[1].id = 'HeatingSystem2'
-    hpxml.heating_systems[1].distribution_system_idref = 'HVACDistribution2'
-  elsif ['invalid_files/hvac-frac-load-served.xml'].include? hpxml_file
-    hpxml.heating_systems[0].fraction_heat_load_served += 0.1
-  elsif ['base-hvac-fireplace-wood-only.xml'].include? hpxml_file
-    hpxml.heating_systems[0].distribution_system_idref = nil
-    hpxml.heating_systems[0].heating_system_type = HPXML::HVACTypeFireplace
-    hpxml.heating_systems[0].heating_system_fuel = HPXML::FuelTypeWoodCord
-    hpxml.heating_systems[0].heating_efficiency_afue = nil
-    hpxml.heating_systems[0].heating_efficiency_percent = 0.8
-    hpxml.heating_systems[0].fan_watts = 0.0
-  elsif ['base-hvac-floor-furnace-propane-only.xml'].include? hpxml_file
-    hpxml.heating_systems[0].distribution_system_idref = nil
-    hpxml.heating_systems[0].heating_system_type = HPXML::HVACTypeFloorFurnace
-    hpxml.heating_systems[0].heating_system_fuel = HPXML::FuelTypePropane
-    hpxml.heating_systems[0].heating_efficiency_afue = 0.8
-    hpxml.heating_systems[0].fan_watts = 0.0
-  elsif ['base-hvac-portable-heater-gas-only.xml'].include? hpxml_file
-    hpxml.heating_systems[0].distribution_system_idref = nil
-    hpxml.heating_systems[0].heating_system_type = HPXML::HVACTypePortableHeater
-    hpxml.heating_systems[0].heating_system_fuel = HPXML::FuelTypeNaturalGas
-    hpxml.heating_systems[0].heating_efficiency_afue = nil
-    hpxml.heating_systems[0].heating_efficiency_percent = 1.0
-    hpxml.heating_systems[0].fan_watts = 0.0
-  elsif ['base-hvac-fixed-heater-gas-only.xml'].include? hpxml_file
-    hpxml.heating_systems[0].distribution_system_idref = nil
-    hpxml.heating_systems[0].heating_system_type = HPXML::HVACTypeFixedHeater
-    hpxml.heating_systems[0].heating_system_fuel = HPXML::FuelTypeNaturalGas
-    hpxml.heating_systems[0].heating_efficiency_afue = nil
-    hpxml.heating_systems[0].heating_efficiency_percent = 1.0
-    hpxml.heating_systems[0].fan_watts = 0.0
-  elsif ['base-hvac-stove-oil-only.xml',
-         'base-hvac-stove-wood-pellets-only.xml'].include? hpxml_file
-    hpxml.heating_systems[0].distribution_system_idref = nil
-    hpxml.heating_systems[0].heating_system_type = HPXML::HVACTypeStove
-    hpxml.heating_systems[0].heating_efficiency_afue = nil
-    hpxml.heating_systems[0].heating_efficiency_percent = 0.8
-    hpxml.heating_systems[0].fan_watts = 40.0
-    if hpxml_file == 'base-hvac-stove-oil-only.xml'
-      hpxml.heating_systems[0].heating_system_fuel = HPXML::FuelTypeOil
-    elsif hpxml_file == 'base-hvac-stove-wood-pellets-only.xml'
-      hpxml.heating_systems[0].heating_system_fuel = HPXML::FuelTypeWoodPellets
-=======
   end
   if hpxml_file.include? 'eae'
     hpxml.heating_systems[0].electric_auxiliary_energy = 500.0
   else
     if hpxml_file.include? 'shared-boiler'
       hpxml.heating_systems[0].shared_loop_watts = 600
->>>>>>> 222f1ea5
     end
     if hpxml_file.include?('chiller') || hpxml_file.include?('cooling-tower')
       hpxml.cooling_systems[0].shared_loop_watts = 600
@@ -3990,153 +3703,7 @@
     end
   elsif ['base-misc-defaults.xml'].include? hpxml_file
     hpxml.heating_systems[0].year_installed = 2009
-<<<<<<< HEAD
-  end
-end
-
-def set_hpxml_cooling_systems(hpxml_file, hpxml)
-  if ['base.xml'].include? hpxml_file
-    hpxml.cooling_systems.add(id: 'CoolingSystem',
-                              distribution_system_idref: 'HVACDistribution',
-                              cooling_system_type: HPXML::HVACTypeCentralAirConditioner,
-                              cooling_system_fuel: HPXML::FuelTypeElectricity,
-                              cooling_capacity: 24000,
-                              fraction_cool_load_served: 1,
-                              cooling_efficiency_seer: 13,
-                              cooling_shr: 0.73,
-                              compressor_type: HPXML::HVACCompressorTypeSingleStage)
-  elsif ['base-hvac-air-to-air-heat-pump-1-speed.xml',
-         'base-hvac-air-to-air-heat-pump-2-speed.xml',
-         'base-hvac-air-to-air-heat-pump-var-speed.xml',
-         'base-hvac-boiler-coal-only.xml',
-         'base-hvac-boiler-elec-only.xml',
-         'base-hvac-boiler-gas-only.xml',
-         'base-hvac-boiler-oil-only.xml',
-         'base-hvac-boiler-propane-only.xml',
-         'base-hvac-boiler-wood-only.xml',
-         'base-hvac-elec-resistance-only.xml',
-         'base-hvac-fireplace-wood-only.xml',
-         'base-hvac-fixed-heater-gas-only.xml',
-         'base-hvac-floor-furnace-propane-only.xml',
-         'base-hvac-furnace-coal-only.xml',
-         'base-hvac-furnace-elec-only.xml',
-         'base-hvac-furnace-gas-only.xml',
-         'base-hvac-furnace-oil-only.xml',
-         'base-hvac-furnace-propane-only.xml',
-         'base-hvac-furnace-wood-only.xml',
-         'base-hvac-ground-to-air-heat-pump.xml',
-         'base-hvac-mini-split-heat-pump-ducted.xml',
-         'base-hvac-none.xml',
-         'base-hvac-portable-heater-gas-only.xml',
-         'base-hvac-stove-oil-only.xml',
-         'base-hvac-stove-wood-pellets-only.xml',
-         'base-hvac-wall-furnace-elec-only.xml',
-         'base-bldgtype-multifamily-shared-boiler-only-baseboard.xml',
-         'base-bldgtype-multifamily-shared-ground-loop-ground-to-air-heat-pump.xml'].include? hpxml_file
-    hpxml.cooling_systems.clear
-  elsif ['base-hvac-boiler-gas-central-ac-1-speed.xml'].include? hpxml_file
-    hpxml.cooling_systems[0].distribution_system_idref = 'HVACDistribution2'
-  elsif ['base-hvac-furnace-gas-central-ac-2-speed.xml',
-         'base-hvac-central-ac-only-2-speed.xml'].include? hpxml_file
-    hpxml.cooling_systems[0].cooling_efficiency_seer = 18
-    hpxml.cooling_systems[0].cooling_shr = 0.73
-    hpxml.cooling_systems[0].compressor_type = HPXML::HVACCompressorTypeTwoStage
-  elsif ['base-hvac-furnace-gas-central-ac-var-speed.xml',
-         'base-hvac-central-ac-only-var-speed.xml'].include? hpxml_file
-    hpxml.cooling_systems[0].cooling_efficiency_seer = 24
-    hpxml.cooling_systems[0].cooling_shr = 0.78
-    hpxml.cooling_systems[0].compressor_type = HPXML::HVACCompressorTypeVariableSpeed
-  elsif ['base-hvac-mini-split-air-conditioner-only-ducted.xml'].include? hpxml_file
-    hpxml.cooling_systems[0].cooling_system_type = HPXML::HVACTypeMiniSplitAirConditioner
-    hpxml.cooling_systems[0].cooling_efficiency_seer = 19
-    hpxml.cooling_systems[0].cooling_shr = 0.73
-    hpxml.cooling_systems[0].compressor_type = nil
-  elsif ['base-hvac-mini-split-air-conditioner-only-ductless.xml'].include? hpxml_file
-    hpxml.cooling_systems[0].distribution_system_idref = nil
-  elsif ['base-hvac-furnace-gas-room-ac.xml',
-         'base-hvac-room-ac-only.xml',
-         'invalid_files/ptac-unattached-cooling-system.xml'].include? hpxml_file
-    hpxml.cooling_systems[0].distribution_system_idref = nil
-    hpxml.cooling_systems[0].cooling_system_type = HPXML::HVACTypeRoomAirConditioner
-    hpxml.cooling_systems[0].cooling_efficiency_seer = nil
-    hpxml.cooling_systems[0].cooling_efficiency_eer = 8.5
-    hpxml.cooling_systems[0].cooling_shr = 0.65
-    hpxml.cooling_systems[0].compressor_type = nil
-  elsif ['base-hvac-ptac-electric-resistance.xml'].include? hpxml_file
-    hpxml.cooling_systems[0].id = 'CoolingPTAC'
-    hpxml.cooling_systems[0].distribution_system_idref = nil
-    hpxml.cooling_systems[0].cooling_system_type = HPXML::HVACTypePTAC
-    hpxml.cooling_systems[0].cooling_efficiency_seer = nil
-    hpxml.cooling_systems[0].cooling_efficiency_eer = 10.7
-    hpxml.cooling_systems[0].cooling_shr = 0.65
-  elsif ['base-hvac-room-ac-only-33percent.xml'].include? hpxml_file
-    hpxml.cooling_systems[0].fraction_cool_load_served = 0.33
-    hpxml.cooling_systems[0].cooling_capacity /= 3.0
-  elsif ['base-hvac-room-ac-only-ceer.xml'].include? hpxml_file
-    hpxml.cooling_systems[0].cooling_efficiency_eer = nil
-    hpxml.cooling_systems[0].cooling_efficiency_ceer = 8.4
-  elsif ['base-hvac-evap-cooler-only-ducted.xml',
-         'base-hvac-evap-cooler-furnace-gas.xml',
-         'base-hvac-evap-cooler-only.xml'].include? hpxml_file
-    hpxml.cooling_systems[0].cooling_system_type = HPXML::HVACTypeEvaporativeCooler
-    hpxml.cooling_systems[0].cooling_efficiency_seer = nil
-    hpxml.cooling_systems[0].cooling_efficiency_eer = nil
-    hpxml.cooling_systems[0].cooling_shr = nil
-    hpxml.cooling_systems[0].compressor_type = nil
-    if ['base-hvac-evap-cooler-furnace-gas.xml',
-        'base-hvac-evap-cooler-only.xml'].include? hpxml_file
-      hpxml.cooling_systems[0].distribution_system_idref = nil
-    end
-  elsif ['base-hvac-multiple.xml'].include? hpxml_file
-    hpxml.cooling_systems[0].distribution_system_idref = 'HVACDistribution2'
-    hpxml.cooling_systems[0].fraction_cool_load_served = 0.1667
-    hpxml.cooling_systems[0].cooling_capacity *= 0.1667
-    hpxml.cooling_systems.add(id: 'CoolingSystem2',
-                              cooling_system_type: HPXML::HVACTypeRoomAirConditioner,
-                              cooling_system_fuel: HPXML::FuelTypeElectricity,
-                              cooling_capacity: 9600,
-                              fraction_cool_load_served: 0.1667,
-                              cooling_efficiency_eer: 8.5,
-                              cooling_shr: 0.65,
-                              primary_system: true)
-    hpxml.cooling_systems.add(id: 'CoolingSystemPTAC',
-                              cooling_system_type: HPXML::HVACTypePTAC,
-                              cooling_system_fuel: HPXML::FuelTypeElectricity,
-                              cooling_capacity: 9600,
-                              fraction_cool_load_served: 0.1667,
-                              cooling_efficiency_eer: 10.7,
-                              cooling_shr: 0.65)
-  elsif ['base-mechvent-multiple.xml',
-         'base-bldgtype-multifamily-shared-mechvent-multiple.xml'].include? hpxml_file
-    hpxml.cooling_systems[0].fraction_cool_load_served /= 2.0
-    hpxml.cooling_systems[0].cooling_capacity /= 2.0
-    hpxml.cooling_systems << hpxml.cooling_systems[0].dup
-    hpxml.cooling_systems[1].id += '2'
-    hpxml.cooling_systems[1].distribution_system_idref = 'HVACDistribution2'
-  elsif ['invalid_files/hvac-frac-load-served.xml'].include? hpxml_file
-    hpxml.cooling_systems[0].fraction_cool_load_served += 0.2
-  elsif ['invalid_files/hvac-dse-multiple-attached-cooling.xml'].include? hpxml_file
-    hpxml.cooling_systems[0].fraction_cool_load_served = 0.5
-    hpxml.cooling_systems << hpxml.cooling_systems[0].dup
-    hpxml.cooling_systems[1].id += '2'
-  elsif ['invalid_files/hvac-inconsistent-fan-powers.xml'].include? hpxml_file
-    hpxml.cooling_systems[0].fan_watts_per_cfm = 0.55
-  elsif ['base-hvac-undersized.xml'].include? hpxml_file
-    hpxml.cooling_systems[0].cooling_capacity /= 10.0
-  elsif ['base-hvac-install-quality-mini-split-air-conditioner-only-ducted.xml',
-         'base-hvac-install-quality-furnace-gas-central-ac-1-speed.xml',
-         'base-hvac-install-quality-furnace-gas-central-ac-2-speed.xml',
-         'base-hvac-install-quality-furnace-gas-central-ac-var-speed.xml'].include? hpxml_file
-    hpxml.cooling_systems[0].charge_defect_ratio = -0.25
-    hpxml.cooling_systems[0].fan_watts_per_cfm = 0.365
-    hpxml.cooling_systems[0].airflow_defect_ratio = -0.25
-  elsif ['base-misc-defaults.xml'].include? hpxml_file
-    hpxml.cooling_systems[0].cooling_shr = nil
-    hpxml.cooling_systems[0].compressor_type = nil
-    hpxml.cooling_systems[0].cooling_efficiency_seer = nil
-=======
     hpxml.heating_systems[0].heating_efficiency_afue = nil
->>>>>>> 222f1ea5
     hpxml.cooling_systems[0].year_installed = 2009
     hpxml.cooling_systems[0].cooling_efficiency_seer = nil
   elsif ['base-hvac-dual-fuel-air-to-air-heat-pump-1-speed-electric.xml'].include? hpxml_file
@@ -4165,43 +3732,6 @@
     hpxml.hvac_distributions.reverse_each do |hvac_distribution|
       hvac_distribution.delete
     end
-<<<<<<< HEAD
-  elsif ['base-hvac-pthp.xml'].include? hpxml_file
-    hpxml.heat_pumps[-1].distribution_system_idref = nil
-    hpxml.heat_pumps[-1].heat_pump_type = HPXML::HVACTypeHeatPumpPTHP
-    hpxml.heat_pumps[-1].cooling_efficiency_eer = 11.4
-    hpxml.heat_pumps[-1].cooling_shr = 0.65
-    hpxml.heat_pumps[-1].pump_watts_per_ton = nil
-    hpxml.heat_pumps[-1].compressor_type = HPXML::HVACCompressorTypeSingleStage
-  elsif ['base-hvac-mini-split-heat-pump-ducted.xml'].include? hpxml_file
-    f = 1.0 - (1.0 - 0.25) / (47.0 + 5.0) * (47.0 - 17.0)
-    hpxml.heat_pumps.add(id: 'HeatPump',
-                         distribution_system_idref: 'HVACDistribution',
-                         heat_pump_type: HPXML::HVACTypeHeatPumpMiniSplit,
-                         heat_pump_fuel: HPXML::FuelTypeElectricity,
-                         heating_capacity: 36000,
-                         cooling_capacity: 36000,
-                         backup_heating_fuel: HPXML::FuelTypeElectricity,
-                         backup_heating_capacity: 36000,
-                         backup_heating_efficiency_percent: 1.0,
-                         fraction_heat_load_served: 1,
-                         fraction_cool_load_served: 1,
-                         heating_efficiency_hspf: 10,
-                         cooling_efficiency_seer: 19,
-                         heating_capacity_17F: (36000 * f).round(0),
-                         cooling_shr: 0.73)
-  elsif ['base-hvac-air-to-air-heat-pump-1-speed-heating-only.xml',
-         'base-hvac-ground-to-air-heat-pump-heating-only.xml',
-         'base-hvac-mini-split-heat-pump-ducted-heating-only.xml'].include? hpxml_file
-    hpxml.heat_pumps[0].cooling_capacity = 0
-    hpxml.heat_pumps[0].fraction_cool_load_served = 0
-  elsif ['base-hvac-air-to-air-heat-pump-1-speed-cooling-only.xml',
-         'base-hvac-ground-to-air-heat-pump-cooling-only.xml',
-         'base-hvac-mini-split-heat-pump-ducted-cooling-only.xml'].include? hpxml_file
-    hpxml.heat_pumps[0].heating_capacity = 0
-    if hpxml_file != 'base-hvac-ground-to-air-heat-pump-cooling-only.xml'
-      hpxml.heat_pumps[0].heating_capacity_17F = 0
-=======
     hpxml.hvac_distributions.add(id: "HVACDistribution#{hpxml.hvac_distributions.size + 1}",
                                  distribution_system_type: HPXML::HVACDistributionTypeAir,
                                  air_type: HPXML::AirTypeRegularVelocity,
@@ -4245,7 +3775,6 @@
     hpxml.hvac_distributions[-1].id = "HVACDistribution#{hpxml.hvac_distributions.size}"
     hpxml.heating_systems.reverse_each do |heating_system|
       heating_system.delete
->>>>>>> 222f1ea5
     end
     hpxml.heating_systems.add(id: "HeatingSystem#{hpxml.heating_systems.size + 1}",
                               distribution_system_idref: hpxml.hvac_distributions[0].id,
@@ -4297,15 +3826,22 @@
                               fraction_heat_load_served: 0.1,
                               fan_watts: 0.0)
     hpxml.cooling_systems[0].distribution_system_idref = hpxml.hvac_distributions[1].id
-    hpxml.cooling_systems[0].fraction_cool_load_served = 0.2
-    hpxml.cooling_systems[0].cooling_capacity *= 0.2
+    hpxml.cooling_systems[0].fraction_cool_load_served = 0.1333
+    hpxml.cooling_systems[0].cooling_capacity *= 0.1333
     hpxml.cooling_systems[0].primary_system = false
     hpxml.cooling_systems.add(id: "CoolingSystem#{hpxml.cooling_systems.size + 1}",
                               cooling_system_type: HPXML::HVACTypeRoomAirConditioner,
                               cooling_system_fuel: HPXML::FuelTypeElectricity,
                               cooling_capacity: 9600,
-                              fraction_cool_load_served: 0.2,
+                              fraction_cool_load_served: 0.1333,
                               cooling_efficiency_eer: 8.5,
+                              cooling_shr: 0.65)
+    hpxml.cooling_systems.add(id: "CoolingSystem#{hpxml.cooling_systems.size + 1}",
+                              cooling_system_type: HPXML::HVACTypePTAC,
+                              cooling_system_fuel: HPXML::FuelTypeElectricity,
+                              cooling_capacity: 9600,
+                              fraction_cool_load_served: 0.1333,
+                              cooling_efficiency_eer: 10.7,
                               cooling_shr: 0.65)
     hpxml.heat_pumps.add(id: "HeatPump#{hpxml.heat_pumps.size + 1}",
                          distribution_system_idref: hpxml.hvac_distributions[4].id,
@@ -4316,8 +3852,8 @@
                          backup_heating_fuel: HPXML::FuelTypeElectricity,
                          backup_heating_capacity: 3412,
                          backup_heating_efficiency_percent: 1.0,
-                         fraction_heat_load_served: 0.091,
-                         fraction_cool_load_served: 0.1667,
+                         fraction_heat_load_served: 0.1,
+                         fraction_cool_load_served: 0.2,
                          heating_efficiency_hspf: 7.7,
                          cooling_efficiency_seer: 13,
                          heating_capacity_17F: 4800 * 0.630, # Based on OAT slope of default curves
@@ -4332,8 +3868,8 @@
                          backup_heating_fuel: HPXML::FuelTypeElectricity,
                          backup_heating_capacity: 3412,
                          backup_heating_efficiency_percent: 1.0,
-                         fraction_heat_load_served: 0.091,
-                         fraction_cool_load_served: 0.1667,
+                         fraction_heat_load_served: 0.1,
+                         fraction_cool_load_served: 0.2,
                          heating_efficiency_cop: 3.6,
                          cooling_efficiency_eer: 16.6,
                          cooling_shr: 0.73,
@@ -4347,274 +3883,14 @@
                          backup_heating_fuel: HPXML::FuelTypeElectricity,
                          backup_heating_capacity: 3412,
                          backup_heating_efficiency_percent: 1.0,
-                         fraction_heat_load_served: 0.091,
-                         fraction_cool_load_served: 0.1667,
+                         fraction_heat_load_served: 0.1,
+                         fraction_cool_load_served: 0.2,
                          heating_efficiency_hspf: 10,
                          cooling_efficiency_seer: 19,
                          heating_capacity_17F: 4800 * f,
-<<<<<<< HEAD
-                         cooling_shr: 0.73)
-  elsif ['base-bldgtype-multifamily-shared-boiler-only-water-loop-heat-pump.xml',
-         'base-bldgtype-multifamily-shared-chiller-only-water-loop-heat-pump.xml',
-         'base-bldgtype-multifamily-shared-boiler-chiller-water-loop-heat-pump.xml'].include? hpxml_file
-    hpxml.heat_pumps.add(id: 'WLHP',
-                         distribution_system_idref: 'HVACDistributionWLHP',
-                         heat_pump_type: HPXML::HVACTypeHeatPumpWaterLoopToAir,
-                         heat_pump_fuel: HPXML::FuelTypeElectricity)
-    if hpxml_file.include? 'boiler'
-      hpxml.heat_pumps[-1].heating_capacity = 24000
-      hpxml.heat_pumps[-1].heating_efficiency_cop = 4.4
-    end
-    if hpxml_file.include? 'chiller'
-      hpxml.heat_pumps[-1].cooling_capacity = 24000
-      hpxml.heat_pumps[-1].cooling_efficiency_eer = 12.8
-    end
-  elsif ['invalid_files/hvac-distribution-multiple-attached-heating.xml'].include? hpxml_file
-    hpxml.heat_pumps[0].distribution_system_idref = 'HVACDistribution'
-  elsif ['invalid_files/hvac-distribution-multiple-attached-cooling.xml'].include? hpxml_file
-    hpxml.heat_pumps[0].distribution_system_idref = 'HVACDistribution2'
-  elsif ['base-hvac-dual-fuel-air-to-air-heat-pump-1-speed.xml',
-         'base-hvac-dual-fuel-air-to-air-heat-pump-2-speed.xml',
-         'base-hvac-dual-fuel-air-to-air-heat-pump-var-speed.xml',
-         'base-hvac-dual-fuel-mini-split-heat-pump-ducted.xml'].include? hpxml_file
-    hpxml.heat_pumps[0].backup_heating_fuel = HPXML::FuelTypeNaturalGas
-    hpxml.heat_pumps[0].backup_heating_capacity = 36000
-    hpxml.heat_pumps[0].backup_heating_efficiency_percent = nil
-    hpxml.heat_pumps[0].backup_heating_efficiency_afue = 0.95
-    hpxml.heat_pumps[0].backup_heating_switchover_temp = 25
-  elsif ['base-hvac-dual-fuel-air-to-air-heat-pump-1-speed-electric.xml'].include? hpxml_file
-    hpxml.heat_pumps[0].backup_heating_fuel = HPXML::FuelTypeElectricity
-    hpxml.heat_pumps[0].backup_heating_efficiency_afue = 1.0
-  elsif ['base-hvac-install-quality-air-to-air-heat-pump-1-speed.xml',
-         'base-hvac-install-quality-air-to-air-heat-pump-2-speed.xml',
-         'base-hvac-install-quality-air-to-air-heat-pump-var-speed.xml',
-         'base-hvac-install-quality-mini-split-heat-pump-ducted.xml',
-         'base-hvac-install-quality-ground-to-air-heat-pump.xml'].include? hpxml_file
-    hpxml.heat_pumps[0].airflow_defect_ratio = -0.25
-    hpxml.heat_pumps[0].fan_watts_per_cfm = 0.365
-    hpxml.heat_pumps[0].charge_defect_ratio = -0.25
-  elsif hpxml_file.include?('base-hvac-autosize') && (not hpxml.heat_pumps.nil?) && (hpxml.heat_pumps.size > 0)
-    hpxml.heat_pumps[0].cooling_capacity = nil
-    hpxml.heat_pumps[0].heating_capacity = nil
-    hpxml.heat_pumps[0].heating_capacity_17F = nil
-    hpxml.heat_pumps[0].backup_heating_capacity = nil
-  end
-end
-
-def set_hpxml_hvac_control(hpxml_file, hpxml)
-  hpxml.hvac_controls.clear
-  if hpxml_file.include? 'ASHRAE_Standard_140'
-    hpxml.hvac_controls.add(id: 'HVACControl',
-                            heating_setpoint_temp: 68,
-                            cooling_setpoint_temp: 78)
-  else
-    hpxml.hvac_controls.add(id: 'HVACControl',
-                            control_type: HPXML::HVACControlTypeManual,
-                            heating_setpoint_temp: 68,
-                            cooling_setpoint_temp: 78)
-  end
-
-  if ['base-hvac-seasons.xml'].include? hpxml_file
-    hpxml.hvac_controls[0].seasons_heating_begin_month = 11
-    hpxml.hvac_controls[0].seasons_heating_begin_day = 1
-    hpxml.hvac_controls[0].seasons_heating_end_month = 6
-    hpxml.hvac_controls[0].seasons_heating_end_day = 30
-    hpxml.hvac_controls[0].seasons_cooling_begin_month = 6
-    hpxml.hvac_controls[0].seasons_cooling_begin_day = 1
-    hpxml.hvac_controls[0].seasons_cooling_end_month = 10
-    hpxml.hvac_controls[0].seasons_cooling_end_day = 31
-  elsif ['base-hvac-none.xml'].include? hpxml_file
-    hpxml.hvac_controls.clear
-  elsif ['base-hvac-programmable-thermostat.xml'].include? hpxml_file
-    hpxml.hvac_controls[0].control_type = HPXML::HVACControlTypeProgrammable
-    hpxml.hvac_controls[0].heating_setback_temp = 66
-    hpxml.hvac_controls[0].heating_setback_hours_per_week = 7 * 7
-    hpxml.hvac_controls[0].heating_setback_start_hour = 23 # 11pm
-    hpxml.hvac_controls[0].cooling_setup_temp = 80
-    hpxml.hvac_controls[0].cooling_setup_hours_per_week = 6 * 7
-    hpxml.hvac_controls[0].cooling_setup_start_hour = 9 # 9am
-  elsif ['base-hvac-programmable-thermostat-detailed.xml'].include? hpxml_file
-    hpxml.hvac_controls[0].control_type = HPXML::HVACControlTypeProgrammable
-    hpxml.hvac_controls[0].heating_setpoint_temp = nil
-    hpxml.hvac_controls[0].cooling_setpoint_temp = nil
-    hpxml.hvac_controls[0].weekday_heating_setpoints = '64, 64, 64, 64, 64, 64, 64, 70, 70, 66, 66, 66, 66, 66, 66, 66, 66, 68, 68, 68, 68, 68, 64, 64'
-    hpxml.hvac_controls[0].weekend_heating_setpoints = '68, 68, 68, 70, 70, 70, 70, 70, 70, 70, 70, 70, 70, 70, 70, 70, 70, 70, 70, 70, 70, 70, 70, 70'
-    hpxml.hvac_controls[0].weekday_cooling_setpoints = '80, 80, 80, 80, 80, 80, 80, 75, 75, 80, 80, 80, 80, 80, 80, 80, 80, 78, 78, 78, 78, 78, 80, 80'
-    hpxml.hvac_controls[0].weekend_cooling_setpoints = '78, 78, 78, 78, 78, 78, 78, 78, 78, 78, 78, 78, 78, 78, 78, 78, 78, 78, 78, 78, 78, 78, 78, 78'
-  elsif ['base-hvac-setpoints.xml'].include? hpxml_file
-    hpxml.hvac_controls[0].heating_setpoint_temp = 60
-    hpxml.hvac_controls[0].cooling_setpoint_temp = 80
-  elsif ['base-lighting-ceiling-fans.xml'].include? hpxml_file
-    hpxml.hvac_controls[0].ceiling_fan_cooling_setpoint_temp_offset = 0.5
-  elsif ['invalid_files/hvac-seasons-less-than-a-year.xml'].include? hpxml_file
-    hpxml.hvac_controls[0].seasons_heating_begin_month = 10
-    hpxml.hvac_controls[0].seasons_heating_begin_day = 1
-    hpxml.hvac_controls[0].seasons_heating_end_month = 5
-    hpxml.hvac_controls[0].seasons_heating_end_day = 31
-    hpxml.hvac_controls[0].seasons_cooling_begin_month = 7
-    hpxml.hvac_controls[0].seasons_cooling_begin_day = 1
-    hpxml.hvac_controls[0].seasons_cooling_end_month = 9
-    hpxml.hvac_controls[0].seasons_cooling_end_day = 30
-  end
-
-  if hpxml.hvac_controls.size == 1
-    if hpxml.total_fraction_cool_load_served == 0 && !hpxml.header.apply_ashrae140_assumptions
-      hpxml.hvac_controls[0].cooling_setpoint_temp = nil
-      hpxml.hvac_controls[0].seasons_cooling_begin_month = nil
-      hpxml.hvac_controls[0].seasons_cooling_begin_day = nil
-      hpxml.hvac_controls[0].seasons_cooling_end_month = nil
-      hpxml.hvac_controls[0].seasons_cooling_end_day = nil
-      hpxml.hvac_controls[0].weekday_cooling_setpoints = nil
-      hpxml.hvac_controls[0].weekend_cooling_setpoints = nil
-      hpxml.hvac_controls[0].ceiling_fan_cooling_setpoint_temp_offset = nil
-    end
-    if hpxml.total_fraction_heat_load_served == 0 && !hpxml.header.apply_ashrae140_assumptions
-      hpxml.hvac_controls[0].heating_setpoint_temp = nil
-      hpxml.hvac_controls[0].seasons_heating_begin_month = nil
-      hpxml.hvac_controls[0].seasons_heating_begin_day = nil
-      hpxml.hvac_controls[0].seasons_heating_end_month = nil
-      hpxml.hvac_controls[0].seasons_heating_end_day = nil
-      hpxml.hvac_controls[0].weekday_heating_setpoints = nil
-      hpxml.hvac_controls[0].weekend_heating_setpoints = nil
-    end
-  end
-end
-
-def set_hpxml_hvac_distributions(hpxml_file, hpxml)
-  if ['base.xml'].include? hpxml_file
-    hpxml.hvac_distributions.add(id: 'HVACDistribution',
-                                 distribution_system_type: HPXML::HVACDistributionTypeAir,
-                                 air_type: HPXML::AirTypeRegularVelocity)
-    hpxml.hvac_distributions[0].duct_leakage_measurements.add(duct_type: HPXML::DuctTypeSupply,
-                                                              duct_leakage_units: HPXML::UnitsCFM25,
-                                                              duct_leakage_value: 75,
-                                                              duct_leakage_total_or_to_outside: HPXML::DuctLeakageToOutside)
-    hpxml.hvac_distributions[0].duct_leakage_measurements.add(duct_type: HPXML::DuctTypeReturn,
-                                                              duct_leakage_units: HPXML::UnitsCFM25,
-                                                              duct_leakage_value: 25,
-                                                              duct_leakage_total_or_to_outside: HPXML::DuctLeakageToOutside)
-    hpxml.hvac_distributions[0].ducts.add(duct_type: HPXML::DuctTypeSupply,
-                                          duct_insulation_r_value: 4,
-                                          duct_location: HPXML::LocationAtticUnvented,
-                                          duct_surface_area: 150)
-    hpxml.hvac_distributions[0].ducts.add(duct_type: HPXML::DuctTypeReturn,
-                                          duct_insulation_r_value: 0,
-                                          duct_location: HPXML::LocationAtticUnvented,
-                                          duct_surface_area: 50)
-  elsif ['base-bldgtype-multifamily.xml'].include? hpxml_file
-    hpxml.hvac_distributions.each do |hvac_distribution|
-      hvac_distribution.duct_leakage_measurements.each do |duct_leakage_measurement|
-        duct_leakage_measurement.duct_leakage_value = 0
-      end
-      hvac_distribution.ducts.each do |duct|
-        duct.duct_location = HPXML::LocationLivingSpace
-        duct.duct_insulation_r_value = 0
-      end
-    end
-  elsif ['base-hvac-boiler-coal-only.xml',
-         'base-hvac-boiler-elec-only.xml',
-         'base-hvac-boiler-gas-only.xml',
-         'base-hvac-boiler-oil-only.xml',
-         'base-hvac-boiler-propane-only.xml',
-         'base-hvac-boiler-wood-only.xml',
-         'base-bldgtype-multifamily-shared-boiler-only-baseboard.xml',
-         'base-bldgtype-multifamily-shared-chiller-only-baseboard.xml',
-         'base-bldgtype-multifamily-shared-boiler-chiller-baseboard.xml'].include? hpxml_file
-    hpxml.hvac_distributions[0].distribution_system_type = HPXML::HVACDistributionTypeHydronic
-    hpxml.hvac_distributions[0].duct_leakage_measurements.clear
-    hpxml.hvac_distributions[0].ducts.clear
-    hpxml.hvac_distributions[0].hydronic_type = HPXML::HydronicTypeBaseboard
-  elsif ['base-bldgtype-multifamily-shared-boiler-only-fan-coil.xml',
-         'base-bldgtype-multifamily-shared-chiller-only-fan-coil.xml',
-         'base-bldgtype-multifamily-shared-boiler-chiller-fan-coil.xml'].include? hpxml_file
-    hpxml.hvac_distributions[0].distribution_system_type = HPXML::HVACDistributionTypeAir
-    hpxml.hvac_distributions[0].air_type = HPXML::AirTypeFanCoil
-  elsif ['base-hvac-boiler-gas-central-ac-1-speed.xml'].include? hpxml_file
-    hpxml.hvac_distributions[0].distribution_system_type = HPXML::HVACDistributionTypeHydronic
-    hpxml.hvac_distributions[0].hydronic_type = HPXML::HydronicTypeBaseboard
-    hpxml.hvac_distributions[0].duct_leakage_measurements.clear
-    hpxml.hvac_distributions[0].ducts.clear
-    hpxml.hvac_distributions.add(id: 'HVACDistribution2',
-                                 distribution_system_type: HPXML::HVACDistributionTypeAir,
-                                 air_type: HPXML::AirTypeRegularVelocity)
-    hpxml.hvac_distributions[-1].duct_leakage_measurements.add(duct_type: HPXML::DuctTypeSupply,
-                                                               duct_leakage_units: HPXML::UnitsCFM25,
-                                                               duct_leakage_value: 75,
-                                                               duct_leakage_total_or_to_outside: HPXML::DuctLeakageToOutside)
-    hpxml.hvac_distributions[-1].duct_leakage_measurements.add(duct_type: HPXML::DuctTypeReturn,
-                                                               duct_leakage_units: HPXML::UnitsCFM25,
-                                                               duct_leakage_value: 25,
-                                                               duct_leakage_total_or_to_outside: HPXML::DuctLeakageToOutside)
-    hpxml.hvac_distributions[-1].ducts.add(duct_type: HPXML::DuctTypeSupply,
-                                           duct_insulation_r_value: 4,
-                                           duct_location: HPXML::LocationAtticUnvented,
-                                           duct_surface_area: 150)
-    hpxml.hvac_distributions[-1].ducts.add(duct_type: HPXML::DuctTypeReturn,
-                                           duct_insulation_r_value: 0,
-                                           duct_location: HPXML::LocationAtticUnvented,
-                                           duct_surface_area: 50)
-  elsif ['base-hvac-none.xml',
-         'base-hvac-elec-resistance-only.xml',
-         'base-hvac-evap-cooler-only.xml',
-         'base-hvac-fireplace-wood-only.xml',
-         'base-hvac-floor-furnace-propane-only.xml',
-         'base-hvac-fixed-heater-gas-only.xml',
-         'base-hvac-mini-split-heat-pump-ductless.xml',
-         'base-hvac-mini-split-air-conditioner-only-ductless.xml',
-         'base-hvac-portable-heater-gas-only.xml',
-         'base-hvac-room-ac-only.xml',
-         'base-hvac-stove-oil-only.xml',
-         'base-hvac-stove-wood-pellets-only.xml',
-         'base-hvac-wall-furnace-elec-only.xml',
-         'base-hvac-ptac-electric-resistance.xml',
-         'base-hvac-pthp.xml'].include? hpxml_file
-    hpxml.hvac_distributions.clear
-  elsif ['base-hvac-multiple.xml'].include? hpxml_file
-    hpxml.hvac_distributions.clear
-    hpxml.hvac_distributions.add(id: 'HVACDistribution',
-                                 distribution_system_type: HPXML::HVACDistributionTypeAir,
-                                 air_type: HPXML::AirTypeRegularVelocity)
-    hpxml.hvac_distributions[-1].duct_leakage_measurements.add(duct_type: HPXML::DuctTypeSupply,
-                                                               duct_leakage_units: HPXML::UnitsCFM25,
-                                                               duct_leakage_value: 75,
-                                                               duct_leakage_total_or_to_outside: HPXML::DuctLeakageToOutside)
-    hpxml.hvac_distributions[-1].duct_leakage_measurements.add(duct_type: HPXML::DuctTypeReturn,
-                                                               duct_leakage_units: HPXML::UnitsCFM25,
-                                                               duct_leakage_value: 25,
-                                                               duct_leakage_total_or_to_outside: HPXML::DuctLeakageToOutside)
-    hpxml.hvac_distributions[0].ducts.add(duct_type: HPXML::DuctTypeSupply,
-                                          duct_insulation_r_value: 8,
-                                          duct_location: HPXML::LocationAtticUnvented,
-                                          duct_surface_area: 75)
-    hpxml.hvac_distributions[0].ducts.add(duct_type: HPXML::DuctTypeSupply,
-                                          duct_insulation_r_value: 8,
-                                          duct_location: HPXML::LocationOutside,
-                                          duct_surface_area: 75)
-    hpxml.hvac_distributions[0].ducts.add(duct_type: HPXML::DuctTypeReturn,
-                                          duct_insulation_r_value: 4,
-                                          duct_location: HPXML::LocationAtticUnvented,
-                                          duct_surface_area: 25)
-    hpxml.hvac_distributions[0].ducts.add(duct_type: HPXML::DuctTypeReturn,
-                                          duct_insulation_r_value: 4,
-                                          duct_location: HPXML::LocationOutside,
-                                          duct_surface_area: 25)
-    hpxml.hvac_distributions << hpxml.hvac_distributions[0].dup
-    hpxml.hvac_distributions[-1].id = 'HVACDistribution2'
-    hpxml.hvac_distributions.add(id: 'HVACDistribution3',
-                                 distribution_system_type: HPXML::HVACDistributionTypeHydronic,
-                                 hydronic_type: HPXML::HydronicTypeBaseboard)
-    hpxml.hvac_distributions.add(id: 'HVACDistribution4',
-                                 distribution_system_type: HPXML::HVACDistributionTypeHydronic,
-                                 hydronic_type: HPXML::HydronicTypeBaseboard)
-    hpxml.hvac_distributions << hpxml.hvac_distributions[0].dup
-    hpxml.hvac_distributions[-1].id = 'HVACDistribution5'
-    hpxml.hvac_distributions << hpxml.hvac_distributions[0].dup
-    hpxml.hvac_distributions[-1].id = 'HVACDistribution6'
-=======
                          cooling_shr: 0.73,
                          primary_cooling_system: true,
                          primary_heating_system: true)
->>>>>>> 222f1ea5
   elsif ['base-mechvent-multiple.xml',
          'base-bldgtype-multifamily-shared-mechvent-multiple.xml'].include? hpxml_file
     hpxml.hvac_distributions[0].conditioned_floor_area_served /= 2.0
