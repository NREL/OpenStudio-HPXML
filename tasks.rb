# frozen_string_literal: true

$VERBOSE = nil # Prevents ruby warnings, see https://github.com/NREL/OpenStudio/issues/4301

def create_osws
  require 'json'
  require_relative 'BuildResidentialHPXML/resources/constants'
  require_relative 'HPXMLtoOpenStudio/resources/hpxml'

  this_dir = File.dirname(__FILE__)
  tests_dir = File.join(this_dir, 'BuildResidentialHPXML/tests')
  File.delete(*Dir.glob("#{tests_dir}/*.osw"))

  # Hash of OSW -> Parent OSW
  osws_files = {
    'base.osw' => nil, # single-family detached
    'base-appliances-coal.osw' => 'base.osw',
    'base-appliances-dehumidifier.osw' => 'base-location-dallas-tx.osw',
    'base-appliances-dehumidifier-ief-portable.osw' => 'base-appliances-dehumidifier.osw',
    'base-appliances-dehumidifier-ief-whole-home.osw' => 'base-appliances-dehumidifier-ief-portable.osw',
    # 'base-appliances-dehumidifier-multiple.osw' => 'base-appliances-dehumidifier.osw',
    'base-appliances-gas.osw' => 'base.osw',
    'base-appliances-modified.osw' => 'base.osw',
    'base-appliances-none.osw' => 'base.osw',
    'base-appliances-oil.osw' => 'base.osw',
    'base-appliances-propane.osw' => 'base.osw',
    'base-appliances-wood.osw' => 'base.osw',
    # 'base-atticroof-cathedral.osw' => 'base.osw', # TODO: conditioned attic ceiling heights are greater than wall height
    # 'base-atticroof-conditioned.osw' => 'base.osw', # Not supporting attic kneewalls for now
    'base-atticroof-flat.osw' => 'base.osw',
    'base-atticroof-radiant-barrier.osw' => 'base-location-dallas-tx.osw',
    'base-atticroof-unvented-insulated-roof.osw' => 'base.osw',
    'base-atticroof-vented.osw' => 'base.osw',
    'base-bldgtype-single-family-attached.osw' => 'base.osw',
    'base-bldgtype-multifamily.osw' => 'base.osw',
    # 'base-bldgtype-multifamily-adjacent-to-multifamily-buffer-space.osw' => 'base.osw', # Not supporting units adjacent to other MF spaces for now
    # 'base-bldgtype-multifamily-adjacent-to-multiple.osw' => 'base.osw', # Not supporting units adjacent to other MF spaces for now
    # 'base-bldgtype-multifamily-adjacent-to-non-freezing-space.osw' => 'base.osw', # Not supporting units adjacent to other MF spaces for now
    # 'base-bldgtype-multifamily-adjacent-to-other-heated-space.osw' => 'base.osw', # Not supporting units adjacent to other MF spaces for now
    # 'base-bldgtype-multifamily-adjacent-to-other-housing-unit.osw' => 'base.osw', # Not supporting units adjacent to other MF spaces for now
    # 'base-bldgtype-multifamily-shared-boiler-chiller-baseboard.osw' => 'base-bldgtype-multifamily.osw',
    # 'base-bldgtype-multifamily-shared-boiler-chiller-fan-coil.osw' => 'base-bldgtype-multifamily-shared-boiler-chiller-baseboard.osw',
    # 'base-bldgtype-multifamily-shared-boiler-chiller-fan-coil-ducted.osw' => 'base-bldgtype-multifamily-shared-boiler-chiller-fan-coil.osw',
    # 'base-bldgtype-multifamily-shared-boiler-chiller-water-loop-heat-pump.osw' => 'base-bldgtype-multifamily-shared-boiler-chiller-baseboard.osw',
    # 'base-bldgtype-multifamily-shared-boiler-cooling-tower-water-loop-heat-pump.osw' => 'base-bldgtype-multifamily-shared-boiler-chiller-water-loop-heat-pump.osw',
    'base-bldgtype-multifamily-shared-boiler-only-baseboard.osw' => 'base-bldgtype-multifamily.osw',
    'base-bldgtype-multifamily-shared-boiler-only-fan-coil.osw' => 'base-bldgtype-multifamily-shared-boiler-only-baseboard.osw',
    # 'base-bldgtype-multifamily-shared-boiler-only-fan-coil-ducted.osw' => 'base-bldgtype-multifamily-shared-boiler-only-fan-coil.osw',
    # 'base-bldgtype-multifamily-shared-boiler-only-fan-coil-eae.osw' => 'base-bldgtype-multifamily-shared-boiler-only-fan-coil.osw',
    # 'base-bldgtype-multifamily-shared-boiler-only-water-loop-heat-pump.osw' => 'base-bldgtype-multifamily-shared-boiler-only-baseboard.osw',
    # 'base-bldgtype-multifamily-shared-chiller-only-baseboard.osw' => 'base-bldgtype-multifamily.osw',
    # 'base-bldgtype-multifamily-shared-chiller-only-fan-coil.osw' => 'base-bldgtype-multifamily-shared-chiller-only-baseboard.osw',
    # 'base-bldgtype-multifamily-shared-chiller-only-fan-coil-ducted.osw' => 'base-bldgtype-multifamily-shared-chiller-only-fan-coil.osw',
    # 'base-bldgtype-multifamily-shared-chiller-only-water-loop-heat-pump.osw' => 'base-bldgtype-multifamily-shared-chiller-only-baseboard.osw',
    # 'base-bldgtype-multifamily-shared-cooling-tower-only-water-loop-heat-pump.osw' => 'base-bldgtype-multifamily-shared-chiller-only-water-loop-heat-pump.osw',
    # 'base-bldgtype-multifamily-shared-generator.osw' => 'base-bldgtype-multifamily.osw',
    # 'base-bldgtype-multifamily-shared-ground-loop-ground-to-air-heat-pump.osw' => 'base-bldgtype-multifamily.osw',
    # 'base-bldgtype-multifamily-shared-laundry-room.osw' => 'base-bldgtype-multifamily.osw', # Not going to support shared laundry room
    'base-bldgtype-multifamily-shared-mechvent.osw' => 'base-bldgtype-multifamily.osw',
    # 'base-bldgtype-multifamily-shared-mechvent-multiple.osw' => 'base.osw', # Not going to support > 2 MV systems
    'base-bldgtype-multifamily-shared-mechvent-preconditioning.osw' => 'base-bldgtype-multifamily-shared-mechvent.osw',
    'base-bldgtype-multifamily-shared-pv.osw' => 'base-bldgtype-multifamily.osw',
    'base-bldgtype-multifamily-shared-water-heater.osw' => 'base-bldgtype-multifamily.osw',
    # 'base-bldgtype-multifamily-shared-water-heater-recirc.osw' => 'base.osw', $ Not supporting shared recirculation for now
    'base-dhw-combi-tankless.osw' => 'base-dhw-indirect.osw',
    'base-dhw-combi-tankless-outside.osw' => 'base-dhw-combi-tankless.osw',
    # 'base-dhw-desuperheater.osw' => 'base.osw', # Not supporting desuperheater for now
    # 'base-dhw-desuperheater-2-speed.osw' => 'base.osw', # Not supporting desuperheater for now
    # 'base-dhw-desuperheater-gshp.osw' => 'base.osw', # Not supporting desuperheater for now
    # 'base-dhw-desuperheater-hpwh.osw' => 'base.osw', # Not supporting desuperheater for now
    # 'base-dhw-desuperheater-tankless.osw' => 'base.osw', # Not supporting desuperheater for now
    # 'base-dhw-desuperheater-var-speed.osw' => 'base.osw', # Not supporting desuperheater for now
    'base-dhw-dwhr.osw' => 'base.osw',
    'base-dhw-indirect.osw' => 'base-hvac-boiler-gas-only.osw',
    # 'base-dhw-indirect-dse.osw' => 'base.osw', # Not going to support DSE
    'base-dhw-indirect-outside.osw' => 'base-dhw-indirect.osw',
    'base-dhw-indirect-standbyloss.osw' => 'base-dhw-indirect.osw',
    'base-dhw-indirect-with-solar-fraction.osw' => 'base-dhw-indirect.osw',
    'base-dhw-jacket-electric.osw' => 'base.osw',
    'base-dhw-jacket-gas.osw' => 'base-dhw-tank-gas.osw',
    'base-dhw-jacket-hpwh.osw' => 'base-dhw-tank-heat-pump.osw',
    'base-dhw-jacket-indirect.osw' => 'base-dhw-indirect.osw',
    'base-dhw-low-flow-fixtures.osw' => 'base.osw',
    # 'base-dhw-multiple.osw' => 'base.osw', # Not supporting multiple water heaters for now
    'base-dhw-none.osw' => 'base.osw',
    'base-dhw-recirc-demand.osw' => 'base.osw',
    'base-dhw-recirc-manual.osw' => 'base.osw',
    'base-dhw-recirc-nocontrol.osw' => 'base.osw',
    'base-dhw-recirc-temperature.osw' => 'base.osw',
    'base-dhw-recirc-timer.osw' => 'base.osw',
    'base-dhw-solar-direct-evacuated-tube.osw' => 'base.osw',
    'base-dhw-solar-direct-flat-plate.osw' => 'base.osw',
    'base-dhw-solar-direct-ics.osw' => 'base.osw',
    'base-dhw-solar-fraction.osw' => 'base.osw',
    'base-dhw-solar-indirect-flat-plate.osw' => 'base.osw',
    'base-dhw-solar-thermosyphon-flat-plate.osw' => 'base.osw',
    'base-dhw-tank-coal.osw' => 'base.osw',
    'base-dhw-tank-elec-uef.osw' => 'base.osw',
    'base-dhw-tank-gas.osw' => 'base.osw',
    'base-dhw-tank-gas-uef.osw' => 'base-dhw-tank-gas.osw',
    'base-dhw-tank-gas-outside.osw' => 'base.osw',
    'base-dhw-tank-heat-pump.osw' => 'base.osw',
    'base-dhw-tank-heat-pump-outside.osw' => 'base.osw',
    'base-dhw-tank-heat-pump-uef.osw' => 'base-dhw-tank-heat-pump.osw',
    'base-dhw-tank-heat-pump-with-solar.osw' => 'base.osw',
    'base-dhw-tank-heat-pump-with-solar-fraction.osw' => 'base.osw',
    'base-dhw-tankless-electric.osw' => 'base.osw',
    'base-dhw-tankless-electric-outside.osw' => 'base.osw',
    'base-dhw-tankless-electric-uef.osw' => 'base-dhw-tankless-electric.osw',
    'base-dhw-tankless-gas.osw' => 'base.osw',
    'base-dhw-tankless-gas-uef.osw' => 'base-dhw-tankless-gas.osw',
    'base-dhw-tankless-gas-with-solar.osw' => 'base.osw',
    'base-dhw-tankless-gas-with-solar-fraction.osw' => 'base.osw',
    'base-dhw-tankless-propane.osw' => 'base.osw',
    'base-dhw-tank-oil.osw' => 'base.osw',
    'base-dhw-tank-wood.osw' => 'base.osw',
    'base-enclosure-2stories.osw' => 'base.osw',
    'base-enclosure-2stories-garage.osw' => 'base-enclosure-2stories.osw',
    'base-enclosure-beds-1.osw' => 'base.osw',
    'base-enclosure-beds-2.osw' => 'base.osw',
    'base-enclosure-beds-4.osw' => 'base.osw',
    'base-enclosure-beds-5.osw' => 'base.osw',
    'base-enclosure-garage.osw' => 'base.osw',
    'base-enclosure-infil-ach-house-pressure.osw' => 'base.osw',
    'base-enclosure-infil-cfm-house-pressure.osw' => 'base-enclosure-infil-cfm50.osw',
    'base-enclosure-infil-cfm50.osw' => 'base.osw',
    'base-enclosure-infil-flue.osw' => 'base.osw',
    'base-enclosure-infil-natural-ach.osw' => 'base.osw',
    'base-enclosure-overhangs.osw' => 'base.osw',
    # 'base-enclosure-rooftypes.osw' => 'base.osw',
    # 'base-enclosure-skylights.osw' => 'base.osw', # There are no front roof surfaces, but 15.0 ft^2 of skylights were specified.
    # 'base-enclosure-skylights-shading.osw' => 'base-enclosure-skylights.osw", # Not going to support interior/exterior shading by facade
    # 'base-enclosure-split-surfaces.osw' => 'base.osw',
    # 'base-enclosure-split-surfaces2.osw' => 'base.osw',
    # 'base-enclosure-walltypes.osw' => 'base.osw',
    # 'base-enclosure-windows-shading.osw' => 'base.osw', # Not going to support interior/exterior shading by facade
    'base-enclosure-windows-none.osw' => 'base.osw',
    'base-foundation-ambient.osw' => 'base.osw',
    # 'base-foundation-basement-garage.osw' => 'base.osw',
    # 'base-foundation-complex.osw' => 'base.osw', # Not going to support multiple foundation types
    'base-foundation-conditioned-basement-slab-insulation.osw' => 'base.osw',
    # 'base-foundation-conditioned-basement-wall-interior-insulation.osw' => 'base.osw',
    # 'base-foundation-multiple.osw' => 'base.osw', # Not going to support multiple foundation types
    'base-foundation-slab.osw' => 'base.osw',
    'base-foundation-unconditioned-basement.osw' => 'base.osw',
    # 'base-foundation-unconditioned-basement-above-grade.osw' => 'base.osw', # TODO: add foundation wall windows
    'base-foundation-unconditioned-basement-assembly-r.osw' => 'base-foundation-unconditioned-basement.osw',
    'base-foundation-unconditioned-basement-wall-insulation.osw' => 'base-foundation-unconditioned-basement.osw',
    'base-foundation-unvented-crawlspace.osw' => 'base.osw',
    'base-foundation-vented-crawlspace.osw' => 'base.osw',
    # 'base-foundation-walkout-basement.osw' => 'base.osw', # 1 kiva object instead of 4
    'base-hvac-air-to-air-heat-pump-1-speed.osw' => 'base.osw',
    'base-hvac-air-to-air-heat-pump-1-speed-cooling-only.osw' => 'base-hvac-air-to-air-heat-pump-1-speed.osw',
    'base-hvac-air-to-air-heat-pump-1-speed-heating-only.osw' => 'base-hvac-air-to-air-heat-pump-1-speed.osw',
    'base-hvac-air-to-air-heat-pump-2-speed.osw' => 'base.osw',
    'base-hvac-air-to-air-heat-pump-var-speed.osw' => 'base.osw',
    'base-hvac-boiler-coal-only.osw' => 'base.osw',
    'base-hvac-boiler-elec-only.osw' => 'base.osw',
    'base-hvac-boiler-gas-central-ac-1-speed.osw' => 'base.osw',
    'base-hvac-boiler-gas-only.osw' => 'base.osw',
    'base-hvac-boiler-oil-only.osw' => 'base.osw',
    'base-hvac-boiler-propane-only.osw' => 'base.osw',
    'base-hvac-boiler-wood-only.osw' => 'base.osw',
    'base-hvac-central-ac-only-1-speed.osw' => 'base.osw',
    'base-hvac-central-ac-only-2-speed.osw' => 'base.osw',
    'base-hvac-central-ac-only-var-speed.osw' => 'base.osw',
    'base-hvac-central-ac-plus-air-to-air-heat-pump-heating.osw' => 'base-hvac-central-ac-only-1-speed.osw',
    # 'base-hvac-dse.osw' => 'base.osw', # Not going to support DSE
    'base-hvac-dual-fuel-air-to-air-heat-pump-1-speed.osw' => 'base-hvac-air-to-air-heat-pump-1-speed.osw',
    'base-hvac-dual-fuel-air-to-air-heat-pump-1-speed-electric.osw' => 'base-hvac-dual-fuel-air-to-air-heat-pump-1-speed.osw',
    'base-hvac-dual-fuel-air-to-air-heat-pump-2-speed.osw' => 'base-hvac-air-to-air-heat-pump-2-speed.osw',
    'base-hvac-dual-fuel-air-to-air-heat-pump-var-speed.osw' => 'base-hvac-air-to-air-heat-pump-var-speed.osw',
    'base-hvac-dual-fuel-mini-split-heat-pump-ducted.osw' => 'base-hvac-mini-split-heat-pump-ducted.osw',
    'base-hvac-ducts-leakage-percent.osw' => 'base.osw',
    'base-hvac-elec-resistance-only.osw' => 'base.osw',
    'base-hvac-evap-cooler-furnace-gas.osw' => 'base.osw',
    'base-hvac-evap-cooler-only.osw' => 'base.osw',
    'base-hvac-evap-cooler-only-ducted.osw' => 'base.osw',
    'base-hvac-fireplace-wood-only.osw' => 'base.osw',
    'base-hvac-fixed-heater-gas-only.osw' => 'base.osw',
    'base-hvac-floor-furnace-propane-only.osw' => 'base.osw',
    'base-hvac-furnace-coal-only.osw' => 'base.osw',
    'base-hvac-furnace-elec-central-ac-1-speed.osw' => 'base.osw',
    'base-hvac-furnace-elec-only.osw' => 'base.osw',
    'base-hvac-furnace-gas-central-ac-2-speed.osw' => 'base.osw',
    'base-hvac-furnace-gas-central-ac-var-speed.osw' => 'base.osw',
    'base-hvac-furnace-gas-only.osw' => 'base.osw',
    'base-hvac-furnace-gas-room-ac.osw' => 'base.osw',
    'base-hvac-furnace-oil-only.osw' => 'base.osw',
    'base-hvac-furnace-propane-only.osw' => 'base.osw',
    'base-hvac-furnace-wood-only.osw' => 'base.osw',
    # 'base-hvac-furnace-x3-dse.osw' => 'base.osw', # Not going to support DSE
    'base-hvac-ground-to-air-heat-pump.osw' => 'base.osw',
    'base-hvac-ground-to-air-heat-pump-cooling-only.osw' => 'base-hvac-ground-to-air-heat-pump.osw',
    'base-hvac-ground-to-air-heat-pump-heating-only.osw' => 'base-hvac-ground-to-air-heat-pump.osw',
    'base-hvac-heating-cooling-seasons-custom.osw' => 'base.osw',
    'base-hvac-install-quality-none-furnace-gas-central-ac-1-speed.osw' => 'base.osw',
    'base-hvac-install-quality-airflow-defect-furnace-gas-central-ac-1-speed.osw' => 'base.osw',
    'base-hvac-install-quality-charge-defect-furnace-gas-central-ac-1-speed.osw' => 'base.osw',
    # 'base-hvac-install-quality-blower-efficiency-furnace-gas-central-ac-1-speed.osw' => 'base.osw',
    'base-hvac-install-quality-all-air-to-air-heat-pump-1-speed.osw' => 'base-hvac-air-to-air-heat-pump-1-speed.osw',
    'base-hvac-install-quality-all-air-to-air-heat-pump-2-speed.osw' => 'base-hvac-air-to-air-heat-pump-2-speed.osw',
    'base-hvac-install-quality-all-air-to-air-heat-pump-var-speed.osw' => 'base-hvac-air-to-air-heat-pump-var-speed.osw',
    'base-hvac-install-quality-all-furnace-gas-central-ac-1-speed.osw' => 'base.osw',
    'base-hvac-install-quality-all-furnace-gas-central-ac-2-speed.osw' => 'base-hvac-furnace-gas-central-ac-2-speed.osw',
    'base-hvac-install-quality-all-furnace-gas-central-ac-var-speed.osw' => 'base-hvac-furnace-gas-central-ac-var-speed.osw',
    'base-hvac-install-quality-all-furnace-gas-only.osw' => 'base-hvac-furnace-gas-only.osw',
    'base-hvac-install-quality-all-ground-to-air-heat-pump.osw' => 'base-hvac-ground-to-air-heat-pump.osw',
    'base-hvac-install-quality-all-mini-split-heat-pump-ducted.osw' => 'base-hvac-mini-split-heat-pump-ducted.osw',
    'base-hvac-install-quality-all-mini-split-air-conditioner-only-ducted.osw' => 'base-hvac-mini-split-air-conditioner-only-ducted.osw',
    'base-hvac-mini-split-air-conditioner-only-ducted.osw' => 'base.osw',
    'base-hvac-mini-split-air-conditioner-only-ductless.osw' => 'base-hvac-mini-split-air-conditioner-only-ducted.osw',
    'base-hvac-mini-split-heat-pump-ducted.osw' => 'base.osw',
    'base-hvac-mini-split-heat-pump-ducted-cooling-only.osw' => 'base-hvac-mini-split-heat-pump-ducted.osw',
    'base-hvac-mini-split-heat-pump-ducted-heating-only.osw' => 'base-hvac-mini-split-heat-pump-ducted.osw',
    'base-hvac-mini-split-heat-pump-ductless.osw' => 'base-hvac-mini-split-heat-pump-ducted.osw',
    # 'base-hvac-multiple.osw' => 'base.osw', # Not supporting multiple heating/cooling systems for now
    'base-hvac-none.osw' => 'base.osw',
    'base-hvac-portable-heater-gas-only.osw' => 'base.osw',
    # 'base-hvac-programmable-thermostat.osw' => 'base.osw',
    'base-hvac-programmable-thermostat-detailed.osw' => 'base.osw',
    'base-hvac-room-ac-only.osw' => 'base.osw',
    'base-hvac-room-ac-only-33percent.osw' => 'base.osw',
    'base-hvac-setpoints.osw' => 'base.osw',
    'base-hvac-stove-oil-only.osw' => 'base.osw',
    'base-hvac-stove-wood-pellets-only.osw' => 'base.osw',
    'base-hvac-undersized.osw' => 'base.osw',
    # 'base-hvac-undersized-allow-increased-fixed-capacities.osw' => 'base-hvac-undersized.osw',
    'base-hvac-wall-furnace-elec-only.osw' => 'base.osw',
    'base-lighting-ceiling-fans.osw' => 'base.osw',
    'base-lighting-detailed.osw' => 'base.osw',
    # 'base-lighting-none.osw' => 'base.osw',
    'base-location-AMY-2012.osw' => 'base.osw',
    'base-location-baltimore-md.osw' => 'base-foundation-unvented-crawlspace.osw',
    'base-location-dallas-tx.osw' => 'base-foundation-slab.osw',
    'base-location-duluth-mn.osw' => 'base-foundation-unconditioned-basement.osw',
    'base-location-helena-mt.osw' => 'base.osw',
    'base-location-honolulu-hi.osw' => 'base-foundation-slab.osw',
    'base-location-miami-fl.osw' => 'base-foundation-slab.osw',
    'base-location-phoenix-az.osw' => 'base-foundation-slab.osw',
    'base-location-portland-or.osw' => 'base-foundation-vented-crawlspace.osw',
    'base-mechvent-balanced.osw' => 'base.osw',
    'base-mechvent-bath-kitchen-fans.osw' => 'base.osw',
    'base-mechvent-cfis.osw' => 'base.osw',
    # 'base-mechvent-cfis-dse.osw' => 'base.osw', # Not going to support DSE
    'base-mechvent-cfis-evap-cooler-only-ducted.osw' => 'base-hvac-evap-cooler-only-ducted.osw',
    'base-mechvent-erv.osw' => 'base.osw',
    'base-mechvent-erv-atre-asre.osw' => 'base.osw',
    'base-mechvent-exhaust.osw' => 'base.osw',
    'base-mechvent-exhaust-rated-flow-rate.osw' => 'base.osw',
    'base-mechvent-hrv.osw' => 'base.osw',
    'base-mechvent-hrv-asre.osw' => 'base.osw',
    # 'base-mechvent-multiple.osw' => 'base.osw', # Not going to support > 2 MV systems
    'base-mechvent-supply.osw' => 'base.osw',
    'base-mechvent-whole-house-fan.osw' => 'base.osw',
    'base-misc-defaults.osw' => 'base.osw',
    # 'base-misc-generators.osw' => 'base.osw',
    'base-misc-loads-large-uncommon.osw' => 'base.osw',
    'base-misc-loads-large-uncommon2.osw' => 'base-misc-loads-large-uncommon.osw',
    # 'base-misc-loads-none.osw' => 'base.osw',
    'base-misc-neighbor-shading.osw' => 'base.osw',
    'base-misc-shielding-of-home.osw' => 'base.osw',
    'base-misc-usage-multiplier.osw' => 'base.osw',
    # 'base-multiple-buildings.osw' => 'base.osw',
    'base-pv.osw' => 'base.osw',
    'base-simcontrol-calendar-year-custom.osw' => 'base.osw',
    'base-simcontrol-daylight-saving-custom.osw' => 'base.osw',
    'base-simcontrol-daylight-saving-disabled.osw' => 'base.osw',
    'base-simcontrol-runperiod-1-month.osw' => 'base.osw',
    'base-simcontrol-timestep-10-mins.osw' => 'base.osw',
    'base-schedules-stochastic.osw' => 'base.osw',
    'base-schedules-stochastic-vacant.osw' => 'base-schedules-stochastic.osw',
    'base-schedules-user-specified.osw' => 'base.osw',

    # Extra test files that don't correspond with sample files
    'extra-auto.osw' => 'base.osw',
    'extra-pv-roofpitch.osw' => 'base.osw',
    'extra-dhw-solar-latitude.osw' => 'base.osw',
    'extra-second-refrigerator.osw' => 'base.osw',
    'extra-second-heating-system-portable-heater-to-heating-system.osw' => 'base.osw',
    'extra-second-heating-system-fireplace-to-heating-system.osw' => 'base-hvac-elec-resistance-only.osw',
    'extra-second-heating-system-boiler-to-heating-system.osw' => 'base-hvac-boiler-gas-central-ac-1-speed.osw',
    'extra-second-heating-system-portable-heater-to-heat-pump.osw' => 'base-hvac-air-to-air-heat-pump-1-speed.osw',
    'extra-second-heating-system-fireplace-to-heat-pump.osw' => 'base-hvac-mini-split-heat-pump-ducted.osw',
    'extra-second-heating-system-boiler-to-heat-pump.osw' => 'base-hvac-ground-to-air-heat-pump.osw',
    'extra-enclosure-windows-shading.osw' => 'base.osw',
    'extra-enclosure-garage-partially-protruded.osw' => 'base.osw',
    'extra-enclosure-garage-atticroof-conditioned.osw' => 'base-enclosure-garage.osw',
    'extra-enclosure-atticroof-conditioned-eaves-gable.osw' => 'base-foundation-slab.osw',
    'extra-enclosure-atticroof-conditioned-eaves-hip.osw' => 'extra-enclosure-atticroof-conditioned-eaves-gable.osw',
    'extra-schedules-random-seed.osw' => 'base-schedules-stochastic.osw',
    'extra-zero-refrigerator-kwh.osw' => 'base.osw',
    'extra-zero-extra-refrigerator-kwh.osw' => 'base.osw',
    'extra-zero-freezer-kwh.osw' => 'base.osw',
    'extra-zero-clothes-washer-kwh.osw' => 'base.osw',
    'extra-zero-dishwasher-kwh.osw' => 'base.osw',
    'extra-bldgtype-single-family-attached-atticroof-flat.osw' => 'base-bldgtype-single-family-attached.osw',
    'extra-gas-pool-heater-with-zero-kwh.osw' => 'base.osw',
    'extra-gas-hot-tub-heater-with-zero-kwh.osw' => 'base.osw',

    'extra-bldgtype-single-family-attached-atticroof-conditioned-eaves-gable.osw' => 'extra-bldgtype-single-family-attached-slab.osw',
    'extra-bldgtype-single-family-attached-atticroof-conditioned-eaves-hip.osw' => 'extra-bldgtype-single-family-attached-atticroof-conditioned-eaves-gable.osw',
    'extra-bldgtype-multifamily-eaves.osw' => 'extra-bldgtype-multifamily-slab.osw',

    'extra-bldgtype-single-family-attached-slab.osw' => 'base-bldgtype-single-family-attached.osw',
    'extra-bldgtype-single-family-attached-vented-crawlspace.osw' => 'base-bldgtype-single-family-attached.osw',
    'extra-bldgtype-single-family-attached-unvented-crawlspace.osw' => 'base-bldgtype-single-family-attached.osw',
    'extra-bldgtype-single-family-attached-unconditioned-basement.osw' => 'base-bldgtype-single-family-attached.osw',

    'extra-bldgtype-single-family-attached-double-loaded-interior.osw' => 'base-bldgtype-single-family-attached.osw',
    'extra-bldgtype-single-family-attached-single-exterior-front.osw' => 'base-bldgtype-single-family-attached.osw',
    'extra-bldgtype-single-family-attached-double-exterior.osw' => 'base-bldgtype-single-family-attached.osw',

    'extra-bldgtype-single-family-attached-slab-middle.osw' => 'extra-bldgtype-single-family-attached-slab.osw',
    'extra-bldgtype-single-family-attached-slab-right.osw' => 'extra-bldgtype-single-family-attached-slab.osw',
    'extra-bldgtype-single-family-attached-vented-crawlspace-middle.osw' => 'extra-bldgtype-single-family-attached-vented-crawlspace.osw',
    'extra-bldgtype-single-family-attached-vented-crawlspace-right.osw' => 'extra-bldgtype-single-family-attached-vented-crawlspace.osw',
    'extra-bldgtype-single-family-attached-unvented-crawlspace-middle.osw' => 'extra-bldgtype-single-family-attached-unvented-crawlspace.osw',
    'extra-bldgtype-single-family-attached-unvented-crawlspace-right.osw' => 'extra-bldgtype-single-family-attached-unvented-crawlspace.osw',
    'extra-bldgtype-single-family-attached-unconditioned-basement-middle.osw' => 'extra-bldgtype-single-family-attached-unconditioned-basement.osw',
    'extra-bldgtype-single-family-attached-unconditioned-basement-right.osw' => 'extra-bldgtype-single-family-attached-unconditioned-basement.osw',

    'extra-bldgtype-multifamily-slab.osw' => 'base-bldgtype-multifamily.osw',
    'extra-bldgtype-multifamily-vented-crawlspace.osw' => 'base-bldgtype-multifamily.osw',
    'extra-bldgtype-multifamily-unvented-crawlspace.osw' => 'base-bldgtype-multifamily.osw',

    'extra-bldgtype-multifamily-double-loaded-interior.osw' => 'base-bldgtype-multifamily.osw',
    'extra-bldgtype-multifamily-single-exterior-front.osw' => 'base-bldgtype-multifamily.osw',
    'extra-bldgtype-multifamily-double-exterior.osw' => 'base-bldgtype-multifamily.osw',

    'extra-bldgtype-multifamily-slab-left-bottom.osw' => 'extra-bldgtype-multifamily-slab.osw',
    'extra-bldgtype-multifamily-slab-left-middle.osw' => 'extra-bldgtype-multifamily-slab.osw',
    'extra-bldgtype-multifamily-slab-left-top.osw' => 'extra-bldgtype-multifamily-slab.osw',
    'extra-bldgtype-multifamily-slab-middle-bottom.osw' => 'extra-bldgtype-multifamily-slab.osw',
    'extra-bldgtype-multifamily-slab-middle-middle.osw' => 'extra-bldgtype-multifamily-slab.osw',
    'extra-bldgtype-multifamily-slab-middle-top.osw' => 'extra-bldgtype-multifamily-slab.osw',
    'extra-bldgtype-multifamily-slab-right-bottom.osw' => 'extra-bldgtype-multifamily-slab.osw',
    'extra-bldgtype-multifamily-slab-right-middle.osw' => 'extra-bldgtype-multifamily-slab.osw',
    'extra-bldgtype-multifamily-slab-right-top.osw' => 'extra-bldgtype-multifamily-slab.osw',
    'extra-bldgtype-multifamily-vented-crawlspace-left-bottom.osw' => 'extra-bldgtype-multifamily-vented-crawlspace.osw',
    'extra-bldgtype-multifamily-vented-crawlspace-left-middle.osw' => 'extra-bldgtype-multifamily-vented-crawlspace.osw',
    'extra-bldgtype-multifamily-vented-crawlspace-left-top.osw' => 'extra-bldgtype-multifamily-vented-crawlspace.osw',
    'extra-bldgtype-multifamily-vented-crawlspace-middle-bottom.osw' => 'extra-bldgtype-multifamily-vented-crawlspace.osw',
    'extra-bldgtype-multifamily-vented-crawlspace-middle-middle.osw' => 'extra-bldgtype-multifamily-vented-crawlspace.osw',
    'extra-bldgtype-multifamily-vented-crawlspace-middle-top.osw' => 'extra-bldgtype-multifamily-vented-crawlspace.osw',
    'extra-bldgtype-multifamily-vented-crawlspace-right-bottom.osw' => 'extra-bldgtype-multifamily-vented-crawlspace.osw',
    'extra-bldgtype-multifamily-vented-crawlspace-right-middle.osw' => 'extra-bldgtype-multifamily-vented-crawlspace.osw',
    'extra-bldgtype-multifamily-vented-crawlspace-right-top.osw' => 'extra-bldgtype-multifamily-vented-crawlspace.osw',
    'extra-bldgtype-multifamily-unvented-crawlspace-left-bottom.osw' => 'extra-bldgtype-multifamily-unvented-crawlspace.osw',
    'extra-bldgtype-multifamily-unvented-crawlspace-left-middle.osw' => 'extra-bldgtype-multifamily-unvented-crawlspace.osw',
    'extra-bldgtype-multifamily-unvented-crawlspace-left-top.osw' => 'extra-bldgtype-multifamily-unvented-crawlspace.osw',
    'extra-bldgtype-multifamily-unvented-crawlspace-middle-bottom.osw' => 'extra-bldgtype-multifamily-unvented-crawlspace.osw',
    'extra-bldgtype-multifamily-unvented-crawlspace-middle-middle.osw' => 'extra-bldgtype-multifamily-unvented-crawlspace.osw',
    'extra-bldgtype-multifamily-unvented-crawlspace-middle-top.osw' => 'extra-bldgtype-multifamily-unvented-crawlspace.osw',
    'extra-bldgtype-multifamily-unvented-crawlspace-right-bottom.osw' => 'extra-bldgtype-multifamily-unvented-crawlspace.osw',
    'extra-bldgtype-multifamily-unvented-crawlspace-right-middle.osw' => 'extra-bldgtype-multifamily-unvented-crawlspace.osw',
    'extra-bldgtype-multifamily-unvented-crawlspace-right-top.osw' => 'extra-bldgtype-multifamily-unvented-crawlspace.osw',

    'extra-bldgtype-multifamily-slab-double-loaded-interior.osw' => 'extra-bldgtype-multifamily-slab.osw',
    'extra-bldgtype-multifamily-vented-crawlspace-double-loaded-interior.osw' => 'extra-bldgtype-multifamily-vented-crawlspace.osw',
    'extra-bldgtype-multifamily-unvented-crawlspace-double-loaded-interior.osw' => 'extra-bldgtype-multifamily-unvented-crawlspace.osw',
    'extra-bldgtype-multifamily-slab-left-bottom-double-loaded-interior.osw' => 'extra-bldgtype-multifamily-slab-left-bottom.osw',
    'extra-bldgtype-multifamily-slab-left-middle-double-loaded-interior.osw' => 'extra-bldgtype-multifamily-slab-left-middle.osw',
    'extra-bldgtype-multifamily-slab-left-top-double-loaded-interior.osw' => 'extra-bldgtype-multifamily-slab-left-top.osw',
    'extra-bldgtype-multifamily-slab-middle-bottom-double-loaded-interior.osw' => 'extra-bldgtype-multifamily-slab-middle-bottom.osw',
    'extra-bldgtype-multifamily-slab-middle-middle-double-loaded-interior.osw' => 'extra-bldgtype-multifamily-slab-middle-middle.osw',
    'extra-bldgtype-multifamily-slab-middle-top-double-loaded-interior.osw' => 'extra-bldgtype-multifamily-slab-middle-top.osw',
    'extra-bldgtype-multifamily-slab-right-bottom-double-loaded-interior.osw' => 'extra-bldgtype-multifamily-slab-right-bottom.osw',
    'extra-bldgtype-multifamily-slab-right-middle-double-loaded-interior.osw' => 'extra-bldgtype-multifamily-slab-right-middle.osw',
    'extra-bldgtype-multifamily-slab-right-top-double-loaded-interior.osw' => 'extra-bldgtype-multifamily-slab-right-top.osw',
    'extra-bldgtype-multifamily-vented-crawlspace-left-bottom-double-loaded-interior.osw' => 'extra-bldgtype-multifamily-vented-crawlspace-left-bottom.osw',
    'extra-bldgtype-multifamily-vented-crawlspace-left-middle-double-loaded-interior.osw' => 'extra-bldgtype-multifamily-vented-crawlspace-left-middle.osw',
    'extra-bldgtype-multifamily-vented-crawlspace-left-top-double-loaded-interior.osw' => 'extra-bldgtype-multifamily-vented-crawlspace-left-top.osw',
    'extra-bldgtype-multifamily-vented-crawlspace-middle-bottom-double-loaded-interior.osw' => 'extra-bldgtype-multifamily-vented-crawlspace-middle-bottom.osw',
    'extra-bldgtype-multifamily-vented-crawlspace-middle-middle-double-loaded-interior.osw' => 'extra-bldgtype-multifamily-vented-crawlspace-middle-middle.osw',
    'extra-bldgtype-multifamily-vented-crawlspace-middle-top-double-loaded-interior.osw' => 'extra-bldgtype-multifamily-vented-crawlspace-middle-top.osw',
    'extra-bldgtype-multifamily-vented-crawlspace-right-bottom-double-loaded-interior.osw' => 'extra-bldgtype-multifamily-vented-crawlspace-right-bottom.osw',
    'extra-bldgtype-multifamily-vented-crawlspace-right-middle-double-loaded-interior.osw' => 'extra-bldgtype-multifamily-vented-crawlspace-right-middle.osw',
    'extra-bldgtype-multifamily-vented-crawlspace-right-top-double-loaded-interior.osw' => 'extra-bldgtype-multifamily-vented-crawlspace-right-top.osw',
    'extra-bldgtype-multifamily-unvented-crawlspace-left-bottom-double-loaded-interior.osw' => 'extra-bldgtype-multifamily-unvented-crawlspace-left-bottom.osw',
    'extra-bldgtype-multifamily-unvented-crawlspace-left-middle-double-loaded-interior.osw' => 'extra-bldgtype-multifamily-unvented-crawlspace-left-middle.osw',
    'extra-bldgtype-multifamily-unvented-crawlspace-left-top-double-loaded-interior.osw' => 'extra-bldgtype-multifamily-unvented-crawlspace-left-top.osw',
    'extra-bldgtype-multifamily-unvented-crawlspace-middle-bottom-double-loaded-interior.osw' => 'extra-bldgtype-multifamily-unvented-crawlspace-middle-bottom.osw',
    'extra-bldgtype-multifamily-unvented-crawlspace-middle-middle-double-loaded-interior.osw' => 'extra-bldgtype-multifamily-unvented-crawlspace-middle-middle.osw',
    'extra-bldgtype-multifamily-unvented-crawlspace-middle-top-double-loaded-interior.osw' => 'extra-bldgtype-multifamily-unvented-crawlspace-middle-top.osw',
    'extra-bldgtype-multifamily-unvented-crawlspace-right-bottom-double-loaded-interior.osw' => 'extra-bldgtype-multifamily-unvented-crawlspace-right-bottom.osw',
    'extra-bldgtype-multifamily-unvented-crawlspace-right-middle-double-loaded-interior.osw' => 'extra-bldgtype-multifamily-unvented-crawlspace-right-middle.osw',
    'extra-bldgtype-multifamily-unvented-crawlspace-right-top-double-loaded-interior.osw' => 'extra-bldgtype-multifamily-unvented-crawlspace-right-top.osw',

    'invalid_files/non-electric-heat-pump-water-heater.osw' => 'base.osw',
    'invalid_files/heating-system-and-heat-pump.osw' => 'base.osw',
    'invalid_files/cooling-system-and-heat-pump.osw' => 'base.osw',
    'invalid_files/non-integer-geometry-num-bathrooms.osw' => 'base.osw',
    'invalid_files/non-integer-ceiling-fan-quantity.osw' => 'base.osw',
    'invalid_files/single-family-detached-slab-non-zero-foundation-height.osw' => 'base.osw',
    'invalid_files/single-family-detached-finished-basement-zero-foundation-height.osw' => 'base.osw',
    'invalid_files/single-family-attached-ambient.osw' => 'base-bldgtype-single-family-attached.osw',
    'invalid_files/multifamily-bottom-slab-non-zero-foundation-height.osw' => 'base-bldgtype-multifamily.osw',
    'invalid_files/multifamily-bottom-crawlspace-zero-foundation-height.osw' => 'base-bldgtype-multifamily.osw',
    'invalid_files/slab-non-zero-foundation-height-above-grade.osw' => 'base.osw',
    'invalid_files/ducts-location-and-areas-not-same-type.osw' => 'base.osw',
    'invalid_files/second-heating-system-serves-majority-heat.osw' => 'base.osw',
    'invalid_files/second-heating-system-serves-total-heat-load.osw' => 'base.osw',
    'invalid_files/second-heating-system-but-no-primary-heating.osw' => 'base.osw',
    'invalid_files/single-family-attached-no-building-orientation.osw' => 'base-bldgtype-single-family-attached.osw',
    'invalid_files/multifamily-no-building-orientation.osw' => 'base-bldgtype-multifamily.osw',
    'invalid_files/vented-crawlspace-with-wall-and-ceiling-insulation.osw' => 'base.osw',
    'invalid_files/unvented-crawlspace-with-wall-and-ceiling-insulation.osw' => 'base.osw',
    'invalid_files/unconditioned-basement-with-wall-and-ceiling-insulation.osw' => 'base.osw',
    'invalid_files/vented-attic-with-floor-and-roof-insulation.osw' => 'base.osw',
    'invalid_files/unvented-attic-with-floor-and-roof-insulation.osw' => 'base.osw',
    'invalid_files/conditioned-basement-with-ceiling-insulation.osw' => 'base.osw',
    'invalid_files/conditioned-attic-with-floor-insulation.osw' => 'base.osw',
    'invalid_files/dhw-indirect-without-boiler.osw' => 'base.osw',
    'invalid_files/multipliers-without-tv-plug-loads.osw' => 'base.osw',
    'invalid_files/multipliers-without-other-plug-loads.osw' => 'base.osw',
    'invalid_files/multipliers-without-well-pump-plug-loads.osw' => 'base.osw',
    'invalid_files/multipliers-without-vehicle-plug-loads.osw' => 'base.osw',
    'invalid_files/multipliers-without-fuel-loads.osw' => 'base.osw',
    'invalid_files/foundation-wall-insulation-greater-than-height.osw' => 'base-foundation-vented-crawlspace.osw',
    'invalid_files/conditioned-attic-with-one-floor-above-grade.osw' => 'base.osw',
    'invalid_files/zero-number-of-bedrooms.osw' => 'base.osw',
    'invalid_files/single-family-detached-with-shared-system.osw' => 'base.osw'
  }

  puts "Generating #{osws_files.size} OSW files..."

  osws_files.each do |derivative, parent|
    print '.'

    osw_path = File.absolute_path(File.join(tests_dir, derivative))

    begin
      osw_files = [derivative]
      unless parent.nil?
        osw_files.unshift(parent)
      end
      while not parent.nil?
        next unless osws_files.keys.include? parent

        unless osws_files[parent].nil?
          osw_files.unshift(osws_files[parent])
        end
        parent = osws_files[parent]
      end

      workflow = OpenStudio::WorkflowJSON.new
      workflow.setOswPath(osw_path)
      workflow.addMeasurePath('../..')
      steps = OpenStudio::WorkflowStepVector.new
      step = OpenStudio::MeasureStep.new('BuildResidentialHPXML')

      osw_files.each do |osw_file|
        step = get_values(osw_file, step)
      end

      steps.push(step)
      workflow.setWorkflowSteps(steps)
      workflow.save

      workflow_hash = JSON.parse(File.read(osw_path))
      workflow_hash.delete('created_at')
      workflow_hash.delete('updated_at')

      File.open(osw_path, 'w') do |f|
        f.write(JSON.pretty_generate(workflow_hash))
      end
    rescue Exception => e
      puts "\n#{e}\n#{e.backtrace.join('\n')}"
      puts "\nError: Did not successfully generate #{derivative}."
      exit!
    end
  end

  puts "\n"

  # Print warnings about extra files
  abs_osw_files = []
  dirs = [nil]
  osws_files.keys.each do |osw_file|
    abs_osw_files << File.absolute_path(File.join(tests_dir, osw_file))
    next unless osw_file.include? '/'

    dirs << osw_file.split('/')[0] + '/'
  end
  dirs.uniq.each do |dir|
    Dir["#{tests_dir}/#{dir}*.osw"].each do |osw|
      next if abs_osw_files.include? File.absolute_path(osw)

      puts "Warning: Extra OSW file found at #{File.absolute_path(osw)}"
    end
  end
end

def get_values(osw_file, step)
  step.setArgument('hpxml_path', "../BuildResidentialHPXML/tests/built_residential_hpxml/#{File.basename(osw_file, '.*')}.xml")

  if ['base.osw'].include? osw_file
    step.setArgument('simulation_control_timestep', '60')
    step.setArgument('schedules_type', 'default')
    step.setArgument('weather_station_epw_filepath', 'USA_CO_Denver.Intl.AP.725650_TMY3.epw')
    step.setArgument('site_type', HPXML::SiteTypeSuburban)
    step.setArgument('geometry_unit_type', HPXML::ResidentialTypeSFD)
    step.setArgument('geometry_cfa', 2700.0)
    step.setArgument('geometry_num_floors_above_grade', 1)
    step.setArgument('geometry_wall_height', 8.0)
    step.setArgument('geometry_orientation', 180.0)
    step.setArgument('geometry_aspect_ratio', 1.5)
    step.setArgument('geometry_corridor_position', 'Double-Loaded Interior')
    step.setArgument('geometry_corridor_width', 10.0)
    step.setArgument('geometry_inset_width', 0.0)
    step.setArgument('geometry_inset_depth', 0.0)
    step.setArgument('geometry_inset_position', 'Right')
    step.setArgument('geometry_balcony_depth', 0.0)
    step.setArgument('geometry_garage_width', 0.0)
    step.setArgument('geometry_garage_depth', 20.0)
    step.setArgument('geometry_garage_protrusion', 0.0)
    step.setArgument('geometry_garage_position', 'Right')
    step.setArgument('geometry_foundation_type', HPXML::FoundationTypeBasementConditioned)
    step.setArgument('geometry_foundation_height', 8.0)
    step.setArgument('geometry_foundation_height_above_grade', 1.0)
    step.setArgument('geometry_rim_joist_height', 9.25)
    step.setArgument('geometry_roof_type', 'gable')
    step.setArgument('geometry_roof_pitch', '6:12')
    step.setArgument('geometry_attic_type', HPXML::AtticTypeUnvented)
    step.setArgument('geometry_eaves_depth', 0)
    step.setArgument('geometry_num_bedrooms', 3)
    step.setArgument('geometry_num_bathrooms', '2')
    step.setArgument('geometry_num_occupants', '3')
    step.setArgument('geometry_has_flue_or_chimney', Constants.Auto)
    step.setArgument('floor_assembly_r', 0)
    step.setArgument('foundation_wall_insulation_r', 8.9)
    step.setArgument('foundation_wall_insulation_distance_to_top', 0.0)
    step.setArgument('foundation_wall_insulation_distance_to_bottom', Constants.Auto)
    step.setArgument('foundation_wall_thickness', '8.0')
    step.setArgument('rim_joist_assembly_r', 23.0)
    step.setArgument('slab_perimeter_insulation_r', 0)
    step.setArgument('slab_perimeter_depth', 0)
    step.setArgument('slab_under_insulation_r', 0)
    step.setArgument('slab_under_width', 0)
    step.setArgument('slab_thickness', '4.0')
    step.setArgument('slab_carpet_fraction', '0.0')
    step.setArgument('slab_carpet_r', '0.0')
    step.setArgument('ceiling_assembly_r', 39.3)
    step.setArgument('roof_material_type', HPXML::RoofTypeAsphaltShingles)
    step.setArgument('roof_color', HPXML::ColorMedium)
    step.setArgument('roof_assembly_r', 2.3)
    step.setArgument('roof_radiant_barrier', false)
    step.setArgument('roof_radiant_barrier_grade', '1')
    step.setArgument('neighbor_front_distance', 0)
    step.setArgument('neighbor_back_distance', 0)
    step.setArgument('neighbor_left_distance', 0)
    step.setArgument('neighbor_right_distance', 0)
    step.setArgument('neighbor_front_height', Constants.Auto)
    step.setArgument('neighbor_back_height', Constants.Auto)
    step.setArgument('neighbor_left_height', Constants.Auto)
    step.setArgument('neighbor_right_height', Constants.Auto)
    step.setArgument('wall_type', HPXML::WallTypeWoodStud)
    step.setArgument('wall_siding_type', HPXML::SidingTypeWood)
    step.setArgument('wall_color', HPXML::ColorMedium)
    step.setArgument('wall_assembly_r', 23)
    step.setArgument('window_front_wwr', 0)
    step.setArgument('window_back_wwr', 0)
    step.setArgument('window_left_wwr', 0)
    step.setArgument('window_right_wwr', 0)
    step.setArgument('window_area_front', 108.0)
    step.setArgument('window_area_back', 108.0)
    step.setArgument('window_area_left', 72.0)
    step.setArgument('window_area_right', 72.0)
    step.setArgument('window_aspect_ratio', 1.333)
    step.setArgument('window_fraction_operable', 0.67)
    step.setArgument('window_ufactor', 0.33)
    step.setArgument('window_shgc', 0.45)
    step.setArgument('window_interior_shading_winter', 0.85)
    step.setArgument('window_interior_shading_summer', 0.7)
    step.setArgument('overhangs_front_depth', 0)
    step.setArgument('overhangs_front_distance_to_top_of_window', 0)
    step.setArgument('overhangs_back_depth', 0)
    step.setArgument('overhangs_back_distance_to_top_of_window', 0)
    step.setArgument('overhangs_left_depth', 0)
    step.setArgument('overhangs_left_distance_to_top_of_window', 0)
    step.setArgument('overhangs_right_depth', 0)
    step.setArgument('overhangs_right_distance_to_top_of_window', 0)
    step.setArgument('skylight_area_front', 0)
    step.setArgument('skylight_area_back', 0)
    step.setArgument('skylight_area_left', 0)
    step.setArgument('skylight_area_right', 0)
    step.setArgument('skylight_ufactor', 0.33)
    step.setArgument('skylight_shgc', 0.45)
    step.setArgument('door_area', 80.0)
    step.setArgument('door_rvalue', 4.4)
    step.setArgument('air_leakage_units', HPXML::UnitsACH)
    step.setArgument('air_leakage_house_pressure', 50)
    step.setArgument('air_leakage_value', 3)
    step.setArgument('air_leakage_shielding_of_home', Constants.Auto)
    step.setArgument('heating_system_type', HPXML::HVACTypeFurnace)
    step.setArgument('heating_system_fuel', HPXML::FuelTypeNaturalGas)
    step.setArgument('heating_system_heating_efficiency', 0.92)
    step.setArgument('heating_system_heating_capacity', '36000.0')
    step.setArgument('heating_system_fraction_heat_load_served', 1)
    step.setArgument('cooling_system_type', HPXML::HVACTypeCentralAirConditioner)
    step.setArgument('cooling_system_cooling_efficiency_type', HPXML::UnitsSEER)
    step.setArgument('cooling_system_cooling_efficiency', 13.0)
    step.setArgument('cooling_system_cooling_compressor_type', HPXML::HVACCompressorTypeSingleStage)
    step.setArgument('cooling_system_cooling_sensible_heat_fraction', 0.73)
    step.setArgument('cooling_system_cooling_capacity', '24000.0')
    step.setArgument('cooling_system_fraction_cool_load_served', 1)
    step.setArgument('cooling_system_is_ducted', false)
    step.setArgument('heat_pump_type', 'none')
    step.setArgument('heat_pump_heating_efficiency_type', HPXML::UnitsHSPF)
    step.setArgument('heat_pump_heating_efficiency', 7.7)
    step.setArgument('heat_pump_cooling_efficiency_type', HPXML::UnitsSEER)
    step.setArgument('heat_pump_cooling_efficiency', 13.0)
    step.setArgument('heat_pump_cooling_compressor_type', HPXML::HVACCompressorTypeSingleStage)
    step.setArgument('heat_pump_cooling_sensible_heat_fraction', 0.73)
    step.setArgument('heat_pump_heating_capacity', '36000.0')
    step.setArgument('heat_pump_heating_capacity_17_f', Constants.Auto)
    step.setArgument('heat_pump_cooling_capacity', '36000.0')
    step.setArgument('heat_pump_fraction_heat_load_served', 1)
    step.setArgument('heat_pump_fraction_cool_load_served', 1)
    step.setArgument('heat_pump_backup_fuel', 'none')
    step.setArgument('heat_pump_backup_heating_efficiency', 1)
    step.setArgument('heat_pump_backup_heating_capacity', '36000.0')
    step.setArgument('setpoint_heating_weekday', '68')
    step.setArgument('setpoint_heating_weekend', '68')
    step.setArgument('setpoint_cooling_weekday', '78')
    step.setArgument('setpoint_cooling_weekend', '78')
    step.setArgument('ducts_supply_leakage_units', HPXML::UnitsCFM25)
    step.setArgument('ducts_return_leakage_units', HPXML::UnitsCFM25)
    step.setArgument('ducts_supply_leakage_value', 75.0)
    step.setArgument('ducts_return_leakage_value', 25.0)
    step.setArgument('ducts_supply_insulation_r', 4.0)
    step.setArgument('ducts_return_insulation_r', 0.0)
    step.setArgument('ducts_supply_location', HPXML::LocationAtticUnvented)
    step.setArgument('ducts_return_location', HPXML::LocationAtticUnvented)
    step.setArgument('ducts_supply_surface_area', '150.0')
    step.setArgument('ducts_return_surface_area', '50.0')
    step.setArgument('ducts_number_of_return_registers', '2')
    step.setArgument('heating_system_type_2', 'none')
    step.setArgument('heating_system_fuel_2', HPXML::FuelTypeElectricity)
    step.setArgument('heating_system_heating_efficiency_2', 1.0)
    step.setArgument('heating_system_heating_capacity_2', Constants.Auto)
    step.setArgument('heating_system_fraction_heat_load_served_2', 0.25)
    step.setArgument('mech_vent_fan_type', 'none')
    step.setArgument('mech_vent_flow_rate', 110)
    step.setArgument('mech_vent_hours_in_operation', 24)
    step.setArgument('mech_vent_recovery_efficiency_type', 'Unadjusted')
    step.setArgument('mech_vent_total_recovery_efficiency', 0.48)
    step.setArgument('mech_vent_sensible_recovery_efficiency', 0.72)
    step.setArgument('mech_vent_fan_power', 30)
    step.setArgument('mech_vent_num_units_served', 1)
    step.setArgument('mech_vent_fan_type_2', 'none')
    step.setArgument('mech_vent_flow_rate_2', 110)
    step.setArgument('mech_vent_hours_in_operation_2', 24)
    step.setArgument('mech_vent_recovery_efficiency_type_2', 'Unadjusted')
    step.setArgument('mech_vent_total_recovery_efficiency_2', 0.48)
    step.setArgument('mech_vent_sensible_recovery_efficiency_2', 0.72)
    step.setArgument('mech_vent_fan_power_2', 30)
    step.setArgument('kitchen_fans_quantity', '0')
    step.setArgument('bathroom_fans_quantity', '0')
    step.setArgument('whole_house_fan_present', false)
    step.setArgument('whole_house_fan_flow_rate', 4500)
    step.setArgument('whole_house_fan_power', 300)
    step.setArgument('water_heater_type', HPXML::WaterHeaterTypeStorage)
    step.setArgument('water_heater_fuel_type', HPXML::FuelTypeElectricity)
    step.setArgument('water_heater_location', HPXML::LocationLivingSpace)
    step.setArgument('water_heater_tank_volume', '40')
    step.setArgument('water_heater_efficiency_type', 'EnergyFactor')
    step.setArgument('water_heater_efficiency', 0.95)
    step.setArgument('water_heater_recovery_efficiency', '0.76')
    step.setArgument('water_heater_standby_loss', 0)
    step.setArgument('water_heater_jacket_rvalue', 0)
    step.setArgument('water_heater_setpoint_temperature', '125')
    step.setArgument('water_heater_num_units_served', 1)
    step.setArgument('dhw_distribution_system_type', HPXML::DHWDistTypeStandard)
    step.setArgument('dhw_distribution_standard_piping_length', '50')
    step.setArgument('dhw_distribution_recirc_control_type', HPXML::DHWRecirControlTypeNone)
    step.setArgument('dhw_distribution_recirc_piping_length', '50')
    step.setArgument('dhw_distribution_recirc_branch_piping_length', '50')
    step.setArgument('dhw_distribution_recirc_pump_power', '50')
    step.setArgument('dhw_distribution_pipe_r', '0.0')
    step.setArgument('dwhr_facilities_connected', 'none')
    step.setArgument('dwhr_equal_flow', true)
    step.setArgument('dwhr_efficiency', 0.55)
    step.setArgument('water_fixtures_shower_low_flow', true)
    step.setArgument('water_fixtures_sink_low_flow', false)
    step.setArgument('water_fixtures_usage_multiplier', 1.0)
    step.setArgument('solar_thermal_system_type', 'none')
    step.setArgument('solar_thermal_collector_area', 40.0)
    step.setArgument('solar_thermal_collector_loop_type', HPXML::SolarThermalLoopTypeDirect)
    step.setArgument('solar_thermal_collector_type', HPXML::SolarThermalTypeEvacuatedTube)
    step.setArgument('solar_thermal_collector_azimuth', 180)
    step.setArgument('solar_thermal_collector_tilt', '20')
    step.setArgument('solar_thermal_collector_rated_optical_efficiency', 0.5)
    step.setArgument('solar_thermal_collector_rated_thermal_losses', 0.2799)
    step.setArgument('solar_thermal_storage_volume', Constants.Auto)
    step.setArgument('solar_thermal_solar_fraction', 0)
    step.setArgument('pv_system_module_type_1', 'none')
    step.setArgument('pv_system_location_1', Constants.Auto)
    step.setArgument('pv_system_tracking_1', Constants.Auto)
    step.setArgument('pv_system_array_azimuth_1', 180)
    step.setArgument('pv_system_array_tilt_1', '20')
    step.setArgument('pv_system_max_power_output_1', 4000)
    step.setArgument('pv_system_inverter_efficiency_1', 0.96)
    step.setArgument('pv_system_system_losses_fraction_1', 0.14)
    step.setArgument('pv_system_num_units_served_1', 1)
    step.setArgument('pv_system_module_type_2', 'none')
    step.setArgument('pv_system_location_2', Constants.Auto)
    step.setArgument('pv_system_tracking_2', Constants.Auto)
    step.setArgument('pv_system_array_azimuth_2', 180)
    step.setArgument('pv_system_array_tilt_2', '20')
    step.setArgument('pv_system_max_power_output_2', 4000)
    step.setArgument('pv_system_inverter_efficiency_2', 0.96)
    step.setArgument('pv_system_system_losses_fraction_2', 0.14)
    step.setArgument('pv_system_num_units_served_2', 1)
    step.setArgument('lighting_fraction_cfl_interior', 0.4)
    step.setArgument('lighting_fraction_lfl_interior', 0.1)
    step.setArgument('lighting_fraction_led_interior', 0.25)
    step.setArgument('lighting_usage_multiplier_interior', 1.0)
    step.setArgument('lighting_fraction_cfl_exterior', 0.4)
    step.setArgument('lighting_fraction_lfl_exterior', 0.1)
    step.setArgument('lighting_fraction_led_exterior', 0.25)
    step.setArgument('lighting_usage_multiplier_exterior', 1.0)
    step.setArgument('lighting_fraction_cfl_garage', 0.4)
    step.setArgument('lighting_fraction_lfl_garage', 0.1)
    step.setArgument('lighting_fraction_led_garage', 0.25)
    step.setArgument('lighting_usage_multiplier_garage', 1.0)
    step.setArgument('holiday_lighting_present', false)
    step.setArgument('holiday_lighting_daily_kwh', Constants.Auto)
    step.setArgument('holiday_lighting_period_begin_month', Constants.Auto)
    step.setArgument('holiday_lighting_period_begin_day_of_month', Constants.Auto)
    step.setArgument('holiday_lighting_period_end_month', Constants.Auto)
    step.setArgument('holiday_lighting_period_end_day_of_month', Constants.Auto)
    step.setArgument('dehumidifier_type', 'none')
    step.setArgument('dehumidifier_efficiency_type', 'EnergyFactor')
    step.setArgument('dehumidifier_efficiency', 1.8)
    step.setArgument('dehumidifier_capacity', 40)
    step.setArgument('dehumidifier_rh_setpoint', 0.5)
    step.setArgument('dehumidifier_fraction_dehumidification_load_served', 1)
    step.setArgument('clothes_washer_location', HPXML::LocationLivingSpace)
    step.setArgument('clothes_washer_efficiency_type', 'IntegratedModifiedEnergyFactor')
    step.setArgument('clothes_washer_efficiency', '1.21')
    step.setArgument('clothes_washer_rated_annual_kwh', '380.0')
    step.setArgument('clothes_washer_label_electric_rate', '0.12')
    step.setArgument('clothes_washer_label_gas_rate', '1.09')
    step.setArgument('clothes_washer_label_annual_gas_cost', '27.0')
    step.setArgument('clothes_washer_label_usage', '6.0')
    step.setArgument('clothes_washer_capacity', '3.2')
    step.setArgument('clothes_washer_usage_multiplier', 1.0)
    step.setArgument('clothes_dryer_location', HPXML::LocationLivingSpace)
    step.setArgument('clothes_dryer_fuel_type', HPXML::FuelTypeElectricity)
    step.setArgument('clothes_dryer_efficiency_type', 'CombinedEnergyFactor')
    step.setArgument('clothes_dryer_efficiency', '3.73')
    step.setArgument('clothes_dryer_vented_flow_rate', '150.0')
    step.setArgument('clothes_dryer_usage_multiplier', 1.0)
    step.setArgument('dishwasher_location', HPXML::LocationLivingSpace)
    step.setArgument('dishwasher_efficiency_type', 'RatedAnnualkWh')
    step.setArgument('dishwasher_efficiency', '307')
    step.setArgument('dishwasher_label_electric_rate', '0.12')
    step.setArgument('dishwasher_label_gas_rate', '1.09')
    step.setArgument('dishwasher_label_annual_gas_cost', '22.32')
    step.setArgument('dishwasher_label_usage', '4.0')
    step.setArgument('dishwasher_place_setting_capacity', '12')
    step.setArgument('dishwasher_usage_multiplier', 1.0)
    step.setArgument('refrigerator_location', HPXML::LocationLivingSpace)
    step.setArgument('refrigerator_rated_annual_kwh', '650.0')
    step.setArgument('refrigerator_usage_multiplier', 1.0)
    step.setArgument('extra_refrigerator_location', 'none')
    step.setArgument('extra_refrigerator_rated_annual_kwh', Constants.Auto)
    step.setArgument('extra_refrigerator_usage_multiplier', 1.0)
    step.setArgument('freezer_location', 'none')
    step.setArgument('freezer_rated_annual_kwh', Constants.Auto)
    step.setArgument('freezer_usage_multiplier', 1.0)
    step.setArgument('cooking_range_oven_location', HPXML::LocationLivingSpace)
    step.setArgument('cooking_range_oven_fuel_type', HPXML::FuelTypeElectricity)
    step.setArgument('cooking_range_oven_is_induction', false)
    step.setArgument('cooking_range_oven_is_convection', false)
    step.setArgument('cooking_range_oven_usage_multiplier', 1.0)
    step.setArgument('ceiling_fan_present', false)
    step.setArgument('ceiling_fan_efficiency', Constants.Auto)
    step.setArgument('ceiling_fan_quantity', Constants.Auto)
    step.setArgument('ceiling_fan_cooling_setpoint_temp_offset', 0)
    step.setArgument('plug_loads_television_annual_kwh', '620.0')
    step.setArgument('plug_loads_television_usage_multiplier', 1.0)
    step.setArgument('plug_loads_other_annual_kwh', '2457.0')
    step.setArgument('plug_loads_other_frac_sensible', '0.855')
    step.setArgument('plug_loads_other_frac_latent', '0.045')
    step.setArgument('plug_loads_other_usage_multiplier', 1.0)
    step.setArgument('plug_loads_well_pump_present', false)
    step.setArgument('plug_loads_well_pump_annual_kwh', Constants.Auto)
    step.setArgument('plug_loads_well_pump_usage_multiplier', 0.0)
    step.setArgument('plug_loads_vehicle_present', false)
    step.setArgument('plug_loads_vehicle_annual_kwh', Constants.Auto)
    step.setArgument('plug_loads_vehicle_usage_multiplier', 0.0)
    step.setArgument('fuel_loads_grill_present', false)
    step.setArgument('fuel_loads_grill_fuel_type', HPXML::FuelTypeNaturalGas)
    step.setArgument('fuel_loads_grill_annual_therm', Constants.Auto)
    step.setArgument('fuel_loads_grill_usage_multiplier', 0.0)
    step.setArgument('fuel_loads_lighting_present', false)
    step.setArgument('fuel_loads_lighting_fuel_type', HPXML::FuelTypeNaturalGas)
    step.setArgument('fuel_loads_lighting_annual_therm', Constants.Auto)
    step.setArgument('fuel_loads_lighting_usage_multiplier', 0.0)
    step.setArgument('fuel_loads_fireplace_present', false)
    step.setArgument('fuel_loads_fireplace_fuel_type', HPXML::FuelTypeNaturalGas)
    step.setArgument('fuel_loads_fireplace_annual_therm', Constants.Auto)
    step.setArgument('fuel_loads_fireplace_frac_sensible', Constants.Auto)
    step.setArgument('fuel_loads_fireplace_frac_latent', Constants.Auto)
    step.setArgument('fuel_loads_fireplace_usage_multiplier', 0.0)
    step.setArgument('pool_present', false)
    step.setArgument('pool_pump_annual_kwh', Constants.Auto)
    step.setArgument('pool_pump_usage_multiplier', 1.0)
    step.setArgument('pool_heater_type', HPXML::HeaterTypeElectricResistance)
    step.setArgument('pool_heater_annual_kwh', Constants.Auto)
    step.setArgument('pool_heater_annual_therm', Constants.Auto)
    step.setArgument('pool_heater_usage_multiplier', 1.0)
    step.setArgument('hot_tub_present', false)
    step.setArgument('hot_tub_pump_annual_kwh', Constants.Auto)
    step.setArgument('hot_tub_pump_usage_multiplier', 1.0)
    step.setArgument('hot_tub_heater_type', HPXML::HeaterTypeElectricResistance)
    step.setArgument('hot_tub_heater_annual_kwh', Constants.Auto)
    step.setArgument('hot_tub_heater_annual_therm', Constants.Auto)
    step.setArgument('hot_tub_heater_usage_multiplier', 1.0)
  end

  # Appliances
  if ['base-appliances-coal.osw'].include? osw_file
    step.setArgument('clothes_dryer_fuel_type', HPXML::FuelTypeCoal)
    step.setArgument('clothes_dryer_efficiency', '3.3')
    step.setArgument('clothes_dryer_vented_flow_rate', Constants.Auto)
    step.setArgument('cooking_range_oven_fuel_type', HPXML::FuelTypeCoal)
  elsif ['base-appliances-dehumidifier.osw'].include? osw_file
    step.setArgument('heating_system_heating_capacity', '24000.0')
    step.setArgument('dehumidifier_type', HPXML::DehumidifierTypePortable)
  elsif ['base-appliances-dehumidifier-ief-portable.osw'].include? osw_file
    step.setArgument('dehumidifier_efficiency_type', 'IntegratedEnergyFactor')
    step.setArgument('dehumidifier_efficiency', '1.5')
  elsif ['base-appliances-dehumidifier-ief-whole-home.osw'].include? osw_file
    step.setArgument('dehumidifier_type', HPXML::DehumidifierTypeWholeHome)
  elsif ['base-appliances-gas.osw'].include? osw_file
    step.setArgument('clothes_dryer_fuel_type', HPXML::FuelTypeNaturalGas)
    step.setArgument('clothes_dryer_efficiency', '3.3')
    step.setArgument('clothes_dryer_vented_flow_rate', Constants.Auto)
    step.setArgument('cooking_range_oven_fuel_type', HPXML::FuelTypeNaturalGas)
  elsif ['base-appliances-modified.osw'].include? osw_file
    step.setArgument('clothes_washer_efficiency_type', 'ModifiedEnergyFactor')
    step.setArgument('clothes_washer_efficiency', '1.65')
    step.setArgument('clothes_dryer_efficiency_type', 'EnergyFactor')
    step.setArgument('clothes_dryer_efficiency', '4.29')
    step.setArgument('clothes_dryer_vented_flow_rate', '0.0')
    step.setArgument('dishwasher_efficiency_type', 'EnergyFactor')
    step.setArgument('dishwasher_efficiency', 0.7)
    step.setArgument('dishwasher_place_setting_capacity', '6')
  elsif ['base-appliances-none.osw'].include? osw_file
    step.setArgument('clothes_washer_location', 'none')
    step.setArgument('clothes_dryer_location', 'none')
    step.setArgument('dishwasher_location', 'none')
    step.setArgument('refrigerator_location', 'none')
    step.setArgument('cooking_range_oven_location', 'none')
  elsif ['base-appliances-oil.osw'].include? osw_file
    step.setArgument('clothes_dryer_fuel_type', HPXML::FuelTypeOil)
    step.setArgument('clothes_dryer_efficiency', '3.3')
    step.setArgument('clothes_dryer_vented_flow_rate', Constants.Auto)
    step.setArgument('cooking_range_oven_fuel_type', HPXML::FuelTypeOil)
  elsif ['base-appliances-propane.osw'].include? osw_file
    step.setArgument('clothes_dryer_fuel_type', HPXML::FuelTypePropane)
    step.setArgument('clothes_dryer_efficiency', '3.3')
    step.setArgument('clothes_dryer_vented_flow_rate', Constants.Auto)
    step.setArgument('cooking_range_oven_fuel_type', HPXML::FuelTypePropane)
  elsif ['base-appliances-wood.osw'].include? osw_file
    step.setArgument('clothes_dryer_fuel_type', HPXML::FuelTypeWoodCord)
    step.setArgument('clothes_dryer_efficiency', '3.3')
    step.setArgument('clothes_dryer_vented_flow_rate', Constants.Auto)
    step.setArgument('cooking_range_oven_fuel_type', HPXML::FuelTypeWoodCord)
  elsif ['base-atticroof-flat.osw'].include? osw_file
    step.setArgument('geometry_roof_type', 'flat')
    step.setArgument('roof_assembly_r', 25.8)
    step.setArgument('ducts_supply_leakage_value', 0.0)
    step.setArgument('ducts_return_leakage_value', 0.0)
    step.setArgument('ducts_supply_location', HPXML::LocationBasementConditioned)
    step.setArgument('ducts_return_location', HPXML::LocationBasementConditioned)
  elsif ['base-atticroof-radiant-barrier.osw'].include? osw_file
    step.setArgument('roof_radiant_barrier', true)
    step.setArgument('roof_radiant_barrier_grade', '2')
  elsif ['base-atticroof-unvented-insulated-roof.osw'].include? osw_file
    step.setArgument('ceiling_assembly_r', 2.1)
    step.setArgument('roof_assembly_r', 25.8)
  elsif ['base-atticroof-vented.osw'].include? osw_file
    step.setArgument('geometry_attic_type', HPXML::AtticTypeVented)
    step.setArgument('water_heater_location', HPXML::LocationAtticVented)
    step.setArgument('ducts_supply_location', HPXML::LocationAtticVented)
    step.setArgument('ducts_return_location', HPXML::LocationAtticVented)
  elsif ['base-bldgtype-single-family-attached.osw'].include? osw_file
    step.setArgument('geometry_unit_type', HPXML::ResidentialTypeSFA)
    step.setArgument('geometry_cfa', 1800.0)
    step.setArgument('geometry_corridor_position', 'None')
    step.setArgument('geometry_building_num_units', 3)
    step.setArgument('geometry_horizontal_location', 'Left')
    step.setArgument('window_front_wwr', 0.18)
    step.setArgument('window_back_wwr', 0.18)
    step.setArgument('window_left_wwr', 0.18)
    step.setArgument('window_right_wwr', 0.18)
    step.setArgument('window_area_front', 0)
    step.setArgument('window_area_back', 0)
    step.setArgument('window_area_left', 0)
    step.setArgument('window_area_right', 0)
    step.setArgument('heating_system_heating_capacity', '24000.0')
    step.setArgument('plug_loads_other_annual_kwh', '1638.0')
  elsif ['base-bldgtype-multifamily.osw'].include? osw_file
    step.setArgument('geometry_unit_type', HPXML::ResidentialTypeApartment)
    step.setArgument('geometry_cfa', 900.0)
    step.setArgument('geometry_corridor_position', 'None')
    step.setArgument('geometry_foundation_type', HPXML::FoundationTypeBasementUnconditioned)
    step.setArgument('geometry_level', 'Middle')
    step.setArgument('geometry_horizontal_location', 'Left')
    step.setArgument('geometry_building_num_units', 6)
    step.setArgument('geometry_building_num_bedrooms', 6 * 3)
    step.setArgument('geometry_num_floors_above_grade', 3)
    step.setArgument('window_front_wwr', 0.18)
    step.setArgument('window_back_wwr', 0.18)
    step.setArgument('window_left_wwr', 0.18)
    step.setArgument('window_right_wwr', 0.18)
    step.setArgument('window_area_front', 0)
    step.setArgument('window_area_back', 0)
    step.setArgument('window_area_left', 0)
    step.setArgument('window_area_right', 0)
    step.setArgument('heating_system_heating_capacity', '12000.0')
    step.setArgument('cooling_system_cooling_capacity', '12000.0')
    step.setArgument('ducts_supply_leakage_value', 0.0)
    step.setArgument('ducts_return_leakage_value', 0.0)
    step.setArgument('ducts_supply_location', HPXML::LocationLivingSpace)
    step.setArgument('ducts_return_location', HPXML::LocationLivingSpace)
    step.setArgument('ducts_supply_insulation_r', 0.0)
    step.setArgument('ducts_return_insulation_r', 0.0)
    step.setArgument('ducts_number_of_return_registers', '1')
    step.setArgument('door_area', 20.0)
    step.setArgument('plug_loads_other_annual_kwh', '819.0')
  elsif ['base-bldgtype-multifamily-shared-boiler-only-baseboard.osw'].include? osw_file
    step.setArgument('heating_system_type', "Shared #{HPXML::HVACTypeBoiler} w/ Baseboard")
    step.setArgument('cooling_system_type', 'none')
  elsif ['base-bldgtype-multifamily-shared-boiler-only-fan-coil.osw'].include? osw_file
    step.setArgument('heating_system_type', "Shared #{HPXML::HVACTypeBoiler} w/ Ductless Fan Coil")
    step.setArgument('cooling_system_type', 'none')
  elsif ['base-bldgtype-multifamily-shared-mechvent.osw'].include? osw_file
    step.setArgument('mech_vent_fan_type', HPXML::MechVentTypeSupply)
    step.setArgument('mech_vent_flow_rate', 800)
    step.setArgument('mech_vent_fan_power', 240)
    step.setArgument('mech_vent_num_units_served', 10)
    step.setArgument('shared_mech_vent_frac_recirculation', 0.5)
    step.setArgument('mech_vent_fan_type_2', HPXML::MechVentTypeExhaust)
    step.setArgument('mech_vent_flow_rate_2', 72)
    step.setArgument('mech_vent_fan_power_2', 26)
  elsif ['base-bldgtype-multifamily-shared-mechvent-preconditioning.osw'].include? osw_file
    step.setArgument('shared_mech_vent_preheating_fuel', HPXML::FuelTypeNaturalGas)
    step.setArgument('shared_mech_vent_preheating_efficiency', 0.92)
    step.setArgument('shared_mech_vent_preheating_fraction_heat_load_served', 0.7)
    step.setArgument('shared_mech_vent_precooling_fuel', HPXML::FuelTypeElectricity)
    step.setArgument('shared_mech_vent_precooling_efficiency', 4.0)
    step.setArgument('shared_mech_vent_precooling_fraction_cool_load_served', 0.8)
  elsif ['base-bldgtype-multifamily-shared-pv.osw'].include? osw_file
    step.setArgument('pv_system_num_units_served_1', 6)
    step.setArgument('pv_system_location_1', HPXML::LocationGround)
    step.setArgument('pv_system_module_type_1', HPXML::PVModuleTypeStandard)
    step.setArgument('pv_system_tracking_1', HPXML::PVTrackingTypeFixed)
    step.setArgument('pv_system_array_azimuth_1', 225)
    step.setArgument('pv_system_array_tilt_1', '30')
    step.setArgument('pv_system_max_power_output_1', 30000)
    step.setArgument('pv_system_inverter_efficiency_1', 0.96)
    step.setArgument('pv_system_system_losses_fraction_1', 0.14)
  elsif ['base-bldgtype-multifamily-shared-water-heater.osw'].include? osw_file
    step.setArgument('water_heater_fuel_type', HPXML::FuelTypeNaturalGas)
    step.setArgument('water_heater_num_units_served', 6)
    step.setArgument('water_heater_tank_volume', '120')
    step.setArgument('water_heater_efficiency', 0.59)
    step.setArgument('water_heater_recovery_efficiency', '0.76')
  end

  # DHW
  if ['base-dhw-combi-tankless.osw'].include? osw_file
    step.setArgument('water_heater_type', HPXML::WaterHeaterTypeCombiTankless)
    step.setArgument('water_heater_tank_volume', Constants.Auto)
  elsif ['base-dhw-combi-tankless-outside.osw'].include? osw_file
    step.setArgument('water_heater_location', HPXML::LocationOtherExterior)
  elsif ['base-dhw-dwhr.osw'].include? osw_file
    step.setArgument('dwhr_facilities_connected', HPXML::DWHRFacilitiesConnectedAll)
  elsif ['base-dhw-indirect.osw'].include? osw_file
    step.setArgument('water_heater_type', HPXML::WaterHeaterTypeCombiStorage)
    step.setArgument('water_heater_tank_volume', '50')
  elsif ['base-dhw-indirect-outside.osw'].include? osw_file
    step.setArgument('water_heater_location', HPXML::LocationOtherExterior)
  elsif ['base-dhw-indirect-standbyloss.osw'].include? osw_file
    step.setArgument('water_heater_standby_loss', 1.0)
  elsif ['base-dhw-indirect-with-solar-fraction.osw'].include? osw_file
    step.setArgument('solar_thermal_system_type', 'hot water')
    step.setArgument('solar_thermal_solar_fraction', 0.65)
  elsif ['base-dhw-jacket-electric.osw'].include? osw_file
    step.setArgument('water_heater_jacket_rvalue', 10.0)
  elsif ['base-dhw-jacket-gas.osw'].include? osw_file
    step.setArgument('water_heater_jacket_rvalue', 10.0)
  elsif ['base-dhw-jacket-hpwh.osw'].include? osw_file
    step.setArgument('water_heater_jacket_rvalue', 10.0)
  elsif ['base-dhw-jacket-indirect.osw'].include? osw_file
    step.setArgument('water_heater_jacket_rvalue', 10.0)
  elsif ['base-dhw-low-flow-fixtures.osw'].include? osw_file
    step.setArgument('water_fixtures_sink_low_flow', true)
  elsif ['base-dhw-none.osw'].include? osw_file
    step.setArgument('water_heater_type', 'none')
    step.setArgument('dishwasher_location', 'none')
  elsif ['base-dhw-recirc-demand.osw'].include? osw_file
    step.setArgument('dhw_distribution_system_type', HPXML::DHWDistTypeRecirc)
    step.setArgument('dhw_distribution_recirc_control_type', HPXML::DHWRecirControlTypeSensor)
    step.setArgument('dhw_distribution_pipe_r', '3.0')
  elsif ['base-dhw-recirc-manual.osw'].include? osw_file
    step.setArgument('dhw_distribution_system_type', HPXML::DHWDistTypeRecirc)
    step.setArgument('dhw_distribution_recirc_control_type', HPXML::DHWRecirControlTypeManual)
    step.setArgument('dhw_distribution_pipe_r', '3.0')
  elsif ['base-dhw-recirc-nocontrol.osw'].include? osw_file
    step.setArgument('dhw_distribution_system_type', HPXML::DHWDistTypeRecirc)
  elsif ['base-dhw-recirc-temperature.osw'].include? osw_file
    step.setArgument('dhw_distribution_system_type', HPXML::DHWDistTypeRecirc)
    step.setArgument('dhw_distribution_recirc_control_type', HPXML::DHWRecirControlTypeTemperature)
  elsif ['base-dhw-recirc-timer.osw'].include? osw_file
    step.setArgument('dhw_distribution_system_type', HPXML::DHWDistTypeRecirc)
    step.setArgument('dhw_distribution_recirc_control_type', HPXML::DHWRecirControlTypeTimer)
  elsif ['base-dhw-solar-direct-evacuated-tube.osw'].include? osw_file
    step.setArgument('solar_thermal_system_type', 'hot water')
    step.setArgument('solar_thermal_storage_volume', '60')
  elsif ['base-dhw-solar-direct-flat-plate.osw'].include? osw_file
    step.setArgument('solar_thermal_system_type', 'hot water')
    step.setArgument('solar_thermal_collector_type', HPXML::SolarThermalTypeSingleGlazing)
    step.setArgument('solar_thermal_collector_rated_optical_efficiency', 0.77)
    step.setArgument('solar_thermal_collector_rated_thermal_losses', 0.793)
    step.setArgument('solar_thermal_storage_volume', '60')
  elsif ['base-dhw-solar-direct-ics.osw'].include? osw_file
    step.setArgument('solar_thermal_system_type', 'hot water')
    step.setArgument('solar_thermal_collector_type', HPXML::SolarThermalTypeICS)
    step.setArgument('solar_thermal_collector_rated_optical_efficiency', 0.77)
    step.setArgument('solar_thermal_collector_rated_thermal_losses', 0.793)
    step.setArgument('solar_thermal_storage_volume', '60')
  elsif ['base-dhw-solar-fraction.osw'].include? osw_file
    step.setArgument('solar_thermal_system_type', 'hot water')
    step.setArgument('solar_thermal_solar_fraction', 0.65)
  elsif ['base-dhw-solar-indirect-flat-plate.osw'].include? osw_file
    step.setArgument('solar_thermal_system_type', 'hot water')
    step.setArgument('solar_thermal_collector_loop_type', HPXML::SolarThermalLoopTypeIndirect)
    step.setArgument('solar_thermal_collector_type', HPXML::SolarThermalTypeSingleGlazing)
    step.setArgument('solar_thermal_collector_rated_optical_efficiency', 0.77)
    step.setArgument('solar_thermal_collector_rated_thermal_losses', 0.793)
    step.setArgument('solar_thermal_storage_volume', '60')
  elsif ['base-dhw-solar-thermosyphon-flat-plate.osw'].include? osw_file
    step.setArgument('solar_thermal_system_type', 'hot water')
    step.setArgument('solar_thermal_collector_loop_type', HPXML::SolarThermalLoopTypeThermosyphon)
    step.setArgument('solar_thermal_collector_type', HPXML::SolarThermalTypeSingleGlazing)
    step.setArgument('solar_thermal_collector_rated_optical_efficiency', 0.77)
    step.setArgument('solar_thermal_collector_rated_thermal_losses', 0.793)
    step.setArgument('solar_thermal_storage_volume', '60')
  elsif ['base-dhw-tank-coal.osw'].include? osw_file
    step.setArgument('water_heater_fuel_type', HPXML::FuelTypeCoal)
    step.setArgument('water_heater_tank_volume', '50')
    step.setArgument('water_heater_efficiency', 0.59)
  elsif ['base-dhw-tank-elec-uef.osw'].include? osw_file
    step.setArgument('water_heater_tank_volume', '30')
    step.setArgument('water_heater_efficiency_type', 'UniformEnergyFactor')
    step.setArgument('water_heater_efficiency', 0.93)
    step.setArgument('water_heater_first_hour_rating', 46)
    step.setArgument('water_heater_recovery_efficiency', 0.98)
  elsif ['base-dhw-tank-gas.osw'].include? osw_file
    step.setArgument('water_heater_fuel_type', HPXML::FuelTypeNaturalGas)
    step.setArgument('water_heater_tank_volume', '50')
    step.setArgument('water_heater_efficiency', 0.59)
  elsif ['base-dhw-tank-gas-uef.osw'].include? osw_file
    step.setArgument('water_heater_tank_volume', '30')
    step.setArgument('water_heater_efficiency_type', 'UniformEnergyFactor')
    step.setArgument('water_heater_efficiency', 0.59)
    step.setArgument('water_heater_first_hour_rating', 56)
    step.setArgument('water_heater_recovery_efficiency', 0.75)
  elsif ['base-dhw-tank-gas-outside.osw'].include? osw_file
    step.setArgument('water_heater_fuel_type', HPXML::FuelTypeNaturalGas)
    step.setArgument('water_heater_location', HPXML::LocationOtherExterior)
    step.setArgument('water_heater_tank_volume', '50')
    step.setArgument('water_heater_efficiency', 0.59)
  elsif ['base-dhw-tank-heat-pump.osw'].include? osw_file
    step.setArgument('water_heater_type', HPXML::WaterHeaterTypeHeatPump)
    step.setArgument('water_heater_tank_volume', '80')
    step.setArgument('water_heater_efficiency', 2.3)
  elsif ['base-dhw-tank-heat-pump-outside.osw'].include? osw_file
    step.setArgument('water_heater_type', HPXML::WaterHeaterTypeHeatPump)
    step.setArgument('water_heater_location', HPXML::LocationOtherExterior)
    step.setArgument('water_heater_tank_volume', '80')
    step.setArgument('water_heater_efficiency', 2.3)
  elsif ['base-dhw-tank-heat-pump-uef.osw'].include? osw_file
    step.setArgument('water_heater_tank_volume', '50')
    step.setArgument('water_heater_efficiency_type', 'UniformEnergyFactor')
    step.setArgument('water_heater_efficiency', 3.75)
    step.setArgument('water_heater_first_hour_rating', 60)
  elsif ['base-dhw-tank-heat-pump-with-solar.osw'].include? osw_file
    step.setArgument('water_heater_type', HPXML::WaterHeaterTypeHeatPump)
    step.setArgument('water_heater_tank_volume', '80')
    step.setArgument('water_heater_efficiency', 2.3)
    step.setArgument('solar_thermal_system_type', 'hot water')
    step.setArgument('solar_thermal_collector_loop_type', HPXML::SolarThermalLoopTypeIndirect)
    step.setArgument('solar_thermal_collector_type', HPXML::SolarThermalTypeSingleGlazing)
    step.setArgument('solar_thermal_collector_rated_optical_efficiency', 0.77)
    step.setArgument('solar_thermal_collector_rated_thermal_losses', 0.793)
    step.setArgument('solar_thermal_storage_volume', '60')
  elsif ['base-dhw-tank-heat-pump-with-solar-fraction.osw'].include? osw_file
    step.setArgument('water_heater_type', HPXML::WaterHeaterTypeHeatPump)
    step.setArgument('water_heater_tank_volume', '80')
    step.setArgument('water_heater_efficiency', 2.3)
    step.setArgument('solar_thermal_system_type', 'hot water')
    step.setArgument('solar_thermal_solar_fraction', 0.65)
  elsif ['base-dhw-tankless-electric.osw'].include? osw_file
    step.setArgument('water_heater_type', HPXML::WaterHeaterTypeTankless)
    step.setArgument('water_heater_tank_volume', Constants.Auto)
    step.setArgument('water_heater_efficiency', 0.99)
  elsif ['base-dhw-tankless-electric-outside.osw'].include? osw_file
    step.setArgument('water_heater_type', HPXML::WaterHeaterTypeTankless)
    step.setArgument('water_heater_location', HPXML::LocationOtherExterior)
    step.setArgument('water_heater_tank_volume', Constants.Auto)
    step.setArgument('water_heater_efficiency', 0.99)
  elsif ['base-dhw-tankless-electric-uef.osw'].include? osw_file
    step.setArgument('water_heater_efficiency_type', 'UniformEnergyFactor')
    step.setArgument('water_heater_efficiency', 0.98)
  elsif ['base-dhw-tankless-gas.osw'].include? osw_file
    step.setArgument('water_heater_type', HPXML::WaterHeaterTypeTankless)
    step.setArgument('water_heater_fuel_type', HPXML::FuelTypeNaturalGas)
    step.setArgument('water_heater_tank_volume', Constants.Auto)
    step.setArgument('water_heater_efficiency', 0.82)
  elsif ['base-dhw-tankless-gas-uef.osw'].include? osw_file
    step.setArgument('water_heater_efficiency_type', 'UniformEnergyFactor')
    step.setArgument('water_heater_efficiency', 0.93)
  elsif ['base-dhw-tankless-gas-with-solar.osw'].include? osw_file
    step.setArgument('water_heater_type', HPXML::WaterHeaterTypeTankless)
    step.setArgument('water_heater_fuel_type', HPXML::FuelTypeNaturalGas)
    step.setArgument('water_heater_tank_volume', Constants.Auto)
    step.setArgument('water_heater_efficiency', 0.82)
    step.setArgument('solar_thermal_system_type', 'hot water')
    step.setArgument('solar_thermal_collector_loop_type', HPXML::SolarThermalLoopTypeIndirect)
    step.setArgument('solar_thermal_collector_type', HPXML::SolarThermalTypeSingleGlazing)
    step.setArgument('solar_thermal_collector_rated_optical_efficiency', 0.77)
    step.setArgument('solar_thermal_collector_rated_thermal_losses', 0.793)
    step.setArgument('solar_thermal_storage_volume', '60')
  elsif ['base-dhw-tankless-gas-with-solar-fraction.osw'].include? osw_file
    step.setArgument('water_heater_type', HPXML::WaterHeaterTypeTankless)
    step.setArgument('water_heater_fuel_type', HPXML::FuelTypeNaturalGas)
    step.setArgument('water_heater_tank_volume', Constants.Auto)
    step.setArgument('water_heater_efficiency', 0.82)
    step.setArgument('solar_thermal_system_type', 'hot water')
    step.setArgument('solar_thermal_solar_fraction', 0.65)
  elsif ['base-dhw-tankless-propane.osw'].include? osw_file
    step.setArgument('water_heater_type', HPXML::WaterHeaterTypeTankless)
    step.setArgument('water_heater_fuel_type', HPXML::FuelTypePropane)
    step.setArgument('water_heater_tank_volume', Constants.Auto)
    step.setArgument('water_heater_efficiency', 0.82)
  elsif ['base-dhw-tank-oil.osw'].include? osw_file
    step.setArgument('water_heater_fuel_type', HPXML::FuelTypeOil)
    step.setArgument('water_heater_tank_volume', '50')
    step.setArgument('water_heater_efficiency', 0.59)
  elsif ['base-dhw-tank-wood.osw'].include? osw_file
    step.setArgument('water_heater_fuel_type', HPXML::FuelTypeWoodCord)
    step.setArgument('water_heater_tank_volume', '50')
    step.setArgument('water_heater_efficiency', 0.59)
  end

  # Enclosure
  if ['base-enclosure-2stories.osw'].include? osw_file
    step.setArgument('geometry_cfa', 4050.0)
    step.setArgument('geometry_num_floors_above_grade', 2)
    step.setArgument('window_area_front', 216.0)
    step.setArgument('window_area_back', 216.0)
    step.setArgument('window_area_left', 144.0)
    step.setArgument('window_area_right', 144.0)
    step.setArgument('heating_system_heating_capacity', '48000.0')
    step.setArgument('cooling_system_cooling_capacity', '36000.0')
    step.setArgument('ducts_number_of_return_registers', '3')
    step.setArgument('plug_loads_other_annual_kwh', '3685.5')
  elsif ['base-enclosure-2stories-garage.osw'].include? osw_file
    step.setArgument('geometry_cfa', 3250.0)
    step.setArgument('geometry_garage_width', 20.0)
    step.setArgument('ducts_supply_surface_area', '112.5')
    step.setArgument('ducts_return_surface_area', '37.5')
    step.setArgument('plug_loads_other_annual_kwh', '2957.5')
  elsif ['base-enclosure-beds-1.osw'].include? osw_file
    step.setArgument('geometry_num_bedrooms', 1)
    step.setArgument('geometry_num_bathrooms', '1')
    step.setArgument('geometry_num_occupants', '1')
    step.setArgument('plug_loads_television_annual_kwh', '482.0')
  elsif ['base-enclosure-beds-2.osw'].include? osw_file
    step.setArgument('geometry_num_bedrooms', 2)
    step.setArgument('geometry_num_bathrooms', '1')
    step.setArgument('geometry_num_occupants', '2')
    step.setArgument('plug_loads_television_annual_kwh', '551.0')
  elsif ['base-enclosure-beds-4.osw'].include? osw_file
    step.setArgument('geometry_num_bedrooms', 4)
    step.setArgument('geometry_num_occupants', '4')
    step.setArgument('plug_loads_television_annual_kwh', '689.0')
  elsif ['base-enclosure-beds-5.osw'].include? osw_file
    step.setArgument('geometry_num_bedrooms', 5)
    step.setArgument('geometry_num_bathrooms', '3')
    step.setArgument('geometry_num_occupants', '5')
    step.setArgument('plug_loads_television_annual_kwh', '758.0')
  elsif ['base-enclosure-garage.osw'].include? osw_file
    step.setArgument('geometry_garage_width', 30.0)
    step.setArgument('geometry_garage_protrusion', 1.0)
    step.setArgument('window_area_front', 12.0)
    step.setArgument('ducts_supply_location', HPXML::LocationGarage)
    step.setArgument('ducts_return_location', HPXML::LocationGarage)
    step.setArgument('water_heater_location', HPXML::LocationGarage)
    step.setArgument('clothes_washer_location', HPXML::LocationGarage)
    step.setArgument('clothes_dryer_location', HPXML::LocationGarage)
    step.setArgument('dishwasher_location', HPXML::LocationGarage)
    step.setArgument('refrigerator_location', HPXML::LocationGarage)
    step.setArgument('cooking_range_oven_location', HPXML::LocationGarage)
  elsif ['base-enclosure-infil-ach-house-pressure.osw'].include? osw_file
    step.setArgument('air_leakage_house_pressure', 45)
    step.setArgument('air_leakage_value', 2.8014)
  elsif ['base-enclosure-infil-cfm-house-pressure.osw'].include? osw_file
    step.setArgument('air_leakage_house_pressure', 45)
    step.setArgument('air_leakage_value', 1008.5039999999999)
  elsif ['base-enclosure-infil-cfm50.osw'].include? osw_file
    step.setArgument('air_leakage_units', HPXML::UnitsCFM)
    step.setArgument('air_leakage_value', 1080)
  elsif ['base-enclosure-infil-flue.osw'].include? osw_file
    step.setArgument('geometry_has_flue_or_chimney', 'true')
  elsif ['base-enclosure-infil-natural-ach.osw'].include? osw_file
    step.setArgument('air_leakage_units', HPXML::UnitsACHNatural)
    step.setArgument('air_leakage_value', 0.2)
  elsif ['base-enclosure-other-heated-space.osw'].include? osw_file
    step.setArgument('geometry_unit_type', HPXML::ResidentialTypeApartment)
    step.setArgument('ducts_supply_location', HPXML::LocationOtherHeatedSpace)
    step.setArgument('ducts_return_location', HPXML::LocationOtherHeatedSpace)
    step.setArgument('water_heater_location', HPXML::LocationOtherHeatedSpace)
    step.setArgument('clothes_washer_location', HPXML::LocationOtherHeatedSpace)
    step.setArgument('clothes_dryer_location', HPXML::LocationOtherHeatedSpace)
    step.setArgument('dishwasher_location', HPXML::LocationOtherHeatedSpace)
    step.setArgument('refrigerator_location', HPXML::LocationOtherHeatedSpace)
    step.setArgument('cooking_range_oven_location', HPXML::LocationOtherHeatedSpace)
  elsif ['base-enclosure-other-housing-unit.osw'].include? osw_file
    step.setArgument('geometry_unit_type', HPXML::ResidentialTypeApartment)
    step.setArgument('ducts_supply_location', HPXML::LocationOtherHousingUnit)
    step.setArgument('ducts_return_location', HPXML::LocationOtherHousingUnit)
    step.setArgument('water_heater_location', HPXML::LocationOtherHousingUnit)
    step.setArgument('clothes_washer_location', HPXML::LocationOtherHousingUnit)
    step.setArgument('clothes_dryer_location', HPXML::LocationOtherHousingUnit)
    step.setArgument('dishwasher_location', HPXML::LocationOtherHousingUnit)
    step.setArgument('refrigerator_location', HPXML::LocationOtherHousingUnit)
    step.setArgument('cooking_range_oven_location', HPXML::LocationOtherHousingUnit)
  elsif ['base-enclosure-other-multifamily-buffer-space.osw'].include? osw_file
    step.setArgument('geometry_unit_type', HPXML::ResidentialTypeApartment)
    step.setArgument('ducts_supply_location', HPXML::LocationOtherMultifamilyBufferSpace)
    step.setArgument('ducts_return_location', HPXML::LocationOtherMultifamilyBufferSpace)
    step.setArgument('water_heater_location', HPXML::LocationOtherMultifamilyBufferSpace)
    step.setArgument('clothes_washer_location', HPXML::LocationOtherMultifamilyBufferSpace)
    step.setArgument('clothes_dryer_location', HPXML::LocationOtherMultifamilyBufferSpace)
    step.setArgument('dishwasher_location', HPXML::LocationOtherMultifamilyBufferSpace)
    step.setArgument('refrigerator_location', HPXML::LocationOtherMultifamilyBufferSpace)
    step.setArgument('cooking_range_oven_location', HPXML::LocationOtherMultifamilyBufferSpace)
  elsif ['base-enclosure-other-non-freezing-space.osw'].include? osw_file
    step.setArgument('geometry_unit_type', HPXML::ResidentialTypeApartment)
    step.setArgument('ducts_supply_location', HPXML::LocationOtherNonFreezingSpace)
    step.setArgument('ducts_return_location', HPXML::LocationOtherNonFreezingSpace)
    step.setArgument('water_heater_location', HPXML::LocationOtherNonFreezingSpace)
    step.setArgument('clothes_washer_location', HPXML::LocationOtherNonFreezingSpace)
    step.setArgument('clothes_dryer_location', HPXML::LocationOtherNonFreezingSpace)
    step.setArgument('dishwasher_location', HPXML::LocationOtherNonFreezingSpace)
    step.setArgument('refrigerator_location', HPXML::LocationOtherNonFreezingSpace)
    step.setArgument('cooking_range_oven_location', HPXML::LocationOtherNonFreezingSpace)
  elsif ['base-enclosure-overhangs.osw'].include? osw_file
    step.setArgument('overhangs_front_distance_to_top_of_window', 1.0)
    step.setArgument('overhangs_back_depth', 2.5)
    step.setArgument('overhangs_left_depth', 1.5)
    step.setArgument('overhangs_left_distance_to_top_of_window', 2.0)
    step.setArgument('overhangs_right_depth', 1.5)
    step.setArgument('overhangs_right_distance_to_top_of_window', 2.0)
  elsif ['base-enclosure-windows-none.osw'].include? osw_file
    step.setArgument('window_area_front', 0)
    step.setArgument('window_area_back', 0)
    step.setArgument('window_area_left', 0)
    step.setArgument('window_area_right', 0)
  end

  # Foundation
  if ['base-foundation-ambient.osw'].include? osw_file
    step.setArgument('geometry_cfa', 1350.0)
    step.setArgument('geometry_foundation_type', HPXML::FoundationTypeAmbient)
    step.setArgument('geometry_rim_joist_height', 0)
    step.setArgument('floor_assembly_r', 18.7)
    step.setArgument('ducts_number_of_return_registers', '1')
    step.setArgument('plug_loads_other_annual_kwh', '1228.5')
  elsif ['base-foundation-conditioned-basement-slab-insulation.osw'].include? osw_file
    step.setArgument('slab_under_insulation_r', 10)
    step.setArgument('slab_under_width', 4)
  elsif ['base-foundation-conditioned-basement-wall-interior-insulation.osw'].include? osw_file
    step.setArgument('foundation_wall_insulation_r', 18.9)
    step.setArgument('foundation_wall_insulation_distance_to_top', 1.0)
  elsif ['base-foundation-slab.osw'].include? osw_file
    step.setArgument('geometry_cfa', 1350.0)
    step.setArgument('geometry_foundation_type', HPXML::FoundationTypeSlab)
    step.setArgument('geometry_foundation_height', 0.0)
    step.setArgument('geometry_foundation_height_above_grade', 0.0)
    step.setArgument('slab_under_insulation_r', 5)
    step.setArgument('slab_under_width', 999)
    step.setArgument('slab_carpet_fraction', '1.0')
    step.setArgument('slab_carpet_r', '2.5')
    step.setArgument('ducts_supply_location', HPXML::LocationUnderSlab)
    step.setArgument('ducts_return_location', HPXML::LocationUnderSlab)
    step.setArgument('ducts_number_of_return_registers', '1')
    step.setArgument('plug_loads_other_annual_kwh', '1228.5')
  elsif ['base-foundation-unconditioned-basement.osw'].include? osw_file
    step.setArgument('geometry_cfa', 1350.0)
    step.setArgument('geometry_foundation_type', HPXML::FoundationTypeBasementUnconditioned)
    step.setArgument('floor_assembly_r', 18.7)
    step.setArgument('foundation_wall_insulation_r', 0)
    step.setArgument('foundation_wall_insulation_distance_to_bottom', 0)
    step.setArgument('rim_joist_assembly_r', 4.0)
    step.setArgument('ducts_supply_location', HPXML::LocationBasementUnconditioned)
    step.setArgument('ducts_return_location', HPXML::LocationBasementUnconditioned)
    step.setArgument('ducts_number_of_return_registers', '1')
    step.setArgument('water_heater_location', HPXML::LocationBasementUnconditioned)
    step.setArgument('clothes_washer_location', HPXML::LocationBasementUnconditioned)
    step.setArgument('clothes_dryer_location', HPXML::LocationBasementUnconditioned)
    step.setArgument('dishwasher_location', HPXML::LocationBasementUnconditioned)
    step.setArgument('refrigerator_location', HPXML::LocationBasementUnconditioned)
    step.setArgument('cooking_range_oven_location', HPXML::LocationBasementUnconditioned)
    step.setArgument('plug_loads_other_annual_kwh', '1228.5')
  elsif ['base-foundation-unconditioned-basement-above-grade.osw'].include? osw_file
    step.setArgument('geometry_cfa', 1350.0)
    step.setArgument('geometry_foundation_type', HPXML::FoundationTypeBasementUnconditioned)
    step.setArgument('geometry_foundation_height_above_grade', 4.0)
    step.setArgument('foundation_wall_insulation_r', 0)
    step.setArgument('foundation_wall_insulation_distance_to_bottom', 0)
    step.setArgument('ducts_supply_location', HPXML::LocationBasementUnconditioned)
    step.setArgument('ducts_return_location', HPXML::LocationBasementUnconditioned)
    step.setArgument('water_heater_location', HPXML::LocationBasementUnconditioned)
    step.setArgument('clothes_washer_location', HPXML::LocationBasementUnconditioned)
    step.setArgument('clothes_dryer_location', HPXML::LocationBasementUnconditioned)
    step.setArgument('dishwasher_location', HPXML::LocationBasementUnconditioned)
    step.setArgument('refrigerator_location', HPXML::LocationBasementUnconditioned)
    step.setArgument('cooking_range_oven_location', HPXML::LocationBasementUnconditioned)
    step.setArgument('plug_loads_other_annual_kwh', '1228.5')
  elsif ['base-foundation-unconditioned-basement-assembly-r.osw'].include? osw_file
    step.setArgument('foundation_wall_assembly_r', 10.69)
  elsif ['base-foundation-unconditioned-basement-wall-insulation.osw'].include? osw_file
    step.setArgument('floor_assembly_r', 2.1)
    step.setArgument('foundation_wall_insulation_r', 8.9)
    step.setArgument('foundation_wall_insulation_distance_to_bottom', 4)
    step.setArgument('rim_joist_assembly_r', 23.0)
  elsif ['base-foundation-unvented-crawlspace.osw'].include? osw_file
    step.setArgument('geometry_cfa', 1350.0)
    step.setArgument('geometry_foundation_type', HPXML::FoundationTypeCrawlspaceUnvented)
    step.setArgument('geometry_foundation_height', 4.0)
    step.setArgument('floor_assembly_r', 18.7)
    step.setArgument('foundation_wall_insulation_distance_to_bottom', 4.0)
    step.setArgument('slab_carpet_r', '2.5')
    step.setArgument('ducts_supply_location', HPXML::LocationCrawlspaceUnvented)
    step.setArgument('ducts_return_location', HPXML::LocationCrawlspaceUnvented)
    step.setArgument('ducts_number_of_return_registers', '1')
    step.setArgument('water_heater_location', HPXML::LocationCrawlspaceUnvented)
    step.setArgument('plug_loads_other_annual_kwh', '1228.5')
  elsif ['base-foundation-vented-crawlspace.osw'].include? osw_file
    step.setArgument('geometry_cfa', 1350.0)
    step.setArgument('geometry_foundation_type', HPXML::FoundationTypeCrawlspaceVented)
    step.setArgument('geometry_foundation_height', 4.0)
    step.setArgument('floor_assembly_r', 18.7)
    step.setArgument('foundation_wall_insulation_distance_to_bottom', 4.0)
    step.setArgument('slab_carpet_r', '2.5')
    step.setArgument('ducts_supply_location', HPXML::LocationCrawlspaceVented)
    step.setArgument('ducts_return_location', HPXML::LocationCrawlspaceVented)
    step.setArgument('ducts_number_of_return_registers', '1')
    step.setArgument('water_heater_location', HPXML::LocationCrawlspaceVented)
    step.setArgument('plug_loads_other_annual_kwh', '1228.5')
  elsif ['base-foundation-walkout-basement.osw'].include? osw_file
    step.setArgument('geometry_foundation_height_above_grade', 5.0)
    step.setArgument('foundation_wall_insulation_distance_to_bottom', 4.0)
  end

  # HVAC
  if ['base-hvac-air-to-air-heat-pump-1-speed.osw'].include? osw_file
    step.setArgument('heating_system_type', 'none')
    step.setArgument('cooling_system_type', 'none')
    step.setArgument('heat_pump_type', HPXML::HVACTypeHeatPumpAirToAir)
    step.setArgument('heat_pump_heating_capacity_17_f', '22680.0')
    step.setArgument('heat_pump_backup_fuel', HPXML::FuelTypeElectricity)
  elsif ['base-hvac-air-to-air-heat-pump-1-speed-cooling-only.osw'].include? osw_file
    step.setArgument('heat_pump_heating_capacity', '0.0')
    step.setArgument('heat_pump_heating_capacity_17_f', '0.0')
    step.setArgument('heat_pump_fraction_heat_load_served', 0)
    step.setArgument('heat_pump_backup_fuel', 'none')
  elsif ['base-hvac-air-to-air-heat-pump-1-speed-heating-only.osw'].include? osw_file
    step.setArgument('heat_pump_cooling_capacity', '0.0')
    step.setArgument('heat_pump_fraction_cool_load_served', 0)
  elsif ['base-hvac-air-to-air-heat-pump-2-speed.osw'].include? osw_file
    step.setArgument('heating_system_type', 'none')
    step.setArgument('cooling_system_type', 'none')
    step.setArgument('heat_pump_type', HPXML::HVACTypeHeatPumpAirToAir)
    step.setArgument('heat_pump_heating_efficiency', 9.3)
    step.setArgument('heat_pump_cooling_compressor_type', HPXML::HVACCompressorTypeTwoStage)
    step.setArgument('heat_pump_heating_capacity_17_f', '21240.0')
    step.setArgument('heat_pump_cooling_efficiency', 18.0)
    step.setArgument('heat_pump_backup_fuel', HPXML::FuelTypeElectricity)
  elsif ['base-hvac-air-to-air-heat-pump-var-speed.osw'].include? osw_file
    step.setArgument('heating_system_type', 'none')
    step.setArgument('cooling_system_type', 'none')
    step.setArgument('heat_pump_type', HPXML::HVACTypeHeatPumpAirToAir)
    step.setArgument('heat_pump_heating_efficiency', 10.0)
    step.setArgument('heat_pump_cooling_compressor_type', HPXML::HVACCompressorTypeVariableSpeed)
    step.setArgument('heat_pump_cooling_sensible_heat_fraction', 0.78)
    step.setArgument('heat_pump_heating_capacity_17_f', '23040.0')
    step.setArgument('heat_pump_cooling_efficiency', 22.0)
    step.setArgument('heat_pump_backup_fuel', HPXML::FuelTypeElectricity)
  elsif ['base-hvac-boiler-coal-only.osw'].include? osw_file
    step.setArgument('heating_system_type', HPXML::HVACTypeBoiler)
    step.setArgument('heating_system_fuel', HPXML::FuelTypeCoal)
    step.setArgument('cooling_system_type', 'none')
  elsif ['base-hvac-boiler-elec-only.osw'].include? osw_file
    step.setArgument('heating_system_type', HPXML::HVACTypeBoiler)
    step.setArgument('heating_system_fuel', HPXML::FuelTypeElectricity)
    step.setArgument('heating_system_heating_efficiency', 1.0)
    step.setArgument('cooling_system_type', 'none')
  elsif ['base-hvac-boiler-gas-central-ac-1-speed.osw'].include? osw_file
    step.setArgument('heating_system_type', HPXML::HVACTypeBoiler)
  elsif ['base-hvac-boiler-gas-only.osw'].include? osw_file
    step.setArgument('heating_system_type', HPXML::HVACTypeBoiler)
    step.setArgument('cooling_system_type', 'none')
  elsif ['base-hvac-boiler-oil-only.osw'].include? osw_file
    step.setArgument('heating_system_type', HPXML::HVACTypeBoiler)
    step.setArgument('heating_system_fuel', HPXML::FuelTypeOil)
    step.setArgument('cooling_system_type', 'none')
  elsif ['base-hvac-boiler-propane-only.osw'].include? osw_file
    step.setArgument('heating_system_type', HPXML::HVACTypeBoiler)
    step.setArgument('heating_system_fuel', HPXML::FuelTypePropane)
    step.setArgument('cooling_system_type', 'none')
  elsif ['base-hvac-boiler-wood-only.osw'].include? osw_file
    step.setArgument('heating_system_type', HPXML::HVACTypeBoiler)
    step.setArgument('heating_system_fuel', HPXML::FuelTypeWoodCord)
    step.setArgument('cooling_system_type', 'none')
  elsif ['base-hvac-central-ac-only-1-speed.osw'].include? osw_file
    step.setArgument('heating_system_type', 'none')
  elsif ['base-hvac-central-ac-only-2-speed.osw'].include? osw_file
    step.setArgument('heating_system_type', 'none')
    step.setArgument('cooling_system_cooling_efficiency', 18.0)
    step.setArgument('cooling_system_cooling_compressor_type', HPXML::HVACCompressorTypeTwoStage)
  elsif ['base-hvac-central-ac-only-var-speed.osw'].include? osw_file
    step.setArgument('heating_system_type', 'none')
    step.setArgument('cooling_system_cooling_efficiency', 24.0)
    step.setArgument('cooling_system_cooling_compressor_type', HPXML::HVACCompressorTypeVariableSpeed)
    step.setArgument('cooling_system_cooling_sensible_heat_fraction', 0.78)
  elsif ['base-hvac-central-ac-plus-air-to-air-heat-pump-heating.osw'].include? osw_file
    step.setArgument('heat_pump_type', HPXML::HVACTypeHeatPumpAirToAir)
    step.setArgument('heat_pump_heating_efficiency', 7.7)
    step.setArgument('heat_pump_heating_capacity_17_f', '22680.0')
    step.setArgument('heat_pump_fraction_cool_load_served', 0)
    step.setArgument('heat_pump_backup_fuel', HPXML::FuelTypeElectricity)
  elsif ['base-hvac-dual-fuel-air-to-air-heat-pump-1-speed.osw'].include? osw_file
    step.setArgument('cooling_system_type', 'none')
    step.setArgument('heat_pump_heating_efficiency', 7.7)
    step.setArgument('heat_pump_heating_capacity_17_f', '22680.0')
    step.setArgument('heat_pump_backup_fuel', HPXML::FuelTypeNaturalGas)
    step.setArgument('heat_pump_backup_heating_efficiency', 0.95)
    step.setArgument('heat_pump_backup_heating_switchover_temp', 25)
  elsif ['base-hvac-dual-fuel-air-to-air-heat-pump-1-speed-electric.osw'].include? osw_file
    step.setArgument('heat_pump_backup_fuel', HPXML::FuelTypeElectricity)
    step.setArgument('heat_pump_backup_heating_efficiency', 1.0)
  elsif ['base-hvac-dual-fuel-air-to-air-heat-pump-2-speed.osw'].include? osw_file
    step.setArgument('heat_pump_backup_fuel', HPXML::FuelTypeNaturalGas)
    step.setArgument('heat_pump_backup_heating_efficiency', 0.95)
    step.setArgument('heat_pump_backup_heating_switchover_temp', 25)
  elsif ['base-hvac-dual-fuel-air-to-air-heat-pump-var-speed.osw'].include? osw_file
    step.setArgument('heat_pump_backup_fuel', HPXML::FuelTypeNaturalGas)
    step.setArgument('heat_pump_backup_heating_efficiency', 0.95)
    step.setArgument('heat_pump_backup_heating_switchover_temp', 25)
  elsif ['base-hvac-dual-fuel-mini-split-heat-pump-ducted.osw'].include? osw_file
    step.setArgument('heat_pump_heating_capacity', '36000.0')
    step.setArgument('heat_pump_heating_capacity_17_f', '20423.0')
    step.setArgument('heat_pump_backup_fuel', HPXML::FuelTypeNaturalGas)
    step.setArgument('heat_pump_backup_heating_efficiency', 0.95)
    step.setArgument('heat_pump_backup_heating_switchover_temp', 25)
  elsif ['base-hvac-ducts-leakage-percent.osw'].include? osw_file
    step.setArgument('ducts_supply_leakage_units', HPXML::UnitsPercent)
    step.setArgument('ducts_return_leakage_units', HPXML::UnitsPercent)
    step.setArgument('ducts_supply_leakage_value', 0.1)
    step.setArgument('ducts_return_leakage_value', 0.05)
  elsif ['base-hvac-elec-resistance-only.osw'].include? osw_file
    step.setArgument('heating_system_type', HPXML::HVACTypeElectricResistance)
    step.setArgument('heating_system_fuel', HPXML::FuelTypeElectricity)
    step.setArgument('heating_system_heating_efficiency', 1.0)
    step.setArgument('cooling_system_type', 'none')
  elsif ['base-hvac-evap-cooler-furnace-gas.osw'].include? osw_file
    step.setArgument('cooling_system_type', HPXML::HVACTypeEvaporativeCooler)
    step.removeArgument('cooling_system_cooling_compressor_type')
    step.removeArgument('cooling_system_cooling_sensible_heat_fraction')
  elsif ['base-hvac-evap-cooler-only.osw'].include? osw_file
    step.setArgument('heating_system_type', 'none')
    step.setArgument('cooling_system_type', HPXML::HVACTypeEvaporativeCooler)
    step.removeArgument('cooling_system_cooling_compressor_type')
    step.removeArgument('cooling_system_cooling_sensible_heat_fraction')
  elsif ['base-hvac-evap-cooler-only-ducted.osw'].include? osw_file
    step.setArgument('heating_system_type', 'none')
    step.setArgument('cooling_system_type', HPXML::HVACTypeEvaporativeCooler)
    step.removeArgument('cooling_system_cooling_compressor_type')
    step.removeArgument('cooling_system_cooling_sensible_heat_fraction')
    step.setArgument('cooling_system_is_ducted', true)
    step.setArgument('ducts_return_leakage_value', 0.0)
  elsif ['base-hvac-fireplace-wood-only.osw'].include? osw_file
    step.setArgument('heating_system_type', HPXML::HVACTypeFireplace)
    step.setArgument('heating_system_fuel', HPXML::FuelTypeWoodCord)
    step.setArgument('heating_system_heating_efficiency', 0.8)
    step.setArgument('cooling_system_type', 'none')
  elsif ['base-hvac-fixed-heater-gas-only.osw'].include? osw_file
    step.setArgument('heating_system_type', HPXML::HVACTypeFixedHeater)
    step.setArgument('heating_system_heating_efficiency', 1.0)
    step.setArgument('cooling_system_type', 'none')
  elsif ['base-hvac-floor-furnace-propane-only.osw'].include? osw_file
    step.setArgument('heating_system_type', HPXML::HVACTypeFloorFurnace)
    step.setArgument('heating_system_fuel', HPXML::FuelTypePropane)
    step.setArgument('heating_system_heating_efficiency', 0.8)
    step.setArgument('cooling_system_type', 'none')
  elsif ['base-hvac-furnace-coal-only.osw'].include? osw_file
    step.setArgument('heating_system_fuel', HPXML::FuelTypeCoal)
    step.setArgument('cooling_system_type', 'none')
  elsif ['base-hvac-furnace-elec-central-ac-1-speed.osw'].include? osw_file
    step.setArgument('heating_system_fuel', HPXML::FuelTypeElectricity)
    step.setArgument('heating_system_heating_efficiency', 1.0)
  elsif ['base-hvac-furnace-elec-only.osw'].include? osw_file
    step.setArgument('heating_system_fuel', HPXML::FuelTypeElectricity)
    step.setArgument('heating_system_heating_efficiency', 1.0)
    step.setArgument('cooling_system_type', 'none')
  elsif ['base-hvac-furnace-gas-central-ac-2-speed.osw'].include? osw_file
    step.setArgument('cooling_system_cooling_efficiency', 18.0)
    step.setArgument('cooling_system_cooling_compressor_type', HPXML::HVACCompressorTypeTwoStage)
  elsif ['base-hvac-furnace-gas-central-ac-var-speed.osw'].include? osw_file
    step.setArgument('cooling_system_cooling_efficiency', 24.0)
    step.setArgument('cooling_system_cooling_compressor_type', HPXML::HVACCompressorTypeVariableSpeed)
    step.setArgument('cooling_system_cooling_sensible_heat_fraction', 0.78)
  elsif ['base-hvac-furnace-gas-only.osw'].include? osw_file
    step.setArgument('cooling_system_type', 'none')
  elsif ['base-hvac-furnace-gas-room-ac.osw'].include? osw_file
    step.setArgument('cooling_system_type', HPXML::HVACTypeRoomAirConditioner)
    step.setArgument('cooling_system_cooling_efficiency_type', HPXML::UnitsEER)
    step.setArgument('cooling_system_cooling_efficiency', 8.5)
    step.removeArgument('cooling_system_cooling_compressor_type')
    step.setArgument('cooling_system_cooling_sensible_heat_fraction', 0.65)
  elsif ['base-hvac-furnace-oil-only.osw'].include? osw_file
    step.setArgument('heating_system_fuel', HPXML::FuelTypeOil)
    step.setArgument('cooling_system_type', 'none')
  elsif ['base-hvac-furnace-propane-only.osw'].include? osw_file
    step.setArgument('heating_system_fuel', HPXML::FuelTypePropane)
    step.setArgument('cooling_system_type', 'none')
  elsif ['base-hvac-furnace-wood-only.osw'].include? osw_file
    step.setArgument('heating_system_fuel', HPXML::FuelTypeWoodCord)
    step.setArgument('cooling_system_type', 'none')
  elsif ['base-hvac-mini-split-air-conditioner-only-ducted.osw'].include? osw_file
    step.setArgument('heating_system_type', 'none')
    step.setArgument('cooling_system_type', HPXML::HVACTypeMiniSplitAirConditioner)
    step.setArgument('cooling_system_cooling_efficiency', 19.0)
    step.removeArgument('cooling_system_cooling_compressor_type')
    step.setArgument('cooling_system_is_ducted', true)
    step.setArgument('ducts_supply_leakage_value', 15.0)
    step.setArgument('ducts_return_leakage_value', 5.0)
    step.setArgument('ducts_supply_insulation_r', 0.0)
    step.setArgument('ducts_supply_surface_area', '30.0')
    step.setArgument('ducts_return_surface_area', '10.0')
  elsif ['base-hvac-mini-split-air-conditioner-only-ductless.osw'].include? osw_file
    step.setArgument('cooling_system_is_ducted', false)
  elsif ['base-hvac-ground-to-air-heat-pump.osw'].include? osw_file
    step.setArgument('heating_system_type', 'none')
    step.setArgument('cooling_system_type', 'none')
    step.setArgument('heat_pump_type', HPXML::HVACTypeHeatPumpGroundToAir)
    step.setArgument('heat_pump_heating_efficiency_type', HPXML::UnitsCOP)
    step.setArgument('heat_pump_heating_efficiency', 3.6)
    step.setArgument('heat_pump_cooling_efficiency_type', HPXML::UnitsEER)
    step.setArgument('heat_pump_cooling_efficiency', 16.6)
    step.removeArgument('heat_pump_cooling_compressor_type')
    step.setArgument('heat_pump_backup_fuel', HPXML::FuelTypeElectricity)
  elsif ['base-hvac-ground-to-air-heat-pump-cooling-only.osw'].include? osw_file
    step.setArgument('heat_pump_heating_capacity', '0.0')
    step.setArgument('heat_pump_fraction_heat_load_served', 0)
    step.setArgument('heat_pump_backup_fuel', 'none')
  elsif ['base-hvac-ground-to-air-heat-pump-heating-only.osw'].include? osw_file
    step.setArgument('heat_pump_cooling_capacity', '0.0')
    step.setArgument('heat_pump_fraction_cool_load_served', 0)
  elsif ['base-hvac-heating-cooling-seasons-custom.osw'].include? osw_file
    step.setArgument('season_heating_begin_month', 10)
    step.setArgument('season_heating_begin_day_of_month', 1)
    step.setArgument('season_heating_end_month', 5)
    step.setArgument('season_heating_end_day_of_month', 31)
    step.setArgument('season_cooling_begin_month', 5)
    step.setArgument('season_cooling_begin_day_of_month', 1)
    step.setArgument('season_cooling_end_month', 9)
    step.setArgument('season_cooling_end_day_of_month', 30)
  elsif ['base-hvac-install-quality-none-furnace-gas-central-ac-1-speed.osw'].include? osw_file
    step.setArgument('heating_system_airflow_defect_ratio', 0.0)
    step.setArgument('cooling_system_airflow_defect_ratio', 0.0)
    step.setArgument('cooling_system_charge_defect_ratio', 0.0)
  elsif ['base-hvac-install-quality-airflow-defect-furnace-gas-central-ac-1-speed.osw'].include? osw_file
    step.setArgument('heating_system_airflow_defect_ratio', -0.25)
    step.setArgument('cooling_system_airflow_defect_ratio', -0.25)
  elsif ['base-hvac-install-quality-charge-defect-furnace-gas-central-ac-1-speed.osw'].include? osw_file
    step.setArgument('cooling_system_charge_defect_ratio', -0.25)
  elsif ['base-hvac-install-quality-all-air-to-air-heat-pump-1-speed.osw'].include? osw_file
    step.setArgument('heat_pump_airflow_defect_ratio', -0.25)
    step.setArgument('heat_pump_charge_defect_ratio', -0.25)
  elsif ['base-hvac-install-quality-all-air-to-air-heat-pump-2-speed.osw'].include? osw_file
    step.setArgument('heat_pump_airflow_defect_ratio', -0.25)
    step.setArgument('heat_pump_charge_defect_ratio', -0.25)
  elsif ['base-hvac-install-quality-all-air-to-air-heat-pump-var-speed.osw'].include? osw_file
    step.setArgument('heat_pump_airflow_defect_ratio', -0.25)
    step.setArgument('heat_pump_charge_defect_ratio', -0.25)
  elsif ['base-hvac-install-quality-all-furnace-gas-central-ac-1-speed.osw'].include? osw_file
    step.setArgument('heating_system_airflow_defect_ratio', -0.25)
    step.setArgument('cooling_system_airflow_defect_ratio', -0.25)
    step.setArgument('cooling_system_charge_defect_ratio', -0.25)
  elsif ['base-hvac-install-quality-all-furnace-gas-central-ac-2-speed.osw'].include? osw_file
    step.setArgument('heating_system_airflow_defect_ratio', -0.25)
    step.setArgument('cooling_system_airflow_defect_ratio', -0.25)
    step.setArgument('cooling_system_charge_defect_ratio', -0.25)
  elsif ['base-hvac-install-quality-all-furnace-gas-central-ac-var-speed.osw'].include? osw_file
    step.setArgument('heating_system_airflow_defect_ratio', -0.25)
    step.setArgument('cooling_system_airflow_defect_ratio', -0.25)
    step.setArgument('cooling_system_charge_defect_ratio', -0.25)
  elsif ['base-hvac-install-quality-all-furnace-gas-only.osw'].include? osw_file
    step.setArgument('heating_system_airflow_defect_ratio', -0.25)
  elsif ['base-hvac-install-quality-all-ground-to-air-heat-pump.osw'].include? osw_file
    step.setArgument('heat_pump_airflow_defect_ratio', -0.25)
    step.setArgument('heat_pump_charge_defect_ratio', 0.0)
  elsif ['base-hvac-install-quality-all-mini-split-heat-pump-ducted.osw'].include? osw_file
    step.setArgument('heat_pump_airflow_defect_ratio', -0.25)
    step.setArgument('heat_pump_charge_defect_ratio', -0.25)
  elsif ['base-hvac-install-quality-all-mini-split-air-conditioner-only-ducted.osw'].include? osw_file
    step.setArgument('cooling_system_airflow_defect_ratio', -0.25)
    step.setArgument('cooling_system_charge_defect_ratio', -0.25)
  elsif ['base-hvac-mini-split-heat-pump-ducted.osw'].include? osw_file
    step.setArgument('heating_system_type', 'none')
    step.setArgument('cooling_system_type', 'none')
    step.setArgument('heat_pump_type', HPXML::HVACTypeHeatPumpMiniSplit)
    step.setArgument('heat_pump_heating_capacity_17_f', '20423.0')
    step.setArgument('heat_pump_heating_efficiency', 10.0)
    step.setArgument('heat_pump_cooling_efficiency', 19.0)
    step.removeArgument('heat_pump_cooling_compressor_type')
    step.setArgument('heat_pump_backup_fuel', HPXML::FuelTypeElectricity)
    step.setArgument('heat_pump_is_ducted', true)
    step.setArgument('ducts_supply_leakage_value', 15.0)
    step.setArgument('ducts_return_leakage_value', 5.0)
    step.setArgument('ducts_supply_insulation_r', 0.0)
    step.setArgument('ducts_supply_surface_area', '30.0')
    step.setArgument('ducts_return_surface_area', '10.0')
  elsif ['base-hvac-mini-split-heat-pump-ducted-cooling-only.osw'].include? osw_file
    step.setArgument('heat_pump_heating_capacity', '0')
    step.setArgument('heat_pump_heating_capacity_17_f', '0')
    step.setArgument('heat_pump_fraction_heat_load_served', 0)
    step.setArgument('heat_pump_backup_fuel', 'none')
  elsif ['base-hvac-mini-split-heat-pump-ducted-heating-only.osw'].include? osw_file
    step.setArgument('heat_pump_cooling_capacity', '0')
    step.setArgument('heat_pump_fraction_cool_load_served', 0)
    step.setArgument('heat_pump_backup_fuel', HPXML::FuelTypeElectricity)
  elsif ['base-hvac-mini-split-heat-pump-ductless.osw'].include? osw_file
    step.setArgument('heat_pump_backup_fuel', 'none')
    step.setArgument('heat_pump_is_ducted', false)
  elsif ['base-hvac-none.osw'].include? osw_file
    step.setArgument('heating_system_type', 'none')
    step.setArgument('cooling_system_type', 'none')
  elsif ['base-hvac-portable-heater-gas-only.osw'].include? osw_file
    step.setArgument('heating_system_type', HPXML::HVACTypePortableHeater)
    step.setArgument('heating_system_heating_efficiency', 1.0)
    step.setArgument('cooling_system_type', 'none')
  elsif ['base-hvac-programmable-thermostat-detailed.osw'].include? osw_file
    step.setArgument('setpoint_heating_weekday', '64, 64, 64, 64, 64, 64, 64, 70, 70, 66, 66, 66, 66, 66, 66, 66, 66, 68, 68, 68, 68, 68, 64, 64')
    step.setArgument('setpoint_heating_weekend', '68, 68, 68, 70, 70, 70, 70, 70, 70, 70, 70, 70, 70, 70, 70, 70, 70, 70, 70, 70, 70, 70, 70, 70')
    step.setArgument('setpoint_cooling_weekday', '80, 80, 80, 80, 80, 80, 80, 75, 75, 80, 80, 80, 80, 80, 80, 80, 80, 78, 78, 78, 78, 78, 80, 80')
    step.setArgument('setpoint_cooling_weekend', '78, 78, 78, 78, 78, 78, 78, 78, 78, 78, 78, 78, 78, 78, 78, 78, 78, 78, 78, 78, 78, 78, 78, 78')
  elsif ['base-hvac-room-ac-only.osw'].include? osw_file
    step.setArgument('heating_system_type', 'none')
    step.setArgument('cooling_system_type', HPXML::HVACTypeRoomAirConditioner)
    step.setArgument('cooling_system_cooling_efficiency_type', HPXML::UnitsEER)
    step.setArgument('cooling_system_cooling_efficiency', 8.5)
    step.removeArgument('cooling_system_cooling_compressor_type')
    step.setArgument('cooling_system_cooling_sensible_heat_fraction', 0.65)
  elsif ['base-hvac-room-ac-only-33percent.osw'].include? osw_file
    step.setArgument('heating_system_type', 'none')
    step.setArgument('cooling_system_type', HPXML::HVACTypeRoomAirConditioner)
    step.setArgument('cooling_system_cooling_efficiency_type', HPXML::UnitsEER)
    step.setArgument('cooling_system_cooling_efficiency', 8.5)
    step.removeArgument('cooling_system_cooling_compressor_type')
    step.setArgument('cooling_system_cooling_sensible_heat_fraction', 0.65)
    step.setArgument('cooling_system_fraction_cool_load_served', 0.33)
    step.setArgument('cooling_system_cooling_capacity', '8000.0')
  elsif ['base-hvac-setpoints.osw'].include? osw_file
    step.setArgument('setpoint_heating_weekday', '60')
    step.setArgument('setpoint_heating_weekend', '60')
    step.setArgument('setpoint_cooling_weekday', '80')
    step.setArgument('setpoint_cooling_weekend', '80')
  elsif ['base-hvac-stove-oil-only.osw'].include? osw_file
    step.setArgument('heating_system_type', HPXML::HVACTypeStove)
    step.setArgument('heating_system_fuel', HPXML::FuelTypeOil)
    step.setArgument('heating_system_heating_efficiency', 0.8)
    step.setArgument('cooling_system_type', 'none')
  elsif ['base-hvac-stove-wood-pellets-only.osw'].include? osw_file
    step.setArgument('heating_system_type', HPXML::HVACTypeStove)
    step.setArgument('heating_system_fuel', HPXML::FuelTypeWoodPellets)
    step.setArgument('heating_system_heating_efficiency', 0.8)
    step.setArgument('cooling_system_type', 'none')
  elsif ['base-hvac-undersized.osw'].include? osw_file
    step.setArgument('heating_system_heating_capacity', '3600.0')
    step.setArgument('cooling_system_cooling_capacity', '2400.0')
    step.setArgument('ducts_supply_leakage_value', 7.5)
    step.setArgument('ducts_return_leakage_value', 2.5)
  elsif ['base-hvac-wall-furnace-elec-only.osw'].include? osw_file
    step.setArgument('heating_system_type', HPXML::HVACTypeWallFurnace)
    step.setArgument('heating_system_fuel', HPXML::FuelTypeElectricity)
    step.setArgument('heating_system_heating_efficiency', 1.0)
    step.setArgument('cooling_system_type', 'none')
  end

  # Lighting
  if ['base-lighting-ceiling-fans.osw'].include? osw_file
    step.setArgument('ceiling_fan_present', true)
    step.setArgument('ceiling_fan_efficiency', '100.0')
    step.setArgument('ceiling_fan_quantity', '4')
    step.setArgument('ceiling_fan_cooling_setpoint_temp_offset', 0.5)
  elsif ['base-lighting-detailed.osw'].include? osw_file
    step.setArgument('holiday_lighting_present', true)
    step.setArgument('holiday_lighting_daily_kwh', '1.1')
    step.setArgument('holiday_lighting_period_begin_month', '11')
    step.setArgument('holiday_lighting_period_begin_day_of_month', '24')
    step.setArgument('holiday_lighting_period_end_month', '1')
    step.setArgument('holiday_lighting_period_end_day_of_month', '6')
  end

  # Location
  if ['base-location-AMY-2012.osw'].include? osw_file
    step.setArgument('weather_station_epw_filepath', 'US_CO_Boulder_AMY_2012.epw')
  elsif ['base-location-baltimore-md.osw'].include? osw_file
    step.setArgument('weather_station_epw_filepath', 'USA_MD_Baltimore-Washington.Intl.AP.724060_TMY3.epw')
    step.setArgument('heating_system_heating_capacity', '24000.0')
  elsif ['base-location-dallas-tx.osw'].include? osw_file
    step.setArgument('weather_station_epw_filepath', 'USA_TX_Dallas-Fort.Worth.Intl.AP.722590_TMY3.epw')
    step.setArgument('heating_system_heating_capacity', '24000.0')
  elsif ['base-location-duluth-mn.osw'].include? osw_file
    step.setArgument('weather_station_epw_filepath', 'USA_MN_Duluth.Intl.AP.727450_TMY3.epw')
  elsif ['base-location-helena-mt.osw'].include? osw_file
    step.setArgument('weather_station_epw_filepath', 'USA_MT_Helena.Rgnl.AP.727720_TMY3.epw')
    step.setArgument('heating_system_heating_capacity', '48000.0')
  elsif ['base-location-honolulu-hi.osw'].include? osw_file
    step.setArgument('weather_station_epw_filepath', 'USA_HI_Honolulu.Intl.AP.911820_TMY3.epw')
    step.setArgument('heating_system_heating_capacity', '12000.0')
  elsif ['base-location-miami-fl.osw'].include? osw_file
    step.setArgument('weather_station_epw_filepath', 'USA_FL_Miami.Intl.AP.722020_TMY3.epw')
    step.setArgument('heating_system_heating_capacity', '12000.0')
  elsif ['base-location-phoenix-az.osw'].include? osw_file
    step.setArgument('weather_station_epw_filepath', 'USA_AZ_Phoenix-Sky.Harbor.Intl.AP.722780_TMY3.epw')
    step.setArgument('heating_system_heating_capacity', '24000.0')
  elsif ['base-location-portland-or.osw'].include? osw_file
    step.setArgument('weather_station_epw_filepath', 'USA_OR_Portland.Intl.AP.726980_TMY3.epw')
    step.setArgument('heating_system_heating_capacity', '24000.0')
  end

  # Mechanical Ventilation
  if ['base-mechvent-balanced.osw'].include? osw_file
    step.setArgument('mech_vent_fan_type', HPXML::MechVentTypeBalanced)
    step.setArgument('mech_vent_fan_power', 60)
  elsif ['base-mechvent-bath-kitchen-fans.osw'].include? osw_file
    step.setArgument('kitchen_fans_quantity', '1')
    step.setArgument('kitchen_fans_flow_rate', '100.0')
    step.setArgument('kitchen_fans_hours_in_operation', '1.5')
    step.setArgument('kitchen_fans_power', '30.0')
    step.setArgument('kitchen_fans_start_hour', '18')
    step.setArgument('bathroom_fans_quantity', '2')
    step.setArgument('bathroom_fans_flow_rate', '50.0')
    step.setArgument('bathroom_fans_hours_in_operation', '1.5')
    step.setArgument('bathroom_fans_power', '15.0')
    step.setArgument('bathroom_fans_start_hour', '7')
  elsif ['base-mechvent-cfis.osw'].include? osw_file
    step.setArgument('mech_vent_fan_type', HPXML::MechVentTypeCFIS)
    step.setArgument('mech_vent_flow_rate', 330)
    step.setArgument('mech_vent_hours_in_operation', 8)
    step.setArgument('mech_vent_fan_power', 300)
  elsif ['base-mechvent-cfis-evap-cooler-only-ducted.osw'].include? osw_file
    step.setArgument('mech_vent_fan_type', HPXML::MechVentTypeCFIS)
    step.setArgument('mech_vent_flow_rate', 330)
    step.setArgument('mech_vent_hours_in_operation', 8)
    step.setArgument('mech_vent_fan_power', 300)
  elsif ['base-mechvent-erv.osw'].include? osw_file
    step.setArgument('mech_vent_fan_type', HPXML::MechVentTypeERV)
    step.setArgument('mech_vent_fan_power', 60)
  elsif ['base-mechvent-erv-atre-asre.osw'].include? osw_file
    step.setArgument('mech_vent_fan_type', HPXML::MechVentTypeERV)
    step.setArgument('mech_vent_recovery_efficiency_type', 'Adjusted')
    step.setArgument('mech_vent_total_recovery_efficiency', 0.526)
    step.setArgument('mech_vent_sensible_recovery_efficiency', 0.79)
    step.setArgument('mech_vent_fan_power', 60)
  elsif ['base-mechvent-exhaust.osw'].include? osw_file
    step.setArgument('mech_vent_fan_type', HPXML::MechVentTypeExhaust)
  elsif ['base-mechvent-exhaust-rated-flow-rate.osw'].include? osw_file
    step.setArgument('mech_vent_fan_type', HPXML::MechVentTypeExhaust)
  elsif ['base-mechvent-hrv.osw'].include? osw_file
    step.setArgument('mech_vent_fan_type', HPXML::MechVentTypeHRV)
    step.setArgument('mech_vent_fan_power', 60)
  elsif ['base-mechvent-hrv-asre.osw'].include? osw_file
    step.setArgument('mech_vent_fan_type', HPXML::MechVentTypeHRV)
    step.setArgument('mech_vent_recovery_efficiency_type', 'Adjusted')
    step.setArgument('mech_vent_sensible_recovery_efficiency', 0.79)
    step.setArgument('mech_vent_fan_power', 60)
  elsif ['base-mechvent-supply.osw'].include? osw_file
    step.setArgument('mech_vent_fan_type', HPXML::MechVentTypeSupply)
  elsif ['base-mechvent-whole-house-fan.osw'].include? osw_file
    step.setArgument('whole_house_fan_present', true)
  end

  # Misc
  if ['base-misc-defaults.osw'].include? osw_file
    step.removeArgument('simulation_control_timestep')
    step.removeArgument('site_type')
    step.setArgument('geometry_num_bathrooms', Constants.Auto)
    step.setArgument('geometry_num_occupants', Constants.Auto)
    step.setArgument('foundation_wall_thickness', Constants.Auto)
    step.setArgument('slab_thickness', Constants.Auto)
    step.setArgument('slab_carpet_fraction', Constants.Auto)
    step.removeArgument('roof_material_type')
    step.setArgument('roof_color', HPXML::ColorLight)
    step.removeArgument('roof_material_type')
    step.setArgument('roof_radiant_barrier', false)
    step.removeArgument('wall_siding_type')
    step.setArgument('wall_color', HPXML::ColorMedium)
    step.removeArgument('window_fraction_operable')
    step.removeArgument('window_interior_shading_winter')
    step.removeArgument('window_interior_shading_summer')
    step.removeArgument('cooling_system_cooling_compressor_type')
    step.removeArgument('cooling_system_cooling_sensible_heat_fraction')
    step.setArgument('ducts_supply_location', Constants.Auto)
    step.setArgument('ducts_return_location', Constants.Auto)
    step.setArgument('ducts_supply_surface_area', Constants.Auto)
    step.setArgument('ducts_return_surface_area', Constants.Auto)
    step.setArgument('kitchen_fans_quantity', Constants.Auto)
    step.setArgument('bathroom_fans_quantity', Constants.Auto)
    step.setArgument('water_heater_location', Constants.Auto)
    step.setArgument('water_heater_tank_volume', Constants.Auto)
    step.setArgument('water_heater_setpoint_temperature', Constants.Auto)
    step.setArgument('dhw_distribution_standard_piping_length', Constants.Auto)
    step.setArgument('dhw_distribution_pipe_r', Constants.Auto)
    step.setArgument('solar_thermal_system_type', 'hot water')
    step.setArgument('solar_thermal_collector_type', HPXML::SolarThermalTypeSingleGlazing)
    step.setArgument('solar_thermal_collector_rated_optical_efficiency', 0.77)
    step.setArgument('solar_thermal_collector_rated_thermal_losses', 0.793)
    step.setArgument('pv_system_module_type_1', Constants.Auto)
    step.removeArgument('pv_system_inverter_efficiency_1')
    step.removeArgument('pv_system_system_losses_fraction_1')
    step.setArgument('clothes_washer_location', Constants.Auto)
    step.setArgument('clothes_washer_efficiency', Constants.Auto)
    step.setArgument('clothes_washer_rated_annual_kwh', Constants.Auto)
    step.setArgument('clothes_washer_label_electric_rate', Constants.Auto)
    step.setArgument('clothes_washer_label_gas_rate', Constants.Auto)
    step.setArgument('clothes_washer_label_annual_gas_cost', Constants.Auto)
    step.setArgument('clothes_washer_label_usage', Constants.Auto)
    step.setArgument('clothes_washer_capacity', Constants.Auto)
    step.setArgument('clothes_dryer_location', Constants.Auto)
    step.setArgument('clothes_dryer_efficiency', Constants.Auto)
    step.setArgument('clothes_dryer_vented_flow_rate', Constants.Auto)
    step.setArgument('dishwasher_location', Constants.Auto)
    step.setArgument('dishwasher_efficiency', Constants.Auto)
    step.setArgument('dishwasher_label_electric_rate', Constants.Auto)
    step.setArgument('dishwasher_label_gas_rate', Constants.Auto)
    step.setArgument('dishwasher_label_annual_gas_cost', Constants.Auto)
    step.setArgument('dishwasher_label_usage', Constants.Auto)
    step.setArgument('dishwasher_place_setting_capacity', Constants.Auto)
    step.setArgument('refrigerator_location', Constants.Auto)
    step.setArgument('refrigerator_rated_annual_kwh', Constants.Auto)
    step.setArgument('cooking_range_oven_location', Constants.Auto)
    step.removeArgument('cooking_range_oven_is_induction')
    step.removeArgument('cooking_range_oven_is_convection')
    step.setArgument('ceiling_fan_present', true)
    step.setArgument('plug_loads_television_annual_kwh', Constants.Auto)
    step.setArgument('plug_loads_other_annual_kwh', Constants.Auto)
    step.setArgument('plug_loads_other_frac_sensible', Constants.Auto)
    step.setArgument('plug_loads_other_frac_latent', Constants.Auto)
  elsif ['base-misc-loads-large-uncommon.osw'].include? osw_file
    step.setArgument('extra_refrigerator_location', Constants.Auto)
    step.setArgument('extra_refrigerator_rated_annual_kwh', '700.0')
    step.setArgument('freezer_location', HPXML::LocationLivingSpace)
    step.setArgument('freezer_rated_annual_kwh', '300.0')
    step.setArgument('plug_loads_well_pump_present', true)
    step.setArgument('plug_loads_well_pump_annual_kwh', '475.0')
    step.setArgument('plug_loads_well_pump_usage_multiplier', 1.0)
    step.setArgument('plug_loads_vehicle_present', true)
    step.setArgument('plug_loads_vehicle_annual_kwh', '1500.0')
    step.setArgument('plug_loads_vehicle_usage_multiplier', 1.0)
    step.setArgument('fuel_loads_grill_present', true)
    step.setArgument('fuel_loads_grill_fuel_type', HPXML::FuelTypePropane)
    step.setArgument('fuel_loads_grill_annual_therm', '25.0')
    step.setArgument('fuel_loads_grill_usage_multiplier', 1.0)
    step.setArgument('fuel_loads_lighting_present', true)
    step.setArgument('fuel_loads_lighting_annual_therm', '28.0')
    step.setArgument('fuel_loads_lighting_usage_multiplier', 1.0)
    step.setArgument('fuel_loads_fireplace_present', true)
    step.setArgument('fuel_loads_fireplace_fuel_type', HPXML::FuelTypeWoodCord)
    step.setArgument('fuel_loads_fireplace_annual_therm', '55.0')
    step.setArgument('fuel_loads_fireplace_frac_sensible', '0.5')
    step.setArgument('fuel_loads_fireplace_frac_latent', '0.1')
    step.setArgument('fuel_loads_fireplace_usage_multiplier', 1.0)
    step.setArgument('pool_present', true)
    step.setArgument('pool_heater_type', HPXML::HeaterTypeGas)
    step.setArgument('pool_pump_annual_kwh', '2700.0')
    step.setArgument('pool_heater_annual_therm', '500.0')
    step.setArgument('hot_tub_present', true)
    step.setArgument('hot_tub_pump_annual_kwh', '1000.0')
    step.setArgument('hot_tub_heater_annual_kwh', '1300.0')
  elsif ['base-misc-loads-large-uncommon2.osw'].include? osw_file
    step.setArgument('pool_heater_type', HPXML::TypeNone)
    step.setArgument('hot_tub_heater_type', HPXML::HeaterTypeHeatPump)
    step.setArgument('hot_tub_heater_annual_kwh', '260.0')
    step.setArgument('fuel_loads_grill_fuel_type', HPXML::FuelTypeOil)
    step.setArgument('fuel_loads_fireplace_fuel_type', HPXML::FuelTypeWoodPellets)
  elsif ['base-misc-neighbor-shading.osw'].include? osw_file
    step.setArgument('neighbor_back_distance', 10)
    step.setArgument('neighbor_front_distance', 15)
    step.setArgument('neighbor_front_height', '12')
  elsif ['base-misc-shielding-of-home.osw'].include? osw_file
    step.setArgument('air_leakage_shielding_of_home', HPXML::ShieldingWellShielded)
  elsif ['base-misc-usage-multiplier.osw'].include? osw_file
    step.setArgument('water_fixtures_usage_multiplier', 0.9)
    step.setArgument('lighting_usage_multiplier_interior', 0.9)
    step.setArgument('lighting_usage_multiplier_exterior', 0.9)
    step.setArgument('lighting_usage_multiplier_garage', 0.9)
    step.setArgument('clothes_washer_usage_multiplier', 0.9)
    step.setArgument('clothes_dryer_usage_multiplier', 0.9)
    step.setArgument('dishwasher_usage_multiplier', 0.9)
    step.setArgument('refrigerator_usage_multiplier', 0.9)
    step.setArgument('freezer_location', HPXML::LocationLivingSpace)
    step.setArgument('freezer_rated_annual_kwh', '300.0')
    step.setArgument('freezer_usage_multiplier', 0.9)
    step.setArgument('cooking_range_oven_usage_multiplier', 0.9)
    step.setArgument('plug_loads_television_usage_multiplier', 0.9)
    step.setArgument('plug_loads_other_usage_multiplier', 0.9)
    step.setArgument('pool_present', true)
    step.setArgument('pool_pump_annual_kwh', '2700.0')
    step.setArgument('pool_pump_usage_multiplier', 0.9)
    step.setArgument('pool_heater_type', HPXML::HeaterTypeGas)
    step.setArgument('pool_heater_annual_therm', '500.0')
    step.setArgument('pool_heater_usage_multiplier', 0.9)
    step.setArgument('hot_tub_present', true)
    step.setArgument('hot_tub_pump_annual_kwh', '1000.0')
    step.setArgument('hot_tub_pump_usage_multiplier', 0.9)
    step.setArgument('hot_tub_heater_type', HPXML::HeaterTypeElectricResistance)
    step.setArgument('hot_tub_heater_annual_kwh', '1300.0')
    step.setArgument('hot_tub_heater_usage_multiplier', 0.9)
    step.setArgument('fuel_loads_grill_present', true)
    step.setArgument('fuel_loads_grill_fuel_type', HPXML::FuelTypePropane)
    step.setArgument('fuel_loads_grill_annual_therm', '25.0')
    step.setArgument('fuel_loads_grill_usage_multiplier', 0.9)
    step.setArgument('fuel_loads_lighting_present', true)
    step.setArgument('fuel_loads_lighting_annual_therm', '28.0')
    step.setArgument('fuel_loads_lighting_usage_multiplier', 0.9)
    step.setArgument('fuel_loads_fireplace_present', true)
    step.setArgument('fuel_loads_fireplace_fuel_type', HPXML::FuelTypeWoodCord)
    step.setArgument('fuel_loads_fireplace_annual_therm', '55.0')
    step.setArgument('fuel_loads_fireplace_frac_sensible', '0.5')
    step.setArgument('fuel_loads_fireplace_frac_latent', '0.1')
    step.setArgument('fuel_loads_fireplace_usage_multiplier', 0.9)
  end

  # PV
  if ['base-pv.osw'].include? osw_file
    step.setArgument('pv_system_module_type_1', HPXML::PVModuleTypeStandard)
    step.setArgument('pv_system_location_1', HPXML::LocationRoof)
    step.setArgument('pv_system_tracking_1', HPXML::PVTrackingTypeFixed)
    step.setArgument('pv_system_module_type_2', HPXML::PVModuleTypePremium)
    step.setArgument('pv_system_location_2', HPXML::LocationRoof)
    step.setArgument('pv_system_tracking_2', HPXML::PVTrackingTypeFixed)
    step.setArgument('pv_system_array_azimuth_2', 90)
    step.setArgument('pv_system_max_power_output_2', 1500)
  end

  # Simulation Control
  if ['base-simcontrol-calendar-year-custom.osw'].include? osw_file
    step.setArgument('simulation_control_run_period_calendar_year', 2008)
  elsif ['base-simcontrol-daylight-saving-custom.osw'].include? osw_file
    step.setArgument('simulation_control_daylight_saving_enabled', true)
    step.setArgument('simulation_control_daylight_saving_begin_month', 3)
    step.setArgument('simulation_control_daylight_saving_begin_day_of_month', 10)
    step.setArgument('simulation_control_daylight_saving_end_month', 11)
    step.setArgument('simulation_control_daylight_saving_end_day_of_month', 6)
  elsif ['base-simcontrol-daylight-saving-disabled.osw'].include? osw_file
    step.setArgument('simulation_control_daylight_saving_enabled', false)
  elsif ['base-simcontrol-runperiod-1-month.osw'].include? osw_file
    step.setArgument('simulation_control_run_period_begin_month', 1)
    step.setArgument('simulation_control_run_period_begin_day_of_month', 1)
    step.setArgument('simulation_control_run_period_end_month', 1)
    step.setArgument('simulation_control_run_period_end_day_of_month', 31)
  elsif ['base-simcontrol-timestep-10-mins.osw'].include? osw_file
    step.setArgument('simulation_control_timestep', '10')
  end

  # Schedules
  if ['base-schedules-stochastic.osw'].include? osw_file
    step.setArgument('schedules_type', 'stochastic')
  elsif ['base-schedules-stochastic-vacant.osw'].include? osw_file
    step.setArgument('schedules_vacancy_begin_month', 1)
    step.setArgument('schedules_vacancy_begin_day_of_month', 1)
    step.setArgument('schedules_vacancy_end_month', 12)
    step.setArgument('schedules_vacancy_end_day_of_month', 31)
  elsif ['base-schedules-user-specified.osw'].include? osw_file
    step.setArgument('schedules_type', 'user-specified')
    step.setArgument('schedules_path', 'BuildResidentialHPXML/tests/schedules/user-specified.csv')
  end

  # Extras
  if ['extra-auto.osw'].include? osw_file
    step.setArgument('geometry_num_occupants', Constants.Auto)
    step.setArgument('ducts_supply_location', Constants.Auto)
    step.setArgument('ducts_return_location', Constants.Auto)
    step.setArgument('ducts_supply_surface_area', Constants.Auto)
    step.setArgument('ducts_return_surface_area', Constants.Auto)
    step.setArgument('water_heater_location', Constants.Auto)
    step.setArgument('water_heater_tank_volume', Constants.Auto)
    step.setArgument('dhw_distribution_standard_piping_length', Constants.Auto)
    step.setArgument('clothes_washer_location', Constants.Auto)
    step.setArgument('clothes_dryer_location', Constants.Auto)
    step.setArgument('refrigerator_location', Constants.Auto)
  elsif ['extra-pv-roofpitch.osw'].include? osw_file
    step.setArgument('pv_system_module_type_1', HPXML::PVModuleTypeStandard)
    step.setArgument('pv_system_module_type_2', HPXML::PVModuleTypeStandard)
    step.setArgument('pv_system_array_tilt_1', 'roofpitch')
    step.setArgument('pv_system_array_tilt_2', 'roofpitch+15')
  elsif ['extra-dhw-solar-latitude.osw'].include? osw_file
    step.setArgument('solar_thermal_system_type', 'hot water')
    step.setArgument('solar_thermal_collector_tilt', 'latitude-15')
  elsif ['extra-second-refrigerator.osw'].include? osw_file
    step.setArgument('extra_refrigerator_location', HPXML::LocationLivingSpace)
  elsif ['extra-second-heating-system-portable-heater-to-heating-system.osw'].include? osw_file
    step.setArgument('heating_system_fuel', HPXML::FuelTypeElectricity)
    step.setArgument('heating_system_heating_capacity', '48000.0')
    step.setArgument('heating_system_fraction_heat_load_served', 0.75)
    step.setArgument('ducts_supply_leakage_value', 0.0)
    step.setArgument('ducts_return_leakage_value', 0.0)
    step.setArgument('ducts_supply_location', HPXML::LocationLivingSpace)
    step.setArgument('ducts_return_location', HPXML::LocationLivingSpace)
    step.setArgument('heating_system_type_2', HPXML::HVACTypePortableHeater)
    step.setArgument('heating_system_heating_capacity_2', '16000.0')
  elsif ['extra-second-heating-system-fireplace-to-heating-system.osw'].include? osw_file
    step.setArgument('heating_system_heating_capacity', '48000.0')
    step.setArgument('heating_system_fraction_heat_load_served', 0.75)
    step.setArgument('heating_system_type_2', HPXML::HVACTypeFireplace)
    step.setArgument('heating_system_heating_capacity_2', '16000.0')
  elsif ['extra-second-heating-system-boiler-to-heating-system.osw'].include? osw_file
    step.setArgument('heating_system_fraction_heat_load_served', 0.75)
    step.setArgument('heating_system_type_2', HPXML::HVACTypeBoiler)
  elsif ['extra-second-heating-system-portable-heater-to-heat-pump.osw'].include? osw_file
    step.setArgument('heat_pump_heating_capacity', '48000.0')
    step.setArgument('heat_pump_fraction_heat_load_served', 0.75)
    step.setArgument('ducts_supply_leakage_value', 0.0)
    step.setArgument('ducts_return_leakage_value', 0.0)
    step.setArgument('ducts_supply_location', HPXML::LocationLivingSpace)
    step.setArgument('ducts_return_location', HPXML::LocationLivingSpace)
    step.setArgument('heating_system_type_2', HPXML::HVACTypePortableHeater)
    step.setArgument('heating_system_heating_capacity_2', '16000.0')
  elsif ['extra-second-heating-system-fireplace-to-heat-pump.osw'].include? osw_file
    step.setArgument('heat_pump_heating_capacity', '48000.0')
    step.setArgument('heat_pump_fraction_heat_load_served', 0.75)
    step.setArgument('heating_system_type_2', HPXML::HVACTypeFireplace)
    step.setArgument('heating_system_heating_capacity_2', '16000.0')
  elsif ['extra-second-heating-system-boiler-to-heat-pump.osw'].include? osw_file
    step.setArgument('heat_pump_fraction_heat_load_served', 0.75)
    step.setArgument('heating_system_type_2', HPXML::HVACTypeBoiler)
  elsif ['extra-enclosure-windows-shading.osw'].include? osw_file
    step.setArgument('window_interior_shading_winter', 0.99)
    step.setArgument('window_interior_shading_summer', 0.01)
    step.setArgument('window_exterior_shading_winter', 0.9)
    step.setArgument('window_exterior_shading_summer', 0.1)
  elsif ['extra-enclosure-garage-partially-protruded.osw'].include? osw_file
    step.setArgument('geometry_garage_width', 12)
    step.setArgument('geometry_garage_protrusion', 0.5)
  elsif ['extra-enclosure-garage-atticroof-conditioned.osw'].include? osw_file
    step.setArgument('geometry_cfa', 4500.0)
    step.setArgument('geometry_num_floors_above_grade', 2)
    step.setArgument('geometry_attic_type', HPXML::AtticTypeConditioned)
  elsif ['extra-enclosure-atticroof-conditioned-eaves-gable.osw'].include? osw_file
    step.setArgument('geometry_num_floors_above_grade', 2)
    step.setArgument('geometry_attic_type', HPXML::AtticTypeConditioned)
    step.setArgument('geometry_eaves_depth', 2)
  elsif ['extra-enclosure-atticroof-conditioned-eaves-hip.osw'].include? osw_file
    step.setArgument('geometry_roof_type', 'hip')
  elsif ['extra-schedules-random-seed.osw'].include? osw_file
    step.setArgument('schedules_random_seed', 123)
  elsif ['extra-zero-refrigerator-kwh.osw'].include? osw_file
    step.setArgument('refrigerator_rated_annual_kwh', '0')
  elsif ['extra-zero-extra-refrigerator-kwh.osw'].include? osw_file
    step.setArgument('extra_refrigerator_rated_annual_kwh', '0')
  elsif ['extra-zero-freezer-kwh.osw'].include? osw_file
    step.setArgument('freezer_rated_annual_kwh', '0')
  elsif ['extra-zero-clothes-washer-kwh.osw'].include? osw_file
    step.setArgument('clothes_washer_rated_annual_kwh', '0')
    step.setArgument('clothes_dryer_location', 'none')
  elsif ['extra-zero-dishwasher-kwh.osw'].include? osw_file
    step.setArgument('dishwasher_efficiency', '0')
  elsif ['extra-bldgtype-single-family-attached-atticroof-flat.osw'].include? osw_file
    step.setArgument('geometry_roof_type', 'flat')
    step.setArgument('ducts_supply_leakage_value', 0.0)
    step.setArgument('ducts_return_leakage_value', 0.0)
    step.setArgument('ducts_supply_location', HPXML::LocationBasementConditioned)
    step.setArgument('ducts_return_location', HPXML::LocationBasementConditioned)
  elsif ['extra-gas-pool-heater-with-zero-kwh.osw'].include? osw_file
    step.setArgument('pool_present', true)
    step.setArgument('pool_heater_type', HPXML::HeaterTypeGas)
    step.setArgument('pool_heater_annual_kwh', 0)
  elsif ['extra-gas-hot-tub-heater-with-zero-kwh.osw'].include? osw_file
    step.setArgument('hot_tub_present', true)
    step.setArgument('hot_tub_heater_type', HPXML::HeaterTypeGas)
    step.setArgument('hot_tub_heater_annual_kwh', 0)

  elsif ['extra-bldgtype-single-family-attached-atticroof-conditioned-eaves-gable.osw'].include? osw_file
    step.setArgument('geometry_num_floors_above_grade', 2)
    step.setArgument('geometry_attic_type', HPXML::AtticTypeConditioned)
    step.setArgument('geometry_eaves_depth', 2)
    step.setArgument('ducts_supply_location', HPXML::LocationLivingSpace)
    step.setArgument('ducts_return_location', HPXML::LocationLivingSpace)
  elsif ['extra-bldgtype-single-family-attached-atticroof-conditioned-eaves-hip.osw'].include? osw_file
    step.setArgument('geometry_roof_type', 'hip')
  elsif ['extra-bldgtype-multifamily-eaves.osw'].include? osw_file
    step.setArgument('geometry_eaves_depth', 2)

  elsif ['extra-bldgtype-single-family-attached-slab.osw'].include? osw_file
    step.setArgument('geometry_foundation_type', HPXML::FoundationTypeSlab)
    step.setArgument('geometry_foundation_height', 0.0)
    step.setArgument('geometry_foundation_height_above_grade', 0.0)
  elsif ['extra-bldgtype-single-family-attached-vented-crawlspace.osw'].include? osw_file
    step.setArgument('geometry_foundation_type', HPXML::FoundationTypeCrawlspaceVented)
    step.setArgument('geometry_foundation_height', 4.0)
    step.setArgument('floor_assembly_r', 18.7)
    step.setArgument('foundation_wall_insulation_distance_to_bottom', 4.0)
  elsif ['extra-bldgtype-single-family-attached-unvented-crawlspace.osw'].include? osw_file
    step.setArgument('geometry_foundation_type', HPXML::FoundationTypeCrawlspaceUnvented)
    step.setArgument('geometry_foundation_height', 4.0)
    step.setArgument('floor_assembly_r', 18.7)
    step.setArgument('foundation_wall_insulation_distance_to_bottom', 4.0)
  elsif ['extra-bldgtype-single-family-attached-unconditioned-basement.osw'].include? osw_file
    step.setArgument('geometry_foundation_type', HPXML::FoundationTypeBasementUnconditioned)
    step.setArgument('floor_assembly_r', 18.7)
    step.setArgument('foundation_wall_insulation_r', 0)
    step.setArgument('foundation_wall_insulation_distance_to_bottom', 0)

  elsif ['extra-bldgtype-single-family-attached-double-loaded-interior.osw'].include? osw_file
    step.setArgument('geometry_building_num_units', 4)
    step.setArgument('geometry_corridor_position', 'Double-Loaded Interior')
  elsif ['extra-bldgtype-single-family-attached-single-exterior-front.osw'].include? osw_file
    step.setArgument('geometry_corridor_position', 'Single Exterior (Front)')
  elsif ['extra-bldgtype-single-family-attached-double-exterior.osw'].include? osw_file
    step.setArgument('geometry_building_num_units', 4)
    step.setArgument('geometry_corridor_position', 'Double Exterior')

  elsif ['extra-bldgtype-single-family-attached-slab-middle.osw'].include? osw_file
    step.setArgument('geometry_horizontal_location', 'Middle')
  elsif ['extra-bldgtype-single-family-attached-slab-right.osw'].include? osw_file
    step.setArgument('geometry_horizontal_location', 'Right')
  elsif ['extra-bldgtype-single-family-attached-vented-crawlspace-middle.osw'].include? osw_file
    step.setArgument('geometry_horizontal_location', 'Middle')
  elsif ['extra-bldgtype-single-family-attached-vented-crawlspace-right.osw'].include? osw_file
    step.setArgument('geometry_horizontal_location', 'Right')
  elsif ['extra-bldgtype-single-family-attached-unvented-crawlspace-middle.osw'].include? osw_file
    step.setArgument('geometry_horizontal_location', 'Middle')
  elsif ['extra-bldgtype-single-family-attached-unvented-crawlspace-right.osw'].include? osw_file
    step.setArgument('geometry_horizontal_location', 'Right')
  elsif ['extra-bldgtype-single-family-attached-unconditioned-basement-middle.osw'].include? osw_file
    step.setArgument('geometry_horizontal_location', 'Middle')
  elsif ['extra-bldgtype-single-family-attached-unconditioned-basement-right.osw'].include? osw_file
    step.setArgument('geometry_horizontal_location', 'Right')

  elsif ['extra-bldgtype-multifamily-slab.osw'].include? osw_file
    step.setArgument('geometry_building_num_units', 9)
    step.setArgument('geometry_foundation_type', HPXML::FoundationTypeSlab)
    step.setArgument('geometry_foundation_height', 0.0)
    step.setArgument('geometry_foundation_height_above_grade', 0.0)
  elsif ['extra-bldgtype-multifamily-vented-crawlspace.osw'].include? osw_file
    step.setArgument('geometry_building_num_units', 9)
    step.setArgument('geometry_foundation_type', HPXML::FoundationTypeCrawlspaceVented)
    step.setArgument('geometry_foundation_height', 4.0)
    step.setArgument('floor_assembly_r', 18.7)
    step.setArgument('foundation_wall_insulation_distance_to_bottom', 4.0)
  elsif ['extra-bldgtype-multifamily-unvented-crawlspace.osw'].include? osw_file
    step.setArgument('geometry_building_num_units', 9)
    step.setArgument('geometry_foundation_type', HPXML::FoundationTypeCrawlspaceUnvented)
    step.setArgument('geometry_foundation_height', 4.0)
    step.setArgument('floor_assembly_r', 18.7)
    step.setArgument('foundation_wall_insulation_distance_to_bottom', 4.0)

  elsif ['extra-bldgtype-multifamily-double-loaded-interior.osw'].include? osw_file
    step.setArgument('geometry_corridor_position', 'Double-Loaded Interior')
  elsif ['extra-bldgtype-multifamily-single-exterior-front.osw'].include? osw_file
    step.setArgument('geometry_corridor_position', 'Single Exterior (Front)')
  elsif ['extra-bldgtype-multifamily-double-exterior.osw'].include? osw_file
    step.setArgument('geometry_corridor_position', 'Double Exterior')

  elsif ['extra-bldgtype-multifamily-slab-left-bottom.osw'].include? osw_file
    step.setArgument('geometry_horizontal_location', 'Left')
    step.setArgument('geometry_level', 'Bottom')
  elsif ['extra-bldgtype-multifamily-slab-left-middle.osw'].include? osw_file
    step.setArgument('geometry_horizontal_location', 'Left')
    step.setArgument('geometry_level', 'Middle')
  elsif ['extra-bldgtype-multifamily-slab-left-top.osw'].include? osw_file
    step.setArgument('geometry_horizontal_location', 'Left')
    step.setArgument('geometry_level', 'Top')
  elsif ['extra-bldgtype-multifamily-slab-middle-bottom.osw'].include? osw_file
    step.setArgument('geometry_horizontal_location', 'Middle')
    step.setArgument('geometry_level', 'Bottom')
  elsif ['extra-bldgtype-multifamily-slab-middle-middle.osw'].include? osw_file
    step.setArgument('geometry_horizontal_location', 'Middle')
    step.setArgument('geometry_level', 'Middle')
  elsif ['extra-bldgtype-multifamily-slab-middle-top.osw'].include? osw_file
    step.setArgument('geometry_horizontal_location', 'Middle')
    step.setArgument('geometry_level', 'Top')
  elsif ['extra-bldgtype-multifamily-slab-right-bottom.osw'].include? osw_file
    step.setArgument('geometry_horizontal_location', 'Right')
    step.setArgument('geometry_level', 'Bottom')
  elsif ['extra-bldgtype-multifamily-slab-right-middle.osw'].include? osw_file
    step.setArgument('geometry_horizontal_location', 'Right')
    step.setArgument('geometry_level', 'Middle')
  elsif ['extra-bldgtype-multifamily-slab-right-top.osw'].include? osw_file
    step.setArgument('geometry_horizontal_location', 'Right')
    step.setArgument('geometry_level', 'Top')
  elsif ['extra-bldgtype-multifamily-vented-crawlspace-left-bottom.osw'].include? osw_file
    step.setArgument('geometry_horizontal_location', 'Left')
    step.setArgument('geometry_level', 'Bottom')
  elsif ['extra-bldgtype-multifamily-vented-crawlspace-left-middle.osw'].include? osw_file
    step.setArgument('geometry_horizontal_location', 'Left')
    step.setArgument('geometry_level', 'Middle')
  elsif ['extra-bldgtype-multifamily-vented-crawlspace-left-top.osw'].include? osw_file
    step.setArgument('geometry_horizontal_location', 'Left')
    step.setArgument('geometry_level', 'Top')
  elsif ['extra-bldgtype-multifamily-vented-crawlspace-middle-bottom.osw'].include? osw_file
    step.setArgument('geometry_horizontal_location', 'Middle')
    step.setArgument('geometry_level', 'Bottom')
  elsif ['extra-bldgtype-multifamily-vented-crawlspace-middle-middle.osw'].include? osw_file
    step.setArgument('geometry_horizontal_location', 'Middle')
    step.setArgument('geometry_level', 'Middle')
  elsif ['extra-bldgtype-multifamily-vented-crawlspace-middle-top.osw'].include? osw_file
    step.setArgument('geometry_horizontal_location', 'Middle')
    step.setArgument('geometry_level', 'Top')
  elsif ['extra-bldgtype-multifamily-vented-crawlspace-right-bottom.osw'].include? osw_file
    step.setArgument('geometry_horizontal_location', 'Right')
    step.setArgument('geometry_level', 'Bottom')
  elsif ['extra-bldgtype-multifamily-vented-crawlspace-right-middle.osw'].include? osw_file
    step.setArgument('geometry_horizontal_location', 'Right')
    step.setArgument('geometry_level', 'Middle')
  elsif ['extra-bldgtype-multifamily-vented-crawlspace-right-top.osw'].include? osw_file
    step.setArgument('geometry_horizontal_location', 'Right')
    step.setArgument('geometry_level', 'Top')
  elsif ['extra-bldgtype-multifamily-unvented-crawlspace-left-bottom.osw'].include? osw_file
    step.setArgument('geometry_horizontal_location', 'Left')
    step.setArgument('geometry_level', 'Bottom')
  elsif ['extra-bldgtype-multifamily-unvented-crawlspace-left-middle.osw'].include? osw_file
    step.setArgument('geometry_horizontal_location', 'Left')
    step.setArgument('geometry_level', 'Middle')
  elsif ['extra-bldgtype-multifamily-unvented-crawlspace-left-top.osw'].include? osw_file
    step.setArgument('geometry_horizontal_location', 'Left')
    step.setArgument('geometry_level', 'Top')
  elsif ['extra-bldgtype-multifamily-unvented-crawlspace-middle-bottom.osw'].include? osw_file
    step.setArgument('geometry_horizontal_location', 'Middle')
    step.setArgument('geometry_level', 'Bottom')
  elsif ['extra-bldgtype-multifamily-unvented-crawlspace-middle-middle.osw'].include? osw_file
    step.setArgument('geometry_horizontal_location', 'Middle')
    step.setArgument('geometry_level', 'Middle')
  elsif ['extra-bldgtype-multifamily-unvented-crawlspace-middle-top.osw'].include? osw_file
    step.setArgument('geometry_horizontal_location', 'Middle')
    step.setArgument('geometry_level', 'Top')
  elsif ['extra-bldgtype-multifamily-unvented-crawlspace-right-bottom.osw'].include? osw_file
    step.setArgument('geometry_horizontal_location', 'Right')
    step.setArgument('geometry_level', 'Bottom')
  elsif ['extra-bldgtype-multifamily-unvented-crawlspace-right-middle.osw'].include? osw_file
    step.setArgument('geometry_horizontal_location', 'Right')
    step.setArgument('geometry_level', 'Middle')
  elsif ['extra-bldgtype-multifamily-unvented-crawlspace-right-top.osw'].include? osw_file
    step.setArgument('geometry_horizontal_location', 'Right')
    step.setArgument('geometry_level', 'Top')

  elsif ['extra-bldgtype-multifamily-slab-double-loaded-interior.osw'].include? osw_file
    step.setArgument('geometry_corridor_position', 'Double-Loaded Interior')
  elsif ['extra-bldgtype-multifamily-vented-crawlspace-double-loaded-interior.osw'].include? osw_file
    step.setArgument('geometry_corridor_position', 'Double-Loaded Interior')
  elsif ['extra-bldgtype-multifamily-unvented-crawlspace-double-loaded-interior.osw'].include? osw_file
    step.setArgument('geometry_corridor_position', 'Double-Loaded Interior')
  elsif ['extra-bldgtype-multifamily-slab-left-bottom-double-loaded-interior.osw'].include? osw_file
    step.setArgument('geometry_corridor_position', 'Double-Loaded Interior')
  elsif ['extra-bldgtype-multifamily-slab-left-middle-double-loaded-interior.osw'].include? osw_file
    step.setArgument('geometry_corridor_position', 'Double-Loaded Interior')
  elsif ['extra-bldgtype-multifamily-slab-left-top-double-loaded-interior.osw'].include? osw_file
    step.setArgument('geometry_corridor_position', 'Double-Loaded Interior')
  elsif ['extra-bldgtype-multifamily-slab-middle-bottom-double-loaded-interior.osw'].include? osw_file
    step.setArgument('geometry_corridor_position', 'Double-Loaded Interior')
  elsif ['extra-bldgtype-multifamily-slab-middle-middle-double-loaded-interior.osw'].include? osw_file
    step.setArgument('geometry_corridor_position', 'Double-Loaded Interior')
  elsif ['extra-bldgtype-multifamily-slab-middle-top-double-loaded-interior.osw'].include? osw_file
    step.setArgument('geometry_corridor_position', 'Double-Loaded Interior')
  elsif ['extra-bldgtype-multifamily-slab-right-bottom-double-loaded-interior.osw'].include? osw_file
    step.setArgument('geometry_corridor_position', 'Double-Loaded Interior')
  elsif ['extra-bldgtype-multifamily-slab-right-middle-double-loaded-interior.osw'].include? osw_file
    step.setArgument('geometry_corridor_position', 'Double-Loaded Interior')
  elsif ['extra-bldgtype-multifamily-slab-right-top-double-loaded-interior.osw'].include? osw_file
    step.setArgument('geometry_corridor_position', 'Double-Loaded Interior')
  elsif ['extra-bldgtype-multifamily-vented-crawlspace-left-bottom-double-loaded-interior.osw'].include? osw_file
    step.setArgument('geometry_corridor_position', 'Double-Loaded Interior')
  elsif ['extra-bldgtype-multifamily-vented-crawlspace-left-middle-double-loaded-interior.osw'].include? osw_file
    step.setArgument('geometry_corridor_position', 'Double-Loaded Interior')
  elsif ['extra-bldgtype-multifamily-vented-crawlspace-left-top-double-loaded-interior.osw'].include? osw_file
    step.setArgument('geometry_corridor_position', 'Double-Loaded Interior')
  elsif ['extra-bldgtype-multifamily-vented-crawlspace-middle-bottom-double-loaded-interior.osw'].include? osw_file
    step.setArgument('geometry_corridor_position', 'Double-Loaded Interior')
  elsif ['extra-bldgtype-multifamily-vented-crawlspace-middle-middle-double-loaded-interior.osw'].include? osw_file
    step.setArgument('geometry_corridor_position', 'Double-Loaded Interior')
  elsif ['extra-bldgtype-multifamily-vented-crawlspace-middle-top-double-loaded-interior.osw'].include? osw_file
    step.setArgument('geometry_corridor_position', 'Double-Loaded Interior')
  elsif ['extra-bldgtype-multifamily-vented-crawlspace-right-bottom-double-loaded-interior.osw'].include? osw_file
    step.setArgument('geometry_corridor_position', 'Double-Loaded Interior')
  elsif ['extra-bldgtype-multifamily-vented-crawlspace-right-middle-double-loaded-interior.osw'].include? osw_file
    step.setArgument('geometry_corridor_position', 'Double-Loaded Interior')
  elsif ['extra-bldgtype-multifamily-vented-crawlspace-right-top-double-loaded-interior.osw'].include? osw_file
    step.setArgument('geometry_corridor_position', 'Double-Loaded Interior')
  elsif ['extra-bldgtype-multifamily-unvented-crawlspace-left-bottom-double-loaded-interior.osw'].include? osw_file
    step.setArgument('geometry_corridor_position', 'Double-Loaded Interior')
  elsif ['extra-bldgtype-multifamily-unvented-crawlspace-left-middle-double-loaded-interior.osw'].include? osw_file
    step.setArgument('geometry_corridor_position', 'Double-Loaded Interior')
  elsif ['extra-bldgtype-multifamily-unvented-crawlspace-left-top-double-loaded-interior.osw'].include? osw_file
    step.setArgument('geometry_corridor_position', 'Double-Loaded Interior')
  elsif ['extra-bldgtype-multifamily-unvented-crawlspace-middle-bottom-double-loaded-interior.osw'].include? osw_file
    step.setArgument('geometry_corridor_position', 'Double-Loaded Interior')
  elsif ['extra-bldgtype-multifamily-unvented-crawlspace-middle-middle-double-loaded-interior.osw'].include? osw_file
    step.setArgument('geometry_corridor_position', 'Double-Loaded Interior')
  elsif ['extra-bldgtype-multifamily-unvented-crawlspace-middle-top-double-loaded-interior.osw'].include? osw_file
    step.setArgument('geometry_corridor_position', 'Double-Loaded Interior')
  elsif ['extra-bldgtype-multifamily-unvented-crawlspace-right-bottom-double-loaded-interior.osw'].include? osw_file
    step.setArgument('geometry_corridor_position', 'Double-Loaded Interior')
  elsif ['extra-bldgtype-multifamily-unvented-crawlspace-right-middle-double-loaded-interior.osw'].include? osw_file
    step.setArgument('geometry_corridor_position', 'Double-Loaded Interior')
  elsif ['extra-bldgtype-multifamily-unvented-crawlspace-right-top-double-loaded-interior.osw'].include? osw_file
    step.setArgument('geometry_corridor_position', 'Double-Loaded Interior')
  end

  # Warnings/Errors
  if ['invalid_files/non-electric-heat-pump-water-heater.osw'].include? osw_file
    step.setArgument('water_heater_type', HPXML::WaterHeaterTypeHeatPump)
    step.setArgument('water_heater_fuel_type', HPXML::FuelTypeNaturalGas)
    step.setArgument('water_heater_efficiency', 2.3)
  elsif ['invalid_files/heating-system-and-heat-pump.osw'].include? osw_file
    step.setArgument('cooling_system_type', 'none')
    step.setArgument('heat_pump_type', HPXML::HVACTypeHeatPumpAirToAir)
  elsif ['invalid_files/cooling-system-and-heat-pump.osw'].include? osw_file
    step.setArgument('heating_system_type', 'none')
    step.setArgument('heat_pump_type', HPXML::HVACTypeHeatPumpAirToAir)
  elsif ['invalid_files/non-integer-geometry-num-bathrooms.osw'].include? osw_file
    step.setArgument('geometry_num_bathrooms', '1.5')
  elsif ['invalid_files/non-integer-ceiling-fan-quantity.osw'].include? osw_file
    step.setArgument('ceiling_fan_quantity', '0.5')
  elsif ['invalid_files/single-family-detached-slab-non-zero-foundation-height.osw'].include? osw_file
    step.setArgument('geometry_foundation_type', HPXML::FoundationTypeSlab)
    step.setArgument('geometry_foundation_height_above_grade', 0.0)
  elsif ['invalid_files/single-family-detached-finished-basement-zero-foundation-height.osw'].include? osw_file
    step.setArgument('geometry_foundation_height', 0.0)
  elsif ['invalid_files/single-family-attached-ambient.osw'].include? osw_file
    step.setArgument('geometry_foundation_type', HPXML::FoundationTypeAmbient)
    step.setArgument('geometry_rim_joist_height', 0)
  elsif ['invalid_files/multifamily-bottom-slab-non-zero-foundation-height.osw'].include? osw_file
    step.setArgument('geometry_foundation_type', HPXML::FoundationTypeSlab)
    step.setArgument('geometry_foundation_height_above_grade', 0.0)
    step.setArgument('geometry_level', 'Bottom')
  elsif ['invalid_files/multifamily-bottom-crawlspace-zero-foundation-height.osw'].include? osw_file
    step.setArgument('geometry_foundation_type', HPXML::FoundationTypeCrawlspaceUnvented)
    step.setArgument('geometry_foundation_height', 0.0)
    step.setArgument('geometry_level', 'Bottom')
  elsif ['invalid_files/slab-non-zero-foundation-height-above-grade.osw'].include? osw_file
    step.setArgument('geometry_foundation_type', HPXML::FoundationTypeSlab)
    step.setArgument('geometry_foundation_height', 0.0)
  elsif ['invalid_files/ducts-location-and-areas-not-same-type.osw'].include? osw_file
    step.setArgument('ducts_supply_location', Constants.Auto)
  elsif ['invalid_files/second-heating-system-serves-majority-heat.osw'].include? osw_file
    step.setArgument('heating_system_fraction_heat_load_served', 0.4)
    step.setArgument('heating_system_type_2', HPXML::HVACTypeFireplace)
    step.setArgument('heating_system_fraction_heat_load_served_2', 0.6)
  elsif ['invalid_files/second-heating-system-serves-total-heat-load.osw'].include? osw_file
    step.setArgument('heating_system_type_2', HPXML::HVACTypeFireplace)
    step.setArgument('heating_system_fraction_heat_load_served_2', 1.0)
  elsif ['invalid_files/second-heating-system-but-no-primary-heating.osw'].include? osw_file
    step.setArgument('heating_system_type', 'none')
    step.setArgument('heating_system_type_2', HPXML::HVACTypeFireplace)
  elsif ['invalid_files/single-family-attached-no-building-orientation.osw'].include? osw_file
    step.removeArgument('geometry_building_num_units')
    step.removeArgument('geometry_horizontal_location')
  elsif ['invalid_files/multifamily-no-building-orientation.osw'].include? osw_file
    step.removeArgument('geometry_building_num_units')
    step.removeArgument('geometry_level')
    step.removeArgument('geometry_horizontal_location')
  elsif ['invalid_files/vented-crawlspace-with-wall-and-ceiling-insulation.osw'].include? osw_file
    step.setArgument('geometry_foundation_type', HPXML::FoundationTypeCrawlspaceVented)
    step.setArgument('geometry_foundation_height', 3.0)
    step.setArgument('floor_assembly_r', 10)
    step.setArgument('foundation_wall_insulation_distance_to_bottom', 0.0)
  elsif ['invalid_files/unvented-crawlspace-with-wall-and-ceiling-insulation.osw'].include? osw_file
    step.setArgument('geometry_foundation_type', HPXML::FoundationTypeCrawlspaceUnvented)
    step.setArgument('geometry_foundation_height', 3.0)
    step.setArgument('floor_assembly_r', 10)
    step.setArgument('foundation_wall_insulation_distance_to_bottom', 0.0)
  elsif ['invalid_files/unconditioned-basement-with-wall-and-ceiling-insulation.osw'].include? osw_file
    step.setArgument('geometry_foundation_type', HPXML::FoundationTypeBasementUnconditioned)
    step.setArgument('floor_assembly_r', 10)
  elsif ['invalid_files/vented-attic-with-floor-and-roof-insulation.osw'].include? osw_file
    step.setArgument('geometry_attic_type', HPXML::AtticTypeVented)
    step.setArgument('roof_assembly_r', 10)
    step.setArgument('ducts_supply_location', HPXML::LocationAtticVented)
    step.setArgument('ducts_return_location', HPXML::LocationAtticVented)
  elsif ['invalid_files/unvented-attic-with-floor-and-roof-insulation.osw'].include? osw_file
    step.setArgument('geometry_attic_type', HPXML::AtticTypeUnvented)
    step.setArgument('roof_assembly_r', 10)
  elsif ['invalid_files/conditioned-basement-with-ceiling-insulation.osw'].include? osw_file
    step.setArgument('geometry_foundation_type', HPXML::FoundationTypeBasementConditioned)
    step.setArgument('floor_assembly_r', 10)
  elsif ['invalid_files/conditioned-attic-with-floor-insulation.osw'].include? osw_file
    step.setArgument('geometry_num_floors_above_grade', 2)
    step.setArgument('geometry_attic_type', HPXML::AtticTypeConditioned)
    step.setArgument('ducts_supply_location', HPXML::LocationLivingSpace)
    step.setArgument('ducts_return_location', HPXML::LocationLivingSpace)
  elsif ['invalid_files/dhw-indirect-without-boiler.osw'].include? osw_file
    step.setArgument('water_heater_type', HPXML::WaterHeaterTypeCombiStorage)
  elsif ['invalid_files/multipliers-without-tv-plug-loads.osw'].include? osw_file
    step.setArgument('plug_loads_television_annual_kwh', '0.0')
  elsif ['invalid_files/multipliers-without-other-plug-loads.osw'].include? osw_file
    step.setArgument('plug_loads_other_annual_kwh', '0.0')
  elsif ['invalid_files/multipliers-without-well-pump-plug-loads.osw'].include? osw_file
    step.setArgument('plug_loads_well_pump_annual_kwh', '0.0')
    step.setArgument('plug_loads_well_pump_usage_multiplier', 1.0)
  elsif ['invalid_files/multipliers-without-vehicle-plug-loads.osw'].include? osw_file
    step.setArgument('plug_loads_vehicle_annual_kwh', '0.0')
    step.setArgument('plug_loads_vehicle_usage_multiplier', 1.0)
  elsif ['invalid_files/multipliers-without-fuel-loads.osw'].include? osw_file
    step.setArgument('fuel_loads_grill_usage_multiplier', 1.0)
    step.setArgument('fuel_loads_lighting_usage_multiplier', 1.0)
    step.setArgument('fuel_loads_fireplace_usage_multiplier', 1.0)
  elsif ['invalid_files/foundation-wall-insulation-greater-than-height.osw'].include? osw_file
    step.setArgument('floor_assembly_r', 0)
    step.setArgument('foundation_wall_insulation_distance_to_bottom', 6.0)
  elsif ['invalid_files/conditioned-attic-with-one-floor-above-grade.osw'].include? osw_file
    step.setArgument('geometry_attic_type', HPXML::AtticTypeConditioned)
    step.setArgument('ceiling_assembly_r', 0.0)
  elsif ['invalid_files/zero-number-of-bedrooms.osw'].include? osw_file
    step.setArgument('geometry_num_bedrooms', 0)
  elsif ['invalid_files/single-family-detached-with-shared-system.osw'].include? osw_file
    step.setArgument('heating_system_type', "Shared #{HPXML::HVACTypeBoiler} w/ Baseboard")
  end
  return step
end

def create_hpxmls
  require 'oga'
  require_relative 'HPXMLtoOpenStudio/resources/constants'
  require_relative 'HPXMLtoOpenStudio/resources/hotwater_appliances'
  require_relative 'HPXMLtoOpenStudio/resources/hpxml'
  require_relative 'HPXMLtoOpenStudio/resources/location'
  require_relative 'HPXMLtoOpenStudio/resources/misc_loads'
  require_relative 'HPXMLtoOpenStudio/resources/schedules'
  require_relative 'HPXMLtoOpenStudio/resources/waterheater'
  require_relative 'HPXMLtoOpenStudio/resources/xmlhelper'

  this_dir = File.dirname(__FILE__)
  sample_files_dir = File.join(this_dir, 'workflow/sample_files')
  hpxml_docs = {}

  # Hash of HPXML -> Parent HPXML
  hpxmls_files = {
    'base.xml' => nil,

    'ASHRAE_Standard_140/L100AC.xml' => nil,
    'ASHRAE_Standard_140/L100AL.xml' => nil,
    'ASHRAE_Standard_140/L110AC.xml' => 'ASHRAE_Standard_140/L100AC.xml',
    'ASHRAE_Standard_140/L110AL.xml' => 'ASHRAE_Standard_140/L100AL.xml',
    'ASHRAE_Standard_140/L120AC.xml' => 'ASHRAE_Standard_140/L100AC.xml',
    'ASHRAE_Standard_140/L120AL.xml' => 'ASHRAE_Standard_140/L100AL.xml',
    'ASHRAE_Standard_140/L130AC.xml' => 'ASHRAE_Standard_140/L100AC.xml',
    'ASHRAE_Standard_140/L130AL.xml' => 'ASHRAE_Standard_140/L100AL.xml',
    'ASHRAE_Standard_140/L140AC.xml' => 'ASHRAE_Standard_140/L100AC.xml',
    'ASHRAE_Standard_140/L140AL.xml' => 'ASHRAE_Standard_140/L100AL.xml',
    'ASHRAE_Standard_140/L150AC.xml' => 'ASHRAE_Standard_140/L100AC.xml',
    'ASHRAE_Standard_140/L150AL.xml' => 'ASHRAE_Standard_140/L100AL.xml',
    'ASHRAE_Standard_140/L160AC.xml' => 'ASHRAE_Standard_140/L100AC.xml',
    'ASHRAE_Standard_140/L160AL.xml' => 'ASHRAE_Standard_140/L100AL.xml',
    'ASHRAE_Standard_140/L170AC.xml' => 'ASHRAE_Standard_140/L100AC.xml',
    'ASHRAE_Standard_140/L170AL.xml' => 'ASHRAE_Standard_140/L100AL.xml',
    'ASHRAE_Standard_140/L200AC.xml' => 'ASHRAE_Standard_140/L100AC.xml',
    'ASHRAE_Standard_140/L200AL.xml' => 'ASHRAE_Standard_140/L100AL.xml',
    'ASHRAE_Standard_140/L302XC.xml' => 'ASHRAE_Standard_140/L100AC.xml',
    'ASHRAE_Standard_140/L322XC.xml' => 'ASHRAE_Standard_140/L100AC.xml',
    'ASHRAE_Standard_140/L155AC.xml' => 'ASHRAE_Standard_140/L150AC.xml',
    'ASHRAE_Standard_140/L155AL.xml' => 'ASHRAE_Standard_140/L150AL.xml',
    'ASHRAE_Standard_140/L202AC.xml' => 'ASHRAE_Standard_140/L200AC.xml',
    'ASHRAE_Standard_140/L202AL.xml' => 'ASHRAE_Standard_140/L200AL.xml',
    'ASHRAE_Standard_140/L304XC.xml' => 'ASHRAE_Standard_140/L302XC.xml',
    'ASHRAE_Standard_140/L324XC.xml' => 'ASHRAE_Standard_140/L322XC.xml',

    'invalid_files/boiler-invalid-afue.xml' => 'base-hvac-boiler-oil-only.xml',
    'invalid_files/cfis-with-hydronic-distribution.xml' => 'base-hvac-boiler-gas-only.xml',
    'invalid_files/clothes-washer-location.xml' => 'base.xml',
    'invalid_files/clothes-dryer-location.xml' => 'base.xml',
    'invalid_files/cooking-range-location.xml' => 'base.xml',
    'invalid_files/dehumidifier-fraction-served.xml' => 'base-appliances-dehumidifier-multiple.xml',
    'invalid_files/dehumidifier-setpoints.xml' => 'base-appliances-dehumidifier-multiple.xml',
    'invalid_files/dhw-frac-load-served.xml' => 'base-dhw-multiple.xml',
    'invalid_files/dhw-invalid-ef-tank.xml' => 'base.xml',
    'invalid_files/dhw-invalid-uef-tank-heat-pump.xml' => 'base-dhw-tank-heat-pump-uef.xml',
    'invalid_files/dishwasher-location.xml' => 'base.xml',
    'invalid_files/duct-leakage-cfm25.xml' => 'base.xml',
    'invalid_files/duct-leakage-percent.xml' => 'base.xml',
    'invalid_files/duct-location.xml' => 'base.xml',
    'invalid_files/duct-location-unconditioned-space.xml' => 'base.xml',
    'invalid_files/duplicate-id.xml' => 'base.xml',
    'invalid_files/enclosure-attic-missing-roof.xml' => 'base.xml',
    'invalid_files/enclosure-basement-missing-exterior-foundation-wall.xml' => 'base-foundation-unconditioned-basement.xml',
    'invalid_files/enclosure-basement-missing-slab.xml' => 'base-foundation-unconditioned-basement.xml',
    'invalid_files/enclosure-floor-area-exceeds-cfa.xml' => 'base.xml',
    'invalid_files/enclosure-floor-area-exceeds-cfa2.xml' => 'base-bldgtype-multifamily.xml',
    'invalid_files/enclosure-garage-missing-exterior-wall.xml' => 'base-enclosure-garage.xml',
    'invalid_files/enclosure-garage-missing-roof-ceiling.xml' => 'base-enclosure-garage.xml',
    'invalid_files/enclosure-garage-missing-slab.xml' => 'base-enclosure-garage.xml',
    'invalid_files/enclosure-living-missing-ceiling-roof.xml' => 'base.xml',
    'invalid_files/enclosure-living-missing-exterior-wall.xml' => 'base.xml',
    'invalid_files/enclosure-living-missing-floor-slab.xml' => 'base-foundation-slab.xml',
    'invalid_files/frac-sensible-fuel-load.xml' => 'base-misc-loads-large-uncommon.xml',
    'invalid_files/frac-sensible-plug-load.xml' => 'base-misc-loads-large-uncommon.xml',
    'invalid_files/frac-total-fuel-load.xml' => 'base-misc-loads-large-uncommon.xml',
    'invalid_files/frac-total-plug-load.xml' => 'base-misc-loads-large-uncommon.xml',
    'invalid_files/furnace-invalid-afue.xml' => 'base.xml',
    'invalid_files/heat-pump-mixed-fixed-and-autosize-capacities.xml' => 'base-hvac-air-to-air-heat-pump-1-speed.xml',
    'invalid_files/hvac-invalid-distribution-system-type.xml' => 'base.xml',
    'invalid_files/hvac-distribution-multiple-attached-cooling.xml' => 'base-hvac-multiple.xml',
    'invalid_files/hvac-distribution-multiple-attached-heating.xml' => 'base-hvac-multiple.xml',
    'invalid_files/hvac-distribution-return-duct-leakage-missing.xml' => 'base-hvac-evap-cooler-only-ducted.xml',
    'invalid_files/hvac-dse-multiple-attached-cooling.xml' => 'base-hvac-dse.xml',
    'invalid_files/hvac-dse-multiple-attached-heating.xml' => 'base-hvac-dse.xml',
    'invalid_files/hvac-frac-load-served.xml' => 'base-hvac-multiple.xml',
    'invalid_files/hvac-inconsistent-fan-powers.xml' => 'base.xml',
    'invalid_files/hvac-seasons-less-than-a-year.xml' => 'base.xml',
    'invalid_files/hvac-shared-negative-seer-eq.xml' => 'base-bldgtype-multifamily-shared-chiller-only-baseboard.xml',
    'invalid_files/generator-number-of-bedrooms-served.xml' => 'base-bldgtype-multifamily-shared-generator.xml',
    'invalid_files/generator-output-greater-than-consumption.xml' => 'base-misc-generators.xml',
    'invalid_files/invalid-assembly-effective-rvalue.xml' => 'base.xml',
    'invalid_files/invalid-datatype-boolean.xml' => 'base.xml',
    'invalid_files/invalid-datatype-float.xml' => 'base.xml',
    'invalid_files/invalid-datatype-integer.xml' => 'base.xml',
    'invalid_files/invalid-daylight-saving.xml' => 'base-simcontrol-daylight-saving-custom.xml',
    'invalid_files/invalid-epw-filepath.xml' => 'base.xml',
    'invalid_files/invalid-facility-type-equipment.xml' => 'base-bldgtype-multifamily-shared-laundry-room.xml',
    'invalid_files/invalid-facility-type-surfaces.xml' => 'base.xml',
    'invalid_files/invalid-foundation-wall-properties.xml' => 'base-foundation-unconditioned-basement-wall-insulation.xml',
    'invalid_files/invalid-id.xml' => 'base-enclosure-skylights.xml',
    'invalid_files/invalid-id2.xml' => 'base-enclosure-skylights.xml',
    'invalid_files/invalid-infiltration-volume.xml' => 'base.xml',
    'invalid_files/invalid-input-parameters.xml' => 'base.xml',
    'invalid_files/invalid-neighbor-shading-azimuth.xml' => 'base-misc-neighbor-shading.xml',
    'invalid_files/invalid-number-of-bedrooms-served.xml' => 'base-bldgtype-multifamily-shared-pv.xml',
    'invalid_files/invalid-number-of-conditioned-floors.xml' => 'base.xml',
    'invalid_files/invalid-number-of-units-served.xml' => 'base-bldgtype-multifamily-shared-water-heater.xml',
    'invalid_files/invalid-relatedhvac-dhw-indirect.xml' => 'base-dhw-indirect.xml',
    'invalid_files/invalid-relatedhvac-desuperheater.xml' => 'base-hvac-central-ac-only-1-speed.xml',
    'invalid_files/invalid-runperiod.xml' => 'base.xml',
    'invalid_files/invalid-schema-version.xml' => 'base.xml',
    'invalid_files/invalid-shared-vent-in-unit-flowrate.xml' => 'base-bldgtype-multifamily-shared-mechvent.xml',
    'invalid_files/invalid-timestep.xml' => 'base.xml',
    'invalid_files/invalid-window-height.xml' => 'base-enclosure-overhangs.xml',
    'invalid_files/lighting-fractions.xml' => 'base.xml',
    'invalid_files/missing-elements.xml' => 'base.xml',
    'invalid_files/multifamily-reference-appliance.xml' => 'base.xml',
    'invalid_files/multifamily-reference-duct.xml' => 'base.xml',
    'invalid_files/multifamily-reference-surface.xml' => 'base.xml',
    'invalid_files/multifamily-reference-water-heater.xml' => 'base.xml',
    'invalid_files/multiple-buildings-without-building-id.xml' => 'base.xml',
    'invalid_files/multiple-buildings-wrong-building-id.xml' => 'base.xml',
    'invalid_files/multiple-shared-cooling-systems.xml' => 'base-bldgtype-multifamily-shared-chiller-only-baseboard.xml',
    'invalid_files/multiple-shared-heating-systems.xml' => 'base-bldgtype-multifamily-shared-boiler-only-baseboard.xml',
    'invalid_files/net-area-negative-roof.xml' => 'base-enclosure-skylights.xml',
    'invalid_files/net-area-negative-wall.xml' => 'base.xml',
    'invalid_files/num-bedrooms-exceeds-limit.xml' => 'base.xml',
    'invalid_files/orphaned-hvac-distribution.xml' => 'base-hvac-furnace-gas-room-ac.xml',
    'invalid_files/refrigerator-location.xml' => 'base.xml',
    'invalid_files/repeated-relatedhvac-dhw-indirect.xml' => 'base-dhw-indirect.xml',
    'invalid_files/repeated-relatedhvac-desuperheater.xml' => 'base-hvac-central-ac-only-1-speed.xml',
    'invalid_files/solar-fraction-one.xml' => 'base-dhw-solar-fraction.xml',
    'invalid_files/solar-thermal-system-with-combi-tankless.xml' => 'base-dhw-combi-tankless.xml',
    'invalid_files/solar-thermal-system-with-desuperheater.xml' => 'base-dhw-desuperheater.xml',
    'invalid_files/solar-thermal-system-with-dhw-indirect.xml' => 'base-dhw-combi-tankless.xml',
    'invalid_files/unattached-cfis.xml' => 'base.xml',
    'invalid_files/unattached-door.xml' => 'base.xml',
    'invalid_files/unattached-hvac-distribution.xml' => 'base.xml',
    'invalid_files/unattached-skylight.xml' => 'base-enclosure-skylights.xml',
    'invalid_files/unattached-solar-thermal-system.xml' => 'base-dhw-solar-indirect-flat-plate.xml',
    'invalid_files/unattached-shared-clothes-washer-water-heater.xml' => 'base-bldgtype-multifamily-shared-laundry-room.xml',
    'invalid_files/unattached-shared-dishwasher-water-heater.xml' => 'base-bldgtype-multifamily-shared-laundry-room.xml',
    'invalid_files/unattached-window.xml' => 'base.xml',
    'invalid_files/water-heater-location.xml' => 'base.xml',
    'invalid_files/water-heater-location-other.xml' => 'base.xml',
    'invalid_files/missing-duct-location.xml' => 'base-hvac-multiple.xml',
    'invalid_files/invalid-distribution-cfa-served.xml' => 'base.xml',
    'invalid_files/refrigerators-multiple-primary.xml' => 'base.xml',
    'invalid_files/refrigerators-no-primary.xml' => 'base.xml',
    'base-appliances-coal.xml' => 'base.xml',
    'base-appliances-dehumidifier.xml' => 'base-location-dallas-tx.xml',
    'base-appliances-dehumidifier-ief-portable.xml' => 'base-appliances-dehumidifier.xml',
    'base-appliances-dehumidifier-ief-whole-home.xml' => 'base-appliances-dehumidifier-ief-portable.xml',
    'base-appliances-dehumidifier-multiple.xml' => 'base-appliances-dehumidifier.xml',
    'base-appliances-gas.xml' => 'base.xml',
    'base-appliances-modified.xml' => 'base.xml',
    'base-appliances-none.xml' => 'base.xml',
    'base-appliances-oil.xml' => 'base.xml',
    'base-appliances-propane.xml' => 'base.xml',
    'base-appliances-wood.xml' => 'base.xml',
    'base-atticroof-cathedral.xml' => 'base.xml',
    'base-atticroof-conditioned.xml' => 'base.xml',
    'base-atticroof-flat.xml' => 'base.xml',
    'base-atticroof-radiant-barrier.xml' => 'base-location-dallas-tx.xml',
    'base-atticroof-vented.xml' => 'base.xml',
    'base-atticroof-unvented-insulated-roof.xml' => 'base.xml',
    'base-bldgtype-multifamily.xml' => 'base.xml',
    'base-bldgtype-multifamily-adjacent-to-other-housing-unit.xml' => 'base-bldgtype-multifamily.xml',
    'base-bldgtype-multifamily-adjacent-to-other-heated-space.xml' => 'base-bldgtype-multifamily.xml',
    'base-bldgtype-multifamily-adjacent-to-multifamily-buffer-space.xml' => 'base-bldgtype-multifamily.xml',
    'base-bldgtype-multifamily-adjacent-to-non-freezing-space.xml' => 'base-bldgtype-multifamily.xml',
    'base-bldgtype-multifamily-adjacent-to-multiple.xml' => 'base-bldgtype-multifamily.xml',
    'base-bldgtype-multifamily-shared-boiler-chiller-baseboard.xml' => 'base-bldgtype-multifamily.xml',
    'base-bldgtype-multifamily-shared-boiler-chiller-fan-coil.xml' => 'base-bldgtype-multifamily-shared-boiler-chiller-baseboard.xml',
    'base-bldgtype-multifamily-shared-boiler-chiller-fan-coil-ducted.xml' => 'base-bldgtype-multifamily-shared-boiler-chiller-fan-coil.xml',
    'base-bldgtype-multifamily-shared-boiler-chiller-water-loop-heat-pump.xml' => 'base-bldgtype-multifamily-shared-boiler-chiller-baseboard.xml',
    'base-bldgtype-multifamily-shared-boiler-cooling-tower-water-loop-heat-pump.xml' => 'base-bldgtype-multifamily-shared-boiler-chiller-water-loop-heat-pump.xml',
    'base-bldgtype-multifamily-shared-boiler-only-baseboard.xml' => 'base-bldgtype-multifamily.xml',
    'base-bldgtype-multifamily-shared-boiler-only-fan-coil.xml' => 'base-bldgtype-multifamily-shared-boiler-only-baseboard.xml',
    'base-bldgtype-multifamily-shared-boiler-only-fan-coil-ducted.xml' => 'base-bldgtype-multifamily-shared-boiler-only-fan-coil.xml',
    'base-bldgtype-multifamily-shared-boiler-only-fan-coil-eae.xml' => 'base-bldgtype-multifamily-shared-boiler-only-fan-coil.xml',
    'base-bldgtype-multifamily-shared-boiler-only-water-loop-heat-pump.xml' => 'base-bldgtype-multifamily-shared-boiler-only-baseboard.xml',
    'base-bldgtype-multifamily-shared-chiller-only-baseboard.xml' => 'base-bldgtype-multifamily.xml',
    'base-bldgtype-multifamily-shared-chiller-only-fan-coil.xml' => 'base-bldgtype-multifamily-shared-chiller-only-baseboard.xml',
    'base-bldgtype-multifamily-shared-chiller-only-fan-coil-ducted.xml' => 'base-bldgtype-multifamily-shared-chiller-only-fan-coil.xml',
    'base-bldgtype-multifamily-shared-chiller-only-water-loop-heat-pump.xml' => 'base-bldgtype-multifamily-shared-chiller-only-baseboard.xml',
    'base-bldgtype-multifamily-shared-cooling-tower-only-water-loop-heat-pump.xml' => 'base-bldgtype-multifamily-shared-chiller-only-water-loop-heat-pump.xml',
    'base-bldgtype-multifamily-shared-generator.xml' => 'base-bldgtype-multifamily.xml',
    'base-bldgtype-multifamily-shared-ground-loop-ground-to-air-heat-pump.xml' => 'base-bldgtype-multifamily.xml',
    'base-bldgtype-multifamily-shared-laundry-room.xml' => 'base-bldgtype-multifamily.xml',
    'base-bldgtype-multifamily-shared-mechvent.xml' => 'base-bldgtype-multifamily.xml',
    'base-bldgtype-multifamily-shared-mechvent-preconditioning.xml' => 'base-bldgtype-multifamily-shared-mechvent.xml',
    'base-bldgtype-multifamily-shared-mechvent-multiple.xml' => 'base-bldgtype-multifamily.xml',
    'base-bldgtype-multifamily-shared-pv.xml' => 'base-bldgtype-multifamily.xml',
    'base-bldgtype-multifamily-shared-water-heater.xml' => 'base-bldgtype-multifamily.xml',
    'base-bldgtype-multifamily-shared-water-heater-recirc.xml' => 'base-bldgtype-multifamily-shared-water-heater.xml',
    'base-bldgtype-single-family-attached.xml' => 'base.xml',
    'base-dhw-combi-tankless.xml' => 'base-dhw-indirect.xml',
    'base-dhw-combi-tankless-outside.xml' => 'base-dhw-combi-tankless.xml',
    'base-dhw-desuperheater.xml' => 'base-hvac-central-ac-only-1-speed.xml',
    'base-dhw-desuperheater-hpwh.xml' => 'base-dhw-tank-heat-pump.xml',
    'base-dhw-desuperheater-tankless.xml' => 'base-hvac-central-ac-only-1-speed.xml',
    'base-dhw-desuperheater-2-speed.xml' => 'base-hvac-central-ac-only-2-speed.xml',
    'base-dhw-desuperheater-var-speed.xml' => 'base-hvac-central-ac-only-var-speed.xml',
    'base-dhw-desuperheater-gshp.xml' => 'base-hvac-ground-to-air-heat-pump.xml',
    'base-dhw-dwhr.xml' => 'base.xml',
    'base-dhw-indirect.xml' => 'base-hvac-boiler-gas-only.xml',
    'base-dhw-indirect-dse.xml' => 'base-dhw-indirect.xml',
    'base-dhw-indirect-outside.xml' => 'base-dhw-indirect.xml',
    'base-dhw-indirect-standbyloss.xml' => 'base-dhw-indirect.xml',
    'base-dhw-indirect-with-solar-fraction.xml' => 'base-dhw-indirect.xml',
    'base-dhw-low-flow-fixtures.xml' => 'base.xml',
    'base-dhw-multiple.xml' => 'base-hvac-boiler-gas-only.xml',
    'base-dhw-none.xml' => 'base.xml',
    'base-dhw-recirc-demand.xml' => 'base.xml',
    'base-dhw-recirc-manual.xml' => 'base.xml',
    'base-dhw-recirc-nocontrol.xml' => 'base.xml',
    'base-dhw-recirc-temperature.xml' => 'base.xml',
    'base-dhw-recirc-timer.xml' => 'base.xml',
    'base-dhw-solar-direct-evacuated-tube.xml' => 'base.xml',
    'base-dhw-solar-direct-flat-plate.xml' => 'base.xml',
    'base-dhw-solar-direct-ics.xml' => 'base.xml',
    'base-dhw-solar-fraction.xml' => 'base.xml',
    'base-dhw-solar-indirect-flat-plate.xml' => 'base.xml',
    'base-dhw-solar-thermosyphon-flat-plate.xml' => 'base.xml',
    'base-dhw-tank-coal.xml' => 'base.xml',
    'base-dhw-tank-elec-uef.xml' => 'base.xml',
    'base-dhw-tank-gas.xml' => 'base.xml',
    'base-dhw-tank-gas-uef.xml' => 'base.xml',
    'base-dhw-tank-gas-outside.xml' => 'base-dhw-tank-gas.xml',
    'base-dhw-tank-heat-pump.xml' => 'base.xml',
    'base-dhw-tank-heat-pump-outside.xml' => 'base-dhw-tank-heat-pump.xml',
    'base-dhw-tank-heat-pump-uef.xml' => 'base.xml',
    'base-dhw-tank-heat-pump-with-solar.xml' => 'base-dhw-tank-heat-pump.xml',
    'base-dhw-tank-heat-pump-with-solar-fraction.xml' => 'base-dhw-tank-heat-pump.xml',
    'base-dhw-tank-oil.xml' => 'base.xml',
    'base-dhw-tank-wood.xml' => 'base.xml',
    'base-dhw-tankless-electric.xml' => 'base.xml',
    'base-dhw-tankless-electric-uef.xml' => 'base.xml',
    'base-dhw-tankless-electric-outside.xml' => 'base-dhw-tankless-electric.xml',
    'base-dhw-tankless-gas.xml' => 'base.xml',
    'base-dhw-tankless-gas-uef.xml' => 'base.xml',
    'base-dhw-tankless-gas-with-solar.xml' => 'base-dhw-tankless-gas.xml',
    'base-dhw-tankless-gas-with-solar-fraction.xml' => 'base-dhw-tankless-gas.xml',
    'base-dhw-tankless-propane.xml' => 'base.xml',
    'base-dhw-jacket-electric.xml' => 'base.xml',
    'base-dhw-jacket-gas.xml' => 'base-dhw-tank-gas.xml',
    'base-dhw-jacket-indirect.xml' => 'base-dhw-indirect.xml',
    'base-dhw-jacket-hpwh.xml' => 'base-dhw-tank-heat-pump.xml',
    'base-enclosure-2stories.xml' => 'base.xml',
    'base-enclosure-2stories-garage.xml' => 'base-enclosure-2stories.xml',
    'base-enclosure-beds-1.xml' => 'base.xml',
    'base-enclosure-beds-2.xml' => 'base.xml',
    'base-enclosure-beds-4.xml' => 'base.xml',
    'base-enclosure-beds-5.xml' => 'base.xml',
    'base-enclosure-garage.xml' => 'base.xml',
    'base-enclosure-infil-ach-house-pressure.xml' => 'base.xml',
    'base-enclosure-infil-cfm-house-pressure.xml' => 'base-enclosure-infil-cfm50.xml',
    'base-enclosure-infil-cfm50.xml' => 'base.xml',
    'base-enclosure-infil-flue.xml' => 'base.xml',
    'base-enclosure-infil-natural-ach.xml' => 'base.xml',
    'base-enclosure-overhangs.xml' => 'base.xml',
    'base-enclosure-rooftypes.xml' => 'base.xml',
    'base-enclosure-skylights.xml' => 'base.xml',
    'base-enclosure-skylights-shading.xml' => 'base-enclosure-skylights.xml',
    'base-enclosure-split-level.xml' => 'base-foundation-slab.xml',
    'base-enclosure-split-surfaces.xml' => 'base-enclosure-skylights.xml', # Surfaces should collapse via HPXML.collapse_enclosure_surfaces()
    'base-enclosure-split-surfaces2.xml' => 'base-enclosure-skylights.xml', # Surfaces should NOT collapse via HPXML.collapse_enclosure_surfaces()
    'base-enclosure-walltypes.xml' => 'base.xml',
    'base-enclosure-windows-shading.xml' => 'base.xml',
    'base-enclosure-windows-none.xml' => 'base.xml',
    'base-foundation-multiple.xml' => 'base-foundation-unconditioned-basement.xml',
    'base-foundation-ambient.xml' => 'base.xml',
    'base-foundation-conditioned-basement-slab-insulation.xml' => 'base.xml',
    'base-foundation-conditioned-basement-wall-interior-insulation.xml' => 'base.xml',
    'base-foundation-slab.xml' => 'base.xml',
    'base-foundation-unconditioned-basement.xml' => 'base.xml',
    'base-foundation-unconditioned-basement-assembly-r.xml' => 'base-foundation-unconditioned-basement.xml',
    'base-foundation-unconditioned-basement-above-grade.xml' => 'base-foundation-unconditioned-basement.xml',
    'base-foundation-unconditioned-basement-wall-insulation.xml' => 'base-foundation-unconditioned-basement.xml',
    'base-foundation-unvented-crawlspace.xml' => 'base.xml',
    'base-foundation-vented-crawlspace.xml' => 'base.xml',
    'base-foundation-walkout-basement.xml' => 'base.xml',
    'base-foundation-complex.xml' => 'base.xml',
    'base-foundation-basement-garage.xml' => 'base.xml',
    'base-hvac-air-to-air-heat-pump-1-speed.xml' => 'base.xml',
    'base-hvac-air-to-air-heat-pump-1-speed-cooling-only.xml' => 'base-hvac-air-to-air-heat-pump-1-speed.xml',
    'base-hvac-air-to-air-heat-pump-1-speed-heating-only.xml' => 'base-hvac-air-to-air-heat-pump-1-speed.xml',
    'base-hvac-air-to-air-heat-pump-2-speed.xml' => 'base.xml',
    'base-hvac-air-to-air-heat-pump-var-speed.xml' => 'base.xml',
    'base-hvac-autosize.xml' => 'base.xml',
    'base-hvac-autosize-air-to-air-heat-pump-1-speed.xml' => 'base-hvac-air-to-air-heat-pump-1-speed.xml',
    'base-hvac-autosize-air-to-air-heat-pump-1-speed-cooling-only.xml' => 'base-hvac-air-to-air-heat-pump-1-speed-cooling-only.xml',
    'base-hvac-autosize-air-to-air-heat-pump-1-speed-heating-only.xml' => 'base-hvac-air-to-air-heat-pump-1-speed-heating-only.xml',
    'base-hvac-autosize-air-to-air-heat-pump-1-speed-manual-s-oversize-allowances.xml' => 'base-hvac-autosize-air-to-air-heat-pump-1-speed.xml',
    'base-hvac-autosize-air-to-air-heat-pump-2-speed.xml' => 'base-hvac-air-to-air-heat-pump-2-speed.xml',
    'base-hvac-autosize-air-to-air-heat-pump-2-speed-manual-s-oversize-allowances.xml' => 'base-hvac-autosize-air-to-air-heat-pump-2-speed.xml',
    'base-hvac-autosize-air-to-air-heat-pump-var-speed.xml' => 'base-hvac-air-to-air-heat-pump-var-speed.xml',
    'base-hvac-autosize-air-to-air-heat-pump-var-speed-manual-s-oversize-allowances.xml' => 'base-hvac-autosize-air-to-air-heat-pump-var-speed.xml',
    'base-hvac-autosize-boiler-elec-only.xml' => 'base-hvac-boiler-elec-only.xml',
    'base-hvac-autosize-boiler-gas-central-ac-1-speed.xml' => 'base-hvac-boiler-gas-central-ac-1-speed.xml',
    'base-hvac-autosize-boiler-gas-only.xml' => 'base-hvac-boiler-gas-only.xml',
    'base-hvac-autosize-central-ac-only-1-speed.xml' => 'base-hvac-central-ac-only-1-speed.xml',
    'base-hvac-autosize-central-ac-only-2-speed.xml' => 'base-hvac-central-ac-only-2-speed.xml',
    'base-hvac-autosize-central-ac-only-var-speed.xml' => 'base-hvac-central-ac-only-var-speed.xml',
    'base-hvac-autosize-central-ac-plus-air-to-air-heat-pump-heating.xml' => 'base-hvac-central-ac-plus-air-to-air-heat-pump-heating.xml',
    'base-hvac-autosize-dual-fuel-air-to-air-heat-pump-1-speed.xml' => 'base-hvac-dual-fuel-air-to-air-heat-pump-1-speed.xml',
    'base-hvac-autosize-dual-fuel-mini-split-heat-pump-ducted.xml' => 'base-hvac-dual-fuel-mini-split-heat-pump-ducted.xml',
    'base-hvac-autosize-elec-resistance-only.xml' => 'base-hvac-elec-resistance-only.xml',
    'base-hvac-autosize-evap-cooler-furnace-gas.xml' => 'base-hvac-evap-cooler-furnace-gas.xml',
    'base-hvac-autosize-floor-furnace-propane-only.xml' => 'base-hvac-floor-furnace-propane-only.xml',
    'base-hvac-autosize-furnace-elec-only.xml' => 'base-hvac-furnace-elec-only.xml',
    'base-hvac-autosize-furnace-gas-central-ac-2-speed.xml' => 'base-hvac-furnace-gas-central-ac-2-speed.xml',
    'base-hvac-autosize-furnace-gas-central-ac-var-speed.xml' => 'base-hvac-furnace-gas-central-ac-var-speed.xml',
    'base-hvac-autosize-furnace-gas-only.xml' => 'base-hvac-furnace-gas-only.xml',
    'base-hvac-autosize-furnace-gas-room-ac.xml' => 'base-hvac-furnace-gas-room-ac.xml',
    'base-hvac-autosize-ground-to-air-heat-pump.xml' => 'base-hvac-ground-to-air-heat-pump.xml',
    'base-hvac-autosize-ground-to-air-heat-pump-cooling-only.xml' => 'base-hvac-ground-to-air-heat-pump-cooling-only.xml',
    'base-hvac-autosize-ground-to-air-heat-pump-heating-only.xml' => 'base-hvac-ground-to-air-heat-pump-heating-only.xml',
    'base-hvac-autosize-ground-to-air-heat-pump-manual-s-oversize-allowances.xml' => 'base-hvac-autosize-ground-to-air-heat-pump.xml',
    'base-hvac-autosize-mini-split-heat-pump-ducted.xml' => 'base-hvac-mini-split-heat-pump-ducted.xml',
    'base-hvac-autosize-mini-split-heat-pump-ducted-cooling-only.xml' => 'base-hvac-mini-split-heat-pump-ducted-cooling-only.xml',
    'base-hvac-autosize-mini-split-heat-pump-ducted-heating-only.xml' => 'base-hvac-mini-split-heat-pump-ducted-heating-only.xml',
    'base-hvac-autosize-mini-split-heat-pump-ducted-manual-s-oversize-allowances.xml' => 'base-hvac-autosize-mini-split-heat-pump-ducted.xml',
    'base-hvac-autosize-mini-split-air-conditioner-only-ducted.xml' => 'base-hvac-mini-split-air-conditioner-only-ducted.xml',
    'base-hvac-autosize-room-ac-only.xml' => 'base-hvac-room-ac-only.xml',
    'base-hvac-autosize-stove-oil-only.xml' => 'base-hvac-stove-oil-only.xml',
    'base-hvac-autosize-wall-furnace-elec-only.xml' => 'base-hvac-wall-furnace-elec-only.xml',
    'base-hvac-boiler-coal-only.xml' => 'base.xml',
    'base-hvac-boiler-elec-only.xml' => 'base.xml',
    'base-hvac-boiler-gas-central-ac-1-speed.xml' => 'base.xml',
    'base-hvac-boiler-gas-only.xml' => 'base.xml',
    'base-hvac-boiler-oil-only.xml' => 'base.xml',
    'base-hvac-boiler-propane-only.xml' => 'base.xml',
    'base-hvac-boiler-wood-only.xml' => 'base.xml',
    'base-hvac-central-ac-only-1-speed.xml' => 'base.xml',
    'base-hvac-central-ac-only-2-speed.xml' => 'base.xml',
    'base-hvac-central-ac-only-var-speed.xml' => 'base.xml',
    'base-hvac-central-ac-plus-air-to-air-heat-pump-heating.xml' => 'base-hvac-central-ac-only-1-speed.xml',
    'base-hvac-dse.xml' => 'base.xml',
    'base-hvac-dual-fuel-air-to-air-heat-pump-1-speed.xml' => 'base-hvac-air-to-air-heat-pump-1-speed.xml',
    'base-hvac-dual-fuel-air-to-air-heat-pump-1-speed-electric.xml' => 'base-hvac-dual-fuel-air-to-air-heat-pump-1-speed.xml',
    'base-hvac-dual-fuel-air-to-air-heat-pump-2-speed.xml' => 'base-hvac-air-to-air-heat-pump-2-speed.xml',
    'base-hvac-dual-fuel-air-to-air-heat-pump-var-speed.xml' => 'base-hvac-air-to-air-heat-pump-var-speed.xml',
    'base-hvac-dual-fuel-mini-split-heat-pump-ducted.xml' => 'base-hvac-mini-split-heat-pump-ducted.xml',
    'base-hvac-ducts-leakage-percent.xml' => 'base.xml',
    'base-hvac-elec-resistance-only.xml' => 'base.xml',
    'base-hvac-evap-cooler-furnace-gas.xml' => 'base.xml',
    'base-hvac-evap-cooler-only.xml' => 'base.xml',
    'base-hvac-evap-cooler-only-ducted.xml' => 'base.xml',
    'base-hvac-fireplace-wood-only.xml' => 'base.xml',
    'base-hvac-fixed-heater-gas-only.xml' => 'base.xml',
    'base-hvac-floor-furnace-propane-only.xml' => 'base.xml',
    'base-hvac-furnace-coal-only.xml' => 'base.xml',
    'base-hvac-furnace-elec-central-ac-1-speed.xml' => 'base.xml',
    'base-hvac-furnace-elec-only.xml' => 'base.xml',
    'base-hvac-furnace-gas-central-ac-2-speed.xml' => 'base.xml',
    'base-hvac-furnace-gas-central-ac-var-speed.xml' => 'base.xml',
    'base-hvac-furnace-gas-only.xml' => 'base.xml',
    'base-hvac-furnace-gas-room-ac.xml' => 'base.xml',
    'base-hvac-furnace-oil-only.xml' => 'base.xml',
    'base-hvac-furnace-propane-only.xml' => 'base.xml',
    'base-hvac-furnace-wood-only.xml' => 'base.xml',
    'base-hvac-furnace-x3-dse.xml' => 'base.xml',
    'base-hvac-ground-to-air-heat-pump.xml' => 'base.xml',
    'base-hvac-ground-to-air-heat-pump-cooling-only.xml' => 'base-hvac-ground-to-air-heat-pump.xml',
    'base-hvac-ground-to-air-heat-pump-heating-only.xml' => 'base-hvac-ground-to-air-heat-pump.xml',
<<<<<<< HEAD
    'base-hvac-heating-cooling-seasons-custom.xml' => 'base.xml',
=======
    'base-hvac-seasons.xml' => 'base.xml',
>>>>>>> 87c1eecc
    'base-hvac-install-quality-none-furnace-gas-central-ac-1-speed.xml' => 'base.xml',
    'base-hvac-install-quality-airflow-defect-furnace-gas-central-ac-1-speed.xml' => 'base.xml',
    'base-hvac-install-quality-charge-defect-furnace-gas-central-ac-1-speed.xml' => 'base.xml',
    'base-hvac-install-quality-blower-efficiency-furnace-gas-central-ac-1-speed.xml' => 'base.xml',
    'base-hvac-install-quality-all-air-to-air-heat-pump-1-speed.xml' => 'base-hvac-air-to-air-heat-pump-1-speed.xml',
    'base-hvac-install-quality-all-air-to-air-heat-pump-2-speed.xml' => 'base-hvac-air-to-air-heat-pump-2-speed.xml',
    'base-hvac-install-quality-all-air-to-air-heat-pump-var-speed.xml' => 'base-hvac-air-to-air-heat-pump-var-speed.xml',
    'base-hvac-install-quality-all-furnace-gas-central-ac-1-speed.xml' => 'base.xml',
    'base-hvac-install-quality-all-furnace-gas-central-ac-2-speed.xml' => 'base-hvac-furnace-gas-central-ac-2-speed.xml',
    'base-hvac-install-quality-all-furnace-gas-central-ac-var-speed.xml' => 'base-hvac-furnace-gas-central-ac-var-speed.xml',
    'base-hvac-install-quality-all-furnace-gas-only.xml' => 'base-hvac-furnace-gas-only.xml',
    'base-hvac-install-quality-all-ground-to-air-heat-pump.xml' => 'base-hvac-ground-to-air-heat-pump.xml',
    'base-hvac-install-quality-all-mini-split-heat-pump-ducted.xml' => 'base-hvac-mini-split-heat-pump-ducted.xml',
    'base-hvac-install-quality-all-mini-split-air-conditioner-only-ducted.xml' => 'base-hvac-mini-split-air-conditioner-only-ducted.xml',
    'base-hvac-mini-split-air-conditioner-only-ducted.xml' => 'base.xml',
    'base-hvac-mini-split-air-conditioner-only-ductless.xml' => 'base-hvac-mini-split-air-conditioner-only-ducted.xml',
    'base-hvac-mini-split-heat-pump-ducted.xml' => 'base.xml',
    'base-hvac-mini-split-heat-pump-ducted-cooling-only.xml' => 'base-hvac-mini-split-heat-pump-ducted.xml',
    'base-hvac-mini-split-heat-pump-ducted-heating-only.xml' => 'base-hvac-mini-split-heat-pump-ducted.xml',
    'base-hvac-mini-split-heat-pump-ductless.xml' => 'base-hvac-mini-split-heat-pump-ducted.xml',
    'base-hvac-multiple.xml' => 'base.xml',
    'base-hvac-none.xml' => 'base.xml',
    'base-hvac-portable-heater-gas-only.xml' => 'base.xml',
    'base-hvac-programmable-thermostat.xml' => 'base.xml',
    'base-hvac-programmable-thermostat-detailed.xml' => 'base.xml',
    'base-hvac-room-ac-only.xml' => 'base.xml',
    'base-hvac-room-ac-only-33percent.xml' => 'base-hvac-room-ac-only.xml',
    'base-hvac-setpoints.xml' => 'base.xml',
    'base-hvac-stove-oil-only.xml' => 'base.xml',
    'base-hvac-stove-wood-pellets-only.xml' => 'base.xml',
    'base-hvac-undersized.xml' => 'base.xml',
    'base-hvac-undersized-allow-increased-fixed-capacities.xml' => 'base-hvac-undersized.xml',
    'base-hvac-wall-furnace-elec-only.xml' => 'base.xml',
    'base-lighting-ceiling-fans.xml' => 'base.xml',
    'base-lighting-detailed.xml' => 'base.xml',
    'base-lighting-none.xml' => 'base.xml',
    'base-location-AMY-2012.xml' => 'base.xml',
    'base-location-baltimore-md.xml' => 'base-foundation-unvented-crawlspace.xml',
    'base-location-dallas-tx.xml' => 'base-foundation-slab.xml',
    'base-location-duluth-mn.xml' => 'base-foundation-unconditioned-basement.xml',
    'base-location-helena-mt.xml' => 'base.xml',
    'base-location-honolulu-hi.xml' => 'base-foundation-slab.xml',
    'base-location-miami-fl.xml' => 'base-foundation-slab.xml',
    'base-location-phoenix-az.xml' => 'base-foundation-slab.xml',
    'base-location-portland-or.xml' => 'base-foundation-vented-crawlspace.xml',
    'base-mechvent-balanced.xml' => 'base.xml',
    'base-mechvent-bath-kitchen-fans.xml' => 'base.xml',
    'base-mechvent-cfis.xml' => 'base.xml',
    'base-mechvent-cfis-dse.xml' => 'base-hvac-dse.xml',
    'base-mechvent-cfis-evap-cooler-only-ducted.xml' => 'base-hvac-evap-cooler-only-ducted.xml',
    'base-mechvent-erv.xml' => 'base.xml',
    'base-mechvent-erv-atre-asre.xml' => 'base.xml',
    'base-mechvent-exhaust.xml' => 'base.xml',
    'base-mechvent-exhaust-rated-flow-rate.xml' => 'base.xml',
    'base-mechvent-hrv.xml' => 'base.xml',
    'base-mechvent-hrv-asre.xml' => 'base.xml',
    'base-mechvent-multiple.xml' => 'base-mechvent-bath-kitchen-fans.xml',
    'base-mechvent-supply.xml' => 'base.xml',
    'base-mechvent-whole-house-fan.xml' => 'base.xml',
    'base-misc-defaults.xml' => 'base.xml',
    'base-misc-generators.xml' => 'base.xml',
    'base-misc-loads-large-uncommon.xml' => 'base.xml',
    'base-misc-loads-large-uncommon2.xml' => 'base-misc-loads-large-uncommon.xml',
    'base-misc-loads-none.xml' => 'base.xml',
    'base-misc-neighbor-shading.xml' => 'base.xml',
    'base-misc-shielding-of-home.xml' => 'base.xml',
    'base-misc-usage-multiplier.xml' => 'base.xml',
    'base-multiple-buildings.xml' => 'base.xml',
    'base-pv.xml' => 'base.xml',
    'base-simcontrol-calendar-year-custom.xml' => 'base.xml',
    'base-simcontrol-daylight-saving-custom.xml' => 'base.xml',
    'base-simcontrol-daylight-saving-disabled.xml' => 'base.xml',
    'base-simcontrol-runperiod-1-month.xml' => 'base.xml',
    'base-simcontrol-timestep-10-mins.xml' => 'base.xml',
    'base-schedules-stochastic.xml' => 'base.xml',
    'base-schedules-stochastic-vacant.xml' => 'base-schedules-stochastic.xml',
    'base-schedules-user-specified.xml' => 'base.xml',
  }

  puts "Generating #{hpxmls_files.size} HPXML files..."

  hpxmls_files.each do |derivative, parent|
    print '.'

    begin
      hpxml_files = [derivative]
      unless parent.nil?
        hpxml_files.unshift(parent)
      end
      while not parent.nil?
        next unless hpxmls_files.keys.include? parent

        unless hpxmls_files[parent].nil?
          hpxml_files.unshift(hpxmls_files[parent])
        end
        parent = hpxmls_files[parent]
      end

      hpxml = HPXML.new
      hpxml_files.each do |hpxml_file|
        set_hpxml_header(hpxml_file, hpxml)
        set_hpxml_site(hpxml_file, hpxml)
        set_hpxml_neighbor_buildings(hpxml_file, hpxml)
        set_hpxml_building_construction(hpxml_file, hpxml)
        set_hpxml_building_occupancy(hpxml_file, hpxml)
        set_hpxml_climate_and_risk_zones(hpxml_file, hpxml)
        set_hpxml_air_infiltration_measurements(hpxml_file, hpxml)
        set_hpxml_attics(hpxml_file, hpxml)
        set_hpxml_foundations(hpxml_file, hpxml)
        set_hpxml_roofs(hpxml_file, hpxml)
        set_hpxml_rim_joists(hpxml_file, hpxml)
        set_hpxml_walls(hpxml_file, hpxml)
        set_hpxml_foundation_walls(hpxml_file, hpxml)
        set_hpxml_frame_floors(hpxml_file, hpxml)
        set_hpxml_slabs(hpxml_file, hpxml)
        set_hpxml_windows(hpxml_file, hpxml)
        set_hpxml_skylights(hpxml_file, hpxml)
        set_hpxml_doors(hpxml_file, hpxml)
        set_hpxml_heating_systems(hpxml_file, hpxml)
        set_hpxml_cooling_systems(hpxml_file, hpxml)
        set_hpxml_heat_pumps(hpxml_file, hpxml)
        set_hpxml_hvac_control(hpxml_file, hpxml)
        set_hpxml_hvac_distributions(hpxml_file, hpxml)
        set_hpxml_ventilation_fans(hpxml_file, hpxml)
        set_hpxml_water_heating_systems(hpxml_file, hpxml)
        set_hpxml_hot_water_distribution(hpxml_file, hpxml)
        set_hpxml_water_fixtures(hpxml_file, hpxml)
        set_hpxml_solar_thermal_system(hpxml_file, hpxml)
        set_hpxml_pv_systems(hpxml_file, hpxml)
        set_hpxml_generators(hpxml_file, hpxml)
        set_hpxml_clothes_washer(hpxml_file, hpxml)
        set_hpxml_clothes_dryer(hpxml_file, hpxml)
        set_hpxml_dishwasher(hpxml_file, hpxml)
        set_hpxml_refrigerator(hpxml_file, hpxml)
        set_hpxml_freezer(hpxml_file, hpxml)
        set_hpxml_dehumidifier(hpxml_file, hpxml)
        set_hpxml_cooking_range(hpxml_file, hpxml)
        set_hpxml_oven(hpxml_file, hpxml)
        set_hpxml_lighting(hpxml_file, hpxml)
        set_hpxml_ceiling_fans(hpxml_file, hpxml)
        set_hpxml_lighting_schedule(hpxml_file, hpxml)
        set_hpxml_pools(hpxml_file, hpxml)
        set_hpxml_hot_tubs(hpxml_file, hpxml)
        set_hpxml_plug_loads(hpxml_file, hpxml)
        set_hpxml_fuel_loads(hpxml_file, hpxml)
      end

      hpxml_doc = hpxml.to_oga()
      hpxml_docs[File.basename(derivative)] = hpxml_doc

      if ['invalid_files/missing-elements.xml'].include? derivative
        XMLHelper.delete_element(hpxml_doc, '/HPXML/Building/BuildingDetails/BuildingSummary/BuildingConstruction/NumberofConditionedFloors')
        XMLHelper.delete_element(hpxml_doc, '/HPXML/Building/BuildingDetails/BuildingSummary/BuildingConstruction/ConditionedFloorArea')
      elsif ['invalid_files/invalid-datatype-boolean.xml'].include? derivative
        XMLHelper.get_element(hpxml_doc, '/HPXML/Building/BuildingDetails/Enclosure/Roofs/Roof/RadiantBarrier').inner_text = 'FOOBAR'
      elsif ['invalid_files/invalid-datatype-float.xml'].include? derivative
        XMLHelper.get_element(hpxml_doc, '/HPXML/Building/BuildingDetails/Enclosure/Slabs/Slab/extension/CarpetFraction').inner_text = 'FOOBAR'
      elsif ['invalid_files/invalid-datatype-integer.xml'].include? derivative
        XMLHelper.get_element(hpxml_doc, '/HPXML/Building/BuildingDetails/BuildingSummary/BuildingConstruction/NumberofBedrooms').inner_text = '2.5'
      elsif ['invalid_files/invalid-schema-version.xml'].include? derivative
        root = XMLHelper.get_element(hpxml_doc, '/HPXML')
        XMLHelper.add_attribute(root, 'schemaVersion', '2.3')
      elsif ['invalid_files/invalid-id2.xml'].include? derivative
        element = XMLHelper.get_element(hpxml_doc, '/HPXML/Building/BuildingDetails/Enclosure/Skylights/Skylight/SystemIdentifier')
        XMLHelper.delete_attribute(element, 'id')
      end

      if derivative.include? 'ASHRAE_Standard_140'
        hpxml_path = File.join(sample_files_dir, '../tests', derivative)
      else
        hpxml_path = File.join(sample_files_dir, derivative)
      end

      XMLHelper.write_file(hpxml_doc, hpxml_path)

      if ['base-multiple-buildings.xml',
          'invalid_files/multiple-buildings-without-building-id.xml',
          'invalid_files/multiple-buildings-wrong-building-id.xml'].include? derivative
        # HPXML class doesn't support multiple buildings, so we'll stitch together manually.
        hpxml_element = XMLHelper.get_element(hpxml_doc, '/HPXML')
        building_element = XMLHelper.get_element(hpxml_element, 'Building')
        for i in 2..3
          new_building_element = Marshal.load(Marshal.dump(building_element))
          XMLHelper.add_attribute(XMLHelper.get_element(new_building_element, 'BuildingID'), 'id', "MyBuilding#{i}")
          hpxml_element.children << new_building_element
        end
        XMLHelper.write_file(hpxml_doc, hpxml_path)
      end

      if not hpxml_path.include? 'invalid_files'
        # Validate file against HPXML schema
        schemas_dir = File.absolute_path(File.join(File.dirname(__FILE__), 'HPXMLtoOpenStudio/resources'))
        errors = XMLHelper.validate(hpxml_doc.to_s, File.join(schemas_dir, 'HPXML.xsd'), nil)
        if errors.size > 0
          fail "ERRORS: #{errors}"
        end

        # Check for errors
        errors = hpxml.check_for_errors()
        if errors.size > 0
          fail "ERRORS: #{errors}"
        end
      end
    rescue Exception => e
      puts "\n#{e}\n#{e.backtrace.join('\n')}"
      puts "\nError: Did not successfully generate #{derivative}."
      exit!
    end
  end

  puts "\n"

  # Print warnings about extra files
  abs_hpxml_files = []
  dirs = [nil]
  hpxmls_files.keys.each do |hpxml_file|
    abs_hpxml_files << File.absolute_path(File.join(sample_files_dir, hpxml_file))
    next unless hpxml_file.include? '/'

    dirs << hpxml_file.split('/')[0] + '/'
  end
  dirs.uniq.each do |dir|
    Dir["#{sample_files_dir}/#{dir}*.xml"].each do |xml|
      next if abs_hpxml_files.include? File.absolute_path(xml)

      puts "Warning: Extra HPXML file found at #{File.absolute_path(xml)}"
    end
  end

  return hpxml_docs
end

def set_hpxml_header(hpxml_file, hpxml)
  if ['base.xml',
      'ASHRAE_Standard_140/L100AC.xml',
      'ASHRAE_Standard_140/L100AL.xml'].include? hpxml_file
    hpxml.header.xml_type = 'HPXML'
    hpxml.header.xml_generated_by = 'tasks.rb'
    hpxml.header.transaction = 'create'
    hpxml.header.building_id = 'MyBuilding'
    hpxml.header.event_type = 'proposed workscope'
    hpxml.header.created_date_and_time = Time.new(2000, 1, 1).strftime('%Y-%m-%dT%H:%M:%S%:z') # Hard-code to prevent diffs
    if hpxml_file == 'base.xml'
      hpxml.header.timestep = 60
    else
      hpxml.header.apply_ashrae140_assumptions = true
    end
  elsif ['base-simcontrol-calendar-year-custom.xml'].include? hpxml_file
    hpxml.header.sim_calendar_year = 2008
  elsif ['base-simcontrol-daylight-saving-custom.xml'].include? hpxml_file
    hpxml.header.dst_enabled = true
    hpxml.header.dst_begin_month = 3
    hpxml.header.dst_begin_day = 10
    hpxml.header.dst_end_month = 11
    hpxml.header.dst_end_day = 6
  elsif ['base-simcontrol-daylight-saving-disabled.xml'].include? hpxml_file
    hpxml.header.dst_enabled = false
  elsif ['base-simcontrol-timestep-10-mins.xml'].include? hpxml_file
    hpxml.header.timestep = 10
  elsif ['base-simcontrol-runperiod-1-month.xml'].include? hpxml_file
    hpxml.header.sim_begin_month = 1
    hpxml.header.sim_begin_day = 1
    hpxml.header.sim_end_month = 1
    hpxml.header.sim_end_day = 31
  elsif ['base-hvac-undersized-allow-increased-fixed-capacities.xml'].include? hpxml_file
    hpxml.header.allow_increased_fixed_capacities = true
  elsif hpxml_file.include? 'manual-s-oversize-allowances.xml'
    hpxml.header.use_max_load_for_heat_pumps = false
  elsif ['invalid_files/invalid-timestep.xml'].include? hpxml_file
    hpxml.header.timestep = 45
  elsif ['invalid_files/invalid-runperiod.xml'].include? hpxml_file
    hpxml.header.sim_end_month = 4
    hpxml.header.sim_end_day = 31
  elsif ['invalid_files/invalid-daylight-saving.xml'].include? hpxml_file
    hpxml.header.dst_end_month = 4
    hpxml.header.dst_end_day = 31
  elsif ['base-misc-defaults.xml'].include? hpxml_file
    hpxml.header.timestep = nil
  elsif ['base-schedules-stochastic.xml'].include? hpxml_file
    hpxml.header.schedules_path = 'BuildResidentialHPXML/tests/schedules/stochastic.csv'
  elsif ['base-schedules-stochastic-vacant.xml'].include? hpxml_file
    hpxml.header.schedules_path = 'BuildResidentialHPXML/tests/schedules/vacant.csv'
  elsif ['base-schedules-user-specified.xml'].include? hpxml_file
    hpxml.header.schedules_path = 'BuildResidentialHPXML/tests/schedules/user-specified.csv'
  elsif ['invalid_files/invalid-input-parameters.xml'].include? hpxml_file
    hpxml.header.transaction = 'modify'
  end
end

def set_hpxml_site(hpxml_file, hpxml)
  if ['base.xml'].include? hpxml_file
    hpxml.site.fuels = [HPXML::FuelTypeElectricity, HPXML::FuelTypeNaturalGas]
    hpxml.site.site_type = HPXML::SiteTypeSuburban
  elsif ['base-misc-shielding-of-home.xml'].include? hpxml_file
    hpxml.site.shielding_of_home = HPXML::ShieldingWellShielded
  elsif ['base-misc-defaults.xml'].include? hpxml_file
    hpxml.site.site_type = nil
  elsif ['invalid_files/invalid-input-parameters.xml'].include? hpxml_file
    hpxml.site.site_type = 'mountain'
  end
end

def set_hpxml_neighbor_buildings(hpxml_file, hpxml)
  if ['base-misc-neighbor-shading.xml'].include? hpxml_file
    hpxml.neighbor_buildings.add(azimuth: 0,
                                 distance: 10)
    hpxml.neighbor_buildings.add(azimuth: 180,
                                 distance: 15,
                                 height: 12)
  elsif ['invalid_files/invalid-neighbor-shading-azimuth.xml'].include? hpxml_file
    hpxml.neighbor_buildings[0].azimuth = 145
  end
end

def set_hpxml_building_construction(hpxml_file, hpxml)
  if ['ASHRAE_Standard_140/L100AC.xml',
      'ASHRAE_Standard_140/L100AL.xml'].include? hpxml_file
    hpxml.building_construction.number_of_conditioned_floors = 1
    hpxml.building_construction.number_of_conditioned_floors_above_grade = 1
    hpxml.building_construction.number_of_bedrooms = 3
    hpxml.building_construction.conditioned_floor_area = 1539
    hpxml.building_construction.conditioned_building_volume = 12312
    hpxml.building_construction.residential_facility_type = HPXML::ResidentialTypeSFD
  elsif ['ASHRAE_Standard_140/L322XC.xml'].include? hpxml_file
    hpxml.building_construction.number_of_conditioned_floors = 2
    hpxml.building_construction.conditioned_floor_area = 3078
    hpxml.building_construction.conditioned_building_volume = 24624
  elsif ['base.xml'].include? hpxml_file
    hpxml.building_construction.residential_facility_type = HPXML::ResidentialTypeSFD
    hpxml.building_construction.number_of_conditioned_floors = 2
    hpxml.building_construction.number_of_conditioned_floors_above_grade = 1
    hpxml.building_construction.number_of_bedrooms = 3
    hpxml.building_construction.number_of_bathrooms = 2
    hpxml.building_construction.conditioned_floor_area = 2700
    hpxml.building_construction.conditioned_building_volume = 2700 * 8
  elsif ['base-bldgtype-multifamily.xml'].include? hpxml_file
    hpxml.building_construction.residential_facility_type = HPXML::ResidentialTypeApartment
    hpxml.building_construction.number_of_conditioned_floors = 1
    hpxml.building_construction.conditioned_floor_area = 900
    hpxml.building_construction.conditioned_building_volume = 900 * 8
  elsif ['base-bldgtype-single-family-attached.xml'].include? hpxml_file
    hpxml.building_construction.residential_facility_type = HPXML::ResidentialTypeSFA
    hpxml.building_construction.conditioned_floor_area = 1800
    hpxml.building_construction.conditioned_building_volume = 1800 * 8
  elsif ['base-enclosure-beds-1.xml'].include? hpxml_file
    hpxml.building_construction.number_of_bedrooms = 1
    hpxml.building_construction.number_of_bathrooms = 1
  elsif ['base-enclosure-beds-2.xml'].include? hpxml_file
    hpxml.building_construction.number_of_bedrooms = 2
    hpxml.building_construction.number_of_bathrooms = 1
  elsif ['base-enclosure-beds-4.xml'].include? hpxml_file
    hpxml.building_construction.number_of_bedrooms = 4
    hpxml.building_construction.number_of_bathrooms = 2
  elsif ['base-enclosure-beds-5.xml'].include? hpxml_file
    hpxml.building_construction.number_of_bedrooms = 5
    hpxml.building_construction.number_of_bathrooms = 3
  elsif ['base-foundation-ambient.xml',
         'base-foundation-slab.xml',
         'base-foundation-unconditioned-basement.xml',
         'base-foundation-unvented-crawlspace.xml',
         'base-foundation-vented-crawlspace.xml'].include? hpxml_file
    hpxml.building_construction.number_of_conditioned_floors -= 1
    hpxml.building_construction.conditioned_floor_area -= 1350
    hpxml.building_construction.conditioned_building_volume -= 1350 * 8
  elsif ['base-atticroof-conditioned.xml'].include? hpxml_file
    hpxml.building_construction.number_of_conditioned_floors += 1
    hpxml.building_construction.number_of_conditioned_floors_above_grade += 1
    hpxml.building_construction.conditioned_floor_area += 900
    hpxml.building_construction.conditioned_building_volume += 2250
  elsif ['base-atticroof-cathedral.xml'].include? hpxml_file
    hpxml.building_construction.conditioned_building_volume += 10800
  elsif ['base-enclosure-2stories.xml'].include? hpxml_file
    hpxml.building_construction.number_of_conditioned_floors += 1
    hpxml.building_construction.number_of_conditioned_floors_above_grade += 1
    hpxml.building_construction.conditioned_floor_area += 1350
    hpxml.building_construction.conditioned_building_volume += 1350 * 8
  elsif ['base-enclosure-2stories-garage.xml',
         'base-foundation-basement-garage.xml'].include? hpxml_file
    hpxml.building_construction.conditioned_floor_area -= 400 * 2
    hpxml.building_construction.conditioned_building_volume -= 400 * 2 * 8
  elsif ['base-misc-defaults.xml'].include? hpxml_file
    hpxml.building_construction.conditioned_building_volume = nil
    hpxml.building_construction.average_ceiling_height = nil
    hpxml.building_construction.number_of_bathrooms = nil
  elsif ['base-foundation-walkout-basement.xml'].include? hpxml_file
    hpxml.building_construction.number_of_conditioned_floors_above_grade += 1
  elsif ['base-enclosure-split-level.xml'].include? hpxml_file
    hpxml.building_construction.number_of_conditioned_floors = 1.5
    hpxml.building_construction.number_of_conditioned_floors_above_grade = 1.5
  elsif ['invalid_files/enclosure-floor-area-exceeds-cfa.xml'].include? hpxml_file
    hpxml.building_construction.conditioned_floor_area = 1348.8
  elsif ['invalid_files/enclosure-floor-area-exceeds-cfa2.xml'].include? hpxml_file
    hpxml.building_construction.conditioned_floor_area = 898.8
  elsif ['invalid_files/num-bedrooms-exceeds-limit.xml'].include? hpxml_file
    hpxml.building_construction.number_of_bedrooms = 40
  elsif ['invalid_files/invalid-facility-type-equipment.xml',
         'invalid_files/invalid-facility-type-surfaces.xml'].include? hpxml_file
    hpxml.building_construction.residential_facility_type = HPXML::ResidentialTypeSFD
  elsif ['invalid_files/invalid-number-of-conditioned-floors.xml'].include? hpxml_file
    hpxml.building_construction.number_of_conditioned_floors_above_grade = hpxml.building_construction.number_of_conditioned_floors + 1
  end
end

def set_hpxml_building_occupancy(hpxml_file, hpxml)
  if hpxml_file.include?('ASHRAE_Standard_140')
    hpxml.building_occupancy.number_of_residents = 0
  elsif ['base-misc-defaults.xml'].include? hpxml_file
    hpxml.building_occupancy.number_of_residents = nil
  else
    hpxml.building_occupancy.number_of_residents = hpxml.building_construction.number_of_bedrooms
  end
end

def set_hpxml_climate_and_risk_zones(hpxml_file, hpxml)
  hpxml.climate_and_risk_zones.weather_station_id = 'WeatherStation'
  hpxml.climate_and_risk_zones.iecc_year = 2006
  if hpxml_file == 'ASHRAE_Standard_140/L100AC.xml'
    hpxml.climate_and_risk_zones.weather_station_name = 'Colorado Springs, CO'
    hpxml.climate_and_risk_zones.weather_station_epw_filepath = 'USA_CO_Colorado.Springs-Peterson.Field.724660_TMY3.epw'
  elsif hpxml_file == 'ASHRAE_Standard_140/L100AL.xml'
    hpxml.climate_and_risk_zones.weather_station_name = 'Las Vegas, NV'
    hpxml.climate_and_risk_zones.weather_station_epw_filepath = 'USA_NV_Las.Vegas-McCarran.Intl.AP.723860_TMY3.epw'
  elsif ['base.xml'].include? hpxml_file
    hpxml.climate_and_risk_zones.iecc_zone = Location.get_climate_zone_iecc(725650)
    hpxml.climate_and_risk_zones.weather_station_name = 'Denver, CO'
    hpxml.climate_and_risk_zones.weather_station_epw_filepath = 'USA_CO_Denver.Intl.AP.725650_TMY3.epw'
    hpxml.header.state_code = 'CO'
  elsif ['base-location-baltimore-md.xml'].include? hpxml_file
    hpxml.climate_and_risk_zones.iecc_zone = Location.get_climate_zone_iecc(724060)
    hpxml.climate_and_risk_zones.weather_station_name = 'Baltimore, MD'
    hpxml.climate_and_risk_zones.weather_station_epw_filepath = 'USA_MD_Baltimore-Washington.Intl.AP.724060_TMY3.epw'
    hpxml.header.state_code = 'MD'
  elsif ['base-location-dallas-tx.xml'].include? hpxml_file
    hpxml.climate_and_risk_zones.iecc_zone = Location.get_climate_zone_iecc(722590)
    hpxml.climate_and_risk_zones.weather_station_name = 'Dallas, TX'
    hpxml.climate_and_risk_zones.weather_station_epw_filepath = 'USA_TX_Dallas-Fort.Worth.Intl.AP.722590_TMY3.epw'
    hpxml.header.state_code = 'TX'
  elsif ['base-location-duluth-mn.xml'].include? hpxml_file
    hpxml.climate_and_risk_zones.iecc_zone = Location.get_climate_zone_iecc(727450)
    hpxml.climate_and_risk_zones.weather_station_name = 'Duluth, MN'
    hpxml.climate_and_risk_zones.weather_station_epw_filepath = 'USA_MN_Duluth.Intl.AP.727450_TMY3.epw'
    hpxml.header.state_code = 'MN'
  elsif ['base-location-helena-mt.xml'].include? hpxml_file
    hpxml.climate_and_risk_zones.iecc_zone = Location.get_climate_zone_iecc(727720)
    hpxml.climate_and_risk_zones.weather_station_name = 'Helena, MT'
    hpxml.climate_and_risk_zones.weather_station_epw_filepath = 'USA_MT_Helena.Rgnl.AP.727720_TMY3.epw'
    hpxml.header.state_code = 'MT'
  elsif ['base-location-honolulu-hi.xml'].include? hpxml_file
    hpxml.climate_and_risk_zones.iecc_zone = Location.get_climate_zone_iecc(911820)
    hpxml.climate_and_risk_zones.weather_station_name = 'Honolulu, HI'
    hpxml.climate_and_risk_zones.weather_station_epw_filepath = 'USA_HI_Honolulu.Intl.AP.911820_TMY3.epw'
    hpxml.header.state_code = 'HI'
  elsif ['base-location-miami-fl.xml'].include? hpxml_file
    hpxml.climate_and_risk_zones.iecc_zone = Location.get_climate_zone_iecc(722020)
    hpxml.climate_and_risk_zones.weather_station_name = 'Miami, FL'
    hpxml.climate_and_risk_zones.weather_station_epw_filepath = 'USA_FL_Miami.Intl.AP.722020_TMY3.epw'
    hpxml.header.state_code = 'FL'
  elsif ['base-location-phoenix-az.xml'].include? hpxml_file
    hpxml.climate_and_risk_zones.iecc_zone = Location.get_climate_zone_iecc(722780)
    hpxml.climate_and_risk_zones.weather_station_name = 'Phoenix, AZ'
    hpxml.climate_and_risk_zones.weather_station_epw_filepath = 'USA_AZ_Phoenix-Sky.Harbor.Intl.AP.722780_TMY3.epw'
    hpxml.header.state_code = 'AZ'
  elsif ['base-location-portland-or.xml'].include? hpxml_file
    hpxml.climate_and_risk_zones.iecc_zone = Location.get_climate_zone_iecc(726980)
    hpxml.climate_and_risk_zones.weather_station_name = 'Portland, OR'
    hpxml.climate_and_risk_zones.weather_station_epw_filepath = 'USA_OR_Portland.Intl.AP.726980_TMY3.epw'
    hpxml.header.state_code = 'OR'
  elsif ['base-location-AMY-2012.xml'].include? hpxml_file
    hpxml.climate_and_risk_zones.weather_station_name = 'Boulder, CO'
    hpxml.climate_and_risk_zones.weather_station_epw_filepath = 'US_CO_Boulder_AMY_2012.epw'
  elsif ['invalid_files/invalid-epw-filepath.xml'].include? hpxml_file
    hpxml.climate_and_risk_zones.weather_station_epw_filepath = 'foo.epw'
  elsif ['invalid_files/invalid-input-parameters.xml'].include? hpxml_file
    hpxml.climate_and_risk_zones.iecc_year = 2020
  end
end

def set_hpxml_air_infiltration_measurements(hpxml_file, hpxml)
  infil_volume = hpxml.building_construction.conditioned_building_volume
  if ['ASHRAE_Standard_140/L100AC.xml',
      'ASHRAE_Standard_140/L100AL.xml'].include? hpxml_file
    hpxml.air_infiltration_measurements.clear
    hpxml.air_infiltration_measurements.add(id: 'InfiltrationMeasurement',
                                            unit_of_measure: HPXML::UnitsACHNatural,
                                            air_leakage: 0.67)
  elsif ['base-enclosure-infil-natural-ach.xml'].include? hpxml_file
    hpxml.air_infiltration_measurements.clear
    hpxml.air_infiltration_measurements.add(id: 'InfiltrationMeasurement',
                                            unit_of_measure: HPXML::UnitsACHNatural,
                                            air_leakage: 0.2)
  elsif ['ASHRAE_Standard_140/L322XC.xml'].include? hpxml_file
    hpxml.air_infiltration_measurements[0].air_leakage = 0.335
  elsif ['ASHRAE_Standard_140/L110AC.xml',
         'ASHRAE_Standard_140/L110AL.xml',
         'ASHRAE_Standard_140/L200AC.xml',
         'ASHRAE_Standard_140/L200AL.xml'].include? hpxml_file
    hpxml.air_infiltration_measurements[0].air_leakage = 1.5
  elsif ['base.xml'].include? hpxml_file
    hpxml.air_infiltration_measurements.add(id: 'InfiltrationMeasurement',
                                            house_pressure: 50,
                                            unit_of_measure: HPXML::UnitsACH,
                                            air_leakage: 3.0)
  elsif ['base-enclosure-infil-cfm50.xml'].include? hpxml_file
    hpxml.air_infiltration_measurements.clear
    hpxml.air_infiltration_measurements.add(id: 'InfiltrationMeasurement',
                                            house_pressure: 50,
                                            unit_of_measure: HPXML::UnitsCFM,
                                            air_leakage: 3.0 / 60.0 * infil_volume)
  elsif ['base-enclosure-infil-ach-house-pressure.xml'].include? hpxml_file
    hpxml.air_infiltration_measurements[0].house_pressure = 45
    hpxml.air_infiltration_measurements[0].air_leakage *= 0.9338
  elsif ['base-enclosure-infil-cfm-house-pressure.xml'].include? hpxml_file
    hpxml.air_infiltration_measurements[0].house_pressure = 45
    hpxml.air_infiltration_measurements[0].air_leakage *= 0.9338
  elsif ['base-enclosure-infil-flue.xml'].include? hpxml_file
    hpxml.building_construction.has_flue_or_chimney = true
  end
  if ['base-misc-defaults.xml'].include? hpxml_file
    hpxml.air_infiltration_measurements[0].infiltration_volume = nil
  elsif ['invalid_files/invalid-infiltration-volume.xml'].include? hpxml_file
    hpxml.air_infiltration_measurements[0].infiltration_volume = infil_volume * 0.25
  else
    hpxml.air_infiltration_measurements[0].infiltration_volume = infil_volume
  end
end

def set_hpxml_attics(hpxml_file, hpxml)
  if ['ASHRAE_Standard_140/L100AC.xml',
      'ASHRAE_Standard_140/L100AL.xml'].include? hpxml_file
    hpxml.attics.add(id: 'VentedAttic',
                     attic_type: HPXML::AtticTypeVented,
                     vented_attic_ach: 2.4)
  elsif ['base.xml'].include? hpxml_file
    hpxml.attics.add(id: 'UnventedAttic',
                     attic_type: HPXML::AtticTypeUnvented,
                     within_infiltration_volume: false)
  elsif ['base-bldgtype-multifamily.xml'].include? hpxml_file
    hpxml.attics.clear
  elsif ['base-atticroof-cathedral.xml'].include? hpxml_file
    hpxml.attics.clear
    hpxml.attics.add(id: 'CathedralCeiling',
                     attic_type: HPXML::AtticTypeCathedral)
  elsif ['base-atticroof-conditioned.xml'].include? hpxml_file
    hpxml.attics.add(id: 'ConditionedAttic',
                     attic_type: HPXML::AtticTypeConditioned)
  elsif ['base-atticroof-flat.xml'].include? hpxml_file
    hpxml.attics.clear
    hpxml.attics.add(id: 'FlatRoof',
                     attic_type: HPXML::AtticTypeFlatRoof)
  elsif ['base-atticroof-vented.xml'].include? hpxml_file
    hpxml.attics.clear
    hpxml.attics.add(id: 'VentedAttic',
                     attic_type: HPXML::AtticTypeVented,
                     vented_attic_sla: 0.003)
  elsif ['base-misc-defaults.xml'].include? hpxml_file
    hpxml.attics.clear
  end
end

def set_hpxml_foundations(hpxml_file, hpxml)
  if ['base.xml'].include? hpxml_file
    hpxml.foundations.add(id: 'ConditionedBasement',
                          foundation_type: HPXML::FoundationTypeBasementConditioned)
  elsif ['base-bldgtype-multifamily.xml'].include? hpxml_file
    hpxml.foundations.clear
  elsif ['base-foundation-vented-crawlspace.xml'].include? hpxml_file
    hpxml.foundations.clear
    hpxml.foundations.add(id: 'VentedCrawlspace',
                          foundation_type: HPXML::FoundationTypeCrawlspaceVented,
                          vented_crawlspace_sla: 0.00667)
  elsif ['base-foundation-unvented-crawlspace.xml'].include? hpxml_file
    hpxml.foundations.clear
    hpxml.foundations.add(id: 'UnventedCrawlspace',
                          foundation_type: HPXML::FoundationTypeCrawlspaceUnvented,
                          within_infiltration_volume: false)
  elsif ['base-foundation-unconditioned-basement.xml'].include? hpxml_file
    hpxml.foundations.clear
    hpxml.foundations.add(id: 'UnconditionedBasement',
                          foundation_type: HPXML::FoundationTypeBasementUnconditioned,
                          within_infiltration_volume: false)
  elsif ['base-foundation-multiple.xml'].include? hpxml_file
    hpxml.foundations.add(id: 'UnventedCrawlspace',
                          foundation_type: HPXML::FoundationTypeCrawlspaceUnvented,
                          within_infiltration_volume: false)
  elsif ['base-foundation-ambient.xml'].include? hpxml_file
    hpxml.foundations.clear
    hpxml.foundations.add(id: 'AmbientFoundation',
                          foundation_type: HPXML::FoundationTypeAmbient)
  elsif ['base-foundation-slab.xml'].include? hpxml_file
    hpxml.foundations.clear
    hpxml.foundations.add(id: 'SlabFoundation',
                          foundation_type: HPXML::FoundationTypeSlab)
  elsif ['base-misc-defaults.xml'].include? hpxml_file
    hpxml.foundations.clear
  end
end

def set_hpxml_roofs(hpxml_file, hpxml)
  if ['ASHRAE_Standard_140/L100AC.xml',
      'ASHRAE_Standard_140/L100AL.xml'].include? hpxml_file
    hpxml.roofs.add(id: 'AtticRoofNorth',
                    interior_adjacent_to: HPXML::LocationAtticVented,
                    area: 811.1,
                    azimuth: 0,
                    roof_type: HPXML::RoofTypeAsphaltShingles,
                    solar_absorptance: 0.6,
                    emittance: 0.9,
                    pitch: 4,
                    radiant_barrier: false,
                    insulation_assembly_r_value: 1.99)
    hpxml.roofs.add(id: 'AtticRoofSouth',
                    interior_adjacent_to: HPXML::LocationAtticVented,
                    area: 811.1,
                    azimuth: 180,
                    roof_type: HPXML::RoofTypeAsphaltShingles,
                    solar_absorptance: 0.6,
                    emittance: 0.9,
                    pitch: 4,
                    radiant_barrier: false,
                    insulation_assembly_r_value: 1.99)
  elsif ['ASHRAE_Standard_140/L202AC.xml',
         'ASHRAE_Standard_140/L202AL.xml'].include? hpxml_file
    for i in 0..hpxml.roofs.size - 1
      hpxml.roofs[i].solar_absorptance = 0.2
    end
  elsif ['base.xml'].include? hpxml_file
    hpxml.roofs.add(id: 'Roof',
                    interior_adjacent_to: HPXML::LocationAtticUnvented,
                    area: 1510,
                    roof_type: HPXML::RoofTypeAsphaltShingles,
                    solar_absorptance: 0.7,
                    emittance: 0.92,
                    pitch: 6,
                    radiant_barrier: false,
                    insulation_assembly_r_value: 2.3)
  elsif ['base-bldgtype-multifamily.xml'].include? hpxml_file
    hpxml.roofs.clear
  elsif ['base-bldgtype-single-family-attached.xml'].include? hpxml_file
    hpxml.roofs[0].area = 1006
  elsif ['base-enclosure-rooftypes.xml'].include? hpxml_file
    roof_types = [[HPXML::RoofTypeClayTile, HPXML::ColorLight],
                  [HPXML::RoofTypeMetal, HPXML::ColorReflective],
                  [HPXML::RoofTypeWoodShingles, HPXML::ColorDark]]
    hpxml.roofs.clear
    roof_types.each_with_index do |roof_type, i|
      hpxml.roofs.add(id: "Roof#{i + 1}",
                      interior_adjacent_to: HPXML::LocationAtticUnvented,
                      area: 1510 / roof_types.size,
                      roof_type: roof_type[0],
                      roof_color: roof_type[1],
                      emittance: 0.92,
                      pitch: 6,
                      radiant_barrier: false,
                      insulation_assembly_r_value: 2.3)
    end
  elsif ['base-atticroof-flat.xml'].include? hpxml_file
    hpxml.roofs.clear
    hpxml.roofs.add(id: 'Roof',
                    interior_adjacent_to: HPXML::LocationLivingSpace,
                    area: 1350,
                    roof_type: HPXML::RoofTypeAsphaltShingles,
                    solar_absorptance: 0.7,
                    emittance: 0.92,
                    pitch: 0,
                    radiant_barrier: false,
                    insulation_assembly_r_value: 25.8)
  elsif ['base-atticroof-conditioned.xml'].include? hpxml_file
    hpxml.roofs.clear
    hpxml.roofs.add(id: 'RoofCond',
                    interior_adjacent_to: HPXML::LocationLivingSpace,
                    area: 1006,
                    roof_type: HPXML::RoofTypeAsphaltShingles,
                    solar_absorptance: 0.7,
                    emittance: 0.92,
                    pitch: 6,
                    radiant_barrier: false,
                    insulation_assembly_r_value: 25.8)
    hpxml.roofs.add(id: 'RoofUncond',
                    interior_adjacent_to: HPXML::LocationAtticUnvented,
                    area: 504,
                    roof_type: HPXML::RoofTypeAsphaltShingles,
                    solar_absorptance: 0.7,
                    emittance: 0.92,
                    pitch: 6,
                    radiant_barrier: false,
                    insulation_assembly_r_value: 2.3)
  elsif ['base-atticroof-vented.xml'].include? hpxml_file
    hpxml.roofs[0].interior_adjacent_to = HPXML::LocationAtticVented
  elsif ['base-atticroof-cathedral.xml'].include? hpxml_file
    hpxml.roofs[0].interior_adjacent_to = HPXML::LocationLivingSpace
    hpxml.roofs[0].insulation_assembly_r_value = 25.8
  elsif ['base-enclosure-garage.xml',
         'base-foundation-basement-garage.xml'].include? hpxml_file
    hpxml.roofs[0].area += 670
  elsif ['base-atticroof-unvented-insulated-roof.xml'].include? hpxml_file
    hpxml.roofs[0].insulation_assembly_r_value = 25.8
  elsif ['base-enclosure-split-surfaces.xml',
         'base-enclosure-split-surfaces2.xml'].include? hpxml_file
    for n in 1..hpxml.roofs.size
      hpxml.roofs[n - 1].area /= 9.0
      for i in 2..9
        hpxml.roofs << hpxml.roofs[n - 1].dup
        hpxml.roofs[-1].id += i.to_s
        if hpxml_file == 'base-enclosure-split-surfaces2.xml'
          hpxml.roofs[-1].insulation_assembly_r_value += 0.01 * i
        end
      end
    end
    hpxml.roofs << hpxml.roofs[-1].dup
    hpxml.roofs[-1].id = 'TinyRoof'
    hpxml.roofs[-1].area = 0.05
  elsif ['base-atticroof-radiant-barrier.xml'].include? hpxml_file
    hpxml.roofs[0].radiant_barrier = true
    hpxml.roofs[0].radiant_barrier_grade = 2
  elsif ['invalid_files/enclosure-attic-missing-roof.xml'].include? hpxml_file
    hpxml.roofs[0].delete
  elsif ['base-misc-defaults.xml'].include? hpxml_file
    hpxml.roofs.each do |roof|
      roof.roof_type = nil
      roof.solar_absorptance = nil
      roof.roof_color = HPXML::ColorLight
      roof.emittance = nil
      roof.radiant_barrier = nil
    end
  elsif ['invalid_files/invalid-input-parameters.xml'].include? hpxml_file
    hpxml.roofs[0].radiant_barrier_grade = 4
    hpxml.roofs[0].azimuth = 365
  end
end

def set_hpxml_rim_joists(hpxml_file, hpxml)
  if ['ASHRAE_Standard_140/L322XC.xml'].include? hpxml_file
    hpxml.rim_joists.add(id: 'RimJoistNorth',
                         exterior_adjacent_to: HPXML::LocationOutside,
                         interior_adjacent_to: HPXML::LocationBasementConditioned,
                         siding: HPXML::SidingTypeWood,
                         area: 42.75,
                         azimuth: 0,
                         solar_absorptance: 0.6,
                         emittance: 0.9,
                         insulation_assembly_r_value: 5.01)
    hpxml.rim_joists.add(id: 'RimJoistEast',
                         exterior_adjacent_to: HPXML::LocationOutside,
                         interior_adjacent_to: HPXML::LocationBasementConditioned,
                         siding: HPXML::SidingTypeWood,
                         area: 20.25,
                         azimuth: 90,
                         solar_absorptance: 0.6,
                         emittance: 0.9,
                         insulation_assembly_r_value: 5.01)
    hpxml.rim_joists.add(id: 'RimJoistSouth',
                         exterior_adjacent_to: HPXML::LocationOutside,
                         interior_adjacent_to: HPXML::LocationBasementConditioned,
                         siding: HPXML::SidingTypeWood,
                         area: 42.75,
                         azimuth: 180,
                         solar_absorptance: 0.6,
                         emittance: 0.9,
                         insulation_assembly_r_value: 5.01)
    hpxml.rim_joists.add(id: 'RimJoistWest',
                         exterior_adjacent_to: HPXML::LocationOutside,
                         interior_adjacent_to: HPXML::LocationBasementConditioned,
                         siding: HPXML::SidingTypeWood,
                         area: 20.25,
                         azimuth: 270,
                         solar_absorptance: 0.6,
                         emittance: 0.9,
                         insulation_assembly_r_value: 5.01)
  elsif ['ASHRAE_Standard_140/L324XC.xml'].include? hpxml_file
    for i in 0..hpxml.rim_joists.size - 1
      hpxml.rim_joists[i].insulation_assembly_r_value = 13.14
    end
  elsif ['base.xml'].include? hpxml_file
    # TODO: Other geometry values (e.g., building volume) assume
    # no rim joists.
    hpxml.rim_joists.add(id: 'RimJoistFoundation',
                         exterior_adjacent_to: HPXML::LocationOutside,
                         interior_adjacent_to: HPXML::LocationBasementConditioned,
                         siding: HPXML::SidingTypeWood,
                         area: 116,
                         solar_absorptance: 0.7,
                         emittance: 0.92,
                         insulation_assembly_r_value: 23.0)
  elsif ['base-bldgtype-single-family-attached.xml'].include? hpxml_file
    hpxml.rim_joists[-1].area = 66
    hpxml.rim_joists.add(id: 'RimJoistOther',
                         exterior_adjacent_to: HPXML::LocationBasementConditioned,
                         interior_adjacent_to: HPXML::LocationBasementConditioned,
                         area: 28,
                         solar_absorptance: 0.7,
                         emittance: 0.92,
                         insulation_assembly_r_value: 4.0)
  elsif ['base-bldgtype-multifamily.xml'].include? hpxml_file
    hpxml.rim_joists.clear
  elsif ['base-enclosure-walltypes.xml'].include? hpxml_file
    siding_types = [[HPXML::SidingTypeAluminum, HPXML::ColorDark],
                    [HPXML::SidingTypeBrick, HPXML::ColorReflective],
                    [HPXML::SidingTypeFiberCement, HPXML::ColorMediumDark],
                    [HPXML::SidingTypeStucco, HPXML::ColorMedium],
                    [HPXML::SidingTypeVinyl, HPXML::ColorLight]]
    hpxml.rim_joists.clear
    siding_types.each_with_index do |siding_type, i|
      hpxml.rim_joists.add(id: "RimJoistFoundation#{i + 1}",
                           exterior_adjacent_to: HPXML::LocationOutside,
                           interior_adjacent_to: HPXML::LocationBasementConditioned,
                           siding: siding_type[0],
                           color: siding_type[1],
                           area: 116 / siding_types.size,
                           emittance: 0.92,
                           insulation_assembly_r_value: 23.0)
    end
  elsif ['base-foundation-ambient.xml',
         'base-foundation-slab.xml'].include? hpxml_file
    hpxml.rim_joists.clear
  elsif ['base-foundation-unconditioned-basement.xml'].include? hpxml_file
    for i in 0..hpxml.rim_joists.size - 1
      hpxml.rim_joists[i].interior_adjacent_to = HPXML::LocationBasementUnconditioned
      hpxml.rim_joists[i].insulation_assembly_r_value = 4.0
    end
  elsif ['base-foundation-unconditioned-basement-wall-insulation.xml'].include? hpxml_file
    for i in 0..hpxml.rim_joists.size - 1
      hpxml.rim_joists[i].insulation_assembly_r_value = 23.0
    end
  elsif ['base-foundation-unvented-crawlspace.xml'].include? hpxml_file
    for i in 0..hpxml.rim_joists.size - 1
      hpxml.rim_joists[i].interior_adjacent_to = HPXML::LocationCrawlspaceUnvented
    end
  elsif ['base-foundation-vented-crawlspace.xml'].include? hpxml_file
    for i in 0..hpxml.rim_joists.size - 1
      hpxml.rim_joists[i].interior_adjacent_to = HPXML::LocationCrawlspaceVented
    end
  elsif ['base-foundation-multiple.xml'].include? hpxml_file
    hpxml.rim_joists[0].exterior_adjacent_to = HPXML::LocationCrawlspaceUnvented
    hpxml.rim_joists[0].siding = nil
    hpxml.rim_joists.add(id: 'RimJoistCrawlspace',
                         exterior_adjacent_to: HPXML::LocationOutside,
                         interior_adjacent_to: HPXML::LocationCrawlspaceUnvented,
                         siding: HPXML::SidingTypeWood,
                         area: 81,
                         solar_absorptance: 0.7,
                         emittance: 0.92,
                         insulation_assembly_r_value: 4.0)
  elsif ['base-enclosure-garage.xml'].include? hpxml_file
    hpxml.rim_joists[-1].area = 116
  elsif ['base-enclosure-2stories.xml'].include? hpxml_file
    hpxml.rim_joists.add(id: 'RimJoist2ndStory',
                         exterior_adjacent_to: HPXML::LocationOutside,
                         interior_adjacent_to: HPXML::LocationLivingSpace,
                         siding: HPXML::SidingTypeWood,
                         area: 116,
                         solar_absorptance: 0.7,
                         emittance: 0.92,
                         insulation_assembly_r_value: 23.0)
  elsif ['base-enclosure-split-surfaces.xml',
         'base-enclosure-split-surfaces2.xml'].include? hpxml_file
    for n in 1..hpxml.rim_joists.size
      hpxml.rim_joists[n - 1].area /= 9.0
      for i in 2..9
        hpxml.rim_joists << hpxml.rim_joists[n - 1].dup
        hpxml.rim_joists[-1].id += i.to_s
        if hpxml_file == 'base-enclosure-split-surfaces2.xml'
          hpxml.rim_joists[-1].insulation_assembly_r_value += 0.01 * i
        end
      end
    end
    hpxml.rim_joists << hpxml.rim_joists[-1].dup
    hpxml.rim_joists[-1].id = 'TinyRimJoist'
    hpxml.rim_joists[-1].area = 0.05
  elsif ['invalid_files/invalid-facility-type-surfaces.xml'].include? hpxml_file
    hpxml.rim_joists.add(id: 'RimJoistOther',
                         exterior_adjacent_to: HPXML::LocationOtherHousingUnit,
                         interior_adjacent_to: HPXML::LocationLivingSpace,
                         area: 116,
                         solar_absorptance: 0.7,
                         emittance: 0.92,
                         insulation_assembly_r_value: 23.0)
  elsif ['base-misc-defaults.xml'].include? hpxml_file
    hpxml.rim_joists.each do |rim_joist|
      rim_joist.siding = nil
      rim_joist.solar_absorptance = nil
      rim_joist.color = HPXML::ColorMedium
      rim_joist.emittance = nil
    end
  end
  hpxml.rim_joists.each do |rim_joist|
    next unless rim_joist.is_interior

    fail "Interior rim joist '#{rim_joist.id}' in #{hpxml_file} should not have siding." unless rim_joist.siding.nil?
  end
end

def set_hpxml_walls(hpxml_file, hpxml)
  if ['ASHRAE_Standard_140/L100AC.xml',
      'ASHRAE_Standard_140/L100AL.xml'].include? hpxml_file
    hpxml.walls.add(id: 'WallNorth',
                    exterior_adjacent_to: HPXML::LocationOutside,
                    interior_adjacent_to: HPXML::LocationLivingSpace,
                    wall_type: HPXML::WallTypeWoodStud,
                    siding: HPXML::SidingTypeWood,
                    area: 456,
                    azimuth: 0,
                    solar_absorptance: 0.6,
                    emittance: 0.9,
                    insulation_assembly_r_value: 11.76)
    hpxml.walls.add(id: 'WallEast',
                    exterior_adjacent_to: HPXML::LocationOutside,
                    interior_adjacent_to: HPXML::LocationLivingSpace,
                    wall_type: HPXML::WallTypeWoodStud,
                    siding: HPXML::SidingTypeWood,
                    area: 216,
                    azimuth: 90,
                    solar_absorptance: 0.6,
                    emittance: 0.9,
                    insulation_assembly_r_value: 11.76)
    hpxml.walls.add(id: 'WallSouth',
                    exterior_adjacent_to: HPXML::LocationOutside,
                    interior_adjacent_to: HPXML::LocationLivingSpace,
                    wall_type: HPXML::WallTypeWoodStud,
                    siding: HPXML::SidingTypeWood,
                    area: 456,
                    azimuth: 180,
                    solar_absorptance: 0.6,
                    emittance: 0.9,
                    insulation_assembly_r_value: 11.76)
    hpxml.walls.add(id: 'WallWest',
                    exterior_adjacent_to: HPXML::LocationOutside,
                    interior_adjacent_to: HPXML::LocationLivingSpace,
                    wall_type: HPXML::WallTypeWoodStud,
                    siding: HPXML::SidingTypeWood,
                    area: 216,
                    azimuth: 270,
                    solar_absorptance: 0.6,
                    emittance: 0.9,
                    insulation_assembly_r_value: 11.76)
    hpxml.walls.add(id: 'WallAtticGableEast',
                    exterior_adjacent_to: HPXML::LocationOutside,
                    interior_adjacent_to: HPXML::LocationAtticVented,
                    wall_type: HPXML::WallTypeWoodStud,
                    siding: HPXML::SidingTypeWood,
                    area: 60.75,
                    azimuth: 90,
                    solar_absorptance: 0.6,
                    emittance: 0.9,
                    insulation_assembly_r_value: 2.15)
    hpxml.walls.add(id: 'WallAtticGableWest',
                    exterior_adjacent_to: HPXML::LocationOutside,
                    interior_adjacent_to: HPXML::LocationAtticVented,
                    wall_type: HPXML::WallTypeWoodStud,
                    siding: HPXML::SidingTypeWood,
                    area: 60.75,
                    azimuth: 270,
                    solar_absorptance: 0.6,
                    emittance: 0.9,
                    insulation_assembly_r_value: 2.15)
  elsif ['ASHRAE_Standard_140/L120AC.xml',
         'ASHRAE_Standard_140/L120AL.xml'].include? hpxml_file
    for i in 0..hpxml.walls.size - 3
      hpxml.walls[i].insulation_assembly_r_value = 23.58
    end
  elsif ['ASHRAE_Standard_140/L200AC.xml',
         'ASHRAE_Standard_140/L200AL.xml'].include? hpxml_file
    for i in 0..hpxml.walls.size - 3
      hpxml.walls[i].insulation_assembly_r_value = 4.84
    end
  elsif ['ASHRAE_Standard_140/L202AC.xml',
         'ASHRAE_Standard_140/L202AL.xml'].include? hpxml_file
    for i in 0..hpxml.walls.size - 1
      hpxml.walls[i].solar_absorptance = 0.2
    end
  elsif ['base.xml'].include? hpxml_file
    hpxml.walls.add(id: 'Wall',
                    exterior_adjacent_to: HPXML::LocationOutside,
                    interior_adjacent_to: HPXML::LocationLivingSpace,
                    wall_type: HPXML::WallTypeWoodStud,
                    siding: HPXML::SidingTypeWood,
                    area: 1200,
                    solar_absorptance: 0.7,
                    emittance: 0.92,
                    insulation_assembly_r_value: 23.0)
    hpxml.walls.add(id: 'WallAtticGable',
                    exterior_adjacent_to: HPXML::LocationOutside,
                    interior_adjacent_to: HPXML::LocationAtticUnvented,
                    wall_type: HPXML::WallTypeWoodStud,
                    siding: HPXML::SidingTypeWood,
                    area: 290,
                    solar_absorptance: 0.7,
                    emittance: 0.92,
                    insulation_assembly_r_value: 4.0)
  elsif ['base-bldgtype-multifamily.xml'].include? hpxml_file
    hpxml.walls.clear
    hpxml.walls.add(id: 'Wall',
                    exterior_adjacent_to: HPXML::LocationOutside,
                    interior_adjacent_to: HPXML::LocationLivingSpace,
                    wall_type: HPXML::WallTypeWoodStud,
                    siding: HPXML::SidingTypeWood,
                    area: 686,
                    solar_absorptance: 0.7,
                    emittance: 0.92,
                    insulation_assembly_r_value: 23.0)
    hpxml.walls.add(id: 'WallOther',
                    exterior_adjacent_to: HPXML::LocationOtherHousingUnit,
                    interior_adjacent_to: HPXML::LocationLivingSpace,
                    wall_type: HPXML::WallTypeWoodStud,
                    area: 294,
                    solar_absorptance: 0.7,
                    emittance: 0.92,
                    insulation_assembly_r_value: 4.0)
  elsif ['base-bldgtype-single-family-attached.xml'].include? hpxml_file
    hpxml.walls.clear
    hpxml.walls.add(id: 'Wall',
                    exterior_adjacent_to: HPXML::LocationOutside,
                    interior_adjacent_to: HPXML::LocationLivingSpace,
                    wall_type: HPXML::WallTypeWoodStud,
                    siding: HPXML::SidingTypeWood,
                    area: 686,
                    solar_absorptance: 0.7,
                    emittance: 0.92,
                    insulation_assembly_r_value: 23.0)
    hpxml.walls.add(id: 'WallOther',
                    exterior_adjacent_to: HPXML::LocationOtherHousingUnit,
                    interior_adjacent_to: HPXML::LocationLivingSpace,
                    wall_type: HPXML::WallTypeWoodStud,
                    area: 294,
                    solar_absorptance: 0.7,
                    emittance: 0.92,
                    insulation_assembly_r_value: 4.0)
    hpxml.walls.add(id: 'WallAtticGable',
                    exterior_adjacent_to: HPXML::LocationOutside,
                    interior_adjacent_to: HPXML::LocationAtticUnvented,
                    wall_type: HPXML::WallTypeWoodStud,
                    siding: HPXML::SidingTypeWood,
                    area: 169,
                    solar_absorptance: 0.7,
                    emittance: 0.92,
                    insulation_assembly_r_value: 4.0)
    hpxml.walls.add(id: 'WallAtticOther',
                    exterior_adjacent_to: HPXML::LocationAtticUnvented,
                    interior_adjacent_to: HPXML::LocationAtticUnvented,
                    wall_type: HPXML::WallTypeWoodStud,
                    area: 169,
                    solar_absorptance: 0.7,
                    emittance: 0.92,
                    insulation_assembly_r_value: 4.0)
  elsif ['base-atticroof-flat.xml'].include? hpxml_file
    hpxml.walls.delete_at(1)
  elsif ['base-atticroof-vented.xml'].include? hpxml_file
    hpxml.walls[1].interior_adjacent_to = HPXML::LocationAtticVented
  elsif ['base-atticroof-cathedral.xml'].include? hpxml_file
    hpxml.walls[1].interior_adjacent_to = HPXML::LocationLivingSpace
    hpxml.walls[1].insulation_assembly_r_value = 23.0
  elsif ['base-atticroof-conditioned.xml'].include? hpxml_file
    hpxml.walls.delete_at(1)
    hpxml.walls.add(id: 'WallAtticKneeWall',
                    exterior_adjacent_to: HPXML::LocationAtticUnvented,
                    interior_adjacent_to: HPXML::LocationLivingSpace,
                    wall_type: HPXML::WallTypeWoodStud,
                    area: 316,
                    solar_absorptance: 0.7,
                    emittance: 0.92,
                    insulation_assembly_r_value: 23.0)
    hpxml.walls.add(id: 'WallAtticGableCond',
                    exterior_adjacent_to: HPXML::LocationOutside,
                    interior_adjacent_to: HPXML::LocationLivingSpace,
                    wall_type: HPXML::WallTypeWoodStud,
                    siding: HPXML::SidingTypeWood,
                    area: 240,
                    solar_absorptance: 0.7,
                    emittance: 0.92,
                    insulation_assembly_r_value: 22.3)
    hpxml.walls.add(id: 'WallAtticGableUncond',
                    exterior_adjacent_to: HPXML::LocationOutside,
                    interior_adjacent_to: HPXML::LocationAtticUnvented,
                    wall_type: HPXML::WallTypeWoodStud,
                    siding: HPXML::SidingTypeWood,
                    area: 50,
                    solar_absorptance: 0.7,
                    emittance: 0.92,
                    insulation_assembly_r_value: 4.0)
  elsif ['base-bldgtype-multifamily-adjacent-to-multiple.xml'].include? hpxml_file
    hpxml.walls[1].delete
    hpxml.walls.add(id: 'WallOtherHeatedSpace',
                    exterior_adjacent_to: HPXML::LocationOtherHeatedSpace,
                    interior_adjacent_to: HPXML::LocationLivingSpace,
                    wall_type: HPXML::WallTypeWoodStud,
                    area: 100,
                    solar_absorptance: 0.7,
                    emittance: 0.92,
                    insulation_assembly_r_value: 23.0)
    hpxml.walls.add(id: 'WallOtherMultifamilyBufferSpace',
                    exterior_adjacent_to: HPXML::LocationOtherMultifamilyBufferSpace,
                    interior_adjacent_to: HPXML::LocationLivingSpace,
                    wall_type: HPXML::WallTypeWoodStud,
                    area: 100,
                    solar_absorptance: 0.7,
                    emittance: 0.92,
                    insulation_assembly_r_value: 23.0)
    hpxml.walls.add(id: 'WallOtherNonFreezingSpace',
                    exterior_adjacent_to: HPXML::LocationOtherNonFreezingSpace,
                    interior_adjacent_to: HPXML::LocationLivingSpace,
                    wall_type: HPXML::WallTypeWoodStud,
                    area: 100,
                    solar_absorptance: 0.7,
                    emittance: 0.92,
                    insulation_assembly_r_value: 23.0)
    hpxml.walls.add(id: 'WallOtherHousingUnit',
                    exterior_adjacent_to: HPXML::LocationOtherHousingUnit,
                    interior_adjacent_to: HPXML::LocationLivingSpace,
                    wall_type: HPXML::WallTypeWoodStud,
                    area: 100,
                    solar_absorptance: 0.7,
                    emittance: 0.92,
                    insulation_assembly_r_value: 4.0)
  elsif ['base-enclosure-walltypes.xml'].include? hpxml_file
    walls_map = { HPXML::WallTypeCMU => 12,
                  HPXML::WallTypeDoubleWoodStud => 28.7,
                  HPXML::WallTypeICF => 21,
                  HPXML::WallTypeLog => 7.1,
                  HPXML::WallTypeSIP => 16.1,
                  HPXML::WallTypeConcrete => 1.35,
                  HPXML::WallTypeSteelStud => 8.1,
                  HPXML::WallTypeStone => 5.4,
                  HPXML::WallTypeStrawBale => 58.8,
                  HPXML::WallTypeBrick => 7.9,
                  HPXML::WallTypeAdobe => 5.0 }
    siding_types = [[HPXML::SidingTypeAluminum, HPXML::ColorReflective],
                    [HPXML::SidingTypeBrick, HPXML::ColorMediumDark],
                    [HPXML::SidingTypeFiberCement, HPXML::ColorMedium],
                    [HPXML::SidingTypeStucco, HPXML::ColorLight],
                    [HPXML::SidingTypeVinyl, HPXML::ColorDark]]
    last_wall = hpxml.walls[-1]
    hpxml.walls.clear
    walls_map.each_with_index do |(wall_type, assembly_r), i|
      hpxml.walls.add(id: "Wall#{i + 1}",
                      exterior_adjacent_to: HPXML::LocationOutside,
                      interior_adjacent_to: HPXML::LocationLivingSpace,
                      wall_type: wall_type,
                      siding: siding_types[i % siding_types.size][0],
                      color: siding_types[i % siding_types.size][1],
                      area: 1200 / walls_map.size,
                      emittance: 0.92,
                      insulation_assembly_r_value: assembly_r)
    end
    hpxml.walls << last_wall
  elsif ['base-enclosure-2stories.xml'].include? hpxml_file
    hpxml.walls[0].area *= 2.0
  elsif ['base-enclosure-2stories-garage.xml'].include? hpxml_file
    hpxml.walls.clear
    hpxml.walls.add(id: 'Wall',
                    exterior_adjacent_to: HPXML::LocationOutside,
                    interior_adjacent_to: HPXML::LocationLivingSpace,
                    wall_type: HPXML::WallTypeWoodStud,
                    siding: HPXML::SidingTypeWood,
                    area: 2080,
                    solar_absorptance: 0.7,
                    emittance: 0.92,
                    insulation_assembly_r_value: 23)
    hpxml.walls.add(id: 'WallGarageInterior',
                    exterior_adjacent_to: HPXML::LocationGarage,
                    interior_adjacent_to: HPXML::LocationLivingSpace,
                    wall_type: HPXML::WallTypeWoodStud,
                    area: 320,
                    solar_absorptance: 0.7,
                    emittance: 0.92,
                    insulation_assembly_r_value: 23)
    hpxml.walls.add(id: 'WallGarageExterior',
                    exterior_adjacent_to: HPXML::LocationOutside,
                    interior_adjacent_to: HPXML::LocationGarage,
                    wall_type: HPXML::WallTypeWoodStud,
                    siding: HPXML::SidingTypeWood,
                    area: 320,
                    solar_absorptance: 0.7,
                    emittance: 0.92,
                    insulation_assembly_r_value: 4)
    hpxml.walls.add(id: 'WallAtticGable',
                    exterior_adjacent_to: HPXML::LocationOutside,
                    interior_adjacent_to: HPXML::LocationAtticUnvented,
                    wall_type: HPXML::WallTypeWoodStud,
                    siding: HPXML::SidingTypeWood,
                    area: 113,
                    solar_absorptance: 0.7,
                    emittance: 0.92,
                    insulation_assembly_r_value: 4)
  elsif ['base-enclosure-garage.xml'].include? hpxml_file
    hpxml.walls.clear
    hpxml.walls.add(id: 'Wall',
                    exterior_adjacent_to: HPXML::LocationOutside,
                    interior_adjacent_to: HPXML::LocationLivingSpace,
                    wall_type: HPXML::WallTypeWoodStud,
                    siding: HPXML::SidingTypeWood,
                    area: 960,
                    solar_absorptance: 0.7,
                    emittance: 0.92,
                    insulation_assembly_r_value: 23)
    hpxml.walls.add(id: 'WallGarageInterior',
                    exterior_adjacent_to: HPXML::LocationGarage,
                    interior_adjacent_to: HPXML::LocationLivingSpace,
                    wall_type: HPXML::WallTypeWoodStud,
                    area: 240,
                    solar_absorptance: 0.7,
                    emittance: 0.92,
                    insulation_assembly_r_value: 23)
    hpxml.walls.add(id: 'WallGarageExterior',
                    exterior_adjacent_to: HPXML::LocationOutside,
                    interior_adjacent_to: HPXML::LocationGarage,
                    wall_type: HPXML::WallTypeWoodStud,
                    siding: HPXML::SidingTypeWood,
                    area: 560,
                    solar_absorptance: 0.7,
                    emittance: 0.92,
                    insulation_assembly_r_value: 4)
    hpxml.walls.add(id: 'WallAtticGable',
                    exterior_adjacent_to: HPXML::LocationOutside,
                    interior_adjacent_to: HPXML::LocationAtticUnvented,
                    wall_type: HPXML::WallTypeWoodStud,
                    siding: HPXML::SidingTypeWood,
                    area: 113,
                    solar_absorptance: 0.7,
                    emittance: 0.92,
                    insulation_assembly_r_value: 4)
  elsif ['base-atticroof-unvented-insulated-roof.xml'].include? hpxml_file
    hpxml.walls[1].insulation_assembly_r_value = 23
  elsif ['base-bldgtype-multifamily-adjacent-to-other-housing-unit.xml'].include? hpxml_file
    hpxml.walls[-1].exterior_adjacent_to = HPXML::LocationOtherHousingUnit
    hpxml.walls[-1].insulation_assembly_r_value = 4
  elsif ['base-bldgtype-multifamily-adjacent-to-other-heated-space.xml'].include? hpxml_file
    hpxml.walls[-1].exterior_adjacent_to = HPXML::LocationOtherHeatedSpace
    hpxml.walls[-1].insulation_assembly_r_value = 23
  elsif ['base-bldgtype-multifamily-adjacent-to-multifamily-buffer-space.xml'].include? hpxml_file
    hpxml.walls[-1].exterior_adjacent_to = HPXML::LocationOtherMultifamilyBufferSpace
    hpxml.walls[-1].insulation_assembly_r_value = 23
  elsif ['base-bldgtype-multifamily-adjacent-to-non-freezing-space.xml'].include? hpxml_file
    hpxml.walls[-1].exterior_adjacent_to = HPXML::LocationOtherNonFreezingSpace
    hpxml.walls[-1].insulation_assembly_r_value = 23
  elsif ['base-enclosure-split-surfaces.xml',
         'base-enclosure-split-surfaces2.xml'].include? hpxml_file
    for n in 1..hpxml.walls.size
      hpxml.walls[n - 1].area /= 9.0
      for i in 2..9
        hpxml.walls << hpxml.walls[n - 1].dup
        hpxml.walls[-1].id += i.to_s
        if hpxml_file == 'base-enclosure-split-surfaces2.xml'
          hpxml.walls[-1].insulation_assembly_r_value += 0.01 * i
        end
      end
    end
    hpxml.walls << hpxml.walls[-1].dup
    hpxml.walls[-1].id = 'TinyWall'
    hpxml.walls[-1].area = 0.05
  elsif ['invalid_files/enclosure-living-missing-exterior-wall.xml'].include? hpxml_file
    hpxml.walls[0].delete
  elsif ['invalid_files/enclosure-garage-missing-exterior-wall.xml'].include? hpxml_file
    hpxml.walls[-2].delete
  elsif ['invalid_files/invalid-facility-type-surfaces.xml'].include? hpxml_file
    hpxml.walls.add(id: 'WallOther',
                    exterior_adjacent_to: HPXML::LocationOtherHousingUnit,
                    interior_adjacent_to: HPXML::LocationLivingSpace,
                    wall_type: HPXML::WallTypeWoodStud,
                    area: 294,
                    solar_absorptance: 0.7,
                    emittance: 0.92,
                    insulation_assembly_r_value: 4.0)
  elsif ['invalid_files/invalid-assembly-effective-rvalue.xml'].include? hpxml_file
    hpxml.walls[0].insulation_assembly_r_value = 0
  elsif ['base-misc-defaults.xml'].include? hpxml_file
    hpxml.walls.each do |wall|
      wall.siding = nil
      wall.solar_absorptance = nil
      wall.color = HPXML::ColorMedium
      wall.emittance = nil
    end
  elsif ['base-foundation-basement-garage.xml'].include? hpxml_file
    hpxml.walls.add(id: 'WallGarageBasement',
                    exterior_adjacent_to: HPXML::LocationGarage,
                    interior_adjacent_to: HPXML::LocationBasementConditioned,
                    wall_type: HPXML::WallTypeWoodStud,
                    area: 320,
                    solar_absorptance: 0.7,
                    emittance: 0.92,
                    insulation_assembly_r_value: 23)
    hpxml.walls.add(id: 'WallGarageExterior',
                    exterior_adjacent_to: HPXML::LocationOutside,
                    interior_adjacent_to: HPXML::LocationGarage,
                    wall_type: HPXML::WallTypeWoodStud,
                    siding: HPXML::SidingTypeWood,
                    area: 320,
                    solar_absorptance: 0.7,
                    emittance: 0.92,
                    insulation_assembly_r_value: 4)
  end
  hpxml.walls.each do |wall|
    next unless wall.is_interior

    fail "Interior wall '#{wall.id}' in #{hpxml_file} should not have siding." unless wall.siding.nil?
  end
end

def set_hpxml_foundation_walls(hpxml_file, hpxml)
  if ['ASHRAE_Standard_140/L322XC.xml'].include? hpxml_file
    hpxml.foundation_walls.add(id: 'FoundationWallNorth',
                               exterior_adjacent_to: 'ground',
                               interior_adjacent_to: HPXML::LocationBasementConditioned,
                               height: 7.25,
                               area: 413.25,
                               azimuth: 0,
                               thickness: 6,
                               depth_below_grade: 6.583,
                               insulation_interior_r_value: 0,
                               insulation_interior_distance_to_top: 0,
                               insulation_interior_distance_to_bottom: 0,
                               insulation_exterior_r_value: 0,
                               insulation_exterior_distance_to_top: 0,
                               insulation_exterior_distance_to_bottom: 0)
    hpxml.foundation_walls.add(id: 'FoundationWallEast',
                               exterior_adjacent_to: 'ground',
                               interior_adjacent_to: HPXML::LocationBasementConditioned,
                               height: 7.25,
                               area: 195.75,
                               azimuth: 90,
                               thickness: 6,
                               depth_below_grade: 6.583,
                               insulation_interior_r_value: 0,
                               insulation_interior_distance_to_top: 0,
                               insulation_interior_distance_to_bottom: 0,
                               insulation_exterior_r_value: 0,
                               insulation_exterior_distance_to_top: 0,
                               insulation_exterior_distance_to_bottom: 0)
    hpxml.foundation_walls.add(id: 'FoundationWallSouth',
                               exterior_adjacent_to: 'ground',
                               interior_adjacent_to: HPXML::LocationBasementConditioned,
                               height: 7.25,
                               area: 413.25,
                               azimuth: 180,
                               thickness: 6,
                               depth_below_grade: 6.583,
                               insulation_interior_r_value: 0,
                               insulation_interior_distance_to_top: 0,
                               insulation_interior_distance_to_bottom: 0,
                               insulation_exterior_r_value: 0,
                               insulation_exterior_distance_to_top: 0,
                               insulation_exterior_distance_to_bottom: 0)
    hpxml.foundation_walls.add(id: 'FoundationWallWest',
                               exterior_adjacent_to: 'ground',
                               interior_adjacent_to: HPXML::LocationBasementConditioned,
                               height: 7.25,
                               area: 195.75,
                               azimuth: 270,
                               thickness: 6,
                               depth_below_grade: 6.583,
                               insulation_interior_r_value: 0,
                               insulation_interior_distance_to_top: 0,
                               insulation_interior_distance_to_bottom: 0,
                               insulation_exterior_r_value: 0,
                               insulation_exterior_distance_to_top: 0,
                               insulation_exterior_distance_to_bottom: 0)
  elsif ['ASHRAE_Standard_140/L324XC.xml'].include? hpxml_file
    for i in 0..hpxml.foundation_walls.size - 1
      hpxml.foundation_walls[i].insulation_interior_r_value = 10.2
      hpxml.foundation_walls[i].insulation_interior_distance_to_top = 0.0
      hpxml.foundation_walls[i].insulation_interior_distance_to_bottom = 7.25
    end
  elsif ['base.xml'].include? hpxml_file
    hpxml.foundation_walls.add(id: 'FoundationWall',
                               exterior_adjacent_to: HPXML::LocationGround,
                               interior_adjacent_to: HPXML::LocationBasementConditioned,
                               height: 8,
                               area: 1200,
                               thickness: 8,
                               depth_below_grade: 7,
                               insulation_interior_r_value: 0,
                               insulation_interior_distance_to_top: 0,
                               insulation_interior_distance_to_bottom: 0,
                               insulation_exterior_distance_to_top: 0,
                               insulation_exterior_distance_to_bottom: 8,
                               insulation_exterior_r_value: 8.9)
  elsif ['base-bldgtype-multifamily.xml'].include? hpxml_file
    hpxml.foundation_walls.clear
  elsif ['base-bldgtype-single-family-attached.xml'].include? hpxml_file
    hpxml.foundation_walls.clear
    hpxml.foundation_walls.add(id: 'FoundationWall',
                               exterior_adjacent_to: HPXML::LocationGround,
                               interior_adjacent_to: HPXML::LocationBasementConditioned,
                               height: 8,
                               area: 686,
                               thickness: 8,
                               depth_below_grade: 7,
                               insulation_interior_r_value: 0,
                               insulation_interior_distance_to_top: 0,
                               insulation_interior_distance_to_bottom: 0,
                               insulation_exterior_distance_to_top: 0,
                               insulation_exterior_distance_to_bottom: 8,
                               insulation_exterior_r_value: 8.9)
    hpxml.foundation_walls.add(id: 'FoundationWallOther',
                               exterior_adjacent_to: HPXML::LocationBasementConditioned,
                               interior_adjacent_to: HPXML::LocationBasementConditioned,
                               height: 8,
                               area: 294,
                               thickness: 8,
                               depth_below_grade: 7,
                               insulation_interior_r_value: 0,
                               insulation_interior_distance_to_top: 0,
                               insulation_interior_distance_to_bottom: 0,
                               insulation_exterior_distance_to_top: 0,
                               insulation_exterior_distance_to_bottom: 0,
                               insulation_exterior_r_value: 0)
  elsif ['base-foundation-conditioned-basement-wall-interior-insulation.xml'].include? hpxml_file
    hpxml.foundation_walls[0].insulation_interior_distance_to_top = 0
    hpxml.foundation_walls[0].insulation_interior_distance_to_bottom = 8
    hpxml.foundation_walls[0].insulation_interior_r_value = 10
    hpxml.foundation_walls[0].insulation_exterior_distance_to_top = 1
    hpxml.foundation_walls[0].insulation_exterior_distance_to_bottom = 8
  elsif ['base-foundation-unconditioned-basement.xml'].include? hpxml_file
    hpxml.foundation_walls[0].interior_adjacent_to = HPXML::LocationBasementUnconditioned
    hpxml.foundation_walls[0].insulation_exterior_distance_to_bottom = 0
    hpxml.foundation_walls[0].insulation_exterior_r_value = 0
  elsif ['base-foundation-unconditioned-basement-wall-insulation.xml'].include? hpxml_file
    hpxml.foundation_walls[0].insulation_exterior_distance_to_bottom = 4
    hpxml.foundation_walls[0].insulation_exterior_r_value = 8.9
  elsif ['base-foundation-unconditioned-basement-assembly-r.xml'].include? hpxml_file
    hpxml.foundation_walls[0].insulation_exterior_distance_to_top = nil
    hpxml.foundation_walls[0].insulation_exterior_distance_to_bottom = nil
    hpxml.foundation_walls[0].insulation_exterior_r_value = nil
    hpxml.foundation_walls[0].insulation_interior_distance_to_top = nil
    hpxml.foundation_walls[0].insulation_interior_distance_to_bottom = nil
    hpxml.foundation_walls[0].insulation_interior_r_value = nil
    hpxml.foundation_walls[0].insulation_assembly_r_value = 10.69
  elsif ['base-foundation-unconditioned-basement-above-grade.xml'].include? hpxml_file
    hpxml.foundation_walls[0].depth_below_grade = 4
  elsif ['base-foundation-unvented-crawlspace.xml',
         'base-foundation-vented-crawlspace.xml'].include? hpxml_file
    if ['base-foundation-unvented-crawlspace.xml'].include? hpxml_file
      hpxml.foundation_walls[0].interior_adjacent_to = HPXML::LocationCrawlspaceUnvented
    else
      hpxml.foundation_walls[0].interior_adjacent_to = HPXML::LocationCrawlspaceVented
    end
    hpxml.foundation_walls[0].height -= 4
    hpxml.foundation_walls[0].area /= 2.0
    hpxml.foundation_walls[0].depth_below_grade -= 4
    hpxml.foundation_walls[0].insulation_exterior_distance_to_bottom -= 4
  elsif ['base-foundation-multiple.xml'].include? hpxml_file
    hpxml.foundation_walls[0].area = 600
    hpxml.foundation_walls.add(id: 'FoundationWallInterior',
                               exterior_adjacent_to: HPXML::LocationCrawlspaceUnvented,
                               interior_adjacent_to: HPXML::LocationBasementUnconditioned,
                               height: 8,
                               area: 360,
                               thickness: 8,
                               depth_below_grade: 4,
                               insulation_interior_r_value: 0,
                               insulation_interior_distance_to_top: 0,
                               insulation_interior_distance_to_bottom: 0,
                               insulation_exterior_distance_to_top: 0,
                               insulation_exterior_distance_to_bottom: 0,
                               insulation_exterior_r_value: 0)
    hpxml.foundation_walls.add(id: 'FoundationWallCrawlspace',
                               exterior_adjacent_to: HPXML::LocationGround,
                               interior_adjacent_to: HPXML::LocationCrawlspaceUnvented,
                               height: 4,
                               area: 600,
                               thickness: 8,
                               depth_below_grade: 3,
                               insulation_interior_r_value: 0,
                               insulation_interior_distance_to_top: 0,
                               insulation_interior_distance_to_bottom: 0,
                               insulation_exterior_distance_to_top: 0,
                               insulation_exterior_distance_to_bottom: 0,
                               insulation_exterior_r_value: 0)
  elsif ['base-foundation-ambient.xml',
         'base-foundation-slab.xml'].include? hpxml_file
    hpxml.foundation_walls.clear
  elsif ['base-foundation-walkout-basement.xml'].include? hpxml_file
    hpxml.foundation_walls.clear
    hpxml.foundation_walls.add(id: 'FoundationWall1',
                               exterior_adjacent_to: HPXML::LocationGround,
                               interior_adjacent_to: HPXML::LocationBasementConditioned,
                               height: 8,
                               area: 480,
                               thickness: 8,
                               depth_below_grade: 7,
                               insulation_interior_r_value: 0,
                               insulation_interior_distance_to_top: 0,
                               insulation_interior_distance_to_bottom: 0,
                               insulation_exterior_distance_to_top: 0,
                               insulation_exterior_distance_to_bottom: 8,
                               insulation_exterior_r_value: 8.9)
    hpxml.foundation_walls.add(id: 'FoundationWall2',
                               exterior_adjacent_to: HPXML::LocationGround,
                               interior_adjacent_to: HPXML::LocationBasementConditioned,
                               height: 4,
                               area: 120,
                               thickness: 8,
                               depth_below_grade: 3,
                               insulation_interior_r_value: 0,
                               insulation_interior_distance_to_top: 0,
                               insulation_interior_distance_to_bottom: 0,
                               insulation_exterior_distance_to_top: 0,
                               insulation_exterior_distance_to_bottom: 4,
                               insulation_exterior_r_value: 8.9)
    hpxml.foundation_walls.add(id: 'FoundationWall3',
                               exterior_adjacent_to: HPXML::LocationGround,
                               interior_adjacent_to: HPXML::LocationBasementConditioned,
                               height: 2,
                               area: 60,
                               thickness: 8,
                               depth_below_grade: 1,
                               insulation_interior_r_value: 0,
                               insulation_interior_distance_to_top: 0,
                               insulation_interior_distance_to_bottom: 0,
                               insulation_exterior_distance_to_top: 0,
                               insulation_exterior_distance_to_bottom: 2,
                               insulation_exterior_r_value: 8.9)
  elsif ['base-foundation-complex.xml'].include? hpxml_file
    hpxml.foundation_walls.clear
    hpxml.foundation_walls.add(id: 'FoundationWall1',
                               exterior_adjacent_to: HPXML::LocationGround,
                               interior_adjacent_to: HPXML::LocationBasementConditioned,
                               height: 8,
                               area: 160,
                               thickness: 8,
                               depth_below_grade: 7,
                               insulation_interior_r_value: 0,
                               insulation_interior_distance_to_top: 0,
                               insulation_interior_distance_to_bottom: 0,
                               insulation_exterior_distance_to_top: 0,
                               insulation_exterior_distance_to_bottom: 0,
                               insulation_exterior_r_value: 0.0)
    hpxml.foundation_walls.add(id: 'FoundationWall2',
                               exterior_adjacent_to: HPXML::LocationGround,
                               interior_adjacent_to: HPXML::LocationBasementConditioned,
                               height: 8,
                               area: 240,
                               thickness: 8,
                               depth_below_grade: 7,
                               insulation_interior_r_value: 0,
                               insulation_interior_distance_to_top: 0,
                               insulation_interior_distance_to_bottom: 0,
                               insulation_exterior_distance_to_top: 0,
                               insulation_exterior_distance_to_bottom: 8,
                               insulation_exterior_r_value: 8.9)
    hpxml.foundation_walls.add(id: 'FoundationWall3',
                               exterior_adjacent_to: HPXML::LocationGround,
                               interior_adjacent_to: HPXML::LocationBasementConditioned,
                               height: 4,
                               area: 160,
                               thickness: 8,
                               depth_below_grade: 3,
                               insulation_interior_r_value: 0,
                               insulation_interior_distance_to_top: 0,
                               insulation_interior_distance_to_bottom: 0,
                               insulation_exterior_distance_to_top: 0,
                               insulation_exterior_distance_to_bottom: 0,
                               insulation_exterior_r_value: 0.0)
    hpxml.foundation_walls.add(id: 'FoundationWall4',
                               exterior_adjacent_to: HPXML::LocationGround,
                               interior_adjacent_to: HPXML::LocationBasementConditioned,
                               height: 4,
                               area: 120,
                               thickness: 8,
                               depth_below_grade: 3,
                               insulation_interior_r_value: 0,
                               insulation_interior_distance_to_top: 0,
                               insulation_interior_distance_to_bottom: 0,
                               insulation_exterior_distance_to_top: 0,
                               insulation_exterior_distance_to_bottom: 4,
                               insulation_exterior_r_value: 8.9)
    hpxml.foundation_walls.add(id: 'FoundationWall5',
                               exterior_adjacent_to: HPXML::LocationGround,
                               interior_adjacent_to: HPXML::LocationBasementConditioned,
                               height: 4,
                               area: 80,
                               thickness: 8,
                               depth_below_grade: 3,
                               insulation_interior_r_value: 0,
                               insulation_interior_distance_to_top: 0,
                               insulation_interior_distance_to_bottom: 0,
                               insulation_exterior_distance_to_top: 0,
                               insulation_exterior_distance_to_bottom: 4,
                               insulation_exterior_r_value: 8.9)
  elsif ['base-enclosure-split-surfaces.xml',
         'base-enclosure-split-surfaces2.xml'].include? hpxml_file
    for n in 1..hpxml.foundation_walls.size
      hpxml.foundation_walls[n - 1].area /= 9.0
      for i in 2..9
        hpxml.foundation_walls << hpxml.foundation_walls[n - 1].dup
        hpxml.foundation_walls[-1].id += i.to_s
        if hpxml_file == 'base-enclosure-split-surfaces2.xml'
          hpxml.foundation_walls[-1].insulation_exterior_r_value += 0.01 * i
        end
      end
    end
    hpxml.foundation_walls << hpxml.foundation_walls[-1].dup
    hpxml.foundation_walls[-1].id = 'TinyFoundationWall'
    hpxml.foundation_walls[-1].area = 0.05
  elsif ['base-misc-defaults.xml'].include? hpxml_file
    hpxml.foundation_walls.each do |fwall|
      fwall.thickness = nil
    end
  elsif ['invalid_files/invalid-facility-type-surfaces.xml'].include? hpxml_file
    hpxml.foundation_walls.add(id: 'FoundationWallOther',
                               exterior_adjacent_to: HPXML::LocationOtherHousingUnit,
                               interior_adjacent_to: HPXML::LocationBasementConditioned,
                               height: 8,
                               area: 294,
                               thickness: 8,
                               depth_below_grade: 7,
                               insulation_interior_r_value: 0,
                               insulation_interior_distance_to_top: 0,
                               insulation_interior_distance_to_bottom: 0,
                               insulation_exterior_distance_to_top: 0,
                               insulation_exterior_distance_to_bottom: 0,
                               insulation_exterior_r_value: 0)
  elsif ['invalid_files/enclosure-basement-missing-exterior-foundation-wall.xml'].include? hpxml_file
    hpxml.foundation_walls[0].delete
  elsif ['invalid_files/invalid-foundation-wall-properties.xml'].include? hpxml_file
    hpxml.foundation_walls[0].insulation_interior_distance_to_top = 12
    hpxml.foundation_walls[0].insulation_interior_distance_to_bottom = 10
    hpxml.foundation_walls[0].depth_below_grade = 9
  end
end

def set_hpxml_frame_floors(hpxml_file, hpxml)
  if ['ASHRAE_Standard_140/L100AC.xml',
      'ASHRAE_Standard_140/L100AL.xml'].include? hpxml_file
    hpxml.frame_floors.add(id: 'FloorUnderAttic',
                           exterior_adjacent_to: HPXML::LocationAtticVented,
                           interior_adjacent_to: HPXML::LocationLivingSpace,
                           area: 1539,
                           insulation_assembly_r_value: 18.45)
    hpxml.frame_floors.add(id: 'FloorOverFoundation',
                           exterior_adjacent_to: HPXML::LocationOutside,
                           interior_adjacent_to: HPXML::LocationLivingSpace,
                           area: 1539,
                           insulation_assembly_r_value: 14.15)
  elsif ['ASHRAE_Standard_140/L120AC.xml',
         'ASHRAE_Standard_140/L120AL.xml'].include? hpxml_file
    hpxml.frame_floors[0].insulation_assembly_r_value = 57.49
  elsif ['ASHRAE_Standard_140/L200AC.xml',
         'ASHRAE_Standard_140/L200AL.xml'].include? hpxml_file
    hpxml.frame_floors[0].insulation_assembly_r_value = 11.75
    hpxml.frame_floors[1].insulation_assembly_r_value = 4.24
  elsif ['ASHRAE_Standard_140/L302XC.xml',
         'ASHRAE_Standard_140/L322XC.xml',
         'ASHRAE_Standard_140/L324XC.xml'].include? hpxml_file
    hpxml.frame_floors.delete_at(1)
  elsif ['base.xml'].include? hpxml_file
    hpxml.frame_floors.add(id: 'FloorBelowAttic',
                           exterior_adjacent_to: HPXML::LocationAtticUnvented,
                           interior_adjacent_to: HPXML::LocationLivingSpace,
                           area: 1350,
                           insulation_assembly_r_value: 39.3)
  elsif ['base-bldgtype-multifamily.xml'].include? hpxml_file
    hpxml.frame_floors.clear
    hpxml.frame_floors.add(id: 'FloorOther',
                           exterior_adjacent_to: HPXML::LocationOtherHousingUnit,
                           interior_adjacent_to: HPXML::LocationLivingSpace,
                           area: 900,
                           insulation_assembly_r_value: 2.1,
                           other_space_above_or_below: HPXML::FrameFloorOtherSpaceBelow)
    hpxml.frame_floors.add(id: 'CeilingOther',
                           exterior_adjacent_to: HPXML::LocationOtherHousingUnit,
                           interior_adjacent_to: HPXML::LocationLivingSpace,
                           area: 900,
                           insulation_assembly_r_value: 2.1,
                           other_space_above_or_below: HPXML::FrameFloorOtherSpaceAbove)
  elsif ['base-bldgtype-multifamily-adjacent-to-other-housing-unit.xml'].include? hpxml_file
    hpxml.frame_floors[0].exterior_adjacent_to = HPXML::LocationOtherHousingUnit
    hpxml.frame_floors[1].exterior_adjacent_to = HPXML::LocationOtherHousingUnit
  elsif ['base-bldgtype-multifamily-adjacent-to-other-heated-space.xml'].include? hpxml_file
    hpxml.frame_floors[0].exterior_adjacent_to = HPXML::LocationOtherHeatedSpace
    hpxml.frame_floors[0].insulation_assembly_r_value = 18.7
    hpxml.frame_floors[1].exterior_adjacent_to = HPXML::LocationOtherHeatedSpace
    hpxml.frame_floors[1].insulation_assembly_r_value = 18.7
  elsif ['base-bldgtype-multifamily-adjacent-to-non-freezing-space.xml'].include? hpxml_file
    hpxml.frame_floors[0].exterior_adjacent_to = HPXML::LocationOtherNonFreezingSpace
    hpxml.frame_floors[0].insulation_assembly_r_value = 18.7
    hpxml.frame_floors[1].exterior_adjacent_to = HPXML::LocationOtherNonFreezingSpace
    hpxml.frame_floors[1].insulation_assembly_r_value = 18.7
  elsif ['base-bldgtype-multifamily-adjacent-to-multifamily-buffer-space.xml'].include? hpxml_file
    hpxml.frame_floors[0].exterior_adjacent_to = HPXML::LocationOtherMultifamilyBufferSpace
    hpxml.frame_floors[0].insulation_assembly_r_value = 18.7
    hpxml.frame_floors[1].exterior_adjacent_to = HPXML::LocationOtherMultifamilyBufferSpace
    hpxml.frame_floors[1].insulation_assembly_r_value = 18.7
  elsif ['base-bldgtype-single-family-attached.xml'].include? hpxml_file
    hpxml.frame_floors[0].area = 900
  elsif ['base-atticroof-flat.xml',
         'base-atticroof-cathedral.xml'].include? hpxml_file
    hpxml.frame_floors.delete_at(0)
  elsif ['base-atticroof-vented.xml'].include? hpxml_file
    hpxml.frame_floors[0].exterior_adjacent_to = HPXML::LocationAtticVented
  elsif ['base-atticroof-conditioned.xml'].include? hpxml_file
    hpxml.frame_floors[0].area = 450
  elsif ['base-enclosure-garage.xml'].include? hpxml_file
    hpxml.frame_floors.add(id: 'FloorBetweenAtticGarage',
                           exterior_adjacent_to: HPXML::LocationAtticUnvented,
                           interior_adjacent_to: HPXML::LocationGarage,
                           area: 600,
                           insulation_assembly_r_value: 2.1)
  elsif ['base-foundation-ambient.xml'].include? hpxml_file
    hpxml.frame_floors.add(id: 'FloorAboveAmbient',
                           exterior_adjacent_to: HPXML::LocationOutside,
                           interior_adjacent_to: HPXML::LocationLivingSpace,
                           area: 1350,
                           insulation_assembly_r_value: 18.7)
  elsif ['base-foundation-unconditioned-basement.xml'].include? hpxml_file
    hpxml.frame_floors.add(id: 'FloorAboveUncondBasement',
                           exterior_adjacent_to: HPXML::LocationBasementUnconditioned,
                           interior_adjacent_to: HPXML::LocationLivingSpace,
                           area: 1350,
                           insulation_assembly_r_value: 18.7)
  elsif ['base-foundation-unconditioned-basement-wall-insulation.xml'].include? hpxml_file
    hpxml.frame_floors[1].insulation_assembly_r_value = 2.1
  elsif ['base-foundation-unvented-crawlspace.xml'].include? hpxml_file
    hpxml.frame_floors.add(id: 'FloorAboveUnventedCrawl',
                           exterior_adjacent_to: HPXML::LocationCrawlspaceUnvented,
                           interior_adjacent_to: HPXML::LocationLivingSpace,
                           area: 1350,
                           insulation_assembly_r_value: 18.7)
  elsif ['base-foundation-vented-crawlspace.xml'].include? hpxml_file
    hpxml.frame_floors.add(id: 'FloorAboveVentedCrawl',
                           exterior_adjacent_to: HPXML::LocationCrawlspaceVented,
                           interior_adjacent_to: HPXML::LocationLivingSpace,
                           area: 1350,
                           insulation_assembly_r_value: 18.7)
  elsif ['base-foundation-multiple.xml'].include? hpxml_file
    hpxml.frame_floors[1].area = 675
    hpxml.frame_floors.add(id: 'FloorAboveUnventedCrawlspace',
                           exterior_adjacent_to: HPXML::LocationCrawlspaceUnvented,
                           interior_adjacent_to: HPXML::LocationLivingSpace,
                           area: 675,
                           insulation_assembly_r_value: 18.7)
  elsif ['base-enclosure-2stories-garage.xml'].include? hpxml_file
    hpxml.frame_floors.add(id: 'FloorAboveGarage',
                           exterior_adjacent_to: HPXML::LocationGarage,
                           interior_adjacent_to: HPXML::LocationLivingSpace,
                           area: 400,
                           insulation_assembly_r_value: 39.3)
  elsif ['base-foundation-basement-garage.xml'].include? hpxml_file
    hpxml.frame_floors.add(id: 'FloorAbovegarage',
                           exterior_adjacent_to: HPXML::LocationGarage,
                           interior_adjacent_to: HPXML::LocationLivingSpace,
                           area: 400,
                           insulation_assembly_r_value: 39.3)
  elsif ['base-atticroof-unvented-insulated-roof.xml'].include? hpxml_file
    hpxml.frame_floors[0].insulation_assembly_r_value = 2.1
  elsif ['base-bldgtype-multifamily-adjacent-to-multiple.xml'].include? hpxml_file
    hpxml.frame_floors[0].delete
    hpxml.frame_floors.add(id: 'FloorAboveNonFreezingSpace',
                           exterior_adjacent_to: HPXML::LocationOtherNonFreezingSpace,
                           interior_adjacent_to: HPXML::LocationLivingSpace,
                           area: 550,
                           insulation_assembly_r_value: 18.7,
                           other_space_above_or_below: HPXML::FrameFloorOtherSpaceBelow)
    hpxml.frame_floors.add(id: 'FloorAboveMultifamilyBuffer',
                           exterior_adjacent_to: HPXML::LocationOtherMultifamilyBufferSpace,
                           interior_adjacent_to: HPXML::LocationLivingSpace,
                           area: 200,
                           insulation_assembly_r_value: 18.7,
                           other_space_above_or_below: HPXML::FrameFloorOtherSpaceBelow)
    hpxml.frame_floors.add(id: 'FloorAboveOtherHeatedSpace',
                           exterior_adjacent_to: HPXML::LocationOtherHeatedSpace,
                           interior_adjacent_to: HPXML::LocationLivingSpace,
                           area: 150,
                           insulation_assembly_r_value: 2.1,
                           other_space_above_or_below: HPXML::FrameFloorOtherSpaceBelow)
  elsif ['base-enclosure-split-surfaces.xml',
         'base-enclosure-split-surfaces2.xml'].include? hpxml_file
    for n in 1..hpxml.frame_floors.size
      hpxml.frame_floors[n - 1].area /= 9.0
      for i in 2..9
        hpxml.frame_floors << hpxml.frame_floors[n - 1].dup
        hpxml.frame_floors[-1].id += i.to_s
        if hpxml_file == 'base-enclosure-split-surfaces2.xml'
          hpxml.frame_floors[-1].insulation_assembly_r_value += 0.01 * i
        end
      end
    end
    hpxml.frame_floors << hpxml.frame_floors[-1].dup
    hpxml.frame_floors[-1].id = 'TinyFloor'
    hpxml.frame_floors[-1].area = 0.05
  elsif ['invalid_files/base-enclosure-conditioned-basement-slab-insulation.xml'].include? hpxml_file
    hpxml.frame_floors.add(id: 'FloorAboveCondBasement',
                           exterior_adjacent_to: HPXML::LocationBasementConditioned,
                           interior_adjacent_to: HPXML::LocationLivingSpace,
                           area: 1350,
                           insulation_assembly_r_value: 3.9)
  elsif ['invalid_files/enclosure-living-missing-ceiling-roof.xml'].include? hpxml_file
    hpxml.frame_floors[0].delete
  elsif ['invalid_files/enclosure-basement-missing-ceiling.xml',
         'invalid_files/enclosure-garage-missing-roof-ceiling.xml'].include? hpxml_file
    hpxml.frame_floors[1].delete
  elsif ['invalid_files/multifamily-reference-surface.xml'].include? hpxml_file
    hpxml.frame_floors << hpxml.frame_floors[0].dup
    hpxml.frame_floors[1].id += '2'
    hpxml.frame_floors[1].exterior_adjacent_to = HPXML::LocationOtherHeatedSpace
    hpxml.frame_floors[1].other_space_above_or_below = HPXML::FrameFloorOtherSpaceAbove
  elsif ['invalid_files/invalid-facility-type-surfaces.xml'].include? hpxml_file
    hpxml.frame_floors.add(id: 'FloorOther',
                           exterior_adjacent_to: HPXML::LocationOtherHousingUnit,
                           interior_adjacent_to: HPXML::LocationLivingSpace,
                           area: 900,
                           insulation_assembly_r_value: 2.1,
                           other_space_above_or_below: HPXML::FrameFloorOtherSpaceBelow)
    hpxml.frame_floors.add(id: 'CeilingOther',
                           exterior_adjacent_to: HPXML::LocationOtherHousingUnit,
                           interior_adjacent_to: HPXML::LocationLivingSpace,
                           area: 900,
                           insulation_assembly_r_value: 2.1,
                           other_space_above_or_below: HPXML::FrameFloorOtherSpaceAbove)
  end
end

def set_hpxml_slabs(hpxml_file, hpxml)
  if ['ASHRAE_Standard_140/L302XC.xml'].include? hpxml_file
    hpxml.slabs.add(id: 'Slab',
                    interior_adjacent_to: HPXML::LocationLivingSpace,
                    area: 1539,
                    thickness: 4,
                    exposed_perimeter: 168,
                    perimeter_insulation_depth: 0,
                    under_slab_insulation_width: 0,
                    under_slab_insulation_spans_entire_slab: nil,
                    depth_below_grade: 0,
                    perimeter_insulation_r_value: 0,
                    under_slab_insulation_r_value: 0,
                    carpet_fraction: 1,
                    carpet_r_value: 2.08)
  elsif ['ASHRAE_Standard_140/L304XC.xml'].include? hpxml_file
    hpxml.slabs[0].perimeter_insulation_depth = 2.5
    hpxml.slabs[0].perimeter_insulation_r_value = 5.4
  elsif ['ASHRAE_Standard_140/L322XC.xml'].include? hpxml_file
    hpxml.slabs.add(id: 'Slab',
                    interior_adjacent_to: HPXML::LocationBasementConditioned,
                    area: 1539,
                    thickness: 4,
                    exposed_perimeter: 168,
                    perimeter_insulation_depth: 0,
                    under_slab_insulation_width: 0,
                    under_slab_insulation_spans_entire_slab: nil,
                    perimeter_insulation_r_value: 0,
                    under_slab_insulation_r_value: 0,
                    carpet_fraction: 0,
                    carpet_r_value: 0)
  elsif ['base.xml'].include? hpxml_file
    hpxml.slabs.add(id: 'Slab',
                    interior_adjacent_to: HPXML::LocationBasementConditioned,
                    area: 1350,
                    thickness: 4,
                    exposed_perimeter: 150,
                    perimeter_insulation_depth: 0,
                    under_slab_insulation_width: 0,
                    perimeter_insulation_r_value: 0,
                    under_slab_insulation_r_value: 0,
                    carpet_fraction: 0,
                    carpet_r_value: 0)
  elsif ['base-bldgtype-multifamily.xml'].include? hpxml_file
    hpxml.slabs.clear
  elsif ['base-bldgtype-single-family-attached.xml'].include? hpxml_file
    hpxml.slabs[0].area = 900
    hpxml.slabs[0].exposed_perimeter = 86
  elsif ['base-foundation-unconditioned-basement.xml'].include? hpxml_file
    hpxml.slabs[0].interior_adjacent_to = HPXML::LocationBasementUnconditioned
  elsif ['base-foundation-conditioned-basement-slab-insulation.xml'].include? hpxml_file
    hpxml.slabs[0].under_slab_insulation_width = 4
    hpxml.slabs[0].under_slab_insulation_r_value = 10
  elsif ['base-foundation-slab.xml'].include? hpxml_file
    hpxml.slabs[0].interior_adjacent_to = HPXML::LocationLivingSpace
    hpxml.slabs[0].under_slab_insulation_width = nil
    hpxml.slabs[0].under_slab_insulation_spans_entire_slab = true
    hpxml.slabs[0].depth_below_grade = 0
    hpxml.slabs[0].under_slab_insulation_r_value = 5
    hpxml.slabs[0].carpet_fraction = 1
    hpxml.slabs[0].carpet_r_value = 2.5
  elsif ['base-foundation-unvented-crawlspace.xml',
         'base-foundation-vented-crawlspace.xml'].include? hpxml_file
    if ['base-foundation-unvented-crawlspace.xml'].include? hpxml_file
      hpxml.slabs[0].interior_adjacent_to = HPXML::LocationCrawlspaceUnvented
    else
      hpxml.slabs[0].interior_adjacent_to = HPXML::LocationCrawlspaceVented
    end
    hpxml.slabs[0].thickness = 0
    hpxml.slabs[0].carpet_r_value = 2.5
  elsif ['base-foundation-multiple.xml'].include? hpxml_file
    hpxml.slabs[0].area = 675
    hpxml.slabs[0].exposed_perimeter = 75
    hpxml.slabs.add(id: 'SlabUnderCrawlspace',
                    interior_adjacent_to: HPXML::LocationCrawlspaceUnvented,
                    area: 675,
                    thickness: 0,
                    exposed_perimeter: 75,
                    perimeter_insulation_depth: 0,
                    under_slab_insulation_width: 0,
                    perimeter_insulation_r_value: 0,
                    under_slab_insulation_r_value: 0,
                    carpet_fraction: 0,
                    carpet_r_value: 0)
  elsif ['base-foundation-ambient.xml'].include? hpxml_file
    hpxml.slabs.clear
  elsif ['base-enclosure-2stories-garage.xml',
         'base-foundation-basement-garage.xml'].include? hpxml_file
    hpxml.slabs[0].area -= 400
    hpxml.slabs[0].exposed_perimeter -= 40
    hpxml.slabs.add(id: 'SlabUnderGarage',
                    interior_adjacent_to: HPXML::LocationGarage,
                    area: 400,
                    thickness: 4,
                    exposed_perimeter: 40,
                    perimeter_insulation_depth: 0,
                    under_slab_insulation_width: 0,
                    depth_below_grade: 0,
                    perimeter_insulation_r_value: 0,
                    under_slab_insulation_r_value: 0,
                    carpet_fraction: 0,
                    carpet_r_value: 0)
  elsif ['base-enclosure-garage.xml'].include? hpxml_file
    hpxml.slabs[0].exposed_perimeter -= 30
    hpxml.slabs.add(id: 'SlabUnderGarage',
                    interior_adjacent_to: HPXML::LocationGarage,
                    area: 600,
                    thickness: 4,
                    exposed_perimeter: 70,
                    perimeter_insulation_depth: 0,
                    under_slab_insulation_width: 0,
                    depth_below_grade: 0,
                    perimeter_insulation_r_value: 0,
                    under_slab_insulation_r_value: 0,
                    carpet_fraction: 0,
                    carpet_r_value: 0)
  elsif ['base-foundation-complex.xml'].include? hpxml_file
    hpxml.slabs.clear
    hpxml.slabs.add(id: 'Slab1',
                    interior_adjacent_to: HPXML::LocationBasementConditioned,
                    area: 675,
                    thickness: 4,
                    exposed_perimeter: 75,
                    perimeter_insulation_depth: 0,
                    under_slab_insulation_width: 0,
                    perimeter_insulation_r_value: 0,
                    under_slab_insulation_r_value: 0,
                    carpet_fraction: 0,
                    carpet_r_value: 0)
    hpxml.slabs.add(id: 'Slab2',
                    interior_adjacent_to: HPXML::LocationBasementConditioned,
                    area: 405,
                    thickness: 4,
                    exposed_perimeter: 45,
                    perimeter_insulation_depth: 1,
                    under_slab_insulation_width: 0,
                    perimeter_insulation_r_value: 5,
                    under_slab_insulation_r_value: 0,
                    carpet_fraction: 0,
                    carpet_r_value: 0)
    hpxml.slabs.add(id: 'Slab3',
                    interior_adjacent_to: HPXML::LocationBasementConditioned,
                    area: 270,
                    thickness: 4,
                    exposed_perimeter: 30,
                    perimeter_insulation_depth: 1,
                    under_slab_insulation_width: 0,
                    perimeter_insulation_r_value: 5,
                    under_slab_insulation_r_value: 0,
                    carpet_fraction: 0,
                    carpet_r_value: 0)
  elsif ['base-enclosure-split-surfaces.xml',
         'base-enclosure-split-surfaces2.xml'].include? hpxml_file
    for n in 1..hpxml.slabs.size
      hpxml.slabs[n - 1].area /= 9.0
      hpxml.slabs[n - 1].exposed_perimeter /= 9.0
      for i in 2..9
        hpxml.slabs << hpxml.slabs[n - 1].dup
        hpxml.slabs[-1].id += i.to_s
        if hpxml_file == 'base-enclosure-split-surfaces2.xml'
          hpxml.slabs[-1].perimeter_insulation_depth += 0.01 * i
          hpxml.slabs[-1].perimeter_insulation_r_value += 0.01 * i
        end
      end
    end
    hpxml.slabs << hpxml.slabs[-1].dup
    hpxml.slabs[-1].id = 'TinySlab'
    hpxml.slabs[-1].area = 0.05
  elsif ['base-misc-defaults.xml'].include? hpxml_file
    hpxml.slabs.each do |slab|
      slab.thickness = nil
      slab.carpet_fraction = nil
      slab.carpet_fraction = nil
    end
  elsif ['invalid_files/enclosure-living-missing-floor-slab.xml',
         'invalid_files/enclosure-basement-missing-slab.xml'].include? hpxml_file
    hpxml.slabs[0].delete
  elsif ['invalid_files/enclosure-garage-missing-slab.xml'].include? hpxml_file
    hpxml.slabs[1].delete
  end
end

def set_hpxml_windows(hpxml_file, hpxml)
  if ['ASHRAE_Standard_140/L100AC.xml',
      'ASHRAE_Standard_140/L100AL.xml'].include? hpxml_file
    windows = { 'WindowNorth' => [0, 90, 'WallNorth'],
                'WindowEast' => [90, 45, 'WallEast'],
                'WindowSouth' => [180, 90, 'WallSouth'],
                'WindowWest' => [270, 45, 'WallWest'] }
    windows.each do |window_name, window_values|
      azimuth, area, wall = window_values
      hpxml.windows.add(id: window_name,
                        area: area,
                        azimuth: azimuth,
                        ufactor: 1.039,
                        shgc: 0.67,
                        fraction_operable: 0.0,
                        wall_idref: wall,
                        interior_shading_factor_summer: 1,
                        interior_shading_factor_winter: 1)
    end
  elsif ['ASHRAE_Standard_140/L130AC.xml',
         'ASHRAE_Standard_140/L130AL.xml'].include? hpxml_file
    for i in 0..hpxml.windows.size - 1
      hpxml.windows[i].ufactor = 0.3
      hpxml.windows[i].shgc = 0.335
    end
  elsif ['ASHRAE_Standard_140/L140AC.xml',
         'ASHRAE_Standard_140/L140AL.xml'].include? hpxml_file
    hpxml.windows.clear
  elsif ['ASHRAE_Standard_140/L150AC.xml',
         'ASHRAE_Standard_140/L150AL.xml'].include? hpxml_file
    hpxml.windows.clear
    hpxml.windows.add(id: 'WindowSouth',
                      area: 270,
                      azimuth: 180,
                      ufactor: 1.039,
                      shgc: 0.67,
                      fraction_operable: 0.0,
                      wall_idref: 'WallSouth',
                      interior_shading_factor_summer: 1,
                      interior_shading_factor_winter: 1)
  elsif ['ASHRAE_Standard_140/L155AC.xml',
         'ASHRAE_Standard_140/L155AL.xml'].include? hpxml_file
    hpxml.windows[0].overhangs_depth = 2.5
    hpxml.windows[0].overhangs_distance_to_top_of_window = 1
    hpxml.windows[0].overhangs_distance_to_bottom_of_window = 6
  elsif ['ASHRAE_Standard_140/L160AC.xml',
         'ASHRAE_Standard_140/L160AL.xml'].include? hpxml_file
    hpxml.windows.clear
    windows = { 'WindowEast' => [90, 135, 'WallEast'],
                'WindowWest' => [270, 135, 'WallWest'] }
    windows.each do |window_name, window_values|
      azimuth, area, wall = window_values
      hpxml.windows.add(id: window_name,
                        area: area,
                        azimuth: azimuth,
                        ufactor: 1.039,
                        shgc: 0.67,
                        fraction_operable: 0.0,
                        wall_idref: wall,
                        interior_shading_factor_summer: 1,
                        interior_shading_factor_winter: 1)
    end
  elsif ['base.xml'].include? hpxml_file
    hpxml.windows.add(id: 'WindowNorth',
                      area: 108,
                      azimuth: 0,
                      ufactor: 0.33,
                      shgc: 0.45,
                      fraction_operable: 0.67,
                      interior_shading_factor_summer: 0.7,
                      interior_shading_factor_winter: 0.85,
                      wall_idref: 'Wall')
    hpxml.windows.add(id: 'WindowSouth',
                      area: 108,
                      azimuth: 180,
                      ufactor: 0.33,
                      shgc: 0.45,
                      fraction_operable: 0.67,
                      interior_shading_factor_summer: 0.7,
                      interior_shading_factor_winter: 0.85,
                      wall_idref: 'Wall')
    hpxml.windows.add(id: 'WindowEast',
                      area: 72,
                      azimuth: 90,
                      ufactor: 0.33,
                      shgc: 0.45,
                      fraction_operable: 0.67,
                      interior_shading_factor_summer: 0.7,
                      interior_shading_factor_winter: 0.85,
                      wall_idref: 'Wall')
    hpxml.windows.add(id: 'WindowWest',
                      area: 72,
                      azimuth: 270,
                      ufactor: 0.33,
                      shgc: 0.45,
                      fraction_operable: 0.67,
                      interior_shading_factor_summer: 0.7,
                      interior_shading_factor_winter: 0.85,
                      wall_idref: 'Wall')
  elsif ['base-bldgtype-multifamily.xml'].include? hpxml_file
    hpxml.windows.clear
    hpxml.windows.add(id: 'WindowNorth',
                      area: 35.0,
                      azimuth: 0,
                      ufactor: 0.33,
                      shgc: 0.45,
                      fraction_operable: 0.67,
                      interior_shading_factor_summer: 0.7,
                      interior_shading_factor_winter: 0.85,
                      wall_idref: 'Wall')
    hpxml.windows.add(id: 'WindowSouth',
                      area: 35.0,
                      azimuth: 180,
                      ufactor: 0.33,
                      shgc: 0.45,
                      fraction_operable: 0.67,
                      interior_shading_factor_summer: 0.7,
                      interior_shading_factor_winter: 0.85,
                      wall_idref: 'Wall')
    hpxml.windows.add(id: 'WindowWest',
                      area: 53.0,
                      azimuth: 270,
                      ufactor: 0.33,
                      shgc: 0.45,
                      fraction_operable: 0.67,
                      interior_shading_factor_summer: 0.7,
                      interior_shading_factor_winter: 0.85,
                      wall_idref: 'Wall')
  elsif ['base-bldgtype-single-family-attached.xml'].include? hpxml_file
    hpxml.windows.clear
    hpxml.windows.add(id: 'WindowNorth',
                      area: 35.4,
                      azimuth: 0,
                      ufactor: 0.33,
                      shgc: 0.45,
                      fraction_operable: 0.67,
                      interior_shading_factor_summer: 0.7,
                      interior_shading_factor_winter: 0.85,
                      wall_idref: 'Wall')
    hpxml.windows.add(id: 'WindowSouth',
                      area: 35.4,
                      azimuth: 180,
                      ufactor: 0.33,
                      shgc: 0.45,
                      fraction_operable: 0.67,
                      interior_shading_factor_summer: 0.7,
                      interior_shading_factor_winter: 0.85,
                      wall_idref: 'Wall')
    hpxml.windows.add(id: 'WindowWest',
                      area: 53.0,
                      azimuth: 270,
                      ufactor: 0.33,
                      shgc: 0.45,
                      fraction_operable: 0.67,
                      interior_shading_factor_summer: 0.7,
                      interior_shading_factor_winter: 0.85,
                      wall_idref: 'Wall')
  elsif ['base-enclosure-overhangs.xml'].include? hpxml_file
    hpxml.windows[0].overhangs_depth = 2.5
    hpxml.windows[0].overhangs_distance_to_top_of_window = 0
    hpxml.windows[0].overhangs_distance_to_bottom_of_window = 4
    hpxml.windows[1].overhangs_depth = 0
    hpxml.windows[1].overhangs_distance_to_top_of_window = 1
    hpxml.windows[1].overhangs_distance_to_bottom_of_window = 5
    hpxml.windows[2].overhangs_depth = 1.5
    hpxml.windows[2].overhangs_distance_to_top_of_window = 2
    hpxml.windows[2].overhangs_distance_to_bottom_of_window = 6
    hpxml.windows[3].overhangs_depth = 1.5
    hpxml.windows[3].overhangs_distance_to_top_of_window = 2
    hpxml.windows[3].overhangs_distance_to_bottom_of_window = 7
  elsif ['base-enclosure-windows-shading.xml'].include? hpxml_file
    hpxml.windows[1].exterior_shading_factor_summer = 0.1
    hpxml.windows[1].exterior_shading_factor_winter = 0.9
    hpxml.windows[1].interior_shading_factor_summer = 0.01
    hpxml.windows[1].interior_shading_factor_winter = 0.99
    hpxml.windows[2].exterior_shading_factor_summer = 0.5
    hpxml.windows[2].exterior_shading_factor_winter = 0.5
    hpxml.windows[2].interior_shading_factor_summer = 0.5
    hpxml.windows[2].interior_shading_factor_winter = 0.5
    hpxml.windows[3].exterior_shading_factor_summer = 0.0
    hpxml.windows[3].exterior_shading_factor_winter = 1.0
    hpxml.windows[3].interior_shading_factor_summer = 0.0
    hpxml.windows[3].interior_shading_factor_winter = 1.0
  elsif ['base-enclosure-windows-none.xml'].include? hpxml_file
    hpxml.windows.clear
  elsif ['invalid_files/net-area-negative-wall.xml'].include? hpxml_file
    hpxml.windows[0].area = 1000
  elsif ['base-atticroof-conditioned.xml'].include? hpxml_file
    hpxml.windows[0].area = 108
    hpxml.windows[1].area = 108
    hpxml.windows[2].area = 108
    hpxml.windows[3].area = 108
    hpxml.windows.add(id: 'AtticGableWindowEast',
                      area: 12,
                      azimuth: 90,
                      ufactor: 0.33,
                      shgc: 0.45,
                      fraction_operable: 0.0,
                      wall_idref: 'WallAtticGableCond')
    hpxml.windows.add(id: 'AtticGableWindowWest',
                      area: 62,
                      azimuth: 270,
                      ufactor: 0.3,
                      shgc: 0.45,
                      fraction_operable: 0.0,
                      wall_idref: 'WallAtticGableCond')
  elsif ['base-atticroof-cathedral.xml'].include? hpxml_file
    hpxml.windows[0].area = 108
    hpxml.windows[1].area = 108
    hpxml.windows[2].area = 108
    hpxml.windows[3].area = 108
    hpxml.windows.add(id: 'AtticGableWindowEast',
                      area: 12,
                      azimuth: 90,
                      ufactor: 0.33,
                      shgc: 0.45,
                      fraction_operable: 0.0,
                      wall_idref: 'WallAtticGable')
    hpxml.windows.add(id: 'AtticGableWindowWest',
                      area: 12,
                      azimuth: 270,
                      ufactor: 0.33,
                      shgc: 0.45,
                      fraction_operable: 0.0,
                      wall_idref: 'WallAtticGable')
  elsif ['base-enclosure-garage.xml'].include? hpxml_file
    hpxml.windows[1].area = 12
  elsif ['base-enclosure-2stories.xml'].include? hpxml_file
    hpxml.windows[0].area = 216
    hpxml.windows[1].area = 216
    hpxml.windows[2].area = 144
    hpxml.windows[3].area = 144
  elsif ['base-enclosure-2stories-garage'].include? hpxml_file
    hpxml.windows[0].area = 168
    hpxml.windows[1].area = 216
    hpxml.windows[2].area = 144
    hpxml.windows[3].area = 96
  elsif ['base-foundation-unconditioned-basement-above-grade.xml'].include? hpxml_file
    hpxml.windows.add(id: 'FoundationWindowNorth',
                      area: 20,
                      azimuth: 0,
                      ufactor: 0.33,
                      shgc: 0.45,
                      fraction_operable: 0.0,
                      wall_idref: 'FoundationWall')
    hpxml.windows.add(id: 'FoundationWindowSouth',
                      area: 20,
                      azimuth: 180,
                      ufactor: 0.33,
                      shgc: 0.45,
                      fraction_operable: 0.0,
                      wall_idref: 'FoundationWall')
    hpxml.windows.add(id: 'FoundationWindowEast',
                      area: 10,
                      azimuth: 90,
                      ufactor: 0.33,
                      shgc: 0.45,
                      fraction_operable: 0.0,
                      wall_idref: 'FoundationWall')
    hpxml.windows.add(id: 'FoundationWindowWest',
                      area: 10,
                      azimuth: 270,
                      ufactor: 0.33,
                      shgc: 0.45,
                      fraction_operable: 0.0,
                      wall_idref: 'FoundationWall')
  elsif ['base-bldgtype-multifamily-adjacent-to-other-housing-unit.xml',
         'base-bldgtype-multifamily-adjacent-to-other-heated-space.xml',
         'base-bldgtype-multifamily-adjacent-to-multifamily-buffer-space.xml',
         'base-bldgtype-multifamily-adjacent-to-non-freezing-space.xml'].include? hpxml_file
    hpxml.windows.each do |window|
      window.area *= 0.35
    end
  elsif ['invalid_files/unattached-window.xml'].include? hpxml_file
    hpxml.windows[0].wall_idref = 'foobar'
  elsif ['base-enclosure-split-surfaces.xml',
         'base-enclosure-split-surfaces2.xml'].include? hpxml_file
    area_adjustments = []
    for n in 1..hpxml.windows.size
      hpxml.windows[n - 1].area /= 9.0
      hpxml.windows[n - 1].fraction_operable = 0.0
      for i in 2..9
        hpxml.windows << hpxml.windows[n - 1].dup
        hpxml.windows[-1].id += i.to_s
        hpxml.windows[-1].wall_idref += i.to_s
        if i >= 4
          hpxml.windows[-1].fraction_operable = 1.0
        end
        next unless hpxml_file == 'base-enclosure-split-surfaces2.xml'

        hpxml.windows[-1].ufactor += 0.01 * i
        hpxml.windows[-1].interior_shading_factor_summer -= 0.02 * i
        hpxml.windows[-1].interior_shading_factor_winter -= 0.01 * i
      end
    end
    hpxml.windows << hpxml.windows[-1].dup
    hpxml.windows[-1].id = 'TinyWindow'
    hpxml.windows[-1].area = 0.05
  elsif ['base-foundation-walkout-basement.xml'].include? hpxml_file
    hpxml.windows.add(id: 'FoundationWindow',
                      area: 20,
                      azimuth: 0,
                      ufactor: 0.33,
                      shgc: 0.45,
                      fraction_operable: 0.0,
                      wall_idref: 'FoundationWall3')
  elsif ['invalid_files/invalid-window-height.xml'].include? hpxml_file
    hpxml.windows[2].overhangs_distance_to_bottom_of_window = hpxml.windows[2].overhangs_distance_to_top_of_window
  elsif ['base-enclosure-walltypes.xml'].include? hpxml_file
    hpxml.windows.clear
    hpxml.windows.add(id: 'WindowNorth',
                      area: 108 / 8,
                      azimuth: 0,
                      ufactor: 0.33,
                      shgc: 0.45,
                      fraction_operable: 0.67,
                      wall_idref: 'Wall1')
    hpxml.windows.add(id: 'WindowSouth',
                      area: 108 / 8,
                      azimuth: 180,
                      ufactor: 0.33,
                      shgc: 0.45,
                      fraction_operable: 0.67,
                      wall_idref: 'Wall2')
    hpxml.windows.add(id: 'WindowEast',
                      area: 72 / 8,
                      azimuth: 90,
                      ufactor: 0.33,
                      shgc: 0.45,
                      fraction_operable: 0.67,
                      wall_idref: 'Wall3')
    hpxml.windows.add(id: 'WindowWest',
                      area: 72 / 8,
                      azimuth: 270,
                      ufactor: 0.33,
                      shgc: 0.45,
                      fraction_operable: 0.67,
                      wall_idref: 'Wall4')
  elsif ['base-misc-defaults.xml'].include? hpxml_file
    hpxml.windows.each do |window|
      window.interior_shading_factor_summer = nil
      window.interior_shading_factor_winter = nil
      window.fraction_operable = nil
    end
  elsif ['base-bldgtype-multifamily-adjacent-to-multiple.xml'].include? hpxml_file
    hpxml.windows.add(id: 'WindowOtherMultifamilyBufferSpace',
                      area: 50,
                      azimuth: 270,
                      ufactor: 0.33,
                      shgc: 0.45,
                      fraction_operable: 0.67,
                      wall_idref: 'WallOtherMultifamilyBufferSpace')
  elsif ['invalid_files/duplicate-id.xml'].include? hpxml_file
    hpxml.windows[-1].id = hpxml.windows[0].id
  end
end

def set_hpxml_skylights(hpxml_file, hpxml)
  if ['base-enclosure-skylights.xml'].include? hpxml_file
    hpxml.skylights.add(id: 'SkylightNorth',
                        area: 15,
                        azimuth: 0,
                        ufactor: 0.33,
                        shgc: 0.45,
                        interior_shading_factor_summer: 1.0,
                        interior_shading_factor_winter: 1.0,
                        roof_idref: 'Roof')
    hpxml.skylights.add(id: 'SkylightSouth',
                        area: 15,
                        azimuth: 180,
                        ufactor: 0.35,
                        shgc: 0.47,
                        interior_shading_factor_summer: 1.0,
                        interior_shading_factor_winter: 1.0,
                        roof_idref: 'Roof')
  elsif ['base-enclosure-skylights-shading.xml'].include? hpxml_file
    hpxml.skylights[0].exterior_shading_factor_summer = 0.1
    hpxml.skylights[0].exterior_shading_factor_winter = 0.9
    hpxml.skylights[0].interior_shading_factor_summer = 0.01
    hpxml.skylights[0].interior_shading_factor_winter = 0.99
    hpxml.skylights[1].exterior_shading_factor_summer = 0.5
    hpxml.skylights[1].exterior_shading_factor_winter = 0.0
    hpxml.skylights[1].interior_shading_factor_summer = 0.5
    hpxml.skylights[1].interior_shading_factor_winter = 1.0
  elsif ['invalid_files/net-area-negative-roof.xml'].include? hpxml_file
    hpxml.skylights[0].area = 4000
  elsif ['invalid_files/unattached-skylight.xml'].include? hpxml_file
    hpxml.skylights[0].roof_idref = 'foobar'
  elsif ['invalid_files/invalid-id.xml'].include? hpxml_file
    hpxml.skylights[0].id = ''
  elsif ['base-enclosure-split-surfaces.xml',
         'base-enclosure-split-surfaces2.xml'].include? hpxml_file
    for n in 1..hpxml.skylights.size
      hpxml.skylights[n - 1].area /= 9.0
      for i in 2..9
        hpxml.skylights << hpxml.skylights[n - 1].dup
        hpxml.skylights[-1].id += i.to_s
        hpxml.skylights[-1].roof_idref += i.to_s if i % 2 == 0
        next unless hpxml_file == 'base-enclosure-split-surfaces2.xml'

        hpxml.skylights[-1].ufactor += 0.01 * i
        hpxml.skylights[-1].interior_shading_factor_summer -= 0.02 * i
        hpxml.skylights[-1].interior_shading_factor_winter -= 0.01 * i
      end
    end
    hpxml.skylights << hpxml.skylights[-1].dup
    hpxml.skylights[-1].id = 'TinySkylight'
    hpxml.skylights[-1].area = 0.05
  end
end

def set_hpxml_doors(hpxml_file, hpxml)
  if ['ASHRAE_Standard_140/L100AC.xml',
      'ASHRAE_Standard_140/L100AL.xml'].include? hpxml_file
    doors = { 'DoorSouth' => [180, 20, 'WallSouth'],
              'DoorNorth' => [0, 20, 'WallNorth'] }
    doors.each do |door_name, door_values|
      azimuth, area, wall = door_values
      hpxml.doors.add(id: door_name,
                      wall_idref: wall,
                      area: area,
                      azimuth: azimuth,
                      r_value: 3.04)
    end
  elsif ['base.xml'].include? hpxml_file
    hpxml.doors.add(id: 'DoorNorth',
                    wall_idref: 'Wall',
                    area: 40,
                    azimuth: 0,
                    r_value: 4.4)
    hpxml.doors.add(id: 'DoorSouth',
                    wall_idref: 'Wall',
                    area: 40,
                    azimuth: 180,
                    r_value: 4.4)
  elsif ['base-bldgtype-multifamily.xml'].include? hpxml_file
    hpxml.doors.clear
    hpxml.doors.add(id: 'Door',
                    wall_idref: 'Wall',
                    area: 20,
                    azimuth: 180,
                    r_value: 4.4)
  elsif ['base-enclosure-garage.xml',
         'base-enclosure-2stories-garage.xml'].include? hpxml_file
    hpxml.doors.add(id: 'GarageDoorSouth',
                    wall_idref: 'WallGarageExterior',
                    area: 70,
                    azimuth: 180,
                    r_value: 4.4)
  elsif ['base-foundation-basement-garage.xml'].include? hpxml_file
    hpxml.doors.add(id: 'GarageDoorSouth',
                    wall_idref: 'WallGarageExterior',
                    area: 70,
                    azimuth: 180,
                    r_value: 4.4)
    hpxml.doors.add(id: 'GarageDoorBasement',
                    wall_idref: 'WallGarageBasement',
                    area: 4,
                    azimuth: 0,
                    r_value: 4.4)
  elsif ['base-bldgtype-multifamily-adjacent-to-multiple.xml'].include? hpxml_file
    hpxml.doors.add(id: 'DoorOtherHeatedSpace',
                    wall_idref: 'WallOtherHeatedSpace',
                    area: 20,
                    azimuth: 0,
                    r_value: 4.4)
    hpxml.doors.add(id: 'DoorOtherHousingUnit',
                    wall_idref: 'WallOtherHousingUnit',
                    area: 20,
                    azimuth: 0,
                    r_value: 4.4)
  elsif ['base-bldgtype-multifamily-adjacent-to-other-housing-unit.xml',
         'base-bldgtype-multifamily-adjacent-to-other-heated-space.xml',
         'base-bldgtype-multifamily-adjacent-to-multifamily-buffer-space.xml',
         'base-bldgtype-multifamily-adjacent-to-non-freezing-space.xml'].include? hpxml_file
    hpxml.doors.add(id: 'DoorOther',
                    wall_idref: 'WallOther',
                    area: 20,
                    azimuth: 0,
                    r_value: 4.4)
  elsif ['invalid_files/unattached-door.xml'].include? hpxml_file
    hpxml.doors[0].wall_idref = 'foobar'
  elsif ['base-enclosure-split-surfaces.xml',
         'base-enclosure-split-surfaces2.xml'].include? hpxml_file
    area_adjustments = []
    for n in 1..hpxml.doors.size
      hpxml.doors[n - 1].area /= 9.0
      for i in 2..9
        hpxml.doors << hpxml.doors[n - 1].dup
        hpxml.doors[-1].id += i.to_s
        hpxml.doors[-1].wall_idref += i.to_s
        if hpxml_file == 'base-enclosure-split-surfaces2.xml'
          hpxml.doors[-1].r_value += 0.01 * i
        end
      end
    end
    hpxml.doors << hpxml.doors[-1].dup
    hpxml.doors[-1].id = 'TinyDoor'
    hpxml.doors[-1].area = 0.05
  elsif ['base-enclosure-walltypes.xml'].include? hpxml_file
    hpxml.doors.clear
    hpxml.doors.add(id: 'DoorNorth',
                    wall_idref: 'Wall9',
                    area: 40,
                    azimuth: 0,
                    r_value: 4.4)
    hpxml.doors.add(id: 'DoorSouth',
                    wall_idref: 'Wall10',
                    area: 40,
                    azimuth: 180,
                    r_value: 4.4)
  end
end

def set_hpxml_heating_systems(hpxml_file, hpxml)
  if ['base.xml'].include? hpxml_file
    hpxml.heating_systems.add(id: 'HeatingSystem',
                              distribution_system_idref: 'HVACDistribution',
                              heating_system_type: HPXML::HVACTypeFurnace,
                              heating_system_fuel: HPXML::FuelTypeNaturalGas,
                              heating_capacity: 36000,
                              heating_efficiency_afue: 0.92,
                              fraction_heat_load_served: 1)
  elsif ['base-hvac-air-to-air-heat-pump-1-speed.xml',
         'base-hvac-air-to-air-heat-pump-2-speed.xml',
         'base-hvac-air-to-air-heat-pump-var-speed.xml',
         'base-hvac-central-ac-only-1-speed.xml',
         'base-hvac-central-ac-only-2-speed.xml',
         'base-hvac-central-ac-only-var-speed.xml',
         'base-hvac-evap-cooler-only.xml',
         'base-hvac-evap-cooler-only-ducted.xml',
         'base-hvac-ground-to-air-heat-pump.xml',
         'base-hvac-mini-split-heat-pump-ducted.xml',
         'base-hvac-mini-split-air-conditioner-only-ducted.xml',
         'base-hvac-none.xml',
         'base-hvac-room-ac-only.xml',
         'base-bldgtype-multifamily-shared-chiller-only-baseboard.xml',
         'base-bldgtype-multifamily-shared-ground-loop-ground-to-air-heat-pump.xml',
         'invalid_files/orphaned-hvac-distribution.xml'].include? hpxml_file
    hpxml.heating_systems.clear
  elsif ['base-hvac-boiler-elec-only.xml'].include? hpxml_file
    hpxml.heating_systems[0].heating_system_type = HPXML::HVACTypeBoiler
    hpxml.heating_systems[0].heating_system_fuel = HPXML::FuelTypeElectricity
    hpxml.heating_systems[0].heating_efficiency_afue = 1.0
  elsif ['base-hvac-boiler-gas-central-ac-1-speed.xml',
         'base-hvac-boiler-gas-only.xml'].include? hpxml_file
    hpxml.heating_systems[0].heating_system_type = HPXML::HVACTypeBoiler
    hpxml.heating_systems[0].electric_auxiliary_energy = 200
  elsif ['base-hvac-boiler-oil-only.xml'].include? hpxml_file
    hpxml.heating_systems[0].heating_system_type = HPXML::HVACTypeBoiler
    hpxml.heating_systems[0].heating_system_fuel = HPXML::FuelTypeOil
  elsif ['base-hvac-boiler-propane-only.xml'].include? hpxml_file
    hpxml.heating_systems[0].heating_system_type = HPXML::HVACTypeBoiler
    hpxml.heating_systems[0].heating_system_fuel = HPXML::FuelTypePropane
  elsif ['base-hvac-boiler-coal-only.xml'].include? hpxml_file
    hpxml.heating_systems[0].heating_system_type = HPXML::HVACTypeBoiler
    hpxml.heating_systems[0].heating_system_fuel = HPXML::FuelTypeCoal
  elsif ['base-hvac-boiler-wood-only.xml'].include? hpxml_file
    hpxml.heating_systems[0].heating_system_type = HPXML::HVACTypeBoiler
    hpxml.heating_systems[0].heating_system_fuel = HPXML::FuelTypeWoodCord
  elsif ['base-hvac-elec-resistance-only.xml'].include? hpxml_file
    hpxml.heating_systems[0].distribution_system_idref = nil
    hpxml.heating_systems[0].heating_system_type = HPXML::HVACTypeElectricResistance
    hpxml.heating_systems[0].heating_system_fuel = HPXML::FuelTypeElectricity
    hpxml.heating_systems[0].heating_efficiency_afue = nil
    hpxml.heating_systems[0].heating_efficiency_percent = 1
  elsif ['base-hvac-furnace-elec-only.xml'].include? hpxml_file
    hpxml.heating_systems[0].heating_system_fuel = HPXML::FuelTypeElectricity
    hpxml.heating_systems[0].heating_efficiency_afue = 1
  elsif ['base-hvac-furnace-oil-only.xml'].include? hpxml_file
    hpxml.heating_systems[0].heating_system_fuel = HPXML::FuelTypeOil
  elsif ['base-hvac-furnace-propane-only.xml'].include? hpxml_file
    hpxml.heating_systems[0].heating_system_fuel = HPXML::FuelTypePropane
  elsif ['base-hvac-furnace-coal-only.xml'].include? hpxml_file
    hpxml.heating_systems[0].heating_system_fuel = HPXML::FuelTypeCoal
  elsif ['base-hvac-furnace-wood-only.xml'].include? hpxml_file
    hpxml.heating_systems[0].heating_system_fuel = HPXML::FuelTypeWoodCord
  elsif ['base-hvac-multiple.xml'].include? hpxml_file
    hpxml.heating_systems.clear
    hpxml.heating_systems.add(id: 'HeatingSystem',
                              distribution_system_idref: 'HVACDistribution',
                              heating_system_type: HPXML::HVACTypeFurnace,
                              heating_system_fuel: HPXML::FuelTypeElectricity,
                              heating_capacity: 6400,
                              heating_efficiency_afue: 1,
                              fraction_heat_load_served: 0.1)
    hpxml.heating_systems.add(id: 'HeatingSystem2',
                              distribution_system_idref: 'HVACDistribution2',
                              heating_system_type: HPXML::HVACTypeFurnace,
                              heating_system_fuel: HPXML::FuelTypeNaturalGas,
                              heating_capacity: 6400,
                              heating_efficiency_afue: 0.92,
                              fraction_heat_load_served: 0.1)
    hpxml.heating_systems.add(id: 'HeatingSystem3',
                              distribution_system_idref: 'HVACDistribution3',
                              heating_system_type: HPXML::HVACTypeBoiler,
                              heating_system_fuel: HPXML::FuelTypeElectricity,
                              heating_capacity: 6400,
                              heating_efficiency_afue: 1,
                              fraction_heat_load_served: 0.1)
    hpxml.heating_systems.add(id: 'HeatingSystem4',
                              distribution_system_idref: 'HVACDistribution4',
                              heating_system_type: HPXML::HVACTypeBoiler,
                              heating_system_fuel: HPXML::FuelTypeNaturalGas,
                              heating_capacity: 6400,
                              heating_efficiency_afue: 0.92,
                              fraction_heat_load_served: 0.1,
                              electric_auxiliary_energy: 200)
    hpxml.heating_systems.add(id: 'HeatingSystem5',
                              heating_system_type: HPXML::HVACTypeElectricResistance,
                              heating_system_fuel: HPXML::FuelTypeElectricity,
                              heating_capacity: 6400,
                              heating_efficiency_percent: 1,
                              fraction_heat_load_served: 0.1)
    hpxml.heating_systems.add(id: 'HeatingSystem6',
                              heating_system_type: HPXML::HVACTypeStove,
                              heating_system_fuel: HPXML::FuelTypeOil,
                              heating_capacity: 6400,
                              heating_efficiency_percent: 0.8,
                              fraction_heat_load_served: 0.1,
                              fan_watts: 40.0)
    hpxml.heating_systems.add(id: 'HeatingSystem7',
                              heating_system_type: HPXML::HVACTypeWallFurnace,
                              heating_system_fuel: HPXML::FuelTypePropane,
                              heating_capacity: 6400,
                              heating_efficiency_afue: 0.8,
                              fraction_heat_load_served: 0.1,
                              fan_watts: 0.0)
  elsif ['base-mechvent-multiple.xml',
         'base-bldgtype-multifamily-shared-mechvent-multiple.xml'].include? hpxml_file
    hpxml.heating_systems[0].heating_capacity /= 2.0
    hpxml.heating_systems[0].fraction_heat_load_served /= 2.0
    hpxml.heating_systems << hpxml.heating_systems[0].dup
    hpxml.heating_systems[1].id = 'HeatingSystem2'
    hpxml.heating_systems[1].distribution_system_idref = 'HVACDistribution2'
  elsif ['invalid_files/hvac-frac-load-served.xml'].include? hpxml_file
    hpxml.heating_systems[0].fraction_heat_load_served += 0.1
  elsif ['base-hvac-fireplace-wood-only.xml'].include? hpxml_file
    hpxml.heating_systems[0].distribution_system_idref = nil
    hpxml.heating_systems[0].heating_system_type = HPXML::HVACTypeFireplace
    hpxml.heating_systems[0].heating_system_fuel = HPXML::FuelTypeWoodCord
    hpxml.heating_systems[0].heating_efficiency_afue = nil
    hpxml.heating_systems[0].heating_efficiency_percent = 0.8
    hpxml.heating_systems[0].fan_watts = 0.0
  elsif ['base-hvac-floor-furnace-propane-only.xml'].include? hpxml_file
    hpxml.heating_systems[0].distribution_system_idref = nil
    hpxml.heating_systems[0].heating_system_type = HPXML::HVACTypeFloorFurnace
    hpxml.heating_systems[0].heating_system_fuel = HPXML::FuelTypePropane
    hpxml.heating_systems[0].heating_efficiency_afue = 0.8
    hpxml.heating_systems[0].fan_watts = 0.0
  elsif ['base-hvac-portable-heater-gas-only.xml'].include? hpxml_file
    hpxml.heating_systems[0].distribution_system_idref = nil
    hpxml.heating_systems[0].heating_system_type = HPXML::HVACTypePortableHeater
    hpxml.heating_systems[0].heating_system_fuel = HPXML::FuelTypeNaturalGas
    hpxml.heating_systems[0].heating_efficiency_afue = nil
    hpxml.heating_systems[0].heating_efficiency_percent = 1.0
    hpxml.heating_systems[0].fan_watts = 0.0
  elsif ['base-hvac-fixed-heater-gas-only.xml'].include? hpxml_file
    hpxml.heating_systems[0].distribution_system_idref = nil
    hpxml.heating_systems[0].heating_system_type = HPXML::HVACTypeFixedHeater
    hpxml.heating_systems[0].heating_system_fuel = HPXML::FuelTypeNaturalGas
    hpxml.heating_systems[0].heating_efficiency_afue = nil
    hpxml.heating_systems[0].heating_efficiency_percent = 1.0
    hpxml.heating_systems[0].fan_watts = 0.0
  elsif ['base-hvac-stove-oil-only.xml',
         'base-hvac-stove-wood-pellets-only.xml'].include? hpxml_file
    hpxml.heating_systems[0].distribution_system_idref = nil
    hpxml.heating_systems[0].heating_system_type = HPXML::HVACTypeStove
    hpxml.heating_systems[0].heating_efficiency_afue = nil
    hpxml.heating_systems[0].heating_efficiency_percent = 0.8
    hpxml.heating_systems[0].fan_watts = 40.0
    if hpxml_file == 'base-hvac-stove-oil-only.xml'
      hpxml.heating_systems[0].heating_system_fuel = HPXML::FuelTypeOil
    elsif hpxml_file == 'base-hvac-stove-wood-pellets-only.xml'
      hpxml.heating_systems[0].heating_system_fuel = HPXML::FuelTypeWoodPellets
    end
  elsif ['base-hvac-wall-furnace-elec-only.xml'].include? hpxml_file
    hpxml.heating_systems[0].distribution_system_idref = nil
    hpxml.heating_systems[0].heating_system_type = HPXML::HVACTypeWallFurnace
    hpxml.heating_systems[0].heating_system_fuel = HPXML::FuelTypeElectricity
    hpxml.heating_systems[0].heating_efficiency_afue = 1.0
    hpxml.heating_systems[0].fan_watts = 0.0
  elsif ['base-hvac-furnace-x3-dse.xml'].include? hpxml_file
    hpxml.heating_systems << hpxml.heating_systems[0].dup
    hpxml.heating_systems << hpxml.heating_systems[1].dup
    hpxml.heating_systems[1].id = 'HeatingSystem2'
    hpxml.heating_systems[1].distribution_system_idref = 'HVACDistribution2'
    hpxml.heating_systems[2].id = 'HeatingSystem3'
    hpxml.heating_systems[2].distribution_system_idref = 'HVACDistribution3'
    for i in 0..2
      hpxml.heating_systems[i].heating_capacity /= 3.0
      # Test a file where sum is slightly greater than 1
      if i < 2
        hpxml.heating_systems[i].fraction_heat_load_served = 0.33
      else
        hpxml.heating_systems[i].fraction_heat_load_served = 0.35
      end
    end
  elsif ['base-hvac-furnace-elec-central-ac-1-speed.xml'].include? hpxml_file
    hpxml.heating_systems[0].heating_system_fuel = HPXML::FuelTypeElectricity
    hpxml.heating_systems[0].heating_efficiency_afue = 1.0
  elsif ['invalid_files/unattached-hvac-distribution.xml'].include? hpxml_file
    hpxml.heating_systems[0].distribution_system_idref = 'foobar'
  elsif ['invalid_files/hvac-invalid-distribution-system-type.xml'].include? hpxml_file
    hpxml.heating_systems[0].distribution_system_idref = 'HVACDistribution2'
  elsif ['invalid_files/hvac-dse-multiple-attached-heating.xml'].include? hpxml_file
    hpxml.heating_systems[0].fraction_heat_load_served = 0.5
    hpxml.heating_systems << hpxml.heating_systems[0].dup
    hpxml.heating_systems[1].id += '2'
  elsif ['invalid_files/hvac-inconsistent-fan-powers.xml'].include? hpxml_file
    hpxml.heating_systems[0].fan_watts_per_cfm = 0.45
  elsif ['base-hvac-undersized.xml'].include? hpxml_file
    hpxml.heating_systems[0].heating_capacity /= 10.0
  elsif ['base-bldgtype-multifamily-shared-boiler-only-baseboard.xml',
         'base-bldgtype-multifamily-shared-boiler-chiller-baseboard.xml'].include? hpxml_file
    hpxml.heating_systems[0].heating_system_type = HPXML::HVACTypeBoiler
    hpxml.heating_systems[0].is_shared_system = true
    hpxml.heating_systems[0].number_of_units_served = 6
    hpxml.heating_systems[0].heating_capacity = nil
    hpxml.heating_systems[0].shared_loop_watts = 600
  elsif ['base-bldgtype-multifamily-shared-boiler-only-fan-coil.xml',
         'base-bldgtype-multifamily-shared-boiler-chiller-fan-coil.xml'].include? hpxml_file
    hpxml.heating_systems[0].fan_coil_watts = 150
  elsif ['base-bldgtype-multifamily-shared-boiler-only-fan-coil-eae.xml'].include? hpxml_file
    hpxml.heating_systems[0].fan_coil_watts = nil
    hpxml.heating_systems[0].shared_loop_watts = nil
    hpxml.heating_systems[0].electric_auxiliary_energy = 500.0
  elsif ['base-hvac-install-quality-none-furnace-gas-central-ac-1-speed.xml'].include? hpxml_file
    hpxml.heating_systems[0].airflow_defect_ratio = 0.0
  elsif ['base-hvac-install-quality-airflow-defect-furnace-gas-central-ac-1-speed.xml'].include? hpxml_file
    hpxml.heating_systems[0].airflow_defect_ratio = -0.25
  elsif ['base-hvac-install-quality-blower-efficiency-furnace-gas-central-ac-1-speed.xml'].include? hpxml_file
    hpxml.heating_systems[0].fan_watts_per_cfm = 0.365
  elsif ['base-hvac-install-quality-all-furnace-gas-only.xml',
         'base-hvac-install-quality-all-furnace-gas-central-ac-1-speed.xml',
         'base-hvac-install-quality-all-furnace-gas-central-ac-2-speed.xml',
         'base-hvac-install-quality-all-furnace-gas-central-ac-var-speed.xml'].include? hpxml_file
    hpxml.heating_systems[0].fan_watts_per_cfm = 0.365
    hpxml.heating_systems[0].airflow_defect_ratio = -0.25
  elsif ['invalid_files/multiple-shared-heating-systems.xml'].include? hpxml_file
    hpxml.heating_systems[0].fraction_heat_load_served = 0.5
    hpxml.heating_systems << hpxml.heating_systems[0].dup
    hpxml.heating_systems[1].id += '2'
    hpxml.heating_systems[1].distribution_system_idref += '2'
  elsif ['invalid_files/boiler-invalid-afue.xml',
         'invalid_files/furnace-invalid-afue.xml'].include? hpxml_file
    hpxml.heating_systems[0].heating_efficiency_afue *= 100.0
  elsif ['base-location-honolulu-hi.xml',
         'base-location-miami-fl.xml',
         'base-bldgtype-multifamily.xml'].include? hpxml_file
    hpxml.heating_systems[0].heating_capacity = 12000
  elsif ['base-location-dallas-tx.xml',
         'base-location-baltimore-md.xml',
         'base-location-phoenix-az.xml',
         'base-location-portland-or.xml',
         'base-bldgtype-single-family-attached.xml'].include? hpxml_file
    hpxml.heating_systems[0].heating_capacity = 24000
  elsif ['base-location-helena-mt.xml',
         'base-enclosure-2stories.xml',
         'base-enclosure-2stories-garage.xml'].include? hpxml_file
    hpxml.heating_systems[0].heating_capacity = 48000
  elsif hpxml_file.include?('base-hvac-autosize') && (not hpxml.heating_systems.nil?) && (hpxml.heating_systems.size > 0)
    hpxml.heating_systems[0].heating_capacity = nil
  end
end

def set_hpxml_cooling_systems(hpxml_file, hpxml)
  if ['base.xml'].include? hpxml_file
    hpxml.cooling_systems.add(id: 'CoolingSystem',
                              distribution_system_idref: 'HVACDistribution',
                              cooling_system_type: HPXML::HVACTypeCentralAirConditioner,
                              cooling_system_fuel: HPXML::FuelTypeElectricity,
                              cooling_capacity: 24000,
                              fraction_cool_load_served: 1,
                              cooling_efficiency_seer: 13,
                              cooling_shr: 0.73,
                              compressor_type: HPXML::HVACCompressorTypeSingleStage)
  elsif ['base-hvac-air-to-air-heat-pump-1-speed.xml',
         'base-hvac-air-to-air-heat-pump-2-speed.xml',
         'base-hvac-air-to-air-heat-pump-var-speed.xml',
         'base-hvac-boiler-coal-only.xml',
         'base-hvac-boiler-elec-only.xml',
         'base-hvac-boiler-gas-only.xml',
         'base-hvac-boiler-oil-only.xml',
         'base-hvac-boiler-propane-only.xml',
         'base-hvac-boiler-wood-only.xml',
         'base-hvac-elec-resistance-only.xml',
         'base-hvac-fireplace-wood-only.xml',
         'base-hvac-fixed-heater-gas-only.xml',
         'base-hvac-floor-furnace-propane-only.xml',
         'base-hvac-furnace-coal-only.xml',
         'base-hvac-furnace-elec-only.xml',
         'base-hvac-furnace-gas-only.xml',
         'base-hvac-furnace-oil-only.xml',
         'base-hvac-furnace-propane-only.xml',
         'base-hvac-furnace-wood-only.xml',
         'base-hvac-ground-to-air-heat-pump.xml',
         'base-hvac-mini-split-heat-pump-ducted.xml',
         'base-hvac-none.xml',
         'base-hvac-portable-heater-gas-only.xml',
         'base-hvac-stove-oil-only.xml',
         'base-hvac-stove-wood-pellets-only.xml',
         'base-hvac-wall-furnace-elec-only.xml',
         'base-bldgtype-multifamily-shared-boiler-only-baseboard.xml',
         'base-bldgtype-multifamily-shared-ground-loop-ground-to-air-heat-pump.xml'].include? hpxml_file
    hpxml.cooling_systems.clear
  elsif ['base-hvac-boiler-gas-central-ac-1-speed.xml'].include? hpxml_file
    hpxml.cooling_systems[0].distribution_system_idref = 'HVACDistribution2'
  elsif ['base-hvac-furnace-gas-central-ac-2-speed.xml',
         'base-hvac-central-ac-only-2-speed.xml'].include? hpxml_file
    hpxml.cooling_systems[0].cooling_efficiency_seer = 18
    hpxml.cooling_systems[0].cooling_shr = 0.73
    hpxml.cooling_systems[0].compressor_type = HPXML::HVACCompressorTypeTwoStage
  elsif ['base-hvac-furnace-gas-central-ac-var-speed.xml',
         'base-hvac-central-ac-only-var-speed.xml'].include? hpxml_file
    hpxml.cooling_systems[0].cooling_efficiency_seer = 24
    hpxml.cooling_systems[0].cooling_shr = 0.78
    hpxml.cooling_systems[0].compressor_type = HPXML::HVACCompressorTypeVariableSpeed
  elsif ['base-hvac-mini-split-air-conditioner-only-ducted.xml'].include? hpxml_file
    hpxml.cooling_systems[0].cooling_system_type = HPXML::HVACTypeMiniSplitAirConditioner
    hpxml.cooling_systems[0].cooling_efficiency_seer = 19
    hpxml.cooling_systems[0].cooling_shr = 0.73
    hpxml.cooling_systems[0].compressor_type = nil
  elsif ['base-hvac-mini-split-air-conditioner-only-ductless.xml'].include? hpxml_file
    hpxml.cooling_systems[0].distribution_system_idref = nil
  elsif ['base-hvac-furnace-gas-room-ac.xml',
         'base-hvac-room-ac-only.xml'].include? hpxml_file
    hpxml.cooling_systems[0].distribution_system_idref = nil
    hpxml.cooling_systems[0].cooling_system_type = HPXML::HVACTypeRoomAirConditioner
    hpxml.cooling_systems[0].cooling_efficiency_seer = nil
    hpxml.cooling_systems[0].cooling_efficiency_eer = 8.5
    hpxml.cooling_systems[0].cooling_shr = 0.65
    hpxml.cooling_systems[0].compressor_type = nil
  elsif ['base-hvac-room-ac-only-33percent.xml'].include? hpxml_file
    hpxml.cooling_systems[0].fraction_cool_load_served = 0.33
    hpxml.cooling_systems[0].cooling_capacity /= 3.0
  elsif ['base-hvac-evap-cooler-only-ducted.xml',
         'base-hvac-evap-cooler-furnace-gas.xml',
         'base-hvac-evap-cooler-only.xml'].include? hpxml_file
    hpxml.cooling_systems[0].cooling_system_type = HPXML::HVACTypeEvaporativeCooler
    hpxml.cooling_systems[0].cooling_efficiency_seer = nil
    hpxml.cooling_systems[0].cooling_efficiency_eer = nil
    hpxml.cooling_systems[0].cooling_shr = nil
    hpxml.cooling_systems[0].compressor_type = nil
    if ['base-hvac-evap-cooler-furnace-gas.xml',
        'base-hvac-evap-cooler-only.xml'].include? hpxml_file
      hpxml.cooling_systems[0].distribution_system_idref = nil
    end
  elsif ['base-hvac-multiple.xml'].include? hpxml_file
    hpxml.cooling_systems[0].distribution_system_idref = 'HVACDistribution2'
    hpxml.cooling_systems[0].fraction_cool_load_served = 0.2
    hpxml.cooling_systems[0].cooling_capacity *= 0.2
    hpxml.cooling_systems.add(id: 'CoolingSystem2',
                              cooling_system_type: HPXML::HVACTypeRoomAirConditioner,
                              cooling_system_fuel: HPXML::FuelTypeElectricity,
                              cooling_capacity: 9600,
                              fraction_cool_load_served: 0.2,
                              cooling_efficiency_eer: 8.5,
                              cooling_shr: 0.65)
  elsif ['base-mechvent-multiple.xml',
         'base-bldgtype-multifamily-shared-mechvent-multiple.xml'].include? hpxml_file
    hpxml.cooling_systems[0].fraction_cool_load_served /= 2.0
    hpxml.cooling_systems[0].cooling_capacity /= 2.0
    hpxml.cooling_systems << hpxml.cooling_systems[0].dup
    hpxml.cooling_systems[1].id += '2'
    hpxml.cooling_systems[1].distribution_system_idref = 'HVACDistribution2'
  elsif ['invalid_files/hvac-frac-load-served.xml'].include? hpxml_file
    hpxml.cooling_systems[0].fraction_cool_load_served += 0.2
  elsif ['invalid_files/hvac-dse-multiple-attached-cooling.xml'].include? hpxml_file
    hpxml.cooling_systems[0].fraction_cool_load_served = 0.5
    hpxml.cooling_systems << hpxml.cooling_systems[0].dup
    hpxml.cooling_systems[1].id += '2'
  elsif ['invalid_files/hvac-inconsistent-fan-powers.xml'].include? hpxml_file
    hpxml.cooling_systems[0].fan_watts_per_cfm = 0.55
  elsif ['base-hvac-undersized.xml'].include? hpxml_file
    hpxml.cooling_systems[0].cooling_capacity /= 10.0
  elsif ['base-hvac-install-quality-none-furnace-gas-central-ac-1-speed.xml'].include? hpxml_file
    hpxml.cooling_systems[0].airflow_defect_ratio = 0.0
    hpxml.cooling_systems[0].charge_defect_ratio = 0.0
  elsif ['base-hvac-install-quality-airflow-defect-furnace-gas-central-ac-1-speed.xml'].include? hpxml_file
    hpxml.cooling_systems[0].airflow_defect_ratio = -0.25
  elsif ['base-hvac-install-quality-charge-defect-furnace-gas-central-ac-1-speed.xml'].include? hpxml_file
    hpxml.cooling_systems[0].charge_defect_ratio = -0.25
  elsif ['base-hvac-install-quality-blower-efficiency-furnace-gas-central-ac-1-speed.xml'].include? hpxml_file
    hpxml.cooling_systems[0].fan_watts_per_cfm = 0.365
  elsif ['base-hvac-install-quality-all-mini-split-air-conditioner-only-ducted.xml',
         'base-hvac-install-quality-all-furnace-gas-central-ac-1-speed.xml',
         'base-hvac-install-quality-all-furnace-gas-central-ac-2-speed.xml',
         'base-hvac-install-quality-all-furnace-gas-central-ac-var-speed.xml'].include? hpxml_file
    hpxml.cooling_systems[0].charge_defect_ratio = -0.25
    hpxml.cooling_systems[0].fan_watts_per_cfm = 0.365
    hpxml.cooling_systems[0].airflow_defect_ratio = -0.25
  elsif ['base-misc-defaults.xml'].include? hpxml_file
    hpxml.cooling_systems[0].cooling_shr = nil
    hpxml.cooling_systems[0].compressor_type = nil
  elsif ['base-bldgtype-multifamily-shared-chiller-only-baseboard.xml',
         'base-bldgtype-multifamily-shared-boiler-chiller-baseboard.xml',
         'base-bldgtype-multifamily-shared-chiller-only-water-loop-heat-pump.xml',
         'base-bldgtype-multifamily-shared-boiler-chiller-water-loop-heat-pump.xml'].include? hpxml_file
    hpxml.cooling_systems[0].cooling_system_type = HPXML::HVACTypeChiller
    hpxml.cooling_systems[0].is_shared_system = true
    hpxml.cooling_systems[0].number_of_units_served = 6
    hpxml.cooling_systems[0].cooling_capacity = 24000 * 6
    hpxml.cooling_systems[0].compressor_type = nil
    hpxml.cooling_systems[0].cooling_efficiency_kw_per_ton = 0.9
    hpxml.cooling_systems[0].cooling_shr = nil
    hpxml.cooling_systems[0].shared_loop_watts = 600
  elsif ['base-bldgtype-multifamily-shared-cooling-tower-only-water-loop-heat-pump.xml',
         'base-bldgtype-multifamily-shared-boiler-cooling-tower-water-loop-heat-pump.xml'].include? hpxml_file
    hpxml.cooling_systems[0].cooling_system_type = HPXML::HVACTypeCoolingTower
    hpxml.cooling_systems[0].cooling_capacity = nil
    hpxml.cooling_systems[0].cooling_efficiency_kw_per_ton = nil
  elsif ['base-bldgtype-multifamily-shared-chiller-only-fan-coil.xml',
         'base-bldgtype-multifamily-shared-boiler-chiller-fan-coil.xml'].include? hpxml_file
    hpxml.cooling_systems[0].fan_coil_watts = 150
  elsif ['invalid_files/multiple-shared-cooling-systems.xml'].include? hpxml_file
    hpxml.cooling_systems[0].fraction_cool_load_served = 0.5
    hpxml.cooling_systems << hpxml.cooling_systems[0].dup
    hpxml.cooling_systems[1].id += '2'
    hpxml.cooling_systems[1].distribution_system_idref += '2'
  elsif ['invalid_files/hvac-shared-negative-seer-eq.xml'].include? hpxml_file
    hpxml.cooling_systems[0].shared_loop_watts *= 100.0
  elsif ['base-bldgtype-multifamily.xml'].include? hpxml_file
    hpxml.cooling_systems[0].cooling_capacity = 12000
  elsif ['base-enclosure-2stories.xml',
         'base-enclosure-2stories-garage.xml'].include? hpxml_file
    hpxml.cooling_systems[0].cooling_capacity = 36000
  elsif hpxml_file.include?('base-hvac-autosize') && (not hpxml.cooling_systems.nil?) && (hpxml.cooling_systems.size > 0)
    hpxml.cooling_systems[0].cooling_capacity = nil
  end
end

def set_hpxml_heat_pumps(hpxml_file, hpxml)
  if ['base-hvac-air-to-air-heat-pump-1-speed.xml',
      'base-hvac-central-ac-plus-air-to-air-heat-pump-heating.xml'].include? hpxml_file
    hpxml.heat_pumps.add(id: 'HeatPump',
                         distribution_system_idref: 'HVACDistribution',
                         heat_pump_type: HPXML::HVACTypeHeatPumpAirToAir,
                         heat_pump_fuel: HPXML::FuelTypeElectricity,
                         heating_capacity: 36000,
                         cooling_capacity: 36000,
                         backup_heating_fuel: HPXML::FuelTypeElectricity,
                         backup_heating_capacity: 36000,
                         backup_heating_efficiency_percent: 1.0,
                         fraction_heat_load_served: 1,
                         fraction_cool_load_served: 1,
                         heating_efficiency_hspf: 7.7,
                         cooling_efficiency_seer: 13,
                         heating_capacity_17F: 36000 * 0.630, # Based on OAT slope of default curves
                         cooling_shr: 0.73,
                         compressor_type: HPXML::HVACCompressorTypeSingleStage)
    if hpxml_file == 'base-hvac-central-ac-plus-air-to-air-heat-pump-heating.xml'
      hpxml.heat_pumps[0].fraction_cool_load_served = 0
    end
  elsif ['base-hvac-air-to-air-heat-pump-2-speed.xml'].include? hpxml_file
    hpxml.heat_pumps.add(id: 'HeatPump',
                         distribution_system_idref: 'HVACDistribution',
                         heat_pump_type: HPXML::HVACTypeHeatPumpAirToAir,
                         heat_pump_fuel: HPXML::FuelTypeElectricity,
                         heating_capacity: 36000,
                         cooling_capacity: 36000,
                         backup_heating_fuel: HPXML::FuelTypeElectricity,
                         backup_heating_capacity: 36000,
                         backup_heating_efficiency_percent: 1.0,
                         fraction_heat_load_served: 1,
                         fraction_cool_load_served: 1,
                         heating_efficiency_hspf: 9.3,
                         cooling_efficiency_seer: 18,
                         heating_capacity_17F: 36000 * 0.590, # Based on OAT slope of default curves
                         cooling_shr: 0.73,
                         compressor_type: HPXML::HVACCompressorTypeTwoStage)
  elsif ['base-hvac-air-to-air-heat-pump-var-speed.xml'].include? hpxml_file
    hpxml.heat_pumps.add(id: 'HeatPump',
                         distribution_system_idref: 'HVACDistribution',
                         heat_pump_type: HPXML::HVACTypeHeatPumpAirToAir,
                         heat_pump_fuel: HPXML::FuelTypeElectricity,
                         heating_capacity: 36000,
                         cooling_capacity: 36000,
                         backup_heating_fuel: HPXML::FuelTypeElectricity,
                         backup_heating_capacity: 36000,
                         backup_heating_efficiency_percent: 1.0,
                         fraction_heat_load_served: 1,
                         fraction_cool_load_served: 1,
                         heating_efficiency_hspf: 10,
                         cooling_efficiency_seer: 22,
                         heating_capacity_17F: 36000 * 0.640, # Based on OAT slope of default curves
                         cooling_shr: 0.78,
                         compressor_type: HPXML::HVACCompressorTypeVariableSpeed)
  elsif ['base-hvac-ground-to-air-heat-pump.xml',
         'base-bldgtype-multifamily-shared-ground-loop-ground-to-air-heat-pump.xml'].include? hpxml_file
    hpxml.heat_pumps.add(id: 'HeatPump',
                         distribution_system_idref: 'HVACDistribution',
                         heat_pump_type: HPXML::HVACTypeHeatPumpGroundToAir,
                         heat_pump_fuel: HPXML::FuelTypeElectricity,
                         backup_heating_fuel: HPXML::FuelTypeElectricity,
                         backup_heating_efficiency_percent: 1.0,
                         fraction_heat_load_served: 1,
                         fraction_cool_load_served: 1,
                         heating_efficiency_cop: 3.6,
                         cooling_efficiency_eer: 16.6,
                         cooling_shr: 0.73,
                         pump_watts_per_ton: 30.0)
    if hpxml_file == 'base-bldgtype-multifamily-shared-ground-loop-ground-to-air-heat-pump.xml'
      hpxml.heat_pumps[-1].is_shared_system = true
      hpxml.heat_pumps[-1].number_of_units_served = 6
      hpxml.heat_pumps[-1].shared_loop_watts = 600
      hpxml.heat_pumps[-1].pump_watts_per_ton = 0.0
      hpxml.heat_pumps[-1].heating_capacity = 12000
      hpxml.heat_pumps[-1].cooling_capacity = 12000
      hpxml.heat_pumps[-1].backup_heating_capacity = 12000
    else
      hpxml.heat_pumps[-1].heating_capacity = 36000
      hpxml.heat_pumps[-1].cooling_capacity = 36000
      hpxml.heat_pumps[-1].backup_heating_capacity = 36000
    end
  elsif ['base-hvac-mini-split-heat-pump-ducted.xml'].include? hpxml_file
    f = 1.0 - (1.0 - 0.25) / (47.0 + 5.0) * (47.0 - 17.0)
    hpxml.heat_pumps.add(id: 'HeatPump',
                         distribution_system_idref: 'HVACDistribution',
                         heat_pump_type: HPXML::HVACTypeHeatPumpMiniSplit,
                         heat_pump_fuel: HPXML::FuelTypeElectricity,
                         heating_capacity: 36000,
                         cooling_capacity: 36000,
                         backup_heating_fuel: HPXML::FuelTypeElectricity,
                         backup_heating_capacity: 36000,
                         backup_heating_efficiency_percent: 1.0,
                         fraction_heat_load_served: 1,
                         fraction_cool_load_served: 1,
                         heating_efficiency_hspf: 10,
                         cooling_efficiency_seer: 19,
                         heating_capacity_17F: (36000 * f).round(0),
                         cooling_shr: 0.73)
  elsif ['base-hvac-air-to-air-heat-pump-1-speed-heating-only.xml',
         'base-hvac-ground-to-air-heat-pump-heating-only.xml',
         'base-hvac-mini-split-heat-pump-ducted-heating-only.xml'].include? hpxml_file
    hpxml.heat_pumps[0].cooling_capacity = 0
    hpxml.heat_pumps[0].fraction_cool_load_served = 0
  elsif ['base-hvac-air-to-air-heat-pump-1-speed-cooling-only.xml',
         'base-hvac-ground-to-air-heat-pump-cooling-only.xml',
         'base-hvac-mini-split-heat-pump-ducted-cooling-only.xml'].include? hpxml_file
    hpxml.heat_pumps[0].heating_capacity = 0
    if not ['base-hvac-ground-to-air-heat-pump-cooling-only.xml'].include? hpxml_file
      hpxml.heat_pumps[0].heating_capacity_17F = 0
    end
    hpxml.heat_pumps[0].fraction_heat_load_served = 0
    hpxml.heat_pumps[0].backup_heating_fuel = nil
    hpxml.heat_pumps[0].backup_heating_capacity = nil
    hpxml.heat_pumps[0].backup_heating_efficiency_percent = nil
  elsif ['base-hvac-mini-split-heat-pump-ductless.xml'].include? hpxml_file
    hpxml.heat_pumps[0].distribution_system_idref = nil
    hpxml.heat_pumps[0].backup_heating_fuel = nil
    hpxml.heat_pumps[0].backup_heating_capacity = nil
    hpxml.heat_pumps[0].backup_heating_efficiency_percent = nil
  elsif ['invalid_files/heat-pump-mixed-fixed-and-autosize-capacities.xml'].include? hpxml_file
    hpxml.heat_pumps[0].cooling_capacity = nil
    hpxml.heat_pumps[0].heating_capacity = nil
    hpxml.heat_pumps[0].heating_capacity_17F = 25000
  elsif ['base-hvac-multiple.xml'].include? hpxml_file
    hpxml.heat_pumps.add(id: 'HeatPump',
                         distribution_system_idref: 'HVACDistribution5',
                         heat_pump_type: HPXML::HVACTypeHeatPumpAirToAir,
                         heat_pump_fuel: HPXML::FuelTypeElectricity,
                         heating_capacity: 4800,
                         cooling_capacity: 4800,
                         backup_heating_fuel: HPXML::FuelTypeElectricity,
                         backup_heating_capacity: 3412,
                         backup_heating_efficiency_percent: 1.0,
                         fraction_heat_load_served: 0.1,
                         fraction_cool_load_served: 0.2,
                         heating_efficiency_hspf: 7.7,
                         cooling_efficiency_seer: 13,
                         heating_capacity_17F: 4800 * 0.630, # Based on OAT slope of default curves
                         cooling_shr: 0.73,
                         compressor_type: HPXML::HVACCompressorTypeSingleStage)
    hpxml.heat_pumps.add(id: 'HeatPump2',
                         distribution_system_idref: 'HVACDistribution6',
                         heat_pump_type: HPXML::HVACTypeHeatPumpGroundToAir,
                         heat_pump_fuel: HPXML::FuelTypeElectricity,
                         heating_capacity: 4800,
                         cooling_capacity: 4800,
                         backup_heating_fuel: HPXML::FuelTypeElectricity,
                         backup_heating_capacity: 3412,
                         backup_heating_efficiency_percent: 1.0,
                         fraction_heat_load_served: 0.1,
                         fraction_cool_load_served: 0.2,
                         heating_efficiency_cop: 3.6,
                         cooling_efficiency_eer: 16.6,
                         cooling_shr: 0.73,
                         pump_watts_per_ton: 30.0)
    f = 1.0 - (1.0 - 0.25) / (47.0 + 5.0) * (47.0 - 17.0)
    hpxml.heat_pumps.add(id: 'HeatPump3',
                         heat_pump_type: HPXML::HVACTypeHeatPumpMiniSplit,
                         heat_pump_fuel: HPXML::FuelTypeElectricity,
                         heating_capacity: 4800,
                         cooling_capacity: 4800,
                         backup_heating_fuel: HPXML::FuelTypeElectricity,
                         backup_heating_capacity: 3412,
                         backup_heating_efficiency_percent: 1.0,
                         fraction_heat_load_served: 0.1,
                         fraction_cool_load_served: 0.2,
                         heating_efficiency_hspf: 10,
                         cooling_efficiency_seer: 19,
                         heating_capacity_17F: 4800 * f,
                         cooling_shr: 0.73)
  elsif ['base-bldgtype-multifamily-shared-boiler-only-water-loop-heat-pump.xml',
         'base-bldgtype-multifamily-shared-chiller-only-water-loop-heat-pump.xml',
         'base-bldgtype-multifamily-shared-boiler-chiller-water-loop-heat-pump.xml'].include? hpxml_file
    hpxml.heat_pumps.add(id: 'WLHP',
                         distribution_system_idref: 'HVACDistributionWLHP',
                         heat_pump_type: HPXML::HVACTypeHeatPumpWaterLoopToAir,
                         heat_pump_fuel: HPXML::FuelTypeElectricity)
    if hpxml_file.include? 'boiler'
      hpxml.heat_pumps[-1].heating_capacity = 24000
      hpxml.heat_pumps[-1].heating_efficiency_cop = 4.4
    end
    if hpxml_file.include? 'chiller'
      hpxml.heat_pumps[-1].cooling_capacity = 24000
      hpxml.heat_pumps[-1].cooling_efficiency_eer = 12.8
    end
  elsif ['invalid_files/hvac-distribution-multiple-attached-heating.xml'].include? hpxml_file
    hpxml.heat_pumps[0].distribution_system_idref = 'HVACDistribution'
  elsif ['invalid_files/hvac-distribution-multiple-attached-cooling.xml'].include? hpxml_file
    hpxml.heat_pumps[0].distribution_system_idref = 'HVACDistribution2'
  elsif ['base-hvac-dual-fuel-air-to-air-heat-pump-1-speed.xml',
         'base-hvac-dual-fuel-air-to-air-heat-pump-2-speed.xml',
         'base-hvac-dual-fuel-air-to-air-heat-pump-var-speed.xml',
         'base-hvac-dual-fuel-mini-split-heat-pump-ducted.xml'].include? hpxml_file
    hpxml.heat_pumps[0].backup_heating_fuel = HPXML::FuelTypeNaturalGas
    hpxml.heat_pumps[0].backup_heating_capacity = 36000
    hpxml.heat_pumps[0].backup_heating_efficiency_percent = nil
    hpxml.heat_pumps[0].backup_heating_efficiency_afue = 0.95
    hpxml.heat_pumps[0].backup_heating_switchover_temp = 25
  elsif ['base-hvac-dual-fuel-air-to-air-heat-pump-1-speed-electric.xml'].include? hpxml_file
    hpxml.heat_pumps[0].backup_heating_fuel = HPXML::FuelTypeElectricity
    hpxml.heat_pumps[0].backup_heating_efficiency_afue = 1.0
  elsif ['base-hvac-install-quality-all-air-to-air-heat-pump-1-speed.xml',
         'base-hvac-install-quality-all-air-to-air-heat-pump-2-speed.xml',
         'base-hvac-install-quality-all-air-to-air-heat-pump-var-speed.xml',
         'base-hvac-install-quality-all-mini-split-heat-pump-ducted.xml',
         'base-hvac-install-quality-all-ground-to-air-heat-pump.xml'].include? hpxml_file
    hpxml.heat_pumps[0].airflow_defect_ratio = -0.25
    hpxml.heat_pumps[0].fan_watts_per_cfm = 0.365
    if hpxml_file != 'base-hvac-install-quality-all-ground-to-air-heat-pump.xml'
      hpxml.heat_pumps[0].charge_defect_ratio = -0.25
    else
      hpxml.heat_pumps[0].charge_defect_ratio = 0.0
    end
  elsif hpxml_file.include?('base-hvac-autosize') && (not hpxml.heat_pumps.nil?) && (hpxml.heat_pumps.size > 0)
    hpxml.heat_pumps[0].cooling_capacity = nil
    hpxml.heat_pumps[0].heating_capacity = nil
    hpxml.heat_pumps[0].heating_capacity_17F = nil
    hpxml.heat_pumps[0].backup_heating_capacity = nil
  end
end

def set_hpxml_hvac_control(hpxml_file, hpxml)
  if ['ASHRAE_Standard_140/L100AC.xml',
      'ASHRAE_Standard_140/L100AL.xml'].include? hpxml_file
    hpxml.hvac_controls.add(id: 'HVACControl',
                            heating_setpoint_temp: 68,
                            cooling_setpoint_temp: 78)
  elsif ['base.xml'].include? hpxml_file
    hpxml.hvac_controls.add(id: 'HVACControl',
                            control_type: HPXML::HVACControlTypeManual,
                            heating_setpoint_temp: 68,
                            cooling_setpoint_temp: 78)
<<<<<<< HEAD
  elsif ['base-hvac-heating-cooling-seasons-custom.xml'].include? hpxml_file
    hpxml.hvac_controls[0].seasons_heating_begin_month = 10
    hpxml.hvac_controls[0].seasons_heating_begin_day = 1
    hpxml.hvac_controls[0].seasons_heating_end_month = 5
    hpxml.hvac_controls[0].seasons_heating_end_day = 31
    hpxml.hvac_controls[0].seasons_cooling_begin_month = 5
    hpxml.hvac_controls[0].seasons_cooling_begin_day = 1
    hpxml.hvac_controls[0].seasons_cooling_end_month = 9
    hpxml.hvac_controls[0].seasons_cooling_end_day = 30
=======
  elsif ['base-hvac-seasons.xml'].include? hpxml_file
    hpxml.hvac_controls[0].seasons_heating_begin_month = 11
    hpxml.hvac_controls[0].seasons_heating_begin_day = 1
    hpxml.hvac_controls[0].seasons_heating_end_month = 6
    hpxml.hvac_controls[0].seasons_heating_end_day = 30
    hpxml.hvac_controls[0].seasons_cooling_begin_month = 6
    hpxml.hvac_controls[0].seasons_cooling_begin_day = 1
    hpxml.hvac_controls[0].seasons_cooling_end_month = 10
    hpxml.hvac_controls[0].seasons_cooling_end_day = 31
>>>>>>> 87c1eecc
  elsif ['base-hvac-none.xml'].include? hpxml_file
    hpxml.hvac_controls.clear
  elsif ['base-hvac-programmable-thermostat.xml'].include? hpxml_file
    hpxml.hvac_controls[0].control_type = HPXML::HVACControlTypeProgrammable
    hpxml.hvac_controls[0].heating_setback_temp = 66
    hpxml.hvac_controls[0].heating_setback_hours_per_week = 7 * 7
    hpxml.hvac_controls[0].heating_setback_start_hour = 23 # 11pm
    hpxml.hvac_controls[0].cooling_setup_temp = 80
    hpxml.hvac_controls[0].cooling_setup_hours_per_week = 6 * 7
    hpxml.hvac_controls[0].cooling_setup_start_hour = 9 # 9am
  elsif ['base-hvac-programmable-thermostat-detailed.xml'].include? hpxml_file
    hpxml.hvac_controls[0].control_type = HPXML::HVACControlTypeProgrammable
    hpxml.hvac_controls[0].heating_setpoint_temp = nil
    hpxml.hvac_controls[0].cooling_setpoint_temp = nil
    hpxml.hvac_controls[0].weekday_heating_setpoints = '64, 64, 64, 64, 64, 64, 64, 70, 70, 66, 66, 66, 66, 66, 66, 66, 66, 68, 68, 68, 68, 68, 64, 64'
    hpxml.hvac_controls[0].weekend_heating_setpoints = '68, 68, 68, 70, 70, 70, 70, 70, 70, 70, 70, 70, 70, 70, 70, 70, 70, 70, 70, 70, 70, 70, 70, 70'
    hpxml.hvac_controls[0].weekday_cooling_setpoints = '80, 80, 80, 80, 80, 80, 80, 75, 75, 80, 80, 80, 80, 80, 80, 80, 80, 78, 78, 78, 78, 78, 80, 80'
    hpxml.hvac_controls[0].weekend_cooling_setpoints = '78, 78, 78, 78, 78, 78, 78, 78, 78, 78, 78, 78, 78, 78, 78, 78, 78, 78, 78, 78, 78, 78, 78, 78'
  elsif ['base-hvac-setpoints.xml'].include? hpxml_file
    hpxml.hvac_controls[0].heating_setpoint_temp = 60
    hpxml.hvac_controls[0].cooling_setpoint_temp = 80
  elsif ['base-lighting-ceiling-fans.xml'].include? hpxml_file
    hpxml.hvac_controls[0].ceiling_fan_cooling_setpoint_temp_offset = 0.5
  elsif ['invalid_files/hvac-seasons-less-than-a-year.xml'].include? hpxml_file
    hpxml.hvac_controls[0].seasons_heating_begin_month = 10
    hpxml.hvac_controls[0].seasons_heating_begin_day = 1
    hpxml.hvac_controls[0].seasons_heating_end_month = 5
    hpxml.hvac_controls[0].seasons_heating_end_day = 31
    hpxml.hvac_controls[0].seasons_cooling_begin_month = 7
    hpxml.hvac_controls[0].seasons_cooling_begin_day = 1
    hpxml.hvac_controls[0].seasons_cooling_end_month = 9
    hpxml.hvac_controls[0].seasons_cooling_end_day = 30
  end
end

def set_hpxml_hvac_distributions(hpxml_file, hpxml)
  if ['base.xml'].include? hpxml_file
    hpxml.hvac_distributions.add(id: 'HVACDistribution',
                                 distribution_system_type: HPXML::HVACDistributionTypeAir,
                                 air_type: HPXML::AirTypeRegularVelocity)
    hpxml.hvac_distributions[0].duct_leakage_measurements.add(duct_type: HPXML::DuctTypeSupply,
                                                              duct_leakage_units: HPXML::UnitsCFM25,
                                                              duct_leakage_value: 75,
                                                              duct_leakage_total_or_to_outside: HPXML::DuctLeakageToOutside)
    hpxml.hvac_distributions[0].duct_leakage_measurements.add(duct_type: HPXML::DuctTypeReturn,
                                                              duct_leakage_units: HPXML::UnitsCFM25,
                                                              duct_leakage_value: 25,
                                                              duct_leakage_total_or_to_outside: HPXML::DuctLeakageToOutside)
    hpxml.hvac_distributions[0].ducts.add(duct_type: HPXML::DuctTypeSupply,
                                          duct_insulation_r_value: 4,
                                          duct_location: HPXML::LocationAtticUnvented,
                                          duct_surface_area: 150)
    hpxml.hvac_distributions[0].ducts.add(duct_type: HPXML::DuctTypeReturn,
                                          duct_insulation_r_value: 0,
                                          duct_location: HPXML::LocationAtticUnvented,
                                          duct_surface_area: 50)
  elsif ['base-bldgtype-multifamily.xml'].include? hpxml_file
    hpxml.hvac_distributions.each do |hvac_distribution|
      hvac_distribution.duct_leakage_measurements.each do |duct_leakage_measurement|
        duct_leakage_measurement.duct_leakage_value = 0
      end
      hvac_distribution.ducts.each do |duct|
        duct.duct_location = HPXML::LocationLivingSpace
        duct.duct_insulation_r_value = 0
      end
    end
  elsif ['base-hvac-boiler-coal-only.xml',
         'base-hvac-boiler-elec-only.xml',
         'base-hvac-boiler-gas-only.xml',
         'base-hvac-boiler-oil-only.xml',
         'base-hvac-boiler-propane-only.xml',
         'base-hvac-boiler-wood-only.xml',
         'base-bldgtype-multifamily-shared-boiler-only-baseboard.xml',
         'base-bldgtype-multifamily-shared-chiller-only-baseboard.xml',
         'base-bldgtype-multifamily-shared-boiler-chiller-baseboard.xml'].include? hpxml_file
    hpxml.hvac_distributions[0].distribution_system_type = HPXML::HVACDistributionTypeHydronic
    hpxml.hvac_distributions[0].duct_leakage_measurements.clear
    hpxml.hvac_distributions[0].ducts.clear
    hpxml.hvac_distributions[0].hydronic_type = HPXML::HydronicTypeBaseboard
  elsif ['base-bldgtype-multifamily-shared-boiler-only-fan-coil.xml',
         'base-bldgtype-multifamily-shared-chiller-only-fan-coil.xml',
         'base-bldgtype-multifamily-shared-boiler-chiller-fan-coil.xml'].include? hpxml_file
    hpxml.hvac_distributions[0].distribution_system_type = HPXML::HVACDistributionTypeAir
    hpxml.hvac_distributions[0].air_type = HPXML::AirTypeFanCoil
  elsif ['base-hvac-boiler-gas-central-ac-1-speed.xml'].include? hpxml_file
    hpxml.hvac_distributions[0].distribution_system_type = HPXML::HVACDistributionTypeHydronic
    hpxml.hvac_distributions[0].hydronic_type = HPXML::HydronicTypeBaseboard
    hpxml.hvac_distributions[0].duct_leakage_measurements.clear
    hpxml.hvac_distributions[0].ducts.clear
    hpxml.hvac_distributions.add(id: 'HVACDistribution2',
                                 distribution_system_type: HPXML::HVACDistributionTypeAir,
                                 air_type: HPXML::AirTypeRegularVelocity)
    hpxml.hvac_distributions[-1].duct_leakage_measurements.add(duct_type: HPXML::DuctTypeSupply,
                                                               duct_leakage_units: HPXML::UnitsCFM25,
                                                               duct_leakage_value: 75,
                                                               duct_leakage_total_or_to_outside: HPXML::DuctLeakageToOutside)
    hpxml.hvac_distributions[-1].duct_leakage_measurements.add(duct_type: HPXML::DuctTypeReturn,
                                                               duct_leakage_units: HPXML::UnitsCFM25,
                                                               duct_leakage_value: 25,
                                                               duct_leakage_total_or_to_outside: HPXML::DuctLeakageToOutside)
    hpxml.hvac_distributions[-1].ducts.add(duct_type: HPXML::DuctTypeSupply,
                                           duct_insulation_r_value: 4,
                                           duct_location: HPXML::LocationAtticUnvented,
                                           duct_surface_area: 150)
    hpxml.hvac_distributions[-1].ducts.add(duct_type: HPXML::DuctTypeReturn,
                                           duct_insulation_r_value: 0,
                                           duct_location: HPXML::LocationAtticUnvented,
                                           duct_surface_area: 50)
  elsif ['base-hvac-none.xml',
         'base-hvac-elec-resistance-only.xml',
         'base-hvac-evap-cooler-only.xml',
         'base-hvac-fireplace-wood-only.xml',
         'base-hvac-floor-furnace-propane-only.xml',
         'base-hvac-fixed-heater-gas-only.xml',
         'base-hvac-mini-split-heat-pump-ductless.xml',
         'base-hvac-mini-split-air-conditioner-only-ductless.xml',
         'base-hvac-portable-heater-gas-only.xml',
         'base-hvac-room-ac-only.xml',
         'base-hvac-stove-oil-only.xml',
         'base-hvac-stove-wood-pellets-only.xml',
         'base-hvac-wall-furnace-elec-only.xml'].include? hpxml_file
    hpxml.hvac_distributions.clear
  elsif ['base-hvac-multiple.xml'].include? hpxml_file
    hpxml.hvac_distributions.clear
    hpxml.hvac_distributions.add(id: 'HVACDistribution',
                                 distribution_system_type: HPXML::HVACDistributionTypeAir,
                                 air_type: HPXML::AirTypeRegularVelocity)
    hpxml.hvac_distributions[-1].duct_leakage_measurements.add(duct_type: HPXML::DuctTypeSupply,
                                                               duct_leakage_units: HPXML::UnitsCFM25,
                                                               duct_leakage_value: 75,
                                                               duct_leakage_total_or_to_outside: HPXML::DuctLeakageToOutside)
    hpxml.hvac_distributions[-1].duct_leakage_measurements.add(duct_type: HPXML::DuctTypeReturn,
                                                               duct_leakage_units: HPXML::UnitsCFM25,
                                                               duct_leakage_value: 25,
                                                               duct_leakage_total_or_to_outside: HPXML::DuctLeakageToOutside)
    hpxml.hvac_distributions[0].ducts.add(duct_type: HPXML::DuctTypeSupply,
                                          duct_insulation_r_value: 8,
                                          duct_location: HPXML::LocationAtticUnvented,
                                          duct_surface_area: 75)
    hpxml.hvac_distributions[0].ducts.add(duct_type: HPXML::DuctTypeSupply,
                                          duct_insulation_r_value: 8,
                                          duct_location: HPXML::LocationOutside,
                                          duct_surface_area: 75)
    hpxml.hvac_distributions[0].ducts.add(duct_type: HPXML::DuctTypeReturn,
                                          duct_insulation_r_value: 4,
                                          duct_location: HPXML::LocationAtticUnvented,
                                          duct_surface_area: 25)
    hpxml.hvac_distributions[0].ducts.add(duct_type: HPXML::DuctTypeReturn,
                                          duct_insulation_r_value: 4,
                                          duct_location: HPXML::LocationOutside,
                                          duct_surface_area: 25)
    hpxml.hvac_distributions << hpxml.hvac_distributions[0].dup
    hpxml.hvac_distributions[-1].id = 'HVACDistribution2'
    hpxml.hvac_distributions.add(id: 'HVACDistribution3',
                                 distribution_system_type: HPXML::HVACDistributionTypeHydronic,
                                 hydronic_type: HPXML::HydronicTypeBaseboard)
    hpxml.hvac_distributions.add(id: 'HVACDistribution4',
                                 distribution_system_type: HPXML::HVACDistributionTypeHydronic,
                                 hydronic_type: HPXML::HydronicTypeBaseboard)
    hpxml.hvac_distributions << hpxml.hvac_distributions[0].dup
    hpxml.hvac_distributions[-1].id = 'HVACDistribution5'
    hpxml.hvac_distributions << hpxml.hvac_distributions[0].dup
    hpxml.hvac_distributions[-1].id = 'HVACDistribution6'
  elsif ['base-mechvent-multiple.xml',
         'base-bldgtype-multifamily-shared-mechvent-multiple.xml'].include? hpxml_file
    hpxml.hvac_distributions << hpxml.hvac_distributions[0].dup
    hpxml.hvac_distributions[1].id = 'HVACDistribution2'
  elsif ['base-hvac-dse.xml',
         'base-dhw-indirect-dse.xml'].include? hpxml_file
    hpxml.hvac_distributions[0].distribution_system_type = HPXML::HVACDistributionTypeDSE
    hpxml.hvac_distributions[0].annual_heating_dse = 0.8
    hpxml.hvac_distributions[0].annual_cooling_dse = 0.7
  elsif ['base-hvac-furnace-x3-dse.xml'].include? hpxml_file
    hpxml.hvac_distributions[0].distribution_system_type = HPXML::HVACDistributionTypeDSE
    hpxml.hvac_distributions[0].annual_heating_dse = 0.8
    hpxml.hvac_distributions[0].annual_cooling_dse = 0.7
    hpxml.hvac_distributions << hpxml.hvac_distributions[0].dup
    hpxml.hvac_distributions[1].id = 'HVACDistribution2'
    hpxml.hvac_distributions[1].annual_cooling_dse = 1.0
    hpxml.hvac_distributions << hpxml.hvac_distributions[0].dup
    hpxml.hvac_distributions[2].id = 'HVACDistribution3'
    hpxml.hvac_distributions[2].annual_cooling_dse = 1.0
  elsif ['base-hvac-mini-split-heat-pump-ducted.xml',
         'base-hvac-mini-split-air-conditioner-only-ducted.xml'].include? hpxml_file
    hpxml.hvac_distributions[0].duct_leakage_measurements[0].duct_leakage_value = 15
    hpxml.hvac_distributions[0].duct_leakage_measurements[1].duct_leakage_value = 5
    hpxml.hvac_distributions[0].ducts[0].duct_insulation_r_value = 0
    hpxml.hvac_distributions[0].ducts[0].duct_surface_area = 30
    hpxml.hvac_distributions[0].ducts[1].duct_surface_area = 10
  elsif ['base-hvac-evap-cooler-only-ducted.xml'].include? hpxml_file
    hpxml.hvac_distributions[0].duct_leakage_measurements[-1].duct_leakage_value = 0.0
    hpxml.hvac_distributions[0].ducts.pop
  elsif ['invalid_files/hvac-distribution-return-duct-leakage-missing.xml'].include? hpxml_file
    hpxml.hvac_distributions[0].duct_leakage_measurements.pop
  elsif ['base-hvac-ducts-leakage-percent.xml'].include? hpxml_file
    hpxml.hvac_distributions[0].duct_leakage_measurements.clear
    hpxml.hvac_distributions[0].duct_leakage_measurements.add(duct_type: HPXML::DuctTypeSupply,
                                                              duct_leakage_units: HPXML::UnitsPercent,
                                                              duct_leakage_value: 0.1,
                                                              duct_leakage_total_or_to_outside: HPXML::DuctLeakageToOutside)
    hpxml.hvac_distributions[0].duct_leakage_measurements.add(duct_type: HPXML::DuctTypeReturn,
                                                              duct_leakage_units: HPXML::UnitsPercent,
                                                              duct_leakage_value: 0.05,
                                                              duct_leakage_total_or_to_outside: HPXML::DuctLeakageToOutside)
  elsif ['base-hvac-undersized.xml'].include? hpxml_file
    hpxml.hvac_distributions[0].duct_leakage_measurements[0].duct_leakage_value /= 10.0
    hpxml.hvac_distributions[0].duct_leakage_measurements[1].duct_leakage_value /= 10.0
  elsif ['base-foundation-ambient.xml',
         'base-foundation-multiple.xml',
         'base-foundation-slab.xml'].include? hpxml_file
    if hpxml_file == 'base-foundation-slab.xml'
      hpxml.hvac_distributions[0].ducts[0].duct_location = HPXML::LocationUnderSlab
      hpxml.hvac_distributions[0].ducts[1].duct_location = HPXML::LocationUnderSlab
    end
  elsif ['base-foundation-unconditioned-basement.xml'].include? hpxml_file
    hpxml.hvac_distributions[0].ducts[0].duct_location = HPXML::LocationBasementUnconditioned
    hpxml.hvac_distributions[0].ducts[1].duct_location = HPXML::LocationBasementUnconditioned
  elsif ['base-foundation-unvented-crawlspace.xml'].include? hpxml_file
    hpxml.hvac_distributions[0].ducts[0].duct_location = HPXML::LocationCrawlspaceUnvented
    hpxml.hvac_distributions[0].ducts[1].duct_location = HPXML::LocationCrawlspaceUnvented
  elsif ['base-foundation-vented-crawlspace.xml'].include? hpxml_file
    hpxml.hvac_distributions[0].ducts[0].duct_location = HPXML::LocationCrawlspaceVented
    hpxml.hvac_distributions[0].ducts[1].duct_location = HPXML::LocationCrawlspaceVented
  elsif ['base-atticroof-flat.xml'].include? hpxml_file
    hpxml.hvac_distributions[0].duct_leakage_measurements[0].duct_leakage_value = 0.0
    hpxml.hvac_distributions[0].duct_leakage_measurements[1].duct_leakage_value = 0.0
    hpxml.hvac_distributions[0].ducts[0].duct_location = HPXML::LocationBasementConditioned
    hpxml.hvac_distributions[0].ducts[1].duct_location = HPXML::LocationBasementConditioned
  elsif ['base-atticroof-vented.xml'].include? hpxml_file
    hpxml.hvac_distributions[0].ducts[0].duct_location = HPXML::LocationAtticVented
    hpxml.hvac_distributions[0].ducts[1].duct_location = HPXML::LocationAtticVented
  elsif ['base-enclosure-garage.xml',
         'invalid_files/duct-location.xml'].include? hpxml_file
    hpxml.hvac_distributions[0].ducts[0].duct_location = HPXML::LocationGarage
    hpxml.hvac_distributions[0].ducts[1].duct_location = HPXML::LocationGarage
  elsif ['invalid_files/duct-location-unconditioned-space.xml'].include? hpxml_file
    hpxml.hvac_distributions[0].ducts[0].duct_location = 'unconditioned space'
    hpxml.hvac_distributions[0].ducts[1].duct_location = 'unconditioned space'
  elsif ['base-bldgtype-multifamily-adjacent-to-multiple.xml'].include? hpxml_file
    hpxml.hvac_distributions[0].ducts[1].duct_location = HPXML::LocationOtherHousingUnit
    hpxml.hvac_distributions[0].ducts.add(duct_type: HPXML::DuctTypeSupply,
                                          duct_insulation_r_value: 4,
                                          duct_location: HPXML::LocationRoofDeck,
                                          duct_surface_area: 150)
    hpxml.hvac_distributions[0].ducts.add(duct_type: HPXML::DuctTypeReturn,
                                          duct_insulation_r_value: 0,
                                          duct_location: HPXML::LocationRoofDeck,
                                          duct_surface_area: 50)
  elsif ['base-enclosure-2stories.xml'].include? hpxml_file
  elsif ['base-enclosure-2stories-garage.xml'].include? hpxml_file
    hpxml.hvac_distributions[0].ducts << hpxml.hvac_distributions[0].ducts[0].dup
    hpxml.hvac_distributions[0].ducts << hpxml.hvac_distributions[0].ducts[1].dup
    hpxml.hvac_distributions[0].ducts[0].duct_surface_area *= 0.75
    hpxml.hvac_distributions[0].ducts[1].duct_surface_area *= 0.75
    hpxml.hvac_distributions[0].ducts[2].duct_location = HPXML::LocationExteriorWall
    hpxml.hvac_distributions[0].ducts[2].duct_surface_area *= 0.25
    hpxml.hvac_distributions[0].ducts[3].duct_location = HPXML::LocationLivingSpace
    hpxml.hvac_distributions[0].ducts[3].duct_surface_area *= 0.25
  elsif ['base-atticroof-conditioned.xml',
         'base-atticroof-cathedral.xml'].include? hpxml_file
    hpxml.hvac_distributions[0].ducts[0].duct_location = HPXML::LocationLivingSpace
    hpxml.hvac_distributions[0].ducts[1].duct_location = HPXML::LocationLivingSpace
    hpxml.hvac_distributions[0].duct_leakage_measurements[0].duct_leakage_value = 0.0
    hpxml.hvac_distributions[0].duct_leakage_measurements[1].duct_leakage_value = 0.0
    if hpxml_file == 'base-atticroof-conditioned.xml'
      # Test leakage to outside when all ducts in conditioned space
      # (e.g., ducts may be in floor cavities which have leaky rims)
      hpxml.hvac_distributions[0].duct_leakage_measurements[0].duct_leakage_value = 50.0
      hpxml.hvac_distributions[0].duct_leakage_measurements[1].duct_leakage_value = 100.0
    end
  elsif ['base-bldgtype-multifamily-adjacent-to-other-housing-unit.xml'].include? hpxml_file
    hpxml.hvac_distributions[0].ducts[0].duct_location = HPXML::LocationOtherHousingUnit
    hpxml.hvac_distributions[0].ducts[1].duct_location = HPXML::LocationOtherHousingUnit
  elsif ['base-bldgtype-multifamily-adjacent-to-other-heated-space.xml'].include? hpxml_file
    hpxml.hvac_distributions[0].ducts[0].duct_location = HPXML::LocationOtherHeatedSpace
    hpxml.hvac_distributions[0].ducts[1].duct_location = HPXML::LocationOtherHeatedSpace
  elsif ['base-bldgtype-multifamily-adjacent-to-multifamily-buffer-space.xml'].include? hpxml_file
    hpxml.hvac_distributions[0].ducts[0].duct_location = HPXML::LocationOtherMultifamilyBufferSpace
    hpxml.hvac_distributions[0].ducts[1].duct_location = HPXML::LocationOtherMultifamilyBufferSpace
  elsif ['base-bldgtype-multifamily-adjacent-to-non-freezing-space.xml'].include? hpxml_file
    hpxml.hvac_distributions[0].ducts[0].duct_location = HPXML::LocationOtherNonFreezingSpace
    hpxml.hvac_distributions[0].ducts[1].duct_location = HPXML::LocationOtherNonFreezingSpace
  elsif ['base-bldgtype-multifamily-shared-boiler-only-water-loop-heat-pump.xml',
         'base-bldgtype-multifamily-shared-chiller-only-water-loop-heat-pump.xml',
         'base-bldgtype-multifamily-shared-boiler-chiller-water-loop-heat-pump.xml',
         'base-bldgtype-multifamily-shared-boiler-chiller-fan-coil-ducted.xml',
         'base-bldgtype-multifamily-shared-boiler-only-fan-coil-ducted.xml',
         'base-bldgtype-multifamily-shared-chiller-only-fan-coil-ducted.xml'].include? hpxml_file
    if hpxml_file.include? 'fan-coil'
      hpxml.hvac_distributions[0].distribution_system_type = HPXML::HVACDistributionTypeAir
      hpxml.hvac_distributions[0].air_type = HPXML::AirTypeFanCoil
    elsif hpxml_file.include? 'water-loop-heat-pump'
      hpxml.hvac_distributions[0].distribution_system_type = HPXML::HVACDistributionTypeHydronic
      hpxml.hvac_distributions[0].hydronic_type = HPXML::HydronicTypeWaterLoop
      hpxml.hvac_distributions.add(id: 'HVACDistributionWLHP',
                                   distribution_system_type: HPXML::HVACDistributionTypeAir,
                                   air_type: HPXML::AirTypeRegularVelocity)
    end
    hpxml.hvac_distributions[-1].duct_leakage_measurements.add(duct_type: HPXML::DuctTypeSupply,
                                                               duct_leakage_units: HPXML::UnitsCFM25,
                                                               duct_leakage_value: 15,
                                                               duct_leakage_total_or_to_outside: HPXML::DuctLeakageToOutside)
    hpxml.hvac_distributions[-1].duct_leakage_measurements.add(duct_type: HPXML::DuctTypeReturn,
                                                               duct_leakage_units: HPXML::UnitsCFM25,
                                                               duct_leakage_value: 10,
                                                               duct_leakage_total_or_to_outside: HPXML::DuctLeakageToOutside)
    hpxml.hvac_distributions[-1].ducts.add(duct_type: HPXML::DuctTypeSupply,
                                           duct_insulation_r_value: 0,
                                           duct_location: HPXML::LocationOtherMultifamilyBufferSpace,
                                           duct_surface_area: 50)
    hpxml.hvac_distributions[-1].ducts.add(duct_type: HPXML::DuctTypeReturn,
                                           duct_insulation_r_value: 0,
                                           duct_location: HPXML::LocationOtherMultifamilyBufferSpace,
                                           duct_surface_area: 20)
  elsif ['invalid_files/hvac-invalid-distribution-system-type.xml'].include? hpxml_file
    hpxml.hvac_distributions.add(id: 'HVACDistribution2',
                                 distribution_system_type: HPXML::HVACDistributionTypeHydronic,
                                 hydronic_type: HPXML::HydronicTypeBaseboard)
  elsif ['invalid_files/hvac-distribution-return-duct-leakage-missing.xml'].include? hpxml_file
    hpxml.hvac_distributions[0].ducts.add(duct_type: HPXML::DuctTypeReturn,
                                          duct_insulation_r_value: 0,
                                          duct_location: HPXML::LocationAtticUnvented,
                                          duct_surface_area: 50)
  elsif ['base-misc-defaults.xml'].include? hpxml_file
    hpxml.hvac_distributions.each do |hvac_distribution|
      next unless hvac_distribution.distribution_system_type == HPXML::HVACDistributionTypeAir

      hvac_distribution.ducts.each do |duct|
        duct.duct_surface_area = nil
        duct.duct_location = nil
      end
    end
  elsif ['invalid_files/missing-duct-location.xml'].include? hpxml_file
    hpxml.hvac_distributions.each do |hvac_distribution|
      next unless hvac_distribution.distribution_system_type == HPXML::HVACDistributionTypeAir

      hvac_distribution.ducts[1].duct_location = nil
    end
  elsif ['invalid_files/multifamily-reference-duct.xml'].include? hpxml_file
    hpxml.hvac_distributions[0].ducts[0].duct_location = HPXML::LocationOtherMultifamilyBufferSpace
  elsif ['invalid_files/multiple-shared-cooling-systems.xml',
         'invalid_files/multiple-shared-heating-systems.xml'].include? hpxml_file
    hpxml.hvac_distributions << hpxml.hvac_distributions[0].dup
    hpxml.hvac_distributions[-1].id += '2'
  elsif ['invalid_files/duct-leakage-cfm25.xml'].include? hpxml_file
    hpxml.hvac_distributions[0].duct_leakage_measurements[0].duct_leakage_value = -2.0
    hpxml.hvac_distributions[0].duct_leakage_measurements[1].duct_leakage_value = -2.0
  elsif ['invalid_files/duct-leakage-percent.xml'].include? hpxml_file
    hpxml.hvac_distributions[0].duct_leakage_measurements[0].duct_leakage_units = HPXML::UnitsPercent
    hpxml.hvac_distributions[0].duct_leakage_measurements[1].duct_leakage_units = HPXML::UnitsPercent
  end

  # Set ConditionedFloorAreaServed
  if not hpxml_file.include?('invalid_files')
    n_htg_systems = (hpxml.heating_systems + hpxml.heat_pumps).select { |h| h.fraction_heat_load_served.to_f > 0 }.size
    n_clg_systems = (hpxml.cooling_systems + hpxml.heat_pumps).select { |h| h.fraction_cool_load_served.to_f > 0 }.size
    hpxml.hvac_distributions.each do |hvac_distribution|
      if [HPXML::HVACDistributionTypeAir].include?(hvac_distribution.distribution_system_type) && (hvac_distribution.ducts.size > 0)
        n_hvac_systems = [n_htg_systems, n_clg_systems].max
        hvac_distribution.conditioned_floor_area_served = hpxml.building_construction.conditioned_floor_area / n_hvac_systems
      else
        hvac_distribution.conditioned_floor_area_served = nil
      end
    end
  elsif ['invalid_files/invalid-distribution-cfa-served.xml'].include? hpxml_file
    hpxml.hvac_distributions[0].conditioned_floor_area_served = hpxml.building_construction.conditioned_floor_area + 1.1
  end

  # Set number of return registers
  if not ['base-misc-defaults.xml'].include? hpxml_file
    hpxml.hvac_distributions.each do |hvac_distribution|
      hvac_distribution.number_of_return_registers = nil
      next unless hvac_distribution.distribution_system_type == HPXML::HVACDistributionTypeAir

      if hvac_distribution.ducts.select { |d| d.duct_type == HPXML::DuctTypeReturn }.size > 0
        hvac_distribution.number_of_return_registers = hpxml.building_construction.number_of_conditioned_floors.ceil
      elsif hvac_distribution.ducts.select { |d| d.duct_type == HPXML::DuctTypeSupply }.size > 0
        # E.g., evap cooler w/ only supply ducts
        hvac_distribution.number_of_return_registers = 0
      end
    end
  end
end

def set_hpxml_ventilation_fans(hpxml_file, hpxml)
  if ['base-mechvent-balanced.xml'].include? hpxml_file
    hpxml.ventilation_fans.add(id: 'MechanicalVentilation',
                               fan_type: HPXML::MechVentTypeBalanced,
                               tested_flow_rate: 110,
                               hours_in_operation: 24,
                               fan_power: 60,
                               used_for_whole_building_ventilation: true)
  elsif ['invalid_files/unattached-cfis.xml',
         'invalid_files/cfis-with-hydronic-distribution.xml',
         'base-mechvent-cfis.xml',
         'base-mechvent-cfis-dse.xml',
         'base-mechvent-cfis-evap-cooler-only-ducted.xml'].include? hpxml_file
    hpxml.ventilation_fans.add(id: 'MechanicalVentilation',
                               fan_type: HPXML::MechVentTypeCFIS,
                               tested_flow_rate: 330,
                               hours_in_operation: 8,
                               fan_power: 300,
                               used_for_whole_building_ventilation: true,
                               distribution_system_idref: 'HVACDistribution')
    if ['invalid_files/unattached-cfis.xml'].include? hpxml_file
      hpxml.ventilation_fans[0].distribution_system_idref = 'foobar'
    end
  elsif ['base-mechvent-erv.xml'].include? hpxml_file
    hpxml.ventilation_fans.add(id: 'MechanicalVentilation',
                               fan_type: HPXML::MechVentTypeERV,
                               tested_flow_rate: 110,
                               hours_in_operation: 24,
                               total_recovery_efficiency: 0.48,
                               sensible_recovery_efficiency: 0.72,
                               fan_power: 60,
                               used_for_whole_building_ventilation: true)
  elsif ['base-mechvent-erv-atre-asre.xml'].include? hpxml_file
    hpxml.ventilation_fans.add(id: 'MechanicalVentilation',
                               fan_type: HPXML::MechVentTypeERV,
                               tested_flow_rate: 110,
                               hours_in_operation: 24,
                               total_recovery_efficiency_adjusted: 0.526,
                               sensible_recovery_efficiency_adjusted: 0.79,
                               fan_power: 60,
                               used_for_whole_building_ventilation: true)
  elsif ['base-mechvent-exhaust.xml'].include? hpxml_file
    hpxml.ventilation_fans.add(id: 'MechanicalVentilation',
                               fan_type: HPXML::MechVentTypeExhaust,
                               tested_flow_rate: 110,
                               hours_in_operation: 24,
                               fan_power: 30,
                               used_for_whole_building_ventilation: true)
  elsif ['base-mechvent-exhaust-rated-flow-rate.xml'].include? hpxml_file
    hpxml.ventilation_fans.add(id: 'MechanicalVentilation',
                               fan_type: HPXML::MechVentTypeExhaust,
                               rated_flow_rate: 110,
                               hours_in_operation: 24,
                               fan_power: 30,
                               used_for_whole_building_ventilation: true)
  elsif ['base-mechvent-hrv.xml'].include? hpxml_file
    hpxml.ventilation_fans.add(id: 'MechanicalVentilation',
                               fan_type: HPXML::MechVentTypeHRV,
                               tested_flow_rate: 110,
                               hours_in_operation: 24,
                               sensible_recovery_efficiency: 0.72,
                               fan_power: 60,
                               used_for_whole_building_ventilation: true)
  elsif ['base-mechvent-hrv-asre.xml'].include? hpxml_file
    hpxml.ventilation_fans.add(id: 'MechanicalVentilation',
                               fan_type: HPXML::MechVentTypeHRV,
                               tested_flow_rate: 110,
                               hours_in_operation: 24,
                               sensible_recovery_efficiency_adjusted: 0.790,
                               fan_power: 60,
                               used_for_whole_building_ventilation: true)
  elsif ['base-mechvent-supply.xml'].include? hpxml_file
    hpxml.ventilation_fans.add(id: 'MechanicalVentilation',
                               fan_type: HPXML::MechVentTypeSupply,
                               tested_flow_rate: 110,
                               hours_in_operation: 24,
                               fan_power: 30,
                               used_for_whole_building_ventilation: true)
  elsif ['base-mechvent-whole-house-fan.xml'].include? hpxml_file
    hpxml.ventilation_fans.add(id: 'WholeHouseFan',
                               rated_flow_rate: 4500,
                               fan_power: 300,
                               used_for_seasonal_cooling_load_reduction: true)
  elsif ['base-mechvent-bath-kitchen-fans.xml'].include? hpxml_file
    hpxml.ventilation_fans.add(id: 'KitchenRangeFan',
                               quantity: 1,
                               fan_location: HPXML::LocationKitchen,
                               rated_flow_rate: 100,
                               fan_power: 30,
                               hours_in_operation: 1.5,
                               start_hour: 18,
                               used_for_local_ventilation: true)
    hpxml.ventilation_fans.add(id: 'BathFans',
                               fan_location: HPXML::LocationBath,
                               quantity: 2,
                               rated_flow_rate: 50,
                               fan_power: 15,
                               hours_in_operation: 1.5,
                               start_hour: 7,
                               used_for_local_ventilation: true)
  elsif ['base-misc-defaults.xml'].include? hpxml_file
    hpxml.ventilation_fans.add(id: 'KitchenRangeFan',
                               fan_location: HPXML::LocationKitchen,
                               used_for_local_ventilation: true)
    hpxml.ventilation_fans.add(id: 'BathFans',
                               fan_location: HPXML::LocationBath,
                               used_for_local_ventilation: true)
  elsif ['base-bldgtype-multifamily-shared-mechvent.xml'].include? hpxml_file
    # Shared supply + in-unit exhaust (roughly balanced)
    hpxml.ventilation_fans.add(id: 'SharedSupplyFan',
                               fan_type: HPXML::MechVentTypeSupply,
                               is_shared_system: true,
                               in_unit_flow_rate: 80,
                               rated_flow_rate: 800,
                               hours_in_operation: 24,
                               fan_power: 240,
                               used_for_whole_building_ventilation: true,
                               fraction_recirculation: 0.5)
    hpxml.ventilation_fans.add(id: 'ExhaustFan',
                               fan_type: HPXML::MechVentTypeExhaust,
                               tested_flow_rate: 72,
                               hours_in_operation: 24,
                               fan_power: 26,
                               used_for_whole_building_ventilation: true)
  elsif ['invalid_files/invalid-shared-vent-in-unit-flowrate.xml'].include? hpxml_file
    hpxml.ventilation_fans[0].in_unit_flow_rate = 80
    hpxml.ventilation_fans[0].rated_flow_rate = 80
  elsif ['base-bldgtype-multifamily-shared-mechvent-preconditioning.xml'].include? hpxml_file
    hpxml.ventilation_fans[0].preheating_fuel = HPXML::FuelTypeNaturalGas
    hpxml.ventilation_fans[0].preheating_efficiency_cop = 0.92
    hpxml.ventilation_fans[0].preheating_fraction_load_served = 0.7
    hpxml.ventilation_fans[0].precooling_fuel = HPXML::FuelTypeElectricity
    hpxml.ventilation_fans[0].precooling_efficiency_cop = 4.0
    hpxml.ventilation_fans[0].precooling_fraction_load_served = 0.8
  elsif ['base-bldgtype-multifamily-shared-mechvent-multiple.xml'].include? hpxml_file
    hpxml.ventilation_fans.add(id: 'SharedSupplyPreconditioned',
                               fan_type: HPXML::MechVentTypeSupply,
                               is_shared_system: true,
                               in_unit_flow_rate: 100,
                               rated_flow_rate: 1000,
                               hours_in_operation: 24,
                               fan_power: 300,
                               used_for_whole_building_ventilation: true,
                               fraction_recirculation: 0.0,
                               preheating_fuel: HPXML::FuelTypeNaturalGas,
                               preheating_efficiency_cop: 0.92,
                               preheating_fraction_load_served: 0.8,
                               precooling_fuel: HPXML::FuelTypeElectricity,
                               precooling_efficiency_cop: 4.0,
                               precooling_fraction_load_served: 0.8)
    hpxml.ventilation_fans.add(id: 'SharedERVPreconditioned',
                               fan_type: HPXML::MechVentTypeERV,
                               is_shared_system: true,
                               in_unit_flow_rate: 50,
                               rated_flow_rate: 500,
                               hours_in_operation: 24,
                               total_recovery_efficiency: 0.48,
                               sensible_recovery_efficiency: 0.72,
                               fan_power: 150,
                               used_for_whole_building_ventilation: true,
                               fraction_recirculation: 0.4,
                               preheating_fuel: HPXML::FuelTypeNaturalGas,
                               preheating_efficiency_cop: 0.87,
                               preheating_fraction_load_served: 1.0,
                               precooling_fuel: HPXML::FuelTypeElectricity,
                               precooling_efficiency_cop: 3.5,
                               precooling_fraction_load_served: 1.0)
    hpxml.ventilation_fans.add(id: 'SharedHRVPreconditioned',
                               fan_type: HPXML::MechVentTypeHRV,
                               is_shared_system: true,
                               in_unit_flow_rate: 50,
                               rated_flow_rate: 500,
                               hours_in_operation: 24,
                               sensible_recovery_efficiency: 0.72,
                               fan_power: 150,
                               used_for_whole_building_ventilation: true,
                               fraction_recirculation: 0.3,
                               preheating_fuel: HPXML::FuelTypeElectricity,
                               preheating_efficiency_cop: 4.0,
                               precooling_fuel: HPXML::FuelTypeElectricity,
                               precooling_efficiency_cop: 4.5,
                               preheating_fraction_load_served: 1.0,
                               precooling_fraction_load_served: 1.0)
    hpxml.ventilation_fans.add(id: 'SharedBalancedPreconditioned',
                               fan_type: HPXML::MechVentTypeBalanced,
                               is_shared_system: true,
                               in_unit_flow_rate: 30,
                               rated_flow_rate: 300,
                               hours_in_operation: 24,
                               fan_power: 150,
                               used_for_whole_building_ventilation: true,
                               fraction_recirculation: 0.3,
                               preheating_fuel: HPXML::FuelTypeElectricity,
                               preheating_efficiency_cop: 3.5,
                               precooling_fuel: HPXML::FuelTypeElectricity,
                               precooling_efficiency_cop: 4.0,
                               preheating_fraction_load_served: 0.9,
                               precooling_fraction_load_served: 1.0)
    hpxml.ventilation_fans.add(id: 'SharedExhaust',
                               fan_type: HPXML::MechVentTypeExhaust,
                               is_shared_system: true,
                               in_unit_flow_rate: 70,
                               rated_flow_rate: 700,
                               hours_in_operation: 8,
                               fan_power: 300,
                               used_for_whole_building_ventilation: true,
                               fraction_recirculation: 0.0)
    hpxml.ventilation_fans.add(id: 'Exhaust',
                               fan_type: HPXML::MechVentTypeExhaust,
                               tested_flow_rate: 50,
                               hours_in_operation: 14,
                               fan_power: 10,
                               used_for_whole_building_ventilation: true)
    hpxml.ventilation_fans.add(id: 'CFIS',
                               fan_type: HPXML::MechVentTypeCFIS,
                               tested_flow_rate: 160,
                               hours_in_operation: 8,
                               fan_power: 150,
                               used_for_whole_building_ventilation: true,
                               distribution_system_idref: 'HVACDistribution')
  elsif ['base-mechvent-multiple.xml'].include? hpxml_file
    hpxml.ventilation_fans.add(id: 'WholeHouseFan',
                               rated_flow_rate: 2000,
                               fan_power: 150,
                               used_for_seasonal_cooling_load_reduction: true)
    hpxml.ventilation_fans.add(id: 'Supply',
                               fan_type: HPXML::MechVentTypeSupply,
                               tested_flow_rate: 27.5,
                               hours_in_operation: 24,
                               fan_power: 7.5,
                               used_for_whole_building_ventilation: true)
    hpxml.ventilation_fans.add(id: 'Exhaust',
                               fan_type: HPXML::MechVentTypeExhaust,
                               tested_flow_rate: 12.5,
                               hours_in_operation: 14,
                               fan_power: 2.5,
                               used_for_whole_building_ventilation: true)
    hpxml.ventilation_fans.add(id: 'Balanced',
                               fan_type: HPXML::MechVentTypeBalanced,
                               tested_flow_rate: 27.5,
                               hours_in_operation: 24,
                               fan_power: 15,
                               used_for_whole_building_ventilation: true)
    hpxml.ventilation_fans.add(id: 'ERV',
                               fan_type: HPXML::MechVentTypeERV,
                               tested_flow_rate: 12.5,
                               hours_in_operation: 24,
                               total_recovery_efficiency: 0.48,
                               sensible_recovery_efficiency: 0.72,
                               fan_power: 6.25,
                               used_for_whole_building_ventilation: true)
    hpxml.ventilation_fans.add(id: 'HRV',
                               fan_type: HPXML::MechVentTypeHRV,
                               tested_flow_rate: 15,
                               hours_in_operation: 24,
                               sensible_recovery_efficiency: 0.72,
                               fan_power: 7.5,
                               used_for_whole_building_ventilation: true)
    hpxml.ventilation_fans.reverse_each do |vent_fan|
      vent_fan.fan_power /= 2.0
      vent_fan.rated_flow_rate /= 2.0 unless vent_fan.rated_flow_rate.nil?
      vent_fan.tested_flow_rate /= 2.0 unless vent_fan.tested_flow_rate.nil?
      hpxml.ventilation_fans << vent_fan.dup
      hpxml.ventilation_fans[-1].id = "#{vent_fan.id}_2"
      hpxml.ventilation_fans[-1].start_hour = vent_fan.start_hour - 1 unless vent_fan.start_hour.nil?
      hpxml.ventilation_fans[-1].hours_in_operation = vent_fan.hours_in_operation - 1 unless vent_fan.hours_in_operation.nil?
    end
    hpxml.ventilation_fans.add(id: 'CFIS',
                               fan_type: HPXML::MechVentTypeCFIS,
                               tested_flow_rate: 40,
                               hours_in_operation: 8,
                               fan_power: 37.5,
                               used_for_whole_building_ventilation: true,
                               distribution_system_idref: 'HVACDistribution')
    hpxml.ventilation_fans.add(id: 'CFIS_2',
                               fan_type: HPXML::MechVentTypeCFIS,
                               tested_flow_rate: 42.5,
                               hours_in_operation: 8,
                               fan_power: 37.5,
                               used_for_whole_building_ventilation: true,
                               distribution_system_idref: 'HVACDistribution2')
  end
end

def set_hpxml_water_heating_systems(hpxml_file, hpxml)
  if ['base.xml'].include? hpxml_file
    hpxml.water_heating_systems.add(id: 'WaterHeater',
                                    fuel_type: HPXML::FuelTypeElectricity,
                                    water_heater_type: HPXML::WaterHeaterTypeStorage,
                                    location: HPXML::LocationLivingSpace,
                                    tank_volume: 40,
                                    fraction_dhw_load_served: 1,
                                    heating_capacity: 18767,
                                    energy_factor: 0.95,
                                    temperature: Waterheater.get_default_hot_water_temperature(Constants.ERIVersions[-1]))
  elsif ['base-dhw-multiple.xml'].include? hpxml_file
    hpxml.water_heating_systems[0].fraction_dhw_load_served = 0.2
    hpxml.water_heating_systems.add(id: 'WaterHeater2',
                                    fuel_type: HPXML::FuelTypeNaturalGas,
                                    water_heater_type: HPXML::WaterHeaterTypeStorage,
                                    location: HPXML::LocationLivingSpace,
                                    tank_volume: 50,
                                    fraction_dhw_load_served: 0.2,
                                    heating_capacity: 40000,
                                    energy_factor: 0.59,
                                    recovery_efficiency: 0.76,
                                    temperature: Waterheater.get_default_hot_water_temperature(Constants.ERIVersions[-1]))
    hpxml.water_heating_systems.add(id: 'WaterHeater3',
                                    fuel_type: HPXML::FuelTypeElectricity,
                                    water_heater_type: HPXML::WaterHeaterTypeHeatPump,
                                    location: HPXML::LocationLivingSpace,
                                    tank_volume: 80,
                                    fraction_dhw_load_served: 0.2,
                                    energy_factor: 2.3,
                                    temperature: Waterheater.get_default_hot_water_temperature(Constants.ERIVersions[-1]))
    hpxml.water_heating_systems.add(id: 'WaterHeater4',
                                    fuel_type: HPXML::FuelTypeElectricity,
                                    water_heater_type: HPXML::WaterHeaterTypeTankless,
                                    location: HPXML::LocationLivingSpace,
                                    fraction_dhw_load_served: 0.2,
                                    energy_factor: 0.99,
                                    temperature: Waterheater.get_default_hot_water_temperature(Constants.ERIVersions[-1]))
    hpxml.water_heating_systems.add(id: 'WaterHeater5',
                                    fuel_type: HPXML::FuelTypeNaturalGas,
                                    water_heater_type: HPXML::WaterHeaterTypeTankless,
                                    location: HPXML::LocationLivingSpace,
                                    fraction_dhw_load_served: 0.1,
                                    energy_factor: 0.82,
                                    temperature: Waterheater.get_default_hot_water_temperature(Constants.ERIVersions[-1]))
    hpxml.water_heating_systems.add(id: 'WaterHeater6',
                                    water_heater_type: HPXML::WaterHeaterTypeCombiStorage,
                                    location: HPXML::LocationLivingSpace,
                                    tank_volume: 50,
                                    fraction_dhw_load_served: 0.1,
                                    related_hvac_idref: 'HeatingSystem',
                                    temperature: Waterheater.get_default_hot_water_temperature(Constants.ERIVersions[-1]))
  elsif ['invalid_files/dhw-frac-load-served.xml'].include? hpxml_file
    hpxml.water_heating_systems[0].fraction_dhw_load_served += 0.15
  elsif ['base-dhw-tank-coal.xml',
         'base-dhw-tank-gas.xml',
         'base-dhw-tank-gas-outside.xml',
         'base-dhw-tank-oil.xml',
         'base-dhw-tank-wood.xml'].include? hpxml_file
    hpxml.water_heating_systems[0].tank_volume = 50
    hpxml.water_heating_systems[0].heating_capacity = 40000
    hpxml.water_heating_systems[0].energy_factor = 0.59
    hpxml.water_heating_systems[0].recovery_efficiency = 0.76
    if hpxml_file == 'base-dhw-tank-gas-outside.xml'
      hpxml.water_heating_systems[0].location = HPXML::LocationOtherExterior
    end
    if hpxml_file == 'base-dhw-tank-coal.xml'
      hpxml.water_heating_systems[0].fuel_type = HPXML::FuelTypeCoal
    elsif hpxml_file == 'base-dhw-tank-oil.xml'
      hpxml.water_heating_systems[0].fuel_type = HPXML::FuelTypeOil
    elsif hpxml_file == 'base-dhw-tank-wood.xml'
      hpxml.water_heating_systems[0].fuel_type = HPXML::FuelTypeWoodCord
    else
      hpxml.water_heating_systems[0].fuel_type = HPXML::FuelTypeNaturalGas
    end
  elsif ['base-dhw-tank-heat-pump.xml',
         'base-dhw-tank-heat-pump-outside.xml'].include? hpxml_file
    hpxml.water_heating_systems[0].water_heater_type = HPXML::WaterHeaterTypeHeatPump
    hpxml.water_heating_systems[0].tank_volume = 80
    hpxml.water_heating_systems[0].heating_capacity = nil
    hpxml.water_heating_systems[0].energy_factor = 2.3
    if hpxml_file == 'base-dhw-tank-heat-pump-outside.xml'
      hpxml.water_heating_systems[0].location = HPXML::LocationOtherExterior
    end
  elsif ['base-dhw-tankless-electric.xml',
         'base-dhw-tankless-electric-outside.xml'].include? hpxml_file
    hpxml.water_heating_systems[0].water_heater_type = HPXML::WaterHeaterTypeTankless
    hpxml.water_heating_systems[0].tank_volume = nil
    hpxml.water_heating_systems[0].heating_capacity = nil
    hpxml.water_heating_systems[0].energy_factor = 0.99
    if hpxml_file == 'base-dhw-tankless-electric-outside.xml'
      hpxml.water_heating_systems[0].location = HPXML::LocationOtherExterior
      hpxml.water_heating_systems[0].performance_adjustment = 0.92
    end
  elsif ['base-dhw-tankless-gas.xml',
         'base-dhw-tankless-propane.xml'].include? hpxml_file
    hpxml.water_heating_systems[0].water_heater_type = HPXML::WaterHeaterTypeTankless
    hpxml.water_heating_systems[0].tank_volume = nil
    hpxml.water_heating_systems[0].heating_capacity = nil
    hpxml.water_heating_systems[0].energy_factor = 0.82
    if hpxml_file == 'base-dhw-tankless-gas.xml'
      hpxml.water_heating_systems[0].fuel_type = HPXML::FuelTypeNaturalGas
    elsif hpxml_file == 'base-dhw-tankless-propane.xml'
      hpxml.water_heating_systems[0].fuel_type = HPXML::FuelTypePropane
    end
  elsif ['base-dhw-tank-elec-uef.xml'].include? hpxml_file
    # Based on Richmond model number 6ESB30-2 in AHR directory
    hpxml.water_heating_systems[0].energy_factor = nil
    hpxml.water_heating_systems[0].uniform_energy_factor = 0.93
    hpxml.water_heating_systems[0].first_hour_rating = 46.0
    hpxml.water_heating_systems[0].tank_volume = 30.0
    hpxml.water_heating_systems[0].heating_capacity = 15354.0 # 4.5 kW
  elsif ['base-dhw-tank-gas-uef.xml'].include? hpxml_file
    # Based on AO Smith model number G6-MH3030NV 400 in AHRI directory
    hpxml.water_heating_systems[0].fuel_type = HPXML::FuelTypeNaturalGas
    hpxml.water_heating_systems[0].energy_factor = nil
    hpxml.water_heating_systems[0].uniform_energy_factor = 0.59
    hpxml.water_heating_systems[0].first_hour_rating = 56.0
    hpxml.water_heating_systems[0].tank_volume = 30.0
    hpxml.water_heating_systems[0].heating_capacity = 30000.0
    hpxml.water_heating_systems[0].recovery_efficiency = 0.75
  elsif ['base-dhw-tank-heat-pump-uef.xml'].include? hpxml_file
    # Based on Rheem model number XE40T10HS45U0 from AHRI directory
    hpxml.water_heating_systems[0].water_heater_type = HPXML::WaterHeaterTypeHeatPump
    hpxml.water_heating_systems[0].energy_factor = nil
    hpxml.water_heating_systems[0].uniform_energy_factor = 3.75
    hpxml.water_heating_systems[0].first_hour_rating = 60.0
    hpxml.water_heating_systems[0].tank_volume = 50.0
  elsif ['base-dhw-tankless-gas-uef.xml'].include? hpxml_file
    hpxml.water_heating_systems[0].water_heater_type = HPXML::WaterHeaterTypeTankless
    hpxml.water_heating_systems[0].fuel_type = HPXML::FuelTypeNaturalGas
    hpxml.water_heating_systems[0].tank_volume = nil
    hpxml.water_heating_systems[0].heating_capacity = nil
    hpxml.water_heating_systems[0].energy_factor = nil
    hpxml.water_heating_systems[0].uniform_energy_factor = 0.93
  elsif ['base-dhw-tankless-electric-uef.xml'].include? hpxml_file
    hpxml.water_heating_systems[0].water_heater_type = HPXML::WaterHeaterTypeTankless
    hpxml.water_heating_systems[0].tank_volume = nil
    hpxml.water_heating_systems[0].heating_capacity = nil
    hpxml.water_heating_systems[0].energy_factor = nil
    hpxml.water_heating_systems[0].uniform_energy_factor = 0.98
  elsif ['base-dhw-desuperheater.xml',
         'base-dhw-desuperheater-2-speed.xml',
         'base-dhw-desuperheater-var-speed.xml',
         'base-dhw-desuperheater-hpwh.xml'].include? hpxml_file
    hpxml.water_heating_systems[0].uses_desuperheater = true
    hpxml.water_heating_systems[0].related_hvac_idref = 'CoolingSystem'
  elsif ['base-dhw-desuperheater-tankless.xml'].include? hpxml_file
    hpxml.water_heating_systems[0].water_heater_type = HPXML::WaterHeaterTypeTankless
    hpxml.water_heating_systems[0].tank_volume = nil
    hpxml.water_heating_systems[0].heating_capacity = nil
    hpxml.water_heating_systems[0].energy_factor = 0.99
    hpxml.water_heating_systems[0].uses_desuperheater = true
    hpxml.water_heating_systems[0].related_hvac_idref = 'CoolingSystem'
  elsif ['base-dhw-desuperheater-gshp.xml'].include? hpxml_file
    hpxml.water_heating_systems[0].uses_desuperheater = true
    hpxml.water_heating_systems[0].related_hvac_idref = 'HeatPump'
  elsif ['base-dhw-jacket-electric.xml',
         'base-dhw-jacket-indirect.xml',
         'base-dhw-jacket-gas.xml',
         'base-dhw-jacket-hpwh.xml'].include? hpxml_file
    hpxml.water_heating_systems[0].jacket_r_value = 10.0
  elsif ['base-dhw-indirect.xml',
         'base-dhw-indirect-outside.xml'].include? hpxml_file
    hpxml.water_heating_systems[0].water_heater_type = HPXML::WaterHeaterTypeCombiStorage
    hpxml.water_heating_systems[0].tank_volume = 50
    hpxml.water_heating_systems[0].heating_capacity = nil
    hpxml.water_heating_systems[0].energy_factor = nil
    hpxml.water_heating_systems[0].fuel_type = nil
    hpxml.water_heating_systems[0].related_hvac_idref = 'HeatingSystem'
    if hpxml_file == 'base-dhw-indirect-outside.xml'
      hpxml.water_heating_systems[0].location = HPXML::LocationOtherExterior
    end
  elsif ['base-dhw-indirect-standbyloss.xml'].include? hpxml_file
    hpxml.water_heating_systems[0].standby_loss = 1.0
  elsif ['base-dhw-combi-tankless.xml',
         'base-dhw-combi-tankless-outside.xml'].include? hpxml_file
    hpxml.water_heating_systems[0].water_heater_type = HPXML::WaterHeaterTypeCombiTankless
    hpxml.water_heating_systems[0].tank_volume = nil
    if hpxml_file == 'base-dhw-combi-tankless-outside.xml'
      hpxml.water_heating_systems[0].location = HPXML::LocationOtherExterior
    end
  elsif ['base-foundation-unconditioned-basement.xml'].include? hpxml_file
    hpxml.water_heating_systems[0].location = HPXML::LocationBasementUnconditioned
  elsif ['base-foundation-unvented-crawlspace.xml'].include? hpxml_file
    hpxml.water_heating_systems[0].location = HPXML::LocationCrawlspaceUnvented
  elsif ['base-foundation-vented-crawlspace.xml'].include? hpxml_file
    hpxml.water_heating_systems[0].location = HPXML::LocationCrawlspaceVented
  elsif ['base-foundation-slab.xml'].include? hpxml_file
    hpxml.water_heating_systems[0].location = HPXML::LocationLivingSpace
  elsif ['base-atticroof-vented.xml'].include? hpxml_file
    hpxml.water_heating_systems[0].location = HPXML::LocationAtticVented
  elsif ['base-atticroof-conditioned.xml'].include? hpxml_file
    hpxml.water_heating_systems[0].location = HPXML::LocationBasementConditioned
  elsif ['invalid_files/water-heater-location.xml'].include? hpxml_file
    hpxml.water_heating_systems[0].location = HPXML::LocationCrawlspaceVented
  elsif ['invalid_files/water-heater-location-other.xml'].include? hpxml_file
    hpxml.water_heating_systems[0].location = 'unconditioned space'
  elsif ['invalid_files/invalid-relatedhvac-desuperheater.xml'].include? hpxml_file
    hpxml.water_heating_systems[0].uses_desuperheater = true
    hpxml.water_heating_systems[0].related_hvac_idref = 'CoolingSystem_bad'
  elsif ['invalid_files/repeated-relatedhvac-desuperheater.xml'].include? hpxml_file
    hpxml.water_heating_systems[0].fraction_dhw_load_served = 0.5
    hpxml.water_heating_systems[0].uses_desuperheater = true
    hpxml.water_heating_systems[0].related_hvac_idref = 'CoolingSystem'
    hpxml.water_heating_systems << hpxml.water_heating_systems[0].dup
    hpxml.water_heating_systems[1].id = 'WaterHeater2'
  elsif ['invalid_files/invalid-relatedhvac-dhw-indirect.xml'].include? hpxml_file
    hpxml.water_heating_systems[0].related_hvac_idref = 'HeatingSystem_bad'
  elsif ['invalid_files/repeated-relatedhvac-dhw-indirect.xml'].include? hpxml_file
    hpxml.water_heating_systems[0].fraction_dhw_load_served = 0.5
    hpxml.water_heating_systems << hpxml.water_heating_systems[0].dup
    hpxml.water_heating_systems[1].id = 'WaterHeater2'
  elsif ['base-enclosure-garage.xml'].include? hpxml_file
    hpxml.water_heating_systems[0].location = HPXML::LocationGarage
  elsif ['base-bldgtype-multifamily-adjacent-to-multiple.xml'].include? hpxml_file
    hpxml.water_heating_systems[0].location = HPXML::LocationLivingSpace
  elsif ['base-bldgtype-multifamily-adjacent-to-other-housing-unit.xml'].include? hpxml_file
    hpxml.water_heating_systems[0].location = HPXML::LocationOtherHousingUnit
  elsif ['base-bldgtype-multifamily-adjacent-to-other-heated-space.xml'].include? hpxml_file
    hpxml.water_heating_systems[0].location = HPXML::LocationOtherHeatedSpace
  elsif ['base-bldgtype-multifamily-adjacent-to-multifamily-buffer-space.xml'].include? hpxml_file
    hpxml.water_heating_systems[0].location = HPXML::LocationOtherMultifamilyBufferSpace
  elsif ['base-bldgtype-multifamily-adjacent-to-non-freezing-space.xml'].include? hpxml_file
    hpxml.water_heating_systems[0].location = HPXML::LocationOtherNonFreezingSpace
  elsif ['base-dhw-none.xml'].include? hpxml_file
    hpxml.water_heating_systems.clear
  elsif ['base-misc-defaults.xml'].include? hpxml_file
    hpxml.water_heating_systems[0].temperature = nil
    hpxml.water_heating_systems[0].location = nil
    hpxml.water_heating_systems[0].heating_capacity = nil
    hpxml.water_heating_systems[0].tank_volume = nil
    hpxml.water_heating_systems[0].recovery_efficiency = nil
  elsif ['base-bldgtype-multifamily-shared-water-heater.xml',
         'base-bldgtype-multifamily-shared-laundry-room.xml'].include? hpxml_file
    hpxml.water_heating_systems.clear
    hpxml.water_heating_systems.add(id: 'SharedWaterHeater',
                                    is_shared_system: true,
                                    number_of_units_served: 6,
                                    fuel_type: HPXML::FuelTypeNaturalGas,
                                    water_heater_type: HPXML::WaterHeaterTypeStorage,
                                    location: HPXML::LocationLivingSpace,
                                    tank_volume: 120,
                                    fraction_dhw_load_served: 1.0,
                                    heating_capacity: 40000,
                                    energy_factor: 0.59,
                                    recovery_efficiency: 0.76,
                                    temperature: Waterheater.get_default_hot_water_temperature(Constants.ERIVersions[-1]))
  elsif ['invalid_files/multifamily-reference-water-heater.xml'].include? hpxml_file
    hpxml.water_heating_systems[0].location = HPXML::LocationOtherNonFreezingSpace
  elsif ['invalid_files/dhw-invalid-ef-tank.xml'].include? hpxml_file
    hpxml.water_heating_systems[0].energy_factor = 1.0
  elsif ['invalid_files/dhw-invalid-uef-tank-heat-pump.xml'].include? hpxml_file
    hpxml.water_heating_systems[0].uniform_energy_factor = 1.0
  elsif ['invalid_files/invalid-number-of-units-served.xml'].include? hpxml_file
    hpxml.water_heating_systems[0].number_of_units_served = 1
  end
end

def set_hpxml_hot_water_distribution(hpxml_file, hpxml)
  if ['base.xml'].include? hpxml_file
    hpxml.hot_water_distributions.add(id: 'HotWaterDistribution',
                                      system_type: HPXML::DHWDistTypeStandard,
                                      standard_piping_length: 50, # Chosen to test a negative EC_adj
                                      pipe_r_value: 0.0)
  elsif ['base-dhw-dwhr.xml'].include? hpxml_file
    hpxml.hot_water_distributions[0].dwhr_facilities_connected = HPXML::DWHRFacilitiesConnectedAll
    hpxml.hot_water_distributions[0].dwhr_equal_flow = true
    hpxml.hot_water_distributions[0].dwhr_efficiency = 0.55
  elsif ['base-dhw-recirc-demand.xml'].include? hpxml_file
    hpxml.hot_water_distributions[0].system_type = HPXML::DHWDistTypeRecirc
    hpxml.hot_water_distributions[0].recirculation_control_type = HPXML::DHWRecirControlTypeSensor
    hpxml.hot_water_distributions[0].recirculation_piping_length = 50
    hpxml.hot_water_distributions[0].recirculation_branch_piping_length = 50
    hpxml.hot_water_distributions[0].recirculation_pump_power = 50
    hpxml.hot_water_distributions[0].pipe_r_value = 3
  elsif ['base-dhw-recirc-manual.xml'].include? hpxml_file
    hpxml.hot_water_distributions[0].system_type = HPXML::DHWDistTypeRecirc
    hpxml.hot_water_distributions[0].recirculation_control_type = HPXML::DHWRecirControlTypeManual
    hpxml.hot_water_distributions[0].recirculation_piping_length = 50
    hpxml.hot_water_distributions[0].recirculation_branch_piping_length = 50
    hpxml.hot_water_distributions[0].recirculation_pump_power = 50
    hpxml.hot_water_distributions[0].pipe_r_value = 3
  elsif ['base-dhw-recirc-nocontrol.xml'].include? hpxml_file
    hpxml.hot_water_distributions[0].system_type = HPXML::DHWDistTypeRecirc
    hpxml.hot_water_distributions[0].recirculation_control_type = HPXML::DHWRecirControlTypeNone
    hpxml.hot_water_distributions[0].recirculation_piping_length = 50
    hpxml.hot_water_distributions[0].recirculation_branch_piping_length = 50
    hpxml.hot_water_distributions[0].recirculation_pump_power = 50
  elsif ['base-dhw-recirc-temperature.xml'].include? hpxml_file
    hpxml.hot_water_distributions[0].system_type = HPXML::DHWDistTypeRecirc
    hpxml.hot_water_distributions[0].recirculation_control_type = HPXML::DHWRecirControlTypeTemperature
    hpxml.hot_water_distributions[0].recirculation_piping_length = 50
    hpxml.hot_water_distributions[0].recirculation_branch_piping_length = 50
    hpxml.hot_water_distributions[0].recirculation_pump_power = 50
  elsif ['base-dhw-recirc-timer.xml'].include? hpxml_file
    hpxml.hot_water_distributions[0].system_type = HPXML::DHWDistTypeRecirc
    hpxml.hot_water_distributions[0].recirculation_control_type = HPXML::DHWRecirControlTypeTimer
    hpxml.hot_water_distributions[0].recirculation_piping_length = 50
    hpxml.hot_water_distributions[0].recirculation_branch_piping_length = 50
    hpxml.hot_water_distributions[0].recirculation_pump_power = 50
  elsif ['base-bldgtype-multifamily-shared-water-heater.xml'].include? hpxml_file
    hpxml.hot_water_distributions[0].id = 'SharedHotWaterDistribution'
  elsif ['base-bldgtype-multifamily-shared-water-heater-recirc.xml'].include? hpxml_file
    hpxml.hot_water_distributions[0].has_shared_recirculation = true
    hpxml.hot_water_distributions[0].shared_recirculation_number_of_units_served = 6
    hpxml.hot_water_distributions[0].shared_recirculation_pump_power = 220
    hpxml.hot_water_distributions[0].shared_recirculation_control_type = HPXML::DHWRecirControlTypeTimer
  elsif ['base-dhw-none.xml'].include? hpxml_file
    hpxml.hot_water_distributions.clear
  elsif ['base-misc-defaults.xml'].include? hpxml_file
    hpxml.hot_water_distributions[0].pipe_r_value = nil
    hpxml.hot_water_distributions[0].standard_piping_length = nil
  end
end

def set_hpxml_water_fixtures(hpxml_file, hpxml)
  if ['base.xml'].include? hpxml_file
    hpxml.water_fixtures.add(id: 'WaterFixture',
                             water_fixture_type: HPXML::WaterFixtureTypeShowerhead,
                             low_flow: true)
    hpxml.water_fixtures.add(id: 'WaterFixture2',
                             water_fixture_type: HPXML::WaterFixtureTypeFaucet,
                             low_flow: false)
  elsif ['base-dhw-low-flow-fixtures.xml'].include? hpxml_file
    hpxml.water_fixtures[1].low_flow = true
  elsif ['base-dhw-none.xml'].include? hpxml_file
    hpxml.water_fixtures.clear
  elsif ['base-misc-usage-multiplier.xml'].include? hpxml_file
    hpxml.water_heating.water_fixtures_usage_multiplier = 0.9
  end
end

def set_hpxml_solar_thermal_system(hpxml_file, hpxml)
  if ['base-dhw-solar-fraction.xml',
      'base-dhw-indirect-with-solar-fraction.xml',
      'base-dhw-tank-heat-pump-with-solar-fraction.xml',
      'base-dhw-tankless-gas-with-solar-fraction.xml'].include? hpxml_file
    hpxml.solar_thermal_systems.add(id: 'SolarThermalSystem',
                                    system_type: 'hot water',
                                    water_heating_system_idref: 'WaterHeater',
                                    solar_fraction: 0.65)
  elsif ['base-dhw-multiple.xml'].include? hpxml_file
    hpxml.solar_thermal_systems.add(id: 'SolarThermalSystem',
                                    system_type: 'hot water',
                                    water_heating_system_idref: nil, # Apply to all water heaters
                                    solar_fraction: 0.65)
  elsif ['base-dhw-solar-direct-flat-plate.xml',
         'base-dhw-solar-indirect-flat-plate.xml',
         'base-dhw-solar-thermosyphon-flat-plate.xml',
         'base-dhw-tank-heat-pump-with-solar.xml',
         'base-dhw-tankless-gas-with-solar.xml',
         'base-misc-defaults.xml',
         'invalid_files/solar-thermal-system-with-combi-tankless.xml',
         'invalid_files/solar-thermal-system-with-desuperheater.xml',
         'invalid_files/solar-thermal-system-with-dhw-indirect.xml'].include? hpxml_file
    hpxml.solar_thermal_systems.add(id: 'SolarThermalSystem',
                                    system_type: 'hot water',
                                    collector_area: 40,
                                    collector_type: HPXML::SolarThermalTypeSingleGlazing,
                                    collector_azimuth: 180,
                                    collector_tilt: 20,
                                    collector_frta: 0.77,
                                    collector_frul: 0.793,
                                    storage_volume: 60,
                                    water_heating_system_idref: 'WaterHeater')
    if hpxml_file == 'base-dhw-solar-direct-flat-plate.xml'
      hpxml.solar_thermal_systems[0].collector_loop_type = HPXML::SolarThermalLoopTypeDirect
    elsif hpxml_file == 'base-dhw-solar-thermosyphon-flat-plate.xml'
      hpxml.solar_thermal_systems[0].collector_loop_type = HPXML::SolarThermalLoopTypeThermosyphon
    elsif hpxml_file == 'base-misc-defaults.xml'
      hpxml.solar_thermal_systems[0].collector_loop_type = HPXML::SolarThermalLoopTypeDirect
      hpxml.solar_thermal_systems[0].storage_volume = nil
    else
      hpxml.solar_thermal_systems[0].collector_loop_type = HPXML::SolarThermalLoopTypeIndirect
    end
  elsif ['base-dhw-solar-direct-evacuated-tube.xml'].include? hpxml_file
    hpxml.solar_thermal_systems.add(id: 'SolarThermalSystem',
                                    system_type: 'hot water',
                                    collector_area: 40,
                                    collector_type: HPXML::SolarThermalTypeEvacuatedTube,
                                    collector_azimuth: 180,
                                    collector_tilt: 20,
                                    collector_frta: 0.50,
                                    collector_frul: 0.2799,
                                    storage_volume: 60,
                                    water_heating_system_idref: 'WaterHeater')
    if hpxml_file == 'base-dhw-solar-direct-evacuated-tube.xml'
      hpxml.solar_thermal_systems[0].collector_loop_type = HPXML::SolarThermalLoopTypeDirect
    else
      hpxml.solar_thermal_systems[0].collector_loop_type = HPXML::SolarThermalLoopTypeIndirect
    end
  elsif ['base-dhw-solar-direct-ics.xml'].include? hpxml_file
    hpxml.solar_thermal_systems.add(id: 'SolarThermalSystem',
                                    system_type: 'hot water',
                                    collector_area: 40,
                                    collector_loop_type: HPXML::SolarThermalLoopTypeDirect,
                                    collector_type: HPXML::SolarThermalTypeICS,
                                    collector_azimuth: 180,
                                    collector_tilt: 20,
                                    collector_frta: 0.77,
                                    collector_frul: 0.793,
                                    storage_volume: 60,
                                    water_heating_system_idref: 'WaterHeater')
  elsif ['invalid_files/unattached-solar-thermal-system.xml'].include? hpxml_file
    hpxml.solar_thermal_systems[0].water_heating_system_idref = 'foobar'
  elsif ['invalid_files/solar-fraction-one.xml'].include? hpxml_file
    hpxml.solar_thermal_systems[0].solar_fraction = 1.0
  end
end

def set_hpxml_pv_systems(hpxml_file, hpxml)
  if ['base-pv.xml'].include? hpxml_file
    hpxml.pv_systems.add(id: 'PVSystem',
                         module_type: HPXML::PVModuleTypeStandard,
                         location: HPXML::LocationRoof,
                         tracking: HPXML::PVTrackingTypeFixed,
                         array_azimuth: 180,
                         array_tilt: 20,
                         max_power_output: 4000,
                         inverter_efficiency: 0.96,
                         system_losses_fraction: 0.14)
    hpxml.pv_systems.add(id: 'PVSystem2',
                         module_type: HPXML::PVModuleTypePremium,
                         location: HPXML::LocationRoof,
                         tracking: HPXML::PVTrackingTypeFixed,
                         array_azimuth: 90,
                         array_tilt: 20,
                         max_power_output: 1500,
                         inverter_efficiency: 0.96,
                         system_losses_fraction: 0.14)
  elsif ['base-misc-defaults.xml'].include? hpxml_file
    hpxml.pv_systems.add(id: 'PVSystem',
                         array_azimuth: 180,
                         array_tilt: 20,
                         max_power_output: 4000,
                         year_modules_manufactured: 2015)
  elsif ['base-bldgtype-multifamily-shared-pv.xml'].include? hpxml_file
    hpxml.pv_systems.add(id: 'PVSystem',
                         is_shared_system: true,
                         module_type: HPXML::PVModuleTypeStandard,
                         location: HPXML::LocationGround,
                         tracking: HPXML::PVTrackingTypeFixed,
                         array_azimuth: 225,
                         array_tilt: 30,
                         max_power_output: 30000,
                         inverter_efficiency: 0.96,
                         system_losses_fraction: 0.14,
                         number_of_bedrooms_served: 18)
  elsif ['invalid_files/invalid-number-of-bedrooms-served.xml'].include? hpxml_file
    hpxml.pv_systems[0].number_of_bedrooms_served = hpxml.building_construction.number_of_bedrooms
  end
end

def set_hpxml_generators(hpxml_file, hpxml)
  if ['base-misc-generators.xml'].include? hpxml_file
    hpxml.generators.add(id: 'Generator',
                         fuel_type: HPXML::FuelTypeNaturalGas,
                         annual_consumption_kbtu: 8500,
                         annual_output_kwh: 500)
    hpxml.generators.add(id: 'Generator2',
                         fuel_type: HPXML::FuelTypeOil,
                         annual_consumption_kbtu: 8500,
                         annual_output_kwh: 500)
  elsif ['base-bldgtype-multifamily-shared-generator.xml'].include? hpxml_file
    hpxml.generators.add(id: 'Generator',
                         is_shared_system: true,
                         fuel_type: HPXML::FuelTypePropane,
                         annual_consumption_kbtu: 85000,
                         annual_output_kwh: 5000,
                         number_of_bedrooms_served: 18)
  elsif ['invalid_files/generator-output-greater-than-consumption.xml'].include? hpxml_file
    hpxml.generators[0].annual_consumption_kbtu = 1500
  elsif ['invalid_files/generator-number-of-bedrooms-served.xml'].include? hpxml_file
    hpxml.generators[0].number_of_bedrooms_served = hpxml.building_construction.number_of_bedrooms
  end
end

def set_hpxml_clothes_washer(hpxml_file, hpxml)
  if ['base.xml'].include? hpxml_file
    hpxml.clothes_washers.add(id: 'ClothesWasher',
                              location: HPXML::LocationLivingSpace,
                              integrated_modified_energy_factor: 1.21,
                              rated_annual_kwh: 380,
                              label_electric_rate: 0.12,
                              label_gas_rate: 1.09,
                              label_annual_gas_cost: 27,
                              capacity: 3.2,
                              label_usage: 6)
  elsif ['base-appliances-none.xml',
         'base-dhw-none.xml'].include? hpxml_file
    hpxml.clothes_washers.clear
  elsif ['base-bldgtype-multifamily-adjacent-to-multiple.xml'].include? hpxml_file
    hpxml.clothes_washers[0].location = HPXML::LocationLivingSpace
  elsif ['base-bldgtype-multifamily-adjacent-to-other-housing-unit.xml'].include? hpxml_file
    hpxml.clothes_washers[0].location = HPXML::LocationOtherHousingUnit
  elsif ['base-bldgtype-multifamily-adjacent-to-other-heated-space.xml'].include? hpxml_file
    hpxml.clothes_washers[0].location = HPXML::LocationOtherHeatedSpace
  elsif ['base-bldgtype-multifamily-adjacent-to-multifamily-buffer-space.xml'].include? hpxml_file
    hpxml.clothes_washers[0].location = HPXML::LocationOtherMultifamilyBufferSpace
  elsif ['base-bldgtype-multifamily-adjacent-to-non-freezing-space.xml'].include? hpxml_file
    hpxml.clothes_washers[0].location = HPXML::LocationOtherNonFreezingSpace
  elsif ['base-appliances-modified.xml'].include? hpxml_file
    imef = hpxml.clothes_washers[0].integrated_modified_energy_factor
    hpxml.clothes_washers[0].integrated_modified_energy_factor = nil
    hpxml.clothes_washers[0].modified_energy_factor = HotWaterAndAppliances.calc_clothes_washer_mef_from_imef(imef).round(2)
  elsif ['base-foundation-unconditioned-basement.xml'].include? hpxml_file
    hpxml.clothes_washers[0].location = HPXML::LocationBasementUnconditioned
  elsif ['base-atticroof-conditioned.xml'].include? hpxml_file
    hpxml.clothes_washers[0].location = HPXML::LocationBasementConditioned
  elsif ['base-enclosure-garage.xml',
         'invalid_files/clothes-washer-location.xml'].include? hpxml_file
    hpxml.clothes_washers[0].location = HPXML::LocationGarage
  elsif ['base-misc-defaults.xml'].include? hpxml_file
    hpxml.clothes_washers[0].location = nil
    hpxml.clothes_washers[0].modified_energy_factor = nil
    hpxml.clothes_washers[0].integrated_modified_energy_factor = nil
    hpxml.clothes_washers[0].rated_annual_kwh = nil
    hpxml.clothes_washers[0].label_electric_rate = nil
    hpxml.clothes_washers[0].label_gas_rate = nil
    hpxml.clothes_washers[0].label_annual_gas_cost = nil
    hpxml.clothes_washers[0].capacity = nil
    hpxml.clothes_washers[0].label_usage = nil
  elsif ['base-misc-usage-multiplier.xml'].include? hpxml_file
    hpxml.clothes_washers[0].usage_multiplier = 0.9
  elsif ['base-bldgtype-multifamily-shared-laundry-room.xml'].include? hpxml_file
    hpxml.clothes_washers[0].is_shared_appliance = true
    hpxml.clothes_washers[0].id = 'SharedClothesWasher'
    hpxml.clothes_washers[0].location = HPXML::LocationOtherHeatedSpace
    hpxml.clothes_washers[0].water_heating_system_idref = 'SharedWaterHeater'
  elsif ['invalid_files/unattached-shared-clothes-washer-water-heater.xml'].include? hpxml_file
    hpxml.clothes_washers[0].water_heating_system_idref = 'foobar'
  elsif ['invalid_files/multifamily-reference-appliance.xml'].include? hpxml_file
    hpxml.clothes_washers[0].location = HPXML::LocationOtherHousingUnit
  end
end

def set_hpxml_clothes_dryer(hpxml_file, hpxml)
  if ['base.xml'].include? hpxml_file
    hpxml.clothes_dryers.add(id: 'ClothesDryer',
                             location: HPXML::LocationLivingSpace,
                             fuel_type: HPXML::FuelTypeElectricity,
                             combined_energy_factor: 3.73,
                             is_vented: true,
                             vented_flow_rate: 150)
  elsif ['base-appliances-none.xml',
         'base-dhw-none.xml'].include? hpxml_file
    hpxml.clothes_dryers.clear
  elsif ['base-bldgtype-multifamily-adjacent-to-multiple.xml'].include? hpxml_file
    hpxml.clothes_dryers[0].location = HPXML::LocationLivingSpace
  elsif ['base-bldgtype-multifamily-adjacent-to-other-housing-unit.xml'].include? hpxml_file
    hpxml.clothes_dryers[0].location = HPXML::LocationOtherHousingUnit
  elsif ['base-bldgtype-multifamily-adjacent-to-other-heated-space.xml'].include? hpxml_file
    hpxml.clothes_dryers[0].location = HPXML::LocationOtherHeatedSpace
  elsif ['base-bldgtype-multifamily-adjacent-to-multifamily-buffer-space.xml'].include? hpxml_file
    hpxml.clothes_dryers[0].location = HPXML::LocationOtherMultifamilyBufferSpace
  elsif ['base-bldgtype-multifamily-adjacent-to-non-freezing-space.xml'].include? hpxml_file
    hpxml.clothes_dryers[0].location = HPXML::LocationOtherNonFreezingSpace
  elsif ['base-appliances-modified.xml'].include? hpxml_file
    cef = hpxml.clothes_dryers[-1].combined_energy_factor
    hpxml.clothes_dryers.clear
    hpxml.clothes_dryers.add(id: 'ClothesDryer',
                             location: HPXML::LocationLivingSpace,
                             fuel_type: HPXML::FuelTypeElectricity,
                             energy_factor: HotWaterAndAppliances.calc_clothes_dryer_ef_from_cef(cef).round(2),
                             is_vented: false)
  elsif ['base-appliances-coal.xml',
         'base-appliances-gas.xml',
         'base-appliances-propane.xml',
         'base-appliances-oil.xml',
         'base-appliances-wood.xml'].include? hpxml_file
    hpxml.clothes_dryers.clear
    hpxml.clothes_dryers.add(id: 'ClothesDryer',
                             location: HPXML::LocationLivingSpace,
                             combined_energy_factor: 3.30)
    if hpxml_file == 'base-appliances-coal.xml'
      hpxml.clothes_dryers[0].fuel_type = HPXML::FuelTypeCoal
    elsif hpxml_file == 'base-appliances-gas.xml'
      hpxml.clothes_dryers[0].fuel_type = HPXML::FuelTypeNaturalGas
    elsif hpxml_file == 'base-appliances-propane.xml'
      hpxml.clothes_dryers[0].fuel_type = HPXML::FuelTypePropane
    elsif hpxml_file == 'base-appliances-oil.xml'
      hpxml.clothes_dryers[0].fuel_type = HPXML::FuelTypeOil
    elsif hpxml_file == 'base-appliances-wood.xml'
      hpxml.clothes_dryers[0].fuel_type = HPXML::FuelTypeWoodCord
    end
  elsif ['base-foundation-unconditioned-basement.xml'].include? hpxml_file
    hpxml.clothes_dryers[0].location = HPXML::LocationBasementUnconditioned
  elsif ['base-atticroof-conditioned.xml'].include? hpxml_file
    hpxml.clothes_dryers[0].location = HPXML::LocationBasementConditioned
  elsif ['base-enclosure-garage.xml',
         'invalid_files/clothes-dryer-location.xml'].include? hpxml_file
    hpxml.clothes_dryers[0].location = HPXML::LocationGarage
  elsif ['base-misc-defaults.xml'].include? hpxml_file
    hpxml.clothes_dryers[0].location = nil
    hpxml.clothes_dryers[0].energy_factor = nil
    hpxml.clothes_dryers[0].combined_energy_factor = nil
    hpxml.clothes_dryers[0].is_vented = nil
    hpxml.clothes_dryers[0].vented_flow_rate = nil
  elsif ['base-bldgtype-multifamily-shared-laundry-room.xml'].include? hpxml_file
    hpxml.clothes_dryers[0].id = 'SharedClothesDryer'
    hpxml.clothes_dryers[0].location = HPXML::LocationOtherHeatedSpace
    hpxml.clothes_dryers[0].is_shared_appliance = true
  elsif ['base-misc-usage-multiplier.xml'].include? hpxml_file
    hpxml.clothes_dryers[0].usage_multiplier = 0.9
  end
end

def set_hpxml_dishwasher(hpxml_file, hpxml)
  if ['base.xml'].include? hpxml_file
    hpxml.dishwashers.add(id: 'Dishwasher',
                          location: HPXML::LocationLivingSpace,
                          rated_annual_kwh: 307,
                          label_electric_rate: 0.12,
                          label_gas_rate: 1.09,
                          label_annual_gas_cost: 22.32,
                          label_usage: 4,
                          place_setting_capacity: 12)
  elsif ['base-appliances-modified.xml'].include? hpxml_file
    rated_annual_kwh = hpxml.dishwashers[0].rated_annual_kwh
    hpxml.dishwashers[0].rated_annual_kwh = nil
    hpxml.dishwashers[0].energy_factor = HotWaterAndAppliances.calc_dishwasher_ef_from_annual_kwh(rated_annual_kwh).round(2)
    hpxml.dishwashers[0].place_setting_capacity = 6 # Compact
  elsif ['base-bldgtype-multifamily-adjacent-to-multiple.xml'].include? hpxml_file
    hpxml.dishwashers[0].location = HPXML::LocationLivingSpace
  elsif ['base-bldgtype-multifamily-adjacent-to-other-housing-unit.xml'].include? hpxml_file
    hpxml.dishwashers[0].location = HPXML::LocationOtherHousingUnit
  elsif ['base-bldgtype-multifamily-adjacent-to-other-heated-space.xml'].include? hpxml_file
    hpxml.dishwashers[0].location = HPXML::LocationOtherHeatedSpace
  elsif ['base-bldgtype-multifamily-adjacent-to-multifamily-buffer-space.xml'].include? hpxml_file
    hpxml.dishwashers[0].location = HPXML::LocationOtherMultifamilyBufferSpace
  elsif ['base-bldgtype-multifamily-adjacent-to-non-freezing-space.xml'].include? hpxml_file
    hpxml.dishwashers[0].location = HPXML::LocationOtherNonFreezingSpace
  elsif ['base-appliances-none.xml',
         'base-dhw-none.xml'].include? hpxml_file
    hpxml.dishwashers.clear
  elsif ['base-foundation-unconditioned-basement.xml'].include? hpxml_file
    hpxml.dishwashers[0].location = HPXML::LocationBasementUnconditioned
  elsif ['base-atticroof-conditioned.xml'].include? hpxml_file
    hpxml.dishwashers[0].location = HPXML::LocationBasementConditioned
  elsif ['base-enclosure-garage.xml',
         'invalid_files/dishwasher-location.xml'].include? hpxml_file
    hpxml.dishwashers[0].location = HPXML::LocationGarage
  elsif ['base-misc-defaults.xml'].include? hpxml_file
    hpxml.dishwashers[0].rated_annual_kwh = nil
    hpxml.dishwashers[0].label_electric_rate = nil
    hpxml.dishwashers[0].label_gas_rate = nil
    hpxml.dishwashers[0].label_annual_gas_cost = nil
    hpxml.dishwashers[0].place_setting_capacity = nil
    hpxml.dishwashers[0].label_usage = nil
    hpxml.dishwashers[0].location = nil
  elsif ['base-misc-usage-multiplier.xml'].include? hpxml_file
    hpxml.dishwashers[0].usage_multiplier = 0.9
  elsif ['base-bldgtype-multifamily-shared-laundry-room.xml'].include? hpxml_file
    hpxml.dishwashers[0].is_shared_appliance = true
    hpxml.dishwashers[0].id = 'SharedDishwasher'
    hpxml.dishwashers[0].location = HPXML::LocationOtherHeatedSpace
    hpxml.dishwashers[0].water_heating_system_idref = 'SharedWaterHeater'
  elsif ['invalid_files/unattached-shared-dishwasher-water-heater.xml'].include? hpxml_file
    hpxml.dishwashers[0].water_heating_system_idref = 'foobar'
  elsif ['invalid_files/invalid-input-parameters.xml'].include? hpxml_file
    hpxml.dishwashers[0].rated_annual_kwh = nil
    hpxml.dishwashers[0].energy_factor = 5.1
  end
end

def set_hpxml_refrigerator(hpxml_file, hpxml)
  if ['base.xml'].include? hpxml_file
    hpxml.refrigerators.add(id: 'Refrigerator',
                            location: HPXML::LocationLivingSpace,
                            rated_annual_kwh: 650,
                            primary_indicator: true)
  elsif ['base-appliances-modified.xml'].include? hpxml_file
    hpxml.refrigerators[0].adjusted_annual_kwh = 600
  elsif ['base-appliances-none.xml'].include? hpxml_file
    hpxml.refrigerators.clear
  elsif ['base-bldgtype-multifamily-adjacent-to-multiple.xml'].include? hpxml_file
    hpxml.refrigerators[0].location = HPXML::LocationLivingSpace
  elsif ['base-bldgtype-multifamily-adjacent-to-other-housing-unit.xml'].include? hpxml_file
    hpxml.refrigerators[0].location = HPXML::LocationOtherHousingUnit
  elsif ['base-bldgtype-multifamily-adjacent-to-other-heated-space.xml'].include? hpxml_file
    hpxml.refrigerators[0].location = HPXML::LocationOtherHeatedSpace
  elsif ['base-bldgtype-multifamily-adjacent-to-multifamily-buffer-space.xml'].include? hpxml_file
    hpxml.refrigerators[0].location = HPXML::LocationOtherMultifamilyBufferSpace
  elsif ['base-bldgtype-multifamily-adjacent-to-non-freezing-space.xml'].include? hpxml_file
    hpxml.refrigerators[0].location = HPXML::LocationOtherNonFreezingSpace
  elsif ['base-foundation-unconditioned-basement.xml'].include? hpxml_file
    hpxml.refrigerators[0].location = HPXML::LocationBasementUnconditioned
  elsif ['base-atticroof-conditioned.xml'].include? hpxml_file
    hpxml.refrigerators[0].location = HPXML::LocationBasementConditioned
  elsif ['base-enclosure-garage.xml',
         'invalid_files/refrigerator-location.xml'].include? hpxml_file
    hpxml.refrigerators[0].location = HPXML::LocationGarage
  elsif ['base-misc-defaults.xml'].include? hpxml_file
    hpxml.refrigerators[0].primary_indicator = nil
    hpxml.refrigerators[0].location = nil
    hpxml.refrigerators[0].rated_annual_kwh = nil
    hpxml.refrigerators[0].adjusted_annual_kwh = nil
  elsif ['base-misc-usage-multiplier.xml'].include? hpxml_file
    hpxml.refrigerators[0].usage_multiplier = 0.9
  elsif ['base-misc-loads-large-uncommon.xml'].include? hpxml_file
    hpxml.refrigerators[0].weekday_fractions = '0.040, 0.039, 0.038, 0.037, 0.036, 0.036, 0.038, 0.040, 0.041, 0.041, 0.040, 0.040, 0.042, 0.042, 0.042, 0.041, 0.044, 0.048, 0.050, 0.048, 0.047, 0.046, 0.044, 0.041'
    hpxml.refrigerators[0].weekend_fractions = '0.040, 0.039, 0.038, 0.037, 0.036, 0.036, 0.038, 0.040, 0.041, 0.041, 0.040, 0.040, 0.042, 0.042, 0.042, 0.041, 0.044, 0.048, 0.050, 0.048, 0.047, 0.046, 0.044, 0.041'
    hpxml.refrigerators[0].monthly_multipliers = '0.837, 0.835, 1.084, 1.084, 1.084, 1.096, 1.096, 1.096, 1.096, 0.931, 0.925, 0.837'
    hpxml.refrigerators.add(id: 'ExtraRefrigerator',
                            rated_annual_kwh: 700,
                            primary_indicator: false,
                            weekday_fractions: '0.040, 0.039, 0.038, 0.037, 0.036, 0.036, 0.038, 0.040, 0.041, 0.041, 0.040, 0.040, 0.042, 0.042, 0.042, 0.041, 0.044, 0.048, 0.050, 0.048, 0.047, 0.046, 0.044, 0.041',
                            weekend_fractions: '0.040, 0.039, 0.038, 0.037, 0.036, 0.036, 0.038, 0.040, 0.041, 0.041, 0.040, 0.040, 0.042, 0.042, 0.042, 0.041, 0.044, 0.048, 0.050, 0.048, 0.047, 0.046, 0.044, 0.041',
                            monthly_multipliers: '0.837, 0.835, 1.084, 1.084, 1.084, 1.096, 1.096, 1.096, 1.096, 0.931, 0.925, 0.837')
    hpxml.refrigerators.add(id: 'ExtraRefrigerator2',
                            rated_annual_kwh: 800,
                            primary_indicator: false,
                            weekday_fractions: '0.040, 0.039, 0.038, 0.037, 0.036, 0.036, 0.038, 0.040, 0.041, 0.041, 0.040, 0.040, 0.042, 0.042, 0.042, 0.041, 0.044, 0.048, 0.050, 0.048, 0.047, 0.046, 0.044, 0.041',
                            weekend_fractions: '0.040, 0.039, 0.038, 0.037, 0.036, 0.036, 0.038, 0.040, 0.041, 0.041, 0.040, 0.040, 0.042, 0.042, 0.042, 0.041, 0.044, 0.048, 0.050, 0.048, 0.047, 0.046, 0.044, 0.041',
                            monthly_multipliers: '0.837, 0.835, 1.084, 1.084, 1.084, 1.096, 1.096, 1.096, 1.096, 0.931, 0.925, 0.837')
  elsif ['invalid_files/refrigerators-multiple-primary.xml'].include? hpxml_file
    hpxml.refrigerators.add(id: 'Refrigerator2',
                            location: HPXML::LocationLivingSpace,
                            rated_annual_kwh: 650,
                            primary_indicator: true)
  elsif ['invalid_files/refrigerators-no-primary.xml'].include? hpxml_file
    hpxml.refrigerators[0].primary_indicator = false
    hpxml.refrigerators.add(id: 'Refrigerator2',
                            location: HPXML::LocationLivingSpace,
                            rated_annual_kwh: 650,
                            primary_indicator: false)
  end
end

def set_hpxml_freezer(hpxml_file, hpxml)
  if ['base-misc-loads-large-uncommon.xml',
      'base-misc-usage-multiplier.xml'].include? hpxml_file
    hpxml.freezers.add(id: 'Freezer',
                       location: HPXML::LocationLivingSpace,
                       rated_annual_kwh: 300,
                       weekday_fractions: '0.040, 0.039, 0.038, 0.037, 0.036, 0.036, 0.038, 0.040, 0.041, 0.041, 0.040, 0.040, 0.042, 0.042, 0.042, 0.041, 0.044, 0.048, 0.050, 0.048, 0.047, 0.046, 0.044, 0.041',
                       weekend_fractions: '0.040, 0.039, 0.038, 0.037, 0.036, 0.036, 0.038, 0.040, 0.041, 0.041, 0.040, 0.040, 0.042, 0.042, 0.042, 0.041, 0.044, 0.048, 0.050, 0.048, 0.047, 0.046, 0.044, 0.041',
                       monthly_multipliers: '0.837, 0.835, 1.084, 1.084, 1.084, 1.096, 1.096, 1.096, 1.096, 0.931, 0.925, 0.837')
    hpxml.freezers.add(id: 'Freezer2',
                       location: HPXML::LocationLivingSpace,
                       rated_annual_kwh: 400,
                       weekday_fractions: '0.040, 0.039, 0.038, 0.037, 0.036, 0.036, 0.038, 0.040, 0.041, 0.041, 0.040, 0.040, 0.042, 0.042, 0.042, 0.041, 0.044, 0.048, 0.050, 0.048, 0.047, 0.046, 0.044, 0.041',
                       weekend_fractions: '0.040, 0.039, 0.038, 0.037, 0.036, 0.036, 0.038, 0.040, 0.041, 0.041, 0.040, 0.040, 0.042, 0.042, 0.042, 0.041, 0.044, 0.048, 0.050, 0.048, 0.047, 0.046, 0.044, 0.041',
                       monthly_multipliers: '0.837, 0.835, 1.084, 1.084, 1.084, 1.096, 1.096, 1.096, 1.096, 0.931, 0.925, 0.837')
    if hpxml_file == 'base-misc-usage-multiplier.xml'
      hpxml.freezers.each do |freezer|
        freezer.usage_multiplier = 0.9
      end
    end
  end
end

def set_hpxml_dehumidifier(hpxml_file, hpxml)
  if ['base-appliances-dehumidifier.xml'].include? hpxml_file
    hpxml.dehumidifiers.add(id: 'Dehumidifier',
                            type: HPXML::DehumidifierTypePortable,
                            capacity: 40,
                            energy_factor: 1.8,
                            rh_setpoint: 0.5,
                            fraction_served: 1.0,
                            location: HPXML::LocationLivingSpace)
  elsif ['base-appliances-dehumidifier-ief-portable.xml'].include? hpxml_file
    hpxml.dehumidifiers[0].energy_factor = nil
    hpxml.dehumidifiers[0].integrated_energy_factor = 1.5
  elsif ['base-appliances-dehumidifier-ief-whole-home.xml'].include? hpxml_file
    hpxml.dehumidifiers[0].type = HPXML::DehumidifierTypeWholeHome
  elsif ['base-appliances-dehumidifier-multiple.xml'].include? hpxml_file
    hpxml.dehumidifiers[0].fraction_served = 0.5
    hpxml.dehumidifiers.add(id: 'Dehumidifier2',
                            type: HPXML::DehumidifierTypePortable,
                            capacity: 30,
                            energy_factor: 1.6,
                            rh_setpoint: 0.5,
                            fraction_served: 0.25,
                            location: HPXML::LocationLivingSpace)
  elsif ['invalid_files/dehumidifier-setpoints.xml'].include? hpxml_file
    hpxml.dehumidifiers[1].rh_setpoint = 0.55
  elsif ['invalid_files/dehumidifier-fraction-served.xml'].include? hpxml_file
    hpxml.dehumidifiers[1].fraction_served = 0.6
  end
end

def set_hpxml_cooking_range(hpxml_file, hpxml)
  if ['base.xml'].include? hpxml_file
    hpxml.cooking_ranges.add(id: 'Range',
                             location: HPXML::LocationLivingSpace,
                             fuel_type: HPXML::FuelTypeElectricity,
                             is_induction: false)
  elsif ['base-appliances-none.xml'].include? hpxml_file
    hpxml.cooking_ranges.clear
  elsif ['base-bldgtype-multifamily-adjacent-to-multiple.xml'].include? hpxml_file
    hpxml.cooking_ranges[0].location = HPXML::LocationLivingSpace
  elsif ['base-bldgtype-multifamily-adjacent-to-other-housing-unit.xml'].include? hpxml_file
    hpxml.cooking_ranges[0].location = HPXML::LocationOtherHousingUnit
  elsif ['base-bldgtype-multifamily-adjacent-to-other-heated-space.xml'].include? hpxml_file
    hpxml.cooking_ranges[0].location = HPXML::LocationOtherHeatedSpace
  elsif ['base-bldgtype-multifamily-adjacent-to-multifamily-buffer-space.xml'].include? hpxml_file
    hpxml.cooking_ranges[0].location = HPXML::LocationOtherMultifamilyBufferSpace
  elsif ['base-bldgtype-multifamily-adjacent-to-non-freezing-space.xml'].include? hpxml_file
    hpxml.cooking_ranges[0].location = HPXML::LocationOtherNonFreezingSpace
  elsif ['base-appliances-gas.xml'].include? hpxml_file
    hpxml.cooking_ranges[0].fuel_type = HPXML::FuelTypeNaturalGas
    hpxml.cooking_ranges[0].is_induction = false
  elsif ['base-appliances-propane.xml'].include? hpxml_file
    hpxml.cooking_ranges[0].fuel_type = HPXML::FuelTypePropane
    hpxml.cooking_ranges[0].is_induction = false
  elsif ['base-appliances-oil.xml'].include? hpxml_file
    hpxml.cooking_ranges[0].fuel_type = HPXML::FuelTypeOil
  elsif ['base-appliances-coal.xml'].include? hpxml_file
    hpxml.cooking_ranges[0].fuel_type = HPXML::FuelTypeCoal
  elsif ['base-appliances-wood.xml'].include? hpxml_file
    hpxml.cooking_ranges[0].fuel_type = HPXML::FuelTypeWoodCord
    hpxml.cooking_ranges[0].is_induction = false
  elsif ['base-foundation-unconditioned-basement.xml'].include? hpxml_file
    hpxml.cooking_ranges[0].location = HPXML::LocationBasementUnconditioned
  elsif ['base-atticroof-conditioned.xml'].include? hpxml_file
    hpxml.cooking_ranges[0].location = HPXML::LocationBasementConditioned
  elsif ['base-enclosure-garage.xml',
         'invalid_files/cooking-range-location.xml'].include? hpxml_file
    hpxml.cooking_ranges[0].location = HPXML::LocationGarage
  elsif ['base-misc-defaults.xml'].include? hpxml_file
    hpxml.cooking_ranges[0].is_induction = nil
    hpxml.cooking_ranges[0].location = nil
  elsif ['base-misc-usage-multiplier.xml'].include? hpxml_file
    hpxml.cooking_ranges[0].usage_multiplier = 0.9
  elsif ['base-misc-loads-large-uncommon.xml'].include? hpxml_file
    hpxml.cooking_ranges[0].weekday_fractions = '0.007, 0.007, 0.004, 0.004, 0.007, 0.011, 0.025, 0.042, 0.046, 0.048, 0.042, 0.050, 0.057, 0.046, 0.057, 0.044, 0.092, 0.150, 0.117, 0.060, 0.035, 0.025, 0.016, 0.011'
    hpxml.cooking_ranges[0].weekend_fractions = '0.007, 0.007, 0.004, 0.004, 0.007, 0.011, 0.025, 0.042, 0.046, 0.048, 0.042, 0.050, 0.057, 0.046, 0.057, 0.044, 0.092, 0.150, 0.117, 0.060, 0.035, 0.025, 0.016, 0.011'
    hpxml.cooking_ranges[0].monthly_multipliers = '1.097, 1.097, 0.991, 0.987, 0.991, 0.890, 0.896, 0.896, 0.890, 1.085, 1.085, 1.097'
  end
end

def set_hpxml_oven(hpxml_file, hpxml)
  if ['base.xml'].include? hpxml_file
    hpxml.ovens.add(id: 'Oven',
                    is_convection: false)
  elsif ['base-appliances-none.xml'].include? hpxml_file
    hpxml.ovens.clear
  elsif ['base-misc-defaults.xml'].include? hpxml_file
    hpxml.ovens[0].is_convection = nil
  end
end

def set_hpxml_lighting(hpxml_file, hpxml)
  if ['base.xml'].include? hpxml_file
    hpxml.lighting_groups.add(id: 'Lighting_CFL_Interior',
                              location: HPXML::LocationInterior,
                              fraction_of_units_in_location: 0.4,
                              lighting_type: HPXML::LightingTypeCFL)
    hpxml.lighting_groups.add(id: 'Lighting_CFL_Exterior',
                              location: HPXML::LocationExterior,
                              fraction_of_units_in_location: 0.4,
                              lighting_type: HPXML::LightingTypeCFL)
    hpxml.lighting_groups.add(id: 'Lighting_CFL_Garage',
                              location: HPXML::LocationGarage,
                              fraction_of_units_in_location: 0.4,
                              lighting_type: HPXML::LightingTypeCFL)
    hpxml.lighting_groups.add(id: 'Lighting_LFL_Interior',
                              location: HPXML::LocationInterior,
                              fraction_of_units_in_location: 0.1,
                              lighting_type: HPXML::LightingTypeLFL)
    hpxml.lighting_groups.add(id: 'Lighting_LFL_Exterior',
                              location: HPXML::LocationExterior,
                              fraction_of_units_in_location: 0.1,
                              lighting_type: HPXML::LightingTypeLFL)
    hpxml.lighting_groups.add(id: 'Lighting_LFL_Garage',
                              location: HPXML::LocationGarage,
                              fraction_of_units_in_location: 0.1,
                              lighting_type: HPXML::LightingTypeLFL)
    hpxml.lighting_groups.add(id: 'Lighting_LED_Interior',
                              location: HPXML::LocationInterior,
                              fraction_of_units_in_location: 0.25,
                              lighting_type: HPXML::LightingTypeLED)
    hpxml.lighting_groups.add(id: 'Lighting_LED_Exterior',
                              location: HPXML::LocationExterior,
                              fraction_of_units_in_location: 0.25,
                              lighting_type: HPXML::LightingTypeLED)
    hpxml.lighting_groups.add(id: 'Lighting_LED_Garage',
                              location: HPXML::LocationGarage,
                              fraction_of_units_in_location: 0.25,
                              lighting_type: HPXML::LightingTypeLED)
  elsif ['invalid_files/lighting-fractions.xml'].include? hpxml_file
    hpxml.lighting_groups[0].fraction_of_units_in_location = 0.8
  elsif ['base-misc-usage-multiplier.xml'].include? hpxml_file
    hpxml.lighting.interior_usage_multiplier = 0.9
    hpxml.lighting.garage_usage_multiplier = 0.9
    hpxml.lighting.exterior_usage_multiplier = 0.9
  elsif ['base-lighting-none.xml'].include? hpxml_file
    hpxml.lighting_groups.clear
  end
end

def set_hpxml_ceiling_fans(hpxml_file, hpxml)
  if ['base-lighting-ceiling-fans.xml'].include? hpxml_file
    hpxml.ceiling_fans.add(id: 'CeilingFan',
                           efficiency: 100,
                           quantity: 4)
  elsif ['base-misc-defaults.xml'].include? hpxml_file
    hpxml.ceiling_fans.add(id: 'CeilingFan',
                           efficiency: nil,
                           quantity: nil)
  end
end

def set_hpxml_pools(hpxml_file, hpxml)
  if ['base-misc-loads-large-uncommon.xml',
      'base-misc-usage-multiplier.xml'].include? hpxml_file
    hpxml.pools.add(id: 'Pool',
                    type: HPXML::TypeUnknown,
                    pump_type: HPXML::TypeUnknown,
                    pump_kwh_per_year: 2700,
                    pump_weekday_fractions: '0.003, 0.003, 0.003, 0.004, 0.008, 0.015, 0.026, 0.044, 0.084, 0.121, 0.127, 0.121, 0.120, 0.090, 0.075, 0.061, 0.037, 0.023, 0.013, 0.008, 0.004, 0.003, 0.003, 0.003',
                    pump_weekend_fractions: '0.003, 0.003, 0.003, 0.004, 0.008, 0.015, 0.026, 0.044, 0.084, 0.121, 0.127, 0.121, 0.120, 0.090, 0.075, 0.061, 0.037, 0.023, 0.013, 0.008, 0.004, 0.003, 0.003, 0.003',
                    pump_monthly_multipliers: '1.154, 1.161, 1.013, 1.010, 1.013, 0.888, 0.883, 0.883, 0.888, 0.978, 0.974, 1.154',
                    heater_type: HPXML::HeaterTypeGas,
                    heater_load_units: HPXML::UnitsThermPerYear,
                    heater_load_value: 500,
                    heater_weekday_fractions: '0.003, 0.003, 0.003, 0.004, 0.008, 0.015, 0.026, 0.044, 0.084, 0.121, 0.127, 0.121, 0.120, 0.090, 0.075, 0.061, 0.037, 0.023, 0.013, 0.008, 0.004, 0.003, 0.003, 0.003',
                    heater_weekend_fractions: '0.003, 0.003, 0.003, 0.004, 0.008, 0.015, 0.026, 0.044, 0.084, 0.121, 0.127, 0.121, 0.120, 0.090, 0.075, 0.061, 0.037, 0.023, 0.013, 0.008, 0.004, 0.003, 0.003, 0.003',
                    heater_monthly_multipliers: '1.154, 1.161, 1.013, 1.010, 1.013, 0.888, 0.883, 0.883, 0.888, 0.978, 0.974, 1.154')
    if hpxml_file == 'base-misc-usage-multiplier.xml'
      hpxml.pools.each do |pool|
        pool.pump_usage_multiplier = 0.9
        pool.heater_usage_multiplier = 0.9
      end
    end
  elsif ['base-misc-loads-large-uncommon2.xml'].include? hpxml_file
    hpxml.pools[0].heater_type = HPXML::TypeNone
  end
end

def set_hpxml_hot_tubs(hpxml_file, hpxml)
  if ['base-misc-loads-large-uncommon.xml',
      'base-misc-usage-multiplier.xml'].include? hpxml_file
    hpxml.hot_tubs.add(id: 'HotTub',
                       type: HPXML::TypeUnknown,
                       pump_type: HPXML::TypeUnknown,
                       pump_kwh_per_year: 1000,
                       pump_weekday_fractions: '0.024, 0.029, 0.024, 0.029, 0.047, 0.067, 0.057, 0.024, 0.024, 0.019, 0.015, 0.014, 0.014, 0.014, 0.024, 0.058, 0.126, 0.122, 0.068, 0.061, 0.051, 0.043, 0.024, 0.024',
                       pump_weekend_fractions: '0.024, 0.029, 0.024, 0.029, 0.047, 0.067, 0.057, 0.024, 0.024, 0.019, 0.015, 0.014, 0.014, 0.014, 0.024, 0.058, 0.126, 0.122, 0.068, 0.061, 0.051, 0.043, 0.024, 0.024',
                       pump_monthly_multipliers: '0.837, 0.835, 1.084, 1.084, 1.084, 1.096, 1.096, 1.096, 1.096, 0.931, 0.925, 0.837',
                       heater_type: HPXML::HeaterTypeElectricResistance,
                       heater_load_units: HPXML::UnitsKwhPerYear,
                       heater_load_value: 1300,
                       heater_weekday_fractions: '0.024, 0.029, 0.024, 0.029, 0.047, 0.067, 0.057, 0.024, 0.024, 0.019, 0.015, 0.014, 0.014, 0.014, 0.024, 0.058, 0.126, 0.122, 0.068, 0.061, 0.051, 0.043, 0.024, 0.024',
                       heater_weekend_fractions: '0.024, 0.029, 0.024, 0.029, 0.047, 0.067, 0.057, 0.024, 0.024, 0.019, 0.015, 0.014, 0.014, 0.014, 0.024, 0.058, 0.126, 0.122, 0.068, 0.061, 0.051, 0.043, 0.024, 0.024',
                       heater_monthly_multipliers: '0.921, 0.928, 0.921, 0.915, 0.921, 1.160, 1.158, 1.158, 1.160, 0.921, 0.915, 0.921')
    if hpxml_file == 'base-misc-usage-multiplier.xml'
      hpxml.hot_tubs.each do |hot_tub|
        hot_tub.pump_usage_multiplier = 0.9
        hot_tub.heater_usage_multiplier = 0.9
      end
    end
  elsif ['base-misc-loads-large-uncommon2.xml'].include? hpxml_file
    hpxml.hot_tubs[0].heater_type = HPXML::HeaterTypeHeatPump
    hpxml.hot_tubs[0].heater_load_value /= 5.0
  end
end

def set_hpxml_lighting_schedule(hpxml_file, hpxml)
  if ['base-lighting-detailed.xml'].include? hpxml_file
    hpxml.lighting.interior_weekday_fractions = '0.124, 0.074, 0.050, 0.050, 0.053, 0.140, 0.330, 0.420, 0.430, 0.424, 0.411, 0.394, 0.382, 0.378, 0.378, 0.379, 0.386, 0.412, 0.484, 0.619, 0.783, 0.880, 0.597, 0.249'
    hpxml.lighting.interior_weekend_fractions = '0.124, 0.074, 0.050, 0.050, 0.053, 0.140, 0.330, 0.420, 0.430, 0.424, 0.411, 0.394, 0.382, 0.378, 0.378, 0.379, 0.386, 0.412, 0.484, 0.619, 0.783, 0.880, 0.597, 0.249'
    hpxml.lighting.interior_monthly_multipliers = '1.075, 1.064951905, 1.0375, 1.0, 0.9625, 0.935048095, 0.925, 0.935048095, 0.9625, 1.0, 1.0375, 1.064951905'
    hpxml.lighting.exterior_weekday_fractions = '0.046, 0.046, 0.046, 0.046, 0.046, 0.037, 0.035, 0.034, 0.033, 0.028, 0.022, 0.015, 0.012, 0.011, 0.011, 0.012, 0.019, 0.037, 0.049, 0.065, 0.091, 0.105, 0.091, 0.063'
    hpxml.lighting.exterior_weekend_fractions = '0.046, 0.046, 0.045, 0.045, 0.046, 0.045, 0.044, 0.041, 0.036, 0.03, 0.024, 0.016, 0.012, 0.011, 0.011, 0.012, 0.019, 0.038, 0.048, 0.06, 0.083, 0.098, 0.085, 0.059'
    hpxml.lighting.exterior_monthly_multipliers = '1.248, 1.257, 0.993, 0.989, 0.993, 0.827, 0.821, 0.821, 0.827, 0.99, 0.987, 1.248'
    hpxml.lighting.garage_weekday_fractions = '0.046, 0.046, 0.046, 0.046, 0.046, 0.037, 0.035, 0.034, 0.033, 0.028, 0.022, 0.015, 0.012, 0.011, 0.011, 0.012, 0.019, 0.037, 0.049, 0.065, 0.091, 0.105, 0.091, 0.063'
    hpxml.lighting.garage_weekend_fractions = '0.046, 0.046, 0.045, 0.045, 0.046, 0.045, 0.044, 0.041, 0.036, 0.03, 0.024, 0.016, 0.012, 0.011, 0.011, 0.012, 0.019, 0.038, 0.048, 0.06, 0.083, 0.098, 0.085, 0.059'
    hpxml.lighting.garage_monthly_multipliers = '1.248, 1.257, 0.993, 0.989, 0.993, 0.827, 0.821, 0.821, 0.827, 0.99, 0.987, 1.248'
    hpxml.lighting.holiday_exists = true
    hpxml.lighting.holiday_kwh_per_day = 1.1
    hpxml.lighting.holiday_period_begin_month = 11
    hpxml.lighting.holiday_period_begin_day = 24
    hpxml.lighting.holiday_period_end_month = 1
    hpxml.lighting.holiday_period_end_day = 6
    hpxml.lighting.holiday_weekday_fractions = '0.0, 0.0, 0.0, 0.0, 0.0, 0.0, 0.0, 0.0, 0.0, 0.0, 0.0, 0.0, 0.0, 0.0, 0.0, 0.0, 0.008, 0.098, 0.168, 0.194, 0.284, 0.192, 0.037, 0.019'
    hpxml.lighting.holiday_weekend_fractions = '0.0, 0.0, 0.0, 0.0, 0.0, 0.0, 0.0, 0.0, 0.0, 0.0, 0.0, 0.0, 0.0, 0.0, 0.0, 0.0, 0.008, 0.098, 0.168, 0.194, 0.284, 0.192, 0.037, 0.019'
  end
end

def set_hpxml_plug_loads(hpxml_file, hpxml)
  if ['ASHRAE_Standard_140/L100AC.xml',
      'ASHRAE_Standard_140/L100AL.xml'].include? hpxml_file
    hpxml.plug_loads.add(id: 'PlugLoadMisc',
                         plug_load_type: HPXML::PlugLoadTypeOther,
                         kWh_per_year: 7302,
                         frac_sensible: 0.822,
                         frac_latent: 0.178)
  elsif ['ASHRAE_Standard_140/L170AC.xml',
         'ASHRAE_Standard_140/L170AL.xml'].include? hpxml_file
    hpxml.plug_loads[0].kWh_per_year = 0
  elsif not hpxml_file.include?('ASHRAE_Standard_140')
    if ['base.xml'].include? hpxml_file
      hpxml.plug_loads.add(id: 'PlugLoadMisc',
                           plug_load_type: HPXML::PlugLoadTypeOther)
      hpxml.plug_loads.add(id: 'PlugLoadMisc2',
                           plug_load_type: HPXML::PlugLoadTypeTelevision)
    elsif ['base-misc-usage-multiplier.xml'].include? hpxml_file
      hpxml.plug_loads.each do |plug_load|
        plug_load.usage_multiplier = 0.9
      end
    end
    if ['base-misc-defaults.xml'].include? hpxml_file
      hpxml.plug_loads.each do |plug_load|
        plug_load.kWh_per_year = nil
        plug_load.frac_sensible = nil
        plug_load.frac_latent = nil
      end
    elsif ['base-misc-loads-none.xml'].include? hpxml_file
      hpxml.plug_loads.clear
      hpxml.plug_loads.add(id: 'PlugLoadMisc',
                           plug_load_type: HPXML::PlugLoadTypeOther,
                           kWh_per_year: 0)
    elsif ['base-misc-loads-large-uncommon.xml'].include? hpxml_file
      hpxml.plug_loads[0].weekday_fractions = '0.035, 0.033, 0.032, 0.031, 0.032, 0.033, 0.037, 0.042, 0.043, 0.043, 0.043, 0.044, 0.045, 0.045, 0.044, 0.046, 0.048, 0.052, 0.053, 0.05, 0.047, 0.045, 0.04, 0.036'
      hpxml.plug_loads[0].weekend_fractions = '0.035, 0.033, 0.032, 0.031, 0.032, 0.033, 0.037, 0.042, 0.043, 0.043, 0.043, 0.044, 0.045, 0.045, 0.044, 0.046, 0.048, 0.052, 0.053, 0.05, 0.047, 0.045, 0.04, 0.036'
      hpxml.plug_loads[0].monthly_multipliers = '1.248, 1.257, 0.993, 0.989, 0.993, 0.827, 0.821, 0.821, 0.827, 0.99, 0.987, 1.248'
      hpxml.plug_loads[1].weekday_fractions = '0.045, 0.019, 0.01, 0.001, 0.001, 0.001, 0.005, 0.009, 0.018, 0.026, 0.032, 0.038, 0.04, 0.041, 0.043, 0.045, 0.05, 0.055, 0.07, 0.085, 0.097, 0.108, 0.089, 0.07'
      hpxml.plug_loads[1].weekend_fractions = '0.045, 0.019, 0.01, 0.001, 0.001, 0.001, 0.005, 0.009, 0.018, 0.026, 0.032, 0.038, 0.04, 0.041, 0.043, 0.045, 0.05, 0.055, 0.07, 0.085, 0.097, 0.108, 0.089, 0.07'
      hpxml.plug_loads[1].monthly_multipliers = '1.137, 1.129, 0.961, 0.969, 0.961, 0.993, 0.996, 0.96, 0.993, 0.867, 0.86, 1.137'
      hpxml.plug_loads.add(id: 'PlugLoadMisc3',
                           plug_load_type: HPXML::PlugLoadTypeElectricVehicleCharging,
                           kWh_per_year: 1500,
                           weekday_fractions: '0.042, 0.042, 0.042, 0.042, 0.042, 0.042, 0.042, 0.042, 0.042, 0.042, 0.042, 0.042, 0.042, 0.042, 0.042, 0.042, 0.042, 0.042, 0.042, 0.042, 0.042, 0.042, 0.042, 0.042',
                           weekend_fractions: '0.042, 0.042, 0.042, 0.042, 0.042, 0.042, 0.042, 0.042, 0.042, 0.042, 0.042, 0.042, 0.042, 0.042, 0.042, 0.042, 0.042, 0.042, 0.042, 0.042, 0.042, 0.042, 0.042, 0.042',
                           monthly_multipliers: '1, 1, 1, 1, 1, 1, 1, 1, 1, 1, 1, 1')
      hpxml.plug_loads.add(id: 'PlugLoadMisc4',
                           plug_load_type: HPXML::PlugLoadTypeWellPump,
                           kWh_per_year: 475,
                           weekday_fractions: '0.044, 0.023, 0.019, 0.015, 0.016, 0.018, 0.026, 0.033, 0.033, 0.032, 0.033, 0.033, 0.032, 0.032, 0.032, 0.033, 0.045, 0.057, 0.066, 0.076, 0.081, 0.086, 0.075, 0.065',
                           weekend_fractions: '0.044, 0.023, 0.019, 0.015, 0.016, 0.018, 0.026, 0.033, 0.033, 0.032, 0.033, 0.033, 0.032, 0.032, 0.032, 0.033, 0.045, 0.057, 0.066, 0.076, 0.081, 0.086, 0.075, 0.065',
                           monthly_multipliers: '1.154, 1.161, 1.013, 1.010, 1.013, 0.888, 0.883, 0.883, 0.888, 0.978, 0.974, 1.154')
    elsif ['invalid_files/frac-sensible-plug-load.xml'].include? hpxml_file
      hpxml.plug_loads[0].frac_sensible = -0.1
    elsif ['invalid_files/frac-total-plug-load.xml'].include? hpxml_file
      hpxml.plug_loads[0].frac_latent = 1.0 - hpxml.plug_loads[0].frac_sensible + 0.1
    else
      cfa = hpxml.building_construction.conditioned_floor_area
      nbeds = hpxml.building_construction.number_of_bedrooms

      kWh_per_year, frac_sensible, frac_latent = MiscLoads.get_residual_mels_default_values(cfa)
      hpxml.plug_loads[0].kWh_per_year = kWh_per_year
      hpxml.plug_loads[0].frac_sensible = frac_sensible.round(3)
      hpxml.plug_loads[0].frac_latent = frac_latent.round(3)

      kWh_per_year, frac_sensible, frac_latent = MiscLoads.get_televisions_default_values(cfa, nbeds)
      hpxml.plug_loads[1].kWh_per_year = kWh_per_year
    end
  end
  if hpxml_file.include?('ASHRAE_Standard_140')
    hpxml.plug_loads[0].weekday_fractions = '0.0203, 0.0203, 0.0203, 0.0203, 0.0203, 0.0339, 0.0426, 0.0852, 0.0497, 0.0304, 0.0304, 0.0406, 0.0304, 0.0254, 0.0264, 0.0264, 0.0386, 0.0416, 0.0447, 0.0700, 0.0700, 0.0731, 0.0731, 0.0660'
    hpxml.plug_loads[0].weekend_fractions = '0.0203, 0.0203, 0.0203, 0.0203, 0.0203, 0.0339, 0.0426, 0.0852, 0.0497, 0.0304, 0.0304, 0.0406, 0.0304, 0.0254, 0.0264, 0.0264, 0.0386, 0.0416, 0.0447, 0.0700, 0.0700, 0.0731, 0.0731, 0.0660'
    hpxml.plug_loads[0].monthly_multipliers = '1.0, 1.0, 1.0, 1.0, 1.0, 1.0, 1.0, 1.0, 1.0, 1.0, 1.0, 1.0'
  elsif ['base-misc-defaults.xml'].include? hpxml_file
    hpxml.plug_loads[0].weekday_fractions = nil
    hpxml.plug_loads[0].weekend_fractions = nil
    hpxml.plug_loads[0].monthly_multipliers = nil
  end
end

def set_hpxml_fuel_loads(hpxml_file, hpxml)
  if ['base-misc-loads-large-uncommon.xml',
      'base-misc-usage-multiplier.xml'].include? hpxml_file
    hpxml.fuel_loads.add(id: 'FuelLoadMisc',
                         fuel_load_type: HPXML::FuelLoadTypeGrill,
                         fuel_type: HPXML::FuelTypePropane,
                         therm_per_year: 25,
                         weekday_fractions: '0.004, 0.001, 0.001, 0.002, 0.007, 0.012, 0.029, 0.046, 0.044, 0.041, 0.044, 0.046, 0.042, 0.038, 0.049, 0.059, 0.110, 0.161, 0.115, 0.070, 0.044, 0.019, 0.013, 0.007',
                         weekend_fractions: '0.004, 0.001, 0.001, 0.002, 0.007, 0.012, 0.029, 0.046, 0.044, 0.041, 0.044, 0.046, 0.042, 0.038, 0.049, 0.059, 0.110, 0.161, 0.115, 0.070, 0.044, 0.019, 0.013, 0.007',
                         monthly_multipliers: '1.097, 1.097, 0.991, 0.987, 0.991, 0.890, 0.896, 0.896, 0.890, 1.085, 1.085, 1.097')
    hpxml.fuel_loads.add(id: 'FuelLoadMisc2',
                         fuel_load_type: HPXML::FuelLoadTypeLighting,
                         fuel_type: HPXML::FuelTypeNaturalGas,
                         therm_per_year: 28,
                         weekday_fractions: '0.044, 0.023, 0.019, 0.015, 0.016, 0.018, 0.026, 0.033, 0.033, 0.032, 0.033, 0.033, 0.032, 0.032, 0.032, 0.033, 0.045, 0.057, 0.066, 0.076, 0.081, 0.086, 0.075, 0.065',
                         weekend_fractions: '0.044, 0.023, 0.019, 0.015, 0.016, 0.018, 0.026, 0.033, 0.033, 0.032, 0.033, 0.033, 0.032, 0.032, 0.032, 0.033, 0.045, 0.057, 0.066, 0.076, 0.081, 0.086, 0.075, 0.065',
                         monthly_multipliers: '1.154, 1.161, 1.013, 1.010, 1.013, 0.888, 0.883, 0.883, 0.888, 0.978, 0.974, 1.154')
    hpxml.fuel_loads.add(id: 'FuelLoadMisc3',
                         fuel_load_type: HPXML::FuelLoadTypeFireplace,
                         fuel_type: HPXML::FuelTypeWoodCord,
                         frac_sensible: 0.5,
                         frac_latent: 0.1,
                         therm_per_year: 55,
                         weekday_fractions: '0.044, 0.023, 0.019, 0.015, 0.016, 0.018, 0.026, 0.033, 0.033, 0.032, 0.033, 0.033, 0.032, 0.032, 0.032, 0.033, 0.045, 0.057, 0.066, 0.076, 0.081, 0.086, 0.075, 0.065',
                         weekend_fractions: '0.044, 0.023, 0.019, 0.015, 0.016, 0.018, 0.026, 0.033, 0.033, 0.032, 0.033, 0.033, 0.032, 0.032, 0.032, 0.033, 0.045, 0.057, 0.066, 0.076, 0.081, 0.086, 0.075, 0.065',
                         monthly_multipliers: '1.154, 1.161, 1.013, 1.010, 1.013, 0.888, 0.883, 0.883, 0.888, 0.978, 0.974, 1.154')
    if hpxml_file == 'base-misc-usage-multiplier.xml'
      hpxml.fuel_loads.each do |fuel_load|
        fuel_load.usage_multiplier = 0.9
      end
    end
  elsif ['base-misc-loads-large-uncommon2.xml'].include? hpxml_file
    hpxml.fuel_loads[0].fuel_type = HPXML::FuelTypeOil
    hpxml.fuel_loads[2].fuel_type = HPXML::FuelTypeWoodPellets
  elsif ['invalid_files/frac-sensible-fuel-load.xml'].include? hpxml_file
    hpxml.fuel_loads[0].frac_sensible = -0.1
  elsif ['invalid_files/frac-total-fuel-load.xml'].include? hpxml_file
    hpxml.fuel_loads[0].frac_sensible = 0.8
    hpxml.fuel_loads[0].frac_latent = 1.0 - hpxml.fuel_loads[0].frac_sensible + 0.1
  end
end

def download_epws
  require_relative 'HPXMLtoOpenStudio/resources/util'

  require 'tempfile'
  tmpfile = Tempfile.new('epw')

  UrlResolver.fetch('https://data.nrel.gov/system/files/128/tmy3s-cache-csv.zip', tmpfile)

  puts 'Extracting weather files...'
  weather_dir = File.join(File.dirname(__FILE__), 'weather')
  unzip_file = OpenStudio::UnzipFile.new(tmpfile.path.to_s)
  unzip_file.extractAllFiles(OpenStudio::toPath(weather_dir))

  num_epws_actual = Dir[File.join(weather_dir, '*.epw')].count
  puts "#{num_epws_actual} weather files are available in the weather directory."
  puts 'Completed.'
  exit!
end

def get_elements_from_sample_files(hpxml_docs)
  elements_being_used = []
  hpxml_docs.each do |xml, hpxml_doc|
    root = XMLHelper.get_element(hpxml_doc, '/HPXML')
    root.each_node do |node|
      next unless node.is_a?(Oga::XML::Element)

      ancestors = []
      node.each_ancestor do |parent_node|
        ancestors << ['h:', parent_node.name].join()
      end
      parent_element_xpath = ancestors.reverse
      child_element_xpath = ['h:', node.name].join()
      element_xpath = [parent_element_xpath, child_element_xpath].join('/')

      next if element_xpath.include? 'extension'

      elements_being_used << element_xpath if not elements_being_used.include? element_xpath
    end
  end

  return elements_being_used
end

def create_schematron_hpxml_validator(hpxml_docs)
  elements_in_sample_files = get_elements_from_sample_files(hpxml_docs)

  base_elements_xsd = File.read(File.join(File.dirname(__FILE__), 'HPXMLtoOpenStudio', 'resources', 'BaseElements.xsd'))
  base_elements_xsd_doc = Oga.parse_xml(base_elements_xsd)

  # construct dictionary for enumerations and min/max values of HPXML data types
  hpxml_data_types_xsd = File.read(File.join(File.dirname(__FILE__), 'HPXMLtoOpenStudio', 'resources', 'HPXMLDataTypes.xsd'))
  hpxml_data_types_xsd_doc = Oga.parse_xml(hpxml_data_types_xsd)
  hpxml_data_types_dict = {}
  hpxml_data_types_xsd_doc.xpath('//xs:simpleType | //xs:complexType').each do |simple_type_element|
    enums = []
    simple_type_element.xpath('xs:restriction/xs:enumeration').each do |enum|
      enums << enum.get('value')
    end
    minInclusive_element = simple_type_element.at_xpath('xs:restriction/xs:minInclusive')
    min_inclusive = minInclusive_element.get('value') if not minInclusive_element.nil?
    maxInclusive_element = simple_type_element.at_xpath('xs:restriction/xs:maxInclusive')
    max_inclusive = maxInclusive_element.get('value') if not maxInclusive_element.nil?
    minExclusive_element = simple_type_element.at_xpath('xs:restriction/xs:minExclusive')
    min_exclusive = minExclusive_element.get('value') if not minExclusive_element.nil?
    maxExclusive_element = simple_type_element.at_xpath('xs:restriction/xs:maxExclusive')
    max_exclusive = maxExclusive_element.get('value') if not maxExclusive_element.nil?

    simple_type_element_name = simple_type_element.get('name')
    hpxml_data_types_dict[simple_type_element_name] = {}
    hpxml_data_types_dict[simple_type_element_name][:enums] = enums
    hpxml_data_types_dict[simple_type_element_name][:min_inclusive] = min_inclusive
    hpxml_data_types_dict[simple_type_element_name][:max_inclusive] = max_inclusive
    hpxml_data_types_dict[simple_type_element_name][:min_exclusive] = min_exclusive
    hpxml_data_types_dict[simple_type_element_name][:max_exclusive] = max_exclusive
  end

  # construct HPXMLvalidator.xml
  hpxml_validator = XMLHelper.create_doc(version = '1.0', encoding = 'UTF-8')
  root = XMLHelper.add_element(hpxml_validator, 'sch:schema')
  XMLHelper.add_attribute(root, 'xmlns:sch', 'http://purl.oclc.org/dsdl/schematron')
  XMLHelper.add_element(root, 'sch:title', 'HPXML Schematron Validator: HPXML.xsd', :string)
  name_space = XMLHelper.add_element(root, 'sch:ns')
  XMLHelper.add_attribute(name_space, 'uri', 'http://hpxmlonline.com/2019/10')
  XMLHelper.add_attribute(name_space, 'prefix', 'h')
  pattern = XMLHelper.add_element(root, 'sch:pattern')

  # construct complexType and group elements dictionary
  complex_type_or_group_dict = {}
  ['//xs:complexType', '//xs:group', '//xs:element'].each do |param|
    base_elements_xsd_doc.xpath(param).each do |param_type|
      next if param_type.name == 'element' && (not ['XMLTransactionHeaderInformation', 'ProjectStatus', 'SoftwareInfo'].include?(param_type.get('name')))
      next if param_type.get('name').nil?

      param_type_name = param_type.get('name')
      complex_type_or_group_dict[param_type_name] = {}

      param_type.each_node do |element|
        next unless element.is_a? Oga::XML::Element
        next unless (element.name == 'element' || element.name == 'group')
        next if element.name == 'element' && (element.get('name').nil? && element.get('ref').nil?)
        next if element.name == 'group' && element.get('ref').nil?

        ancestors = []
        element.each_ancestor do |node|
          next if node.get('name').nil?
          next if node.get('name') == param_type.get('name') # exclude complexType name from element xpath

          ancestors << node.get('name')
        end

        parent_element_names = ancestors.reverse
        if element.name == 'element'
          child_element_name = element.get('name')
          child_element_name = element.get('ref') if child_element_name.nil? # Backup
          element_type = element.get('type')
          element_type = element.get('ref') if element_type.nil? # Backup
        elsif element.name == 'group'
          child_element_name = nil # exclude group name from the element's xpath
          element_type = element.get('ref')
        end
        element_xpath = parent_element_names.push(child_element_name)
        complex_type_or_group_dict[param_type_name][element_xpath] = element_type
      end
    end
  end

  element_xpaths = {}
  top_level_elements_of_interest = elements_in_sample_files.map { |e| e.split('/')[1].gsub('h:', '') }.uniq
  top_level_elements_of_interest.each do |element|
    top_level_element = []
    top_level_element << element
    top_level_element_type = element
    get_element_full_xpaths(element_xpaths, complex_type_or_group_dict, top_level_element, top_level_element_type)
  end

  # Add enumeration and min/max numeric values
  rules = {}
  element_xpaths.each do |element_xpath, element_type|
    next if element_type.nil?

    # Skip element xpaths not being used in sample files
    element_xpath_with_prefix = element_xpath.compact.map { |e| "h:#{e}" }
    context_xpath = element_xpath_with_prefix.join('/').chomp('/')
    next unless elements_in_sample_files.any? { |item| item.include? context_xpath }

    hpxml_data_type_name = [element_type, '_simple'].join() # FUTURE: This may need to be improved later since enumeration and minimum/maximum values cannot be guaranteed to always be placed within simpleType.
    hpxml_data_type = hpxml_data_types_dict[hpxml_data_type_name]
    hpxml_data_type = hpxml_data_types_dict[element_type] if hpxml_data_type.nil? # Backup
    if hpxml_data_type.nil?
      fail "Could not find data type name for '#{element_type}'."
    end

    next if hpxml_data_type[:enums].empty? && hpxml_data_type[:min_inclusive].nil? && hpxml_data_type[:max_inclusive].nil? && hpxml_data_type[:min_exclusive].nil? && hpxml_data_type[:max_exclusive].nil?

    element_name = context_xpath.split('/')[-1]
    context_xpath = context_xpath.split('/')[0..-2].join('/').chomp('/').prepend('/h:HPXML/')
    rule = rules[context_xpath]
    if rule.nil?
      # Need new rule
      rule = XMLHelper.add_element(pattern, 'sch:rule')
      XMLHelper.add_attribute(rule, 'context', context_xpath)
      rules[context_xpath] = rule
    end

    if not hpxml_data_type[:enums].empty?
      assertion = XMLHelper.add_element(rule, 'sch:assert', "Expected #{element_name.gsub('h:', '')} to be \"#{hpxml_data_type[:enums].join('" or "')}\"", :string)
      XMLHelper.add_attribute(assertion, 'role', 'ERROR')
      XMLHelper.add_attribute(assertion, 'test', "#{element_name}[#{hpxml_data_type[:enums].map { |e| "text()=\"#{e}\"" }.join(' or ')}] or not(#{element_name})")
    else
      if hpxml_data_type[:min_inclusive]
        assertion = XMLHelper.add_element(rule, 'sch:assert', "Expected #{element_name.gsub('h:', '')} to be greater than or equal to #{hpxml_data_type[:min_inclusive]}", :string)
        XMLHelper.add_attribute(assertion, 'role', 'ERROR')
        XMLHelper.add_attribute(assertion, 'test', "number(#{element_name}) &gt;= #{hpxml_data_type[:min_inclusive]} or not(#{element_name})")
      end
      if hpxml_data_type[:max_inclusive]
        assertion = XMLHelper.add_element(rule, 'sch:assert', "Expected #{element_name.gsub('h:', '')} to be less than or equal to #{hpxml_data_type[:max_inclusive]}", :string)
        XMLHelper.add_attribute(assertion, 'role', 'ERROR')
        XMLHelper.add_attribute(assertion, 'test', "number(#{element_name}) &lt;= #{hpxml_data_type[:max_inclusive]} or not(#{element_name})")
      end
      if hpxml_data_type[:min_exclusive]
        assertion = XMLHelper.add_element(rule, 'sch:assert', "Expected #{element_name.gsub('h:', '')} to be greater than #{hpxml_data_type[:min_exclusive]}", :string)
        XMLHelper.add_attribute(assertion, 'role', 'ERROR')
        XMLHelper.add_attribute(assertion, 'test', "number(#{element_name}) &gt; #{hpxml_data_type[:min_exclusive]} or not(#{element_name})")
      end
      if hpxml_data_type[:max_exclusive]
        assertion = XMLHelper.add_element(rule, 'sch:assert', "Expected #{element_name.gsub('h:', '')} to be less than #{hpxml_data_type[:max_exclusive]}", :string)
        XMLHelper.add_attribute(assertion, 'role', 'ERROR')
        XMLHelper.add_attribute(assertion, 'test', "number(#{element_name}) &lt; #{hpxml_data_type[:max_exclusive]} or not(#{element_name})")
      end
    end
  end

  # Add ID/IDref checks
  # TODO: Dynamically obtain these lists
  id_names = ['SystemIdentifier',
              'BuildingID']
  idref_names = ['AttachedToRoof',
                 'AttachedToFrameFloor',
                 'AttachedToSlab',
                 'AttachedToFoundationWall',
                 'AttachedToWall',
                 'DistributionSystem',
                 'AttachedToHVACDistributionSystem',
                 'RelatedHVACSystem',
                 'ConnectedTo']
  elements_in_sample_files.each do |element_xpath|
    element_name = element_xpath.split('/')[-1].gsub('h:', '')
    context_xpath = "/#{element_xpath.split('/')[0..-2].join('/')}"
    if id_names.include? element_name
      rule = rules[context_xpath]
      if rule.nil?
        # Need new rule
        rule = XMLHelper.add_element(pattern, 'sch:rule')
        XMLHelper.add_attribute(rule, 'context', context_xpath)
        rules[context_xpath] = rule
      end
      assertion = XMLHelper.add_element(rule, 'sch:assert', "Expected id attribute for #{element_name}", :string)
      XMLHelper.add_attribute(assertion, 'role', 'ERROR')
      XMLHelper.add_attribute(assertion, 'test', "count(h:#{element_name}[@id]) = 1 or not (h:#{element_name})")
    elsif idref_names.include? element_name
      rule = rules[context_xpath]
      if rule.nil?
        # Need new rule
        rule = XMLHelper.add_element(pattern, 'sch:rule')
        XMLHelper.add_attribute(rule, 'context', context_xpath)
        rules[context_xpath] = rule
      end
      assertion = XMLHelper.add_element(rule, 'sch:assert', "Expected idref attribute for #{element_name}", :string)
      XMLHelper.add_attribute(assertion, 'role', 'ERROR')
      XMLHelper.add_attribute(assertion, 'test', "count(h:#{element_name}[@idref]) = 1 or not(h:#{element_name})")
    end
  end

  XMLHelper.write_file(hpxml_validator, File.join(File.dirname(__FILE__), 'HPXMLtoOpenStudio', 'resources', 'HPXMLvalidator.xml'))
end

def get_element_full_xpaths(element_xpaths, complex_type_or_group_dict, element_xpath, element_type)
  if not complex_type_or_group_dict.keys.include? element_type
    element_xpaths[element_xpath] = element_type
  else
    complex_type_or_group = deep_copy_object(complex_type_or_group_dict[element_type])
    complex_type_or_group.each do |k, v|
      child_element_xpath = k.unshift(element_xpath).flatten!
      child_element_type = v

      if not complex_type_or_group_dict.keys.include? child_element_type
        element_xpaths[child_element_xpath] = child_element_type
        next
      end

      get_element_full_xpaths(element_xpaths, complex_type_or_group_dict, child_element_xpath, child_element_type)
    end
  end
end

def deep_copy_object(obj)
  return Marshal.load(Marshal.dump(obj))
end

command_list = [:update_measures, :cache_weather, :create_release_zips, :download_weather]

def display_usage(command_list)
  puts "Usage: openstudio #{File.basename(__FILE__)} [COMMAND]\nCommands:\n  " + command_list.join("\n  ")
end

if ARGV.size == 0
  puts 'ERROR: Missing command.'
  display_usage(command_list)
  exit!
elsif ARGV.size > 1
  puts 'ERROR: Too many commands.'
  display_usage(command_list)
  exit!
elsif not command_list.include? ARGV[0].to_sym
  puts "ERROR: Invalid command '#{ARGV[0]}'."
  display_usage(command_list)
  exit!
end

if ARGV[0].to_sym == :update_measures
  # Prevent NREL error regarding U: drive when not VPNed in
  ENV['HOME'] = 'C:' if !ENV['HOME'].nil? && ENV['HOME'].start_with?('U:')
  ENV['HOMEDRIVE'] = 'C:\\' if !ENV['HOMEDRIVE'].nil? && ENV['HOMEDRIVE'].start_with?('U:')

  # Create sample/test OSWs
  create_osws()

  # Create sample/test HPXMLs
  hpxml_docs = create_hpxmls()

  # Create Schematron file that reflects HPXML schema
  puts 'Generating HPXMLvalidator.xml...'
  create_schematron_hpxml_validator(hpxml_docs)

  # Apply rubocop
  cops = ['Layout',
          'Lint/DeprecatedClassMethods',
          # 'Lint/RedundantStringCoercion', # Enable when rubocop is upgraded
          'Style/AndOr',
          'Style/FrozenStringLiteralComment',
          'Style/HashSyntax',
          'Style/Next',
          'Style/NilComparison',
          'Style/RedundantParentheses',
          'Style/RedundantSelf',
          'Style/ReturnNil',
          'Style/SelfAssignment',
          'Style/StringLiterals',
          'Style/StringLiteralsInInterpolation']
  commands = ["\"require 'rubocop/rake_task'\"",
              "\"RuboCop::RakeTask.new(:rubocop) do |t| t.options = ['--auto-correct', '--format', 'simple', '--only', '#{cops.join(',')}'] end\"",
              '"Rake.application[:rubocop].invoke"']
  command = "#{OpenStudio.getOpenStudioCLI} -e #{commands.join(' -e ')}"
  puts 'Applying rubocop auto-correct to measures...'
  system(command)

  # Update measures XMLs
  command = "#{OpenStudio.getOpenStudioCLI} measure -t '#{File.dirname(__FILE__)}'"
  puts 'Updating measure.xmls...'
  system(command, [:out, :err] => File::NULL)

  puts 'Done.'
end

if ARGV[0].to_sym == :cache_weather
  require_relative 'HPXMLtoOpenStudio/resources/weather'

  OpenStudio::Logger.instance.standardOutLogger.setLogLevel(OpenStudio::Fatal)
  runner = OpenStudio::Measure::OSRunner.new(OpenStudio::WorkflowJSON.new)
  puts 'Creating cache *.csv for weather files...'

  Dir['weather/*.epw'].each do |epw|
    next if File.exist? epw.gsub('.epw', '.cache')

    puts "Processing #{epw}..."
    model = OpenStudio::Model::Model.new
    epw_file = OpenStudio::EpwFile.new(epw)
    OpenStudio::Model::WeatherFile.setWeatherFile(model, epw_file).get
    weather = WeatherProcess.new(model, runner)
    File.open(epw.gsub('.epw', '-cache.csv'), 'wb') do |file|
      weather.dump_to_csv(file)
    end
  end
end

if ARGV[0].to_sym == :download_weather
  download_epws
end

if ARGV[0].to_sym == :create_release_zips
  require_relative 'HPXMLtoOpenStudio/resources/version'

  release_map = { File.join(File.dirname(__FILE__), "OpenStudio-HPXML-v#{Version::OS_HPXML_Version}-minimal.zip") => false,
                  File.join(File.dirname(__FILE__), "OpenStudio-HPXML-v#{Version::OS_HPXML_Version}-full.zip") => true }

  release_map.keys.each do |zip_path|
    File.delete(zip_path) if File.exist? zip_path
  end

  if ENV['CI']
    # CI doesn't have git, so default to everything
    git_files = Dir['**/*.*']
  else
    # Only include files under git version control
    command = 'git ls-files'
    begin
      git_files = `#{command}`
    rescue
      puts "Command failed: '#{command}'. Perhaps git needs to be installed?"
      exit!
    end
  end

  files = ['Changelog.md',
           'LICENSE.md',
           'HPXMLtoOpenStudio/measure.*',
           'HPXMLtoOpenStudio/resources/*.*',
           'SimulationOutputReport/measure.*',
           'SimulationOutputReport/resources/*.*',
           'BuildResidentialHPXML/measure.*',
           'BuildResidentialHPXML/resources/*.*',
           'weather/*.*',
           'workflow/*.*',
           'workflow/sample_files/*.xml',
           'workflow/tests/*test*.rb',
           'workflow/tests/ASHRAE_Standard_140/*.xml',
           'workflow/tests/base_results/*.csv',
           'documentation/index.html',
           'documentation/_static/**/*.*']

  if not ENV['CI']
    # Generate documentation
    puts 'Generating documentation...'
    command = 'sphinx-build -b singlehtml docs/source documentation'
    begin
      `#{command}`
      if not File.exist? File.join(File.dirname(__FILE__), 'documentation', 'index.html')
        puts 'Documentation was not successfully generated. Aborting...'
        exit!
      end
    rescue
      puts "Command failed: '#{command}'. Perhaps sphinx needs to be installed?"
      exit!
    end
    FileUtils.rm_r(File.join(File.dirname(__FILE__), 'documentation', '_static', 'fonts'))

    # Check if we need to download weather files for the full release zip
    num_epws_expected = 1011
    num_epws_local = 0
    files.each do |f|
      Dir[f].each do |file|
        next unless file.end_with? '.epw'

        num_epws_local += 1
      end
    end

    # Make sure we have the full set of weather files
    if num_epws_local < num_epws_expected
      puts 'Fetching all weather files...'
      command = "#{OpenStudio.getOpenStudioCLI} #{__FILE__} download_weather"
      log = `#{command}`
    end
  end

  # Create zip files
  release_map.each do |zip_path, include_all_epws|
    puts "Creating #{zip_path}..."
    zip = OpenStudio::ZipFile.new(zip_path, false)
    files.each do |f|
      Dir[f].each do |file|
        if file.start_with? 'documentation'
          # always include
        elsif include_all_epws
          if (not git_files.include? file) && (not file.start_with? 'weather')
            next
          end
        else
          if not git_files.include? file
            next
          end
        end

        zip.addFile(file, File.join('OpenStudio-HPXML', file))
      end
    end
    puts "Wrote file at #{zip_path}."
  end

  # Cleanup
  if not ENV['CI']
    FileUtils.rm_r(File.join(File.dirname(__FILE__), 'documentation'))
  end

  puts 'Done.'
end<|MERGE_RESOLUTION|>--- conflicted
+++ resolved
@@ -2811,11 +2811,7 @@
     'base-hvac-ground-to-air-heat-pump.xml' => 'base.xml',
     'base-hvac-ground-to-air-heat-pump-cooling-only.xml' => 'base-hvac-ground-to-air-heat-pump.xml',
     'base-hvac-ground-to-air-heat-pump-heating-only.xml' => 'base-hvac-ground-to-air-heat-pump.xml',
-<<<<<<< HEAD
-    'base-hvac-heating-cooling-seasons-custom.xml' => 'base.xml',
-=======
     'base-hvac-seasons.xml' => 'base.xml',
->>>>>>> 87c1eecc
     'base-hvac-install-quality-none-furnace-gas-central-ac-1-speed.xml' => 'base.xml',
     'base-hvac-install-quality-airflow-defect-furnace-gas-central-ac-1-speed.xml' => 'base.xml',
     'base-hvac-install-quality-charge-defect-furnace-gas-central-ac-1-speed.xml' => 'base.xml',
@@ -5974,17 +5970,6 @@
                             control_type: HPXML::HVACControlTypeManual,
                             heating_setpoint_temp: 68,
                             cooling_setpoint_temp: 78)
-<<<<<<< HEAD
-  elsif ['base-hvac-heating-cooling-seasons-custom.xml'].include? hpxml_file
-    hpxml.hvac_controls[0].seasons_heating_begin_month = 10
-    hpxml.hvac_controls[0].seasons_heating_begin_day = 1
-    hpxml.hvac_controls[0].seasons_heating_end_month = 5
-    hpxml.hvac_controls[0].seasons_heating_end_day = 31
-    hpxml.hvac_controls[0].seasons_cooling_begin_month = 5
-    hpxml.hvac_controls[0].seasons_cooling_begin_day = 1
-    hpxml.hvac_controls[0].seasons_cooling_end_month = 9
-    hpxml.hvac_controls[0].seasons_cooling_end_day = 30
-=======
   elsif ['base-hvac-seasons.xml'].include? hpxml_file
     hpxml.hvac_controls[0].seasons_heating_begin_month = 11
     hpxml.hvac_controls[0].seasons_heating_begin_day = 1
@@ -5994,7 +5979,6 @@
     hpxml.hvac_controls[0].seasons_cooling_begin_day = 1
     hpxml.hvac_controls[0].seasons_cooling_end_month = 10
     hpxml.hvac_controls[0].seasons_cooling_end_day = 31
->>>>>>> 87c1eecc
   elsif ['base-hvac-none.xml'].include? hpxml_file
     hpxml.hvac_controls.clear
   elsif ['base-hvac-programmable-thermostat.xml'].include? hpxml_file
