--- conflicted
+++ resolved
@@ -229,12 +229,9 @@
     'extra-second-heating-system-fireplace.osw' => 'base.osw',
     'extra-pv-shared.osw' => 'base-single-family-attached.osw',
     'extra-enclosure-garage-partially-protruded.osw' => 'base.osw',
-<<<<<<< HEAD
-    'extra-vacancy-6-months.osw' => 'base.osw',
-=======
     'extra-mechvent-shared.osw' => 'base-single-family-attached.osw',
     'extra-mechvent-shared-preconditioning.osw' => 'extra-mechvent-shared.osw',
->>>>>>> 3ff8e66c
+    'extra-vacancy-6-months.osw' => 'base.osw',
 
     'invalid_files/non-electric-heat-pump-water-heater.osw' => 'base.osw',
     'invalid_files/heating-system-and-heat-pump.osw' => 'base.osw',
@@ -1688,10 +1685,7 @@
     step.setArgument('simulation_control_timestep', '10')
   end
 
-<<<<<<< HEAD
   # Extras
-=======
->>>>>>> 3ff8e66c
   if ['extra-auto.osw'].include? osw_file
     step.setArgument('geometry_num_occupants', Constants.Auto)
     step.setArgument('ducts_supply_location', Constants.Auto)
@@ -1740,17 +1734,6 @@
   elsif ['extra-enclosure-garage-partially-protruded.osw'].include? osw_file
     step.setArgument('geometry_garage_width', 12)
     step.setArgument('geometry_garage_protrusion', 0.5)
-<<<<<<< HEAD
-  elsif ['extra-vacancy-6-months.osw'].include? osw_file
-    step.setArgument('schedules_type', 'stochastic')
-    step.setArgument('schedules_vacancy_begin_month', 1)
-    step.setArgument('schedules_vacancy_begin_day_of_month', 1)
-    step.setArgument('schedules_vacancy_end_month', 6)
-    step.setArgument('schedules_vacancy_end_day_of_month', 30)
-  end
-
-  # Warnings/Errors
-=======
   elsif ['extra-mechvent-shared.osw'].include? osw_file
     step.setArgument('mech_vent_fan_type', HPXML::MechVentTypeSupply)
     step.setArgument('mech_vent_flow_rate', 800)
@@ -1768,9 +1751,15 @@
     step.setArgument('shared_mech_vent_precooling_fuel', HPXML::FuelTypeElectricity)
     step.setArgument('shared_mech_vent_precooling_efficiency', 4.0)
     step.setArgument('shared_mech_vent_precooling_fraction_cool_load_served', 0.8)
+  elsif ['extra-vacancy-6-months.osw'].include? osw_file
+    step.setArgument('schedules_type', 'stochastic')
+    step.setArgument('schedules_vacancy_begin_month', 1)
+    step.setArgument('schedules_vacancy_begin_day_of_month', 1)
+    step.setArgument('schedules_vacancy_end_month', 6)
+    step.setArgument('schedules_vacancy_end_day_of_month', 30)
   end
 
->>>>>>> 3ff8e66c
+  # Warnings/Errors
   if ['invalid_files/non-electric-heat-pump-water-heater.osw'].include? osw_file
     step.setArgument('water_heater_type', HPXML::WaterHeaterTypeHeatPump)
     step.setArgument('water_heater_fuel_type', HPXML::FuelTypeNaturalGas)
