--- conflicted
+++ resolved
@@ -151,14 +151,6 @@
     'invalid_files/unattached-window.xml' => 'base.xml',
     'invalid_files/water-heater-location.xml' => 'base.xml',
     'invalid_files/water-heater-location-other.xml' => 'base.xml',
-<<<<<<< HEAD
-    'invalid_files/missing-duct-location.xml' => 'base-hvac-multiple.xml',
-    'invalid_files/invalid-distribution-cfa-served.xml' => 'base.xml',
-    'invalid_files/refrigerators-multiple-primary.xml' => 'base.xml',
-    'invalid_files/refrigerators-no-primary.xml' => 'base.xml',
-    'invalid_files/ptac-unattached-cooling-system.xml' => 'base-hvac-ptac-electric-resistance.xml',
-=======
->>>>>>> 5e7ab711
     'base-appliances-coal.xml' => 'base.xml',
     'base-appliances-dehumidifier.xml' => 'base-location-dallas-tx.xml',
     'base-appliances-dehumidifier-ief-portable.xml' => 'base-appliances-dehumidifier.xml',
@@ -3211,8 +3203,6 @@
     hpxml.cooling_systems[0].cooling_efficiency_seer = nil
     hpxml.cooling_systems[0].cooling_efficiency_eer = 10.7
     hpxml.cooling_systems[0].cooling_shr = 0.65
-  elsif ['invalid_files/ptac-unattached-cooling-system.xml'].include? hpxml_file
-    hpxml.cooling_systems[0].id = 'MismatchedCoolingPTAC'
   elsif ['base-hvac-room-ac-only-33percent.xml'].include? hpxml_file
     hpxml.cooling_systems[0].fraction_cool_load_served = 0.33
     hpxml.cooling_systems[0].cooling_capacity /= 3.0
