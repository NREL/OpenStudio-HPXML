def create_hpxmls
  this_dir = File.dirname(__FILE__)
  sample_files_dir = File.join(this_dir, 'workflow/sample_files')

  # Hash of HPXML -> Parent HPXML
  hpxmls_files = {
    'base.xml' => nil,

    'invalid_files/bad-wmo.xml' => 'base.xml',
    'invalid_files/bad-site-neighbor-azimuth.xml' => 'base-site-neighbors.xml',
    'invalid_files/cfis-with-hydronic-distribution.xml' => 'base-hvac-boiler-gas-only.xml',
    'invalid_files/clothes-washer-location.xml' => 'base.xml',
    'invalid_files/clothes-dryer-location.xml' => 'base.xml',
    'invalid_files/appliances-location-unconditioned-space.xml' => 'base.xml',
    'invalid_files/dhw-frac-load-served.xml' => 'base-dhw-multiple.xml',
    'invalid_files/duct-location.xml' => 'base.xml',
    'invalid_files/duct-location-unconditioned-space.xml' => 'base.xml',
    'invalid_files/duplicate-id.xml' => 'base.xml',
    'invalid_files/heat-pump-mixed-fixed-and-autosize-capacities.xml' => 'base-hvac-air-to-air-heat-pump-1-speed.xml',
    'invalid_files/heat-pump-mixed-fixed-and-autosize-capacities2.xml' => 'base-hvac-air-to-air-heat-pump-1-speed.xml',
    'invalid_files/heat-pump-mixed-fixed-and-autosize-capacities3.xml' => 'base-hvac-air-to-air-heat-pump-1-speed.xml',
    'invalid_files/heat-pump-mixed-fixed-and-autosize-capacities4.xml' => 'base-hvac-air-to-air-heat-pump-1-speed.xml',
    'invalid_files/hvac-invalid-distribution-system-type.xml' => 'base.xml',
    'invalid_files/hvac-distribution-multiple-attached-cooling.xml' => 'base-hvac-multiple.xml',
    'invalid_files/hvac-distribution-multiple-attached-heating.xml' => 'base-hvac-multiple.xml',
    'invalid_files/hvac-distribution-return-duct-leakage-missing.xml' => 'base-hvac-evap-cooler-only-ducted.xml',
    'invalid_files/hvac-dse-multiple-attached-cooling.xml' => 'base-hvac-dse.xml',
    'invalid_files/hvac-dse-multiple-attached-heating.xml' => 'base-hvac-dse.xml',
    'invalid_files/hvac-frac-load-served.xml' => 'base-hvac-multiple.xml',
    'invalid_files/invalid-relatedhvac-dhw-indirect.xml' => 'base-dhw-indirect.xml',
    'invalid_files/invalid-relatedhvac-desuperheater.xml' => 'base-hvac-central-ac-only-1-speed.xml',
    'invalid_files/invalid-timestep.xml' => 'base.xml',
    'invalid_files/invalid-runperiod.xml' => 'base.xml',
    'invalid_files/invalid-window-height.xml' => 'base-enclosure-overhangs.xml',
    'invalid_files/invalid-window-interior-shading.xml' => 'base.xml',
    'invalid_files/lighting-fractions.xml' => 'base.xml',
    'invalid_files/mismatched-slab-and-foundation-wall.xml' => 'base.xml',
    'invalid_files/missing-elements.xml' => 'base.xml',
    'invalid_files/missing-surfaces.xml' => 'base.xml',
    'invalid_files/net-area-negative-roof.xml' => 'base-enclosure-skylights.xml',
    'invalid_files/net-area-negative-wall.xml' => 'base.xml',
    'invalid_files/orphaned-hvac-distribution.xml' => 'base-hvac-furnace-gas-room-ac.xml',
    'invalid_files/refrigerator-location.xml' => 'base.xml',
    'invalid_files/repeated-relatedhvac-dhw-indirect.xml' => 'base-dhw-indirect.xml',
    'invalid_files/repeated-relatedhvac-desuperheater.xml' => 'base-hvac-central-ac-only-1-speed.xml',
    'invalid_files/solar-thermal-system-with-combi-tankless.xml' => 'base-dhw-combi-tankless.xml',
    'invalid_files/solar-thermal-system-with-desuperheater.xml' => 'base-dhw-desuperheater.xml',
    'invalid_files/solar-thermal-system-with-dhw-indirect.xml' => 'base-dhw-combi-tankless.xml',
    'invalid_files/unattached-cfis.xml' => 'base.xml',
    'invalid_files/unattached-door.xml' => 'base.xml',
    'invalid_files/unattached-hvac-distribution.xml' => 'base.xml',
    'invalid_files/unattached-skylight.xml' => 'base-enclosure-skylights.xml',
    'invalid_files/unattached-solar-thermal-system.xml' => 'base-dhw-solar-indirect-flat-plate.xml',
    'invalid_files/unattached-window.xml' => 'base.xml',
    'invalid_files/water-heater-location.xml' => 'base.xml',
    'invalid_files/water-heater-location-other.xml' => 'base.xml',
    'invalid_files/slab-zero-exposed-perimeter.xml' => 'base.xml',
    'invalid_files/attached-multifamily-window-outside-condition.xml' => 'base-enclosure-attached-multifamily.xml',

    'base-appliances-gas.xml' => 'base.xml',
    'base-appliances-wood.xml' => 'base.xml',
    'base-appliances-modified.xml' => 'base.xml',
    'base-appliances-none.xml' => 'base.xml',
    'base-appliances-oil.xml' => 'base.xml',
    'base-appliances-propane.xml' => 'base.xml',
    'base-atticroof-cathedral.xml' => 'base.xml',
    'base-atticroof-conditioned.xml' => 'base.xml',
    'base-atticroof-flat.xml' => 'base.xml',
    'base-atticroof-radiant-barrier.xml' => 'base-location-dallas-tx.xml',
    'base-atticroof-vented.xml' => 'base.xml',
    'base-atticroof-unvented-insulated-roof.xml' => 'base.xml',
    'base-dhw-combi-tankless.xml' => 'base-dhw-indirect.xml',
    'base-dhw-combi-tankless-outside.xml' => 'base-dhw-combi-tankless.xml',
    'base-dhw-desuperheater.xml' => 'base-hvac-central-ac-only-1-speed.xml',
    'base-dhw-desuperheater-tankless.xml' => 'base-hvac-central-ac-only-1-speed.xml',
    'base-dhw-desuperheater-2-speed.xml' => 'base-hvac-central-ac-only-2-speed.xml',
    'base-dhw-desuperheater-var-speed.xml' => 'base-hvac-central-ac-only-var-speed.xml',
    'base-dhw-desuperheater-gshp.xml' => 'base-hvac-ground-to-air-heat-pump.xml',
    'base-dhw-dwhr.xml' => 'base.xml',
    'base-dhw-indirect.xml' => 'base-hvac-boiler-gas-only.xml',
    'base-dhw-indirect-dse.xml' => 'base-dhw-indirect.xml',
    'base-dhw-indirect-outside.xml' => 'base-dhw-indirect.xml',
    'base-dhw-indirect-standbyloss.xml' => 'base-dhw-indirect.xml',
    'base-dhw-low-flow-fixtures.xml' => 'base.xml',
    'base-dhw-multiple.xml' => 'base-hvac-boiler-gas-only.xml',
    'base-dhw-none.xml' => 'base.xml',
    'base-dhw-recirc-demand.xml' => 'base.xml',
    'base-dhw-recirc-manual.xml' => 'base.xml',
    'base-dhw-recirc-nocontrol.xml' => 'base.xml',
    'base-dhw-recirc-temperature.xml' => 'base.xml',
    'base-dhw-recirc-timer.xml' => 'base.xml',
    'base-dhw-solar-direct-evacuated-tube.xml' => 'base.xml',
    'base-dhw-solar-direct-flat-plate.xml' => 'base.xml',
    'base-dhw-solar-direct-ics.xml' => 'base.xml',
    'base-dhw-solar-fraction.xml' => 'base.xml',
    'base-dhw-solar-indirect-evacuated-tube.xml' => 'base.xml',
    'base-dhw-solar-indirect-flat-plate.xml' => 'base.xml',
    'base-dhw-solar-thermosyphon-evacuated-tube.xml' => 'base.xml',
    'base-dhw-solar-thermosyphon-flat-plate.xml' => 'base.xml',
    'base-dhw-solar-thermosyphon-ics.xml' => 'base.xml',
    'base-dhw-tank-gas.xml' => 'base.xml',
    'base-dhw-tank-gas-outside.xml' => 'base-dhw-tank-gas.xml',
    'base-dhw-tank-heat-pump.xml' => 'base.xml',
    'base-dhw-tank-heat-pump-outside.xml' => 'base-dhw-tank-heat-pump.xml',
    'base-dhw-tank-heat-pump-with-solar.xml' => 'base-dhw-tank-heat-pump.xml',
    'base-dhw-tank-heat-pump-with-solar-fraction.xml' => 'base-dhw-tank-heat-pump.xml',
    'base-dhw-tank-oil.xml' => 'base.xml',
    'base-dhw-tank-propane.xml' => 'base.xml',
    'base-dhw-tank-wood.xml' => 'base.xml',
    'base-dhw-tankless-electric.xml' => 'base.xml',
    'base-dhw-tankless-electric-outside.xml' => 'base-dhw-tankless-electric.xml',
    'base-dhw-tankless-gas.xml' => 'base.xml',
    'base-dhw-tankless-gas-with-solar.xml' => 'base-dhw-tankless-gas.xml',
    'base-dhw-tankless-gas-with-solar-fraction.xml' => 'base-dhw-tankless-gas.xml',
    'base-dhw-tankless-oil.xml' => 'base.xml',
    'base-dhw-tankless-propane.xml' => 'base.xml',
    'base-dhw-tankless-wood.xml' => 'base.xml',
    'base-dhw-uef.xml' => 'base.xml',
    'base-dhw-jacket-electric.xml' => 'base.xml',
    'base-dhw-jacket-gas.xml' => 'base-dhw-tank-gas.xml',
    'base-dhw-jacket-indirect.xml' => 'base-dhw-indirect.xml',
    'base-dhw-jacket-hpwh.xml' => 'base-dhw-tank-heat-pump.xml',
    'base-enclosure-2stories.xml' => 'base.xml',
    'base-enclosure-2stories-garage.xml' => 'base-enclosure-2stories.xml',
    'base-enclosure-adiabatic-surfaces.xml' => 'base-foundation-ambient.xml',
    'base-enclosure-beds-1.xml' => 'base.xml',
    'base-enclosure-beds-2.xml' => 'base.xml',
    'base-enclosure-beds-4.xml' => 'base.xml',
    'base-enclosure-beds-5.xml' => 'base.xml',
    'base-enclosure-garage.xml' => 'base.xml',
    'base-enclosure-infil-cfm50.xml' => 'base.xml',
    'base-enclosure-overhangs.xml' => 'base.xml',
    'base-enclosure-skylights.xml' => 'base.xml',
    'base-enclosure-split-surfaces.xml' => 'base-enclosure-skylights.xml',
    'base-enclosure-walltypes.xml' => 'base.xml',
    'base-enclosure-windows-interior-shading.xml' => 'base.xml',
    'base-enclosure-windows-none.xml' => 'base.xml',
    'base-enclosure-attached-multifamily.xml' => 'base.xml',
    'base-foundation-multiple.xml' => 'base-foundation-unconditioned-basement.xml',
    'base-foundation-ambient.xml' => 'base.xml',
    'base-foundation-conditioned-basement-slab-insulation.xml' => 'base.xml',
    'base-foundation-conditioned-basement-wall-interior-insulation.xml' => 'base.xml',
    'base-foundation-slab.xml' => 'base.xml',
    'base-foundation-unconditioned-basement.xml' => 'base.xml',
    'base-foundation-unconditioned-basement-assembly-r.xml' => 'base-foundation-unconditioned-basement.xml',
    'base-foundation-unconditioned-basement-above-grade.xml' => 'base-foundation-unconditioned-basement.xml',
    'base-foundation-unconditioned-basement-wall-insulation.xml' => 'base-foundation-unconditioned-basement.xml',
    'base-foundation-unvented-crawlspace.xml' => 'base.xml',
    'base-foundation-vented-crawlspace.xml' => 'base.xml',
    'base-foundation-walkout-basement.xml' => 'base.xml',
    'base-foundation-complex.xml' => 'base.xml',
    'base-hvac-air-to-air-heat-pump-1-speed.xml' => 'base.xml',
    'base-hvac-air-to-air-heat-pump-2-speed.xml' => 'base.xml',
    'base-hvac-air-to-air-heat-pump-var-speed.xml' => 'base.xml',
    'base-hvac-boiler-elec-only.xml' => 'base.xml',
    'base-hvac-boiler-gas-central-ac-1-speed.xml' => 'base.xml',
    'base-hvac-boiler-gas-only.xml' => 'base.xml',
    'base-hvac-boiler-gas-only-no-eae.xml' => 'base-hvac-boiler-gas-only.xml',
    'base-hvac-boiler-oil-only.xml' => 'base.xml',
    'base-hvac-boiler-propane-only.xml' => 'base.xml',
    'base-hvac-boiler-wood-only.xml' => 'base.xml',
    'base-hvac-central-ac-only-1-speed.xml' => 'base.xml',
    'base-hvac-central-ac-only-2-speed.xml' => 'base.xml',
    'base-hvac-central-ac-only-var-speed.xml' => 'base.xml',
    'base-hvac-central-ac-plus-air-to-air-heat-pump-heating.xml' => 'base-hvac-central-ac-only-1-speed.xml',
    'base-hvac-dse.xml' => 'base.xml',
    'base-hvac-dual-fuel-air-to-air-heat-pump-1-speed.xml' => 'base-hvac-air-to-air-heat-pump-1-speed.xml',
    'base-hvac-dual-fuel-air-to-air-heat-pump-1-speed-electric.xml' => 'base-hvac-dual-fuel-air-to-air-heat-pump-1-speed.xml',
    'base-hvac-dual-fuel-air-to-air-heat-pump-2-speed.xml' => 'base-hvac-air-to-air-heat-pump-2-speed.xml',
    'base-hvac-dual-fuel-air-to-air-heat-pump-var-speed.xml' => 'base-hvac-air-to-air-heat-pump-var-speed.xml',
    'base-hvac-dual-fuel-mini-split-heat-pump-ducted.xml' => 'base-hvac-mini-split-heat-pump-ducted.xml',
    'base-hvac-ducts-in-conditioned-space.xml' => 'base.xml',
    'base-hvac-ducts-leakage-percent.xml' => 'base.xml',
    'base-hvac-ducts-locations.xml' => 'base-foundation-vented-crawlspace.xml',
    'base-hvac-ducts-multiple.xml' => 'base.xml',
    'base-hvac-ducts-outside.xml' => 'base.xml',
    'base-hvac-elec-resistance-only.xml' => 'base.xml',
    'base-hvac-evap-cooler-furnace-gas.xml' => 'base.xml',
    'base-hvac-evap-cooler-only.xml' => 'base.xml',
    'base-hvac-evap-cooler-only-ducted.xml' => 'base.xml',
    'base-hvac-flowrate.xml' => 'base.xml',
    'base-hvac-furnace-elec-only.xml' => 'base.xml',
    'base-hvac-furnace-gas-central-ac-2-speed.xml' => 'base.xml',
    'base-hvac-furnace-gas-central-ac-var-speed.xml' => 'base.xml',
    'base-hvac-furnace-gas-only.xml' => 'base.xml',
    'base-hvac-furnace-gas-only-no-eae.xml' => 'base-hvac-furnace-gas-only.xml',
    'base-hvac-furnace-gas-room-ac.xml' => 'base.xml',
    'base-hvac-furnace-oil-only.xml' => 'base.xml',
    'base-hvac-furnace-propane-only.xml' => 'base.xml',
    'base-hvac-furnace-wood-only.xml' => 'base.xml',
    'base-hvac-furnace-x3-dse.xml' => 'base.xml',
    'base-hvac-ground-to-air-heat-pump.xml' => 'base.xml',
    'base-hvac-ideal-air.xml' => 'base.xml',
    'base-hvac-mini-split-heat-pump-ducted.xml' => 'base.xml',
    'base-hvac-mini-split-heat-pump-ductless.xml' => 'base-hvac-mini-split-heat-pump-ducted.xml',
    'base-hvac-mini-split-heat-pump-ductless-no-backup.xml' => 'base-hvac-mini-split-heat-pump-ductless.xml',
    'base-hvac-multiple.xml' => 'base.xml',
    'base-hvac-none.xml' => 'base.xml',
    'base-hvac-none-no-fuel-access.xml' => 'base-hvac-none.xml',
    'base-hvac-portable-heater-electric-only.xml' => 'base.xml',
    'base-hvac-programmable-thermostat.xml' => 'base.xml',
    'base-hvac-room-ac-only.xml' => 'base.xml',
    'base-hvac-setpoints.xml' => 'base.xml',
    'base-hvac-stove-oil-only.xml' => 'base.xml',
    'base-hvac-stove-oil-only-no-eae.xml' => 'base-hvac-stove-oil-only.xml',
    'base-hvac-stove-wood-only.xml' => 'base.xml',
    'base-hvac-stove-wood-pellets-only.xml' => 'base-hvac-stove-wood-only.xml',
    'base-hvac-undersized.xml' => 'base.xml',
    'base-hvac-wall-furnace-elec-only.xml' => 'base.xml',
    'base-hvac-wall-furnace-propane-only.xml' => 'base.xml',
    'base-hvac-wall-furnace-propane-only-no-eae.xml' => 'base-hvac-wall-furnace-propane-only.xml',
    'base-hvac-wall-furnace-wood-only.xml' => 'base.xml',
    'base-infiltration-ach-natural.xml' => 'base.xml',
    'base-location-baltimore-md.xml' => 'base.xml',
    'base-location-dallas-tx.xml' => 'base.xml',
    'base-location-duluth-mn.xml' => 'base.xml',
    'base-location-miami-fl.xml' => 'base.xml',
    'base-location-epw-filename.xml' => 'base.xml',
    'base-mechvent-balanced.xml' => 'base.xml',
    'base-mechvent-cfis.xml' => 'base.xml',
    'base-mechvent-cfis-evap-cooler-only-ducted.xml' => 'base-hvac-evap-cooler-only-ducted.xml',
    'base-mechvent-erv.xml' => 'base.xml',
    'base-mechvent-erv-atre-asre.xml' => 'base.xml',
    'base-mechvent-exhaust.xml' => 'base.xml',
    'base-mechvent-exhaust-rated-flow-rate.xml' => 'base.xml',
    'base-mechvent-hrv.xml' => 'base.xml',
    'base-mechvent-hrv-asre.xml' => 'base.xml',
    'base-mechvent-supply.xml' => 'base.xml',
    'base-misc-ceiling-fans.xml' => 'base.xml',
    'base-misc-defaults.xml' => 'base.xml',
    'base-misc-lighting-none.xml' => 'base.xml',
    'base-misc-timestep-10-mins.xml' => 'base.xml',
    'base-misc-runperiod-1-month.xml' => 'base.xml',
    'base-misc-whole-house-fan.xml' => 'base.xml',
    'base-pv.xml' => 'base.xml',
    'base-site-neighbors.xml' => 'base.xml',

    'hvac_autosizing/base-autosize.xml' => 'base.xml',
    'hvac_autosizing/base-hvac-air-to-air-heat-pump-1-speed-autosize.xml' => 'base-hvac-air-to-air-heat-pump-1-speed.xml',
    'hvac_autosizing/base-hvac-air-to-air-heat-pump-2-speed-autosize.xml' => 'base-hvac-air-to-air-heat-pump-2-speed.xml',
    'hvac_autosizing/base-hvac-air-to-air-heat-pump-var-speed-autosize.xml' => 'base-hvac-air-to-air-heat-pump-var-speed.xml',
    'hvac_autosizing/base-hvac-boiler-elec-only-autosize.xml' => 'base-hvac-boiler-elec-only.xml',
    'hvac_autosizing/base-hvac-boiler-gas-central-ac-1-speed-autosize.xml' => 'base-hvac-boiler-gas-central-ac-1-speed.xml',
    'hvac_autosizing/base-hvac-boiler-gas-only-autosize.xml' => 'base-hvac-boiler-gas-only.xml',
    'hvac_autosizing/base-hvac-central-ac-only-1-speed-autosize.xml' => 'base-hvac-central-ac-only-1-speed.xml',
    'hvac_autosizing/base-hvac-central-ac-only-2-speed-autosize.xml' => 'base-hvac-central-ac-only-2-speed.xml',
    'hvac_autosizing/base-hvac-central-ac-only-var-speed-autosize.xml' => 'base-hvac-central-ac-only-var-speed.xml',
    'hvac_autosizing/base-hvac-central-ac-plus-air-to-air-heat-pump-heating-autosize.xml' => 'base-hvac-central-ac-plus-air-to-air-heat-pump-heating.xml',
    'hvac_autosizing/base-hvac-dual-fuel-air-to-air-heat-pump-1-speed-autosize.xml' => 'base-hvac-dual-fuel-air-to-air-heat-pump-1-speed.xml',
    'hvac_autosizing/base-hvac-dual-fuel-mini-split-heat-pump-ducted-autosize.xml' => 'base-hvac-dual-fuel-mini-split-heat-pump-ducted.xml',
    'hvac_autosizing/base-hvac-elec-resistance-only-autosize.xml' => 'base-hvac-elec-resistance-only.xml',
    'hvac_autosizing/base-hvac-evap-cooler-furnace-gas-autosize.xml' => 'base-hvac-evap-cooler-furnace-gas.xml',
    'hvac_autosizing/base-hvac-furnace-elec-only-autosize.xml' => 'base-hvac-furnace-elec-only.xml',
    'hvac_autosizing/base-hvac-furnace-gas-central-ac-2-speed-autosize.xml' => 'base-hvac-furnace-gas-central-ac-2-speed.xml',
    'hvac_autosizing/base-hvac-furnace-gas-central-ac-var-speed-autosize.xml' => 'base-hvac-furnace-gas-central-ac-var-speed.xml',
    'hvac_autosizing/base-hvac-furnace-gas-only-autosize.xml' => 'base-hvac-furnace-gas-only.xml',
    'hvac_autosizing/base-hvac-furnace-gas-room-ac-autosize.xml' => 'base-hvac-furnace-gas-room-ac.xml',
    'hvac_autosizing/base-hvac-ground-to-air-heat-pump-autosize.xml' => 'base-hvac-ground-to-air-heat-pump.xml',
    'hvac_autosizing/base-hvac-mini-split-heat-pump-ducted-autosize.xml' => 'base-hvac-mini-split-heat-pump-ducted.xml',
    'hvac_autosizing/base-hvac-room-ac-only-autosize.xml' => 'base-hvac-room-ac-only.xml',
    'hvac_autosizing/base-hvac-stove-oil-only-autosize.xml' => 'base-hvac-stove-oil-only.xml',
    'hvac_autosizing/base-hvac-wall-furnace-elec-only-autosize.xml' => 'base-hvac-wall-furnace-elec-only.xml',
    'hvac_autosizing/base-hvac-wall-furnace-propane-only-autosize.xml' => 'base-hvac-wall-furnace-propane-only.xml',

    'hvac_base/base-base.xml' => 'base.xml',
    'hvac_base/base-hvac-air-to-air-heat-pump-1-speed-base.xml' => 'base-hvac-air-to-air-heat-pump-1-speed.xml',
    'hvac_base/base-hvac-air-to-air-heat-pump-2-speed-base.xml' => 'base-hvac-air-to-air-heat-pump-2-speed.xml',
    'hvac_base/base-hvac-air-to-air-heat-pump-var-speed-base.xml' => 'base-hvac-air-to-air-heat-pump-var-speed.xml',
    'hvac_base/base-hvac-boiler-gas-only-base.xml' => 'base-hvac-boiler-gas-only.xml',
    'hvac_base/base-hvac-central-ac-only-1-speed-base.xml' => 'base-hvac-central-ac-only-1-speed.xml',
    'hvac_base/base-hvac-central-ac-only-2-speed-base.xml' => 'base-hvac-central-ac-only-2-speed.xml',
    'hvac_base/base-hvac-central-ac-only-var-speed-base.xml' => 'base-hvac-central-ac-only-var-speed.xml',
    'hvac_base/base-hvac-dual-fuel-air-to-air-heat-pump-1-speed-base.xml' => 'base-hvac-dual-fuel-air-to-air-heat-pump-1-speed.xml',
    'hvac_base/base-hvac-elec-resistance-only-base.xml' => 'base-hvac-elec-resistance-only.xml',
    'hvac_base/base-hvac-evap-cooler-only-base.xml' => 'base-hvac-evap-cooler-only.xml',
    'hvac_base/base-hvac-furnace-gas-central-ac-2-speed-base.xml' => 'base-hvac-furnace-gas-central-ac-2-speed.xml',
    'hvac_base/base-hvac-furnace-gas-central-ac-var-speed-base.xml' => 'base-hvac-furnace-gas-central-ac-var-speed.xml',
    'hvac_base/base-hvac-furnace-gas-only-base.xml' => 'base-hvac-furnace-gas-only.xml',
    'hvac_base/base-hvac-furnace-gas-room-ac-base.xml' => 'base-hvac-furnace-gas-room-ac.xml',
    'hvac_base/base-hvac-ground-to-air-heat-pump-base.xml' => 'base-hvac-ground-to-air-heat-pump.xml',
    'hvac_base/base-hvac-ideal-air-base.xml' => 'base-hvac-ideal-air.xml',
    'hvac_base/base-hvac-mini-split-heat-pump-ducted-base.xml' => 'base-hvac-mini-split-heat-pump-ducted.xml',
    'hvac_base/base-hvac-room-ac-only-base.xml' => 'base-hvac-room-ac-only.xml',
    'hvac_base/base-hvac-stove-oil-only-base.xml' => 'base-hvac-stove-oil-only.xml',
    'hvac_base/base-hvac-wall-furnace-propane-only-base.xml' => 'base-hvac-wall-furnace-propane-only.xml',

    'hvac_load_fracs/base-hvac-air-to-air-heat-pump-1-speed-zero-cool.xml' => 'base-hvac-air-to-air-heat-pump-1-speed.xml',
    'hvac_load_fracs/base-hvac-air-to-air-heat-pump-1-speed-zero-heat.xml' => 'base-hvac-air-to-air-heat-pump-1-speed.xml',
    'hvac_load_fracs/base-hvac-air-to-air-heat-pump-2-speed-zero-cool.xml' => 'base-hvac-air-to-air-heat-pump-2-speed.xml',
    'hvac_load_fracs/base-hvac-air-to-air-heat-pump-2-speed-zero-heat.xml' => 'base-hvac-air-to-air-heat-pump-2-speed.xml',
    'hvac_load_fracs/base-hvac-air-to-air-heat-pump-var-speed-zero-cool.xml' => 'base-hvac-air-to-air-heat-pump-var-speed.xml',
    'hvac_load_fracs/base-hvac-air-to-air-heat-pump-var-speed-zero-heat.xml' => 'base-hvac-air-to-air-heat-pump-var-speed.xml',
    'hvac_load_fracs/base-hvac-ground-to-air-heat-pump-zero-cool.xml' => 'base-hvac-ground-to-air-heat-pump.xml',
    'hvac_load_fracs/base-hvac-ground-to-air-heat-pump-zero-heat.xml' => 'base-hvac-ground-to-air-heat-pump.xml',
    'hvac_load_fracs/base-hvac-mini-split-heat-pump-ducted-zero-cool.xml' => 'base-hvac-mini-split-heat-pump-ducted.xml',
    'hvac_load_fracs/base-hvac-mini-split-heat-pump-ducted-zero-heat.xml' => 'base-hvac-mini-split-heat-pump-ducted.xml',

    'hvac_multiple/base-hvac-air-to-air-heat-pump-1-speed-x3.xml' => 'base-hvac-air-to-air-heat-pump-1-speed.xml',
    'hvac_multiple/base-hvac-air-to-air-heat-pump-2-speed-x3.xml' => 'base-hvac-air-to-air-heat-pump-2-speed.xml',
    'hvac_multiple/base-hvac-air-to-air-heat-pump-var-speed-x3.xml' => 'base-hvac-air-to-air-heat-pump-var-speed.xml',
    'hvac_multiple/base-hvac-boiler-gas-only-x3.xml' => 'base-hvac-boiler-gas-only.xml',
    'hvac_multiple/base-hvac-central-ac-only-1-speed-x3.xml' => 'base-hvac-central-ac-only-1-speed.xml',
    'hvac_multiple/base-hvac-central-ac-only-2-speed-x3.xml' => 'base-hvac-central-ac-only-2-speed.xml',
    'hvac_multiple/base-hvac-central-ac-only-var-speed-x3.xml' => 'base-hvac-central-ac-only-var-speed.xml',
    'hvac_multiple/base-hvac-dual-fuel-air-to-air-heat-pump-1-speed-x3.xml' => 'base-hvac-dual-fuel-air-to-air-heat-pump-1-speed.xml',
    'hvac_multiple/base-hvac-elec-resistance-only-x3.xml' => 'base-hvac-elec-resistance-only.xml',
    'hvac_multiple/base-hvac-evap-cooler-only-x3.xml' => 'base-hvac-evap-cooler-only.xml',
    'hvac_multiple/base-hvac-furnace-gas-only-x3.xml' => 'base-hvac-furnace-gas-only.xml',
    'hvac_multiple/base-hvac-ground-to-air-heat-pump-x3.xml' => 'base-hvac-ground-to-air-heat-pump.xml',
    'hvac_multiple/base-hvac-mini-split-heat-pump-ducted-x3.xml' => 'base-hvac-mini-split-heat-pump-ducted.xml',
    'hvac_multiple/base-hvac-room-ac-only-x3.xml' => 'base-hvac-room-ac-only.xml',
    'hvac_multiple/base-hvac-stove-oil-only-x3.xml' => 'base-hvac-stove-oil-only.xml',
    'hvac_multiple/base-hvac-wall-furnace-propane-only-x3.xml' => 'base-hvac-wall-furnace-propane-only.xml',

    'hvac_partial/base-33percent.xml' => 'base.xml',
    'hvac_partial/base-hvac-air-to-air-heat-pump-1-speed-33percent.xml' => 'base-hvac-air-to-air-heat-pump-1-speed.xml',
    'hvac_partial/base-hvac-air-to-air-heat-pump-2-speed-33percent.xml' => 'base-hvac-air-to-air-heat-pump-2-speed.xml',
    'hvac_partial/base-hvac-air-to-air-heat-pump-var-speed-33percent.xml' => 'base-hvac-air-to-air-heat-pump-var-speed.xml',
    'hvac_partial/base-hvac-boiler-gas-only-33percent.xml' => 'base-hvac-boiler-gas-only.xml',
    'hvac_partial/base-hvac-central-ac-only-1-speed-33percent.xml' => 'base-hvac-central-ac-only-1-speed.xml',
    'hvac_partial/base-hvac-central-ac-only-2-speed-33percent.xml' => 'base-hvac-central-ac-only-2-speed.xml',
    'hvac_partial/base-hvac-central-ac-only-var-speed-33percent.xml' => 'base-hvac-central-ac-only-var-speed.xml',
    'hvac_partial/base-hvac-dual-fuel-air-to-air-heat-pump-1-speed-33percent.xml' => 'base-hvac-dual-fuel-air-to-air-heat-pump-1-speed.xml',
    'hvac_partial/base-hvac-elec-resistance-only-33percent.xml' => 'base-hvac-elec-resistance-only.xml',
    'hvac_partial/base-hvac-evap-cooler-only-33percent.xml' => 'base-hvac-evap-cooler-only.xml',
    'hvac_partial/base-hvac-furnace-gas-central-ac-2-speed-33percent.xml' => 'base-hvac-furnace-gas-central-ac-2-speed.xml',
    'hvac_partial/base-hvac-furnace-gas-central-ac-var-speed-33percent.xml' => 'base-hvac-furnace-gas-central-ac-var-speed.xml',
    'hvac_partial/base-hvac-furnace-gas-only-33percent.xml' => 'base-hvac-furnace-gas-only.xml',
    'hvac_partial/base-hvac-furnace-gas-room-ac-33percent.xml' => 'base-hvac-furnace-gas-room-ac.xml',
    'hvac_partial/base-hvac-ground-to-air-heat-pump-33percent.xml' => 'base-hvac-ground-to-air-heat-pump.xml',
    'hvac_partial/base-hvac-mini-split-heat-pump-ducted-33percent.xml' => 'base-hvac-mini-split-heat-pump-ducted.xml',
    'hvac_partial/base-hvac-room-ac-only-33percent.xml' => 'base-hvac-room-ac-only.xml',
    'hvac_partial/base-hvac-stove-oil-only-33percent.xml' => 'base-hvac-stove-oil-only.xml',
    'hvac_partial/base-hvac-wall-furnace-propane-only-33percent.xml' => 'base-hvac-wall-furnace-propane-only.xml',
  }

  puts "Generating #{hpxmls_files.size} HPXML files..."

  hpxmls_files.each do |derivative, parent|
    print '.'

    begin
      hpxml_files = [derivative]
      unless parent.nil?
        hpxml_files.unshift(parent)
      end
      while not parent.nil?
        next unless hpxmls_files.keys.include? parent

        unless hpxmls_files[parent].nil?
          hpxml_files.unshift(hpxmls_files[parent])
        end
        parent = hpxmls_files[parent]
      end

      hpxml = HPXML.new
      hpxml_files.each do |hpxml_file|
        set_hpxml_header(hpxml_file, hpxml)
        set_hpxml_site(hpxml_file, hpxml)
        set_hpxml_neighbor_buildings(hpxml_file, hpxml)
        set_hpxml_building_construction(hpxml_file, hpxml)
        set_hpxml_building_occupancy(hpxml_file, hpxml)
        set_hpxml_climate_and_risk_zones(hpxml_file, hpxml)
        set_hpxml_air_infiltration_measurements(hpxml_file, hpxml)
        set_hpxml_attics(hpxml_file, hpxml)
        set_hpxml_foundations(hpxml_file, hpxml)
        set_hpxml_roofs(hpxml_file, hpxml)
        set_hpxml_rim_joists(hpxml_file, hpxml)
        set_hpxml_walls(hpxml_file, hpxml)
        set_hpxml_foundation_walls(hpxml_file, hpxml)
        set_hpxml_frame_floors(hpxml_file, hpxml)
        set_hpxml_slabs(hpxml_file, hpxml)
        set_hpxml_windows(hpxml_file, hpxml)
        set_hpxml_skylights(hpxml_file, hpxml)
        set_hpxml_doors(hpxml_file, hpxml)
        set_hpxml_heating_systems(hpxml_file, hpxml)
        set_hpxml_cooling_systems(hpxml_file, hpxml)
        set_hpxml_heat_pumps(hpxml_file, hpxml)
        set_hpxml_hvac_control(hpxml_file, hpxml)
        set_hpxml_hvac_distributions(hpxml_file, hpxml)
        set_hpxml_ventilation_fans(hpxml_file, hpxml)
        set_hpxml_water_heating_systems(hpxml_file, hpxml)
        set_hpxml_hot_water_distribution(hpxml_file, hpxml)
        set_hpxml_water_fixtures(hpxml_file, hpxml)
        set_hpxml_solar_thermal_system(hpxml_file, hpxml)
        set_hpxml_pv_systems(hpxml_file, hpxml)
        set_hpxml_clothes_washer(hpxml_file, hpxml)
        set_hpxml_clothes_dryer(hpxml_file, hpxml)
        set_hpxml_dishwasher(hpxml_file, hpxml)
        set_hpxml_refrigerator(hpxml_file, hpxml)
        set_hpxml_cooking_range(hpxml_file, hpxml)
        set_hpxml_oven(hpxml_file, hpxml)
        set_hpxml_lighting(hpxml_file, hpxml)
        set_hpxml_ceiling_fans(hpxml_file, hpxml)
        set_hpxml_plug_loads(hpxml_file, hpxml)
        set_hpxml_misc_load_schedule(hpxml_file, hpxml)
      end

      hpxml_doc = hpxml.to_rexml()

      if ['invalid_files/missing-elements.xml'].include? derivative
        hpxml_doc.elements['/HPXML/Building/BuildingDetails/BuildingSummary/BuildingConstruction'].elements.delete('NumberofConditionedFloors')
        hpxml_doc.elements['/HPXML/Building/BuildingDetails/BuildingSummary/BuildingConstruction'].elements.delete('ConditionedFloorArea')
      end

      hpxml_path = File.join(sample_files_dir, derivative)

      if not hpxml_path.include? 'invalid_files'
        # Validate file against HPXML schema
        schemas_dir = File.absolute_path(File.join(File.dirname(__FILE__), 'HPXMLtoOpenStudio/resources'))
        errors = XMLHelper.validate(hpxml_doc.to_s, File.join(schemas_dir, 'HPXML.xsd'), nil)
        if errors.size > 0
          fail "ERRORS: #{errors}"
        end

        # Check for additional errors
        errors = hpxml.check_for_errors()
        if errors.size > 0
          fail "ERRORS: #{errors}"
        end
      end

      XMLHelper.write_file(hpxml_doc, hpxml_path)
    rescue Exception => e
      puts "\n#{e}\n#{e.backtrace.join('\n')}"
      puts "\nError: Did not successfully generate #{derivative}."
      exit!
    end
  end

  puts "\n"

  # Print warnings about extra files
  abs_hpxml_files = []
  dirs = [nil]
  hpxmls_files.keys.each do |hpxml_file|
    abs_hpxml_files << File.absolute_path(File.join(sample_files_dir, hpxml_file))
    next unless hpxml_file.include? '/'

    dirs << hpxml_file.split('/')[0] + '/'
  end
  dirs.uniq.each do |dir|
    Dir["#{sample_files_dir}/#{dir}*.xml"].each do |xml|
      next if abs_hpxml_files.include? File.absolute_path(xml)

      puts "Warning: Extra HPXML file found at #{File.absolute_path(xml)}"
    end
  end
end

def set_hpxml_header(hpxml_file, hpxml)
  if ['base.xml'].include? hpxml_file
    hpxml.header.xml_type = 'HPXML'
    hpxml.header.xml_generated_by = 'Rakefile'
    hpxml.header.transaction = 'create'
    hpxml.header.building_id = 'MyBuilding'
    hpxml.header.event_type = 'proposed workscope'
    hpxml.header.created_date_and_time = Time.new(2000, 1, 1).strftime('%Y-%m-%dT%H:%M:%S%:z') # Hard-code to prevent diffs
    hpxml.header.timestep = 60
  elsif ['base-misc-timestep-10-mins.xml'].include? hpxml_file
    hpxml.header.timestep = 10
  elsif ['base-misc-runperiod-1-month.xml'].include? hpxml_file
    hpxml.header.end_month = 1
    hpxml.header.end_day_of_month = 31
  elsif ['invalid_files/invalid-timestep.xml'].include? hpxml_file
    hpxml.header.timestep = 45
  elsif ['invalid_files/invalid-runperiod.xml'].include? hpxml_file
    hpxml.header.end_month = 4
    hpxml.header.end_day_of_month = 31
  elsif ['base-misc-defaults.xml'].include? hpxml_file
    hpxml.header.timestep = nil
  end
end

def set_hpxml_site(hpxml_file, hpxml)
  if ['base.xml'].include? hpxml_file
    hpxml.site.fuels = [HPXML::FuelTypeElectricity, HPXML::FuelTypeNaturalGas]
  elsif ['base-hvac-none-no-fuel-access.xml'].include? hpxml_file
    hpxml.site.fuels = [HPXML::FuelTypeElectricity]
  end
end

def set_hpxml_neighbor_buildings(hpxml_file, hpxml)
  if ['base-site-neighbors.xml'].include? hpxml_file
    hpxml.neighbor_buildings.add(azimuth: 0,
                                 distance: 10)
    hpxml.neighbor_buildings.add(azimuth: 180,
                                 distance: 15,
                                 height: 12)
  elsif ['invalid_files/bad-site-neighbor-azimuth.xml'].include? hpxml_file
    hpxml.neighbor_buildings[0].azimuth = 145
  end
end

def set_hpxml_building_construction(hpxml_file, hpxml)
  if ['base.xml'].include? hpxml_file
    hpxml.building_construction.residential_facility_type = HPXML::ResidentialTypeSFD
    hpxml.building_construction.number_of_conditioned_floors = 2
    hpxml.building_construction.number_of_conditioned_floors_above_grade = 1
    hpxml.building_construction.number_of_bedrooms = 3
    hpxml.building_construction.conditioned_floor_area = 2700
    hpxml.building_construction.conditioned_building_volume = 2700 * 8
  elsif ['base-enclosure-beds-1.xml'].include? hpxml_file
    hpxml.building_construction.number_of_bedrooms = 1
  elsif ['base-enclosure-beds-2.xml'].include? hpxml_file
    hpxml.building_construction.number_of_bedrooms = 2
  elsif ['base-enclosure-beds-4.xml'].include? hpxml_file
    hpxml.building_construction.number_of_bedrooms = 4
  elsif ['base-enclosure-beds-5.xml'].include? hpxml_file
    hpxml.building_construction.number_of_bedrooms = 5
  elsif ['base-foundation-ambient.xml',
         'base-foundation-slab.xml',
         'base-foundation-unconditioned-basement.xml',
         'base-foundation-unvented-crawlspace.xml',
         'base-foundation-vented-crawlspace.xml'].include? hpxml_file
    hpxml.building_construction.number_of_conditioned_floors -= 1
    hpxml.building_construction.conditioned_floor_area -= 1350
    hpxml.building_construction.conditioned_building_volume -= 1350 * 8
  elsif ['base-hvac-ideal-air.xml'].include? hpxml_file
    hpxml.building_construction.use_only_ideal_air_system = true
  elsif ['base-atticroof-conditioned.xml'].include? hpxml_file
    hpxml.building_construction.number_of_conditioned_floors += 1
    hpxml.building_construction.number_of_conditioned_floors_above_grade += 1
    hpxml.building_construction.conditioned_floor_area += 900
    hpxml.building_construction.conditioned_building_volume += 2250
  elsif ['base-atticroof-cathedral.xml'].include? hpxml_file
    hpxml.building_construction.conditioned_building_volume += 10800
  elsif ['base-enclosure-2stories.xml'].include? hpxml_file
    hpxml.building_construction.number_of_conditioned_floors += 1
    hpxml.building_construction.number_of_conditioned_floors_above_grade += 1
    hpxml.building_construction.conditioned_floor_area += 1350
    hpxml.building_construction.conditioned_building_volume += 1350 * 8
  elsif ['base-misc-defaults.xml'].include? hpxml_file
    hpxml.building_construction.conditioned_building_volume = nil
    hpxml.building_construction.average_ceiling_height = 8
  elsif ['base-enclosure-adiabatic-surfaces.xml'].include? hpxml_file
    hpxml.building_construction.residential_facility_type = HPXML::ResidentialTypeApartment
  end
end

def set_hpxml_building_occupancy(hpxml_file, hpxml)
  if ['base-misc-defaults.xml'].include? hpxml_file
    hpxml.building_occupancy.number_of_residents = nil
  else
    hpxml.building_occupancy.number_of_residents = hpxml.building_construction.number_of_bedrooms
  end
end

def set_hpxml_climate_and_risk_zones(hpxml_file, hpxml)
  if ['base.xml'].include? hpxml_file
    hpxml.climate_and_risk_zones.iecc_year = 2006
    hpxml.climate_and_risk_zones.iecc_zone = '5B'
    hpxml.climate_and_risk_zones.weather_station_id = 'WeatherStation'
    hpxml.climate_and_risk_zones.weather_station_name = 'Denver, CO'
    hpxml.climate_and_risk_zones.weather_station_wmo = '725650'
  elsif ['base-location-baltimore-md.xml'].include? hpxml_file
    hpxml.climate_and_risk_zones.iecc_zone = '4A'
    hpxml.climate_and_risk_zones.weather_station_name = 'Baltimore, MD'
    hpxml.climate_and_risk_zones.weather_station_wmo = '724060'
  elsif ['base-location-dallas-tx.xml'].include? hpxml_file
    hpxml.climate_and_risk_zones.iecc_zone = '3A'
    hpxml.climate_and_risk_zones.weather_station_name = 'Dallas, TX'
    hpxml.climate_and_risk_zones.weather_station_wmo = '722590'
  elsif ['base-location-duluth-mn.xml'].include? hpxml_file
    hpxml.climate_and_risk_zones.iecc_zone = '7'
    hpxml.climate_and_risk_zones.weather_station_name = 'Duluth, MN'
    hpxml.climate_and_risk_zones.weather_station_wmo = '727450'
  elsif ['base-location-miami-fl.xml'].include? hpxml_file
    hpxml.climate_and_risk_zones.iecc_zone = '1A'
    hpxml.climate_and_risk_zones.weather_station_name = 'Miami, FL'
    hpxml.climate_and_risk_zones.weather_station_wmo = '722020'
  elsif ['base-location-epw-filename.xml'].include? hpxml_file
    hpxml.climate_and_risk_zones.weather_station_wmo = nil
    hpxml.climate_and_risk_zones.weather_station_epw_filename = 'USA_CO_Denver.Intl.AP.725650_TMY3.epw'
  elsif ['invalid_files/bad-wmo.xml'].include? hpxml_file
    hpxml.climate_and_risk_zones.weather_station_wmo = '999999'
  end
end

def set_hpxml_air_infiltration_measurements(hpxml_file, hpxml)
  infil_volume = hpxml.building_construction.conditioned_building_volume
  if ['base.xml'].include? hpxml_file
    hpxml.air_infiltration_measurements.add(id: 'InfiltrationMeasurement',
                                            house_pressure: 50,
                                            unit_of_measure: HPXML::UnitsACH,
                                            air_leakage: 3.0)
  elsif ['base-infiltration-ach-natural.xml'].include? hpxml_file
    hpxml.air_infiltration_measurements.clear()
    hpxml.air_infiltration_measurements.add(id: 'InfiltrationMeasurement',
                                            constant_ach_natural: 0.67)
  elsif ['base-enclosure-infil-cfm50.xml'].include? hpxml_file
    hpxml.air_infiltration_measurements.clear()
    hpxml.air_infiltration_measurements.add(id: 'InfiltrationMeasurement',
                                            house_pressure: 50,
                                            unit_of_measure: HPXML::UnitsCFM,
                                            air_leakage: 3.0 / 60.0 * infil_volume)
  end
  if ['base-misc-defaults.xml'].include? hpxml_file
    hpxml.air_infiltration_measurements[0].infiltration_volume = nil
  else
    hpxml.air_infiltration_measurements[0].infiltration_volume = infil_volume
  end
end

def set_hpxml_attics(hpxml_file, hpxml)
  if ['base.xml'].include? hpxml_file
    hpxml.attics.add(id: 'UnventedAttic',
                     attic_type: HPXML::AtticTypeUnvented,
                     within_infiltration_volume: false)
  elsif ['base-atticroof-cathedral.xml'].include? hpxml_file
    hpxml.attics.clear
    hpxml.attics.add(id: 'CathedralCeiling',
                     attic_type: HPXML::AtticTypeCathedral)
  elsif ['base-atticroof-conditioned.xml'].include? hpxml_file
    hpxml.attics.add(id: 'ConditionedAttic',
                     attic_type: HPXML::AtticTypeConditioned)
  elsif ['base-atticroof-flat.xml'].include? hpxml_file
    hpxml.attics.clear
    hpxml.attics.add(id: 'FlatRoof',
                     attic_type: HPXML::AtticTypeFlatRoof)
  elsif ['base-enclosure-adiabatic-surfaces.xml'].include? hpxml_file
    hpxml.attics.clear
  elsif ['base-atticroof-vented.xml'].include? hpxml_file
    hpxml.attics.clear
    hpxml.attics.add(id: 'VentedAttic',
                     attic_type: HPXML::AtticTypeVented,
                     vented_attic_sla: 0.003)
  end
end

def set_hpxml_foundations(hpxml_file, hpxml)
  if ['base.xml'].include? hpxml_file
    hpxml.foundations.add(id: 'ConditionedBasement',
                          foundation_type: HPXML::FoundationTypeBasementConditioned)
  elsif ['base-foundation-vented-crawlspace.xml'].include? hpxml_file
    hpxml.foundations.clear
    hpxml.foundations.add(id: 'VentedCrawlspace',
                          foundation_type: HPXML::FoundationTypeCrawlspaceVented,
                          vented_crawlspace_sla: 0.00667)
  elsif ['base-foundation-unvented-crawlspace.xml'].include? hpxml_file
    hpxml.foundations.clear
    hpxml.foundations.add(id: 'UnventedCrawlspace',
                          foundation_type: HPXML::FoundationTypeCrawlspaceUnvented,
                          within_infiltration_volume: false)
  elsif ['base-foundation-unconditioned-basement.xml'].include? hpxml_file
    hpxml.foundations.clear
    hpxml.foundations.add(id: 'UnconditionedBasement',
                          foundation_type: HPXML::FoundationTypeBasementUnconditioned,
                          unconditioned_basement_thermal_boundary: HPXML::FoundationThermalBoundaryFloor,
                          within_infiltration_volume: false)
  elsif ['base-foundation-unconditioned-basement-wall-insulation.xml'].include? hpxml_file
    hpxml.foundations[0].unconditioned_basement_thermal_boundary = HPXML::FoundationThermalBoundaryWall
  elsif ['base-foundation-multiple.xml'].include? hpxml_file
    hpxml.foundations.add(id: 'UnventedCrawlspace',
                          foundation_type: HPXML::FoundationTypeCrawlspaceUnvented,
                          within_infiltration_volume: false)
  elsif ['base-foundation-ambient.xml'].include? hpxml_file
    hpxml.foundations.clear
    hpxml.foundations.add(id: 'AmbientFoundation',
                          foundation_type: HPXML::FoundationTypeAmbient)
  elsif ['base-foundation-slab.xml'].include? hpxml_file
    hpxml.foundations.clear
    hpxml.foundations.add(id: 'SlabFoundation',
                          foundation_type: HPXML::FoundationTypeSlab)
  end
end

def set_hpxml_roofs(hpxml_file, hpxml)
  if ['base.xml'].include? hpxml_file
    hpxml.roofs.add(id: 'Roof',
                    interior_adjacent_to: HPXML::LocationAtticUnvented,
                    area: 1510,
                    solar_absorptance: 0.7,
                    emittance: 0.92,
                    pitch: 6,
                    radiant_barrier: false,
                    insulation_assembly_r_value: 2.3)
  elsif ['base-atticroof-flat.xml'].include? hpxml_file
    hpxml.roofs.clear()
    hpxml.roofs.add(id: 'Roof',
                    interior_adjacent_to: HPXML::LocationLivingSpace,
                    area: 1350,
                    solar_absorptance: 0.7,
                    emittance: 0.92,
                    pitch: 0,
                    radiant_barrier: false,
                    insulation_assembly_r_value: 25.8)
  elsif ['base-atticroof-conditioned.xml'].include? hpxml_file
    hpxml.roofs.clear()
    hpxml.roofs.add(id: 'RoofCond',
                    interior_adjacent_to: HPXML::LocationLivingSpace,
                    area: 1006,
                    solar_absorptance: 0.7,
                    emittance: 0.92,
                    pitch: 6,
                    radiant_barrier: false,
                    insulation_assembly_r_value: 25.8)
    hpxml.roofs.add(id: 'RoofUncond',
                    interior_adjacent_to: HPXML::LocationAtticUnvented,
                    area: 504,
                    solar_absorptance: 0.7,
                    emittance: 0.92,
                    pitch: 6,
                    radiant_barrier: false,
                    insulation_assembly_r_value: 2.3)
  elsif ['base-atticroof-vented.xml'].include? hpxml_file
    hpxml.roofs[0].interior_adjacent_to = HPXML::LocationAtticVented
  elsif ['base-atticroof-cathedral.xml'].include? hpxml_file
    hpxml.roofs[0].interior_adjacent_to = HPXML::LocationLivingSpace
    hpxml.roofs[0].insulation_assembly_r_value = 25.8
  elsif ['base-enclosure-garage.xml'].include? hpxml_file
    hpxml.roofs.add(id: 'RoofGarage',
                    interior_adjacent_to: HPXML::LocationGarage,
                    area: 670,
                    solar_absorptance: 0.7,
                    emittance: 0.92,
                    pitch: 6,
                    radiant_barrier: false,
                    insulation_assembly_r_value: 2.3)
  elsif ['base-atticroof-unvented-insulated-roof.xml'].include? hpxml_file
    hpxml.roofs[0].insulation_assembly_r_value = 25.8
  elsif ['base-enclosure-adiabatic-surfaces.xml'].include? hpxml_file
    hpxml.roofs.clear()
  elsif ['base-enclosure-split-surfaces.xml'].include? hpxml_file
    for n in 1..hpxml.roofs.size
      hpxml.roofs[n - 1].area /= 10.0
      for i in 2..10
        hpxml.roofs << hpxml.roofs[n - 1].dup
        hpxml.roofs[-1].id += i.to_s
      end
    end
  elsif ['base-atticroof-radiant-barrier.xml'].include? hpxml_file
    hpxml.roofs[0].radiant_barrier = true
  end
end

def set_hpxml_rim_joists(hpxml_file, hpxml)
  if ['base.xml'].include? hpxml_file
    # TODO: Other geometry values (e.g., building volume) assume
    # no rim joists.
    hpxml.rim_joists.add(id: 'RimJoistFoundation',
                         exterior_adjacent_to: HPXML::LocationOutside,
                         interior_adjacent_to: HPXML::LocationBasementConditioned,
                         area: 116,
                         solar_absorptance: 0.7,
                         emittance: 0.92,
                         insulation_assembly_r_value: 23.0)
  elsif ['base-foundation-ambient.xml',
         'base-foundation-slab.xml'].include? hpxml_file
    hpxml.rim_joists.clear()
  elsif ['base-enclosure-attached-multifamily.xml'].include? hpxml_file
    hpxml.rim_joists[0].exterior_adjacent_to = HPXML::LocationOtherNonFreezingSpace
  elsif ['base-foundation-unconditioned-basement.xml'].include? hpxml_file
    for i in 0..hpxml.rim_joists.size - 1
      hpxml.rim_joists[i].interior_adjacent_to = HPXML::LocationBasementUnconditioned
      hpxml.rim_joists[i].insulation_assembly_r_value = 2.3
    end
  elsif ['base-foundation-unconditioned-basement-wall-insulation.xml'].include? hpxml_file
    for i in 0..hpxml.rim_joists.size - 1
      hpxml.rim_joists[i].insulation_assembly_r_value = 23.0
    end
  elsif ['base-foundation-unvented-crawlspace.xml'].include? hpxml_file
    for i in 0..hpxml.rim_joists.size - 1
      hpxml.rim_joists[i].interior_adjacent_to = HPXML::LocationCrawlspaceUnvented
    end
  elsif ['base-foundation-vented-crawlspace.xml'].include? hpxml_file
    for i in 0..hpxml.rim_joists.size - 1
      hpxml.rim_joists[i].interior_adjacent_to = HPXML::LocationCrawlspaceVented
    end
  elsif ['base-foundation-multiple.xml'].include? hpxml_file
    hpxml.rim_joists[0].exterior_adjacent_to = HPXML::LocationCrawlspaceUnvented
    hpxml.rim_joists.add(id: 'RimJoistCrawlspace',
                         exterior_adjacent_to: HPXML::LocationOutside,
                         interior_adjacent_to: HPXML::LocationCrawlspaceUnvented,
                         area: 81,
                         solar_absorptance: 0.7,
                         emittance: 0.92,
                         insulation_assembly_r_value: 2.3)
  elsif ['base-enclosure-2stories.xml'].include? hpxml_file
    hpxml.rim_joists.add(id: 'RimJoist2ndStory',
                         exterior_adjacent_to: HPXML::LocationOutside,
                         interior_adjacent_to: HPXML::LocationLivingSpace,
                         area: 116,
                         solar_absorptance: 0.7,
                         emittance: 0.92,
                         insulation_assembly_r_value: 23.0)
  elsif ['base-enclosure-split-surfaces.xml'].include? hpxml_file
    for n in 1..hpxml.rim_joists.size
      hpxml.rim_joists[n - 1].area /= 10.0
      for i in 2..10
        hpxml.rim_joists << hpxml.rim_joists[n - 1].dup
        hpxml.rim_joists[-1].id += i.to_s
      end
    end
  end
end

def set_hpxml_walls(hpxml_file, hpxml)
  if ['base.xml'].include? hpxml_file
    hpxml.walls.add(id: 'Wall',
                    exterior_adjacent_to: HPXML::LocationOutside,
                    interior_adjacent_to: HPXML::LocationLivingSpace,
                    wall_type: HPXML::WallTypeWoodStud,
                    area: 1200,
                    solar_absorptance: 0.7,
                    emittance: 0.92,
                    insulation_assembly_r_value: 23)
    hpxml.walls.add(id: 'WallAtticGable',
                    exterior_adjacent_to: HPXML::LocationOutside,
                    interior_adjacent_to: HPXML::LocationAtticUnvented,
                    wall_type: HPXML::WallTypeWoodStud,
                    area: 290,
                    solar_absorptance: 0.7,
                    emittance: 0.92,
                    insulation_assembly_r_value: 4.0)
  elsif ['base-atticroof-flat.xml'].include? hpxml_file
    hpxml.walls.delete_at(1)
  elsif ['base-atticroof-vented.xml'].include? hpxml_file
    hpxml.walls[1].interior_adjacent_to = HPXML::LocationAtticVented
  elsif ['base-atticroof-cathedral.xml'].include? hpxml_file
    hpxml.walls[1].interior_adjacent_to = HPXML::LocationLivingSpace
    hpxml.walls[1].insulation_assembly_r_value = 23.0
  elsif ['base-atticroof-conditioned.xml'].include? hpxml_file
    hpxml.walls.delete_at(1)
    hpxml.walls.add(id: 'WallAtticKneeWall',
                    exterior_adjacent_to: HPXML::LocationAtticUnvented,
                    interior_adjacent_to: HPXML::LocationLivingSpace,
                    wall_type: HPXML::WallTypeWoodStud,
                    area: 316,
                    solar_absorptance: 0.7,
                    emittance: 0.92,
                    insulation_assembly_r_value: 23.0)
    hpxml.walls.add(id: 'WallAtticGableCond',
                    exterior_adjacent_to: HPXML::LocationOutside,
                    interior_adjacent_to: HPXML::LocationLivingSpace,
                    wall_type: HPXML::WallTypeWoodStud,
                    area: 240,
                    solar_absorptance: 0.7,
                    emittance: 0.92,
                    insulation_assembly_r_value: 22.3)
    hpxml.walls.add(id: 'WallAtticGableUncond',
                    exterior_adjacent_to: HPXML::LocationOutside,
                    interior_adjacent_to: HPXML::LocationAtticUnvented,
                    wall_type: HPXML::WallTypeWoodStud,
                    area: 50,
                    solar_absorptance: 0.7,
                    emittance: 0.92,
                    insulation_assembly_r_value: 4.0)
  elsif ['base-enclosure-attached-multifamily.xml'].include? hpxml_file
    hpxml.walls.add(id: 'WallUnratedHeatedSpace',
                    exterior_adjacent_to: HPXML::LocationOtherHeatedSpace,
                    interior_adjacent_to: HPXML::LocationLivingSpace,
                    wall_type: 'WoodStud',
                    area: 100,
                    solar_absorptance: 0.7,
                    emittance: 0.92,
                    insulation_assembly_r_value: 23.0)
    hpxml.walls.add(id: 'WallMultifamilyBuffer',
                    exterior_adjacent_to: HPXML::LocationOtherMultifamilyBufferSpace,
                    interior_adjacent_to: HPXML::LocationLivingSpace,
                    wall_type: 'WoodStud',
                    area: 100,
                    solar_absorptance: 0.7,
                    emittance: 0.92,
                    insulation_assembly_r_value: 22.3)
    hpxml.walls.add(id: 'WallNonFreezingSpace',
                    exterior_adjacent_to: HPXML::LocationOtherNonFreezingSpace,
                    interior_adjacent_to: HPXML::LocationLivingSpace,
                    wall_type: 'WoodStud',
                    area: 100,
                    solar_absorptance: 0.7,
                    emittance: 0.92,
                    insulation_assembly_r_value: 23.0)
    hpxml.walls.add(id: 'WallAdiabatic',
                    exterior_adjacent_to: HPXML::LocationOtherHousingUnit,
                    interior_adjacent_to: HPXML::LocationLivingSpace,
                    wall_type: 'WoodStud',
                    area: 100,
                    solar_absorptance: 0.7,
                    emittance: 0.92,
                    insulation_assembly_r_value: 4.0)
  elsif ['base-enclosure-walltypes.xml'].include? hpxml_file
    walls_map = { HPXML::WallTypeCMU => 12,
                  HPXML::WallTypeDoubleWoodStud => 28.7,
                  HPXML::WallTypeICF => 21,
                  HPXML::WallTypeLog => 7.1,
                  HPXML::WallTypeSIP => 16.1,
                  HPXML::WallTypeConcrete => 1.35,
                  HPXML::WallTypeSteelStud => 8.1,
                  HPXML::WallTypeStone => 5.4,
                  HPXML::WallTypeStrawBale => 58.8,
                  HPXML::WallTypeBrick => 7.9 }
    last_wall = hpxml.walls[-1]
    hpxml.walls.clear
    walls_map.each_with_index do |(wall_type, assembly_r), i|
      hpxml.walls.add(id: "Wall#{i + 1}",
                      exterior_adjacent_to: HPXML::LocationOutside,
                      interior_adjacent_to: HPXML::LocationLivingSpace,
                      wall_type: wall_type,
                      area: 1200 / walls_map.size,
                      solar_absorptance: 0.7,
                      emittance: 0.92,
                      insulation_assembly_r_value: assembly_r)
    end
    hpxml.walls << last_wall
  elsif ['invalid_files/missing-surfaces.xml'].include? hpxml_file
    hpxml.walls.add(id: 'WallGarage',
                    exterior_adjacent_to: HPXML::LocationGarage,
                    interior_adjacent_to: HPXML::LocationLivingSpace,
                    wall_type: HPXML::WallTypeWoodStud,
                    area: 100,
                    solar_absorptance: 0.7,
                    emittance: 0.92,
                    insulation_assembly_r_value: 4)
  elsif ['base-enclosure-2stories.xml'].include? hpxml_file
    hpxml.walls[0].area *= 2.0
  elsif ['base-enclosure-2stories-garage.xml'].include? hpxml_file
    hpxml.walls.clear()
    hpxml.walls.add(id: 'Wall',
                    exterior_adjacent_to: HPXML::LocationOutside,
                    interior_adjacent_to: HPXML::LocationLivingSpace,
                    wall_type: HPXML::WallTypeWoodStud,
                    area: 880,
                    solar_absorptance: 0.7,
                    emittance: 0.92,
                    insulation_assembly_r_value: 23)
    hpxml.walls.add(id: 'WallGarageInterior',
                    exterior_adjacent_to: HPXML::LocationGarage,
                    interior_adjacent_to: HPXML::LocationLivingSpace,
                    wall_type: HPXML::WallTypeWoodStud,
                    area: 320,
                    solar_absorptance: 0.7,
                    emittance: 0.92,
                    insulation_assembly_r_value: 23)
    hpxml.walls.add(id: 'WallGarageExterior',
                    exterior_adjacent_to: HPXML::LocationOutside,
                    interior_adjacent_to: HPXML::LocationGarage,
                    wall_type: HPXML::WallTypeWoodStud,
                    area: 800,
                    solar_absorptance: 0.7,
                    emittance: 0.92,
                    insulation_assembly_r_value: 4)
  elsif ['base-enclosure-garage.xml'].include? hpxml_file
    hpxml.walls.clear()
    hpxml.walls.add(id: 'Wall',
                    exterior_adjacent_to: HPXML::LocationOutside,
                    interior_adjacent_to: HPXML::LocationLivingSpace,
                    wall_type: HPXML::WallTypeWoodStud,
                    area: 960,
                    solar_absorptance: 0.7,
                    emittance: 0.92,
                    insulation_assembly_r_value: 23)
    hpxml.walls.add(id: 'WallGarageInterior',
                    exterior_adjacent_to: HPXML::LocationGarage,
                    interior_adjacent_to: HPXML::LocationLivingSpace,
                    wall_type: HPXML::WallTypeWoodStud,
                    area: 240,
                    solar_absorptance: 0.7,
                    emittance: 0.92,
                    insulation_assembly_r_value: 23)
    hpxml.walls.add(id: 'WallGarageExterior',
                    exterior_adjacent_to: HPXML::LocationOutside,
                    interior_adjacent_to: HPXML::LocationGarage,
                    wall_type: HPXML::WallTypeWoodStud,
                    area: 560,
                    solar_absorptance: 0.7,
                    emittance: 0.92,
                    insulation_assembly_r_value: 4)
  elsif ['base-atticroof-unvented-insulated-roof.xml'].include? hpxml_file
    hpxml.walls[1].insulation_assembly_r_value = 23
  elsif ['base-enclosure-adiabatic-surfaces.xml'].include? hpxml_file
    hpxml.walls.delete_at(1)
    hpxml.walls << hpxml.walls[0].dup
    hpxml.walls[0].area *= 0.35
    hpxml.walls[-1].area *= 0.65
    hpxml.walls[-1].id += 'Adiabatic'
    hpxml.walls[-1].exterior_adjacent_to = HPXML::LocationOtherHousingUnit
    hpxml.walls[-1].insulation_assembly_r_value = 4
  elsif ['base-enclosure-split-surfaces.xml'].include? hpxml_file
    for n in 1..hpxml.walls.size
      hpxml.walls[n - 1].area /= 10.0
      for i in 2..10
        hpxml.walls << hpxml.walls[n - 1].dup
        hpxml.walls[-1].id += i.to_s
      end
    end
  elsif ['invalid_files/duplicate-id.xml'].include? hpxml_file
    hpxml.walls[-1].id = hpxml.walls[0].id
  end
end

def set_hpxml_foundation_walls(hpxml_file, hpxml)
  if ['base.xml'].include? hpxml_file
    hpxml. foundation_walls.add(id: 'FoundationWall',
                                exterior_adjacent_to: HPXML::LocationGround,
                                interior_adjacent_to: HPXML::LocationBasementConditioned,
                                height: 8,
                                area: 1200,
                                thickness: 8,
                                depth_below_grade: 7,
                                insulation_interior_r_value: 0,
                                insulation_interior_distance_to_top: 0,
                                insulation_interior_distance_to_bottom: 0,
                                insulation_exterior_distance_to_top: 0,
                                insulation_exterior_distance_to_bottom: 8,
                                insulation_exterior_r_value: 8.9)
  elsif ['base-enclosure-attached-multifamily.xml'].include? hpxml_file
    hpxml.foundation_walls.add(id: 'FoundationWall1',
                               exterior_adjacent_to: HPXML::LocationOtherNonFreezingSpace,
                               interior_adjacent_to: HPXML::LocationBasementConditioned,
                               height: 8,
                               area: 480,
                               thickness: 8,
                               depth_below_grade: 7,
                               insulation_interior_r_value: 0,
                               insulation_interior_distance_to_top: 0,
                               insulation_interior_distance_to_bottom: 0,
                               insulation_exterior_distance_to_top: 0,
                               insulation_exterior_distance_to_bottom: 8,
                               insulation_exterior_r_value: 8.9)
    hpxml.foundation_walls.add(id: 'FoundationWall2',
                               exterior_adjacent_to: HPXML::LocationOtherMultifamilyBufferSpace,
                               interior_adjacent_to: HPXML::LocationBasementConditioned,
                               height: 4,
                               area: 120,
                               thickness: 8,
                               depth_below_grade: 3,
                               insulation_interior_r_value: 0,
                               insulation_interior_distance_to_top: 0,
                               insulation_interior_distance_to_bottom: 0,
                               insulation_exterior_distance_to_top: 0,
                               insulation_exterior_distance_to_bottom: 4,
                               insulation_exterior_r_value: 8.9)
    hpxml.foundation_walls.add(id: 'FoundationWall3',
                               exterior_adjacent_to: HPXML::LocationOtherHeatedSpace,
                               interior_adjacent_to: HPXML::LocationBasementConditioned,
                               height: 2,
                               area: 60,
                               thickness: 8,
                               depth_below_grade: 1,
                               insulation_interior_r_value: 0,
                               insulation_interior_distance_to_top: 0,
                               insulation_interior_distance_to_bottom: 0,
                               insulation_exterior_distance_to_top: 0,
                               insulation_exterior_distance_to_bottom: 2,
                               insulation_exterior_r_value: 8.9)
  elsif ['base-foundation-conditioned-basement-wall-interior-insulation.xml'].include? hpxml_file
    hpxml.foundation_walls[0].insulation_interior_distance_to_top = 0
    hpxml.foundation_walls[0].insulation_interior_distance_to_bottom = 8
    hpxml.foundation_walls[0].insulation_interior_r_value = 10
    hpxml.foundation_walls[0].insulation_exterior_distance_to_top = 1
    hpxml.foundation_walls[0].insulation_exterior_distance_to_bottom = 8
  elsif ['base-foundation-unconditioned-basement.xml'].include? hpxml_file
    hpxml.foundation_walls[0].interior_adjacent_to = HPXML::LocationBasementUnconditioned
    hpxml.foundation_walls[0].insulation_exterior_distance_to_bottom = 0
    hpxml.foundation_walls[0].insulation_exterior_r_value = 0
  elsif ['base-foundation-unconditioned-basement-wall-insulation.xml'].include? hpxml_file
    hpxml.foundation_walls[0].insulation_exterior_distance_to_bottom = 4
    hpxml.foundation_walls[0].insulation_exterior_r_value = 8.9
  elsif ['base-foundation-unconditioned-basement-assembly-r.xml'].include? hpxml_file
    hpxml.foundation_walls[0].insulation_exterior_distance_to_top = nil
    hpxml.foundation_walls[0].insulation_exterior_distance_to_bottom = nil
    hpxml.foundation_walls[0].insulation_exterior_r_value = nil
    hpxml.foundation_walls[0].insulation_interior_distance_to_top = nil
    hpxml.foundation_walls[0].insulation_interior_distance_to_bottom = nil
    hpxml.foundation_walls[0].insulation_interior_r_value = nil
    hpxml.foundation_walls[0].insulation_assembly_r_value = 10.69
  elsif ['base-foundation-unconditioned-basement-above-grade.xml'].include? hpxml_file
    hpxml.foundation_walls[0].depth_below_grade = 4
  elsif ['base-foundation-unvented-crawlspace.xml',
         'base-foundation-vented-crawlspace.xml'].include? hpxml_file
    if ['base-foundation-unvented-crawlspace.xml'].include? hpxml_file
      hpxml.foundation_walls[0].interior_adjacent_to = HPXML::LocationCrawlspaceUnvented
    else
      hpxml.foundation_walls[0].interior_adjacent_to = HPXML::LocationCrawlspaceVented
    end
    hpxml.foundation_walls[0].height -= 4
    hpxml.foundation_walls[0].area /= 2.0
    hpxml.foundation_walls[0].depth_below_grade -= 4
    hpxml.foundation_walls[0].insulation_exterior_distance_to_bottom -= 4
  elsif ['base-foundation-multiple.xml'].include? hpxml_file
    hpxml.foundation_walls[0].area = 600
    hpxml.foundation_walls.add(id: 'FoundationWallInterior',
                               exterior_adjacent_to: HPXML::LocationCrawlspaceUnvented,
                               interior_adjacent_to: HPXML::LocationBasementUnconditioned,
                               height: 8,
                               area: 360,
                               thickness: 8,
                               depth_below_grade: 4,
                               insulation_interior_r_value: 0,
                               insulation_interior_distance_to_top: 0,
                               insulation_interior_distance_to_bottom: 0,
                               insulation_exterior_distance_to_top: 0,
                               insulation_exterior_distance_to_bottom: 0,
                               insulation_exterior_r_value: 0)
    hpxml.foundation_walls.add(id: 'FoundationWallCrawlspace',
                               exterior_adjacent_to: HPXML::LocationGround,
                               interior_adjacent_to: HPXML::LocationCrawlspaceUnvented,
                               height: 4,
                               area: 600,
                               thickness: 8,
                               depth_below_grade: 3,
                               insulation_interior_r_value: 0,
                               insulation_interior_distance_to_top: 0,
                               insulation_interior_distance_to_bottom: 0,
                               insulation_exterior_distance_to_top: 0,
                               insulation_exterior_distance_to_bottom: 0,
                               insulation_exterior_r_value: 0)
  elsif ['base-foundation-ambient.xml',
         'base-foundation-slab.xml'].include? hpxml_file
    hpxml.foundation_walls.clear()
  elsif ['base-foundation-walkout-basement.xml'].include? hpxml_file
    hpxml.foundation_walls.clear()
    hpxml.foundation_walls.add(id: 'FoundationWall1',
                               exterior_adjacent_to: HPXML::LocationGround,
                               interior_adjacent_to: HPXML::LocationBasementConditioned,
                               height: 8,
                               area: 480,
                               thickness: 8,
                               depth_below_grade: 7,
                               insulation_interior_r_value: 0,
                               insulation_interior_distance_to_top: 0,
                               insulation_interior_distance_to_bottom: 0,
                               insulation_exterior_distance_to_top: 0,
                               insulation_exterior_distance_to_bottom: 8,
                               insulation_exterior_r_value: 8.9)
    hpxml.foundation_walls.add(id: 'FoundationWall2',
                               exterior_adjacent_to: HPXML::LocationGround,
                               interior_adjacent_to: HPXML::LocationBasementConditioned,
                               height: 4,
                               area: 120,
                               thickness: 8,
                               depth_below_grade: 3,
                               insulation_interior_r_value: 0,
                               insulation_interior_distance_to_top: 0,
                               insulation_interior_distance_to_bottom: 0,
                               insulation_exterior_distance_to_top: 0,
                               insulation_exterior_distance_to_bottom: 4,
                               insulation_exterior_r_value: 8.9)
    hpxml.foundation_walls.add(id: 'FoundationWall3',
                               exterior_adjacent_to: HPXML::LocationGround,
                               interior_adjacent_to: HPXML::LocationBasementConditioned,
                               height: 2,
                               area: 60,
                               thickness: 8,
                               depth_below_grade: 1,
                               insulation_interior_r_value: 0,
                               insulation_interior_distance_to_top: 0,
                               insulation_interior_distance_to_bottom: 0,
                               insulation_exterior_distance_to_top: 0,
                               insulation_exterior_distance_to_bottom: 2,
                               insulation_exterior_r_value: 8.9)
  elsif ['base-foundation-complex.xml'].include? hpxml_file
    hpxml.foundation_walls.clear()
    hpxml.foundation_walls.add(id: 'FoundationWall1',
                               exterior_adjacent_to: HPXML::LocationGround,
                               interior_adjacent_to: HPXML::LocationBasementConditioned,
                               height: 8,
                               area: 160,
                               thickness: 8,
                               depth_below_grade: 7,
                               insulation_interior_r_value: 0,
                               insulation_interior_distance_to_top: 0,
                               insulation_interior_distance_to_bottom: 0,
                               insulation_exterior_distance_to_top: 0,
                               insulation_exterior_distance_to_bottom: 0,
                               insulation_exterior_r_value: 0.0)
    hpxml.foundation_walls.add(id: 'FoundationWall2',
                               exterior_adjacent_to: HPXML::LocationGround,
                               interior_adjacent_to: HPXML::LocationBasementConditioned,
                               height: 8,
                               area: 240,
                               thickness: 8,
                               depth_below_grade: 7,
                               insulation_interior_r_value: 0,
                               insulation_interior_distance_to_top: 0,
                               insulation_interior_distance_to_bottom: 0,
                               insulation_exterior_distance_to_top: 0,
                               insulation_exterior_distance_to_bottom: 8,
                               insulation_exterior_r_value: 8.9)
    hpxml.foundation_walls.add(id: 'FoundationWall3',
                               exterior_adjacent_to: HPXML::LocationGround,
                               interior_adjacent_to: HPXML::LocationBasementConditioned,
                               height: 4,
                               area: 160,
                               thickness: 8,
                               depth_below_grade: 3,
                               insulation_interior_r_value: 0,
                               insulation_interior_distance_to_top: 0,
                               insulation_interior_distance_to_bottom: 0,
                               insulation_exterior_distance_to_top: 0,
                               insulation_exterior_distance_to_bottom: 0,
                               insulation_exterior_r_value: 0.0)
    hpxml.foundation_walls.add(id: 'FoundationWall4',
                               exterior_adjacent_to: HPXML::LocationGround,
                               interior_adjacent_to: HPXML::LocationBasementConditioned,
                               height: 4,
                               area: 120,
                               thickness: 8,
                               depth_below_grade: 3,
                               insulation_interior_r_value: 0,
                               insulation_interior_distance_to_top: 0,
                               insulation_interior_distance_to_bottom: 0,
                               insulation_exterior_distance_to_top: 0,
                               insulation_exterior_distance_to_bottom: 4,
                               insulation_exterior_r_value: 8.9)
    hpxml.foundation_walls.add(id: 'FoundationWall5',
                               exterior_adjacent_to: HPXML::LocationGround,
                               interior_adjacent_to: HPXML::LocationBasementConditioned,
                               height: 4,
                               area: 80,
                               thickness: 8,
                               depth_below_grade: 3,
                               insulation_interior_r_value: 0,
                               insulation_interior_distance_to_top: 0,
                               insulation_interior_distance_to_bottom: 0,
                               insulation_exterior_distance_to_top: 0,
                               insulation_exterior_distance_to_bottom: 4,
                               insulation_exterior_r_value: 8.9)
  elsif ['base-enclosure-split-surfaces.xml'].include? hpxml_file
    for n in 1..hpxml.foundation_walls.size
      hpxml.foundation_walls[n - 1].area /= 10.0
      for i in 2..10
        hpxml.foundation_walls << hpxml.foundation_walls[n - 1].dup
        hpxml.foundation_walls[-1].id += i.to_s
      end
    end
  elsif ['invalid_files/mismatched-slab-and-foundation-wall.xml'].include? hpxml_file
    hpxml.foundation_walls << hpxml.foundation_walls[0].dup
    hpxml.foundation_walls[1].id = 'FoundationWall2'
    hpxml.foundation_walls[1].interior_adjacent_to = HPXML::LocationGarage
  end
end

def set_hpxml_frame_floors(hpxml_file, hpxml)
  if ['base.xml'].include? hpxml_file
    hpxml.frame_floors.add(id: 'FloorBelowAttic',
                           exterior_adjacent_to: HPXML::LocationAtticUnvented,
                           interior_adjacent_to: HPXML::LocationLivingSpace,
                           area: 1350,
                           insulation_assembly_r_value: 39.3)
  elsif ['base-atticroof-flat.xml',
         'base-atticroof-cathedral.xml'].include? hpxml_file
    hpxml.frame_floors.delete_at(0)
  elsif ['base-atticroof-vented.xml'].include? hpxml_file
    hpxml.frame_floors[0].exterior_adjacent_to = HPXML::LocationAtticVented
  elsif ['base-atticroof-conditioned.xml'].include? hpxml_file
    hpxml.frame_floors[0].area = 450
  elsif ['base-enclosure-garage.xml'].include? hpxml_file
    hpxml.frame_floors.add(id: 'FloorBetweenAtticGarage',
                           exterior_adjacent_to: HPXML::LocationAtticUnvented,
                           interior_adjacent_to: HPXML::LocationGarage,
                           area: 600,
                           insulation_assembly_r_value: 2.1)
  elsif ['base-foundation-ambient.xml'].include? hpxml_file
    hpxml.frame_floors.add(id: 'FloorAboveAmbient',
                           exterior_adjacent_to: HPXML::LocationOutside,
                           interior_adjacent_to: HPXML::LocationLivingSpace,
                           area: 1350,
                           insulation_assembly_r_value: 18.7)
  elsif ['base-foundation-unconditioned-basement.xml'].include? hpxml_file
    hpxml.frame_floors.add(id: 'FloorAboveUncondBasement',
                           exterior_adjacent_to: HPXML::LocationBasementUnconditioned,
                           interior_adjacent_to: HPXML::LocationLivingSpace,
                           area: 1350,
                           insulation_assembly_r_value: 18.7)
  elsif ['base-foundation-unconditioned-basement-wall-insulation.xml'].include? hpxml_file
    hpxml.frame_floors[1].insulation_assembly_r_value = 2.1
  elsif ['base-foundation-unvented-crawlspace.xml'].include? hpxml_file
    hpxml.frame_floors.add(id: 'FloorAboveUnventedCrawl',
                           exterior_adjacent_to: HPXML::LocationCrawlspaceUnvented,
                           interior_adjacent_to: HPXML::LocationLivingSpace,
                           area: 1350,
                           insulation_assembly_r_value: 18.7)
  elsif ['base-foundation-vented-crawlspace.xml'].include? hpxml_file
    hpxml.frame_floors.add(id: 'FloorAboveVentedCrawl',
                           exterior_adjacent_to: HPXML::LocationCrawlspaceVented,
                           interior_adjacent_to: HPXML::LocationLivingSpace,
                           area: 1350,
                           insulation_assembly_r_value: 18.7)
  elsif ['base-foundation-multiple.xml'].include? hpxml_file
    hpxml.frame_floors[1].area = 675
    hpxml.frame_floors.add(id: 'FloorAboveUnventedCrawlspace',
                           exterior_adjacent_to: HPXML::LocationCrawlspaceUnvented,
                           interior_adjacent_to: HPXML::LocationLivingSpace,
                           area: 675,
                           insulation_assembly_r_value: 18.7)
  elsif ['base-enclosure-2stories-garage.xml'].include? hpxml_file
    hpxml.frame_floors.add(id: 'FloorAboveGarage',
                           exterior_adjacent_to: HPXML::LocationGarage,
                           interior_adjacent_to: HPXML::LocationLivingSpace,
                           area: 400,
                           insulation_assembly_r_value: 18.7)
  elsif ['base-atticroof-unvented-insulated-roof.xml'].include? hpxml_file
    hpxml.frame_floors[0].insulation_assembly_r_value = 2.1
  elsif ['base-enclosure-adiabatic-surfaces.xml'].include? hpxml_file
    hpxml.frame_floors.clear()
    hpxml.frame_floors.add(id: 'FloorAboveAdiabatic',
                           exterior_adjacent_to: HPXML::LocationOtherHousingUnitBelow,
                           interior_adjacent_to: HPXML::LocationLivingSpace,
                           area: 1350,
                           insulation_assembly_r_value: 2.1)
    hpxml.frame_floors.add(id: 'FloorBelowAdiabatic',
                           exterior_adjacent_to: HPXML::LocationOtherHousingUnitAbove,
                           interior_adjacent_to: HPXML::LocationLivingSpace,
                           area: 1350,
                           insulation_assembly_r_value: 2.1)
  elsif ['base-enclosure-attached-multifamily.xml'].include? hpxml_file
    hpxml.frame_floors.add(id: 'FloorNonFreezingSpace',
                           exterior_adjacent_to: HPXML::LocationOtherNonFreezingSpace,
                           interior_adjacent_to: HPXML::LocationLivingSpace,
                           area: 1000,
                           insulation_assembly_r_value: 2.1)
    hpxml.frame_floors.add(id: 'FloorMultifamilyBuffer',
                           exterior_adjacent_to: HPXML::LocationOtherMultifamilyBufferSpace,
                           interior_adjacent_to: HPXML::LocationLivingSpace,
                           area: 200,
                           insulation_assembly_r_value: 2.1)
    hpxml.frame_floors.add(id: 'FloorUnratedHeatedSpace',
                           exterior_adjacent_to: HPXML::LocationOtherHeatedSpace,
                           interior_adjacent_to: HPXML::LocationLivingSpace,
                           area: 150,
                           insulation_assembly_r_value: 2.1)
  elsif ['base-enclosure-split-surfaces.xml'].include? hpxml_file
    for n in 1..hpxml.frame_floors.size
      hpxml.frame_floors[n - 1].area /= 10.0
      for i in 2..10
        hpxml.frame_floors << hpxml.frame_floors[n - 1].dup
        hpxml.frame_floors[-1].id += i.to_s
      end
    end
  end
end

def set_hpxml_slabs(hpxml_file, hpxml)
  if ['base.xml'].include? hpxml_file
    hpxml.slabs.add(id: 'Slab',
                    interior_adjacent_to: HPXML::LocationBasementConditioned,
                    area: 1350,
                    thickness: 4,
                    exposed_perimeter: 150,
                    perimeter_insulation_depth: 0,
                    under_slab_insulation_width: 0,
                    perimeter_insulation_r_value: 0,
                    under_slab_insulation_r_value: 0,
                    carpet_fraction: 0,
                    carpet_r_value: 0)
  elsif ['base-foundation-unconditioned-basement.xml'].include? hpxml_file
    hpxml.slabs[0].interior_adjacent_to = HPXML::LocationBasementUnconditioned
  elsif ['base-foundation-conditioned-basement-slab-insulation.xml'].include? hpxml_file
    hpxml.slabs[0].under_slab_insulation_width = 4
    hpxml.slabs[0].under_slab_insulation_r_value = 10
  elsif ['base-foundation-slab.xml'].include? hpxml_file
    hpxml.slabs[0].interior_adjacent_to = HPXML::LocationLivingSpace
    hpxml.slabs[0].under_slab_insulation_width = nil
    hpxml.slabs[0].under_slab_insulation_spans_entire_slab = true
    hpxml.slabs[0].depth_below_grade = 0
    hpxml.slabs[0].under_slab_insulation_r_value = 5
    hpxml.slabs[0].carpet_fraction = 1
    hpxml.slabs[0].carpet_r_value = 2.5
  elsif ['base-foundation-unvented-crawlspace.xml',
         'base-foundation-vented-crawlspace.xml'].include? hpxml_file
    if ['base-foundation-unvented-crawlspace.xml'].include? hpxml_file
      hpxml.slabs[0].interior_adjacent_to = HPXML::LocationCrawlspaceUnvented
    else
      hpxml.slabs[0].interior_adjacent_to = HPXML::LocationCrawlspaceVented
    end
    hpxml.slabs[0].thickness = 0
    hpxml.slabs[0].carpet_r_value = 2.5
  elsif ['base-foundation-multiple.xml'].include? hpxml_file
    hpxml.slabs[0].area = 675
    hpxml.slabs[0].exposed_perimeter = 75
    hpxml.slabs.add(id: 'SlabUnderCrawlspace',
                    interior_adjacent_to: HPXML::LocationCrawlspaceUnvented,
                    area: 675,
                    thickness: 0,
                    exposed_perimeter: 75,
                    perimeter_insulation_depth: 0,
                    under_slab_insulation_width: 0,
                    perimeter_insulation_r_value: 0,
                    under_slab_insulation_r_value: 0,
                    carpet_fraction: 0,
                    carpet_r_value: 0)
  elsif ['base-foundation-ambient.xml'].include? hpxml_file
    hpxml.slabs.clear()
  elsif ['base-enclosure-2stories-garage.xml'].include? hpxml_file
    hpxml.slabs[0].area -= 400
    hpxml.slabs[0].exposed_perimeter -= 40
    hpxml.slabs.add(id: 'SlabUnderGarage',
                    interior_adjacent_to: HPXML::LocationGarage,
                    area: 400,
                    thickness: 4,
                    exposed_perimeter: 40,
                    perimeter_insulation_depth: 0,
                    under_slab_insulation_width: 0,
                    depth_below_grade: 0,
                    perimeter_insulation_r_value: 0,
                    under_slab_insulation_r_value: 0,
                    carpet_fraction: 0,
                    carpet_r_value: 0)
  elsif ['base-enclosure-garage.xml'].include? hpxml_file
    hpxml.slabs[0].exposed_perimeter -= 30
    hpxml.slabs.add(id: 'SlabUnderGarage',
                    interior_adjacent_to: HPXML::LocationGarage,
                    area: 600,
                    thickness: 4,
                    exposed_perimeter: 70,
                    perimeter_insulation_depth: 0,
                    under_slab_insulation_width: 0,
                    depth_below_grade: 0,
                    perimeter_insulation_r_value: 0,
                    under_slab_insulation_r_value: 0,
                    carpet_fraction: 0,
                    carpet_r_value: 0)
  elsif ['base-foundation-complex.xml'].include? hpxml_file
    hpxml.slabs.clear()
    hpxml.slabs.add(id: 'Slab1',
                    interior_adjacent_to: HPXML::LocationBasementConditioned,
                    area: 675,
                    thickness: 4,
                    exposed_perimeter: 75,
                    perimeter_insulation_depth: 0,
                    under_slab_insulation_width: 0,
                    perimeter_insulation_r_value: 0,
                    under_slab_insulation_r_value: 0,
                    carpet_fraction: 0,
                    carpet_r_value: 0)
    hpxml.slabs.add(id: 'Slab2',
                    interior_adjacent_to: HPXML::LocationBasementConditioned,
                    area: 405,
                    thickness: 4,
                    exposed_perimeter: 45,
                    perimeter_insulation_depth: 1,
                    under_slab_insulation_width: 0,
                    perimeter_insulation_r_value: 5,
                    under_slab_insulation_r_value: 0,
                    carpet_fraction: 0,
                    carpet_r_value: 0)
    hpxml.slabs.add(id: 'Slab3',
                    interior_adjacent_to: HPXML::LocationBasementConditioned,
                    area: 270,
                    thickness: 4,
                    exposed_perimeter: 30,
                    perimeter_insulation_depth: 1,
                    under_slab_insulation_width: 0,
                    perimeter_insulation_r_value: 5,
                    under_slab_insulation_r_value: 0,
                    carpet_fraction: 0,
                    carpet_r_value: 0)
  elsif ['base-enclosure-split-surfaces.xml'].include? hpxml_file
    for n in 1..hpxml.slabs.size
      hpxml.slabs[n - 1].area /= 10.0
      hpxml.slabs[n - 1].exposed_perimeter /= 10.0
      for i in 2..10
        hpxml.slabs << hpxml.slabs[n - 1].dup
        hpxml.slabs[-1].id += i.to_s
      end
    end
  elsif ['invalid_files/mismatched-slab-and-foundation-wall.xml'].include? hpxml_file
    hpxml.slabs[0].interior_adjacent_to = HPXML::LocationBasementUnconditioned
    hpxml.slabs[0].depth_below_grade = 7.0
  elsif ['invalid_files/slab-zero-exposed-perimeter.xml'].include? hpxml_file
    hpxml.slabs[0].exposed_perimeter = 0
  end
end

def set_hpxml_windows(hpxml_file, hpxml)
  if ['base.xml'].include? hpxml_file
    hpxml.windows.add(id: 'WindowNorth',
                      area: 108,
                      azimuth: 0,
                      ufactor: 0.33,
                      shgc: 0.45,
                      fraction_operable: 0.33,
                      interior_shading_factor_summer: 0.7,
                      interior_shading_factor_winter: 0.85,
                      wall_idref: 'Wall')
    hpxml.windows.add(id: 'WindowSouth',
                      area: 108,
                      azimuth: 180,
                      ufactor: 0.33,
                      shgc: 0.45,
                      fraction_operable: 0.33,
                      interior_shading_factor_summer: 0.7,
                      interior_shading_factor_winter: 0.85,
                      wall_idref: 'Wall')
    hpxml.windows.add(id: 'WindowEast',
                      area: 72,
                      azimuth: 90,
                      ufactor: 0.33,
                      shgc: 0.45,
                      fraction_operable: 0.33,
                      interior_shading_factor_summer: 0.7,
                      interior_shading_factor_winter: 0.85,
                      wall_idref: 'Wall')
    hpxml.windows.add(id: 'WindowWest',
                      area: 72,
                      azimuth: 270,
                      ufactor: 0.33,
                      shgc: 0.45,
                      fraction_operable: 0.33,
                      interior_shading_factor_summer: 0.7,
                      interior_shading_factor_winter: 0.85,
                      wall_idref: 'Wall')
  elsif ['invalid_files/attached-multifamily-window-outside-condition.xml'].include? hpxml_file
    hpxml.windows[0].area = 50
    hpxml.windows[0].wall_idref = 'WallMultifamilyBuffer'
  elsif ['base-enclosure-overhangs.xml'].include? hpxml_file
    hpxml.windows[0].overhangs_depth = 2.5
    hpxml.windows[0].overhangs_distance_to_top_of_window = 0
    hpxml.windows[0].overhangs_distance_to_bottom_of_window = 4
    hpxml.windows[2].overhangs_depth = 1.5
    hpxml.windows[2].overhangs_distance_to_top_of_window = 2
    hpxml.windows[2].overhangs_distance_to_bottom_of_window = 6
    hpxml.windows[3].overhangs_depth = 1.5
    hpxml.windows[3].overhangs_distance_to_top_of_window = 2
    hpxml.windows[3].overhangs_distance_to_bottom_of_window = 7
  elsif ['base-enclosure-windows-interior-shading.xml'].include? hpxml_file
    hpxml.windows[1].interior_shading_factor_summer = 0.01
    hpxml.windows[1].interior_shading_factor_winter = 0.99
    hpxml.windows[2].interior_shading_factor_summer = 0.0
    hpxml.windows[2].interior_shading_factor_winter = 0.5
    hpxml.windows[3].interior_shading_factor_summer = 1.0
    hpxml.windows[3].interior_shading_factor_winter = 1.0
  elsif ['invalid_files/invalid-window-interior-shading.xml'].include? hpxml_file
    hpxml.windows[0].interior_shading_factor_summer = 0.85
    hpxml.windows[0].interior_shading_factor_winter = 0.7
  elsif ['base-enclosure-windows-none.xml'].include? hpxml_file
    hpxml.windows.clear()
  elsif ['invalid_files/net-area-negative-wall.xml'].include? hpxml_file
    hpxml.windows[0].area = 1000
  elsif ['base-atticroof-conditioned.xml'].include? hpxml_file
    hpxml.windows[0].area = 108
    hpxml.windows[1].area = 108
    hpxml.windows[2].area = 108
    hpxml.windows[3].area = 108
    hpxml.windows.add(id: 'AtticGableWindowEast',
                      area: 12,
                      azimuth: 90,
                      ufactor: 0.33,
                      shgc: 0.45,
                      fraction_operable: 0.0,
                      wall_idref: 'WallAtticGableCond')
    hpxml.windows.add(id: 'AtticGableWindowWest',
                      area: 62,
                      azimuth: 270,
                      ufactor: 0.3,
                      shgc: 0.45,
                      fraction_operable: 0.0,
                      wall_idref: 'WallAtticGableCond')
  elsif ['base-atticroof-cathedral.xml'].include? hpxml_file
    hpxml.windows[0].area = 108
    hpxml.windows[1].area = 108
    hpxml.windows[2].area = 108
    hpxml.windows[3].area = 108
    hpxml.windows.add(id: 'AtticGableWindowEast',
                      area: 12,
                      azimuth: 90,
                      ufactor: 0.33,
                      shgc: 0.45,
                      fraction_operable: 0.0,
                      wall_idref: 'WallAtticGable')
    hpxml.windows.add(id: 'AtticGableWindowWest',
                      area: 12,
                      azimuth: 270,
                      ufactor: 0.33,
                      shgc: 0.45,
                      fraction_operable: 0.0,
                      wall_idref: 'WallAtticGable')
  elsif ['base-enclosure-garage.xml'].include? hpxml_file
    hpxml.windows.delete_at(2)
    hpxml.windows.add(id: 'GarageWindowEast',
                      area: 12,
                      azimuth: 90,
                      ufactor: 0.33,
                      shgc: 0.45,
                      fraction_operable: 0.0,
                      wall_idref: 'WallGarageExterior')
  elsif ['base-enclosure-2stories.xml'].include? hpxml_file
    hpxml.windows[0].area = 216
    hpxml.windows[1].area = 216
    hpxml.windows[2].area = 144
    hpxml.windows[3].area = 144
  elsif ['base-enclosure-2stories-garage'].include? hpxml_file
    hpxml.windows[0].area = 168
    hpxml.windows[1].area = 216
    hpxml.windows[2].area = 144
    hpxml.windows[3].area = 96
  elsif ['base-foundation-unconditioned-basement-above-grade.xml'].include? hpxml_file
    hpxml.windows.add(id: 'FoundationWindowNorth',
                      area: 20,
                      azimuth: 0,
                      ufactor: 0.33,
                      shgc: 0.45,
                      fraction_operable: 0.0,
                      wall_idref: 'FoundationWall')
    hpxml.windows.add(id: 'FoundationWindowSouth',
                      area: 20,
                      azimuth: 180,
                      ufactor: 0.33,
                      shgc: 0.45,
                      fraction_operable: 0.0,
                      wall_idref: 'FoundationWall')
    hpxml.windows.add(id: 'FoundationWindowEast',
                      area: 10,
                      azimuth: 90,
                      ufactor: 0.33,
                      shgc: 0.45,
                      fraction_operable: 0.0,
                      wall_idref: 'FoundationWall')
    hpxml.windows.add(id: 'FoundationWindowWest',
                      area: 10,
                      azimuth: 270,
                      ufactor: 0.33,
                      shgc: 0.45,
                      fraction_operable: 0.0,
                      wall_idref: 'FoundationWall')
  elsif ['base-enclosure-adiabatic-surfaces.xml'].include? hpxml_file
    hpxml.windows.each do |window|
      window.area *= 0.35
    end
  elsif ['invalid_files/unattached-window.xml'].include? hpxml_file
    hpxml.windows[0].wall_idref = 'foobar'
  elsif ['base-enclosure-split-surfaces.xml'].include? hpxml_file
    area_adjustments = []
    for n in 1..hpxml.windows.size
      hpxml.windows[n - 1].area /= 10.0
      for i in 2..10
        hpxml.windows << hpxml.windows[n - 1].dup
        hpxml.windows[-1].id += i.to_s
        hpxml.windows[-1].wall_idref += i.to_s
      end
    end
  elsif ['base-foundation-walkout-basement.xml'].include? hpxml_file
    hpxml.windows.add(id: 'FoundationWindow',
                      area: 20,
                      azimuth: 0,
                      ufactor: 0.33,
                      shgc: 0.45,
                      fraction_operable: 0.0,
                      wall_idref: 'FoundationWall3')
  elsif ['invalid_files/invalid-window-height.xml'].include? hpxml_file
    hpxml.windows[2].overhangs_distance_to_bottom_of_window = hpxml.windows[2].overhangs_distance_to_top_of_window
  elsif ['base-enclosure-walltypes.xml'].include? hpxml_file
    hpxml.windows.clear
    hpxml.windows.add(id: 'WindowNorth',
                      area: 108 / 8,
                      azimuth: 0,
                      ufactor: 0.33,
                      shgc: 0.45,
                      fraction_operable: 0.33,
                      wall_idref: 'Wall1')
    hpxml.windows.add(id: 'WindowSouth',
                      area: 108 / 8,
                      azimuth: 180,
                      ufactor: 0.33,
                      shgc: 0.45,
                      fraction_operable: 0.33,
                      wall_idref: 'Wall2')
    hpxml.windows.add(id: 'WindowEast',
                      area: 72 / 8,
                      azimuth: 90,
                      ufactor: 0.33,
                      shgc: 0.45,
                      fraction_operable: 0.33,
                      wall_idref: 'Wall3')
    hpxml.windows.add(id: 'WindowWest',
                      area: 72 / 8,
                      azimuth: 270,
                      ufactor: 0.33,
                      shgc: 0.45,
                      fraction_operable: 0.33,
                      wall_idref: 'Wall4')
  elsif ['base-misc-defaults.xml'].include? hpxml_file
    hpxml.windows.each do |window|
      window.interior_shading_factor_summer = nil
      window.interior_shading_factor_winter = nil
      window.fraction_operable = nil
    end
  end
end

def set_hpxml_skylights(hpxml_file, hpxml)
  if ['base-enclosure-skylights.xml'].include? hpxml_file
    hpxml.skylights.add(id: 'SkylightNorth',
                        area: 45,
                        azimuth: 0,
                        ufactor: 0.33,
                        shgc: 0.45,
                        roof_idref: 'Roof')
    hpxml.skylights.add(id: 'SkylightSouth',
                        area: 45,
                        azimuth: 180,
                        ufactor: 0.35,
                        shgc: 0.47,
                        roof_idref: 'Roof')
  elsif ['invalid_files/net-area-negative-roof.xml'].include? hpxml_file
    hpxml.skylights[0].area = 4000
  elsif ['invalid_files/unattached-skylight.xml'].include? hpxml_file
    hpxml.skylights[0].roof_idref = 'foobar'
  elsif ['base-enclosure-split-surfaces.xml'].include? hpxml_file
    for n in 1..hpxml.skylights.size
      hpxml.skylights[n - 1].area /= 10.0
      for i in 2..10
        hpxml.skylights << hpxml.skylights[n - 1].dup
        hpxml.skylights[-1].id += i.to_s
        hpxml.skylights[-1].roof_idref += i.to_s if i % 2 == 0
      end
    end
  end
end

def set_hpxml_doors(hpxml_file, hpxml)
  if ['base.xml'].include? hpxml_file
    hpxml.doors.add(id: 'DoorNorth',
                    wall_idref: 'Wall',
                    area: 40,
                    azimuth: 0,
                    r_value: 4.4)
    hpxml.doors.add(id: 'DoorSouth',
                    wall_idref: 'Wall',
                    area: 40,
                    azimuth: 180,
                    r_value: 4.4)
  elsif ['base-enclosure-garage.xml',
         'base-enclosure-2stories-garage.xml'].include? hpxml_file
    hpxml.doors.add(id: 'GarageDoorSouth',
                    wall_idref: 'WallGarageExterior',
                    area: 70,
                    azimuth: 180,
                    r_value: 4.4)
  elsif ['base-enclosure-attached-multifamily.xml'].include? hpxml_file
    hpxml.doors.add(id: 'DoorOnUnratedHeatedSpace',
                    wall_idref: 'WallUnratedHeatedSpace',
                    area: 40,
                    azimuth: 0,
                    r_value: 4.4)
    hpxml.doors.add(id: 'DoorOnNonFreezingFndWall',
                    wall_idref: 'FoundationWall1',
                    area: 40,
                    azimuth: 0,
                    r_value: 4.4)
    hpxml.doors.add(id: 'DoorOnOtherUnit',
                    wall_idref: 'WallAdiabatic',
                    area: 40,
                    azimuth: 0,
                    r_value: 4.4)
  elsif ['invalid_files/unattached-door.xml'].include? hpxml_file
    hpxml.doors[0].wall_idref = 'foobar'
  elsif ['base-enclosure-split-surfaces.xml'].include? hpxml_file
    area_adjustments = []
    for n in 1..hpxml.doors.size
      hpxml.doors[n - 1].area /= 10.0
      for i in 2..10
        hpxml.doors << hpxml.doors[n - 1].dup
        hpxml.doors[-1].id += i.to_s
        hpxml.doors[-1].wall_idref += i.to_s
      end
    end
  elsif ['base-enclosure-walltypes.xml'].include? hpxml_file
    hpxml.doors.clear
    hpxml.doors.add(id: 'DoorNorth',
                    wall_idref: 'Wall9',
                    area: 40,
                    azimuth: 0,
                    r_value: 4.4)
    hpxml.doors.add(id: 'DoorSouth',
                    wall_idref: 'Wall10',
                    area: 40,
                    azimuth: 180,
                    r_value: 4.4)
  end
end

def set_hpxml_heating_systems(hpxml_file, hpxml)
  if ['base.xml'].include? hpxml_file
    hpxml.heating_systems.add(id: 'HeatingSystem',
                              distribution_system_idref: 'HVACDistribution',
                              heating_system_type: HPXML::HVACTypeFurnace,
                              heating_system_fuel: HPXML::FuelTypeNaturalGas,
                              heating_capacity: 64000,
                              heating_efficiency_afue: 0.92,
                              fraction_heat_load_served: 1)
  elsif ['base-hvac-air-to-air-heat-pump-1-speed.xml',
         'base-hvac-air-to-air-heat-pump-2-speed.xml',
         'base-hvac-air-to-air-heat-pump-var-speed.xml',
         'base-hvac-central-ac-only-1-speed.xml',
         'base-hvac-central-ac-only-2-speed.xml',
         'base-hvac-central-ac-only-var-speed.xml',
         'base-hvac-evap-cooler-only.xml',
         'base-hvac-evap-cooler-only-ducted.xml',
         'base-hvac-ground-to-air-heat-pump.xml',
         'base-hvac-mini-split-heat-pump-ducted.xml',
         'base-hvac-mini-split-heat-pump-ductless-no-backup.xml',
         'base-hvac-ideal-air.xml',
         'base-hvac-none.xml',
         'base-hvac-room-ac-only.xml',
         'invalid_files/orphaned-hvac-distribution.xml'].include? hpxml_file
    hpxml.heating_systems.clear()
  elsif ['base-hvac-boiler-elec-only.xml'].include? hpxml_file
    hpxml.heating_systems[0].heating_system_type = HPXML::HVACTypeBoiler
    hpxml.heating_systems[0].heating_system_fuel = HPXML::FuelTypeElectricity
    hpxml.heating_systems[0].heating_efficiency_afue = 1
  elsif ['base-hvac-boiler-gas-central-ac-1-speed.xml',
         'base-hvac-boiler-gas-only.xml'].include? hpxml_file
    hpxml.heating_systems[0].heating_system_type = HPXML::HVACTypeBoiler
    hpxml.heating_systems[0].electric_auxiliary_energy = 200
  elsif ['base-hvac-boiler-oil-only.xml'].include? hpxml_file
    hpxml.heating_systems[0].heating_system_type = HPXML::HVACTypeBoiler
    hpxml.heating_systems[0].heating_system_fuel = HPXML::FuelTypeOil
  elsif ['base-hvac-boiler-propane-only.xml'].include? hpxml_file
    hpxml.heating_systems[0].heating_system_type = HPXML::HVACTypeBoiler
    hpxml.heating_systems[0].heating_system_fuel = HPXML::FuelTypePropane
  elsif ['base-hvac-boiler-wood-only.xml'].include? hpxml_file
    hpxml.heating_systems[0].heating_system_type = HPXML::HVACTypeBoiler
    hpxml.heating_systems[0].heating_system_fuel = HPXML::FuelTypeWood
  elsif ['base-hvac-elec-resistance-only.xml'].include? hpxml_file
    hpxml.heating_systems[0].distribution_system_idref = nil
    hpxml.heating_systems[0].heating_system_type = HPXML::HVACTypeElectricResistance
    hpxml.heating_systems[0].heating_system_fuel = HPXML::FuelTypeElectricity
    hpxml.heating_systems[0].heating_efficiency_afue = nil
    hpxml.heating_systems[0].heating_efficiency_percent = 1
  elsif ['base-hvac-furnace-elec-only.xml'].include? hpxml_file
    hpxml.heating_systems[0].heating_system_fuel = HPXML::FuelTypeElectricity
    hpxml.heating_systems[0].heating_efficiency_afue = 1
  elsif ['base-hvac-furnace-gas-only.xml'].include? hpxml_file
    hpxml.heating_systems[0].electric_auxiliary_energy = 700
  elsif ['base-hvac-furnace-gas-only-no-eae.xml',
         'base-hvac-boiler-gas-only-no-eae.xml',
         'base-hvac-stove-oil-only-no-eae.xml',
         'base-hvac-wall-furnace-propane-only-no-eae.xml'].include? hpxml_file
    hpxml.heating_systems[0].electric_auxiliary_energy = nil
  elsif ['base-hvac-furnace-oil-only.xml'].include? hpxml_file
    hpxml.heating_systems[0].heating_system_fuel = HPXML::FuelTypeOil
  elsif ['base-hvac-furnace-propane-only.xml'].include? hpxml_file
    hpxml.heating_systems[0].heating_system_fuel = HPXML::FuelTypePropane
  elsif ['base-hvac-furnace-wood-only.xml'].include? hpxml_file
    hpxml.heating_systems[0].heating_system_fuel = HPXML::FuelTypeWood
  elsif ['base-hvac-multiple.xml'].include? hpxml_file
    hpxml.heating_systems[0].heating_system_type = HPXML::HVACTypeBoiler
    hpxml.heating_systems[0].heating_system_fuel = HPXML::FuelTypeElectricity
    hpxml.heating_systems[0].heating_efficiency_afue = 1
    hpxml.heating_systems[0].fraction_heat_load_served = 0.1
    hpxml.heating_systems[0].heating_capacity *= 0.1
    hpxml.heating_systems.add(id: 'HeatingSystem2',
                              distribution_system_idref: 'HVACDistribution2',
                              heating_system_type: HPXML::HVACTypeBoiler,
                              heating_system_fuel: HPXML::FuelTypeNaturalGas,
                              heating_capacity: 6400,
                              heating_efficiency_afue: 0.92,
                              fraction_heat_load_served: 0.1,
                              electric_auxiliary_energy: 200)
    hpxml.heating_systems.add(id: 'HeatingSystem3',
                              heating_system_type: HPXML::HVACTypeElectricResistance,
                              heating_system_fuel: HPXML::FuelTypeElectricity,
                              heating_capacity: 6400,
                              heating_efficiency_percent: 1,
                              fraction_heat_load_served: 0.1)
    hpxml.heating_systems.add(id: 'HeatingSystem4',
                              distribution_system_idref: 'HVACDistribution3',
                              heating_system_type: HPXML::HVACTypeFurnace,
                              heating_system_fuel: HPXML::FuelTypeElectricity,
                              heating_capacity: 6400,
                              heating_efficiency_afue: 1,
                              fraction_heat_load_served: 0.1)
    hpxml.heating_systems.add(id: 'HeatingSystem5',
                              distribution_system_idref: 'HVACDistribution4',
                              heating_system_type: HPXML::HVACTypeFurnace,
                              heating_system_fuel: HPXML::FuelTypeNaturalGas,
                              heating_capacity: 6400,
                              heating_efficiency_afue: 0.92,
                              fraction_heat_load_served: 0.1,
                              electric_auxiliary_energy: 700)
    hpxml.heating_systems.add(id: 'HeatingSystem6',
                              heating_system_type: HPXML::HVACTypeStove,
                              heating_system_fuel: HPXML::FuelTypeOil,
                              heating_capacity: 6400,
                              heating_efficiency_percent: 0.8,
                              fraction_heat_load_served: 0.1,
                              electric_auxiliary_energy: 200)
    hpxml.heating_systems.add(id: 'HeatingSystem7',
                              heating_system_type: HPXML::HVACTypeWallFurnace,
                              heating_system_fuel: HPXML::FuelTypePropane,
                              heating_capacity: 6400,
                              heating_efficiency_afue: 0.8,
                              fraction_heat_load_served: 0.1,
                              electric_auxiliary_energy: 200)
  elsif ['invalid_files/hvac-frac-load-served.xml'].include? hpxml_file
    hpxml.heating_systems[0].fraction_heat_load_served += 0.1
  elsif ['base-hvac-portable-heater-electric-only.xml'].include? hpxml_file
    hpxml.heating_systems[0].distribution_system_idref = nil
    hpxml.heating_systems[0].heating_system_type = HPXML::HVACTypePortableHeater
    hpxml.heating_systems[0].heating_system_fuel = HPXML::FuelTypeElectricity
    hpxml.heating_systems[0].heating_efficiency_afue = nil
    hpxml.heating_systems[0].heating_efficiency_percent = 1.0
  elsif ['base-hvac-stove-oil-only.xml'].include? hpxml_file
    hpxml.heating_systems[0].distribution_system_idref = nil
    hpxml.heating_systems[0].heating_system_type = HPXML::HVACTypeStove
    hpxml.heating_systems[0].heating_system_fuel = HPXML::FuelTypeOil
    hpxml.heating_systems[0].heating_efficiency_afue = nil
    hpxml.heating_systems[0].heating_efficiency_percent = 0.8
    hpxml.heating_systems[0].electric_auxiliary_energy = 200
  elsif ['base-hvac-stove-wood-only.xml'].include? hpxml_file
    hpxml.heating_systems[0].distribution_system_idref = nil
    hpxml.heating_systems[0].heating_system_type = HPXML::HVACTypeStove
    hpxml.heating_systems[0].heating_system_fuel = HPXML::FuelTypeWood
    hpxml.heating_systems[0].heating_efficiency_afue = nil
    hpxml.heating_systems[0].heating_efficiency_percent = 0.8
    hpxml.heating_systems[0].electric_auxiliary_energy = 200
  elsif ['base-hvac-stove-wood-pellets-only.xml'].include? hpxml_file
    hpxml.heating_systems[0].heating_system_fuel = HPXML::FuelTypeWoodPellets
  elsif ['base-hvac-wall-furnace-elec-only.xml'].include? hpxml_file
    hpxml.heating_systems[0].distribution_system_idref = nil
    hpxml.heating_systems[0].heating_system_type = HPXML::HVACTypeWallFurnace
    hpxml.heating_systems[0].heating_system_fuel = HPXML::FuelTypeElectricity
    hpxml.heating_systems[0].heating_efficiency_afue = 1.0
    hpxml.heating_systems[0].electric_auxiliary_energy = 200
  elsif ['base-hvac-wall-furnace-propane-only.xml'].include? hpxml_file
    hpxml.heating_systems[0].distribution_system_idref = nil
    hpxml.heating_systems[0].heating_system_type = HPXML::HVACTypeWallFurnace
    hpxml.heating_systems[0].heating_system_fuel = HPXML::FuelTypePropane
    hpxml.heating_systems[0].heating_efficiency_afue = 0.8
    hpxml.heating_systems[0].electric_auxiliary_energy = 200
  elsif ['base-hvac-wall-furnace-wood-only.xml'].include? hpxml_file
    hpxml.heating_systems[0].distribution_system_idref = nil
    hpxml.heating_systems[0].heating_system_type = HPXML::HVACTypeWallFurnace
    hpxml.heating_systems[0].heating_system_fuel = HPXML::FuelTypeWood
    hpxml.heating_systems[0].heating_efficiency_afue = 0.8
    hpxml.heating_systems[0].electric_auxiliary_energy = 200
  elsif ['base-hvac-furnace-x3-dse.xml'].include? hpxml_file
    hpxml.heating_systems << hpxml.heating_systems[0].dup
    hpxml.heating_systems << hpxml.heating_systems[1].dup
    hpxml.heating_systems[1].id = 'HeatingSystem2'
    hpxml.heating_systems[1].distribution_system_idref = 'HVACDistribution2'
    hpxml.heating_systems[2].id = 'HeatingSystem3'
    hpxml.heating_systems[2].distribution_system_idref = 'HVACDistribution3'
    for i in 0..2
      hpxml.heating_systems[i].heating_capacity /= 3.0
      hpxml.heating_systems[i].fraction_heat_load_served = 0.333
    end
  elsif ['invalid_files/unattached-hvac-distribution.xml'].include? hpxml_file
    hpxml.heating_systems[0].distribution_system_idref = 'foobar'
  elsif ['invalid_files/hvac-invalid-distribution-system-type.xml'].include? hpxml_file
    hpxml.heating_systems[0].distribution_system_idref = 'HVACDistribution2'
  elsif ['invalid_files/hvac-dse-multiple-attached-heating.xml'].include? hpxml_file
    hpxml.heating_systems[0].fraction_heat_load_served = 0.5
    hpxml.heating_systems << hpxml.heating_systems[0].dup
    hpxml.heating_systems[1].id += '2'
  elsif ['base-hvac-undersized.xml'].include? hpxml_file
    hpxml.heating_systems[0].heating_capacity /= 10.0
  elsif ['base-hvac-flowrate.xml'].include? hpxml_file
    hpxml.heating_systems[0].heating_cfm = hpxml.heating_systems[0].heating_capacity * 360.0 / 12000.0
  elsif ['base-hvac-ducts-multiple.xml'].include? hpxml_file
    hpxml.heating_systems[0].heating_capacity /= 2.0
    hpxml.heating_systems[0].fraction_heat_load_served = 0.5
    hpxml.heating_systems << hpxml.heating_systems[0].dup
    hpxml.heating_systems[1].id = 'HeatingSystem2'
    hpxml.heating_systems[1].distribution_system_idref = 'HVACDistribution2'
  elsif hpxml_file.include?('hvac_autosizing') && (not hpxml.heating_systems.nil?) && (hpxml.heating_systems.size > 0)
    hpxml.heating_systems[0].heating_capacity = -1
  elsif hpxml_file.include?('-zero-heat.xml') && (not hpxml.heating_systems.nil?) && (hpxml.heating_systems.size > 0)
    hpxml.heating_systems[0].fraction_heat_load_served = 0
    hpxml.heating_systems[0].heating_capacity = 0
  elsif hpxml_file.include?('hvac_multiple') && (not hpxml.heating_systems.nil?) && (hpxml.heating_systems.size > 0)
    hpxml.heating_systems[0].heating_capacity /= 3.0
    hpxml.heating_systems[0].fraction_heat_load_served = 0.333
    hpxml.heating_systems[0].electric_auxiliary_energy /= 3.0 unless hpxml.heating_systems[0].electric_auxiliary_energy.nil?
    hpxml.heating_systems << hpxml.heating_systems[0].dup
    hpxml.heating_systems[1].id = 'HeatingSystem2'
    hpxml.heating_systems[1].distribution_system_idref = 'HVACDistribution2' unless hpxml.heating_systems[1].distribution_system_idref.nil?
    hpxml.heating_systems << hpxml.heating_systems[0].dup
    hpxml.heating_systems[2].id = 'HeatingSystem3'
    hpxml.heating_systems[2].distribution_system_idref = 'HVACDistribution3' unless hpxml.heating_systems[2].distribution_system_idref.nil?
    if ['hvac_multiple/base-hvac-boiler-gas-only-x3.xml'].include? hpxml_file
      # Test a file where sum is slightly greater than 1
      hpxml.heating_systems[0].fraction_heat_load_served = 0.33
      hpxml.heating_systems[1].fraction_heat_load_served = 0.33
      hpxml.heating_systems[2].fraction_heat_load_served = 0.35
    end
  elsif hpxml_file.include?('hvac_partial') && (not hpxml.heating_systems.nil?) && (hpxml.heating_systems.size > 0)
    hpxml.heating_systems[0].heating_capacity /= 3.0
    hpxml.heating_systems[0].fraction_heat_load_served = 0.333
    hpxml.heating_systems[0].electric_auxiliary_energy /= 3.0 unless hpxml.heating_systems[0].electric_auxiliary_energy.nil?
  end
end

def set_hpxml_cooling_systems(hpxml_file, hpxml)
  if ['base.xml'].include? hpxml_file
    hpxml.cooling_systems.add(id: 'CoolingSystem',
                              distribution_system_idref: 'HVACDistribution',
                              cooling_system_type: HPXML::HVACTypeCentralAirConditioner,
                              cooling_system_fuel: HPXML::FuelTypeElectricity,
                              cooling_capacity: 48000,
                              fraction_cool_load_served: 1,
                              cooling_efficiency_seer: 13,
                              cooling_shr: 0.73,
                              compressor_type: HPXML::HVACCompressorTypeSingleStage)
  elsif ['base-hvac-air-to-air-heat-pump-1-speed.xml',
         'base-hvac-air-to-air-heat-pump-2-speed.xml',
         'base-hvac-air-to-air-heat-pump-var-speed.xml',
         'base-hvac-boiler-elec-only.xml',
         'base-hvac-boiler-gas-only.xml',
         'base-hvac-boiler-oil-only.xml',
         'base-hvac-boiler-propane-only.xml',
         'base-hvac-boiler-wood-only.xml',
         'base-hvac-elec-resistance-only.xml',
         'base-hvac-furnace-elec-only.xml',
         'base-hvac-furnace-gas-only.xml',
         'base-hvac-furnace-oil-only.xml',
         'base-hvac-furnace-propane-only.xml',
         'base-hvac-furnace-wood-only.xml',
         'base-hvac-ground-to-air-heat-pump.xml',
         'base-hvac-mini-split-heat-pump-ducted.xml',
         'base-hvac-mini-split-heat-pump-ductless-no-backup.xml',
         'base-hvac-ideal-air.xml',
         'base-hvac-none.xml',
         'base-hvac-stove-oil-only.xml',
         'base-hvac-stove-wood-only.xml',
         'base-hvac-wall-furnace-elec-only.xml',
         'base-hvac-wall-furnace-propane-only.xml',
         'base-hvac-wall-furnace-wood-only.xml'].include? hpxml_file
    hpxml.cooling_systems.clear()
  elsif ['base-hvac-boiler-gas-central-ac-1-speed.xml'].include? hpxml_file
    hpxml.cooling_systems[0].distribution_system_idref = 'HVACDistribution2'
  elsif ['base-hvac-furnace-gas-central-ac-2-speed.xml',
         'base-hvac-central-ac-only-2-speed.xml'].include? hpxml_file
    hpxml.cooling_systems[0].cooling_efficiency_seer = 18
    hpxml.cooling_systems[0].cooling_shr = 0.73
    hpxml.cooling_systems[0].compressor_type = HPXML::HVACCompressorTypeTwoStage
  elsif ['base-hvac-furnace-gas-central-ac-var-speed.xml',
         'base-hvac-central-ac-only-var-speed.xml'].include? hpxml_file
    hpxml.cooling_systems[0].cooling_efficiency_seer = 24
    hpxml.cooling_systems[0].cooling_shr = 0.78
    hpxml.cooling_systems[0].compressor_type = HPXML::HVACCompressorTypeVariableSpeed
  elsif ['base-hvac-furnace-gas-room-ac.xml',
         'base-hvac-room-ac-only.xml'].include? hpxml_file
    hpxml.cooling_systems[0].distribution_system_idref = nil
    hpxml.cooling_systems[0].cooling_system_type = HPXML::HVACTypeRoomAirConditioner
    hpxml.cooling_systems[0].cooling_efficiency_seer = nil
    hpxml.cooling_systems[0].cooling_efficiency_eer = 8.5
    hpxml.cooling_systems[0].cooling_shr = 0.65
    hpxml.cooling_systems[0].compressor_type = nil
  elsif ['base-hvac-evap-cooler-only-ducted.xml',
         'base-hvac-evap-cooler-furnace-gas.xml',
         'base-hvac-evap-cooler-only.xml',
         'hvac_autosizing/base-hvac-evap-cooler-furnace-gas-autosize.xml'].include? hpxml_file
    hpxml.cooling_systems[0].cooling_system_type = HPXML::HVACTypeEvaporativeCooler
    hpxml.cooling_systems[0].cooling_efficiency_seer = nil
    hpxml.cooling_systems[0].cooling_efficiency_eer = nil
    hpxml.cooling_systems[0].cooling_capacity = nil
    hpxml.cooling_systems[0].cooling_shr = nil
    hpxml.cooling_systems[0].compressor_type = nil
    if ['base-hvac-evap-cooler-furnace-gas.xml',
        'hvac_autosizing/base-hvac-evap-cooler-furnace-gas-autosize.xml',
        'base-hvac-evap-cooler-only.xml'].include? hpxml_file
      hpxml.cooling_systems[0].distribution_system_idref = nil
    end
  elsif ['base-hvac-multiple.xml'].include? hpxml_file
    hpxml.cooling_systems[0].distribution_system_idref = 'HVACDistribution4'
    hpxml.cooling_systems[0].fraction_cool_load_served = 0.2
    hpxml.cooling_systems[0].cooling_capacity *= 0.2
    hpxml.cooling_systems.add(id: 'CoolingSystem2',
                              cooling_system_type: HPXML::HVACTypeRoomAirConditioner,
                              cooling_system_fuel: HPXML::FuelTypeElectricity,
                              cooling_capacity: 9600,
                              fraction_cool_load_served: 0.2,
                              cooling_efficiency_eer: 8.5,
                              cooling_shr: 0.65)
  elsif ['invalid_files/hvac-frac-load-served.xml'].include? hpxml_file
    hpxml.cooling_systems[0].fraction_cool_load_served += 0.2
  elsif ['invalid_files/hvac-dse-multiple-attached-cooling.xml'].include? hpxml_file
    hpxml.cooling_systems[0].fraction_cool_load_served = 0.5
    hpxml.cooling_systems << hpxml.cooling_systems[0].dup
    hpxml.cooling_systems[1].id += '2'
  elsif ['base-hvac-undersized.xml'].include? hpxml_file
    hpxml.cooling_systems[0].cooling_capacity /= 10.0
  elsif ['base-hvac-flowrate.xml'].include? hpxml_file
    hpxml.cooling_systems[0].cooling_cfm = hpxml.cooling_systems[0].cooling_capacity * 360.0 / 12000.0
  elsif ['base-hvac-ducts-multiple.xml'].include? hpxml_file
    hpxml.cooling_systems[0].cooling_capacity /= 2.0
    hpxml.cooling_systems[0].fraction_cool_load_served = 0.5
    hpxml.cooling_systems << hpxml.cooling_systems[0].dup
    hpxml.cooling_systems[1].id = 'CoolingSystem2'
    hpxml.cooling_systems[1].distribution_system_idref = 'HVACDistribution2'
  elsif ['base-misc-defaults.xml'].include? hpxml_file
    hpxml.cooling_systems[0].cooling_shr = nil
    hpxml.cooling_systems[0].compressor_type = nil
  elsif hpxml_file.include?('hvac_autosizing') && (not hpxml.cooling_systems.nil?) && (hpxml.cooling_systems.size > 0)
    hpxml.cooling_systems[0].cooling_capacity = -1
  elsif hpxml_file.include?('-zero-cool.xml') && (not hpxml.cooling_systems.nil?) && (hpxml.cooling_systems.size > 0)
    hpxml.cooling_systems[0].fraction_cool_load_served = 0
    hpxml.cooling_systems[0].cooling_capacity = 0
  elsif hpxml_file.include?('hvac_multiple') && (not hpxml.cooling_systems.nil?) && (hpxml.cooling_systems.size > 0)
    hpxml.cooling_systems[0].cooling_capacity /= 3.0 unless hpxml.cooling_systems[0].cooling_capacity.nil?
    hpxml.cooling_systems[0].fraction_cool_load_served = 0.333
    hpxml.cooling_systems << hpxml.cooling_systems[0].dup
    hpxml.cooling_systems[1].id = 'CoolingSystem2'
    hpxml.cooling_systems[1].distribution_system_idref = 'HVACDistribution2' unless hpxml.cooling_systems[1].distribution_system_idref.nil?
    hpxml.cooling_systems << hpxml.cooling_systems[0].dup
    hpxml.cooling_systems[2].id = 'CoolingSystem3'
    hpxml.cooling_systems[2].distribution_system_idref = 'HVACDistribution3' unless hpxml.cooling_systems[2].distribution_system_idref.nil?
  elsif hpxml_file.include?('hvac_partial') && (not hpxml.cooling_systems.nil?) && (hpxml.cooling_systems.size > 0)
    hpxml.cooling_systems[0].cooling_capacity /= 3.0 unless hpxml.cooling_systems[0].cooling_capacity.nil?
    hpxml.cooling_systems[0].fraction_cool_load_served = 0.333
  end
end

def set_hpxml_heat_pumps(hpxml_file, hpxml)
  if ['base-hvac-air-to-air-heat-pump-1-speed.xml',
      'base-hvac-central-ac-plus-air-to-air-heat-pump-heating.xml'].include? hpxml_file
    hpxml.heat_pumps.add(id: 'HeatPump',
                         distribution_system_idref: 'HVACDistribution',
                         heat_pump_type: HPXML::HVACTypeHeatPumpAirToAir,
                         heat_pump_fuel: HPXML::FuelTypeElectricity,
                         heating_capacity: 42000,
                         cooling_capacity: 48000,
                         backup_heating_fuel: HPXML::FuelTypeElectricity,
                         backup_heating_capacity: 34121,
                         backup_heating_efficiency_percent: 1.0,
                         fraction_heat_load_served: 1,
                         fraction_cool_load_served: 1,
                         heating_efficiency_hspf: 7.7,
                         cooling_efficiency_seer: 13,
                         heating_capacity_17F: 42000 * 0.630, # Based on OAT slope of default curves
                         cooling_shr: 0.73,
                         compressor_type: HPXML::HVACCompressorTypeSingleStage)
    if hpxml_file == 'base-hvac-central-ac-plus-air-to-air-heat-pump-heating.xml'
      hpxml.heat_pumps[0].fraction_cool_load_served = 0
    end
  elsif ['base-hvac-air-to-air-heat-pump-2-speed.xml'].include? hpxml_file
    hpxml.heat_pumps.add(id: 'HeatPump',
                         distribution_system_idref: 'HVACDistribution',
                         heat_pump_type: HPXML::HVACTypeHeatPumpAirToAir,
                         heat_pump_fuel: HPXML::FuelTypeElectricity,
                         heating_capacity: 42000,
                         cooling_capacity: 48000,
                         backup_heating_fuel: HPXML::FuelTypeElectricity,
                         backup_heating_capacity: 34121,
                         backup_heating_efficiency_percent: 1.0,
                         fraction_heat_load_served: 1,
                         fraction_cool_load_served: 1,
                         heating_efficiency_hspf: 9.3,
                         cooling_efficiency_seer: 18,
                         heating_capacity_17F: 42000 * 0.590, # Based on OAT slope of default curves
                         cooling_shr: 0.73,
                         compressor_type: HPXML::HVACCompressorTypeTwoStage)
  elsif ['base-hvac-air-to-air-heat-pump-var-speed.xml'].include? hpxml_file
    hpxml.heat_pumps.add(id: 'HeatPump',
                         distribution_system_idref: 'HVACDistribution',
                         heat_pump_type: HPXML::HVACTypeHeatPumpAirToAir,
                         heat_pump_fuel: HPXML::FuelTypeElectricity,
                         heating_capacity: 42000,
                         cooling_capacity: 48000,
                         backup_heating_fuel: HPXML::FuelTypeElectricity,
                         backup_heating_capacity: 34121,
                         backup_heating_efficiency_percent: 1.0,
                         fraction_heat_load_served: 1,
                         fraction_cool_load_served: 1,
                         heating_efficiency_hspf: 10,
                         cooling_efficiency_seer: 22,
                         heating_capacity_17F: 42000 * 0.640, # Based on OAT slope of default curves
                         cooling_shr: 0.78,
                         compressor_type: HPXML::HVACCompressorTypeVariableSpeed)
  elsif ['base-hvac-ground-to-air-heat-pump.xml'].include? hpxml_file
    hpxml.heat_pumps.add(id: 'HeatPump',
                         distribution_system_idref: 'HVACDistribution',
                         heat_pump_type: HPXML::HVACTypeHeatPumpGroundToAir,
                         heat_pump_fuel: HPXML::FuelTypeElectricity,
                         heating_capacity: 42000,
                         cooling_capacity: 48000,
                         backup_heating_fuel: HPXML::FuelTypeElectricity,
                         backup_heating_capacity: 34121,
                         backup_heating_efficiency_percent: 1.0,
                         fraction_heat_load_served: 1,
                         fraction_cool_load_served: 1,
                         heating_efficiency_cop: 3.6,
                         cooling_efficiency_eer: 16.6,
                         cooling_shr: 0.73)
  elsif ['base-hvac-mini-split-heat-pump-ducted.xml'].include? hpxml_file
    f = 1.0 - (1.0 - 0.25) / (47.0 + 5.0) * (47.0 - 17.0)
    hpxml.heat_pumps.add(id: 'HeatPump',
                         distribution_system_idref: 'HVACDistribution',
                         heat_pump_type: HPXML::HVACTypeHeatPumpMiniSplit,
                         heat_pump_fuel: HPXML::FuelTypeElectricity,
                         heating_capacity: 52000,
                         cooling_capacity: 48000,
                         backup_heating_fuel: HPXML::FuelTypeElectricity,
                         backup_heating_capacity: 34121,
                         backup_heating_efficiency_percent: 1.0,
                         fraction_heat_load_served: 1,
                         fraction_cool_load_served: 1,
                         heating_efficiency_hspf: 10,
                         cooling_efficiency_seer: 19,
                         heating_capacity_17F: 52000 * f,
                         cooling_shr: 0.73)
  elsif ['base-hvac-mini-split-heat-pump-ductless.xml'].include? hpxml_file
    hpxml.heat_pumps[0].distribution_system_idref = nil
  elsif ['base-hvac-mini-split-heat-pump-ductless-no-backup.xml'].include? hpxml_file
    hpxml.heat_pumps[0].backup_heating_fuel = nil
  elsif ['invalid_files/heat-pump-mixed-fixed-and-autosize-capacities.xml'].include? hpxml_file
    hpxml.heat_pumps[0].heating_capacity = -1
  elsif ['invalid_files/heat-pump-mixed-fixed-and-autosize-capacities2.xml'].include? hpxml_file
    hpxml.heat_pumps[0].cooling_capacity = -1
  elsif ['invalid_files/heat-pump-mixed-fixed-and-autosize-capacities3.xml'].include? hpxml_file
    hpxml.heat_pumps[0].cooling_capacity = -1
    hpxml.heat_pumps[0].heating_capacity = -1
    hpxml.heat_pumps[0].heating_capacity_17F = 25000
  elsif ['invalid_files/heat-pump-mixed-fixed-and-autosize-capacities4.xml'].include? hpxml_file
    hpxml.heat_pumps[0].backup_heating_capacity = -1
  elsif ['base-hvac-multiple.xml'].include? hpxml_file
    hpxml.heat_pumps.add(id: 'HeatPump',
                         distribution_system_idref: 'HVACDistribution5',
                         heat_pump_type: HPXML::HVACTypeHeatPumpAirToAir,
                         heat_pump_fuel: HPXML::FuelTypeElectricity,
                         heating_capacity: 4800,
                         cooling_capacity: 4800,
                         backup_heating_fuel: HPXML::FuelTypeElectricity,
                         backup_heating_capacity: 3412,
                         backup_heating_efficiency_percent: 1.0,
                         fraction_heat_load_served: 0.1,
                         fraction_cool_load_served: 0.2,
                         heating_efficiency_hspf: 7.7,
                         cooling_efficiency_seer: 13,
                         heating_capacity_17F: 4800 * 0.630, # Based on OAT slope of default curves
                         cooling_shr: 0.73,
                         compressor_type: HPXML::HVACCompressorTypeSingleStage)
    hpxml.heat_pumps.add(id: 'HeatPump2',
                         distribution_system_idref: 'HVACDistribution6',
                         heat_pump_type: HPXML::HVACTypeHeatPumpGroundToAir,
                         heat_pump_fuel: HPXML::FuelTypeElectricity,
                         heating_capacity: 4800,
                         cooling_capacity: 4800,
                         backup_heating_fuel: HPXML::FuelTypeElectricity,
                         backup_heating_capacity: 3412,
                         backup_heating_efficiency_percent: 1.0,
                         fraction_heat_load_served: 0.1,
                         fraction_cool_load_served: 0.2,
                         heating_efficiency_cop: 3.6,
                         cooling_efficiency_eer: 16.6,
                         cooling_shr: 0.73)
    f = 1.0 - (1.0 - 0.25) / (47.0 + 5.0) * (47.0 - 17.0)
    hpxml.heat_pumps.add(id: 'HeatPump3',
                         heat_pump_type: HPXML::HVACTypeHeatPumpMiniSplit,
                         heat_pump_fuel: HPXML::FuelTypeElectricity,
                         heating_capacity: 4800,
                         cooling_capacity: 4800,
                         backup_heating_fuel: HPXML::FuelTypeElectricity,
                         backup_heating_capacity: 3412,
                         backup_heating_efficiency_percent: 1.0,
                         fraction_heat_load_served: 0.1,
                         fraction_cool_load_served: 0.2,
                         heating_efficiency_hspf: 10,
                         cooling_efficiency_seer: 19,
                         heating_capacity_17F: 4800 * f,
                         cooling_shr: 0.73)
  elsif ['invalid_files/hvac-distribution-multiple-attached-heating.xml'].include? hpxml_file
    hpxml.heat_pumps[0].distribution_system_idref = 'HVACDistribution3'
  elsif ['invalid_files/hvac-distribution-multiple-attached-cooling.xml'].include? hpxml_file
    hpxml.heat_pumps[0].distribution_system_idref = 'HVACDistribution4'
  elsif ['base-hvac-dual-fuel-air-to-air-heat-pump-1-speed.xml',
         'base-hvac-dual-fuel-air-to-air-heat-pump-2-speed.xml',
         'base-hvac-dual-fuel-air-to-air-heat-pump-var-speed.xml',
         'base-hvac-dual-fuel-mini-split-heat-pump-ducted.xml'].include? hpxml_file
    hpxml.heat_pumps[0].backup_heating_fuel = HPXML::FuelTypeNaturalGas
    hpxml.heat_pumps[0].backup_heating_capacity = 36000
    hpxml.heat_pumps[0].backup_heating_efficiency_percent = nil
    hpxml.heat_pumps[0].backup_heating_efficiency_afue = 0.95
    hpxml.heat_pumps[0].backup_heating_switchover_temp = 25
  elsif ['base-hvac-dual-fuel-air-to-air-heat-pump-1-speed-electric.xml'].include? hpxml_file
    hpxml.heat_pumps[0].backup_heating_fuel = HPXML::FuelTypeElectricity
    hpxml.heat_pumps[0].backup_heating_efficiency_afue = 1.0
  elsif hpxml_file.include?('hvac_autosizing') && (not hpxml.heat_pumps.nil?) && (hpxml.heat_pumps.size > 0)
    hpxml.heat_pumps[0].cooling_capacity = -1
    hpxml.heat_pumps[0].heating_capacity = -1
    hpxml.heat_pumps[0].heating_capacity_17F = nil
    hpxml.heat_pumps[0].backup_heating_capacity = -1
  elsif hpxml_file.include?('-zero-heat.xml') && (not hpxml.heat_pumps.nil?) && (hpxml.heat_pumps.size > 0)
    hpxml.heat_pumps[0].fraction_heat_load_served = 0
    hpxml.heat_pumps[0].heating_capacity = 0
    hpxml.heat_pumps[0].heating_capacity_17F = 0
    hpxml.heat_pumps[0].backup_heating_capacity = 0
  elsif hpxml_file.include?('-zero-cool.xml') && (not hpxml.heat_pumps.nil?) && (hpxml.heat_pumps.size > 0)
    hpxml.heat_pumps[0].fraction_cool_load_served = 0
    hpxml.heat_pumps[0].cooling_capacity = 0
  elsif hpxml_file.include?('hvac_multiple') && (not hpxml.heat_pumps.nil?) && (hpxml.heat_pumps.size > 0)
    hpxml.heat_pumps[0].cooling_capacity /= 3.0
    hpxml.heat_pumps[0].heating_capacity /= 3.0
    hpxml.heat_pumps[0].heating_capacity_17F /= 3.0 unless hpxml.heat_pumps[0].heating_capacity_17F.nil?
    hpxml.heat_pumps[0].backup_heating_capacity /= 3.0
    hpxml.heat_pumps[0].fraction_heat_load_served = 0.333
    hpxml.heat_pumps[0].fraction_cool_load_served = 0.333
    hpxml.heat_pumps << hpxml.heat_pumps[0].dup
    hpxml.heat_pumps[1].id = 'HeatPump2'
    hpxml.heat_pumps[1].distribution_system_idref = 'HVACDistribution2' unless hpxml.heat_pumps[1].distribution_system_idref.nil?
    hpxml.heat_pumps << hpxml.heat_pumps[0].dup
    hpxml.heat_pumps[2].id = 'HeatPump3'
    hpxml.heat_pumps[2].distribution_system_idref = 'HVACDistribution3' unless hpxml.heat_pumps[2].distribution_system_idref.nil?
  elsif hpxml_file.include?('hvac_partial') && (not hpxml.heat_pumps.nil?) && (hpxml.heat_pumps.size > 0)
    hpxml.heat_pumps[0].cooling_capacity /= 3.0
    hpxml.heat_pumps[0].heating_capacity /= 3.0
    hpxml.heat_pumps[0].heating_capacity_17F /= 3.0 unless hpxml.heat_pumps[0].heating_capacity_17F.nil?
    hpxml.heat_pumps[0].backup_heating_capacity /= 3.0
    hpxml.heat_pumps[0].fraction_heat_load_served = 0.333
    hpxml.heat_pumps[0].fraction_cool_load_served = 0.333
  end
end

def set_hpxml_hvac_control(hpxml_file, hpxml)
  if ['base.xml'].include? hpxml_file
    hpxml.hvac_controls.add(id: 'HVACControl',
                            control_type: HPXML::HVACControlTypeManual,
                            heating_setpoint_temp: 68,
                            cooling_setpoint_temp: 78)
  elsif ['base-hvac-none.xml'].include? hpxml_file
    hpxml.hvac_controls.clear()
  elsif ['base-hvac-programmable-thermostat.xml'].include? hpxml_file
    hpxml.hvac_controls[0].control_type = HPXML::HVACControlTypeProgrammable
    hpxml.hvac_controls[0].heating_setback_temp = 66
    hpxml.hvac_controls[0].heating_setback_hours_per_week = 7 * 7
    hpxml.hvac_controls[0].heating_setback_start_hour = 23 # 11pm
    hpxml.hvac_controls[0].cooling_setup_temp = 80
    hpxml.hvac_controls[0].cooling_setup_hours_per_week = 6 * 7
    hpxml.hvac_controls[0].cooling_setup_start_hour = 9 # 9am
  elsif ['base-hvac-setpoints.xml'].include? hpxml_file
    hpxml.hvac_controls[0].heating_setpoint_temp = 60
    hpxml.hvac_controls[0].cooling_setpoint_temp = 80
  elsif ['base-misc-ceiling-fans.xml'].include? hpxml_file
    hpxml.hvac_controls[0].ceiling_fan_cooling_setpoint_temp_offset = 0.5
  end
end

def set_hpxml_hvac_distributions(hpxml_file, hpxml)
  if ['base.xml'].include? hpxml_file
    hpxml.hvac_distributions.add(id: 'HVACDistribution',
                                 distribution_system_type: HPXML::HVACDistributionTypeAir)
    hpxml.hvac_distributions[0].duct_leakage_measurements.add(duct_type: HPXML::DuctTypeSupply,
                                                              duct_leakage_units: HPXML::UnitsCFM25,
                                                              duct_leakage_value: 75,
                                                              duct_leakage_total_or_to_outside: HPXML::DuctLeakageToOutside)
    hpxml.hvac_distributions[0].duct_leakage_measurements.add(duct_type: HPXML::DuctTypeReturn,
                                                              duct_leakage_units: HPXML::UnitsCFM25,
                                                              duct_leakage_value: 25,
                                                              duct_leakage_total_or_to_outside: HPXML::DuctLeakageToOutside)
    hpxml.hvac_distributions[0].ducts.add(duct_type: HPXML::DuctTypeSupply,
                                          duct_insulation_r_value: 4,
                                          duct_location: HPXML::LocationAtticUnvented,
                                          duct_surface_area: 150)
    hpxml.hvac_distributions[0].ducts.add(duct_type: HPXML::DuctTypeReturn,
                                          duct_insulation_r_value: 0,
                                          duct_location: HPXML::LocationAtticUnvented,
                                          duct_surface_area: 50)
  elsif ['base-hvac-boiler-elec-only.xml',
         'base-hvac-boiler-gas-only.xml',
         'base-hvac-boiler-oil-only.xml',
         'base-hvac-boiler-propane-only.xml',
         'base-hvac-boiler-wood-only.xml'].include? hpxml_file
    hpxml.hvac_distributions[0].distribution_system_type = HPXML::HVACDistributionTypeHydronic
    hpxml.hvac_distributions[0].duct_leakage_measurements.clear()
    hpxml.hvac_distributions[0].ducts.clear()
  elsif ['base-hvac-boiler-gas-central-ac-1-speed.xml'].include? hpxml_file
    hpxml.hvac_distributions[0].distribution_system_type = HPXML::HVACDistributionTypeHydronic
    hpxml.hvac_distributions[0].duct_leakage_measurements.clear()
    hpxml.hvac_distributions[0].ducts.clear()
    hpxml.hvac_distributions.add(id: 'HVACDistribution2',
                                 distribution_system_type: HPXML::HVACDistributionTypeAir)
    hpxml.hvac_distributions[-1].duct_leakage_measurements.add(duct_type: HPXML::DuctTypeSupply,
                                                               duct_leakage_units: HPXML::UnitsCFM25,
                                                               duct_leakage_value: 75,
                                                               duct_leakage_total_or_to_outside: HPXML::DuctLeakageToOutside)
    hpxml.hvac_distributions[-1].duct_leakage_measurements.add(duct_type: HPXML::DuctTypeReturn,
                                                               duct_leakage_units: HPXML::UnitsCFM25,
                                                               duct_leakage_value: 25,
                                                               duct_leakage_total_or_to_outside: HPXML::DuctLeakageToOutside)
    hpxml.hvac_distributions[-1].ducts.add(duct_type: HPXML::DuctTypeSupply,
                                           duct_insulation_r_value: 4,
                                           duct_location: HPXML::LocationAtticUnvented,
                                           duct_surface_area: 150)
    hpxml.hvac_distributions[-1].ducts.add(duct_type: HPXML::DuctTypeReturn,
                                           duct_insulation_r_value: 0,
                                           duct_location: HPXML::LocationAtticUnvented,
                                           duct_surface_area: 50)
  elsif ['base-hvac-none.xml',
         'base-hvac-elec-resistance-only.xml',
         'base-hvac-evap-cooler-only.xml',
         'base-hvac-ideal-air.xml',
         'base-hvac-mini-split-heat-pump-ductless.xml',
         'base-hvac-room-ac-only.xml',
         'base-hvac-stove-oil-only.xml',
         'base-hvac-stove-wood-only.xml',
         'base-hvac-wall-furnace-elec-only.xml',
         'base-hvac-wall-furnace-propane-only.xml',
         'base-hvac-wall-furnace-wood-only.xml'].include? hpxml_file
    hpxml.hvac_distributions.clear()
  elsif ['base-hvac-multiple.xml'].include? hpxml_file
    hpxml.hvac_distributions[0].distribution_system_type = HPXML::HVACDistributionTypeHydronic
    hpxml.hvac_distributions[0].duct_leakage_measurements.clear()
    hpxml.hvac_distributions[0].ducts.clear()
    hpxml.hvac_distributions.add(id: 'HVACDistribution2',
                                 distribution_system_type: HPXML::HVACDistributionTypeHydronic)
    hpxml.hvac_distributions.add(id: 'HVACDistribution3',
                                 distribution_system_type: HPXML::HVACDistributionTypeAir)
    hpxml.hvac_distributions[-1].duct_leakage_measurements.add(duct_type: HPXML::DuctTypeSupply,
                                                               duct_leakage_units: HPXML::UnitsCFM25,
                                                               duct_leakage_value: 75,
                                                               duct_leakage_total_or_to_outside: HPXML::DuctLeakageToOutside)
    hpxml.hvac_distributions[-1].duct_leakage_measurements.add(duct_type: HPXML::DuctTypeReturn,
                                                               duct_leakage_units: HPXML::UnitsCFM25,
                                                               duct_leakage_value: 25,
                                                               duct_leakage_total_or_to_outside: HPXML::DuctLeakageToOutside)
    hpxml.hvac_distributions[-1].ducts.add(duct_type: HPXML::DuctTypeSupply,
                                           duct_insulation_r_value: 4,
                                           duct_location: HPXML::LocationAtticUnvented,
                                           duct_surface_area: 150)
    hpxml.hvac_distributions[-1].ducts.add(duct_type: HPXML::DuctTypeReturn,
                                           duct_insulation_r_value: 0,
                                           duct_location: HPXML::LocationAtticUnvented,
                                           duct_surface_area: 50)
    hpxml.hvac_distributions.add(id: 'HVACDistribution4',
                                 distribution_system_type: HPXML::HVACDistributionTypeAir)
    hpxml.hvac_distributions[-1].duct_leakage_measurements.add(duct_type: HPXML::DuctTypeSupply,
                                                               duct_leakage_units: HPXML::UnitsCFM25,
                                                               duct_leakage_value: 75,
                                                               duct_leakage_total_or_to_outside: HPXML::DuctLeakageToOutside)
    hpxml.hvac_distributions[-1].duct_leakage_measurements.add(duct_type: HPXML::DuctTypeReturn,
                                                               duct_leakage_units: HPXML::UnitsCFM25,
                                                               duct_leakage_value: 25,
                                                               duct_leakage_total_or_to_outside: HPXML::DuctLeakageToOutside)
    hpxml.hvac_distributions[-1].ducts.add(duct_type: HPXML::DuctTypeSupply,
                                           duct_insulation_r_value: 4,
                                           duct_location: HPXML::LocationAtticUnvented,
                                           duct_surface_area: 150)
    hpxml.hvac_distributions[-1].ducts.add(duct_type: HPXML::DuctTypeReturn,
                                           duct_insulation_r_value: 0,
                                           duct_location: HPXML::LocationAtticUnvented,
                                           duct_surface_area: 50)
    hpxml.hvac_distributions.add(id: 'HVACDistribution5',
                                 distribution_system_type: HPXML::HVACDistributionTypeAir)
    hpxml.hvac_distributions[-1].duct_leakage_measurements.add(duct_type: HPXML::DuctTypeSupply,
                                                               duct_leakage_units: HPXML::UnitsCFM25,
                                                               duct_leakage_value: 75,
                                                               duct_leakage_total_or_to_outside: HPXML::DuctLeakageToOutside)
    hpxml.hvac_distributions[-1].duct_leakage_measurements.add(duct_type: HPXML::DuctTypeReturn,
                                                               duct_leakage_units: HPXML::UnitsCFM25,
                                                               duct_leakage_value: 25,
                                                               duct_leakage_total_or_to_outside: HPXML::DuctLeakageToOutside)
    hpxml.hvac_distributions[-1].ducts.add(duct_type: HPXML::DuctTypeSupply,
                                           duct_insulation_r_value: 4,
                                           duct_location: HPXML::LocationAtticUnvented,
                                           duct_surface_area: 150)
    hpxml.hvac_distributions[-1].ducts.add(duct_type: HPXML::DuctTypeReturn,
                                           duct_insulation_r_value: 0,
                                           duct_location: HPXML::LocationAtticUnvented,
                                           duct_surface_area: 50)
    hpxml.hvac_distributions.add(id: 'HVACDistribution6',
                                 distribution_system_type: HPXML::HVACDistributionTypeAir)
    hpxml.hvac_distributions[-1].duct_leakage_measurements.add(duct_type: HPXML::DuctTypeSupply,
                                                               duct_leakage_units: HPXML::UnitsCFM25,
                                                               duct_leakage_value: 75,
                                                               duct_leakage_total_or_to_outside: HPXML::DuctLeakageToOutside)
    hpxml.hvac_distributions[-1].duct_leakage_measurements.add(duct_type: HPXML::DuctTypeReturn,
                                                               duct_leakage_units: HPXML::UnitsCFM25,
                                                               duct_leakage_value: 25,
                                                               duct_leakage_total_or_to_outside: HPXML::DuctLeakageToOutside)
    hpxml.hvac_distributions[-1].ducts.add(duct_type: HPXML::DuctTypeSupply,
                                           duct_insulation_r_value: 4,
                                           duct_location: HPXML::LocationAtticUnvented,
                                           duct_surface_area: 150)
    hpxml.hvac_distributions[-1].ducts.add(duct_type: HPXML::DuctTypeReturn,
                                           duct_insulation_r_value: 0,
                                           duct_location: HPXML::LocationAtticUnvented,
                                           duct_surface_area: 50)
  elsif ['base-hvac-dse.xml',
         'base-dhw-indirect-dse.xml'].include? hpxml_file
    hpxml.hvac_distributions[0].distribution_system_type = HPXML::HVACDistributionTypeDSE
    hpxml.hvac_distributions[0].annual_heating_dse = 0.8
    hpxml.hvac_distributions[0].annual_cooling_dse = 0.7
  elsif ['base-hvac-furnace-x3-dse.xml'].include? hpxml_file
    hpxml.hvac_distributions[0].distribution_system_type = HPXML::HVACDistributionTypeDSE
    hpxml.hvac_distributions[0].annual_heating_dse = 0.8
    hpxml.hvac_distributions[0].annual_cooling_dse = 0.7
    hpxml.hvac_distributions << hpxml.hvac_distributions[0].dup
    hpxml.hvac_distributions[1].id = 'HVACDistribution2'
    hpxml.hvac_distributions[1].annual_cooling_dse = nil
    hpxml.hvac_distributions << hpxml.hvac_distributions[0].dup
    hpxml.hvac_distributions[2].id = 'HVACDistribution3'
    hpxml.hvac_distributions[2].annual_cooling_dse = nil
  elsif ['base-hvac-mini-split-heat-pump-ducted.xml'].include? hpxml_file
    hpxml.hvac_distributions[0].duct_leakage_measurements[0].duct_leakage_value = 15
    hpxml.hvac_distributions[0].duct_leakage_measurements[1].duct_leakage_value = 5
    hpxml.hvac_distributions[0].ducts[0].duct_insulation_r_value = 0
    hpxml.hvac_distributions[0].ducts[0].duct_surface_area = 30
    hpxml.hvac_distributions[0].ducts[1].duct_surface_area = 10
  elsif ['base-hvac-evap-cooler-only-ducted.xml'].include? hpxml_file
    hpxml.hvac_distributions[0].duct_leakage_measurements.pop
    hpxml.hvac_distributions[0].ducts.pop
  elsif ['base-hvac-ducts-leakage-percent.xml'].include? hpxml_file
    hpxml.hvac_distributions[0].duct_leakage_measurements.clear()
    hpxml.hvac_distributions[0].duct_leakage_measurements.add(duct_type: HPXML::DuctTypeSupply,
                                                              duct_leakage_units: HPXML::UnitsPercent,
                                                              duct_leakage_value: 0.1,
                                                              duct_leakage_total_or_to_outside: HPXML::DuctLeakageToOutside)
    hpxml.hvac_distributions[0].duct_leakage_measurements.add(duct_type: HPXML::DuctTypeReturn,
                                                              duct_leakage_units: HPXML::UnitsPercent,
                                                              duct_leakage_value: 0.05,
                                                              duct_leakage_total_or_to_outside: HPXML::DuctLeakageToOutside)
  elsif ['base-hvac-undersized.xml'].include? hpxml_file
    hpxml.hvac_distributions[0].duct_leakage_measurements[0].duct_leakage_value /= 10.0
    hpxml.hvac_distributions[0].duct_leakage_measurements[1].duct_leakage_value /= 10.0
  elsif ['base-foundation-unconditioned-basement.xml'].include? hpxml_file
    hpxml.hvac_distributions[0].ducts[0].duct_location = HPXML::LocationBasementUnconditioned
    hpxml.hvac_distributions[0].ducts[1].duct_location = HPXML::LocationBasementUnconditioned
  elsif ['base-foundation-unvented-crawlspace.xml'].include? hpxml_file
    hpxml.hvac_distributions[0].ducts[0].duct_location = HPXML::LocationCrawlspaceUnvented
    hpxml.hvac_distributions[0].ducts[1].duct_location = HPXML::LocationCrawlspaceUnvented
  elsif ['base-foundation-vented-crawlspace.xml'].include? hpxml_file
    hpxml.hvac_distributions[0].ducts[0].duct_location = HPXML::LocationCrawlspaceVented
    hpxml.hvac_distributions[0].ducts[1].duct_location = HPXML::LocationCrawlspaceVented
  elsif ['base-atticroof-flat.xml'].include? hpxml_file
    hpxml.hvac_distributions[0].duct_leakage_measurements[0].duct_leakage_value = 0.0
    hpxml.hvac_distributions[0].duct_leakage_measurements[1].duct_leakage_value = 0.0
    hpxml.hvac_distributions[0].ducts[0].duct_location = HPXML::LocationBasementConditioned
    hpxml.hvac_distributions[0].ducts[1].duct_location = HPXML::LocationBasementConditioned
  elsif ['base-atticroof-vented.xml'].include? hpxml_file
    hpxml.hvac_distributions[0].ducts[0].duct_location = HPXML::LocationAtticVented
    hpxml.hvac_distributions[0].ducts[1].duct_location = HPXML::LocationAtticVented
  elsif ['base-enclosure-garage.xml',
         'invalid_files/duct-location.xml'].include? hpxml_file
    hpxml.hvac_distributions[0].ducts[0].duct_location = HPXML::LocationGarage
    hpxml.hvac_distributions[0].ducts[1].duct_location = HPXML::LocationGarage
  elsif ['invalid_files/duct-location-unconditioned-space.xml'].include? hpxml_file
    hpxml.hvac_distributions[0].ducts[0].duct_location = 'unconditioned space'
    hpxml.hvac_distributions[0].ducts[1].duct_location = 'unconditioned space'
  elsif ['base-hvac-ducts-outside.xml'].include? hpxml_file
    hpxml.hvac_distributions[0].ducts[0].duct_location = HPXML::LocationOutside
    hpxml.hvac_distributions[0].ducts[1].duct_location = HPXML::LocationOutside
  elsif ['base-hvac-ducts-locations.xml'].include? hpxml_file
    hpxml.hvac_distributions[0].ducts[1].duct_location = HPXML::LocationAtticUnvented
  elsif ['base-enclosure-attached-multifamily.xml'].include? hpxml_file
    hpxml.hvac_distributions[0].ducts[1].duct_location = HPXML::LocationOtherMultifamilyBufferSpace
  elsif ['base-hvac-ducts-multiple.xml'].include? hpxml_file
    hpxml.hvac_distributions[0].ducts.add(duct_type: HPXML::DuctTypeSupply,
                                          duct_insulation_r_value: 8,
                                          duct_location: HPXML::LocationAtticUnvented,
                                          duct_surface_area: 300)
    hpxml.hvac_distributions[0].ducts.add(duct_type: HPXML::DuctTypeSupply,
                                          duct_insulation_r_value: 8,
                                          duct_location: HPXML::LocationOutside,
                                          duct_surface_area: 300)
    hpxml.hvac_distributions[0].ducts.add(duct_type: HPXML::DuctTypeReturn,
                                          duct_insulation_r_value: 4,
                                          duct_location: HPXML::LocationAtticUnvented,
                                          duct_surface_area: 100)
    hpxml.hvac_distributions[0].ducts.add(duct_type: HPXML::DuctTypeReturn,
                                          duct_insulation_r_value: 4,
                                          duct_location: HPXML::LocationOutside,
                                          duct_surface_area: 100)
    hpxml.hvac_distributions << hpxml.hvac_distributions[0].dup
    hpxml.hvac_distributions[1].id = 'HVACDistribution2'
  elsif ['base-atticroof-conditioned.xml',
         'base-enclosure-adiabatic-surfaces.xml',
         'base-atticroof-cathedral.xml',
         'base-atticroof-conditioned.xml'].include? hpxml_file
    hpxml.hvac_distributions[0].ducts[0].duct_location = HPXML::LocationLivingSpace
    hpxml.hvac_distributions[0].ducts[1].duct_location = HPXML::LocationLivingSpace
    hpxml.hvac_distributions[0].duct_leakage_measurements[0].duct_leakage_value = 0.0
    hpxml.hvac_distributions[0].duct_leakage_measurements[1].duct_leakage_value = 0.0

  elsif ['base-hvac-ducts-in-conditioned-space.xml'].include? hpxml_file
    hpxml.hvac_distributions[0].ducts[0].duct_location = HPXML::LocationLivingSpace
    hpxml.hvac_distributions[0].ducts[1].duct_location = HPXML::LocationLivingSpace
    # Test leakage to outside when all ducts in conditioned space
    # (e.g., ducts may be in floor cavities which have leaky rims)
    hpxml.hvac_distributions[0].duct_leakage_measurements[0].duct_leakage_value = 1.5
    hpxml.hvac_distributions[0].duct_leakage_measurements[1].duct_leakage_value = 1.5
  elsif (hpxml_file.include?('hvac_partial') || hpxml_file.include?('hvac_base')) && (not hpxml.hvac_distributions.empty?)
    if not hpxml.hvac_distributions[0].duct_leakage_measurements.empty?
      hpxml.hvac_distributions[0].duct_leakage_measurements[0].duct_leakage_value = 0.0
      hpxml.hvac_distributions[0].duct_leakage_measurements[1].duct_leakage_value = 0.0
    end
    hpxml.hvac_distributions[0].ducts.clear()
  elsif hpxml_file.include?('hvac_multiple') && (not hpxml.hvac_distributions.empty?)
    hpxml.hvac_distributions[0].ducts.clear()
    if not hpxml.hvac_distributions[0].duct_leakage_measurements.empty?
      hpxml.hvac_distributions[0].duct_leakage_measurements[0].duct_leakage_value = 0.0
      hpxml.hvac_distributions[0].duct_leakage_measurements[1].duct_leakage_value = 0.0
    end
    hpxml.hvac_distributions << hpxml.hvac_distributions[0].dup
    hpxml.hvac_distributions[1].id = 'HVACDistribution2'
    hpxml.hvac_distributions << hpxml.hvac_distributions[0].dup
    hpxml.hvac_distributions[2].id = 'HVACDistribution3'
  elsif ['invalid_files/hvac-invalid-distribution-system-type.xml'].include? hpxml_file
    hpxml.hvac_distributions.add(id: 'HVACDistribution2',
                                 distribution_system_type: HPXML::HVACDistributionTypeHydronic)
  elsif ['invalid_files/hvac-distribution-return-duct-leakage-missing.xml'].include? hpxml_file
    hpxml.hvac_distributions[0].ducts.add(duct_type: HPXML::DuctTypeReturn,
                                          duct_insulation_r_value: 0,
                                          duct_location: HPXML::LocationAtticUnvented,
                                          duct_surface_area: 50)
  end
end

def set_hpxml_ventilation_fans(hpxml_file, hpxml)
  if ['base-mechvent-balanced.xml'].include? hpxml_file
    hpxml.ventilation_fans.add(id: 'MechanicalVentilation',
                               fan_type: HPXML::MechVentTypeBalanced,
                               tested_flow_rate: 110,
                               hours_in_operation: 24,
                               fan_power: 60,
                               used_for_whole_building_ventilation: true)
  elsif ['invalid_files/unattached-cfis.xml',
         'invalid_files/cfis-with-hydronic-distribution.xml',
         'base-mechvent-cfis.xml',
         'base-mechvent-cfis-evap-cooler-only-ducted.xml'].include? hpxml_file
    hpxml.ventilation_fans.add(id: 'MechanicalVentilation',
                               fan_type: HPXML::MechVentTypeCFIS,
                               tested_flow_rate: 330,
                               hours_in_operation: 8,
                               fan_power: 300,
                               used_for_whole_building_ventilation: true,
                               distribution_system_idref: 'HVACDistribution')
    if ['invalid_files/unattached-cfis.xml'].include? hpxml_file
      hpxml.ventilation_fans[0].distribution_system_idref = 'foobar'
    end
  elsif ['base-mechvent-erv.xml'].include? hpxml_file
    hpxml.ventilation_fans.add(id: 'MechanicalVentilation',
                               fan_type: HPXML::MechVentTypeERV,
                               tested_flow_rate: 110,
                               hours_in_operation: 24,
                               total_recovery_efficiency: 0.48,
                               sensible_recovery_efficiency: 0.72,
                               fan_power: 60,
                               used_for_whole_building_ventilation: true)
  elsif ['base-mechvent-erv-atre-asre.xml'].include? hpxml_file
    hpxml.ventilation_fans.add(id: 'MechanicalVentilation',
                               fan_type: HPXML::MechVentTypeERV,
                               tested_flow_rate: 110,
                               hours_in_operation: 24,
                               total_recovery_efficiency_adjusted: 0.526,
                               sensible_recovery_efficiency_adjusted: 0.79,
                               fan_power: 60,
                               used_for_whole_building_ventilation: true)
  elsif ['base-mechvent-exhaust.xml'].include? hpxml_file
    hpxml.ventilation_fans.add(id: 'MechanicalVentilation',
                               fan_type: HPXML::MechVentTypeExhaust,
                               tested_flow_rate: 110,
                               hours_in_operation: 24,
                               fan_power: 30,
                               used_for_whole_building_ventilation: true)
  elsif ['base-mechvent-exhaust-rated-flow-rate.xml'].include? hpxml_file
    hpxml.ventilation_fans.add(id: 'MechanicalVentilation',
                               fan_type: HPXML::MechVentTypeExhaust,
                               rated_flow_rate: 110,
                               hours_in_operation: 24,
                               fan_power: 30,
                               used_for_whole_building_ventilation: true)
  elsif ['base-mechvent-hrv.xml'].include? hpxml_file
    hpxml.ventilation_fans.add(id: 'MechanicalVentilation',
                               fan_type: HPXML::MechVentTypeHRV,
                               tested_flow_rate: 110,
                               hours_in_operation: 24,
                               sensible_recovery_efficiency: 0.72,
                               fan_power: 60,
                               used_for_whole_building_ventilation: true)
  elsif ['base-mechvent-hrv-asre.xml'].include? hpxml_file
    hpxml.ventilation_fans.add(id: 'MechanicalVentilation',
                               fan_type: HPXML::MechVentTypeHRV,
                               tested_flow_rate: 110,
                               hours_in_operation: 24,
                               sensible_recovery_efficiency_adjusted: 0.790,
                               fan_power: 60,
                               used_for_whole_building_ventilation: true)
  elsif ['base-mechvent-supply.xml'].include? hpxml_file
    hpxml.ventilation_fans.add(id: 'MechanicalVentilation',
                               fan_type: HPXML::MechVentTypeSupply,
                               tested_flow_rate: 110,
                               hours_in_operation: 24,
                               fan_power: 30,
                               used_for_whole_building_ventilation: true)
  elsif ['base-misc-whole-house-fan.xml'].include? hpxml_file
    hpxml.ventilation_fans.add(id: 'WholeHouseFan',
                               rated_flow_rate: 4500,
                               fan_power: 300,
                               used_for_seasonal_cooling_load_reduction: true)
  end
end

def set_hpxml_water_heating_systems(hpxml_file, hpxml)
  if ['base.xml'].include? hpxml_file
    hpxml.water_heating_systems.add(id: 'WaterHeater',
                                    fuel_type: HPXML::FuelTypeElectricity,
                                    water_heater_type: HPXML::WaterHeaterTypeStorage,
                                    location: HPXML::LocationLivingSpace,
                                    tank_volume: 40,
                                    fraction_dhw_load_served: 1,
                                    heating_capacity: 18767,
                                    energy_factor: 0.95,
                                    temperature: 125)
  elsif ['base-dhw-multiple.xml'].include? hpxml_file
    hpxml.water_heating_systems[0].fraction_dhw_load_served = 0.2
    hpxml.water_heating_systems.add(id: 'WaterHeater2',
                                    fuel_type: HPXML::FuelTypeNaturalGas,
                                    water_heater_type: HPXML::WaterHeaterTypeStorage,
                                    location: HPXML::LocationLivingSpace,
                                    tank_volume: 50,
                                    fraction_dhw_load_served: 0.2,
                                    heating_capacity: 40000,
                                    energy_factor: 0.59,
                                    recovery_efficiency: 0.76,
                                    temperature: 125)
    hpxml.water_heating_systems.add(id: 'WaterHeater3',
                                    fuel_type: HPXML::FuelTypeElectricity,
                                    water_heater_type: HPXML::WaterHeaterTypeHeatPump,
                                    location: HPXML::LocationLivingSpace,
                                    tank_volume: 80,
                                    fraction_dhw_load_served: 0.2,
                                    energy_factor: 2.3,
                                    temperature: 125)
    hpxml.water_heating_systems.add(id: 'WaterHeater4',
                                    fuel_type: HPXML::FuelTypeElectricity,
                                    water_heater_type: HPXML::WaterHeaterTypeTankless,
                                    location: HPXML::LocationLivingSpace,
                                    fraction_dhw_load_served: 0.2,
                                    energy_factor: 0.99,
                                    temperature: 125)
    hpxml.water_heating_systems.add(id: 'WaterHeater5',
                                    fuel_type: HPXML::FuelTypeNaturalGas,
                                    water_heater_type: HPXML::WaterHeaterTypeTankless,
                                    location: HPXML::LocationLivingSpace,
                                    fraction_dhw_load_served: 0.1,
                                    energy_factor: 0.82,
                                    temperature: 125)
    hpxml.water_heating_systems.add(id: 'WaterHeater6',
                                    water_heater_type: HPXML::WaterHeaterTypeCombiStorage,
                                    location: HPXML::LocationLivingSpace,
                                    tank_volume: 50,
                                    fraction_dhw_load_served: 0.1,
                                    related_hvac_idref: 'HeatingSystem',
                                    temperature: 125)
  elsif ['invalid_files/dhw-frac-load-served.xml'].include? hpxml_file
    hpxml.water_heating_systems[0].fraction_dhw_load_served += 0.15
  elsif ['base-dhw-tank-gas.xml',
         'base-dhw-tank-gas-outside.xml'].include? hpxml_file
    hpxml.water_heating_systems[0].fuel_type = HPXML::FuelTypeNaturalGas
    hpxml.water_heating_systems[0].tank_volume = 50
    hpxml.water_heating_systems[0].heating_capacity = 40000
    hpxml.water_heating_systems[0].energy_factor = 0.59
    hpxml.water_heating_systems[0].recovery_efficiency = 0.76
    if hpxml_file == 'base-dhw-tank-gas-outside.xml'
      hpxml.water_heating_systems[0].location = HPXML::LocationOtherExterior
    end
  elsif ['base-dhw-tank-wood.xml'].include? hpxml_file
    hpxml.water_heating_systems[0].fuel_type = HPXML::FuelTypeWood
    hpxml.water_heating_systems[0].tank_volume = 50
    hpxml.water_heating_systems[0].heating_capacity = 40000
    hpxml.water_heating_systems[0].energy_factor = 0.59
    hpxml.water_heating_systems[0].recovery_efficiency = 0.76
  elsif ['base-dhw-tank-heat-pump.xml',
         'base-dhw-tank-heat-pump-outside.xml'].include? hpxml_file
    hpxml.water_heating_systems[0].water_heater_type = HPXML::WaterHeaterTypeHeatPump
    hpxml.water_heating_systems[0].tank_volume = 80
    hpxml.water_heating_systems[0].heating_capacity = nil
    hpxml.water_heating_systems[0].energy_factor = 2.3
    if hpxml_file == 'base-dhw-tank-heat-pump-outside.xml'
      hpxml.water_heating_systems[0].location = HPXML::LocationOtherExterior
    end
  elsif ['base-dhw-tankless-electric.xml',
         'base-dhw-tankless-electric-outside.xml'].include? hpxml_file
    hpxml.water_heating_systems[0].water_heater_type = HPXML::WaterHeaterTypeTankless
    hpxml.water_heating_systems[0].tank_volume = nil
    hpxml.water_heating_systems[0].heating_capacity = nil
    hpxml.water_heating_systems[0].energy_factor = 0.99
    if hpxml_file == 'base-dhw-tankless-electric-outside.xml'
      hpxml.water_heating_systems[0].location = HPXML::LocationOtherExterior
    end
  elsif ['base-dhw-tankless-gas.xml'].include? hpxml_file
    hpxml.water_heating_systems[0].fuel_type = HPXML::FuelTypeNaturalGas
    hpxml.water_heating_systems[0].water_heater_type = HPXML::WaterHeaterTypeTankless
    hpxml.water_heating_systems[0].tank_volume = nil
    hpxml.water_heating_systems[0].heating_capacity = nil
    hpxml.water_heating_systems[0].energy_factor = 0.82
  elsif ['base-dhw-tankless-oil.xml'].include? hpxml_file
    hpxml.water_heating_systems[0].fuel_type = HPXML::FuelTypeOil
    hpxml.water_heating_systems[0].water_heater_type = HPXML::WaterHeaterTypeTankless
    hpxml.water_heating_systems[0].tank_volume = nil
    hpxml.water_heating_systems[0].heating_capacity = nil
    hpxml.water_heating_systems[0].energy_factor = 0.82
  elsif ['base-dhw-tankless-propane.xml'].include? hpxml_file
    hpxml.water_heating_systems[0].fuel_type = HPXML::FuelTypePropane
    hpxml.water_heating_systems[0].water_heater_type = HPXML::WaterHeaterTypeTankless
    hpxml.water_heating_systems[0].tank_volume = nil
    hpxml.water_heating_systems[0].heating_capacity = nil
    hpxml.water_heating_systems[0].energy_factor = 0.82
  elsif ['base-dhw-tankless-wood.xml'].include? hpxml_file
    hpxml.water_heating_systems[0].fuel_type = HPXML::FuelTypeWood
    hpxml.water_heating_systems[0].water_heater_type = HPXML::WaterHeaterTypeTankless
    hpxml.water_heating_systems[0].tank_volume = nil
    hpxml.water_heating_systems[0].heating_capacity = nil
    hpxml.water_heating_systems[0].energy_factor = 0.82
  elsif ['base-dhw-tank-oil.xml'].include? hpxml_file
    hpxml.water_heating_systems[0].fuel_type = HPXML::FuelTypeOil
    hpxml.water_heating_systems[0].tank_volume = 50
    hpxml.water_heating_systems[0].heating_capacity = 40000
    hpxml.water_heating_systems[0].energy_factor = 0.59
    hpxml.water_heating_systems[0].recovery_efficiency = 0.76
  elsif ['base-dhw-tank-propane.xml'].include? hpxml_file
    hpxml.water_heating_systems[0].fuel_type = HPXML::FuelTypePropane
    hpxml.water_heating_systems[0].tank_volume = 50
    hpxml.water_heating_systems[0].heating_capacity = 40000
    hpxml.water_heating_systems[0].energy_factor = 0.59
    hpxml.water_heating_systems[0].recovery_efficiency = 0.76
  elsif ['base-dhw-uef.xml'].include? hpxml_file
    hpxml.water_heating_systems[0].energy_factor = nil
    hpxml.water_heating_systems[0].uniform_energy_factor = 0.93
  elsif ['base-dhw-desuperheater.xml'].include? hpxml_file
    hpxml.water_heating_systems[0].uses_desuperheater = true
    hpxml.water_heating_systems[0].related_hvac_idref = 'CoolingSystem'
  elsif ['base-dhw-desuperheater-tankless.xml'].include? hpxml_file
    hpxml.water_heating_systems[0].water_heater_type = HPXML::WaterHeaterTypeTankless
    hpxml.water_heating_systems[0].tank_volume = nil
    hpxml.water_heating_systems[0].heating_capacity = nil
    hpxml.water_heating_systems[0].energy_factor = 0.99
    hpxml.water_heating_systems[0].uses_desuperheater = true
    hpxml.water_heating_systems[0].related_hvac_idref = 'CoolingSystem'
  elsif ['base-dhw-desuperheater-2-speed.xml'].include? hpxml_file
    hpxml.water_heating_systems[0].uses_desuperheater = true
    hpxml.water_heating_systems[0].related_hvac_idref = 'CoolingSystem'
  elsif ['base-dhw-desuperheater-var-speed.xml'].include? hpxml_file
    hpxml.water_heating_systems[0].uses_desuperheater = true
    hpxml.water_heating_systems[0].related_hvac_idref = 'CoolingSystem'
  elsif ['base-dhw-desuperheater-gshp.xml'].include? hpxml_file
    hpxml.water_heating_systems[0].uses_desuperheater = true
    hpxml.water_heating_systems[0].related_hvac_idref = 'HeatPump'
  elsif ['base-dhw-jacket-electric.xml',
         'base-dhw-jacket-indirect.xml',
         'base-dhw-jacket-gas.xml',
         'base-dhw-jacket-hpwh.xml'].include? hpxml_file
    hpxml.water_heating_systems[0].jacket_r_value = 10.0
  elsif ['base-dhw-indirect.xml',
         'base-dhw-indirect-outside.xml'].include? hpxml_file
    hpxml.water_heating_systems[0].water_heater_type = HPXML::WaterHeaterTypeCombiStorage
    hpxml.water_heating_systems[0].tank_volume = 50
    hpxml.water_heating_systems[0].heating_capacity = nil
    hpxml.water_heating_systems[0].energy_factor = nil
    hpxml.water_heating_systems[0].fuel_type = nil
    hpxml.water_heating_systems[0].related_hvac_idref = 'HeatingSystem'
    if hpxml_file == 'base-dhw-indirect-outside.xml'
      hpxml.water_heating_systems[0].location = HPXML::LocationOtherExterior
    end
  elsif ['base-dhw-indirect-standbyloss.xml'].include? hpxml_file
    hpxml.water_heating_systems[0].standby_loss = 1.0
  elsif ['base-dhw-combi-tankless.xml',
         'base-dhw-combi-tankless-outside.xml'].include? hpxml_file
    hpxml.water_heating_systems[0].water_heater_type = HPXML::WaterHeaterTypeCombiTankless
    hpxml.water_heating_systems[0].tank_volume = nil
    if hpxml_file == 'base-dhw-combi-tankless-outside.xml'
      hpxml.water_heating_systems[0].location = HPXML::LocationOtherExterior
    end
  elsif ['base-foundation-unconditioned-basement.xml'].include? hpxml_file
    hpxml.water_heating_systems[0].location = HPXML::LocationBasementUnconditioned
  elsif ['base-foundation-unvented-crawlspace.xml'].include? hpxml_file
    hpxml.water_heating_systems[0].location = HPXML::LocationCrawlspaceUnvented
  elsif ['base-foundation-vented-crawlspace.xml'].include? hpxml_file
    hpxml.water_heating_systems[0].location = HPXML::LocationCrawlspaceVented
  elsif ['base-foundation-slab.xml'].include? hpxml_file
    hpxml.water_heating_systems[0].location = HPXML::LocationLivingSpace
  elsif ['base-atticroof-vented.xml'].include? hpxml_file
    hpxml.water_heating_systems[0].location = HPXML::LocationAtticVented
  elsif ['base-atticroof-conditioned.xml'].include? hpxml_file
    hpxml.water_heating_systems[0].location = HPXML::LocationBasementConditioned
  elsif ['invalid_files/water-heater-location.xml'].include? hpxml_file
    hpxml.water_heating_systems[0].location = HPXML::LocationCrawlspaceVented
  elsif ['invalid_files/water-heater-location-other.xml'].include? hpxml_file
    hpxml.water_heating_systems[0].location = 'unconditioned space'
  elsif ['invalid_files/invalid-relatedhvac-desuperheater.xml'].include? hpxml_file
    hpxml.water_heating_systems[0].uses_desuperheater = true
    hpxml.water_heating_systems[0].related_hvac_idref = 'CoolingSystem_bad'
  elsif ['invalid_files/repeated-relatedhvac-desuperheater.xml'].include? hpxml_file
    hpxml.water_heating_systems[0].fraction_dhw_load_served = 0.5
    hpxml.water_heating_systems[0].uses_desuperheater = true
    hpxml.water_heating_systems[0].related_hvac_idref = 'CoolingSystem'
    hpxml.water_heating_systems << hpxml.water_heating_systems[0].dup
    hpxml.water_heating_systems[1].id = 'WaterHeater2'
  elsif ['invalid_files/invalid-relatedhvac-dhw-indirect.xml'].include? hpxml_file
    hpxml.water_heating_systems[0].related_hvac_idref = 'HeatingSystem_bad'
  elsif ['invalid_files/repeated-relatedhvac-dhw-indirect.xml'].include? hpxml_file
    hpxml.water_heating_systems[0].fraction_dhw_load_served = 0.5
    hpxml.water_heating_systems << hpxml.water_heating_systems[0].dup
    hpxml.water_heating_systems[1].id = 'WaterHeater2'
  elsif ['base-enclosure-garage.xml'].include? hpxml_file
    hpxml.water_heating_systems[0].location = HPXML::LocationGarage
  elsif ['base-enclosure-attached-multifamily.xml'].include? hpxml_file
    hpxml.water_heating_systems[0].location = HPXML::LocationOtherMultifamilyBufferSpace
  elsif ['base-dhw-none.xml'].include? hpxml_file
    hpxml.water_heating_systems.clear()
  end
  hpxml.water_heating_systems.each do |water_heating_system|
    if ['base-misc-defaults.xml'].include? hpxml_file
      water_heating_system.temperature = nil
      water_heating_system.location = nil
    else
      water_heating_system.temperature = Waterheater.get_default_hot_water_temperature(Constants.ERIVersions[-1])
    end
  end
end

def set_hpxml_hot_water_distribution(hpxml_file, hpxml)
  if ['base.xml'].include? hpxml_file
    hpxml.hot_water_distributions.add(id: 'HotWaterDstribution',
                                      system_type: HPXML::DHWDistTypeStandard,
                                      standard_piping_length: 50, # Chosen to test a negative EC_adj
                                      pipe_r_value: 0.0)
  elsif ['base-dhw-dwhr.xml'].include? hpxml_file
    hpxml.hot_water_distributions[0].dwhr_facilities_connected = HPXML::DWHRFacilitiesConnectedAll
    hpxml.hot_water_distributions[0].dwhr_equal_flow = true
    hpxml.hot_water_distributions[0].dwhr_efficiency = 0.55
  elsif ['base-dhw-recirc-demand.xml'].include? hpxml_file
    hpxml.hot_water_distributions[0].system_type = HPXML::DHWDistTypeRecirc
    hpxml.hot_water_distributions[0].recirculation_control_type = HPXML::DHWRecirControlTypeSensor
    hpxml.hot_water_distributions[0].recirculation_piping_length = 50
    hpxml.hot_water_distributions[0].recirculation_branch_piping_length = 50
    hpxml.hot_water_distributions[0].recirculation_pump_power = 50
    hpxml.hot_water_distributions[0].pipe_r_value = 3
  elsif ['base-dhw-recirc-manual.xml'].include? hpxml_file
    hpxml.hot_water_distributions[0].system_type = HPXML::DHWDistTypeRecirc
    hpxml.hot_water_distributions[0].recirculation_control_type = HPXML::DHWRecirControlTypeManual
    hpxml.hot_water_distributions[0].recirculation_piping_length = 50
    hpxml.hot_water_distributions[0].recirculation_branch_piping_length = 50
    hpxml.hot_water_distributions[0].recirculation_pump_power = 50
    hpxml.hot_water_distributions[0].pipe_r_value = 3
  elsif ['base-dhw-recirc-nocontrol.xml'].include? hpxml_file
    hpxml.hot_water_distributions[0].system_type = HPXML::DHWDistTypeRecirc
    hpxml.hot_water_distributions[0].recirculation_control_type = HPXML::DHWRecirControlTypeNone
    hpxml.hot_water_distributions[0].recirculation_piping_length = 50
    hpxml.hot_water_distributions[0].recirculation_branch_piping_length = 50
    hpxml.hot_water_distributions[0].recirculation_pump_power = 50
  elsif ['base-dhw-recirc-temperature.xml'].include? hpxml_file
    hpxml.hot_water_distributions[0].system_type = HPXML::DHWDistTypeRecirc
    hpxml.hot_water_distributions[0].recirculation_control_type = HPXML::DHWRecirControlTypeTemperature
    hpxml.hot_water_distributions[0].recirculation_piping_length = 50
    hpxml.hot_water_distributions[0].recirculation_branch_piping_length = 50
    hpxml.hot_water_distributions[0].recirculation_pump_power = 50
  elsif ['base-dhw-recirc-timer.xml'].include? hpxml_file
    hpxml.hot_water_distributions[0].system_type = HPXML::DHWDistTypeRecirc
    hpxml.hot_water_distributions[0].recirculation_control_type = HPXML::DHWRecirControlTypeTimer
    hpxml.hot_water_distributions[0].recirculation_piping_length = 50
    hpxml.hot_water_distributions[0].recirculation_branch_piping_length = 50
    hpxml.hot_water_distributions[0].recirculation_pump_power = 50
  elsif ['base-dhw-none.xml'].include? hpxml_file
    hpxml.hot_water_distributions.clear()
  elsif ['base-misc-defaults.xml'].include? hpxml_file
    hpxml.hot_water_distributions[0].standard_piping_length = nil
  end
end

def set_hpxml_water_fixtures(hpxml_file, hpxml)
  if ['base.xml'].include? hpxml_file
    hpxml.water_fixtures.add(id: 'WaterFixture',
                             water_fixture_type: HPXML::WaterFixtureTypeShowerhead,
                             low_flow: true)
    hpxml.water_fixtures.add(id: 'WaterFixture2',
                             water_fixture_type: HPXML::WaterFixtureTypeFaucet,
                             low_flow: false)
  elsif ['base-dhw-low-flow-fixtures.xml'].include? hpxml_file
    hpxml.water_fixtures[1].low_flow = true
  elsif ['base-dhw-none.xml'].include? hpxml_file
    hpxml.water_fixtures.clear()
  end
end

def set_hpxml_solar_thermal_system(hpxml_file, hpxml)
  if ['base-dhw-solar-fraction.xml',
      'base-dhw-multiple.xml',
      'base-dhw-tank-heat-pump-with-solar-fraction.xml',
      'base-dhw-tankless-gas-with-solar-fraction.xml',
      'invalid_files/solar-thermal-system-with-combi-tankless.xml',
      'invalid_files/solar-thermal-system-with-desuperheater.xml',
      'invalid_files/solar-thermal-system-with-dhw-indirect.xml'].include? hpxml_file
    hpxml.solar_thermal_systems.add(id: 'SolarThermalSystem',
                                    system_type: 'hot water',
                                    water_heating_system_idref: 'WaterHeater',
                                    solar_fraction: 0.65)
  elsif ['base-dhw-solar-direct-flat-plate.xml',
         'base-dhw-solar-indirect-flat-plate.xml',
         'base-dhw-solar-thermosyphon-flat-plate.xml',
         'base-dhw-tank-heat-pump-with-solar.xml',
         'base-dhw-tankless-gas-with-solar.xml'].include? hpxml_file
    hpxml.solar_thermal_systems.add(id: 'SolarThermalSystem',
                                    system_type: 'hot water',
                                    collector_area: 40,
                                    collector_type: HPXML::SolarThermalTypeSingleGlazing,
                                    collector_azimuth: 180,
                                    collector_tilt: 20,
                                    collector_frta: 0.77,
                                    collector_frul: 0.793,
                                    storage_volume: 60,
                                    water_heating_system_idref: 'WaterHeater')
    if hpxml_file == 'base-dhw-solar-direct-flat-plate.xml'
      hpxml.solar_thermal_systems[0].collector_loop_type = HPXML::SolarThermalLoopTypeDirect
    elsif hpxml_file == 'base-dhw-solar-thermosyphon-flat-plate.xml'
      hpxml.solar_thermal_systems[0].collector_loop_type = HPXML::SolarThermalLoopTypeThermosyphon
    else
      hpxml.solar_thermal_systems[0].collector_loop_type = HPXML::SolarThermalLoopTypeIndirect
    end
  elsif ['base-dhw-solar-indirect-evacuated-tube.xml',
         'base-dhw-solar-direct-evacuated-tube.xml',
         'base-dhw-solar-thermosyphon-evacuated-tube.xml'].include? hpxml_file
    hpxml.solar_thermal_systems.add(id: 'SolarThermalSystem',
                                    system_type: 'hot water',
                                    collector_area: 40,
                                    collector_type: HPXML::SolarThermalTypeEvacuatedTube,
                                    collector_azimuth: 180,
                                    collector_tilt: 20,
                                    collector_frta: 0.50,
                                    collector_frul: 0.2799,
                                    storage_volume: 60,
                                    water_heating_system_idref: 'WaterHeater')
    if hpxml_file == 'base-dhw-solar-direct-evacuated-tube.xml'
      hpxml.solar_thermal_systems[0].collector_loop_type = HPXML::SolarThermalLoopTypeDirect
    elsif hpxml_file == 'base-dhw-solar-thermosyphon-evacuated-tube.xml'
      hpxml.solar_thermal_systems[0].collector_loop_type = HPXML::SolarThermalLoopTypeThermosyphon
    else
      hpxml.solar_thermal_systems[0].collector_loop_type = HPXML::SolarThermalLoopTypeIndirect
    end
  elsif ['base-dhw-solar-direct-ics.xml',
         'base-dhw-solar-thermosyphon-ics.xml'].include? hpxml_file
    hpxml.solar_thermal_systems.add(id: 'SolarThermalSystem',
                                    system_type: 'hot water',
                                    collector_area: 40,
                                    collector_type: HPXML::SolarThermalTypeICS,
                                    collector_azimuth: 180,
                                    collector_tilt: 20,
                                    collector_frta: 0.77,
                                    collector_frul: 0.793,
                                    storage_volume: 60,
                                    water_heating_system_idref: 'WaterHeater')
    if hpxml_file == 'base-dhw-solar-direct-ics.xml'
      hpxml.solar_thermal_systems[0].collector_loop_type = HPXML::SolarThermalLoopTypeDirect
    elsif hpxml_file == 'base-dhw-solar-thermosyphon-ics.xml'
      hpxml.solar_thermal_systems[0].collector_loop_type = HPXML::SolarThermalLoopTypeThermosyphon
    end
  elsif ['invalid_files/unattached-solar-thermal-system.xml'].include? hpxml_file
    hpxml.solar_thermal_systems[0].water_heating_system_idref = 'foobar'
  end
end

def set_hpxml_pv_systems(hpxml_file, hpxml)
  if ['base-pv.xml'].include? hpxml_file
    hpxml.pv_systems.add(id: 'PVSystem',
                         module_type: HPXML::PVModuleTypeStandard,
                         location: HPXML::LocationRoof,
                         tracking: HPXML::PVTrackingTypeFixed,
                         array_azimuth: 180,
                         array_tilt: 20,
                         max_power_output: 4000,
                         inverter_efficiency: 0.96,
                         system_losses_fraction: 0.14)
    hpxml.pv_systems.add(id: 'PVSystem2',
                         module_type: HPXML::PVModuleTypePremium,
                         location: HPXML::LocationRoof,
                         tracking: HPXML::PVTrackingTypeFixed,
                         array_azimuth: 90,
                         array_tilt: 20,
                         max_power_output: 1500,
                         inverter_efficiency: 0.96,
                         system_losses_fraction: 0.14)
  elsif ['base-misc-defaults.xml'].include? hpxml_file
    hpxml.pv_systems.add(id: 'PVSystem',
                         module_type: HPXML::PVModuleTypeStandard,
                         location: HPXML::LocationRoof,
                         tracking: HPXML::PVTrackingTypeFixed,
                         array_azimuth: 180,
                         array_tilt: 20,
                         max_power_output: 4000,
                         inverter_efficiency: nil,
                         system_losses_fraction: nil,
                         year_modules_manufactured: 2015)
  end
end

def set_hpxml_clothes_washer(hpxml_file, hpxml)
  if ['base.xml'].include? hpxml_file
    hpxml.clothes_washers.add(id: 'ClothesWasher',
                              location: HPXML::LocationLivingSpace,
                              integrated_modified_energy_factor: 1.21,
                              rated_annual_kwh: 380,
                              label_electric_rate: 0.12,
                              label_gas_rate: 1.09,
                              label_annual_gas_cost: 27,
                              capacity: 3.2,
                              usage: 6)
  elsif ['base-appliances-none.xml'].include? hpxml_file
    hpxml.clothes_washers.clear()
  elsif ['base-enclosure-attached-multifamily.xml'].include? hpxml_file
    hpxml.clothes_washers[0].location = HPXML::LocationOther
  elsif ['base-appliances-modified.xml'].include? hpxml_file
    imef = hpxml.clothes_washers[0].integrated_modified_energy_factor
    hpxml.clothes_washers[0].integrated_modified_energy_factor = nil
    hpxml.clothes_washers[0].modified_energy_factor = HotWaterAndAppliances.calc_clothes_washer_mef_from_imef(imef).round(2)
  elsif ['base-foundation-unconditioned-basement.xml'].include? hpxml_file
    hpxml.clothes_washers[0].location = HPXML::LocationBasementUnconditioned
  elsif ['base-atticroof-conditioned.xml'].include? hpxml_file
    hpxml.clothes_washers[0].location = HPXML::LocationBasementConditioned
  elsif ['base-enclosure-garage.xml',
         'invalid_files/clothes-washer-location.xml'].include? hpxml_file
    hpxml.clothes_washers[0].location = HPXML::LocationGarage
  elsif ['invalid_files/appliances-location-unconditioned-space.xml'].include? hpxml_file
    hpxml.clothes_washers[0].location = 'unconditioned space'
  elsif ['base-misc-defaults.xml'].include? hpxml_file
    hpxml.clothes_washers[0].location = nil
    hpxml.clothes_washers[0].modified_energy_factor = nil
    hpxml.clothes_washers[0].integrated_modified_energy_factor = nil
    hpxml.clothes_washers[0].rated_annual_kwh = nil
    hpxml.clothes_washers[0].label_electric_rate = nil
    hpxml.clothes_washers[0].label_gas_rate = nil
    hpxml.clothes_washers[0].label_annual_gas_cost = nil
    hpxml.clothes_washers[0].capacity = nil
    hpxml.clothes_washers[0].usage = nil
  end
end

def set_hpxml_clothes_dryer(hpxml_file, hpxml)
  if ['base.xml'].include? hpxml_file
    hpxml.clothes_dryers.add(id: 'ClothesDryer',
                             location: HPXML::LocationLivingSpace,
                             fuel_type: HPXML::FuelTypeElectricity,
                             combined_energy_factor: 3.73,
                             control_type: HPXML::ClothesDryerControlTypeTimer)
  elsif ['base-appliances-none.xml'].include? hpxml_file
    hpxml.clothes_dryers.clear()
  elsif ['base-enclosure-attached-multifamily.xml'].include? hpxml_file
    hpxml.clothes_dryers[0].location = HPXML::LocationOther
  elsif ['base-appliances-modified.xml'].include? hpxml_file
    cef = hpxml.clothes_dryers[-1].combined_energy_factor
    hpxml.clothes_dryers.clear()
    hpxml.clothes_dryers.add(id: 'ClothesDryer',
                             location: HPXML::LocationLivingSpace,
                             fuel_type: HPXML::FuelTypeElectricity,
                             energy_factor: HotWaterAndAppliances.calc_clothes_dryer_ef_from_cef(cef).round(2),
                             control_type: HPXML::ClothesDryerControlTypeMoisture)
  elsif ['base-appliances-gas.xml',
         'base-appliances-propane.xml',
         'base-appliances-oil.xml'].include? hpxml_file
    hpxml.clothes_dryers.clear()
    hpxml.clothes_dryers.add(id: 'ClothesDryer',
                             location: HPXML::LocationLivingSpace,
                             combined_energy_factor: 3.30,
                             control_type: HPXML::ClothesDryerControlTypeMoisture)
    if hpxml_file == 'base-appliances-gas.xml'
      hpxml.clothes_dryers[0].fuel_type = HPXML::FuelTypeNaturalGas
    elsif hpxml_file == 'base-appliances-propane.xml'
      hpxml.clothes_dryers[0].fuel_type = HPXML::FuelTypePropane
    elsif hpxml_file == 'base-appliances-oil.xml'
      hpxml.clothes_dryers[0].fuel_type = HPXML::FuelTypeOil
    end
  elsif ['base-appliances-wood.xml'].include? hpxml_file
    hpxml.clothes_dryers.clear()
    hpxml.clothes_dryers.add(id: 'ClothesDryer',
                             location: HPXML::LocationLivingSpace,
                             fuel_type: HPXML::FuelTypeWood,
                             combined_energy_factor: 3.30,
                             control_type: HPXML::ClothesDryerControlTypeMoisture)
  elsif ['base-foundation-unconditioned-basement.xml'].include? hpxml_file
    hpxml.clothes_dryers[0].location = HPXML::LocationBasementUnconditioned
  elsif ['base-atticroof-conditioned.xml'].include? hpxml_file
    hpxml.clothes_dryers[0].location = HPXML::LocationBasementConditioned
  elsif ['base-enclosure-garage.xml',
         'invalid_files/clothes-dryer-location.xml'].include? hpxml_file
    hpxml.clothes_dryers[0].location = HPXML::LocationGarage
  elsif ['invalid_files/appliances-location-unconditioned-space.xml'].include? hpxml_file
    hpxml.clothes_dryers[0].location = 'unconditioned space'
  elsif ['base-misc-defaults.xml'].include? hpxml_file
    hpxml.clothes_dryers[0].location = nil
    hpxml.clothes_dryers[0].energy_factor = nil
    hpxml.clothes_dryers[0].combined_energy_factor = nil
    hpxml.clothes_dryers[0].control_type = nil
  end
end

def set_hpxml_dishwasher(hpxml_file, hpxml)
  if ['base.xml'].include? hpxml_file
    hpxml.dishwashers.add(id: 'Dishwasher',
                          rated_annual_kwh: 307,
                          label_electric_rate: 0.12,
                          label_gas_rate: 1.09,
                          label_annual_gas_cost: 22.32,
                          place_setting_capacity: 12)
  elsif ['base-enclosure-attached-multifamily.xml'].include? hpxml_file
    hpxml.dishwashers[0].location = HPXML::LocationOther
  elsif ['base-appliances-none.xml'].include? hpxml_file
    hpxml.dishwashers.clear()
<<<<<<< HEAD
  elsif ['base-appliances-modified.xml'].include? hpxml_file
    hpxml.dishwashers.clear()
    hpxml.dishwashers.add(id: 'Dishwasher',
                          energy_factor: 0.5,
                          place_setting_capacity: 12)
  elsif ['invalid_files/appliances-location-unconditioned-space.xml'].include? hpxml_file
    hpxml.dishwashers[0].location = 'unconditioned space'
=======
>>>>>>> d7d208fb
  elsif ['base-misc-defaults.xml'].include? hpxml_file
    hpxml.dishwashers[0].rated_annual_kwh = nil
    hpxml.dishwashers[0].label_electric_rate = nil
    hpxml.dishwashers[0].label_gas_rate = nil
    hpxml.dishwashers[0].label_annual_gas_cost = nil
    hpxml.dishwashers[0].place_setting_capacity = nil
  end
end

def set_hpxml_refrigerator(hpxml_file, hpxml)
  if ['base.xml'].include? hpxml_file
    hpxml.refrigerators.add(id: 'Refrigerator',
                            location: HPXML::LocationLivingSpace,
                            rated_annual_kwh: 650)
  elsif ['base-appliances-modified.xml'].include? hpxml_file
    hpxml.refrigerators[0].adjusted_annual_kwh = 600
  elsif ['base-appliances-none.xml'].include? hpxml_file
    hpxml.refrigerators.clear()
  elsif ['base-enclosure-attached-multifamily.xml'].include? hpxml_file
    hpxml.refrigerators[0].location = HPXML::LocationOther
  elsif ['base-foundation-unconditioned-basement.xml'].include? hpxml_file
    hpxml.refrigerators[0].location = HPXML::LocationBasementUnconditioned
  elsif ['base-atticroof-conditioned.xml'].include? hpxml_file
    hpxml.refrigerators[0].location = HPXML::LocationBasementConditioned
  elsif ['base-enclosure-garage.xml',
         'invalid_files/refrigerator-location.xml'].include? hpxml_file
    hpxml.refrigerators[0].location = HPXML::LocationGarage
  elsif ['invalid_files/appliances-location-unconditioned-space.xml'].include? hpxml_file
    hpxml.refrigerators[0].location = 'unconditioned space'
  elsif ['base-misc-defaults.xml'].include? hpxml_file
    hpxml.refrigerators[0].location = nil
    hpxml.refrigerators[0].rated_annual_kwh = nil
    hpxml.refrigerators[0].adjusted_annual_kwh = nil
  end
end

def set_hpxml_cooking_range(hpxml_file, hpxml)
  if ['base.xml'].include? hpxml_file
    hpxml.cooking_ranges.add(id: 'Range',
                             fuel_type: HPXML::FuelTypeElectricity,
                             is_induction: false)
  elsif ['base-appliances-none.xml'].include? hpxml_file
    hpxml.cooking_ranges.clear()
  elsif ['base-enclosure-attached-multifamily.xml'].include? hpxml_file
    hpxml.cooking_ranges[0].location = HPXML::LocationOther
  elsif ['base-appliances-gas.xml'].include? hpxml_file
    hpxml.cooking_ranges[0].fuel_type = HPXML::FuelTypeNaturalGas
    hpxml.cooking_ranges[0].is_induction = false
  elsif ['base-appliances-propane.xml'].include? hpxml_file
    hpxml.cooking_ranges[0].fuel_type = HPXML::FuelTypePropane
    hpxml.cooking_ranges[0].is_induction = false
  elsif ['base-appliances-oil.xml'].include? hpxml_file
    hpxml.cooking_ranges[0].fuel_type = HPXML::FuelTypeOil
  elsif ['base-appliances-wood.xml'].include? hpxml_file
    hpxml.cooking_ranges[0].fuel_type = HPXML::FuelTypeWood
    hpxml.cooking_ranges[0].is_induction = false
  elsif ['invalid_files/appliances-location-unconditioned-space.xml'].include? hpxml_file
    hpxml.cooking_ranges[0].location = 'unconditioned space'
  elsif ['base-misc-defaults.xml'].include? hpxml_file
    hpxml.cooking_ranges[0].is_induction = nil
  end
end

def set_hpxml_oven(hpxml_file, hpxml)
  if ['base.xml'].include? hpxml_file
    hpxml.ovens.add(id: 'Oven',
                    is_convection: false)
  elsif ['base-appliances-none.xml'].include? hpxml_file
    hpxml.ovens.clear()
  elsif ['base-misc-defaults.xml'].include? hpxml_file
    hpxml.ovens[0].is_convection = nil
  end
end

def set_hpxml_lighting(hpxml_file, hpxml)
  if ['base.xml'].include? hpxml_file
    hpxml.lighting_groups.add(id: 'Lighting_TierI_Interior',
                              location: HPXML::LocationInterior,
                              fration_of_units_in_location: 0.5,
                              third_party_certification: HPXML::LightingTypeTierI)
    hpxml.lighting_groups.add(id: 'Lighting_TierI_Exterior',
                              location: HPXML::LocationExterior,
                              fration_of_units_in_location: 0.5,
                              third_party_certification: HPXML::LightingTypeTierI)
    hpxml.lighting_groups.add(id: 'Lighting_TierI_Garage',
                              location: HPXML::LocationGarage,
                              fration_of_units_in_location: 0.5,
                              third_party_certification: HPXML::LightingTypeTierI)
    hpxml.lighting_groups.add(id: 'Lighting_TierII_Interior',
                              location: HPXML::LocationInterior,
                              fration_of_units_in_location: 0.25,
                              third_party_certification: HPXML::LightingTypeTierII)
    hpxml.lighting_groups.add(id: 'Lighting_TierII_Exterior',
                              location: HPXML::LocationExterior,
                              fration_of_units_in_location: 0.25,
                              third_party_certification: HPXML::LightingTypeTierII)
    hpxml.lighting_groups.add(id: 'Lighting_TierII_Garage',
                              location: HPXML::LocationGarage,
                              fration_of_units_in_location: 0.25,
                              third_party_certification: HPXML::LightingTypeTierII)
  elsif ['base-misc-lighting-none.xml'].include? hpxml_file
    hpxml.lighting_groups.clear()
  elsif ['invalid_files/lighting-fractions.xml'].include? hpxml_file
    hpxml.lighting_groups[0].fration_of_units_in_location = 0.8
  end
end

def set_hpxml_ceiling_fans(hpxml_file, hpxml)
  if ['base-misc-ceiling-fans.xml'].include? hpxml_file
    hpxml.ceiling_fans.add(id: 'CeilingFan',
                           efficiency: 100,
                           quantity: 2)
  elsif ['base-misc-defaults.xml'].include? hpxml_file
    hpxml.ceiling_fans.add(id: 'CeilingFan',
                           efficiency: nil,
                           quantity: nil)
  end
end

def set_hpxml_plug_loads(hpxml_file, hpxml)
  if ['base.xml'].include? hpxml_file
    hpxml.plug_loads.add(id: 'PlugLoadMisc',
                         plug_load_type: HPXML::PlugLoadTypeOther)
    hpxml.plug_loads.add(id: 'PlugLoadMisc2',
                         plug_load_type: HPXML::PlugLoadTypeTelevision)
  end
  if ['base-misc-defaults.xml'].include? hpxml_file
    hpxml.plug_loads.each do |plug_load|
      plug_load.kWh_per_year = nil
      plug_load.frac_sensible = nil
      plug_load.frac_latent = nil
    end
  else
    cfa = hpxml.building_construction.conditioned_floor_area
    nbeds = hpxml.building_construction.number_of_bedrooms

    kWh_per_year, frac_sensible, frac_latent = MiscLoads.get_residual_mels_default_values(cfa)
    hpxml.plug_loads[0].kWh_per_year = kWh_per_year
    hpxml.plug_loads[0].frac_sensible = frac_sensible.round(3)
    hpxml.plug_loads[0].frac_latent = frac_latent.round(3)

    kWh_per_year, frac_sensible, frac_latent = MiscLoads.get_televisions_default_values(cfa, nbeds)
    hpxml.plug_loads[1].kWh_per_year = kWh_per_year
    hpxml.plug_loads[1].frac_sensible = frac_sensible.round(3)
    hpxml.plug_loads[1].frac_latent = frac_latent.round(3)
  end
end

def set_hpxml_misc_load_schedule(hpxml_file, hpxml)
  if ['base.xml'].include? hpxml_file
    hpxml.misc_loads_schedule.weekday_fractions = '0.04, 0.037, 0.037, 0.036, 0.033, 0.036, 0.043, 0.047, 0.034, 0.023, 0.024, 0.025, 0.024, 0.028, 0.031, 0.032, 0.039, 0.053, 0.063, 0.067, 0.071, 0.069, 0.059, 0.05'
    hpxml.misc_loads_schedule.weekend_fractions = '0.04, 0.037, 0.037, 0.036, 0.033, 0.036, 0.043, 0.047, 0.034, 0.023, 0.024, 0.025, 0.024, 0.028, 0.031, 0.032, 0.039, 0.053, 0.063, 0.067, 0.071, 0.069, 0.059, 0.05'
    hpxml.misc_loads_schedule.monthly_multipliers = '1.248, 1.257, 0.993, 0.989, 0.993, 0.827, 0.821, 0.821, 0.827, 0.99, 0.987, 1.248'
  elsif ['base-misc-defaults.xml'].include? hpxml_file
    hpxml.misc_loads_schedule.weekday_fractions = nil
    hpxml.misc_loads_schedule.weekend_fractions = nil
    hpxml.misc_loads_schedule.monthly_multipliers = nil
  end
end

def download_epws
  weather_dir = File.join(File.dirname(__FILE__), 'weather')

  require 'net/http'
  require 'tempfile'

  tmpfile = Tempfile.new('epw')

  url = URI.parse('https://data.nrel.gov/files/128/tmy3s-cache-csv.zip')
  http = Net::HTTP.new(url.host, url.port)
  http.use_ssl = true
  http.verify_mode = OpenSSL::SSL::VERIFY_NONE

  params = { 'User-Agent' => 'curl/7.43.0', 'Accept-Encoding' => 'identity' }
  request = Net::HTTP::Get.new(url.path, params)
  request.content_type = 'application/zip, application/octet-stream'

  http.request request do |response|
    total = response.header['Content-Length'].to_i
    if total == 0
      fail 'Did not successfully download zip file.'
    end

    size = 0
    progress = 0
    open tmpfile, 'wb' do |io|
      response.read_body do |chunk|
        io.write chunk
        size += chunk.size
        new_progress = (size * 100) / total
        unless new_progress == progress
          puts 'Downloading %s (%3d%%) ' % [url.path, new_progress]
        end
        progress = new_progress
      end
    end
  end

  puts 'Extracting weather files...'
  unzip_file = OpenStudio::UnzipFile.new(tmpfile.path.to_s)
  unzip_file.extractAllFiles(OpenStudio::toPath(weather_dir))

  num_epws_actual = Dir[File.join(weather_dir, '*.epw')].count
  puts "#{num_epws_actual} weather files are available in the weather directory."
  puts 'Completed.'
  exit!
end

command_list = [:update_measures, :cache_weather, :create_release_zips, :update_version, :download_weather]

def display_usage(command_list)
  puts "Usage: openstudio #{File.basename(__FILE__)} [COMMAND]\nCommands:\n  " + command_list.join("\n  ")
end

if ARGV.size == 0
  puts 'ERROR: Missing command.'
  display_usage(command_list)
  exit!
elsif ARGV.size > 1
  puts 'ERROR: Too many commands.'
  display_usage(command_list)
  exit!
elsif not command_list.include? ARGV[0].to_sym
  puts "ERROR: Invalid command '#{ARGV[0]}'."
  display_usage(command_list)
  exit!
end

if ARGV[0].to_sym == :update_measures
  require_relative 'HPXMLtoOpenStudio/resources/hpxml'
  require_relative 'HPXMLtoOpenStudio/resources/misc_loads'
  require_relative 'HPXMLtoOpenStudio/resources/waterheater'

  # Prevent NREL error regarding U: drive when not VPNed in
  ENV['HOME'] = 'C:' if !ENV['HOME'].nil? && ENV['HOME'].start_with?('U:')
  ENV['HOMEDRIVE'] = 'C:\\' if !ENV['HOMEDRIVE'].nil? && ENV['HOMEDRIVE'].start_with?('U:')

  # Apply rubocop
  cops = ['Layout',
          'Lint/DeprecatedClassMethods',
          'Lint/StringConversionInInterpolation',
          'Style/AndOr',
          'Style/HashSyntax',
          'Style/Next',
          'Style/NilComparison',
          'Style/RedundantParentheses',
          'Style/RedundantSelf',
          'Style/ReturnNil',
          'Style/SelfAssignment',
          'Style/StringLiterals',
          'Style/StringLiteralsInInterpolation']
  commands = ["\"require 'rubocop/rake_task'\"",
              "\"RuboCop::RakeTask.new(:rubocop) do |t| t.options = ['--auto-correct', '--format', 'simple', '--only', '#{cops.join(',')}'] end\"",
              '"Rake.application[:rubocop].invoke"']
  command = "#{OpenStudio.getOpenStudioCLI} -e #{commands.join(' -e ')}"
  puts 'Applying rubocop auto-correct to measures...'
  system(command)

  # Update measures XMLs
  command = "#{OpenStudio.getOpenStudioCLI} measure -t '#{File.dirname(__FILE__)}'"
  puts 'Updating measure.xmls...'
  system(command, [:out, :err] => File::NULL)

  create_hpxmls

  puts 'Done.'
end

if ARGV[0].to_sym == :cache_weather
  require_relative 'HPXMLtoOpenStudio/resources/weather'

  OpenStudio::Logger.instance.standardOutLogger.setLogLevel(OpenStudio::Fatal)
  runner = OpenStudio::Measure::OSRunner.new(OpenStudio::WorkflowJSON.new)
  puts 'Creating cache *.csv for weather files...'

  Dir['weather/*.epw'].each do |epw|
    next if File.exist? epw.gsub('.epw', '.cache')

    puts "Processing #{epw}..."
    model = OpenStudio::Model::Model.new
    epw_file = OpenStudio::EpwFile.new(epw)
    OpenStudio::Model::WeatherFile.setWeatherFile(model, epw_file).get
    weather = WeatherProcess.new(model, runner)
    File.open(epw.gsub('.epw', '-cache.csv'), 'wb') do |file|
      weather.dump_to_csv(file)
    end
  end
end

if ARGV[0].to_sym == :download_weather
  download_epws
end

if ARGV[0].to_sym == :update_version
  version_change = { from: '0.7.0',
                     to: '0.8.0' }

  file_names = ['workflow/run_simulation.rb']

  file_names.each do |file_name|
    text = File.read(file_name)
    new_contents = text.gsub(version_change[:from], version_change[:to])

    # To write changes to the file, use:
    File.open(file_name, 'w') { |file| file.puts new_contents }
  end

  puts 'Done. Now check all changed files before committing.'
end

if ARGV[0].to_sym == :create_release_zips
  # Generate documentation
  puts 'Generating documentation...'
  command = 'sphinx-build -b singlehtml docs/source documentation'
  begin
    `#{command}`
    if not File.exist? File.join(File.dirname(__FILE__), 'documentation', 'index.html')
      puts 'Documentation was not successfully generated. Aborting...'
      exit!
    end
  rescue
    puts "Command failed: '#{command}'. Perhaps sphinx needs to be installed?"
    exit!
  end

  files = ['HPXMLtoOpenStudio/measure.*',
           'HPXMLtoOpenStudio/resources/*.*',
           'SimulationOutputReport/measure.*',
           'SimulationOutputReport/resources/*.*',
           'weather/*.*',
           'workflow/*.*',
           'workflow/sample_files/*.xml',
           'documentation/index.html',
           'documentation/_static/**/*.*']

  # Only include files under git version control
  command = 'git ls-files'
  begin
    git_files = `#{command}`
  rescue
    puts "Command failed: '#{command}'. Perhaps git needs to be installed?"
    exit!
  end

  release_map = { File.join(File.dirname(__FILE__), 'release-minimal.zip') => false,
                  File.join(File.dirname(__FILE__), 'release-full.zip') => true }

  release_map.keys.each do |zip_path|
    File.delete(zip_path) if File.exist? zip_path
  end

  # Check if we need to download weather files for the full release zip
  num_epws_expected = File.readlines(File.join('weather', 'data.csv')).size - 1
  num_epws_local = 0
  files.each do |f|
    Dir[f].each do |file|
      next unless file.end_with? '.epw'

      num_epws_local += 1
    end
  end

  # Make sure we have the full set of weather files
  if num_epws_local < num_epws_expected
    puts 'Fetching all weather files...'
    command = "#{OpenStudio.getOpenStudioCLI} #{__FILE__} download_weather"
    log = `#{command}`
  end

  # Create zip files
  release_map.each do |zip_path, include_all_epws|
    puts "Creating #{zip_path}..."
    zip = OpenStudio::ZipFile.new(zip_path, false)
    files.each do |f|
      Dir[f].each do |file|
        if file.start_with? 'documentation'
          # always include
        elsif include_all_epws
          if (not git_files.include? file) && (not file.start_with? 'weather')
            next
          end
        else
          if not git_files.include? file
            next
          end
        end

        zip.addFile(file, File.join('OpenStudio-HPXML', file))
      end
    end
    puts "Wrote file at #{zip_path}."
  end

  # Cleanup
  FileUtils.rm_r(File.join(File.dirname(__FILE__), 'documentation'))

  puts 'Done.'
end<|MERGE_RESOLUTION|>--- conflicted
+++ resolved
@@ -3188,16 +3188,8 @@
     hpxml.dishwashers[0].location = HPXML::LocationOther
   elsif ['base-appliances-none.xml'].include? hpxml_file
     hpxml.dishwashers.clear()
-<<<<<<< HEAD
-  elsif ['base-appliances-modified.xml'].include? hpxml_file
-    hpxml.dishwashers.clear()
-    hpxml.dishwashers.add(id: 'Dishwasher',
-                          energy_factor: 0.5,
-                          place_setting_capacity: 12)
   elsif ['invalid_files/appliances-location-unconditioned-space.xml'].include? hpxml_file
     hpxml.dishwashers[0].location = 'unconditioned space'
-=======
->>>>>>> d7d208fb
   elsif ['base-misc-defaults.xml'].include? hpxml_file
     hpxml.dishwashers[0].rated_annual_kwh = nil
     hpxml.dishwashers[0].label_electric_rate = nil
