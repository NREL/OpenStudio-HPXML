# frozen_string_literal: true

def create_osws
  require 'json'
  require_relative 'BuildResidentialHPXML/resources/constants'
  require_relative 'HPXMLtoOpenStudio/resources/hpxml'

  this_dir = File.dirname(__FILE__)
  tests_dir = File.join(this_dir, 'BuildResidentialHPXML/tests')
  File.delete(*Dir.glob("#{tests_dir}/*.osw"))

  # Hash of OSW -> Parent OSW
  osws_files = {
    'base.osw' => nil, # single-family detached
    'base-appliances-coal.osw' => 'base.osw',
    'base-appliances-dehumidifier.osw' => 'base-location-dallas-tx.osw',
    'base-appliances-dehumidifier-ief-portable.osw' => 'base-appliances-dehumidifier.osw',
    'base-appliances-dehumidifier-ief-whole-home.osw' => 'base-appliances-dehumidifier-ief-portable.osw',
    'base-appliances-dehumidifier-50percent.osw' => 'base-appliances-dehumidifier.osw',
    # 'base-appliances-dehumidifier-multiple.osw' => 'base-appliances-dehumidifier-50percent.osw',
    'base-appliances-gas.osw' => 'base.osw',
    'base-appliances-modified.osw' => 'base.osw',
    'base-appliances-none.osw' => 'base.osw',
    'base-appliances-oil.osw' => 'base.osw',
    'base-appliances-propane.osw' => 'base.osw',
    'base-appliances-wood.osw' => 'base.osw',
    # 'base-atticroof-cathedral.osw' => 'base.osw', # TODO: conditioned attic ceiling heights are greater than wall height
    # 'base-atticroof-conditioned.osw' => 'base.osw', # Not supporting attic kneewalls for now
    'base-atticroof-flat.osw' => 'base.osw',
    'base-atticroof-radiant-barrier.osw' => 'base-location-dallas-tx.osw',
    'base-atticroof-unvented-insulated-roof.osw' => 'base.osw',
    'base-atticroof-vented.osw' => 'base.osw',
    'base-bldgtype-single-family-attached.osw' => 'base.osw',
    'base-bldgtype-multifamily.osw' => 'base.osw',
    # 'base-bldgtype-multifamily-adjacent-to-multifamily-buffer-space.osw' => 'base.osw', # Not supporting units adjacent to other MF spaces for now
    # 'base-bldgtype-multifamily-adjacent-to-multiple.osw' => 'base.osw', # Not supporting units adjacent to other MF spaces for now
    # 'base-bldgtype-multifamily-adjacent-to-non-freezing-space.osw' => 'base.osw', # Not supporting units adjacent to other MF spaces for now
    # 'base-bldgtype-multifamily-adjacent-to-other-heated-space.osw' => 'base.osw', # Not supporting units adjacent to other MF spaces for now
    # 'base-bldgtype-multifamily-adjacent-to-other-housing-unit.osw' => 'base.osw', # Not supporting units adjacent to other MF spaces for now
    # 'base-bldgtype-multifamily-shared-boiler-chiller-baseboard.osw' => 'base-bldgtype-multifamily.osw',
    # 'base-bldgtype-multifamily-shared-boiler-chiller-fan-coil.osw' => 'base-bldgtype-multifamily-shared-boiler-chiller-baseboard.osw',
    # 'base-bldgtype-multifamily-shared-boiler-chiller-fan-coil-ducted.osw' => 'base-bldgtype-multifamily-shared-boiler-chiller-fan-coil.osw',
    # 'base-bldgtype-multifamily-shared-boiler-chiller-water-loop-heat-pump.osw' => 'base-bldgtype-multifamily-shared-boiler-chiller-baseboard.osw',
    # 'base-bldgtype-multifamily-shared-boiler-cooling-tower-water-loop-heat-pump.osw' => 'base-bldgtype-multifamily-shared-boiler-chiller-water-loop-heat-pump.osw',
    # 'base-bldgtype-multifamily-shared-boiler-only-baseboard.osw' => 'base-bldgtype-multifamily.osw',
    # 'base-bldgtype-multifamily-shared-boiler-only-fan-coil.osw' => 'base-bldgtype-multifamily-shared-boiler-only-baseboard.osw',
    # 'base-bldgtype-multifamily-shared-boiler-only-fan-coil-ducted.osw' => 'base-bldgtype-multifamily-shared-boiler-only-fan-coil.osw',
    # 'base-bldgtype-multifamily-shared-boiler-only-fan-coil-eae.osw' => 'base-bldgtype-multifamily-shared-boiler-only-fan-coil.osw',
    # 'base-bldgtype-multifamily-shared-boiler-only-water-loop-heat-pump.osw' => 'base-bldgtype-multifamily-shared-boiler-only-baseboard.osw',
    # 'base-bldgtype-multifamily-shared-chiller-only-baseboard.osw' => 'base-bldgtype-multifamily.osw',
    # 'base-bldgtype-multifamily-shared-chiller-only-fan-coil.osw' => 'base-bldgtype-multifamily-shared-chiller-only-baseboard.osw',
    # 'base-bldgtype-multifamily-shared-chiller-only-fan-coil-ducted.osw' => 'base-bldgtype-multifamily-shared-chiller-only-fan-coil.osw',
    # 'base-bldgtype-multifamily-shared-chiller-only-water-loop-heat-pump.osw' => 'base-bldgtype-multifamily-shared-chiller-only-baseboard.osw',
    # 'base-bldgtype-multifamily-shared-cooling-tower-only-water-loop-heat-pump.osw' => 'base-bldgtype-multifamily-shared-chiller-only-water-loop-heat-pump.osw',
    # 'base-bldgtype-multifamily-shared-generator.osw' => 'base-bldgtype-multifamily.osw',
    # 'base-bldgtype-multifamily-shared-ground-loop-ground-to-air-heat-pump.osw' => 'base-bldgtype-multifamily.osw',
    # 'base-bldgtype-multifamily-shared-laundry-room.osw' => 'base-bldgtype-multifamily.osw', # Not going to support shared laundry room
    'base-bldgtype-multifamily-shared-mechvent.osw' => 'base-bldgtype-multifamily.osw',
    # 'base-bldgtype-multifamily-shared-mechvent-multiple.osw' => 'base.osw', # Not going to support > 2 MV systems
    'base-bldgtype-multifamily-shared-mechvent-preconditioning.osw' => 'base-bldgtype-multifamily-shared-mechvent.osw',
    'base-bldgtype-multifamily-shared-pv.osw' => 'base-bldgtype-multifamily.osw',
    'base-bldgtype-multifamily-shared-water-heater.osw' => 'base-bldgtype-multifamily.osw',
    # 'base-bldgtype-multifamily-shared-water-heater-recirc.osw' => 'base.osw', $ Not supporting shared recirculation for now
    'base-dhw-combi-tankless.osw' => 'base-dhw-indirect.osw',
    'base-dhw-combi-tankless-outside.osw' => 'base-dhw-combi-tankless.osw',
    # 'base-dhw-desuperheater.osw' => 'base.osw', # Not supporting desuperheater for now
    # 'base-dhw-desuperheater-2-speed.osw' => 'base.osw', # Not supporting desuperheater for now
    # 'base-dhw-desuperheater-gshp.osw' => 'base.osw', # Not supporting desuperheater for now
    # 'base-dhw-desuperheater-hpwh.osw' => 'base.osw', # Not supporting desuperheater for now
    # 'base-dhw-desuperheater-tankless.osw' => 'base.osw', # Not supporting desuperheater for now
    # 'base-dhw-desuperheater-var-speed.osw' => 'base.osw', # Not supporting desuperheater for now
    'base-dhw-dwhr.osw' => 'base.osw',
    'base-dhw-indirect.osw' => 'base-hvac-boiler-gas-only.osw',
    # 'base-dhw-indirect-dse.osw' => 'base.osw', # Not going to support DSE
    'base-dhw-indirect-outside.osw' => 'base-dhw-indirect.osw',
    'base-dhw-indirect-standbyloss.osw' => 'base-dhw-indirect.osw',
    'base-dhw-indirect-with-solar-fraction.osw' => 'base-dhw-indirect.osw',
    'base-dhw-jacket-electric.osw' => 'base.osw',
    'base-dhw-jacket-gas.osw' => 'base-dhw-tank-gas.osw',
    'base-dhw-jacket-hpwh.osw' => 'base-dhw-tank-heat-pump.osw',
    'base-dhw-jacket-indirect.osw' => 'base-dhw-indirect.osw',
    'base-dhw-low-flow-fixtures.osw' => 'base.osw',
    # 'base-dhw-multiple.osw' => 'base.osw', # Not supporting multiple water heaters for now
    'base-dhw-none.osw' => 'base.osw',
    'base-dhw-recirc-demand.osw' => 'base.osw',
    'base-dhw-recirc-manual.osw' => 'base.osw',
    'base-dhw-recirc-nocontrol.osw' => 'base.osw',
    'base-dhw-recirc-temperature.osw' => 'base.osw',
    'base-dhw-recirc-timer.osw' => 'base.osw',
    'base-dhw-solar-direct-evacuated-tube.osw' => 'base.osw',
    'base-dhw-solar-direct-flat-plate.osw' => 'base.osw',
    'base-dhw-solar-direct-ics.osw' => 'base.osw',
    'base-dhw-solar-fraction.osw' => 'base.osw',
    'base-dhw-solar-indirect-flat-plate.osw' => 'base.osw',
    'base-dhw-solar-thermosyphon-flat-plate.osw' => 'base.osw',
    'base-dhw-tank-coal.osw' => 'base.osw',
    'base-dhw-tank-elec-uef.osw' => 'base.osw',
    'base-dhw-tank-gas.osw' => 'base.osw',
    'base-dhw-tank-gas-uef.osw' => 'base-dhw-tank-gas.osw',
    'base-dhw-tank-gas-outside.osw' => 'base.osw',
    'base-dhw-tank-heat-pump.osw' => 'base.osw',
    'base-dhw-tank-heat-pump-outside.osw' => 'base.osw',
    'base-dhw-tank-heat-pump-uef.osw' => 'base-dhw-tank-heat-pump.osw',
    'base-dhw-tank-heat-pump-with-solar.osw' => 'base.osw',
    'base-dhw-tank-heat-pump-with-solar-fraction.osw' => 'base.osw',
    'base-dhw-tankless-electric.osw' => 'base.osw',
    'base-dhw-tankless-electric-outside.osw' => 'base.osw',
    'base-dhw-tankless-electric-uef.osw' => 'base-dhw-tankless-electric.osw',
    'base-dhw-tankless-gas.osw' => 'base.osw',
    'base-dhw-tankless-gas-uef.osw' => 'base-dhw-tankless-gas.osw',
    'base-dhw-tankless-gas-with-solar.osw' => 'base.osw',
    'base-dhw-tankless-gas-with-solar-fraction.osw' => 'base.osw',
    'base-dhw-tankless-propane.osw' => 'base.osw',
    'base-dhw-tank-oil.osw' => 'base.osw',
    'base-dhw-tank-wood.osw' => 'base.osw',
    'base-enclosure-2stories.osw' => 'base.osw',
    'base-enclosure-2stories-garage.osw' => 'base-enclosure-2stories.osw',
    'base-enclosure-beds-1.osw' => 'base.osw',
    'base-enclosure-beds-2.osw' => 'base.osw',
    'base-enclosure-beds-4.osw' => 'base.osw',
    'base-enclosure-beds-5.osw' => 'base.osw',
    'base-enclosure-garage.osw' => 'base.osw',
    'base-enclosure-infil-ach-house-pressure.osw' => 'base.osw',
    'base-enclosure-infil-cfm-house-pressure.osw' => 'base-enclosure-infil-cfm50.osw',
    'base-enclosure-infil-cfm50.osw' => 'base.osw',
    'base-enclosure-infil-flue.osw' => 'base.osw',
    'base-enclosure-infil-natural-ach.osw' => 'base.osw',
    'base-enclosure-overhangs.osw' => 'base.osw',
    # 'base-enclosure-rooftypes.osw' => 'base.osw',
    # 'base-enclosure-skylights.osw' => 'base.osw', # There are no front roof surfaces, but 15.0 ft^2 of skylights were specified.
    # 'base-enclosure-skylights-shading.osw' => 'base-enclosure-skylights.osw", # Not going to support interior/exterior shading by facade
    # 'base-enclosure-split-surfaces.osw' => 'base.osw',
    # 'base-enclosure-split-surfaces2.osw' => 'base.osw',
    # 'base-enclosure-walltypes.osw' => 'base.osw',
    # 'base-enclosure-windows-shading.osw' => 'base.osw', # Not going to support interior/exterior shading by facade
    'base-enclosure-windows-none.osw' => 'base.osw',
    'base-foundation-ambient.osw' => 'base.osw',
    # 'base-foundation-basement-garage.osw' => 'base.osw',
    # 'base-foundation-complex.osw' => 'base.osw', # Not going to support multiple foundation types
    'base-foundation-conditioned-basement-slab-insulation.osw' => 'base.osw',
    # 'base-foundation-conditioned-basement-wall-interior-insulation.osw' => 'base.osw',
    # 'base-foundation-multiple.osw' => 'base.osw', # Not going to support multiple foundation types
    'base-foundation-slab.osw' => 'base.osw',
    'base-foundation-unconditioned-basement.osw' => 'base.osw',
    # 'base-foundation-unconditioned-basement-above-grade.osw' => 'base.osw', # TODO: add foundation wall windows
    'base-foundation-unconditioned-basement-assembly-r.osw' => 'base-foundation-unconditioned-basement.osw',
    'base-foundation-unconditioned-basement-wall-insulation.osw' => 'base-foundation-unconditioned-basement.osw',
    'base-foundation-unvented-crawlspace.osw' => 'base.osw',
    'base-foundation-vented-crawlspace.osw' => 'base.osw',
    # 'base-foundation-walkout-basement.osw' => 'base.osw', # 1 kiva object instead of 4
    'base-hvac-air-to-air-heat-pump-1-speed.osw' => 'base.osw',
    'base-hvac-air-to-air-heat-pump-1-speed-cooling-only.osw' => 'base-hvac-air-to-air-heat-pump-1-speed.osw',
    'base-hvac-air-to-air-heat-pump-1-speed-heating-only.osw' => 'base-hvac-air-to-air-heat-pump-1-speed.osw',
    'base-hvac-air-to-air-heat-pump-2-speed.osw' => 'base.osw',
    'base-hvac-air-to-air-heat-pump-var-speed.osw' => 'base.osw',
    'base-hvac-boiler-coal-only.osw' => 'base.osw',
    'base-hvac-boiler-elec-only.osw' => 'base.osw',
    'base-hvac-boiler-gas-central-ac-1-speed.osw' => 'base.osw',
    'base-hvac-boiler-gas-only.osw' => 'base.osw',
    'base-hvac-boiler-oil-only.osw' => 'base.osw',
    'base-hvac-boiler-propane-only.osw' => 'base.osw',
    'base-hvac-boiler-wood-only.osw' => 'base.osw',
    'base-hvac-central-ac-only-1-speed.osw' => 'base.osw',
    'base-hvac-central-ac-only-2-speed.osw' => 'base.osw',
    'base-hvac-central-ac-only-var-speed.osw' => 'base.osw',
    'base-hvac-central-ac-plus-air-to-air-heat-pump-heating.osw' => 'base-hvac-central-ac-only-1-speed.osw',
    # 'base-hvac-dse.osw' => 'base.osw', # Not going to support DSE
    'base-hvac-dual-fuel-air-to-air-heat-pump-1-speed.osw' => 'base-hvac-air-to-air-heat-pump-1-speed.osw',
    'base-hvac-dual-fuel-air-to-air-heat-pump-1-speed-electric.osw' => 'base-hvac-dual-fuel-air-to-air-heat-pump-1-speed.osw',
    'base-hvac-dual-fuel-air-to-air-heat-pump-2-speed.osw' => 'base-hvac-air-to-air-heat-pump-2-speed.osw',
    'base-hvac-dual-fuel-air-to-air-heat-pump-var-speed.osw' => 'base-hvac-air-to-air-heat-pump-var-speed.osw',
    'base-hvac-dual-fuel-mini-split-heat-pump-ducted.osw' => 'base-hvac-mini-split-heat-pump-ducted.osw',
    'base-hvac-ducts-leakage-percent.osw' => 'base.osw',
    'base-hvac-elec-resistance-only.osw' => 'base.osw',
    'base-hvac-evap-cooler-furnace-gas.osw' => 'base.osw',
    'base-hvac-evap-cooler-only.osw' => 'base.osw',
    'base-hvac-evap-cooler-only-ducted.osw' => 'base.osw',
    'base-hvac-fireplace-wood-only.osw' => 'base.osw',
    'base-hvac-fixed-heater-gas-only.osw' => 'base.osw',
    'base-hvac-floor-furnace-propane-only.osw' => 'base.osw',
    'base-hvac-furnace-coal-only.osw' => 'base.osw',
    'base-hvac-furnace-elec-central-ac-1-speed.osw' => 'base.osw',
    'base-hvac-furnace-elec-only.osw' => 'base.osw',
    'base-hvac-furnace-gas-central-ac-2-speed.osw' => 'base.osw',
    'base-hvac-furnace-gas-central-ac-var-speed.osw' => 'base.osw',
    'base-hvac-furnace-gas-only.osw' => 'base.osw',
    'base-hvac-furnace-gas-room-ac.osw' => 'base.osw',
    'base-hvac-furnace-oil-only.osw' => 'base.osw',
    'base-hvac-furnace-propane-only.osw' => 'base.osw',
    'base-hvac-furnace-wood-only.osw' => 'base.osw',
    # 'base-hvac-furnace-x3-dse.osw' => 'base.osw', # Not going to support DSE
    'base-hvac-ground-to-air-heat-pump.osw' => 'base.osw',
    'base-hvac-ground-to-air-heat-pump-cooling-only.osw' => 'base-hvac-ground-to-air-heat-pump.osw',
    'base-hvac-ground-to-air-heat-pump-heating-only.osw' => 'base-hvac-ground-to-air-heat-pump.osw',
    # 'base-hvac-ideal-air.osw' => 'base.osw',
    'base-hvac-install-quality-none-furnace-gas-central-ac-1-speed.osw' => 'base.osw',
    'base-hvac-install-quality-airflow-defect-furnace-gas-central-ac-1-speed.osw' => 'base.osw',
    'base-hvac-install-quality-charge-defect-furnace-gas-central-ac-1-speed.osw' => 'base.osw',
    # 'base-hvac-install-quality-blower-efficiency-furnace-gas-central-ac-1-speed.osw' => 'base.osw',
    'base-hvac-install-quality-all-air-to-air-heat-pump-1-speed.osw' => 'base-hvac-air-to-air-heat-pump-1-speed.osw',
    'base-hvac-install-quality-all-air-to-air-heat-pump-2-speed.osw' => 'base-hvac-air-to-air-heat-pump-2-speed.osw',
    'base-hvac-install-quality-all-air-to-air-heat-pump-var-speed.osw' => 'base-hvac-air-to-air-heat-pump-var-speed.osw',
    'base-hvac-install-quality-all-furnace-gas-central-ac-1-speed.osw' => 'base.osw',
    'base-hvac-install-quality-all-furnace-gas-central-ac-2-speed.osw' => 'base-hvac-furnace-gas-central-ac-2-speed.osw',
    'base-hvac-install-quality-all-furnace-gas-central-ac-var-speed.osw' => 'base-hvac-furnace-gas-central-ac-var-speed.osw',
    'base-hvac-install-quality-all-furnace-gas-only.osw' => 'base-hvac-furnace-gas-only.osw',
    'base-hvac-install-quality-all-ground-to-air-heat-pump.osw' => 'base-hvac-ground-to-air-heat-pump.osw',
    'base-hvac-install-quality-all-mini-split-heat-pump-ducted.osw' => 'base-hvac-mini-split-heat-pump-ducted.osw',
    'base-hvac-install-quality-all-mini-split-air-conditioner-only-ducted.osw' => 'base-hvac-mini-split-air-conditioner-only-ducted.osw',
    'base-hvac-mini-split-air-conditioner-only-ducted.osw' => 'base.osw',
    'base-hvac-mini-split-air-conditioner-only-ductless.osw' => 'base-hvac-mini-split-air-conditioner-only-ducted.osw',
    'base-hvac-mini-split-heat-pump-ducted.osw' => 'base.osw',
    'base-hvac-mini-split-heat-pump-ducted-cooling-only.osw' => 'base-hvac-mini-split-heat-pump-ducted.osw',
    'base-hvac-mini-split-heat-pump-ducted-heating-only.osw' => 'base-hvac-mini-split-heat-pump-ducted.osw',
    'base-hvac-mini-split-heat-pump-ductless.osw' => 'base-hvac-mini-split-heat-pump-ducted.osw',
    # 'base-hvac-multiple.osw' => 'base.osw', # Not supporting multiple heating/cooling systems for now
    # 'base-hvac-multiple2.osw' => 'base.osw', # Not supporting multiple heating/cooling systems for now
    'base-hvac-none.osw' => 'base.osw',
    'base-hvac-portable-heater-gas-only.osw' => 'base.osw',
    # 'base-hvac-programmable-thermostat.osw' => 'base.osw',
    'base-hvac-programmable-thermostat-detailed.osw' => 'base.osw',
    'base-hvac-room-ac-only.osw' => 'base.osw',
    'base-hvac-room-ac-only-33percent.osw' => 'base.osw',
    'base-hvac-setpoints.osw' => 'base.osw',
    'base-hvac-stove-oil-only.osw' => 'base.osw',
    'base-hvac-stove-wood-pellets-only.osw' => 'base.osw',
    'base-hvac-undersized.osw' => 'base.osw',
    # 'base-hvac-undersized-allow-increased-fixed-capacities.osw' => 'base-hvac-undersized.osw',
    'base-hvac-wall-furnace-elec-only.osw' => 'base.osw',
    'base-lighting-ceiling-fans.osw' => 'base.osw',
    'base-lighting-detailed.osw' => 'base.osw',
    # 'base-lighting-none.osw' => 'base.osw',
    'base-location-AMY-2012.osw' => 'base.osw',
    'base-location-baltimore-md.osw' => 'base.osw',
    'base-location-dallas-tx.osw' => 'base-foundation-slab.osw',
    'base-location-duluth-mn.osw' => 'base.osw',
    'base-location-miami-fl.osw' => 'base-foundation-slab.osw',
    'base-mechvent-balanced.osw' => 'base.osw',
    'base-mechvent-bath-kitchen-fans.osw' => 'base.osw',
    'base-mechvent-cfis.osw' => 'base.osw',
    # 'base-mechvent-cfis-dse.osw' => 'base.osw', # Not going to support DSE
    'base-mechvent-cfis-evap-cooler-only-ducted.osw' => 'base-hvac-evap-cooler-only-ducted.osw',
    'base-mechvent-erv.osw' => 'base.osw',
    'base-mechvent-erv-atre-asre.osw' => 'base.osw',
    'base-mechvent-exhaust.osw' => 'base.osw',
    'base-mechvent-exhaust-rated-flow-rate.osw' => 'base.osw',
    'base-mechvent-hrv.osw' => 'base.osw',
    'base-mechvent-hrv-asre.osw' => 'base.osw',
    # 'base-mechvent-multiple.osw' => 'base.osw', # Not going to support > 2 MV systems
    'base-mechvent-supply.osw' => 'base.osw',
    'base-mechvent-whole-house-fan.osw' => 'base.osw',
    'base-misc-defaults.osw' => 'base.osw',
    # 'base-misc-generators.osw' => 'base.osw',
    'base-misc-loads-large-uncommon.osw' => 'base.osw',
    'base-misc-loads-large-uncommon2.osw' => 'base-misc-loads-large-uncommon.osw',
    # 'base-misc-loads-none.osw' => 'base.osw',
    'base-misc-neighbor-shading.osw' => 'base.osw',
    'base-misc-usage-multiplier.osw' => 'base.osw',
    # 'base-multiple-buildings.osw' => 'base.osw',
    'base-pv.osw' => 'base.osw',
    'base-simcontrol-calendar-year-custom.osw' => 'base.osw',
    'base-simcontrol-daylight-saving-custom.osw' => 'base.osw',
    'base-simcontrol-daylight-saving-disabled.osw' => 'base.osw',
    'base-simcontrol-runperiod-1-month.osw' => 'base.osw',
    'base-simcontrol-timestep-10-mins.osw' => 'base.osw',
    'base-schedules-stochastic.osw' => 'base.osw',
    'base-schedules-user-specified.osw' => 'base.osw',

    # Extra test files that don't correspond with sample files
    'extra-auto.osw' => 'base.osw',
    'extra-pv-roofpitch.osw' => 'base.osw',
    'extra-dhw-solar-latitude.osw' => 'base.osw',
    'extra-second-refrigerator.osw' => 'base.osw',
    'extra-second-heating-system-portable-heater-to-heating-system.osw' => 'base.osw',
    'extra-second-heating-system-fireplace-to-heating-system.osw' => 'base-hvac-elec-resistance-only.osw',
    'extra-second-heating-system-boiler-to-heating-system.osw' => 'base-hvac-boiler-gas-central-ac-1-speed.osw',
    'extra-second-heating-system-portable-heater-to-heat-pump.osw' => 'base-hvac-air-to-air-heat-pump-1-speed.osw',
    'extra-second-heating-system-fireplace-to-heat-pump.osw' => 'base-hvac-mini-split-heat-pump-ducted.osw',
    'extra-second-heating-system-boiler-to-heat-pump.osw' => 'base-hvac-ground-to-air-heat-pump.osw',
    'extra-enclosure-windows-shading.osw' => 'base.osw',
    'extra-enclosure-garage-partially-protruded.osw' => 'base.osw',
    'extra-enclosure-garage-atticroof-conditioned.osw' => 'base-enclosure-garage.osw',
    'extra-enclosure-atticroof-conditioned-eaves-gable.osw' => 'base-foundation-slab.osw',
    'extra-enclosure-atticroof-conditioned-eaves-hip.osw' => 'extra-enclosure-atticroof-conditioned-eaves-gable.osw',
    'extra-vacancy-6-months.osw' => 'base-schedules-stochastic.osw',
    'extra-schedules-random-seed.osw' => 'base-schedules-stochastic.osw',

    'extra-bldgtype-single-family-attached-atticroof-conditioned-eaves-gable.osw' => 'extra-bldgtype-single-family-attached-slab.osw',
    'extra-bldgtype-single-family-attached-atticroof-conditioned-eaves-hip.osw' => 'extra-bldgtype-single-family-attached-atticroof-conditioned-eaves-gable.osw',
    'extra-bldgtype-multifamily-eaves.osw' => 'extra-bldgtype-multifamily-slab.osw',

    'extra-bldgtype-single-family-attached-slab.osw' => 'base-bldgtype-single-family-attached.osw',
    'extra-bldgtype-single-family-attached-vented-crawlspace.osw' => 'base-bldgtype-single-family-attached.osw',
    'extra-bldgtype-single-family-attached-unvented-crawlspace.osw' => 'base-bldgtype-single-family-attached.osw',
    'extra-bldgtype-single-family-attached-unconditioned-basement.osw' => 'base-bldgtype-single-family-attached.osw',

    'extra-bldgtype-single-family-attached-double-loaded-interior.osw' => 'base-bldgtype-single-family-attached.osw',
    'extra-bldgtype-single-family-attached-single-exterior-front.osw' => 'base-bldgtype-single-family-attached.osw',
    'extra-bldgtype-single-family-attached-double-exterior.osw' => 'base-bldgtype-single-family-attached.osw',

    'extra-bldgtype-single-family-attached-slab-middle.osw' => 'extra-bldgtype-single-family-attached-slab.osw',
    'extra-bldgtype-single-family-attached-slab-right.osw' => 'extra-bldgtype-single-family-attached-slab.osw',
    'extra-bldgtype-single-family-attached-vented-crawlspace-middle.osw' => 'extra-bldgtype-single-family-attached-vented-crawlspace.osw',
    'extra-bldgtype-single-family-attached-vented-crawlspace-right.osw' => 'extra-bldgtype-single-family-attached-vented-crawlspace.osw',
    'extra-bldgtype-single-family-attached-unvented-crawlspace-middle.osw' => 'extra-bldgtype-single-family-attached-unvented-crawlspace.osw',
    'extra-bldgtype-single-family-attached-unvented-crawlspace-right.osw' => 'extra-bldgtype-single-family-attached-unvented-crawlspace.osw',
    'extra-bldgtype-single-family-attached-unconditioned-basement-middle.osw' => 'extra-bldgtype-single-family-attached-unconditioned-basement.osw',
    'extra-bldgtype-single-family-attached-unconditioned-basement-right.osw' => 'extra-bldgtype-single-family-attached-unconditioned-basement.osw',

    'extra-bldgtype-multifamily-slab.osw' => 'base-bldgtype-multifamily.osw',
    'extra-bldgtype-multifamily-vented-crawlspace.osw' => 'base-bldgtype-multifamily.osw',
    'extra-bldgtype-multifamily-unvented-crawlspace.osw' => 'base-bldgtype-multifamily.osw',

    'extra-bldgtype-multifamily-double-loaded-interior.osw' => 'base-bldgtype-multifamily.osw',
    'extra-bldgtype-multifamily-single-exterior-front.osw' => 'base-bldgtype-multifamily.osw',
    'extra-bldgtype-multifamily-double-exterior.osw' => 'base-bldgtype-multifamily.osw',

    'extra-bldgtype-multifamily-slab-left-bottom.osw' => 'extra-bldgtype-multifamily-slab.osw',
    'extra-bldgtype-multifamily-slab-left-middle.osw' => 'extra-bldgtype-multifamily-slab.osw',
    'extra-bldgtype-multifamily-slab-left-top.osw' => 'extra-bldgtype-multifamily-slab.osw',
    'extra-bldgtype-multifamily-slab-middle-bottom.osw' => 'extra-bldgtype-multifamily-slab.osw',
    'extra-bldgtype-multifamily-slab-middle-middle.osw' => 'extra-bldgtype-multifamily-slab.osw',
    'extra-bldgtype-multifamily-slab-middle-top.osw' => 'extra-bldgtype-multifamily-slab.osw',
    'extra-bldgtype-multifamily-slab-right-bottom.osw' => 'extra-bldgtype-multifamily-slab.osw',
    'extra-bldgtype-multifamily-slab-right-middle.osw' => 'extra-bldgtype-multifamily-slab.osw',
    'extra-bldgtype-multifamily-slab-right-top.osw' => 'extra-bldgtype-multifamily-slab.osw',
    'extra-bldgtype-multifamily-vented-crawlspace-left-bottom.osw' => 'extra-bldgtype-multifamily-vented-crawlspace.osw',
    'extra-bldgtype-multifamily-vented-crawlspace-left-middle.osw' => 'extra-bldgtype-multifamily-vented-crawlspace.osw',
    'extra-bldgtype-multifamily-vented-crawlspace-left-top.osw' => 'extra-bldgtype-multifamily-vented-crawlspace.osw',
    'extra-bldgtype-multifamily-vented-crawlspace-middle-bottom.osw' => 'extra-bldgtype-multifamily-vented-crawlspace.osw',
    'extra-bldgtype-multifamily-vented-crawlspace-middle-middle.osw' => 'extra-bldgtype-multifamily-vented-crawlspace.osw',
    'extra-bldgtype-multifamily-vented-crawlspace-middle-top.osw' => 'extra-bldgtype-multifamily-vented-crawlspace.osw',
    'extra-bldgtype-multifamily-vented-crawlspace-right-bottom.osw' => 'extra-bldgtype-multifamily-vented-crawlspace.osw',
    'extra-bldgtype-multifamily-vented-crawlspace-right-middle.osw' => 'extra-bldgtype-multifamily-vented-crawlspace.osw',
    'extra-bldgtype-multifamily-vented-crawlspace-right-top.osw' => 'extra-bldgtype-multifamily-vented-crawlspace.osw',
    'extra-bldgtype-multifamily-unvented-crawlspace-left-bottom.osw' => 'extra-bldgtype-multifamily-unvented-crawlspace.osw',
    'extra-bldgtype-multifamily-unvented-crawlspace-left-middle.osw' => 'extra-bldgtype-multifamily-unvented-crawlspace.osw',
    'extra-bldgtype-multifamily-unvented-crawlspace-left-top.osw' => 'extra-bldgtype-multifamily-unvented-crawlspace.osw',
    'extra-bldgtype-multifamily-unvented-crawlspace-middle-bottom.osw' => 'extra-bldgtype-multifamily-unvented-crawlspace.osw',
    'extra-bldgtype-multifamily-unvented-crawlspace-middle-middle.osw' => 'extra-bldgtype-multifamily-unvented-crawlspace.osw',
    'extra-bldgtype-multifamily-unvented-crawlspace-middle-top.osw' => 'extra-bldgtype-multifamily-unvented-crawlspace.osw',
    'extra-bldgtype-multifamily-unvented-crawlspace-right-bottom.osw' => 'extra-bldgtype-multifamily-unvented-crawlspace.osw',
    'extra-bldgtype-multifamily-unvented-crawlspace-right-middle.osw' => 'extra-bldgtype-multifamily-unvented-crawlspace.osw',
    'extra-bldgtype-multifamily-unvented-crawlspace-right-top.osw' => 'extra-bldgtype-multifamily-unvented-crawlspace.osw',

    'extra-bldgtype-multifamily-slab-double-loaded-interior.osw' => 'extra-bldgtype-multifamily-slab.osw',
    'extra-bldgtype-multifamily-vented-crawlspace-double-loaded-interior.osw' => 'extra-bldgtype-multifamily-vented-crawlspace.osw',
    'extra-bldgtype-multifamily-unvented-crawlspace-double-loaded-interior.osw' => 'extra-bldgtype-multifamily-unvented-crawlspace.osw',
    'extra-bldgtype-multifamily-slab-left-bottom-double-loaded-interior.osw' => 'extra-bldgtype-multifamily-slab-left-bottom.osw',
    'extra-bldgtype-multifamily-slab-left-middle-double-loaded-interior.osw' => 'extra-bldgtype-multifamily-slab-left-middle.osw',
    'extra-bldgtype-multifamily-slab-left-top-double-loaded-interior.osw' => 'extra-bldgtype-multifamily-slab-left-top.osw',
    'extra-bldgtype-multifamily-slab-middle-bottom-double-loaded-interior.osw' => 'extra-bldgtype-multifamily-slab-middle-bottom.osw',
    'extra-bldgtype-multifamily-slab-middle-middle-double-loaded-interior.osw' => 'extra-bldgtype-multifamily-slab-middle-middle.osw',
    'extra-bldgtype-multifamily-slab-middle-top-double-loaded-interior.osw' => 'extra-bldgtype-multifamily-slab-middle-top.osw',
    'extra-bldgtype-multifamily-slab-right-bottom-double-loaded-interior.osw' => 'extra-bldgtype-multifamily-slab-right-bottom.osw',
    'extra-bldgtype-multifamily-slab-right-middle-double-loaded-interior.osw' => 'extra-bldgtype-multifamily-slab-right-middle.osw',
    'extra-bldgtype-multifamily-slab-right-top-double-loaded-interior.osw' => 'extra-bldgtype-multifamily-slab-right-top.osw',
    'extra-bldgtype-multifamily-vented-crawlspace-left-bottom-double-loaded-interior.osw' => 'extra-bldgtype-multifamily-vented-crawlspace-left-bottom.osw',
    'extra-bldgtype-multifamily-vented-crawlspace-left-middle-double-loaded-interior.osw' => 'extra-bldgtype-multifamily-vented-crawlspace-left-middle.osw',
    'extra-bldgtype-multifamily-vented-crawlspace-left-top-double-loaded-interior.osw' => 'extra-bldgtype-multifamily-vented-crawlspace-left-top.osw',
    'extra-bldgtype-multifamily-vented-crawlspace-middle-bottom-double-loaded-interior.osw' => 'extra-bldgtype-multifamily-vented-crawlspace-middle-bottom.osw',
    'extra-bldgtype-multifamily-vented-crawlspace-middle-middle-double-loaded-interior.osw' => 'extra-bldgtype-multifamily-vented-crawlspace-middle-middle.osw',
    'extra-bldgtype-multifamily-vented-crawlspace-middle-top-double-loaded-interior.osw' => 'extra-bldgtype-multifamily-vented-crawlspace-middle-top.osw',
    'extra-bldgtype-multifamily-vented-crawlspace-right-bottom-double-loaded-interior.osw' => 'extra-bldgtype-multifamily-vented-crawlspace-right-bottom.osw',
    'extra-bldgtype-multifamily-vented-crawlspace-right-middle-double-loaded-interior.osw' => 'extra-bldgtype-multifamily-vented-crawlspace-right-middle.osw',
    'extra-bldgtype-multifamily-vented-crawlspace-right-top-double-loaded-interior.osw' => 'extra-bldgtype-multifamily-vented-crawlspace-right-top.osw',
    'extra-bldgtype-multifamily-unvented-crawlspace-left-bottom-double-loaded-interior.osw' => 'extra-bldgtype-multifamily-unvented-crawlspace-left-bottom.osw',
    'extra-bldgtype-multifamily-unvented-crawlspace-left-middle-double-loaded-interior.osw' => 'extra-bldgtype-multifamily-unvented-crawlspace-left-middle.osw',
    'extra-bldgtype-multifamily-unvented-crawlspace-left-top-double-loaded-interior.osw' => 'extra-bldgtype-multifamily-unvented-crawlspace-left-top.osw',
    'extra-bldgtype-multifamily-unvented-crawlspace-middle-bottom-double-loaded-interior.osw' => 'extra-bldgtype-multifamily-unvented-crawlspace-middle-bottom.osw',
    'extra-bldgtype-multifamily-unvented-crawlspace-middle-middle-double-loaded-interior.osw' => 'extra-bldgtype-multifamily-unvented-crawlspace-middle-middle.osw',
    'extra-bldgtype-multifamily-unvented-crawlspace-middle-top-double-loaded-interior.osw' => 'extra-bldgtype-multifamily-unvented-crawlspace-middle-top.osw',
    'extra-bldgtype-multifamily-unvented-crawlspace-right-bottom-double-loaded-interior.osw' => 'extra-bldgtype-multifamily-unvented-crawlspace-right-bottom.osw',
    'extra-bldgtype-multifamily-unvented-crawlspace-right-middle-double-loaded-interior.osw' => 'extra-bldgtype-multifamily-unvented-crawlspace-right-middle.osw',
    'extra-bldgtype-multifamily-unvented-crawlspace-right-top-double-loaded-interior.osw' => 'extra-bldgtype-multifamily-unvented-crawlspace-right-top.osw',

    'invalid_files/non-electric-heat-pump-water-heater.osw' => 'base.osw',
    'invalid_files/heating-system-and-heat-pump.osw' => 'base.osw',
    'invalid_files/cooling-system-and-heat-pump.osw' => 'base.osw',
    'invalid_files/non-integer-geometry-num-bathrooms.osw' => 'base.osw',
    'invalid_files/non-integer-ceiling-fan-quantity.osw' => 'base.osw',
    'invalid_files/single-family-detached-slab-non-zero-foundation-height.osw' => 'base.osw',
    'invalid_files/single-family-detached-finished-basement-zero-foundation-height.osw' => 'base.osw',
    'invalid_files/single-family-attached-ambient.osw' => 'base-bldgtype-single-family-attached.osw',
    'invalid_files/multifamily-bottom-slab-non-zero-foundation-height.osw' => 'base-bldgtype-multifamily.osw',
    'invalid_files/multifamily-bottom-crawlspace-zero-foundation-height.osw' => 'base-bldgtype-multifamily.osw',
    'invalid_files/slab-non-zero-foundation-height-above-grade.osw' => 'base.osw',
    'invalid_files/ducts-location-and-areas-not-same-type.osw' => 'base.osw',
    'invalid_files/second-heating-system-serves-majority-heat.osw' => 'base.osw',
    'invalid_files/second-heating-system-serves-total-heat-load.osw' => 'base.osw',
    'invalid_files/second-heating-system-but-no-primary-heating.osw' => 'base.osw',
    'invalid_files/single-family-attached-no-building-orientation.osw' => 'base-bldgtype-single-family-attached.osw',
    'invalid_files/multifamily-no-building-orientation.osw' => 'base-bldgtype-multifamily.osw',
    'invalid_files/vented-crawlspace-with-wall-and-ceiling-insulation.osw' => 'base.osw',
    'invalid_files/unvented-crawlspace-with-wall-and-ceiling-insulation.osw' => 'base.osw',
    'invalid_files/unconditioned-basement-with-wall-and-ceiling-insulation.osw' => 'base.osw',
    'invalid_files/vented-attic-with-floor-and-roof-insulation.osw' => 'base.osw',
    'invalid_files/unvented-attic-with-floor-and-roof-insulation.osw' => 'base.osw',
    'invalid_files/conditioned-basement-with-ceiling-insulation.osw' => 'base.osw',
    'invalid_files/conditioned-attic-with-floor-insulation.osw' => 'base.osw',
    'invalid_files/dhw-indirect-without-boiler.osw' => 'base.osw',
    'invalid_files/multipliers-without-tv-plug-loads.osw' => 'base.osw',
    'invalid_files/multipliers-without-other-plug-loads.osw' => 'base.osw',
    'invalid_files/multipliers-without-well-pump-plug-loads.osw' => 'base.osw',
    'invalid_files/multipliers-without-vehicle-plug-loads.osw' => 'base.osw',
    'invalid_files/multipliers-without-fuel-loads.osw' => 'base.osw',
    'invalid_files/foundation-wall-insulation-greater-than-height.osw' => 'base-foundation-vented-crawlspace.osw',
    'invalid_files/conditioned-attic-with-one-floor-above-grade.osw' => 'base.osw'
  }

  puts "Generating #{osws_files.size} OSW files..."

  osws_files.each do |derivative, parent|
    print '.'

    osw_path = File.absolute_path(File.join(tests_dir, derivative))

    begin
      osw_files = [derivative]
      unless parent.nil?
        osw_files.unshift(parent)
      end
      while not parent.nil?
        next unless osws_files.keys.include? parent

        unless osws_files[parent].nil?
          osw_files.unshift(osws_files[parent])
        end
        parent = osws_files[parent]
      end

      workflow = OpenStudio::WorkflowJSON.new
      workflow.setOswPath(osw_path)
      workflow.addMeasurePath('../..')
      steps = OpenStudio::WorkflowStepVector.new
      step = OpenStudio::MeasureStep.new('BuildResidentialHPXML')

      osw_files.each do |osw_file|
        step = get_values(osw_file, step)
      end

      steps.push(step)
      workflow.setWorkflowSteps(steps)
      workflow.save

      workflow_hash = JSON.parse(File.read(osw_path))
      workflow_hash.delete('created_at')
      workflow_hash.delete('updated_at')

      File.open(osw_path, 'w') do |f|
        f.write(JSON.pretty_generate(workflow_hash))
      end
    rescue Exception => e
      puts "\n#{e}\n#{e.backtrace.join('\n')}"
      puts "\nError: Did not successfully generate #{derivative}."
      exit!
    end
  end

  puts "\n"

  # Print warnings about extra files
  abs_osw_files = []
  dirs = [nil]
  osws_files.keys.each do |osw_file|
    abs_osw_files << File.absolute_path(File.join(tests_dir, osw_file))
    next unless osw_file.include? '/'

    dirs << osw_file.split('/')[0] + '/'
  end
  dirs.uniq.each do |dir|
    Dir["#{tests_dir}/#{dir}*.osw"].each do |osw|
      next if abs_osw_files.include? File.absolute_path(osw)

      puts "Warning: Extra OSW file found at #{File.absolute_path(osw)}"
    end
  end
end

def get_values(osw_file, step)
  step.setArgument('hpxml_path', "../BuildResidentialHPXML/tests/built_residential_hpxml/#{File.basename(osw_file, '.*')}.xml")

  if ['base.osw'].include? osw_file
    step.setArgument('simulation_control_timestep', '60')
    step.setArgument('schedules_type', 'default')
    step.setArgument('weather_station_epw_filepath', 'USA_CO_Denver.Intl.AP.725650_TMY3.epw')
    step.setArgument('site_type', HPXML::SiteTypeSuburban)
    step.setArgument('geometry_unit_type', HPXML::ResidentialTypeSFD)
    step.setArgument('geometry_cfa', 2700.0)
    step.setArgument('geometry_num_floors_above_grade', 1)
    step.setArgument('geometry_wall_height', 8.0)
    step.setArgument('geometry_orientation', 180.0)
    step.setArgument('geometry_aspect_ratio', 1.5)
    step.setArgument('geometry_corridor_position', 'Double-Loaded Interior')
    step.setArgument('geometry_corridor_width', 10.0)
    step.setArgument('geometry_inset_width', 0.0)
    step.setArgument('geometry_inset_depth', 0.0)
    step.setArgument('geometry_inset_position', 'Right')
    step.setArgument('geometry_balcony_depth', 0.0)
    step.setArgument('geometry_garage_width', 0.0)
    step.setArgument('geometry_garage_depth', 20.0)
    step.setArgument('geometry_garage_protrusion', 0.0)
    step.setArgument('geometry_garage_position', 'Right')
    step.setArgument('geometry_foundation_type', HPXML::FoundationTypeBasementConditioned)
    step.setArgument('geometry_foundation_height', 8.0)
    step.setArgument('geometry_foundation_height_above_grade', 1.0)
    step.setArgument('geometry_roof_type', 'gable')
    step.setArgument('geometry_roof_pitch', '6:12')
    step.setArgument('geometry_attic_type', HPXML::AtticTypeUnvented)
    step.setArgument('geometry_eaves_depth', 0)
    step.setArgument('geometry_num_bedrooms', 3)
    step.setArgument('geometry_num_bathrooms', '2')
    step.setArgument('geometry_num_occupants', '3')
    step.setArgument('geometry_has_flue_or_chimney', Constants.Auto)
    step.setArgument('floor_assembly_r', 0)
    step.setArgument('foundation_wall_insulation_r', 8.9)
    step.setArgument('foundation_wall_insulation_distance_to_top', 0.0)
    step.setArgument('foundation_wall_insulation_distance_to_bottom', Constants.Auto)
    step.setArgument('foundation_wall_thickness', '8.0')
    step.setArgument('slab_perimeter_insulation_r', 0)
    step.setArgument('slab_perimeter_depth', 0)
    step.setArgument('slab_under_insulation_r', 0)
    step.setArgument('slab_under_width', 0)
    step.setArgument('slab_thickness', '4.0')
    step.setArgument('slab_carpet_fraction', '0.0')
    step.setArgument('slab_carpet_r', '0.0')
    step.setArgument('ceiling_assembly_r', 39.3)
    step.setArgument('roof_material_type', HPXML::RoofTypeAsphaltShingles)
    step.setArgument('roof_color', Constants.Auto)
    step.setArgument('roof_assembly_r', 2.3)
    step.setArgument('roof_solar_absorptance', Constants.Auto)
    step.setArgument('roof_emittance', '0.92')
    step.setArgument('roof_radiant_barrier', 'false')
    step.setArgument('roof_radiant_barrier_grade', '1')
    step.setArgument('neighbor_front_distance', 0)
    step.setArgument('neighbor_back_distance', 0)
    step.setArgument('neighbor_left_distance', 0)
    step.setArgument('neighbor_right_distance', 0)
    step.setArgument('neighbor_front_height', Constants.Auto)
    step.setArgument('neighbor_back_height', Constants.Auto)
    step.setArgument('neighbor_left_height', Constants.Auto)
    step.setArgument('neighbor_right_height', Constants.Auto)
    step.setArgument('wall_type', HPXML::WallTypeWoodStud)
    step.setArgument('wall_siding_type', HPXML::SidingTypeWood)
    step.setArgument('wall_color', Constants.Auto)
    step.setArgument('wall_assembly_r', 23)
    step.setArgument('wall_solar_absorptance', Constants.Auto)
    step.setArgument('wall_emittance', '0.92')
    step.setArgument('window_front_wwr', 0)
    step.setArgument('window_back_wwr', 0)
    step.setArgument('window_left_wwr', 0)
    step.setArgument('window_right_wwr', 0)
    step.setArgument('window_area_front', 108.0)
    step.setArgument('window_area_back', 108.0)
    step.setArgument('window_area_left', 72.0)
    step.setArgument('window_area_right', 72.0)
    step.setArgument('window_aspect_ratio', 1.333)
    step.setArgument('window_fraction_operable', 0.67)
    step.setArgument('window_ufactor', 0.33)
    step.setArgument('window_shgc', 0.45)
    step.setArgument('window_interior_shading_winter', 0.85)
    step.setArgument('window_interior_shading_summer', 0.7)
    step.setArgument('overhangs_front_depth', 0)
    step.setArgument('overhangs_front_distance_to_top_of_window', 0)
    step.setArgument('overhangs_back_depth', 0)
    step.setArgument('overhangs_back_distance_to_top_of_window', 0)
    step.setArgument('overhangs_left_depth', 0)
    step.setArgument('overhangs_left_distance_to_top_of_window', 0)
    step.setArgument('overhangs_right_depth', 0)
    step.setArgument('overhangs_right_distance_to_top_of_window', 0)
    step.setArgument('skylight_area_front', 0)
    step.setArgument('skylight_area_back', 0)
    step.setArgument('skylight_area_left', 0)
    step.setArgument('skylight_area_right', 0)
    step.setArgument('skylight_ufactor', 0.33)
    step.setArgument('skylight_shgc', 0.45)
    step.setArgument('door_area', 80.0)
    step.setArgument('door_rvalue', 4.4)
    step.setArgument('air_leakage_units', HPXML::UnitsACH)
    step.setArgument('air_leakage_house_pressure', 50)
    step.setArgument('air_leakage_value', 3)
    step.setArgument('air_leakage_shelter_coefficient', Constants.Auto)
    step.setArgument('heating_system_type', HPXML::HVACTypeFurnace)
    step.setArgument('heating_system_fuel', HPXML::FuelTypeNaturalGas)
    step.setArgument('heating_system_heating_efficiency', 0.92)
    step.setArgument('heating_system_heating_capacity', '64000.0')
    step.setArgument('heating_system_fraction_heat_load_served', 1)
    step.setArgument('cooling_system_type', HPXML::HVACTypeCentralAirConditioner)
    step.setArgument('cooling_system_cooling_efficiency_type', HPXML::UnitsSEER)
    step.setArgument('cooling_system_cooling_efficiency', 13.0)
    step.setArgument('cooling_system_cooling_compressor_type', HPXML::HVACCompressorTypeSingleStage)
    step.setArgument('cooling_system_cooling_sensible_heat_fraction', 0.73)
    step.setArgument('cooling_system_cooling_capacity', '48000.0')
    step.setArgument('cooling_system_fraction_cool_load_served', 1)
    step.setArgument('cooling_system_is_ducted', false)
    step.setArgument('heat_pump_type', 'none')
    step.setArgument('heat_pump_heating_efficiency_type', HPXML::UnitsHSPF)
    step.setArgument('heat_pump_heating_efficiency', 7.7)
    step.setArgument('heat_pump_cooling_efficiency_type', HPXML::UnitsSEER)
    step.setArgument('heat_pump_cooling_efficiency', 13.0)
    step.setArgument('heat_pump_cooling_compressor_type', HPXML::HVACCompressorTypeSingleStage)
    step.setArgument('heat_pump_cooling_sensible_heat_fraction', 0.73)
    step.setArgument('heat_pump_heating_capacity', '64000.0')
    step.setArgument('heat_pump_heating_capacity_17_f', Constants.Auto)
    step.setArgument('heat_pump_cooling_capacity', '48000.0')
    step.setArgument('heat_pump_fraction_heat_load_served', 1)
    step.setArgument('heat_pump_fraction_cool_load_served', 1)
    step.setArgument('heat_pump_backup_fuel', 'none')
    step.setArgument('heat_pump_backup_heating_efficiency', 1)
    step.setArgument('heat_pump_backup_heating_capacity', '34121.0')
    step.setArgument('setpoint_heating_weekday', '68')
    step.setArgument('setpoint_heating_weekend', '68')
    step.setArgument('setpoint_cooling_weekday', '78')
    step.setArgument('setpoint_cooling_weekend', '78')
    step.setArgument('ducts_supply_leakage_units', HPXML::UnitsCFM25)
    step.setArgument('ducts_return_leakage_units', HPXML::UnitsCFM25)
    step.setArgument('ducts_supply_leakage_value', 75.0)
    step.setArgument('ducts_return_leakage_value', 25.0)
    step.setArgument('ducts_supply_insulation_r', 4.0)
    step.setArgument('ducts_return_insulation_r', 0.0)
    step.setArgument('ducts_supply_location', HPXML::LocationAtticUnvented)
    step.setArgument('ducts_return_location', HPXML::LocationAtticUnvented)
    step.setArgument('ducts_supply_surface_area', '150.0')
    step.setArgument('ducts_return_surface_area', '50.0')
    step.setArgument('ducts_number_of_return_registers', '2')
    step.setArgument('heating_system_type_2', 'none')
    step.setArgument('heating_system_fuel_2', HPXML::FuelTypeElectricity)
    step.setArgument('heating_system_heating_efficiency_2', 1.0)
    step.setArgument('heating_system_heating_capacity_2', Constants.Auto)
    step.setArgument('heating_system_fraction_heat_load_served_2', 0.25)
    step.setArgument('mech_vent_fan_type', 'none')
    step.setArgument('mech_vent_flow_rate', 110)
    step.setArgument('mech_vent_hours_in_operation', 24)
    step.setArgument('mech_vent_recovery_efficiency_type', 'Unadjusted')
    step.setArgument('mech_vent_total_recovery_efficiency', 0.48)
    step.setArgument('mech_vent_sensible_recovery_efficiency', 0.72)
    step.setArgument('mech_vent_fan_power', 30)
    step.setArgument('mech_vent_num_units_served', 1)
    step.setArgument('mech_vent_fan_type_2', 'none')
    step.setArgument('mech_vent_flow_rate_2', 110)
    step.setArgument('mech_vent_hours_in_operation_2', 24)
    step.setArgument('mech_vent_recovery_efficiency_type_2', 'Unadjusted')
    step.setArgument('mech_vent_total_recovery_efficiency_2', 0.48)
    step.setArgument('mech_vent_sensible_recovery_efficiency_2', 0.72)
    step.setArgument('mech_vent_fan_power_2', 30)
    step.setArgument('kitchen_fans_quantity', '0')
    step.setArgument('bathroom_fans_quantity', '0')
    step.setArgument('whole_house_fan_present', false)
    step.setArgument('whole_house_fan_flow_rate', 4500)
    step.setArgument('whole_house_fan_power', 300)
    step.setArgument('water_heater_type', HPXML::WaterHeaterTypeStorage)
    step.setArgument('water_heater_fuel_type', HPXML::FuelTypeElectricity)
    step.setArgument('water_heater_location', HPXML::LocationLivingSpace)
    step.setArgument('water_heater_tank_volume', '40')
    step.setArgument('water_heater_efficiency_type', 'EnergyFactor')
    step.setArgument('water_heater_efficiency', 0.95)
    step.setArgument('water_heater_recovery_efficiency', '0.76')
    step.setArgument('water_heater_standby_loss', 0)
    step.setArgument('water_heater_jacket_rvalue', 0)
    step.setArgument('water_heater_setpoint_temperature', '125')
    step.setArgument('water_heater_num_units_served', 1)
    step.setArgument('dhw_distribution_system_type', HPXML::DHWDistTypeStandard)
    step.setArgument('dhw_distribution_standard_piping_length', '50')
    step.setArgument('dhw_distribution_recirc_control_type', HPXML::DHWRecirControlTypeNone)
    step.setArgument('dhw_distribution_recirc_piping_length', '50')
    step.setArgument('dhw_distribution_recirc_branch_piping_length', '50')
    step.setArgument('dhw_distribution_recirc_pump_power', '50')
    step.setArgument('dhw_distribution_pipe_r', '0.0')
    step.setArgument('dwhr_facilities_connected', 'none')
    step.setArgument('dwhr_equal_flow', true)
    step.setArgument('dwhr_efficiency', 0.55)
    step.setArgument('water_fixtures_shower_low_flow', true)
    step.setArgument('water_fixtures_sink_low_flow', false)
    step.setArgument('water_fixtures_usage_multiplier', 1.0)
    step.setArgument('solar_thermal_system_type', 'none')
    step.setArgument('solar_thermal_collector_area', 40.0)
    step.setArgument('solar_thermal_collector_loop_type', HPXML::SolarThermalLoopTypeDirect)
    step.setArgument('solar_thermal_collector_type', HPXML::SolarThermalTypeEvacuatedTube)
    step.setArgument('solar_thermal_collector_azimuth', 180)
    step.setArgument('solar_thermal_collector_tilt', '20')
    step.setArgument('solar_thermal_collector_rated_optical_efficiency', 0.5)
    step.setArgument('solar_thermal_collector_rated_thermal_losses', 0.2799)
    step.setArgument('solar_thermal_storage_volume', Constants.Auto)
    step.setArgument('solar_thermal_solar_fraction', 0)
    step.setArgument('pv_system_module_type_1', 'none')
    step.setArgument('pv_system_location_1', Constants.Auto)
    step.setArgument('pv_system_tracking_1', Constants.Auto)
    step.setArgument('pv_system_array_azimuth_1', 180)
    step.setArgument('pv_system_array_tilt_1', '20')
    step.setArgument('pv_system_max_power_output_1', 4000)
    step.setArgument('pv_system_inverter_efficiency_1', 0.96)
    step.setArgument('pv_system_system_losses_fraction_1', 0.14)
    step.setArgument('pv_system_num_units_served_1', 1)
    step.setArgument('pv_system_module_type_2', 'none')
    step.setArgument('pv_system_location_2', Constants.Auto)
    step.setArgument('pv_system_tracking_2', Constants.Auto)
    step.setArgument('pv_system_array_azimuth_2', 180)
    step.setArgument('pv_system_array_tilt_2', '20')
    step.setArgument('pv_system_max_power_output_2', 4000)
    step.setArgument('pv_system_inverter_efficiency_2', 0.96)
    step.setArgument('pv_system_system_losses_fraction_2', 0.14)
    step.setArgument('pv_system_num_units_served_2', 1)
    step.setArgument('lighting_fraction_cfl_interior', 0.4)
    step.setArgument('lighting_fraction_lfl_interior', 0.1)
    step.setArgument('lighting_fraction_led_interior', 0.25)
    step.setArgument('lighting_usage_multiplier_interior', 1.0)
    step.setArgument('lighting_fraction_cfl_exterior', 0.4)
    step.setArgument('lighting_fraction_lfl_exterior', 0.1)
    step.setArgument('lighting_fraction_led_exterior', 0.25)
    step.setArgument('lighting_usage_multiplier_exterior', 1.0)
    step.setArgument('lighting_fraction_cfl_garage', 0.4)
    step.setArgument('lighting_fraction_lfl_garage', 0.1)
    step.setArgument('lighting_fraction_led_garage', 0.25)
    step.setArgument('lighting_usage_multiplier_garage', 1.0)
    step.setArgument('holiday_lighting_present', false)
    step.setArgument('holiday_lighting_daily_kwh', Constants.Auto)
    step.setArgument('holiday_lighting_period_begin_month', Constants.Auto)
    step.setArgument('holiday_lighting_period_begin_day_of_month', Constants.Auto)
    step.setArgument('holiday_lighting_period_end_month', Constants.Auto)
    step.setArgument('holiday_lighting_period_end_day_of_month', Constants.Auto)
    step.setArgument('dehumidifier_type', 'none')
    step.setArgument('dehumidifier_efficiency_type', 'EnergyFactor')
    step.setArgument('dehumidifier_efficiency', 1.8)
    step.setArgument('dehumidifier_capacity', 40)
    step.setArgument('dehumidifier_rh_setpoint', 0.5)
    step.setArgument('dehumidifier_fraction_dehumidification_load_served', 1)
    step.setArgument('clothes_washer_location', HPXML::LocationLivingSpace)
    step.setArgument('clothes_washer_efficiency_type', 'IntegratedModifiedEnergyFactor')
    step.setArgument('clothes_washer_efficiency', '1.21')
    step.setArgument('clothes_washer_rated_annual_kwh', '380.0')
    step.setArgument('clothes_washer_label_electric_rate', '0.12')
    step.setArgument('clothes_washer_label_gas_rate', '1.09')
    step.setArgument('clothes_washer_label_annual_gas_cost', '27.0')
    step.setArgument('clothes_washer_label_usage', '6.0')
    step.setArgument('clothes_washer_capacity', '3.2')
    step.setArgument('clothes_washer_usage_multiplier', 1.0)
    step.setArgument('clothes_dryer_location', HPXML::LocationLivingSpace)
    step.setArgument('clothes_dryer_fuel_type', HPXML::FuelTypeElectricity)
    step.setArgument('clothes_dryer_efficiency_type', 'CombinedEnergyFactor')
    step.setArgument('clothes_dryer_efficiency', '3.73')
    step.setArgument('clothes_dryer_control_type', HPXML::ClothesDryerControlTypeTimer)
    step.setArgument('clothes_dryer_vented_flow_rate', '150.0')
    step.setArgument('clothes_dryer_usage_multiplier', 1.0)
    step.setArgument('dishwasher_location', HPXML::LocationLivingSpace)
    step.setArgument('dishwasher_efficiency_type', 'RatedAnnualkWh')
    step.setArgument('dishwasher_efficiency', '307')
    step.setArgument('dishwasher_label_electric_rate', '0.12')
    step.setArgument('dishwasher_label_gas_rate', '1.09')
    step.setArgument('dishwasher_label_annual_gas_cost', '22.32')
    step.setArgument('dishwasher_label_usage', '4.0')
    step.setArgument('dishwasher_place_setting_capacity', '12')
    step.setArgument('dishwasher_usage_multiplier', 1.0)
    step.setArgument('refrigerator_location', HPXML::LocationLivingSpace)
    step.setArgument('refrigerator_rated_annual_kwh', '650.0')
    step.setArgument('refrigerator_usage_multiplier', 1.0)
    step.setArgument('extra_refrigerator_location', 'none')
    step.setArgument('extra_refrigerator_rated_annual_kwh', Constants.Auto)
    step.setArgument('extra_refrigerator_usage_multiplier', 1.0)
    step.setArgument('freezer_location', 'none')
    step.setArgument('freezer_rated_annual_kwh', Constants.Auto)
    step.setArgument('freezer_usage_multiplier', 1.0)
    step.setArgument('cooking_range_oven_location', HPXML::LocationLivingSpace)
    step.setArgument('cooking_range_oven_fuel_type', HPXML::FuelTypeElectricity)
    step.setArgument('cooking_range_oven_is_induction', false)
    step.setArgument('cooking_range_oven_is_convection', false)
    step.setArgument('cooking_range_oven_usage_multiplier', 1.0)
    step.setArgument('ceiling_fan_present', false)
    step.setArgument('ceiling_fan_efficiency', Constants.Auto)
    step.setArgument('ceiling_fan_quantity', Constants.Auto)
    step.setArgument('ceiling_fan_cooling_setpoint_temp_offset', 0)
    step.setArgument('plug_loads_television_annual_kwh', '620.0')
    step.setArgument('plug_loads_television_usage_multiplier', 1.0)
    step.setArgument('plug_loads_other_annual_kwh', '2457.0')
    step.setArgument('plug_loads_other_frac_sensible', '0.855')
    step.setArgument('plug_loads_other_frac_latent', '0.045')
    step.setArgument('plug_loads_other_usage_multiplier', 1.0)
    step.setArgument('plug_loads_well_pump_present', false)
    step.setArgument('plug_loads_well_pump_annual_kwh', Constants.Auto)
    step.setArgument('plug_loads_well_pump_usage_multiplier', 0.0)
    step.setArgument('plug_loads_vehicle_present', false)
    step.setArgument('plug_loads_vehicle_annual_kwh', Constants.Auto)
    step.setArgument('plug_loads_vehicle_usage_multiplier', 0.0)
    step.setArgument('fuel_loads_grill_present', false)
    step.setArgument('fuel_loads_grill_fuel_type', HPXML::FuelTypeNaturalGas)
    step.setArgument('fuel_loads_grill_annual_therm', Constants.Auto)
    step.setArgument('fuel_loads_grill_usage_multiplier', 0.0)
    step.setArgument('fuel_loads_lighting_present', false)
    step.setArgument('fuel_loads_lighting_fuel_type', HPXML::FuelTypeNaturalGas)
    step.setArgument('fuel_loads_lighting_annual_therm', Constants.Auto)
    step.setArgument('fuel_loads_lighting_usage_multiplier', 0.0)
    step.setArgument('fuel_loads_fireplace_present', false)
    step.setArgument('fuel_loads_fireplace_fuel_type', HPXML::FuelTypeNaturalGas)
    step.setArgument('fuel_loads_fireplace_annual_therm', Constants.Auto)
    step.setArgument('fuel_loads_fireplace_frac_sensible', Constants.Auto)
    step.setArgument('fuel_loads_fireplace_frac_latent', Constants.Auto)
    step.setArgument('fuel_loads_fireplace_usage_multiplier', 0.0)
    step.setArgument('pool_present', false)
    step.setArgument('pool_pump_annual_kwh', Constants.Auto)
    step.setArgument('pool_pump_usage_multiplier', 1.0)
    step.setArgument('pool_heater_type', HPXML::HeaterTypeElectricResistance)
    step.setArgument('pool_heater_annual_kwh', Constants.Auto)
    step.setArgument('pool_heater_annual_therm', Constants.Auto)
    step.setArgument('pool_heater_usage_multiplier', 1.0)
    step.setArgument('hot_tub_present', false)
    step.setArgument('hot_tub_pump_annual_kwh', Constants.Auto)
    step.setArgument('hot_tub_pump_usage_multiplier', 1.0)
    step.setArgument('hot_tub_heater_type', HPXML::HeaterTypeElectricResistance)
    step.setArgument('hot_tub_heater_annual_kwh', Constants.Auto)
    step.setArgument('hot_tub_heater_annual_therm', Constants.Auto)
    step.setArgument('hot_tub_heater_usage_multiplier', 1.0)
<<<<<<< HEAD
=======
  elsif ['base-bldgtype-single-family-attached.osw'].include? osw_file
    step.setArgument('geometry_unit_type', HPXML::ResidentialTypeSFA)
    step.setArgument('geometry_cfa', 1800.0)
    step.setArgument('geometry_corridor_position', 'None')
    step.setArgument('geometry_building_num_units', 3)
    step.setArgument('geometry_horizontal_location', 'Left')
    step.setArgument('window_front_wwr', 0.18)
    step.setArgument('window_back_wwr', 0.18)
    step.setArgument('window_left_wwr', 0.18)
    step.setArgument('window_right_wwr', 0.18)
    step.setArgument('window_area_front', 0)
    step.setArgument('window_area_back', 0)
    step.setArgument('window_area_left', 0)
    step.setArgument('window_area_right', 0)
    step.setArgument('plug_loads_other_annual_kwh', '1638.0')
  elsif ['base-bldgtype-multifamily.osw'].include? osw_file
    step.setArgument('geometry_unit_type', HPXML::ResidentialTypeApartment)
    step.setArgument('geometry_cfa', 900.0)
    step.setArgument('geometry_corridor_position', 'None')
    step.setArgument('geometry_foundation_type', HPXML::FoundationTypeBasementUnconditioned)
    step.setArgument('geometry_level', 'Middle')
    step.setArgument('geometry_horizontal_location', 'Left')
    step.setArgument('geometry_building_num_units', 50)
    step.setArgument('geometry_building_num_bedrooms', 50 * 3)
    step.setArgument('geometry_num_floors_above_grade', 5)
    step.setArgument('window_front_wwr', 0.18)
    step.setArgument('window_back_wwr', 0.18)
    step.setArgument('window_left_wwr', 0.18)
    step.setArgument('window_right_wwr', 0.18)
    step.setArgument('window_area_front', 0)
    step.setArgument('window_area_back', 0)
    step.setArgument('window_area_left', 0)
    step.setArgument('window_area_right', 0)
    step.setArgument('ducts_supply_leakage_value', 0.0)
    step.setArgument('ducts_return_leakage_value', 0.0)
    step.setArgument('ducts_supply_location', HPXML::LocationLivingSpace)
    step.setArgument('ducts_return_location', HPXML::LocationLivingSpace)
    step.setArgument('ducts_supply_insulation_r', 0.0)
    step.setArgument('ducts_return_insulation_r', 0.0)
    step.setArgument('ducts_number_of_return_registers', '1')
    step.setArgument('door_area', 20.0)
    step.setArgument('plug_loads_other_annual_kwh', '819.0')
>>>>>>> 06d3ad74
  elsif ['base-appliances-coal.osw'].include? osw_file
    step.setArgument('clothes_dryer_fuel_type', HPXML::FuelTypeCoal)
    step.setArgument('clothes_dryer_efficiency', '3.3')
    step.setArgument('clothes_dryer_control_type', HPXML::ClothesDryerControlTypeMoisture)
    step.setArgument('clothes_dryer_vented_flow_rate', Constants.Auto)
    step.setArgument('cooking_range_oven_fuel_type', HPXML::FuelTypeCoal)
  elsif ['base-appliances-dehumidifier.osw'].include? osw_file
    step.setArgument('dehumidifier_type', HPXML::DehumidifierTypePortable)
  elsif ['base-appliances-dehumidifier-50percent.osw'].include? osw_file
    step.setArgument('dehumidifier_fraction_dehumidification_load_served', 0.5)
  elsif ['base-appliances-dehumidifier-ief-portable.osw'].include? osw_file
    step.setArgument('dehumidifier_efficiency_type', 'IntegratedEnergyFactor')
    step.setArgument('dehumidifier_efficiency', '1.5')
  elsif ['base-appliances-dehumidifier-ief-whole-home.osw'].include? osw_file
    step.setArgument('dehumidifier_type', HPXML::DehumidifierTypeWholeHome)
  elsif ['base-appliances-gas.osw'].include? osw_file
    step.setArgument('clothes_dryer_fuel_type', HPXML::FuelTypeNaturalGas)
    step.setArgument('clothes_dryer_efficiency', '3.3')
    step.setArgument('clothes_dryer_control_type', HPXML::ClothesDryerControlTypeMoisture)
    step.setArgument('clothes_dryer_vented_flow_rate', Constants.Auto)
    step.setArgument('cooking_range_oven_fuel_type', HPXML::FuelTypeNaturalGas)
  elsif ['base-appliances-modified.osw'].include? osw_file
    step.setArgument('clothes_washer_efficiency_type', 'ModifiedEnergyFactor')
    step.setArgument('clothes_washer_efficiency', '1.65')
    step.setArgument('clothes_dryer_efficiency_type', 'EnergyFactor')
    step.setArgument('clothes_dryer_efficiency', '4.29')
    step.setArgument('clothes_dryer_control_type', HPXML::ClothesDryerControlTypeMoisture)
    step.setArgument('clothes_dryer_vented_flow_rate', '0.0')
    step.setArgument('dishwasher_efficiency_type', 'EnergyFactor')
    step.setArgument('dishwasher_efficiency', 0.7)
    step.setArgument('dishwasher_place_setting_capacity', '6')
  elsif ['base-appliances-none.osw'].include? osw_file
    step.setArgument('clothes_washer_location', 'none')
    step.setArgument('clothes_dryer_location', 'none')
    step.setArgument('dishwasher_location', 'none')
    step.setArgument('refrigerator_location', 'none')
    step.setArgument('cooking_range_oven_location', 'none')
  elsif ['base-appliances-oil.osw'].include? osw_file
    step.setArgument('clothes_dryer_fuel_type', HPXML::FuelTypeOil)
    step.setArgument('clothes_dryer_efficiency', '3.3')
    step.setArgument('clothes_dryer_control_type', HPXML::ClothesDryerControlTypeMoisture)
    step.setArgument('clothes_dryer_vented_flow_rate', Constants.Auto)
    step.setArgument('cooking_range_oven_fuel_type', HPXML::FuelTypeOil)
  elsif ['base-appliances-propane.osw'].include? osw_file
    step.setArgument('clothes_dryer_fuel_type', HPXML::FuelTypePropane)
    step.setArgument('clothes_dryer_efficiency', '3.3')
    step.setArgument('clothes_dryer_control_type', HPXML::ClothesDryerControlTypeMoisture)
    step.setArgument('clothes_dryer_vented_flow_rate', Constants.Auto)
    step.setArgument('cooking_range_oven_fuel_type', HPXML::FuelTypePropane)
  elsif ['base-appliances-wood.osw'].include? osw_file
    step.setArgument('clothes_dryer_fuel_type', HPXML::FuelTypeWoodCord)
    step.setArgument('clothes_dryer_efficiency', '3.3')
    step.setArgument('clothes_dryer_control_type', HPXML::ClothesDryerControlTypeMoisture)
    step.setArgument('clothes_dryer_vented_flow_rate', Constants.Auto)
    step.setArgument('cooking_range_oven_fuel_type', HPXML::FuelTypeWoodCord)
  elsif ['base-atticroof-flat.osw'].include? osw_file
    step.setArgument('geometry_roof_type', 'flat')
    step.setArgument('roof_assembly_r', 25.8)
    step.setArgument('ducts_supply_leakage_value', 0.0)
    step.setArgument('ducts_return_leakage_value', 0.0)
    step.setArgument('ducts_supply_location', HPXML::LocationBasementConditioned)
    step.setArgument('ducts_return_location', HPXML::LocationBasementConditioned)
  elsif ['base-atticroof-radiant-barrier.osw'].include? osw_file
    step.setArgument('roof_radiant_barrier', 'true')
    step.setArgument('roof_radiant_barrier_grade', '2')
  elsif ['base-atticroof-unvented-insulated-roof.osw'].include? osw_file
    step.setArgument('ceiling_assembly_r', 2.1)
    step.setArgument('roof_assembly_r', 25.8)
  elsif ['base-atticroof-vented.osw'].include? osw_file
    step.setArgument('geometry_attic_type', HPXML::AtticTypeVented)
    step.setArgument('water_heater_location', HPXML::LocationAtticVented)
    step.setArgument('ducts_supply_location', HPXML::LocationAtticVented)
    step.setArgument('ducts_return_location', HPXML::LocationAtticVented)
  elsif ['base-bldgtype-single-family-attached.osw'].include? osw_file
    step.setArgument('geometry_unit_type', HPXML::ResidentialTypeSFA)
    step.setArgument('geometry_cfa', 1800.0)
    step.setArgument('geometry_corridor_position', 'None')
    step.setArgument('geometry_building_num_units', 3)
    step.setArgument('geometry_horizontal_location', 'Left')
    step.setArgument('window_front_wwr', 0.18)
    step.setArgument('window_back_wwr', 0.18)
    step.setArgument('window_left_wwr', 0.18)
    step.setArgument('window_right_wwr', 0.18)
    step.setArgument('window_area_front', 0)
    step.setArgument('window_area_back', 0)
    step.setArgument('window_area_left', 0)
    step.setArgument('window_area_right', 0)
    step.setArgument('plug_loads_other_annual_kwh', '1638.0')
  elsif ['base-bldgtype-multifamily.osw'].include? osw_file
    step.setArgument('geometry_unit_type', HPXML::ResidentialTypeApartment)
    step.setArgument('geometry_cfa', 900.0)
    step.setArgument('geometry_corridor_position', 'None')
    step.setArgument('geometry_foundation_type', HPXML::FoundationTypeBasementUnconditioned)
    step.setArgument('geometry_level', 'Middle')
    step.setArgument('geometry_horizontal_location', 'Left')
    step.setArgument('geometry_building_num_units', 50)
    step.setArgument('geometry_building_num_bedrooms', 50 * 3)
    step.setArgument('geometry_num_floors_above_grade', 5)
    step.setArgument('window_front_wwr', 0.18)
    step.setArgument('window_back_wwr', 0.18)
    step.setArgument('window_left_wwr', 0.18)
    step.setArgument('window_right_wwr', 0.18)
    step.setArgument('window_area_front', 0)
    step.setArgument('window_area_back', 0)
    step.setArgument('window_area_left', 0)
    step.setArgument('window_area_right', 0)
    step.setArgument('ducts_supply_leakage_value', 0.0)
    step.setArgument('ducts_return_leakage_value', 0.0)
    step.setArgument('ducts_supply_location', HPXML::LocationLivingSpace)
    step.setArgument('ducts_return_location', HPXML::LocationLivingSpace)
    step.setArgument('ducts_supply_insulation_r', 0.0)
    step.setArgument('ducts_return_insulation_r', 0.0)
    step.setArgument('door_area', 20.0)
    step.setArgument('plug_loads_other_annual_kwh', '819.0')
  elsif ['base-bldgtype-multifamily-shared-mechvent.osw'].include? osw_file
    step.setArgument('mech_vent_fan_type', HPXML::MechVentTypeSupply)
    step.setArgument('mech_vent_flow_rate', 800)
    step.setArgument('mech_vent_fan_power', 240)
    step.setArgument('mech_vent_num_units_served', 10)
    step.setArgument('shared_mech_vent_frac_recirculation', 0.5)
    step.setArgument('mech_vent_fan_type_2', HPXML::MechVentTypeExhaust)
    step.setArgument('mech_vent_flow_rate_2', 72)
    step.setArgument('mech_vent_fan_power_2', 26)
  elsif ['base-bldgtype-multifamily-shared-mechvent-preconditioning.osw'].include? osw_file
    step.setArgument('shared_mech_vent_preheating_fuel', HPXML::FuelTypeNaturalGas)
    step.setArgument('shared_mech_vent_preheating_efficiency', 0.92)
    step.setArgument('shared_mech_vent_preheating_fraction_heat_load_served', 0.7)
    step.setArgument('shared_mech_vent_precooling_fuel', HPXML::FuelTypeElectricity)
    step.setArgument('shared_mech_vent_precooling_efficiency', 4.0)
    step.setArgument('shared_mech_vent_precooling_fraction_cool_load_served', 0.8)
  elsif ['base-bldgtype-multifamily-shared-pv.osw'].include? osw_file
    step.setArgument('pv_system_num_units_served_1', 6)
    step.setArgument('pv_system_location_1', HPXML::LocationGround)
    step.setArgument('pv_system_module_type_1', HPXML::PVModuleTypeStandard)
    step.setArgument('pv_system_tracking_1', HPXML::PVTrackingTypeFixed)
    step.setArgument('pv_system_array_azimuth_1', 225)
    step.setArgument('pv_system_array_tilt_1', '30')
    step.setArgument('pv_system_max_power_output_1', 30000)
    step.setArgument('pv_system_inverter_efficiency_1', 0.96)
    step.setArgument('pv_system_system_losses_fraction_1', 0.14)
  elsif ['base-bldgtype-multifamily-shared-water-heater.osw'].include? osw_file
    step.setArgument('water_heater_fuel_type', HPXML::FuelTypeNaturalGas)
    step.setArgument('water_heater_num_units_served', 6)
    step.setArgument('water_heater_tank_volume', '120')
    step.setArgument('water_heater_efficiency', 0.59)
    step.setArgument('water_heater_recovery_efficiency', '0.76')
  elsif ['base-dhw-combi-tankless.osw'].include? osw_file
    step.setArgument('water_heater_type', HPXML::WaterHeaterTypeCombiTankless)
    step.setArgument('water_heater_tank_volume', Constants.Auto)
  elsif ['base-dhw-combi-tankless-outside.osw'].include? osw_file
    step.setArgument('water_heater_location', HPXML::LocationOtherExterior)
  elsif ['base-dhw-dwhr.osw'].include? osw_file
    step.setArgument('dwhr_facilities_connected', HPXML::DWHRFacilitiesConnectedAll)
  elsif ['base-dhw-indirect.osw'].include? osw_file
    step.setArgument('water_heater_type', HPXML::WaterHeaterTypeCombiStorage)
    step.setArgument('water_heater_tank_volume', '50')
  elsif ['base-dhw-indirect-outside.osw'].include? osw_file
    step.setArgument('water_heater_location', HPXML::LocationOtherExterior)
  elsif ['base-dhw-indirect-standbyloss.osw'].include? osw_file
    step.setArgument('water_heater_standby_loss', 1.0)
  elsif ['base-dhw-indirect-with-solar-fraction.osw'].include? osw_file
    step.setArgument('solar_thermal_system_type', 'hot water')
    step.setArgument('solar_thermal_solar_fraction', 0.65)
  elsif ['base-dhw-jacket-electric.osw'].include? osw_file
    step.setArgument('water_heater_jacket_rvalue', 10.0)
  elsif ['base-dhw-jacket-gas.osw'].include? osw_file
    step.setArgument('water_heater_jacket_rvalue', 10.0)
  elsif ['base-dhw-jacket-hpwh.osw'].include? osw_file
    step.setArgument('water_heater_jacket_rvalue', 10.0)
  elsif ['base-dhw-jacket-indirect.osw'].include? osw_file
    step.setArgument('water_heater_jacket_rvalue', 10.0)
  elsif ['base-dhw-low-flow-fixtures.osw'].include? osw_file
    step.setArgument('water_fixtures_sink_low_flow', true)
  elsif ['base-dhw-none.osw'].include? osw_file
    step.setArgument('water_heater_type', 'none')
    step.setArgument('dishwasher_location', 'none')
  elsif ['base-dhw-recirc-demand.osw'].include? osw_file
    step.setArgument('dhw_distribution_system_type', HPXML::DHWDistTypeRecirc)
    step.setArgument('dhw_distribution_recirc_control_type', HPXML::DHWRecirControlTypeSensor)
    step.setArgument('dhw_distribution_pipe_r', '3.0')
  elsif ['base-dhw-recirc-manual.osw'].include? osw_file
    step.setArgument('dhw_distribution_system_type', HPXML::DHWDistTypeRecirc)
    step.setArgument('dhw_distribution_recirc_control_type', HPXML::DHWRecirControlTypeManual)
    step.setArgument('dhw_distribution_pipe_r', '3.0')
  elsif ['base-dhw-recirc-nocontrol.osw'].include? osw_file
    step.setArgument('dhw_distribution_system_type', HPXML::DHWDistTypeRecirc)
  elsif ['base-dhw-recirc-temperature.osw'].include? osw_file
    step.setArgument('dhw_distribution_system_type', HPXML::DHWDistTypeRecirc)
    step.setArgument('dhw_distribution_recirc_control_type', HPXML::DHWRecirControlTypeTemperature)
  elsif ['base-dhw-recirc-timer.osw'].include? osw_file
    step.setArgument('dhw_distribution_system_type', HPXML::DHWDistTypeRecirc)
    step.setArgument('dhw_distribution_recirc_control_type', HPXML::DHWRecirControlTypeTimer)
  elsif ['base-dhw-solar-direct-evacuated-tube.osw'].include? osw_file
    step.setArgument('solar_thermal_system_type', 'hot water')
    step.setArgument('solar_thermal_storage_volume', '60')
  elsif ['base-dhw-solar-direct-flat-plate.osw'].include? osw_file
    step.setArgument('solar_thermal_system_type', 'hot water')
    step.setArgument('solar_thermal_collector_type', HPXML::SolarThermalTypeSingleGlazing)
    step.setArgument('solar_thermal_collector_rated_optical_efficiency', 0.77)
    step.setArgument('solar_thermal_collector_rated_thermal_losses', 0.793)
    step.setArgument('solar_thermal_storage_volume', '60')
  elsif ['base-dhw-solar-direct-ics.osw'].include? osw_file
    step.setArgument('solar_thermal_system_type', 'hot water')
    step.setArgument('solar_thermal_collector_type', HPXML::SolarThermalTypeICS)
    step.setArgument('solar_thermal_collector_rated_optical_efficiency', 0.77)
    step.setArgument('solar_thermal_collector_rated_thermal_losses', 0.793)
    step.setArgument('solar_thermal_storage_volume', '60')
  elsif ['base-dhw-solar-fraction.osw'].include? osw_file
    step.setArgument('solar_thermal_system_type', 'hot water')
    step.setArgument('solar_thermal_solar_fraction', 0.65)
  elsif ['base-dhw-solar-indirect-flat-plate.osw'].include? osw_file
    step.setArgument('solar_thermal_system_type', 'hot water')
    step.setArgument('solar_thermal_collector_loop_type', HPXML::SolarThermalLoopTypeIndirect)
    step.setArgument('solar_thermal_collector_type', HPXML::SolarThermalTypeSingleGlazing)
    step.setArgument('solar_thermal_collector_rated_optical_efficiency', 0.77)
    step.setArgument('solar_thermal_collector_rated_thermal_losses', 0.793)
    step.setArgument('solar_thermal_storage_volume', '60')
  elsif ['base-dhw-solar-thermosyphon-flat-plate.osw'].include? osw_file
    step.setArgument('solar_thermal_system_type', 'hot water')
    step.setArgument('solar_thermal_collector_loop_type', HPXML::SolarThermalLoopTypeThermosyphon)
    step.setArgument('solar_thermal_collector_type', HPXML::SolarThermalTypeSingleGlazing)
    step.setArgument('solar_thermal_collector_rated_optical_efficiency', 0.77)
    step.setArgument('solar_thermal_collector_rated_thermal_losses', 0.793)
    step.setArgument('solar_thermal_storage_volume', '60')
  elsif ['base-dhw-tank-coal.osw'].include? osw_file
    step.setArgument('water_heater_fuel_type', HPXML::FuelTypeCoal)
    step.setArgument('water_heater_tank_volume', '50')
    step.setArgument('water_heater_efficiency', 0.59)
  elsif ['base-dhw-tank-elec-uef.osw'].include? osw_file
    step.setArgument('water_heater_tank_volume', '30')
    step.setArgument('water_heater_efficiency_type', 'UniformEnergyFactor')
    step.setArgument('water_heater_efficiency', 0.93)
    step.setArgument('water_heater_first_hour_rating', 46)
    step.setArgument('water_heater_recovery_efficiency', 0.98)
  elsif ['base-dhw-tank-gas.osw'].include? osw_file
    step.setArgument('water_heater_fuel_type', HPXML::FuelTypeNaturalGas)
    step.setArgument('water_heater_tank_volume', '50')
    step.setArgument('water_heater_efficiency', 0.59)
  elsif ['base-dhw-tank-gas-uef.osw'].include? osw_file
    step.setArgument('water_heater_tank_volume', '30')
    step.setArgument('water_heater_efficiency_type', 'UniformEnergyFactor')
    step.setArgument('water_heater_efficiency', 0.59)
    step.setArgument('water_heater_first_hour_rating', 56)
    step.setArgument('water_heater_recovery_efficiency', 0.75)
  elsif ['base-dhw-tank-gas-outside.osw'].include? osw_file
    step.setArgument('water_heater_fuel_type', HPXML::FuelTypeNaturalGas)
    step.setArgument('water_heater_location', HPXML::LocationOtherExterior)
    step.setArgument('water_heater_tank_volume', '50')
    step.setArgument('water_heater_efficiency', 0.59)
  elsif ['base-dhw-tank-heat-pump.osw'].include? osw_file
    step.setArgument('water_heater_type', HPXML::WaterHeaterTypeHeatPump)
    step.setArgument('water_heater_tank_volume', '80')
    step.setArgument('water_heater_efficiency', 2.3)
  elsif ['base-dhw-tank-heat-pump-outside.osw'].include? osw_file
    step.setArgument('water_heater_type', HPXML::WaterHeaterTypeHeatPump)
    step.setArgument('water_heater_location', HPXML::LocationOtherExterior)
    step.setArgument('water_heater_tank_volume', '80')
    step.setArgument('water_heater_efficiency', 2.3)
  elsif ['base-dhw-tank-heat-pump-uef.osw'].include? osw_file
    step.setArgument('water_heater_tank_volume', '50')
    step.setArgument('water_heater_efficiency_type', 'UniformEnergyFactor')
    step.setArgument('water_heater_efficiency', 3.75)
    step.setArgument('water_heater_first_hour_rating', 60)
  elsif ['base-dhw-tank-heat-pump-with-solar.osw'].include? osw_file
    step.setArgument('water_heater_type', HPXML::WaterHeaterTypeHeatPump)
    step.setArgument('water_heater_tank_volume', '80')
    step.setArgument('water_heater_efficiency', 2.3)
    step.setArgument('solar_thermal_system_type', 'hot water')
    step.setArgument('solar_thermal_collector_loop_type', HPXML::SolarThermalLoopTypeIndirect)
    step.setArgument('solar_thermal_collector_type', HPXML::SolarThermalTypeSingleGlazing)
    step.setArgument('solar_thermal_collector_rated_optical_efficiency', 0.77)
    step.setArgument('solar_thermal_collector_rated_thermal_losses', 0.793)
    step.setArgument('solar_thermal_storage_volume', '60')
  elsif ['base-dhw-tank-heat-pump-with-solar-fraction.osw'].include? osw_file
    step.setArgument('water_heater_type', HPXML::WaterHeaterTypeHeatPump)
    step.setArgument('water_heater_tank_volume', '80')
    step.setArgument('water_heater_efficiency', 2.3)
    step.setArgument('solar_thermal_system_type', 'hot water')
    step.setArgument('solar_thermal_solar_fraction', 0.65)
  elsif ['base-dhw-tankless-electric.osw'].include? osw_file
    step.setArgument('water_heater_type', HPXML::WaterHeaterTypeTankless)
    step.setArgument('water_heater_tank_volume', Constants.Auto)
    step.setArgument('water_heater_efficiency', 0.99)
  elsif ['base-dhw-tankless-electric-outside.osw'].include? osw_file
    step.setArgument('water_heater_type', HPXML::WaterHeaterTypeTankless)
    step.setArgument('water_heater_location', HPXML::LocationOtherExterior)
    step.setArgument('water_heater_tank_volume', Constants.Auto)
    step.setArgument('water_heater_efficiency', 0.99)
  elsif ['base-dhw-tankless-electric-uef.osw'].include? osw_file
    step.setArgument('water_heater_efficiency_type', 'UniformEnergyFactor')
    step.setArgument('water_heater_efficiency', 0.98)
  elsif ['base-dhw-tankless-gas.osw'].include? osw_file
    step.setArgument('water_heater_type', HPXML::WaterHeaterTypeTankless)
    step.setArgument('water_heater_fuel_type', HPXML::FuelTypeNaturalGas)
    step.setArgument('water_heater_tank_volume', Constants.Auto)
    step.setArgument('water_heater_efficiency', 0.82)
  elsif ['base-dhw-tankless-gas-uef.osw'].include? osw_file
    step.setArgument('water_heater_efficiency_type', 'UniformEnergyFactor')
    step.setArgument('water_heater_efficiency', 0.93)
  elsif ['base-dhw-tankless-gas-with-solar.osw'].include? osw_file
    step.setArgument('water_heater_type', HPXML::WaterHeaterTypeTankless)
    step.setArgument('water_heater_fuel_type', HPXML::FuelTypeNaturalGas)
    step.setArgument('water_heater_tank_volume', Constants.Auto)
    step.setArgument('water_heater_efficiency', 0.82)
    step.setArgument('solar_thermal_system_type', 'hot water')
    step.setArgument('solar_thermal_collector_loop_type', HPXML::SolarThermalLoopTypeIndirect)
    step.setArgument('solar_thermal_collector_type', HPXML::SolarThermalTypeSingleGlazing)
    step.setArgument('solar_thermal_collector_rated_optical_efficiency', 0.77)
    step.setArgument('solar_thermal_collector_rated_thermal_losses', 0.793)
    step.setArgument('solar_thermal_storage_volume', '60')
  elsif ['base-dhw-tankless-gas-with-solar-fraction.osw'].include? osw_file
    step.setArgument('water_heater_type', HPXML::WaterHeaterTypeTankless)
    step.setArgument('water_heater_fuel_type', HPXML::FuelTypeNaturalGas)
    step.setArgument('water_heater_tank_volume', Constants.Auto)
    step.setArgument('water_heater_efficiency', 0.82)
    step.setArgument('solar_thermal_system_type', 'hot water')
    step.setArgument('solar_thermal_solar_fraction', 0.65)
  elsif ['base-dhw-tankless-propane.osw'].include? osw_file
    step.setArgument('water_heater_type', HPXML::WaterHeaterTypeTankless)
    step.setArgument('water_heater_fuel_type', HPXML::FuelTypePropane)
    step.setArgument('water_heater_tank_volume', Constants.Auto)
    step.setArgument('water_heater_efficiency', 0.82)
  elsif ['base-dhw-tank-oil.osw'].include? osw_file
    step.setArgument('water_heater_fuel_type', HPXML::FuelTypeOil)
    step.setArgument('water_heater_tank_volume', '50')
    step.setArgument('water_heater_efficiency', 0.59)
  elsif ['base-dhw-tank-wood.osw'].include? osw_file
    step.setArgument('water_heater_fuel_type', HPXML::FuelTypeWoodCord)
    step.setArgument('water_heater_tank_volume', '50')
    step.setArgument('water_heater_efficiency', 0.59)
  elsif ['base-enclosure-2stories.osw'].include? osw_file
    step.setArgument('geometry_cfa', 4050.0)
    step.setArgument('geometry_num_floors_above_grade', 2)
    step.setArgument('window_area_front', 216.0)
    step.setArgument('window_area_back', 216.0)
    step.setArgument('window_area_left', 144.0)
    step.setArgument('window_area_right', 144.0)
    step.setArgument('ducts_number_of_return_registers', '3')
    step.setArgument('plug_loads_other_annual_kwh', '3685.5')
  elsif ['base-enclosure-2stories-garage.osw'].include? osw_file
    step.setArgument('geometry_cfa', 3250.0)
    step.setArgument('geometry_garage_width', 20.0)
    step.setArgument('ducts_supply_surface_area', '112.5')
    step.setArgument('ducts_return_surface_area', '37.5')
    step.setArgument('plug_loads_other_annual_kwh', '2957.5')
  elsif ['base-enclosure-beds-1.osw'].include? osw_file
    step.setArgument('geometry_num_bedrooms', 1)
    step.setArgument('geometry_num_bathrooms', '1')
    step.setArgument('geometry_num_occupants', '1')
    step.setArgument('plug_loads_television_annual_kwh', '482.0')
  elsif ['base-enclosure-beds-2.osw'].include? osw_file
    step.setArgument('geometry_num_bedrooms', 2)
    step.setArgument('geometry_num_bathrooms', '1')
    step.setArgument('geometry_num_occupants', '2')
    step.setArgument('plug_loads_television_annual_kwh', '551.0')
  elsif ['base-enclosure-beds-4.osw'].include? osw_file
    step.setArgument('geometry_num_bedrooms', 4)
    step.setArgument('geometry_num_occupants', '4')
    step.setArgument('plug_loads_television_annual_kwh', '689.0')
  elsif ['base-enclosure-beds-5.osw'].include? osw_file
    step.setArgument('geometry_num_bedrooms', 5)
    step.setArgument('geometry_num_bathrooms', '3')
    step.setArgument('geometry_num_occupants', '5')
    step.setArgument('plug_loads_television_annual_kwh', '758.0')
  elsif ['base-enclosure-garage.osw'].include? osw_file
    step.setArgument('geometry_garage_width', 30.0)
    step.setArgument('geometry_garage_protrusion', 1.0)
    step.setArgument('window_area_front', 12.0)
    step.setArgument('ducts_supply_location', HPXML::LocationGarage)
    step.setArgument('ducts_return_location', HPXML::LocationGarage)
    step.setArgument('water_heater_location', HPXML::LocationGarage)
    step.setArgument('clothes_washer_location', HPXML::LocationGarage)
    step.setArgument('clothes_dryer_location', HPXML::LocationGarage)
    step.setArgument('dishwasher_location', HPXML::LocationGarage)
    step.setArgument('refrigerator_location', HPXML::LocationGarage)
    step.setArgument('cooking_range_oven_location', HPXML::LocationGarage)
  elsif ['base-enclosure-infil-ach-house-pressure.osw'].include? osw_file
    step.setArgument('air_leakage_house_pressure', 45)
    step.setArgument('air_leakage_value', 2.8014)
  elsif ['base-enclosure-infil-cfm-house-pressure.osw'].include? osw_file
    step.setArgument('air_leakage_house_pressure', 45)
    step.setArgument('air_leakage_value', 1008.5039999999999)
  elsif ['base-enclosure-infil-cfm50.osw'].include? osw_file
    step.setArgument('air_leakage_units', HPXML::UnitsCFM)
    step.setArgument('air_leakage_value', 1080)
  elsif ['base-enclosure-infil-flue.osw'].include? osw_file
    step.setArgument('geometry_has_flue_or_chimney', 'true')
  elsif ['base-enclosure-infil-natural-ach.osw'].include? osw_file
    step.setArgument('air_leakage_units', HPXML::UnitsACHNatural)
    step.setArgument('air_leakage_value', 0.67)
  elsif ['base-enclosure-other-heated-space.osw'].include? osw_file
    step.setArgument('geometry_unit_type', HPXML::ResidentialTypeApartment)
    step.setArgument('ducts_supply_location', HPXML::LocationOtherHeatedSpace)
    step.setArgument('ducts_return_location', HPXML::LocationOtherHeatedSpace)
    step.setArgument('water_heater_location', HPXML::LocationOtherHeatedSpace)
    step.setArgument('clothes_washer_location', HPXML::LocationOtherHeatedSpace)
    step.setArgument('clothes_dryer_location', HPXML::LocationOtherHeatedSpace)
    step.setArgument('dishwasher_location', HPXML::LocationOtherHeatedSpace)
    step.setArgument('refrigerator_location', HPXML::LocationOtherHeatedSpace)
    step.setArgument('cooking_range_oven_location', HPXML::LocationOtherHeatedSpace)
  elsif ['base-enclosure-other-housing-unit.osw'].include? osw_file
    step.setArgument('geometry_unit_type', HPXML::ResidentialTypeApartment)
    step.setArgument('ducts_supply_location', HPXML::LocationOtherHousingUnit)
    step.setArgument('ducts_return_location', HPXML::LocationOtherHousingUnit)
    step.setArgument('water_heater_location', HPXML::LocationOtherHousingUnit)
    step.setArgument('clothes_washer_location', HPXML::LocationOtherHousingUnit)
    step.setArgument('clothes_dryer_location', HPXML::LocationOtherHousingUnit)
    step.setArgument('dishwasher_location', HPXML::LocationOtherHousingUnit)
    step.setArgument('refrigerator_location', HPXML::LocationOtherHousingUnit)
    step.setArgument('cooking_range_oven_location', HPXML::LocationOtherHousingUnit)
  elsif ['base-enclosure-other-multifamily-buffer-space.osw'].include? osw_file
    step.setArgument('geometry_unit_type', HPXML::ResidentialTypeApartment)
    step.setArgument('ducts_supply_location', HPXML::LocationOtherMultifamilyBufferSpace)
    step.setArgument('ducts_return_location', HPXML::LocationOtherMultifamilyBufferSpace)
    step.setArgument('water_heater_location', HPXML::LocationOtherMultifamilyBufferSpace)
    step.setArgument('clothes_washer_location', HPXML::LocationOtherMultifamilyBufferSpace)
    step.setArgument('clothes_dryer_location', HPXML::LocationOtherMultifamilyBufferSpace)
    step.setArgument('dishwasher_location', HPXML::LocationOtherMultifamilyBufferSpace)
    step.setArgument('refrigerator_location', HPXML::LocationOtherMultifamilyBufferSpace)
    step.setArgument('cooking_range_oven_location', HPXML::LocationOtherMultifamilyBufferSpace)
  elsif ['base-enclosure-other-non-freezing-space.osw'].include? osw_file
    step.setArgument('geometry_unit_type', HPXML::ResidentialTypeApartment)
    step.setArgument('ducts_supply_location', HPXML::LocationOtherNonFreezingSpace)
    step.setArgument('ducts_return_location', HPXML::LocationOtherNonFreezingSpace)
    step.setArgument('water_heater_location', HPXML::LocationOtherNonFreezingSpace)
    step.setArgument('clothes_washer_location', HPXML::LocationOtherNonFreezingSpace)
    step.setArgument('clothes_dryer_location', HPXML::LocationOtherNonFreezingSpace)
    step.setArgument('dishwasher_location', HPXML::LocationOtherNonFreezingSpace)
    step.setArgument('refrigerator_location', HPXML::LocationOtherNonFreezingSpace)
    step.setArgument('cooking_range_oven_location', HPXML::LocationOtherNonFreezingSpace)
  elsif ['base-enclosure-overhangs.osw'].include? osw_file
    step.setArgument('overhangs_front_distance_to_top_of_window', 1.0)
    step.setArgument('overhangs_back_depth', 2.5)
    step.setArgument('overhangs_left_depth', 1.5)
    step.setArgument('overhangs_left_distance_to_top_of_window', 2.0)
    step.setArgument('overhangs_right_depth', 1.5)
    step.setArgument('overhangs_right_distance_to_top_of_window', 2.0)
  elsif ['base-enclosure-windows-none.osw'].include? osw_file
    step.setArgument('window_area_front', 0)
    step.setArgument('window_area_back', 0)
    step.setArgument('window_area_left', 0)
    step.setArgument('window_area_right', 0)
  elsif ['base-foundation-ambient.osw'].include? osw_file
    step.setArgument('geometry_cfa', 1350.0)
    step.setArgument('geometry_foundation_type', HPXML::FoundationTypeAmbient)
    step.setArgument('floor_assembly_r', 18.7)
    step.setArgument('ducts_number_of_return_registers', '1')
    step.setArgument('plug_loads_other_annual_kwh', '1228.5')
  elsif ['base-foundation-conditioned-basement-slab-insulation.osw'].include? osw_file
    step.setArgument('slab_under_insulation_r', 10)
    step.setArgument('slab_under_width', 4)
  elsif ['base-foundation-conditioned-basement-wall-interior-insulation.osw'].include? osw_file
    step.setArgument('foundation_wall_insulation_r', 18.9)
    step.setArgument('foundation_wall_insulation_distance_to_top', 1.0)
  elsif ['base-foundation-slab.osw'].include? osw_file
    step.setArgument('geometry_cfa', 1350.0)
    step.setArgument('geometry_foundation_type', HPXML::FoundationTypeSlab)
    step.setArgument('geometry_foundation_height', 0.0)
    step.setArgument('geometry_foundation_height_above_grade', 0.0)
    step.setArgument('slab_under_insulation_r', 5)
    step.setArgument('slab_under_width', 999)
    step.setArgument('slab_carpet_fraction', '1.0')
    step.setArgument('slab_carpet_r', '2.5')
    step.setArgument('ducts_supply_location', HPXML::LocationUnderSlab)
    step.setArgument('ducts_return_location', HPXML::LocationUnderSlab)
    step.setArgument('ducts_number_of_return_registers', '1')
    step.setArgument('plug_loads_other_annual_kwh', '1228.5')
  elsif ['base-foundation-unconditioned-basement.osw'].include? osw_file
    step.setArgument('geometry_cfa', 1350.0)
    step.setArgument('geometry_foundation_type', HPXML::FoundationTypeBasementUnconditioned)
    step.setArgument('floor_assembly_r', 18.7)
    step.setArgument('foundation_wall_insulation_r', 0)
    step.setArgument('foundation_wall_insulation_distance_to_bottom', 0)
    step.setArgument('ducts_supply_location', HPXML::LocationBasementUnconditioned)
    step.setArgument('ducts_return_location', HPXML::LocationBasementUnconditioned)
    step.setArgument('ducts_number_of_return_registers', '1')
    step.setArgument('water_heater_location', HPXML::LocationBasementUnconditioned)
    step.setArgument('clothes_washer_location', HPXML::LocationBasementUnconditioned)
    step.setArgument('clothes_dryer_location', HPXML::LocationBasementUnconditioned)
    step.setArgument('dishwasher_location', HPXML::LocationBasementUnconditioned)
    step.setArgument('refrigerator_location', HPXML::LocationBasementUnconditioned)
    step.setArgument('cooking_range_oven_location', HPXML::LocationBasementUnconditioned)
    step.setArgument('plug_loads_other_annual_kwh', '1228.5')
  elsif ['base-foundation-unconditioned-basement-above-grade.osw'].include? osw_file
    step.setArgument('geometry_cfa', 1350.0)
    step.setArgument('geometry_foundation_type', HPXML::FoundationTypeBasementUnconditioned)
    step.setArgument('geometry_foundation_height_above_grade', 4.0)
    step.setArgument('foundation_wall_insulation_r', 0)
    step.setArgument('foundation_wall_insulation_distance_to_bottom', 0)
    step.setArgument('ducts_supply_location', HPXML::LocationBasementUnconditioned)
    step.setArgument('ducts_return_location', HPXML::LocationBasementUnconditioned)
    step.setArgument('water_heater_location', HPXML::LocationBasementUnconditioned)
    step.setArgument('clothes_washer_location', HPXML::LocationBasementUnconditioned)
    step.setArgument('clothes_dryer_location', HPXML::LocationBasementUnconditioned)
    step.setArgument('dishwasher_location', HPXML::LocationBasementUnconditioned)
    step.setArgument('refrigerator_location', HPXML::LocationBasementUnconditioned)
    step.setArgument('cooking_range_oven_location', HPXML::LocationBasementUnconditioned)
    step.setArgument('plug_loads_other_annual_kwh', '1228.5')
  elsif ['base-foundation-unconditioned-basement-assembly-r.osw'].include? osw_file
    step.setArgument('foundation_wall_assembly_r', 10.69)
  elsif ['base-foundation-unconditioned-basement-wall-insulation.osw'].include? osw_file
    step.setArgument('floor_assembly_r', 2.1)
    step.setArgument('foundation_wall_insulation_r', 8.9)
    step.setArgument('foundation_wall_insulation_distance_to_bottom', 4)
  elsif ['base-foundation-unvented-crawlspace.osw'].include? osw_file
    step.setArgument('geometry_cfa', 1350.0)
    step.setArgument('geometry_foundation_type', HPXML::FoundationTypeCrawlspaceUnvented)
    step.setArgument('geometry_foundation_height', 4.0)
    step.setArgument('floor_assembly_r', 18.7)
    step.setArgument('foundation_wall_insulation_distance_to_bottom', 4.0)
    step.setArgument('slab_carpet_r', '2.5')
    step.setArgument('ducts_supply_location', HPXML::LocationCrawlspaceUnvented)
    step.setArgument('ducts_return_location', HPXML::LocationCrawlspaceUnvented)
    step.setArgument('ducts_number_of_return_registers', '1')
    step.setArgument('water_heater_location', HPXML::LocationCrawlspaceUnvented)
    step.setArgument('plug_loads_other_annual_kwh', '1228.5')
  elsif ['base-foundation-vented-crawlspace.osw'].include? osw_file
    step.setArgument('geometry_cfa', 1350.0)
    step.setArgument('geometry_foundation_type', HPXML::FoundationTypeCrawlspaceVented)
    step.setArgument('geometry_foundation_height', 4.0)
    step.setArgument('floor_assembly_r', 18.7)
    step.setArgument('foundation_wall_insulation_distance_to_bottom', 4.0)
    step.setArgument('slab_carpet_r', '2.5')
    step.setArgument('ducts_supply_location', HPXML::LocationCrawlspaceVented)
    step.setArgument('ducts_return_location', HPXML::LocationCrawlspaceVented)
    step.setArgument('ducts_number_of_return_registers', '1')
    step.setArgument('water_heater_location', HPXML::LocationCrawlspaceVented)
    step.setArgument('plug_loads_other_annual_kwh', '1228.5')
  elsif ['base-foundation-walkout-basement.osw'].include? osw_file
    step.setArgument('geometry_foundation_height_above_grade', 5.0)
    step.setArgument('foundation_wall_insulation_distance_to_bottom', 4.0)
  elsif ['base-hvac-air-to-air-heat-pump-1-speed.osw'].include? osw_file
    step.setArgument('heating_system_type', 'none')
    step.setArgument('cooling_system_type', 'none')
    step.setArgument('heat_pump_type', HPXML::HVACTypeHeatPumpAirToAir)
    step.setArgument('heat_pump_heating_capacity', '42000.0')
    step.setArgument('heat_pump_heating_capacity_17_f', '26460.0')
    step.setArgument('heat_pump_backup_fuel', HPXML::FuelTypeElectricity)
  elsif ['base-hvac-air-to-air-heat-pump-1-speed-cooling-only.osw'].include? osw_file
    step.setArgument('heat_pump_heating_capacity', '0.0')
    step.setArgument('heat_pump_heating_capacity_17_f', '0.0')
    step.setArgument('heat_pump_fraction_heat_load_served', 0)
    step.setArgument('heat_pump_backup_fuel', 'none')
  elsif ['base-hvac-air-to-air-heat-pump-1-speed-heating-only.osw'].include? osw_file
    step.setArgument('heat_pump_cooling_capacity', '0.0')
    step.setArgument('heat_pump_fraction_cool_load_served', 0)
  elsif ['base-hvac-air-to-air-heat-pump-2-speed.osw'].include? osw_file
    step.setArgument('heating_system_type', 'none')
    step.setArgument('cooling_system_type', 'none')
    step.setArgument('heat_pump_type', HPXML::HVACTypeHeatPumpAirToAir)
    step.setArgument('heat_pump_heating_efficiency', 9.3)
    step.setArgument('heat_pump_cooling_compressor_type', HPXML::HVACCompressorTypeTwoStage)
    step.setArgument('heat_pump_heating_capacity', '42000.0')
    step.setArgument('heat_pump_heating_capacity_17_f', '24780.0')
    step.setArgument('heat_pump_cooling_efficiency', 18.0)
    step.setArgument('heat_pump_backup_fuel', HPXML::FuelTypeElectricity)
  elsif ['base-hvac-air-to-air-heat-pump-var-speed.osw'].include? osw_file
    step.setArgument('heating_system_type', 'none')
    step.setArgument('cooling_system_type', 'none')
    step.setArgument('heat_pump_type', HPXML::HVACTypeHeatPumpAirToAir)
    step.setArgument('heat_pump_heating_efficiency', 10.0)
    step.setArgument('heat_pump_cooling_compressor_type', HPXML::HVACCompressorTypeVariableSpeed)
    step.setArgument('heat_pump_cooling_sensible_heat_fraction', 0.78)
    step.setArgument('heat_pump_heating_capacity', '42000.0')
    step.setArgument('heat_pump_heating_capacity_17_f', '26880.0')
    step.setArgument('heat_pump_cooling_efficiency', 22.0)
    step.setArgument('heat_pump_backup_fuel', HPXML::FuelTypeElectricity)
  elsif ['base-hvac-boiler-coal-only.osw'].include? osw_file
    step.setArgument('heating_system_type', HPXML::HVACTypeBoiler)
    step.setArgument('heating_system_fuel', HPXML::FuelTypeCoal)
    step.setArgument('cooling_system_type', 'none')
  elsif ['base-hvac-boiler-elec-only.osw'].include? osw_file
    step.setArgument('heating_system_type', HPXML::HVACTypeBoiler)
    step.setArgument('heating_system_fuel', HPXML::FuelTypeElectricity)
    step.setArgument('heating_system_heating_efficiency', 1.0)
    step.setArgument('cooling_system_type', 'none')
  elsif ['base-hvac-boiler-gas-central-ac-1-speed.osw'].include? osw_file
    step.setArgument('heating_system_type', HPXML::HVACTypeBoiler)
  elsif ['base-hvac-boiler-gas-only.osw'].include? osw_file
    step.setArgument('heating_system_type', HPXML::HVACTypeBoiler)
    step.setArgument('cooling_system_type', 'none')
  elsif ['base-hvac-boiler-oil-only.osw'].include? osw_file
    step.setArgument('heating_system_type', HPXML::HVACTypeBoiler)
    step.setArgument('heating_system_fuel', HPXML::FuelTypeOil)
    step.setArgument('cooling_system_type', 'none')
  elsif ['base-hvac-boiler-propane-only.osw'].include? osw_file
    step.setArgument('heating_system_type', HPXML::HVACTypeBoiler)
    step.setArgument('heating_system_fuel', HPXML::FuelTypePropane)
    step.setArgument('cooling_system_type', 'none')
  elsif ['base-hvac-boiler-wood-only.osw'].include? osw_file
    step.setArgument('heating_system_type', HPXML::HVACTypeBoiler)
    step.setArgument('heating_system_fuel', HPXML::FuelTypeWoodCord)
    step.setArgument('cooling_system_type', 'none')
  elsif ['base-hvac-central-ac-only-1-speed.osw'].include? osw_file
    step.setArgument('heating_system_type', 'none')
  elsif ['base-hvac-central-ac-only-2-speed.osw'].include? osw_file
    step.setArgument('heating_system_type', 'none')
    step.setArgument('cooling_system_cooling_efficiency', 18.0)
    step.setArgument('cooling_system_cooling_compressor_type', HPXML::HVACCompressorTypeTwoStage)
  elsif ['base-hvac-central-ac-only-var-speed.osw'].include? osw_file
    step.setArgument('heating_system_type', 'none')
    step.setArgument('cooling_system_cooling_efficiency', 24.0)
    step.setArgument('cooling_system_cooling_compressor_type', HPXML::HVACCompressorTypeVariableSpeed)
    step.setArgument('cooling_system_cooling_sensible_heat_fraction', 0.78)
  elsif ['base-hvac-central-ac-plus-air-to-air-heat-pump-heating.osw'].include? osw_file
    step.setArgument('heat_pump_type', HPXML::HVACTypeHeatPumpAirToAir)
    step.setArgument('heat_pump_heating_efficiency', 7.7)
    step.setArgument('heat_pump_heating_capacity', '42000.0')
    step.setArgument('heat_pump_heating_capacity_17_f', '26460.0')
    step.setArgument('heat_pump_fraction_cool_load_served', 0)
    step.setArgument('heat_pump_backup_fuel', HPXML::FuelTypeElectricity)
  elsif ['base-hvac-dual-fuel-air-to-air-heat-pump-1-speed.osw'].include? osw_file
    step.setArgument('cooling_system_type', 'none')
    step.setArgument('heat_pump_heating_efficiency', 7.7)
    step.setArgument('heat_pump_heating_capacity', '42000.0')
    step.setArgument('heat_pump_heating_capacity_17_f', '26460.0')
    step.setArgument('heat_pump_backup_fuel', HPXML::FuelTypeNaturalGas)
    step.setArgument('heat_pump_backup_heating_efficiency', 0.95)
    step.setArgument('heat_pump_backup_heating_capacity', '36000.0')
    step.setArgument('heat_pump_backup_heating_switchover_temp', 25)
  elsif ['base-hvac-dual-fuel-air-to-air-heat-pump-1-speed-electric.osw'].include? osw_file
    step.setArgument('heat_pump_backup_fuel', HPXML::FuelTypeElectricity)
    step.setArgument('heat_pump_backup_heating_efficiency', 1.0)
  elsif ['base-hvac-dual-fuel-air-to-air-heat-pump-2-speed.osw'].include? osw_file
    step.setArgument('heat_pump_backup_fuel', HPXML::FuelTypeNaturalGas)
    step.setArgument('heat_pump_backup_heating_efficiency', 0.95)
    step.setArgument('heat_pump_backup_heating_capacity', '36000.0')
    step.setArgument('heat_pump_backup_heating_switchover_temp', 25)
  elsif ['base-hvac-dual-fuel-air-to-air-heat-pump-var-speed.osw'].include? osw_file
    step.setArgument('heat_pump_backup_fuel', HPXML::FuelTypeNaturalGas)
    step.setArgument('heat_pump_backup_heating_efficiency', 0.95)
    step.setArgument('heat_pump_backup_heating_capacity', '36000.0')
    step.setArgument('heat_pump_backup_heating_switchover_temp', 25)
  elsif ['base-hvac-dual-fuel-mini-split-heat-pump-ducted.osw'].include? osw_file
    step.setArgument('heat_pump_backup_fuel', HPXML::FuelTypeNaturalGas)
    step.setArgument('heat_pump_backup_heating_efficiency', 0.95)
    step.setArgument('heat_pump_backup_heating_capacity', '36000.0')
    step.setArgument('heat_pump_backup_heating_switchover_temp', 25)
  elsif ['base-hvac-ducts-leakage-percent.osw'].include? osw_file
    step.setArgument('ducts_supply_leakage_units', HPXML::UnitsPercent)
    step.setArgument('ducts_return_leakage_units', HPXML::UnitsPercent)
    step.setArgument('ducts_supply_leakage_value', 0.1)
    step.setArgument('ducts_return_leakage_value', 0.05)
  elsif ['base-hvac-elec-resistance-only.osw'].include? osw_file
    step.setArgument('heating_system_type', HPXML::HVACTypeElectricResistance)
    step.setArgument('heating_system_fuel', HPXML::FuelTypeElectricity)
    step.setArgument('heating_system_heating_efficiency', 1.0)
    step.setArgument('cooling_system_type', 'none')
  elsif ['base-hvac-evap-cooler-furnace-gas.osw'].include? osw_file
    step.setArgument('cooling_system_type', HPXML::HVACTypeEvaporativeCooler)
    step.removeArgument('cooling_system_cooling_compressor_type')
    step.removeArgument('cooling_system_cooling_sensible_heat_fraction')
  elsif ['base-hvac-evap-cooler-only.osw'].include? osw_file
    step.setArgument('heating_system_type', 'none')
    step.setArgument('cooling_system_type', HPXML::HVACTypeEvaporativeCooler)
    step.removeArgument('cooling_system_cooling_compressor_type')
    step.removeArgument('cooling_system_cooling_sensible_heat_fraction')
  elsif ['base-hvac-evap-cooler-only-ducted.osw'].include? osw_file
    step.setArgument('heating_system_type', 'none')
    step.setArgument('cooling_system_type', HPXML::HVACTypeEvaporativeCooler)
    step.removeArgument('cooling_system_cooling_compressor_type')
    step.removeArgument('cooling_system_cooling_sensible_heat_fraction')
    step.setArgument('cooling_system_is_ducted', true)
    step.setArgument('ducts_return_leakage_value', 0.0)
  elsif ['base-hvac-fireplace-wood-only.osw'].include? osw_file
    step.setArgument('heating_system_type', HPXML::HVACTypeFireplace)
    step.setArgument('heating_system_fuel', HPXML::FuelTypeWoodCord)
    step.setArgument('heating_system_heating_efficiency', 0.8)
    step.setArgument('cooling_system_type', 'none')
  elsif ['base-hvac-fixed-heater-gas-only.osw'].include? osw_file
    step.setArgument('heating_system_type', HPXML::HVACTypeFixedHeater)
    step.setArgument('heating_system_heating_efficiency', 1.0)
  elsif ['base-hvac-floor-furnace-propane-only.osw'].include? osw_file
    step.setArgument('heating_system_type', HPXML::HVACTypeFloorFurnace)
    step.setArgument('heating_system_fuel', HPXML::FuelTypePropane)
    step.setArgument('heating_system_heating_efficiency', 0.8)
    step.setArgument('cooling_system_type', 'none')
  elsif ['base-hvac-furnace-coal-only.osw'].include? osw_file
    step.setArgument('heating_system_fuel', HPXML::FuelTypeCoal)
    step.setArgument('cooling_system_type', 'none')
  elsif ['base-hvac-furnace-elec-central-ac-1-speed.osw'].include? osw_file
    step.setArgument('heating_system_fuel', HPXML::FuelTypeElectricity)
    step.setArgument('heating_system_heating_efficiency', 1.0)
  elsif ['base-hvac-furnace-elec-only.osw'].include? osw_file
    step.setArgument('heating_system_fuel', HPXML::FuelTypeElectricity)
    step.setArgument('heating_system_heating_efficiency', 1.0)
    step.setArgument('cooling_system_type', 'none')
  elsif ['base-hvac-furnace-gas-central-ac-2-speed.osw'].include? osw_file
    step.setArgument('cooling_system_cooling_efficiency', 18.0)
    step.setArgument('cooling_system_cooling_compressor_type', HPXML::HVACCompressorTypeTwoStage)
  elsif ['base-hvac-furnace-gas-central-ac-var-speed.osw'].include? osw_file
    step.setArgument('cooling_system_cooling_efficiency', 24.0)
    step.setArgument('cooling_system_cooling_compressor_type', HPXML::HVACCompressorTypeVariableSpeed)
    step.setArgument('cooling_system_cooling_sensible_heat_fraction', 0.78)
  elsif ['base-hvac-furnace-gas-only.osw'].include? osw_file
    step.setArgument('cooling_system_type', 'none')
  elsif ['base-hvac-furnace-gas-room-ac.osw'].include? osw_file
    step.setArgument('cooling_system_type', HPXML::HVACTypeRoomAirConditioner)
    step.setArgument('cooling_system_cooling_efficiency_type', HPXML::UnitsEER)
    step.setArgument('cooling_system_cooling_efficiency', 8.5)
    step.removeArgument('cooling_system_cooling_compressor_type')
    step.setArgument('cooling_system_cooling_sensible_heat_fraction', 0.65)
  elsif ['base-hvac-furnace-oil-only.osw'].include? osw_file
    step.setArgument('heating_system_fuel', HPXML::FuelTypeOil)
    step.setArgument('cooling_system_type', 'none')
  elsif ['base-hvac-furnace-propane-only.osw'].include? osw_file
    step.setArgument('heating_system_fuel', HPXML::FuelTypePropane)
    step.setArgument('cooling_system_type', 'none')
  elsif ['base-hvac-furnace-wood-only.osw'].include? osw_file
    step.setArgument('heating_system_fuel', HPXML::FuelTypeWoodCord)
    step.setArgument('cooling_system_type', 'none')
  elsif ['base-hvac-mini-split-air-conditioner-only-ducted.osw'].include? osw_file
    step.setArgument('heating_system_type', 'none')
    step.setArgument('cooling_system_type', HPXML::HVACTypeMiniSplitAirConditioner)
    step.setArgument('cooling_system_cooling_efficiency', 19.0)
    step.removeArgument('cooling_system_cooling_compressor_type')
    step.setArgument('cooling_system_is_ducted', true)
    step.setArgument('ducts_supply_leakage_value', 15.0)
    step.setArgument('ducts_return_leakage_value', 5.0)
    step.setArgument('ducts_supply_insulation_r', 0.0)
    step.setArgument('ducts_supply_surface_area', '30.0')
    step.setArgument('ducts_return_surface_area', '10.0')
  elsif ['base-hvac-mini-split-air-conditioner-only-ductless.osw'].include? osw_file
    step.setArgument('cooling_system_is_ducted', false)
  elsif ['base-hvac-ground-to-air-heat-pump.osw'].include? osw_file
    step.setArgument('heating_system_type', 'none')
    step.setArgument('cooling_system_type', 'none')
    step.setArgument('heat_pump_type', HPXML::HVACTypeHeatPumpGroundToAir)
    step.setArgument('heat_pump_heating_efficiency_type', HPXML::UnitsCOP)
    step.setArgument('heat_pump_heating_efficiency', 3.6)
    step.setArgument('heat_pump_cooling_efficiency_type', HPXML::UnitsEER)
    step.setArgument('heat_pump_cooling_efficiency', 16.6)
    step.removeArgument('heat_pump_cooling_compressor_type')
    step.setArgument('heat_pump_heating_capacity', '42000.0')
    step.setArgument('heat_pump_backup_fuel', HPXML::FuelTypeElectricity)
  elsif ['base-hvac-ground-to-air-heat-pump-cooling-only.osw'].include? osw_file
    step.setArgument('heat_pump_heating_capacity', '0.0')
    step.setArgument('heat_pump_fraction_heat_load_served', 0)
    step.setArgument('heat_pump_backup_fuel', 'none')
  elsif ['base-hvac-ground-to-air-heat-pump-heating-only.osw'].include? osw_file
    step.setArgument('heat_pump_cooling_capacity', '0.0')
    step.setArgument('heat_pump_fraction_cool_load_served', 0)
  elsif ['base-hvac-install-quality-none-furnace-gas-central-ac-1-speed.osw'].include? osw_file
    step.setArgument('heating_system_airflow_defect_ratio', 0.0)
    step.setArgument('cooling_system_airflow_defect_ratio', 0.0)
    step.setArgument('cooling_system_charge_defect_ratio', 0.0)
  elsif ['base-hvac-install-quality-airflow-defect-furnace-gas-central-ac-1-speed.osw'].include? osw_file
    step.setArgument('heating_system_airflow_defect_ratio', -0.25)
    step.setArgument('cooling_system_airflow_defect_ratio', -0.25)
  elsif ['base-hvac-install-quality-charge-defect-furnace-gas-central-ac-1-speed.osw'].include? osw_file
    step.setArgument('cooling_system_charge_defect_ratio', -0.25)
  elsif ['base-hvac-install-quality-all-air-to-air-heat-pump-1-speed.osw'].include? osw_file
    step.setArgument('heat_pump_airflow_defect_ratio', -0.25)
    step.setArgument('heat_pump_charge_defect_ratio', -0.25)
  elsif ['base-hvac-install-quality-all-air-to-air-heat-pump-2-speed.osw'].include? osw_file
    step.setArgument('heat_pump_airflow_defect_ratio', -0.25)
    step.setArgument('heat_pump_charge_defect_ratio', -0.25)
  elsif ['base-hvac-install-quality-all-air-to-air-heat-pump-var-speed.osw'].include? osw_file
    step.setArgument('heat_pump_airflow_defect_ratio', -0.25)
    step.setArgument('heat_pump_charge_defect_ratio', -0.25)
  elsif ['base-hvac-install-quality-all-furnace-gas-central-ac-1-speed.osw'].include? osw_file
    step.setArgument('heating_system_airflow_defect_ratio', -0.25)
    step.setArgument('cooling_system_airflow_defect_ratio', -0.25)
    step.setArgument('cooling_system_charge_defect_ratio', -0.25)
  elsif ['base-hvac-install-quality-all-furnace-gas-central-ac-2-speed.osw'].include? osw_file
    step.setArgument('heating_system_airflow_defect_ratio', -0.25)
    step.setArgument('cooling_system_airflow_defect_ratio', -0.25)
    step.setArgument('cooling_system_charge_defect_ratio', -0.25)
  elsif ['base-hvac-install-quality-all-furnace-gas-central-ac-var-speed.osw'].include? osw_file
    step.setArgument('heating_system_airflow_defect_ratio', -0.25)
    step.setArgument('cooling_system_airflow_defect_ratio', -0.25)
    step.setArgument('cooling_system_charge_defect_ratio', -0.25)
  elsif ['base-hvac-install-quality-all-furnace-gas-only.osw'].include? osw_file
    step.setArgument('heating_system_airflow_defect_ratio', -0.25)
  elsif ['base-hvac-install-quality-all-ground-to-air-heat-pump.osw'].include? osw_file
    step.setArgument('heat_pump_airflow_defect_ratio', -0.25)
    step.setArgument('heat_pump_charge_defect_ratio', 0.0)
  elsif ['base-hvac-install-quality-all-mini-split-heat-pump-ducted.osw'].include? osw_file
    step.setArgument('heat_pump_airflow_defect_ratio', -0.25)
    step.setArgument('heat_pump_charge_defect_ratio', -0.25)
  elsif ['base-hvac-install-quality-all-mini-split-air-conditioner-only-ducted.osw'].include? osw_file
    step.setArgument('cooling_system_airflow_defect_ratio', -0.25)
    step.setArgument('cooling_system_charge_defect_ratio', -0.25)
  elsif ['base-hvac-mini-split-heat-pump-ducted.osw'].include? osw_file
    step.setArgument('heating_system_type', 'none')
    step.setArgument('cooling_system_type', 'none')
    step.setArgument('heat_pump_type', HPXML::HVACTypeHeatPumpMiniSplit)
    step.setArgument('heat_pump_heating_capacity', '52000.0')
    step.setArgument('heat_pump_heating_capacity_17_f', '29500.0')
    step.setArgument('heat_pump_heating_efficiency', 10.0)
    step.setArgument('heat_pump_cooling_efficiency', 19.0)
    step.removeArgument('heat_pump_cooling_compressor_type')
    step.setArgument('heat_pump_backup_fuel', HPXML::FuelTypeElectricity)
    step.setArgument('heat_pump_is_ducted', true)
    step.setArgument('ducts_supply_leakage_value', 15.0)
    step.setArgument('ducts_return_leakage_value', 5.0)
    step.setArgument('ducts_supply_insulation_r', 0.0)
    step.setArgument('ducts_supply_surface_area', '30.0')
    step.setArgument('ducts_return_surface_area', '10.0')
  elsif ['base-hvac-mini-split-heat-pump-ducted-cooling-only.osw'].include? osw_file
    step.setArgument('heat_pump_heating_capacity', '0')
    step.setArgument('heat_pump_heating_capacity_17_f', '0')
    step.setArgument('heat_pump_fraction_heat_load_served', 0)
    step.setArgument('heat_pump_backup_fuel', 'none')
  elsif ['base-hvac-mini-split-heat-pump-ducted-heating-only.osw'].include? osw_file
    step.setArgument('heat_pump_cooling_capacity', '0')
    step.setArgument('heat_pump_fraction_cool_load_served', 0)
    step.setArgument('heat_pump_backup_fuel', HPXML::FuelTypeElectricity)
  elsif ['base-hvac-mini-split-heat-pump-ductless.osw'].include? osw_file
    step.setArgument('heat_pump_backup_fuel', 'none')
    step.setArgument('heat_pump_is_ducted', false)
  elsif ['base-hvac-none.osw'].include? osw_file
    step.setArgument('heating_system_type', 'none')
    step.setArgument('cooling_system_type', 'none')
  elsif ['base-hvac-portable-heater-gas-only.osw'].include? osw_file
    step.setArgument('heating_system_type', HPXML::HVACTypePortableHeater)
    step.setArgument('heating_system_heating_efficiency', 1.0)
  elsif ['base-hvac-programmable-thermostat-detailed.osw'].include? osw_file
    step.setArgument('setpoint_heating_weekday', '64, 64, 64, 64, 64, 64, 64, 74, 74, 66, 66, 66, 66, 66, 66, 66, 66, 68, 68, 68, 68, 68, 64, 64')
    step.setArgument('setpoint_heating_weekend', '74, 74, 74, 74, 74, 74, 74, 74, 74, 74, 74, 74, 74, 74, 74, 74, 74, 74, 74, 74, 74, 74, 74, 74')
    step.setArgument('setpoint_cooling_weekday', '82, 82, 82, 82, 82, 82, 82, 72, 72, 80, 80, 80, 80, 80, 80, 80, 80, 78, 78, 78, 78, 78, 82, 82')
    step.setArgument('setpoint_cooling_weekend', '78, 78, 78, 78, 78, 78, 78, 78, 78, 78, 78, 78, 78, 78, 78, 78, 78, 78, 78, 78, 78, 78, 78, 78')
  elsif ['base-hvac-room-ac-only.osw'].include? osw_file
    step.setArgument('heating_system_type', 'none')
    step.setArgument('cooling_system_type', HPXML::HVACTypeRoomAirConditioner)
    step.setArgument('cooling_system_cooling_efficiency_type', HPXML::UnitsEER)
    step.setArgument('cooling_system_cooling_efficiency', 8.5)
    step.removeArgument('cooling_system_cooling_compressor_type')
    step.setArgument('cooling_system_cooling_sensible_heat_fraction', 0.65)
  elsif ['base-hvac-room-ac-only-33percent.osw'].include? osw_file
    step.setArgument('heating_system_type', 'none')
    step.setArgument('cooling_system_type', HPXML::HVACTypeRoomAirConditioner)
    step.setArgument('cooling_system_cooling_efficiency_type', HPXML::UnitsEER)
    step.setArgument('cooling_system_cooling_efficiency', 8.5)
    step.removeArgument('cooling_system_cooling_compressor_type')
    step.setArgument('cooling_system_cooling_sensible_heat_fraction', 0.65)
    step.setArgument('cooling_system_fraction_cool_load_served', 0.33)
  elsif ['base-hvac-setpoints.osw'].include? osw_file
    step.setArgument('setpoint_heating_weekday', '60')
    step.setArgument('setpoint_heating_weekend', '60')
    step.setArgument('setpoint_cooling_weekday', '80')
    step.setArgument('setpoint_cooling_weekend', '80')
  elsif ['base-hvac-stove-oil-only.osw'].include? osw_file
    step.setArgument('heating_system_type', HPXML::HVACTypeStove)
    step.setArgument('heating_system_fuel', HPXML::FuelTypeOil)
    step.setArgument('heating_system_heating_efficiency', 0.8)
    step.setArgument('cooling_system_type', 'none')
  elsif ['base-hvac-stove-wood-pellets-only.osw'].include? osw_file
    step.setArgument('heating_system_type', HPXML::HVACTypeStove)
    step.setArgument('heating_system_fuel', HPXML::FuelTypeWoodPellets)
    step.setArgument('heating_system_heating_efficiency', 0.8)
    step.setArgument('cooling_system_type', 'none')
  elsif ['base-hvac-undersized.osw'].include? osw_file
    step.setArgument('heating_system_heating_capacity', '6400.0')
    step.setArgument('cooling_system_cooling_capacity', '4800.0')
    step.setArgument('ducts_supply_leakage_value', 7.5)
    step.setArgument('ducts_return_leakage_value', 2.5)
  elsif ['base-hvac-wall-furnace-elec-only.osw'].include? osw_file
    step.setArgument('heating_system_type', HPXML::HVACTypeWallFurnace)
    step.setArgument('heating_system_fuel', HPXML::FuelTypeElectricity)
    step.setArgument('heating_system_heating_efficiency', 1.0)
    step.setArgument('cooling_system_type', 'none')
  elsif ['base-lighting-ceiling-fans.osw'].include? osw_file
    step.setArgument('ceiling_fan_present', true)
    step.setArgument('ceiling_fan_efficiency', '100.0')
    step.setArgument('ceiling_fan_quantity', '4')
    step.setArgument('ceiling_fan_cooling_setpoint_temp_offset', 0.5)
  elsif ['base-lighting-detailed.osw'].include? osw_file
    step.setArgument('holiday_lighting_present', true)
    step.setArgument('holiday_lighting_daily_kwh', '1.1')
    step.setArgument('holiday_lighting_period_begin_month', '11')
    step.setArgument('holiday_lighting_period_begin_day_of_month', '24')
    step.setArgument('holiday_lighting_period_end_month', '1')
    step.setArgument('holiday_lighting_period_end_day_of_month', '6')
  elsif ['base-location-AMY-2012.osw'].include? osw_file
    step.setArgument('weather_station_epw_filepath', 'US_CO_Boulder_AMY_2012.epw')
  elsif ['base-location-baltimore-md.osw'].include? osw_file
    step.setArgument('weather_station_epw_filepath', 'USA_MD_Baltimore-Washington.Intl.AP.724060_TMY3.epw')
  elsif ['base-location-dallas-tx.osw'].include? osw_file
    step.setArgument('weather_station_epw_filepath', 'USA_TX_Dallas-Fort.Worth.Intl.AP.722590_TMY3.epw')
    step.setArgument('ducts_number_of_return_registers', '1')
  elsif ['base-location-duluth-mn.osw'].include? osw_file
    step.setArgument('weather_station_epw_filepath', 'USA_MN_Duluth.Intl.AP.727450_TMY3.epw')
  elsif ['base-location-miami-fl.osw'].include? osw_file
    step.setArgument('weather_station_epw_filepath', 'USA_FL_Miami.Intl.AP.722020_TMY3.epw')
  elsif ['base-mechvent-balanced.osw'].include? osw_file
    step.setArgument('mech_vent_fan_type', HPXML::MechVentTypeBalanced)
    step.setArgument('mech_vent_fan_power', 60)
  elsif ['base-mechvent-bath-kitchen-fans.osw'].include? osw_file
    step.setArgument('kitchen_fans_quantity', '1')
    step.setArgument('kitchen_fans_flow_rate', '100.0')
    step.setArgument('kitchen_fans_hours_in_operation', '1.5')
    step.setArgument('kitchen_fans_power', '30.0')
    step.setArgument('kitchen_fans_start_hour', '18')
    step.setArgument('bathroom_fans_quantity', '2')
    step.setArgument('bathroom_fans_flow_rate', '50.0')
    step.setArgument('bathroom_fans_hours_in_operation', '1.5')
    step.setArgument('bathroom_fans_power', '15.0')
    step.setArgument('bathroom_fans_start_hour', '7')
  elsif ['base-mechvent-cfis.osw'].include? osw_file
    step.setArgument('mech_vent_fan_type', HPXML::MechVentTypeCFIS)
    step.setArgument('mech_vent_flow_rate', 330)
    step.setArgument('mech_vent_hours_in_operation', 8)
    step.setArgument('mech_vent_fan_power', 300)
  elsif ['base-mechvent-cfis-evap-cooler-only-ducted.osw'].include? osw_file
    step.setArgument('mech_vent_fan_type', HPXML::MechVentTypeCFIS)
    step.setArgument('mech_vent_flow_rate', 330)
    step.setArgument('mech_vent_hours_in_operation', 8)
    step.setArgument('mech_vent_fan_power', 300)
  elsif ['base-mechvent-erv.osw'].include? osw_file
    step.setArgument('mech_vent_fan_type', HPXML::MechVentTypeERV)
    step.setArgument('mech_vent_fan_power', 60)
  elsif ['base-mechvent-erv-atre-asre.osw'].include? osw_file
    step.setArgument('mech_vent_fan_type', HPXML::MechVentTypeERV)
    step.setArgument('mech_vent_recovery_efficiency_type', 'Adjusted')
    step.setArgument('mech_vent_total_recovery_efficiency', 0.526)
    step.setArgument('mech_vent_sensible_recovery_efficiency', 0.79)
    step.setArgument('mech_vent_fan_power', 60)
  elsif ['base-mechvent-exhaust.osw'].include? osw_file
    step.setArgument('mech_vent_fan_type', HPXML::MechVentTypeExhaust)
  elsif ['base-mechvent-exhaust-rated-flow-rate.osw'].include? osw_file
    step.setArgument('mech_vent_fan_type', HPXML::MechVentTypeExhaust)
  elsif ['base-mechvent-hrv.osw'].include? osw_file
    step.setArgument('mech_vent_fan_type', HPXML::MechVentTypeHRV)
    step.setArgument('mech_vent_fan_power', 60)
  elsif ['base-mechvent-hrv-asre.osw'].include? osw_file
    step.setArgument('mech_vent_fan_type', HPXML::MechVentTypeHRV)
    step.setArgument('mech_vent_recovery_efficiency_type', 'Adjusted')
    step.setArgument('mech_vent_sensible_recovery_efficiency', 0.79)
    step.setArgument('mech_vent_fan_power', 60)
  elsif ['base-mechvent-supply.osw'].include? osw_file
    step.setArgument('mech_vent_fan_type', HPXML::MechVentTypeSupply)
  elsif ['base-mechvent-whole-house-fan.osw'].include? osw_file
    step.setArgument('whole_house_fan_present', true)
  elsif ['base-misc-defaults.osw'].include? osw_file
    step.removeArgument('simulation_control_timestep')
    step.removeArgument('site_type')
    step.setArgument('geometry_num_bathrooms', Constants.Auto)
    step.setArgument('geometry_num_occupants', Constants.Auto)
    step.setArgument('foundation_wall_thickness', Constants.Auto)
    step.setArgument('slab_thickness', Constants.Auto)
    step.setArgument('slab_carpet_fraction', Constants.Auto)
    step.removeArgument('roof_material_type')
    step.setArgument('roof_color', HPXML::ColorLight)
    step.removeArgument('roof_material_type')
    step.setArgument('roof_emittance', Constants.Auto)
    step.setArgument('roof_radiant_barrier', Constants.Auto)
    step.removeArgument('wall_siding_type')
    step.setArgument('wall_color', HPXML::ColorMedium)
    step.setArgument('wall_emittance', Constants.Auto)
    step.removeArgument('window_fraction_operable')
    step.removeArgument('window_interior_shading_winter')
    step.removeArgument('window_interior_shading_summer')
    step.removeArgument('cooling_system_cooling_compressor_type')
    step.removeArgument('cooling_system_cooling_sensible_heat_fraction')
    step.setArgument('ducts_supply_location', Constants.Auto)
    step.setArgument('ducts_return_location', Constants.Auto)
    step.setArgument('ducts_supply_surface_area', Constants.Auto)
    step.setArgument('ducts_return_surface_area', Constants.Auto)
    step.setArgument('kitchen_fans_quantity', Constants.Auto)
    step.setArgument('bathroom_fans_quantity', Constants.Auto)
    step.setArgument('water_heater_location', Constants.Auto)
    step.setArgument('water_heater_tank_volume', Constants.Auto)
    step.setArgument('water_heater_setpoint_temperature', Constants.Auto)
    step.setArgument('dhw_distribution_standard_piping_length', Constants.Auto)
    step.setArgument('dhw_distribution_pipe_r', Constants.Auto)
    step.setArgument('solar_thermal_system_type', 'hot water')
    step.setArgument('solar_thermal_collector_type', HPXML::SolarThermalTypeSingleGlazing)
    step.setArgument('solar_thermal_collector_rated_optical_efficiency', 0.77)
    step.setArgument('solar_thermal_collector_rated_thermal_losses', 0.793)
    step.setArgument('pv_system_module_type_1', Constants.Auto)
    step.removeArgument('pv_system_inverter_efficiency_1')
    step.removeArgument('pv_system_system_losses_fraction_1')
    step.setArgument('clothes_washer_location', Constants.Auto)
    step.setArgument('clothes_washer_efficiency', Constants.Auto)
    step.setArgument('clothes_washer_rated_annual_kwh', Constants.Auto)
    step.setArgument('clothes_washer_label_electric_rate', Constants.Auto)
    step.setArgument('clothes_washer_label_gas_rate', Constants.Auto)
    step.setArgument('clothes_washer_label_annual_gas_cost', Constants.Auto)
    step.setArgument('clothes_washer_label_usage', Constants.Auto)
    step.setArgument('clothes_washer_capacity', Constants.Auto)
    step.setArgument('clothes_dryer_location', Constants.Auto)
    step.setArgument('clothes_dryer_efficiency', Constants.Auto)
    step.setArgument('clothes_dryer_control_type', Constants.Auto)
    step.setArgument('clothes_dryer_vented_flow_rate', Constants.Auto)
    step.setArgument('dishwasher_location', Constants.Auto)
    step.setArgument('dishwasher_efficiency', Constants.Auto)
    step.setArgument('dishwasher_label_electric_rate', Constants.Auto)
    step.setArgument('dishwasher_label_gas_rate', Constants.Auto)
    step.setArgument('dishwasher_label_annual_gas_cost', Constants.Auto)
    step.setArgument('dishwasher_label_usage', Constants.Auto)
    step.setArgument('dishwasher_place_setting_capacity', Constants.Auto)
    step.setArgument('refrigerator_location', Constants.Auto)
    step.setArgument('refrigerator_rated_annual_kwh', Constants.Auto)
    step.setArgument('cooking_range_oven_location', Constants.Auto)
    step.removeArgument('cooking_range_oven_is_induction')
    step.removeArgument('cooking_range_oven_is_convection')
    step.setArgument('ceiling_fan_present', true)
    step.setArgument('plug_loads_television_annual_kwh', Constants.Auto)
    step.setArgument('plug_loads_other_annual_kwh', Constants.Auto)
    step.setArgument('plug_loads_other_frac_sensible', Constants.Auto)
    step.setArgument('plug_loads_other_frac_latent', Constants.Auto)
  elsif ['base-misc-loads-large-uncommon.osw'].include? osw_file
    step.setArgument('extra_refrigerator_location', Constants.Auto)
    step.setArgument('extra_refrigerator_rated_annual_kwh', '700.0')
    step.setArgument('freezer_location', HPXML::LocationLivingSpace)
    step.setArgument('freezer_rated_annual_kwh', '300.0')
    step.setArgument('plug_loads_well_pump_present', true)
    step.setArgument('plug_loads_well_pump_annual_kwh', '475.0')
    step.setArgument('plug_loads_well_pump_usage_multiplier', 1.0)
    step.setArgument('plug_loads_vehicle_present', true)
    step.setArgument('plug_loads_vehicle_annual_kwh', '1500.0')
    step.setArgument('plug_loads_vehicle_usage_multiplier', 1.0)
    step.setArgument('fuel_loads_grill_present', true)
    step.setArgument('fuel_loads_grill_fuel_type', HPXML::FuelTypePropane)
    step.setArgument('fuel_loads_grill_annual_therm', '25.0')
    step.setArgument('fuel_loads_grill_usage_multiplier', 1.0)
    step.setArgument('fuel_loads_lighting_present', true)
    step.setArgument('fuel_loads_lighting_annual_therm', '28.0')
    step.setArgument('fuel_loads_lighting_usage_multiplier', 1.0)
    step.setArgument('fuel_loads_fireplace_present', true)
    step.setArgument('fuel_loads_fireplace_fuel_type', HPXML::FuelTypeWoodCord)
    step.setArgument('fuel_loads_fireplace_annual_therm', '55.0')
    step.setArgument('fuel_loads_fireplace_frac_sensible', '0.5')
    step.setArgument('fuel_loads_fireplace_frac_latent', '0.1')
    step.setArgument('fuel_loads_fireplace_usage_multiplier', 1.0)
    step.setArgument('pool_present', true)
    step.setArgument('pool_heater_type', HPXML::HeaterTypeGas)
    step.setArgument('pool_pump_annual_kwh', '2700.0')
    step.setArgument('pool_heater_annual_therm', '500.0')
    step.setArgument('hot_tub_present', true)
    step.setArgument('hot_tub_pump_annual_kwh', '1000.0')
    step.setArgument('hot_tub_heater_annual_kwh', '1300.0')
  elsif ['base-misc-loads-large-uncommon2.osw'].include? osw_file
    step.setArgument('pool_heater_type', HPXML::TypeNone)
    step.setArgument('hot_tub_heater_type', HPXML::HeaterTypeHeatPump)
    step.setArgument('hot_tub_heater_annual_kwh', '260.0')
    step.setArgument('fuel_loads_grill_fuel_type', HPXML::FuelTypeOil)
    step.setArgument('fuel_loads_fireplace_fuel_type', HPXML::FuelTypeWoodPellets)
  elsif ['base-misc-usage-multiplier.osw'].include? osw_file
    step.setArgument('water_fixtures_usage_multiplier', 0.9)
    step.setArgument('lighting_usage_multiplier_interior', 0.9)
    step.setArgument('lighting_usage_multiplier_exterior', 0.9)
    step.setArgument('lighting_usage_multiplier_garage', 0.9)
    step.setArgument('clothes_washer_usage_multiplier', 0.9)
    step.setArgument('clothes_dryer_usage_multiplier', 0.9)
    step.setArgument('dishwasher_usage_multiplier', 0.9)
    step.setArgument('refrigerator_usage_multiplier', 0.9)
    step.setArgument('freezer_location', HPXML::LocationLivingSpace)
    step.setArgument('freezer_rated_annual_kwh', '300.0')
    step.setArgument('freezer_usage_multiplier', 0.9)
    step.setArgument('cooking_range_oven_usage_multiplier', 0.9)
    step.setArgument('plug_loads_television_usage_multiplier', 0.9)
    step.setArgument('plug_loads_other_usage_multiplier', 0.9)
    step.setArgument('pool_present', true)
    step.setArgument('pool_pump_annual_kwh', '2700.0')
    step.setArgument('pool_pump_usage_multiplier', 0.9)
    step.setArgument('pool_heater_type', HPXML::HeaterTypeGas)
    step.setArgument('pool_heater_annual_therm', '500.0')
    step.setArgument('pool_heater_usage_multiplier', 0.9)
    step.setArgument('hot_tub_present', true)
    step.setArgument('hot_tub_pump_annual_kwh', '1000.0')
    step.setArgument('hot_tub_pump_usage_multiplier', 0.9)
    step.setArgument('hot_tub_heater_type', HPXML::HeaterTypeElectricResistance)
    step.setArgument('hot_tub_heater_annual_kwh', '1300.0')
    step.setArgument('hot_tub_heater_usage_multiplier', 0.9)
    step.setArgument('fuel_loads_grill_present', true)
    step.setArgument('fuel_loads_grill_fuel_type', HPXML::FuelTypePropane)
    step.setArgument('fuel_loads_grill_annual_therm', '25.0')
    step.setArgument('fuel_loads_grill_usage_multiplier', 0.9)
    step.setArgument('fuel_loads_lighting_present', true)
    step.setArgument('fuel_loads_lighting_annual_therm', '28.0')
    step.setArgument('fuel_loads_lighting_usage_multiplier', 0.9)
    step.setArgument('fuel_loads_fireplace_present', true)
    step.setArgument('fuel_loads_fireplace_fuel_type', HPXML::FuelTypeWoodCord)
    step.setArgument('fuel_loads_fireplace_annual_therm', '55.0')
    step.setArgument('fuel_loads_fireplace_frac_sensible', '0.5')
    step.setArgument('fuel_loads_fireplace_frac_latent', '0.1')
    step.setArgument('fuel_loads_fireplace_usage_multiplier', 0.9)
  elsif ['base-misc-neighbor-shading.osw'].include? osw_file
    step.setArgument('neighbor_back_distance', 10)
    step.setArgument('neighbor_front_distance', 15)
    step.setArgument('neighbor_front_height', '12')
  elsif ['base-pv.osw'].include? osw_file
    step.setArgument('pv_system_module_type_1', HPXML::PVModuleTypeStandard)
    step.setArgument('pv_system_location_1', HPXML::LocationRoof)
    step.setArgument('pv_system_tracking_1', HPXML::PVTrackingTypeFixed)
    step.setArgument('pv_system_module_type_2', HPXML::PVModuleTypePremium)
    step.setArgument('pv_system_location_2', HPXML::LocationRoof)
    step.setArgument('pv_system_tracking_2', HPXML::PVTrackingTypeFixed)
    step.setArgument('pv_system_array_azimuth_2', 90)
    step.setArgument('pv_system_max_power_output_2', 1500)
  elsif ['base-simcontrol-calendar-year-custom.osw'].include? osw_file
    step.setArgument('simulation_control_run_period_calendar_year', 2008)
  elsif ['base-simcontrol-daylight-saving-custom.osw'].include? osw_file
    step.setArgument('simulation_control_daylight_saving_enabled', true)
    step.setArgument('simulation_control_daylight_saving_begin_month', 3)
    step.setArgument('simulation_control_daylight_saving_begin_day_of_month', 10)
    step.setArgument('simulation_control_daylight_saving_end_month', 11)
    step.setArgument('simulation_control_daylight_saving_end_day_of_month', 6)
  elsif ['base-simcontrol-daylight-saving-disabled.osw'].include? osw_file
    step.setArgument('simulation_control_daylight_saving_enabled', false)
  elsif ['base-schedules-stochastic.osw'].include? osw_file
    step.setArgument('schedules_type', 'stochastic')
  elsif ['base-schedules-user-specified.osw'].include? osw_file
    step.setArgument('schedules_type', 'user-specified')
    step.setArgument('schedules_path', 'BuildResidentialHPXML/tests/schedules/user-specified.csv')
  elsif ['base-simcontrol-runperiod-1-month.osw'].include? osw_file
    step.setArgument('simulation_control_run_period_begin_month', 1)
    step.setArgument('simulation_control_run_period_begin_day_of_month', 1)
    step.setArgument('simulation_control_run_period_end_month', 1)
    step.setArgument('simulation_control_run_period_end_day_of_month', 31)
  elsif ['base-simcontrol-timestep-10-mins.osw'].include? osw_file
    step.setArgument('simulation_control_timestep', '10')
  end

  # Extras
  if ['extra-auto.osw'].include? osw_file
    step.setArgument('geometry_num_occupants', Constants.Auto)
    step.setArgument('ducts_supply_location', Constants.Auto)
    step.setArgument('ducts_return_location', Constants.Auto)
    step.setArgument('ducts_supply_surface_area', Constants.Auto)
    step.setArgument('ducts_return_surface_area', Constants.Auto)
    step.setArgument('water_heater_location', Constants.Auto)
    step.setArgument('water_heater_tank_volume', Constants.Auto)
    step.setArgument('dhw_distribution_standard_piping_length', Constants.Auto)
    step.setArgument('clothes_washer_location', Constants.Auto)
    step.setArgument('clothes_dryer_location', Constants.Auto)
    step.setArgument('refrigerator_location', Constants.Auto)
  elsif ['extra-pv-roofpitch.osw'].include? osw_file
    step.setArgument('pv_system_module_type_1', HPXML::PVModuleTypeStandard)
    step.setArgument('pv_system_module_type_2', HPXML::PVModuleTypeStandard)
    step.setArgument('pv_system_array_tilt_1', 'roofpitch')
    step.setArgument('pv_system_array_tilt_2', 'roofpitch+15')
  elsif ['extra-dhw-solar-latitude.osw'].include? osw_file
    step.setArgument('solar_thermal_system_type', 'hot water')
    step.setArgument('solar_thermal_collector_tilt', 'latitude-15')
  elsif ['extra-second-refrigerator.osw'].include? osw_file
    step.setArgument('extra_refrigerator_location', HPXML::LocationLivingSpace)
  elsif ['extra-second-heating-system-portable-heater-to-heating-system.osw'].include? osw_file
    step.setArgument('heating_system_fuel', HPXML::FuelTypeElectricity)
    step.setArgument('heating_system_heating_capacity', '48000.0')
    step.setArgument('heating_system_fraction_heat_load_served', 0.75)
    step.setArgument('ducts_supply_leakage_value', 0.0)
    step.setArgument('ducts_return_leakage_value', 0.0)
    step.setArgument('ducts_supply_location', HPXML::LocationLivingSpace)
    step.setArgument('ducts_return_location', HPXML::LocationLivingSpace)
    step.setArgument('heating_system_type_2', HPXML::HVACTypePortableHeater)
    step.setArgument('heating_system_heating_capacity_2', '16000.0')
  elsif ['extra-second-heating-system-fireplace-to-heating-system.osw'].include? osw_file
    step.setArgument('heating_system_heating_capacity', '48000.0')
    step.setArgument('heating_system_fraction_heat_load_served', 0.75)
    step.setArgument('heating_system_type_2', HPXML::HVACTypeFireplace)
    step.setArgument('heating_system_heating_capacity_2', '16000.0')
  elsif ['extra-second-heating-system-boiler-to-heating-system.osw'].include? osw_file
    step.setArgument('heating_system_fraction_heat_load_served', 0.75)
    step.setArgument('heating_system_type_2', HPXML::HVACTypeBoiler)
  elsif ['extra-second-heating-system-portable-heater-to-heat-pump.osw'].include? osw_file
    step.setArgument('heat_pump_heating_capacity', '48000.0')
    step.setArgument('heat_pump_fraction_heat_load_served', 0.75)
    step.setArgument('ducts_supply_leakage_value', 0.0)
    step.setArgument('ducts_return_leakage_value', 0.0)
    step.setArgument('ducts_supply_location', HPXML::LocationLivingSpace)
    step.setArgument('ducts_return_location', HPXML::LocationLivingSpace)
    step.setArgument('heating_system_type_2', HPXML::HVACTypePortableHeater)
    step.setArgument('heating_system_heating_capacity_2', '16000.0')
  elsif ['extra-second-heating-system-fireplace-to-heat-pump.osw'].include? osw_file
    step.setArgument('heat_pump_heating_capacity', '48000.0')
    step.setArgument('heat_pump_fraction_heat_load_served', 0.75)
    step.setArgument('heating_system_type_2', HPXML::HVACTypeFireplace)
    step.setArgument('heating_system_heating_capacity_2', '16000.0')
  elsif ['extra-second-heating-system-boiler-to-heat-pump.osw'].include? osw_file
    step.setArgument('heat_pump_fraction_heat_load_served', 0.75)
    step.setArgument('heating_system_type_2', HPXML::HVACTypeBoiler)
  elsif ['extra-enclosure-windows-shading.osw'].include? osw_file
    step.setArgument('window_interior_shading_winter', 0.99)
    step.setArgument('window_interior_shading_summer', 0.01)
    step.setArgument('window_exterior_shading_winter', 0.9)
    step.setArgument('window_exterior_shading_summer', 0.1)
  elsif ['extra-enclosure-garage-partially-protruded.osw'].include? osw_file
    step.setArgument('geometry_garage_width', 12)
    step.setArgument('geometry_garage_protrusion', 0.5)
  elsif ['extra-enclosure-garage-atticroof-conditioned.osw'].include? osw_file
    step.setArgument('geometry_cfa', 4500.0)
    step.setArgument('geometry_num_floors_above_grade', 2)
    step.setArgument('geometry_attic_type', HPXML::AtticTypeConditioned)
  elsif ['extra-enclosure-atticroof-conditioned-eaves-gable.osw'].include? osw_file
    step.setArgument('geometry_num_floors_above_grade', 2)
    step.setArgument('geometry_attic_type', HPXML::AtticTypeConditioned)
    step.setArgument('geometry_eaves_depth', 2)
  elsif ['extra-enclosure-atticroof-conditioned-eaves-hip.osw'].include? osw_file
    step.setArgument('geometry_roof_type', 'hip')
  elsif ['extra-vacancy-6-months.osw'].include? osw_file
    step.setArgument('schedules_vacancy_begin_month', 1)
    step.setArgument('schedules_vacancy_begin_day_of_month', 1)
    step.setArgument('schedules_vacancy_end_month', 6)
    step.setArgument('schedules_vacancy_end_day_of_month', 30)
  elsif ['extra-schedules-random-seed.osw'].include? osw_file
    step.setArgument('schedules_random_seed', 123)

  elsif ['extra-bldgtype-single-family-attached-atticroof-conditioned-eaves-gable.osw'].include? osw_file
    step.setArgument('geometry_num_floors_above_grade', 2)
    step.setArgument('geometry_attic_type', HPXML::AtticTypeConditioned)
    step.setArgument('geometry_eaves_depth', 2)
  elsif ['extra-bldgtype-single-family-attached-atticroof-conditioned-eaves-hip.osw'].include? osw_file
    step.setArgument('geometry_roof_type', 'hip')
  elsif ['extra-bldgtype-multifamily-eaves.osw'].include? osw_file
    step.setArgument('geometry_eaves_depth', 2)

  elsif ['extra-bldgtype-single-family-attached-slab.osw'].include? osw_file
    step.setArgument('geometry_foundation_type', HPXML::FoundationTypeSlab)
    step.setArgument('geometry_foundation_height', 0.0)
    step.setArgument('geometry_foundation_height_above_grade', 0.0)
  elsif ['extra-bldgtype-single-family-attached-vented-crawlspace.osw'].include? osw_file
    step.setArgument('geometry_foundation_type', HPXML::FoundationTypeCrawlspaceVented)
    step.setArgument('geometry_foundation_height', 4.0)
    step.setArgument('floor_assembly_r', 18.7)
    step.setArgument('foundation_wall_insulation_distance_to_bottom', 4.0)
  elsif ['extra-bldgtype-single-family-attached-unvented-crawlspace.osw'].include? osw_file
    step.setArgument('geometry_foundation_type', HPXML::FoundationTypeCrawlspaceUnvented)
    step.setArgument('geometry_foundation_height', 4.0)
    step.setArgument('floor_assembly_r', 18.7)
    step.setArgument('foundation_wall_insulation_distance_to_bottom', 4.0)
  elsif ['extra-bldgtype-single-family-attached-unconditioned-basement.osw'].include? osw_file
    step.setArgument('geometry_foundation_type', HPXML::FoundationTypeBasementUnconditioned)
    step.setArgument('floor_assembly_r', 18.7)
    step.setArgument('foundation_wall_insulation_r', 0)
    step.setArgument('foundation_wall_insulation_distance_to_bottom', 0)

  elsif ['extra-bldgtype-single-family-attached-double-loaded-interior.osw'].include? osw_file
    step.setArgument('geometry_building_num_units', 4)
    step.setArgument('geometry_corridor_position', 'Double-Loaded Interior')
  elsif ['extra-bldgtype-single-family-attached-single-exterior-front.osw'].include? osw_file
    step.setArgument('geometry_corridor_position', 'Single Exterior (Front)')
  elsif ['extra-bldgtype-single-family-attached-double-exterior.osw'].include? osw_file
    step.setArgument('geometry_building_num_units', 4)
    step.setArgument('geometry_corridor_position', 'Double Exterior')

  elsif ['extra-bldgtype-single-family-attached-slab-middle.osw'].include? osw_file
    step.setArgument('geometry_horizontal_location', 'Middle')
  elsif ['extra-bldgtype-single-family-attached-slab-right.osw'].include? osw_file
    step.setArgument('geometry_horizontal_location', 'Right')
  elsif ['extra-bldgtype-single-family-attached-vented-crawlspace-middle.osw'].include? osw_file
    step.setArgument('geometry_horizontal_location', 'Middle')
  elsif ['extra-bldgtype-single-family-attached-vented-crawlspace-right.osw'].include? osw_file
    step.setArgument('geometry_horizontal_location', 'Right')
  elsif ['extra-bldgtype-single-family-attached-unvented-crawlspace-middle.osw'].include? osw_file
    step.setArgument('geometry_horizontal_location', 'Middle')
  elsif ['extra-bldgtype-single-family-attached-unvented-crawlspace-right.osw'].include? osw_file
    step.setArgument('geometry_horizontal_location', 'Right')
  elsif ['extra-bldgtype-single-family-attached-unconditioned-basement-middle.osw'].include? osw_file
    step.setArgument('geometry_horizontal_location', 'Middle')
  elsif ['extra-bldgtype-single-family-attached-unconditioned-basement-right.osw'].include? osw_file
    step.setArgument('geometry_horizontal_location', 'Right')

  elsif ['extra-bldgtype-multifamily-slab.osw'].include? osw_file
    step.setArgument('geometry_foundation_type', HPXML::FoundationTypeSlab)
    step.setArgument('geometry_foundation_height', 0.0)
    step.setArgument('geometry_foundation_height_above_grade', 0.0)
  elsif ['extra-bldgtype-multifamily-vented-crawlspace.osw'].include? osw_file
    step.setArgument('geometry_foundation_type', HPXML::FoundationTypeCrawlspaceVented)
    step.setArgument('geometry_foundation_height', 4.0)
    step.setArgument('floor_assembly_r', 18.7)
    step.setArgument('foundation_wall_insulation_distance_to_bottom', 4.0)
  elsif ['extra-bldgtype-multifamily-unvented-crawlspace.osw'].include? osw_file
    step.setArgument('geometry_foundation_type', HPXML::FoundationTypeCrawlspaceUnvented)
    step.setArgument('geometry_foundation_height', 4.0)
    step.setArgument('floor_assembly_r', 18.7)
    step.setArgument('foundation_wall_insulation_distance_to_bottom', 4.0)

  elsif ['extra-bldgtype-multifamily-double-loaded-interior.osw'].include? osw_file
    step.setArgument('geometry_corridor_position', 'Double-Loaded Interior')
  elsif ['extra-bldgtype-multifamily-single-exterior-front.osw'].include? osw_file
    step.setArgument('geometry_corridor_position', 'Single Exterior (Front)')
  elsif ['extra-bldgtype-multifamily-double-exterior.osw'].include? osw_file
    step.setArgument('geometry_corridor_position', 'Double Exterior')

  elsif ['extra-bldgtype-multifamily-slab-left-bottom.osw'].include? osw_file
    step.setArgument('geometry_horizontal_location', 'Left')
    step.setArgument('geometry_level', 'Bottom')
  elsif ['extra-bldgtype-multifamily-slab-left-middle.osw'].include? osw_file
    step.setArgument('geometry_horizontal_location', 'Left')
    step.setArgument('geometry_level', 'Middle')
  elsif ['extra-bldgtype-multifamily-slab-left-top.osw'].include? osw_file
    step.setArgument('geometry_horizontal_location', 'Left')
    step.setArgument('geometry_level', 'Top')
  elsif ['extra-bldgtype-multifamily-slab-middle-bottom.osw'].include? osw_file
    step.setArgument('geometry_horizontal_location', 'Middle')
    step.setArgument('geometry_level', 'Bottom')
  elsif ['extra-bldgtype-multifamily-slab-middle-middle.osw'].include? osw_file
    step.setArgument('geometry_horizontal_location', 'Middle')
    step.setArgument('geometry_level', 'Middle')
  elsif ['extra-bldgtype-multifamily-slab-middle-top.osw'].include? osw_file
    step.setArgument('geometry_horizontal_location', 'Middle')
    step.setArgument('geometry_level', 'Top')
  elsif ['extra-bldgtype-multifamily-slab-right-bottom.osw'].include? osw_file
    step.setArgument('geometry_horizontal_location', 'Right')
    step.setArgument('geometry_level', 'Bottom')
  elsif ['extra-bldgtype-multifamily-slab-right-middle.osw'].include? osw_file
    step.setArgument('geometry_horizontal_location', 'Right')
    step.setArgument('geometry_level', 'Middle')
  elsif ['extra-bldgtype-multifamily-slab-right-top.osw'].include? osw_file
    step.setArgument('geometry_horizontal_location', 'Right')
    step.setArgument('geometry_level', 'Top')
  elsif ['extra-bldgtype-multifamily-vented-crawlspace-left-bottom.osw'].include? osw_file
    step.setArgument('geometry_horizontal_location', 'Left')
    step.setArgument('geometry_level', 'Bottom')
  elsif ['extra-bldgtype-multifamily-vented-crawlspace-left-middle.osw'].include? osw_file
    step.setArgument('geometry_horizontal_location', 'Left')
    step.setArgument('geometry_level', 'Middle')
  elsif ['extra-bldgtype-multifamily-vented-crawlspace-left-top.osw'].include? osw_file
    step.setArgument('geometry_horizontal_location', 'Left')
    step.setArgument('geometry_level', 'Top')
  elsif ['extra-bldgtype-multifamily-vented-crawlspace-middle-bottom.osw'].include? osw_file
    step.setArgument('geometry_horizontal_location', 'Middle')
    step.setArgument('geometry_level', 'Bottom')
  elsif ['extra-bldgtype-multifamily-vented-crawlspace-middle-middle.osw'].include? osw_file
    step.setArgument('geometry_horizontal_location', 'Middle')
    step.setArgument('geometry_level', 'Middle')
  elsif ['extra-bldgtype-multifamily-vented-crawlspace-middle-top.osw'].include? osw_file
    step.setArgument('geometry_horizontal_location', 'Middle')
    step.setArgument('geometry_level', 'Top')
  elsif ['extra-bldgtype-multifamily-vented-crawlspace-right-bottom.osw'].include? osw_file
    step.setArgument('geometry_horizontal_location', 'Right')
    step.setArgument('geometry_level', 'Bottom')
  elsif ['extra-bldgtype-multifamily-vented-crawlspace-right-middle.osw'].include? osw_file
    step.setArgument('geometry_horizontal_location', 'Right')
    step.setArgument('geometry_level', 'Middle')
  elsif ['extra-bldgtype-multifamily-vented-crawlspace-right-top.osw'].include? osw_file
    step.setArgument('geometry_horizontal_location', 'Right')
    step.setArgument('geometry_level', 'Top')
  elsif ['extra-bldgtype-multifamily-unvented-crawlspace-left-bottom.osw'].include? osw_file
    step.setArgument('geometry_horizontal_location', 'Left')
    step.setArgument('geometry_level', 'Bottom')
  elsif ['extra-bldgtype-multifamily-unvented-crawlspace-left-middle.osw'].include? osw_file
    step.setArgument('geometry_horizontal_location', 'Left')
    step.setArgument('geometry_level', 'Middle')
  elsif ['extra-bldgtype-multifamily-unvented-crawlspace-left-top.osw'].include? osw_file
    step.setArgument('geometry_horizontal_location', 'Left')
    step.setArgument('geometry_level', 'Top')
  elsif ['extra-bldgtype-multifamily-unvented-crawlspace-middle-bottom.osw'].include? osw_file
    step.setArgument('geometry_horizontal_location', 'Middle')
    step.setArgument('geometry_level', 'Bottom')
  elsif ['extra-bldgtype-multifamily-unvented-crawlspace-middle-middle.osw'].include? osw_file
    step.setArgument('geometry_horizontal_location', 'Middle')
    step.setArgument('geometry_level', 'Middle')
  elsif ['extra-bldgtype-multifamily-unvented-crawlspace-middle-top.osw'].include? osw_file
    step.setArgument('geometry_horizontal_location', 'Middle')
    step.setArgument('geometry_level', 'Top')
  elsif ['extra-bldgtype-multifamily-unvented-crawlspace-right-bottom.osw'].include? osw_file
    step.setArgument('geometry_horizontal_location', 'Right')
    step.setArgument('geometry_level', 'Bottom')
  elsif ['extra-bldgtype-multifamily-unvented-crawlspace-right-middle.osw'].include? osw_file
    step.setArgument('geometry_horizontal_location', 'Right')
    step.setArgument('geometry_level', 'Middle')
  elsif ['extra-bldgtype-multifamily-unvented-crawlspace-right-top.osw'].include? osw_file
    step.setArgument('geometry_horizontal_location', 'Right')
    step.setArgument('geometry_level', 'Top')

  elsif ['extra-bldgtype-multifamily-slab-double-loaded-interior.osw'].include? osw_file
    step.setArgument('geometry_corridor_position', 'Double-Loaded Interior')
  elsif ['extra-bldgtype-multifamily-vented-crawlspace-double-loaded-interior.osw'].include? osw_file
    step.setArgument('geometry_corridor_position', 'Double-Loaded Interior')
  elsif ['extra-bldgtype-multifamily-unvented-crawlspace-double-loaded-interior.osw'].include? osw_file
    step.setArgument('geometry_corridor_position', 'Double-Loaded Interior')
  elsif ['extra-bldgtype-multifamily-slab-left-bottom-double-loaded-interior.osw'].include? osw_file
    step.setArgument('geometry_corridor_position', 'Double-Loaded Interior')
  elsif ['extra-bldgtype-multifamily-slab-left-middle-double-loaded-interior.osw'].include? osw_file
    step.setArgument('geometry_corridor_position', 'Double-Loaded Interior')
  elsif ['extra-bldgtype-multifamily-slab-left-top-double-loaded-interior.osw'].include? osw_file
    step.setArgument('geometry_corridor_position', 'Double-Loaded Interior')
  elsif ['extra-bldgtype-multifamily-slab-middle-bottom-double-loaded-interior.osw'].include? osw_file
    step.setArgument('geometry_corridor_position', 'Double-Loaded Interior')
  elsif ['extra-bldgtype-multifamily-slab-middle-middle-double-loaded-interior.osw'].include? osw_file
    step.setArgument('geometry_corridor_position', 'Double-Loaded Interior')
  elsif ['extra-bldgtype-multifamily-slab-middle-top-double-loaded-interior.osw'].include? osw_file
    step.setArgument('geometry_corridor_position', 'Double-Loaded Interior')
  elsif ['extra-bldgtype-multifamily-slab-right-bottom-double-loaded-interior.osw'].include? osw_file
    step.setArgument('geometry_corridor_position', 'Double-Loaded Interior')
  elsif ['extra-bldgtype-multifamily-slab-right-middle-double-loaded-interior.osw'].include? osw_file
    step.setArgument('geometry_corridor_position', 'Double-Loaded Interior')
  elsif ['extra-bldgtype-multifamily-slab-right-top-double-loaded-interior.osw'].include? osw_file
    step.setArgument('geometry_corridor_position', 'Double-Loaded Interior')
  elsif ['extra-bldgtype-multifamily-vented-crawlspace-left-bottom-double-loaded-interior.osw'].include? osw_file
    step.setArgument('geometry_corridor_position', 'Double-Loaded Interior')
  elsif ['extra-bldgtype-multifamily-vented-crawlspace-left-middle-double-loaded-interior.osw'].include? osw_file
    step.setArgument('geometry_corridor_position', 'Double-Loaded Interior')
  elsif ['extra-bldgtype-multifamily-vented-crawlspace-left-top-double-loaded-interior.osw'].include? osw_file
    step.setArgument('geometry_corridor_position', 'Double-Loaded Interior')
  elsif ['extra-bldgtype-multifamily-vented-crawlspace-middle-bottom-double-loaded-interior.osw'].include? osw_file
    step.setArgument('geometry_corridor_position', 'Double-Loaded Interior')
  elsif ['extra-bldgtype-multifamily-vented-crawlspace-middle-middle-double-loaded-interior.osw'].include? osw_file
    step.setArgument('geometry_corridor_position', 'Double-Loaded Interior')
  elsif ['extra-bldgtype-multifamily-vented-crawlspace-middle-top-double-loaded-interior.osw'].include? osw_file
    step.setArgument('geometry_corridor_position', 'Double-Loaded Interior')
  elsif ['extra-bldgtype-multifamily-vented-crawlspace-right-bottom-double-loaded-interior.osw'].include? osw_file
    step.setArgument('geometry_corridor_position', 'Double-Loaded Interior')
  elsif ['extra-bldgtype-multifamily-vented-crawlspace-right-middle-double-loaded-interior.osw'].include? osw_file
    step.setArgument('geometry_corridor_position', 'Double-Loaded Interior')
  elsif ['extra-bldgtype-multifamily-vented-crawlspace-right-top-double-loaded-interior.osw'].include? osw_file
    step.setArgument('geometry_corridor_position', 'Double-Loaded Interior')
  elsif ['extra-bldgtype-multifamily-unvented-crawlspace-left-bottom-double-loaded-interior.osw'].include? osw_file
    step.setArgument('geometry_corridor_position', 'Double-Loaded Interior')
  elsif ['extra-bldgtype-multifamily-unvented-crawlspace-left-middle-double-loaded-interior.osw'].include? osw_file
    step.setArgument('geometry_corridor_position', 'Double-Loaded Interior')
  elsif ['extra-bldgtype-multifamily-unvented-crawlspace-left-top-double-loaded-interior.osw'].include? osw_file
    step.setArgument('geometry_corridor_position', 'Double-Loaded Interior')
  elsif ['extra-bldgtype-multifamily-unvented-crawlspace-middle-bottom-double-loaded-interior.osw'].include? osw_file
    step.setArgument('geometry_corridor_position', 'Double-Loaded Interior')
  elsif ['extra-bldgtype-multifamily-unvented-crawlspace-middle-middle-double-loaded-interior.osw'].include? osw_file
    step.setArgument('geometry_corridor_position', 'Double-Loaded Interior')
  elsif ['extra-bldgtype-multifamily-unvented-crawlspace-middle-top-double-loaded-interior.osw'].include? osw_file
    step.setArgument('geometry_corridor_position', 'Double-Loaded Interior')
  elsif ['extra-bldgtype-multifamily-unvented-crawlspace-right-bottom-double-loaded-interior.osw'].include? osw_file
    step.setArgument('geometry_corridor_position', 'Double-Loaded Interior')
  elsif ['extra-bldgtype-multifamily-unvented-crawlspace-right-middle-double-loaded-interior.osw'].include? osw_file
    step.setArgument('geometry_corridor_position', 'Double-Loaded Interior')
  elsif ['extra-bldgtype-multifamily-unvented-crawlspace-right-top-double-loaded-interior.osw'].include? osw_file
    step.setArgument('geometry_corridor_position', 'Double-Loaded Interior')
  end

  # Warnings/Errors
  if ['invalid_files/non-electric-heat-pump-water-heater.osw'].include? osw_file
    step.setArgument('water_heater_type', HPXML::WaterHeaterTypeHeatPump)
    step.setArgument('water_heater_fuel_type', HPXML::FuelTypeNaturalGas)
    step.setArgument('water_heater_efficiency', 2.3)
  elsif ['invalid_files/heating-system-and-heat-pump.osw'].include? osw_file
    step.setArgument('cooling_system_type', 'none')
    step.setArgument('heat_pump_type', HPXML::HVACTypeHeatPumpAirToAir)
  elsif ['invalid_files/cooling-system-and-heat-pump.osw'].include? osw_file
    step.setArgument('heating_system_type', 'none')
    step.setArgument('heat_pump_type', HPXML::HVACTypeHeatPumpAirToAir)
  elsif ['invalid_files/non-integer-geometry-num-bathrooms.osw'].include? osw_file
    step.setArgument('geometry_num_bathrooms', '1.5')
  elsif ['invalid_files/non-integer-ceiling-fan-quantity.osw'].include? osw_file
    step.setArgument('ceiling_fan_quantity', '0.5')
  elsif ['invalid_files/single-family-detached-slab-non-zero-foundation-height.osw'].include? osw_file
    step.setArgument('geometry_foundation_type', HPXML::FoundationTypeSlab)
    step.setArgument('geometry_foundation_height_above_grade', 0.0)
  elsif ['invalid_files/single-family-detached-finished-basement-zero-foundation-height.osw'].include? osw_file
    step.setArgument('geometry_foundation_height', 0.0)
  elsif ['invalid_files/single-family-attached-ambient.osw'].include? osw_file
    step.setArgument('geometry_foundation_type', HPXML::FoundationTypeAmbient)
  elsif ['invalid_files/multifamily-bottom-slab-non-zero-foundation-height.osw'].include? osw_file
    step.setArgument('geometry_foundation_type', HPXML::FoundationTypeSlab)
    step.setArgument('geometry_foundation_height_above_grade', 0.0)
    step.setArgument('geometry_level', 'Bottom')
  elsif ['invalid_files/multifamily-bottom-crawlspace-zero-foundation-height.osw'].include? osw_file
    step.setArgument('geometry_foundation_type', HPXML::FoundationTypeCrawlspaceUnvented)
    step.setArgument('geometry_foundation_height', 0.0)
    step.setArgument('geometry_level', 'Bottom')
  elsif ['invalid_files/slab-non-zero-foundation-height-above-grade.osw'].include? osw_file
    step.setArgument('geometry_foundation_type', HPXML::FoundationTypeSlab)
    step.setArgument('geometry_foundation_height', 0.0)
  elsif ['invalid_files/ducts-location-and-areas-not-same-type.osw'].include? osw_file
    step.setArgument('ducts_supply_location', Constants.Auto)
  elsif ['invalid_files/second-heating-system-serves-majority-heat.osw'].include? osw_file
    step.setArgument('heating_system_fraction_heat_load_served', 0.4)
    step.setArgument('heating_system_type_2', HPXML::HVACTypeFireplace)
    step.setArgument('heating_system_fraction_heat_load_served_2', 0.6)
  elsif ['invalid_files/second-heating-system-serves-total-heat-load.osw'].include? osw_file
    step.setArgument('heating_system_type_2', HPXML::HVACTypeFireplace)
    step.setArgument('heating_system_fraction_heat_load_served_2', 1.0)
  elsif ['invalid_files/second-heating-system-but-no-primary-heating.osw'].include? osw_file
    step.setArgument('heating_system_type', 'none')
    step.setArgument('heating_system_type_2', HPXML::HVACTypeFireplace)
  elsif ['invalid_files/single-family-attached-no-building-orientation.osw'].include? osw_file
    step.removeArgument('geometry_building_num_units')
    step.removeArgument('geometry_horizontal_location')
  elsif ['invalid_files/multifamily-no-building-orientation.osw'].include? osw_file
    step.removeArgument('geometry_building_num_units')
    step.removeArgument('geometry_level')
    step.removeArgument('geometry_horizontal_location')
  elsif ['invalid_files/vented-crawlspace-with-wall-and-ceiling-insulation.osw'].include? osw_file
    step.setArgument('geometry_foundation_type', HPXML::FoundationTypeCrawlspaceVented)
    step.setArgument('geometry_foundation_height', 3.0)
    step.setArgument('floor_assembly_r', 10)
    step.setArgument('foundation_wall_insulation_distance_to_bottom', 0.0)
  elsif ['invalid_files/unvented-crawlspace-with-wall-and-ceiling-insulation.osw'].include? osw_file
    step.setArgument('geometry_foundation_type', HPXML::FoundationTypeCrawlspaceUnvented)
    step.setArgument('geometry_foundation_height', 3.0)
    step.setArgument('floor_assembly_r', 10)
    step.setArgument('foundation_wall_insulation_distance_to_bottom', 0.0)
  elsif ['invalid_files/unconditioned-basement-with-wall-and-ceiling-insulation.osw'].include? osw_file
    step.setArgument('geometry_foundation_type', HPXML::FoundationTypeBasementUnconditioned)
    step.setArgument('floor_assembly_r', 10)
  elsif ['invalid_files/vented-attic-with-floor-and-roof-insulation.osw'].include? osw_file
    step.setArgument('geometry_attic_type', HPXML::AtticTypeVented)
    step.setArgument('roof_assembly_r', 10)
  elsif ['invalid_files/unvented-attic-with-floor-and-roof-insulation.osw'].include? osw_file
    step.setArgument('geometry_attic_type', HPXML::AtticTypeUnvented)
    step.setArgument('roof_assembly_r', 10)
  elsif ['invalid_files/conditioned-basement-with-ceiling-insulation.osw'].include? osw_file
    step.setArgument('geometry_foundation_type', HPXML::FoundationTypeBasementConditioned)
    step.setArgument('floor_assembly_r', 10)
  elsif ['invalid_files/conditioned-attic-with-floor-insulation.osw'].include? osw_file
    step.setArgument('geometry_num_floors_above_grade', 2)
    step.setArgument('geometry_attic_type', HPXML::AtticTypeConditioned)
  elsif ['invalid_files/dhw-indirect-without-boiler.osw'].include? osw_file
    step.setArgument('water_heater_type', HPXML::WaterHeaterTypeCombiStorage)
  elsif ['invalid_files/multipliers-without-tv-plug-loads.osw'].include? osw_file
    step.setArgument('plug_loads_television_annual_kwh', '0.0')
  elsif ['invalid_files/multipliers-without-other-plug-loads.osw'].include? osw_file
    step.setArgument('plug_loads_other_annual_kwh', '0.0')
  elsif ['invalid_files/multipliers-without-well-pump-plug-loads.osw'].include? osw_file
    step.setArgument('plug_loads_well_pump_annual_kwh', '0.0')
    step.setArgument('plug_loads_well_pump_usage_multiplier', 1.0)
  elsif ['invalid_files/multipliers-without-vehicle-plug-loads.osw'].include? osw_file
    step.setArgument('plug_loads_vehicle_annual_kwh', '0.0')
    step.setArgument('plug_loads_vehicle_usage_multiplier', 1.0)
  elsif ['invalid_files/multipliers-without-fuel-loads.osw'].include? osw_file
    step.setArgument('fuel_loads_grill_usage_multiplier', 1.0)
    step.setArgument('fuel_loads_lighting_usage_multiplier', 1.0)
    step.setArgument('fuel_loads_fireplace_usage_multiplier', 1.0)
  elsif ['invalid_files/foundation-wall-insulation-greater-than-height.osw'].include? osw_file
    step.setArgument('floor_assembly_r', 0)
    step.setArgument('foundation_wall_insulation_distance_to_bottom', 6.0)
  elsif ['invalid_files/conditioned-attic-with-one-floor-above-grade.osw'].include? osw_file
    step.setArgument('geometry_attic_type', HPXML::AtticTypeConditioned)
  end
  return step
end

def create_hpxmls
  require 'oga'
  require_relative 'HPXMLtoOpenStudio/resources/constants'
  require_relative 'HPXMLtoOpenStudio/resources/hotwater_appliances'
  require_relative 'HPXMLtoOpenStudio/resources/hpxml'
  require_relative 'HPXMLtoOpenStudio/resources/misc_loads'
  require_relative 'HPXMLtoOpenStudio/resources/waterheater'
  require_relative 'HPXMLtoOpenStudio/resources/xmlhelper'

  this_dir = File.dirname(__FILE__)
  sample_files_dir = File.join(this_dir, 'workflow/sample_files')
  hpxml_docs = {}

  # Hash of HPXML -> Parent HPXML
  hpxmls_files = {
    'base.xml' => nil,

    'ASHRAE_Standard_140/L100AC.xml' => nil,
    'ASHRAE_Standard_140/L100AL.xml' => nil,
    'ASHRAE_Standard_140/L110AC.xml' => 'ASHRAE_Standard_140/L100AC.xml',
    'ASHRAE_Standard_140/L110AL.xml' => 'ASHRAE_Standard_140/L100AL.xml',
    'ASHRAE_Standard_140/L120AC.xml' => 'ASHRAE_Standard_140/L100AC.xml',
    'ASHRAE_Standard_140/L120AL.xml' => 'ASHRAE_Standard_140/L100AL.xml',
    'ASHRAE_Standard_140/L130AC.xml' => 'ASHRAE_Standard_140/L100AC.xml',
    'ASHRAE_Standard_140/L130AL.xml' => 'ASHRAE_Standard_140/L100AL.xml',
    'ASHRAE_Standard_140/L140AC.xml' => 'ASHRAE_Standard_140/L100AC.xml',
    'ASHRAE_Standard_140/L140AL.xml' => 'ASHRAE_Standard_140/L100AL.xml',
    'ASHRAE_Standard_140/L150AC.xml' => 'ASHRAE_Standard_140/L100AC.xml',
    'ASHRAE_Standard_140/L150AL.xml' => 'ASHRAE_Standard_140/L100AL.xml',
    'ASHRAE_Standard_140/L160AC.xml' => 'ASHRAE_Standard_140/L100AC.xml',
    'ASHRAE_Standard_140/L160AL.xml' => 'ASHRAE_Standard_140/L100AL.xml',
    'ASHRAE_Standard_140/L170AC.xml' => 'ASHRAE_Standard_140/L100AC.xml',
    'ASHRAE_Standard_140/L170AL.xml' => 'ASHRAE_Standard_140/L100AL.xml',
    'ASHRAE_Standard_140/L200AC.xml' => 'ASHRAE_Standard_140/L100AC.xml',
    'ASHRAE_Standard_140/L200AL.xml' => 'ASHRAE_Standard_140/L100AL.xml',
    'ASHRAE_Standard_140/L302XC.xml' => 'ASHRAE_Standard_140/L100AC.xml',
    'ASHRAE_Standard_140/L322XC.xml' => 'ASHRAE_Standard_140/L100AC.xml',
    'ASHRAE_Standard_140/L155AC.xml' => 'ASHRAE_Standard_140/L150AC.xml',
    'ASHRAE_Standard_140/L155AL.xml' => 'ASHRAE_Standard_140/L150AL.xml',
    'ASHRAE_Standard_140/L202AC.xml' => 'ASHRAE_Standard_140/L200AC.xml',
    'ASHRAE_Standard_140/L202AL.xml' => 'ASHRAE_Standard_140/L200AL.xml',
    'ASHRAE_Standard_140/L304XC.xml' => 'ASHRAE_Standard_140/L302XC.xml',
    'ASHRAE_Standard_140/L324XC.xml' => 'ASHRAE_Standard_140/L322XC.xml',

    'invalid_files/cfis-with-hydronic-distribution.xml' => 'base-hvac-boiler-gas-only.xml',
    'invalid_files/clothes-washer-location.xml' => 'base.xml',
    'invalid_files/clothes-dryer-location.xml' => 'base.xml',
    'invalid_files/cooking-range-location.xml' => 'base.xml',
    'invalid_files/dehumidifier-fraction-served.xml' => 'base-appliances-dehumidifier-multiple.xml',
    'invalid_files/dehumidifier-setpoints.xml' => 'base-appliances-dehumidifier-multiple.xml',
    'invalid_files/dhw-frac-load-served.xml' => 'base-dhw-multiple.xml',
    'invalid_files/dhw-invalid-ef-tank.xml' => 'base.xml',
    'invalid_files/dhw-invalid-uef-tank-heat-pump.xml' => 'base-dhw-tank-heat-pump-uef.xml',
    'invalid_files/dishwasher-location.xml' => 'base.xml',
    'invalid_files/duct-location.xml' => 'base.xml',
    'invalid_files/duct-location-unconditioned-space.xml' => 'base.xml',
    'invalid_files/duplicate-id.xml' => 'base.xml',
    'invalid_files/enclosure-attic-missing-roof.xml' => 'base.xml',
    'invalid_files/enclosure-basement-missing-exterior-foundation-wall.xml' => 'base-foundation-unconditioned-basement.xml',
    'invalid_files/enclosure-basement-missing-slab.xml' => 'base-foundation-unconditioned-basement.xml',
    'invalid_files/enclosure-floor-area-exceeds-cfa.xml' => 'base.xml',
    'invalid_files/enclosure-garage-missing-exterior-wall.xml' => 'base-enclosure-garage.xml',
    'invalid_files/enclosure-garage-missing-roof-ceiling.xml' => 'base-enclosure-garage.xml',
    'invalid_files/enclosure-garage-missing-slab.xml' => 'base-enclosure-garage.xml',
    'invalid_files/enclosure-living-missing-ceiling-roof.xml' => 'base.xml',
    'invalid_files/enclosure-living-missing-exterior-wall.xml' => 'base.xml',
    'invalid_files/enclosure-living-missing-floor-slab.xml' => 'base-foundation-slab.xml',
    'invalid_files/heat-pump-mixed-fixed-and-autosize-capacities.xml' => 'base-hvac-air-to-air-heat-pump-1-speed.xml',
    'invalid_files/hvac-invalid-distribution-system-type.xml' => 'base.xml',
    'invalid_files/hvac-distribution-multiple-attached-cooling.xml' => 'base-hvac-multiple.xml',
    'invalid_files/hvac-distribution-multiple-attached-heating.xml' => 'base-hvac-multiple.xml',
    'invalid_files/hvac-distribution-return-duct-leakage-missing.xml' => 'base-hvac-evap-cooler-only-ducted.xml',
    'invalid_files/hvac-dse-multiple-attached-cooling.xml' => 'base-hvac-dse.xml',
    'invalid_files/hvac-dse-multiple-attached-heating.xml' => 'base-hvac-dse.xml',
    'invalid_files/hvac-frac-load-served.xml' => 'base-hvac-multiple.xml',
    'invalid_files/hvac-inconsistent-fan-powers.xml' => 'base.xml',
    'invalid_files/invalid-assembly-effective-rvalue.xml' => 'base.xml',
    'invalid_files/invalid-datatype-boolean.xml' => 'base.xml',
    'invalid_files/invalid-datatype-float.xml' => 'base.xml',
    'invalid_files/invalid-datatype-integer.xml' => 'base.xml',
    'invalid_files/invalid-daylight-saving.xml' => 'base-simcontrol-daylight-saving-custom.xml',
    'invalid_files/invalid-epw-filepath.xml' => 'base.xml',
    'invalid_files/invalid-facility-type-equipment.xml' => 'base-bldgtype-multifamily-shared-laundry-room.xml',
    'invalid_files/invalid-facility-type-surfaces.xml' => 'base.xml',
    'invalid_files/invalid-foundation-wall-properties.xml' => 'base-foundation-unconditioned-basement-wall-insulation.xml',
    'invalid_files/invalid-id.xml' => 'base-enclosure-skylights.xml',
    'invalid_files/invalid-infiltration-volume.xml' => 'base.xml',
    'invalid_files/invalid-input-parameters.xml' => 'base.xml',
    'invalid_files/invalid-neighbor-shading-azimuth.xml' => 'base-misc-neighbor-shading.xml',
    'invalid_files/invalid-number-of-bedrooms-served.xml' => 'base-bldgtype-multifamily-shared-pv.xml',
    'invalid_files/invalid-number-of-conditioned-floors.xml' => 'base.xml',
    'invalid_files/invalid-number-of-units-served.xml' => 'base-bldgtype-multifamily-shared-water-heater.xml',
    'invalid_files/invalid-relatedhvac-dhw-indirect.xml' => 'base-dhw-indirect.xml',
    'invalid_files/invalid-relatedhvac-desuperheater.xml' => 'base-hvac-central-ac-only-1-speed.xml',
    'invalid_files/invalid-runperiod.xml' => 'base.xml',
    'invalid_files/invalid-schema-version.xml' => 'base.xml',
    'invalid_files/invalid-shared-vent-in-unit-flowrate.xml' => 'base-bldgtype-multifamily-shared-mechvent.xml',
    'invalid_files/invalid-timestep.xml' => 'base.xml',
    'invalid_files/invalid-window-height.xml' => 'base-enclosure-overhangs.xml',
    'invalid_files/lighting-fractions.xml' => 'base.xml',
    'invalid_files/missing-elements.xml' => 'base.xml',
    'invalid_files/multifamily-reference-appliance.xml' => 'base.xml',
    'invalid_files/multifamily-reference-duct.xml' => 'base.xml',
    'invalid_files/multifamily-reference-surface.xml' => 'base.xml',
    'invalid_files/multifamily-reference-water-heater.xml' => 'base.xml',
    'invalid_files/multiple-buildings-without-building-id.xml' => 'base.xml',
    'invalid_files/multiple-buildings-wrong-building-id.xml' => 'base.xml',
    'invalid_files/multiple-shared-cooling-systems.xml' => 'base-bldgtype-multifamily-shared-chiller-only-baseboard.xml',
    'invalid_files/multiple-shared-heating-systems.xml' => 'base-bldgtype-multifamily-shared-boiler-only-baseboard.xml',
    'invalid_files/net-area-negative-roof.xml' => 'base-enclosure-skylights.xml',
    'invalid_files/net-area-negative-wall.xml' => 'base.xml',
    'invalid_files/num-bedrooms-exceeds-limit.xml' => 'base.xml',
    'invalid_files/orphaned-hvac-distribution.xml' => 'base-hvac-furnace-gas-room-ac.xml',
    'invalid_files/refrigerator-location.xml' => 'base.xml',
    'invalid_files/repeated-relatedhvac-dhw-indirect.xml' => 'base-dhw-indirect.xml',
    'invalid_files/repeated-relatedhvac-desuperheater.xml' => 'base-hvac-central-ac-only-1-speed.xml',
    'invalid_files/slab-zero-exposed-perimeter.xml' => 'base.xml',
    'invalid_files/solar-thermal-system-with-combi-tankless.xml' => 'base-dhw-combi-tankless.xml',
    'invalid_files/solar-thermal-system-with-desuperheater.xml' => 'base-dhw-desuperheater.xml',
    'invalid_files/solar-thermal-system-with-dhw-indirect.xml' => 'base-dhw-combi-tankless.xml',
    'invalid_files/unattached-cfis.xml' => 'base.xml',
    'invalid_files/unattached-door.xml' => 'base.xml',
    'invalid_files/unattached-hvac-distribution.xml' => 'base.xml',
    'invalid_files/unattached-skylight.xml' => 'base-enclosure-skylights.xml',
    'invalid_files/unattached-solar-thermal-system.xml' => 'base-dhw-solar-indirect-flat-plate.xml',
    'invalid_files/unattached-shared-clothes-washer-water-heater.xml' => 'base-bldgtype-multifamily-shared-laundry-room.xml',
    'invalid_files/unattached-shared-dishwasher-water-heater.xml' => 'base-bldgtype-multifamily-shared-laundry-room.xml',
    'invalid_files/unattached-window.xml' => 'base.xml',
    'invalid_files/water-heater-location.xml' => 'base.xml',
    'invalid_files/water-heater-location-other.xml' => 'base.xml',
    'invalid_files/missing-duct-location.xml' => 'base-hvac-multiple.xml',
    'invalid_files/invalid-distribution-cfa-served.xml' => 'base.xml',
    'invalid_files/refrigerators-multiple-primary.xml' => 'base.xml',
    'invalid_files/refrigerators-no-primary.xml' => 'base.xml',
    'base-appliances-coal.xml' => 'base.xml',
    'base-appliances-dehumidifier.xml' => 'base-location-dallas-tx.xml',
    'base-appliances-dehumidifier-50percent.xml' => 'base-appliances-dehumidifier.xml',
    'base-appliances-dehumidifier-ief-portable.xml' => 'base-appliances-dehumidifier.xml',
    'base-appliances-dehumidifier-ief-whole-home.xml' => 'base-appliances-dehumidifier-ief-portable.xml',
    'base-appliances-dehumidifier-multiple.xml' => 'base-appliances-dehumidifier-50percent.xml',
    'base-appliances-gas.xml' => 'base.xml',
    'base-appliances-modified.xml' => 'base.xml',
    'base-appliances-none.xml' => 'base.xml',
    'base-appliances-oil.xml' => 'base.xml',
    'base-appliances-propane.xml' => 'base.xml',
    'base-appliances-wood.xml' => 'base.xml',
    'base-atticroof-cathedral.xml' => 'base.xml',
    'base-atticroof-conditioned.xml' => 'base.xml',
    'base-atticroof-flat.xml' => 'base.xml',
    'base-atticroof-radiant-barrier.xml' => 'base-location-dallas-tx.xml',
    'base-atticroof-vented.xml' => 'base.xml',
    'base-atticroof-unvented-insulated-roof.xml' => 'base.xml',
    'base-bldgtype-multifamily.xml' => 'base.xml',
    'base-bldgtype-multifamily-adjacent-to-other-housing-unit.xml' => 'base-bldgtype-multifamily.xml',
    'base-bldgtype-multifamily-adjacent-to-other-heated-space.xml' => 'base-bldgtype-multifamily.xml',
    'base-bldgtype-multifamily-adjacent-to-multifamily-buffer-space.xml' => 'base-bldgtype-multifamily.xml',
    'base-bldgtype-multifamily-adjacent-to-non-freezing-space.xml' => 'base-bldgtype-multifamily.xml',
    'base-bldgtype-multifamily-adjacent-to-multiple.xml' => 'base-bldgtype-multifamily.xml',
    'base-bldgtype-multifamily-shared-boiler-chiller-baseboard.xml' => 'base-bldgtype-multifamily.xml',
    'base-bldgtype-multifamily-shared-boiler-chiller-fan-coil.xml' => 'base-bldgtype-multifamily-shared-boiler-chiller-baseboard.xml',
    'base-bldgtype-multifamily-shared-boiler-chiller-fan-coil-ducted.xml' => 'base-bldgtype-multifamily-shared-boiler-chiller-fan-coil.xml',
    'base-bldgtype-multifamily-shared-boiler-chiller-water-loop-heat-pump.xml' => 'base-bldgtype-multifamily-shared-boiler-chiller-baseboard.xml',
    'base-bldgtype-multifamily-shared-boiler-cooling-tower-water-loop-heat-pump.xml' => 'base-bldgtype-multifamily-shared-boiler-chiller-water-loop-heat-pump.xml',
    'base-bldgtype-multifamily-shared-boiler-only-baseboard.xml' => 'base-bldgtype-multifamily.xml',
    'base-bldgtype-multifamily-shared-boiler-only-fan-coil.xml' => 'base-bldgtype-multifamily-shared-boiler-only-baseboard.xml',
    'base-bldgtype-multifamily-shared-boiler-only-fan-coil-ducted.xml' => 'base-bldgtype-multifamily-shared-boiler-only-fan-coil.xml',
    'base-bldgtype-multifamily-shared-boiler-only-fan-coil-eae.xml' => 'base-bldgtype-multifamily-shared-boiler-only-fan-coil.xml',
    'base-bldgtype-multifamily-shared-boiler-only-water-loop-heat-pump.xml' => 'base-bldgtype-multifamily-shared-boiler-only-baseboard.xml',
    'base-bldgtype-multifamily-shared-chiller-only-baseboard.xml' => 'base-bldgtype-multifamily.xml',
    'base-bldgtype-multifamily-shared-chiller-only-fan-coil.xml' => 'base-bldgtype-multifamily-shared-chiller-only-baseboard.xml',
    'base-bldgtype-multifamily-shared-chiller-only-fan-coil-ducted.xml' => 'base-bldgtype-multifamily-shared-chiller-only-fan-coil.xml',
    'base-bldgtype-multifamily-shared-chiller-only-water-loop-heat-pump.xml' => 'base-bldgtype-multifamily-shared-chiller-only-baseboard.xml',
    'base-bldgtype-multifamily-shared-cooling-tower-only-water-loop-heat-pump.xml' => 'base-bldgtype-multifamily-shared-chiller-only-water-loop-heat-pump.xml',
    'base-bldgtype-multifamily-shared-generator.xml' => 'base-bldgtype-multifamily.xml',
    'base-bldgtype-multifamily-shared-ground-loop-ground-to-air-heat-pump.xml' => 'base-bldgtype-multifamily.xml',
    'base-bldgtype-multifamily-shared-laundry-room.xml' => 'base-bldgtype-multifamily.xml',
    'base-bldgtype-multifamily-shared-mechvent.xml' => 'base-bldgtype-multifamily.xml',
    'base-bldgtype-multifamily-shared-mechvent-preconditioning.xml' => 'base-bldgtype-multifamily-shared-mechvent.xml',
    'base-bldgtype-multifamily-shared-mechvent-multiple.xml' => 'base-bldgtype-multifamily.xml',
    'base-bldgtype-multifamily-shared-pv.xml' => 'base-bldgtype-multifamily.xml',
    'base-bldgtype-multifamily-shared-water-heater.xml' => 'base-bldgtype-multifamily.xml',
    'base-bldgtype-multifamily-shared-water-heater-recirc.xml' => 'base-bldgtype-multifamily-shared-water-heater.xml',
    'base-bldgtype-single-family-attached.xml' => 'base.xml',
    'base-dhw-combi-tankless.xml' => 'base-dhw-indirect.xml',
    'base-dhw-combi-tankless-outside.xml' => 'base-dhw-combi-tankless.xml',
    'base-dhw-desuperheater.xml' => 'base-hvac-central-ac-only-1-speed.xml',
    'base-dhw-desuperheater-hpwh.xml' => 'base-dhw-tank-heat-pump.xml',
    'base-dhw-desuperheater-tankless.xml' => 'base-hvac-central-ac-only-1-speed.xml',
    'base-dhw-desuperheater-2-speed.xml' => 'base-hvac-central-ac-only-2-speed.xml',
    'base-dhw-desuperheater-var-speed.xml' => 'base-hvac-central-ac-only-var-speed.xml',
    'base-dhw-desuperheater-gshp.xml' => 'base-hvac-ground-to-air-heat-pump.xml',
    'base-dhw-dwhr.xml' => 'base.xml',
    'base-dhw-indirect.xml' => 'base-hvac-boiler-gas-only.xml',
    'base-dhw-indirect-dse.xml' => 'base-dhw-indirect.xml',
    'base-dhw-indirect-outside.xml' => 'base-dhw-indirect.xml',
    'base-dhw-indirect-standbyloss.xml' => 'base-dhw-indirect.xml',
    'base-dhw-indirect-with-solar-fraction.xml' => 'base-dhw-indirect.xml',
    'base-dhw-low-flow-fixtures.xml' => 'base.xml',
    'base-dhw-multiple.xml' => 'base-hvac-boiler-gas-only.xml',
    'base-dhw-none.xml' => 'base.xml',
    'base-dhw-recirc-demand.xml' => 'base.xml',
    'base-dhw-recirc-manual.xml' => 'base.xml',
    'base-dhw-recirc-nocontrol.xml' => 'base.xml',
    'base-dhw-recirc-temperature.xml' => 'base.xml',
    'base-dhw-recirc-timer.xml' => 'base.xml',
    'base-dhw-solar-direct-evacuated-tube.xml' => 'base.xml',
    'base-dhw-solar-direct-flat-plate.xml' => 'base.xml',
    'base-dhw-solar-direct-ics.xml' => 'base.xml',
    'base-dhw-solar-fraction.xml' => 'base.xml',
    'base-dhw-solar-indirect-flat-plate.xml' => 'base.xml',
    'base-dhw-solar-thermosyphon-flat-plate.xml' => 'base.xml',
    'base-dhw-tank-coal.xml' => 'base.xml',
    'base-dhw-tank-elec-uef.xml' => 'base.xml',
    'base-dhw-tank-gas.xml' => 'base.xml',
    'base-dhw-tank-gas-uef.xml' => 'base.xml',
    'base-dhw-tank-gas-outside.xml' => 'base-dhw-tank-gas.xml',
    'base-dhw-tank-heat-pump.xml' => 'base.xml',
    'base-dhw-tank-heat-pump-outside.xml' => 'base-dhw-tank-heat-pump.xml',
    'base-dhw-tank-heat-pump-uef.xml' => 'base.xml',
    'base-dhw-tank-heat-pump-with-solar.xml' => 'base-dhw-tank-heat-pump.xml',
    'base-dhw-tank-heat-pump-with-solar-fraction.xml' => 'base-dhw-tank-heat-pump.xml',
    'base-dhw-tank-oil.xml' => 'base.xml',
    'base-dhw-tank-wood.xml' => 'base.xml',
    'base-dhw-tankless-electric.xml' => 'base.xml',
    'base-dhw-tankless-electric-uef.xml' => 'base.xml',
    'base-dhw-tankless-electric-outside.xml' => 'base-dhw-tankless-electric.xml',
    'base-dhw-tankless-gas.xml' => 'base.xml',
    'base-dhw-tankless-gas-uef.xml' => 'base.xml',
    'base-dhw-tankless-gas-with-solar.xml' => 'base-dhw-tankless-gas.xml',
    'base-dhw-tankless-gas-with-solar-fraction.xml' => 'base-dhw-tankless-gas.xml',
    'base-dhw-tankless-propane.xml' => 'base.xml',
    'base-dhw-jacket-electric.xml' => 'base.xml',
    'base-dhw-jacket-gas.xml' => 'base-dhw-tank-gas.xml',
    'base-dhw-jacket-indirect.xml' => 'base-dhw-indirect.xml',
    'base-dhw-jacket-hpwh.xml' => 'base-dhw-tank-heat-pump.xml',
    'base-enclosure-2stories.xml' => 'base.xml',
    'base-enclosure-2stories-garage.xml' => 'base-enclosure-2stories.xml',
    'base-enclosure-beds-1.xml' => 'base.xml',
    'base-enclosure-beds-2.xml' => 'base.xml',
    'base-enclosure-beds-4.xml' => 'base.xml',
    'base-enclosure-beds-5.xml' => 'base.xml',
    'base-enclosure-garage.xml' => 'base.xml',
    'base-enclosure-infil-ach-house-pressure.xml' => 'base.xml',
    'base-enclosure-infil-cfm-house-pressure.xml' => 'base-enclosure-infil-cfm50.xml',
    'base-enclosure-infil-cfm50.xml' => 'base.xml',
    'base-enclosure-infil-flue.xml' => 'base.xml',
    'base-enclosure-infil-natural-ach.xml' => 'base.xml',
    'base-enclosure-overhangs.xml' => 'base.xml',
    'base-enclosure-rooftypes.xml' => 'base.xml',
    'base-enclosure-skylights.xml' => 'base.xml',
    'base-enclosure-skylights-shading.xml' => 'base-enclosure-skylights.xml',
    'base-enclosure-split-level.xml' => 'base-foundation-slab.xml',
    'base-enclosure-split-surfaces.xml' => 'base-enclosure-skylights.xml', # Surfaces should collapse via HPXML.collapse_enclosure_surfaces()
    'base-enclosure-split-surfaces2.xml' => 'base-enclosure-skylights.xml', # Surfaces should NOT collapse via HPXML.collapse_enclosure_surfaces()
    'base-enclosure-walltypes.xml' => 'base.xml',
    'base-enclosure-windows-shading.xml' => 'base.xml',
    'base-enclosure-windows-none.xml' => 'base.xml',
    'base-foundation-multiple.xml' => 'base-foundation-unconditioned-basement.xml',
    'base-foundation-ambient.xml' => 'base.xml',
    'base-foundation-conditioned-basement-slab-insulation.xml' => 'base.xml',
    'base-foundation-conditioned-basement-wall-interior-insulation.xml' => 'base.xml',
    'base-foundation-slab.xml' => 'base.xml',
    'base-foundation-unconditioned-basement.xml' => 'base.xml',
    'base-foundation-unconditioned-basement-assembly-r.xml' => 'base-foundation-unconditioned-basement.xml',
    'base-foundation-unconditioned-basement-above-grade.xml' => 'base-foundation-unconditioned-basement.xml',
    'base-foundation-unconditioned-basement-wall-insulation.xml' => 'base-foundation-unconditioned-basement.xml',
    'base-foundation-unvented-crawlspace.xml' => 'base.xml',
    'base-foundation-vented-crawlspace.xml' => 'base.xml',
    'base-foundation-walkout-basement.xml' => 'base.xml',
    'base-foundation-complex.xml' => 'base.xml',
    'base-foundation-basement-garage.xml' => 'base.xml',
    'base-hvac-air-to-air-heat-pump-1-speed.xml' => 'base.xml',
    'base-hvac-air-to-air-heat-pump-1-speed-cooling-only.xml' => 'base-hvac-air-to-air-heat-pump-1-speed.xml',
    'base-hvac-air-to-air-heat-pump-1-speed-heating-only.xml' => 'base-hvac-air-to-air-heat-pump-1-speed.xml',
    'base-hvac-air-to-air-heat-pump-2-speed.xml' => 'base.xml',
    'base-hvac-air-to-air-heat-pump-var-speed.xml' => 'base.xml',
    'base-hvac-autosize.xml' => 'base.xml',
    'base-hvac-autosize-air-to-air-heat-pump-1-speed.xml' => 'base-hvac-air-to-air-heat-pump-1-speed.xml',
    'base-hvac-autosize-air-to-air-heat-pump-1-speed-cooling-only.xml' => 'base-hvac-air-to-air-heat-pump-1-speed-cooling-only.xml',
    'base-hvac-autosize-air-to-air-heat-pump-1-speed-heating-only.xml' => 'base-hvac-air-to-air-heat-pump-1-speed-heating-only.xml',
    'base-hvac-autosize-air-to-air-heat-pump-1-speed-manual-s-oversize-allowances.xml' => 'base-hvac-autosize-air-to-air-heat-pump-1-speed.xml',
    'base-hvac-autosize-air-to-air-heat-pump-2-speed.xml' => 'base-hvac-air-to-air-heat-pump-2-speed.xml',
    'base-hvac-autosize-air-to-air-heat-pump-2-speed-manual-s-oversize-allowances.xml' => 'base-hvac-autosize-air-to-air-heat-pump-2-speed.xml',
    'base-hvac-autosize-air-to-air-heat-pump-var-speed.xml' => 'base-hvac-air-to-air-heat-pump-var-speed.xml',
    'base-hvac-autosize-air-to-air-heat-pump-var-speed-manual-s-oversize-allowances.xml' => 'base-hvac-autosize-air-to-air-heat-pump-var-speed.xml',
    'base-hvac-autosize-boiler-elec-only.xml' => 'base-hvac-boiler-elec-only.xml',
    'base-hvac-autosize-boiler-gas-central-ac-1-speed.xml' => 'base-hvac-boiler-gas-central-ac-1-speed.xml',
    'base-hvac-autosize-boiler-gas-only.xml' => 'base-hvac-boiler-gas-only.xml',
    'base-hvac-autosize-central-ac-only-1-speed.xml' => 'base-hvac-central-ac-only-1-speed.xml',
    'base-hvac-autosize-central-ac-only-2-speed.xml' => 'base-hvac-central-ac-only-2-speed.xml',
    'base-hvac-autosize-central-ac-only-var-speed.xml' => 'base-hvac-central-ac-only-var-speed.xml',
    'base-hvac-autosize-central-ac-plus-air-to-air-heat-pump-heating.xml' => 'base-hvac-central-ac-plus-air-to-air-heat-pump-heating.xml',
    'base-hvac-autosize-dual-fuel-air-to-air-heat-pump-1-speed.xml' => 'base-hvac-dual-fuel-air-to-air-heat-pump-1-speed.xml',
    'base-hvac-autosize-dual-fuel-mini-split-heat-pump-ducted.xml' => 'base-hvac-dual-fuel-mini-split-heat-pump-ducted.xml',
    'base-hvac-autosize-elec-resistance-only.xml' => 'base-hvac-elec-resistance-only.xml',
    'base-hvac-autosize-evap-cooler-furnace-gas.xml' => 'base-hvac-evap-cooler-furnace-gas.xml',
    'base-hvac-autosize-floor-furnace-propane-only.xml' => 'base-hvac-floor-furnace-propane-only.xml',
    'base-hvac-autosize-furnace-elec-only.xml' => 'base-hvac-furnace-elec-only.xml',
    'base-hvac-autosize-furnace-gas-central-ac-2-speed.xml' => 'base-hvac-furnace-gas-central-ac-2-speed.xml',
    'base-hvac-autosize-furnace-gas-central-ac-var-speed.xml' => 'base-hvac-furnace-gas-central-ac-var-speed.xml',
    'base-hvac-autosize-furnace-gas-only.xml' => 'base-hvac-furnace-gas-only.xml',
    'base-hvac-autosize-furnace-gas-room-ac.xml' => 'base-hvac-furnace-gas-room-ac.xml',
    'base-hvac-autosize-ground-to-air-heat-pump.xml' => 'base-hvac-ground-to-air-heat-pump.xml',
    'base-hvac-autosize-ground-to-air-heat-pump-cooling-only.xml' => 'base-hvac-ground-to-air-heat-pump-cooling-only.xml',
    'base-hvac-autosize-ground-to-air-heat-pump-heating-only.xml' => 'base-hvac-ground-to-air-heat-pump-heating-only.xml',
    'base-hvac-autosize-ground-to-air-heat-pump-manual-s-oversize-allowances.xml' => 'base-hvac-autosize-ground-to-air-heat-pump.xml',
    'base-hvac-autosize-mini-split-heat-pump-ducted.xml' => 'base-hvac-mini-split-heat-pump-ducted.xml',
    'base-hvac-autosize-mini-split-heat-pump-ducted-cooling-only.xml' => 'base-hvac-mini-split-heat-pump-ducted-cooling-only.xml',
    'base-hvac-autosize-mini-split-heat-pump-ducted-heating-only.xml' => 'base-hvac-mini-split-heat-pump-ducted-heating-only.xml',
    'base-hvac-autosize-mini-split-heat-pump-ducted-manual-s-oversize-allowances.xml' => 'base-hvac-autosize-mini-split-heat-pump-ducted.xml',
    'base-hvac-autosize-mini-split-air-conditioner-only-ducted.xml' => 'base-hvac-mini-split-air-conditioner-only-ducted.xml',
    'base-hvac-autosize-room-ac-only.xml' => 'base-hvac-room-ac-only.xml',
    'base-hvac-autosize-stove-oil-only.xml' => 'base-hvac-stove-oil-only.xml',
    'base-hvac-autosize-wall-furnace-elec-only.xml' => 'base-hvac-wall-furnace-elec-only.xml',
    'base-hvac-boiler-coal-only.xml' => 'base.xml',
    'base-hvac-boiler-elec-only.xml' => 'base.xml',
    'base-hvac-boiler-gas-central-ac-1-speed.xml' => 'base.xml',
    'base-hvac-boiler-gas-only.xml' => 'base.xml',
    'base-hvac-boiler-oil-only.xml' => 'base.xml',
    'base-hvac-boiler-propane-only.xml' => 'base.xml',
    'base-hvac-boiler-wood-only.xml' => 'base.xml',
    'base-hvac-central-ac-only-1-speed.xml' => 'base.xml',
    'base-hvac-central-ac-only-2-speed.xml' => 'base.xml',
    'base-hvac-central-ac-only-var-speed.xml' => 'base.xml',
    'base-hvac-central-ac-plus-air-to-air-heat-pump-heating.xml' => 'base-hvac-central-ac-only-1-speed.xml',
    'base-hvac-dse.xml' => 'base.xml',
    'base-hvac-dual-fuel-air-to-air-heat-pump-1-speed.xml' => 'base-hvac-air-to-air-heat-pump-1-speed.xml',
    'base-hvac-dual-fuel-air-to-air-heat-pump-1-speed-electric.xml' => 'base-hvac-dual-fuel-air-to-air-heat-pump-1-speed.xml',
    'base-hvac-dual-fuel-air-to-air-heat-pump-2-speed.xml' => 'base-hvac-air-to-air-heat-pump-2-speed.xml',
    'base-hvac-dual-fuel-air-to-air-heat-pump-var-speed.xml' => 'base-hvac-air-to-air-heat-pump-var-speed.xml',
    'base-hvac-dual-fuel-mini-split-heat-pump-ducted.xml' => 'base-hvac-mini-split-heat-pump-ducted.xml',
    'base-hvac-ducts-leakage-percent.xml' => 'base.xml',
    'base-hvac-elec-resistance-only.xml' => 'base.xml',
    'base-hvac-evap-cooler-furnace-gas.xml' => 'base.xml',
    'base-hvac-evap-cooler-only.xml' => 'base.xml',
    'base-hvac-evap-cooler-only-ducted.xml' => 'base.xml',
    'base-hvac-fireplace-wood-only.xml' => 'base.xml',
    'base-hvac-fixed-heater-gas-only.xml' => 'base.xml',
    'base-hvac-floor-furnace-propane-only.xml' => 'base.xml',
    'base-hvac-furnace-coal-only.xml' => 'base.xml',
    'base-hvac-furnace-elec-central-ac-1-speed.xml' => 'base.xml',
    'base-hvac-furnace-elec-only.xml' => 'base.xml',
    'base-hvac-furnace-gas-central-ac-2-speed.xml' => 'base.xml',
    'base-hvac-furnace-gas-central-ac-var-speed.xml' => 'base.xml',
    'base-hvac-furnace-gas-only.xml' => 'base.xml',
    'base-hvac-furnace-gas-room-ac.xml' => 'base.xml',
    'base-hvac-furnace-oil-only.xml' => 'base.xml',
    'base-hvac-furnace-propane-only.xml' => 'base.xml',
    'base-hvac-furnace-wood-only.xml' => 'base.xml',
    'base-hvac-furnace-x3-dse.xml' => 'base.xml',
    'base-hvac-ground-to-air-heat-pump.xml' => 'base.xml',
    'base-hvac-ground-to-air-heat-pump-cooling-only.xml' => 'base-hvac-ground-to-air-heat-pump.xml',
    'base-hvac-ground-to-air-heat-pump-heating-only.xml' => 'base-hvac-ground-to-air-heat-pump.xml',
    'base-hvac-ideal-air.xml' => 'base.xml',
    'base-hvac-install-quality-none-furnace-gas-central-ac-1-speed.xml' => 'base.xml',
    'base-hvac-install-quality-airflow-defect-furnace-gas-central-ac-1-speed.xml' => 'base.xml',
    'base-hvac-install-quality-charge-defect-furnace-gas-central-ac-1-speed.xml' => 'base.xml',
    'base-hvac-install-quality-blower-efficiency-furnace-gas-central-ac-1-speed.xml' => 'base.xml',
    'base-hvac-install-quality-all-air-to-air-heat-pump-1-speed.xml' => 'base-hvac-air-to-air-heat-pump-1-speed.xml',
    'base-hvac-install-quality-all-air-to-air-heat-pump-2-speed.xml' => 'base-hvac-air-to-air-heat-pump-2-speed.xml',
    'base-hvac-install-quality-all-air-to-air-heat-pump-var-speed.xml' => 'base-hvac-air-to-air-heat-pump-var-speed.xml',
    'base-hvac-install-quality-all-furnace-gas-central-ac-1-speed.xml' => 'base.xml',
    'base-hvac-install-quality-all-furnace-gas-central-ac-2-speed.xml' => 'base-hvac-furnace-gas-central-ac-2-speed.xml',
    'base-hvac-install-quality-all-furnace-gas-central-ac-var-speed.xml' => 'base-hvac-furnace-gas-central-ac-var-speed.xml',
    'base-hvac-install-quality-all-furnace-gas-only.xml' => 'base-hvac-furnace-gas-only.xml',
    'base-hvac-install-quality-all-ground-to-air-heat-pump.xml' => 'base-hvac-ground-to-air-heat-pump.xml',
    'base-hvac-install-quality-all-mini-split-heat-pump-ducted.xml' => 'base-hvac-mini-split-heat-pump-ducted.xml',
    'base-hvac-install-quality-all-mini-split-air-conditioner-only-ducted.xml' => 'base-hvac-mini-split-air-conditioner-only-ducted.xml',
    'base-hvac-mini-split-air-conditioner-only-ducted.xml' => 'base.xml',
    'base-hvac-mini-split-air-conditioner-only-ductless.xml' => 'base-hvac-mini-split-air-conditioner-only-ducted.xml',
    'base-hvac-mini-split-heat-pump-ducted.xml' => 'base.xml',
    'base-hvac-mini-split-heat-pump-ducted-cooling-only.xml' => 'base-hvac-mini-split-heat-pump-ducted.xml',
    'base-hvac-mini-split-heat-pump-ducted-heating-only.xml' => 'base-hvac-mini-split-heat-pump-ducted.xml',
    'base-hvac-mini-split-heat-pump-ductless.xml' => 'base-hvac-mini-split-heat-pump-ducted.xml',
    'base-hvac-multiple.xml' => 'base.xml',
    'base-hvac-multiple2.xml' => 'base.xml',
    'base-hvac-none.xml' => 'base.xml',
    'base-hvac-portable-heater-gas-only.xml' => 'base.xml',
    'base-hvac-programmable-thermostat.xml' => 'base.xml',
    'base-hvac-programmable-thermostat-detailed.xml' => 'base.xml',
    'base-hvac-room-ac-only.xml' => 'base.xml',
    'base-hvac-room-ac-only-33percent.xml' => 'base-hvac-room-ac-only.xml',
    'base-hvac-setpoints.xml' => 'base.xml',
    'base-hvac-stove-oil-only.xml' => 'base.xml',
    'base-hvac-stove-wood-pellets-only.xml' => 'base.xml',
    'base-hvac-undersized.xml' => 'base.xml',
    'base-hvac-undersized-allow-increased-fixed-capacities.xml' => 'base-hvac-undersized.xml',
    'base-hvac-wall-furnace-elec-only.xml' => 'base.xml',
    'base-lighting-ceiling-fans.xml' => 'base.xml',
    'base-lighting-detailed.xml' => 'base.xml',
    'base-lighting-none.xml' => 'base.xml',
    'base-location-AMY-2012.xml' => 'base.xml',
    'base-location-baltimore-md.xml' => 'base.xml',
    'base-location-dallas-tx.xml' => 'base-foundation-slab.xml',
    'base-location-duluth-mn.xml' => 'base.xml',
    'base-location-miami-fl.xml' => 'base-foundation-slab.xml',
    'base-mechvent-balanced.xml' => 'base.xml',
    'base-mechvent-bath-kitchen-fans.xml' => 'base.xml',
    'base-mechvent-cfis.xml' => 'base.xml',
    'base-mechvent-cfis-dse.xml' => 'base-hvac-dse.xml',
    'base-mechvent-cfis-evap-cooler-only-ducted.xml' => 'base-hvac-evap-cooler-only-ducted.xml',
    'base-mechvent-erv.xml' => 'base.xml',
    'base-mechvent-erv-atre-asre.xml' => 'base.xml',
    'base-mechvent-exhaust.xml' => 'base.xml',
    'base-mechvent-exhaust-rated-flow-rate.xml' => 'base.xml',
    'base-mechvent-hrv.xml' => 'base.xml',
    'base-mechvent-hrv-asre.xml' => 'base.xml',
    'base-mechvent-multiple.xml' => 'base-mechvent-bath-kitchen-fans.xml',
    'base-mechvent-supply.xml' => 'base.xml',
    'base-mechvent-whole-house-fan.xml' => 'base.xml',
    'base-misc-defaults.xml' => 'base.xml',
    'base-misc-generators.xml' => 'base.xml',
    'base-misc-loads-large-uncommon.xml' => 'base.xml',
    'base-misc-loads-large-uncommon2.xml' => 'base-misc-loads-large-uncommon.xml',
    'base-misc-loads-none.xml' => 'base.xml',
    'base-misc-neighbor-shading.xml' => 'base.xml',
    'base-misc-shelter-coefficient.xml' => 'base.xml',
    'base-misc-usage-multiplier.xml' => 'base.xml',
    'base-multiple-buildings.xml' => 'base.xml',
    'base-pv.xml' => 'base.xml',
    'base-simcontrol-calendar-year-custom.xml' => 'base.xml',
    'base-simcontrol-daylight-saving-custom.xml' => 'base.xml',
    'base-simcontrol-daylight-saving-disabled.xml' => 'base.xml',
    'base-simcontrol-runperiod-1-month.xml' => 'base.xml',
    'base-simcontrol-timestep-10-mins.xml' => 'base.xml',
    'base-schedules-stochastic.xml' => 'base.xml',
    'base-schedules-user-specified.xml' => 'base.xml',
  }

  puts "Generating #{hpxmls_files.size} HPXML files..."

  hpxmls_files.each do |derivative, parent|
    print '.'

    begin
      hpxml_files = [derivative]
      unless parent.nil?
        hpxml_files.unshift(parent)
      end
      while not parent.nil?
        next unless hpxmls_files.keys.include? parent

        unless hpxmls_files[parent].nil?
          hpxml_files.unshift(hpxmls_files[parent])
        end
        parent = hpxmls_files[parent]
      end

      hpxml = HPXML.new
      hpxml_files.each do |hpxml_file|
        set_hpxml_header(hpxml_file, hpxml)
        set_hpxml_site(hpxml_file, hpxml)
        set_hpxml_neighbor_buildings(hpxml_file, hpxml)
        set_hpxml_building_construction(hpxml_file, hpxml)
        set_hpxml_building_occupancy(hpxml_file, hpxml)
        set_hpxml_climate_and_risk_zones(hpxml_file, hpxml)
        set_hpxml_air_infiltration_measurements(hpxml_file, hpxml)
        set_hpxml_attics(hpxml_file, hpxml)
        set_hpxml_foundations(hpxml_file, hpxml)
        set_hpxml_roofs(hpxml_file, hpxml)
        set_hpxml_rim_joists(hpxml_file, hpxml)
        set_hpxml_walls(hpxml_file, hpxml)
        set_hpxml_foundation_walls(hpxml_file, hpxml)
        set_hpxml_frame_floors(hpxml_file, hpxml)
        set_hpxml_slabs(hpxml_file, hpxml)
        set_hpxml_windows(hpxml_file, hpxml)
        set_hpxml_skylights(hpxml_file, hpxml)
        set_hpxml_doors(hpxml_file, hpxml)
        set_hpxml_heating_systems(hpxml_file, hpxml)
        set_hpxml_cooling_systems(hpxml_file, hpxml)
        set_hpxml_heat_pumps(hpxml_file, hpxml)
        set_hpxml_hvac_control(hpxml_file, hpxml)
        set_hpxml_hvac_distributions(hpxml_file, hpxml)
        set_hpxml_ventilation_fans(hpxml_file, hpxml)
        set_hpxml_water_heating_systems(hpxml_file, hpxml)
        set_hpxml_hot_water_distribution(hpxml_file, hpxml)
        set_hpxml_water_fixtures(hpxml_file, hpxml)
        set_hpxml_solar_thermal_system(hpxml_file, hpxml)
        set_hpxml_pv_systems(hpxml_file, hpxml)
        set_hpxml_generators(hpxml_file, hpxml)
        set_hpxml_clothes_washer(hpxml_file, hpxml)
        set_hpxml_clothes_dryer(hpxml_file, hpxml)
        set_hpxml_dishwasher(hpxml_file, hpxml)
        set_hpxml_refrigerator(hpxml_file, hpxml)
        set_hpxml_freezer(hpxml_file, hpxml)
        set_hpxml_dehumidifier(hpxml_file, hpxml)
        set_hpxml_cooking_range(hpxml_file, hpxml)
        set_hpxml_oven(hpxml_file, hpxml)
        set_hpxml_lighting(hpxml_file, hpxml)
        set_hpxml_ceiling_fans(hpxml_file, hpxml)
        set_hpxml_lighting_schedule(hpxml_file, hpxml)
        set_hpxml_pools(hpxml_file, hpxml)
        set_hpxml_hot_tubs(hpxml_file, hpxml)
        set_hpxml_plug_loads(hpxml_file, hpxml)
        set_hpxml_fuel_loads(hpxml_file, hpxml)
      end

      hpxml_doc = hpxml.to_oga()
      hpxml_docs[File.basename(derivative)] = hpxml_doc

      if ['invalid_files/missing-elements.xml'].include? derivative
        XMLHelper.delete_element(hpxml_doc, '/HPXML/Building/BuildingDetails/BuildingSummary/BuildingConstruction/NumberofConditionedFloors')
        XMLHelper.delete_element(hpxml_doc, '/HPXML/Building/BuildingDetails/BuildingSummary/BuildingConstruction/ConditionedFloorArea')
      elsif ['invalid_files/invalid-datatype-boolean.xml'].include? derivative
        XMLHelper.get_element(hpxml_doc, '/HPXML/Building/BuildingDetails/Enclosure/Roofs/Roof/RadiantBarrier').inner_text = 'FOOBAR'
      elsif ['invalid_files/invalid-datatype-float.xml'].include? derivative
        XMLHelper.get_element(hpxml_doc, '/HPXML/Building/BuildingDetails/Enclosure/Slabs/Slab/extension/CarpetFraction').inner_text = 'FOOBAR'
      elsif ['invalid_files/invalid-datatype-integer.xml'].include? derivative
        XMLHelper.get_element(hpxml_doc, '/HPXML/Building/BuildingDetails/BuildingSummary/BuildingConstruction/NumberofBedrooms').inner_text = '2.5'
      elsif ['invalid_files/invalid-schema-version.xml'].include? derivative
        root = XMLHelper.get_element(hpxml_doc, '/HPXML')
        XMLHelper.add_attribute(root, 'schemaVersion', '2.3')
      end

      if derivative.include? 'ASHRAE_Standard_140'
        hpxml_path = File.join(sample_files_dir, '../tests', derivative)
      else
        hpxml_path = File.join(sample_files_dir, derivative)
      end

      XMLHelper.write_file(hpxml_doc, hpxml_path)

      if ['base-multiple-buildings.xml',
          'invalid_files/multiple-buildings-without-building-id.xml',
          'invalid_files/multiple-buildings-wrong-building-id.xml'].include? derivative
        # HPXML class doesn't support multiple buildings, so we'll stitch together manually.
        hpxml_element = XMLHelper.get_element(hpxml_doc, '/HPXML')
        building_element = XMLHelper.get_element(hpxml_element, 'Building')
        for i in 2..3
          new_building_element = Marshal.load(Marshal.dump(building_element))
          XMLHelper.add_attribute(XMLHelper.get_element(new_building_element, 'BuildingID'), 'id', "MyBuilding#{i}")
          hpxml_element.children << new_building_element
        end
        XMLHelper.write_file(hpxml_doc, hpxml_path)
      end

      if not hpxml_path.include? 'invalid_files'
        # Validate file against HPXML schema
        schemas_dir = File.absolute_path(File.join(File.dirname(__FILE__), 'HPXMLtoOpenStudio/resources'))
        errors = XMLHelper.validate(hpxml_doc.to_s, File.join(schemas_dir, 'HPXML.xsd'), nil)
        if errors.size > 0
          fail "ERRORS: #{errors}"
        end
        # Check for errors
        errors = hpxml.check_for_errors()
        if errors.size > 0
          fail "ERRORS: #{errors}"
        end
      end
    rescue Exception => e
      puts "\n#{e}\n#{e.backtrace.join('\n')}"
      puts "\nError: Did not successfully generate #{derivative}."
      exit!
    end
  end

  puts "\n"

  # Print warnings about extra files
  abs_hpxml_files = []
  dirs = [nil]
  hpxmls_files.keys.each do |hpxml_file|
    abs_hpxml_files << File.absolute_path(File.join(sample_files_dir, hpxml_file))
    next unless hpxml_file.include? '/'

    dirs << hpxml_file.split('/')[0] + '/'
  end
  dirs.uniq.each do |dir|
    Dir["#{sample_files_dir}/#{dir}*.xml"].each do |xml|
      next if abs_hpxml_files.include? File.absolute_path(xml)

      puts "Warning: Extra HPXML file found at #{File.absolute_path(xml)}"
    end
  end

  return hpxml_docs
end

def set_hpxml_header(hpxml_file, hpxml)
  if ['base.xml',
      'ASHRAE_Standard_140/L100AC.xml',
      'ASHRAE_Standard_140/L100AL.xml'].include? hpxml_file
    hpxml.header.xml_type = 'HPXML'
    hpxml.header.xml_generated_by = 'tasks.rb'
    hpxml.header.transaction = 'create'
    hpxml.header.building_id = 'MyBuilding'
    hpxml.header.event_type = 'proposed workscope'
    hpxml.header.created_date_and_time = Time.new(2000, 1, 1).strftime('%Y-%m-%dT%H:%M:%S%:z') # Hard-code to prevent diffs
    if hpxml_file == 'base.xml'
      hpxml.header.timestep = 60
    else
      hpxml.header.apply_ashrae140_assumptions = true
    end
  elsif ['base-simcontrol-calendar-year-custom.xml'].include? hpxml_file
    hpxml.header.sim_calendar_year = 2008
  elsif ['base-simcontrol-daylight-saving-custom.xml'].include? hpxml_file
    hpxml.header.dst_enabled = true
    hpxml.header.dst_begin_month = 3
    hpxml.header.dst_begin_day = 10
    hpxml.header.dst_end_month = 11
    hpxml.header.dst_end_day = 6
  elsif ['base-simcontrol-daylight-saving-disabled.xml'].include? hpxml_file
    hpxml.header.dst_enabled = false
  elsif ['base-simcontrol-timestep-10-mins.xml'].include? hpxml_file
    hpxml.header.timestep = 10
  elsif ['base-simcontrol-runperiod-1-month.xml'].include? hpxml_file
    hpxml.header.sim_begin_month = 1
    hpxml.header.sim_begin_day = 1
    hpxml.header.sim_end_month = 1
    hpxml.header.sim_end_day = 31
  elsif ['base-hvac-undersized-allow-increased-fixed-capacities.xml'].include? hpxml_file
    hpxml.header.allow_increased_fixed_capacities = true
  elsif hpxml_file.include? 'manual-s-oversize-allowances.xml'
    hpxml.header.use_max_load_for_heat_pumps = false
  elsif ['invalid_files/invalid-timestep.xml'].include? hpxml_file
    hpxml.header.timestep = 45
  elsif ['invalid_files/invalid-runperiod.xml'].include? hpxml_file
    hpxml.header.sim_end_month = 4
    hpxml.header.sim_end_day = 31
  elsif ['invalid_files/invalid-daylight-saving.xml'].include? hpxml_file
    hpxml.header.dst_end_month = 4
    hpxml.header.dst_end_day = 31
  elsif ['base-misc-defaults.xml'].include? hpxml_file
    hpxml.header.timestep = nil
  elsif ['base-schedules-stochastic.xml'].include? hpxml_file
    hpxml.header.schedules_path = 'BuildResidentialHPXML/tests/schedules/stochastic.csv'
  elsif ['base-schedules-user-specified.xml'].include? hpxml_file
    hpxml.header.schedules_path = 'BuildResidentialHPXML/tests/schedules/user-specified.csv'
  elsif ['invalid_files/invalid-input-parameters.xml'].include? hpxml_file
    hpxml.header.transaction = 'modify'
  end
end

def set_hpxml_site(hpxml_file, hpxml)
  if ['base.xml'].include? hpxml_file
    hpxml.site.fuels = [HPXML::FuelTypeElectricity, HPXML::FuelTypeNaturalGas]
    hpxml.site.site_type = HPXML::SiteTypeSuburban
  elsif ['base-misc-shelter-coefficient.xml'].include? hpxml_file
    hpxml.site.shelter_coefficient = 0.8
  elsif ['base-misc-defaults.xml'].include? hpxml_file
    hpxml.site.site_type = nil
  elsif ['invalid_files/invalid-input-parameters.xml'].include? hpxml_file
    hpxml.site.site_type = 'mountain'
  end
end

def set_hpxml_neighbor_buildings(hpxml_file, hpxml)
  if ['base-misc-neighbor-shading.xml'].include? hpxml_file
    hpxml.neighbor_buildings.add(azimuth: 0,
                                 distance: 10)
    hpxml.neighbor_buildings.add(azimuth: 180,
                                 distance: 15,
                                 height: 12)
  elsif ['invalid_files/invalid-neighbor-shading-azimuth.xml'].include? hpxml_file
    hpxml.neighbor_buildings[0].azimuth = 145
  end
end

def set_hpxml_building_construction(hpxml_file, hpxml)
  if ['ASHRAE_Standard_140/L100AC.xml',
      'ASHRAE_Standard_140/L100AL.xml'].include? hpxml_file
    hpxml.building_construction.number_of_conditioned_floors = 1
    hpxml.building_construction.number_of_conditioned_floors_above_grade = 1
    hpxml.building_construction.number_of_bedrooms = 3
    hpxml.building_construction.conditioned_floor_area = 1539
    hpxml.building_construction.conditioned_building_volume = 12312
    hpxml.building_construction.residential_facility_type = HPXML::ResidentialTypeSFD
  elsif ['ASHRAE_Standard_140/L322XC.xml'].include? hpxml_file
    hpxml.building_construction.number_of_conditioned_floors = 2
    hpxml.building_construction.conditioned_floor_area = 3078
    hpxml.building_construction.conditioned_building_volume = 24624
  elsif ['base.xml'].include? hpxml_file
    hpxml.building_construction.residential_facility_type = HPXML::ResidentialTypeSFD
    hpxml.building_construction.number_of_conditioned_floors = 2
    hpxml.building_construction.number_of_conditioned_floors_above_grade = 1
    hpxml.building_construction.number_of_bedrooms = 3
    hpxml.building_construction.number_of_bathrooms = 2
    hpxml.building_construction.conditioned_floor_area = 2700
    hpxml.building_construction.conditioned_building_volume = 2700 * 8
  elsif ['base-bldgtype-multifamily.xml'].include? hpxml_file
    hpxml.building_construction.residential_facility_type = HPXML::ResidentialTypeApartment
    hpxml.building_construction.number_of_conditioned_floors = 1
    hpxml.building_construction.conditioned_floor_area = 900
    hpxml.building_construction.conditioned_building_volume = 900 * 8
  elsif ['base-bldgtype-single-family-attached.xml'].include? hpxml_file
    hpxml.building_construction.residential_facility_type = HPXML::ResidentialTypeSFA
    hpxml.building_construction.conditioned_floor_area = 1800
    hpxml.building_construction.conditioned_building_volume = 1800 * 8
  elsif ['base-enclosure-beds-1.xml'].include? hpxml_file
    hpxml.building_construction.number_of_bedrooms = 1
    hpxml.building_construction.number_of_bathrooms = 1
  elsif ['base-enclosure-beds-2.xml'].include? hpxml_file
    hpxml.building_construction.number_of_bedrooms = 2
    hpxml.building_construction.number_of_bathrooms = 1
  elsif ['base-enclosure-beds-4.xml'].include? hpxml_file
    hpxml.building_construction.number_of_bedrooms = 4
    hpxml.building_construction.number_of_bathrooms = 2
  elsif ['base-enclosure-beds-5.xml'].include? hpxml_file
    hpxml.building_construction.number_of_bedrooms = 5
    hpxml.building_construction.number_of_bathrooms = 3
  elsif ['base-foundation-ambient.xml',
         'base-foundation-slab.xml',
         'base-foundation-unconditioned-basement.xml',
         'base-foundation-unvented-crawlspace.xml',
         'base-foundation-vented-crawlspace.xml'].include? hpxml_file
    hpxml.building_construction.number_of_conditioned_floors -= 1
    hpxml.building_construction.conditioned_floor_area -= 1350
    hpxml.building_construction.conditioned_building_volume -= 1350 * 8
  elsif ['base-hvac-ideal-air.xml'].include? hpxml_file
    hpxml.building_construction.use_only_ideal_air_system = true
  elsif ['base-atticroof-conditioned.xml'].include? hpxml_file
    hpxml.building_construction.number_of_conditioned_floors += 1
    hpxml.building_construction.number_of_conditioned_floors_above_grade += 1
    hpxml.building_construction.conditioned_floor_area += 900
    hpxml.building_construction.conditioned_building_volume += 2250
  elsif ['base-atticroof-cathedral.xml'].include? hpxml_file
    hpxml.building_construction.conditioned_building_volume += 10800
  elsif ['base-enclosure-2stories.xml'].include? hpxml_file
    hpxml.building_construction.number_of_conditioned_floors += 1
    hpxml.building_construction.number_of_conditioned_floors_above_grade += 1
    hpxml.building_construction.conditioned_floor_area += 1350
    hpxml.building_construction.conditioned_building_volume += 1350 * 8
  elsif ['base-enclosure-2stories-garage.xml',
         'base-foundation-basement-garage.xml'].include? hpxml_file
    hpxml.building_construction.conditioned_floor_area -= 400 * 2
    hpxml.building_construction.conditioned_building_volume -= 400 * 2 * 8
  elsif ['base-misc-defaults.xml'].include? hpxml_file
    hpxml.building_construction.conditioned_building_volume = nil
    hpxml.building_construction.average_ceiling_height = nil
    hpxml.building_construction.number_of_bathrooms = nil
  elsif ['base-foundation-walkout-basement.xml'].include? hpxml_file
    hpxml.building_construction.number_of_conditioned_floors_above_grade += 1
  elsif ['base-enclosure-split-level.xml'].include? hpxml_file
    hpxml.building_construction.number_of_conditioned_floors = 1.5
    hpxml.building_construction.number_of_conditioned_floors_above_grade = 1.5
  elsif ['invalid_files/enclosure-floor-area-exceeds-cfa.xml'].include? hpxml_file
    hpxml.building_construction.conditioned_floor_area /= 5.0
  elsif ['invalid_files/num-bedrooms-exceeds-limit.xml'].include? hpxml_file
    hpxml.building_construction.number_of_bedrooms = 40
  elsif ['invalid_files/invalid-facility-type-equipment.xml',
         'invalid_files/invalid-facility-type-surfaces.xml'].include? hpxml_file
    hpxml.building_construction.residential_facility_type = HPXML::ResidentialTypeSFD
  elsif ['invalid_files/invalid-number-of-conditioned-floors.xml'].include? hpxml_file
    hpxml.building_construction.number_of_conditioned_floors_above_grade = hpxml.building_construction.number_of_conditioned_floors + 1
  end
end

def set_hpxml_building_occupancy(hpxml_file, hpxml)
  if hpxml_file.include?('ASHRAE_Standard_140')
    hpxml.building_occupancy.number_of_residents = 0
  elsif ['base-misc-defaults.xml'].include? hpxml_file
    hpxml.building_occupancy.number_of_residents = nil
  else
    hpxml.building_occupancy.number_of_residents = hpxml.building_construction.number_of_bedrooms
  end
end

def set_hpxml_climate_and_risk_zones(hpxml_file, hpxml)
  hpxml.climate_and_risk_zones.weather_station_id = 'WeatherStation'
  hpxml.climate_and_risk_zones.iecc_year = 2006
  if hpxml_file == 'ASHRAE_Standard_140/L100AC.xml'
    hpxml.climate_and_risk_zones.weather_station_name = 'Colorado Springs, CO'
    hpxml.climate_and_risk_zones.weather_station_epw_filepath = 'USA_CO_Colorado.Springs-Peterson.Field.724660_TMY3.epw'
  elsif hpxml_file == 'ASHRAE_Standard_140/L100AL.xml'
    hpxml.climate_and_risk_zones.weather_station_name = 'Las Vegas, NV'
    hpxml.climate_and_risk_zones.weather_station_epw_filepath = 'USA_NV_Las.Vegas-McCarran.Intl.AP.723860_TMY3.epw'
  elsif ['base.xml'].include? hpxml_file
    hpxml.climate_and_risk_zones.iecc_zone = '5B'
    hpxml.climate_and_risk_zones.weather_station_name = 'Denver, CO'
    hpxml.climate_and_risk_zones.weather_station_epw_filepath = 'USA_CO_Denver.Intl.AP.725650_TMY3.epw'
    hpxml.header.state_code = 'CO'
  elsif ['base-location-baltimore-md.xml'].include? hpxml_file
    hpxml.climate_and_risk_zones.iecc_zone = '4A'
    hpxml.climate_and_risk_zones.weather_station_name = 'Baltimore, MD'
    hpxml.climate_and_risk_zones.weather_station_epw_filepath = 'USA_MD_Baltimore-Washington.Intl.AP.724060_TMY3.epw'
    hpxml.header.state_code = 'MD'
  elsif ['base-location-dallas-tx.xml'].include? hpxml_file
    hpxml.climate_and_risk_zones.iecc_zone = '3A'
    hpxml.climate_and_risk_zones.weather_station_name = 'Dallas, TX'
    hpxml.climate_and_risk_zones.weather_station_epw_filepath = 'USA_TX_Dallas-Fort.Worth.Intl.AP.722590_TMY3.epw'
    hpxml.header.state_code = 'TX'
  elsif ['base-location-duluth-mn.xml'].include? hpxml_file
    hpxml.climate_and_risk_zones.iecc_zone = '7'
    hpxml.climate_and_risk_zones.weather_station_name = 'Duluth, MN'
    hpxml.climate_and_risk_zones.weather_station_epw_filepath = 'USA_MN_Duluth.Intl.AP.727450_TMY3.epw'
    hpxml.header.state_code = 'MN'
  elsif ['base-location-miami-fl.xml'].include? hpxml_file
    hpxml.climate_and_risk_zones.iecc_zone = '1A'
    hpxml.climate_and_risk_zones.weather_station_name = 'Miami, FL'
    hpxml.climate_and_risk_zones.weather_station_epw_filepath = 'USA_FL_Miami.Intl.AP.722020_TMY3.epw'
    hpxml.header.state_code = 'FL'
  elsif ['base-location-AMY-2012.xml'].include? hpxml_file
    hpxml.climate_and_risk_zones.weather_station_name = 'Boulder, CO'
    hpxml.climate_and_risk_zones.weather_station_epw_filepath = 'US_CO_Boulder_AMY_2012.epw'
  elsif ['invalid_files/invalid-epw-filepath.xml'].include? hpxml_file
    hpxml.climate_and_risk_zones.weather_station_epw_filepath = 'foo.epw'
  elsif ['invalid_files/invalid-input-parameters.xml'].include? hpxml_file
    hpxml.climate_and_risk_zones.iecc_year = 2020
  end
end

def set_hpxml_air_infiltration_measurements(hpxml_file, hpxml)
  infil_volume = hpxml.building_construction.conditioned_building_volume
  if ['ASHRAE_Standard_140/L100AC.xml',
      'ASHRAE_Standard_140/L100AL.xml',
      'base-enclosure-infil-natural-ach.xml'].include? hpxml_file
    hpxml.air_infiltration_measurements.clear
    hpxml.air_infiltration_measurements.add(id: 'InfiltrationMeasurement',
                                            unit_of_measure: HPXML::UnitsACHNatural,
                                            air_leakage: 0.67)
  elsif ['ASHRAE_Standard_140/L322XC.xml'].include? hpxml_file
    hpxml.air_infiltration_measurements[0].air_leakage = 0.335
  elsif ['ASHRAE_Standard_140/L110AC.xml',
         'ASHRAE_Standard_140/L110AL.xml',
         'ASHRAE_Standard_140/L200AC.xml',
         'ASHRAE_Standard_140/L200AL.xml'].include? hpxml_file
    hpxml.air_infiltration_measurements[0].air_leakage = 1.5
  elsif ['base.xml'].include? hpxml_file
    hpxml.air_infiltration_measurements.add(id: 'InfiltrationMeasurement',
                                            house_pressure: 50,
                                            unit_of_measure: HPXML::UnitsACH,
                                            air_leakage: 3.0)
  elsif ['base-enclosure-infil-cfm50.xml'].include? hpxml_file
    hpxml.air_infiltration_measurements.clear
    hpxml.air_infiltration_measurements.add(id: 'InfiltrationMeasurement',
                                            house_pressure: 50,
                                            unit_of_measure: HPXML::UnitsCFM,
                                            air_leakage: 3.0 / 60.0 * infil_volume)
  elsif ['base-enclosure-infil-ach-house-pressure.xml'].include? hpxml_file
    hpxml.air_infiltration_measurements[0].house_pressure = 45
    hpxml.air_infiltration_measurements[0].air_leakage *= 0.9338
  elsif ['base-enclosure-infil-cfm-house-pressure.xml'].include? hpxml_file
    hpxml.air_infiltration_measurements[0].house_pressure = 45
    hpxml.air_infiltration_measurements[0].air_leakage *= 0.9338
  elsif ['base-enclosure-infil-flue.xml'].include? hpxml_file
    hpxml.building_construction.has_flue_or_chimney = true
  end
  if ['base-misc-defaults.xml'].include? hpxml_file
    hpxml.air_infiltration_measurements[0].infiltration_volume = nil
  elsif ['invalid_files/invalid-infiltration-volume.xml'].include? hpxml_file
    hpxml.air_infiltration_measurements[0].infiltration_volume = infil_volume * 0.25
  else
    hpxml.air_infiltration_measurements[0].infiltration_volume = infil_volume
  end
end

def set_hpxml_attics(hpxml_file, hpxml)
  if ['ASHRAE_Standard_140/L100AC.xml',
      'ASHRAE_Standard_140/L100AL.xml'].include? hpxml_file
    hpxml.attics.add(id: 'VentedAttic',
                     attic_type: HPXML::AtticTypeVented,
                     vented_attic_ach: 2.4)
  elsif ['base.xml'].include? hpxml_file
    hpxml.attics.add(id: 'UnventedAttic',
                     attic_type: HPXML::AtticTypeUnvented,
                     within_infiltration_volume: false)
  elsif ['base-bldgtype-multifamily.xml'].include? hpxml_file
    hpxml.attics.clear
  elsif ['base-atticroof-cathedral.xml'].include? hpxml_file
    hpxml.attics.clear
    hpxml.attics.add(id: 'CathedralCeiling',
                     attic_type: HPXML::AtticTypeCathedral)
  elsif ['base-atticroof-conditioned.xml'].include? hpxml_file
    hpxml.attics.add(id: 'ConditionedAttic',
                     attic_type: HPXML::AtticTypeConditioned)
  elsif ['base-atticroof-flat.xml'].include? hpxml_file
    hpxml.attics.clear
    hpxml.attics.add(id: 'FlatRoof',
                     attic_type: HPXML::AtticTypeFlatRoof)
  elsif ['base-atticroof-vented.xml'].include? hpxml_file
    hpxml.attics.clear
    hpxml.attics.add(id: 'VentedAttic',
                     attic_type: HPXML::AtticTypeVented,
                     vented_attic_sla: 0.003)
  elsif ['base-misc-defaults.xml'].include? hpxml_file
    hpxml.attics.clear
  end
end

def set_hpxml_foundations(hpxml_file, hpxml)
  if ['base.xml'].include? hpxml_file
    hpxml.foundations.add(id: 'ConditionedBasement',
                          foundation_type: HPXML::FoundationTypeBasementConditioned)
  elsif ['base-bldgtype-multifamily.xml'].include? hpxml_file
    hpxml.foundations.clear
  elsif ['base-foundation-vented-crawlspace.xml'].include? hpxml_file
    hpxml.foundations.clear
    hpxml.foundations.add(id: 'VentedCrawlspace',
                          foundation_type: HPXML::FoundationTypeCrawlspaceVented,
                          vented_crawlspace_sla: 0.00667)
  elsif ['base-foundation-unvented-crawlspace.xml'].include? hpxml_file
    hpxml.foundations.clear
    hpxml.foundations.add(id: 'UnventedCrawlspace',
                          foundation_type: HPXML::FoundationTypeCrawlspaceUnvented,
                          within_infiltration_volume: false)
  elsif ['base-foundation-unconditioned-basement.xml'].include? hpxml_file
    hpxml.foundations.clear
    hpxml.foundations.add(id: 'UnconditionedBasement',
                          foundation_type: HPXML::FoundationTypeBasementUnconditioned,
                          within_infiltration_volume: false)
  elsif ['base-foundation-multiple.xml'].include? hpxml_file
    hpxml.foundations.add(id: 'UnventedCrawlspace',
                          foundation_type: HPXML::FoundationTypeCrawlspaceUnvented,
                          within_infiltration_volume: false)
  elsif ['base-foundation-ambient.xml'].include? hpxml_file
    hpxml.foundations.clear
    hpxml.foundations.add(id: 'AmbientFoundation',
                          foundation_type: HPXML::FoundationTypeAmbient)
  elsif ['base-foundation-slab.xml'].include? hpxml_file
    hpxml.foundations.clear
    hpxml.foundations.add(id: 'SlabFoundation',
                          foundation_type: HPXML::FoundationTypeSlab)
  elsif ['base-misc-defaults.xml'].include? hpxml_file
    hpxml.foundations.clear
  end
end

def set_hpxml_roofs(hpxml_file, hpxml)
  if ['ASHRAE_Standard_140/L100AC.xml',
      'ASHRAE_Standard_140/L100AL.xml'].include? hpxml_file
    hpxml.roofs.add(id: 'AtticRoofNorth',
                    interior_adjacent_to: HPXML::LocationAtticVented,
                    area: 811.1,
                    azimuth: 0,
                    roof_type: HPXML::RoofTypeAsphaltShingles,
                    solar_absorptance: 0.6,
                    emittance: 0.9,
                    pitch: 4,
                    radiant_barrier: false,
                    insulation_assembly_r_value: 1.99)
    hpxml.roofs.add(id: 'AtticRoofSouth',
                    interior_adjacent_to: HPXML::LocationAtticVented,
                    area: 811.1,
                    azimuth: 180,
                    roof_type: HPXML::RoofTypeAsphaltShingles,
                    solar_absorptance: 0.6,
                    emittance: 0.9,
                    pitch: 4,
                    radiant_barrier: false,
                    insulation_assembly_r_value: 1.99)
  elsif ['ASHRAE_Standard_140/L202AC.xml',
         'ASHRAE_Standard_140/L202AL.xml'].include? hpxml_file
    for i in 0..hpxml.roofs.size - 1
      hpxml.roofs[i].solar_absorptance = 0.2
    end
  elsif ['base.xml'].include? hpxml_file
    hpxml.roofs.add(id: 'Roof',
                    interior_adjacent_to: HPXML::LocationAtticUnvented,
                    area: 1510,
                    roof_type: HPXML::RoofTypeAsphaltShingles,
                    solar_absorptance: 0.7,
                    emittance: 0.92,
                    pitch: 6,
                    radiant_barrier: false,
                    insulation_assembly_r_value: 2.3)
  elsif ['base-bldgtype-multifamily.xml'].include? hpxml_file
    hpxml.roofs.clear
  elsif ['base-bldgtype-single-family-attached.xml'].include? hpxml_file
    hpxml.roofs[0].area = 1006
  elsif ['base-enclosure-rooftypes.xml'].include? hpxml_file
    roof_types = [[HPXML::RoofTypeClayTile, HPXML::ColorLight],
                  [HPXML::RoofTypeMetal, HPXML::ColorReflective],
                  [HPXML::RoofTypeWoodShingles, HPXML::ColorDark]]
    hpxml.roofs.clear
    roof_types.each_with_index do |roof_type, i|
      hpxml.roofs.add(id: "Roof#{i + 1}",
                      interior_adjacent_to: HPXML::LocationAtticUnvented,
                      area: 1510 / roof_types.size,
                      roof_type: roof_type[0],
                      roof_color: roof_type[1],
                      emittance: 0.92,
                      pitch: 6,
                      radiant_barrier: false,
                      insulation_assembly_r_value: 2.3)
    end
  elsif ['base-atticroof-flat.xml'].include? hpxml_file
    hpxml.roofs.clear
    hpxml.roofs.add(id: 'Roof',
                    interior_adjacent_to: HPXML::LocationLivingSpace,
                    area: 1350,
                    roof_type: HPXML::RoofTypeAsphaltShingles,
                    solar_absorptance: 0.7,
                    emittance: 0.92,
                    pitch: 0,
                    radiant_barrier: false,
                    insulation_assembly_r_value: 25.8)
  elsif ['base-atticroof-conditioned.xml'].include? hpxml_file
    hpxml.roofs.clear
    hpxml.roofs.add(id: 'RoofCond',
                    interior_adjacent_to: HPXML::LocationLivingSpace,
                    area: 1006,
                    roof_type: HPXML::RoofTypeAsphaltShingles,
                    solar_absorptance: 0.7,
                    emittance: 0.92,
                    pitch: 6,
                    radiant_barrier: false,
                    insulation_assembly_r_value: 25.8)
    hpxml.roofs.add(id: 'RoofUncond',
                    interior_adjacent_to: HPXML::LocationAtticUnvented,
                    area: 504,
                    roof_type: HPXML::RoofTypeAsphaltShingles,
                    solar_absorptance: 0.7,
                    emittance: 0.92,
                    pitch: 6,
                    radiant_barrier: false,
                    insulation_assembly_r_value: 2.3)
  elsif ['base-atticroof-vented.xml'].include? hpxml_file
    hpxml.roofs[0].interior_adjacent_to = HPXML::LocationAtticVented
  elsif ['base-atticroof-cathedral.xml'].include? hpxml_file
    hpxml.roofs[0].interior_adjacent_to = HPXML::LocationLivingSpace
    hpxml.roofs[0].insulation_assembly_r_value = 25.8
  elsif ['base-enclosure-garage.xml',
         'base-foundation-basement-garage.xml'].include? hpxml_file
    hpxml.roofs[0].area += 670
  elsif ['base-atticroof-unvented-insulated-roof.xml'].include? hpxml_file
    hpxml.roofs[0].insulation_assembly_r_value = 25.8
  elsif ['base-enclosure-split-surfaces.xml',
         'base-enclosure-split-surfaces2.xml'].include? hpxml_file
    for n in 1..hpxml.roofs.size
      hpxml.roofs[n - 1].area /= 9.0
      for i in 2..9
        hpxml.roofs << hpxml.roofs[n - 1].dup
        hpxml.roofs[-1].id += i.to_s
        if hpxml_file == 'base-enclosure-split-surfaces2.xml'
          hpxml.roofs[-1].insulation_assembly_r_value += 0.01 * i
        end
      end
    end
    hpxml.roofs << hpxml.roofs[-1].dup
    hpxml.roofs[-1].id = 'TinyRoof'
    hpxml.roofs[-1].area = 0.05
  elsif ['base-atticroof-radiant-barrier.xml'].include? hpxml_file
    hpxml.roofs[0].radiant_barrier = true
    hpxml.roofs[0].radiant_barrier_grade = 2
  elsif ['invalid_files/enclosure-attic-missing-roof.xml'].include? hpxml_file
    hpxml.roofs[0].delete
  elsif ['base-misc-defaults.xml'].include? hpxml_file
    hpxml.roofs.each do |roof|
      roof.roof_type = nil
      roof.solar_absorptance = nil
      roof.roof_color = HPXML::ColorLight
      roof.emittance = nil
      roof.radiant_barrier = nil
    end
  elsif ['invalid_files/invalid-input-parameters.xml'].include? hpxml_file
    hpxml.roofs[0].radiant_barrier_grade = 4
    hpxml.roofs[0].azimuth = 365
  end
end

def set_hpxml_rim_joists(hpxml_file, hpxml)
  if ['ASHRAE_Standard_140/L322XC.xml'].include? hpxml_file
    hpxml.rim_joists.add(id: 'RimJoistNorth',
                         exterior_adjacent_to: HPXML::LocationOutside,
                         interior_adjacent_to: HPXML::LocationBasementConditioned,
                         siding: HPXML::SidingTypeWood,
                         area: 42.75,
                         azimuth: 0,
                         solar_absorptance: 0.6,
                         emittance: 0.9,
                         insulation_assembly_r_value: 5.01)
    hpxml.rim_joists.add(id: 'RimJoistEast',
                         exterior_adjacent_to: HPXML::LocationOutside,
                         interior_adjacent_to: HPXML::LocationBasementConditioned,
                         siding: HPXML::SidingTypeWood,
                         area: 20.25,
                         azimuth: 90,
                         solar_absorptance: 0.6,
                         emittance: 0.9,
                         insulation_assembly_r_value: 5.01)
    hpxml.rim_joists.add(id: 'RimJoistSouth',
                         exterior_adjacent_to: HPXML::LocationOutside,
                         interior_adjacent_to: HPXML::LocationBasementConditioned,
                         siding: HPXML::SidingTypeWood,
                         area: 42.75,
                         azimuth: 180,
                         solar_absorptance: 0.6,
                         emittance: 0.9,
                         insulation_assembly_r_value: 5.01)
    hpxml.rim_joists.add(id: 'RimJoistWest',
                         exterior_adjacent_to: HPXML::LocationOutside,
                         interior_adjacent_to: HPXML::LocationBasementConditioned,
                         siding: HPXML::SidingTypeWood,
                         area: 20.25,
                         azimuth: 270,
                         solar_absorptance: 0.6,
                         emittance: 0.9,
                         insulation_assembly_r_value: 5.01)
  elsif ['ASHRAE_Standard_140/L324XC.xml'].include? hpxml_file
    for i in 0..hpxml.rim_joists.size - 1
      hpxml.rim_joists[i].insulation_assembly_r_value = 13.14
    end
  elsif ['base.xml'].include? hpxml_file
    # TODO: Other geometry values (e.g., building volume) assume
    # no rim joists.
    hpxml.rim_joists.add(id: 'RimJoistFoundation',
                         exterior_adjacent_to: HPXML::LocationOutside,
                         interior_adjacent_to: HPXML::LocationBasementConditioned,
                         siding: HPXML::SidingTypeWood,
                         area: 116,
                         solar_absorptance: 0.7,
                         emittance: 0.92,
                         insulation_assembly_r_value: 23.0)
  elsif ['base-bldgtype-multifamily.xml'].include? hpxml_file
    hpxml.rim_joists.clear
  elsif ['base-enclosure-walltypes.xml'].include? hpxml_file
    siding_types = [[HPXML::SidingTypeAluminum, HPXML::ColorDark],
                    [HPXML::SidingTypeBrick, HPXML::ColorReflective],
                    [HPXML::SidingTypeFiberCement, HPXML::ColorMediumDark],
                    [HPXML::SidingTypeStucco, HPXML::ColorMedium],
                    [HPXML::SidingTypeVinyl, HPXML::ColorLight]]
    hpxml.rim_joists.clear
    siding_types.each_with_index do |siding_type, i|
      hpxml.rim_joists.add(id: "RimJoistFoundation#{i + 1}",
                           exterior_adjacent_to: HPXML::LocationOutside,
                           interior_adjacent_to: HPXML::LocationBasementConditioned,
                           siding: siding_type[0],
                           color: siding_type[1],
                           area: 116 / siding_types.size,
                           emittance: 0.92,
                           insulation_assembly_r_value: 23.0)
    end
  elsif ['base-foundation-ambient.xml',
         'base-foundation-slab.xml'].include? hpxml_file
    hpxml.rim_joists.clear
  elsif ['base-foundation-unconditioned-basement.xml'].include? hpxml_file
    for i in 0..hpxml.rim_joists.size - 1
      hpxml.rim_joists[i].interior_adjacent_to = HPXML::LocationBasementUnconditioned
      hpxml.rim_joists[i].insulation_assembly_r_value = 2.3
    end
  elsif ['base-foundation-unconditioned-basement-wall-insulation.xml'].include? hpxml_file
    for i in 0..hpxml.rim_joists.size - 1
      hpxml.rim_joists[i].insulation_assembly_r_value = 23.0
    end
  elsif ['base-foundation-unvented-crawlspace.xml'].include? hpxml_file
    for i in 0..hpxml.rim_joists.size - 1
      hpxml.rim_joists[i].interior_adjacent_to = HPXML::LocationCrawlspaceUnvented
    end
  elsif ['base-foundation-vented-crawlspace.xml'].include? hpxml_file
    for i in 0..hpxml.rim_joists.size - 1
      hpxml.rim_joists[i].interior_adjacent_to = HPXML::LocationCrawlspaceVented
    end
  elsif ['base-foundation-multiple.xml'].include? hpxml_file
    hpxml.rim_joists[0].exterior_adjacent_to = HPXML::LocationCrawlspaceUnvented
    hpxml.rim_joists[0].siding = nil
    hpxml.rim_joists.add(id: 'RimJoistCrawlspace',
                         exterior_adjacent_to: HPXML::LocationOutside,
                         interior_adjacent_to: HPXML::LocationCrawlspaceUnvented,
                         siding: HPXML::SidingTypeWood,
                         area: 81,
                         solar_absorptance: 0.7,
                         emittance: 0.92,
                         insulation_assembly_r_value: 2.3)
  elsif ['base-enclosure-2stories.xml'].include? hpxml_file
    hpxml.rim_joists.add(id: 'RimJoist2ndStory',
                         exterior_adjacent_to: HPXML::LocationOutside,
                         interior_adjacent_to: HPXML::LocationLivingSpace,
                         siding: HPXML::SidingTypeWood,
                         area: 116,
                         solar_absorptance: 0.7,
                         emittance: 0.92,
                         insulation_assembly_r_value: 23.0)
  elsif ['base-enclosure-split-surfaces.xml',
         'base-enclosure-split-surfaces2.xml'].include? hpxml_file
    for n in 1..hpxml.rim_joists.size
      hpxml.rim_joists[n - 1].area /= 9.0
      for i in 2..9
        hpxml.rim_joists << hpxml.rim_joists[n - 1].dup
        hpxml.rim_joists[-1].id += i.to_s
        if hpxml_file == 'base-enclosure-split-surfaces2.xml'
          hpxml.rim_joists[-1].insulation_assembly_r_value += 0.01 * i
        end
      end
    end
    hpxml.rim_joists << hpxml.rim_joists[-1].dup
    hpxml.rim_joists[-1].id = 'TinyRimJoist'
    hpxml.rim_joists[-1].area = 0.05
  elsif ['invalid_files/invalid-facility-type-surfaces.xml'].include? hpxml_file
    hpxml.rim_joists.add(id: 'RimJoistOther',
                         exterior_adjacent_to: HPXML::LocationOtherHousingUnit,
                         interior_adjacent_to: HPXML::LocationLivingSpace,
                         area: 116,
                         solar_absorptance: 0.7,
                         emittance: 0.92,
                         insulation_assembly_r_value: 23.0)
  elsif ['base-misc-defaults.xml'].include? hpxml_file
    hpxml.rim_joists.each do |rim_joist|
      rim_joist.siding = nil
      rim_joist.solar_absorptance = nil
      rim_joist.color = HPXML::ColorMedium
      rim_joist.emittance = nil
    end
  end
  hpxml.rim_joists.each do |rim_joist|
    next unless rim_joist.is_interior

    fail "Interior rim joist '#{rim_joist.id}' in #{hpxml_file} should not have siding." unless rim_joist.siding.nil?
  end
end

def set_hpxml_walls(hpxml_file, hpxml)
  if ['ASHRAE_Standard_140/L100AC.xml',
      'ASHRAE_Standard_140/L100AL.xml'].include? hpxml_file
    hpxml.walls.add(id: 'WallNorth',
                    exterior_adjacent_to: HPXML::LocationOutside,
                    interior_adjacent_to: HPXML::LocationLivingSpace,
                    wall_type: HPXML::WallTypeWoodStud,
                    siding: HPXML::SidingTypeWood,
                    area: 456,
                    azimuth: 0,
                    solar_absorptance: 0.6,
                    emittance: 0.9,
                    insulation_assembly_r_value: 11.76)
    hpxml.walls.add(id: 'WallEast',
                    exterior_adjacent_to: HPXML::LocationOutside,
                    interior_adjacent_to: HPXML::LocationLivingSpace,
                    wall_type: HPXML::WallTypeWoodStud,
                    siding: HPXML::SidingTypeWood,
                    area: 216,
                    azimuth: 90,
                    solar_absorptance: 0.6,
                    emittance: 0.9,
                    insulation_assembly_r_value: 11.76)
    hpxml.walls.add(id: 'WallSouth',
                    exterior_adjacent_to: HPXML::LocationOutside,
                    interior_adjacent_to: HPXML::LocationLivingSpace,
                    wall_type: HPXML::WallTypeWoodStud,
                    siding: HPXML::SidingTypeWood,
                    area: 456,
                    azimuth: 180,
                    solar_absorptance: 0.6,
                    emittance: 0.9,
                    insulation_assembly_r_value: 11.76)
    hpxml.walls.add(id: 'WallWest',
                    exterior_adjacent_to: HPXML::LocationOutside,
                    interior_adjacent_to: HPXML::LocationLivingSpace,
                    wall_type: HPXML::WallTypeWoodStud,
                    siding: HPXML::SidingTypeWood,
                    area: 216,
                    azimuth: 270,
                    solar_absorptance: 0.6,
                    emittance: 0.9,
                    insulation_assembly_r_value: 11.76)
    hpxml.walls.add(id: 'WallAtticGableEast',
                    exterior_adjacent_to: HPXML::LocationOutside,
                    interior_adjacent_to: HPXML::LocationAtticVented,
                    wall_type: HPXML::WallTypeWoodStud,
                    siding: HPXML::SidingTypeWood,
                    area: 60.75,
                    azimuth: 90,
                    solar_absorptance: 0.6,
                    emittance: 0.9,
                    insulation_assembly_r_value: 2.15)
    hpxml.walls.add(id: 'WallAtticGableWest',
                    exterior_adjacent_to: HPXML::LocationOutside,
                    interior_adjacent_to: HPXML::LocationAtticVented,
                    wall_type: HPXML::WallTypeWoodStud,
                    siding: HPXML::SidingTypeWood,
                    area: 60.75,
                    azimuth: 270,
                    solar_absorptance: 0.6,
                    emittance: 0.9,
                    insulation_assembly_r_value: 2.15)
  elsif ['ASHRAE_Standard_140/L120AC.xml',
         'ASHRAE_Standard_140/L120AL.xml'].include? hpxml_file
    for i in 0..hpxml.walls.size - 3
      hpxml.walls[i].insulation_assembly_r_value = 23.58
    end
  elsif ['ASHRAE_Standard_140/L200AC.xml',
         'ASHRAE_Standard_140/L200AL.xml'].include? hpxml_file
    for i in 0..hpxml.walls.size - 3
      hpxml.walls[i].insulation_assembly_r_value = 4.84
    end
  elsif ['ASHRAE_Standard_140/L202AC.xml',
         'ASHRAE_Standard_140/L202AL.xml'].include? hpxml_file
    for i in 0..hpxml.walls.size - 1
      hpxml.walls[i].solar_absorptance = 0.2
    end
  elsif ['base.xml'].include? hpxml_file
    hpxml.walls.add(id: 'Wall',
                    exterior_adjacent_to: HPXML::LocationOutside,
                    interior_adjacent_to: HPXML::LocationLivingSpace,
                    wall_type: HPXML::WallTypeWoodStud,
                    siding: HPXML::SidingTypeWood,
                    area: 1200,
                    solar_absorptance: 0.7,
                    emittance: 0.92,
                    insulation_assembly_r_value: 23.0)
    hpxml.walls.add(id: 'WallAtticGable',
                    exterior_adjacent_to: HPXML::LocationOutside,
                    interior_adjacent_to: HPXML::LocationAtticUnvented,
                    wall_type: HPXML::WallTypeWoodStud,
                    siding: HPXML::SidingTypeWood,
                    area: 290,
                    solar_absorptance: 0.7,
                    emittance: 0.92,
                    insulation_assembly_r_value: 4.0)
  elsif ['base-bldgtype-multifamily.xml'].include? hpxml_file
    hpxml.walls.clear
    hpxml.walls.add(id: 'Wall',
                    exterior_adjacent_to: HPXML::LocationOutside,
                    interior_adjacent_to: HPXML::LocationLivingSpace,
                    wall_type: HPXML::WallTypeWoodStud,
                    siding: HPXML::SidingTypeWood,
                    area: 686,
                    solar_absorptance: 0.7,
                    emittance: 0.92,
                    insulation_assembly_r_value: 23.0)
    hpxml.walls.add(id: 'WallOther',
                    exterior_adjacent_to: HPXML::LocationOtherHousingUnit,
                    interior_adjacent_to: HPXML::LocationLivingSpace,
                    wall_type: HPXML::WallTypeWoodStud,
                    area: 294,
                    solar_absorptance: 0.7,
                    emittance: 0.92,
                    insulation_assembly_r_value: 4.0)
  elsif ['base-bldgtype-single-family-attached.xml'].include? hpxml_file
    hpxml.walls.clear
    hpxml.walls.add(id: 'Wall',
                    exterior_adjacent_to: HPXML::LocationOutside,
                    interior_adjacent_to: HPXML::LocationLivingSpace,
                    wall_type: HPXML::WallTypeWoodStud,
                    siding: HPXML::SidingTypeWood,
                    area: 686,
                    solar_absorptance: 0.7,
                    emittance: 0.92,
                    insulation_assembly_r_value: 23.0)
    hpxml.walls.add(id: 'WallOther',
                    exterior_adjacent_to: HPXML::LocationOtherHousingUnit,
                    interior_adjacent_to: HPXML::LocationLivingSpace,
                    wall_type: HPXML::WallTypeWoodStud,
                    area: 294,
                    solar_absorptance: 0.7,
                    emittance: 0.92,
                    insulation_assembly_r_value: 4.0)
    hpxml.walls.add(id: 'WallAtticGable',
                    exterior_adjacent_to: HPXML::LocationOutside,
                    interior_adjacent_to: HPXML::LocationAtticUnvented,
                    wall_type: HPXML::WallTypeWoodStud,
                    siding: HPXML::SidingTypeWood,
                    area: 169,
                    solar_absorptance: 0.7,
                    emittance: 0.92,
                    insulation_assembly_r_value: 4.0)
    hpxml.walls.add(id: 'WallAtticOther',
                    exterior_adjacent_to: HPXML::LocationAtticUnvented,
                    interior_adjacent_to: HPXML::LocationAtticUnvented,
                    wall_type: HPXML::WallTypeWoodStud,
                    area: 169,
                    solar_absorptance: 0.7,
                    emittance: 0.92,
                    insulation_assembly_r_value: 4.0)
  elsif ['base-atticroof-flat.xml'].include? hpxml_file
    hpxml.walls.delete_at(1)
  elsif ['base-atticroof-vented.xml'].include? hpxml_file
    hpxml.walls[1].interior_adjacent_to = HPXML::LocationAtticVented
  elsif ['base-atticroof-cathedral.xml'].include? hpxml_file
    hpxml.walls[1].interior_adjacent_to = HPXML::LocationLivingSpace
    hpxml.walls[1].insulation_assembly_r_value = 23.0
  elsif ['base-atticroof-conditioned.xml'].include? hpxml_file
    hpxml.walls.delete_at(1)
    hpxml.walls.add(id: 'WallAtticKneeWall',
                    exterior_adjacent_to: HPXML::LocationAtticUnvented,
                    interior_adjacent_to: HPXML::LocationLivingSpace,
                    wall_type: HPXML::WallTypeWoodStud,
                    area: 316,
                    solar_absorptance: 0.7,
                    emittance: 0.92,
                    insulation_assembly_r_value: 23.0)
    hpxml.walls.add(id: 'WallAtticGableCond',
                    exterior_adjacent_to: HPXML::LocationOutside,
                    interior_adjacent_to: HPXML::LocationLivingSpace,
                    wall_type: HPXML::WallTypeWoodStud,
                    siding: HPXML::SidingTypeWood,
                    area: 240,
                    solar_absorptance: 0.7,
                    emittance: 0.92,
                    insulation_assembly_r_value: 22.3)
    hpxml.walls.add(id: 'WallAtticGableUncond',
                    exterior_adjacent_to: HPXML::LocationOutside,
                    interior_adjacent_to: HPXML::LocationAtticUnvented,
                    wall_type: HPXML::WallTypeWoodStud,
                    siding: HPXML::SidingTypeWood,
                    area: 50,
                    solar_absorptance: 0.7,
                    emittance: 0.92,
                    insulation_assembly_r_value: 4.0)
  elsif ['base-bldgtype-multifamily-adjacent-to-multiple.xml'].include? hpxml_file
    hpxml.walls[1].delete
    hpxml.walls.add(id: 'WallOtherHeatedSpace',
                    exterior_adjacent_to: HPXML::LocationOtherHeatedSpace,
                    interior_adjacent_to: HPXML::LocationLivingSpace,
                    wall_type: HPXML::WallTypeWoodStud,
                    area: 100,
                    solar_absorptance: 0.7,
                    emittance: 0.92,
                    insulation_assembly_r_value: 23.0)
    hpxml.walls.add(id: 'WallOtherMultifamilyBufferSpace',
                    exterior_adjacent_to: HPXML::LocationOtherMultifamilyBufferSpace,
                    interior_adjacent_to: HPXML::LocationLivingSpace,
                    wall_type: HPXML::WallTypeWoodStud,
                    area: 100,
                    solar_absorptance: 0.7,
                    emittance: 0.92,
                    insulation_assembly_r_value: 23.0)
    hpxml.walls.add(id: 'WallOtherNonFreezingSpace',
                    exterior_adjacent_to: HPXML::LocationOtherNonFreezingSpace,
                    interior_adjacent_to: HPXML::LocationLivingSpace,
                    wall_type: HPXML::WallTypeWoodStud,
                    area: 100,
                    solar_absorptance: 0.7,
                    emittance: 0.92,
                    insulation_assembly_r_value: 23.0)
    hpxml.walls.add(id: 'WallOtherHousingUnit',
                    exterior_adjacent_to: HPXML::LocationOtherHousingUnit,
                    interior_adjacent_to: HPXML::LocationLivingSpace,
                    wall_type: HPXML::WallTypeWoodStud,
                    area: 100,
                    solar_absorptance: 0.7,
                    emittance: 0.92,
                    insulation_assembly_r_value: 4.0)
  elsif ['base-enclosure-walltypes.xml'].include? hpxml_file
    walls_map = { HPXML::WallTypeCMU => 12,
                  HPXML::WallTypeDoubleWoodStud => 28.7,
                  HPXML::WallTypeICF => 21,
                  HPXML::WallTypeLog => 7.1,
                  HPXML::WallTypeSIP => 16.1,
                  HPXML::WallTypeConcrete => 1.35,
                  HPXML::WallTypeSteelStud => 8.1,
                  HPXML::WallTypeStone => 5.4,
                  HPXML::WallTypeStrawBale => 58.8,
                  HPXML::WallTypeBrick => 7.9,
                  HPXML::WallTypeAdobe => 5.0 }
    siding_types = [[HPXML::SidingTypeAluminum, HPXML::ColorReflective],
                    [HPXML::SidingTypeBrick, HPXML::ColorMediumDark],
                    [HPXML::SidingTypeFiberCement, HPXML::ColorMedium],
                    [HPXML::SidingTypeStucco, HPXML::ColorLight],
                    [HPXML::SidingTypeVinyl, HPXML::ColorDark]]
    last_wall = hpxml.walls[-1]
    hpxml.walls.clear
    walls_map.each_with_index do |(wall_type, assembly_r), i|
      hpxml.walls.add(id: "Wall#{i + 1}",
                      exterior_adjacent_to: HPXML::LocationOutside,
                      interior_adjacent_to: HPXML::LocationLivingSpace,
                      wall_type: wall_type,
                      siding: siding_types[i % siding_types.size][0],
                      color: siding_types[i % siding_types.size][1],
                      area: 1200 / walls_map.size,
                      emittance: 0.92,
                      insulation_assembly_r_value: assembly_r)
    end
    hpxml.walls << last_wall
  elsif ['base-enclosure-2stories.xml'].include? hpxml_file
    hpxml.walls[0].area *= 2.0
  elsif ['base-enclosure-2stories-garage.xml'].include? hpxml_file
    hpxml.walls.clear
    hpxml.walls.add(id: 'Wall',
                    exterior_adjacent_to: HPXML::LocationOutside,
                    interior_adjacent_to: HPXML::LocationLivingSpace,
                    wall_type: HPXML::WallTypeWoodStud,
                    siding: HPXML::SidingTypeWood,
                    area: 2080,
                    solar_absorptance: 0.7,
                    emittance: 0.92,
                    insulation_assembly_r_value: 23)
    hpxml.walls.add(id: 'WallGarageInterior',
                    exterior_adjacent_to: HPXML::LocationGarage,
                    interior_adjacent_to: HPXML::LocationLivingSpace,
                    wall_type: HPXML::WallTypeWoodStud,
                    area: 320,
                    solar_absorptance: 0.7,
                    emittance: 0.92,
                    insulation_assembly_r_value: 23)
    hpxml.walls.add(id: 'WallGarageExterior',
                    exterior_adjacent_to: HPXML::LocationOutside,
                    interior_adjacent_to: HPXML::LocationGarage,
                    wall_type: HPXML::WallTypeWoodStud,
                    siding: HPXML::SidingTypeWood,
                    area: 320,
                    solar_absorptance: 0.7,
                    emittance: 0.92,
                    insulation_assembly_r_value: 4)
    hpxml.walls.add(id: 'WallAtticGable',
                    exterior_adjacent_to: HPXML::LocationOutside,
                    interior_adjacent_to: HPXML::LocationAtticUnvented,
                    wall_type: HPXML::WallTypeWoodStud,
                    siding: HPXML::SidingTypeWood,
                    area: 113,
                    solar_absorptance: 0.7,
                    emittance: 0.92,
                    insulation_assembly_r_value: 4)
  elsif ['base-enclosure-garage.xml'].include? hpxml_file
    hpxml.walls.clear
    hpxml.walls.add(id: 'Wall',
                    exterior_adjacent_to: HPXML::LocationOutside,
                    interior_adjacent_to: HPXML::LocationLivingSpace,
                    wall_type: HPXML::WallTypeWoodStud,
                    siding: HPXML::SidingTypeWood,
                    area: 960,
                    solar_absorptance: 0.7,
                    emittance: 0.92,
                    insulation_assembly_r_value: 23)
    hpxml.walls.add(id: 'WallGarageInterior',
                    exterior_adjacent_to: HPXML::LocationGarage,
                    interior_adjacent_to: HPXML::LocationLivingSpace,
                    wall_type: HPXML::WallTypeWoodStud,
                    area: 240,
                    solar_absorptance: 0.7,
                    emittance: 0.92,
                    insulation_assembly_r_value: 23)
    hpxml.walls.add(id: 'WallGarageExterior',
                    exterior_adjacent_to: HPXML::LocationOutside,
                    interior_adjacent_to: HPXML::LocationGarage,
                    wall_type: HPXML::WallTypeWoodStud,
                    siding: HPXML::SidingTypeWood,
                    area: 560,
                    solar_absorptance: 0.7,
                    emittance: 0.92,
                    insulation_assembly_r_value: 4)
    hpxml.walls.add(id: 'WallAtticGable',
                    exterior_adjacent_to: HPXML::LocationOutside,
                    interior_adjacent_to: HPXML::LocationAtticUnvented,
                    wall_type: HPXML::WallTypeWoodStud,
                    siding: HPXML::SidingTypeWood,
                    area: 113,
                    solar_absorptance: 0.7,
                    emittance: 0.92,
                    insulation_assembly_r_value: 4)
  elsif ['base-atticroof-unvented-insulated-roof.xml'].include? hpxml_file
    hpxml.walls[1].insulation_assembly_r_value = 23
  elsif ['base-bldgtype-multifamily-adjacent-to-other-housing-unit.xml'].include? hpxml_file
    hpxml.walls[-1].exterior_adjacent_to = HPXML::LocationOtherHousingUnit
    hpxml.walls[-1].insulation_assembly_r_value = 4
  elsif ['base-bldgtype-multifamily-adjacent-to-other-heated-space.xml'].include? hpxml_file
    hpxml.walls[-1].exterior_adjacent_to = HPXML::LocationOtherHeatedSpace
    hpxml.walls[-1].insulation_assembly_r_value = 23
  elsif ['base-bldgtype-multifamily-adjacent-to-multifamily-buffer-space.xml'].include? hpxml_file
    hpxml.walls[-1].exterior_adjacent_to = HPXML::LocationOtherMultifamilyBufferSpace
    hpxml.walls[-1].insulation_assembly_r_value = 23
  elsif ['base-bldgtype-multifamily-adjacent-to-non-freezing-space.xml'].include? hpxml_file
    hpxml.walls[-1].exterior_adjacent_to = HPXML::LocationOtherNonFreezingSpace
    hpxml.walls[-1].insulation_assembly_r_value = 23
  elsif ['base-enclosure-split-surfaces.xml',
         'base-enclosure-split-surfaces2.xml'].include? hpxml_file
    for n in 1..hpxml.walls.size
      hpxml.walls[n - 1].area /= 9.0
      for i in 2..9
        hpxml.walls << hpxml.walls[n - 1].dup
        hpxml.walls[-1].id += i.to_s
        if hpxml_file == 'base-enclosure-split-surfaces2.xml'
          hpxml.walls[-1].insulation_assembly_r_value += 0.01 * i
        end
      end
    end
    hpxml.walls << hpxml.walls[-1].dup
    hpxml.walls[-1].id = 'TinyWall'
    hpxml.walls[-1].area = 0.05
  elsif ['invalid_files/enclosure-living-missing-exterior-wall.xml'].include? hpxml_file
    hpxml.walls[0].delete
  elsif ['invalid_files/enclosure-garage-missing-exterior-wall.xml'].include? hpxml_file
    hpxml.walls[-2].delete
  elsif ['invalid_files/invalid-facility-type-surfaces.xml'].include? hpxml_file
    hpxml.walls.add(id: 'WallOther',
                    exterior_adjacent_to: HPXML::LocationOtherHousingUnit,
                    interior_adjacent_to: HPXML::LocationLivingSpace,
                    wall_type: HPXML::WallTypeWoodStud,
                    area: 294,
                    solar_absorptance: 0.7,
                    emittance: 0.92,
                    insulation_assembly_r_value: 4.0)
  elsif ['invalid_files/invalid-assembly-effective-rvalue.xml'].include? hpxml_file
    hpxml.walls[0].insulation_assembly_r_value = 0
  elsif ['base-misc-defaults.xml'].include? hpxml_file
    hpxml.walls.each do |wall|
      wall.siding = nil
      wall.solar_absorptance = nil
      wall.color = HPXML::ColorMedium
      wall.emittance = nil
    end
  elsif ['base-foundation-basement-garage.xml'].include? hpxml_file
    hpxml.walls.add(id: 'WallGarageBasement',
                    exterior_adjacent_to: HPXML::LocationGarage,
                    interior_adjacent_to: HPXML::LocationBasementConditioned,
                    wall_type: HPXML::WallTypeWoodStud,
                    area: 320,
                    solar_absorptance: 0.7,
                    emittance: 0.92,
                    insulation_assembly_r_value: 23)
    hpxml.walls.add(id: 'WallGarageExterior',
                    exterior_adjacent_to: HPXML::LocationOutside,
                    interior_adjacent_to: HPXML::LocationGarage,
                    wall_type: HPXML::WallTypeWoodStud,
                    siding: HPXML::SidingTypeWood,
                    area: 320,
                    solar_absorptance: 0.7,
                    emittance: 0.92,
                    insulation_assembly_r_value: 4)
  end
  hpxml.walls.each do |wall|
    next unless wall.is_interior

    fail "Interior wall '#{wall.id}' in #{hpxml_file} should not have siding." unless wall.siding.nil?
  end
end

def set_hpxml_foundation_walls(hpxml_file, hpxml)
  if ['ASHRAE_Standard_140/L322XC.xml'].include? hpxml_file
    hpxml.foundation_walls.add(id: 'FoundationWallNorth',
                               exterior_adjacent_to: 'ground',
                               interior_adjacent_to: HPXML::LocationBasementConditioned,
                               height: 7.25,
                               area: 413.25,
                               azimuth: 0,
                               thickness: 6,
                               depth_below_grade: 6.583,
                               insulation_interior_r_value: 0,
                               insulation_interior_distance_to_top: 0,
                               insulation_interior_distance_to_bottom: 0,
                               insulation_exterior_r_value: 0,
                               insulation_exterior_distance_to_top: 0,
                               insulation_exterior_distance_to_bottom: 0)
    hpxml.foundation_walls.add(id: 'FoundationWallEast',
                               exterior_adjacent_to: 'ground',
                               interior_adjacent_to: HPXML::LocationBasementConditioned,
                               height: 7.25,
                               area: 195.75,
                               azimuth: 90,
                               thickness: 6,
                               depth_below_grade: 6.583,
                               insulation_interior_r_value: 0,
                               insulation_interior_distance_to_top: 0,
                               insulation_interior_distance_to_bottom: 0,
                               insulation_exterior_r_value: 0,
                               insulation_exterior_distance_to_top: 0,
                               insulation_exterior_distance_to_bottom: 0)
    hpxml.foundation_walls.add(id: 'FoundationWallSouth',
                               exterior_adjacent_to: 'ground',
                               interior_adjacent_to: HPXML::LocationBasementConditioned,
                               height: 7.25,
                               area: 413.25,
                               azimuth: 180,
                               thickness: 6,
                               depth_below_grade: 6.583,
                               insulation_interior_r_value: 0,
                               insulation_interior_distance_to_top: 0,
                               insulation_interior_distance_to_bottom: 0,
                               insulation_exterior_r_value: 0,
                               insulation_exterior_distance_to_top: 0,
                               insulation_exterior_distance_to_bottom: 0)
    hpxml.foundation_walls.add(id: 'FoundationWallWest',
                               exterior_adjacent_to: 'ground',
                               interior_adjacent_to: HPXML::LocationBasementConditioned,
                               height: 7.25,
                               area: 195.75,
                               azimuth: 270,
                               thickness: 6,
                               depth_below_grade: 6.583,
                               insulation_interior_r_value: 0,
                               insulation_interior_distance_to_top: 0,
                               insulation_interior_distance_to_bottom: 0,
                               insulation_exterior_r_value: 0,
                               insulation_exterior_distance_to_top: 0,
                               insulation_exterior_distance_to_bottom: 0)
  elsif ['ASHRAE_Standard_140/L324XC.xml'].include? hpxml_file
    for i in 0..hpxml.foundation_walls.size - 1
      hpxml.foundation_walls[i].insulation_interior_r_value = 10.2
      hpxml.foundation_walls[i].insulation_interior_distance_to_top = 0.0
      hpxml.foundation_walls[i].insulation_interior_distance_to_bottom = 7.25
    end
  elsif ['base.xml'].include? hpxml_file
    hpxml.foundation_walls.add(id: 'FoundationWall',
                               exterior_adjacent_to: HPXML::LocationGround,
                               interior_adjacent_to: HPXML::LocationBasementConditioned,
                               height: 8,
                               area: 1200,
                               thickness: 8,
                               depth_below_grade: 7,
                               insulation_interior_r_value: 0,
                               insulation_interior_distance_to_top: 0,
                               insulation_interior_distance_to_bottom: 0,
                               insulation_exterior_distance_to_top: 0,
                               insulation_exterior_distance_to_bottom: 8,
                               insulation_exterior_r_value: 8.9)
  elsif ['base-bldgtype-multifamily.xml'].include? hpxml_file
    hpxml.foundation_walls.clear
  elsif ['base-bldgtype-single-family-attached.xml'].include? hpxml_file
    hpxml.foundation_walls.clear
    hpxml.foundation_walls.add(id: 'FoundationWall',
                               exterior_adjacent_to: HPXML::LocationGround,
                               interior_adjacent_to: HPXML::LocationBasementConditioned,
                               height: 8,
                               area: 686,
                               thickness: 8,
                               depth_below_grade: 7,
                               insulation_interior_r_value: 0,
                               insulation_interior_distance_to_top: 0,
                               insulation_interior_distance_to_bottom: 0,
                               insulation_exterior_distance_to_top: 0,
                               insulation_exterior_distance_to_bottom: 8,
                               insulation_exterior_r_value: 8.9)
    hpxml.foundation_walls.add(id: 'FoundationWallOther',
                               exterior_adjacent_to: HPXML::LocationBasementConditioned,
                               interior_adjacent_to: HPXML::LocationBasementConditioned,
                               height: 8,
                               area: 294,
                               thickness: 8,
                               depth_below_grade: 7,
                               insulation_interior_r_value: 0,
                               insulation_interior_distance_to_top: 0,
                               insulation_interior_distance_to_bottom: 0,
                               insulation_exterior_distance_to_top: 0,
                               insulation_exterior_distance_to_bottom: 0,
                               insulation_exterior_r_value: 0)
  elsif ['base-foundation-conditioned-basement-wall-interior-insulation.xml'].include? hpxml_file
    hpxml.foundation_walls[0].insulation_interior_distance_to_top = 0
    hpxml.foundation_walls[0].insulation_interior_distance_to_bottom = 8
    hpxml.foundation_walls[0].insulation_interior_r_value = 10
    hpxml.foundation_walls[0].insulation_exterior_distance_to_top = 1
    hpxml.foundation_walls[0].insulation_exterior_distance_to_bottom = 8
  elsif ['base-foundation-unconditioned-basement.xml'].include? hpxml_file
    hpxml.foundation_walls[0].interior_adjacent_to = HPXML::LocationBasementUnconditioned
    hpxml.foundation_walls[0].insulation_exterior_distance_to_bottom = 0
    hpxml.foundation_walls[0].insulation_exterior_r_value = 0
  elsif ['base-foundation-unconditioned-basement-wall-insulation.xml'].include? hpxml_file
    hpxml.foundation_walls[0].insulation_exterior_distance_to_bottom = 4
    hpxml.foundation_walls[0].insulation_exterior_r_value = 8.9
  elsif ['base-foundation-unconditioned-basement-assembly-r.xml'].include? hpxml_file
    hpxml.foundation_walls[0].insulation_exterior_distance_to_top = nil
    hpxml.foundation_walls[0].insulation_exterior_distance_to_bottom = nil
    hpxml.foundation_walls[0].insulation_exterior_r_value = nil
    hpxml.foundation_walls[0].insulation_interior_distance_to_top = nil
    hpxml.foundation_walls[0].insulation_interior_distance_to_bottom = nil
    hpxml.foundation_walls[0].insulation_interior_r_value = nil
    hpxml.foundation_walls[0].insulation_assembly_r_value = 10.69
  elsif ['base-foundation-unconditioned-basement-above-grade.xml'].include? hpxml_file
    hpxml.foundation_walls[0].depth_below_grade = 4
  elsif ['base-foundation-unvented-crawlspace.xml',
         'base-foundation-vented-crawlspace.xml'].include? hpxml_file
    if ['base-foundation-unvented-crawlspace.xml'].include? hpxml_file
      hpxml.foundation_walls[0].interior_adjacent_to = HPXML::LocationCrawlspaceUnvented
    else
      hpxml.foundation_walls[0].interior_adjacent_to = HPXML::LocationCrawlspaceVented
    end
    hpxml.foundation_walls[0].height -= 4
    hpxml.foundation_walls[0].area /= 2.0
    hpxml.foundation_walls[0].depth_below_grade -= 4
    hpxml.foundation_walls[0].insulation_exterior_distance_to_bottom -= 4
  elsif ['base-foundation-multiple.xml'].include? hpxml_file
    hpxml.foundation_walls[0].area = 600
    hpxml.foundation_walls.add(id: 'FoundationWallInterior',
                               exterior_adjacent_to: HPXML::LocationCrawlspaceUnvented,
                               interior_adjacent_to: HPXML::LocationBasementUnconditioned,
                               height: 8,
                               area: 360,
                               thickness: 8,
                               depth_below_grade: 4,
                               insulation_interior_r_value: 0,
                               insulation_interior_distance_to_top: 0,
                               insulation_interior_distance_to_bottom: 0,
                               insulation_exterior_distance_to_top: 0,
                               insulation_exterior_distance_to_bottom: 0,
                               insulation_exterior_r_value: 0)
    hpxml.foundation_walls.add(id: 'FoundationWallCrawlspace',
                               exterior_adjacent_to: HPXML::LocationGround,
                               interior_adjacent_to: HPXML::LocationCrawlspaceUnvented,
                               height: 4,
                               area: 600,
                               thickness: 8,
                               depth_below_grade: 3,
                               insulation_interior_r_value: 0,
                               insulation_interior_distance_to_top: 0,
                               insulation_interior_distance_to_bottom: 0,
                               insulation_exterior_distance_to_top: 0,
                               insulation_exterior_distance_to_bottom: 0,
                               insulation_exterior_r_value: 0)
  elsif ['base-foundation-ambient.xml',
         'base-foundation-slab.xml'].include? hpxml_file
    hpxml.foundation_walls.clear
  elsif ['base-foundation-walkout-basement.xml'].include? hpxml_file
    hpxml.foundation_walls.clear
    hpxml.foundation_walls.add(id: 'FoundationWall1',
                               exterior_adjacent_to: HPXML::LocationGround,
                               interior_adjacent_to: HPXML::LocationBasementConditioned,
                               height: 8,
                               area: 480,
                               thickness: 8,
                               depth_below_grade: 7,
                               insulation_interior_r_value: 0,
                               insulation_interior_distance_to_top: 0,
                               insulation_interior_distance_to_bottom: 0,
                               insulation_exterior_distance_to_top: 0,
                               insulation_exterior_distance_to_bottom: 8,
                               insulation_exterior_r_value: 8.9)
    hpxml.foundation_walls.add(id: 'FoundationWall2',
                               exterior_adjacent_to: HPXML::LocationGround,
                               interior_adjacent_to: HPXML::LocationBasementConditioned,
                               height: 4,
                               area: 120,
                               thickness: 8,
                               depth_below_grade: 3,
                               insulation_interior_r_value: 0,
                               insulation_interior_distance_to_top: 0,
                               insulation_interior_distance_to_bottom: 0,
                               insulation_exterior_distance_to_top: 0,
                               insulation_exterior_distance_to_bottom: 4,
                               insulation_exterior_r_value: 8.9)
    hpxml.foundation_walls.add(id: 'FoundationWall3',
                               exterior_adjacent_to: HPXML::LocationGround,
                               interior_adjacent_to: HPXML::LocationBasementConditioned,
                               height: 2,
                               area: 60,
                               thickness: 8,
                               depth_below_grade: 1,
                               insulation_interior_r_value: 0,
                               insulation_interior_distance_to_top: 0,
                               insulation_interior_distance_to_bottom: 0,
                               insulation_exterior_distance_to_top: 0,
                               insulation_exterior_distance_to_bottom: 2,
                               insulation_exterior_r_value: 8.9)
  elsif ['base-foundation-complex.xml'].include? hpxml_file
    hpxml.foundation_walls.clear
    hpxml.foundation_walls.add(id: 'FoundationWall1',
                               exterior_adjacent_to: HPXML::LocationGround,
                               interior_adjacent_to: HPXML::LocationBasementConditioned,
                               height: 8,
                               area: 160,
                               thickness: 8,
                               depth_below_grade: 7,
                               insulation_interior_r_value: 0,
                               insulation_interior_distance_to_top: 0,
                               insulation_interior_distance_to_bottom: 0,
                               insulation_exterior_distance_to_top: 0,
                               insulation_exterior_distance_to_bottom: 0,
                               insulation_exterior_r_value: 0.0)
    hpxml.foundation_walls.add(id: 'FoundationWall2',
                               exterior_adjacent_to: HPXML::LocationGround,
                               interior_adjacent_to: HPXML::LocationBasementConditioned,
                               height: 8,
                               area: 240,
                               thickness: 8,
                               depth_below_grade: 7,
                               insulation_interior_r_value: 0,
                               insulation_interior_distance_to_top: 0,
                               insulation_interior_distance_to_bottom: 0,
                               insulation_exterior_distance_to_top: 0,
                               insulation_exterior_distance_to_bottom: 8,
                               insulation_exterior_r_value: 8.9)
    hpxml.foundation_walls.add(id: 'FoundationWall3',
                               exterior_adjacent_to: HPXML::LocationGround,
                               interior_adjacent_to: HPXML::LocationBasementConditioned,
                               height: 4,
                               area: 160,
                               thickness: 8,
                               depth_below_grade: 3,
                               insulation_interior_r_value: 0,
                               insulation_interior_distance_to_top: 0,
                               insulation_interior_distance_to_bottom: 0,
                               insulation_exterior_distance_to_top: 0,
                               insulation_exterior_distance_to_bottom: 0,
                               insulation_exterior_r_value: 0.0)
    hpxml.foundation_walls.add(id: 'FoundationWall4',
                               exterior_adjacent_to: HPXML::LocationGround,
                               interior_adjacent_to: HPXML::LocationBasementConditioned,
                               height: 4,
                               area: 120,
                               thickness: 8,
                               depth_below_grade: 3,
                               insulation_interior_r_value: 0,
                               insulation_interior_distance_to_top: 0,
                               insulation_interior_distance_to_bottom: 0,
                               insulation_exterior_distance_to_top: 0,
                               insulation_exterior_distance_to_bottom: 4,
                               insulation_exterior_r_value: 8.9)
    hpxml.foundation_walls.add(id: 'FoundationWall5',
                               exterior_adjacent_to: HPXML::LocationGround,
                               interior_adjacent_to: HPXML::LocationBasementConditioned,
                               height: 4,
                               area: 80,
                               thickness: 8,
                               depth_below_grade: 3,
                               insulation_interior_r_value: 0,
                               insulation_interior_distance_to_top: 0,
                               insulation_interior_distance_to_bottom: 0,
                               insulation_exterior_distance_to_top: 0,
                               insulation_exterior_distance_to_bottom: 4,
                               insulation_exterior_r_value: 8.9)
  elsif ['base-enclosure-split-surfaces.xml',
         'base-enclosure-split-surfaces2.xml'].include? hpxml_file
    for n in 1..hpxml.foundation_walls.size
      hpxml.foundation_walls[n - 1].area /= 9.0
      for i in 2..9
        hpxml.foundation_walls << hpxml.foundation_walls[n - 1].dup
        hpxml.foundation_walls[-1].id += i.to_s
        if hpxml_file == 'base-enclosure-split-surfaces2.xml'
          hpxml.foundation_walls[-1].insulation_exterior_r_value += 0.01 * i
        end
      end
    end
    hpxml.foundation_walls << hpxml.foundation_walls[-1].dup
    hpxml.foundation_walls[-1].id = 'TinyFoundationWall'
    hpxml.foundation_walls[-1].area = 0.05
  elsif ['base-enclosure-2stories-garage.xml'].include? hpxml_file
    hpxml.foundation_walls[-1].area = 880
  elsif ['base-misc-defaults.xml'].include? hpxml_file
    hpxml.foundation_walls.each do |fwall|
      fwall.thickness = nil
    end
  elsif ['invalid_files/invalid-facility-type-surfaces.xml'].include? hpxml_file
    hpxml.foundation_walls.add(id: 'FoundationWallOther',
                               exterior_adjacent_to: HPXML::LocationOtherHousingUnit,
                               interior_adjacent_to: HPXML::LocationBasementConditioned,
                               height: 8,
                               area: 294,
                               thickness: 8,
                               depth_below_grade: 7,
                               insulation_interior_r_value: 0,
                               insulation_interior_distance_to_top: 0,
                               insulation_interior_distance_to_bottom: 0,
                               insulation_exterior_distance_to_top: 0,
                               insulation_exterior_distance_to_bottom: 0,
                               insulation_exterior_r_value: 0)
  elsif ['invalid_files/enclosure-basement-missing-exterior-foundation-wall.xml'].include? hpxml_file
    hpxml.foundation_walls[0].delete
  elsif ['invalid_files/invalid-foundation-wall-properties.xml'].include? hpxml_file
    hpxml.foundation_walls[0].insulation_interior_distance_to_top = 12
    hpxml.foundation_walls[0].insulation_interior_distance_to_bottom = 10
    hpxml.foundation_walls[0].depth_below_grade = 9
  end
end

def set_hpxml_frame_floors(hpxml_file, hpxml)
  if ['ASHRAE_Standard_140/L100AC.xml',
      'ASHRAE_Standard_140/L100AL.xml'].include? hpxml_file
    hpxml.frame_floors.add(id: 'FloorUnderAttic',
                           exterior_adjacent_to: HPXML::LocationAtticVented,
                           interior_adjacent_to: HPXML::LocationLivingSpace,
                           area: 1539,
                           insulation_assembly_r_value: 18.45)
    hpxml.frame_floors.add(id: 'FloorOverFoundation',
                           exterior_adjacent_to: HPXML::LocationOutside,
                           interior_adjacent_to: HPXML::LocationLivingSpace,
                           area: 1539,
                           insulation_assembly_r_value: 14.15)
  elsif ['ASHRAE_Standard_140/L120AC.xml',
         'ASHRAE_Standard_140/L120AL.xml'].include? hpxml_file
    hpxml.frame_floors[0].insulation_assembly_r_value = 57.49
  elsif ['ASHRAE_Standard_140/L200AC.xml',
         'ASHRAE_Standard_140/L200AL.xml'].include? hpxml_file
    hpxml.frame_floors[0].insulation_assembly_r_value = 11.75
    hpxml.frame_floors[1].insulation_assembly_r_value = 4.24
  elsif ['ASHRAE_Standard_140/L302XC.xml',
         'ASHRAE_Standard_140/L322XC.xml',
         'ASHRAE_Standard_140/L324XC.xml'].include? hpxml_file
    hpxml.frame_floors.delete_at(1)
  elsif ['base.xml'].include? hpxml_file
    hpxml.frame_floors.add(id: 'FloorBelowAttic',
                           exterior_adjacent_to: HPXML::LocationAtticUnvented,
                           interior_adjacent_to: HPXML::LocationLivingSpace,
                           area: 1350,
                           insulation_assembly_r_value: 39.3)
  elsif ['base-bldgtype-multifamily.xml'].include? hpxml_file
    hpxml.frame_floors.clear
    hpxml.frame_floors.add(id: 'FloorOther',
                           exterior_adjacent_to: HPXML::LocationOtherHousingUnit,
                           interior_adjacent_to: HPXML::LocationLivingSpace,
                           area: 900,
                           insulation_assembly_r_value: 2.1,
                           other_space_above_or_below: HPXML::FrameFloorOtherSpaceBelow)
    hpxml.frame_floors.add(id: 'CeilingOther',
                           exterior_adjacent_to: HPXML::LocationOtherHousingUnit,
                           interior_adjacent_to: HPXML::LocationLivingSpace,
                           area: 900,
                           insulation_assembly_r_value: 2.1,
                           other_space_above_or_below: HPXML::FrameFloorOtherSpaceAbove)
  elsif ['base-bldgtype-multifamily-adjacent-to-other-housing-unit.xml'].include? hpxml_file
    hpxml.frame_floors[0].exterior_adjacent_to = HPXML::LocationOtherHousingUnit
    hpxml.frame_floors[1].exterior_adjacent_to = HPXML::LocationOtherHousingUnit
  elsif ['base-bldgtype-multifamily-adjacent-to-other-heated-space.xml'].include? hpxml_file
    hpxml.frame_floors[0].exterior_adjacent_to = HPXML::LocationOtherHeatedSpace
    hpxml.frame_floors[0].insulation_assembly_r_value = 18.7
    hpxml.frame_floors[1].exterior_adjacent_to = HPXML::LocationOtherHeatedSpace
    hpxml.frame_floors[1].insulation_assembly_r_value = 18.7
  elsif ['base-bldgtype-multifamily-adjacent-to-non-freezing-space.xml'].include? hpxml_file
    hpxml.frame_floors[0].exterior_adjacent_to = HPXML::LocationOtherNonFreezingSpace
    hpxml.frame_floors[0].insulation_assembly_r_value = 18.7
    hpxml.frame_floors[1].exterior_adjacent_to = HPXML::LocationOtherNonFreezingSpace
    hpxml.frame_floors[1].insulation_assembly_r_value = 18.7
  elsif ['base-bldgtype-multifamily-adjacent-to-multifamily-buffer-space.xml'].include? hpxml_file
    hpxml.frame_floors[0].exterior_adjacent_to = HPXML::LocationOtherMultifamilyBufferSpace
    hpxml.frame_floors[0].insulation_assembly_r_value = 18.7
    hpxml.frame_floors[1].exterior_adjacent_to = HPXML::LocationOtherMultifamilyBufferSpace
    hpxml.frame_floors[1].insulation_assembly_r_value = 18.7
  elsif ['base-bldgtype-single-family-attached.xml'].include? hpxml_file
    hpxml.frame_floors[0].area = 900
  elsif ['base-atticroof-flat.xml',
         'base-atticroof-cathedral.xml'].include? hpxml_file
    hpxml.frame_floors.delete_at(0)
  elsif ['base-atticroof-vented.xml'].include? hpxml_file
    hpxml.frame_floors[0].exterior_adjacent_to = HPXML::LocationAtticVented
  elsif ['base-atticroof-conditioned.xml'].include? hpxml_file
    hpxml.frame_floors[0].area = 450
  elsif ['base-enclosure-garage.xml'].include? hpxml_file
    hpxml.frame_floors.add(id: 'FloorBetweenAtticGarage',
                           exterior_adjacent_to: HPXML::LocationAtticUnvented,
                           interior_adjacent_to: HPXML::LocationGarage,
                           area: 600,
                           insulation_assembly_r_value: 2.1)
  elsif ['base-foundation-ambient.xml'].include? hpxml_file
    hpxml.frame_floors.add(id: 'FloorAboveAmbient',
                           exterior_adjacent_to: HPXML::LocationOutside,
                           interior_adjacent_to: HPXML::LocationLivingSpace,
                           area: 1350,
                           insulation_assembly_r_value: 18.7)
  elsif ['base-foundation-unconditioned-basement.xml'].include? hpxml_file
    hpxml.frame_floors.add(id: 'FloorAboveUncondBasement',
                           exterior_adjacent_to: HPXML::LocationBasementUnconditioned,
                           interior_adjacent_to: HPXML::LocationLivingSpace,
                           area: 1350,
                           insulation_assembly_r_value: 18.7)
  elsif ['base-foundation-unconditioned-basement-wall-insulation.xml'].include? hpxml_file
    hpxml.frame_floors[1].insulation_assembly_r_value = 2.1
  elsif ['base-foundation-unvented-crawlspace.xml'].include? hpxml_file
    hpxml.frame_floors.add(id: 'FloorAboveUnventedCrawl',
                           exterior_adjacent_to: HPXML::LocationCrawlspaceUnvented,
                           interior_adjacent_to: HPXML::LocationLivingSpace,
                           area: 1350,
                           insulation_assembly_r_value: 18.7)
  elsif ['base-foundation-vented-crawlspace.xml'].include? hpxml_file
    hpxml.frame_floors.add(id: 'FloorAboveVentedCrawl',
                           exterior_adjacent_to: HPXML::LocationCrawlspaceVented,
                           interior_adjacent_to: HPXML::LocationLivingSpace,
                           area: 1350,
                           insulation_assembly_r_value: 18.7)
  elsif ['base-foundation-multiple.xml'].include? hpxml_file
    hpxml.frame_floors[1].area = 675
    hpxml.frame_floors.add(id: 'FloorAboveUnventedCrawlspace',
                           exterior_adjacent_to: HPXML::LocationCrawlspaceUnvented,
                           interior_adjacent_to: HPXML::LocationLivingSpace,
                           area: 675,
                           insulation_assembly_r_value: 18.7)
  elsif ['base-enclosure-2stories-garage.xml'].include? hpxml_file
    hpxml.frame_floors.add(id: 'FloorAboveGarage',
                           exterior_adjacent_to: HPXML::LocationGarage,
                           interior_adjacent_to: HPXML::LocationLivingSpace,
                           area: 400,
                           insulation_assembly_r_value: 39.3)
  elsif ['base-foundation-basement-garage.xml'].include? hpxml_file
    hpxml.frame_floors.add(id: 'FloorAbovegarage',
                           exterior_adjacent_to: HPXML::LocationGarage,
                           interior_adjacent_to: HPXML::LocationLivingSpace,
                           area: 400,
                           insulation_assembly_r_value: 39.3)
  elsif ['base-atticroof-unvented-insulated-roof.xml'].include? hpxml_file
    hpxml.frame_floors[0].insulation_assembly_r_value = 2.1
  elsif ['base-bldgtype-multifamily-adjacent-to-multiple.xml'].include? hpxml_file
    hpxml.frame_floors[0].delete
    hpxml.frame_floors.add(id: 'FloorAboveNonFreezingSpace',
                           exterior_adjacent_to: HPXML::LocationOtherNonFreezingSpace,
                           interior_adjacent_to: HPXML::LocationLivingSpace,
                           area: 550,
                           insulation_assembly_r_value: 18.7,
                           other_space_above_or_below: HPXML::FrameFloorOtherSpaceBelow)
    hpxml.frame_floors.add(id: 'FloorAboveMultifamilyBuffer',
                           exterior_adjacent_to: HPXML::LocationOtherMultifamilyBufferSpace,
                           interior_adjacent_to: HPXML::LocationLivingSpace,
                           area: 200,
                           insulation_assembly_r_value: 18.7,
                           other_space_above_or_below: HPXML::FrameFloorOtherSpaceBelow)
    hpxml.frame_floors.add(id: 'FloorAboveOtherHeatedSpace',
                           exterior_adjacent_to: HPXML::LocationOtherHeatedSpace,
                           interior_adjacent_to: HPXML::LocationLivingSpace,
                           area: 150,
                           insulation_assembly_r_value: 2.1,
                           other_space_above_or_below: HPXML::FrameFloorOtherSpaceBelow)
  elsif ['base-enclosure-split-surfaces.xml',
         'base-enclosure-split-surfaces2.xml'].include? hpxml_file
    for n in 1..hpxml.frame_floors.size
      hpxml.frame_floors[n - 1].area /= 9.0
      for i in 2..9
        hpxml.frame_floors << hpxml.frame_floors[n - 1].dup
        hpxml.frame_floors[-1].id += i.to_s
        if hpxml_file == 'base-enclosure-split-surfaces2.xml'
          hpxml.frame_floors[-1].insulation_assembly_r_value += 0.01 * i
        end
      end
    end
    hpxml.frame_floors << hpxml.frame_floors[-1].dup
    hpxml.frame_floors[-1].id = 'TinyFloor'
    hpxml.frame_floors[-1].area = 0.05
  elsif ['invalid_files/base-enclosure-conditioned-basement-slab-insulation.xml'].include? hpxml_file
    hpxml.frame_floors.add(id: 'FloorAboveCondBasement',
                           exterior_adjacent_to: HPXML::LocationBasementConditioned,
                           interior_adjacent_to: HPXML::LocationLivingSpace,
                           area: 1350,
                           insulation_assembly_r_value: 3.9)
  elsif ['invalid_files/enclosure-living-missing-ceiling-roof.xml'].include? hpxml_file
    hpxml.frame_floors[0].delete
  elsif ['invalid_files/enclosure-basement-missing-ceiling.xml',
         'invalid_files/enclosure-garage-missing-roof-ceiling.xml'].include? hpxml_file
    hpxml.frame_floors[1].delete
  elsif ['invalid_files/multifamily-reference-surface.xml'].include? hpxml_file
    hpxml.frame_floors << hpxml.frame_floors[0].dup
    hpxml.frame_floors[1].id += '2'
    hpxml.frame_floors[1].exterior_adjacent_to = HPXML::LocationOtherHeatedSpace
    hpxml.frame_floors[1].other_space_above_or_below = HPXML::FrameFloorOtherSpaceAbove
  elsif ['invalid_files/invalid-facility-type-surfaces.xml'].include? hpxml_file
    hpxml.frame_floors.add(id: 'FloorOther',
                           exterior_adjacent_to: HPXML::LocationOtherHousingUnit,
                           interior_adjacent_to: HPXML::LocationLivingSpace,
                           area: 900,
                           insulation_assembly_r_value: 2.1,
                           other_space_above_or_below: HPXML::FrameFloorOtherSpaceBelow)
    hpxml.frame_floors.add(id: 'CeilingOther',
                           exterior_adjacent_to: HPXML::LocationOtherHousingUnit,
                           interior_adjacent_to: HPXML::LocationLivingSpace,
                           area: 900,
                           insulation_assembly_r_value: 2.1,
                           other_space_above_or_below: HPXML::FrameFloorOtherSpaceAbove)
  end
end

def set_hpxml_slabs(hpxml_file, hpxml)
  if ['ASHRAE_Standard_140/L302XC.xml'].include? hpxml_file
    hpxml.slabs.add(id: 'Slab',
                    interior_adjacent_to: HPXML::LocationLivingSpace,
                    area: 1539,
                    thickness: 4,
                    exposed_perimeter: 168,
                    perimeter_insulation_depth: 0,
                    under_slab_insulation_width: 0,
                    under_slab_insulation_spans_entire_slab: nil,
                    depth_below_grade: 0,
                    perimeter_insulation_r_value: 0,
                    under_slab_insulation_r_value: 0,
                    carpet_fraction: 1,
                    carpet_r_value: 2.08)
  elsif ['ASHRAE_Standard_140/L304XC.xml'].include? hpxml_file
    hpxml.slabs[0].perimeter_insulation_depth = 2.5
    hpxml.slabs[0].perimeter_insulation_r_value = 5.4
  elsif ['ASHRAE_Standard_140/L322XC.xml'].include? hpxml_file
    hpxml.slabs.add(id: 'Slab',
                    interior_adjacent_to: HPXML::LocationBasementConditioned,
                    area: 1539,
                    thickness: 4,
                    exposed_perimeter: 168,
                    perimeter_insulation_depth: 0,
                    under_slab_insulation_width: 0,
                    under_slab_insulation_spans_entire_slab: nil,
                    perimeter_insulation_r_value: 0,
                    under_slab_insulation_r_value: 0,
                    carpet_fraction: 0,
                    carpet_r_value: 0)
  elsif ['base.xml'].include? hpxml_file
    hpxml.slabs.add(id: 'Slab',
                    interior_adjacent_to: HPXML::LocationBasementConditioned,
                    area: 1350,
                    thickness: 4,
                    exposed_perimeter: 150,
                    perimeter_insulation_depth: 0,
                    under_slab_insulation_width: 0,
                    perimeter_insulation_r_value: 0,
                    under_slab_insulation_r_value: 0,
                    carpet_fraction: 0,
                    carpet_r_value: 0)
  elsif ['base-bldgtype-multifamily.xml'].include? hpxml_file
    hpxml.slabs.clear
  elsif ['base-bldgtype-single-family-attached.xml'].include? hpxml_file
    hpxml.slabs[0].area = 900
    hpxml.slabs[0].exposed_perimeter = 86
  elsif ['base-foundation-unconditioned-basement.xml'].include? hpxml_file
    hpxml.slabs[0].interior_adjacent_to = HPXML::LocationBasementUnconditioned
  elsif ['base-foundation-conditioned-basement-slab-insulation.xml'].include? hpxml_file
    hpxml.slabs[0].under_slab_insulation_width = 4
    hpxml.slabs[0].under_slab_insulation_r_value = 10
  elsif ['base-foundation-slab.xml'].include? hpxml_file
    hpxml.slabs[0].interior_adjacent_to = HPXML::LocationLivingSpace
    hpxml.slabs[0].under_slab_insulation_width = nil
    hpxml.slabs[0].under_slab_insulation_spans_entire_slab = true
    hpxml.slabs[0].depth_below_grade = 0
    hpxml.slabs[0].under_slab_insulation_r_value = 5
    hpxml.slabs[0].carpet_fraction = 1
    hpxml.slabs[0].carpet_r_value = 2.5
  elsif ['base-foundation-unvented-crawlspace.xml',
         'base-foundation-vented-crawlspace.xml'].include? hpxml_file
    if ['base-foundation-unvented-crawlspace.xml'].include? hpxml_file
      hpxml.slabs[0].interior_adjacent_to = HPXML::LocationCrawlspaceUnvented
    else
      hpxml.slabs[0].interior_adjacent_to = HPXML::LocationCrawlspaceVented
    end
    hpxml.slabs[0].thickness = 0
    hpxml.slabs[0].carpet_r_value = 2.5
  elsif ['base-foundation-multiple.xml'].include? hpxml_file
    hpxml.slabs[0].area = 675
    hpxml.slabs[0].exposed_perimeter = 75
    hpxml.slabs.add(id: 'SlabUnderCrawlspace',
                    interior_adjacent_to: HPXML::LocationCrawlspaceUnvented,
                    area: 675,
                    thickness: 0,
                    exposed_perimeter: 75,
                    perimeter_insulation_depth: 0,
                    under_slab_insulation_width: 0,
                    perimeter_insulation_r_value: 0,
                    under_slab_insulation_r_value: 0,
                    carpet_fraction: 0,
                    carpet_r_value: 0)
  elsif ['base-foundation-ambient.xml'].include? hpxml_file
    hpxml.slabs.clear
  elsif ['base-enclosure-2stories-garage.xml',
         'base-foundation-basement-garage.xml'].include? hpxml_file
    hpxml.slabs[0].area -= 400
    hpxml.slabs[0].exposed_perimeter -= 40
    hpxml.slabs.add(id: 'SlabUnderGarage',
                    interior_adjacent_to: HPXML::LocationGarage,
                    area: 400,
                    thickness: 4,
                    exposed_perimeter: 40,
                    perimeter_insulation_depth: 0,
                    under_slab_insulation_width: 0,
                    depth_below_grade: 0,
                    perimeter_insulation_r_value: 0,
                    under_slab_insulation_r_value: 0,
                    carpet_fraction: 0,
                    carpet_r_value: 0)
  elsif ['base-enclosure-garage.xml'].include? hpxml_file
    hpxml.slabs[0].exposed_perimeter -= 30
    hpxml.slabs.add(id: 'SlabUnderGarage',
                    interior_adjacent_to: HPXML::LocationGarage,
                    area: 600,
                    thickness: 4,
                    exposed_perimeter: 70,
                    perimeter_insulation_depth: 0,
                    under_slab_insulation_width: 0,
                    depth_below_grade: 0,
                    perimeter_insulation_r_value: 0,
                    under_slab_insulation_r_value: 0,
                    carpet_fraction: 0,
                    carpet_r_value: 0)
  elsif ['base-foundation-complex.xml'].include? hpxml_file
    hpxml.slabs.clear
    hpxml.slabs.add(id: 'Slab1',
                    interior_adjacent_to: HPXML::LocationBasementConditioned,
                    area: 675,
                    thickness: 4,
                    exposed_perimeter: 75,
                    perimeter_insulation_depth: 0,
                    under_slab_insulation_width: 0,
                    perimeter_insulation_r_value: 0,
                    under_slab_insulation_r_value: 0,
                    carpet_fraction: 0,
                    carpet_r_value: 0)
    hpxml.slabs.add(id: 'Slab2',
                    interior_adjacent_to: HPXML::LocationBasementConditioned,
                    area: 405,
                    thickness: 4,
                    exposed_perimeter: 45,
                    perimeter_insulation_depth: 1,
                    under_slab_insulation_width: 0,
                    perimeter_insulation_r_value: 5,
                    under_slab_insulation_r_value: 0,
                    carpet_fraction: 0,
                    carpet_r_value: 0)
    hpxml.slabs.add(id: 'Slab3',
                    interior_adjacent_to: HPXML::LocationBasementConditioned,
                    area: 270,
                    thickness: 4,
                    exposed_perimeter: 30,
                    perimeter_insulation_depth: 1,
                    under_slab_insulation_width: 0,
                    perimeter_insulation_r_value: 5,
                    under_slab_insulation_r_value: 0,
                    carpet_fraction: 0,
                    carpet_r_value: 0)
  elsif ['base-enclosure-split-surfaces.xml',
         'base-enclosure-split-surfaces2.xml'].include? hpxml_file
    for n in 1..hpxml.slabs.size
      hpxml.slabs[n - 1].area /= 9.0
      hpxml.slabs[n - 1].exposed_perimeter /= 9.0
      for i in 2..9
        hpxml.slabs << hpxml.slabs[n - 1].dup
        hpxml.slabs[-1].id += i.to_s
        if hpxml_file == 'base-enclosure-split-surfaces2.xml'
          hpxml.slabs[-1].perimeter_insulation_depth += 0.01 * i
          hpxml.slabs[-1].perimeter_insulation_r_value += 0.01 * i
        end
      end
    end
    hpxml.slabs << hpxml.slabs[-1].dup
    hpxml.slabs[-1].id = 'TinySlab'
    hpxml.slabs[-1].area = 0.05
  elsif ['base-misc-defaults.xml'].include? hpxml_file
    hpxml.slabs.each do |slab|
      slab.thickness = nil
      slab.carpet_fraction = nil
      slab.carpet_fraction = nil
    end
  elsif ['invalid_files/mismatched-slab-and-foundation-wall.xml'].include? hpxml_file
    hpxml.slabs[0].interior_adjacent_to = HPXML::LocationBasementUnconditioned
    hpxml.slabs[0].depth_below_grade = 7.0
  elsif ['invalid_files/slab-zero-exposed-perimeter.xml'].include? hpxml_file
    hpxml.slabs[0].exposed_perimeter = 0
  elsif ['invalid_files/enclosure-living-missing-floor-slab.xml',
         'invalid_files/enclosure-basement-missing-slab.xml'].include? hpxml_file
    hpxml.slabs[0].delete
  elsif ['invalid_files/enclosure-garage-missing-slab.xml'].include? hpxml_file
    hpxml.slabs[1].delete
  end
end

def set_hpxml_windows(hpxml_file, hpxml)
  if ['ASHRAE_Standard_140/L100AC.xml',
      'ASHRAE_Standard_140/L100AL.xml'].include? hpxml_file
    windows = { 'WindowNorth' => [0, 90, 'WallNorth'],
                'WindowEast' => [90, 45, 'WallEast'],
                'WindowSouth' => [180, 90, 'WallSouth'],
                'WindowWest' => [270, 45, 'WallWest'] }
    windows.each do |window_name, window_values|
      azimuth, area, wall = window_values
      hpxml.windows.add(id: window_name,
                        area: area,
                        azimuth: azimuth,
                        ufactor: 1.039,
                        shgc: 0.67,
                        fraction_operable: 0.0,
                        wall_idref: wall,
                        interior_shading_factor_summer: 1,
                        interior_shading_factor_winter: 1)
    end
  elsif ['ASHRAE_Standard_140/L130AC.xml',
         'ASHRAE_Standard_140/L130AL.xml'].include? hpxml_file
    for i in 0..hpxml.windows.size - 1
      hpxml.windows[i].ufactor = 0.3
      hpxml.windows[i].shgc = 0.335
    end
  elsif ['ASHRAE_Standard_140/L140AC.xml',
         'ASHRAE_Standard_140/L140AL.xml'].include? hpxml_file
    hpxml.windows.clear
  elsif ['ASHRAE_Standard_140/L150AC.xml',
         'ASHRAE_Standard_140/L150AL.xml'].include? hpxml_file
    hpxml.windows.clear
    hpxml.windows.add(id: 'WindowSouth',
                      area: 270,
                      azimuth: 180,
                      ufactor: 1.039,
                      shgc: 0.67,
                      fraction_operable: 0.0,
                      wall_idref: 'WallSouth',
                      interior_shading_factor_summer: 1,
                      interior_shading_factor_winter: 1)
  elsif ['ASHRAE_Standard_140/L155AC.xml',
         'ASHRAE_Standard_140/L155AL.xml'].include? hpxml_file
    hpxml.windows[0].overhangs_depth = 2.5
    hpxml.windows[0].overhangs_distance_to_top_of_window = 1
    hpxml.windows[0].overhangs_distance_to_bottom_of_window = 6
  elsif ['ASHRAE_Standard_140/L160AC.xml',
         'ASHRAE_Standard_140/L160AL.xml'].include? hpxml_file
    hpxml.windows.clear
    windows = { 'WindowEast' => [90, 135, 'WallEast'],
                'WindowWest' => [270, 135, 'WallWest'] }
    windows.each do |window_name, window_values|
      azimuth, area, wall = window_values
      hpxml.windows.add(id: window_name,
                        area: area,
                        azimuth: azimuth,
                        ufactor: 1.039,
                        shgc: 0.67,
                        fraction_operable: 0.0,
                        wall_idref: wall,
                        interior_shading_factor_summer: 1,
                        interior_shading_factor_winter: 1)
    end
  elsif ['base.xml'].include? hpxml_file
    hpxml.windows.add(id: 'WindowNorth',
                      area: 108,
                      azimuth: 0,
                      ufactor: 0.33,
                      shgc: 0.45,
                      fraction_operable: 0.67,
                      interior_shading_factor_summer: 0.7,
                      interior_shading_factor_winter: 0.85,
                      wall_idref: 'Wall')
    hpxml.windows.add(id: 'WindowSouth',
                      area: 108,
                      azimuth: 180,
                      ufactor: 0.33,
                      shgc: 0.45,
                      fraction_operable: 0.67,
                      interior_shading_factor_summer: 0.7,
                      interior_shading_factor_winter: 0.85,
                      wall_idref: 'Wall')
    hpxml.windows.add(id: 'WindowEast',
                      area: 72,
                      azimuth: 90,
                      ufactor: 0.33,
                      shgc: 0.45,
                      fraction_operable: 0.67,
                      interior_shading_factor_summer: 0.7,
                      interior_shading_factor_winter: 0.85,
                      wall_idref: 'Wall')
    hpxml.windows.add(id: 'WindowWest',
                      area: 72,
                      azimuth: 270,
                      ufactor: 0.33,
                      shgc: 0.45,
                      fraction_operable: 0.67,
                      interior_shading_factor_summer: 0.7,
                      interior_shading_factor_winter: 0.85,
                      wall_idref: 'Wall')
  elsif ['base-bldgtype-multifamily.xml'].include? hpxml_file
    hpxml.windows.clear
    hpxml.windows.add(id: 'WindowNorth',
                      area: 35.0,
                      azimuth: 0,
                      ufactor: 0.33,
                      shgc: 0.45,
                      fraction_operable: 0.67,
                      interior_shading_factor_summer: 0.7,
                      interior_shading_factor_winter: 0.85,
                      wall_idref: 'Wall')
    hpxml.windows.add(id: 'WindowSouth',
                      area: 35.0,
                      azimuth: 180,
                      ufactor: 0.33,
                      shgc: 0.45,
                      fraction_operable: 0.67,
                      interior_shading_factor_summer: 0.7,
                      interior_shading_factor_winter: 0.85,
                      wall_idref: 'Wall')
    hpxml.windows.add(id: 'WindowWest',
                      area: 53.0,
                      azimuth: 270,
                      ufactor: 0.33,
                      shgc: 0.45,
                      fraction_operable: 0.67,
                      interior_shading_factor_summer: 0.7,
                      interior_shading_factor_winter: 0.85,
                      wall_idref: 'Wall')
  elsif ['base-bldgtype-single-family-attached.xml'].include? hpxml_file
    hpxml.windows.clear
    hpxml.windows.add(id: 'WindowNorth',
                      area: 35.4,
                      azimuth: 0,
                      ufactor: 0.33,
                      shgc: 0.45,
                      fraction_operable: 0.67,
                      interior_shading_factor_summer: 0.7,
                      interior_shading_factor_winter: 0.85,
                      wall_idref: 'Wall')
    hpxml.windows.add(id: 'WindowSouth',
                      area: 35.4,
                      azimuth: 180,
                      ufactor: 0.33,
                      shgc: 0.45,
                      fraction_operable: 0.67,
                      interior_shading_factor_summer: 0.7,
                      interior_shading_factor_winter: 0.85,
                      wall_idref: 'Wall')
    hpxml.windows.add(id: 'WindowWest',
                      area: 53.0,
                      azimuth: 270,
                      ufactor: 0.33,
                      shgc: 0.45,
                      fraction_operable: 0.67,
                      interior_shading_factor_summer: 0.7,
                      interior_shading_factor_winter: 0.85,
                      wall_idref: 'Wall')
  elsif ['base-enclosure-overhangs.xml'].include? hpxml_file
    hpxml.windows[0].overhangs_depth = 2.5
    hpxml.windows[0].overhangs_distance_to_top_of_window = 0
    hpxml.windows[0].overhangs_distance_to_bottom_of_window = 4
    hpxml.windows[1].overhangs_depth = 0
    hpxml.windows[1].overhangs_distance_to_top_of_window = 1
    hpxml.windows[1].overhangs_distance_to_bottom_of_window = 5
    hpxml.windows[2].overhangs_depth = 1.5
    hpxml.windows[2].overhangs_distance_to_top_of_window = 2
    hpxml.windows[2].overhangs_distance_to_bottom_of_window = 6
    hpxml.windows[3].overhangs_depth = 1.5
    hpxml.windows[3].overhangs_distance_to_top_of_window = 2
    hpxml.windows[3].overhangs_distance_to_bottom_of_window = 7
  elsif ['base-enclosure-windows-shading.xml'].include? hpxml_file
    hpxml.windows[1].exterior_shading_factor_summer = 0.1
    hpxml.windows[1].exterior_shading_factor_winter = 0.9
    hpxml.windows[1].interior_shading_factor_summer = 0.01
    hpxml.windows[1].interior_shading_factor_winter = 0.99
    hpxml.windows[2].exterior_shading_factor_summer = 0.5
    hpxml.windows[2].exterior_shading_factor_winter = 0.5
    hpxml.windows[2].interior_shading_factor_summer = 0.5
    hpxml.windows[2].interior_shading_factor_winter = 0.5
    hpxml.windows[3].exterior_shading_factor_summer = 0.0
    hpxml.windows[3].exterior_shading_factor_winter = 1.0
    hpxml.windows[3].interior_shading_factor_summer = 0.0
    hpxml.windows[3].interior_shading_factor_winter = 1.0
  elsif ['base-enclosure-windows-none.xml'].include? hpxml_file
    hpxml.windows.clear
  elsif ['invalid_files/net-area-negative-wall.xml'].include? hpxml_file
    hpxml.windows[0].area = 1000
  elsif ['base-atticroof-conditioned.xml'].include? hpxml_file
    hpxml.windows[0].area = 108
    hpxml.windows[1].area = 108
    hpxml.windows[2].area = 108
    hpxml.windows[3].area = 108
    hpxml.windows.add(id: 'AtticGableWindowEast',
                      area: 12,
                      azimuth: 90,
                      ufactor: 0.33,
                      shgc: 0.45,
                      fraction_operable: 0.0,
                      wall_idref: 'WallAtticGableCond')
    hpxml.windows.add(id: 'AtticGableWindowWest',
                      area: 62,
                      azimuth: 270,
                      ufactor: 0.3,
                      shgc: 0.45,
                      fraction_operable: 0.0,
                      wall_idref: 'WallAtticGableCond')
  elsif ['base-atticroof-cathedral.xml'].include? hpxml_file
    hpxml.windows[0].area = 108
    hpxml.windows[1].area = 108
    hpxml.windows[2].area = 108
    hpxml.windows[3].area = 108
    hpxml.windows.add(id: 'AtticGableWindowEast',
                      area: 12,
                      azimuth: 90,
                      ufactor: 0.33,
                      shgc: 0.45,
                      fraction_operable: 0.0,
                      wall_idref: 'WallAtticGable')
    hpxml.windows.add(id: 'AtticGableWindowWest',
                      area: 12,
                      azimuth: 270,
                      ufactor: 0.33,
                      shgc: 0.45,
                      fraction_operable: 0.0,
                      wall_idref: 'WallAtticGable')
  elsif ['base-enclosure-garage.xml'].include? hpxml_file
    hpxml.windows[1].area = 12
  elsif ['base-enclosure-2stories.xml'].include? hpxml_file
    hpxml.windows[0].area = 216
    hpxml.windows[1].area = 216
    hpxml.windows[2].area = 144
    hpxml.windows[3].area = 144
  elsif ['base-enclosure-2stories-garage'].include? hpxml_file
    hpxml.windows[0].area = 168
    hpxml.windows[1].area = 216
    hpxml.windows[2].area = 144
    hpxml.windows[3].area = 96
  elsif ['base-foundation-unconditioned-basement-above-grade.xml'].include? hpxml_file
    hpxml.windows.add(id: 'FoundationWindowNorth',
                      area: 20,
                      azimuth: 0,
                      ufactor: 0.33,
                      shgc: 0.45,
                      fraction_operable: 0.0,
                      wall_idref: 'FoundationWall')
    hpxml.windows.add(id: 'FoundationWindowSouth',
                      area: 20,
                      azimuth: 180,
                      ufactor: 0.33,
                      shgc: 0.45,
                      fraction_operable: 0.0,
                      wall_idref: 'FoundationWall')
    hpxml.windows.add(id: 'FoundationWindowEast',
                      area: 10,
                      azimuth: 90,
                      ufactor: 0.33,
                      shgc: 0.45,
                      fraction_operable: 0.0,
                      wall_idref: 'FoundationWall')
    hpxml.windows.add(id: 'FoundationWindowWest',
                      area: 10,
                      azimuth: 270,
                      ufactor: 0.33,
                      shgc: 0.45,
                      fraction_operable: 0.0,
                      wall_idref: 'FoundationWall')
  elsif ['base-bldgtype-multifamily-adjacent-to-other-housing-unit.xml',
         'base-bldgtype-multifamily-adjacent-to-other-heated-space.xml',
         'base-bldgtype-multifamily-adjacent-to-multifamily-buffer-space.xml',
         'base-bldgtype-multifamily-adjacent-to-non-freezing-space.xml'].include? hpxml_file
    hpxml.windows.each do |window|
      window.area *= 0.35
    end
  elsif ['invalid_files/unattached-window.xml'].include? hpxml_file
    hpxml.windows[0].wall_idref = 'foobar'
  elsif ['base-enclosure-split-surfaces.xml',
         'base-enclosure-split-surfaces2.xml'].include? hpxml_file
    area_adjustments = []
    for n in 1..hpxml.windows.size
      hpxml.windows[n - 1].area /= 9.0
      hpxml.windows[n - 1].fraction_operable = 0.0
      for i in 2..9
        hpxml.windows << hpxml.windows[n - 1].dup
        hpxml.windows[-1].id += i.to_s
        hpxml.windows[-1].wall_idref += i.to_s
        if i >= 4
          hpxml.windows[-1].fraction_operable = 1.0
        end
        next unless hpxml_file == 'base-enclosure-split-surfaces2.xml'
        hpxml.windows[-1].ufactor += 0.01 * i
        hpxml.windows[-1].interior_shading_factor_summer -= 0.02 * i
        hpxml.windows[-1].interior_shading_factor_winter -= 0.01 * i
      end
    end
    hpxml.windows << hpxml.windows[-1].dup
    hpxml.windows[-1].id = 'TinyWindow'
    hpxml.windows[-1].area = 0.05
  elsif ['base-foundation-walkout-basement.xml'].include? hpxml_file
    hpxml.windows.add(id: 'FoundationWindow',
                      area: 20,
                      azimuth: 0,
                      ufactor: 0.33,
                      shgc: 0.45,
                      fraction_operable: 0.0,
                      wall_idref: 'FoundationWall3')
  elsif ['invalid_files/invalid-window-height.xml'].include? hpxml_file
    hpxml.windows[2].overhangs_distance_to_bottom_of_window = hpxml.windows[2].overhangs_distance_to_top_of_window
  elsif ['base-enclosure-walltypes.xml'].include? hpxml_file
    hpxml.windows.clear
    hpxml.windows.add(id: 'WindowNorth',
                      area: 108 / 8,
                      azimuth: 0,
                      ufactor: 0.33,
                      shgc: 0.45,
                      fraction_operable: 0.67,
                      wall_idref: 'Wall1')
    hpxml.windows.add(id: 'WindowSouth',
                      area: 108 / 8,
                      azimuth: 180,
                      ufactor: 0.33,
                      shgc: 0.45,
                      fraction_operable: 0.67,
                      wall_idref: 'Wall2')
    hpxml.windows.add(id: 'WindowEast',
                      area: 72 / 8,
                      azimuth: 90,
                      ufactor: 0.33,
                      shgc: 0.45,
                      fraction_operable: 0.67,
                      wall_idref: 'Wall3')
    hpxml.windows.add(id: 'WindowWest',
                      area: 72 / 8,
                      azimuth: 270,
                      ufactor: 0.33,
                      shgc: 0.45,
                      fraction_operable: 0.67,
                      wall_idref: 'Wall4')
  elsif ['base-misc-defaults.xml'].include? hpxml_file
    hpxml.windows.each do |window|
      window.interior_shading_factor_summer = nil
      window.interior_shading_factor_winter = nil
      window.fraction_operable = nil
    end
  elsif ['base-bldgtype-multifamily-adjacent-to-multiple.xml'].include? hpxml_file
    hpxml.windows.add(id: 'WindowOtherMultifamilyBufferSpace',
                      area: 50,
                      azimuth: 270,
                      ufactor: 0.33,
                      shgc: 0.45,
                      fraction_operable: 0.67,
                      wall_idref: 'WallOtherMultifamilyBufferSpace')
  elsif ['invalid_files/duplicate-id.xml'].include? hpxml_file
    hpxml.windows[-1].id = hpxml.windows[0].id
  end
end

def set_hpxml_skylights(hpxml_file, hpxml)
  if ['base-enclosure-skylights.xml'].include? hpxml_file
    hpxml.skylights.add(id: 'SkylightNorth',
                        area: 45,
                        azimuth: 0,
                        ufactor: 0.33,
                        shgc: 0.45,
                        interior_shading_factor_summer: 1.0,
                        interior_shading_factor_winter: 1.0,
                        roof_idref: 'Roof')
    hpxml.skylights.add(id: 'SkylightSouth',
                        area: 45,
                        azimuth: 180,
                        ufactor: 0.35,
                        shgc: 0.47,
                        interior_shading_factor_summer: 1.0,
                        interior_shading_factor_winter: 1.0,
                        roof_idref: 'Roof')
  elsif ['base-enclosure-skylights-shading.xml'].include? hpxml_file
    hpxml.skylights[0].exterior_shading_factor_summer = 0.1
    hpxml.skylights[0].exterior_shading_factor_winter = 0.9
    hpxml.skylights[0].interior_shading_factor_summer = 0.01
    hpxml.skylights[0].interior_shading_factor_winter = 0.99
    hpxml.skylights[1].exterior_shading_factor_summer = 0.5
    hpxml.skylights[1].exterior_shading_factor_winter = 0.0
    hpxml.skylights[1].interior_shading_factor_summer = 0.5
    hpxml.skylights[1].interior_shading_factor_winter = 1.0
  elsif ['invalid_files/net-area-negative-roof.xml'].include? hpxml_file
    hpxml.skylights[0].area = 4000
  elsif ['invalid_files/unattached-skylight.xml'].include? hpxml_file
    hpxml.skylights[0].roof_idref = 'foobar'
  elsif ['invalid_files/invalid-id.xml'].include? hpxml_file
    hpxml.skylights[0].id = ''
  elsif ['base-enclosure-split-surfaces.xml',
         'base-enclosure-split-surfaces2.xml'].include? hpxml_file
    for n in 1..hpxml.skylights.size
      hpxml.skylights[n - 1].area /= 9.0
      for i in 2..9
        hpxml.skylights << hpxml.skylights[n - 1].dup
        hpxml.skylights[-1].id += i.to_s
        hpxml.skylights[-1].roof_idref += i.to_s if i % 2 == 0
        next unless hpxml_file == 'base-enclosure-split-surfaces2.xml'
        hpxml.skylights[-1].ufactor += 0.01 * i
        hpxml.skylights[-1].interior_shading_factor_summer -= 0.02 * i
        hpxml.skylights[-1].interior_shading_factor_winter -= 0.01 * i
      end
    end
    hpxml.skylights << hpxml.skylights[-1].dup
    hpxml.skylights[-1].id = 'TinySkylight'
    hpxml.skylights[-1].area = 0.05
  end
end

def set_hpxml_doors(hpxml_file, hpxml)
  if ['ASHRAE_Standard_140/L100AC.xml',
      'ASHRAE_Standard_140/L100AL.xml'].include? hpxml_file
    doors = { 'DoorSouth' => [180, 20, 'WallSouth'],
              'DoorNorth' => [0, 20, 'WallNorth'] }
    doors.each do |door_name, door_values|
      azimuth, area, wall = door_values
      hpxml.doors.add(id: door_name,
                      wall_idref: wall,
                      area: area,
                      azimuth: azimuth,
                      r_value: 3.04)
    end
  elsif ['base.xml'].include? hpxml_file
    hpxml.doors.add(id: 'DoorNorth',
                    wall_idref: 'Wall',
                    area: 40,
                    azimuth: 0,
                    r_value: 4.4)
    hpxml.doors.add(id: 'DoorSouth',
                    wall_idref: 'Wall',
                    area: 40,
                    azimuth: 180,
                    r_value: 4.4)
  elsif ['base-bldgtype-multifamily.xml'].include? hpxml_file
    hpxml.doors.clear
    hpxml.doors.add(id: 'Door',
                    wall_idref: 'Wall',
                    area: 20,
                    azimuth: 180,
                    r_value: 4.4)
  elsif ['base-enclosure-garage.xml',
         'base-enclosure-2stories-garage.xml'].include? hpxml_file
    hpxml.doors.add(id: 'GarageDoorSouth',
                    wall_idref: 'WallGarageExterior',
                    area: 70,
                    azimuth: 180,
                    r_value: 4.4)
  elsif ['base-foundation-basement-garage.xml'].include? hpxml_file
    hpxml.doors.add(id: 'GarageDoorSouth',
                    wall_idref: 'WallGarageExterior',
                    area: 70,
                    azimuth: 180,
                    r_value: 4.4)
    hpxml.doors.add(id: 'GarageDoorBasement',
                    wall_idref: 'WallGarageBasement',
                    area: 4,
                    azimuth: 0,
                    r_value: 4.4)
  elsif ['base-bldgtype-multifamily-adjacent-to-multiple.xml'].include? hpxml_file
    hpxml.doors.add(id: 'DoorOtherHeatedSpace',
                    wall_idref: 'WallOtherHeatedSpace',
                    area: 20,
                    azimuth: 0,
                    r_value: 4.4)
    hpxml.doors.add(id: 'DoorOtherHousingUnit',
                    wall_idref: 'WallOtherHousingUnit',
                    area: 20,
                    azimuth: 0,
                    r_value: 4.4)
  elsif ['base-bldgtype-multifamily-adjacent-to-other-housing-unit.xml',
         'base-bldgtype-multifamily-adjacent-to-other-heated-space.xml',
         'base-bldgtype-multifamily-adjacent-to-multifamily-buffer-space.xml',
         'base-bldgtype-multifamily-adjacent-to-non-freezing-space.xml'].include? hpxml_file
    hpxml.doors.add(id: 'DoorOther',
                    wall_idref: 'WallOther',
                    area: 20,
                    azimuth: 0,
                    r_value: 4.4)
  elsif ['invalid_files/unattached-door.xml'].include? hpxml_file
    hpxml.doors[0].wall_idref = 'foobar'
  elsif ['base-enclosure-split-surfaces.xml',
         'base-enclosure-split-surfaces2.xml'].include? hpxml_file
    area_adjustments = []
    for n in 1..hpxml.doors.size
      hpxml.doors[n - 1].area /= 9.0
      for i in 2..9
        hpxml.doors << hpxml.doors[n - 1].dup
        hpxml.doors[-1].id += i.to_s
        hpxml.doors[-1].wall_idref += i.to_s
        if hpxml_file == 'base-enclosure-split-surfaces2.xml'
          hpxml.doors[-1].r_value += 0.01 * i
        end
      end
    end
    hpxml.doors << hpxml.doors[-1].dup
    hpxml.doors[-1].id = 'TinyDoor'
    hpxml.doors[-1].area = 0.05
  elsif ['base-enclosure-walltypes.xml'].include? hpxml_file
    hpxml.doors.clear
    hpxml.doors.add(id: 'DoorNorth',
                    wall_idref: 'Wall9',
                    area: 40,
                    azimuth: 0,
                    r_value: 4.4)
    hpxml.doors.add(id: 'DoorSouth',
                    wall_idref: 'Wall10',
                    area: 40,
                    azimuth: 180,
                    r_value: 4.4)
  end
end

def set_hpxml_heating_systems(hpxml_file, hpxml)
  if ['base.xml'].include? hpxml_file
    hpxml.heating_systems.add(id: 'HeatingSystem',
                              distribution_system_idref: 'HVACDistribution',
                              heating_system_type: HPXML::HVACTypeFurnace,
                              heating_system_fuel: HPXML::FuelTypeNaturalGas,
                              heating_capacity: 64000,
                              heating_efficiency_afue: 0.92,
                              fraction_heat_load_served: 1)
  elsif ['base-hvac-air-to-air-heat-pump-1-speed.xml',
         'base-hvac-air-to-air-heat-pump-2-speed.xml',
         'base-hvac-air-to-air-heat-pump-var-speed.xml',
         'base-hvac-central-ac-only-1-speed.xml',
         'base-hvac-central-ac-only-2-speed.xml',
         'base-hvac-central-ac-only-var-speed.xml',
         'base-hvac-evap-cooler-only.xml',
         'base-hvac-evap-cooler-only-ducted.xml',
         'base-hvac-ground-to-air-heat-pump.xml',
         'base-hvac-mini-split-heat-pump-ducted.xml',
         'base-hvac-mini-split-air-conditioner-only-ducted.xml',
         'base-hvac-ideal-air.xml',
         'base-hvac-none.xml',
         'base-hvac-room-ac-only.xml',
         'base-bldgtype-multifamily-shared-chiller-only-baseboard.xml',
         'base-bldgtype-multifamily-shared-ground-loop-ground-to-air-heat-pump.xml',
         'invalid_files/orphaned-hvac-distribution.xml'].include? hpxml_file
    hpxml.heating_systems.clear
  elsif ['base-hvac-boiler-elec-only.xml'].include? hpxml_file
    hpxml.heating_systems[0].heating_system_type = HPXML::HVACTypeBoiler
    hpxml.heating_systems[0].heating_system_fuel = HPXML::FuelTypeElectricity
    hpxml.heating_systems[0].heating_efficiency_afue = 1
  elsif ['base-hvac-boiler-gas-central-ac-1-speed.xml',
         'base-hvac-boiler-gas-only.xml'].include? hpxml_file
    hpxml.heating_systems[0].heating_system_type = HPXML::HVACTypeBoiler
    hpxml.heating_systems[0].electric_auxiliary_energy = 200
  elsif ['base-hvac-boiler-oil-only.xml'].include? hpxml_file
    hpxml.heating_systems[0].heating_system_type = HPXML::HVACTypeBoiler
    hpxml.heating_systems[0].heating_system_fuel = HPXML::FuelTypeOil
  elsif ['base-hvac-boiler-propane-only.xml'].include? hpxml_file
    hpxml.heating_systems[0].heating_system_type = HPXML::HVACTypeBoiler
    hpxml.heating_systems[0].heating_system_fuel = HPXML::FuelTypePropane
  elsif ['base-hvac-boiler-coal-only.xml'].include? hpxml_file
    hpxml.heating_systems[0].heating_system_type = HPXML::HVACTypeBoiler
    hpxml.heating_systems[0].heating_system_fuel = HPXML::FuelTypeCoal
  elsif ['base-hvac-boiler-wood-only.xml'].include? hpxml_file
    hpxml.heating_systems[0].heating_system_type = HPXML::HVACTypeBoiler
    hpxml.heating_systems[0].heating_system_fuel = HPXML::FuelTypeWoodCord
  elsif ['base-hvac-elec-resistance-only.xml'].include? hpxml_file
    hpxml.heating_systems[0].distribution_system_idref = nil
    hpxml.heating_systems[0].heating_system_type = HPXML::HVACTypeElectricResistance
    hpxml.heating_systems[0].heating_system_fuel = HPXML::FuelTypeElectricity
    hpxml.heating_systems[0].heating_efficiency_afue = nil
    hpxml.heating_systems[0].heating_efficiency_percent = 1
  elsif ['base-hvac-furnace-elec-only.xml'].include? hpxml_file
    hpxml.heating_systems[0].heating_system_fuel = HPXML::FuelTypeElectricity
    hpxml.heating_systems[0].heating_efficiency_afue = 1
  elsif ['base-hvac-furnace-oil-only.xml'].include? hpxml_file
    hpxml.heating_systems[0].heating_system_fuel = HPXML::FuelTypeOil
  elsif ['base-hvac-furnace-propane-only.xml'].include? hpxml_file
    hpxml.heating_systems[0].heating_system_fuel = HPXML::FuelTypePropane
  elsif ['base-hvac-furnace-coal-only.xml'].include? hpxml_file
    hpxml.heating_systems[0].heating_system_fuel = HPXML::FuelTypeCoal
  elsif ['base-hvac-furnace-wood-only.xml'].include? hpxml_file
    hpxml.heating_systems[0].heating_system_fuel = HPXML::FuelTypeWoodCord
  elsif ['base-hvac-multiple.xml'].include? hpxml_file
    hpxml.heating_systems.clear
    hpxml.heating_systems.add(id: 'HeatingSystem',
                              distribution_system_idref: 'HVACDistribution',
                              heating_system_type: HPXML::HVACTypeFurnace,
                              heating_system_fuel: HPXML::FuelTypeElectricity,
                              heating_capacity: 6400,
                              heating_efficiency_afue: 1,
                              fraction_heat_load_served: 0.1)
    hpxml.heating_systems.add(id: 'HeatingSystem2',
                              distribution_system_idref: 'HVACDistribution2',
                              heating_system_type: HPXML::HVACTypeFurnace,
                              heating_system_fuel: HPXML::FuelTypeNaturalGas,
                              heating_capacity: 6400,
                              heating_efficiency_afue: 0.92,
                              fraction_heat_load_served: 0.1)
    hpxml.heating_systems.add(id: 'HeatingSystem3',
                              distribution_system_idref: 'HVACDistribution3',
                              heating_system_type: HPXML::HVACTypeBoiler,
                              heating_system_fuel: HPXML::FuelTypeElectricity,
                              heating_capacity: 6400,
                              heating_efficiency_afue: 1,
                              fraction_heat_load_served: 0.1)
    hpxml.heating_systems.add(id: 'HeatingSystem4',
                              distribution_system_idref: 'HVACDistribution4',
                              heating_system_type: HPXML::HVACTypeBoiler,
                              heating_system_fuel: HPXML::FuelTypeNaturalGas,
                              heating_capacity: 6400,
                              heating_efficiency_afue: 0.92,
                              fraction_heat_load_served: 0.1,
                              electric_auxiliary_energy: 200)
    hpxml.heating_systems.add(id: 'HeatingSystem5',
                              heating_system_type: HPXML::HVACTypeElectricResistance,
                              heating_system_fuel: HPXML::FuelTypeElectricity,
                              heating_capacity: 6400,
                              heating_efficiency_percent: 1,
                              fraction_heat_load_served: 0.1)
    hpxml.heating_systems.add(id: 'HeatingSystem6',
                              heating_system_type: HPXML::HVACTypeStove,
                              heating_system_fuel: HPXML::FuelTypeOil,
                              heating_capacity: 6400,
                              heating_efficiency_percent: 0.8,
                              fraction_heat_load_served: 0.1,
                              fan_watts: 40.0)
    hpxml.heating_systems.add(id: 'HeatingSystem7',
                              heating_system_type: HPXML::HVACTypeWallFurnace,
                              heating_system_fuel: HPXML::FuelTypePropane,
                              heating_capacity: 6400,
                              heating_efficiency_afue: 0.8,
                              fraction_heat_load_served: 0.1,
                              fan_watts: 0.0)
  elsif ['base-hvac-multiple2.xml'].include? hpxml_file
    hpxml.heating_systems.clear
    hpxml.heating_systems.add(id: 'HeatingSystem',
                              distribution_system_idref: 'HVACDistribution',
                              heating_system_type: HPXML::HVACTypeFurnace,
                              heating_system_fuel: HPXML::FuelTypeElectricity,
                              heating_capacity: 6400,
                              heating_efficiency_afue: 1,
                              fraction_heat_load_served: 0.2)
    hpxml.heating_systems.add(id: 'HeatingSystem2',
                              distribution_system_idref: 'HVACDistribution2',
                              heating_system_type: HPXML::HVACTypeFurnace,
                              heating_system_fuel: HPXML::FuelTypeElectricity,
                              heating_capacity: 6400,
                              heating_efficiency_afue: 0.92,
                              fraction_heat_load_served: 0.2)
    hpxml.heating_systems.add(id: 'HeatingSystem3',
                              distribution_system_idref: 'HVACDistribution3',
                              heating_system_type: HPXML::HVACTypeBoiler,
                              heating_system_fuel: HPXML::FuelTypeElectricity,
                              heating_capacity: 6400,
                              heating_efficiency_afue: 1,
                              fraction_heat_load_served: 0.2)
    hpxml.heating_systems.add(id: 'HeatingSystem4',
                              heating_system_type: HPXML::HVACTypeElectricResistance,
                              heating_system_fuel: HPXML::FuelTypeElectricity,
                              heating_capacity: 3200,
                              heating_efficiency_percent: 1,
                              fraction_heat_load_served: 0.1)
  elsif ['base-mechvent-multiple.xml',
         'base-bldgtype-multifamily-shared-mechvent-multiple.xml'].include? hpxml_file
    hpxml.heating_systems[0].heating_capacity /= 2.0
    hpxml.heating_systems[0].fraction_heat_load_served /= 2.0
    hpxml.heating_systems << hpxml.heating_systems[0].dup
    hpxml.heating_systems[1].id = 'HeatingSystem2'
    hpxml.heating_systems[1].distribution_system_idref = 'HVACDistribution2'
  elsif ['invalid_files/hvac-frac-load-served.xml'].include? hpxml_file
    hpxml.heating_systems[0].fraction_heat_load_served += 0.1
  elsif ['base-hvac-fireplace-wood-only.xml'].include? hpxml_file
    hpxml.heating_systems[0].distribution_system_idref = nil
    hpxml.heating_systems[0].heating_system_type = HPXML::HVACTypeFireplace
    hpxml.heating_systems[0].heating_system_fuel = HPXML::FuelTypeWoodCord
    hpxml.heating_systems[0].heating_efficiency_afue = nil
    hpxml.heating_systems[0].heating_efficiency_percent = 0.8
    hpxml.heating_systems[0].fan_watts = 0.0
  elsif ['base-hvac-floor-furnace-propane-only.xml'].include? hpxml_file
    hpxml.heating_systems[0].distribution_system_idref = nil
    hpxml.heating_systems[0].heating_system_type = HPXML::HVACTypeFloorFurnace
    hpxml.heating_systems[0].heating_system_fuel = HPXML::FuelTypePropane
    hpxml.heating_systems[0].heating_efficiency_afue = 0.8
    hpxml.heating_systems[0].fan_watts = 0.0
  elsif ['base-hvac-portable-heater-gas-only.xml'].include? hpxml_file
    hpxml.heating_systems[0].distribution_system_idref = nil
    hpxml.heating_systems[0].heating_system_type = HPXML::HVACTypePortableHeater
    hpxml.heating_systems[0].heating_system_fuel = HPXML::FuelTypeNaturalGas
    hpxml.heating_systems[0].heating_efficiency_afue = nil
    hpxml.heating_systems[0].heating_efficiency_percent = 1.0
    hpxml.heating_systems[0].fan_watts = 0.0
  elsif ['base-hvac-fixed-heater-gas-only.xml'].include? hpxml_file
    hpxml.heating_systems[0].distribution_system_idref = nil
    hpxml.heating_systems[0].heating_system_type = HPXML::HVACTypeFixedHeater
    hpxml.heating_systems[0].heating_system_fuel = HPXML::FuelTypeNaturalGas
    hpxml.heating_systems[0].heating_efficiency_afue = nil
    hpxml.heating_systems[0].heating_efficiency_percent = 1.0
    hpxml.heating_systems[0].fan_watts = 0.0
  elsif ['base-hvac-stove-oil-only.xml',
         'base-hvac-stove-wood-pellets-only.xml'].include? hpxml_file
    hpxml.heating_systems[0].distribution_system_idref = nil
    hpxml.heating_systems[0].heating_system_type = HPXML::HVACTypeStove
    hpxml.heating_systems[0].heating_efficiency_afue = nil
    hpxml.heating_systems[0].heating_efficiency_percent = 0.8
    hpxml.heating_systems[0].fan_watts = 40.0
    if hpxml_file == 'base-hvac-stove-oil-only.xml'
      hpxml.heating_systems[0].heating_system_fuel = HPXML::FuelTypeOil
    elsif hpxml_file == 'base-hvac-stove-wood-pellets-only.xml'
      hpxml.heating_systems[0].heating_system_fuel = HPXML::FuelTypeWoodPellets
    end
  elsif ['base-hvac-wall-furnace-elec-only.xml'].include? hpxml_file
    hpxml.heating_systems[0].distribution_system_idref = nil
    hpxml.heating_systems[0].heating_system_type = HPXML::HVACTypeWallFurnace
    hpxml.heating_systems[0].heating_system_fuel = HPXML::FuelTypeElectricity
    hpxml.heating_systems[0].heating_efficiency_afue = 1.0
    hpxml.heating_systems[0].fan_watts = 0.0
  elsif ['base-hvac-furnace-x3-dse.xml'].include? hpxml_file
    hpxml.heating_systems << hpxml.heating_systems[0].dup
    hpxml.heating_systems << hpxml.heating_systems[1].dup
    hpxml.heating_systems[1].id = 'HeatingSystem2'
    hpxml.heating_systems[1].distribution_system_idref = 'HVACDistribution2'
    hpxml.heating_systems[2].id = 'HeatingSystem3'
    hpxml.heating_systems[2].distribution_system_idref = 'HVACDistribution3'
    for i in 0..2
      hpxml.heating_systems[i].heating_capacity /= 3.0
      # Test a file where sum is slightly greater than 1
      if i < 2
        hpxml.heating_systems[i].fraction_heat_load_served = 0.33
      else
        hpxml.heating_systems[i].fraction_heat_load_served = 0.35
      end
    end
  elsif ['base-hvac-furnace-elec-central-ac-1-speed.xml'].include? hpxml_file
    hpxml.heating_systems[0].heating_system_fuel = HPXML::FuelTypeElectricity
    hpxml.heating_systems[0].heating_efficiency_afue = 1
  elsif ['invalid_files/unattached-hvac-distribution.xml'].include? hpxml_file
    hpxml.heating_systems[0].distribution_system_idref = 'foobar'
  elsif ['invalid_files/hvac-invalid-distribution-system-type.xml'].include? hpxml_file
    hpxml.heating_systems[0].distribution_system_idref = 'HVACDistribution2'
  elsif ['invalid_files/hvac-dse-multiple-attached-heating.xml'].include? hpxml_file
    hpxml.heating_systems[0].fraction_heat_load_served = 0.5
    hpxml.heating_systems << hpxml.heating_systems[0].dup
    hpxml.heating_systems[1].id += '2'
  elsif ['invalid_files/hvac-inconsistent-fan-powers.xml'].include? hpxml_file
    hpxml.heating_systems[0].fan_watts_per_cfm = 0.45
  elsif ['base-hvac-undersized.xml'].include? hpxml_file
    hpxml.heating_systems[0].heating_capacity /= 10.0
  elsif ['base-bldgtype-multifamily-shared-boiler-only-baseboard.xml',
         'base-bldgtype-multifamily-shared-boiler-chiller-baseboard.xml'].include? hpxml_file
    hpxml.heating_systems[0].heating_system_type = HPXML::HVACTypeBoiler
    hpxml.heating_systems[0].is_shared_system = true
    hpxml.heating_systems[0].number_of_units_served = 6
    hpxml.heating_systems[0].heating_capacity = nil
    hpxml.heating_systems[0].shared_loop_watts = 600
  elsif ['base-bldgtype-multifamily-shared-boiler-only-fan-coil.xml',
         'base-bldgtype-multifamily-shared-boiler-chiller-fan-coil.xml'].include? hpxml_file
    hpxml.heating_systems[0].fan_coil_watts = 150
  elsif ['base-bldgtype-multifamily-shared-boiler-only-fan-coil-eae.xml'].include? hpxml_file
    hpxml.heating_systems[0].fan_coil_watts = nil
    hpxml.heating_systems[0].shared_loop_watts = nil
    hpxml.heating_systems[0].electric_auxiliary_energy = 500.0
  elsif ['base-hvac-install-quality-none-furnace-gas-central-ac-1-speed.xml'].include? hpxml_file
    hpxml.heating_systems[0].airflow_defect_ratio = 0.0
  elsif ['base-hvac-install-quality-airflow-defect-furnace-gas-central-ac-1-speed.xml'].include? hpxml_file
    hpxml.heating_systems[0].airflow_defect_ratio = -0.25
  elsif ['base-hvac-install-quality-blower-efficiency-furnace-gas-central-ac-1-speed.xml'].include? hpxml_file
    hpxml.heating_systems[0].fan_watts_per_cfm = 0.365
  elsif ['base-hvac-install-quality-all-furnace-gas-only.xml',
         'base-hvac-install-quality-all-furnace-gas-central-ac-1-speed.xml',
         'base-hvac-install-quality-all-furnace-gas-central-ac-2-speed.xml',
         'base-hvac-install-quality-all-furnace-gas-central-ac-var-speed.xml'].include? hpxml_file
    hpxml.heating_systems[0].fan_watts_per_cfm = 0.365
    hpxml.heating_systems[0].airflow_defect_ratio = -0.25
  elsif ['invalid_files/multiple-shared-heating-systems.xml'].include? hpxml_file
    hpxml.heating_systems[0].fraction_heat_load_served = 0.5
    hpxml.heating_systems << hpxml.heating_systems[0].dup
    hpxml.heating_systems[1].id += '2'
    hpxml.heating_systems[1].distribution_system_idref += '2'
  elsif hpxml_file.include?('base-hvac-autosize') && (not hpxml.heating_systems.nil?) && (hpxml.heating_systems.size > 0)
    hpxml.heating_systems[0].heating_capacity = nil
  end
end

def set_hpxml_cooling_systems(hpxml_file, hpxml)
  if ['base.xml'].include? hpxml_file
    hpxml.cooling_systems.add(id: 'CoolingSystem',
                              distribution_system_idref: 'HVACDistribution',
                              cooling_system_type: HPXML::HVACTypeCentralAirConditioner,
                              cooling_system_fuel: HPXML::FuelTypeElectricity,
                              cooling_capacity: 48000,
                              fraction_cool_load_served: 1,
                              cooling_efficiency_seer: 13,
                              cooling_shr: 0.73,
                              compressor_type: HPXML::HVACCompressorTypeSingleStage)
  elsif ['base-hvac-air-to-air-heat-pump-1-speed.xml',
         'base-hvac-air-to-air-heat-pump-2-speed.xml',
         'base-hvac-air-to-air-heat-pump-var-speed.xml',
         'base-hvac-boiler-coal-only.xml',
         'base-hvac-boiler-elec-only.xml',
         'base-hvac-boiler-gas-only.xml',
         'base-hvac-boiler-oil-only.xml',
         'base-hvac-boiler-propane-only.xml',
         'base-hvac-boiler-wood-only.xml',
         'base-hvac-elec-resistance-only.xml',
         'base-hvac-fireplace-wood-only.xml',
         'base-hvac-floor-furnace-propane-only.xml',
         'base-hvac-furnace-coal-only.xml',
         'base-hvac-furnace-elec-only.xml',
         'base-hvac-furnace-gas-only.xml',
         'base-hvac-furnace-oil-only.xml',
         'base-hvac-furnace-propane-only.xml',
         'base-hvac-furnace-wood-only.xml',
         'base-hvac-ground-to-air-heat-pump.xml',
         'base-hvac-mini-split-heat-pump-ducted.xml',
         'base-hvac-ideal-air.xml',
         'base-hvac-none.xml',
         'base-hvac-stove-oil-only.xml',
         'base-hvac-stove-wood-pellets-only.xml',
         'base-hvac-wall-furnace-elec-only.xml',
         'base-bldgtype-multifamily-shared-boiler-only-baseboard.xml',
         'base-bldgtype-multifamily-shared-ground-loop-ground-to-air-heat-pump.xml'].include? hpxml_file
    hpxml.cooling_systems.clear
  elsif ['base-hvac-boiler-gas-central-ac-1-speed.xml'].include? hpxml_file
    hpxml.cooling_systems[0].distribution_system_idref = 'HVACDistribution2'
  elsif ['base-hvac-furnace-gas-central-ac-2-speed.xml',
         'base-hvac-central-ac-only-2-speed.xml'].include? hpxml_file
    hpxml.cooling_systems[0].cooling_efficiency_seer = 18
    hpxml.cooling_systems[0].cooling_shr = 0.73
    hpxml.cooling_systems[0].compressor_type = HPXML::HVACCompressorTypeTwoStage
  elsif ['base-hvac-furnace-gas-central-ac-var-speed.xml',
         'base-hvac-central-ac-only-var-speed.xml'].include? hpxml_file
    hpxml.cooling_systems[0].cooling_efficiency_seer = 24
    hpxml.cooling_systems[0].cooling_shr = 0.78
    hpxml.cooling_systems[0].compressor_type = HPXML::HVACCompressorTypeVariableSpeed
  elsif ['base-hvac-mini-split-air-conditioner-only-ducted.xml'].include? hpxml_file
    hpxml.cooling_systems[0].cooling_system_type = HPXML::HVACTypeMiniSplitAirConditioner
    hpxml.cooling_systems[0].cooling_efficiency_seer = 19
    hpxml.cooling_systems[0].cooling_shr = 0.73
    hpxml.cooling_systems[0].compressor_type = nil
  elsif ['base-hvac-mini-split-air-conditioner-only-ductless.xml'].include? hpxml_file
    hpxml.cooling_systems[0].distribution_system_idref = nil
  elsif ['base-hvac-furnace-gas-room-ac.xml',
         'base-hvac-room-ac-only.xml'].include? hpxml_file
    hpxml.cooling_systems[0].distribution_system_idref = nil
    hpxml.cooling_systems[0].cooling_system_type = HPXML::HVACTypeRoomAirConditioner
    hpxml.cooling_systems[0].cooling_efficiency_seer = nil
    hpxml.cooling_systems[0].cooling_efficiency_eer = 8.5
    hpxml.cooling_systems[0].cooling_shr = 0.65
    hpxml.cooling_systems[0].compressor_type = nil
  elsif ['base-hvac-room-ac-only-33percent.xml'].include? hpxml_file
    hpxml.cooling_systems[0].fraction_cool_load_served = 0.33
  elsif ['base-hvac-evap-cooler-only-ducted.xml',
         'base-hvac-evap-cooler-furnace-gas.xml',
         'base-hvac-evap-cooler-only.xml'].include? hpxml_file
    hpxml.cooling_systems[0].cooling_system_type = HPXML::HVACTypeEvaporativeCooler
    hpxml.cooling_systems[0].cooling_efficiency_seer = nil
    hpxml.cooling_systems[0].cooling_efficiency_eer = nil
    hpxml.cooling_systems[0].cooling_shr = nil
    hpxml.cooling_systems[0].compressor_type = nil
    if ['base-hvac-evap-cooler-furnace-gas.xml',
        'base-hvac-evap-cooler-only.xml'].include? hpxml_file
      hpxml.cooling_systems[0].distribution_system_idref = nil
    end
  elsif ['base-hvac-multiple.xml'].include? hpxml_file
    hpxml.cooling_systems[0].distribution_system_idref = 'HVACDistribution2'
    hpxml.cooling_systems[0].fraction_cool_load_served = 0.2
    hpxml.cooling_systems[0].cooling_capacity *= 0.2
    hpxml.cooling_systems.add(id: 'CoolingSystem2',
                              cooling_system_type: HPXML::HVACTypeRoomAirConditioner,
                              cooling_system_fuel: HPXML::FuelTypeElectricity,
                              cooling_capacity: 9600,
                              fraction_cool_load_served: 0.2,
                              cooling_efficiency_eer: 8.5,
                              cooling_shr: 0.65)
  elsif ['base-hvac-multiple2.xml'].include? hpxml_file
    hpxml.cooling_systems[0].distribution_system_idref = 'HVACDistribution'
    hpxml.cooling_systems[0].fraction_cool_load_served = 0.25
    hpxml.cooling_systems[0].cooling_capacity *= 0.25
    hpxml.cooling_systems.add(id: 'CoolingSystem2',
                              distribution_system_idref: 'HVACDistribution2',
                              cooling_system_type: HPXML::HVACTypeCentralAirConditioner,
                              cooling_system_fuel: HPXML::FuelTypeElectricity,
                              cooling_capacity: 9600,
                              fraction_cool_load_served: 0.25,
                              cooling_efficiency_seer: 13,
                              cooling_shr: 0.65)
  elsif ['base-mechvent-multiple.xml',
         'base-bldgtype-multifamily-shared-mechvent-multiple.xml'].include? hpxml_file
    hpxml.cooling_systems[0].fraction_cool_load_served /= 2.0
    hpxml.cooling_systems[0].cooling_capacity /= 2.0
    hpxml.cooling_systems << hpxml.cooling_systems[0].dup
    hpxml.cooling_systems[1].id += '2'
    hpxml.cooling_systems[1].distribution_system_idref = 'HVACDistribution2'
  elsif ['invalid_files/hvac-frac-load-served.xml'].include? hpxml_file
    hpxml.cooling_systems[0].fraction_cool_load_served += 0.2
  elsif ['invalid_files/hvac-dse-multiple-attached-cooling.xml'].include? hpxml_file
    hpxml.cooling_systems[0].fraction_cool_load_served = 0.5
    hpxml.cooling_systems << hpxml.cooling_systems[0].dup
    hpxml.cooling_systems[1].id += '2'
  elsif ['invalid_files/hvac-inconsistent-fan-powers.xml'].include? hpxml_file
    hpxml.cooling_systems[0].fan_watts_per_cfm = 0.55
  elsif ['base-hvac-undersized.xml'].include? hpxml_file
    hpxml.cooling_systems[0].cooling_capacity /= 10.0
  elsif ['base-hvac-install-quality-none-furnace-gas-central-ac-1-speed.xml'].include? hpxml_file
    hpxml.cooling_systems[0].airflow_defect_ratio = 0.0
    hpxml.cooling_systems[0].charge_defect_ratio = 0.0
  elsif ['base-hvac-install-quality-airflow-defect-furnace-gas-central-ac-1-speed.xml'].include? hpxml_file
    hpxml.cooling_systems[0].airflow_defect_ratio = -0.25
  elsif ['base-hvac-install-quality-charge-defect-furnace-gas-central-ac-1-speed.xml'].include? hpxml_file
    hpxml.cooling_systems[0].charge_defect_ratio = -0.25
  elsif ['base-hvac-install-quality-blower-efficiency-furnace-gas-central-ac-1-speed.xml'].include? hpxml_file
    hpxml.cooling_systems[0].fan_watts_per_cfm = 0.365
  elsif ['base-hvac-install-quality-all-mini-split-air-conditioner-only-ducted.xml',
         'base-hvac-install-quality-all-furnace-gas-central-ac-1-speed.xml',
         'base-hvac-install-quality-all-furnace-gas-central-ac-2-speed.xml',
         'base-hvac-install-quality-all-furnace-gas-central-ac-var-speed.xml'].include? hpxml_file
    hpxml.cooling_systems[0].charge_defect_ratio = -0.25
    hpxml.cooling_systems[0].fan_watts_per_cfm = 0.365
    hpxml.cooling_systems[0].airflow_defect_ratio = -0.25
  elsif ['base-misc-defaults.xml'].include? hpxml_file
    hpxml.cooling_systems[0].cooling_shr = nil
    hpxml.cooling_systems[0].compressor_type = nil
  elsif ['base-bldgtype-multifamily-shared-chiller-only-baseboard.xml',
         'base-bldgtype-multifamily-shared-boiler-chiller-baseboard.xml',
         'base-bldgtype-multifamily-shared-chiller-only-water-loop-heat-pump.xml',
         'base-bldgtype-multifamily-shared-boiler-chiller-water-loop-heat-pump.xml'].include? hpxml_file
    hpxml.cooling_systems[0].cooling_system_type = HPXML::HVACTypeChiller
    hpxml.cooling_systems[0].is_shared_system = true
    hpxml.cooling_systems[0].number_of_units_served = 6
    hpxml.cooling_systems[0].cooling_capacity = 24000 * 6
    hpxml.cooling_systems[0].compressor_type = nil
    hpxml.cooling_systems[0].cooling_efficiency_kw_per_ton = 0.9
    hpxml.cooling_systems[0].cooling_shr = nil
    hpxml.cooling_systems[0].shared_loop_watts = 600
  elsif ['base-bldgtype-multifamily-shared-cooling-tower-only-water-loop-heat-pump.xml',
         'base-bldgtype-multifamily-shared-boiler-cooling-tower-water-loop-heat-pump.xml'].include? hpxml_file
    hpxml.cooling_systems[0].cooling_system_type = HPXML::HVACTypeCoolingTower
    hpxml.cooling_systems[0].cooling_capacity = nil
    hpxml.cooling_systems[0].cooling_efficiency_kw_per_ton = nil
  elsif ['base-bldgtype-multifamily-shared-chiller-only-fan-coil.xml',
         'base-bldgtype-multifamily-shared-boiler-chiller-fan-coil.xml'].include? hpxml_file
    hpxml.cooling_systems[0].fan_coil_watts = 150
  elsif ['invalid_files/multiple-shared-cooling-systems.xml'].include? hpxml_file
    hpxml.cooling_systems[0].fraction_cool_load_served = 0.5
    hpxml.cooling_systems << hpxml.cooling_systems[0].dup
    hpxml.cooling_systems[1].id += '2'
    hpxml.cooling_systems[1].distribution_system_idref += '2'
  elsif hpxml_file.include?('base-hvac-autosize') && (not hpxml.cooling_systems.nil?) && (hpxml.cooling_systems.size > 0)
    hpxml.cooling_systems[0].cooling_capacity = nil
  end
end

def set_hpxml_heat_pumps(hpxml_file, hpxml)
  if ['base-hvac-air-to-air-heat-pump-1-speed.xml',
      'base-hvac-central-ac-plus-air-to-air-heat-pump-heating.xml'].include? hpxml_file
    hpxml.heat_pumps.add(id: 'HeatPump',
                         distribution_system_idref: 'HVACDistribution',
                         heat_pump_type: HPXML::HVACTypeHeatPumpAirToAir,
                         heat_pump_fuel: HPXML::FuelTypeElectricity,
                         heating_capacity: 42000,
                         cooling_capacity: 48000,
                         backup_heating_fuel: HPXML::FuelTypeElectricity,
                         backup_heating_capacity: 34121,
                         backup_heating_efficiency_percent: 1.0,
                         fraction_heat_load_served: 1,
                         fraction_cool_load_served: 1,
                         heating_efficiency_hspf: 7.7,
                         cooling_efficiency_seer: 13,
                         heating_capacity_17F: 42000 * 0.630, # Based on OAT slope of default curves
                         cooling_shr: 0.73,
                         compressor_type: HPXML::HVACCompressorTypeSingleStage)
    if hpxml_file == 'base-hvac-central-ac-plus-air-to-air-heat-pump-heating.xml'
      hpxml.heat_pumps[0].fraction_cool_load_served = 0
    end
  elsif ['base-hvac-air-to-air-heat-pump-2-speed.xml'].include? hpxml_file
    hpxml.heat_pumps.add(id: 'HeatPump',
                         distribution_system_idref: 'HVACDistribution',
                         heat_pump_type: HPXML::HVACTypeHeatPumpAirToAir,
                         heat_pump_fuel: HPXML::FuelTypeElectricity,
                         heating_capacity: 42000,
                         cooling_capacity: 48000,
                         backup_heating_fuel: HPXML::FuelTypeElectricity,
                         backup_heating_capacity: 34121,
                         backup_heating_efficiency_percent: 1.0,
                         fraction_heat_load_served: 1,
                         fraction_cool_load_served: 1,
                         heating_efficiency_hspf: 9.3,
                         cooling_efficiency_seer: 18,
                         heating_capacity_17F: 42000 * 0.590, # Based on OAT slope of default curves
                         cooling_shr: 0.73,
                         compressor_type: HPXML::HVACCompressorTypeTwoStage)
  elsif ['base-hvac-air-to-air-heat-pump-var-speed.xml'].include? hpxml_file
    hpxml.heat_pumps.add(id: 'HeatPump',
                         distribution_system_idref: 'HVACDistribution',
                         heat_pump_type: HPXML::HVACTypeHeatPumpAirToAir,
                         heat_pump_fuel: HPXML::FuelTypeElectricity,
                         heating_capacity: 42000,
                         cooling_capacity: 48000,
                         backup_heating_fuel: HPXML::FuelTypeElectricity,
                         backup_heating_capacity: 34121,
                         backup_heating_efficiency_percent: 1.0,
                         fraction_heat_load_served: 1,
                         fraction_cool_load_served: 1,
                         heating_efficiency_hspf: 10,
                         cooling_efficiency_seer: 22,
                         heating_capacity_17F: 42000 * 0.640, # Based on OAT slope of default curves
                         cooling_shr: 0.78,
                         compressor_type: HPXML::HVACCompressorTypeVariableSpeed)
  elsif ['base-hvac-ground-to-air-heat-pump.xml',
         'base-bldgtype-multifamily-shared-ground-loop-ground-to-air-heat-pump.xml'].include? hpxml_file
    hpxml.heat_pumps.add(id: 'HeatPump',
                         distribution_system_idref: 'HVACDistribution',
                         heat_pump_type: HPXML::HVACTypeHeatPumpGroundToAir,
                         heat_pump_fuel: HPXML::FuelTypeElectricity,
                         heating_capacity: 42000,
                         cooling_capacity: 48000,
                         backup_heating_fuel: HPXML::FuelTypeElectricity,
                         backup_heating_capacity: 34121,
                         backup_heating_efficiency_percent: 1.0,
                         fraction_heat_load_served: 1,
                         fraction_cool_load_served: 1,
                         heating_efficiency_cop: 3.6,
                         cooling_efficiency_eer: 16.6,
                         cooling_shr: 0.73,
                         pump_watts_per_ton: 30.0)
    if hpxml_file == 'base-bldgtype-multifamily-shared-ground-loop-ground-to-air-heat-pump.xml'
      hpxml.heat_pumps[-1].is_shared_system = true
      hpxml.heat_pumps[-1].number_of_units_served = 6
      hpxml.heat_pumps[-1].shared_loop_watts = 600
    end
  elsif ['base-hvac-mini-split-heat-pump-ducted.xml'].include? hpxml_file
    f = 1.0 - (1.0 - 0.25) / (47.0 + 5.0) * (47.0 - 17.0)
    hpxml.heat_pumps.add(id: 'HeatPump',
                         distribution_system_idref: 'HVACDistribution',
                         heat_pump_type: HPXML::HVACTypeHeatPumpMiniSplit,
                         heat_pump_fuel: HPXML::FuelTypeElectricity,
                         heating_capacity: 52000,
                         cooling_capacity: 48000,
                         backup_heating_fuel: HPXML::FuelTypeElectricity,
                         backup_heating_capacity: 34121,
                         backup_heating_efficiency_percent: 1.0,
                         fraction_heat_load_served: 1,
                         fraction_cool_load_served: 1,
                         heating_efficiency_hspf: 10,
                         cooling_efficiency_seer: 19,
                         heating_capacity_17F: 52000 * f,
                         cooling_shr: 0.73)
  elsif ['base-hvac-air-to-air-heat-pump-1-speed-heating-only.xml',
         'base-hvac-ground-to-air-heat-pump-heating-only.xml',
         'base-hvac-mini-split-heat-pump-ducted-heating-only.xml'].include? hpxml_file
    hpxml.heat_pumps[0].cooling_capacity = 0
    hpxml.heat_pumps[0].fraction_cool_load_served = 0
  elsif ['base-hvac-air-to-air-heat-pump-1-speed-cooling-only.xml',
         'base-hvac-ground-to-air-heat-pump-cooling-only.xml',
         'base-hvac-mini-split-heat-pump-ducted-cooling-only.xml'].include? hpxml_file
    hpxml.heat_pumps[0].heating_capacity = 0
    if not ['base-hvac-ground-to-air-heat-pump-cooling-only.xml'].include? hpxml_file
      hpxml.heat_pumps[0].heating_capacity_17F = 0
    end
    hpxml.heat_pumps[0].fraction_heat_load_served = 0
    hpxml.heat_pumps[0].backup_heating_fuel = nil
    hpxml.heat_pumps[0].backup_heating_capacity = nil
    hpxml.heat_pumps[0].backup_heating_efficiency_percent = nil
  elsif ['base-hvac-mini-split-heat-pump-ductless.xml'].include? hpxml_file
    hpxml.heat_pumps[0].distribution_system_idref = nil
    hpxml.heat_pumps[0].backup_heating_fuel = nil
    hpxml.heat_pumps[0].backup_heating_capacity = nil
    hpxml.heat_pumps[0].backup_heating_efficiency_percent = nil
  elsif ['invalid_files/heat-pump-mixed-fixed-and-autosize-capacities.xml'].include? hpxml_file
    hpxml.heat_pumps[0].cooling_capacity = nil
    hpxml.heat_pumps[0].heating_capacity = nil
    hpxml.heat_pumps[0].heating_capacity_17F = 25000
  elsif ['base-hvac-multiple.xml'].include? hpxml_file
    hpxml.heat_pumps.add(id: 'HeatPump',
                         distribution_system_idref: 'HVACDistribution5',
                         heat_pump_type: HPXML::HVACTypeHeatPumpAirToAir,
                         heat_pump_fuel: HPXML::FuelTypeElectricity,
                         heating_capacity: 4800,
                         cooling_capacity: 4800,
                         backup_heating_fuel: HPXML::FuelTypeElectricity,
                         backup_heating_capacity: 3412,
                         backup_heating_efficiency_percent: 1.0,
                         fraction_heat_load_served: 0.1,
                         fraction_cool_load_served: 0.2,
                         heating_efficiency_hspf: 7.7,
                         cooling_efficiency_seer: 13,
                         heating_capacity_17F: 4800 * 0.630, # Based on OAT slope of default curves
                         cooling_shr: 0.73,
                         compressor_type: HPXML::HVACCompressorTypeSingleStage)
    hpxml.heat_pumps.add(id: 'HeatPump2',
                         distribution_system_idref: 'HVACDistribution6',
                         heat_pump_type: HPXML::HVACTypeHeatPumpGroundToAir,
                         heat_pump_fuel: HPXML::FuelTypeElectricity,
                         heating_capacity: 4800,
                         cooling_capacity: 4800,
                         backup_heating_fuel: HPXML::FuelTypeElectricity,
                         backup_heating_capacity: 3412,
                         backup_heating_efficiency_percent: 1.0,
                         fraction_heat_load_served: 0.1,
                         fraction_cool_load_served: 0.2,
                         heating_efficiency_cop: 3.6,
                         cooling_efficiency_eer: 16.6,
                         cooling_shr: 0.73,
                         pump_watts_per_ton: 30.0)
    f = 1.0 - (1.0 - 0.25) / (47.0 + 5.0) * (47.0 - 17.0)
    hpxml.heat_pumps.add(id: 'HeatPump3',
                         heat_pump_type: HPXML::HVACTypeHeatPumpMiniSplit,
                         heat_pump_fuel: HPXML::FuelTypeElectricity,
                         heating_capacity: 4800,
                         cooling_capacity: 4800,
                         backup_heating_fuel: HPXML::FuelTypeElectricity,
                         backup_heating_capacity: 3412,
                         backup_heating_efficiency_percent: 1.0,
                         fraction_heat_load_served: 0.1,
                         fraction_cool_load_served: 0.2,
                         heating_efficiency_hspf: 10,
                         cooling_efficiency_seer: 19,
                         heating_capacity_17F: 4800 * f,
                         cooling_shr: 0.73)
  elsif ['base-hvac-multiple2.xml'].include? hpxml_file
    hpxml.heat_pumps.add(id: 'HeatPump',
                         distribution_system_idref: 'HVACDistribution4',
                         heat_pump_type: HPXML::HVACTypeHeatPumpAirToAir,
                         heat_pump_fuel: HPXML::FuelTypeElectricity,
                         heating_capacity: 4800,
                         cooling_capacity: 4800,
                         backup_heating_fuel: HPXML::FuelTypeElectricity,
                         backup_heating_capacity: 3412,
                         backup_heating_efficiency_percent: 1.0,
                         fraction_heat_load_served: 0.1,
                         fraction_cool_load_served: 0.2,
                         heating_efficiency_hspf: 7.7,
                         cooling_efficiency_seer: 13,
                         heating_capacity_17F: 4800 * 0.630, # Based on OAT slope of default curves
                         cooling_shr: 0.73,
                         compressor_type: HPXML::HVACCompressorTypeSingleStage)
    hpxml.heat_pumps.add(id: 'HeatPump2',
                         distribution_system_idref: 'HVACDistribution5',
                         heat_pump_type: HPXML::HVACTypeHeatPumpGroundToAir,
                         heat_pump_fuel: HPXML::FuelTypeElectricity,
                         heating_capacity: 4800,
                         cooling_capacity: 4800,
                         backup_heating_fuel: HPXML::FuelTypeElectricity,
                         backup_heating_capacity: 3412,
                         backup_heating_efficiency_percent: 1.0,
                         fraction_heat_load_served: 0.1,
                         fraction_cool_load_served: 0.2,
                         heating_efficiency_cop: 3.6,
                         cooling_efficiency_eer: 16.6,
                         cooling_shr: 0.73,
                         pump_watts_per_ton: 30.0)
  elsif ['base-bldgtype-multifamily-shared-boiler-only-water-loop-heat-pump.xml',
         'base-bldgtype-multifamily-shared-chiller-only-water-loop-heat-pump.xml',
         'base-bldgtype-multifamily-shared-boiler-chiller-water-loop-heat-pump.xml'].include? hpxml_file
    hpxml.heat_pumps.add(id: 'WLHP',
                         distribution_system_idref: 'HVACDistributionWLHP',
                         heat_pump_type: HPXML::HVACTypeHeatPumpWaterLoopToAir,
                         heat_pump_fuel: HPXML::FuelTypeElectricity)
    if hpxml_file.include? 'boiler'
      hpxml.heat_pumps[-1].heating_capacity = 24000
      hpxml.heat_pumps[-1].heating_efficiency_cop = 4.4
    end
    if hpxml_file.include? 'chiller'
      hpxml.heat_pumps[-1].cooling_capacity = 24000
      hpxml.heat_pumps[-1].cooling_efficiency_eer = 12.8
    end
  elsif ['invalid_files/hvac-distribution-multiple-attached-heating.xml'].include? hpxml_file
    hpxml.heat_pumps[0].distribution_system_idref = 'HVACDistribution'
  elsif ['invalid_files/hvac-distribution-multiple-attached-cooling.xml'].include? hpxml_file
    hpxml.heat_pumps[0].distribution_system_idref = 'HVACDistribution2'
  elsif ['base-hvac-dual-fuel-air-to-air-heat-pump-1-speed.xml',
         'base-hvac-dual-fuel-air-to-air-heat-pump-2-speed.xml',
         'base-hvac-dual-fuel-air-to-air-heat-pump-var-speed.xml',
         'base-hvac-dual-fuel-mini-split-heat-pump-ducted.xml'].include? hpxml_file
    hpxml.heat_pumps[0].backup_heating_fuel = HPXML::FuelTypeNaturalGas
    hpxml.heat_pumps[0].backup_heating_capacity = 36000
    hpxml.heat_pumps[0].backup_heating_efficiency_percent = nil
    hpxml.heat_pumps[0].backup_heating_efficiency_afue = 0.95
    hpxml.heat_pumps[0].backup_heating_switchover_temp = 25
  elsif ['base-hvac-dual-fuel-air-to-air-heat-pump-1-speed-electric.xml'].include? hpxml_file
    hpxml.heat_pumps[0].backup_heating_fuel = HPXML::FuelTypeElectricity
    hpxml.heat_pumps[0].backup_heating_efficiency_afue = 1.0
  elsif ['base-hvac-install-quality-all-air-to-air-heat-pump-1-speed.xml',
         'base-hvac-install-quality-all-air-to-air-heat-pump-2-speed.xml',
         'base-hvac-install-quality-all-air-to-air-heat-pump-var-speed.xml',
         'base-hvac-install-quality-all-mini-split-heat-pump-ducted.xml',
         'base-hvac-install-quality-all-ground-to-air-heat-pump.xml'].include? hpxml_file
    hpxml.heat_pumps[0].airflow_defect_ratio = -0.25
    hpxml.heat_pumps[0].fan_watts_per_cfm = 0.365
    if hpxml_file != 'base-hvac-install-quality-all-ground-to-air-heat-pump.xml'
      hpxml.heat_pumps[0].charge_defect_ratio = -0.25
    else
      hpxml.heat_pumps[0].charge_defect_ratio = 0.0
    end
  elsif hpxml_file.include?('base-hvac-autosize') && (not hpxml.heat_pumps.nil?) && (hpxml.heat_pumps.size > 0)
    hpxml.heat_pumps[0].cooling_capacity = nil
    hpxml.heat_pumps[0].heating_capacity = nil
    hpxml.heat_pumps[0].heating_capacity_17F = nil
    hpxml.heat_pumps[0].backup_heating_capacity = nil
  end
end

def set_hpxml_hvac_control(hpxml_file, hpxml)
  if ['ASHRAE_Standard_140/L100AC.xml',
      'ASHRAE_Standard_140/L100AL.xml'].include? hpxml_file
    hpxml.hvac_controls.add(id: 'HVACControl',
                            heating_setpoint_temp: 68,
                            cooling_setpoint_temp: 78)
  elsif ['base.xml'].include? hpxml_file
    hpxml.hvac_controls.add(id: 'HVACControl',
                            control_type: HPXML::HVACControlTypeManual,
                            heating_setpoint_temp: 68,
                            cooling_setpoint_temp: 78)
  elsif ['base-hvac-none.xml'].include? hpxml_file
    hpxml.hvac_controls.clear
  elsif ['base-hvac-programmable-thermostat.xml'].include? hpxml_file
    hpxml.hvac_controls[0].control_type = HPXML::HVACControlTypeProgrammable
    hpxml.hvac_controls[0].heating_setback_temp = 66
    hpxml.hvac_controls[0].heating_setback_hours_per_week = 7 * 7
    hpxml.hvac_controls[0].heating_setback_start_hour = 23 # 11pm
    hpxml.hvac_controls[0].cooling_setup_temp = 80
    hpxml.hvac_controls[0].cooling_setup_hours_per_week = 6 * 7
    hpxml.hvac_controls[0].cooling_setup_start_hour = 9 # 9am
  elsif ['base-hvac-programmable-thermostat-detailed.xml'].include? hpxml_file
    hpxml.hvac_controls[0].control_type = HPXML::HVACControlTypeProgrammable
    hpxml.hvac_controls[0].heating_setpoint_temp = nil
    hpxml.hvac_controls[0].cooling_setpoint_temp = nil
    hpxml.hvac_controls[0].weekday_heating_setpoints = '64, 64, 64, 64, 64, 64, 64, 74, 74, 66, 66, 66, 66, 66, 66, 66, 66, 68, 68, 68, 68, 68, 64, 64'
    hpxml.hvac_controls[0].weekend_heating_setpoints = '74, 74, 74, 74, 74, 74, 74, 74, 74, 74, 74, 74, 74, 74, 74, 74, 74, 74, 74, 74, 74, 74, 74, 74'
    hpxml.hvac_controls[0].weekday_cooling_setpoints = '82, 82, 82, 82, 82, 82, 82, 72, 72, 80, 80, 80, 80, 80, 80, 80, 80, 78, 78, 78, 78, 78, 82, 82'
    hpxml.hvac_controls[0].weekend_cooling_setpoints = '78, 78, 78, 78, 78, 78, 78, 78, 78, 78, 78, 78, 78, 78, 78, 78, 78, 78, 78, 78, 78, 78, 78, 78'
  elsif ['base-hvac-setpoints.xml'].include? hpxml_file
    hpxml.hvac_controls[0].heating_setpoint_temp = 60
    hpxml.hvac_controls[0].cooling_setpoint_temp = 80
  elsif ['base-lighting-ceiling-fans.xml'].include? hpxml_file
    hpxml.hvac_controls[0].ceiling_fan_cooling_setpoint_temp_offset = 0.5
  end
end

def set_hpxml_hvac_distributions(hpxml_file, hpxml)
  if ['base.xml'].include? hpxml_file
    hpxml.hvac_distributions.add(id: 'HVACDistribution',
                                 distribution_system_type: HPXML::HVACDistributionTypeAir)
    hpxml.hvac_distributions[0].duct_leakage_measurements.add(duct_type: HPXML::DuctTypeSupply,
                                                              duct_leakage_units: HPXML::UnitsCFM25,
                                                              duct_leakage_value: 75,
                                                              duct_leakage_total_or_to_outside: HPXML::DuctLeakageToOutside)
    hpxml.hvac_distributions[0].duct_leakage_measurements.add(duct_type: HPXML::DuctTypeReturn,
                                                              duct_leakage_units: HPXML::UnitsCFM25,
                                                              duct_leakage_value: 25,
                                                              duct_leakage_total_or_to_outside: HPXML::DuctLeakageToOutside)
    hpxml.hvac_distributions[0].ducts.add(duct_type: HPXML::DuctTypeSupply,
                                          duct_insulation_r_value: 4,
                                          duct_location: HPXML::LocationAtticUnvented,
                                          duct_surface_area: 150)
    hpxml.hvac_distributions[0].ducts.add(duct_type: HPXML::DuctTypeReturn,
                                          duct_insulation_r_value: 0,
                                          duct_location: HPXML::LocationAtticUnvented,
                                          duct_surface_area: 50)
  elsif ['base-bldgtype-multifamily.xml'].include? hpxml_file
    hpxml.hvac_distributions.each do |hvac_distribution|
      hvac_distribution.duct_leakage_measurements.each do |duct_leakage_measurement|
        duct_leakage_measurement.duct_leakage_value = 0
      end
      hvac_distribution.ducts.each do |duct|
        duct.duct_location = HPXML::LocationLivingSpace
        duct.duct_insulation_r_value = 0
      end
    end
  elsif ['base-hvac-boiler-coal-only.xml',
         'base-hvac-boiler-elec-only.xml',
         'base-hvac-boiler-gas-only.xml',
         'base-hvac-boiler-oil-only.xml',
         'base-hvac-boiler-propane-only.xml',
         'base-hvac-boiler-wood-only.xml',
         'base-bldgtype-multifamily-shared-boiler-only-baseboard.xml',
         'base-bldgtype-multifamily-shared-chiller-only-baseboard.xml',
         'base-bldgtype-multifamily-shared-boiler-chiller-baseboard.xml'].include? hpxml_file
    hpxml.hvac_distributions[0].distribution_system_type = HPXML::HVACDistributionTypeHydronic
    hpxml.hvac_distributions[0].duct_leakage_measurements.clear
    hpxml.hvac_distributions[0].ducts.clear
    hpxml.hvac_distributions[0].hydronic_type = HPXML::HydronicTypeBaseboard
  elsif ['base-bldgtype-multifamily-shared-boiler-only-fan-coil.xml',
         'base-bldgtype-multifamily-shared-chiller-only-fan-coil.xml',
         'base-bldgtype-multifamily-shared-boiler-chiller-fan-coil.xml'].include? hpxml_file
    hpxml.hvac_distributions[0].distribution_system_type = HPXML::HVACDistributionTypeAir
    hpxml.hvac_distributions[0].air_type = HPXML::AirTypeFanCoil
    hpxml.hvac_distributions[0].duct_leakage_measurements.add(duct_type: HPXML::DuctTypeSupply,
                                                              duct_leakage_units: HPXML::UnitsCFM25,
                                                              duct_leakage_value: 0,
                                                              duct_leakage_total_or_to_outside: HPXML::DuctLeakageToOutside)
    hpxml.hvac_distributions[0].duct_leakage_measurements.add(duct_type: HPXML::DuctTypeReturn,
                                                              duct_leakage_units: HPXML::UnitsCFM25,
                                                              duct_leakage_value: 0,
                                                              duct_leakage_total_or_to_outside: HPXML::DuctLeakageToOutside)
  elsif ['base-hvac-boiler-gas-central-ac-1-speed.xml'].include? hpxml_file
    hpxml.hvac_distributions[0].distribution_system_type = HPXML::HVACDistributionTypeHydronic
    hpxml.hvac_distributions[0].hydronic_type = HPXML::HydronicTypeBaseboard
    hpxml.hvac_distributions[0].duct_leakage_measurements.clear
    hpxml.hvac_distributions[0].ducts.clear
    hpxml.hvac_distributions.add(id: 'HVACDistribution2',
                                 distribution_system_type: HPXML::HVACDistributionTypeAir)
    hpxml.hvac_distributions[-1].duct_leakage_measurements.add(duct_type: HPXML::DuctTypeSupply,
                                                               duct_leakage_units: HPXML::UnitsCFM25,
                                                               duct_leakage_value: 75,
                                                               duct_leakage_total_or_to_outside: HPXML::DuctLeakageToOutside)
    hpxml.hvac_distributions[-1].duct_leakage_measurements.add(duct_type: HPXML::DuctTypeReturn,
                                                               duct_leakage_units: HPXML::UnitsCFM25,
                                                               duct_leakage_value: 25,
                                                               duct_leakage_total_or_to_outside: HPXML::DuctLeakageToOutside)
    hpxml.hvac_distributions[-1].ducts.add(duct_type: HPXML::DuctTypeSupply,
                                           duct_insulation_r_value: 4,
                                           duct_location: HPXML::LocationAtticUnvented,
                                           duct_surface_area: 150)
    hpxml.hvac_distributions[-1].ducts.add(duct_type: HPXML::DuctTypeReturn,
                                           duct_insulation_r_value: 0,
                                           duct_location: HPXML::LocationAtticUnvented,
                                           duct_surface_area: 50)
  elsif ['base-hvac-none.xml',
         'base-hvac-elec-resistance-only.xml',
         'base-hvac-evap-cooler-only.xml',
         'base-hvac-fireplace-wood-only.xml',
         'base-hvac-floor-furnace-propane-only.xml',
         'base-hvac-ideal-air.xml',
         'base-hvac-mini-split-heat-pump-ductless.xml',
         'base-hvac-mini-split-air-conditioner-only-ductless.xml',
         'base-hvac-room-ac-only.xml',
         'base-hvac-stove-oil-only.xml',
         'base-hvac-stove-wood-pellets-only.xml',
         'base-hvac-wall-furnace-elec-only.xml'].include? hpxml_file
    hpxml.hvac_distributions.clear
  elsif ['base-hvac-multiple.xml'].include? hpxml_file
    hpxml.hvac_distributions.clear
    hpxml.hvac_distributions.add(id: 'HVACDistribution',
                                 distribution_system_type: HPXML::HVACDistributionTypeAir)
    hpxml.hvac_distributions[-1].duct_leakage_measurements.add(duct_type: HPXML::DuctTypeSupply,
                                                               duct_leakage_units: HPXML::UnitsCFM25,
                                                               duct_leakage_value: 75,
                                                               duct_leakage_total_or_to_outside: HPXML::DuctLeakageToOutside)
    hpxml.hvac_distributions[-1].duct_leakage_measurements.add(duct_type: HPXML::DuctTypeReturn,
                                                               duct_leakage_units: HPXML::UnitsCFM25,
                                                               duct_leakage_value: 25,
                                                               duct_leakage_total_or_to_outside: HPXML::DuctLeakageToOutside)
    hpxml.hvac_distributions[0].ducts.add(duct_type: HPXML::DuctTypeSupply,
                                          duct_insulation_r_value: 8,
                                          duct_location: HPXML::LocationAtticUnvented,
                                          duct_surface_area: 75)
    hpxml.hvac_distributions[0].ducts.add(duct_type: HPXML::DuctTypeSupply,
                                          duct_insulation_r_value: 8,
                                          duct_location: HPXML::LocationOutside,
                                          duct_surface_area: 75)
    hpxml.hvac_distributions[0].ducts.add(duct_type: HPXML::DuctTypeReturn,
                                          duct_insulation_r_value: 4,
                                          duct_location: HPXML::LocationAtticUnvented,
                                          duct_surface_area: 25)
    hpxml.hvac_distributions[0].ducts.add(duct_type: HPXML::DuctTypeReturn,
                                          duct_insulation_r_value: 4,
                                          duct_location: HPXML::LocationOutside,
                                          duct_surface_area: 25)
    hpxml.hvac_distributions << hpxml.hvac_distributions[0].dup
    hpxml.hvac_distributions[-1].id = 'HVACDistribution2'
    hpxml.hvac_distributions.add(id: 'HVACDistribution3',
                                 distribution_system_type: HPXML::HVACDistributionTypeHydronic,
                                 hydronic_type: HPXML::HydronicTypeBaseboard)
    hpxml.hvac_distributions.add(id: 'HVACDistribution4',
                                 distribution_system_type: HPXML::HVACDistributionTypeHydronic,
                                 hydronic_type: HPXML::HydronicTypeBaseboard)
    hpxml.hvac_distributions << hpxml.hvac_distributions[0].dup
    hpxml.hvac_distributions[-1].id = 'HVACDistribution5'
    hpxml.hvac_distributions << hpxml.hvac_distributions[0].dup
    hpxml.hvac_distributions[-1].id = 'HVACDistribution6'
  elsif ['base-hvac-multiple2.xml'].include? hpxml_file
    hpxml.hvac_distributions.clear
    hpxml.hvac_distributions.add(id: 'HVACDistribution',
                                 distribution_system_type: HPXML::HVACDistributionTypeAir)
    hpxml.hvac_distributions[-1].duct_leakage_measurements.add(duct_type: HPXML::DuctTypeSupply,
                                                               duct_leakage_units: HPXML::UnitsCFM25,
                                                               duct_leakage_value: 75,
                                                               duct_leakage_total_or_to_outside: HPXML::DuctLeakageToOutside)
    hpxml.hvac_distributions[-1].duct_leakage_measurements.add(duct_type: HPXML::DuctTypeReturn,
                                                               duct_leakage_units: HPXML::UnitsCFM25,
                                                               duct_leakage_value: 25,
                                                               duct_leakage_total_or_to_outside: HPXML::DuctLeakageToOutside)
    hpxml.hvac_distributions[0].ducts.add(duct_type: HPXML::DuctTypeSupply,
                                          duct_insulation_r_value: 8,
                                          duct_location: HPXML::LocationAtticUnvented,
                                          duct_surface_area: 75)
    hpxml.hvac_distributions[0].ducts.add(duct_type: HPXML::DuctTypeSupply,
                                          duct_insulation_r_value: 8,
                                          duct_location: HPXML::LocationOutside,
                                          duct_surface_area: 75)
    hpxml.hvac_distributions[0].ducts.add(duct_type: HPXML::DuctTypeReturn,
                                          duct_insulation_r_value: 4,
                                          duct_location: HPXML::LocationAtticUnvented,
                                          duct_surface_area: 25)
    hpxml.hvac_distributions[0].ducts.add(duct_type: HPXML::DuctTypeReturn,
                                          duct_insulation_r_value: 4,
                                          duct_location: HPXML::LocationOutside,
                                          duct_surface_area: 25)
    hpxml.hvac_distributions << hpxml.hvac_distributions[0].dup
    hpxml.hvac_distributions[-1].id = 'HVACDistribution2'
    hpxml.hvac_distributions.add(id: 'HVACDistribution3',
                                 distribution_system_type: HPXML::HVACDistributionTypeHydronic,
                                 hydronic_type: HPXML::HydronicTypeBaseboard)
    hpxml.hvac_distributions << hpxml.hvac_distributions[0].dup
    hpxml.hvac_distributions[-1].id = 'HVACDistribution4'
    hpxml.hvac_distributions << hpxml.hvac_distributions[0].dup
    hpxml.hvac_distributions[-1].id = 'HVACDistribution5'
  elsif ['base-mechvent-multiple.xml',
         'base-bldgtype-multifamily-shared-mechvent-multiple.xml'].include? hpxml_file
    hpxml.hvac_distributions << hpxml.hvac_distributions[0].dup
    hpxml.hvac_distributions[1].id = 'HVACDistribution2'
  elsif ['base-hvac-dse.xml',
         'base-dhw-indirect-dse.xml'].include? hpxml_file
    hpxml.hvac_distributions[0].distribution_system_type = HPXML::HVACDistributionTypeDSE
    hpxml.hvac_distributions[0].annual_heating_dse = 0.8
    hpxml.hvac_distributions[0].annual_cooling_dse = 0.7
  elsif ['base-hvac-furnace-x3-dse.xml'].include? hpxml_file
    hpxml.hvac_distributions[0].distribution_system_type = HPXML::HVACDistributionTypeDSE
    hpxml.hvac_distributions[0].annual_heating_dse = 0.8
    hpxml.hvac_distributions[0].annual_cooling_dse = 0.7
    hpxml.hvac_distributions << hpxml.hvac_distributions[0].dup
    hpxml.hvac_distributions[1].id = 'HVACDistribution2'
    hpxml.hvac_distributions[1].annual_cooling_dse = 1.0
    hpxml.hvac_distributions << hpxml.hvac_distributions[0].dup
    hpxml.hvac_distributions[2].id = 'HVACDistribution3'
    hpxml.hvac_distributions[2].annual_cooling_dse = 1.0
  elsif ['base-hvac-mini-split-heat-pump-ducted.xml',
         'base-hvac-mini-split-air-conditioner-only-ducted.xml'].include? hpxml_file
    hpxml.hvac_distributions[0].duct_leakage_measurements[0].duct_leakage_value = 15
    hpxml.hvac_distributions[0].duct_leakage_measurements[1].duct_leakage_value = 5
    hpxml.hvac_distributions[0].ducts[0].duct_insulation_r_value = 0
    hpxml.hvac_distributions[0].ducts[0].duct_surface_area = 30
    hpxml.hvac_distributions[0].ducts[1].duct_surface_area = 10
  elsif ['base-hvac-evap-cooler-only-ducted.xml'].include? hpxml_file
    hpxml.hvac_distributions[0].duct_leakage_measurements[-1].duct_leakage_value = 0.0
    hpxml.hvac_distributions[0].ducts.pop
  elsif ['invalid_files/hvac-distribution-return-duct-leakage-missing.xml'].include? hpxml_file
    hpxml.hvac_distributions[0].duct_leakage_measurements.pop
  elsif ['base-hvac-ducts-leakage-percent.xml'].include? hpxml_file
    hpxml.hvac_distributions[0].duct_leakage_measurements.clear
    hpxml.hvac_distributions[0].duct_leakage_measurements.add(duct_type: HPXML::DuctTypeSupply,
                                                              duct_leakage_units: HPXML::UnitsPercent,
                                                              duct_leakage_value: 0.1,
                                                              duct_leakage_total_or_to_outside: HPXML::DuctLeakageToOutside)
    hpxml.hvac_distributions[0].duct_leakage_measurements.add(duct_type: HPXML::DuctTypeReturn,
                                                              duct_leakage_units: HPXML::UnitsPercent,
                                                              duct_leakage_value: 0.05,
                                                              duct_leakage_total_or_to_outside: HPXML::DuctLeakageToOutside)
  elsif ['base-hvac-undersized.xml'].include? hpxml_file
    hpxml.hvac_distributions[0].duct_leakage_measurements[0].duct_leakage_value /= 10.0
    hpxml.hvac_distributions[0].duct_leakage_measurements[1].duct_leakage_value /= 10.0
  elsif ['base-foundation-ambient.xml',
         'base-foundation-multiple.xml',
         'base-foundation-slab.xml'].include? hpxml_file
    if hpxml_file == 'base-foundation-slab.xml'
      hpxml.hvac_distributions[0].ducts[0].duct_location = HPXML::LocationUnderSlab
      hpxml.hvac_distributions[0].ducts[1].duct_location = HPXML::LocationUnderSlab
    end
  elsif ['base-foundation-unconditioned-basement.xml'].include? hpxml_file
    hpxml.hvac_distributions[0].ducts[0].duct_location = HPXML::LocationBasementUnconditioned
    hpxml.hvac_distributions[0].ducts[1].duct_location = HPXML::LocationBasementUnconditioned
  elsif ['base-foundation-unvented-crawlspace.xml'].include? hpxml_file
    hpxml.hvac_distributions[0].ducts[0].duct_location = HPXML::LocationCrawlspaceUnvented
    hpxml.hvac_distributions[0].ducts[1].duct_location = HPXML::LocationCrawlspaceUnvented
  elsif ['base-foundation-vented-crawlspace.xml'].include? hpxml_file
    hpxml.hvac_distributions[0].ducts[0].duct_location = HPXML::LocationCrawlspaceVented
    hpxml.hvac_distributions[0].ducts[1].duct_location = HPXML::LocationCrawlspaceVented
  elsif ['base-atticroof-flat.xml'].include? hpxml_file
    hpxml.hvac_distributions[0].duct_leakage_measurements[0].duct_leakage_value = 0.0
    hpxml.hvac_distributions[0].duct_leakage_measurements[1].duct_leakage_value = 0.0
    hpxml.hvac_distributions[0].ducts[0].duct_location = HPXML::LocationBasementConditioned
    hpxml.hvac_distributions[0].ducts[1].duct_location = HPXML::LocationBasementConditioned
  elsif ['base-atticroof-vented.xml'].include? hpxml_file
    hpxml.hvac_distributions[0].ducts[0].duct_location = HPXML::LocationAtticVented
    hpxml.hvac_distributions[0].ducts[1].duct_location = HPXML::LocationAtticVented
  elsif ['base-enclosure-garage.xml',
         'invalid_files/duct-location.xml'].include? hpxml_file
    hpxml.hvac_distributions[0].ducts[0].duct_location = HPXML::LocationGarage
    hpxml.hvac_distributions[0].ducts[1].duct_location = HPXML::LocationGarage
  elsif ['invalid_files/duct-location-unconditioned-space.xml'].include? hpxml_file
    hpxml.hvac_distributions[0].ducts[0].duct_location = 'unconditioned space'
    hpxml.hvac_distributions[0].ducts[1].duct_location = 'unconditioned space'
  elsif ['base-bldgtype-multifamily-adjacent-to-multiple.xml'].include? hpxml_file
    hpxml.hvac_distributions[0].ducts[1].duct_location = HPXML::LocationOtherHousingUnit
    hpxml.hvac_distributions[0].ducts.add(duct_type: HPXML::DuctTypeSupply,
                                          duct_insulation_r_value: 4,
                                          duct_location: HPXML::LocationRoofDeck,
                                          duct_surface_area: 150)
    hpxml.hvac_distributions[0].ducts.add(duct_type: HPXML::DuctTypeReturn,
                                          duct_insulation_r_value: 0,
                                          duct_location: HPXML::LocationRoofDeck,
                                          duct_surface_area: 50)
  elsif ['base-enclosure-2stories.xml'].include? hpxml_file
  elsif ['base-enclosure-2stories-garage.xml'].include? hpxml_file
    hpxml.hvac_distributions[0].ducts << hpxml.hvac_distributions[0].ducts[0].dup
    hpxml.hvac_distributions[0].ducts << hpxml.hvac_distributions[0].ducts[1].dup
    hpxml.hvac_distributions[0].ducts[0].duct_surface_area *= 0.75
    hpxml.hvac_distributions[0].ducts[1].duct_surface_area *= 0.75
    hpxml.hvac_distributions[0].ducts[2].duct_location = HPXML::LocationExteriorWall
    hpxml.hvac_distributions[0].ducts[2].duct_surface_area *= 0.25
    hpxml.hvac_distributions[0].ducts[3].duct_location = HPXML::LocationLivingSpace
    hpxml.hvac_distributions[0].ducts[3].duct_surface_area *= 0.25
  elsif ['base-atticroof-conditioned.xml',
         'base-atticroof-cathedral.xml'].include? hpxml_file
    hpxml.hvac_distributions[0].ducts[0].duct_location = HPXML::LocationLivingSpace
    hpxml.hvac_distributions[0].ducts[1].duct_location = HPXML::LocationLivingSpace
    hpxml.hvac_distributions[0].duct_leakage_measurements[0].duct_leakage_value = 0.0
    hpxml.hvac_distributions[0].duct_leakage_measurements[1].duct_leakage_value = 0.0
    if hpxml_file == 'base-atticroof-conditioned.xml'
      # Test leakage to outside when all ducts in conditioned space
      # (e.g., ducts may be in floor cavities which have leaky rims)
      hpxml.hvac_distributions[0].duct_leakage_measurements[0].duct_leakage_value = 1.5
      hpxml.hvac_distributions[0].duct_leakage_measurements[1].duct_leakage_value = 1.5
    end
  elsif ['base-bldgtype-multifamily-adjacent-to-other-housing-unit.xml'].include? hpxml_file
    hpxml.hvac_distributions[0].ducts[0].duct_location = HPXML::LocationOtherHousingUnit
    hpxml.hvac_distributions[0].ducts[1].duct_location = HPXML::LocationOtherHousingUnit
  elsif ['base-bldgtype-multifamily-adjacent-to-other-heated-space.xml'].include? hpxml_file
    hpxml.hvac_distributions[0].ducts[0].duct_location = HPXML::LocationOtherHeatedSpace
    hpxml.hvac_distributions[0].ducts[1].duct_location = HPXML::LocationOtherHeatedSpace
  elsif ['base-bldgtype-multifamily-adjacent-to-multifamily-buffer-space.xml'].include? hpxml_file
    hpxml.hvac_distributions[0].ducts[0].duct_location = HPXML::LocationOtherMultifamilyBufferSpace
    hpxml.hvac_distributions[0].ducts[1].duct_location = HPXML::LocationOtherMultifamilyBufferSpace
  elsif ['base-bldgtype-multifamily-adjacent-to-non-freezing-space.xml'].include? hpxml_file
    hpxml.hvac_distributions[0].ducts[0].duct_location = HPXML::LocationOtherNonFreezingSpace
    hpxml.hvac_distributions[0].ducts[1].duct_location = HPXML::LocationOtherNonFreezingSpace
  elsif ['base-bldgtype-multifamily-shared-boiler-only-water-loop-heat-pump.xml',
         'base-bldgtype-multifamily-shared-chiller-only-water-loop-heat-pump.xml',
         'base-bldgtype-multifamily-shared-boiler-chiller-water-loop-heat-pump.xml',
         'base-bldgtype-multifamily-shared-boiler-chiller-fan-coil-ducted.xml',
         'base-bldgtype-multifamily-shared-boiler-only-fan-coil-ducted.xml',
         'base-bldgtype-multifamily-shared-chiller-only-fan-coil-ducted.xml'].include? hpxml_file
    if hpxml_file.include? 'fan-coil'
      hpxml.hvac_distributions[0].distribution_system_type = HPXML::HVACDistributionTypeAir
      hpxml.hvac_distributions[0].air_type = HPXML::AirTypeFanCoil
      hpxml.hvac_distributions[0].duct_leakage_measurements[0].duct_leakage_value = 15
      hpxml.hvac_distributions[0].duct_leakage_measurements[1].duct_leakage_value = 10
    elsif hpxml_file.include? 'water-loop-heat-pump'
      hpxml.hvac_distributions[0].distribution_system_type = HPXML::HVACDistributionTypeHydronic
      hpxml.hvac_distributions[0].hydronic_type = HPXML::HydronicTypeWaterLoop
      hpxml.hvac_distributions.add(id: 'HVACDistributionWLHP',
                                   distribution_system_type: HPXML::HVACDistributionTypeAir)
      hpxml.hvac_distributions[-1].duct_leakage_measurements.add(duct_type: HPXML::DuctTypeSupply,
                                                                 duct_leakage_units: HPXML::UnitsCFM25,
                                                                 duct_leakage_value: 15,
                                                                 duct_leakage_total_or_to_outside: HPXML::DuctLeakageToOutside)
      hpxml.hvac_distributions[-1].duct_leakage_measurements.add(duct_type: HPXML::DuctTypeReturn,
                                                                 duct_leakage_units: HPXML::UnitsCFM25,
                                                                 duct_leakage_value: 10,
                                                                 duct_leakage_total_or_to_outside: HPXML::DuctLeakageToOutside)
    end
    hpxml.hvac_distributions[-1].ducts.add(duct_type: HPXML::DuctTypeSupply,
                                           duct_insulation_r_value: 0,
                                           duct_location: HPXML::LocationOtherMultifamilyBufferSpace,
                                           duct_surface_area: 50)
    hpxml.hvac_distributions[-1].ducts.add(duct_type: HPXML::DuctTypeReturn,
                                           duct_insulation_r_value: 0,
                                           duct_location: HPXML::LocationOtherMultifamilyBufferSpace,
                                           duct_surface_area: 20)
  elsif ['invalid_files/hvac-invalid-distribution-system-type.xml'].include? hpxml_file
    hpxml.hvac_distributions.add(id: 'HVACDistribution2',
                                 distribution_system_type: HPXML::HVACDistributionTypeHydronic,
                                 hydronic_type: HPXML::HydronicTypeBaseboard)
  elsif ['invalid_files/hvac-distribution-return-duct-leakage-missing.xml'].include? hpxml_file
    hpxml.hvac_distributions[0].ducts.add(duct_type: HPXML::DuctTypeReturn,
                                          duct_insulation_r_value: 0,
                                          duct_location: HPXML::LocationAtticUnvented,
                                          duct_surface_area: 50)
  elsif ['base-misc-defaults.xml'].include? hpxml_file
    hpxml.hvac_distributions.each do |hvac_distribution|
      next unless hvac_distribution.distribution_system_type == HPXML::HVACDistributionTypeAir

      hvac_distribution.ducts.each do |duct|
        duct.duct_surface_area = nil
        duct.duct_location = nil
      end
    end
  elsif ['invalid_files/missing-duct-location-and-surface-area.xml'].include? hpxml_file
    hpxml.hvac_distributions.each do |hvac_distribution|
      next unless hvac_distribution.distribution_system_type == HPXML::HVACDistributionTypeAir

      hvac_distribution.ducts[1].duct_surface_area = nil
      hvac_distribution.ducts[1].duct_location = nil
    end
  elsif ['invalid_files/missing-duct-location.xml'].include? hpxml_file
    hpxml.hvac_distributions.each do |hvac_distribution|
      next unless hvac_distribution.distribution_system_type == HPXML::HVACDistributionTypeAir

      hvac_distribution.ducts[1].duct_location = nil
    end
  elsif ['invalid_files/multifamily-reference-duct.xml'].include? hpxml_file
    hpxml.hvac_distributions[0].ducts[0].duct_location = HPXML::LocationOtherMultifamilyBufferSpace
  elsif ['invalid_files/multiple-shared-cooling-systems.xml',
         'invalid_files/multiple-shared-heating-systems.xml'].include? hpxml_file
    hpxml.hvac_distributions << hpxml.hvac_distributions[0].dup
    hpxml.hvac_distributions[-1].id += '2'
  end

  # Set ConditionedFloorAreaServed
  n_air_dists = hpxml.hvac_distributions.select { |d| [HPXML::HVACDistributionTypeAir].include? d.distribution_system_type }.size
  hpxml.hvac_distributions.each do |hvac_distribution|
    if [HPXML::HVACDistributionTypeAir].include? hvac_distribution.distribution_system_type
      hvac_distribution.conditioned_floor_area_served = hpxml.building_construction.conditioned_floor_area / n_air_dists
    else
      hvac_distribution.conditioned_floor_area_served = nil
    end
  end
  if ['invalid_files/invalid-distribution-cfa-served.xml'].include? hpxml_file
    hpxml.hvac_distributions[0].conditioned_floor_area_served = hpxml.building_construction.conditioned_floor_area + 0.1
  end

  # Set number of return registers
  if not ['base-misc-defaults.xml'].include? hpxml_file
    hpxml.hvac_distributions.each do |hvac_distribution|
      next unless hvac_distribution.distribution_system_type == HPXML::HVACDistributionTypeAir
      next unless hvac_distribution.ducts.select { |d| d.duct_type == HPXML::DuctTypeReturn }.size > 0

      hvac_distribution.number_of_return_registers = hpxml.building_construction.number_of_conditioned_floors.ceil
    end
  end
end

def set_hpxml_ventilation_fans(hpxml_file, hpxml)
  if ['base-mechvent-balanced.xml'].include? hpxml_file
    hpxml.ventilation_fans.add(id: 'MechanicalVentilation',
                               fan_type: HPXML::MechVentTypeBalanced,
                               tested_flow_rate: 110,
                               hours_in_operation: 24,
                               fan_power: 60,
                               used_for_whole_building_ventilation: true)
  elsif ['invalid_files/unattached-cfis.xml',
         'invalid_files/cfis-with-hydronic-distribution.xml',
         'base-mechvent-cfis.xml',
         'base-mechvent-cfis-dse.xml',
         'base-mechvent-cfis-evap-cooler-only-ducted.xml'].include? hpxml_file
    hpxml.ventilation_fans.add(id: 'MechanicalVentilation',
                               fan_type: HPXML::MechVentTypeCFIS,
                               tested_flow_rate: 330,
                               hours_in_operation: 8,
                               fan_power: 300,
                               used_for_whole_building_ventilation: true,
                               distribution_system_idref: 'HVACDistribution')
    if ['invalid_files/unattached-cfis.xml'].include? hpxml_file
      hpxml.ventilation_fans[0].distribution_system_idref = 'foobar'
    end
  elsif ['base-mechvent-erv.xml'].include? hpxml_file
    hpxml.ventilation_fans.add(id: 'MechanicalVentilation',
                               fan_type: HPXML::MechVentTypeERV,
                               tested_flow_rate: 110,
                               hours_in_operation: 24,
                               total_recovery_efficiency: 0.48,
                               sensible_recovery_efficiency: 0.72,
                               fan_power: 60,
                               used_for_whole_building_ventilation: true)
  elsif ['base-mechvent-erv-atre-asre.xml'].include? hpxml_file
    hpxml.ventilation_fans.add(id: 'MechanicalVentilation',
                               fan_type: HPXML::MechVentTypeERV,
                               tested_flow_rate: 110,
                               hours_in_operation: 24,
                               total_recovery_efficiency_adjusted: 0.526,
                               sensible_recovery_efficiency_adjusted: 0.79,
                               fan_power: 60,
                               used_for_whole_building_ventilation: true)
  elsif ['base-mechvent-exhaust.xml'].include? hpxml_file
    hpxml.ventilation_fans.add(id: 'MechanicalVentilation',
                               fan_type: HPXML::MechVentTypeExhaust,
                               tested_flow_rate: 110,
                               hours_in_operation: 24,
                               fan_power: 30,
                               used_for_whole_building_ventilation: true)
  elsif ['base-mechvent-exhaust-rated-flow-rate.xml'].include? hpxml_file
    hpxml.ventilation_fans.add(id: 'MechanicalVentilation',
                               fan_type: HPXML::MechVentTypeExhaust,
                               rated_flow_rate: 110,
                               hours_in_operation: 24,
                               fan_power: 30,
                               used_for_whole_building_ventilation: true)
  elsif ['base-mechvent-hrv.xml'].include? hpxml_file
    hpxml.ventilation_fans.add(id: 'MechanicalVentilation',
                               fan_type: HPXML::MechVentTypeHRV,
                               tested_flow_rate: 110,
                               hours_in_operation: 24,
                               sensible_recovery_efficiency: 0.72,
                               fan_power: 60,
                               used_for_whole_building_ventilation: true)
  elsif ['base-mechvent-hrv-asre.xml'].include? hpxml_file
    hpxml.ventilation_fans.add(id: 'MechanicalVentilation',
                               fan_type: HPXML::MechVentTypeHRV,
                               tested_flow_rate: 110,
                               hours_in_operation: 24,
                               sensible_recovery_efficiency_adjusted: 0.790,
                               fan_power: 60,
                               used_for_whole_building_ventilation: true)
  elsif ['base-mechvent-supply.xml'].include? hpxml_file
    hpxml.ventilation_fans.add(id: 'MechanicalVentilation',
                               fan_type: HPXML::MechVentTypeSupply,
                               tested_flow_rate: 110,
                               hours_in_operation: 24,
                               fan_power: 30,
                               used_for_whole_building_ventilation: true)
  elsif ['base-mechvent-whole-house-fan.xml'].include? hpxml_file
    hpxml.ventilation_fans.add(id: 'WholeHouseFan',
                               rated_flow_rate: 4500,
                               fan_power: 300,
                               used_for_seasonal_cooling_load_reduction: true)
  elsif ['base-mechvent-bath-kitchen-fans.xml'].include? hpxml_file
    hpxml.ventilation_fans.add(id: 'KitchenRangeFan',
                               quantity: 1,
                               fan_location: HPXML::LocationKitchen,
                               rated_flow_rate: 100,
                               fan_power: 30,
                               hours_in_operation: 1.5,
                               start_hour: 18,
                               used_for_local_ventilation: true)
    hpxml.ventilation_fans.add(id: 'BathFans',
                               fan_location: HPXML::LocationBath,
                               quantity: 2,
                               rated_flow_rate: 50,
                               fan_power: 15,
                               hours_in_operation: 1.5,
                               start_hour: 7,
                               used_for_local_ventilation: true)
  elsif ['base-misc-defaults.xml'].include? hpxml_file
    hpxml.ventilation_fans.add(id: 'KitchenRangeFan',
                               fan_location: HPXML::LocationKitchen,
                               used_for_local_ventilation: true)
    hpxml.ventilation_fans.add(id: 'BathFans',
                               fan_location: HPXML::LocationBath,
                               used_for_local_ventilation: true)
  elsif ['base-bldgtype-multifamily-shared-mechvent.xml'].include? hpxml_file
    # Shared supply + in-unit exhaust (roughly balanced)
    hpxml.ventilation_fans.add(id: 'SharedSupplyFan',
                               fan_type: HPXML::MechVentTypeSupply,
                               is_shared_system: true,
                               in_unit_flow_rate: 80,
                               rated_flow_rate: 800,
                               hours_in_operation: 24,
                               fan_power: 240,
                               used_for_whole_building_ventilation: true,
                               fraction_recirculation: 0.5)
    hpxml.ventilation_fans.add(id: 'ExhaustFan',
                               fan_type: HPXML::MechVentTypeExhaust,
                               tested_flow_rate: 72,
                               hours_in_operation: 24,
                               fan_power: 26,
                               used_for_whole_building_ventilation: true)
  elsif ['invalid_files/invalid-shared-vent-in-unit-flowrate.xml'].include? hpxml_file
    hpxml.ventilation_fans[0].in_unit_flow_rate = 80
    hpxml.ventilation_fans[0].rated_flow_rate = 80
  elsif ['base-bldgtype-multifamily-shared-mechvent-preconditioning.xml'].include? hpxml_file
    hpxml.ventilation_fans[0].preheating_fuel = HPXML::FuelTypeNaturalGas
    hpxml.ventilation_fans[0].preheating_efficiency_cop = 0.92
    hpxml.ventilation_fans[0].preheating_fraction_load_served = 0.7
    hpxml.ventilation_fans[0].precooling_fuel = HPXML::FuelTypeElectricity
    hpxml.ventilation_fans[0].precooling_efficiency_cop = 4.0
    hpxml.ventilation_fans[0].precooling_fraction_load_served = 0.8
  elsif ['base-bldgtype-multifamily-shared-mechvent-multiple.xml'].include? hpxml_file
    hpxml.ventilation_fans.add(id: 'SharedSupplyPreconditioned',
                               fan_type: HPXML::MechVentTypeSupply,
                               is_shared_system: true,
                               in_unit_flow_rate: 100,
                               rated_flow_rate: 1000,
                               hours_in_operation: 24,
                               fan_power: 300,
                               used_for_whole_building_ventilation: true,
                               fraction_recirculation: 0.0,
                               preheating_fuel: HPXML::FuelTypeNaturalGas,
                               preheating_efficiency_cop: 0.92,
                               preheating_fraction_load_served: 0.8,
                               precooling_fuel: HPXML::FuelTypeElectricity,
                               precooling_efficiency_cop: 4.0,
                               precooling_fraction_load_served: 0.8)
    hpxml.ventilation_fans.add(id: 'SharedERVPreconditioned',
                               fan_type: HPXML::MechVentTypeERV,
                               is_shared_system: true,
                               in_unit_flow_rate: 50,
                               rated_flow_rate: 500,
                               hours_in_operation: 24,
                               total_recovery_efficiency: 0.48,
                               sensible_recovery_efficiency: 0.72,
                               fan_power: 150,
                               used_for_whole_building_ventilation: true,
                               fraction_recirculation: 0.4,
                               preheating_fuel: HPXML::FuelTypeNaturalGas,
                               preheating_efficiency_cop: 0.87,
                               preheating_fraction_load_served: 1.0,
                               precooling_fuel: HPXML::FuelTypeElectricity,
                               precooling_efficiency_cop: 3.5,
                               precooling_fraction_load_served: 1.0)
    hpxml.ventilation_fans.add(id: 'SharedHRVPreconditioned',
                               fan_type: HPXML::MechVentTypeHRV,
                               is_shared_system: true,
                               in_unit_flow_rate: 50,
                               rated_flow_rate: 500,
                               hours_in_operation: 24,
                               sensible_recovery_efficiency: 0.72,
                               fan_power: 150,
                               used_for_whole_building_ventilation: true,
                               fraction_recirculation: 0.3,
                               preheating_fuel: HPXML::FuelTypeElectricity,
                               preheating_efficiency_cop: 4.0,
                               precooling_fuel: HPXML::FuelTypeElectricity,
                               precooling_efficiency_cop: 4.5,
                               preheating_fraction_load_served: 1.0,
                               precooling_fraction_load_served: 1.0)
    hpxml.ventilation_fans.add(id: 'SharedBalancedPreconditioned',
                               fan_type: HPXML::MechVentTypeBalanced,
                               is_shared_system: true,
                               in_unit_flow_rate: 30,
                               rated_flow_rate: 300,
                               hours_in_operation: 24,
                               fan_power: 150,
                               used_for_whole_building_ventilation: true,
                               fraction_recirculation: 0.3,
                               preheating_fuel: HPXML::FuelTypeElectricity,
                               preheating_efficiency_cop: 3.5,
                               precooling_fuel: HPXML::FuelTypeElectricity,
                               precooling_efficiency_cop: 4.0,
                               preheating_fraction_load_served: 0.9,
                               precooling_fraction_load_served: 1.0)
    hpxml.ventilation_fans.add(id: 'SharedExhaust',
                               fan_type: HPXML::MechVentTypeExhaust,
                               is_shared_system: true,
                               in_unit_flow_rate: 70,
                               rated_flow_rate: 700,
                               hours_in_operation: 8,
                               fan_power: 300,
                               used_for_whole_building_ventilation: true,
                               fraction_recirculation: 0.0)
    hpxml.ventilation_fans.add(id: 'Exhaust',
                               fan_type: HPXML::MechVentTypeExhaust,
                               tested_flow_rate: 50,
                               hours_in_operation: 14,
                               fan_power: 10,
                               used_for_whole_building_ventilation: true)
    hpxml.ventilation_fans.add(id: 'CFIS',
                               fan_type: HPXML::MechVentTypeCFIS,
                               tested_flow_rate: 160,
                               hours_in_operation: 8,
                               fan_power: 150,
                               used_for_whole_building_ventilation: true,
                               distribution_system_idref: 'HVACDistribution')
  elsif ['base-mechvent-multiple.xml'].include? hpxml_file
    hpxml.ventilation_fans.add(id: 'WholeHouseFan',
                               rated_flow_rate: 2000,
                               fan_power: 150,
                               used_for_seasonal_cooling_load_reduction: true)
    hpxml.ventilation_fans.add(id: 'Supply',
                               fan_type: HPXML::MechVentTypeSupply,
                               tested_flow_rate: 110,
                               hours_in_operation: 24,
                               fan_power: 30,
                               used_for_whole_building_ventilation: true)
    hpxml.ventilation_fans.add(id: 'Exhaust',
                               fan_type: HPXML::MechVentTypeExhaust,
                               tested_flow_rate: 50,
                               hours_in_operation: 14,
                               fan_power: 10,
                               used_for_whole_building_ventilation: true)
    hpxml.ventilation_fans.add(id: 'Balanced',
                               fan_type: HPXML::MechVentTypeBalanced,
                               tested_flow_rate: 110,
                               hours_in_operation: 24,
                               fan_power: 60,
                               used_for_whole_building_ventilation: true)
    hpxml.ventilation_fans.add(id: 'ERV',
                               fan_type: HPXML::MechVentTypeERV,
                               tested_flow_rate: 50,
                               hours_in_operation: 24,
                               total_recovery_efficiency: 0.48,
                               sensible_recovery_efficiency: 0.72,
                               fan_power: 30,
                               used_for_whole_building_ventilation: true)
    hpxml.ventilation_fans.add(id: 'HRV',
                               fan_type: HPXML::MechVentTypeHRV,
                               tested_flow_rate: 60,
                               hours_in_operation: 24,
                               sensible_recovery_efficiency: 0.72,
                               fan_power: 30,
                               used_for_whole_building_ventilation: true)
    hpxml.ventilation_fans.reverse_each do |vent_fan|
      vent_fan.fan_power /= 2.0
      vent_fan.rated_flow_rate /= 2.0 unless vent_fan.rated_flow_rate.nil?
      vent_fan.tested_flow_rate /= 2.0 unless vent_fan.tested_flow_rate.nil?
      hpxml.ventilation_fans << vent_fan.dup
      hpxml.ventilation_fans[-1].id = "#{vent_fan.id}_2"
      hpxml.ventilation_fans[-1].start_hour = vent_fan.start_hour - 1 unless vent_fan.start_hour.nil?
      hpxml.ventilation_fans[-1].hours_in_operation = vent_fan.hours_in_operation - 1 unless vent_fan.hours_in_operation.nil?
    end
    hpxml.ventilation_fans.add(id: 'CFIS',
                               fan_type: HPXML::MechVentTypeCFIS,
                               tested_flow_rate: 160,
                               hours_in_operation: 8,
                               fan_power: 150,
                               used_for_whole_building_ventilation: true,
                               distribution_system_idref: 'HVACDistribution')
    hpxml.ventilation_fans.add(id: 'CFIS_2',
                               fan_type: HPXML::MechVentTypeCFIS,
                               tested_flow_rate: 170,
                               hours_in_operation: 8,
                               fan_power: 150,
                               used_for_whole_building_ventilation: true,
                               distribution_system_idref: 'HVACDistribution2')
  end
end

def set_hpxml_water_heating_systems(hpxml_file, hpxml)
  if ['base.xml'].include? hpxml_file
    hpxml.water_heating_systems.add(id: 'WaterHeater',
                                    fuel_type: HPXML::FuelTypeElectricity,
                                    water_heater_type: HPXML::WaterHeaterTypeStorage,
                                    location: HPXML::LocationLivingSpace,
                                    tank_volume: 40,
                                    fraction_dhw_load_served: 1,
                                    heating_capacity: 18767,
                                    energy_factor: 0.95,
                                    temperature: Waterheater.get_default_hot_water_temperature(Constants.ERIVersions[-1]))
  elsif ['base-dhw-multiple.xml'].include? hpxml_file
    hpxml.water_heating_systems[0].fraction_dhw_load_served = 0.2
    hpxml.water_heating_systems.add(id: 'WaterHeater2',
                                    fuel_type: HPXML::FuelTypeNaturalGas,
                                    water_heater_type: HPXML::WaterHeaterTypeStorage,
                                    location: HPXML::LocationLivingSpace,
                                    tank_volume: 50,
                                    fraction_dhw_load_served: 0.2,
                                    heating_capacity: 40000,
                                    energy_factor: 0.59,
                                    recovery_efficiency: 0.76,
                                    temperature: Waterheater.get_default_hot_water_temperature(Constants.ERIVersions[-1]))
    hpxml.water_heating_systems.add(id: 'WaterHeater3',
                                    fuel_type: HPXML::FuelTypeElectricity,
                                    water_heater_type: HPXML::WaterHeaterTypeHeatPump,
                                    location: HPXML::LocationLivingSpace,
                                    tank_volume: 80,
                                    fraction_dhw_load_served: 0.2,
                                    energy_factor: 2.3,
                                    temperature: Waterheater.get_default_hot_water_temperature(Constants.ERIVersions[-1]))
    hpxml.water_heating_systems.add(id: 'WaterHeater4',
                                    fuel_type: HPXML::FuelTypeElectricity,
                                    water_heater_type: HPXML::WaterHeaterTypeTankless,
                                    location: HPXML::LocationLivingSpace,
                                    fraction_dhw_load_served: 0.2,
                                    energy_factor: 0.99,
                                    temperature: Waterheater.get_default_hot_water_temperature(Constants.ERIVersions[-1]))
    hpxml.water_heating_systems.add(id: 'WaterHeater5',
                                    fuel_type: HPXML::FuelTypeNaturalGas,
                                    water_heater_type: HPXML::WaterHeaterTypeTankless,
                                    location: HPXML::LocationLivingSpace,
                                    fraction_dhw_load_served: 0.1,
                                    energy_factor: 0.82,
                                    temperature: Waterheater.get_default_hot_water_temperature(Constants.ERIVersions[-1]))
    hpxml.water_heating_systems.add(id: 'WaterHeater6',
                                    water_heater_type: HPXML::WaterHeaterTypeCombiStorage,
                                    location: HPXML::LocationLivingSpace,
                                    tank_volume: 50,
                                    fraction_dhw_load_served: 0.1,
                                    related_hvac_idref: 'HeatingSystem',
                                    temperature: Waterheater.get_default_hot_water_temperature(Constants.ERIVersions[-1]))
  elsif ['invalid_files/dhw-frac-load-served.xml'].include? hpxml_file
    hpxml.water_heating_systems[0].fraction_dhw_load_served += 0.15
  elsif ['base-dhw-tank-coal.xml',
         'base-dhw-tank-gas.xml',
         'base-dhw-tank-gas-outside.xml',
         'base-dhw-tank-oil.xml',
         'base-dhw-tank-wood.xml'].include? hpxml_file
    hpxml.water_heating_systems[0].tank_volume = 50
    hpxml.water_heating_systems[0].heating_capacity = 40000
    hpxml.water_heating_systems[0].energy_factor = 0.59
    hpxml.water_heating_systems[0].recovery_efficiency = 0.76
    if hpxml_file == 'base-dhw-tank-gas-outside.xml'
      hpxml.water_heating_systems[0].location = HPXML::LocationOtherExterior
    end
    if hpxml_file == 'base-dhw-tank-coal.xml'
      hpxml.water_heating_systems[0].fuel_type = HPXML::FuelTypeCoal
    elsif hpxml_file == 'base-dhw-tank-oil.xml'
      hpxml.water_heating_systems[0].fuel_type = HPXML::FuelTypeOil
    elsif hpxml_file == 'base-dhw-tank-wood.xml'
      hpxml.water_heating_systems[0].fuel_type = HPXML::FuelTypeWoodCord
    else
      hpxml.water_heating_systems[0].fuel_type = HPXML::FuelTypeNaturalGas
    end
  elsif ['base-dhw-tank-heat-pump.xml',
         'base-dhw-tank-heat-pump-outside.xml'].include? hpxml_file
    hpxml.water_heating_systems[0].water_heater_type = HPXML::WaterHeaterTypeHeatPump
    hpxml.water_heating_systems[0].tank_volume = 80
    hpxml.water_heating_systems[0].heating_capacity = nil
    hpxml.water_heating_systems[0].energy_factor = 2.3
    if hpxml_file == 'base-dhw-tank-heat-pump-outside.xml'
      hpxml.water_heating_systems[0].location = HPXML::LocationOtherExterior
    end
  elsif ['base-dhw-tankless-electric.xml',
         'base-dhw-tankless-electric-outside.xml'].include? hpxml_file
    hpxml.water_heating_systems[0].water_heater_type = HPXML::WaterHeaterTypeTankless
    hpxml.water_heating_systems[0].tank_volume = nil
    hpxml.water_heating_systems[0].heating_capacity = nil
    hpxml.water_heating_systems[0].energy_factor = 0.99
    if hpxml_file == 'base-dhw-tankless-electric-outside.xml'
      hpxml.water_heating_systems[0].location = HPXML::LocationOtherExterior
      hpxml.water_heating_systems[0].performance_adjustment = 0.92
    end
  elsif ['base-dhw-tankless-gas.xml',
         'base-dhw-tankless-propane.xml'].include? hpxml_file
    hpxml.water_heating_systems[0].water_heater_type = HPXML::WaterHeaterTypeTankless
    hpxml.water_heating_systems[0].tank_volume = nil
    hpxml.water_heating_systems[0].heating_capacity = nil
    hpxml.water_heating_systems[0].energy_factor = 0.82
    if hpxml_file == 'base-dhw-tankless-gas.xml'
      hpxml.water_heating_systems[0].fuel_type = HPXML::FuelTypeNaturalGas
    elsif hpxml_file == 'base-dhw-tankless-propane.xml'
      hpxml.water_heating_systems[0].fuel_type = HPXML::FuelTypePropane
    end
  elsif ['base-dhw-tank-elec-uef.xml'].include? hpxml_file
    # Based on Richmond model number 6ESB30-2 in AHR directory
    hpxml.water_heating_systems[0].energy_factor = nil
    hpxml.water_heating_systems[0].uniform_energy_factor = 0.93
    hpxml.water_heating_systems[0].first_hour_rating = 46.0
    hpxml.water_heating_systems[0].tank_volume = 30.0
    hpxml.water_heating_systems[0].heating_capacity = 15354.0 # 4.5 kW
  elsif ['base-dhw-tank-gas-uef.xml'].include? hpxml_file
    # Based on AO Smith model number G6-MH3030NV 400 in AHRI directory
    hpxml.water_heating_systems[0].fuel_type = HPXML::FuelTypeNaturalGas
    hpxml.water_heating_systems[0].energy_factor = nil
    hpxml.water_heating_systems[0].uniform_energy_factor = 0.59
    hpxml.water_heating_systems[0].first_hour_rating = 56.0
    hpxml.water_heating_systems[0].tank_volume = 30.0
    hpxml.water_heating_systems[0].heating_capacity = 30000.0
    hpxml.water_heating_systems[0].recovery_efficiency = 0.75
  elsif ['base-dhw-tank-heat-pump-uef.xml'].include? hpxml_file
    # Based on Rheem model number XE40T10HS45U0 from AHRI directory
    hpxml.water_heating_systems[0].water_heater_type = HPXML::WaterHeaterTypeHeatPump
    hpxml.water_heating_systems[0].energy_factor = nil
    hpxml.water_heating_systems[0].uniform_energy_factor = 3.75
    hpxml.water_heating_systems[0].first_hour_rating = 60.0
    hpxml.water_heating_systems[0].tank_volume = 50.0
  elsif ['base-dhw-tankless-gas-uef.xml'].include? hpxml_file
    hpxml.water_heating_systems[0].water_heater_type = HPXML::WaterHeaterTypeTankless
    hpxml.water_heating_systems[0].fuel_type = HPXML::FuelTypeNaturalGas
    hpxml.water_heating_systems[0].tank_volume = nil
    hpxml.water_heating_systems[0].heating_capacity = nil
    hpxml.water_heating_systems[0].energy_factor = nil
    hpxml.water_heating_systems[0].uniform_energy_factor = 0.93
  elsif ['base-dhw-tankless-electric-uef.xml'].include? hpxml_file
    hpxml.water_heating_systems[0].water_heater_type = HPXML::WaterHeaterTypeTankless
    hpxml.water_heating_systems[0].tank_volume = nil
    hpxml.water_heating_systems[0].heating_capacity = nil
    hpxml.water_heating_systems[0].energy_factor = nil
    hpxml.water_heating_systems[0].uniform_energy_factor = 0.98
  elsif ['base-dhw-desuperheater.xml',
         'base-dhw-desuperheater-2-speed.xml',
         'base-dhw-desuperheater-var-speed.xml',
         'base-dhw-desuperheater-hpwh.xml'].include? hpxml_file
    hpxml.water_heating_systems[0].uses_desuperheater = true
    hpxml.water_heating_systems[0].related_hvac_idref = 'CoolingSystem'
  elsif ['base-dhw-desuperheater-tankless.xml'].include? hpxml_file
    hpxml.water_heating_systems[0].water_heater_type = HPXML::WaterHeaterTypeTankless
    hpxml.water_heating_systems[0].tank_volume = nil
    hpxml.water_heating_systems[0].heating_capacity = nil
    hpxml.water_heating_systems[0].energy_factor = 0.99
    hpxml.water_heating_systems[0].uses_desuperheater = true
    hpxml.water_heating_systems[0].related_hvac_idref = 'CoolingSystem'
  elsif ['base-dhw-desuperheater-gshp.xml'].include? hpxml_file
    hpxml.water_heating_systems[0].uses_desuperheater = true
    hpxml.water_heating_systems[0].related_hvac_idref = 'HeatPump'
  elsif ['base-dhw-jacket-electric.xml',
         'base-dhw-jacket-indirect.xml',
         'base-dhw-jacket-gas.xml',
         'base-dhw-jacket-hpwh.xml'].include? hpxml_file
    hpxml.water_heating_systems[0].jacket_r_value = 10.0
  elsif ['base-dhw-indirect.xml',
         'base-dhw-indirect-outside.xml'].include? hpxml_file
    hpxml.water_heating_systems[0].water_heater_type = HPXML::WaterHeaterTypeCombiStorage
    hpxml.water_heating_systems[0].tank_volume = 50
    hpxml.water_heating_systems[0].heating_capacity = nil
    hpxml.water_heating_systems[0].energy_factor = nil
    hpxml.water_heating_systems[0].fuel_type = nil
    hpxml.water_heating_systems[0].related_hvac_idref = 'HeatingSystem'
    if hpxml_file == 'base-dhw-indirect-outside.xml'
      hpxml.water_heating_systems[0].location = HPXML::LocationOtherExterior
    end
  elsif ['base-dhw-indirect-standbyloss.xml'].include? hpxml_file
    hpxml.water_heating_systems[0].standby_loss = 1.0
  elsif ['base-dhw-combi-tankless.xml',
         'base-dhw-combi-tankless-outside.xml'].include? hpxml_file
    hpxml.water_heating_systems[0].water_heater_type = HPXML::WaterHeaterTypeCombiTankless
    hpxml.water_heating_systems[0].tank_volume = nil
    if hpxml_file == 'base-dhw-combi-tankless-outside.xml'
      hpxml.water_heating_systems[0].location = HPXML::LocationOtherExterior
    end
  elsif ['base-foundation-unconditioned-basement.xml'].include? hpxml_file
    hpxml.water_heating_systems[0].location = HPXML::LocationBasementUnconditioned
  elsif ['base-foundation-unvented-crawlspace.xml'].include? hpxml_file
    hpxml.water_heating_systems[0].location = HPXML::LocationCrawlspaceUnvented
  elsif ['base-foundation-vented-crawlspace.xml'].include? hpxml_file
    hpxml.water_heating_systems[0].location = HPXML::LocationCrawlspaceVented
  elsif ['base-foundation-slab.xml'].include? hpxml_file
    hpxml.water_heating_systems[0].location = HPXML::LocationLivingSpace
  elsif ['base-atticroof-vented.xml'].include? hpxml_file
    hpxml.water_heating_systems[0].location = HPXML::LocationAtticVented
  elsif ['base-atticroof-conditioned.xml'].include? hpxml_file
    hpxml.water_heating_systems[0].location = HPXML::LocationBasementConditioned
  elsif ['invalid_files/water-heater-location.xml'].include? hpxml_file
    hpxml.water_heating_systems[0].location = HPXML::LocationCrawlspaceVented
  elsif ['invalid_files/water-heater-location-other.xml'].include? hpxml_file
    hpxml.water_heating_systems[0].location = 'unconditioned space'
  elsif ['invalid_files/invalid-relatedhvac-desuperheater.xml'].include? hpxml_file
    hpxml.water_heating_systems[0].uses_desuperheater = true
    hpxml.water_heating_systems[0].related_hvac_idref = 'CoolingSystem_bad'
  elsif ['invalid_files/repeated-relatedhvac-desuperheater.xml'].include? hpxml_file
    hpxml.water_heating_systems[0].fraction_dhw_load_served = 0.5
    hpxml.water_heating_systems[0].uses_desuperheater = true
    hpxml.water_heating_systems[0].related_hvac_idref = 'CoolingSystem'
    hpxml.water_heating_systems << hpxml.water_heating_systems[0].dup
    hpxml.water_heating_systems[1].id = 'WaterHeater2'
  elsif ['invalid_files/invalid-relatedhvac-dhw-indirect.xml'].include? hpxml_file
    hpxml.water_heating_systems[0].related_hvac_idref = 'HeatingSystem_bad'
  elsif ['invalid_files/repeated-relatedhvac-dhw-indirect.xml'].include? hpxml_file
    hpxml.water_heating_systems[0].fraction_dhw_load_served = 0.5
    hpxml.water_heating_systems << hpxml.water_heating_systems[0].dup
    hpxml.water_heating_systems[1].id = 'WaterHeater2'
  elsif ['base-enclosure-garage.xml'].include? hpxml_file
    hpxml.water_heating_systems[0].location = HPXML::LocationGarage
  elsif ['base-bldgtype-multifamily-adjacent-to-multiple.xml'].include? hpxml_file
    hpxml.water_heating_systems[0].location = HPXML::LocationLivingSpace
  elsif ['base-bldgtype-multifamily-adjacent-to-other-housing-unit.xml'].include? hpxml_file
    hpxml.water_heating_systems[0].location = HPXML::LocationOtherHousingUnit
  elsif ['base-bldgtype-multifamily-adjacent-to-other-heated-space.xml'].include? hpxml_file
    hpxml.water_heating_systems[0].location = HPXML::LocationOtherHeatedSpace
  elsif ['base-bldgtype-multifamily-adjacent-to-multifamily-buffer-space.xml'].include? hpxml_file
    hpxml.water_heating_systems[0].location = HPXML::LocationOtherMultifamilyBufferSpace
  elsif ['base-bldgtype-multifamily-adjacent-to-non-freezing-space.xml'].include? hpxml_file
    hpxml.water_heating_systems[0].location = HPXML::LocationOtherNonFreezingSpace
  elsif ['base-dhw-none.xml'].include? hpxml_file
    hpxml.water_heating_systems.clear
  elsif ['base-misc-defaults.xml'].include? hpxml_file
    hpxml.water_heating_systems[0].temperature = nil
    hpxml.water_heating_systems[0].location = nil
    hpxml.water_heating_systems[0].heating_capacity = nil
    hpxml.water_heating_systems[0].tank_volume = nil
    hpxml.water_heating_systems[0].recovery_efficiency = nil
  elsif ['base-bldgtype-multifamily-shared-water-heater.xml'].include? hpxml_file
    hpxml.water_heating_systems.clear
    hpxml.water_heating_systems.add(id: 'SharedWaterHeater',
                                    is_shared_system: true,
                                    number_of_units_served: 6,
                                    fuel_type: HPXML::FuelTypeNaturalGas,
                                    water_heater_type: HPXML::WaterHeaterTypeStorage,
                                    location: HPXML::LocationLivingSpace,
                                    tank_volume: 120,
                                    fraction_dhw_load_served: 1.0,
                                    heating_capacity: 40000,
                                    energy_factor: 0.59,
                                    recovery_efficiency: 0.76,
                                    temperature: Waterheater.get_default_hot_water_temperature(Constants.ERIVersions[-1]))
  elsif ['base-bldgtype-multifamily-shared-laundry-room.xml'].include? hpxml_file
    hpxml.water_heating_systems[0].location = HPXML::LocationLivingSpace
    hpxml.water_heating_systems << hpxml.water_heating_systems[0].dup
    hpxml.water_heating_systems[1].id = 'SharedWaterHeater'
    hpxml.water_heating_systems[1].is_shared_system = true
    hpxml.water_heating_systems[1].number_of_units_served = 6
    hpxml.water_heating_systems[1].fraction_dhw_load_served = 0
    hpxml.water_heating_systems[1].location = HPXML::LocationOtherHeatedSpace
  elsif ['invalid_files/multifamily-reference-water-heater.xml'].include? hpxml_file
    hpxml.water_heating_systems[0].location = HPXML::LocationOtherNonFreezingSpace
  elsif ['invalid_files/dhw-invalid-ef-tank.xml'].include? hpxml_file
    hpxml.water_heating_systems[0].energy_factor = 1.0
  elsif ['invalid_files/dhw-invalid-uef-tank-heat-pump.xml'].include? hpxml_file
    hpxml.water_heating_systems[0].uniform_energy_factor = 1.0
  elsif ['invalid_files/invalid-number-of-units-served.xml'].include? hpxml_file
    hpxml.water_heating_systems[0].number_of_units_served = 1
  end
end

def set_hpxml_hot_water_distribution(hpxml_file, hpxml)
  if ['base.xml'].include? hpxml_file
    hpxml.hot_water_distributions.add(id: 'HotWaterDistribution',
                                      system_type: HPXML::DHWDistTypeStandard,
                                      standard_piping_length: 50, # Chosen to test a negative EC_adj
                                      pipe_r_value: 0.0)
  elsif ['base-dhw-dwhr.xml'].include? hpxml_file
    hpxml.hot_water_distributions[0].dwhr_facilities_connected = HPXML::DWHRFacilitiesConnectedAll
    hpxml.hot_water_distributions[0].dwhr_equal_flow = true
    hpxml.hot_water_distributions[0].dwhr_efficiency = 0.55
  elsif ['base-dhw-recirc-demand.xml'].include? hpxml_file
    hpxml.hot_water_distributions[0].system_type = HPXML::DHWDistTypeRecirc
    hpxml.hot_water_distributions[0].recirculation_control_type = HPXML::DHWRecirControlTypeSensor
    hpxml.hot_water_distributions[0].recirculation_piping_length = 50
    hpxml.hot_water_distributions[0].recirculation_branch_piping_length = 50
    hpxml.hot_water_distributions[0].recirculation_pump_power = 50
    hpxml.hot_water_distributions[0].pipe_r_value = 3
  elsif ['base-dhw-recirc-manual.xml'].include? hpxml_file
    hpxml.hot_water_distributions[0].system_type = HPXML::DHWDistTypeRecirc
    hpxml.hot_water_distributions[0].recirculation_control_type = HPXML::DHWRecirControlTypeManual
    hpxml.hot_water_distributions[0].recirculation_piping_length = 50
    hpxml.hot_water_distributions[0].recirculation_branch_piping_length = 50
    hpxml.hot_water_distributions[0].recirculation_pump_power = 50
    hpxml.hot_water_distributions[0].pipe_r_value = 3
  elsif ['base-dhw-recirc-nocontrol.xml'].include? hpxml_file
    hpxml.hot_water_distributions[0].system_type = HPXML::DHWDistTypeRecirc
    hpxml.hot_water_distributions[0].recirculation_control_type = HPXML::DHWRecirControlTypeNone
    hpxml.hot_water_distributions[0].recirculation_piping_length = 50
    hpxml.hot_water_distributions[0].recirculation_branch_piping_length = 50
    hpxml.hot_water_distributions[0].recirculation_pump_power = 50
  elsif ['base-dhw-recirc-temperature.xml'].include? hpxml_file
    hpxml.hot_water_distributions[0].system_type = HPXML::DHWDistTypeRecirc
    hpxml.hot_water_distributions[0].recirculation_control_type = HPXML::DHWRecirControlTypeTemperature
    hpxml.hot_water_distributions[0].recirculation_piping_length = 50
    hpxml.hot_water_distributions[0].recirculation_branch_piping_length = 50
    hpxml.hot_water_distributions[0].recirculation_pump_power = 50
  elsif ['base-dhw-recirc-timer.xml'].include? hpxml_file
    hpxml.hot_water_distributions[0].system_type = HPXML::DHWDistTypeRecirc
    hpxml.hot_water_distributions[0].recirculation_control_type = HPXML::DHWRecirControlTypeTimer
    hpxml.hot_water_distributions[0].recirculation_piping_length = 50
    hpxml.hot_water_distributions[0].recirculation_branch_piping_length = 50
    hpxml.hot_water_distributions[0].recirculation_pump_power = 50
  elsif ['base-bldgtype-multifamily-shared-water-heater.xml'].include? hpxml_file
    hpxml.hot_water_distributions[0].id = 'SharedHotWaterDistribution'
  elsif ['base-bldgtype-multifamily-shared-water-heater-recirc.xml'].include? hpxml_file
    hpxml.hot_water_distributions[0].has_shared_recirculation = true
    hpxml.hot_water_distributions[0].shared_recirculation_number_of_units_served = 6
    hpxml.hot_water_distributions[0].shared_recirculation_pump_power = 220
    hpxml.hot_water_distributions[0].shared_recirculation_control_type = HPXML::DHWRecirControlTypeTimer
  elsif ['base-dhw-none.xml'].include? hpxml_file
    hpxml.hot_water_distributions.clear
  elsif ['base-misc-defaults.xml'].include? hpxml_file
    hpxml.hot_water_distributions[0].pipe_r_value = nil
    hpxml.hot_water_distributions[0].standard_piping_length = nil
  end
end

def set_hpxml_water_fixtures(hpxml_file, hpxml)
  if ['base.xml'].include? hpxml_file
    hpxml.water_fixtures.add(id: 'WaterFixture',
                             water_fixture_type: HPXML::WaterFixtureTypeShowerhead,
                             low_flow: true)
    hpxml.water_fixtures.add(id: 'WaterFixture2',
                             water_fixture_type: HPXML::WaterFixtureTypeFaucet,
                             low_flow: false)
  elsif ['base-dhw-low-flow-fixtures.xml'].include? hpxml_file
    hpxml.water_fixtures[1].low_flow = true
  elsif ['base-dhw-none.xml'].include? hpxml_file
    hpxml.water_fixtures.clear
  elsif ['base-misc-usage-multiplier.xml'].include? hpxml_file
    hpxml.water_heating.water_fixtures_usage_multiplier = 0.9
  end
end

def set_hpxml_solar_thermal_system(hpxml_file, hpxml)
  if ['base-dhw-solar-fraction.xml',
      'base-dhw-indirect-with-solar-fraction.xml',
      'base-dhw-tank-heat-pump-with-solar-fraction.xml',
      'base-dhw-tankless-gas-with-solar-fraction.xml'].include? hpxml_file
    hpxml.solar_thermal_systems.add(id: 'SolarThermalSystem',
                                    system_type: 'hot water',
                                    water_heating_system_idref: 'WaterHeater',
                                    solar_fraction: 0.65)
  elsif ['base-dhw-multiple.xml'].include? hpxml_file
    hpxml.solar_thermal_systems.add(id: 'SolarThermalSystem',
                                    system_type: 'hot water',
                                    water_heating_system_idref: nil, # Apply to all water heaters
                                    solar_fraction: 0.65)
  elsif ['base-dhw-solar-direct-flat-plate.xml',
         'base-dhw-solar-indirect-flat-plate.xml',
         'base-dhw-solar-thermosyphon-flat-plate.xml',
         'base-dhw-tank-heat-pump-with-solar.xml',
         'base-dhw-tankless-gas-with-solar.xml',
         'base-misc-defaults.xml',
         'invalid_files/solar-thermal-system-with-combi-tankless.xml',
         'invalid_files/solar-thermal-system-with-desuperheater.xml',
         'invalid_files/solar-thermal-system-with-dhw-indirect.xml'].include? hpxml_file
    hpxml.solar_thermal_systems.add(id: 'SolarThermalSystem',
                                    system_type: 'hot water',
                                    collector_area: 40,
                                    collector_type: HPXML::SolarThermalTypeSingleGlazing,
                                    collector_azimuth: 180,
                                    collector_tilt: 20,
                                    collector_frta: 0.77,
                                    collector_frul: 0.793,
                                    storage_volume: 60,
                                    water_heating_system_idref: 'WaterHeater')
    if hpxml_file == 'base-dhw-solar-direct-flat-plate.xml'
      hpxml.solar_thermal_systems[0].collector_loop_type = HPXML::SolarThermalLoopTypeDirect
    elsif hpxml_file == 'base-dhw-solar-thermosyphon-flat-plate.xml'
      hpxml.solar_thermal_systems[0].collector_loop_type = HPXML::SolarThermalLoopTypeThermosyphon
    elsif hpxml_file == 'base-misc-defaults.xml'
      hpxml.solar_thermal_systems[0].collector_loop_type = HPXML::SolarThermalLoopTypeDirect
      hpxml.solar_thermal_systems[0].storage_volume = nil
    else
      hpxml.solar_thermal_systems[0].collector_loop_type = HPXML::SolarThermalLoopTypeIndirect
    end
  elsif ['base-dhw-solar-direct-evacuated-tube.xml'].include? hpxml_file
    hpxml.solar_thermal_systems.add(id: 'SolarThermalSystem',
                                    system_type: 'hot water',
                                    collector_area: 40,
                                    collector_type: HPXML::SolarThermalTypeEvacuatedTube,
                                    collector_azimuth: 180,
                                    collector_tilt: 20,
                                    collector_frta: 0.50,
                                    collector_frul: 0.2799,
                                    storage_volume: 60,
                                    water_heating_system_idref: 'WaterHeater')
    if hpxml_file == 'base-dhw-solar-direct-evacuated-tube.xml'
      hpxml.solar_thermal_systems[0].collector_loop_type = HPXML::SolarThermalLoopTypeDirect
    else
      hpxml.solar_thermal_systems[0].collector_loop_type = HPXML::SolarThermalLoopTypeIndirect
    end
  elsif ['base-dhw-solar-direct-ics.xml'].include? hpxml_file
    hpxml.solar_thermal_systems.add(id: 'SolarThermalSystem',
                                    system_type: 'hot water',
                                    collector_area: 40,
                                    collector_loop_type: HPXML::SolarThermalLoopTypeDirect,
                                    collector_type: HPXML::SolarThermalTypeICS,
                                    collector_azimuth: 180,
                                    collector_tilt: 20,
                                    collector_frta: 0.77,
                                    collector_frul: 0.793,
                                    storage_volume: 60,
                                    water_heating_system_idref: 'WaterHeater')
  elsif ['invalid_files/unattached-solar-thermal-system.xml'].include? hpxml_file
    hpxml.solar_thermal_systems[0].water_heating_system_idref = 'foobar'
  end
end

def set_hpxml_pv_systems(hpxml_file, hpxml)
  if ['base-pv.xml'].include? hpxml_file
    hpxml.pv_systems.add(id: 'PVSystem',
                         module_type: HPXML::PVModuleTypeStandard,
                         location: HPXML::LocationRoof,
                         tracking: HPXML::PVTrackingTypeFixed,
                         array_azimuth: 180,
                         array_tilt: 20,
                         max_power_output: 4000,
                         inverter_efficiency: 0.96,
                         system_losses_fraction: 0.14)
    hpxml.pv_systems.add(id: 'PVSystem2',
                         module_type: HPXML::PVModuleTypePremium,
                         location: HPXML::LocationRoof,
                         tracking: HPXML::PVTrackingTypeFixed,
                         array_azimuth: 90,
                         array_tilt: 20,
                         max_power_output: 1500,
                         inverter_efficiency: 0.96,
                         system_losses_fraction: 0.14)
  elsif ['base-misc-defaults.xml'].include? hpxml_file
    hpxml.pv_systems.add(id: 'PVSystem',
                         array_azimuth: 180,
                         array_tilt: 20,
                         max_power_output: 4000,
                         year_modules_manufactured: 2015)
  elsif ['base-bldgtype-multifamily-shared-pv.xml'].include? hpxml_file
    hpxml.pv_systems.add(id: 'PVSystem',
                         is_shared_system: true,
                         module_type: HPXML::PVModuleTypeStandard,
                         location: HPXML::LocationGround,
                         tracking: HPXML::PVTrackingTypeFixed,
                         array_azimuth: 225,
                         array_tilt: 30,
                         max_power_output: 30000,
                         inverter_efficiency: 0.96,
                         system_losses_fraction: 0.14,
                         number_of_bedrooms_served: 18)
  elsif ['invalid_files/invalid-number-of-bedrooms-served.xml'].include? hpxml_file
    hpxml.pv_systems[0].number_of_bedrooms_served = hpxml.building_construction.number_of_bedrooms
  end
end

def set_hpxml_generators(hpxml_file, hpxml)
  if ['base-misc-generators.xml'].include? hpxml_file
    hpxml.generators.add(id: 'Generator',
                         fuel_type: HPXML::FuelTypeNaturalGas,
                         annual_consumption_kbtu: 8500,
                         annual_output_kwh: 500)
    hpxml.generators.add(id: 'Generator2',
                         fuel_type: HPXML::FuelTypePropane,
                         annual_consumption_kbtu: 8500,
                         annual_output_kwh: 500)
  elsif ['base-bldgtype-multifamily-shared-generator.xml'].include? hpxml_file
    hpxml.generators.add(id: 'Generator',
                         is_shared_system: true,
                         fuel_type: HPXML::FuelTypePropane,
                         annual_consumption_kbtu: 85000,
                         annual_output_kwh: 5000,
                         number_of_bedrooms_served: 18)
  end
end

def set_hpxml_clothes_washer(hpxml_file, hpxml)
  if ['base.xml'].include? hpxml_file
    hpxml.clothes_washers.add(id: 'ClothesWasher',
                              location: HPXML::LocationLivingSpace,
                              integrated_modified_energy_factor: 1.21,
                              rated_annual_kwh: 380,
                              label_electric_rate: 0.12,
                              label_gas_rate: 1.09,
                              label_annual_gas_cost: 27,
                              capacity: 3.2,
                              label_usage: 6)
  elsif ['base-appliances-none.xml',
         'base-dhw-none.xml'].include? hpxml_file
    hpxml.clothes_washers.clear
  elsif ['base-bldgtype-multifamily-adjacent-to-multiple.xml'].include? hpxml_file
    hpxml.clothes_washers[0].location = HPXML::LocationLivingSpace
  elsif ['base-bldgtype-multifamily-adjacent-to-other-housing-unit.xml'].include? hpxml_file
    hpxml.clothes_washers[0].location = HPXML::LocationOtherHousingUnit
  elsif ['base-bldgtype-multifamily-adjacent-to-other-heated-space.xml'].include? hpxml_file
    hpxml.clothes_washers[0].location = HPXML::LocationOtherHeatedSpace
  elsif ['base-bldgtype-multifamily-adjacent-to-multifamily-buffer-space.xml'].include? hpxml_file
    hpxml.clothes_washers[0].location = HPXML::LocationOtherMultifamilyBufferSpace
  elsif ['base-bldgtype-multifamily-adjacent-to-non-freezing-space.xml'].include? hpxml_file
    hpxml.clothes_washers[0].location = HPXML::LocationOtherNonFreezingSpace
  elsif ['base-appliances-modified.xml'].include? hpxml_file
    imef = hpxml.clothes_washers[0].integrated_modified_energy_factor
    hpxml.clothes_washers[0].integrated_modified_energy_factor = nil
    hpxml.clothes_washers[0].modified_energy_factor = HotWaterAndAppliances.calc_clothes_washer_mef_from_imef(imef).round(2)
  elsif ['base-foundation-unconditioned-basement.xml'].include? hpxml_file
    hpxml.clothes_washers[0].location = HPXML::LocationBasementUnconditioned
  elsif ['base-atticroof-conditioned.xml'].include? hpxml_file
    hpxml.clothes_washers[0].location = HPXML::LocationBasementConditioned
  elsif ['base-enclosure-garage.xml',
         'invalid_files/clothes-washer-location.xml'].include? hpxml_file
    hpxml.clothes_washers[0].location = HPXML::LocationGarage
  elsif ['base-misc-defaults.xml'].include? hpxml_file
    hpxml.clothes_washers[0].location = nil
    hpxml.clothes_washers[0].modified_energy_factor = nil
    hpxml.clothes_washers[0].integrated_modified_energy_factor = nil
    hpxml.clothes_washers[0].rated_annual_kwh = nil
    hpxml.clothes_washers[0].label_electric_rate = nil
    hpxml.clothes_washers[0].label_gas_rate = nil
    hpxml.clothes_washers[0].label_annual_gas_cost = nil
    hpxml.clothes_washers[0].capacity = nil
    hpxml.clothes_washers[0].label_usage = nil
  elsif ['base-misc-usage-multiplier.xml'].include? hpxml_file
    hpxml.clothes_washers[0].usage_multiplier = 0.9
  elsif ['base-bldgtype-multifamily-shared-laundry-room.xml'].include? hpxml_file
    hpxml.clothes_washers[0].is_shared_appliance = true
    hpxml.clothes_washers[0].id = 'SharedClothesWasher'
    hpxml.clothes_washers[0].location = HPXML::LocationOtherHeatedSpace
    hpxml.clothes_washers[0].water_heating_system_idref = 'SharedWaterHeater'
  elsif ['invalid_files/unattached-shared-clothes-washer-water-heater.xml'].include? hpxml_file
    hpxml.clothes_washers[0].water_heating_system_idref = 'foobar'
  elsif ['invalid_files/multifamily-reference-appliance.xml'].include? hpxml_file
    hpxml.clothes_washers[0].location = HPXML::LocationOtherHousingUnit
  end
end

def set_hpxml_clothes_dryer(hpxml_file, hpxml)
  if ['base.xml'].include? hpxml_file
    hpxml.clothes_dryers.add(id: 'ClothesDryer',
                             location: HPXML::LocationLivingSpace,
                             fuel_type: HPXML::FuelTypeElectricity,
                             combined_energy_factor: 3.73,
                             control_type: HPXML::ClothesDryerControlTypeTimer,
                             is_vented: true,
                             vented_flow_rate: 150)
  elsif ['base-appliances-none.xml',
         'base-dhw-none.xml'].include? hpxml_file
    hpxml.clothes_dryers.clear
  elsif ['base-bldgtype-multifamily-adjacent-to-multiple.xml'].include? hpxml_file
    hpxml.clothes_dryers[0].location = HPXML::LocationLivingSpace
  elsif ['base-bldgtype-multifamily-adjacent-to-other-housing-unit.xml'].include? hpxml_file
    hpxml.clothes_dryers[0].location = HPXML::LocationOtherHousingUnit
  elsif ['base-bldgtype-multifamily-adjacent-to-other-heated-space.xml'].include? hpxml_file
    hpxml.clothes_dryers[0].location = HPXML::LocationOtherHeatedSpace
  elsif ['base-bldgtype-multifamily-adjacent-to-multifamily-buffer-space.xml'].include? hpxml_file
    hpxml.clothes_dryers[0].location = HPXML::LocationOtherMultifamilyBufferSpace
  elsif ['base-bldgtype-multifamily-adjacent-to-non-freezing-space.xml'].include? hpxml_file
    hpxml.clothes_dryers[0].location = HPXML::LocationOtherNonFreezingSpace
  elsif ['base-appliances-modified.xml'].include? hpxml_file
    cef = hpxml.clothes_dryers[-1].combined_energy_factor
    hpxml.clothes_dryers.clear
    hpxml.clothes_dryers.add(id: 'ClothesDryer',
                             location: HPXML::LocationLivingSpace,
                             fuel_type: HPXML::FuelTypeElectricity,
                             energy_factor: HotWaterAndAppliances.calc_clothes_dryer_ef_from_cef(cef).round(2),
                             control_type: HPXML::ClothesDryerControlTypeMoisture,
                             is_vented: false)
  elsif ['base-appliances-coal.xml',
         'base-appliances-gas.xml',
         'base-appliances-propane.xml',
         'base-appliances-oil.xml',
         'base-appliances-wood.xml'].include? hpxml_file
    hpxml.clothes_dryers.clear
    hpxml.clothes_dryers.add(id: 'ClothesDryer',
                             location: HPXML::LocationLivingSpace,
                             combined_energy_factor: 3.30,
                             control_type: HPXML::ClothesDryerControlTypeMoisture)
    if hpxml_file == 'base-appliances-coal.xml'
      hpxml.clothes_dryers[0].fuel_type = HPXML::FuelTypeCoal
    elsif hpxml_file == 'base-appliances-gas.xml'
      hpxml.clothes_dryers[0].fuel_type = HPXML::FuelTypeNaturalGas
    elsif hpxml_file == 'base-appliances-propane.xml'
      hpxml.clothes_dryers[0].fuel_type = HPXML::FuelTypePropane
    elsif hpxml_file == 'base-appliances-oil.xml'
      hpxml.clothes_dryers[0].fuel_type = HPXML::FuelTypeOil
    elsif hpxml_file == 'base-appliances-wood.xml'
      hpxml.clothes_dryers[0].fuel_type = HPXML::FuelTypeWoodCord
    end
  elsif ['base-foundation-unconditioned-basement.xml'].include? hpxml_file
    hpxml.clothes_dryers[0].location = HPXML::LocationBasementUnconditioned
  elsif ['base-atticroof-conditioned.xml'].include? hpxml_file
    hpxml.clothes_dryers[0].location = HPXML::LocationBasementConditioned
  elsif ['base-enclosure-garage.xml',
         'invalid_files/clothes-dryer-location.xml'].include? hpxml_file
    hpxml.clothes_dryers[0].location = HPXML::LocationGarage
  elsif ['base-misc-defaults.xml'].include? hpxml_file
    hpxml.clothes_dryers[0].location = nil
    hpxml.clothes_dryers[0].energy_factor = nil
    hpxml.clothes_dryers[0].combined_energy_factor = nil
    hpxml.clothes_dryers[0].control_type = nil
    hpxml.clothes_dryers[0].is_vented = nil
    hpxml.clothes_dryers[0].vented_flow_rate = nil
  elsif ['base-bldgtype-multifamily-shared-laundry-room.xml'].include? hpxml_file
    hpxml.clothes_dryers[0].id = 'SharedClothesDryer'
    hpxml.clothes_dryers[0].location = HPXML::LocationOtherHeatedSpace
    hpxml.clothes_dryers[0].is_shared_appliance = true
  elsif ['base-misc-usage-multiplier.xml'].include? hpxml_file
    hpxml.clothes_dryers[0].usage_multiplier = 0.9
  end
end

def set_hpxml_dishwasher(hpxml_file, hpxml)
  if ['base.xml'].include? hpxml_file
    hpxml.dishwashers.add(id: 'Dishwasher',
                          location: HPXML::LocationLivingSpace,
                          rated_annual_kwh: 307,
                          label_electric_rate: 0.12,
                          label_gas_rate: 1.09,
                          label_annual_gas_cost: 22.32,
                          label_usage: 4,
                          place_setting_capacity: 12)
  elsif ['base-appliances-modified.xml'].include? hpxml_file
    rated_annual_kwh = hpxml.dishwashers[0].rated_annual_kwh
    hpxml.dishwashers[0].rated_annual_kwh = nil
    hpxml.dishwashers[0].energy_factor = HotWaterAndAppliances.calc_dishwasher_ef_from_annual_kwh(rated_annual_kwh).round(2)
    hpxml.dishwashers[0].place_setting_capacity = 6 # Compact
  elsif ['base-bldgtype-multifamily-adjacent-to-multiple.xml'].include? hpxml_file
    hpxml.dishwashers[0].location = HPXML::LocationLivingSpace
  elsif ['base-bldgtype-multifamily-adjacent-to-other-housing-unit.xml'].include? hpxml_file
    hpxml.dishwashers[0].location = HPXML::LocationOtherHousingUnit
  elsif ['base-bldgtype-multifamily-adjacent-to-other-heated-space.xml'].include? hpxml_file
    hpxml.dishwashers[0].location = HPXML::LocationOtherHeatedSpace
  elsif ['base-bldgtype-multifamily-adjacent-to-multifamily-buffer-space.xml'].include? hpxml_file
    hpxml.dishwashers[0].location = HPXML::LocationOtherMultifamilyBufferSpace
  elsif ['base-bldgtype-multifamily-adjacent-to-non-freezing-space.xml'].include? hpxml_file
    hpxml.dishwashers[0].location = HPXML::LocationOtherNonFreezingSpace
  elsif ['base-appliances-none.xml',
         'base-dhw-none.xml'].include? hpxml_file
    hpxml.dishwashers.clear
  elsif ['base-foundation-unconditioned-basement.xml'].include? hpxml_file
    hpxml.dishwashers[0].location = HPXML::LocationBasementUnconditioned
  elsif ['base-atticroof-conditioned.xml'].include? hpxml_file
    hpxml.dishwashers[0].location = HPXML::LocationBasementConditioned
  elsif ['base-enclosure-garage.xml',
         'invalid_files/dishwasher-location.xml'].include? hpxml_file
    hpxml.dishwashers[0].location = HPXML::LocationGarage
  elsif ['base-misc-defaults.xml'].include? hpxml_file
    hpxml.dishwashers[0].rated_annual_kwh = nil
    hpxml.dishwashers[0].label_electric_rate = nil
    hpxml.dishwashers[0].label_gas_rate = nil
    hpxml.dishwashers[0].label_annual_gas_cost = nil
    hpxml.dishwashers[0].place_setting_capacity = nil
    hpxml.dishwashers[0].label_usage = nil
    hpxml.dishwashers[0].location = nil
  elsif ['base-misc-usage-multiplier.xml'].include? hpxml_file
    hpxml.dishwashers[0].usage_multiplier = 0.9
  elsif ['base-bldgtype-multifamily-shared-laundry-room.xml'].include? hpxml_file
    hpxml.dishwashers[0].is_shared_appliance = true
    hpxml.dishwashers[0].id = 'SharedDishwasher'
    hpxml.dishwashers[0].location = HPXML::LocationOtherHeatedSpace
    hpxml.dishwashers[0].water_heating_system_idref = 'SharedWaterHeater'
  elsif ['invalid_files/unattached-shared-dishwasher-water-heater.xml'].include? hpxml_file
    hpxml.dishwashers[0].water_heating_system_idref = 'foobar'
  elsif ['invalid_files/invalid-input-parameters.xml'].include? hpxml_file
    hpxml.dishwashers[0].rated_annual_kwh = nil
    hpxml.dishwashers[0].energy_factor = 5.1
  end
end

def set_hpxml_refrigerator(hpxml_file, hpxml)
  if ['base.xml'].include? hpxml_file
    hpxml.refrigerators.add(id: 'Refrigerator',
                            location: HPXML::LocationLivingSpace,
                            rated_annual_kwh: 650,
                            primary_indicator: true)
  elsif ['base-appliances-modified.xml'].include? hpxml_file
    hpxml.refrigerators[0].adjusted_annual_kwh = 600
  elsif ['base-appliances-none.xml'].include? hpxml_file
    hpxml.refrigerators.clear
  elsif ['base-bldgtype-multifamily-adjacent-to-multiple.xml'].include? hpxml_file
    hpxml.refrigerators[0].location = HPXML::LocationLivingSpace
  elsif ['base-bldgtype-multifamily-adjacent-to-other-housing-unit.xml'].include? hpxml_file
    hpxml.refrigerators[0].location = HPXML::LocationOtherHousingUnit
  elsif ['base-bldgtype-multifamily-adjacent-to-other-heated-space.xml'].include? hpxml_file
    hpxml.refrigerators[0].location = HPXML::LocationOtherHeatedSpace
  elsif ['base-bldgtype-multifamily-adjacent-to-multifamily-buffer-space.xml'].include? hpxml_file
    hpxml.refrigerators[0].location = HPXML::LocationOtherMultifamilyBufferSpace
  elsif ['base-bldgtype-multifamily-adjacent-to-non-freezing-space.xml'].include? hpxml_file
    hpxml.refrigerators[0].location = HPXML::LocationOtherNonFreezingSpace
  elsif ['base-foundation-unconditioned-basement.xml'].include? hpxml_file
    hpxml.refrigerators[0].location = HPXML::LocationBasementUnconditioned
  elsif ['base-atticroof-conditioned.xml'].include? hpxml_file
    hpxml.refrigerators[0].location = HPXML::LocationBasementConditioned
  elsif ['base-enclosure-garage.xml',
         'invalid_files/refrigerator-location.xml'].include? hpxml_file
    hpxml.refrigerators[0].location = HPXML::LocationGarage
  elsif ['base-misc-defaults.xml'].include? hpxml_file
    hpxml.refrigerators[0].primary_indicator = nil
    hpxml.refrigerators[0].location = nil
    hpxml.refrigerators[0].rated_annual_kwh = nil
    hpxml.refrigerators[0].adjusted_annual_kwh = nil
  elsif ['base-misc-usage-multiplier.xml'].include? hpxml_file
    hpxml.refrigerators[0].usage_multiplier = 0.9
  elsif ['base-misc-loads-large-uncommon.xml'].include? hpxml_file
    hpxml.refrigerators[0].weekday_fractions = '0.040, 0.039, 0.038, 0.037, 0.036, 0.036, 0.038, 0.040, 0.041, 0.041, 0.040, 0.040, 0.042, 0.042, 0.042, 0.041, 0.044, 0.048, 0.050, 0.048, 0.047, 0.046, 0.044, 0.041'
    hpxml.refrigerators[0].weekend_fractions = '0.040, 0.039, 0.038, 0.037, 0.036, 0.036, 0.038, 0.040, 0.041, 0.041, 0.040, 0.040, 0.042, 0.042, 0.042, 0.041, 0.044, 0.048, 0.050, 0.048, 0.047, 0.046, 0.044, 0.041'
    hpxml.refrigerators[0].monthly_multipliers = '0.837, 0.835, 1.084, 1.084, 1.084, 1.096, 1.096, 1.096, 1.096, 0.931, 0.925, 0.837'
    hpxml.refrigerators.add(id: 'ExtraRefrigerator',
                            rated_annual_kwh: 700,
                            primary_indicator: false,
                            weekday_fractions: '0.040, 0.039, 0.038, 0.037, 0.036, 0.036, 0.038, 0.040, 0.041, 0.041, 0.040, 0.040, 0.042, 0.042, 0.042, 0.041, 0.044, 0.048, 0.050, 0.048, 0.047, 0.046, 0.044, 0.041',
                            weekend_fractions: '0.040, 0.039, 0.038, 0.037, 0.036, 0.036, 0.038, 0.040, 0.041, 0.041, 0.040, 0.040, 0.042, 0.042, 0.042, 0.041, 0.044, 0.048, 0.050, 0.048, 0.047, 0.046, 0.044, 0.041',
                            monthly_multipliers: '0.837, 0.835, 1.084, 1.084, 1.084, 1.096, 1.096, 1.096, 1.096, 0.931, 0.925, 0.837')
    hpxml.refrigerators.add(id: 'ExtraRefrigerator2',
                            rated_annual_kwh: 800,
                            primary_indicator: false,
                            weekday_fractions: '0.040, 0.039, 0.038, 0.037, 0.036, 0.036, 0.038, 0.040, 0.041, 0.041, 0.040, 0.040, 0.042, 0.042, 0.042, 0.041, 0.044, 0.048, 0.050, 0.048, 0.047, 0.046, 0.044, 0.041',
                            weekend_fractions: '0.040, 0.039, 0.038, 0.037, 0.036, 0.036, 0.038, 0.040, 0.041, 0.041, 0.040, 0.040, 0.042, 0.042, 0.042, 0.041, 0.044, 0.048, 0.050, 0.048, 0.047, 0.046, 0.044, 0.041',
                            monthly_multipliers: '0.837, 0.835, 1.084, 1.084, 1.084, 1.096, 1.096, 1.096, 1.096, 0.931, 0.925, 0.837')
  elsif ['invalid_files/refrigerators-multiple-primary.xml'].include? hpxml_file
    hpxml.refrigerators.add(id: 'Refrigerator2',
                            location: HPXML::LocationLivingSpace,
                            rated_annual_kwh: 650,
                            primary_indicator: true)
  elsif ['invalid_files/refrigerators-no-primary.xml'].include? hpxml_file
    hpxml.refrigerators[0].primary_indicator = false
    hpxml.refrigerators.add(id: 'Refrigerator2',
                            location: HPXML::LocationLivingSpace,
                            rated_annual_kwh: 650,
                            primary_indicator: false)
  end
end

def set_hpxml_freezer(hpxml_file, hpxml)
  if ['base-misc-loads-large-uncommon.xml',
      'base-misc-usage-multiplier.xml'].include? hpxml_file
    hpxml.freezers.add(id: 'Freezer',
                       location: HPXML::LocationLivingSpace,
                       rated_annual_kwh: 300,
                       weekday_fractions: '0.040, 0.039, 0.038, 0.037, 0.036, 0.036, 0.038, 0.040, 0.041, 0.041, 0.040, 0.040, 0.042, 0.042, 0.042, 0.041, 0.044, 0.048, 0.050, 0.048, 0.047, 0.046, 0.044, 0.041',
                       weekend_fractions: '0.040, 0.039, 0.038, 0.037, 0.036, 0.036, 0.038, 0.040, 0.041, 0.041, 0.040, 0.040, 0.042, 0.042, 0.042, 0.041, 0.044, 0.048, 0.050, 0.048, 0.047, 0.046, 0.044, 0.041',
                       monthly_multipliers: '0.837, 0.835, 1.084, 1.084, 1.084, 1.096, 1.096, 1.096, 1.096, 0.931, 0.925, 0.837')
    hpxml.freezers.add(id: 'Freezer2',
                       location: HPXML::LocationLivingSpace,
                       rated_annual_kwh: 400,
                       weekday_fractions: '0.040, 0.039, 0.038, 0.037, 0.036, 0.036, 0.038, 0.040, 0.041, 0.041, 0.040, 0.040, 0.042, 0.042, 0.042, 0.041, 0.044, 0.048, 0.050, 0.048, 0.047, 0.046, 0.044, 0.041',
                       weekend_fractions: '0.040, 0.039, 0.038, 0.037, 0.036, 0.036, 0.038, 0.040, 0.041, 0.041, 0.040, 0.040, 0.042, 0.042, 0.042, 0.041, 0.044, 0.048, 0.050, 0.048, 0.047, 0.046, 0.044, 0.041',
                       monthly_multipliers: '0.837, 0.835, 1.084, 1.084, 1.084, 1.096, 1.096, 1.096, 1.096, 0.931, 0.925, 0.837')
    if hpxml_file == 'base-misc-usage-multiplier.xml'
      hpxml.freezers.each do |freezer|
        freezer.usage_multiplier = 0.9
      end
    end
  end
end

def set_hpxml_dehumidifier(hpxml_file, hpxml)
  if ['base-appliances-dehumidifier.xml'].include? hpxml_file
    hpxml.dehumidifiers.add(id: 'Dehumidifier',
                            type: HPXML::DehumidifierTypePortable,
                            capacity: 40,
                            energy_factor: 1.8,
                            rh_setpoint: 0.5,
                            fraction_served: 1.0,
                            location: HPXML::LocationLivingSpace)
  elsif ['base-appliances-dehumidifier-50percent.xml'].include? hpxml_file
    hpxml.dehumidifiers[0].fraction_served = 0.5
  elsif ['base-appliances-dehumidifier-ief-portable.xml'].include? hpxml_file
    hpxml.dehumidifiers[0].energy_factor = nil
    hpxml.dehumidifiers[0].integrated_energy_factor = 1.5
  elsif ['base-appliances-dehumidifier-ief-whole-home.xml'].include? hpxml_file
    hpxml.dehumidifiers[0].type = HPXML::DehumidifierTypeWholeHome
  elsif ['base-appliances-dehumidifier-multiple.xml'].include? hpxml_file
    hpxml.dehumidifiers.add(id: 'Dehumidifier2',
                            type: HPXML::DehumidifierTypePortable,
                            capacity: 30,
                            energy_factor: 1.6,
                            rh_setpoint: 0.5,
                            fraction_served: 0.25,
                            location: HPXML::LocationLivingSpace)
  elsif ['invalid_files/dehumidifier-setpoints.xml'].include? hpxml_file
    hpxml.dehumidifiers[1].rh_setpoint = 0.55
  elsif ['invalid_files/dehumidifier-fraction-served.xml'].include? hpxml_file
    hpxml.dehumidifiers[1].fraction_served = 0.6
  end
end

def set_hpxml_cooking_range(hpxml_file, hpxml)
  if ['base.xml'].include? hpxml_file
    hpxml.cooking_ranges.add(id: 'Range',
                             location: HPXML::LocationLivingSpace,
                             fuel_type: HPXML::FuelTypeElectricity,
                             is_induction: false)
  elsif ['base-appliances-none.xml'].include? hpxml_file
    hpxml.cooking_ranges.clear
  elsif ['base-bldgtype-multifamily-adjacent-to-multiple.xml'].include? hpxml_file
    hpxml.cooking_ranges[0].location = HPXML::LocationLivingSpace
  elsif ['base-bldgtype-multifamily-adjacent-to-other-housing-unit.xml'].include? hpxml_file
    hpxml.cooking_ranges[0].location = HPXML::LocationOtherHousingUnit
  elsif ['base-bldgtype-multifamily-adjacent-to-other-heated-space.xml'].include? hpxml_file
    hpxml.cooking_ranges[0].location = HPXML::LocationOtherHeatedSpace
  elsif ['base-bldgtype-multifamily-adjacent-to-multifamily-buffer-space.xml'].include? hpxml_file
    hpxml.cooking_ranges[0].location = HPXML::LocationOtherMultifamilyBufferSpace
  elsif ['base-bldgtype-multifamily-adjacent-to-non-freezing-space.xml'].include? hpxml_file
    hpxml.cooking_ranges[0].location = HPXML::LocationOtherNonFreezingSpace
  elsif ['base-appliances-gas.xml'].include? hpxml_file
    hpxml.cooking_ranges[0].fuel_type = HPXML::FuelTypeNaturalGas
    hpxml.cooking_ranges[0].is_induction = false
  elsif ['base-appliances-propane.xml'].include? hpxml_file
    hpxml.cooking_ranges[0].fuel_type = HPXML::FuelTypePropane
    hpxml.cooking_ranges[0].is_induction = false
  elsif ['base-appliances-oil.xml'].include? hpxml_file
    hpxml.cooking_ranges[0].fuel_type = HPXML::FuelTypeOil
  elsif ['base-appliances-coal.xml'].include? hpxml_file
    hpxml.cooking_ranges[0].fuel_type = HPXML::FuelTypeCoal
  elsif ['base-appliances-wood.xml'].include? hpxml_file
    hpxml.cooking_ranges[0].fuel_type = HPXML::FuelTypeWoodCord
    hpxml.cooking_ranges[0].is_induction = false
  elsif ['base-foundation-unconditioned-basement.xml'].include? hpxml_file
    hpxml.cooking_ranges[0].location = HPXML::LocationBasementUnconditioned
  elsif ['base-atticroof-conditioned.xml'].include? hpxml_file
    hpxml.cooking_ranges[0].location = HPXML::LocationBasementConditioned
  elsif ['base-enclosure-garage.xml',
         'invalid_files/cooking-range-location.xml'].include? hpxml_file
    hpxml.cooking_ranges[0].location = HPXML::LocationGarage
  elsif ['base-misc-defaults.xml'].include? hpxml_file
    hpxml.cooking_ranges[0].is_induction = nil
    hpxml.cooking_ranges[0].location = nil
  elsif ['base-misc-usage-multiplier.xml'].include? hpxml_file
    hpxml.cooking_ranges[0].usage_multiplier = 0.9
  elsif ['base-misc-loads-large-uncommon.xml'].include? hpxml_file
    hpxml.cooking_ranges[0].weekday_fractions = '0.007, 0.007, 0.004, 0.004, 0.007, 0.011, 0.025, 0.042, 0.046, 0.048, 0.042, 0.050, 0.057, 0.046, 0.057, 0.044, 0.092, 0.150, 0.117, 0.060, 0.035, 0.025, 0.016, 0.011'
    hpxml.cooking_ranges[0].weekend_fractions = '0.007, 0.007, 0.004, 0.004, 0.007, 0.011, 0.025, 0.042, 0.046, 0.048, 0.042, 0.050, 0.057, 0.046, 0.057, 0.044, 0.092, 0.150, 0.117, 0.060, 0.035, 0.025, 0.016, 0.011'
    hpxml.cooking_ranges[0].monthly_multipliers = '1.097, 1.097, 0.991, 0.987, 0.991, 0.890, 0.896, 0.896, 0.890, 1.085, 1.085, 1.097'
  end
end

def set_hpxml_oven(hpxml_file, hpxml)
  if ['base.xml'].include? hpxml_file
    hpxml.ovens.add(id: 'Oven',
                    is_convection: false)
  elsif ['base-appliances-none.xml'].include? hpxml_file
    hpxml.ovens.clear
  elsif ['base-misc-defaults.xml'].include? hpxml_file
    hpxml.ovens[0].is_convection = nil
  end
end

def set_hpxml_lighting(hpxml_file, hpxml)
  if ['base.xml'].include? hpxml_file
    hpxml.lighting_groups.add(id: 'Lighting_CFL_Interior',
                              location: HPXML::LocationInterior,
                              fraction_of_units_in_location: 0.4,
                              lighting_type: HPXML::LightingTypeCFL)
    hpxml.lighting_groups.add(id: 'Lighting_CFL_Exterior',
                              location: HPXML::LocationExterior,
                              fraction_of_units_in_location: 0.4,
                              lighting_type: HPXML::LightingTypeCFL)
    hpxml.lighting_groups.add(id: 'Lighting_CFL_Garage',
                              location: HPXML::LocationGarage,
                              fraction_of_units_in_location: 0.4,
                              lighting_type: HPXML::LightingTypeCFL)
    hpxml.lighting_groups.add(id: 'Lighting_LFL_Interior',
                              location: HPXML::LocationInterior,
                              fraction_of_units_in_location: 0.1,
                              lighting_type: HPXML::LightingTypeLFL)
    hpxml.lighting_groups.add(id: 'Lighting_LFL_Exterior',
                              location: HPXML::LocationExterior,
                              fraction_of_units_in_location: 0.1,
                              lighting_type: HPXML::LightingTypeLFL)
    hpxml.lighting_groups.add(id: 'Lighting_LFL_Garage',
                              location: HPXML::LocationGarage,
                              fraction_of_units_in_location: 0.1,
                              lighting_type: HPXML::LightingTypeLFL)
    hpxml.lighting_groups.add(id: 'Lighting_LED_Interior',
                              location: HPXML::LocationInterior,
                              fraction_of_units_in_location: 0.25,
                              lighting_type: HPXML::LightingTypeLED)
    hpxml.lighting_groups.add(id: 'Lighting_LED_Exterior',
                              location: HPXML::LocationExterior,
                              fraction_of_units_in_location: 0.25,
                              lighting_type: HPXML::LightingTypeLED)
    hpxml.lighting_groups.add(id: 'Lighting_LED_Garage',
                              location: HPXML::LocationGarage,
                              fraction_of_units_in_location: 0.25,
                              lighting_type: HPXML::LightingTypeLED)
  elsif ['invalid_files/lighting-fractions.xml'].include? hpxml_file
    hpxml.lighting_groups[0].fraction_of_units_in_location = 0.8
  elsif ['base-misc-usage-multiplier.xml'].include? hpxml_file
    hpxml.lighting.interior_usage_multiplier = 0.9
    hpxml.lighting.garage_usage_multiplier = 0.9
    hpxml.lighting.exterior_usage_multiplier = 0.9
  elsif ['base-lighting-none.xml'].include? hpxml_file
    hpxml.lighting_groups.clear
  end
end

def set_hpxml_ceiling_fans(hpxml_file, hpxml)
  if ['base-lighting-ceiling-fans.xml'].include? hpxml_file
    hpxml.ceiling_fans.add(id: 'CeilingFan',
                           efficiency: 100,
                           quantity: 4)
  elsif ['base-misc-defaults.xml'].include? hpxml_file
    hpxml.ceiling_fans.add(id: 'CeilingFan',
                           efficiency: nil,
                           quantity: nil)
  end
end

def set_hpxml_pools(hpxml_file, hpxml)
  if ['base-misc-loads-large-uncommon.xml',
      'base-misc-usage-multiplier.xml'].include? hpxml_file
    hpxml.pools.add(id: 'Pool',
                    type: HPXML::TypeUnknown,
                    pump_type: HPXML::TypeUnknown,
                    pump_kwh_per_year: 2700,
                    pump_weekday_fractions: '0.003, 0.003, 0.003, 0.004, 0.008, 0.015, 0.026, 0.044, 0.084, 0.121, 0.127, 0.121, 0.120, 0.090, 0.075, 0.061, 0.037, 0.023, 0.013, 0.008, 0.004, 0.003, 0.003, 0.003',
                    pump_weekend_fractions: '0.003, 0.003, 0.003, 0.004, 0.008, 0.015, 0.026, 0.044, 0.084, 0.121, 0.127, 0.121, 0.120, 0.090, 0.075, 0.061, 0.037, 0.023, 0.013, 0.008, 0.004, 0.003, 0.003, 0.003',
                    pump_monthly_multipliers: '1.154, 1.161, 1.013, 1.010, 1.013, 0.888, 0.883, 0.883, 0.888, 0.978, 0.974, 1.154',
                    heater_type: HPXML::HeaterTypeGas,
                    heater_load_units: HPXML::UnitsThermPerYear,
                    heater_load_value: 500,
                    heater_weekday_fractions: '0.003, 0.003, 0.003, 0.004, 0.008, 0.015, 0.026, 0.044, 0.084, 0.121, 0.127, 0.121, 0.120, 0.090, 0.075, 0.061, 0.037, 0.023, 0.013, 0.008, 0.004, 0.003, 0.003, 0.003',
                    heater_weekend_fractions: '0.003, 0.003, 0.003, 0.004, 0.008, 0.015, 0.026, 0.044, 0.084, 0.121, 0.127, 0.121, 0.120, 0.090, 0.075, 0.061, 0.037, 0.023, 0.013, 0.008, 0.004, 0.003, 0.003, 0.003',
                    heater_monthly_multipliers: '1.154, 1.161, 1.013, 1.010, 1.013, 0.888, 0.883, 0.883, 0.888, 0.978, 0.974, 1.154')
    if hpxml_file == 'base-misc-usage-multiplier.xml'
      hpxml.pools.each do |pool|
        pool.pump_usage_multiplier = 0.9
        pool.heater_usage_multiplier = 0.9
      end
    end
  elsif ['base-misc-loads-large-uncommon2.xml'].include? hpxml_file
    hpxml.pools[0].heater_type = HPXML::TypeNone
  end
end

def set_hpxml_hot_tubs(hpxml_file, hpxml)
  if ['base-misc-loads-large-uncommon.xml',
      'base-misc-usage-multiplier.xml'].include? hpxml_file
    hpxml.hot_tubs.add(id: 'HotTub',
                       type: HPXML::TypeUnknown,
                       pump_type: HPXML::TypeUnknown,
                       pump_kwh_per_year: 1000,
                       pump_weekday_fractions: '0.024, 0.029, 0.024, 0.029, 0.047, 0.067, 0.057, 0.024, 0.024, 0.019, 0.015, 0.014, 0.014, 0.014, 0.024, 0.058, 0.126, 0.122, 0.068, 0.061, 0.051, 0.043, 0.024, 0.024',
                       pump_weekend_fractions: '0.024, 0.029, 0.024, 0.029, 0.047, 0.067, 0.057, 0.024, 0.024, 0.019, 0.015, 0.014, 0.014, 0.014, 0.024, 0.058, 0.126, 0.122, 0.068, 0.061, 0.051, 0.043, 0.024, 0.024',
                       pump_monthly_multipliers: '0.837, 0.835, 1.084, 1.084, 1.084, 1.096, 1.096, 1.096, 1.096, 0.931, 0.925, 0.837',
                       heater_type: HPXML::HeaterTypeElectricResistance,
                       heater_load_units: HPXML::UnitsKwhPerYear,
                       heater_load_value: 1300,
                       heater_weekday_fractions: '0.024, 0.029, 0.024, 0.029, 0.047, 0.067, 0.057, 0.024, 0.024, 0.019, 0.015, 0.014, 0.014, 0.014, 0.024, 0.058, 0.126, 0.122, 0.068, 0.061, 0.051, 0.043, 0.024, 0.024',
                       heater_weekend_fractions: '0.024, 0.029, 0.024, 0.029, 0.047, 0.067, 0.057, 0.024, 0.024, 0.019, 0.015, 0.014, 0.014, 0.014, 0.024, 0.058, 0.126, 0.122, 0.068, 0.061, 0.051, 0.043, 0.024, 0.024',
                       heater_monthly_multipliers: '0.921, 0.928, 0.921, 0.915, 0.921, 1.160, 1.158, 1.158, 1.160, 0.921, 0.915, 0.921')
    if hpxml_file == 'base-misc-usage-multiplier.xml'
      hpxml.hot_tubs.each do |hot_tub|
        hot_tub.pump_usage_multiplier = 0.9
        hot_tub.heater_usage_multiplier = 0.9
      end
    end
  elsif ['base-misc-loads-large-uncommon2.xml'].include? hpxml_file
    hpxml.hot_tubs[0].heater_type = HPXML::HeaterTypeHeatPump
    hpxml.hot_tubs[0].heater_load_value /= 5.0
  end
end

def set_hpxml_lighting_schedule(hpxml_file, hpxml)
  if ['base-lighting-detailed.xml'].include? hpxml_file
    hpxml.lighting.interior_weekday_fractions = '0.124, 0.074, 0.050, 0.050, 0.053, 0.140, 0.330, 0.420, 0.430, 0.424, 0.411, 0.394, 0.382, 0.378, 0.378, 0.379, 0.386, 0.412, 0.484, 0.619, 0.783, 0.880, 0.597, 0.249'
    hpxml.lighting.interior_weekend_fractions = '0.124, 0.074, 0.050, 0.050, 0.053, 0.140, 0.330, 0.420, 0.430, 0.424, 0.411, 0.394, 0.382, 0.378, 0.378, 0.379, 0.386, 0.412, 0.484, 0.619, 0.783, 0.880, 0.597, 0.249'
    hpxml.lighting.interior_monthly_multipliers = '1.075, 1.064951905, 1.0375, 1.0, 0.9625, 0.935048095, 0.925, 0.935048095, 0.9625, 1.0, 1.0375, 1.064951905'
    hpxml.lighting.exterior_weekday_fractions = '0.046, 0.046, 0.046, 0.046, 0.046, 0.037, 0.035, 0.034, 0.033, 0.028, 0.022, 0.015, 0.012, 0.011, 0.011, 0.012, 0.019, 0.037, 0.049, 0.065, 0.091, 0.105, 0.091, 0.063'
    hpxml.lighting.exterior_weekend_fractions = '0.046, 0.046, 0.045, 0.045, 0.046, 0.045, 0.044, 0.041, 0.036, 0.03, 0.024, 0.016, 0.012, 0.011, 0.011, 0.012, 0.019, 0.038, 0.048, 0.06, 0.083, 0.098, 0.085, 0.059'
    hpxml.lighting.exterior_monthly_multipliers = '1.248, 1.257, 0.993, 0.989, 0.993, 0.827, 0.821, 0.821, 0.827, 0.99, 0.987, 1.248'
    hpxml.lighting.garage_weekday_fractions = '0.046, 0.046, 0.046, 0.046, 0.046, 0.037, 0.035, 0.034, 0.033, 0.028, 0.022, 0.015, 0.012, 0.011, 0.011, 0.012, 0.019, 0.037, 0.049, 0.065, 0.091, 0.105, 0.091, 0.063'
    hpxml.lighting.garage_weekend_fractions = '0.046, 0.046, 0.045, 0.045, 0.046, 0.045, 0.044, 0.041, 0.036, 0.03, 0.024, 0.016, 0.012, 0.011, 0.011, 0.012, 0.019, 0.038, 0.048, 0.06, 0.083, 0.098, 0.085, 0.059'
    hpxml.lighting.garage_monthly_multipliers = '1.248, 1.257, 0.993, 0.989, 0.993, 0.827, 0.821, 0.821, 0.827, 0.99, 0.987, 1.248'
    hpxml.lighting.holiday_exists = true
    hpxml.lighting.holiday_kwh_per_day = 1.1
    hpxml.lighting.holiday_period_begin_month = 11
    hpxml.lighting.holiday_period_begin_day = 24
    hpxml.lighting.holiday_period_end_month = 1
    hpxml.lighting.holiday_period_end_day = 6
    hpxml.lighting.holiday_weekday_fractions = '0.0, 0.0, 0.0, 0.0, 0.0, 0.0, 0.0, 0.0, 0.0, 0.0, 0.0, 0.0, 0.0, 0.0, 0.0, 0.0, 0.008, 0.098, 0.168, 0.194, 0.284, 0.192, 0.037, 0.019'
    hpxml.lighting.holiday_weekend_fractions = '0.0, 0.0, 0.0, 0.0, 0.0, 0.0, 0.0, 0.0, 0.0, 0.0, 0.0, 0.0, 0.0, 0.0, 0.0, 0.0, 0.008, 0.098, 0.168, 0.194, 0.284, 0.192, 0.037, 0.019'
  end
end

def set_hpxml_plug_loads(hpxml_file, hpxml)
  if ['ASHRAE_Standard_140/L100AC.xml',
      'ASHRAE_Standard_140/L100AL.xml'].include? hpxml_file
    hpxml.plug_loads.add(id: 'PlugLoadMisc',
                         plug_load_type: HPXML::PlugLoadTypeOther,
                         kWh_per_year: 7302,
                         frac_sensible: 0.822,
                         frac_latent: 0.178)
  elsif ['ASHRAE_Standard_140/L170AC.xml',
         'ASHRAE_Standard_140/L170AL.xml'].include? hpxml_file
    hpxml.plug_loads[0].kWh_per_year = 0
  elsif not hpxml_file.include?('ASHRAE_Standard_140')
    if ['base.xml'].include? hpxml_file
      hpxml.plug_loads.add(id: 'PlugLoadMisc',
                           plug_load_type: HPXML::PlugLoadTypeOther)
      hpxml.plug_loads.add(id: 'PlugLoadMisc2',
                           plug_load_type: HPXML::PlugLoadTypeTelevision)
    elsif ['base-misc-usage-multiplier.xml'].include? hpxml_file
      hpxml.plug_loads.each do |plug_load|
        plug_load.usage_multiplier = 0.9
      end
    end
    if ['base-misc-defaults.xml'].include? hpxml_file
      hpxml.plug_loads.each do |plug_load|
        plug_load.kWh_per_year = nil
        plug_load.frac_sensible = nil
        plug_load.frac_latent = nil
      end
    elsif ['base-misc-loads-none.xml'].include? hpxml_file
      hpxml.plug_loads.clear
      hpxml.plug_loads.add(id: 'PlugLoadMisc',
                           plug_load_type: HPXML::PlugLoadTypeOther,
                           kWh_per_year: 0)
    elsif ['base-misc-loads-large-uncommon.xml'].include? hpxml_file
      hpxml.plug_loads[0].weekday_fractions = '0.035, 0.033, 0.032, 0.031, 0.032, 0.033, 0.037, 0.042, 0.043, 0.043, 0.043, 0.044, 0.045, 0.045, 0.044, 0.046, 0.048, 0.052, 0.053, 0.05, 0.047, 0.045, 0.04, 0.036'
      hpxml.plug_loads[0].weekend_fractions = '0.035, 0.033, 0.032, 0.031, 0.032, 0.033, 0.037, 0.042, 0.043, 0.043, 0.043, 0.044, 0.045, 0.045, 0.044, 0.046, 0.048, 0.052, 0.053, 0.05, 0.047, 0.045, 0.04, 0.036'
      hpxml.plug_loads[0].monthly_multipliers = '1.248, 1.257, 0.993, 0.989, 0.993, 0.827, 0.821, 0.821, 0.827, 0.99, 0.987, 1.248'
      hpxml.plug_loads[1].weekday_fractions = '0.045, 0.019, 0.01, 0.001, 0.001, 0.001, 0.005, 0.009, 0.018, 0.026, 0.032, 0.038, 0.04, 0.041, 0.043, 0.045, 0.05, 0.055, 0.07, 0.085, 0.097, 0.108, 0.089, 0.07'
      hpxml.plug_loads[1].weekend_fractions = '0.045, 0.019, 0.01, 0.001, 0.001, 0.001, 0.005, 0.009, 0.018, 0.026, 0.032, 0.038, 0.04, 0.041, 0.043, 0.045, 0.05, 0.055, 0.07, 0.085, 0.097, 0.108, 0.089, 0.07'
      hpxml.plug_loads[1].monthly_multipliers = '1.137, 1.129, 0.961, 0.969, 0.961, 0.993, 0.996, 0.96, 0.993, 0.867, 0.86, 1.137'
      hpxml.plug_loads.add(id: 'PlugLoadMisc3',
                           plug_load_type: HPXML::PlugLoadTypeElectricVehicleCharging,
                           kWh_per_year: 1500,
                           weekday_fractions: '0.042, 0.042, 0.042, 0.042, 0.042, 0.042, 0.042, 0.042, 0.042, 0.042, 0.042, 0.042, 0.042, 0.042, 0.042, 0.042, 0.042, 0.042, 0.042, 0.042, 0.042, 0.042, 0.042, 0.042',
                           weekend_fractions: '0.042, 0.042, 0.042, 0.042, 0.042, 0.042, 0.042, 0.042, 0.042, 0.042, 0.042, 0.042, 0.042, 0.042, 0.042, 0.042, 0.042, 0.042, 0.042, 0.042, 0.042, 0.042, 0.042, 0.042',
                           monthly_multipliers: '1, 1, 1, 1, 1, 1, 1, 1, 1, 1, 1, 1')
      hpxml.plug_loads.add(id: 'PlugLoadMisc4',
                           plug_load_type: HPXML::PlugLoadTypeWellPump,
                           kWh_per_year: 475,
                           weekday_fractions: '0.044, 0.023, 0.019, 0.015, 0.016, 0.018, 0.026, 0.033, 0.033, 0.032, 0.033, 0.033, 0.032, 0.032, 0.032, 0.033, 0.045, 0.057, 0.066, 0.076, 0.081, 0.086, 0.075, 0.065',
                           weekend_fractions: '0.044, 0.023, 0.019, 0.015, 0.016, 0.018, 0.026, 0.033, 0.033, 0.032, 0.033, 0.033, 0.032, 0.032, 0.032, 0.033, 0.045, 0.057, 0.066, 0.076, 0.081, 0.086, 0.075, 0.065',
                           monthly_multipliers: '1.154, 1.161, 1.013, 1.010, 1.013, 0.888, 0.883, 0.883, 0.888, 0.978, 0.974, 1.154')
    else
      cfa = hpxml.building_construction.conditioned_floor_area
      nbeds = hpxml.building_construction.number_of_bedrooms

      kWh_per_year, frac_sensible, frac_latent = MiscLoads.get_residual_mels_default_values(cfa)
      hpxml.plug_loads[0].kWh_per_year = kWh_per_year
      hpxml.plug_loads[0].frac_sensible = frac_sensible.round(3)
      hpxml.plug_loads[0].frac_latent = frac_latent.round(3)

      kWh_per_year, frac_sensible, frac_latent = MiscLoads.get_televisions_default_values(cfa, nbeds)
      hpxml.plug_loads[1].kWh_per_year = kWh_per_year
    end
  end
  if hpxml_file.include?('ASHRAE_Standard_140')
    hpxml.plug_loads[0].weekday_fractions = '0.0203, 0.0203, 0.0203, 0.0203, 0.0203, 0.0339, 0.0426, 0.0852, 0.0497, 0.0304, 0.0304, 0.0406, 0.0304, 0.0254, 0.0264, 0.0264, 0.0386, 0.0416, 0.0447, 0.0700, 0.0700, 0.0731, 0.0731, 0.0660'
    hpxml.plug_loads[0].weekend_fractions = '0.0203, 0.0203, 0.0203, 0.0203, 0.0203, 0.0339, 0.0426, 0.0852, 0.0497, 0.0304, 0.0304, 0.0406, 0.0304, 0.0254, 0.0264, 0.0264, 0.0386, 0.0416, 0.0447, 0.0700, 0.0700, 0.0731, 0.0731, 0.0660'
    hpxml.plug_loads[0].monthly_multipliers = '1.0, 1.0, 1.0, 1.0, 1.0, 1.0, 1.0, 1.0, 1.0, 1.0, 1.0, 1.0'
  elsif ['base-misc-defaults.xml'].include? hpxml_file
    hpxml.plug_loads[0].weekday_fractions = nil
    hpxml.plug_loads[0].weekend_fractions = nil
    hpxml.plug_loads[0].monthly_multipliers = nil
  end
end

def set_hpxml_fuel_loads(hpxml_file, hpxml)
  if ['base-misc-loads-large-uncommon.xml',
      'base-misc-usage-multiplier.xml'].include? hpxml_file
    hpxml.fuel_loads.add(id: 'FuelLoadMisc',
                         fuel_load_type: HPXML::FuelLoadTypeGrill,
                         fuel_type: HPXML::FuelTypePropane,
                         therm_per_year: 25,
                         weekday_fractions: '0.004, 0.001, 0.001, 0.002, 0.007, 0.012, 0.029, 0.046, 0.044, 0.041, 0.044, 0.046, 0.042, 0.038, 0.049, 0.059, 0.110, 0.161, 0.115, 0.070, 0.044, 0.019, 0.013, 0.007',
                         weekend_fractions: '0.004, 0.001, 0.001, 0.002, 0.007, 0.012, 0.029, 0.046, 0.044, 0.041, 0.044, 0.046, 0.042, 0.038, 0.049, 0.059, 0.110, 0.161, 0.115, 0.070, 0.044, 0.019, 0.013, 0.007',
                         monthly_multipliers: '1.097, 1.097, 0.991, 0.987, 0.991, 0.890, 0.896, 0.896, 0.890, 1.085, 1.085, 1.097')
    hpxml.fuel_loads.add(id: 'FuelLoadMisc2',
                         fuel_load_type: HPXML::FuelLoadTypeLighting,
                         fuel_type: HPXML::FuelTypeNaturalGas,
                         therm_per_year: 28,
                         weekday_fractions: '0.044, 0.023, 0.019, 0.015, 0.016, 0.018, 0.026, 0.033, 0.033, 0.032, 0.033, 0.033, 0.032, 0.032, 0.032, 0.033, 0.045, 0.057, 0.066, 0.076, 0.081, 0.086, 0.075, 0.065',
                         weekend_fractions: '0.044, 0.023, 0.019, 0.015, 0.016, 0.018, 0.026, 0.033, 0.033, 0.032, 0.033, 0.033, 0.032, 0.032, 0.032, 0.033, 0.045, 0.057, 0.066, 0.076, 0.081, 0.086, 0.075, 0.065',
                         monthly_multipliers: '1.154, 1.161, 1.013, 1.010, 1.013, 0.888, 0.883, 0.883, 0.888, 0.978, 0.974, 1.154')
    hpxml.fuel_loads.add(id: 'FuelLoadMisc3',
                         fuel_load_type: HPXML::FuelLoadTypeFireplace,
                         fuel_type: HPXML::FuelTypeWoodCord,
                         frac_sensible: 0.5,
                         frac_latent: 0.1,
                         therm_per_year: 55,
                         weekday_fractions: '0.044, 0.023, 0.019, 0.015, 0.016, 0.018, 0.026, 0.033, 0.033, 0.032, 0.033, 0.033, 0.032, 0.032, 0.032, 0.033, 0.045, 0.057, 0.066, 0.076, 0.081, 0.086, 0.075, 0.065',
                         weekend_fractions: '0.044, 0.023, 0.019, 0.015, 0.016, 0.018, 0.026, 0.033, 0.033, 0.032, 0.033, 0.033, 0.032, 0.032, 0.032, 0.033, 0.045, 0.057, 0.066, 0.076, 0.081, 0.086, 0.075, 0.065',
                         monthly_multipliers: '1.154, 1.161, 1.013, 1.010, 1.013, 0.888, 0.883, 0.883, 0.888, 0.978, 0.974, 1.154')
    if hpxml_file == 'base-misc-usage-multiplier.xml'
      hpxml.fuel_loads.each do |fuel_load|
        fuel_load.usage_multiplier = 0.9
      end
    end
  elsif ['base-misc-loads-large-uncommon2.xml'].include? hpxml_file
    hpxml.fuel_loads[0].fuel_type = HPXML::FuelTypeOil
    hpxml.fuel_loads[2].fuel_type = HPXML::FuelTypeWoodPellets
  end
end

def download_epws
  require_relative 'HPXMLtoOpenStudio/resources/util'

  require 'tempfile'
  tmpfile = Tempfile.new('epw')

  UrlResolver.fetch('https://data.nrel.gov/system/files/128/tmy3s-cache-csv.zip', tmpfile)

  puts 'Extracting weather files...'
  weather_dir = File.join(File.dirname(__FILE__), 'weather')
  unzip_file = OpenStudio::UnzipFile.new(tmpfile.path.to_s)
  unzip_file.extractAllFiles(OpenStudio::toPath(weather_dir))

  num_epws_actual = Dir[File.join(weather_dir, '*.epw')].count
  puts "#{num_epws_actual} weather files are available in the weather directory."
  puts 'Completed.'
  exit!
end

def get_elements_from_sample_files(hpxml_docs)
  elements_being_used = []
  hpxml_docs.each do |xml, hpxml_doc|
    root = XMLHelper.get_element(hpxml_doc, '/HPXML')
    root.each_node do |node|
      next unless node.is_a?(Oga::XML::Element)

      ancestors = []
      node.each_ancestor do |parent_node|
        ancestors << ['h:', parent_node.name].join()
      end
      parent_element_xpath = ancestors.reverse
      child_element_xpath = ['h:', node.name].join()
      element_xpath = [parent_element_xpath, child_element_xpath].join('/')

      next if element_xpath.include? 'extension'

      elements_being_used << element_xpath if not elements_being_used.include? element_xpath
    end
  end

  return elements_being_used
end

def create_schematron_hpxml_validator(hpxml_docs)
  elements_in_sample_files = get_elements_from_sample_files(hpxml_docs)

  base_elements_xsd = File.read(File.join(File.dirname(__FILE__), 'HPXMLtoOpenStudio', 'resources', 'BaseElements.xsd'))
  base_elements_xsd_doc = Oga.parse_xml(base_elements_xsd)

  # construct dictionary for enumerations and min/max values of HPXML data types
  hpxml_data_types_xsd = File.read(File.join(File.dirname(__FILE__), 'HPXMLtoOpenStudio', 'resources', 'HPXMLDataTypes.xsd'))
  hpxml_data_types_xsd_doc = Oga.parse_xml(hpxml_data_types_xsd)
  hpxml_data_types_dict = {}
  hpxml_data_types_xsd_doc.xpath('//xs:simpleType | //xs:complexType').each do |simple_type_element|
    enums = []
    simple_type_element.xpath('xs:restriction/xs:enumeration').each do |enum|
      enums << enum.get('value')
    end
    minInclusive_element = simple_type_element.at_xpath('xs:restriction/xs:minInclusive')
    min_inclusive = minInclusive_element.get('value') if not minInclusive_element.nil?
    maxInclusive_element = simple_type_element.at_xpath('xs:restriction/xs:maxInclusive')
    max_inclusive = maxInclusive_element.get('value') if not maxInclusive_element.nil?
    minExclusive_element = simple_type_element.at_xpath('xs:restriction/xs:minExclusive')
    min_exclusive = minExclusive_element.get('value') if not minExclusive_element.nil?
    maxExclusive_element = simple_type_element.at_xpath('xs:restriction/xs:maxExclusive')
    max_exclusive = maxExclusive_element.get('value') if not maxExclusive_element.nil?

    simple_type_element_name = simple_type_element.get('name')
    hpxml_data_types_dict[simple_type_element_name] = {}
    hpxml_data_types_dict[simple_type_element_name][:enums] = enums
    hpxml_data_types_dict[simple_type_element_name][:min_inclusive] = min_inclusive
    hpxml_data_types_dict[simple_type_element_name][:max_inclusive] = max_inclusive
    hpxml_data_types_dict[simple_type_element_name][:min_exclusive] = min_exclusive
    hpxml_data_types_dict[simple_type_element_name][:max_exclusive] = max_exclusive
  end

  # construct HPXMLvalidator.xml
  hpxml_validator = XMLHelper.create_doc(version = '1.0', encoding = 'UTF-8')
  root = XMLHelper.add_element(hpxml_validator, 'sch:schema')
  XMLHelper.add_attribute(root, 'xmlns:sch', 'http://purl.oclc.org/dsdl/schematron')
  XMLHelper.add_element(root, 'sch:title', 'HPXML Schematron Validator: HPXML.xsd', :string)
  name_space = XMLHelper.add_element(root, 'sch:ns')
  XMLHelper.add_attribute(name_space, 'uri', 'http://hpxmlonline.com/2019/10')
  XMLHelper.add_attribute(name_space, 'prefix', 'h')
  pattern = XMLHelper.add_element(root, 'sch:pattern')

  # construct complexType and group elements dictionary
  complex_type_or_group_dict = {}
  ['//xs:complexType', '//xs:group', '//xs:element'].each do |param|
    base_elements_xsd_doc.xpath(param).each do |param_type|
      next if param_type.name == 'element' && (not ['XMLTransactionHeaderInformation', 'ProjectStatus', 'SoftwareInfo'].include?(param_type.get('name')))
      next if param_type.get('name').nil?

      param_type_name = param_type.get('name')
      complex_type_or_group_dict[param_type_name] = {}

      param_type.each_node do |element|
        next unless element.is_a? Oga::XML::Element
        next unless (element.name == 'element' || element.name == 'group')
        next if element.name == 'element' && (element.get('name').nil? && element.get('ref').nil?)
        next if element.name == 'group' && element.get('ref').nil?

        ancestors = []
        element.each_ancestor do |node|
          next if node.get('name').nil?
          next if node.get('name') == param_type.get('name') # exclude complexType name from element xpath

          ancestors << node.get('name')
        end

        parent_element_names = ancestors.reverse
        if element.name == 'element'
          child_element_name = element.get('name')
          child_element_name = element.get('ref') if child_element_name.nil? # Backup
          element_type = element.get('type')
          element_type = element.get('ref') if element_type.nil? # Backup
        elsif element.name == 'group'
          child_element_name = nil # exclude group name from the element's xpath
          element_type = element.get('ref')
        end
        element_xpath = parent_element_names.push(child_element_name)
        complex_type_or_group_dict[param_type_name][element_xpath] = element_type
      end
    end
  end

  element_xpaths = {}
  top_level_elements_of_interest = elements_in_sample_files.map { |e| e.split('/')[1].gsub('h:', '') }.uniq
  top_level_elements_of_interest.each do |element|
    top_level_element = []
    top_level_element << element
    top_level_element_type = element
    get_element_full_xpaths(element_xpaths, complex_type_or_group_dict, top_level_element, top_level_element_type)
  end

  # Add enumeration and min/max numeric values
  rules = {}
  element_xpaths.each do |element_xpath, element_type|
    next if element_type.nil?

    # Skip element xpaths not being used in sample files
    element_xpath_with_prefix = element_xpath.compact.map { |e| "h:#{e}" }
    context_xpath = element_xpath_with_prefix.join('/').chomp('/')
    next unless elements_in_sample_files.any? { |item| item.include? context_xpath }

    hpxml_data_type_name = [element_type, '_simple'].join() # FUTURE: This may need to be improved later since enumeration and minimum/maximum values cannot be guaranteed to always be placed within simpleType.
    hpxml_data_type = hpxml_data_types_dict[hpxml_data_type_name]
    hpxml_data_type = hpxml_data_types_dict[element_type] if hpxml_data_type.nil? # Backup
    if hpxml_data_type.nil?
      fail "Could not find data type name for '#{element_type}'."
    end

    next if hpxml_data_type[:enums].empty? && hpxml_data_type[:min_inclusive].nil? && hpxml_data_type[:max_inclusive].nil? && hpxml_data_type[:min_exclusive].nil? && hpxml_data_type[:max_exclusive].nil?

    element_name = context_xpath.split('/')[-1]
    context_xpath = context_xpath.split('/')[0..-2].join('/').chomp('/').prepend('/h:HPXML/')
    rule = rules[context_xpath]
    if rule.nil?
      # Need new rule
      rule = XMLHelper.add_element(pattern, 'sch:rule')
      XMLHelper.add_attribute(rule, 'context', context_xpath)
      rules[context_xpath] = rule
    end

    if not hpxml_data_type[:enums].empty?
      assertion = XMLHelper.add_element(rule, 'sch:assert', "Expected #{element_name.gsub('h:', '')} to be \"#{hpxml_data_type[:enums].join('" or "')}\"", :string)
      XMLHelper.add_attribute(assertion, 'role', 'ERROR')
      XMLHelper.add_attribute(assertion, 'test', "#{element_name}[#{hpxml_data_type[:enums].map { |e| "text()=\"#{e}\"" }.join(' or ')}] or not(#{element_name})")
    else
      if hpxml_data_type[:min_inclusive]
        assertion = XMLHelper.add_element(rule, 'sch:assert', "Expected #{element_name.gsub('h:', '')} to be greater than or equal to #{hpxml_data_type[:min_inclusive]}", :string)
        XMLHelper.add_attribute(assertion, 'role', 'ERROR')
        XMLHelper.add_attribute(assertion, 'test', "number(#{element_name}) &gt;= #{hpxml_data_type[:min_inclusive]} or not(#{element_name})")
      end
      if hpxml_data_type[:max_inclusive]
        assertion = XMLHelper.add_element(rule, 'sch:assert', "Expected #{element_name.gsub('h:', '')} to be less than or equal to #{hpxml_data_type[:max_inclusive]}", :string)
        XMLHelper.add_attribute(assertion, 'role', 'ERROR')
        XMLHelper.add_attribute(assertion, 'test', "number(#{element_name}) &lt;= #{hpxml_data_type[:max_inclusive]} or not(#{element_name})")
      end
      if hpxml_data_type[:min_exclusive]
        assertion = XMLHelper.add_element(rule, 'sch:assert', "Expected #{element_name.gsub('h:', '')} to be greater than #{hpxml_data_type[:min_exclusive]}", :string)
        XMLHelper.add_attribute(assertion, 'role', 'ERROR')
        XMLHelper.add_attribute(assertion, 'test', "number(#{element_name}) &gt; #{hpxml_data_type[:min_exclusive]} or not(#{element_name})")
      end
      if hpxml_data_type[:max_exclusive]
        assertion = XMLHelper.add_element(rule, 'sch:assert', "Expected #{element_name.gsub('h:', '')} to be less than #{hpxml_data_type[:max_exclusive]}", :string)
        XMLHelper.add_attribute(assertion, 'role', 'ERROR')
        XMLHelper.add_attribute(assertion, 'test', "number(#{element_name}) &lt; #{hpxml_data_type[:max_exclusive]} or not(#{element_name})")
      end
    end
  end

  XMLHelper.write_file(hpxml_validator, File.join(File.dirname(__FILE__), 'HPXMLtoOpenStudio', 'resources', 'HPXMLvalidator.xml'))
end

def get_element_full_xpaths(element_xpaths, complex_type_or_group_dict, element_xpath, element_type)
  if not complex_type_or_group_dict.keys.include? element_type
    return element_xpaths[element_xpath] = element_type
  else
    complex_type_or_group = deep_copy_object(complex_type_or_group_dict[element_type])
    complex_type_or_group.each do |k, v|
      child_element_xpath = k.unshift(element_xpath).flatten!
      child_element_type = v

      if not complex_type_or_group_dict.keys.include? child_element_type
        element_xpaths[child_element_xpath] = child_element_type
        next
      end

      get_element_full_xpaths(element_xpaths, complex_type_or_group_dict, child_element_xpath, child_element_type)
    end
  end
end

def deep_copy_object(obj)
  return Marshal.load(Marshal.dump(obj))
end

command_list = [:update_measures, :cache_weather, :create_release_zips, :download_weather]

def display_usage(command_list)
  puts "Usage: openstudio #{File.basename(__FILE__)} [COMMAND]\nCommands:\n  " + command_list.join("\n  ")
end

if ARGV.size == 0
  puts 'ERROR: Missing command.'
  display_usage(command_list)
  exit!
elsif ARGV.size > 1
  puts 'ERROR: Too many commands.'
  display_usage(command_list)
  exit!
elsif not command_list.include? ARGV[0].to_sym
  puts "ERROR: Invalid command '#{ARGV[0]}'."
  display_usage(command_list)
  exit!
end

if ARGV[0].to_sym == :update_measures
  # Prevent NREL error regarding U: drive when not VPNed in
  ENV['HOME'] = 'C:' if !ENV['HOME'].nil? && ENV['HOME'].start_with?('U:')
  ENV['HOMEDRIVE'] = 'C:\\' if !ENV['HOMEDRIVE'].nil? && ENV['HOMEDRIVE'].start_with?('U:')

  # Create sample/test OSWs
  create_osws()

  # Create sample/test HPXMLs
  hpxml_docs = create_hpxmls()

  # Create Schematron file that reflects HPXML schema
  puts 'Generating HPXMLvalidator.xml...'
  create_schematron_hpxml_validator(hpxml_docs)

  # Apply rubocop
  cops = ['Layout',
          'Lint/DeprecatedClassMethods',
          # 'Lint/RedundantStringCoercion', # Enable when rubocop is upgraded
          'Style/AndOr',
          'Style/FrozenStringLiteralComment',
          'Style/HashSyntax',
          'Style/Next',
          'Style/NilComparison',
          'Style/RedundantParentheses',
          'Style/RedundantSelf',
          'Style/ReturnNil',
          'Style/SelfAssignment',
          'Style/StringLiterals',
          'Style/StringLiteralsInInterpolation']
  commands = ["\"require 'rubocop/rake_task'\"",
              "\"RuboCop::RakeTask.new(:rubocop) do |t| t.options = ['--auto-correct', '--format', 'simple', '--only', '#{cops.join(',')}'] end\"",
              '"Rake.application[:rubocop].invoke"']
  command = "#{OpenStudio.getOpenStudioCLI} -e #{commands.join(' -e ')}"
  puts 'Applying rubocop auto-correct to measures...'
  system(command)

  # Update measures XMLs
  command = "#{OpenStudio.getOpenStudioCLI} measure -t '#{File.dirname(__FILE__)}'"
  puts 'Updating measure.xmls...'
  system(command, [:out, :err] => File::NULL)

  puts 'Done.'
end

if ARGV[0].to_sym == :cache_weather
  require_relative 'HPXMLtoOpenStudio/resources/weather'

  OpenStudio::Logger.instance.standardOutLogger.setLogLevel(OpenStudio::Fatal)
  runner = OpenStudio::Measure::OSRunner.new(OpenStudio::WorkflowJSON.new)
  puts 'Creating cache *.csv for weather files...'

  Dir['weather/*.epw'].each do |epw|
    next if File.exist? epw.gsub('.epw', '.cache')

    puts "Processing #{epw}..."
    model = OpenStudio::Model::Model.new
    epw_file = OpenStudio::EpwFile.new(epw)
    OpenStudio::Model::WeatherFile.setWeatherFile(model, epw_file).get
    weather = WeatherProcess.new(model, runner)
    File.open(epw.gsub('.epw', '-cache.csv'), 'wb') do |file|
      weather.dump_to_csv(file)
    end
  end
end

if ARGV[0].to_sym == :download_weather
  download_epws
end

if ARGV[0].to_sym == :create_release_zips
  require_relative 'HPXMLtoOpenStudio/resources/version'

  release_map = { File.join(File.dirname(__FILE__), "OpenStudio-HPXML-v#{Version::OS_HPXML_Version}-minimal.zip") => false,
                  File.join(File.dirname(__FILE__), "OpenStudio-HPXML-v#{Version::OS_HPXML_Version}-full.zip") => true }

  release_map.keys.each do |zip_path|
    File.delete(zip_path) if File.exist? zip_path
  end

  if ENV['CI']
    # CI doesn't have git, so default to everything
    git_files = Dir['**/*.*']
  else
    # Only include files under git version control
    command = 'git ls-files'
    begin
      git_files = `#{command}`
    rescue
      puts "Command failed: '#{command}'. Perhaps git needs to be installed?"
      exit!
    end
  end

  files = ['HPXMLtoOpenStudio/measure.*',
           'HPXMLtoOpenStudio/resources/*.*',
           'SimulationOutputReport/measure.*',
           'SimulationOutputReport/resources/*.*',
           'BuildResidentialHPXML/measure.*',
           'BuildResidentialHPXML/resources/*.*',
           'weather/*.*',
           'workflow/*.*',
           'workflow/sample_files/*.xml',
           'workflow/tests/*.rb',
           'workflow/tests/ASHRAE_Standard_140/*.xml',
           'documentation/index.html',
           'documentation/_static/**/*.*']

  if not ENV['CI']
    # Run ASHRAE 140 files
    puts 'Running ASHRAE 140 tests (this will take a minute)...'
    command = "#{OpenStudio.getOpenStudioCLI} workflow/tests/hpxml_translator_test.rb --name=test_ashrae_140 > log.txt"
    system(command)
    results_csv_path = 'workflow/tests/results/results_ashrae_140.csv'
    if not File.exist? results_csv_path
      puts 'ASHRAE 140 results CSV file not generated. Aborting...'
      exit!
    end
    File.delete('log.txt')

    # Generate documentation
    puts 'Generating documentation...'
    command = 'sphinx-build -b singlehtml docs/source documentation'
    begin
      `#{command}`
      if not File.exist? File.join(File.dirname(__FILE__), 'documentation', 'index.html')
        puts 'Documentation was not successfully generated. Aborting...'
        exit!
      end
    rescue
      puts "Command failed: '#{command}'. Perhaps sphinx needs to be installed?"
      exit!
    end
    FileUtils.rm_r(File.join(File.dirname(__FILE__), 'documentation', '_static', 'fonts'))

    # Check if we need to download weather files for the full release zip
    num_epws_expected = 1011
    num_epws_local = 0
    files.each do |f|
      Dir[f].each do |file|
        next unless file.end_with? '.epw'

        num_epws_local += 1
      end
    end

    # Make sure we have the full set of weather files
    if num_epws_local < num_epws_expected
      puts 'Fetching all weather files...'
      command = "#{OpenStudio.getOpenStudioCLI} #{__FILE__} download_weather"
      log = `#{command}`
    end
  end

  # Create zip files
  release_map.each do |zip_path, include_all_epws|
    puts "Creating #{zip_path}..."
    zip = OpenStudio::ZipFile.new(zip_path, false)
    if not ENV['CI']
      zip.addFile(results_csv_path, File.join('OpenStudio-HPXML', results_csv_path))
    end
    files.each do |f|
      Dir[f].each do |file|
        if file.start_with? 'documentation'
          # always include
        elsif include_all_epws
          if (not git_files.include? file) && (not file.start_with? 'weather')
            next
          end
        else
          if not git_files.include? file
            next
          end
        end

        zip.addFile(file, File.join('OpenStudio-HPXML', file))
      end
    end
    puts "Wrote file at #{zip_path}."
  end

  # Cleanup
  if not ENV['CI']
    FileUtils.rm_r(File.join(File.dirname(__FILE__), 'documentation'))
  end

  puts 'Done.'
end<|MERGE_RESOLUTION|>--- conflicted
+++ resolved
@@ -808,51 +808,6 @@
     step.setArgument('hot_tub_heater_annual_kwh', Constants.Auto)
     step.setArgument('hot_tub_heater_annual_therm', Constants.Auto)
     step.setArgument('hot_tub_heater_usage_multiplier', 1.0)
-<<<<<<< HEAD
-=======
-  elsif ['base-bldgtype-single-family-attached.osw'].include? osw_file
-    step.setArgument('geometry_unit_type', HPXML::ResidentialTypeSFA)
-    step.setArgument('geometry_cfa', 1800.0)
-    step.setArgument('geometry_corridor_position', 'None')
-    step.setArgument('geometry_building_num_units', 3)
-    step.setArgument('geometry_horizontal_location', 'Left')
-    step.setArgument('window_front_wwr', 0.18)
-    step.setArgument('window_back_wwr', 0.18)
-    step.setArgument('window_left_wwr', 0.18)
-    step.setArgument('window_right_wwr', 0.18)
-    step.setArgument('window_area_front', 0)
-    step.setArgument('window_area_back', 0)
-    step.setArgument('window_area_left', 0)
-    step.setArgument('window_area_right', 0)
-    step.setArgument('plug_loads_other_annual_kwh', '1638.0')
-  elsif ['base-bldgtype-multifamily.osw'].include? osw_file
-    step.setArgument('geometry_unit_type', HPXML::ResidentialTypeApartment)
-    step.setArgument('geometry_cfa', 900.0)
-    step.setArgument('geometry_corridor_position', 'None')
-    step.setArgument('geometry_foundation_type', HPXML::FoundationTypeBasementUnconditioned)
-    step.setArgument('geometry_level', 'Middle')
-    step.setArgument('geometry_horizontal_location', 'Left')
-    step.setArgument('geometry_building_num_units', 50)
-    step.setArgument('geometry_building_num_bedrooms', 50 * 3)
-    step.setArgument('geometry_num_floors_above_grade', 5)
-    step.setArgument('window_front_wwr', 0.18)
-    step.setArgument('window_back_wwr', 0.18)
-    step.setArgument('window_left_wwr', 0.18)
-    step.setArgument('window_right_wwr', 0.18)
-    step.setArgument('window_area_front', 0)
-    step.setArgument('window_area_back', 0)
-    step.setArgument('window_area_left', 0)
-    step.setArgument('window_area_right', 0)
-    step.setArgument('ducts_supply_leakage_value', 0.0)
-    step.setArgument('ducts_return_leakage_value', 0.0)
-    step.setArgument('ducts_supply_location', HPXML::LocationLivingSpace)
-    step.setArgument('ducts_return_location', HPXML::LocationLivingSpace)
-    step.setArgument('ducts_supply_insulation_r', 0.0)
-    step.setArgument('ducts_return_insulation_r', 0.0)
-    step.setArgument('ducts_number_of_return_registers', '1')
-    step.setArgument('door_area', 20.0)
-    step.setArgument('plug_loads_other_annual_kwh', '819.0')
->>>>>>> 06d3ad74
   elsif ['base-appliances-coal.osw'].include? osw_file
     step.setArgument('clothes_dryer_fuel_type', HPXML::FuelTypeCoal)
     step.setArgument('clothes_dryer_efficiency', '3.3')
@@ -965,6 +920,7 @@
     step.setArgument('ducts_return_location', HPXML::LocationLivingSpace)
     step.setArgument('ducts_supply_insulation_r', 0.0)
     step.setArgument('ducts_return_insulation_r', 0.0)
+    step.setArgument('ducts_number_of_return_registers', '1')
     step.setArgument('door_area', 20.0)
     step.setArgument('plug_loads_other_annual_kwh', '819.0')
   elsif ['base-bldgtype-multifamily-shared-mechvent.osw'].include? osw_file
@@ -1733,7 +1689,6 @@
     step.setArgument('weather_station_epw_filepath', 'USA_MD_Baltimore-Washington.Intl.AP.724060_TMY3.epw')
   elsif ['base-location-dallas-tx.osw'].include? osw_file
     step.setArgument('weather_station_epw_filepath', 'USA_TX_Dallas-Fort.Worth.Intl.AP.722590_TMY3.epw')
-    step.setArgument('ducts_number_of_return_registers', '1')
   elsif ['base-location-duluth-mn.osw'].include? osw_file
     step.setArgument('weather_station_epw_filepath', 'USA_MN_Duluth.Intl.AP.727450_TMY3.epw')
   elsif ['base-location-miami-fl.osw'].include? osw_file
@@ -2372,6 +2327,7 @@
     step.setArgument('foundation_wall_insulation_distance_to_bottom', 6.0)
   elsif ['invalid_files/conditioned-attic-with-one-floor-above-grade.osw'].include? osw_file
     step.setArgument('geometry_attic_type', HPXML::AtticTypeConditioned)
+    step.setArgument('ceiling_assembly_r', 0.0)
   end
   return step
 end
