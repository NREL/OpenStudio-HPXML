--- conflicted
+++ resolved
@@ -950,59 +950,12 @@
                            insulation_assembly_r_value: 23.0)
     end
   elsif ['base-enclosure-walls-detailed.xml'].include? hpxml_file
-<<<<<<< HEAD
-    [0, 1, 2, -1].each do |idx|
-      hpxml.walls[idx].insulation_assembly_r_value = nil
-      hpxml.walls[idx].insulation_cavity_r_value = 19
-      hpxml.walls[idx].insulation_cavity_thickness = 5.5
-      hpxml.walls[idx].insulation_grade = 3
-      hpxml.walls[idx].stud_size = '2x6'
-      hpxml.walls[idx].stud_spacing = 16
-      hpxml.walls[idx].framing_factor = 0.1988
-      hpxml.walls[idx].stud_material = 'wood'
-      hpxml.walls[idx].osb_thickness = 0.5
-    end
-    hpxml.walls[0].cmu_thickness = 8
-    hpxml.walls[0].cmu_conductivity = 7.70
-    hpxml.walls[0].cmu_density = 119.0
-=======
-    hpxml.walls[0].insulation_assembly_r_value = nil
-    hpxml.walls[0].insulation_cavity_r_value = 19
-    hpxml.walls[0].insulation_cavity_thickness = 5.5
-    hpxml.walls[0].insulation_grade = 3
-    hpxml.walls[0].stud_size = '2x6'
-    hpxml.walls[0].stud_spacing = 16
-    hpxml.walls[0].framing_factor = 0.1988
-    hpxml.walls[0].stud_material = 'wood'
-    hpxml.walls[0].osb_thickness = 0.5
-    hpxml.walls[0].cmu_thickness = 8
-    hpxml.walls[0].cmu_conductivity = 7.70
-    hpxml.walls[0].cmu_density = 119.0
-    hpxml.walls[1].insulation_assembly_r_value = nil
-    hpxml.walls[1].insulation_cavity_r_value = 19
-    hpxml.walls[1].insulation_cavity_thickness = 5.5
-    hpxml.walls[1].insulation_grade = 3
-    hpxml.walls[1].stud_size = '2x6'
-    hpxml.walls[1].stud_spacing = 16
-    hpxml.walls[1].framing_factor = 0.1988
-    hpxml.walls[1].stud_material = 'wood'
-    hpxml.walls[1].osb_thickness = 0.5
->>>>>>> 62786712
-    hpxml.walls[1].double_stud_gap_depth = 0.5
-    hpxml.walls[1].double_stud_is_staggered = true
-    hpxml.walls[2].icf_r_value = 22
-    hpxml.walls[2].icf_ins_thickness = 2.25
-    hpxml.walls[2].icf_concrete_thickness = 5.75
-    hpxml.walls[4].sip_r_value = 16
-    hpxml.walls[4].sip_thickness = 4.5
-    hpxml.walls[4].sip_sheathing_thickness = 0.5
     hpxml.rim_joists[0].insulation_assembly_r_value = nil
     hpxml.rim_joists[0].insulation_cavity_r_value = 19
     hpxml.rim_joists[0].insulation_grade = 3
     hpxml.rim_joists[0].joist_size = '2x6'
     hpxml.rim_joists[0].joist_spacing = 16
     hpxml.rim_joists[0].framing_factor = 0.1988
-    hpxml.rim_joists[0].joist_material = 'wood'
     hpxml.rim_joists[0].osb_thickness = 0.5
   elsif ['base-foundation-ambient.xml',
          'base-foundation-slab.xml'].include? hpxml_file
@@ -1403,6 +1356,33 @@
       wall.solar_absorptance = nil
       wall.color = HPXML::ColorMedium
     end
+  elsif ['base-enclosure-walls-detailed.xml'].include? hpxml_file
+    [0, 1, 2, 3, -1].each do |idx|
+      hpxml.walls[idx].wall_quick_fill = true
+      hpxml.walls[idx].insulation_assembly_r_value = nil
+      hpxml.walls[idx].insulation_cavity_r_value = 19
+      hpxml.walls[idx].insulation_cavity_thickness = 5.5
+      hpxml.walls[idx].insulation_grade = 3
+      hpxml.walls[idx].stud_size = '2x6'
+      hpxml.walls[idx].stud_spacing = 16
+      hpxml.walls[idx].framing_factor = 0.1988
+      hpxml.walls[idx].osb_thickness = 0.5
+    end
+    hpxml.walls[0].cmu_thickness = 8
+    hpxml.walls[0].cmu_conductivity = 7.70
+    hpxml.walls[0].cmu_density = 119.0
+    hpxml.walls[1].double_stud_gap_depth = 0.5
+    hpxml.walls[1].double_stud_is_staggered = true
+    hpxml.walls[2].icf_r_value = 22
+    hpxml.walls[2].icf_ins_thickness = 2.25
+    hpxml.walls[2].icf_concrete_thickness = 5.75
+    hpxml.walls[3].logwall_thickness_list = [6.0, 6.0]
+    hpxml.walls[3].logwall_cond_list = [0.8, 0.8]
+    hpxml.walls[3].logwall_den_list = [32.0, 32.0]
+    hpxml.walls[3].logwall_spec_heat_list = [0.29, 0.29]
+    hpxml.walls[4].sip_r_value = 16
+    hpxml.walls[4].sip_thickness = 4.5
+    hpxml.walls[4].sip_sheathing_thickness = 0.5
   end
   hpxml.walls.each do |wall|
     next unless wall.is_interior
