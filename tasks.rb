--- conflicted
+++ resolved
@@ -81,31 +81,17 @@
 
     for i in 1..num_mf_units
       build_residential_hpxml = measures['BuildResidentialHPXML'][0]
-<<<<<<< HEAD
-      build_residential_hpxml['existing_hpxml_path'] = hpxml_path if i > 1
       suffix = "_#{i}" if i > 1
-
-      if hpxml_path.include? 'whole-building-common-spaces'
-        build_residential_hpxml['schedules_filepaths'] = (i >= 7 ? nil : "../../HPXMLtoOpenStudio/resources/schedule_files/#{stochastic_sched_basename}-mf-unit#{suffix}.csv")
-        build_residential_hpxml['geometry_foundation_type'] = (i <= 2 ? HPXML::FoundationTypeBasementUnconditioned : HPXML::FoundationTypeAboveApartment)
-        build_residential_hpxml['geometry_attic_type'] = (i >= 7 ? HPXML::AtticTypeVented : HPXML::AtticTypeBelowApartment)
-        build_residential_hpxml['geometry_average_ceiling_height'] = (i >= 7 ? 2.0 : 8.0)
-        build_residential_hpxml['geometry_unit_num_bedrooms'] = (i >= 7 ? 0 : 3)
-        build_residential_hpxml['geometry_unit_num_bathrooms'] = (i >= 7 ? 1 : 2)
-        build_residential_hpxml['geometry_unit_height_above_grade'] = { 1 => -7.0, 2 => -7.0, 3 => 1.0, 4 => 1.0, 5 => 9.0, 6 => 9.0, 7 => 17.0, 8 => 17.0 }[i]
+      if hpxml_path.include? 'mf-whole-building-common-spaces'
+        build_residential_hpxml['schedules_paths'] = (i >= 7 ? nil : "../../HPXMLtoOpenStudio/resources/schedule_files/#{stochastic_sched_basename}-mf-unit#{suffix}.csv")
+        build_residential_hpxml['geometry_foundation_type'] = (i <= 2 ? 'Basement, Unconditioned' : 'Above Apartment')
+        build_residential_hpxml['geometry_attic_type'] = (i >= 7 ? 'Attic, Vented, Gable' : 'Below Apartment')
+        build_residential_hpxml['geometry_unit_num_bedrooms'] = (i >= 7 ? '0' : '3')
+        build_residential_hpxml['geometry_unit_num_bathrooms'] = (i >= 7 ? '1' : '2')
         # Partially conditioned basement + one unconditioned hallway each floor + unconditioned attic
-        build_residential_hpxml['heating_system_type'] = { 1 => 'ElectricResistance', 2 => 'none', 3 => 'none', 4 => 'ElectricResistance', 5 => 'none', 6 => 'ElectricResistance', 7 => 'none', 8 => 'none' }[i]
-        build_residential_hpxml['cooling_system_type'] = { 1 => 'room air conditioner', 2 => 'none', 3 => 'none', 4 => 'room air conditioner', 5 => 'none', 6 => 'room air conditioner', 7 => 'none', 8 => 'none' }[i]
-      elsif hpxml_path.include? 'whole-building'
-        build_residential_hpxml['schedules_filepaths'] = "../../HPXMLtoOpenStudio/resources/schedule_files/#{stochastic_sched_basename}-mf-unit#{suffix}.csv"
-        build_residential_hpxml['geometry_foundation_type'] = (i <= 2 ? HPXML::FoundationTypeBasementUnconditioned : HPXML::FoundationTypeAboveApartment)
-        build_residential_hpxml['geometry_attic_type'] = (i >= 5 ? HPXML::AtticTypeVented : HPXML::AtticTypeBelowApartment)
-        build_residential_hpxml['geometry_unit_height_above_grade'] = { 1 => 0.0, 2 => 0.0, 3 => 10.0, 4 => 10.0, 5 => 20.0, 6 => 20.0 }[i]
-=======
-      if hpxml_path.include?('base-bldgtype-mf-whole-building.xml') ||
-         hpxml_path.include?('base-bldgtype-mf-whole-building-detailed-electric-panel.xml') ||
-         hpxml_path.include?('base-bldgtype-mf-whole-building-inter-unit-heat-transfer.xml')
-        suffix = "_#{i}" if i > 1
+        build_residential_hpxml['hvac_heating_system'] = ([1, 4, 6].include?(i) ? 'Electric Resistance' : 'None')
+        build_residential_hpxml['hvac_cooling_system'] = ([1, 4, 6].include?(i) ? 'Room AC, CEER 8.4' : 'None')
+      elsif hpxml_path.include? 'mf-whole-building'
         build_residential_hpxml['schedules_paths'] = "../../HPXMLtoOpenStudio/resources/schedule_files/#{stochastic_sched_basename}-mf-unit#{suffix}.csv"
         build_residential_hpxml['geometry_foundation_type'] = (i <= 2 ? 'Basement, Unconditioned' : 'Above Apartment')
         build_residential_hpxml['geometry_attic_type'] = (i >= 5 ? 'Attic, Vented, Gable' : 'Below Apartment')
@@ -114,17 +100,6 @@
           build_residential_hpxml['hvac_heating_system'] = ([1, 3, 5].include?(i) ? 'Electric Resistance' : 'None')
           build_residential_hpxml['hvac_cooling_system'] = ([1, 3, 5].include?(i) ? 'Room AC, CEER 8.4' : 'None')
         end
-      elsif hpxml_path.include?('whole-building-common-spaces')
-        suffix = "_#{i}" if i > 1
-        build_residential_hpxml['schedules_paths'] = (i >= 7 ? nil : "../../HPXMLtoOpenStudio/resources/schedule_files/#{stochastic_sched_basename}-mf-unit#{suffix}.csv")
-        build_residential_hpxml['geometry_foundation_type'] = (i <= 2 ? 'Basement, Unconditioned' : 'Above Apartment')
-        build_residential_hpxml['geometry_attic_type'] = (i >= 7 ? 'Attic, Vented, Gable' : 'Below Apartment')
-        build_residential_hpxml['geometry_unit_num_bedrooms'] = (i >= 7 ? '0' : '3')
-        build_residential_hpxml['geometry_unit_num_bathrooms'] = (i >= 7 ? '1' : '2')
-        # Partially conditioned basement + one unconditioned hallway each floor + unconditioned attic
-        build_residential_hpxml['hvac_heating_system'] = ([1, 4, 6].include?(i) ? 'Electric Resistance' : 'None')
-        build_residential_hpxml['hvac_cooling_system'] = ([1, 4, 6].include?(i) ? 'Room AC, CEER 8.4' : 'None')
->>>>>>> 54ad0db0
       end
 
       # Re-generate stochastic schedule CSV?
@@ -1859,7 +1834,7 @@
       hpxml_bldg.heat_pumps[0].number_of_units_served = 6
       hpxml_bldg.heat_pumps[0].pump_watts_per_ton = 0.0
     end
-    if !hpxml_file.include?('eae') && !hpxml_file.include?('whole-building')
+    if !hpxml_file.include?('eae') && !hpxml_file.include?('mf-whole-building')
       if hpxml_file.include? 'shared-boiler'
         hpxml_bldg.heating_systems[0].shared_loop_watts = 600
       end
