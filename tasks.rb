# frozen_string_literal: true

OpenStudio::Logger.instance.standardOutLogger.setLogLevel(OpenStudio::Fatal)

Dir["#{File.dirname(__FILE__)}/HPXMLtoOpenStudio/resources/*.rb"].each do |resource_file|
  next if resource_file.include? 'minitest_helper.rb'

  require resource_file
end

def create_hpxmls
  this_dir = File.dirname(__FILE__)
  workflow_dir = File.join(this_dir, 'workflow')
  hpxml_inputs_tsv_path = File.join(workflow_dir, 'hpxml_inputs.json')

  require 'json'
  json_inputs = JSON.parse(File.read(hpxml_inputs_tsv_path))
  abs_hpxml_files = []
  dirs = json_inputs.keys.map { |file_path| File.dirname(file_path) }.uniq

  schema_path = File.join(File.dirname(__FILE__), 'HPXMLtoOpenStudio', 'resources', 'hpxml_schema', 'HPXML.xsd')
  schema_validator = XMLValidator.get_xml_validator(schema_path)

  # Delete all stochastic schedule files (they will be regenerated below)
  stochastic_sched_basename = 'occupancy-stochastic'
  stochastic_csvs = File.join(File.dirname(__FILE__), 'HPXMLtoOpenStudio', 'resources', 'schedule_files', "#{stochastic_sched_basename}*.csv")
  Dir.glob(stochastic_csvs).each { |file| File.delete(file) }

  # Specify list of sample files that should not regenerate schedule CSVs. These files test simulation timesteps
  # that differ from the stochastic schedule timestep. If we were to call the BuildResidentialScheduleFile
  # measure, it will generate a stochastic schedule that matches the simulation timestep; so we skip it and just
  # use the stochastic schedule generated from another HPXML file.
  schedule_skip_list = [
    'base-schedules-detailed-occupancy-stochastic-10-mins.xml',
    'base-simcontrol-timestep-10-mins-occupancy-stochastic-60-mins.xml'
  ]

  puts "Generating #{json_inputs.size} HPXML files..."

  json_inputs.keys.each_with_index do |hpxml_filename, hpxml_i|
    puts "[#{hpxml_i + 1}/#{json_inputs.size}] Generating #{hpxml_filename}..."
    hpxml_path = File.join(workflow_dir, hpxml_filename)
    abs_hpxml_files << File.absolute_path(hpxml_path)

    # Build up json_input from parent_hpxml(s)
    parent_hpxml_filenames = []
    parent_hpxml_filename = json_inputs[hpxml_filename]['parent_hpxml']
    while not parent_hpxml_filename.nil?
      if not json_inputs.keys.include? parent_hpxml_filename
        fail "Could not find parent_hpxml: #{parent_hpxml_filename}."
      end

      parent_hpxml_filenames << parent_hpxml_filename
      parent_hpxml_filename = json_inputs[parent_hpxml_filename]['parent_hpxml']
    end
    json_input = { 'hpxml_path' => hpxml_path }
    for parent_hpxml_filename in parent_hpxml_filenames.reverse
      json_input.merge!(json_inputs[parent_hpxml_filename])
    end
    json_input.merge!(json_inputs[hpxml_filename])
    json_input.delete('parent_hpxml')

    measures = {}
    measures['BuildResidentialHPXML'] = [json_input]

    measures_dir = File.dirname(__FILE__)
    model = OpenStudio::Model::Model.new
    runner = OpenStudio::Measure::OSRunner.new(OpenStudio::WorkflowJSON.new)

    num_apply_measures = 1
    if hpxml_path.include?('base-bldgtype-mf-whole-building.xml')
      num_apply_measures = 6
    end

    for i in 1..num_apply_measures
      build_residential_hpxml = measures['BuildResidentialHPXML'][0]
      build_residential_hpxml['existing_hpxml_path'] = hpxml_path if i > 1
      if hpxml_path.include?('base-bldgtype-mf-whole-building.xml')
        suffix = "_#{i}" if i > 1
        build_residential_hpxml['schedules_filepaths'] = "../../HPXMLtoOpenStudio/resources/schedule_files/#{stochastic_sched_basename}-mf-unit#{suffix}.csv"
        build_residential_hpxml['geometry_foundation_type'] = (i <= 2 ? 'UnconditionedBasement' : 'AboveApartment')
        build_residential_hpxml['geometry_attic_type'] = (i >= 5 ? 'VentedAttic' : 'BelowApartment')
        build_residential_hpxml['geometry_unit_height_above_grade'] = { 1 => 0.0, 2 => 0.0, 3 => 10.0, 4 => 10.0, 5 => 20.0, 6 => 20.0 }[i]
      end

      # Re-generate stochastic schedule CSV?
      prev_csv_path = nil
      csv_path = json_input['schedules_filepaths'].to_s.split(',').map(&:strip).find { |fp| fp.include? stochastic_sched_basename }
      if (not csv_path.nil?) && !schedule_skip_list.include?(File.basename(hpxml_path))
        sch_args = { 'hpxml_path' => hpxml_path,
                     'output_csv_path' => csv_path,
                     'hpxml_output_path' => hpxml_path,
                     'building_id' => "MyBuilding#{suffix}" }
        measures['BuildResidentialScheduleFile'] = [sch_args]

        # Rename existing file (if found) for later comparison
        csv_path = File.expand_path(File.join(File.dirname(hpxml_path), csv_path))
        if File.exist? csv_path
          prev_csv_path = csv_path + '.prev'
          File.rename(csv_path, prev_csv_path)
        end
      end

      # Apply measure
      success = apply_measures(measures_dir, measures, runner, model)

      # Report errors
      runner.result.stepErrors.each do |s|
        puts "Error: #{s}"
      end

      if not success
        puts "\nError: Did not successfully generate #{hpxml_filename}."
        exit!
      end

      # Make sure newly generated schedule CSV matches previously generated schedule CSV
      next if prev_csv_path.nil?

      csv_data = File.read(csv_path)
      prev_csv_data = File.read(prev_csv_path)
      if csv_data != prev_csv_data
        puts "Error: Two different schedule CSVs (see #{File.basename(csv_path)} vs #{File.basename(prev_csv_path)}) were generated for the same filename."
        exit!
      end
      File.delete(prev_csv_path)
    end

    hpxml = HPXML.new(hpxml_path: hpxml_path)
    if hpxml_path.include?('ASHRAE_Standard_140') || hpxml_path.include?('HERS_HVAC') || hpxml_path.include?('HERS_DSE')
      apply_hpxml_modification_ashrae_140(hpxml)
      if hpxml_path.include?('HERS_HVAC') || hpxml_path.include?('HERS_DSE')
        apply_hpxml_modification_hers_hvac_dse(hpxml_path, hpxml)
      end
    elsif hpxml_path.include?('HERS_Hot_Water')
      apply_hpxml_modification_hers_hot_water(hpxml)
    else
      apply_hpxml_modification_sample_files(hpxml_path, hpxml)
    end
    hpxml_doc = hpxml.to_doc()

    XMLHelper.write_file(hpxml_doc, hpxml_path)

    errors, _warnings = XMLValidator.validate_against_schema(hpxml_path, schema_validator)
    next unless errors.size > 0

    errors.each do |s|
      puts "Error: #{s}"
    end
    puts "\nError: Did not successfully validate #{hpxml_filename}."
    exit!
  end

  puts "\n"

  # Delete stochastic schedule backup file
  dirs.each do |dir|
    Dir.glob("#{workflow_dir}/#{dir}/*_bak.xml").each { |file| File.delete(file) }
  end

  # Print warnings about extra files
  dirs.each do |dir|
    Dir["#{workflow_dir}/#{dir}/*.xml"].each do |hpxml|
      next if abs_hpxml_files.include? File.absolute_path(hpxml)

      puts "Warning: Extra HPXML file found at #{File.absolute_path(hpxml)}"
    end
  end
end

def apply_hpxml_modification_ashrae_140(hpxml)
  # Set detailed HPXML values for ASHRAE 140 test files
  hpxml_bldg = hpxml.buildings[0]

  # ------------ #
  # HPXML Header #
  # ------------ #

  hpxml.header.xml_generated_by = 'tasks.rb'
  hpxml.header.created_date_and_time = Time.new(2000, 1, 1, 0, 0, 0, '-07:00').strftime('%Y-%m-%dT%H:%M:%S%:z') # Hard-code to prevent diffs
  hpxml.header.apply_ashrae140_assumptions = true

  # --------------------- #
  # HPXML BuildingSummary #
  # --------------------- #

  hpxml_bldg.site.azimuth_of_front_of_home = nil

  # --------------- #
  # HPXML Enclosure #
  # --------------- #

  hpxml_bldg.attics[0].vented_attic_ach = 2.4
  hpxml_bldg.foundations.reverse_each do |foundation|
    foundation.delete
  end
  (hpxml_bldg.walls + hpxml_bldg.rim_joists).each do |wall|
    if wall.is_a?(HPXML::Wall)
      if wall.attic_wall_type == HPXML::AtticWallTypeGable
        wall.insulation_assembly_r_value = 2.15
      else
        wall.interior_finish_type = HPXML::InteriorFinishGypsumBoard
        wall.interior_finish_thickness = 0.5
      end
    end
  end
  hpxml_bldg.floors.each do |floor|
    next unless floor.is_ceiling

    floor.interior_finish_type = HPXML::InteriorFinishGypsumBoard
    floor.interior_finish_thickness = 0.5
  end
  hpxml_bldg.foundation_walls.each do |fwall|
    if fwall.insulation_interior_r_value == 0
      fwall.interior_finish_type = HPXML::InteriorFinishNone
    else
      fwall.interior_finish_type = HPXML::InteriorFinishGypsumBoard
      fwall.interior_finish_thickness = 0.5
    end
  end
  if hpxml_bldg.doors.size == 1
    hpxml_bldg.doors[0].area /= 2.0
    hpxml_bldg.doors << hpxml_bldg.doors[0].dup
    hpxml_bldg.doors[1].azimuth = 0
    hpxml_bldg.doors[1].id = 'Door2'
  end
  hpxml_bldg.windows.each do |window|
    next if window.overhangs_depth.nil?

    window.overhangs_distance_to_bottom_of_window = 6.0
  end

  # ---------- #
  # HPXML HVAC #
  # ---------- #

  if hpxml_bldg.hvac_controls.empty?
    hpxml_bldg.hvac_controls.add(id: "HVACControl#{hpxml_bldg.hvac_controls.size + 1}",
                                 heating_setpoint_temp: 68.0,
                                 cooling_setpoint_temp: 78.0)
  end

  # --------------- #
  # HPXML MiscLoads #
  # --------------- #

  return unless hpxml_bldg.plug_loads[0].kwh_per_year > 0

  hpxml_bldg.plug_loads[0].weekday_fractions = '0.0203, 0.0203, 0.0203, 0.0203, 0.0203, 0.0339, 0.0426, 0.0852, 0.0497, 0.0304, 0.0304, 0.0406, 0.0304, 0.0254, 0.0264, 0.0264, 0.0386, 0.0416, 0.0447, 0.0700, 0.0700, 0.0731, 0.0731, 0.0660'
  hpxml_bldg.plug_loads[0].weekend_fractions = '0.0203, 0.0203, 0.0203, 0.0203, 0.0203, 0.0339, 0.0426, 0.0852, 0.0497, 0.0304, 0.0304, 0.0406, 0.0304, 0.0254, 0.0264, 0.0264, 0.0386, 0.0416, 0.0447, 0.0700, 0.0700, 0.0731, 0.0731, 0.0660'
  hpxml_bldg.plug_loads[0].monthly_multipliers = '1.0, 1.0, 1.0, 1.0, 1.0, 1.0, 1.0, 1.0, 1.0, 1.0, 1.0, 1.0'
end

def apply_hpxml_modification_hers_hvac_dse(hpxml_path, hpxml)
  # Set detailed HPXML values for HERS HVAC/DSE test files
  hpxml_bldg = hpxml.buildings[0]

  if hpxml_path.include? 'HERS_HVAC'
    hpxml_bldg.hvac_distributions.clear
    hpxml_bldg.hvac_distributions.add(id: 'HVACDistribution1',
                                      distribution_system_type: HPXML::HVACDistributionTypeDSE,
                                      annual_heating_dse: 1.0,
                                      annual_cooling_dse: 1.0)
  end
  if hpxml_path.include? 'HERS_DSE'
    # For DSE tests, use effective R-values instead of nominal R-values to match the test specs.
    hpxml_bldg.hvac_distributions[0].ducts.each do |duct|
      next if duct.duct_insulation_r_value.nil?

      if duct.duct_insulation_r_value == 0
        duct.duct_insulation_r_value = nil
        duct.duct_effective_r_value = 1.5
      elsif duct.duct_insulation_r_value == 6
        duct.duct_insulation_r_value = nil
        duct.duct_effective_r_value = 7
      else
        fail 'Unexpected error.'
      end
    end
  end
end

def apply_hpxml_modification_hers_hot_water(hpxml)
  # Set detailed HPXML values for HERS Hot Water test files
  hpxml_bldg = hpxml.buildings[0]

  hpxml.header.xml_generated_by = 'tasks.rb'
  hpxml.header.created_date_and_time = Time.new(2000, 1, 1, 0, 0, 0, '-07:00').strftime('%Y-%m-%dT%H:%M:%S%:z') # Hard-code to prevent diffs

  hpxml_bldg.hvac_distributions.clear
  hpxml_bldg.hvac_distributions.add(id: 'HVACDistribution1',
                                    distribution_system_type: HPXML::HVACDistributionTypeDSE,
                                    annual_heating_dse: 1.0,
                                    annual_cooling_dse: 1.0)
end

def apply_hpxml_modification_sample_files(hpxml_path, hpxml)
  default_schedules_csv_data = Defaults.get_schedules_csv_data()

  # Set detailed HPXML values for sample files
  hpxml_file = File.basename(hpxml_path)
  hpxml_bldg = hpxml.buildings[0]

  # ------------ #
  # HPXML Header #
  # ------------ #

  hpxml.header.xml_generated_by = 'tasks.rb'
  hpxml.header.created_date_and_time = Time.new(2000, 1, 1, 0, 0, 0, '-07:00').strftime('%Y-%m-%dT%H:%M:%S%:z') # Hard-code to prevent diffs

  if ['base-hvac-undersized-allow-increased-fixed-capacities.xml'].include? hpxml_file
    hpxml_bldg.header.allow_increased_fixed_capacities = true
  elsif ['base-misc-emissions.xml'].include? hpxml_file
    hpxml_bldg.egrid_region = 'Western'
    hpxml_bldg.egrid_subregion = 'RMPA'
    hpxml_bldg.cambium_region_gea = 'RMPAc'
  end

  if ['base-hvac-autosize-sizing-controls.xml'].include? hpxml_file
    hpxml_bldg.header.manualj_heating_design_temp = 0
    hpxml_bldg.header.manualj_cooling_design_temp = 100
    hpxml_bldg.header.manualj_heating_setpoint = 60
    hpxml_bldg.header.manualj_cooling_setpoint = 80
    hpxml_bldg.header.manualj_humidity_setpoint = 0.55
    hpxml_bldg.header.manualj_internal_loads_sensible = 4000
    hpxml_bldg.header.manualj_internal_loads_latent = 200
    hpxml_bldg.header.manualj_num_occupants = 5
    hpxml_bldg.header.manualj_daily_temp_range = HPXML::ManualJDailyTempRangeLow
    hpxml_bldg.header.manualj_humidity_difference = 30
  end

  hpxml.buildings.each do |hpxml_bldg|
    if ['base-misc-emissions.xml'].include? hpxml_file
      hpxml_bldg.egrid_region = 'Western'
      hpxml_bldg.egrid_subregion = 'RMPA'
      hpxml_bldg.cambium_region_gea = 'RMPAc'
    end

    # --------------------- #
    # HPXML BuildingSummary #
    # --------------------- #

    hpxml_bldg.site.available_fuels = [HPXML::FuelTypeElectricity, HPXML::FuelTypeNaturalGas]

    if ['base-schedules-simple.xml',
        'base-schedules-simple-vacancy.xml',
        'base-schedules-simple-power-outage.xml',
        'base-misc-loads-large-uncommon.xml',
        'base-misc-loads-large-uncommon2.xml'].include? hpxml_file
      hpxml_bldg.building_occupancy.weekday_fractions = '0.061, 0.061, 0.061, 0.061, 0.061, 0.061, 0.061, 0.053, 0.025, 0.015, 0.015, 0.015, 0.015, 0.015, 0.015, 0.015, 0.018, 0.033, 0.054, 0.054, 0.054, 0.061, 0.061, 0.061'
      hpxml_bldg.building_occupancy.weekend_fractions = '0.061, 0.061, 0.061, 0.061, 0.061, 0.061, 0.061, 0.053, 0.025, 0.015, 0.015, 0.015, 0.015, 0.015, 0.015, 0.015, 0.018, 0.033, 0.054, 0.054, 0.054, 0.061, 0.061, 0.061'
      hpxml_bldg.building_occupancy.monthly_multipliers = '1.0, 1.0, 1.0, 1.0, 1.0, 1.0, 1.0, 1.0, 1.0, 1.0, 1.0, 1.0'
      hpxml_bldg.building_occupancy.general_water_use_weekday_fractions = '0.023, 0.021, 0.021, 0.025, 0.027, 0.038, 0.044, 0.039, 0.037, 0.037, 0.034, 0.035, 0.035, 0.035, 0.039, 0.043, 0.051, 0.064, 0.065, 0.072, 0.073, 0.063, 0.045, 0.034'
      hpxml_bldg.building_occupancy.general_water_use_weekend_fractions = '0.023, 0.021, 0.021, 0.025, 0.027, 0.038, 0.044, 0.039, 0.037, 0.037, 0.034, 0.035, 0.035, 0.035, 0.039, 0.043, 0.051, 0.064, 0.065, 0.072, 0.073, 0.063, 0.045, 0.034'
      hpxml_bldg.building_occupancy.general_water_use_monthly_multipliers = '1.0, 1.0, 1.0, 1.0, 1.0, 1.0, 1.0, 1.0, 1.0, 1.0, 1.0, 1.0'
    elsif ['base-misc-defaults.xml'].include? hpxml_file
      hpxml_bldg.building_construction.average_ceiling_height = nil
      hpxml_bldg.building_construction.conditioned_building_volume = nil
      hpxml_bldg.hvac_distributions[0].ducts.each do |duct|
        duct.duct_surface_area = nil # removes surface area from both supply and return
      end
    elsif ['base-atticroof-cathedral.xml'].include? hpxml_file
      hpxml_bldg.building_construction.number_of_conditioned_floors = 2
      hpxml_bldg.building_construction.number_of_conditioned_floors_above_grade = 1
      hpxml_bldg.building_construction.conditioned_floor_area = 2700
      hpxml_bldg.attics[0].attic_type = HPXML::AtticTypeCathedral
    elsif ['base-atticroof-conditioned.xml'].include? hpxml_file
      hpxml_bldg.building_construction.conditioned_building_volume = 23850
      hpxml_bldg.air_infiltration_measurements[0].infiltration_volume = hpxml_bldg.building_construction.conditioned_building_volume
      hpxml_bldg.air_infiltration_measurements[0].infiltration_height = 15.0
    elsif ['base-enclosure-split-level.xml'].include? hpxml_file
      hpxml_bldg.building_construction.number_of_conditioned_floors = 1.5
      hpxml_bldg.building_construction.number_of_conditioned_floors_above_grade = 1.5
    elsif ['base-foundation-walkout-basement.xml'].include? hpxml_file
      hpxml_bldg.building_construction.number_of_conditioned_floors_above_grade = 2
    elsif ['base-foundation-basement-garage.xml'].include? hpxml_file
      hpxml_bldg.building_construction.conditioned_floor_area -= 400 * 2
      hpxml_bldg.building_construction.conditioned_building_volume -= 400 * 2 * 8
      hpxml_bldg.air_infiltration_measurements[0].infiltration_volume = hpxml_bldg.building_construction.conditioned_building_volume
    elsif ['base-bldgtype-mf-unit-infil-compartmentalization-test.xml'].include? hpxml_file
      hpxml_bldg.air_infiltration_measurements[0].a_ext = 0.2
    end

    # ------------------ #
    # HPXML Zones/Spaces #
    # ------------------ #

    if ['base-zones-spaces.xml',
        'base-zones-spaces-multiple.xml'].include? hpxml_file
      # Add zones
      if hpxml_file == 'base-zones-spaces.xml'
        hpxml_bldg.zones.add(id: 'ConditionedZone',
                             zone_type: HPXML::ZoneTypeConditioned)
        ag_cond_zone = hpxml_bldg.zones[-1]
        bg_cond_zone = hpxml_bldg.zones[-1]
      elsif hpxml_file == 'base-zones-spaces-multiple.xml'
        hpxml_bldg.zones.add(id: 'AGConditionedZone',
                             zone_type: HPXML::ZoneTypeConditioned)
        ag_cond_zone = hpxml_bldg.zones[-1]
        hpxml_bldg.zones.add(id: 'BGConditionedZone',
                             zone_type: HPXML::ZoneTypeConditioned)
        bg_cond_zone = hpxml_bldg.zones[-1]
      end
      hpxml_bldg.zones.add(id: 'GarageZone',
                           zone_type: HPXML::ZoneTypeUnconditioned)
      grg_zone = hpxml_bldg.zones[-1]

      # Attach HVAC
      hpxml_bldg.heating_systems[0].attached_to_zone_idref = hpxml_bldg.zones[0].id
      hpxml_bldg.cooling_systems[0].attached_to_zone_idref = hpxml_bldg.zones[0].id
      if hpxml_file == 'base-zones-spaces-multiple.xml'
        hpxml_bldg.heating_systems << hpxml_bldg.heating_systems[0].dup
        hpxml_bldg.heating_systems[-1].id = 'HeatingSystem2'
        hpxml_bldg.heating_systems[-1].attached_to_zone_idref = hpxml_bldg.zones[1].id
        hpxml_bldg.heating_systems[-1].primary_system = false
        hpxml_bldg.cooling_systems << hpxml_bldg.cooling_systems[0].dup
        hpxml_bldg.cooling_systems[-1].id = 'CoolingSystem2'
        hpxml_bldg.cooling_systems[-1].attached_to_zone_idref = hpxml_bldg.zones[1].id
        hpxml_bldg.cooling_systems[-1].primary_system = false
        hpxml_bldg.hvac_distributions.add(id: "HVACDistribution#{hpxml_bldg.hvac_distributions.size + 1}",
                                          distribution_system_type: HPXML::HVACDistributionTypeAir,
                                          air_type: HPXML::AirTypeRegularVelocity)
        hpxml_bldg.hvac_distributions[-1].duct_leakage_measurements << hpxml_bldg.hvac_distributions[0].duct_leakage_measurements[0].dup
        hpxml_bldg.hvac_distributions[-1].duct_leakage_measurements << hpxml_bldg.hvac_distributions[0].duct_leakage_measurements[1].dup
        hpxml_bldg.hvac_distributions[-1].ducts << hpxml_bldg.hvac_distributions[0].ducts[0].dup
        hpxml_bldg.hvac_distributions[-1].ducts << hpxml_bldg.hvac_distributions[0].ducts[1].dup
        hpxml_bldg.hvac_distributions[-1].ducts[0].id = 'Ducts3'
        hpxml_bldg.hvac_distributions[-1].ducts[1].id = 'Ducts4'
        hpxml_bldg.heating_systems[-1].distribution_system_idref = hpxml_bldg.hvac_distributions[-1].id
        hpxml_bldg.cooling_systems[-1].distribution_system_idref = hpxml_bldg.hvac_distributions[-1].id
      end

      # Add spaces
      ag_cond_zone.spaces.add(id: 'Space1',
                              floor_area: 850,
                              manualj_num_occupants: 2,
                              manualj_internal_loads_sensible: 1000,
                              manualj_internal_loads_latent: 100)
      ag_cond_zone.spaces.add(id: 'Space2',
                              floor_area: 500,
                              manualj_num_occupants: 0,
                              manualj_internal_loads_sensible: 0,
                              manualj_internal_loads_latent: 0)
      bg_cond_zone.spaces.add(id: 'Space3',
                              floor_area: 1000,
                              manualj_num_occupants: 1,
                              manualj_internal_loads_sensible: 1400,
                              manualj_internal_loads_latent: 200)
      bg_cond_zone.spaces.add(id: 'Space4',
                              floor_area: 350,
                              manualj_num_occupants: 1,
                              manualj_internal_loads_sensible: 600,
                              manualj_internal_loads_latent: 0)
      grg_zone.spaces.add(id: 'GarageSpace',
                          floor_area: 600)

      # Attach surfaces
      ag_surfaces = hpxml_bldg.surfaces.select { |w| w.interior_adjacent_to == HPXML::LocationConditionedSpace }
      ag_spaces = hpxml_bldg.conditioned_spaces[0..1]
      ag_cfa = ag_spaces.map { |space| space.floor_area }.sum
      ag_surfaces.reverse_each do |ag_surface|
        ag_spaces.each do |ag_space|
          if ag_surface.is_a? HPXML::Wall
            hpxml_bldg.walls << ag_surface.dup
            new_ag_surface = hpxml_bldg.walls[-1]
          elsif ag_surface.is_a? HPXML::Floor
            hpxml_bldg.floors << ag_surface.dup
            new_ag_surface = hpxml_bldg.floors[-1]
          else
            fail "Unexpected surface type: #{ag_surface.class}"
          end
          new_ag_surface.id = "#{ag_surface.id}#{ag_space.id}"
          new_ag_surface.insulation_id = "#{ag_surface.insulation_id}#{ag_space.id}"
          new_ag_surface.area = (new_ag_surface.area * ag_space.floor_area / ag_cfa).round(1)
          new_ag_surface.attached_to_space_idref = ag_space.id
          if ag_surface.is_a? HPXML::Floor
            hpxml_bldg.attics[0].attached_to_floor_idrefs << new_ag_surface.id
          end
          next unless ag_surface.is_a? HPXML::Wall

          ag_surface.windows.each do |window|
            hpxml_bldg.windows << window.dup
            hpxml_bldg.windows[-1].id = "#{hpxml_bldg.windows[-1].id}#{ag_space.id}"
            hpxml_bldg.windows[-1].area = (hpxml_bldg.windows[-1].area * ag_space.floor_area / ag_cfa).round(1)
            hpxml_bldg.windows[-1].interior_shading_id = "#{hpxml_bldg.windows[-1].interior_shading_id}#{ag_space.id}"
            hpxml_bldg.windows[-1].attached_to_wall_idref = new_ag_surface.id
          end
          ag_surface.doors.each do |door|
            hpxml_bldg.doors << door.dup
            hpxml_bldg.doors[-1].id = "#{hpxml_bldg.doors[-1].id}#{ag_space.id}"
            hpxml_bldg.doors[-1].area = (hpxml_bldg.doors[-1].area / ag_surface.doors.size).round(1)
            hpxml_bldg.doors[-1].attached_to_wall_idref = new_ag_surface.id
          end
        end
        ag_surface.delete
      end

      bg_surfaces = hpxml_bldg.surfaces.select { |w| w.interior_adjacent_to == HPXML::LocationBasementConditioned }
      bg_spaces = hpxml_bldg.conditioned_spaces[2..3]
      bg_cfa = bg_spaces.map { |space| space.floor_area }.sum
      bg_surfaces.reverse_each do |bg_surface|
        hpxml_bldg.conditioned_spaces[2..3].each do |bg_space|
          if bg_surface.is_a? HPXML::FoundationWall
            hpxml_bldg.foundation_walls << bg_surface.dup
            new_bg_surface = hpxml_bldg.foundation_walls[-1]
          elsif bg_surface.is_a? HPXML::RimJoist
            hpxml_bldg.rim_joists << bg_surface.dup
            new_bg_surface = hpxml_bldg.rim_joists[-1]
          elsif bg_surface.is_a? HPXML::Slab
            hpxml_bldg.slabs << bg_surface.dup
            new_bg_surface = hpxml_bldg.slabs[-1]
          else
            fail "Unexpected surface type: #{bg_surface.class}"
          end
          new_bg_surface.id = "#{bg_surface.id}#{bg_space.id}"
          if bg_surface.is_a? HPXML::Slab
            new_bg_surface.perimeter_insulation_id = "#{bg_surface.perimeter_insulation_id}#{bg_space.id}"
            new_bg_surface.under_slab_insulation_id = "#{bg_surface.under_slab_insulation_id}#{bg_space.id}"
            if not new_bg_surface.exterior_horizontal_insulation_id.nil?
              new_bg_surface.exterior_horizontal_insulation_id = "#{bg_surface.exterior_horizontal_insulation_id}#{bg_space.id}"
            end
          else
            new_bg_surface.insulation_id = "#{bg_space.id}#{bg_surface.insulation_id}"
          end
          new_bg_surface.area = (new_bg_surface.area * bg_space.floor_area / bg_cfa).round(1)
          if bg_surface.is_a? HPXML::Slab
            new_bg_surface.exposed_perimeter = (new_bg_surface.exposed_perimeter * bg_space.floor_area / bg_cfa).round(1)
          end
          new_bg_surface.attached_to_space_idref = bg_space.id
          if bg_surface.is_a? HPXML::RimJoist
            hpxml_bldg.foundations[0].attached_to_rim_joist_idrefs << new_bg_surface.id
          elsif bg_surface.is_a? HPXML::FoundationWall
            hpxml_bldg.foundations[0].attached_to_foundation_wall_idrefs << new_bg_surface.id
          elsif bg_surface.is_a? HPXML::Slab
            hpxml_bldg.foundations[0].attached_to_slab_idrefs << new_bg_surface.id
          end
        end
        bg_surface.delete
      end
      hpxml_bldg.surfaces.each do |s|
        next unless s.interior_adjacent_to == HPXML::LocationGarage

        s.attached_to_space_idref = hpxml_bldg.zones[-1].spaces[0].id
      end
    end

    # --------------- #
    # HPXML Enclosure #
    # --------------- #

    (hpxml_bldg.roofs + hpxml_bldg.walls + hpxml_bldg.rim_joists).each do |surface|
      surface.solar_absorptance = 0.7
      surface.emittance = 0.92
      if surface.is_a? HPXML::Roof
        surface.roof_color = nil
      else
        surface.color = nil
      end
    end
    hpxml_bldg.roofs.each do |roof|
      next unless roof.interior_adjacent_to == HPXML::LocationConditionedSpace

      roof.interior_finish_type = HPXML::InteriorFinishGypsumBoard
    end
    (hpxml_bldg.walls + hpxml_bldg.foundation_walls + hpxml_bldg.floors).each do |surface|
      if surface.is_a?(HPXML::FoundationWall) && surface.interior_adjacent_to != HPXML::LocationBasementConditioned
        surface.interior_finish_type = HPXML::InteriorFinishNone
      end
      next unless [HPXML::LocationConditionedSpace,
                   HPXML::LocationBasementConditioned].include?(surface.interior_adjacent_to) &&
                  [HPXML::LocationOutside,
                   HPXML::LocationGround,
                   HPXML::LocationGarage,
                   HPXML::LocationAtticUnvented,
                   HPXML::LocationAtticVented,
                   HPXML::LocationOtherHousingUnit,
                   HPXML::LocationBasementConditioned].include?(surface.exterior_adjacent_to)
      next if surface.is_a?(HPXML::Floor) && surface.is_floor

      surface.interior_finish_type = HPXML::InteriorFinishGypsumBoard
    end
    hpxml_bldg.attics.each do |attic|
      if attic.attic_type == HPXML::AtticTypeUnvented
        attic.within_infiltration_volume = false
      elsif attic.attic_type == HPXML::AtticTypeVented
        attic.vented_attic_sla = 0.003
      end
    end
    hpxml_bldg.foundations.each do |foundation|
      if foundation.foundation_type == HPXML::FoundationTypeCrawlspaceUnvented
        foundation.within_infiltration_volume = false
      elsif foundation.foundation_type == HPXML::FoundationTypeCrawlspaceVented
        foundation.vented_crawlspace_sla = 0.00667
      end
    end
    hpxml_bldg.skylights.each do |skylight|
      skylight.interior_shading_factor_summer = 1.0
      skylight.interior_shading_factor_winter = 1.0
    end

    if ['base-bldgtype-mf-unit-adjacent-to-multifamily-buffer-space.xml',
        'base-bldgtype-mf-unit-adjacent-to-non-freezing-space.xml',
        'base-bldgtype-mf-unit-adjacent-to-other-heated-space.xml',
        'base-bldgtype-mf-unit-adjacent-to-other-housing-unit.xml',
        'base-bldgtype-mf-unit-adjacent-to-other-housing-unit-basement.xml'].include? hpxml_file
      if hpxml_file.include? 'multifamily-buffer-space'
        adjacent_to = HPXML::LocationOtherMultifamilyBufferSpace
      elsif hpxml_file.include? 'non-freezing-space'
        adjacent_to = HPXML::LocationOtherNonFreezingSpace
      elsif hpxml_file.include? 'other-heated-space'
        adjacent_to = HPXML::LocationOtherHeatedSpace
      elsif hpxml_file.include? 'other-housing-unit'
        adjacent_to = HPXML::LocationOtherHousingUnit
      end
      wall = hpxml_bldg.walls.select { |w|
               w.interior_adjacent_to == HPXML::LocationConditionedSpace &&
                 w.exterior_adjacent_to == HPXML::LocationOtherHousingUnit
             }[0]
      wall.exterior_adjacent_to = adjacent_to
      hpxml_bldg.floors[1].exterior_adjacent_to = adjacent_to
      if hpxml_file.include? 'basement'
        hpxml_bldg.rim_joists[1].exterior_adjacent_to = adjacent_to
        hpxml_bldg.foundation_walls[1].exterior_adjacent_to = adjacent_to
      elsif !hpxml_file.include? 'other-housing-unit'
        wall.insulation_assembly_r_value = 23
        hpxml_bldg.floors[0].exterior_adjacent_to = adjacent_to
        hpxml_bldg.floors[0].insulation_assembly_r_value = 18.7
        hpxml_bldg.floors[1].insulation_assembly_r_value = 18.7
      end
      hpxml_bldg.windows.each do |window|
        window.area = (window.area * 0.35).round(1)
      end
      hpxml_bldg.doors.add(id: "Door#{hpxml_bldg.doors.size + 1}",
                           attached_to_wall_idref: wall.id,
                           area: 20,
                           azimuth: 0,
                           r_value: 4.4)
      hpxml_bldg.hvac_distributions[0].ducts[0].duct_location = adjacent_to
      hpxml_bldg.hvac_distributions[0].ducts[1].duct_location = adjacent_to
      hpxml_bldg.water_heating_systems[0].location = adjacent_to
      hpxml_bldg.clothes_washers[0].location = adjacent_to
      hpxml_bldg.clothes_dryers[0].location = adjacent_to
      hpxml_bldg.dishwashers[0].location = adjacent_to
      hpxml_bldg.refrigerators[0].location = adjacent_to
      hpxml_bldg.cooking_ranges[0].location = adjacent_to
    elsif ['base-bldgtype-mf-unit-adjacent-to-multiple.xml',
           'base-bldgtype-mf-unit-adjacent-to-multiple-hvac-none.xml'].include? hpxml_file
      wall = hpxml_bldg.walls.select { |w|
               w.interior_adjacent_to == HPXML::LocationConditionedSpace &&
                 w.exterior_adjacent_to == HPXML::LocationOtherHousingUnit
             }[0]
      wall.delete
      hpxml_bldg.walls.add(id: "Wall#{hpxml_bldg.walls.size + 1}",
                           exterior_adjacent_to: HPXML::LocationOtherHeatedSpace,
                           interior_adjacent_to: HPXML::LocationConditionedSpace,
                           wall_type: HPXML::WallTypeWoodStud,
                           area: 100,
                           solar_absorptance: 0.7,
                           emittance: 0.92,
                           interior_finish_type: HPXML::InteriorFinishGypsumBoard,
                           insulation_assembly_r_value: 23.0)
      hpxml_bldg.walls.add(id: "Wall#{hpxml_bldg.walls.size + 1}",
                           exterior_adjacent_to: HPXML::LocationOtherMultifamilyBufferSpace,
                           interior_adjacent_to: HPXML::LocationConditionedSpace,
                           wall_type: HPXML::WallTypeWoodStud,
                           area: 100,
                           solar_absorptance: 0.7,
                           emittance: 0.92,
                           interior_finish_type: HPXML::InteriorFinishGypsumBoard,
                           insulation_assembly_r_value: 23.0)
      hpxml_bldg.walls.add(id: "Wall#{hpxml_bldg.walls.size + 1}",
                           exterior_adjacent_to: HPXML::LocationOtherNonFreezingSpace,
                           interior_adjacent_to: HPXML::LocationConditionedSpace,
                           wall_type: HPXML::WallTypeWoodStud,
                           area: 100,
                           solar_absorptance: 0.7,
                           emittance: 0.92,
                           interior_finish_type: HPXML::InteriorFinishGypsumBoard,
                           insulation_assembly_r_value: 23.0)
      hpxml_bldg.walls.add(id: "Wall#{hpxml_bldg.walls.size + 1}",
                           exterior_adjacent_to: HPXML::LocationOtherHousingUnit,
                           interior_adjacent_to: HPXML::LocationConditionedSpace,
                           wall_type: HPXML::WallTypeWoodStud,
                           area: 100,
                           solar_absorptance: 0.7,
                           emittance: 0.92,
                           interior_finish_type: HPXML::InteriorFinishGypsumBoard,
                           insulation_assembly_r_value: 4.0)
      hpxml_bldg.floors[0].delete
      hpxml_bldg.floors[0].id = 'Floor1'
      hpxml_bldg.floors[0].insulation_id = 'Floor1Insulation'
      hpxml_bldg.floors.add(id: "Floor#{hpxml_bldg.floors.size + 1}",
                            exterior_adjacent_to: HPXML::LocationOtherNonFreezingSpace,
                            interior_adjacent_to: HPXML::LocationConditionedSpace,
                            floor_type: HPXML::FloorTypeWoodFrame,
                            area: 550,
                            insulation_assembly_r_value: 18.7,
                            floor_or_ceiling: HPXML::FloorOrCeilingFloor)
      hpxml_bldg.floors.add(id: "Floor#{hpxml_bldg.floors.size + 1}",
                            exterior_adjacent_to: HPXML::LocationOtherMultifamilyBufferSpace,
                            interior_adjacent_to: HPXML::LocationConditionedSpace,
                            floor_type: HPXML::FloorTypeWoodFrame,
                            area: 200,
                            insulation_assembly_r_value: 18.7,
                            floor_or_ceiling: HPXML::FloorOrCeilingFloor)
      hpxml_bldg.floors.add(id: "Floor#{hpxml_bldg.floors.size + 1}",
                            exterior_adjacent_to: HPXML::LocationOtherHeatedSpace,
                            interior_adjacent_to: HPXML::LocationConditionedSpace,
                            floor_type: HPXML::FloorTypeWoodFrame,
                            area: 150,
                            insulation_assembly_r_value: 2.1,
                            floor_or_ceiling: HPXML::FloorOrCeilingFloor)
      wall = hpxml_bldg.walls.select { |w|
               w.interior_adjacent_to == HPXML::LocationConditionedSpace &&
                 w.exterior_adjacent_to == HPXML::LocationOtherMultifamilyBufferSpace
             }[0]
      hpxml_bldg.windows.add(id: "Window#{hpxml_bldg.windows.size + 1}",
                             area: 50,
                             azimuth: 270,
                             ufactor: 0.33,
                             shgc: 0.45,
                             fraction_operable: 0.67,
                             attached_to_wall_idref: wall.id)
      wall = hpxml_bldg.walls.select { |w|
               w.interior_adjacent_to == HPXML::LocationConditionedSpace &&
                 w.exterior_adjacent_to == HPXML::LocationOtherHeatedSpace
             }[0]
      hpxml_bldg.doors.add(id: "Door#{hpxml_bldg.doors.size + 1}",
                           attached_to_wall_idref: wall.id,
                           area: 20,
                           azimuth: 0,
                           r_value: 4.4)
      wall = hpxml_bldg.walls.select { |w|
               w.interior_adjacent_to == HPXML::LocationConditionedSpace &&
                 w.exterior_adjacent_to == HPXML::LocationOtherHousingUnit
             }[0]
      hpxml_bldg.doors.add(id: "Door#{hpxml_bldg.doors.size + 1}",
                           attached_to_wall_idref: wall.id,
                           area: 20,
                           azimuth: 0,
                           r_value: 4.4)
    elsif ['base-enclosure-orientations.xml'].include? hpxml_file
      hpxml_bldg.windows.each do |window|
        window.orientation = { 0 => 'north', 90 => 'east', 180 => 'south', 270 => 'west' }[window.azimuth]
        window.azimuth = nil
      end
      hpxml_bldg.doors[0].delete
      hpxml_bldg.doors.add(id: "Door#{hpxml_bldg.doors.size + 1}",
                           attached_to_wall_idref: 'Wall1',
                           area: 20,
                           orientation: HPXML::OrientationNorth,
                           r_value: 4.4)
      hpxml_bldg.doors.add(id: "Door#{hpxml_bldg.doors.size + 1}",
                           attached_to_wall_idref: 'Wall1',
                           area: 20,
                           orientation: HPXML::OrientationSouth,
                           r_value: 4.4)
    elsif ['base-foundation-unconditioned-basement.xml'].include? hpxml_file
      hpxml_bldg.foundations[0].within_infiltration_volume = false
    elsif ['base-atticroof-conditioned.xml'].include? hpxml_file
      hpxml_bldg.attics.add(id: "Attic#{hpxml_bldg.attics.size + 1}",
                            attic_type: HPXML::AtticTypeUnvented,
                            within_infiltration_volume: false)
      hpxml_bldg.roofs.each do |roof|
        roof.area = 1006.0 / hpxml_bldg.roofs.size
        roof.insulation_assembly_r_value = 25.8
      end
      hpxml_bldg.roofs.add(id: "Roof#{hpxml_bldg.roofs.size + 1}",
                           interior_adjacent_to: HPXML::LocationAtticUnvented,
                           area: 504,
                           roof_type: HPXML::RoofTypeAsphaltShingles,
                           solar_absorptance: 0.7,
                           emittance: 0.92,
                           pitch: 6,
                           radiant_barrier: false,
                           insulation_assembly_r_value: 2.3)
      hpxml_bldg.rim_joists.each do |rim_joist|
        rim_joist.area = 116.0 / hpxml_bldg.rim_joists.size
      end
      hpxml_bldg.walls.each do |wall|
        wall.area = 1200.0 / hpxml_bldg.walls.size
      end
      hpxml_bldg.walls.add(id: "Wall#{hpxml_bldg.walls.size + 1}",
                           exterior_adjacent_to: HPXML::LocationAtticUnvented,
                           interior_adjacent_to: HPXML::LocationConditionedSpace,
                           wall_type: HPXML::WallTypeWoodStud,
                           area: 316,
                           solar_absorptance: 0.7,
                           emittance: 0.92,
                           interior_finish_type: HPXML::InteriorFinishGypsumBoard,
                           insulation_assembly_r_value: 23.0)
      hpxml_bldg.walls.add(id: "Wall#{hpxml_bldg.walls.size + 1}",
                           exterior_adjacent_to: HPXML::LocationOutside,
                           interior_adjacent_to: HPXML::LocationConditionedSpace,
                           wall_type: HPXML::WallTypeWoodStud,
                           siding: HPXML::SidingTypeWood,
                           area: 240,
                           solar_absorptance: 0.7,
                           emittance: 0.92,
                           interior_finish_type: HPXML::InteriorFinishGypsumBoard,
                           insulation_assembly_r_value: 22.3)
      hpxml_bldg.walls.add(id: "Wall#{hpxml_bldg.walls.size + 1}",
                           exterior_adjacent_to: HPXML::LocationOutside,
                           interior_adjacent_to: HPXML::LocationAtticUnvented,
                           attic_wall_type: HPXML::AtticWallTypeGable,
                           wall_type: HPXML::WallTypeWoodStud,
                           siding: HPXML::SidingTypeWood,
                           area: 50,
                           solar_absorptance: 0.7,
                           emittance: 0.92,
                           insulation_assembly_r_value: 4.0)
      hpxml_bldg.foundation_walls.each do |foundation_wall|
        foundation_wall.area = 1200.0 / hpxml_bldg.foundation_walls.size
      end
      hpxml_bldg.floors.add(id: "Floor#{hpxml_bldg.floors.size + 1}",
                            exterior_adjacent_to: HPXML::LocationAtticUnvented,
                            interior_adjacent_to: HPXML::LocationConditionedSpace,
                            floor_type: HPXML::FloorTypeWoodFrame,
                            area: 450,
                            interior_finish_type: HPXML::InteriorFinishGypsumBoard,
                            insulation_assembly_r_value: 39.3,
                            floor_or_ceiling: HPXML::FloorOrCeilingCeiling)
      hpxml_bldg.slabs[0].area = 1350
      hpxml_bldg.slabs[0].exposed_perimeter = 150
      hpxml_bldg.windows[1].area = 108
      hpxml_bldg.windows[3].area = 108
      hpxml_bldg.windows.add(id: "Window#{hpxml_bldg.windows.size + 1}",
                             area: 12,
                             azimuth: 90,
                             ufactor: 0.33,
                             shgc: 0.45,
                             fraction_operable: 0,
                             attached_to_wall_idref: hpxml_bldg.walls[-2].id)
      hpxml_bldg.windows.add(id: "Window#{hpxml_bldg.windows.size + 1}",
                             area: 62,
                             azimuth: 270,
                             ufactor: 0.3,
                             shgc: 0.45,
                             fraction_operable: 0,
                             attached_to_wall_idref: hpxml_bldg.walls[-2].id)
    elsif ['base-foundation-unconditioned-basement-above-grade.xml'].include? hpxml_file
      hpxml_bldg.windows.add(id: "Window#{hpxml_bldg.windows.size + 1}",
                             area: 20,
                             azimuth: 0,
                             ufactor: 0.33,
                             shgc: 0.45,
                             fraction_operable: 0.0,
                             attached_to_wall_idref: hpxml_bldg.foundation_walls[0].id)
      hpxml_bldg.windows.add(id: "Window#{hpxml_bldg.windows.size + 1}",
                             area: 10,
                             azimuth: 90,
                             ufactor: 0.33,
                             shgc: 0.45,
                             fraction_operable: 0.0,
                             attached_to_wall_idref: hpxml_bldg.foundation_walls[0].id)
      hpxml_bldg.windows.add(id: "Window#{hpxml_bldg.windows.size + 1}",
                             area: 20,
                             azimuth: 180,
                             ufactor: 0.33,
                             shgc: 0.45,
                             fraction_operable: 0.0,
                             attached_to_wall_idref: hpxml_bldg.foundation_walls[0].id)
      hpxml_bldg.windows.add(id: "Window#{hpxml_bldg.windows.size + 1}",
                             area: 10,
                             azimuth: 270,
                             ufactor: 0.33,
                             shgc: 0.45,
                             fraction_operable: 0.0,
                             attached_to_wall_idref: hpxml_bldg.foundation_walls[0].id)
    elsif hpxml_file.include? 'base-enclosure-skylights-cathedral.xml'
      hpxml_bldg.skylights.each do |skylight|
        skylight.curb_area = 5.25
        skylight.curb_assembly_r_value = 1.96
      end
    elsif hpxml_file.include? 'base-enclosure-skylights'
      hpxml_bldg.skylights.each do |skylight|
        skylight.shaft_area = 60.0
        skylight.shaft_assembly_r_value = 6.25
      end
      if ['base-enclosure-skylights-physical-properties.xml'].include? hpxml_file
        hpxml_bldg.skylights[0].ufactor = nil
        hpxml_bldg.skylights[0].shgc = nil
        hpxml_bldg.skylights[0].glass_layers = HPXML::WindowLayersSinglePane
        hpxml_bldg.skylights[0].frame_type = HPXML::WindowFrameTypeWood
        hpxml_bldg.skylights[0].glass_type = HPXML::WindowGlassTypeTinted
        hpxml_bldg.skylights[1].ufactor = nil
        hpxml_bldg.skylights[1].shgc = nil
        hpxml_bldg.skylights[1].glass_layers = HPXML::WindowLayersDoublePane
        hpxml_bldg.skylights[1].frame_type = HPXML::WindowFrameTypeMetal
        hpxml_bldg.skylights[1].thermal_break = true
        hpxml_bldg.skylights[1].glass_type = HPXML::WindowGlassTypeLowE
        hpxml_bldg.skylights[1].gas_fill = HPXML::WindowGasKrypton
      elsif ['base-enclosure-skylights-shading.xml'].include? hpxml_file
        hpxml_bldg.skylights[0].exterior_shading_factor_summer = 0.1
        hpxml_bldg.skylights[0].exterior_shading_factor_winter = 0.9
        hpxml_bldg.skylights[0].interior_shading_factor_summer = 0.01
        hpxml_bldg.skylights[0].interior_shading_factor_winter = 0.99
        hpxml_bldg.skylights[1].exterior_shading_factor_summer = 0.5
        hpxml_bldg.skylights[1].exterior_shading_factor_winter = 0.0
        hpxml_bldg.skylights[1].interior_shading_factor_summer = 0.5
        hpxml_bldg.skylights[1].interior_shading_factor_winter = 1.0
      end
    elsif ['base-enclosure-windows-physical-properties.xml'].include? hpxml_file
      hpxml_bldg.windows[0].ufactor = nil
      hpxml_bldg.windows[0].shgc = nil
      hpxml_bldg.windows[0].glass_layers = HPXML::WindowLayersSinglePane
      hpxml_bldg.windows[0].frame_type = HPXML::WindowFrameTypeWood
      hpxml_bldg.windows[0].glass_type = HPXML::WindowGlassTypeTinted
      hpxml_bldg.windows[1].ufactor = nil
      hpxml_bldg.windows[1].shgc = nil
      hpxml_bldg.windows[1].glass_layers = HPXML::WindowLayersDoublePane
      hpxml_bldg.windows[1].frame_type = HPXML::WindowFrameTypeVinyl
      hpxml_bldg.windows[1].glass_type = HPXML::WindowGlassTypeLowELowSolarGain
      hpxml_bldg.windows[1].gas_fill = HPXML::WindowGasAir
      hpxml_bldg.windows[2].ufactor = nil
      hpxml_bldg.windows[2].shgc = nil
      hpxml_bldg.windows[2].glass_layers = HPXML::WindowLayersDoublePane
      hpxml_bldg.windows[2].frame_type = HPXML::WindowFrameTypeMetal
      hpxml_bldg.windows[2].thermal_break = true
      hpxml_bldg.windows[2].glass_type = HPXML::WindowGlassTypeLowE
      hpxml_bldg.windows[2].gas_fill = HPXML::WindowGasArgon
      hpxml_bldg.windows[3].ufactor = nil
      hpxml_bldg.windows[3].shgc = nil
      hpxml_bldg.windows[3].glass_layers = HPXML::WindowLayersGlassBlock
    elsif ['base-enclosure-windows-shading-factors.xml'].include? hpxml_file
      hpxml_bldg.windows[1].exterior_shading_factor_summer = 0.5
      hpxml_bldg.windows[1].exterior_shading_factor_winter = 0.5
      hpxml_bldg.windows[1].interior_shading_factor_summer = 0.5
      hpxml_bldg.windows[1].interior_shading_factor_winter = 0.5
      hpxml_bldg.windows[2].exterior_shading_factor_summer = 0.1
      hpxml_bldg.windows[2].exterior_shading_factor_winter = 0.9
      hpxml_bldg.windows[2].interior_shading_factor_summer = 0.01
      hpxml_bldg.windows[2].interior_shading_factor_winter = 0.99
      hpxml_bldg.windows[3].exterior_shading_factor_summer = 0.0
      hpxml_bldg.windows[3].exterior_shading_factor_winter = 1.0
      hpxml_bldg.windows[3].interior_shading_factor_summer = 0.0
      hpxml_bldg.windows[3].interior_shading_factor_winter = 1.0
    elsif ['base-enclosure-windows-shading-types-detailed.xml'].include? hpxml_file
      hpxml_bldg.windows.each do |window|
        window.interior_shading_factor_summer = nil
        window.interior_shading_factor_winter = nil
        window.exterior_shading_factor_summer = nil
        window.exterior_shading_factor_winter = nil
      end
      # Interior shading
      hpxml_bldg.windows[0].interior_shading_type = HPXML::InteriorShadingTypeNone
      hpxml_bldg.windows[1].interior_shading_type = HPXML::InteriorShadingTypeOther
      hpxml_bldg.windows[2].interior_shading_type = HPXML::InteriorShadingTypeMediumCurtains
      hpxml_bldg.windows[2].interior_shading_coverage_summer = 0.5
      hpxml_bldg.windows[2].interior_shading_coverage_winter = 0.0
      hpxml_bldg.windows[3].interior_shading_type = HPXML::InteriorShadingTypeLightBlinds
      hpxml_bldg.windows[3].interior_shading_blinds_summer_closed_or_open = HPXML::BlindsClosed
      hpxml_bldg.windows[3].interior_shading_blinds_winter_closed_or_open = HPXML::BlindsHalfOpen
      hpxml_bldg.windows[3].interior_shading_coverage_summer = 0.5
      hpxml_bldg.windows[3].interior_shading_coverage_winter = 1.0
      # Exterior shading
      hpxml_bldg.windows[0].exterior_shading_type = HPXML::ExteriorShadingTypeDeciduousTree
      hpxml_bldg.windows[1].exterior_shading_type = HPXML::ExteriorShadingTypeSolarScreens
      hpxml_bldg.windows[2].exterior_shading_type = HPXML::ExteriorShadingTypeExternalOverhangs
      hpxml_bldg.windows[2].overhangs_depth = 2.0
      hpxml_bldg.windows[2].overhangs_distance_to_top_of_window = 1.0
      hpxml_bldg.windows[2].overhangs_distance_to_bottom_of_window = 4.0
      hpxml_bldg.windows[3].exterior_shading_type = HPXML::ExteriorShadingTypeBuilding
      # Insect screens
      hpxml_bldg.windows[0].insect_screen_present = true
      hpxml_bldg.windows[0].insect_screen_location = HPXML::LocationInterior
      hpxml_bldg.windows[0].insect_screen_coverage_summer = 1.0
      hpxml_bldg.windows[0].insect_screen_coverage_winter = 0.0
      hpxml_bldg.windows[1].insect_screen_present = true
      hpxml_bldg.windows[1].insect_screen_location = HPXML::LocationExterior
      hpxml_bldg.windows[1].insect_screen_coverage_summer = 1.0
      hpxml_bldg.windows[1].insect_screen_coverage_winter = 1.0
      hpxml_bldg.windows[2].insect_screen_present = true
      hpxml_bldg.windows[2].insect_screen_location = HPXML::LocationExterior
      hpxml_bldg.windows[3].insect_screen_present = true
    elsif ['base-enclosure-thermal-mass.xml'].include? hpxml_file
      hpxml_bldg.partition_wall_mass.area_fraction = 0.8
      hpxml_bldg.partition_wall_mass.interior_finish_type = HPXML::InteriorFinishGypsumBoard
      hpxml_bldg.partition_wall_mass.interior_finish_thickness = 0.25
      hpxml_bldg.furniture_mass.area_fraction = 0.8
      hpxml_bldg.furniture_mass.type = HPXML::FurnitureMassTypeHeavyWeight
    elsif ['base-misc-defaults.xml'].include? hpxml_file
      hpxml_bldg.attics.reverse_each do |attic|
        attic.delete
      end
      hpxml_bldg.foundations.reverse_each do |foundation|
        foundation.delete
      end
      hpxml_bldg.air_infiltration_measurements[0].infiltration_volume = nil
      (hpxml_bldg.roofs + hpxml_bldg.walls + hpxml_bldg.rim_joists).each do |surface|
        surface.solar_absorptance = nil
        surface.emittance = nil
        if surface.is_a? HPXML::Roof
          surface.radiant_barrier = nil
        end
      end
      (hpxml_bldg.walls + hpxml_bldg.foundation_walls).each do |wall|
        wall.interior_finish_type = nil
      end
      hpxml_bldg.foundation_walls.each do |fwall|
        fwall.length = fwall.area / fwall.height
        fwall.area = nil
      end
      hpxml_bldg.doors[0].azimuth = nil
    elsif ['base-enclosure-2stories.xml',
           'base-enclosure-2stories-garage.xml',
           'base-hvac-ducts-area-fractions.xml'].include? hpxml_file
      hpxml_bldg.rim_joists << hpxml_bldg.rim_joists[-1].dup
      hpxml_bldg.rim_joists[-1].id = "RimJoist#{hpxml_bldg.rim_joists.size}"
      hpxml_bldg.rim_joists[-1].insulation_id = "RimJoist#{hpxml_bldg.rim_joists.size}Insulation"
      hpxml_bldg.rim_joists[-1].interior_adjacent_to = HPXML::LocationConditionedSpace
      hpxml_bldg.rim_joists[-1].area = 116
    elsif ['base-foundation-conditioned-basement-wall-insulation.xml'].include? hpxml_file
      hpxml_bldg.foundation_walls.each do |foundation_wall|
        foundation_wall.insulation_interior_r_value = 10
        foundation_wall.insulation_interior_distance_to_top = 1
        foundation_wall.insulation_interior_distance_to_bottom = 8
        foundation_wall.insulation_exterior_r_value = 8.9
        foundation_wall.insulation_exterior_distance_to_top = 1
        foundation_wall.insulation_exterior_distance_to_bottom = 8
      end
    elsif ['base-foundation-walkout-basement.xml'].include? hpxml_file
      hpxml_bldg.foundation_walls.reverse_each do |foundation_wall|
        foundation_wall.delete
      end
      hpxml_bldg.foundation_walls.add(id: "FoundationWall#{hpxml_bldg.foundation_walls.size + 1}",
                                      exterior_adjacent_to: HPXML::LocationGround,
                                      interior_adjacent_to: HPXML::LocationBasementConditioned,
                                      height: 8,
                                      area: 480,
                                      thickness: 8,
                                      depth_below_grade: 7,
                                      interior_finish_type: HPXML::InteriorFinishGypsumBoard,
                                      insulation_interior_r_value: 0,
                                      insulation_exterior_distance_to_top: 0,
                                      insulation_exterior_distance_to_bottom: 8,
                                      insulation_exterior_r_value: 8.9)
      hpxml_bldg.foundation_walls.add(id: "FoundationWall#{hpxml_bldg.foundation_walls.size + 1}",
                                      exterior_adjacent_to: HPXML::LocationGround,
                                      interior_adjacent_to: HPXML::LocationBasementConditioned,
                                      height: 8,
                                      area: 240,
                                      thickness: 8,
                                      depth_below_grade: 3,
                                      interior_finish_type: HPXML::InteriorFinishGypsumBoard,
                                      insulation_interior_r_value: 0,
                                      insulation_exterior_distance_to_top: 0,
                                      insulation_exterior_distance_to_bottom: 8,
                                      insulation_exterior_r_value: 8.9)
      hpxml_bldg.foundation_walls.add(id: "FoundationWall#{hpxml_bldg.foundation_walls.size + 1}",
                                      exterior_adjacent_to: HPXML::LocationGround,
                                      interior_adjacent_to: HPXML::LocationBasementConditioned,
                                      height: 8,
                                      area: 240,
                                      thickness: 8,
                                      depth_below_grade: 1,
                                      interior_finish_type: HPXML::InteriorFinishGypsumBoard,
                                      insulation_interior_r_value: 0,
                                      insulation_exterior_distance_to_top: 0,
                                      insulation_exterior_distance_to_bottom: 8,
                                      insulation_exterior_r_value: 8.9)
      hpxml_bldg.foundation_walls.each do |foundation_wall|
        hpxml_bldg.foundations[0].attached_to_foundation_wall_idrefs << foundation_wall.id
      end
      hpxml_bldg.windows.add(id: "Window#{hpxml_bldg.windows.size + 1}",
                             area: 20,
                             azimuth: 0,
                             ufactor: 0.33,
                             shgc: 0.45,
                             fraction_operable: 0.0,
                             attached_to_wall_idref: hpxml_bldg.foundation_walls[-1].id)
    elsif ['base-foundation-multiple.xml'].include? hpxml_file
      hpxml_bldg.foundations.add(id: "Foundation#{hpxml_bldg.foundations.size + 1}",
                                 foundation_type: HPXML::FoundationTypeCrawlspaceUnvented,
                                 within_infiltration_volume: false)
      hpxml_bldg.rim_joists.each do |rim_joist|
        next unless rim_joist.exterior_adjacent_to == HPXML::LocationOutside

        rim_joist.exterior_adjacent_to = HPXML::LocationCrawlspaceUnvented
        rim_joist.siding = nil
      end
      hpxml_bldg.rim_joists.add(id: "RimJoist#{hpxml_bldg.rim_joists.size + 1}",
                                exterior_adjacent_to: HPXML::LocationOutside,
                                interior_adjacent_to: HPXML::LocationCrawlspaceUnvented,
                                siding: HPXML::SidingTypeWood,
                                area: 81,
                                solar_absorptance: 0.7,
                                emittance: 0.92,
                                insulation_assembly_r_value: 4.0)
      hpxml_bldg.foundation_walls.each do |foundation_wall|
        foundation_wall.area /= 2.0
      end
      hpxml_bldg.foundation_walls.add(id: "FoundationWall#{hpxml_bldg.foundation_walls.size + 1}",
                                      exterior_adjacent_to: HPXML::LocationCrawlspaceUnvented,
                                      interior_adjacent_to: HPXML::LocationBasementUnconditioned,
                                      height: 8,
                                      area: 360,
                                      thickness: 8,
                                      depth_below_grade: 4,
                                      insulation_interior_r_value: 0,
                                      insulation_exterior_r_value: 0)
      hpxml_bldg.foundation_walls.add(id: "FoundationWall#{hpxml_bldg.foundation_walls.size + 1}",
                                      exterior_adjacent_to: HPXML::LocationGround,
                                      interior_adjacent_to: HPXML::LocationCrawlspaceUnvented,
                                      height: 4,
                                      area: 600,
                                      thickness: 8,
                                      depth_below_grade: 3,
                                      insulation_interior_r_value: 0,
                                      insulation_exterior_r_value: 0)
      hpxml_bldg.floors[0].area = 675
      hpxml_bldg.floors.add(id: "Floor#{hpxml_bldg.floors.size + 1}",
                            exterior_adjacent_to: HPXML::LocationCrawlspaceUnvented,
                            interior_adjacent_to: HPXML::LocationConditionedSpace,
                            floor_type: HPXML::FloorTypeWoodFrame,
                            area: 675,
                            insulation_assembly_r_value: 18.7,
                            floor_or_ceiling: HPXML::FloorOrCeilingFloor)
      hpxml_bldg.slabs[0].area = 675
      hpxml_bldg.slabs[0].exposed_perimeter = 75
      hpxml_bldg.slabs.add(id: "Slab#{hpxml_bldg.slabs.size + 1}",
                           interior_adjacent_to: HPXML::LocationCrawlspaceUnvented,
                           area: 675,
                           thickness: 0,
                           exposed_perimeter: 75,
                           perimeter_insulation_depth: 0,
                           under_slab_insulation_width: 0,
                           perimeter_insulation_r_value: 0,
                           under_slab_insulation_r_value: 0,
                           carpet_fraction: 0,
                           carpet_r_value: 0)
    elsif ['base-foundation-complex.xml'].include? hpxml_file
      hpxml_bldg.foundation_walls.reverse_each do |foundation_wall|
        foundation_wall.delete
      end
      hpxml_bldg.foundation_walls.add(id: "FoundationWall#{hpxml_bldg.foundation_walls.size + 1}",
                                      exterior_adjacent_to: HPXML::LocationGround,
                                      interior_adjacent_to: HPXML::LocationBasementConditioned,
                                      height: 8,
                                      area: 160,
                                      thickness: 8,
                                      depth_below_grade: 7,
                                      interior_finish_type: HPXML::InteriorFinishGypsumBoard,
                                      insulation_interior_r_value: 0,
                                      insulation_exterior_r_value: 0.0)
      hpxml_bldg.foundation_walls.add(id: "FoundationWall#{hpxml_bldg.foundation_walls.size + 1}",
                                      exterior_adjacent_to: HPXML::LocationGround,
                                      interior_adjacent_to: HPXML::LocationBasementConditioned,
                                      height: 8,
                                      area: 240,
                                      thickness: 8,
                                      depth_below_grade: 7,
                                      interior_finish_type: HPXML::InteriorFinishGypsumBoard,
                                      insulation_interior_r_value: 0,
                                      insulation_exterior_distance_to_top: 0,
                                      insulation_exterior_distance_to_bottom: 8,
                                      insulation_exterior_r_value: 8.9)
      hpxml_bldg.foundation_walls.add(id: "FoundationWall#{hpxml_bldg.foundation_walls.size + 1}",
                                      exterior_adjacent_to: HPXML::LocationGround,
                                      interior_adjacent_to: HPXML::LocationBasementConditioned,
                                      height: 8,
                                      area: 320,
                                      thickness: 8,
                                      depth_below_grade: 3,
                                      interior_finish_type: HPXML::InteriorFinishGypsumBoard,
                                      insulation_interior_r_value: 0,
                                      insulation_exterior_r_value: 0.0)
      hpxml_bldg.foundation_walls.add(id: "FoundationWall#{hpxml_bldg.foundation_walls.size + 1}",
                                      exterior_adjacent_to: HPXML::LocationGround,
                                      interior_adjacent_to: HPXML::LocationBasementConditioned,
                                      height: 8,
                                      area: 400,
                                      thickness: 8,
                                      depth_below_grade: 3,
                                      interior_finish_type: HPXML::InteriorFinishGypsumBoard,
                                      insulation_interior_r_value: 0,
                                      insulation_exterior_distance_to_top: 0,
                                      insulation_exterior_distance_to_bottom: 8,
                                      insulation_exterior_r_value: 8.9)
      hpxml_bldg.foundation_walls.each do |foundation_wall|
        hpxml_bldg.foundations[0].attached_to_foundation_wall_idrefs << foundation_wall.id
      end
      hpxml_bldg.slabs.reverse_each do |slab|
        slab.delete
      end
      hpxml_bldg.slabs.add(id: "Slab#{hpxml_bldg.slabs.size + 1}",
                           interior_adjacent_to: HPXML::LocationBasementConditioned,
                           area: 1150,
                           thickness: 4,
                           exposed_perimeter: 120,
                           perimeter_insulation_depth: 0,
                           under_slab_insulation_width: 0,
                           perimeter_insulation_r_value: 0,
                           under_slab_insulation_r_value: 0,
                           carpet_fraction: 0,
                           carpet_r_value: 0)
      hpxml_bldg.slabs.add(id: "Slab#{hpxml_bldg.slabs.size + 1}",
                           interior_adjacent_to: HPXML::LocationBasementConditioned,
                           area: 200,
                           thickness: 4,
                           exposed_perimeter: 30,
                           perimeter_insulation_depth: 1,
                           under_slab_insulation_width: 0,
                           perimeter_insulation_r_value: 5,
                           under_slab_insulation_r_value: 0,
                           carpet_fraction: 0,
                           carpet_r_value: 0)
      hpxml_bldg.slabs.each do |slab|
        hpxml_bldg.foundations[0].attached_to_slab_idrefs << slab.id
      end
    elsif ['base-foundation-basement-garage.xml'].include? hpxml_file
      hpxml_bldg.roofs[0].area += 670
      hpxml_bldg.walls.add(id: "Wall#{hpxml_bldg.walls.size + 1}",
                           exterior_adjacent_to: HPXML::LocationGarage,
                           interior_adjacent_to: HPXML::LocationBasementConditioned,
                           wall_type: HPXML::WallTypeWoodStud,
                           area: 320,
                           solar_absorptance: 0.7,
                           emittance: 0.92,
                           interior_finish_type: HPXML::InteriorFinishGypsumBoard,
                           insulation_assembly_r_value: 23)
      hpxml_bldg.foundations[0].attached_to_wall_idrefs << hpxml_bldg.walls[-1].id
      hpxml_bldg.walls.add(id: "Wall#{hpxml_bldg.walls.size + 1}",
                           exterior_adjacent_to: HPXML::LocationOutside,
                           interior_adjacent_to: HPXML::LocationGarage,
                           wall_type: HPXML::WallTypeWoodStud,
                           siding: HPXML::SidingTypeWood,
                           area: 320,
                           solar_absorptance: 0.7,
                           emittance: 0.92,
                           insulation_assembly_r_value: 4)
      hpxml_bldg.floors.add(id: "Floor#{hpxml_bldg.floors.size + 1}",
                            exterior_adjacent_to: HPXML::LocationGarage,
                            interior_adjacent_to: HPXML::LocationConditionedSpace,
                            floor_type: HPXML::FloorTypeWoodFrame,
                            area: 400,
                            insulation_assembly_r_value: 39.3,
                            floor_or_ceiling: HPXML::FloorOrCeilingFloor)
      hpxml_bldg.slabs[0].area -= 400
      hpxml_bldg.slabs[0].exposed_perimeter -= 40
      hpxml_bldg.slabs.add(id: "Slab#{hpxml_bldg.slabs.size + 1}",
                           interior_adjacent_to: HPXML::LocationGarage,
                           area: 400,
                           thickness: 4,
                           exposed_perimeter: 40,
                           perimeter_insulation_depth: 0,
                           under_slab_insulation_width: 0,
                           perimeter_insulation_r_value: 0,
                           under_slab_insulation_r_value: 0,
                           carpet_fraction: 0,
                           carpet_r_value: 0)
      hpxml_bldg.doors.add(id: "Door#{hpxml_bldg.doors.size + 1}",
                           attached_to_wall_idref: hpxml_bldg.walls[-3].id,
                           area: 70,
                           azimuth: 180,
                           r_value: 4.4)
      hpxml_bldg.doors.add(id: "Door#{hpxml_bldg.doors.size + 1}",
                           attached_to_wall_idref: hpxml_bldg.walls[-2].id,
                           area: 4,
                           azimuth: 0,
                           r_value: 4.4)
    elsif ['base-enclosure-ceilingtypes.xml'].include? hpxml_file
      exterior_adjacent_to = hpxml_bldg.floors[0].exterior_adjacent_to
      area = hpxml_bldg.floors[0].area
      hpxml_bldg.floors.reverse_each do |floor|
        floor.delete
      end
      floors_map = { HPXML::FloorTypeSIP => 16.1,
                     HPXML::FloorTypeConcrete => 3.2,
                     HPXML::FloorTypeSteelFrame => 8.1 }
      floors_map.each_with_index do |(floor_type, assembly_r), _i|
        hpxml_bldg.floors.add(id: "Floor#{hpxml_bldg.floors.size + 1}",
                              exterior_adjacent_to: exterior_adjacent_to,
                              interior_adjacent_to: HPXML::LocationConditionedSpace,
                              floor_type: floor_type,
                              area: area / floors_map.size,
                              insulation_assembly_r_value: assembly_r,
                              floor_or_ceiling: HPXML::FloorOrCeilingCeiling)
      end
    elsif ['base-enclosure-floortypes.xml'].include? hpxml_file
      exterior_adjacent_to = hpxml_bldg.floors[0].exterior_adjacent_to
      area = hpxml_bldg.floors[0].area
      ceiling = hpxml_bldg.floors[1].dup
      hpxml_bldg.floors.reverse_each do |floor|
        floor.delete
      end
      floors_map = { HPXML::FloorTypeSIP => 16.1,
                     HPXML::FloorTypeConcrete => 3.2,
                     HPXML::FloorTypeSteelFrame => 8.1 }
      floors_map.each_with_index do |(floor_type, assembly_r), _i|
        hpxml_bldg.floors.add(id: "Floor#{hpxml_bldg.floors.size + 1}",
                              exterior_adjacent_to: exterior_adjacent_to,
                              interior_adjacent_to: HPXML::LocationConditionedSpace,
                              floor_type: floor_type,
                              area: area / floors_map.size,
                              insulation_assembly_r_value: assembly_r,
                              floor_or_ceiling: HPXML::FloorOrCeilingFloor)
      end
      hpxml_bldg.floors << ceiling
      hpxml_bldg.floors[-1].id = "Floor#{hpxml_bldg.floors.size}"
      hpxml_bldg.floors[-1].insulation_id = "Floor#{hpxml_bldg.floors.size}Insulation"
    elsif ['base-enclosure-walltypes.xml'].include? hpxml_file
      hpxml_bldg.rim_joists.reverse_each do |rim_joist|
        rim_joist.delete
      end
      siding_types = [[HPXML::SidingTypeAluminum, HPXML::ColorDark],
                      [HPXML::SidingTypeAsbestos, HPXML::ColorMedium],
                      [HPXML::SidingTypeBrick, HPXML::ColorReflective],
                      [HPXML::SidingTypeCompositeShingle, HPXML::ColorDark],
                      [HPXML::SidingTypeFiberCement, HPXML::ColorMediumDark],
                      [HPXML::SidingTypeMasonite, HPXML::ColorLight],
                      [HPXML::SidingTypeStucco, HPXML::ColorMedium],
                      [HPXML::SidingTypeSyntheticStucco, HPXML::ColorMediumDark],
                      [HPXML::SidingTypeVinyl, HPXML::ColorLight],
                      [HPXML::SidingTypeNone, HPXML::ColorMedium]]
      siding_types.each do |siding_type|
        hpxml_bldg.rim_joists.add(id: "RimJoist#{hpxml_bldg.rim_joists.size + 1}",
                                  exterior_adjacent_to: HPXML::LocationOutside,
                                  interior_adjacent_to: HPXML::LocationBasementConditioned,
                                  siding: siding_type[0],
                                  color: siding_type[1],
                                  area: 116 / siding_types.size,
                                  emittance: 0.92,
                                  insulation_assembly_r_value: 23.0)
        hpxml_bldg.foundations[0].attached_to_rim_joist_idrefs << hpxml_bldg.rim_joists[-1].id
      end
      gable_walls = hpxml_bldg.walls.select { |w| w.interior_adjacent_to == HPXML::LocationAtticUnvented }
      hpxml_bldg.walls.reverse_each do |wall|
        wall.delete
      end
      walls_map = { HPXML::WallTypeCMU => 12,
                    HPXML::WallTypeDoubleWoodStud => 28.7,
                    HPXML::WallTypeICF => 21,
                    HPXML::WallTypeLog => 7.1,
                    HPXML::WallTypeSIP => 16.1,
                    HPXML::WallTypeConcrete => 1.35,
                    HPXML::WallTypeSteelStud => 8.1,
                    HPXML::WallTypeStone => 5.4,
                    HPXML::WallTypeStrawBale => 58.8,
                    HPXML::WallTypeBrick => 7.9,
                    HPXML::WallTypeAdobe => 5.0 }
      siding_types = [[HPXML::SidingTypeAluminum, HPXML::ColorReflective],
                      [HPXML::SidingTypeAsbestos, HPXML::ColorLight],
                      [HPXML::SidingTypeBrick, HPXML::ColorMediumDark],
                      [HPXML::SidingTypeCompositeShingle, HPXML::ColorReflective],
                      [HPXML::SidingTypeFiberCement, HPXML::ColorMedium],
                      [HPXML::SidingTypeMasonite, HPXML::ColorDark],
                      [HPXML::SidingTypeStucco, HPXML::ColorLight],
                      [HPXML::SidingTypeSyntheticStucco, HPXML::ColorMedium],
                      [HPXML::SidingTypeVinyl, HPXML::ColorDark],
                      [HPXML::SidingTypeNone, HPXML::ColorMedium]]
      int_finish_types = [[HPXML::InteriorFinishGypsumBoard, 0.5],
                          [HPXML::InteriorFinishGypsumBoard, 1.0],
                          [HPXML::InteriorFinishGypsumCompositeBoard, 0.5],
                          [HPXML::InteriorFinishPlaster, 0.5],
                          [HPXML::InteriorFinishWood, 0.5],
                          [HPXML::InteriorFinishNone, nil]]
      walls_map.each_with_index do |(wall_type, assembly_r), i|
        hpxml_bldg.walls.add(id: "Wall#{hpxml_bldg.walls.size + 1}",
                             exterior_adjacent_to: HPXML::LocationOutside,
                             interior_adjacent_to: HPXML::LocationConditionedSpace,
                             wall_type: wall_type,
                             siding: siding_types[i % siding_types.size][0],
                             color: siding_types[i % siding_types.size][1],
                             area: 1200 / walls_map.size,
                             emittance: 0.92,
                             interior_finish_type: int_finish_types[i % int_finish_types.size][0],
                             interior_finish_thickness: int_finish_types[i % int_finish_types.size][1],
                             insulation_assembly_r_value: assembly_r)
      end
      gable_walls.each do |gable_wall|
        hpxml_bldg.walls << gable_wall
        hpxml_bldg.walls[-1].id = "Wall#{hpxml_bldg.walls.size}"
        hpxml_bldg.walls[-1].insulation_id = "Wall#{hpxml_bldg.walls.size}Insulation"
        hpxml_bldg.attics[0].attached_to_wall_idrefs << hpxml_bldg.walls[-1].id
      end
      hpxml_bldg.windows.reverse_each do |window|
        window.delete
      end
      hpxml_bldg.windows.add(id: "Window#{hpxml_bldg.windows.size + 1}",
                             area: 108 / 8,
                             azimuth: 0,
                             ufactor: 0.33,
                             shgc: 0.45,
                             fraction_operable: 0.67,
                             attached_to_wall_idref: 'Wall1')
      hpxml_bldg.windows.add(id: "Window#{hpxml_bldg.windows.size + 1}",
                             area: 72 / 8,
                             azimuth: 90,
                             ufactor: 0.33,
                             shgc: 0.45,
                             fraction_operable: 0.67,
                             attached_to_wall_idref: 'Wall2')
      hpxml_bldg.windows.add(id: "Window#{hpxml_bldg.windows.size + 1}",
                             area: 108 / 8,
                             azimuth: 180,
                             ufactor: 0.33,
                             shgc: 0.45,
                             fraction_operable: 0.67,
                             attached_to_wall_idref: 'Wall3')
      hpxml_bldg.windows.add(id: "Window#{hpxml_bldg.windows.size + 1}",
                             area: 72 / 8,
                             azimuth: 270,
                             ufactor: 0.33,
                             shgc: 0.45,
                             fraction_operable: 0.67,
                             attached_to_wall_idref: 'Wall4')
      hpxml_bldg.doors.reverse_each do |door|
        door.delete
      end
      hpxml_bldg.doors.add(id: "Door#{hpxml_bldg.doors.size + 1}",
                           attached_to_wall_idref: 'Wall9',
                           area: 20,
                           azimuth: 0,
                           r_value: 4.4)
      hpxml_bldg.doors.add(id: "Door#{hpxml_bldg.doors.size + 1}",
                           attached_to_wall_idref: 'Wall10',
                           area: 20,
                           azimuth: 180,
                           r_value: 4.4)
    elsif ['base-enclosure-rooftypes.xml'].include? hpxml_file
      hpxml_bldg.roofs.reverse_each do |roof|
        roof.delete
      end
      roof_types = [[HPXML::RoofTypeClayTile, HPXML::ColorLight],
                    [HPXML::RoofTypeMetal, HPXML::ColorReflective],
                    [HPXML::RoofTypeWoodShingles, HPXML::ColorDark],
                    [HPXML::RoofTypeShingles, HPXML::ColorMediumDark],
                    [HPXML::RoofTypePlasticRubber, HPXML::ColorLight],
                    [HPXML::RoofTypeEPS, HPXML::ColorMedium],
                    [HPXML::RoofTypeConcrete, HPXML::ColorLight],
                    [HPXML::RoofTypeCool, HPXML::ColorReflective]]
      int_finish_types = [[HPXML::InteriorFinishGypsumBoard, 0.5],
                          [HPXML::InteriorFinishPlaster, 0.5],
                          [HPXML::InteriorFinishWood, 0.5]]
      roof_types.each_with_index do |roof_type, i|
        hpxml_bldg.roofs.add(id: "Roof#{hpxml_bldg.roofs.size + 1}",
                             interior_adjacent_to: HPXML::LocationAtticUnvented,
                             area: 1509.3 / roof_types.size,
                             roof_type: roof_type[0],
                             roof_color: roof_type[1],
                             emittance: 0.92,
                             pitch: 6,
                             radiant_barrier: false,
                             interior_finish_type: int_finish_types[i % int_finish_types.size][0],
                             interior_finish_thickness: int_finish_types[i % int_finish_types.size][1],
                             insulation_assembly_r_value: roof_type[0] == HPXML::RoofTypeEPS ? 7.0 : 2.3)
        hpxml_bldg.attics[0].attached_to_roof_idrefs << hpxml_bldg.roofs[-1].id
      end
    elsif ['base-enclosure-overhangs.xml'].include? hpxml_file
      # Test relaxed overhangs validation; https://github.com/NREL/OpenStudio-HPXML/issues/866
      hpxml_bldg.windows.each do |window|
        next unless window.overhangs_depth.nil?

        window.overhangs_depth = 0.0
        window.overhangs_distance_to_top_of_window = 0.0
        window.overhangs_distance_to_bottom_of_window = 0.0
      end
    end
    if hpxml_bldg.has_location(HPXML::LocationGarage)
      grg_wall = hpxml_bldg.walls.select { |w|
                   w.interior_adjacent_to == HPXML::LocationGarage &&
                     w.exterior_adjacent_to == HPXML::LocationOutside
                 }[0]
      hpxml_bldg.doors.add(id: "Door#{hpxml_bldg.doors.size + 1}",
                           attached_to_wall_idref: grg_wall.id,
                           area: 70,
                           azimuth: 180,
                           r_value: 4.4)
    end
    if ['base-misc-neighbor-shading-bldgtype-multifamily.xml'].include? hpxml_file
      wall = hpxml_bldg.walls.select { |w| w.azimuth == hpxml_bldg.neighbor_buildings[0].azimuth }[0]
      wall.exterior_adjacent_to = HPXML::LocationOtherHeatedSpace
    end
    if ['base-foundation-vented-crawlspace-above-grade2.xml'].include? hpxml_file
      # Convert FoundationWall to Wall to test a foundation with only Wall elements
      fwall = hpxml_bldg.foundation_walls[0]
      hpxml_bldg.walls.add(id: "Wall#{hpxml_bldg.walls.size + 1}",
                           exterior_adjacent_to: HPXML::LocationOutside,
                           interior_adjacent_to: fwall.interior_adjacent_to,
                           wall_type: HPXML::WallTypeConcrete,
                           area: fwall.area,
                           insulation_assembly_r_value: 10.1)
      hpxml_bldg.foundations[0].attached_to_wall_idrefs << hpxml_bldg.walls[-1].id
      hpxml_bldg.foundation_walls[0].delete
    end
    if ['base-foundation-slab.xml'].include? hpxml_file
      hpxml_bldg.slabs[0].gap_insulation_r_value = 0.0
    end

    # ---------- #
    # HPXML HVAC #
    # ---------- #

    hpxml_bldg.heat_pumps.each do |heat_pump|
      if heat_pump.heat_pump_type == HPXML::HVACTypeHeatPumpGroundToAir
        heat_pump.pump_watts_per_ton = 100.0
      end
    end
    if hpxml_file.include?('chiller') || hpxml_file.include?('cooling-tower')
      # Handle chiller/cooling tower
      if hpxml_file.include? 'chiller'
        hpxml_bldg.cooling_systems.add(id: "CoolingSystem#{hpxml_bldg.cooling_systems.size + 1}",
                                       cooling_system_type: HPXML::HVACTypeChiller,
                                       cooling_system_fuel: HPXML::FuelTypeElectricity,
                                       is_shared_system: true,
                                       number_of_units_served: 6,
                                       cooling_capacity: 24000 * 6,
                                       cooling_efficiency_kw_per_ton: 0.9,
                                       fraction_cool_load_served: 1.0,
                                       primary_system: true)
      elsif hpxml_file.include? 'cooling-tower'
        hpxml_bldg.cooling_systems.add(id: "CoolingSystem#{hpxml_bldg.cooling_systems.size + 1}",
                                       cooling_system_type: HPXML::HVACTypeCoolingTower,
                                       cooling_system_fuel: HPXML::FuelTypeElectricity,
                                       is_shared_system: true,
                                       number_of_units_served: 6,
                                       fraction_cool_load_served: 1.0,
                                       primary_system: true)
      end
      if hpxml_file.include? 'boiler'
        hpxml_bldg.hvac_controls[0].cooling_setpoint_temp = 78.0
        hpxml_bldg.cooling_systems[-1].distribution_system_idref = hpxml_bldg.hvac_distributions[-1].id
      else
        hpxml_bldg.hvac_controls.add(id: "HVACControl#{hpxml_bldg.hvac_controls.size + 1}",
                                     control_type: HPXML::HVACControlTypeManual,
                                     cooling_setpoint_temp: 78.0)
        if hpxml_file.include? 'baseboard'
          hpxml_bldg.hvac_distributions.add(id: "HVACDistribution#{hpxml_bldg.hvac_distributions.size + 1}",
                                            distribution_system_type: HPXML::HVACDistributionTypeHydronic,
                                            hydronic_type: HPXML::HydronicTypeBaseboard)
          hpxml_bldg.cooling_systems[-1].distribution_system_idref = hpxml_bldg.hvac_distributions[-1].id
        end
      end
    end
    if hpxml_file.include?('water-loop-heat-pump') || (hpxml_file.include?('fan-coil') && !hpxml_file.include?('fireplace-elec'))
      # Handle WLHP/ducted fan coil
      hpxml_bldg.hvac_distributions.reverse_each do |hvac_distribution|
        hvac_distribution.delete
      end
      if hpxml_file.include? 'water-loop-heat-pump'
        hpxml_bldg.hvac_distributions.add(id: "HVACDistribution#{hpxml_bldg.hvac_distributions.size + 1}",
                                          distribution_system_type: HPXML::HVACDistributionTypeHydronic,
                                          hydronic_type: HPXML::HydronicTypeWaterLoop)
        hpxml_bldg.heat_pumps.add(id: "HeatPump#{hpxml_bldg.heat_pumps.size + 1}",
                                  heat_pump_type: HPXML::HVACTypeHeatPumpWaterLoopToAir,
                                  heat_pump_fuel: HPXML::FuelTypeElectricity)
        if hpxml_file.include? 'boiler'
          hpxml_bldg.heat_pumps[-1].heating_capacity = 24000
          hpxml_bldg.heat_pumps[-1].heating_efficiency_cop = 4.4
          hpxml_bldg.heating_systems[-1].distribution_system_idref = hpxml_bldg.hvac_distributions[-1].id
        end
        if hpxml_file.include?('chiller') || hpxml_file.include?('cooling-tower')
          hpxml_bldg.heat_pumps[-1].cooling_capacity = 24000
          hpxml_bldg.heat_pumps[-1].cooling_efficiency_eer = 12.8
          hpxml_bldg.cooling_systems[-1].distribution_system_idref = hpxml_bldg.hvac_distributions[-1].id
        end
        hpxml_bldg.hvac_distributions.add(id: "HVACDistribution#{hpxml_bldg.hvac_distributions.size + 1}",
                                          distribution_system_type: HPXML::HVACDistributionTypeAir,
                                          air_type: HPXML::AirTypeRegularVelocity)
        hpxml_bldg.heat_pumps[-1].distribution_system_idref = hpxml_bldg.hvac_distributions[-1].id
      elsif hpxml_file.include? 'fan-coil'
        hpxml_bldg.hvac_distributions.add(id: "HVACDistribution#{hpxml_bldg.hvac_distributions.size + 1}",
                                          distribution_system_type: HPXML::HVACDistributionTypeAir,
                                          air_type: HPXML::AirTypeFanCoil)

        if hpxml_file.include? 'boiler'
          hpxml_bldg.heating_systems[-1].distribution_system_idref = hpxml_bldg.hvac_distributions[-1].id
        end
        if hpxml_file.include?('chiller') || hpxml_file.include?('cooling-tower')
          hpxml_bldg.cooling_systems[-1].distribution_system_idref = hpxml_bldg.hvac_distributions[-1].id
        end
      end
      if hpxml_file.include?('water-loop-heat-pump') || hpxml_file.include?('fan-coil-ducted')
        hpxml_bldg.hvac_distributions[-1].duct_leakage_measurements.add(duct_type: HPXML::DuctTypeSupply,
                                                                        duct_leakage_units: HPXML::UnitsCFM25,
                                                                        duct_leakage_value: 15,
                                                                        duct_leakage_total_or_to_outside: HPXML::DuctLeakageToOutside)
        hpxml_bldg.hvac_distributions[-1].duct_leakage_measurements.add(duct_type: HPXML::DuctTypeReturn,
                                                                        duct_leakage_units: HPXML::UnitsCFM25,
                                                                        duct_leakage_value: 10,
                                                                        duct_leakage_total_or_to_outside: HPXML::DuctLeakageToOutside)
        hpxml_bldg.hvac_distributions[-1].ducts.add(id: "Ducts#{hpxml_bldg.hvac_distributions[-1].ducts.size + 1}",
                                                    duct_type: HPXML::DuctTypeSupply,
                                                    duct_insulation_r_value: 0,
                                                    duct_location: HPXML::LocationOtherMultifamilyBufferSpace,
                                                    duct_surface_area: 50)
        hpxml_bldg.hvac_distributions[-1].ducts.add(id: "Ducts#{hpxml_bldg.hvac_distributions[-1].ducts.size + 1}",
                                                    duct_type: HPXML::DuctTypeReturn,
                                                    duct_insulation_r_value: 0,
                                                    duct_location: HPXML::LocationOtherMultifamilyBufferSpace,
                                                    duct_surface_area: 20)
      end
    end
    if hpxml_file.include? 'shared-ground-loop'
      hpxml_bldg.heat_pumps[0].is_shared_system = true
      hpxml_bldg.heat_pumps[0].number_of_units_served = 6
      hpxml_bldg.heat_pumps[0].pump_watts_per_ton = 0.0
    end
    if !hpxml_file.include? 'eae'
      if hpxml_file.include? 'shared-boiler'
        hpxml_bldg.heating_systems[0].shared_loop_watts = 600
      end
      if hpxml_file.include?('chiller') || hpxml_file.include?('cooling-tower')
        hpxml_bldg.cooling_systems[0].shared_loop_watts = 600
      end
      if hpxml_file.include? 'shared-ground-loop'
        hpxml_bldg.heat_pumps[0].shared_loop_watts = 600
      end
      if hpxml_file.include? 'fan-coil'
        if hpxml_file.include? 'boiler'
          hpxml_bldg.heating_systems[0].fan_coil_watts = 150
        end
        if hpxml_file.include? 'chiller'
          hpxml_bldg.cooling_systems[0].fan_coil_watts = 150
        end
      end
    end
    if ['base-hvac-setpoints-daily-setbacks.xml'].include? hpxml_file
      hpxml_bldg.hvac_controls[0].heating_setback_temp = 66
      hpxml_bldg.hvac_controls[0].heating_setback_hours_per_week = 7 * 7
      hpxml_bldg.hvac_controls[0].heating_setback_start_hour = 23 # 11pm
      hpxml_bldg.hvac_controls[0].cooling_setup_temp = 80
      hpxml_bldg.hvac_controls[0].cooling_setup_hours_per_week = 6 * 7
      hpxml_bldg.hvac_controls[0].cooling_setup_start_hour = 9 # 9am
    elsif ['base-hvac-dse.xml',
           'base-dhw-indirect-dse.xml',
           'base-mechvent-cfis-dse.xml'].include? hpxml_file
      hpxml_bldg.hvac_distributions[0].distribution_system_type = HPXML::HVACDistributionTypeDSE
      hpxml_bldg.hvac_distributions[0].annual_heating_dse = 0.8
      hpxml_bldg.hvac_distributions[0].annual_cooling_dse = 0.7
    elsif ['base-hvac-furnace-x3-dse.xml'].include? hpxml_file
      hpxml_bldg.hvac_distributions[0].distribution_system_type = HPXML::HVACDistributionTypeDSE
      hpxml_bldg.hvac_distributions[0].annual_heating_dse = 0.8
      hpxml_bldg.hvac_distributions[0].annual_cooling_dse = 0.7
      hpxml_bldg.hvac_distributions << hpxml_bldg.hvac_distributions[0].dup
      hpxml_bldg.hvac_distributions[1].id = "HVACDistribution#{hpxml_bldg.hvac_distributions.size}"
      hpxml_bldg.hvac_distributions[1].annual_cooling_dse = 1.0
      hpxml_bldg.hvac_distributions << hpxml_bldg.hvac_distributions[0].dup
      hpxml_bldg.hvac_distributions[2].id = "HVACDistribution#{hpxml_bldg.hvac_distributions.size}"
      hpxml_bldg.hvac_distributions[2].annual_cooling_dse = 1.0
      hpxml_bldg.heating_systems[0].primary_system = false
      hpxml_bldg.heating_systems << hpxml_bldg.heating_systems[0].dup
      hpxml_bldg.heating_systems[1].id = "HeatingSystem#{hpxml_bldg.heating_systems.size}"
      hpxml_bldg.heating_systems[1].distribution_system_idref = hpxml_bldg.hvac_distributions[1].id
      hpxml_bldg.heating_systems << hpxml_bldg.heating_systems[0].dup
      hpxml_bldg.heating_systems[2].id = "HeatingSystem#{hpxml_bldg.heating_systems.size}"
      hpxml_bldg.heating_systems[2].distribution_system_idref = hpxml_bldg.hvac_distributions[2].id
      hpxml_bldg.heating_systems[2].primary_system = true
      for i in 0..2
        hpxml_bldg.heating_systems[i].heating_capacity /= 3.0
        # Test a file where sum is slightly greater than 1
        if i < 2
          hpxml_bldg.heating_systems[i].fraction_heat_load_served = 0.33
        else
          hpxml_bldg.heating_systems[i].fraction_heat_load_served = 0.35
        end
      end
    elsif ['base-hvac-ducts-area-fractions.xml'].include? hpxml_file
      hpxml_bldg.hvac_distributions[0].ducts[2].duct_location = HPXML::LocationExteriorWall
      hpxml_bldg.hvac_distributions[0].ducts[2].duct_insulation_r_value = 4.0
      hpxml_bldg.hvac_distributions[0].ducts.each do |duct|
        duct.duct_surface_area = nil # removes surface area from both supply and return
      end
    elsif ['base-hvac-ducts-defaults.xml',
           'base-hvac-mini-split-heat-pump-ductless-backup-furnace.xml'].include? hpxml_file
      hpxml_bldg.hvac_distributions[0].ducts.each do |duct|
        duct.duct_surface_area = nil
      end

    elsif ['base-enclosure-2stories.xml',
           'base-enclosure-2stories-garage.xml'].include? hpxml_file
      hpxml_bldg.hvac_distributions[0].ducts << hpxml_bldg.hvac_distributions[0].ducts[0].dup
      hpxml_bldg.hvac_distributions[0].ducts[-1].id = "Ducts#{hpxml_bldg.hvac_distributions[0].ducts.size}"
      hpxml_bldg.hvac_distributions[0].ducts << hpxml_bldg.hvac_distributions[0].ducts[1].dup
      hpxml_bldg.hvac_distributions[0].ducts[-1].id = "Ducts#{hpxml_bldg.hvac_distributions[0].ducts.size}"
      hpxml_bldg.hvac_distributions[0].ducts[2].duct_location = HPXML::LocationExteriorWall
      hpxml_bldg.hvac_distributions[0].ducts[2].duct_surface_area = 37.5
      hpxml_bldg.hvac_distributions[0].ducts[3].duct_location = HPXML::LocationConditionedSpace
      hpxml_bldg.hvac_distributions[0].ducts[3].duct_surface_area = 12.5
    elsif ['base-hvac-ducts-effective-rvalue.xml'].include? hpxml_file
      hpxml_bldg.hvac_distributions[0].ducts[0].duct_insulation_r_value = nil
      hpxml_bldg.hvac_distributions[0].ducts[1].duct_insulation_r_value = nil
      hpxml_bldg.hvac_distributions[0].ducts[0].duct_effective_r_value = 4.38
      hpxml_bldg.hvac_distributions[0].ducts[1].duct_effective_r_value = 1.7
    elsif ['base-hvac-multiple.xml'].include? hpxml_file
      hpxml_bldg.hvac_distributions.reverse_each do |hvac_distribution|
        hvac_distribution.delete
      end
      hpxml_bldg.hvac_distributions.add(id: "HVACDistribution#{hpxml_bldg.hvac_distributions.size + 1}",
                                        distribution_system_type: HPXML::HVACDistributionTypeAir,
                                        air_type: HPXML::AirTypeRegularVelocity)
      hpxml_bldg.hvac_distributions[0].duct_leakage_measurements.add(duct_type: HPXML::DuctTypeSupply,
                                                                     duct_leakage_units: HPXML::UnitsCFM25,
                                                                     duct_leakage_value: 75,
                                                                     duct_leakage_total_or_to_outside: HPXML::DuctLeakageToOutside)
      hpxml_bldg.hvac_distributions[0].duct_leakage_measurements.add(duct_type: HPXML::DuctTypeReturn,
                                                                     duct_leakage_units: HPXML::UnitsCFM25,
                                                                     duct_leakage_value: 25,
                                                                     duct_leakage_total_or_to_outside: HPXML::DuctLeakageToOutside)
      hpxml_bldg.hvac_distributions[0].ducts.add(id: "Ducts#{hpxml_bldg.hvac_distributions[0].ducts.size + 1}",
                                                 duct_type: HPXML::DuctTypeSupply,
                                                 duct_insulation_r_value: 8,
                                                 duct_location: HPXML::LocationAtticUnvented,
                                                 duct_surface_area: 75)
      hpxml_bldg.hvac_distributions[0].ducts.add(id: "Ducts#{hpxml_bldg.hvac_distributions[0].ducts.size + 1}",
                                                 duct_type: HPXML::DuctTypeSupply,
                                                 duct_insulation_r_value: 8,
                                                 duct_location: HPXML::LocationOutside,
                                                 duct_surface_area: 75)
      hpxml_bldg.hvac_distributions[0].ducts.add(id: "Ducts#{hpxml_bldg.hvac_distributions[0].ducts.size + 1}",
                                                 duct_type: HPXML::DuctTypeReturn,
                                                 duct_insulation_r_value: 4,
                                                 duct_location: HPXML::LocationAtticUnvented,
                                                 duct_surface_area: 25)
      hpxml_bldg.hvac_distributions[0].ducts.add(id: "Ducts#{hpxml_bldg.hvac_distributions[0].ducts.size + 1}",
                                                 duct_type: HPXML::DuctTypeReturn,
                                                 duct_insulation_r_value: 4,
                                                 duct_location: HPXML::LocationOutside,
                                                 duct_surface_area: 25)
      hpxml_bldg.hvac_distributions.add(id: "HVACDistribution#{hpxml_bldg.hvac_distributions.size + 1}",
                                        distribution_system_type: HPXML::HVACDistributionTypeAir,
                                        air_type: HPXML::AirTypeRegularVelocity)
      hpxml_bldg.hvac_distributions[-1].duct_leakage_measurements << hpxml_bldg.hvac_distributions[0].duct_leakage_measurements[0].dup
      hpxml_bldg.hvac_distributions[-1].duct_leakage_measurements << hpxml_bldg.hvac_distributions[0].duct_leakage_measurements[1].dup
      for i in 0..3
        hpxml_bldg.hvac_distributions[-1].ducts << hpxml_bldg.hvac_distributions[0].ducts[i].dup
        hpxml_bldg.hvac_distributions[-1].ducts[-1].id = "Ducts#{hpxml_bldg.hvac_distributions[0].ducts.size + i + 1}"
      end
      hpxml_bldg.hvac_distributions.add(id: "HVACDistribution#{hpxml_bldg.hvac_distributions.size + 1}",
                                        distribution_system_type: HPXML::HVACDistributionTypeHydronic,
                                        hydronic_type: HPXML::HydronicTypeBaseboard)
      hpxml_bldg.hvac_distributions.add(id: "HVACDistribution#{hpxml_bldg.hvac_distributions.size + 1}",
                                        distribution_system_type: HPXML::HVACDistributionTypeHydronic,
                                        hydronic_type: HPXML::HydronicTypeBaseboard)
      hpxml_bldg.hvac_distributions.add(id: "HVACDistribution#{hpxml_bldg.hvac_distributions.size + 1}",
                                        distribution_system_type: HPXML::HVACDistributionTypeAir,
                                        air_type: HPXML::AirTypeRegularVelocity)
      hpxml_bldg.hvac_distributions[-1].duct_leakage_measurements << hpxml_bldg.hvac_distributions[0].duct_leakage_measurements[0].dup
      hpxml_bldg.hvac_distributions[-1].duct_leakage_measurements << hpxml_bldg.hvac_distributions[0].duct_leakage_measurements[1].dup
      for i in 0..3
        hpxml_bldg.hvac_distributions[-1].ducts << hpxml_bldg.hvac_distributions[0].ducts[i].dup
        hpxml_bldg.hvac_distributions[-1].ducts[-1].id = "Ducts#{hpxml_bldg.hvac_distributions[0].ducts.size * 2 + i + 1}"
      end
      hpxml_bldg.hvac_distributions.add(id: "HVACDistribution#{hpxml_bldg.hvac_distributions.size + 1}",
                                        distribution_system_type: HPXML::HVACDistributionTypeAir,
                                        air_type: HPXML::AirTypeRegularVelocity)
      hpxml_bldg.hvac_distributions[-1].duct_leakage_measurements << hpxml_bldg.hvac_distributions[0].duct_leakage_measurements[0].dup
      hpxml_bldg.hvac_distributions[-1].duct_leakage_measurements << hpxml_bldg.hvac_distributions[0].duct_leakage_measurements[1].dup
      for i in 0..3
        hpxml_bldg.hvac_distributions[-1].ducts << hpxml_bldg.hvac_distributions[0].ducts[i].dup
        hpxml_bldg.hvac_distributions[-1].ducts[-1].id = "Ducts#{hpxml_bldg.hvac_distributions[0].ducts.size * 3 + i + 1}"
      end
      hpxml_bldg.heating_systems.reverse_each do |heating_system|
        heating_system.delete
      end
      hpxml_bldg.heating_systems.add(id: "HeatingSystem#{hpxml_bldg.heating_systems.size + 1}",
                                     distribution_system_idref: hpxml_bldg.hvac_distributions[0].id,
                                     heating_system_type: HPXML::HVACTypeFurnace,
                                     heating_system_fuel: HPXML::FuelTypeElectricity,
                                     heating_capacity: 6400,
                                     heating_efficiency_afue: 1,
                                     fraction_heat_load_served: 0.1)
      hpxml_bldg.heating_systems.add(id: "HeatingSystem#{hpxml_bldg.heating_systems.size + 1}",
                                     distribution_system_idref: hpxml_bldg.hvac_distributions[1].id,
                                     heating_system_type: HPXML::HVACTypeFurnace,
                                     heating_system_fuel: HPXML::FuelTypeNaturalGas,
                                     heating_capacity: 6400,
                                     heating_efficiency_afue: 0.92,
                                     fraction_heat_load_served: 0.1)
      hpxml_bldg.heating_systems.add(id: "HeatingSystem#{hpxml_bldg.heating_systems.size + 1}",
                                     distribution_system_idref: hpxml_bldg.hvac_distributions[2].id,
                                     heating_system_type: HPXML::HVACTypeBoiler,
                                     heating_system_fuel: HPXML::FuelTypeElectricity,
                                     heating_capacity: 6400,
                                     heating_efficiency_afue: 1,
                                     fraction_heat_load_served: 0.1)
      hpxml_bldg.heating_systems.add(id: "HeatingSystem#{hpxml_bldg.heating_systems.size + 1}",
                                     distribution_system_idref: hpxml_bldg.hvac_distributions[3].id,
                                     heating_system_type: HPXML::HVACTypeBoiler,
                                     heating_system_fuel: HPXML::FuelTypeNaturalGas,
                                     heating_capacity: 6400,
                                     heating_efficiency_afue: 0.92,
                                     fraction_heat_load_served: 0.1,
                                     electric_auxiliary_energy: 200)
      hpxml_bldg.heating_systems.add(id: "HeatingSystem#{hpxml_bldg.heating_systems.size + 1}",
                                     heating_system_type: HPXML::HVACTypeElectricResistance,
                                     heating_system_fuel: HPXML::FuelTypeElectricity,
                                     heating_capacity: 6400,
                                     heating_efficiency_percent: 1,
                                     fraction_heat_load_served: 0.1)
      hpxml_bldg.heating_systems.add(id: "HeatingSystem#{hpxml_bldg.heating_systems.size + 1}",
                                     heating_system_type: HPXML::HVACTypeStove,
                                     heating_system_fuel: HPXML::FuelTypeOil,
                                     heating_capacity: 6400,
                                     heating_efficiency_percent: 0.8,
                                     fraction_heat_load_served: 0.1,
                                     fan_watts: 40.0)
      hpxml_bldg.heating_systems.add(id: "HeatingSystem#{hpxml_bldg.heating_systems.size + 1}",
                                     heating_system_type: HPXML::HVACTypeWallFurnace,
                                     heating_system_fuel: HPXML::FuelTypePropane,
                                     heating_capacity: 6400,
                                     heating_efficiency_afue: 0.8,
                                     fraction_heat_load_served: 0.1,
                                     fan_watts: 0.0)
      hpxml_bldg.cooling_systems[0].distribution_system_idref = hpxml_bldg.hvac_distributions[1].id
      hpxml_bldg.cooling_systems[0].fraction_cool_load_served = 0.1333
      hpxml_bldg.cooling_systems[0].cooling_capacity *= 0.1333
      hpxml_bldg.cooling_systems[0].primary_system = false
      hpxml_bldg.cooling_systems.add(id: "CoolingSystem#{hpxml_bldg.cooling_systems.size + 1}",
                                     cooling_system_type: HPXML::HVACTypeRoomAirConditioner,
                                     cooling_system_fuel: HPXML::FuelTypeElectricity,
                                     cooling_capacity: 9600,
                                     fraction_cool_load_served: 0.1333,
                                     cooling_efficiency_eer: 8.5)
      hpxml_bldg.cooling_systems.add(id: "CoolingSystem#{hpxml_bldg.cooling_systems.size + 1}",
                                     cooling_system_type: HPXML::HVACTypePTAC,
                                     cooling_system_fuel: HPXML::FuelTypeElectricity,
                                     cooling_capacity: 9600,
                                     fraction_cool_load_served: 0.1333,
                                     cooling_efficiency_eer: 10.7)
      hpxml_bldg.heat_pumps.add(id: "HeatPump#{hpxml_bldg.heat_pumps.size + 1}",
                                distribution_system_idref: hpxml_bldg.hvac_distributions[4].id,
                                heat_pump_type: HPXML::HVACTypeHeatPumpAirToAir,
                                heat_pump_fuel: HPXML::FuelTypeElectricity,
                                heating_capacity: 4800,
                                cooling_capacity: 4800,
                                backup_type: HPXML::HeatPumpBackupTypeIntegrated,
                                backup_heating_fuel: HPXML::FuelTypeElectricity,
                                backup_heating_capacity: 3412,
                                backup_heating_efficiency_percent: 1.0,
                                fraction_heat_load_served: 0.1,
                                fraction_cool_load_served: 0.2,
                                heating_efficiency_hspf: 7.7,
                                cooling_efficiency_seer: 13,
                                heating_capacity_17F: 4800 * 0.6,
                                compressor_type: HPXML::HVACCompressorTypeSingleStage)
      hpxml_bldg.heat_pumps.add(id: "HeatPump#{hpxml_bldg.heat_pumps.size + 1}",
                                distribution_system_idref: hpxml_bldg.hvac_distributions[5].id,
                                heat_pump_type: HPXML::HVACTypeHeatPumpGroundToAir,
                                heat_pump_fuel: HPXML::FuelTypeElectricity,
                                heating_capacity: 4800,
                                cooling_capacity: 4800,
                                backup_type: HPXML::HeatPumpBackupTypeIntegrated,
                                backup_heating_fuel: HPXML::FuelTypeElectricity,
                                backup_heating_capacity: 3412,
                                backup_heating_efficiency_percent: 1.0,
                                fraction_heat_load_served: 0.1,
                                fraction_cool_load_served: 0.2,
                                heating_efficiency_cop: 3.6,
                                cooling_efficiency_eer: 16.6,
                                pump_watts_per_ton: 100.0)
      hpxml_bldg.heat_pumps.add(id: "HeatPump#{hpxml_bldg.heat_pumps.size + 1}",
                                heat_pump_type: HPXML::HVACTypeHeatPumpMiniSplit,
                                heat_pump_fuel: HPXML::FuelTypeElectricity,
                                heating_capacity: 4800,
                                cooling_capacity: 4800,
                                backup_type: HPXML::HeatPumpBackupTypeIntegrated,
                                backup_heating_fuel: HPXML::FuelTypeElectricity,
                                backup_heating_capacity: 3412,
                                backup_heating_efficiency_percent: 1.0,
                                fraction_heat_load_served: 0.1,
                                fraction_cool_load_served: 0.2,
                                heating_efficiency_hspf: 10,
                                cooling_efficiency_seer: 19,
                                heating_capacity_17F: 4800 * 0.6,
                                compressor_type: HPXML::HVACCompressorTypeVariableSpeed,
                                primary_cooling_system: true,
                                primary_heating_system: true)
    elsif ['base-hvac-air-to-air-heat-pump-var-speed-max-power-ratio-schedule-two-systems.xml'].include? hpxml_file
      hpxml_bldg.heat_pumps << hpxml_bldg.heat_pumps[0].dup
      hpxml_bldg.heat_pumps[-1].id += "#{hpxml_bldg.hvac_distributions.size}"
      hpxml_bldg.heat_pumps[-1].primary_cooling_system = false
      hpxml_bldg.heat_pumps[-1].primary_heating_system = false
      hpxml_bldg.heat_pumps[0].fraction_heat_load_served = 0.7
      hpxml_bldg.heat_pumps[0].fraction_cool_load_served = 0.7
      hpxml_bldg.heat_pumps[-1].fraction_heat_load_served = 0.3
      hpxml_bldg.heat_pumps[-1].fraction_cool_load_served = 0.3
      hpxml_bldg.hvac_distributions.add(id: "HVACDistribution#{hpxml_bldg.hvac_distributions.size + 1}",
                                        distribution_system_type: HPXML::HVACDistributionTypeAir,
                                        air_type: HPXML::AirTypeRegularVelocity)
      hpxml_bldg.hvac_distributions[-1].duct_leakage_measurements << hpxml_bldg.hvac_distributions[0].duct_leakage_measurements[0].dup
      hpxml_bldg.hvac_distributions[-1].duct_leakage_measurements << hpxml_bldg.hvac_distributions[0].duct_leakage_measurements[1].dup
      hpxml_bldg.hvac_distributions[-1].ducts << hpxml_bldg.hvac_distributions[0].ducts[0].dup
      hpxml_bldg.hvac_distributions[-1].ducts << hpxml_bldg.hvac_distributions[0].ducts[1].dup
      hpxml_bldg.hvac_distributions[-1].ducts[0].id = "Ducts#{hpxml_bldg.hvac_distributions[0].ducts.size + 1}"
      hpxml_bldg.hvac_distributions[-1].ducts[1].id = "Ducts#{hpxml_bldg.hvac_distributions[0].ducts.size + 2}"
      hpxml_bldg.heat_pumps[-1].distribution_system_idref = hpxml_bldg.hvac_distributions[-1].id
    elsif ['base-mechvent-multiple.xml',
           'base-bldgtype-mf-unit-shared-mechvent-multiple.xml'].include? hpxml_file
      hpxml_bldg.hvac_distributions.add(id: "HVACDistribution#{hpxml_bldg.hvac_distributions.size + 1}",
                                        distribution_system_type: HPXML::HVACDistributionTypeAir,
                                        air_type: HPXML::AirTypeRegularVelocity)
      hpxml_bldg.hvac_distributions[1].duct_leakage_measurements << hpxml_bldg.hvac_distributions[0].duct_leakage_measurements[0].dup
      hpxml_bldg.hvac_distributions[1].duct_leakage_measurements << hpxml_bldg.hvac_distributions[0].duct_leakage_measurements[1].dup
      hpxml_bldg.hvac_distributions[1].ducts << hpxml_bldg.hvac_distributions[0].ducts[0].dup
      hpxml_bldg.hvac_distributions[1].ducts << hpxml_bldg.hvac_distributions[0].ducts[1].dup
      hpxml_bldg.hvac_distributions[1].ducts[0].id = "Ducts#{hpxml_bldg.hvac_distributions[0].ducts.size + 1}"
      hpxml_bldg.hvac_distributions[1].ducts[1].id = "Ducts#{hpxml_bldg.hvac_distributions[0].ducts.size + 2}"
      hpxml_bldg.heating_systems[0].heating_capacity /= 2.0
      hpxml_bldg.heating_systems[0].fraction_heat_load_served /= 2.0
      hpxml_bldg.heating_systems[0].primary_system = false
      hpxml_bldg.heating_systems << hpxml_bldg.heating_systems[0].dup
      hpxml_bldg.heating_systems[1].id = "HeatingSystem#{hpxml_bldg.heating_systems.size}"
      hpxml_bldg.heating_systems[1].distribution_system_idref = hpxml_bldg.hvac_distributions[1].id
      hpxml_bldg.heating_systems[1].primary_system = true
      hpxml_bldg.cooling_systems[0].fraction_cool_load_served /= 2.0
      hpxml_bldg.cooling_systems[0].cooling_capacity /= 2.0
      hpxml_bldg.cooling_systems[0].primary_system = false
      hpxml_bldg.cooling_systems << hpxml_bldg.cooling_systems[0].dup
      hpxml_bldg.cooling_systems[1].id = "CoolingSystem#{hpxml_bldg.cooling_systems.size}"
      hpxml_bldg.cooling_systems[1].distribution_system_idref = hpxml_bldg.hvac_distributions[1].id
      hpxml_bldg.cooling_systems[1].primary_system = true
    elsif ['base-bldgtype-mf-unit-adjacent-to-multiple.xml'].include? hpxml_file
      hpxml_bldg.hvac_distributions[0].ducts[1].duct_location = HPXML::LocationOtherHousingUnit
      hpxml_bldg.hvac_distributions[0].ducts.add(id: "Ducts#{hpxml_bldg.hvac_distributions[0].ducts.size + 1}",
                                                 duct_type: HPXML::DuctTypeSupply,
                                                 duct_insulation_r_value: 4,
                                                 duct_location: HPXML::LocationRoofDeck,
                                                 duct_surface_area: 150)
      hpxml_bldg.hvac_distributions[0].ducts.add(id: "Ducts#{hpxml_bldg.hvac_distributions[0].ducts.size + 1}",
                                                 duct_type: HPXML::DuctTypeReturn,
                                                 duct_insulation_r_value: 0,
                                                 duct_location: HPXML::LocationRoofDeck,
                                                 duct_surface_area: 50)
    elsif ['base-appliances-dehumidifier-multiple.xml'].include? hpxml_file
      hpxml_bldg.dehumidifiers[0].fraction_served = 0.5
      hpxml_bldg.dehumidifiers.add(id: 'Dehumidifier2',
                                   type: HPXML::DehumidifierTypePortable,
                                   capacity: 30,
                                   energy_factor: 1.6,
                                   rh_setpoint: 0.5,
                                   fraction_served: 0.25,
                                   location: HPXML::LocationConditionedSpace)
    end
    if ['base-hvac-air-to-air-heat-pump-var-speed-backup-furnace.xml',
        'base-hvac-air-to-air-heat-pump-var-speed-backup-furnace-airflow.xml',
        'base-hvac-air-to-air-heat-pump-var-speed-backup-furnace-autosize-factor.xml'].include? hpxml_file
      # Switch backup boiler with hydronic distribution to backup furnace with air distribution
      hpxml_bldg.heating_systems[0].heating_system_type = HPXML::HVACTypeFurnace
      hpxml_bldg.hvac_distributions[0].distribution_system_type = HPXML::HVACDistributionTypeAir
      hpxml_bldg.hvac_distributions[0].air_type = HPXML::AirTypeRegularVelocity
      hpxml_bldg.hvac_distributions[0].duct_leakage_measurements << hpxml_bldg.hvac_distributions[1].duct_leakage_measurements[0].dup
      hpxml_bldg.hvac_distributions[0].duct_leakage_measurements << hpxml_bldg.hvac_distributions[1].duct_leakage_measurements[1].dup
      hpxml_bldg.hvac_distributions[0].ducts << hpxml_bldg.hvac_distributions[1].ducts[0].dup
      hpxml_bldg.hvac_distributions[0].ducts << hpxml_bldg.hvac_distributions[1].ducts[1].dup
      hpxml_bldg.hvac_distributions[1].ducts[0].id = "Ducts#{hpxml_bldg.hvac_distributions[0].ducts.size + 1}"
      hpxml_bldg.hvac_distributions[1].ducts[1].id = "Ducts#{hpxml_bldg.hvac_distributions[0].ducts.size + 2}"
    end
    if ['base-hvac-ducts-area-multipliers.xml'].include? hpxml_file
      hpxml_bldg.hvac_distributions[0].ducts[0].duct_surface_area_multiplier = 0.5
      hpxml_bldg.hvac_distributions[0].ducts[1].duct_surface_area_multiplier = 1.5
    end
    if hpxml_file.include? 'heating-capacity-17f'
      hpxml_bldg.heat_pumps[0].heating_capacity_17F = hpxml_bldg.heat_pumps[0].heating_capacity * hpxml_bldg.heat_pumps[0].heating_capacity_retention_fraction
      hpxml_bldg.heat_pumps[0].heating_capacity_retention_fraction = nil
      hpxml_bldg.heat_pumps[0].heating_capacity_retention_temp = nil
    end
<<<<<<< HEAD
    if hpxml_file.include? 'base-hvac-ground-to-air-heat-pump-detailed-geothermal-loop.xml'
      hpxml_bldg.geothermal_loops[0].shank_spacing = 2.5
      hpxml_bldg.site.soil_type = 'sand'
      hpxml_bldg.site.moisture_type = 'dry'
    end
=======
>>>>>>> fd4b4c96
    hpxml_bldg.heating_systems.each do |heating_system|
      if heating_system.heating_system_type == HPXML::HVACTypeBoiler &&
         heating_system.heating_system_fuel == HPXML::FuelTypeNaturalGas &&
         !heating_system.is_shared_system
        heating_system.electric_auxiliary_energy = 200
      elsif hpxml_file.include? 'eae'
        heating_system.electric_auxiliary_energy = 500
      else
        heating_system.electric_auxiliary_energy = nil
      end
      if [HPXML::HVACTypeFloorFurnace,
          HPXML::HVACTypeWallFurnace,
          HPXML::HVACTypeFireplace,
          HPXML::HVACTypeSpaceHeater].include? heating_system.heating_system_type
        heating_system.fan_watts = 0
      elsif [HPXML::HVACTypeStove].include? heating_system.heating_system_type
        heating_system.fan_watts = 40
      end
    end

    # ------------------ #
    # HPXML WaterHeating #
    # ------------------ #

    if ['base-schedules-simple.xml',
        'base-schedules-simple-vacancy.xml',
        'base-schedules-simple-power-outage.xml',
        'base-misc-loads-large-uncommon.xml',
        'base-misc-loads-large-uncommon2.xml'].include? hpxml_file
      hpxml_bldg.water_heating.water_fixtures_weekday_fractions = '0.012, 0.006, 0.004, 0.005, 0.010, 0.034, 0.078, 0.087, 0.080, 0.067, 0.056, 0.047, 0.040, 0.035, 0.033, 0.031, 0.039, 0.051, 0.060, 0.060, 0.055, 0.048, 0.038, 0.026'
      hpxml_bldg.water_heating.water_fixtures_weekend_fractions = '0.012, 0.006, 0.004, 0.005, 0.010, 0.034, 0.078, 0.087, 0.080, 0.067, 0.056, 0.047, 0.040, 0.035, 0.033, 0.031, 0.039, 0.051, 0.060, 0.060, 0.055, 0.048, 0.038, 0.026'
      hpxml_bldg.water_heating.water_fixtures_monthly_multipliers = '1.0, 1.0, 1.0, 1.0, 1.0, 1.0, 1.0, 1.0, 1.0, 1.0, 1.0, 1.0'
    elsif ['base-bldgtype-mf-unit-shared-water-heater-recirc.xml',
           'base-bldgtype-mf-unit-shared-water-heater-recirc-beds-0.xml',
           'base-bldgtype-mf-unit-shared-water-heater-recirc-scheduled.xml'].include? hpxml_file
      hpxml_bldg.hot_water_distributions[0].has_shared_recirculation = true
      hpxml_bldg.hot_water_distributions[0].shared_recirculation_number_of_bedrooms_served = 18
      hpxml_bldg.hot_water_distributions[0].shared_recirculation_pump_power = 220
      hpxml_bldg.hot_water_distributions[0].shared_recirculation_control_type = HPXML::DHWRecircControlTypeTimer
      if hpxml_file == 'base-bldgtype-mf-unit-shared-water-heater-recirc-beds-0.xml'
        hpxml_bldg.hot_water_distributions[0].shared_recirculation_number_of_bedrooms_served = 6
      end
    elsif ['base-bldgtype-mf-unit-shared-laundry-room.xml',
           'base-bldgtype-mf-unit-shared-laundry-room-multiple-water-heaters.xml'].include? hpxml_file
      hpxml_bldg.water_heating_systems.reverse_each do |water_heating_system|
        water_heating_system.delete
      end
      hpxml_bldg.water_heating_systems.add(id: "WaterHeatingSystem#{hpxml_bldg.water_heating_systems.size + 1}",
                                           is_shared_system: true,
                                           number_of_bedrooms_served: 18,
                                           fuel_type: HPXML::FuelTypeNaturalGas,
                                           water_heater_type: HPXML::WaterHeaterTypeStorage,
                                           location: HPXML::LocationConditionedSpace,
                                           tank_volume: 120,
                                           fraction_dhw_load_served: 1.0,
                                           heating_capacity: 40000,
                                           energy_factor: 0.59,
                                           recovery_efficiency: 0.76,
                                           temperature: 125.0)
      if hpxml_file == 'base-bldgtype-mf-unit-shared-laundry-room-multiple-water-heaters.xml'
        hpxml_bldg.water_heating_systems[0].fraction_dhw_load_served /= 2.0
        hpxml_bldg.water_heating_systems[0].tank_volume /= 2.0
        hpxml_bldg.water_heating_systems[0].number_of_bedrooms_served /= 2.0
        hpxml_bldg.water_heating_systems << hpxml_bldg.water_heating_systems[0].dup
        hpxml_bldg.water_heating_systems[1].id = "WaterHeatingSystem#{hpxml_bldg.water_heating_systems.size}"
      end
    elsif ['base-dhw-tank-gas-uef-fhr.xml'].include? hpxml_file
      hpxml_bldg.water_heating_systems[0].first_hour_rating = 56.0
      hpxml_bldg.water_heating_systems[0].usage_bin = nil
    elsif ['base-dhw-tankless-electric-outside.xml'].include? hpxml_file
      hpxml_bldg.water_heating_systems[0].performance_adjustment = 0.92
    elsif ['base-dhw-multiple.xml'].include? hpxml_file
      hpxml_bldg.water_heating_systems[0].fraction_dhw_load_served = 0.2
      hpxml_bldg.water_heating_systems.add(id: "WaterHeatingSystem#{hpxml_bldg.water_heating_systems.size + 1}",
                                           fuel_type: HPXML::FuelTypeNaturalGas,
                                           water_heater_type: HPXML::WaterHeaterTypeStorage,
                                           location: HPXML::LocationConditionedSpace,
                                           tank_volume: 50,
                                           fraction_dhw_load_served: 0.2,
                                           heating_capacity: 40000,
                                           energy_factor: 0.59,
                                           recovery_efficiency: 0.76,
                                           temperature: 125.0)
      hpxml_bldg.water_heating_systems.add(id: "WaterHeatingSystem#{hpxml_bldg.water_heating_systems.size + 1}",
                                           fuel_type: HPXML::FuelTypeElectricity,
                                           water_heater_type: HPXML::WaterHeaterTypeHeatPump,
                                           location: HPXML::LocationConditionedSpace,
                                           tank_volume: 80,
                                           fraction_dhw_load_served: 0.2,
                                           energy_factor: 2.3,
                                           temperature: 125.0)
      hpxml_bldg.water_heating_systems.add(id: "WaterHeatingSystem#{hpxml_bldg.water_heating_systems.size + 1}",
                                           fuel_type: HPXML::FuelTypeElectricity,
                                           water_heater_type: HPXML::WaterHeaterTypeTankless,
                                           location: HPXML::LocationConditionedSpace,
                                           fraction_dhw_load_served: 0.2,
                                           energy_factor: 0.99,
                                           temperature: 125.0)
      hpxml_bldg.water_heating_systems.add(id: "WaterHeatingSystem#{hpxml_bldg.water_heating_systems.size + 1}",
                                           fuel_type: HPXML::FuelTypeNaturalGas,
                                           water_heater_type: HPXML::WaterHeaterTypeTankless,
                                           location: HPXML::LocationConditionedSpace,
                                           fraction_dhw_load_served: 0.1,
                                           energy_factor: 0.82,
                                           temperature: 125.0)
      hpxml_bldg.water_heating_systems.add(id: "WaterHeatingSystem#{hpxml_bldg.water_heating_systems.size + 1}",
                                           water_heater_type: HPXML::WaterHeaterTypeCombiStorage,
                                           location: HPXML::LocationConditionedSpace,
                                           tank_volume: 50,
                                           fraction_dhw_load_served: 0.1,
                                           related_hvac_idref: 'HeatingSystem1',
                                           temperature: 125.0)
      hpxml_bldg.solar_thermal_systems.add(id: "SolarThermalSystem#{hpxml_bldg.solar_thermal_systems.size + 1}",
                                           system_type: HPXML::SolarThermalSystemTypeHotWater,
                                           water_heating_system_idref: nil, # Apply to all water heaters
                                           solar_fraction: 0.65)
    end
    if ['base-dhw-low-flow-fixtures.xml'].include? hpxml_file
      hpxml_bldg.water_fixtures[0].count = 2
      hpxml_bldg.water_fixtures[1].low_flow = nil
      hpxml_bldg.water_fixtures[1].flow_rate = 2.0
      hpxml_bldg.water_fixtures[1].count = 3
    end
    if ['base-dhw-recirc-demand-scheduled.xml',
        'base-schedules-simple.xml',
        'base-schedules-simple-vacancy.xml',
        'base-schedules-simple-power-outage.xml'].include? hpxml_file
      hpxml_bldg.hot_water_distributions[0].recirculation_pump_weekday_fractions = default_schedules_csv_data["#{SchedulesFile::Columns[:HotWaterRecirculationPump].name}_demand_control"]['RecirculationPumpWeekdayScheduleFractions']
      hpxml_bldg.hot_water_distributions[0].recirculation_pump_weekend_fractions = default_schedules_csv_data["#{SchedulesFile::Columns[:HotWaterRecirculationPump].name}_demand_control"]['RecirculationPumpWeekendScheduleFractions']
      hpxml_bldg.hot_water_distributions[0].recirculation_pump_monthly_multipliers = default_schedules_csv_data[SchedulesFile::Columns[:HotWaterRecirculationPump].name]['RecirculationPumpMonthlyScheduleMultipliers']
    elsif ['base-bldgtype-mf-unit-shared-water-heater-recirc-scheduled.xml'].include? hpxml_file
      hpxml_bldg.hot_water_distributions[0].recirculation_pump_weekday_fractions = default_schedules_csv_data["#{SchedulesFile::Columns[:HotWaterRecirculationPump].name}_no_control"]['RecirculationPumpWeekdayScheduleFractions']
      hpxml_bldg.hot_water_distributions[0].recirculation_pump_weekend_fractions = default_schedules_csv_data["#{SchedulesFile::Columns[:HotWaterRecirculationPump].name}_no_control"]['RecirculationPumpWeekendScheduleFractions']
      hpxml_bldg.hot_water_distributions[0].recirculation_pump_monthly_multipliers = default_schedules_csv_data[SchedulesFile::Columns[:HotWaterRecirculationPump].name]['RecirculationPumpMonthlyScheduleMultipliers']
    end

    # -------------------- #
    # HPXML VentilationFan #
    # -------------------- #

    if ['base-bldgtype-mf-unit-shared-mechvent-multiple.xml'].include? hpxml_file
      hpxml_bldg.ventilation_fans.add(id: "VentilationFan#{hpxml_bldg.ventilation_fans.size + 1}",
                                      fan_type: HPXML::MechVentTypeSupply,
                                      is_shared_system: true,
                                      in_unit_flow_rate: 100,
                                      calculated_flow_rate: 1000,
                                      hours_in_operation: 24,
                                      fan_power: 300,
                                      used_for_whole_building_ventilation: true,
                                      fraction_recirculation: 0.0,
                                      preheating_fuel: HPXML::FuelTypeNaturalGas,
                                      preheating_efficiency_cop: 0.92,
                                      preheating_fraction_load_served: 0.8,
                                      precooling_fuel: HPXML::FuelTypeElectricity,
                                      precooling_efficiency_cop: 4.0,
                                      precooling_fraction_load_served: 0.8)
      hpxml_bldg.ventilation_fans.add(id: "VentilationFan#{hpxml_bldg.ventilation_fans.size + 1}",
                                      fan_type: HPXML::MechVentTypeERV,
                                      is_shared_system: true,
                                      in_unit_flow_rate: 50,
                                      delivered_ventilation: 500,
                                      hours_in_operation: 24,
                                      total_recovery_efficiency: 0.48,
                                      sensible_recovery_efficiency: 0.72,
                                      fan_power: 150,
                                      used_for_whole_building_ventilation: true,
                                      fraction_recirculation: 0.4,
                                      preheating_fuel: HPXML::FuelTypeNaturalGas,
                                      preheating_efficiency_cop: 0.87,
                                      preheating_fraction_load_served: 1.0,
                                      precooling_fuel: HPXML::FuelTypeElectricity,
                                      precooling_efficiency_cop: 3.5,
                                      precooling_fraction_load_served: 1.0)
      hpxml_bldg.ventilation_fans.add(id: "VentilationFan#{hpxml_bldg.ventilation_fans.size + 1}",
                                      fan_type: HPXML::MechVentTypeHRV,
                                      is_shared_system: true,
                                      in_unit_flow_rate: 50,
                                      rated_flow_rate: 500,
                                      hours_in_operation: 24,
                                      sensible_recovery_efficiency: 0.72,
                                      fan_power: 150,
                                      used_for_whole_building_ventilation: true,
                                      fraction_recirculation: 0.3,
                                      preheating_fuel: HPXML::FuelTypeElectricity,
                                      preheating_efficiency_cop: 4.0,
                                      precooling_fuel: HPXML::FuelTypeElectricity,
                                      precooling_efficiency_cop: 4.5,
                                      preheating_fraction_load_served: 1.0,
                                      precooling_fraction_load_served: 1.0)
      hpxml_bldg.ventilation_fans.add(id: "VentilationFan#{hpxml_bldg.ventilation_fans.size + 1}",
                                      fan_type: HPXML::MechVentTypeBalanced,
                                      is_shared_system: true,
                                      in_unit_flow_rate: 30,
                                      tested_flow_rate: 300,
                                      hours_in_operation: 24,
                                      fan_power: 150,
                                      used_for_whole_building_ventilation: true,
                                      fraction_recirculation: 0.3,
                                      preheating_fuel: HPXML::FuelTypeElectricity,
                                      preheating_efficiency_cop: 3.5,
                                      precooling_fuel: HPXML::FuelTypeElectricity,
                                      precooling_efficiency_cop: 4.0,
                                      preheating_fraction_load_served: 0.9,
                                      precooling_fraction_load_served: 1.0)
      hpxml_bldg.ventilation_fans.add(id: "VentilationFan#{hpxml_bldg.ventilation_fans.size + 1}",
                                      fan_type: HPXML::MechVentTypeExhaust,
                                      is_shared_system: true,
                                      in_unit_flow_rate: 70,
                                      rated_flow_rate: 700,
                                      hours_in_operation: 8,
                                      fan_power: 300,
                                      used_for_whole_building_ventilation: true,
                                      fraction_recirculation: 0.0)
      hpxml_bldg.ventilation_fans.add(id: "VentilationFan#{hpxml_bldg.ventilation_fans.size + 1}",
                                      fan_type: HPXML::MechVentTypeExhaust,
                                      tested_flow_rate: 50,
                                      hours_in_operation: 14,
                                      fan_power: 10,
                                      used_for_whole_building_ventilation: true)
      hpxml_bldg.ventilation_fans.add(id: "VentilationFan#{hpxml_bldg.ventilation_fans.size + 1}",
                                      fan_type: HPXML::MechVentTypeCFIS,
                                      tested_flow_rate: 160,
                                      hours_in_operation: 8,
                                      fan_power: 150,
                                      used_for_whole_building_ventilation: true,
                                      cfis_addtl_runtime_operating_mode: HPXML::CFISModeAirHandler,
                                      distribution_system_idref: 'HVACDistribution1')
    elsif ['base-mechvent-multiple.xml'].include? hpxml_file
      hpxml_bldg.ventilation_fans.add(id: "VentilationFan#{hpxml_bldg.ventilation_fans.size + 1}",
                                      rated_flow_rate: 2000,
                                      fan_power: 150,
                                      used_for_seasonal_cooling_load_reduction: true)
      hpxml_bldg.ventilation_fans.add(id: "VentilationFan#{hpxml_bldg.ventilation_fans.size + 1}",
                                      fan_type: HPXML::MechVentTypeSupply,
                                      tested_flow_rate: 12.5,
                                      hours_in_operation: 14,
                                      fan_power: 2.5,
                                      used_for_whole_building_ventilation: true)
      hpxml_bldg.ventilation_fans.add(id: "VentilationFan#{hpxml_bldg.ventilation_fans.size + 1}",
                                      fan_type: HPXML::MechVentTypeExhaust,
                                      tested_flow_rate: 30.0,
                                      fan_power: 7.5,
                                      used_for_whole_building_ventilation: true)
      hpxml_bldg.ventilation_fans.add(id: "VentilationFan#{hpxml_bldg.ventilation_fans.size + 1}",
                                      fan_type: HPXML::MechVentTypeBalanced,
                                      tested_flow_rate: 27.5,
                                      hours_in_operation: 24,
                                      fan_power: 15,
                                      used_for_whole_building_ventilation: true)
      hpxml_bldg.ventilation_fans.add(id: "VentilationFan#{hpxml_bldg.ventilation_fans.size + 1}",
                                      fan_type: HPXML::MechVentTypeERV,
                                      tested_flow_rate: 12.5,
                                      hours_in_operation: 24,
                                      total_recovery_efficiency: 0.48,
                                      sensible_recovery_efficiency: 0.72,
                                      fan_power: 6.25,
                                      used_for_whole_building_ventilation: true)
      hpxml_bldg.ventilation_fans.add(id: "VentilationFan#{hpxml_bldg.ventilation_fans.size + 1}",
                                      fan_type: HPXML::MechVentTypeHRV,
                                      tested_flow_rate: 15,
                                      hours_in_operation: 24,
                                      sensible_recovery_efficiency: 0.72,
                                      fan_power: 7.5,
                                      used_for_whole_building_ventilation: true)
      hpxml_bldg.ventilation_fans.reverse_each do |vent_fan|
        vent_fan.fan_power /= 2.0
        vent_fan.rated_flow_rate /= 2.0 unless vent_fan.rated_flow_rate.nil?
        vent_fan.tested_flow_rate /= 2.0 unless vent_fan.tested_flow_rate.nil?
        hpxml_bldg.ventilation_fans << vent_fan.dup
        hpxml_bldg.ventilation_fans[-1].id = "VentilationFan#{hpxml_bldg.ventilation_fans.size}"
        hpxml_bldg.ventilation_fans[-1].start_hour = vent_fan.start_hour - 1 unless vent_fan.start_hour.nil?
        hpxml_bldg.ventilation_fans[-1].hours_in_operation = vent_fan.hours_in_operation - 1 unless vent_fan.hours_in_operation.nil?
      end
      hpxml_bldg.ventilation_fans.add(id: "VentilationFan#{hpxml_bldg.ventilation_fans.size + 1}",
                                      fan_type: HPXML::MechVentTypeCFIS,
                                      tested_flow_rate: 40,
                                      hours_in_operation: 8,
                                      fan_power: 37.5,
                                      used_for_whole_building_ventilation: true,
                                      cfis_addtl_runtime_operating_mode: HPXML::CFISModeAirHandler,
                                      distribution_system_idref: 'HVACDistribution1')
      hpxml_bldg.ventilation_fans.add(id: "VentilationFan#{hpxml_bldg.ventilation_fans.size + 1}",
                                      fan_type: HPXML::MechVentTypeCFIS,
                                      tested_flow_rate: 42.5,
                                      hours_in_operation: 8,
                                      used_for_whole_building_ventilation: true,
                                      cfis_addtl_runtime_operating_mode: HPXML::CFISModeSupplementalFan,
                                      cfis_supplemental_fan_idref: hpxml_bldg.ventilation_fans.find { |f| f.fan_type == HPXML::MechVentTypeExhaust }.id,
                                      distribution_system_idref: 'HVACDistribution2')
      # Test ventilation system w/ zero airflow and hours
      hpxml_bldg.ventilation_fans.add(id: "VentilationFan#{hpxml_bldg.ventilation_fans.size + 1}",
                                      fan_type: HPXML::MechVentTypeHRV,
                                      tested_flow_rate: 0,
                                      hours_in_operation: 24,
                                      sensible_recovery_efficiency: 0.72,
                                      fan_power: 7.5,
                                      used_for_whole_building_ventilation: true)
      hpxml_bldg.ventilation_fans.add(id: "VentilationFan#{hpxml_bldg.ventilation_fans.size + 1}",
                                      fan_type: HPXML::MechVentTypeHRV,
                                      tested_flow_rate: 15,
                                      hours_in_operation: 0,
                                      sensible_recovery_efficiency: 0.72,
                                      fan_power: 7.5,
                                      used_for_whole_building_ventilation: true)
    elsif ['base-mechvent-cfis-airflow-fraction-zero.xml'].include? hpxml_file
      hpxml_bldg.ventilation_fans[0].cfis_vent_mode_airflow_fraction = 0.0
    elsif ['base-mechvent-cfis-control-type-timer.xml'].include? hpxml_file
      hpxml_bldg.ventilation_fans[0].cfis_control_type = HPXML::CFISControlTypeTimer
    elsif ['base-mechvent-cfis-no-additional-runtime.xml'].include? hpxml_file
      hpxml_bldg.ventilation_fans[0].cfis_addtl_runtime_operating_mode = HPXML::CFISModeNone
    elsif ['base-mechvent-cfis-no-outdoor-air-control.xml'].include? hpxml_file
      hpxml_bldg.ventilation_fans[0].cfis_has_outdoor_air_control = false
    elsif ['base-mechvent-cfis-supplemental-fan-exhaust.xml',
           'base-mechvent-cfis-supplemental-fan-exhaust-15-mins.xml',
           'base-mechvent-cfis-supplemental-fan-supply.xml',
           'base-mechvent-cfis-supplemental-fan-exhaust-synchronized.xml'].include? hpxml_file
      hpxml_bldg.ventilation_fans.add(id: "VentilationFan#{hpxml_bldg.ventilation_fans.size + 1}",
                                      tested_flow_rate: 120,
                                      fan_power: 30,
                                      used_for_whole_building_ventilation: true)
      if hpxml_file.include? 'exhaust'
        hpxml_bldg.ventilation_fans[-1].fan_type = HPXML::MechVentTypeExhaust
      elsif hpxml_file.include? 'supply'
        hpxml_bldg.ventilation_fans[-1].fan_type = HPXML::MechVentTypeSupply
      end
      hpxml_bldg.ventilation_fans[0].cfis_addtl_runtime_operating_mode = HPXML::CFISModeSupplementalFan
      hpxml_bldg.ventilation_fans[0].cfis_supplemental_fan_idref = hpxml_bldg.ventilation_fans[1].id
      if hpxml_file == 'base-mechvent-cfis-supplemental-fan-exhaust-synchronized.xml'
        hpxml_bldg.ventilation_fans[0].cfis_supplemental_fan_runs_with_air_handler_fan = true
      end
    end

    # ---------------- #
    # HPXML Generation #
    # ---------------- #

    if ['base-misc-defaults.xml'].include? hpxml_file
      hpxml_bldg.pv_systems[0].year_modules_manufactured = 2015
    elsif ['base-misc-generators.xml',
           'base-misc-generators-battery.xml',
           'base-misc-generators-battery-scheduled.xml',
           'base-pv-generators.xml',
           'base-pv-generators-battery.xml',
           'base-pv-generators-battery-scheduled.xml'].include? hpxml_file
      hpxml_bldg.generators.add(id: "Generator#{hpxml_bldg.generators.size + 1}",
                                fuel_type: HPXML::FuelTypeNaturalGas,
                                annual_consumption_kbtu: 8500,
                                annual_output_kwh: 1200)
      hpxml_bldg.generators.add(id: "Generator#{hpxml_bldg.generators.size + 1}",
                                fuel_type: HPXML::FuelTypeOil,
                                annual_consumption_kbtu: 8500,
                                annual_output_kwh: 1200)
    elsif ['base-bldgtype-mf-unit-shared-generator.xml'].include? hpxml_file
      hpxml_bldg.generators.add(id: "Generator#{hpxml_bldg.generators.size + 1}",
                                is_shared_system: true,
                                fuel_type: HPXML::FuelTypePropane,
                                annual_consumption_kbtu: 85000,
                                annual_output_kwh: 12000,
                                number_of_bedrooms_served: 18)
    end

    # ------------- #
    # HPXML Battery #
    # ------------- #

    if ['base-pv-battery-lifetime-model.xml'].include? hpxml_file
      hpxml_bldg.batteries[0].lifetime_model = HPXML::BatteryLifetimeModelKandlerSmith
    elsif ['base-pv-battery-ah.xml'].include? hpxml_file
      default_values = Defaults.get_battery_values(false)
      hpxml_bldg.batteries[0].nominal_capacity_ah = Battery.get_Ah_from_kWh(hpxml_bldg.batteries[0].nominal_capacity_kwh,
                                                                            default_values[:nominal_voltage])
      hpxml_bldg.batteries[0].usable_capacity_ah = hpxml_bldg.batteries[0].nominal_capacity_ah * default_values[:usable_fraction]
      hpxml_bldg.batteries[0].nominal_capacity_kwh = nil
      hpxml_bldg.batteries[0].usable_capacity_kwh = nil
    end

    # ------------- #
    # HPXML Vehicle #
    # ------------- #

    if ['base-vehicle-multiple.xml'].include? hpxml_file
      hpxml_bldg.vehicles.add(id: "Vehicle#{hpxml_bldg.vehicles.size + 1}",
                              vehicle_type: HPXML::VehicleTypeHybrid,
                              fuel_economy_units: HPXML::UnitsMPG,
                              fuel_economy_combined: 44.0,
                              miles_per_year: 15000.0,
                              hours_per_week: 10.0)
    end

    # ---------------- #
    # HPXML Appliances #
    # ---------------- #

    if ['base-schedules-simple.xml',
        'base-schedules-simple-vacancy.xml',
        'base-schedules-simple-power-outage.xml',
        'base-misc-loads-large-uncommon.xml',
        'base-misc-loads-large-uncommon2.xml'].include? hpxml_file
      hpxml_bldg.clothes_washers[0].weekday_fractions = '0.009, 0.007, 0.004, 0.004, 0.007, 0.011, 0.022, 0.049, 0.073, 0.086, 0.084, 0.075, 0.067, 0.060, 0.049, 0.052, 0.050, 0.049, 0.049, 0.049, 0.049, 0.047, 0.032, 0.017'
      hpxml_bldg.clothes_washers[0].weekend_fractions = '0.009, 0.007, 0.004, 0.004, 0.007, 0.011, 0.022, 0.049, 0.073, 0.086, 0.084, 0.075, 0.067, 0.060, 0.049, 0.052, 0.050, 0.049, 0.049, 0.049, 0.049, 0.047, 0.032, 0.017'
      hpxml_bldg.clothes_washers[0].monthly_multipliers = '1.0, 1.0, 1.0, 1.0, 1.0, 1.0, 1.0, 1.0, 1.0, 1.0, 1.0, 1.0'
      hpxml_bldg.clothes_dryers[0].weekday_fractions = '0.010, 0.006, 0.004, 0.002, 0.004, 0.006, 0.016, 0.032, 0.048, 0.068, 0.078, 0.081, 0.074, 0.067, 0.057, 0.061, 0.055, 0.054, 0.051, 0.051, 0.052, 0.054, 0.044, 0.024'
      hpxml_bldg.clothes_dryers[0].weekend_fractions = '0.010, 0.006, 0.004, 0.002, 0.004, 0.006, 0.016, 0.032, 0.048, 0.068, 0.078, 0.081, 0.074, 0.067, 0.057, 0.061, 0.055, 0.054, 0.051, 0.051, 0.052, 0.054, 0.044, 0.024'
      hpxml_bldg.clothes_dryers[0].monthly_multipliers = '1.0, 1.0, 1.0, 1.0, 1.0, 1.0, 1.0, 1.0, 1.0, 1.0, 1.0, 1.0'
      hpxml_bldg.dishwashers[0].weekday_fractions = '0.015, 0.007, 0.005, 0.003, 0.003, 0.010, 0.020, 0.031, 0.058, 0.065, 0.056, 0.048, 0.041, 0.046, 0.036, 0.038, 0.038, 0.049, 0.087, 0.111, 0.090, 0.067, 0.044, 0.031'
      hpxml_bldg.dishwashers[0].weekend_fractions = '0.015, 0.007, 0.005, 0.003, 0.003, 0.010, 0.020, 0.031, 0.058, 0.065, 0.056, 0.048, 0.041, 0.046, 0.036, 0.038, 0.038, 0.049, 0.087, 0.111, 0.090, 0.067, 0.044, 0.031'
      hpxml_bldg.dishwashers[0].monthly_multipliers = '1.0, 1.0, 1.0, 1.0, 1.0, 1.0, 1.0, 1.0, 1.0, 1.0, 1.0, 1.0'
      hpxml_bldg.refrigerators[0].weekday_fractions = '0.040, 0.039, 0.038, 0.037, 0.036, 0.036, 0.038, 0.040, 0.041, 0.041, 0.040, 0.040, 0.042, 0.042, 0.042, 0.041, 0.044, 0.048, 0.050, 0.048, 0.047, 0.046, 0.044, 0.041'
      hpxml_bldg.refrigerators[0].weekend_fractions = '0.040, 0.039, 0.038, 0.037, 0.036, 0.036, 0.038, 0.040, 0.041, 0.041, 0.040, 0.040, 0.042, 0.042, 0.042, 0.041, 0.044, 0.048, 0.050, 0.048, 0.047, 0.046, 0.044, 0.041'
      hpxml_bldg.refrigerators[0].monthly_multipliers = '0.837, 0.835, 1.084, 1.084, 1.084, 1.096, 1.096, 1.096, 1.096, 0.931, 0.925, 0.837'
      hpxml_bldg.cooking_ranges[0].weekday_fractions = '0.007, 0.007, 0.004, 0.004, 0.007, 0.011, 0.025, 0.042, 0.046, 0.048, 0.042, 0.050, 0.057, 0.046, 0.057, 0.044, 0.092, 0.150, 0.117, 0.060, 0.035, 0.025, 0.016, 0.011'
      hpxml_bldg.cooking_ranges[0].weekend_fractions = '0.007, 0.007, 0.004, 0.004, 0.007, 0.011, 0.025, 0.042, 0.046, 0.048, 0.042, 0.050, 0.057, 0.046, 0.057, 0.044, 0.092, 0.150, 0.117, 0.060, 0.035, 0.025, 0.016, 0.011'
      hpxml_bldg.cooking_ranges[0].monthly_multipliers = '1.0, 1.0, 1.0, 1.0, 1.0, 1.0, 1.0, 1.0, 1.0, 1.0, 1.0, 1.0'
    end
    if ['base-misc-loads-large-uncommon.xml',
        'base-misc-loads-large-uncommon2.xml',
        'base-misc-usage-multiplier.xml'].include? hpxml_file
      if hpxml_file != 'base-misc-usage-multiplier.xml'
        hpxml_bldg.refrigerators.add(id: "Refrigerator#{hpxml_bldg.refrigerators.size + 1}",
                                     rated_annual_kwh: 800,
                                     primary_indicator: false)
      end
      hpxml_bldg.freezers.add(id: "Freezer#{hpxml_bldg.freezers.size + 1}",
                              location: HPXML::LocationConditionedSpace,
                              rated_annual_kwh: 400)
      if hpxml_file == 'base-misc-usage-multiplier.xml'
        hpxml_bldg.freezers[-1].usage_multiplier = 0.9
      end
      (hpxml_bldg.refrigerators + hpxml_bldg.freezers).each do |appliance|
        next if appliance.is_a?(HPXML::Refrigerator) && hpxml_file == 'base-misc-usage-multiplier.xml'

        appliance.weekday_fractions = '0.040, 0.039, 0.038, 0.037, 0.036, 0.036, 0.038, 0.040, 0.041, 0.041, 0.040, 0.040, 0.042, 0.042, 0.042, 0.041, 0.044, 0.048, 0.050, 0.048, 0.047, 0.046, 0.044, 0.041'
        appliance.weekend_fractions = '0.040, 0.039, 0.038, 0.037, 0.036, 0.036, 0.038, 0.040, 0.041, 0.041, 0.040, 0.040, 0.042, 0.042, 0.042, 0.041, 0.044, 0.048, 0.050, 0.048, 0.047, 0.046, 0.044, 0.041'
        appliance.monthly_multipliers = '0.837, 0.835, 1.084, 1.084, 1.084, 1.096, 1.096, 1.096, 1.096, 0.931, 0.925, 0.837'
      end
      hpxml_bldg.pools[0].pump_weekday_fractions = '0.003, 0.003, 0.003, 0.004, 0.008, 0.015, 0.026, 0.044, 0.084, 0.121, 0.127, 0.121, 0.120, 0.090, 0.075, 0.061, 0.037, 0.023, 0.013, 0.008, 0.004, 0.003, 0.003, 0.003'
      hpxml_bldg.pools[0].pump_weekend_fractions = '0.003, 0.003, 0.003, 0.004, 0.008, 0.015, 0.026, 0.044, 0.084, 0.121, 0.127, 0.121, 0.120, 0.090, 0.075, 0.061, 0.037, 0.023, 0.013, 0.008, 0.004, 0.003, 0.003, 0.003'
      hpxml_bldg.pools[0].pump_monthly_multipliers = '1.154, 1.161, 1.013, 1.010, 1.013, 0.888, 0.883, 0.883, 0.888, 0.978, 0.974, 1.154'
      hpxml_bldg.pools[0].heater_weekday_fractions = '0.003, 0.003, 0.003, 0.004, 0.008, 0.015, 0.026, 0.044, 0.084, 0.121, 0.127, 0.121, 0.120, 0.090, 0.075, 0.061, 0.037, 0.023, 0.013, 0.008, 0.004, 0.003, 0.003, 0.003'
      hpxml_bldg.pools[0].heater_weekend_fractions = '0.003, 0.003, 0.003, 0.004, 0.008, 0.015, 0.026, 0.044, 0.084, 0.121, 0.127, 0.121, 0.120, 0.090, 0.075, 0.061, 0.037, 0.023, 0.013, 0.008, 0.004, 0.003, 0.003, 0.003'
      hpxml_bldg.pools[0].heater_monthly_multipliers = '1.154, 1.161, 1.013, 1.010, 1.013, 0.888, 0.883, 0.883, 0.888, 0.978, 0.974, 1.154'
      hpxml_bldg.permanent_spas[0].pump_weekday_fractions = '0.024, 0.029, 0.024, 0.029, 0.047, 0.067, 0.057, 0.024, 0.024, 0.019, 0.015, 0.014, 0.014, 0.014, 0.024, 0.058, 0.126, 0.122, 0.068, 0.061, 0.051, 0.043, 0.024, 0.024'
      hpxml_bldg.permanent_spas[0].pump_weekend_fractions = '0.024, 0.029, 0.024, 0.029, 0.047, 0.067, 0.057, 0.024, 0.024, 0.019, 0.015, 0.014, 0.014, 0.014, 0.024, 0.058, 0.126, 0.122, 0.068, 0.061, 0.051, 0.043, 0.024, 0.024'
      hpxml_bldg.permanent_spas[0].pump_monthly_multipliers = '0.837, 0.835, 1.084, 1.084, 1.084, 1.096, 1.096, 1.096, 1.096, 0.931, 0.925, 0.837'
      hpxml_bldg.permanent_spas[0].heater_weekday_fractions = '0.024, 0.029, 0.024, 0.029, 0.047, 0.067, 0.057, 0.024, 0.024, 0.019, 0.015, 0.014, 0.014, 0.014, 0.024, 0.058, 0.126, 0.122, 0.068, 0.061, 0.051, 0.043, 0.024, 0.024'
      hpxml_bldg.permanent_spas[0].heater_weekend_fractions = '0.024, 0.029, 0.024, 0.029, 0.047, 0.067, 0.057, 0.024, 0.024, 0.019, 0.015, 0.014, 0.014, 0.014, 0.024, 0.058, 0.126, 0.122, 0.068, 0.061, 0.051, 0.043, 0.024, 0.024'
      hpxml_bldg.permanent_spas[0].heater_monthly_multipliers = '0.921, 0.928, 0.921, 0.915, 0.921, 1.160, 1.158, 1.158, 1.160, 0.921, 0.915, 0.921'
    end
    if ['base-bldgtype-mf-unit-shared-laundry-room.xml',
        'base-bldgtype-mf-unit-shared-laundry-room-multiple-water-heaters.xml'].include? hpxml_file
      hpxml_bldg.clothes_washers[0].is_shared_appliance = true
      hpxml_bldg.clothes_washers[0].location = HPXML::LocationOtherHeatedSpace
      hpxml_bldg.clothes_dryers[0].location = HPXML::LocationOtherHeatedSpace
      hpxml_bldg.clothes_dryers[0].is_shared_appliance = true
      hpxml_bldg.dishwashers[0].is_shared_appliance = true
      hpxml_bldg.dishwashers[0].location = HPXML::LocationOtherHeatedSpace
      if hpxml_file == 'base-bldgtype-mf-unit-shared-laundry-room.xml'
        hpxml_bldg.clothes_washers[0].water_heating_system_idref = hpxml_bldg.water_heating_systems[0].id
        hpxml_bldg.dishwashers[0].water_heating_system_idref = hpxml_bldg.water_heating_systems[0].id
      elsif hpxml_file == 'base-bldgtype-mf-unit-shared-laundry-room-multiple-water-heaters.xml'
        hpxml_bldg.clothes_washers[0].hot_water_distribution_idref = hpxml_bldg.hot_water_distributions[0].id
        hpxml_bldg.dishwashers[0].hot_water_distribution_idref = hpxml_bldg.hot_water_distributions[0].id
      end
    elsif ['base-misc-defaults.xml'].include? hpxml_file
      hpxml_bldg.refrigerators[0].primary_indicator = nil
    end
    if ['base-appliances-refrigerator-temperature-dependent-schedule.xml'].include? hpxml_file
      hpxml_bldg.refrigerators[0].constant_coefficients = '-0.487, -0.340, -0.370, -0.361, -0.515, -0.684, -0.471, -0.159, -0.079, -0.417, -0.411, -0.386, -0.240, -0.314, -0.160, -0.121, -0.469, -0.412, -0.091, 0.077, -0.118, -0.247, -0.445, -0.544'
      hpxml_bldg.refrigerators[0].temperature_coefficients = '0.019, 0.016, 0.017, 0.016, 0.018, 0.021, 0.019, 0.015, 0.015, 0.019, 0.018, 0.018, 0.016, 0.017, 0.015, 0.015, 0.020, 0.020, 0.017, 0.014, 0.016, 0.017, 0.019, 0.020'
    end
    if ['base-appliances-freezer-temperature-dependent-schedule.xml'].include? hpxml_file
      hpxml_bldg.freezers.add(id: "Freezer#{hpxml_bldg.freezers.size + 1}",
                              location: HPXML::LocationConditionedSpace,
                              rated_annual_kwh: 400,
                              constant_coefficients: '-0.487, -0.340, -0.370, -0.361, -0.515, -0.684, -0.471, -0.159, -0.079, -0.417, -0.411, -0.386, -0.240, -0.314, -0.160, -0.121, -0.469, -0.412, -0.091, 0.077, -0.118, -0.247, -0.445, -0.544',
                              temperature_coefficients: '0.019, 0.016, 0.017, 0.016, 0.018, 0.021, 0.019, 0.015, 0.015, 0.019, 0.018, 0.018, 0.016, 0.017, 0.015, 0.015, 0.020, 0.020, 0.017, 0.014, 0.016, 0.017, 0.019, 0.020')
    end

    # -------------- #
    # HPXML Lighting #
    # -------------- #

    if ['base-lighting-ceiling-fans.xml',
        'base-lighting-ceiling-fans-label-energy-use.xml'].include? hpxml_file
      hpxml_bldg.ceiling_fans[0].weekday_fractions = '0.057, 0.057, 0.057, 0.057, 0.057, 0.057, 0.057, 0.024, 0.024, 0.024, 0.024, 0.024, 0.024, 0.024, 0.024, 0.024, 0.024, 0.024, 0.057, 0.057, 0.057, 0.057, 0.057, 0.057'
      hpxml_bldg.ceiling_fans[0].weekend_fractions = '0.057, 0.057, 0.057, 0.057, 0.057, 0.057, 0.057, 0.024, 0.024, 0.024, 0.024, 0.024, 0.024, 0.024, 0.024, 0.024, 0.024, 0.024, 0.057, 0.057, 0.057, 0.057, 0.057, 0.057'
      hpxml_bldg.ceiling_fans[0].monthly_multipliers = '0, 0, 0, 0, 0, 1, 1, 1, 1, 0, 0, 0'
    elsif ['base-lighting-holiday.xml'].include? hpxml_file
      hpxml_bldg.lighting.holiday_weekday_fractions = '0.0, 0.0, 0.0, 0.0, 0.0, 0.0, 0.0, 0.0, 0.0, 0.0, 0.0, 0.0, 0.0, 0.0, 0.0, 0.0, 0.008, 0.098, 0.168, 0.194, 0.284, 0.192, 0.037, 0.019'
      hpxml_bldg.lighting.holiday_weekend_fractions = '0.0, 0.0, 0.0, 0.0, 0.0, 0.0, 0.0, 0.0, 0.0, 0.0, 0.0, 0.0, 0.0, 0.0, 0.0, 0.0, 0.008, 0.098, 0.168, 0.194, 0.284, 0.192, 0.037, 0.019'
    elsif ['base-schedules-simple.xml',
           'base-schedules-simple-vacancy.xml',
           'base-schedules-simple-power-outage.xml',
           'base-misc-loads-large-uncommon.xml',
           'base-misc-loads-large-uncommon2.xml'].include? hpxml_file
      hpxml_bldg.lighting.interior_weekday_fractions = '0.124, 0.074, 0.050, 0.050, 0.053, 0.140, 0.330, 0.420, 0.430, 0.424, 0.411, 0.394, 0.382, 0.378, 0.378, 0.379, 0.386, 0.412, 0.484, 0.619, 0.783, 0.880, 0.597, 0.249'
      hpxml_bldg.lighting.interior_weekend_fractions = '0.124, 0.074, 0.050, 0.050, 0.053, 0.140, 0.330, 0.420, 0.430, 0.424, 0.411, 0.394, 0.382, 0.378, 0.378, 0.379, 0.386, 0.412, 0.484, 0.619, 0.783, 0.880, 0.597, 0.249'
      hpxml_bldg.lighting.interior_monthly_multipliers = '1.19, 1.11, 1.02, 0.93, 0.84, 0.80, 0.82, 0.88, 0.98, 1.07, 1.16, 1.20'
      hpxml_bldg.lighting.exterior_weekday_fractions = '0.046, 0.046, 0.046, 0.046, 0.046, 0.037, 0.035, 0.034, 0.033, 0.028, 0.022, 0.015, 0.012, 0.011, 0.011, 0.012, 0.019, 0.037, 0.049, 0.065, 0.091, 0.105, 0.091, 0.063'
      hpxml_bldg.lighting.exterior_weekend_fractions = '0.046, 0.046, 0.045, 0.045, 0.046, 0.045, 0.044, 0.041, 0.036, 0.03, 0.024, 0.016, 0.012, 0.011, 0.011, 0.012, 0.019, 0.038, 0.048, 0.06, 0.083, 0.098, 0.085, 0.059'
      hpxml_bldg.lighting.exterior_monthly_multipliers = '1.19, 1.11, 1.02, 0.93, 0.84, 0.80, 0.82, 0.88, 0.98, 1.07, 1.16, 1.20'
      hpxml_bldg.lighting.garage_weekday_fractions = '0.046, 0.046, 0.046, 0.046, 0.046, 0.037, 0.035, 0.034, 0.033, 0.028, 0.022, 0.015, 0.012, 0.011, 0.011, 0.012, 0.019, 0.037, 0.049, 0.065, 0.091, 0.105, 0.091, 0.063'
      hpxml_bldg.lighting.garage_weekend_fractions = '0.046, 0.046, 0.045, 0.045, 0.046, 0.045, 0.044, 0.041, 0.036, 0.03, 0.024, 0.016, 0.012, 0.011, 0.011, 0.012, 0.019, 0.038, 0.048, 0.06, 0.083, 0.098, 0.085, 0.059'
      hpxml_bldg.lighting.garage_monthly_multipliers = '1.19, 1.11, 1.02, 0.93, 0.84, 0.80, 0.82, 0.88, 0.98, 1.07, 1.16, 1.20'
    elsif ['base-lighting-kwh-per-year.xml'].include? hpxml_file
      ltg_kwhs_per_year = { HPXML::LocationInterior => 1500,
                            HPXML::LocationExterior => 150,
                            HPXML::LocationGarage => 0 }
      hpxml_bldg.lighting_groups.clear
      ltg_kwhs_per_year.each do |location, kwh_per_year|
        hpxml_bldg.lighting_groups.add(id: "LightingGroup#{hpxml_bldg.lighting_groups.size + 1}",
                                       location: location,
                                       kwh_per_year: kwh_per_year)
      end
    elsif ['base-lighting-mixed.xml'].include? hpxml_file
      hpxml_bldg.lighting_groups.reverse_each do |lg|
        next unless lg.location == HPXML::LocationExterior

        lg.delete
      end
      hpxml_bldg.lighting_groups.each_with_index do |lg, i|
        lg.id = "LightingGroup#{i + 1}"
      end
      hpxml_bldg.lighting_groups.add(id: "LightingGroup#{hpxml_bldg.lighting_groups.size + 1}",
                                     location: HPXML::LocationExterior,
                                     kwh_per_year: 150)
    elsif ['base-foundation-basement-garage.xml'].include? hpxml_file
      int_lighting_groups = hpxml_bldg.lighting_groups.select { |lg| lg.location == HPXML::LocationInterior }
      int_lighting_groups.each do |lg|
        hpxml_bldg.lighting_groups << lg.dup
        hpxml_bldg.lighting_groups[-1].location = HPXML::LocationGarage
        hpxml_bldg.lighting_groups[-1].id = "LightingGroup#{hpxml_bldg.lighting_groups.size}"
      end
    end

    # --------------- #
    # HPXML MiscLoads #
    # --------------- #

    if ['base-schedules-simple.xml',
        'base-schedules-simple-vacancy.xml',
        'base-schedules-simple-power-outage.xml',
        'base-misc-loads-large-uncommon.xml',
        'base-misc-loads-large-uncommon2.xml'].include? hpxml_file
      hpxml_bldg.plug_loads[0].weekday_fractions = '0.045, 0.019, 0.01, 0.001, 0.001, 0.001, 0.005, 0.009, 0.018, 0.026, 0.032, 0.038, 0.04, 0.041, 0.043, 0.045, 0.05, 0.055, 0.07, 0.085, 0.097, 0.108, 0.089, 0.07'
      hpxml_bldg.plug_loads[0].weekend_fractions = '0.045, 0.019, 0.01, 0.001, 0.001, 0.001, 0.005, 0.009, 0.018, 0.026, 0.032, 0.038, 0.04, 0.041, 0.043, 0.045, 0.05, 0.055, 0.07, 0.085, 0.097, 0.108, 0.089, 0.07'
      hpxml_bldg.plug_loads[0].monthly_multipliers = '1.0, 1.0, 1.0, 1.0, 1.0, 1.0, 1.0, 1.0, 1.0, 1.0, 1.0, 1.0'
      hpxml_bldg.plug_loads[1].weekday_fractions = '0.035, 0.033, 0.032, 0.031, 0.032, 0.033, 0.037, 0.042, 0.043, 0.043, 0.043, 0.044, 0.045, 0.045, 0.044, 0.046, 0.048, 0.052, 0.053, 0.05, 0.047, 0.045, 0.04, 0.036'
      hpxml_bldg.plug_loads[1].weekend_fractions = '0.035, 0.033, 0.032, 0.031, 0.032, 0.033, 0.037, 0.042, 0.043, 0.043, 0.043, 0.044, 0.045, 0.045, 0.044, 0.046, 0.048, 0.052, 0.053, 0.05, 0.047, 0.045, 0.04, 0.036'
      hpxml_bldg.plug_loads[1].monthly_multipliers = '1.0, 1.0, 1.0, 1.0, 1.0, 1.0, 1.0, 1.0, 1.0, 1.0, 1.0, 1.0'
    end
    next unless ['base-misc-loads-large-uncommon.xml',
                 'base-misc-loads-large-uncommon2.xml',
                 'base-misc-usage-multiplier.xml'].include? hpxml_file

    if hpxml_file != 'base-misc-usage-multiplier.xml'
      hpxml_bldg.plug_loads[2].weekday_fractions = '0.042, 0.042, 0.042, 0.042, 0.042, 0.042, 0.042, 0.042, 0.042, 0.042, 0.042, 0.042, 0.042, 0.042, 0.042, 0.042, 0.042, 0.042, 0.042, 0.042, 0.042, 0.042, 0.042, 0.042'
      hpxml_bldg.plug_loads[2].weekend_fractions = '0.042, 0.042, 0.042, 0.042, 0.042, 0.042, 0.042, 0.042, 0.042, 0.042, 0.042, 0.042, 0.042, 0.042, 0.042, 0.042, 0.042, 0.042, 0.042, 0.042, 0.042, 0.042, 0.042, 0.042'
      hpxml_bldg.plug_loads[2].monthly_multipliers = '1.0, 1.0, 1.0, 1.0, 1.0, 1.0, 1.0, 1.0, 1.0, 1.0, 1.0, 1.0'
      hpxml_bldg.plug_loads[3].weekday_fractions = '0.044, 0.023, 0.019, 0.015, 0.016, 0.018, 0.026, 0.033, 0.033, 0.032, 0.033, 0.033, 0.032, 0.032, 0.032, 0.033, 0.045, 0.057, 0.066, 0.076, 0.081, 0.086, 0.075, 0.065'
      hpxml_bldg.plug_loads[3].weekend_fractions = '0.044, 0.023, 0.019, 0.015, 0.016, 0.018, 0.026, 0.033, 0.033, 0.032, 0.033, 0.033, 0.032, 0.032, 0.032, 0.033, 0.045, 0.057, 0.066, 0.076, 0.081, 0.086, 0.075, 0.065'
      hpxml_bldg.plug_loads[3].monthly_multipliers = '1.0, 1.0, 1.0, 1.0, 1.0, 1.0, 1.0, 1.0, 1.0, 1.0, 1.0, 1.0'
    end
    hpxml_bldg.fuel_loads[0].weekday_fractions = '0.004, 0.001, 0.001, 0.002, 0.007, 0.012, 0.029, 0.046, 0.044, 0.041, 0.044, 0.046, 0.042, 0.038, 0.049, 0.059, 0.110, 0.161, 0.115, 0.070, 0.044, 0.019, 0.013, 0.007'
    hpxml_bldg.fuel_loads[0].weekend_fractions = '0.004, 0.001, 0.001, 0.002, 0.007, 0.012, 0.029, 0.046, 0.044, 0.041, 0.044, 0.046, 0.042, 0.038, 0.049, 0.059, 0.110, 0.161, 0.115, 0.070, 0.044, 0.019, 0.013, 0.007'
    hpxml_bldg.fuel_loads[0].monthly_multipliers = '1.0, 1.0, 1.0, 1.0, 1.0, 1.0, 1.0, 1.0, 1.0, 1.0, 1.0, 1.0'
    hpxml_bldg.fuel_loads[1].weekday_fractions = '0.044, 0.023, 0.019, 0.015, 0.016, 0.018, 0.026, 0.033, 0.033, 0.032, 0.033, 0.033, 0.032, 0.032, 0.032, 0.033, 0.045, 0.057, 0.066, 0.076, 0.081, 0.086, 0.075, 0.065'
    hpxml_bldg.fuel_loads[1].weekend_fractions = '0.044, 0.023, 0.019, 0.015, 0.016, 0.018, 0.026, 0.033, 0.033, 0.032, 0.033, 0.033, 0.032, 0.032, 0.032, 0.033, 0.045, 0.057, 0.066, 0.076, 0.081, 0.086, 0.075, 0.065'
    hpxml_bldg.fuel_loads[1].monthly_multipliers = '1.0, 1.0, 1.0, 1.0, 1.0, 1.0, 1.0, 1.0, 1.0, 1.0, 1.0, 1.0'
    hpxml_bldg.fuel_loads[2].weekday_fractions = '0.044, 0.023, 0.019, 0.015, 0.016, 0.018, 0.026, 0.033, 0.033, 0.032, 0.033, 0.033, 0.032, 0.032, 0.032, 0.033, 0.045, 0.057, 0.066, 0.076, 0.081, 0.086, 0.075, 0.065'
    hpxml_bldg.fuel_loads[2].weekend_fractions = '0.044, 0.023, 0.019, 0.015, 0.016, 0.018, 0.026, 0.033, 0.033, 0.032, 0.033, 0.033, 0.032, 0.032, 0.032, 0.033, 0.045, 0.057, 0.066, 0.076, 0.081, 0.086, 0.075, 0.065'
    hpxml_bldg.fuel_loads[2].monthly_multipliers = '1.0, 1.0, 1.0, 1.0, 1.0, 1.0, 1.0, 1.0, 1.0, 1.0, 1.0, 1.0'
  end
end

def download_utility_rates
  require_relative 'HPXMLtoOpenStudio/resources/util'
  require_relative 'ReportUtilityBills/resources/util'

  rates_dir = File.join(File.dirname(__FILE__), 'ReportUtilityBills/resources/detailed_rates')
  FileUtils.mkdir(rates_dir) if !File.exist?(rates_dir)
  filepath = File.join(rates_dir, 'usurdb.csv')

  if !File.exist?(filepath)
    require 'tempfile'
    tmpfile = Tempfile.new('rates')

    UrlResolver.fetch('https://openei.org/apps/USURDB/download/usurdb.csv.gz', tmpfile)

    puts 'Extracting utility rates...'
    require 'zlib'
    Zlib::GzipReader.open(tmpfile.path.to_s) do |input_stream|
      File.open(filepath, 'w') do |output_stream|
        IO.copy_stream(input_stream, output_stream)
      end
    end
  end

  num_rates_actual = process_usurdb(filepath)

  puts "#{num_rates_actual} rate files are available in openei_rates.zip."
  puts 'Completed.'
  exit!
end

def download_g_functions
  require_relative 'HPXMLtoOpenStudio/resources/data/g_functions/util'

  g_functions_dir = File.join(File.dirname(__FILE__), 'HPXMLtoOpenStudio/resources/data/g_functions')
  FileUtils.mkdir(g_functions_dir) if !File.exist?(g_functions_dir)
  filepath = File.join(g_functions_dir, 'g-function_library_1.0')

  if !File.exist?(filepath) # presence of 'g-function_library_1.0' folder will skip re-downloading
    require 'tempfile'
    tmpfile = Tempfile.new('functions')

    UrlResolver.fetch('https://gdr.openei.org/files/1325/g-function_library_1.0.zip', tmpfile)

    puts 'Extracting g-functions...'
    require 'zip'
    Zip::File.open(tmpfile.path.to_s) do |zipfile|
      zipfile.each do |file|
        fpath = File.join(g_functions_dir, file.name)
        FileUtils.mkdir_p(File.dirname(fpath))
        zipfile.extract(file, fpath) unless File.exist?(fpath)
      end
    end
  end

  num_configs_actual = process_g_functions(filepath)

  puts "#{num_configs_actual} config files are available in #{g_functions_dir}."
  puts 'Completed.'
  exit!
end

command_list = [:update_measures, :update_hpxmls, :create_release_zips, :download_utility_rates, :download_g_functions]

def display_usage(command_list)
  puts "Usage: openstudio #{File.basename(__FILE__)} [COMMAND]\nCommands:\n  " + command_list.join("\n  ")
end

if ARGV.size == 0
  puts 'ERROR: Missing command.'
  display_usage(command_list)
  exit!
elsif ARGV.size > 1
  puts 'ERROR: Too many commands.'
  display_usage(command_list)
  exit!
elsif not command_list.include? ARGV[0].to_sym
  puts "ERROR: Invalid command '#{ARGV[0]}'."
  display_usage(command_list)
  exit!
end

if ARGV[0].to_sym == :update_measures
  # Prevent NREL error regarding U: drive when not VPNed in
  ENV['HOME'] = 'C:' if !ENV['HOME'].nil? && ENV['HOME'].start_with?('U:')
  ENV['HOMEDRIVE'] = 'C:\\' if !ENV['HOMEDRIVE'].nil? && ENV['HOMEDRIVE'].start_with?('U:')

  # Apply rubocop (uses .rubocop.yml)
  commands = ["\"require 'rubocop/rake_task' \"",
              "\"require 'stringio' \"",
              "\"RuboCop::RakeTask.new(:rubocop) do |t| t.options = ['--autocorrect-all', '--format', 'simple'] end\"",
              '"Rake.application[:rubocop].invoke"']
  command = "#{OpenStudio.getOpenStudioCLI} -e #{commands.join(' -e ')}"
  puts 'Applying rubocop auto-correct to measures...'
  system(command)

  # Update a BuildResidentialHPXML/resources file when the OS-HPXML version changes.
  # This will ensure that the BuildResidentialHPXML measure.xml is appropriately updated.
  # Without this, the BuildResidentialHPXML measure has no differences and so OpenStudio
  # would skip updating it.
  version_txt_path = File.join(File.dirname(__FILE__), 'BuildResidentialHPXML/resources/version.txt')
  File.write(version_txt_path, Digest::MD5.hexdigest(Version::OS_HPXML_Version))

  # Update measures XMLs
  puts 'Updating measure.xmls...'
  Dir['**/measure.xml'].each do |measure_xml|
    measure_dir = File.dirname(measure_xml)
    command = "#{OpenStudio.getOpenStudioCLI} measure -u '#{measure_dir}'"
    system(command, [:out, :err] => File::NULL)
  end

  puts 'Done.'
end

if ARGV[0].to_sym == :update_hpxmls
  # Prevent NREL error regarding U: drive when not VPNed in
  ENV['HOME'] = 'C:' if !ENV['HOME'].nil? && ENV['HOME'].start_with?('U:')
  ENV['HOMEDRIVE'] = 'C:\\' if !ENV['HOMEDRIVE'].nil? && ENV['HOMEDRIVE'].start_with?('U:')

  # Create sample/test HPXMLs
  t = Time.now
  create_hpxmls()
  puts "Completed in #{(Time.now - t).round(1)}s"

  # Reformat real_homes HPXMLs
  puts 'Reformatting real_homes HPXMLs...'
  Dir['workflow/real_homes/*.xml'].each do |hpxml_path|
    hpxml = HPXML.new(hpxml_path: hpxml_path)
    XMLHelper.write_file(hpxml.to_doc, hpxml_path)
  end

  # Reformat ACCA_Examples HPXMLs
  puts 'Reformatting ACCA_Examples HPXMLs...'
  Dir['workflow/tests/ACCA_Examples/*.xml'].each do |hpxml_path|
    hpxml = HPXML.new(hpxml_path: hpxml_path)
    XMLHelper.write_file(hpxml.to_doc, hpxml_path)
  end
end

if ARGV[0].to_sym == :download_utility_rates
  download_utility_rates
end

if ARGV[0].to_sym == :download_g_functions
  download_g_functions
end

if ARGV[0].to_sym == :create_release_zips
  if ENV['CI']
    # CI doesn't have git, so default to everything
    git_files = Dir['**/*.*']
  else
    # Only include files under git version control
    command = 'git ls-files'
    begin
      git_files = `#{command}`
    rescue
      puts "Command failed: '#{command}'. Perhaps git needs to be installed?"
      exit!
    end
  end

  files = ['Changelog.md',
           'LICENSE.md',
           'BuildResidentialHPXML/*.*',
           'BuildResidentialHPXML/resources/**/*.*',
           'BuildResidentialScheduleFile/*.*',
           'BuildResidentialScheduleFile/resources/**/*.*',
           'HPXMLtoOpenStudio/*.*',
           'HPXMLtoOpenStudio/resources/**/*.*',
           'ReportSimulationOutput/*.*',
           'ReportSimulationOutput/resources/**/*.*',
           'ReportUtilityBills/*.*',
           'ReportUtilityBills/resources/**/*.*',
           'weather/*.*',
           'workflow/*.*',
           'workflow/real_homes/*.xml',
           'workflow/sample_files/*.xml',
           'workflow/tests/*.rb',
           'workflow/tests/**/*.xml',
           'workflow/tests/**/*.csv',
           'documentation/index.html',
           'documentation/_static/**/*.*']

  if not ENV['CI']
    # Generate documentation
    puts 'Generating documentation...'
    command = 'sphinx-build -b singlehtml docs/source documentation'
    begin
      `#{command}`
      if not File.exist? File.join(File.dirname(__FILE__), 'documentation', 'index.html')
        puts 'Documentation was not successfully generated. Aborting...'
        exit!
      end
    rescue
      puts "Command failed: '#{command}'. Perhaps sphinx needs to be installed?"
      exit!
    end

    # Remove large fonts dir to keep package smaller
    fonts_dir = File.join(File.dirname(__FILE__), 'documentation', '_static', 'css', 'fonts')
    if Dir.exist? fonts_dir
      FileUtils.rm_r(fonts_dir)
    end
  end

  # Create zip files
  require 'zip'
  zip_path = File.join(File.dirname(__FILE__), "OpenStudio-HPXML-v#{Version::OS_HPXML_Version}.zip")
  File.delete(zip_path) if File.exist? zip_path
  puts "Creating #{zip_path}..."
  Zip::File.open(zip_path, create: true) do |zipfile|
    files.each do |f|
      Dir[f].each do |file|
        if file.start_with? 'documentation'
          # always include
        else
          if not git_files.include? file
            next
          end
        end
        zipfile.add(File.join('OpenStudio-HPXML', file), file)
      end
    end
  end
  puts "Wrote file at #{zip_path}."

  # Cleanup
  if not ENV['CI']
    FileUtils.rm_r(File.join(File.dirname(__FILE__), 'documentation'))
  end

  puts 'Done.'
end<|MERGE_RESOLUTION|>--- conflicted
+++ resolved
@@ -1956,14 +1956,6 @@
       hpxml_bldg.heat_pumps[0].heating_capacity_retention_fraction = nil
       hpxml_bldg.heat_pumps[0].heating_capacity_retention_temp = nil
     end
-<<<<<<< HEAD
-    if hpxml_file.include? 'base-hvac-ground-to-air-heat-pump-detailed-geothermal-loop.xml'
-      hpxml_bldg.geothermal_loops[0].shank_spacing = 2.5
-      hpxml_bldg.site.soil_type = 'sand'
-      hpxml_bldg.site.moisture_type = 'dry'
-    end
-=======
->>>>>>> fd4b4c96
     hpxml_bldg.heating_systems.each do |heating_system|
       if heating_system.heating_system_type == HPXML::HVACTypeBoiler &&
          heating_system.heating_system_fuel == HPXML::FuelTypeNaturalGas &&
