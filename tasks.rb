# frozen_string_literal: true

def create_hpxmls
  require_relative 'HPXMLtoOpenStudio/resources/constants'
  require_relative 'HPXMLtoOpenStudio/resources/hpxml'
  require_relative 'HPXMLtoOpenStudio/resources/meta_measure'

  this_dir = File.dirname(__FILE__)
  tests_dir = File.join(this_dir, 'workflow/sample_files')

  # Hash of HPXML -> Parent HPXML
  hpxmls_files = {
    'base.xml' => nil,

    'ASHRAE_Standard_140/L100AC.xml' => nil,
    'ASHRAE_Standard_140/L100AL.xml' => 'ASHRAE_Standard_140/L100AC.xml',
    'ASHRAE_Standard_140/L110AC.xml' => 'ASHRAE_Standard_140/L100AC.xml',
    'ASHRAE_Standard_140/L110AL.xml' => 'ASHRAE_Standard_140/L100AL.xml',
    'ASHRAE_Standard_140/L120AC.xml' => 'ASHRAE_Standard_140/L100AC.xml',
    'ASHRAE_Standard_140/L120AL.xml' => 'ASHRAE_Standard_140/L100AL.xml',
    'ASHRAE_Standard_140/L130AC.xml' => 'ASHRAE_Standard_140/L100AC.xml',
    'ASHRAE_Standard_140/L130AL.xml' => 'ASHRAE_Standard_140/L100AL.xml',
    'ASHRAE_Standard_140/L140AC.xml' => 'ASHRAE_Standard_140/L100AC.xml',
    'ASHRAE_Standard_140/L140AL.xml' => 'ASHRAE_Standard_140/L100AL.xml',
    'ASHRAE_Standard_140/L150AC.xml' => 'ASHRAE_Standard_140/L100AC.xml',
    'ASHRAE_Standard_140/L150AL.xml' => 'ASHRAE_Standard_140/L100AL.xml',
    'ASHRAE_Standard_140/L160AC.xml' => 'ASHRAE_Standard_140/L100AC.xml',
    'ASHRAE_Standard_140/L160AL.xml' => 'ASHRAE_Standard_140/L100AL.xml',
    'ASHRAE_Standard_140/L170AC.xml' => 'ASHRAE_Standard_140/L100AC.xml',
    'ASHRAE_Standard_140/L170AL.xml' => 'ASHRAE_Standard_140/L100AL.xml',
    'ASHRAE_Standard_140/L200AC.xml' => 'ASHRAE_Standard_140/L100AC.xml',
    'ASHRAE_Standard_140/L200AL.xml' => 'ASHRAE_Standard_140/L100AL.xml',
    'ASHRAE_Standard_140/L302XC.xml' => 'ASHRAE_Standard_140/L100AC.xml',
    'ASHRAE_Standard_140/L322XC.xml' => 'ASHRAE_Standard_140/L100AC.xml',
    'ASHRAE_Standard_140/L155AC.xml' => 'ASHRAE_Standard_140/L150AC.xml',
    'ASHRAE_Standard_140/L155AL.xml' => 'ASHRAE_Standard_140/L150AL.xml',
    'ASHRAE_Standard_140/L202AC.xml' => 'ASHRAE_Standard_140/L200AC.xml',
    'ASHRAE_Standard_140/L202AL.xml' => 'ASHRAE_Standard_140/L200AL.xml',
    'ASHRAE_Standard_140/L304XC.xml' => 'ASHRAE_Standard_140/L302XC.xml',
    'ASHRAE_Standard_140/L324XC.xml' => 'ASHRAE_Standard_140/L322XC.xml',

    'base-appliances-coal.xml' => 'base.xml',
    'base-appliances-dehumidifier.xml' => 'base-location-dallas-tx.xml',
    'base-appliances-dehumidifier-ief-portable.xml' => 'base-appliances-dehumidifier.xml',
    'base-appliances-dehumidifier-ief-whole-home.xml' => 'base-appliances-dehumidifier-ief-portable.xml',
    'base-appliances-dehumidifier-multiple.xml' => 'base-appliances-dehumidifier.xml',
    'base-appliances-gas.xml' => 'base.xml',
    'base-appliances-modified.xml' => 'base.xml',
    'base-appliances-none.xml' => 'base.xml',
    'base-appliances-oil.xml' => 'base.xml',
    'base-appliances-propane.xml' => 'base.xml',
    'base-appliances-wood.xml' => 'base.xml',
    'base-atticroof-cathedral.xml' => 'base.xml',
    'base-atticroof-conditioned.xml' => 'base.xml',
    'base-atticroof-flat.xml' => 'base.xml',
    'base-atticroof-radiant-barrier.xml' => 'base-location-dallas-tx.xml',
    'base-atticroof-unvented-insulated-roof.xml' => 'base.xml',
    'base-atticroof-vented.xml' => 'base.xml',
    'base-battery-outside.xml' => 'base.xml',
    'base-bldgtype-multifamily.xml' => 'base.xml',
    'base-bldgtype-multifamily-adjacent-to-multifamily-buffer-space.xml' => 'base-bldgtype-multifamily.xml',
    'base-bldgtype-multifamily-adjacent-to-multiple.xml' => 'base-bldgtype-multifamily.xml',
    'base-bldgtype-multifamily-adjacent-to-non-freezing-space.xml' => 'base-bldgtype-multifamily.xml',
    'base-bldgtype-multifamily-adjacent-to-other-heated-space.xml' => 'base-bldgtype-multifamily.xml',
    'base-bldgtype-multifamily-adjacent-to-other-housing-unit.xml' => 'base-bldgtype-multifamily.xml',
    'base-bldgtype-multifamily-shared-boiler-chiller-baseboard.xml' => 'base-bldgtype-multifamily.xml',
    'base-bldgtype-multifamily-shared-boiler-chiller-fan-coil.xml' => 'base-bldgtype-multifamily-shared-boiler-chiller-baseboard.xml',
    'base-bldgtype-multifamily-shared-boiler-chiller-fan-coil-ducted.xml' => 'base-bldgtype-multifamily-shared-boiler-chiller-fan-coil.xml',
    'base-bldgtype-multifamily-shared-boiler-chiller-water-loop-heat-pump.xml' => 'base-bldgtype-multifamily-shared-boiler-chiller-baseboard.xml',
    'base-bldgtype-multifamily-shared-boiler-cooling-tower-water-loop-heat-pump.xml' => 'base-bldgtype-multifamily-shared-boiler-chiller-water-loop-heat-pump.xml',
    'base-bldgtype-multifamily-shared-boiler-only-baseboard.xml' => 'base-bldgtype-multifamily.xml',
    'base-bldgtype-multifamily-shared-boiler-only-fan-coil.xml' => 'base-bldgtype-multifamily-shared-boiler-only-baseboard.xml',
    'base-bldgtype-multifamily-shared-boiler-only-fan-coil-ducted.xml' => 'base-bldgtype-multifamily-shared-boiler-only-fan-coil.xml',
    'base-bldgtype-multifamily-shared-boiler-only-fan-coil-eae.xml' => 'base-bldgtype-multifamily-shared-boiler-only-fan-coil.xml',
    'base-bldgtype-multifamily-shared-boiler-only-water-loop-heat-pump.xml' => 'base-bldgtype-multifamily-shared-boiler-only-baseboard.xml',
    'base-bldgtype-multifamily-shared-chiller-only-baseboard.xml' => 'base-bldgtype-multifamily.xml',
    'base-bldgtype-multifamily-shared-chiller-only-fan-coil.xml' => 'base-bldgtype-multifamily-shared-chiller-only-baseboard.xml',
    'base-bldgtype-multifamily-shared-chiller-only-fan-coil-ducted.xml' => 'base-bldgtype-multifamily-shared-chiller-only-fan-coil.xml',
    'base-bldgtype-multifamily-shared-chiller-only-water-loop-heat-pump.xml' => 'base-bldgtype-multifamily-shared-chiller-only-baseboard.xml',
    'base-bldgtype-multifamily-shared-cooling-tower-only-water-loop-heat-pump.xml' => 'base-bldgtype-multifamily-shared-chiller-only-water-loop-heat-pump.xml',
    'base-bldgtype-multifamily-shared-generator.xml' => 'base-bldgtype-multifamily.xml',
    'base-bldgtype-multifamily-shared-ground-loop-ground-to-air-heat-pump.xml' => 'base-bldgtype-multifamily.xml',
    'base-bldgtype-multifamily-shared-laundry-room.xml' => 'base-bldgtype-multifamily.xml',
    'base-bldgtype-multifamily-shared-mechvent.xml' => 'base-bldgtype-multifamily.xml',
    'base-bldgtype-multifamily-shared-mechvent-multiple.xml' => 'base-bldgtype-multifamily.xml',
    'base-bldgtype-multifamily-shared-mechvent-preconditioning.xml' => 'base-bldgtype-multifamily-shared-mechvent.xml',
    'base-bldgtype-multifamily-shared-pv.xml' => 'base-bldgtype-multifamily.xml',
    'base-bldgtype-multifamily-shared-water-heater.xml' => 'base-bldgtype-multifamily.xml',
    'base-bldgtype-multifamily-shared-water-heater-recirc.xml' => 'base-bldgtype-multifamily-shared-water-heater.xml',
    'base-bldgtype-single-family-attached.xml' => 'base.xml',
    'base-bldgtype-single-family-attached-2stories.xml' => 'base-bldgtype-single-family-attached.xml',
    'base-dhw-combi-tankless.xml' => 'base-dhw-indirect.xml',
    'base-dhw-combi-tankless-outside.xml' => 'base-dhw-combi-tankless.xml',
    'base-dhw-desuperheater.xml' => 'base-hvac-central-ac-only-1-speed.xml',
    'base-dhw-desuperheater-2-speed.xml' => 'base-hvac-central-ac-only-2-speed.xml',
    'base-dhw-desuperheater-gshp.xml' => 'base-hvac-ground-to-air-heat-pump.xml',
    'base-dhw-desuperheater-hpwh.xml' => 'base-dhw-tank-heat-pump.xml',
    'base-dhw-desuperheater-tankless.xml' => 'base-hvac-central-ac-only-1-speed.xml',
    'base-dhw-desuperheater-var-speed.xml' => 'base-hvac-central-ac-only-var-speed.xml',
    'base-dhw-dwhr.xml' => 'base.xml',
    'base-dhw-indirect.xml' => 'base-hvac-boiler-gas-only.xml',
    'base-dhw-indirect-dse.xml' => 'base-dhw-indirect.xml',
    'base-dhw-indirect-outside.xml' => 'base-dhw-indirect.xml',
    'base-dhw-indirect-standbyloss.xml' => 'base-dhw-indirect.xml',
    'base-dhw-indirect-with-solar-fraction.xml' => 'base-dhw-indirect.xml',
    'base-dhw-jacket-electric.xml' => 'base.xml',
    'base-dhw-jacket-gas.xml' => 'base-dhw-tank-gas.xml',
    'base-dhw-jacket-hpwh.xml' => 'base-dhw-tank-heat-pump.xml',
    'base-dhw-jacket-indirect.xml' => 'base-dhw-indirect.xml',
    'base-dhw-low-flow-fixtures.xml' => 'base.xml',
    'base-dhw-multiple.xml' => 'base-hvac-boiler-gas-only.xml',
    'base-dhw-none.xml' => 'base.xml',
    'base-dhw-recirc-demand.xml' => 'base.xml',
    'base-dhw-recirc-manual.xml' => 'base.xml',
    'base-dhw-recirc-nocontrol.xml' => 'base.xml',
    'base-dhw-recirc-temperature.xml' => 'base.xml',
    'base-dhw-recirc-timer.xml' => 'base.xml',
    'base-dhw-solar-direct-evacuated-tube.xml' => 'base.xml',
    'base-dhw-solar-direct-flat-plate.xml' => 'base-dhw-solar-indirect-flat-plate.xml',
    'base-dhw-solar-direct-ics.xml' => 'base-dhw-solar-indirect-flat-plate.xml',
    'base-dhw-solar-fraction.xml' => 'base.xml',
    'base-dhw-solar-indirect-flat-plate.xml' => 'base.xml',
    'base-dhw-solar-thermosyphon-flat-plate.xml' => 'base-dhw-solar-indirect-flat-plate.xml',
    'base-dhw-tank-coal.xml' => 'base-dhw-tank-gas.xml',
    'base-dhw-tank-elec-uef.xml' => 'base.xml',
    'base-dhw-tank-gas.xml' => 'base.xml',
    'base-dhw-tank-gas-uef.xml' => 'base-dhw-tank-gas.xml',
    'base-dhw-tank-gas-uef-fhr.xml' => 'base-dhw-tank-gas-uef.xml',
    'base-dhw-tank-gas-outside.xml' => 'base-dhw-tank-gas.xml',
    'base-dhw-tank-heat-pump.xml' => 'base.xml',
    'base-dhw-tank-heat-pump-outside.xml' => 'base-dhw-tank-heat-pump.xml',
    'base-dhw-tank-heat-pump-uef.xml' => 'base-dhw-tank-heat-pump.xml',
    'base-dhw-tank-heat-pump-with-solar.xml' => 'base-dhw-tank-heat-pump.xml',
    'base-dhw-tank-heat-pump-with-solar-fraction.xml' => 'base-dhw-tank-heat-pump.xml',
    'base-dhw-tank-oil.xml' => 'base-dhw-tank-gas.xml',
    'base-dhw-tank-wood.xml' => 'base-dhw-tank-gas.xml',
    'base-dhw-tankless-electric.xml' => 'base.xml',
    'base-dhw-tankless-electric-outside.xml' => 'base-dhw-tankless-electric.xml',
    'base-dhw-tankless-electric-uef.xml' => 'base-dhw-tankless-electric.xml',
    'base-dhw-tankless-gas.xml' => 'base.xml',
    'base-dhw-tankless-gas-uef.xml' => 'base-dhw-tankless-gas.xml',
    'base-dhw-tankless-gas-with-solar.xml' => 'base-dhw-tankless-gas.xml',
    'base-dhw-tankless-gas-with-solar-fraction.xml' => 'base-dhw-tankless-gas.xml',
    'base-dhw-tankless-propane.xml' => 'base-dhw-tankless-gas.xml',
    'base-enclosure-2stories.xml' => 'base.xml',
    'base-enclosure-2stories-garage.xml' => 'base-enclosure-2stories.xml',
    'base-enclosure-beds-1.xml' => 'base.xml',
    'base-enclosure-beds-2.xml' => 'base.xml',
    'base-enclosure-beds-4.xml' => 'base.xml',
    'base-enclosure-beds-5.xml' => 'base.xml',
    'base-enclosure-garage.xml' => 'base.xml',
    'base-enclosure-infil-ach-house-pressure.xml' => 'base.xml',
    'base-enclosure-infil-cfm-house-pressure.xml' => 'base-enclosure-infil-cfm50.xml',
    'base-enclosure-infil-cfm50.xml' => 'base.xml',
    'base-enclosure-infil-flue.xml' => 'base.xml',
    'base-enclosure-infil-natural-ach.xml' => 'base.xml',
    'base-enclosure-orientations.xml' => 'base.xml',
    'base-enclosure-overhangs.xml' => 'base.xml',
    'base-enclosure-rooftypes.xml' => 'base.xml',
    'base-enclosure-skylights.xml' => 'base.xml',
    'base-enclosure-skylights-physical-properties.xml' => 'base-enclosure-skylights.xml',
    'base-enclosure-skylights-shading.xml' => 'base-enclosure-skylights.xml',
    'base-enclosure-split-level.xml' => 'base-foundation-slab.xml',
    'base-enclosure-split-surfaces.xml' => 'base-enclosure-skylights.xml', # Surfaces should collapse via HPXML.collapse_enclosure_surfaces()
    'base-enclosure-split-surfaces2.xml' => 'base-enclosure-skylights.xml', # Surfaces should NOT collapse via HPXML.collapse_enclosure_surfaces()
    'base-enclosure-walltypes.xml' => 'base.xml',
    'base-enclosure-windows-none.xml' => 'base.xml',
    'base-enclosure-windows-physical-properties.xml' => 'base.xml',
    'base-enclosure-windows-shading.xml' => 'base.xml',
    'base-enclosure-thermal-mass.xml' => 'base.xml',
    'base-foundation-ambient.xml' => 'base.xml',
    'base-foundation-basement-garage.xml' => 'base.xml',
    'base-foundation-complex.xml' => 'base.xml',
    'base-foundation-conditioned-basement-slab-insulation.xml' => 'base.xml',
    'base-foundation-conditioned-basement-wall-interior-insulation.xml' => 'base.xml',
    'base-foundation-conditioned-crawlspace.xml' => 'base.xml',
    'base-foundation-multiple.xml' => 'base-foundation-unconditioned-basement.xml',
    'base-foundation-slab.xml' => 'base.xml',
    'base-foundation-unconditioned-basement.xml' => 'base.xml',
    'base-foundation-unconditioned-basement-above-grade.xml' => 'base-foundation-unconditioned-basement.xml',
    'base-foundation-unconditioned-basement-assembly-r.xml' => 'base-foundation-unconditioned-basement.xml',
    'base-foundation-unconditioned-basement-wall-insulation.xml' => 'base-foundation-unconditioned-basement.xml',
    'base-foundation-unvented-crawlspace.xml' => 'base.xml',
    'base-foundation-vented-crawlspace.xml' => 'base.xml',
    'base-foundation-walkout-basement.xml' => 'base.xml',
    'base-hvac-air-to-air-heat-pump-1-speed.xml' => 'base.xml',
    'base-hvac-air-to-air-heat-pump-1-speed-cooling-only.xml' => 'base-hvac-air-to-air-heat-pump-1-speed.xml',
    'base-hvac-air-to-air-heat-pump-1-speed-heating-only.xml' => 'base-hvac-air-to-air-heat-pump-1-speed.xml',
    'base-hvac-air-to-air-heat-pump-2-speed.xml' => 'base.xml',
    'base-hvac-air-to-air-heat-pump-var-speed.xml' => 'base.xml',
    'base-hvac-autosize.xml' => 'base.xml',
    'base-hvac-autosize-air-to-air-heat-pump-1-speed.xml' => 'base-hvac-air-to-air-heat-pump-1-speed.xml',
    'base-hvac-autosize-air-to-air-heat-pump-1-speed-cooling-only.xml' => 'base-hvac-air-to-air-heat-pump-1-speed-cooling-only.xml',
    'base-hvac-autosize-air-to-air-heat-pump-1-speed-heating-only.xml' => 'base-hvac-air-to-air-heat-pump-1-speed-heating-only.xml',
    'base-hvac-autosize-air-to-air-heat-pump-1-speed-manual-s-oversize-allowances.xml' => 'base-hvac-autosize-air-to-air-heat-pump-1-speed.xml',
    'base-hvac-autosize-air-to-air-heat-pump-2-speed.xml' => 'base-hvac-air-to-air-heat-pump-2-speed.xml',
    'base-hvac-autosize-air-to-air-heat-pump-2-speed-manual-s-oversize-allowances.xml' => 'base-hvac-autosize-air-to-air-heat-pump-2-speed.xml',
    'base-hvac-autosize-air-to-air-heat-pump-var-speed.xml' => 'base-hvac-air-to-air-heat-pump-var-speed.xml',
    'base-hvac-autosize-air-to-air-heat-pump-var-speed-manual-s-oversize-allowances.xml' => 'base-hvac-autosize-air-to-air-heat-pump-var-speed.xml',
    'base-hvac-autosize-boiler-elec-only.xml' => 'base-hvac-boiler-elec-only.xml',
    'base-hvac-autosize-boiler-gas-central-ac-1-speed.xml' => 'base-hvac-boiler-gas-central-ac-1-speed.xml',
    'base-hvac-autosize-boiler-gas-only.xml' => 'base-hvac-boiler-gas-only.xml',
    'base-hvac-autosize-central-ac-only-1-speed.xml' => 'base-hvac-central-ac-only-1-speed.xml',
    'base-hvac-autosize-central-ac-only-2-speed.xml' => 'base-hvac-central-ac-only-2-speed.xml',
    'base-hvac-autosize-central-ac-only-var-speed.xml' => 'base-hvac-central-ac-only-var-speed.xml',
    'base-hvac-autosize-central-ac-plus-air-to-air-heat-pump-heating.xml' => 'base-hvac-central-ac-plus-air-to-air-heat-pump-heating.xml',
    'base-hvac-autosize-dual-fuel-air-to-air-heat-pump-1-speed.xml' => 'base-hvac-dual-fuel-air-to-air-heat-pump-1-speed.xml',
    'base-hvac-autosize-dual-fuel-mini-split-heat-pump-ducted.xml' => 'base-hvac-dual-fuel-mini-split-heat-pump-ducted.xml',
    'base-hvac-autosize-elec-resistance-only.xml' => 'base-hvac-elec-resistance-only.xml',
    'base-hvac-autosize-evap-cooler-furnace-gas.xml' => 'base-hvac-evap-cooler-furnace-gas.xml',
    'base-hvac-autosize-floor-furnace-propane-only.xml' => 'base-hvac-floor-furnace-propane-only.xml',
    'base-hvac-autosize-furnace-elec-only.xml' => 'base-hvac-furnace-elec-only.xml',
    'base-hvac-autosize-furnace-gas-central-ac-2-speed.xml' => 'base-hvac-furnace-gas-central-ac-2-speed.xml',
    'base-hvac-autosize-furnace-gas-central-ac-var-speed.xml' => 'base-hvac-furnace-gas-central-ac-var-speed.xml',
    'base-hvac-autosize-furnace-gas-only.xml' => 'base-hvac-furnace-gas-only.xml',
    'base-hvac-autosize-furnace-gas-room-ac.xml' => 'base-hvac-furnace-gas-room-ac.xml',
    'base-hvac-autosize-ground-to-air-heat-pump.xml' => 'base-hvac-ground-to-air-heat-pump.xml',
    'base-hvac-autosize-ground-to-air-heat-pump-cooling-only.xml' => 'base-hvac-ground-to-air-heat-pump-cooling-only.xml',
    'base-hvac-autosize-ground-to-air-heat-pump-heating-only.xml' => 'base-hvac-ground-to-air-heat-pump-heating-only.xml',
    'base-hvac-autosize-ground-to-air-heat-pump-manual-s-oversize-allowances.xml' => 'base-hvac-autosize-ground-to-air-heat-pump.xml',
    'base-hvac-autosize-mini-split-heat-pump-ducted.xml' => 'base-hvac-mini-split-heat-pump-ducted.xml',
    'base-hvac-autosize-mini-split-heat-pump-ducted-cooling-only.xml' => 'base-hvac-mini-split-heat-pump-ducted-cooling-only.xml',
    'base-hvac-autosize-mini-split-heat-pump-ducted-heating-only.xml' => 'base-hvac-mini-split-heat-pump-ducted-heating-only.xml',
    'base-hvac-autosize-mini-split-heat-pump-ducted-manual-s-oversize-allowances.xml' => 'base-hvac-autosize-mini-split-heat-pump-ducted.xml',
    'base-hvac-autosize-mini-split-air-conditioner-only-ducted.xml' => 'base-hvac-mini-split-air-conditioner-only-ducted.xml',
    'base-hvac-autosize-ptac.xml' => 'base-hvac-ptac.xml',
    'base-hvac-autosize-ptac-with-heating.xml' => 'base-hvac-ptac-with-heating.xml',
    'base-hvac-autosize-pthp.xml' => 'base-hvac-pthp.xml',
    'base-hvac-autosize-room-ac-only.xml' => 'base-hvac-room-ac-only.xml',
    'base-hvac-autosize-stove-oil-only.xml' => 'base-hvac-stove-oil-only.xml',
    'base-hvac-autosize-wall-furnace-elec-only.xml' => 'base-hvac-wall-furnace-elec-only.xml',
    'base-hvac-boiler-coal-only.xml' => 'base-hvac-boiler-gas-only.xml',
    'base-hvac-boiler-elec-only.xml' => 'base.xml',
    'base-hvac-boiler-gas-central-ac-1-speed.xml' => 'base.xml',
    'base-hvac-boiler-gas-only.xml' => 'base.xml',
    'base-hvac-boiler-oil-only.xml' => 'base-hvac-boiler-gas-only.xml',
    'base-hvac-boiler-propane-only.xml' => 'base-hvac-boiler-gas-only.xml',
    'base-hvac-boiler-wood-only.xml' => 'base-hvac-boiler-gas-only.xml',
    'base-hvac-central-ac-only-1-speed.xml' => 'base.xml',
    'base-hvac-central-ac-only-2-speed.xml' => 'base.xml',
    'base-hvac-central-ac-only-var-speed.xml' => 'base.xml',
    'base-hvac-central-ac-plus-air-to-air-heat-pump-heating.xml' => 'base-hvac-central-ac-only-1-speed.xml',
    'base-hvac-dse.xml' => 'base.xml',
    'base-hvac-dual-fuel-air-to-air-heat-pump-1-speed.xml' => 'base-hvac-air-to-air-heat-pump-1-speed.xml',
    'base-hvac-dual-fuel-air-to-air-heat-pump-1-speed-electric.xml' => 'base-hvac-dual-fuel-air-to-air-heat-pump-1-speed.xml',
    'base-hvac-dual-fuel-air-to-air-heat-pump-2-speed.xml' => 'base-hvac-air-to-air-heat-pump-2-speed.xml',
    'base-hvac-dual-fuel-air-to-air-heat-pump-var-speed.xml' => 'base-hvac-air-to-air-heat-pump-var-speed.xml',
    'base-hvac-dual-fuel-mini-split-heat-pump-ducted.xml' => 'base-hvac-mini-split-heat-pump-ducted.xml',
    'base-hvac-ducts-leakage-cfm50.xml' => 'base.xml',
    'base-hvac-ducts-leakage-percent.xml' => 'base.xml',
    'base-hvac-ducts-area-fractions.xml' => 'base-enclosure-2stories.xml',
    'base-hvac-elec-resistance-only.xml' => 'base.xml',
    'base-hvac-evap-cooler-furnace-gas.xml' => 'base.xml',
    'base-hvac-evap-cooler-only.xml' => 'base.xml',
    'base-hvac-evap-cooler-only-ducted.xml' => 'base.xml',
    'base-hvac-fireplace-wood-only.xml' => 'base-hvac-stove-oil-only.xml',
    'base-hvac-fixed-heater-gas-only.xml' => 'base.xml',
    'base-hvac-floor-furnace-propane-only.xml' => 'base-hvac-stove-oil-only.xml',
    'base-hvac-furnace-coal-only.xml' => 'base-hvac-furnace-gas-only.xml',
    'base-hvac-furnace-elec-central-ac-1-speed.xml' => 'base.xml',
    'base-hvac-furnace-elec-only.xml' => 'base.xml',
    'base-hvac-furnace-gas-central-ac-2-speed.xml' => 'base.xml',
    'base-hvac-furnace-gas-central-ac-var-speed.xml' => 'base.xml',
    'base-hvac-furnace-gas-only.xml' => 'base.xml',
    'base-hvac-furnace-gas-room-ac.xml' => 'base.xml',
    'base-hvac-furnace-oil-only.xml' => 'base-hvac-furnace-gas-only.xml',
    'base-hvac-furnace-propane-only.xml' => 'base-hvac-furnace-gas-only.xml',
    'base-hvac-furnace-wood-only.xml' => 'base-hvac-furnace-gas-only.xml',
    'base-hvac-furnace-x3-dse.xml' => 'base.xml',
    'base-hvac-ground-to-air-heat-pump.xml' => 'base.xml',
    'base-hvac-ground-to-air-heat-pump-cooling-only.xml' => 'base-hvac-ground-to-air-heat-pump.xml',
    'base-hvac-ground-to-air-heat-pump-heating-only.xml' => 'base-hvac-ground-to-air-heat-pump.xml',
    'base-hvac-install-quality-air-to-air-heat-pump-1-speed.xml' => 'base-hvac-air-to-air-heat-pump-1-speed.xml',
    'base-hvac-install-quality-air-to-air-heat-pump-2-speed.xml' => 'base-hvac-air-to-air-heat-pump-2-speed.xml',
    'base-hvac-install-quality-air-to-air-heat-pump-var-speed.xml' => 'base-hvac-air-to-air-heat-pump-var-speed.xml',
    'base-hvac-install-quality-furnace-gas-central-ac-1-speed.xml' => 'base.xml',
    'base-hvac-install-quality-furnace-gas-central-ac-2-speed.xml' => 'base-hvac-furnace-gas-central-ac-2-speed.xml',
    'base-hvac-install-quality-furnace-gas-central-ac-var-speed.xml' => 'base-hvac-furnace-gas-central-ac-var-speed.xml',
    'base-hvac-install-quality-furnace-gas-only.xml' => 'base-hvac-furnace-gas-only.xml',
    'base-hvac-install-quality-ground-to-air-heat-pump.xml' => 'base-hvac-ground-to-air-heat-pump.xml',
    'base-hvac-install-quality-mini-split-heat-pump-ducted.xml' => 'base-hvac-mini-split-heat-pump-ducted.xml',
    'base-hvac-install-quality-mini-split-air-conditioner-only-ducted.xml' => 'base-hvac-mini-split-air-conditioner-only-ducted.xml',
    'base-hvac-mini-split-air-conditioner-only-ducted.xml' => 'base.xml',
    'base-hvac-mini-split-air-conditioner-only-ductless.xml' => 'base-hvac-mini-split-air-conditioner-only-ducted.xml',
    'base-hvac-mini-split-heat-pump-ducted.xml' => 'base.xml',
    'base-hvac-mini-split-heat-pump-ducted-cooling-only.xml' => 'base-hvac-mini-split-heat-pump-ducted.xml',
    'base-hvac-mini-split-heat-pump-ducted-heating-only.xml' => 'base-hvac-mini-split-heat-pump-ducted.xml',
    'base-hvac-mini-split-heat-pump-ductless.xml' => 'base-hvac-mini-split-heat-pump-ducted.xml',
    'base-hvac-multiple.xml' => 'base.xml',
    'base-hvac-none.xml' => 'base.xml',
    'base-hvac-portable-heater-gas-only.xml' => 'base.xml',
    'base-hvac-programmable-thermostat.xml' => 'base.xml',
    'base-hvac-programmable-thermostat-detailed.xml' => 'base-hvac-programmable-thermostat.xml',
    'base-hvac-ptac.xml' => 'base.xml',
    'base-hvac-ptac-with-heating.xml' => 'base-hvac-ptac.xml',
    'base-hvac-pthp.xml' => 'base-hvac-ground-to-air-heat-pump.xml',
    'base-hvac-room-ac-only.xml' => 'base.xml',
    'base-hvac-room-ac-only-33percent.xml' => 'base-hvac-room-ac-only.xml',
    'base-hvac-room-ac-only-ceer.xml' => 'base-hvac-room-ac-only.xml',
    'base-hvac-seasons.xml' => 'base.xml',
    'base-hvac-setpoints.xml' => 'base.xml',
    'base-hvac-stove-oil-only.xml' => 'base.xml',
    'base-hvac-stove-wood-pellets-only.xml' => 'base-hvac-stove-oil-only.xml',
    'base-hvac-undersized.xml' => 'base.xml',
    'base-hvac-undersized-allow-increased-fixed-capacities.xml' => 'base-hvac-undersized.xml',
    'base-hvac-wall-furnace-elec-only.xml' => 'base.xml',
    'base-lighting-ceiling-fans.xml' => 'base.xml',
    'base-lighting-holiday.xml' => 'base.xml',
    'base-lighting-none.xml' => 'base.xml',
    'base-location-AMY-2012.xml' => 'base.xml',
    'base-location-baltimore-md.xml' => 'base-foundation-unvented-crawlspace.xml',
    'base-location-capetown-zaf.xml' => 'base-foundation-vented-crawlspace.xml',
    'base-location-dallas-tx.xml' => 'base-foundation-slab.xml',
    'base-location-duluth-mn.xml' => 'base-foundation-unconditioned-basement.xml',
    'base-location-helena-mt.xml' => 'base.xml',
    'base-location-honolulu-hi.xml' => 'base-foundation-slab.xml',
    'base-location-miami-fl.xml' => 'base-foundation-slab.xml',
    'base-location-phoenix-az.xml' => 'base-foundation-slab.xml',
    'base-location-portland-or.xml' => 'base-foundation-vented-crawlspace.xml',
    'base-mechvent-balanced.xml' => 'base.xml',
    'base-mechvent-bath-kitchen-fans.xml' => 'base.xml',
    'base-mechvent-cfis.xml' => 'base.xml',
    'base-mechvent-cfis-dse.xml' => 'base-hvac-dse.xml',
    'base-mechvent-cfis-evap-cooler-only-ducted.xml' => 'base-hvac-evap-cooler-only-ducted.xml',
    'base-mechvent-erv.xml' => 'base.xml',
    'base-mechvent-erv-atre-asre.xml' => 'base.xml',
    'base-mechvent-exhaust.xml' => 'base.xml',
    'base-mechvent-exhaust-rated-flow-rate.xml' => 'base.xml',
    'base-mechvent-hrv.xml' => 'base.xml',
    'base-mechvent-hrv-asre.xml' => 'base.xml',
    'base-mechvent-multiple.xml' => 'base-mechvent-bath-kitchen-fans.xml',
    'base-mechvent-supply.xml' => 'base.xml',
    'base-mechvent-whole-house-fan.xml' => 'base.xml',
    'base-misc-defaults.xml' => 'base.xml',
    'base-misc-generators.xml' => 'base.xml',
    'base-misc-loads-large-uncommon.xml' => 'base-schedules-simple.xml',
    'base-misc-loads-large-uncommon2.xml' => 'base-misc-loads-large-uncommon.xml',
    'base-misc-loads-none.xml' => 'base.xml',
    'base-misc-neighbor-shading.xml' => 'base.xml',
    'base-misc-shielding-of-home.xml' => 'base.xml',
    'base-misc-usage-multiplier.xml' => 'base.xml',
    'base-multiple-buildings.xml' => 'base.xml',
    'base-pv.xml' => 'base.xml',
    'base-pv-battery-ah.xml' => 'base-pv-battery-outside.xml',
    'base-pv-battery-outside.xml' => 'base-battery-outside.xml',
    'base-pv-battery-outside-degrades.xml' => 'base-pv-battery-outside.xml',
    'base-pv-battery-garage.xml' => 'base-enclosure-garage.xml',
    'base-schedules-simple.xml' => 'base.xml',
    'base-schedules-detailed-smooth.xml' => 'base.xml',
    'base-schedules-detailed-stochastic.xml' => 'base.xml',
    'base-schedules-detailed-stochastic-vacancy.xml' => 'base.xml',
    'base-simcontrol-calendar-year-custom.xml' => 'base.xml',
    'base-simcontrol-daylight-saving-custom.xml' => 'base.xml',
    'base-simcontrol-daylight-saving-disabled.xml' => 'base.xml',
    'base-simcontrol-runperiod-1-month.xml' => 'base.xml',
    'base-simcontrol-timestep-10-mins.xml' => 'base.xml',
  }

  puts "Generating #{hpxmls_files.size} HPXML files..."

  hpxml_docs = {}
  hpxmls_files.each_with_index do |(hpxml_file, parent), i|
    puts "[#{i + 1}/#{hpxmls_files.size}] Generating #{hpxml_file}..."

    begin
      all_hpxml_files = [hpxml_file]
      unless parent.nil?
        all_hpxml_files.unshift(parent)
      end
      while not parent.nil?
        next unless hpxmls_files.keys.include? parent

        unless hpxmls_files[parent].nil?
          all_hpxml_files.unshift(hpxmls_files[parent])
        end
        parent = hpxmls_files[parent]
      end

      args = {}
      all_hpxml_files.each do |f|
        set_measure_argument_values(f, args)
      end

      measures_dir = File.dirname(__FILE__)
      measures = { 'BuildResidentialHPXML' => [args] }
      model = OpenStudio::Model::Model.new
      runner = OpenStudio::Measure::OSRunner.new(OpenStudio::WorkflowJSON.new)

      # Apply measure
      success = apply_measures(measures_dir, measures, runner, model)

      # Report warnings/errors
      runner.result.stepErrors.each do |s|
        puts "Error: #{s}"
      end

      if not success
        puts "\nError: Did not successfully generate #{hpxml_file}."
        exit!
      end

      if hpxml_file.include? 'ASHRAE_Standard_140'
        hpxml_path = File.absolute_path(File.join(tests_dir, '..', 'tests', hpxml_file))
        hpxml = HPXML.new(hpxml_path: hpxml_path, collapse_enclosure: false)
        apply_hpxml_modification_ashrae_140(hpxml_file, hpxml)
      else
        hpxml_path = File.absolute_path(File.join(tests_dir, hpxml_file))
        hpxml = HPXML.new(hpxml_path: hpxml_path, collapse_enclosure: false)
        apply_hpxml_modification(hpxml_file, hpxml)
      end

      hpxml_doc = hpxml.to_oga()

      if ['base-multiple-buildings.xml'].include? hpxml_file
        # HPXML class doesn't support multiple buildings, so we'll stitch together manually.
        hpxml_element = XMLHelper.get_element(hpxml_doc, '/HPXML')
        building_element = XMLHelper.get_element(hpxml_element, 'Building')
        for i in 2..3
          new_building_element = deep_copy_object(building_element)

          # Make all IDs unique so the HPXML is valid
          new_building_element.each_node do |node|
            next unless node.is_a?(Oga::XML::Element)
            next if XMLHelper.get_attribute_value(node, 'id').nil?

            XMLHelper.add_attribute(node, 'id', "#{XMLHelper.get_attribute_value(node, 'id')}_#{i}")
          end

          hpxml_element.children << new_building_element
        end
      end

      XMLHelper.write_file(hpxml_doc, hpxml_path)
      hpxml_docs[File.basename(hpxml_file)] = deep_copy_object(hpxml_doc)

      # Validate file against HPXML schema
      schemas_dir = File.absolute_path(File.join(File.dirname(__FILE__), 'HPXMLtoOpenStudio/resources'))
      errors = XMLHelper.validate(hpxml_doc.to_s, File.join(schemas_dir, 'HPXML.xsd'), nil)
      if errors.size > 0
        fail "ERRORS: #{errors}"
      end

      # Check for errors
      errors = hpxml.check_for_errors()
      if errors.size > 0
        fail "ERRORS: #{errors}"
      end
    rescue Exception => e
      puts "\n#{e}\n#{e.backtrace.join('\n')}"
      puts "\nError: Did not successfully generate #{hpxml_file}."
      exit!
    end
  end

  puts "\n"

  # Print warnings about extra files
  abs_hpxml_files = []
  dirs = [nil]
  hpxmls_files.keys.each do |hpxml_file|
    abs_hpxml_files << File.absolute_path(File.join(tests_dir, hpxml_file))
    next unless hpxml_file.include? '/'

    dirs << hpxml_file.split('/')[0] + '/'
  end
  dirs.uniq.each do |dir|
    Dir["#{tests_dir}/#{dir}*.xml"].each do |hpxml|
      next if abs_hpxml_files.include? File.absolute_path(hpxml)

      puts "Warning: Extra HPXML file found at #{File.absolute_path(hpxml)}"
    end
  end

  if hpxml_docs.size != hpxmls_files.size
    return
  end

  return hpxml_docs
end

def set_measure_argument_values(hpxml_file, args)
  if hpxml_file.include? 'ASHRAE_Standard_140'
    args['hpxml_path'] = "../workflow/tests/#{hpxml_file}"
  else
    args['hpxml_path'] = "../workflow/sample_files/#{hpxml_file}"
  end

  if ['base.xml'].include? hpxml_file
    args['simulation_control_timestep'] = 60
    args['weather_station_epw_filepath'] = 'USA_CO_Denver.Intl.AP.725650_TMY3.epw'
    args['site_type'] = HPXML::SiteTypeSuburban
    args['geometry_unit_type'] = HPXML::ResidentialTypeSFD
    args['geometry_unit_cfa'] = 2700.0
    args['geometry_unit_left_wall_is_adiabatic'] = false
    args['geometry_unit_right_wall_is_adiabatic'] = false
    args['geometry_unit_front_wall_is_adiabatic'] = false
    args['geometry_unit_back_wall_is_adiabatic'] = false
    args['geometry_unit_num_floors_above_grade'] = 1
    args['geometry_average_ceiling_height'] = 8.0
    args['geometry_unit_orientation'] = 180.0
    args['geometry_unit_aspect_ratio'] = 1.5
    args['geometry_garage_width'] = 0.0
    args['geometry_garage_depth'] = 20.0
    args['geometry_garage_protrusion'] = 0.0
    args['geometry_garage_position'] = 'Right'
    args['geometry_foundation_type'] = HPXML::FoundationTypeBasementConditioned
    args['geometry_foundation_height'] = 8.0
    args['geometry_foundation_height_above_grade'] = 1.0
    args['geometry_rim_joist_height'] = 9.25
    args['geometry_roof_type'] = 'gable'
    args['geometry_roof_pitch'] = '6:12'
    args['geometry_attic_type'] = HPXML::AtticTypeUnvented
    args['geometry_eaves_depth'] = 0
    args['geometry_unit_num_bedrooms'] = 3
    args['geometry_unit_num_bathrooms'] = 2
    args['geometry_unit_num_occupants'] = 3
    args['geometry_has_flue_or_chimney'] = Constants.Auto
    args['floor_over_foundation_assembly_r'] = 0
    args['floor_over_garage_assembly_r'] = 0
    args['foundation_wall_type'] = Constants.Auto
    args['foundation_wall_thickness'] = 8.0
    args['foundation_wall_insulation_r'] = 8.9
    args['foundation_wall_insulation_distance_to_top'] = 0.0
    args['foundation_wall_insulation_distance_to_bottom'] = 8.0
    args['rim_joist_assembly_r'] = 23.0
    args['slab_perimeter_insulation_r'] = 0
    args['slab_perimeter_depth'] = 0
    args['slab_under_insulation_r'] = 0
    args['slab_under_width'] = 0
    args['slab_thickness'] = 4.0
    args['slab_carpet_fraction'] = 0.0
    args['slab_carpet_r'] = 0.0
    args['ceiling_assembly_r'] = 39.3
    args['roof_material_type'] = HPXML::RoofTypeAsphaltShingles
    args['roof_color'] = HPXML::ColorMedium
    args['roof_assembly_r'] = 2.3
    args['roof_radiant_barrier'] = false
    args['roof_radiant_barrier_grade'] = 1
    args['neighbor_front_distance'] = 0
    args['neighbor_back_distance'] = 0
    args['neighbor_left_distance'] = 0
    args['neighbor_right_distance'] = 0
    args['neighbor_front_height'] = Constants.Auto
    args['neighbor_back_height'] = Constants.Auto
    args['neighbor_left_height'] = Constants.Auto
    args['neighbor_right_height'] = Constants.Auto
    args['wall_type'] = HPXML::WallTypeWoodStud
    args['wall_siding_type'] = HPXML::SidingTypeWood
    args['wall_color'] = HPXML::ColorMedium
    args['wall_assembly_r'] = 23
    args['window_front_wwr'] = 0
    args['window_back_wwr'] = 0
    args['window_left_wwr'] = 0
    args['window_right_wwr'] = 0
    args['window_area_front'] = 108.0
    args['window_area_back'] = 108.0
    args['window_area_left'] = 72.0
    args['window_area_right'] = 72.0
    args['window_aspect_ratio'] = 1.333
    args['window_fraction_operable'] = 0.67
    args['window_ufactor'] = 0.33
    args['window_shgc'] = 0.45
    args['window_interior_shading_winter'] = 0.85
    args['window_interior_shading_summer'] = 0.7
    args['overhangs_front_depth'] = 0
    args['overhangs_back_depth'] = 0
    args['overhangs_left_depth'] = 0
    args['overhangs_right_depth'] = 0
    args['overhangs_front_distance_to_top_of_window'] = 0
    args['overhangs_back_distance_to_top_of_window'] = 0
    args['overhangs_left_distance_to_top_of_window'] = 0
    args['overhangs_right_distance_to_top_of_window'] = 0
    args['overhangs_front_distance_to_bottom_of_window'] = 0
    args['overhangs_back_distance_to_bottom_of_window'] = 0
    args['overhangs_left_distance_to_bottom_of_window'] = 0
    args['overhangs_right_distance_to_bottom_of_window'] = 0
    args['skylight_area_front'] = 0
    args['skylight_area_back'] = 0
    args['skylight_area_left'] = 0
    args['skylight_area_right'] = 0
    args['skylight_ufactor'] = 0.33
    args['skylight_shgc'] = 0.45
    args['door_area'] = 40.0
    args['door_rvalue'] = 4.4
    args['air_leakage_units'] = HPXML::UnitsACH
    args['air_leakage_house_pressure'] = 50
    args['air_leakage_value'] = 3
    args['site_shielding_of_home'] = Constants.Auto
    args['heating_system_type'] = HPXML::HVACTypeFurnace
    args['heating_system_fuel'] = HPXML::FuelTypeNaturalGas
    args['heating_system_heating_efficiency'] = 0.92
    args['heating_system_heating_capacity'] = 36000.0
    args['heating_system_fraction_heat_load_served'] = 1
    args['cooling_system_type'] = HPXML::HVACTypeCentralAirConditioner
    args['cooling_system_cooling_efficiency_type'] = HPXML::UnitsSEER
    args['cooling_system_cooling_efficiency'] = 13.0
    args['cooling_system_cooling_compressor_type'] = HPXML::HVACCompressorTypeSingleStage
    args['cooling_system_cooling_sensible_heat_fraction'] = 0.73
    args['cooling_system_cooling_capacity'] = 24000.0
    args['cooling_system_fraction_cool_load_served'] = 1
    args['cooling_system_is_ducted'] = false
    args['heat_pump_type'] = 'none'
    args['heat_pump_heating_efficiency_type'] = HPXML::UnitsHSPF
    args['heat_pump_heating_efficiency'] = 7.7
    args['heat_pump_cooling_efficiency_type'] = HPXML::UnitsSEER
    args['heat_pump_cooling_efficiency'] = 13.0
    args['heat_pump_cooling_compressor_type'] = HPXML::HVACCompressorTypeSingleStage
    args['heat_pump_cooling_sensible_heat_fraction'] = 0.73
    args['heat_pump_heating_capacity'] = 36000.0
    args['heat_pump_heating_capacity_17_f'] = Constants.Auto
    args['heat_pump_cooling_capacity'] = 36000.0
    args['heat_pump_fraction_heat_load_served'] = 1
    args['heat_pump_fraction_cool_load_served'] = 1
    args['heat_pump_backup_fuel'] = 'none'
    args['heat_pump_backup_heating_efficiency'] = 1
    args['heat_pump_backup_heating_capacity'] = 36000.0
    args['hvac_control_type'] = HPXML::HVACControlTypeManual
    args['hvac_control_heating_weekday_setpoint'] = 68
    args['hvac_control_heating_weekend_setpoint'] = 68
    args['hvac_control_cooling_weekday_setpoint'] = 78
    args['hvac_control_cooling_weekend_setpoint'] = 78
    args['ducts_leakage_units'] = HPXML::UnitsCFM25
    args['ducts_supply_leakage_to_outside_value'] = 75.0
    args['ducts_return_leakage_to_outside_value'] = 25.0
    args['ducts_supply_insulation_r'] = 4.0
    args['ducts_return_insulation_r'] = 0.0
    args['ducts_supply_location'] = HPXML::LocationAtticUnvented
    args['ducts_return_location'] = HPXML::LocationAtticUnvented
    args['ducts_supply_surface_area'] = 150.0
    args['ducts_return_surface_area'] = 50.0
    args['ducts_number_of_return_registers'] = 2
    args['heating_system_2_type'] = 'none'
    args['heating_system_2_fuel'] = HPXML::FuelTypeElectricity
    args['heating_system_2_heating_efficiency'] = 1.0
    args['heating_system_2_heating_capacity'] = Constants.Auto
    args['heating_system_2_fraction_heat_load_served'] = 0.25
    args['mech_vent_fan_type'] = 'none'
    args['mech_vent_flow_rate'] = 110
    args['mech_vent_hours_in_operation'] = 24
    args['mech_vent_recovery_efficiency_type'] = 'Unadjusted'
    args['mech_vent_total_recovery_efficiency'] = 0.48
    args['mech_vent_sensible_recovery_efficiency'] = 0.72
    args['mech_vent_fan_power'] = 30
    args['mech_vent_num_units_served'] = 1
    args['mech_vent_2_fan_type'] = 'none'
    args['mech_vent_2_flow_rate'] = 110
    args['mech_vent_2_hours_in_operation'] = 24
    args['mech_vent_2_recovery_efficiency_type'] = 'Unadjusted'
    args['mech_vent_2_total_recovery_efficiency'] = 0.48
    args['mech_vent_2_sensible_recovery_efficiency'] = 0.72
    args['mech_vent_2_fan_power'] = 30
    args['kitchen_fans_quantity'] = 0
    args['bathroom_fans_quantity'] = 0
    args['whole_house_fan_present'] = false
    args['whole_house_fan_flow_rate'] = 4500
    args['whole_house_fan_power'] = 300
    args['water_heater_type'] = HPXML::WaterHeaterTypeStorage
    args['water_heater_fuel_type'] = HPXML::FuelTypeElectricity
    args['water_heater_location'] = HPXML::LocationLivingSpace
    args['water_heater_tank_volume'] = 40
    args['water_heater_efficiency_type'] = 'EnergyFactor'
    args['water_heater_efficiency'] = 0.95
    args['water_heater_recovery_efficiency'] = 0.76
    args['water_heater_heating_capacity'] = 18767
    args['water_heater_standby_loss'] = 0
    args['water_heater_jacket_rvalue'] = 0
    args['water_heater_setpoint_temperature'] = 125
    args['water_heater_num_units_served'] = 1
    args['hot_water_distribution_system_type'] = HPXML::DHWDistTypeStandard
    args['hot_water_distribution_standard_piping_length'] = 50
    args['hot_water_distribution_recirc_control_type'] = HPXML::DHWRecirControlTypeNone
    args['hot_water_distribution_recirc_piping_length'] = 50
    args['hot_water_distribution_recirc_branch_piping_length'] = 50
    args['hot_water_distribution_recirc_pump_power'] = 50
    args['hot_water_distribution_pipe_r'] = 0.0
    args['dwhr_facilities_connected'] = 'none'
    args['dwhr_equal_flow'] = true
    args['dwhr_efficiency'] = 0.55
    args['water_fixtures_shower_low_flow'] = true
    args['water_fixtures_sink_low_flow'] = false
    args['water_fixtures_usage_multiplier'] = 1.0
    args['solar_thermal_system_type'] = 'none'
    args['solar_thermal_collector_area'] = 40.0
    args['solar_thermal_collector_loop_type'] = HPXML::SolarThermalLoopTypeDirect
    args['solar_thermal_collector_type'] = HPXML::SolarThermalTypeEvacuatedTube
    args['solar_thermal_collector_azimuth'] = 180
    args['solar_thermal_collector_tilt'] = 20
    args['solar_thermal_collector_rated_optical_efficiency'] = 0.5
    args['solar_thermal_collector_rated_thermal_losses'] = 0.2799
    args['solar_thermal_storage_volume'] = Constants.Auto
    args['solar_thermal_solar_fraction'] = 0
    args['pv_system_module_type'] = 'none'
    args['pv_system_location'] = Constants.Auto
    args['pv_system_tracking'] = Constants.Auto
    args['pv_system_array_azimuth'] = 180
    args['pv_system_array_tilt'] = 20
    args['pv_system_max_power_output'] = 4000
    args['pv_system_inverter_efficiency'] = 0.96
    args['pv_system_system_losses_fraction'] = 0.14
    args['pv_system_num_bedrooms_served'] = 3
    args['pv_system_2_module_type'] = 'none'
    args['pv_system_2_location'] = Constants.Auto
    args['pv_system_2_tracking'] = Constants.Auto
    args['pv_system_2_array_azimuth'] = 180
    args['pv_system_2_array_tilt'] = 20
    args['pv_system_2_max_power_output'] = 4000
    args['battery_location'] = 'none'
    args['battery_power'] = Constants.Auto
    args['battery_capacity'] = Constants.Auto
    args['lighting_interior_fraction_cfl'] = 0.4
    args['lighting_interior_fraction_lfl'] = 0.1
    args['lighting_interior_fraction_led'] = 0.25
    args['lighting_interior_usage_multiplier'] = 1.0
    args['lighting_exterior_fraction_cfl'] = 0.4
    args['lighting_exterior_fraction_lfl'] = 0.1
    args['lighting_exterior_fraction_led'] = 0.25
    args['lighting_exterior_usage_multiplier'] = 1.0
    args['lighting_garage_fraction_cfl'] = 0.4
    args['lighting_garage_fraction_lfl'] = 0.1
    args['lighting_garage_fraction_led'] = 0.25
    args['lighting_garage_usage_multiplier'] = 1.0
    args['holiday_lighting_present'] = false
    args['holiday_lighting_daily_kwh'] = Constants.Auto
    args['dehumidifier_type'] = 'none'
    args['dehumidifier_efficiency_type'] = 'EnergyFactor'
    args['dehumidifier_efficiency'] = 1.8
    args['dehumidifier_capacity'] = 40
    args['dehumidifier_rh_setpoint'] = 0.5
    args['dehumidifier_fraction_dehumidification_load_served'] = 1
    args['clothes_washer_location'] = HPXML::LocationLivingSpace
    args['clothes_washer_efficiency_type'] = 'IntegratedModifiedEnergyFactor'
    args['clothes_washer_efficiency'] = 1.21
    args['clothes_washer_rated_annual_kwh'] = 380.0
    args['clothes_washer_label_electric_rate'] = 0.12
    args['clothes_washer_label_gas_rate'] = 1.09
    args['clothes_washer_label_annual_gas_cost'] = 27.0
    args['clothes_washer_label_usage'] = 6.0
    args['clothes_washer_capacity'] = 3.2
    args['clothes_washer_usage_multiplier'] = 1.0
    args['clothes_dryer_location'] = HPXML::LocationLivingSpace
    args['clothes_dryer_fuel_type'] = HPXML::FuelTypeElectricity
    args['clothes_dryer_efficiency_type'] = 'CombinedEnergyFactor'
    args['clothes_dryer_efficiency'] = 3.73
    args['clothes_dryer_vented_flow_rate'] = 150.0
    args['clothes_dryer_usage_multiplier'] = 1.0
    args['dishwasher_location'] = HPXML::LocationLivingSpace
    args['dishwasher_efficiency_type'] = 'RatedAnnualkWh'
    args['dishwasher_efficiency'] = 307
    args['dishwasher_label_electric_rate'] = 0.12
    args['dishwasher_label_gas_rate'] = 1.09
    args['dishwasher_label_annual_gas_cost'] = 22.32
    args['dishwasher_label_usage'] = 4.0
    args['dishwasher_place_setting_capacity'] = 12
    args['dishwasher_usage_multiplier'] = 1.0
    args['refrigerator_location'] = HPXML::LocationLivingSpace
    args['refrigerator_rated_annual_kwh'] = 650.0
    args['refrigerator_usage_multiplier'] = 1.0
    args['extra_refrigerator_location'] = 'none'
    args['extra_refrigerator_rated_annual_kwh'] = Constants.Auto
    args['extra_refrigerator_usage_multiplier'] = 1.0
    args['freezer_location'] = 'none'
    args['freezer_rated_annual_kwh'] = Constants.Auto
    args['freezer_usage_multiplier'] = 1.0
    args['cooking_range_oven_location'] = HPXML::LocationLivingSpace
    args['cooking_range_oven_fuel_type'] = HPXML::FuelTypeElectricity
    args['cooking_range_oven_is_induction'] = false
    args['cooking_range_oven_is_convection'] = false
    args['cooking_range_oven_usage_multiplier'] = 1.0
    args['ceiling_fan_present'] = false
    args['ceiling_fan_efficiency'] = Constants.Auto
    args['ceiling_fan_quantity'] = Constants.Auto
    args['ceiling_fan_cooling_setpoint_temp_offset'] = 0
    args['misc_plug_loads_television_present'] = true
    args['misc_plug_loads_television_annual_kwh'] = 620.0
    args['misc_plug_loads_television_usage_multiplier'] = 1.0
    args['misc_plug_loads_other_annual_kwh'] = 2457.0
    args['misc_plug_loads_other_frac_sensible'] = 0.855
    args['misc_plug_loads_other_frac_latent'] = 0.045
    args['misc_plug_loads_other_usage_multiplier'] = 1.0
    args['misc_plug_loads_well_pump_present'] = false
    args['misc_plug_loads_well_pump_annual_kwh'] = Constants.Auto
    args['misc_plug_loads_well_pump_usage_multiplier'] = 0.0
    args['misc_plug_loads_vehicle_present'] = false
    args['misc_plug_loads_vehicle_annual_kwh'] = Constants.Auto
    args['misc_plug_loads_vehicle_usage_multiplier'] = 0.0
    args['misc_fuel_loads_grill_present'] = false
    args['misc_fuel_loads_grill_fuel_type'] = HPXML::FuelTypeNaturalGas
    args['misc_fuel_loads_grill_annual_therm'] = Constants.Auto
    args['misc_fuel_loads_grill_usage_multiplier'] = 0.0
    args['misc_fuel_loads_lighting_present'] = false
    args['misc_fuel_loads_lighting_fuel_type'] = HPXML::FuelTypeNaturalGas
    args['misc_fuel_loads_lighting_annual_therm'] = Constants.Auto
    args['misc_fuel_loads_lighting_usage_multiplier'] = 0.0
    args['misc_fuel_loads_fireplace_present'] = false
    args['misc_fuel_loads_fireplace_fuel_type'] = HPXML::FuelTypeNaturalGas
    args['misc_fuel_loads_fireplace_annual_therm'] = Constants.Auto
    args['misc_fuel_loads_fireplace_frac_sensible'] = Constants.Auto
    args['misc_fuel_loads_fireplace_frac_latent'] = Constants.Auto
    args['misc_fuel_loads_fireplace_usage_multiplier'] = 0.0
    args['pool_present'] = false
    args['pool_pump_annual_kwh'] = Constants.Auto
    args['pool_pump_usage_multiplier'] = 1.0
    args['pool_heater_type'] = HPXML::HeaterTypeElectricResistance
    args['pool_heater_annual_kwh'] = Constants.Auto
    args['pool_heater_annual_therm'] = Constants.Auto
    args['pool_heater_usage_multiplier'] = 1.0
    args['hot_tub_present'] = false
    args['hot_tub_pump_annual_kwh'] = Constants.Auto
    args['hot_tub_pump_usage_multiplier'] = 1.0
    args['hot_tub_heater_type'] = HPXML::HeaterTypeElectricResistance
    args['hot_tub_heater_annual_kwh'] = Constants.Auto
    args['hot_tub_heater_annual_therm'] = Constants.Auto
    args['hot_tub_heater_usage_multiplier'] = 1.0
  elsif ['ASHRAE_Standard_140/L100AC.xml'].include? hpxml_file
    args['weather_station_epw_filepath'] = 'USA_CO_Colorado.Springs-Peterson.Field.724660_TMY3.epw'
    args['geometry_unit_type'] = HPXML::ResidentialTypeSFD
    args['geometry_unit_cfa'] = 1539.0
    args['geometry_unit_left_wall_is_adiabatic'] = false
    args['geometry_unit_right_wall_is_adiabatic'] = false
    args['geometry_unit_front_wall_is_adiabatic'] = false
    args['geometry_unit_back_wall_is_adiabatic'] = false
    args['geometry_unit_num_floors_above_grade'] = 1
    args['geometry_average_ceiling_height'] = 8.0
    args['geometry_unit_orientation'] = 180.0
    args['geometry_unit_aspect_ratio'] = 57.0 / 27.0
    args['geometry_garage_width'] = 0
    args['geometry_garage_depth'] = 0
    args['geometry_garage_protrusion'] = 0
    args['geometry_garage_position'] = 'Right'
    args['geometry_foundation_type'] = HPXML::FoundationTypeAmbient
    args['geometry_foundation_height'] = 7.25
    args['geometry_foundation_height_above_grade'] = 0.667
    args['geometry_rim_joist_height'] = 9.0
    args['geometry_roof_type'] = 'gable'
    args['geometry_roof_pitch'] = '4:12'
    args['geometry_attic_type'] = HPXML::AtticTypeVented
    args['geometry_eaves_depth'] = 0
    args['geometry_unit_num_bedrooms'] = 3
    args['geometry_unit_num_bathrooms'] = Constants.Auto
    args['geometry_unit_num_occupants'] = 0
    args['geometry_has_flue_or_chimney'] = Constants.Auto
    args['floor_over_foundation_assembly_r'] = 14.15
    args['floor_over_garage_assembly_r'] = 0
    args['foundation_wall_type'] = Constants.Auto
    args['foundation_wall_thickness'] = 6.0
    args['foundation_wall_insulation_r'] = 0
    args['foundation_wall_insulation_distance_to_top'] = 0
    args['foundation_wall_insulation_distance_to_bottom'] = 0
    args['rim_joist_assembly_r'] = 5.01
    args['slab_perimeter_insulation_r'] = 0
    args['slab_perimeter_depth'] = 0
    args['slab_under_insulation_r'] = 0
    args['slab_under_width'] = 0
    args['slab_thickness'] = 4.0
    args['slab_carpet_fraction'] = 0
    args['slab_carpet_r'] = 0
    args['ceiling_assembly_r'] = 18.45
    args['roof_material_type'] = HPXML::RoofTypeAsphaltShingles
    args['roof_color'] = HPXML::ColorMedium
    args['roof_assembly_r'] = 1.99
    args['roof_radiant_barrier'] = false
    args['roof_radiant_barrier_grade'] = 1
    args['neighbor_front_distance'] = 0
    args['neighbor_back_distance'] = 0
    args['neighbor_left_distance'] = 0
    args['neighbor_right_distance'] = 0
    args['neighbor_front_height'] = Constants.Auto
    args['neighbor_back_height'] = Constants.Auto
    args['neighbor_left_height'] = Constants.Auto
    args['neighbor_right_height'] = Constants.Auto
    args['wall_type'] = HPXML::WallTypeWoodStud
    args['wall_siding_type'] = HPXML::SidingTypeWood
    args['wall_color'] = HPXML::ColorMedium
    args['wall_assembly_r'] = 11.76
    args['window_front_wwr'] = 0
    args['window_back_wwr'] = 0
    args['window_left_wwr'] = 0
    args['window_right_wwr'] = 0
    args['window_area_front'] = 90
    args['window_area_back'] = 90
    args['window_area_left'] = 45
    args['window_area_right'] = 45
    args['window_aspect_ratio'] = 5.0 / 3.0
    args['window_fraction_operable'] = 0
    args['window_ufactor'] = 1.039
    args['window_shgc'] = 0.67
    args['window_interior_shading_winter'] = 1
    args['window_interior_shading_summer'] = 1
    args['overhangs_front_depth'] = 0
    args['overhangs_back_depth'] = 0
    args['overhangs_left_depth'] = 0
    args['overhangs_right_depth'] = 0
    args['overhangs_front_distance_to_top_of_window'] = 0
    args['overhangs_back_distance_to_top_of_window'] = 0
    args['overhangs_left_distance_to_top_of_window'] = 0
    args['overhangs_right_distance_to_top_of_window'] = 0
    args['overhangs_front_distance_to_bottom_of_window'] = 0
    args['overhangs_back_distance_to_bottom_of_window'] = 0
    args['overhangs_left_distance_to_bottom_of_window'] = 0
    args['overhangs_right_distance_to_bottom_of_window'] = 0
    args['skylight_area_front'] = 0
    args['skylight_area_back'] = 0
    args['skylight_area_left'] = 0
    args['skylight_area_right'] = 0
    args['skylight_ufactor'] = 0
    args['skylight_shgc'] = 0
    args['door_area'] = 40.0
    args['door_rvalue'] = 3.04
    args['air_leakage_units'] = HPXML::UnitsACHNatural
    args['air_leakage_house_pressure'] = 50
    args['air_leakage_value'] = 0.67
    args['site_shielding_of_home'] = Constants.Auto
    args['heating_system_type'] = 'none'
    args['heating_system_fuel'] = HPXML::FuelTypeNaturalGas
    args['heating_system_heating_efficiency'] = 0
    args['heating_system_heating_capacity'] = Constants.Auto
    args['heating_system_fraction_heat_load_served'] = 0
    args['cooling_system_type'] = 'none'
    args['cooling_system_cooling_efficiency_type'] = HPXML::UnitsSEER
    args['cooling_system_cooling_efficiency'] = 0
    args['cooling_system_cooling_compressor_type'] = HPXML::HVACCompressorTypeSingleStage
    args['cooling_system_cooling_sensible_heat_fraction'] = 0
    args['cooling_system_cooling_capacity'] = Constants.Auto
    args['cooling_system_fraction_cool_load_served'] = 0
    args['cooling_system_is_ducted'] = false
    args['heat_pump_type'] = 'none'
    args['heat_pump_heating_efficiency_type'] = HPXML::UnitsHSPF
    args['heat_pump_heating_efficiency'] = 0
    args['heat_pump_cooling_efficiency_type'] = HPXML::UnitsSEER
    args['heat_pump_cooling_efficiency'] = 0
    args['heat_pump_cooling_compressor_type'] = HPXML::HVACCompressorTypeSingleStage
    args['heat_pump_cooling_sensible_heat_fraction'] = 0
    args['heat_pump_heating_capacity'] = Constants.Auto
    args['heat_pump_heating_capacity_17_f'] = Constants.Auto
    args['heat_pump_cooling_capacity'] = Constants.Auto
    args['heat_pump_fraction_heat_load_served'] = 0
    args['heat_pump_fraction_cool_load_served'] = 0
    args['heat_pump_backup_fuel'] = 'none'
    args['heat_pump_backup_heating_efficiency'] = 0
    args['heat_pump_backup_heating_capacity'] = Constants.Auto
    args['hvac_control_type'] = HPXML::HVACControlTypeManual
    args['hvac_control_heating_weekday_setpoint'] = 68
    args['hvac_control_heating_weekend_setpoint'] = 68
    args['hvac_control_cooling_weekday_setpoint'] = 78
    args['hvac_control_cooling_weekend_setpoint'] = 78
    args['ducts_leakage_units'] = HPXML::UnitsCFM25
    args['ducts_supply_leakage_to_outside_value'] = 0
    args['ducts_return_leakage_to_outside_value'] = 0
    args['ducts_supply_insulation_r'] = 0
    args['ducts_return_insulation_r'] = 0
    args['ducts_supply_location'] = HPXML::LocationLivingSpace
    args['ducts_return_location'] = HPXML::LocationLivingSpace
    args['ducts_supply_surface_area'] = 0
    args['ducts_return_surface_area'] = 0
    args['ducts_number_of_return_registers'] = 0
    args['heating_system_2_type'] = 'none'
    args['heating_system_2_fuel'] = HPXML::FuelTypeElectricity
    args['heating_system_2_heating_efficiency'] = 0
    args['heating_system_2_heating_capacity'] = Constants.Auto
    args['heating_system_2_fraction_heat_load_served'] = 0
    args['mech_vent_fan_type'] = 'none'
    args['mech_vent_flow_rate'] = 0
    args['mech_vent_hours_in_operation'] = 0
    args['mech_vent_recovery_efficiency_type'] = 'Unadjusted'
    args['mech_vent_total_recovery_efficiency'] = 0
    args['mech_vent_sensible_recovery_efficiency'] = 0
    args['mech_vent_fan_power'] = 0
    args['mech_vent_num_units_served'] = 0
    args['mech_vent_2_fan_type'] = 'none'
    args['mech_vent_2_flow_rate'] = 0
    args['mech_vent_2_hours_in_operation'] = 0
    args['mech_vent_2_recovery_efficiency_type'] = 'Unadjusted'
    args['mech_vent_2_total_recovery_efficiency'] = 0
    args['mech_vent_2_sensible_recovery_efficiency'] = 0
    args['mech_vent_2_fan_power'] = 0
    args['kitchen_fans_quantity'] = 0
    args['bathroom_fans_quantity'] = 0
    args['whole_house_fan_present'] = false
    args['whole_house_fan_flow_rate'] = 0
    args['whole_house_fan_power'] = 0
    args['water_heater_type'] = 'none'
    args['water_heater_fuel_type'] = HPXML::FuelTypeElectricity
    args['water_heater_location'] = HPXML::LocationLivingSpace
    args['water_heater_tank_volume'] = 0
    args['water_heater_efficiency_type'] = 'EnergyFactor'
    args['water_heater_efficiency'] = 0
    args['water_heater_recovery_efficiency'] = 0
    args['water_heater_heating_capacity'] = Constants.Auto
    args['water_heater_standby_loss'] = 0
    args['water_heater_jacket_rvalue'] = 0
    args['water_heater_setpoint_temperature'] = 0
    args['water_heater_num_units_served'] = 0
    args['hot_water_distribution_system_type'] = HPXML::DHWDistTypeStandard
    args['hot_water_distribution_standard_piping_length'] = 0
    args['hot_water_distribution_recirc_control_type'] = HPXML::DHWRecirControlTypeNone
    args['hot_water_distribution_recirc_piping_length'] = 0
    args['hot_water_distribution_recirc_branch_piping_length'] = 0
    args['hot_water_distribution_recirc_pump_power'] = 0
    args['hot_water_distribution_pipe_r'] = 0
    args['dwhr_facilities_connected'] = 'none'
    args['dwhr_equal_flow'] = true
    args['dwhr_efficiency'] = 0
    args['water_fixtures_shower_low_flow'] = false
    args['water_fixtures_sink_low_flow'] = false
    args['water_fixtures_usage_multiplier'] = 0
    args['solar_thermal_system_type'] = 'none'
    args['solar_thermal_collector_area'] = 0
    args['solar_thermal_collector_loop_type'] = HPXML::SolarThermalLoopTypeDirect
    args['solar_thermal_collector_type'] = HPXML::SolarThermalTypeEvacuatedTube
    args['solar_thermal_collector_azimuth'] = 0
    args['solar_thermal_collector_tilt'] = 0
    args['solar_thermal_collector_rated_optical_efficiency'] = 0
    args['solar_thermal_collector_rated_thermal_losses'] = 0
    args['solar_thermal_storage_volume'] = Constants.Auto
    args['solar_thermal_solar_fraction'] = 0
    args['pv_system_module_type'] = 'none'
    args['pv_system_location'] = Constants.Auto
    args['pv_system_tracking'] = Constants.Auto
    args['pv_system_array_azimuth'] = 0
    args['pv_system_array_tilt'] = 0
    args['pv_system_max_power_output'] = 0
    args['pv_system_inverter_efficiency'] = 0
    args['pv_system_system_losses_fraction'] = 0
    args['pv_system_num_bedrooms_served'] = 0
    args['pv_system_2_module_type'] = 'none'
    args['pv_system_2_location'] = Constants.Auto
    args['pv_system_2_tracking'] = Constants.Auto
    args['pv_system_2_array_azimuth'] = 0
    args['pv_system_2_array_tilt'] = 0
    args['pv_system_2_max_power_output'] = 0
    args['battery_location'] = 'none'
    args['battery_power'] = Constants.Auto
    args['battery_capacity'] = Constants.Auto
    args['lighting_present'] = false
    args['lighting_interior_fraction_cfl'] = 0
    args['lighting_interior_fraction_lfl'] = 0
    args['lighting_interior_fraction_led'] = 0
    args['lighting_interior_usage_multiplier'] = 0
    args['lighting_exterior_fraction_cfl'] = 0
    args['lighting_exterior_fraction_lfl'] = 0
    args['lighting_exterior_fraction_led'] = 0
    args['lighting_exterior_usage_multiplier'] = 0
    args['lighting_garage_fraction_cfl'] = 0
    args['lighting_garage_fraction_lfl'] = 0
    args['lighting_garage_fraction_led'] = 0
    args['lighting_garage_usage_multiplier'] = 0
    args['holiday_lighting_present'] = false
    args['holiday_lighting_daily_kwh'] = Constants.Auto
    args['dehumidifier_type'] = 'none'
    args['dehumidifier_efficiency_type'] = 'EnergyFactor'
    args['dehumidifier_efficiency'] = 0
    args['dehumidifier_capacity'] = 0
    args['dehumidifier_rh_setpoint'] = 0
    args['dehumidifier_fraction_dehumidification_load_served'] = 0
    args['clothes_washer_location'] = 'none'
    args['clothes_washer_efficiency_type'] = 'IntegratedModifiedEnergyFactor'
    args['clothes_washer_efficiency'] = 0
    args['clothes_washer_rated_annual_kwh'] = 0
    args['clothes_washer_label_electric_rate'] = 0
    args['clothes_washer_label_gas_rate'] = 0
    args['clothes_washer_label_annual_gas_cost'] = 0
    args['clothes_washer_label_usage'] = 0
    args['clothes_washer_capacity'] = 0
    args['clothes_washer_usage_multiplier'] = 0
    args['clothes_dryer_location'] = 'none'
    args['clothes_dryer_fuel_type'] = HPXML::FuelTypeElectricity
    args['clothes_dryer_efficiency_type'] = 'CombinedEnergyFactor'
    args['clothes_dryer_efficiency'] = 0
    args['clothes_dryer_vented_flow_rate'] = 0
    args['clothes_dryer_usage_multiplier'] = 0
    args['dishwasher_location'] = 'none'
    args['dishwasher_efficiency_type'] = 'RatedAnnualkWh'
    args['dishwasher_efficiency'] = 0
    args['dishwasher_label_electric_rate'] = 0
    args['dishwasher_label_gas_rate'] = 0
    args['dishwasher_label_annual_gas_cost'] = 0
    args['dishwasher_label_usage'] = 0
    args['dishwasher_place_setting_capacity'] = 0
    args['dishwasher_usage_multiplier'] = 0
    args['refrigerator_location'] = 'none'
    args['refrigerator_rated_annual_kwh'] = 0
    args['refrigerator_usage_multiplier'] = 0
    args['extra_refrigerator_location'] = 'none'
    args['extra_refrigerator_rated_annual_kwh'] = Constants.Auto
    args['extra_refrigerator_usage_multiplier'] = 0
    args['freezer_location'] = 'none'
    args['freezer_rated_annual_kwh'] = Constants.Auto
    args['freezer_usage_multiplier'] = 0
    args['cooking_range_oven_location'] = 'none'
    args['cooking_range_oven_fuel_type'] = HPXML::FuelTypeElectricity
    args['cooking_range_oven_is_induction'] = false
    args['cooking_range_oven_is_convection'] = false
    args['cooking_range_oven_usage_multiplier'] = 0
    args['ceiling_fan_present'] = false
    args['ceiling_fan_efficiency'] = Constants.Auto
    args['ceiling_fan_quantity'] = Constants.Auto
    args['ceiling_fan_cooling_setpoint_temp_offset'] = 0
    args['misc_plug_loads_television_present'] = false
    args['misc_plug_loads_television_annual_kwh'] = 0
    args['misc_plug_loads_television_usage_multiplier'] = 0
    args['misc_plug_loads_other_annual_kwh'] = 7302.0
    args['misc_plug_loads_other_frac_sensible'] = 0.822
    args['misc_plug_loads_other_frac_latent'] = 0.178
    args['misc_plug_loads_other_usage_multiplier'] = 1.0
    args['misc_plug_loads_well_pump_present'] = false
    args['misc_plug_loads_well_pump_annual_kwh'] = Constants.Auto
    args['misc_plug_loads_well_pump_usage_multiplier'] = 0
    args['misc_plug_loads_vehicle_present'] = false
    args['misc_plug_loads_vehicle_annual_kwh'] = Constants.Auto
    args['misc_plug_loads_vehicle_usage_multiplier'] = 0
    args['misc_fuel_loads_grill_present'] = false
    args['misc_fuel_loads_grill_fuel_type'] = HPXML::FuelTypeNaturalGas
    args['misc_fuel_loads_grill_annual_therm'] = Constants.Auto
    args['misc_fuel_loads_grill_usage_multiplier'] = 0
    args['misc_fuel_loads_lighting_present'] = false
    args['misc_fuel_loads_lighting_fuel_type'] = HPXML::FuelTypeNaturalGas
    args['misc_fuel_loads_lighting_annual_therm'] = Constants.Auto
    args['misc_fuel_loads_lighting_usage_multiplier'] = 0
    args['misc_fuel_loads_fireplace_present'] = false
    args['misc_fuel_loads_fireplace_fuel_type'] = HPXML::FuelTypeNaturalGas
    args['misc_fuel_loads_fireplace_annual_therm'] = Constants.Auto
    args['misc_fuel_loads_fireplace_frac_sensible'] = Constants.Auto
    args['misc_fuel_loads_fireplace_frac_latent'] = Constants.Auto
    args['misc_fuel_loads_fireplace_usage_multiplier'] = 0
    args['pool_present'] = false
    args['pool_pump_annual_kwh'] = Constants.Auto
    args['pool_pump_usage_multiplier'] = 0
    args['pool_heater_type'] = HPXML::HeaterTypeElectricResistance
    args['pool_heater_annual_kwh'] = Constants.Auto
    args['pool_heater_annual_therm'] = Constants.Auto
    args['pool_heater_usage_multiplier'] = 0
    args['hot_tub_present'] = false
    args['hot_tub_pump_annual_kwh'] = Constants.Auto
    args['hot_tub_pump_usage_multiplier'] = 0
    args['hot_tub_heater_type'] = HPXML::HeaterTypeElectricResistance
    args['hot_tub_heater_annual_kwh'] = Constants.Auto
    args['hot_tub_heater_annual_therm'] = Constants.Auto
    args['hot_tub_heater_usage_multiplier'] = 0
  end

  # ASHRAE 140
  if ['ASHRAE_Standard_140/L100AL.xml'].include? hpxml_file
    args['weather_station_epw_filepath'] = 'USA_NV_Las.Vegas-McCarran.Intl.AP.723860_TMY3.epw'
  elsif ['ASHRAE_Standard_140/L110AC.xml',
         'ASHRAE_Standard_140/L110AL.xml'].include? hpxml_file
    args['air_leakage_value'] = 1.5
  elsif ['ASHRAE_Standard_140/L120AC.xml',
         'ASHRAE_Standard_140/L120AL.xml'].include? hpxml_file
    args['wall_assembly_r'] = 23.58
    args['ceiling_assembly_r'] = 57.49
  elsif ['ASHRAE_Standard_140/L130AC.xml',
         'ASHRAE_Standard_140/L130AL.xml'].include? hpxml_file
    args['window_ufactor'] = 0.3
    args['window_shgc'] = 0.335
  elsif ['ASHRAE_Standard_140/L140AC.xml',
         'ASHRAE_Standard_140/L140AL.xml'].include? hpxml_file
    args['window_area_front'] = 0.0
    args['window_area_back'] = 0.0
    args['window_area_left'] = 0.0
    args['window_area_right'] = 0.0
  elsif ['ASHRAE_Standard_140/L150AC.xml',
         'ASHRAE_Standard_140/L150AL.xml'].include? hpxml_file
    args['window_area_front'] = 270.0
    args['window_area_back'] = 0.0
    args['window_area_left'] = 0.0
    args['window_area_right'] = 0.0
    args['window_aspect_ratio'] = 5.0 / 1.5
  elsif ['ASHRAE_Standard_140/L155AC.xml',
         'ASHRAE_Standard_140/L155AL.xml'].include? hpxml_file
    args['overhangs_front_depth'] = 2.5
    args['overhangs_front_distance_to_top_of_window'] = 1.0
    args['overhangs_front_distance_to_bottom_of_window'] = 6.0
  elsif ['ASHRAE_Standard_140/L160AC.xml',
         'ASHRAE_Standard_140/L160AL.xml'].include? hpxml_file
    args['window_area_front'] = 0.0
    args['window_area_back'] = 0.0
    args['window_area_left'] = 135.0
    args['window_area_right'] = 135.0
    args['window_aspect_ratio'] = 5.0 / 1.5
  elsif ['ASHRAE_Standard_140/L170AC.xml',
         'ASHRAE_Standard_140/L170AL.xml'].include? hpxml_file
    args['misc_plug_loads_other_annual_kwh'] = 0.0
  elsif ['ASHRAE_Standard_140/L200AC.xml',
         'ASHRAE_Standard_140/L200AL.xml'].include? hpxml_file
    args['air_leakage_value'] = 1.5
    args['wall_assembly_r'] = 4.84
    args['ceiling_assembly_r'] = 11.75
    args['floor_over_foundation_assembly_r'] = 4.24
  elsif ['ASHRAE_Standard_140/L202AC.xml',
         'ASHRAE_Standard_140/L202AL.xml'].include? hpxml_file
    args['wall_color'] = HPXML::ColorReflective
    args['roof_color'] = HPXML::ColorReflective
  elsif ['ASHRAE_Standard_140/L302XC.xml'].include? hpxml_file
    args['geometry_foundation_type'] = HPXML::FoundationTypeSlab
    args['slab_carpet_fraction'] = 1.0
    args['slab_carpet_r'] = 2.08
  elsif ['ASHRAE_Standard_140/L304XC.xml'].include? hpxml_file
    args['slab_perimeter_insulation_r'] = 5.4
    args['slab_perimeter_depth'] = 2.5
  elsif ['ASHRAE_Standard_140/L322XC.xml'].include? hpxml_file
    args['geometry_foundation_type'] = HPXML::FoundationTypeBasementConditioned
    args['geometry_unit_cfa'] = 3078
    args['air_leakage_value'] = 0.335
    args['foundation_wall_insulation_distance_to_top'] = 0
    args['foundation_wall_insulation_distance_to_bottom'] = 0
  elsif ['ASHRAE_Standard_140/L324XC.xml'].include? hpxml_file
    args['rim_joist_assembly_r'] = 13.14
    args['foundation_wall_insulation_r'] = 10.2
    args['foundation_wall_insulation_distance_to_bottom'] = 7.25
    args['foundation_wall_insulation_location'] = 'interior'
  end

  # Appliances
  if ['base-appliances-coal.xml'].include? hpxml_file
    args['clothes_dryer_fuel_type'] = HPXML::FuelTypeCoal
    args['clothes_dryer_efficiency'] = 3.3
    args['clothes_dryer_vented_flow_rate'] = Constants.Auto
    args['cooking_range_oven_fuel_type'] = HPXML::FuelTypeCoal
  elsif ['base-appliances-dehumidifier.xml'].include? hpxml_file
    args['heating_system_heating_capacity'] = 24000.0
    args['dehumidifier_type'] = HPXML::DehumidifierTypePortable
  elsif ['base-appliances-dehumidifier-ief-portable.xml'].include? hpxml_file
    args['dehumidifier_efficiency_type'] = 'IntegratedEnergyFactor'
    args['dehumidifier_efficiency'] = 1.5
  elsif ['base-appliances-dehumidifier-ief-whole-home.xml'].include? hpxml_file
    args['dehumidifier_type'] = HPXML::DehumidifierTypeWholeHome
  elsif ['base-appliances-gas.xml'].include? hpxml_file
    args['clothes_dryer_fuel_type'] = HPXML::FuelTypeNaturalGas
    args['clothes_dryer_efficiency'] = 3.3
    args['clothes_dryer_vented_flow_rate'] = Constants.Auto
    args['cooking_range_oven_fuel_type'] = HPXML::FuelTypeNaturalGas
  elsif ['base-appliances-modified.xml'].include? hpxml_file
    args['clothes_washer_efficiency_type'] = 'ModifiedEnergyFactor'
    args['clothes_washer_efficiency'] = 1.65
    args['clothes_dryer_efficiency_type'] = 'EnergyFactor'
    args['clothes_dryer_efficiency'] = 4.29
    args['clothes_dryer_vented_flow_rate'] = 0.0
    args['dishwasher_efficiency_type'] = 'EnergyFactor'
    args['dishwasher_efficiency'] = 0.7
    args['dishwasher_place_setting_capacity'] = 6
  elsif ['base-appliances-none.xml'].include? hpxml_file
    args['clothes_washer_location'] = 'none'
    args['clothes_dryer_location'] = 'none'
    args['dishwasher_location'] = 'none'
    args['refrigerator_location'] = 'none'
    args['cooking_range_oven_location'] = 'none'
  elsif ['base-appliances-oil.xml'].include? hpxml_file
    args['clothes_dryer_fuel_type'] = HPXML::FuelTypeOil
    args['clothes_dryer_efficiency'] = 3.3
    args['clothes_dryer_vented_flow_rate'] = Constants.Auto
    args['cooking_range_oven_fuel_type'] = HPXML::FuelTypeOil
  elsif ['base-appliances-propane.xml'].include? hpxml_file
    args['clothes_dryer_fuel_type'] = HPXML::FuelTypePropane
    args['clothes_dryer_efficiency'] = 3.3
    args['clothes_dryer_vented_flow_rate'] = Constants.Auto
    args['cooking_range_oven_fuel_type'] = HPXML::FuelTypePropane
  elsif ['base-appliances-wood.xml'].include? hpxml_file
    args['clothes_dryer_fuel_type'] = HPXML::FuelTypeWoodCord
    args['clothes_dryer_efficiency'] = 3.3
    args['clothes_dryer_vented_flow_rate'] = Constants.Auto
    args['cooking_range_oven_fuel_type'] = HPXML::FuelTypeWoodCord
  end

  # Attic/roof
  if ['base-atticroof-flat.xml'].include? hpxml_file
    args['geometry_attic_type'] = HPXML::AtticTypeFlatRoof
    args['roof_assembly_r'] = 25.8
    args['ducts_supply_leakage_to_outside_value'] = 0.0
    args['ducts_return_leakage_to_outside_value'] = 0.0
    args['ducts_supply_location'] = HPXML::LocationBasementConditioned
    args['ducts_return_location'] = HPXML::LocationBasementConditioned
  elsif ['base-atticroof-radiant-barrier.xml'].include? hpxml_file
    args['roof_radiant_barrier'] = true
    args['roof_radiant_barrier_grade'] = 2
    args['ceiling_assembly_r'] = 8.7
  elsif ['base-atticroof-unvented-insulated-roof.xml'].include? hpxml_file
    args['ceiling_assembly_r'] = 2.1
    args['roof_assembly_r'] = 25.8
  elsif ['base-atticroof-vented.xml'].include? hpxml_file
    args['geometry_attic_type'] = HPXML::AtticTypeVented
    args['water_heater_location'] = HPXML::LocationAtticVented
    args['ducts_supply_location'] = HPXML::LocationAtticVented
    args['ducts_return_location'] = HPXML::LocationAtticVented
  elsif ['base-atticroof-conditioned.xml'].include? hpxml_file
    args['geometry_attic_type'] = HPXML::AtticTypeConditioned
    args['geometry_unit_num_floors_above_grade'] = 2
    args['geometry_unit_cfa'] = 3600
    args['ducts_supply_location'] = HPXML::LocationLivingSpace
    args['ducts_return_location'] = HPXML::LocationLivingSpace
    args['ducts_supply_leakage_to_outside_value'] = 50
    args['ducts_return_leakage_to_outside_value'] = 100
    args['ducts_number_of_return_registers'] = 3
    args['water_heater_location'] = HPXML::LocationBasementConditioned
    args['clothes_washer_location'] = HPXML::LocationBasementConditioned
    args['clothes_dryer_location'] = HPXML::LocationBasementConditioned
    args['dishwasher_location'] = HPXML::LocationBasementConditioned
    args['refrigerator_location'] = HPXML::LocationBasementConditioned
    args['cooking_range_oven_location'] = HPXML::LocationBasementConditioned
    args['misc_plug_loads_other_annual_kwh'] = 3276
  elsif ['base-atticroof-cathedral.xml'].include? hpxml_file
    # BuildResHPXML measure doesn't support cathedral ceiling; model as
    # conditioned attic and then update the resulting HPXML later.
    args['geometry_attic_type'] = HPXML::AtticTypeConditioned
    args['geometry_unit_num_floors_above_grade'] = 2
    args['geometry_unit_cfa'] = 4050
    args['window_area_front'] = 108.0
    args['window_area_back'] = 108.0
    args['window_area_left'] = 120.0
    args['window_area_right'] = 120.0
    args['window_aspect_ratio'] = 5.0 / 2.5
    args['roof_assembly_r'] = 25.8
    args['ducts_supply_location'] = HPXML::LocationLivingSpace
    args['ducts_return_location'] = HPXML::LocationLivingSpace
    args['ducts_supply_leakage_to_outside_value'] = 0
    args['ducts_return_leakage_to_outside_value'] = 0
  end

  # Single-Family Attached
  if ['base-bldgtype-single-family-attached.xml'].include? hpxml_file
    args['geometry_unit_type'] = HPXML::ResidentialTypeSFA
    args['geometry_unit_cfa'] = 1800.0
    args['geometry_building_num_units'] = 3
    args['geometry_unit_right_wall_is_adiabatic'] = true
    args['window_front_wwr'] = 0.18
    args['window_back_wwr'] = 0.18
    args['window_left_wwr'] = 0.18
    args['window_right_wwr'] = 0.18
    args['window_area_front'] = 0
    args['window_area_back'] = 0
    args['window_area_left'] = 0
    args['window_area_right'] = 0
    args['heating_system_heating_capacity'] = 24000.0
    args['misc_plug_loads_other_annual_kwh'] = 1638.0
  elsif ['base-bldgtype-single-family-attached-2stories.xml'].include? hpxml_file
    args['geometry_unit_num_floors_above_grade'] = 2
    args['geometry_unit_cfa'] = 2700.0
    args['heating_system_heating_capacity'] = 48000.0
    args['cooling_system_cooling_capacity'] = 36000.0
    args['ducts_supply_surface_area'] = 112.5
    args['ducts_return_surface_area'] = 37.5
    args['ducts_number_of_return_registers'] = 3
    args['misc_plug_loads_other_annual_kwh'] = 2457.0
  end

  # Multifamily
  if ['base-bldgtype-multifamily.xml'].include? hpxml_file
    args['geometry_unit_type'] = HPXML::ResidentialTypeApartment
    args['geometry_unit_cfa'] = 900.0
    args['geometry_foundation_type'] = HPXML::FoundationTypeAboveApartment
    args['geometry_attic_type'] = HPXML::AtticTypeBelowApartment
    args['geometry_unit_right_wall_is_adiabatic'] = true
    args['geometry_building_num_units'] = 6
<<<<<<< HEAD
    args['geometry_num_floors_above_grade'] = 3
=======
    args['geometry_building_num_bedrooms'] = 6 * 3
>>>>>>> 2d0f5bd4
    args['window_front_wwr'] = 0.18
    args['window_back_wwr'] = 0.18
    args['window_left_wwr'] = 0.18
    args['window_right_wwr'] = 0.18
    args['window_area_front'] = 0
    args['window_area_back'] = 0
    args['window_area_left'] = 0
    args['window_area_right'] = 0
    args['heating_system_heating_capacity'] = 12000.0
    args['cooling_system_cooling_capacity'] = 12000.0
    args['ducts_supply_leakage_to_outside_value'] = 0.0
    args['ducts_return_leakage_to_outside_value'] = 0.0
    args['ducts_supply_location'] = HPXML::LocationLivingSpace
    args['ducts_return_location'] = HPXML::LocationLivingSpace
    args['ducts_supply_insulation_r'] = 0.0
    args['ducts_return_insulation_r'] = 0.0
    args['ducts_number_of_return_registers'] = 1
    args['door_area'] = 20.0
    args['misc_plug_loads_other_annual_kwh'] = 819.0
  elsif ['base-bldgtype-multifamily-shared-boiler-only-baseboard.xml',
         'base-bldgtype-multifamily-shared-boiler-chiller-baseboard.xml'].include? hpxml_file
    args['heating_system_type'] = "Shared #{HPXML::HVACTypeBoiler} w/ Baseboard"
    args['cooling_system_type'] = 'none'
  elsif ['base-bldgtype-multifamily-shared-boiler-only-fan-coil.xml',
         'base-bldgtype-multifamily-shared-boiler-chiller-fan-coil.xml'].include? hpxml_file
    args['heating_system_type'] = "Shared #{HPXML::HVACTypeBoiler} w/ Ductless Fan Coil"
    args['cooling_system_type'] = 'none'
  elsif ['base-bldgtype-multifamily-shared-chiller-only-baseboard.xml'].include? hpxml_file
    args['heating_system_type'] = 'none'
    args['cooling_system_type'] = 'none'
  elsif ['base-bldgtype-multifamily-shared-mechvent.xml'].include? hpxml_file
    args['mech_vent_fan_type'] = HPXML::MechVentTypeSupply
    args['mech_vent_flow_rate'] = 800
    args['mech_vent_fan_power'] = 240
    args['mech_vent_num_units_served'] = 10
    args['mech_vent_shared_frac_recirculation'] = 0.5
    args['mech_vent_2_fan_type'] = HPXML::MechVentTypeExhaust
    args['mech_vent_2_flow_rate'] = 72
    args['mech_vent_2_fan_power'] = 26
  elsif ['base-bldgtype-multifamily-shared-mechvent-preconditioning.xml'].include? hpxml_file
    args['mech_vent_shared_preheating_fuel'] = HPXML::FuelTypeNaturalGas
    args['mech_vent_shared_preheating_efficiency'] = 0.92
    args['mech_vent_shared_preheating_fraction_heat_load_served'] = 0.7
    args['mech_vent_shared_precooling_fuel'] = HPXML::FuelTypeElectricity
    args['mech_vent_shared_precooling_efficiency'] = 4.0
    args['mech_vent_shared_precooling_fraction_cool_load_served'] = 0.8
  elsif ['base-bldgtype-multifamily-shared-pv.xml'].include? hpxml_file
    args['pv_system_num_bedrooms_served'] = 6 * 3
    args['pv_system_location'] = HPXML::LocationGround
    args['pv_system_module_type'] = HPXML::PVModuleTypeStandard
    args['pv_system_tracking'] = HPXML::PVTrackingTypeFixed
    args['pv_system_array_azimuth'] = 225
    args['pv_system_array_tilt'] = 30
    args['pv_system_max_power_output'] = 30000
    args['pv_system_inverter_efficiency'] = 0.96
    args['pv_system_system_losses_fraction'] = 0.14
  elsif ['base-bldgtype-multifamily-shared-water-heater.xml'].include? hpxml_file
    args['water_heater_fuel_type'] = HPXML::FuelTypeNaturalGas
    args['water_heater_num_units_served'] = 6
    args['water_heater_tank_volume'] = 120
    args['water_heater_efficiency'] = 0.59
    args['water_heater_recovery_efficiency'] = 0.76
    args['water_heater_heating_capacity'] = 40000
  end

  # DHW
  if ['base-dhw-combi-tankless.xml'].include? hpxml_file
    args['water_heater_type'] = HPXML::WaterHeaterTypeCombiTankless
    args['water_heater_tank_volume'] = Constants.Auto
  elsif ['base-dhw-combi-tankless-outside.xml',
         'base-dhw-indirect-outside.xml',
         'base-dhw-tank-gas-outside.xml',
         'base-dhw-tank-heat-pump-outside.xml',
         'base-dhw-tankless-electric-outside.xml'].include? hpxml_file
    args['water_heater_location'] = HPXML::LocationOtherExterior
  elsif ['base-dhw-dwhr.xml'].include? hpxml_file
    args['dwhr_facilities_connected'] = HPXML::DWHRFacilitiesConnectedAll
  elsif ['base-dhw-indirect.xml'].include? hpxml_file
    args['water_heater_type'] = HPXML::WaterHeaterTypeCombiStorage
    args['water_heater_tank_volume'] = 50
  elsif ['base-dhw-indirect-standbyloss.xml'].include? hpxml_file
    args['water_heater_standby_loss'] = 1.0
  elsif ['base-dhw-indirect-with-solar-fraction.xml',
         'base-dhw-solar-fraction.xml',
         'base-dhw-tank-heat-pump-with-solar-fraction.xml',
         'base-dhw-tankless-gas-with-solar-fraction.xml'].include? hpxml_file
    args['solar_thermal_system_type'] = HPXML::SolarThermalSystemType
    args['solar_thermal_solar_fraction'] = 0.65
  elsif ['base-dhw-jacket-electric.xml',
         'base-dhw-jacket-gas.xml',
         'base-dhw-jacket-hpwh.xml',
         'base-dhw-jacket-indirect.xml'].include? hpxml_file
    args['water_heater_jacket_rvalue'] = 10.0
  elsif ['base-dhw-low-flow-fixtures.xml'].include? hpxml_file
    args['water_fixtures_sink_low_flow'] = true
  elsif ['base-dhw-none.xml'].include? hpxml_file
    args['water_heater_type'] = 'none'
    args['dishwasher_location'] = 'none'
  elsif ['base-dhw-recirc-demand.xml'].include? hpxml_file
    args['hot_water_distribution_system_type'] = HPXML::DHWDistTypeRecirc
    args['hot_water_distribution_recirc_control_type'] = HPXML::DHWRecirControlTypeSensor
    args['hot_water_distribution_pipe_r'] = 3.0
  elsif ['base-dhw-recirc-manual.xml'].include? hpxml_file
    args['hot_water_distribution_system_type'] = HPXML::DHWDistTypeRecirc
    args['hot_water_distribution_recirc_control_type'] = HPXML::DHWRecirControlTypeManual
    args['hot_water_distribution_pipe_r'] = 3.0
  elsif ['base-dhw-recirc-nocontrol.xml'].include? hpxml_file
    args['hot_water_distribution_system_type'] = HPXML::DHWDistTypeRecirc
  elsif ['base-dhw-recirc-temperature.xml'].include? hpxml_file
    args['hot_water_distribution_system_type'] = HPXML::DHWDistTypeRecirc
    args['hot_water_distribution_recirc_control_type'] = HPXML::DHWRecirControlTypeTemperature
  elsif ['base-dhw-recirc-timer.xml'].include? hpxml_file
    args['hot_water_distribution_system_type'] = HPXML::DHWDistTypeRecirc
    args['hot_water_distribution_recirc_control_type'] = HPXML::DHWRecirControlTypeTimer
  elsif ['base-dhw-solar-direct-evacuated-tube.xml'].include? hpxml_file
    args['solar_thermal_system_type'] = HPXML::SolarThermalSystemType
    args['solar_thermal_storage_volume'] = 60
  elsif ['base-dhw-solar-indirect-flat-plate.xml'].include? hpxml_file
    args['solar_thermal_system_type'] = HPXML::SolarThermalSystemType
    args['solar_thermal_collector_type'] = HPXML::SolarThermalTypeSingleGlazing
    args['solar_thermal_collector_rated_optical_efficiency'] = 0.77
    args['solar_thermal_collector_rated_thermal_losses'] = 0.793
    args['solar_thermal_storage_volume'] = 60
    args['solar_thermal_collector_loop_type'] = HPXML::SolarThermalLoopTypeIndirect
  elsif ['base-dhw-solar-direct-flat-plate.xml'].include? hpxml_file
    args['solar_thermal_collector_loop_type'] = HPXML::SolarThermalLoopTypeDirect
  elsif ['base-dhw-solar-direct-ics.xml'].include? hpxml_file
    args['solar_thermal_collector_type'] = HPXML::SolarThermalTypeICS
    args['solar_thermal_collector_loop_type'] = HPXML::SolarThermalLoopTypeDirect
  elsif ['base-dhw-solar-thermosyphon-flat-plate.xml'].include? hpxml_file
    args['solar_thermal_collector_loop_type'] = HPXML::SolarThermalLoopTypeThermosyphon
  elsif ['base-dhw-tank-coal.xml'].include? hpxml_file
    args['water_heater_fuel_type'] = HPXML::FuelTypeCoal
  elsif ['base-dhw-tank-elec-uef.xml'].include? hpxml_file
    args['water_heater_tank_volume'] = 30
    args['water_heater_efficiency_type'] = 'UniformEnergyFactor'
    args['water_heater_efficiency'] = 0.93
    args['water_heater_usage_bin'] = HPXML::WaterHeaterUsageBinLow
    args['water_heater_recovery_efficiency'] = 0.98
    args['water_heater_heating_capacity'] = 15354
  elsif ['base-dhw-tank-gas.xml'].include? hpxml_file
    args['water_heater_fuel_type'] = HPXML::FuelTypeNaturalGas
    args['water_heater_tank_volume'] = 50
    args['water_heater_efficiency'] = 0.59
    args['water_heater_heating_capacity'] = 40000
  elsif ['base-dhw-tank-gas-uef.xml'].include? hpxml_file
    args['water_heater_tank_volume'] = 30
    args['water_heater_efficiency_type'] = 'UniformEnergyFactor'
    args['water_heater_usage_bin'] = HPXML::WaterHeaterUsageBinMedium
    args['water_heater_recovery_efficiency'] = 0.75
    args['water_heater_heating_capacity'] = 30000
  elsif ['base-dhw-tank-heat-pump.xml'].include? hpxml_file
    args['water_heater_type'] = HPXML::WaterHeaterTypeHeatPump
    args['water_heater_tank_volume'] = 80
    args['water_heater_efficiency'] = 2.3
  elsif ['base-dhw-tank-heat-pump-uef.xml'].include? hpxml_file
    args['water_heater_tank_volume'] = 50
    args['water_heater_efficiency_type'] = 'UniformEnergyFactor'
    args['water_heater_efficiency'] = 3.75
    args['water_heater_usage_bin'] = HPXML::WaterHeaterUsageBinMedium
    args['water_heater_heating_capacity'] = 18767
  elsif ['base-dhw-tank-heat-pump-with-solar.xml',
         'base-dhw-tankless-gas-with-solar.xml'].include? hpxml_file
    args['solar_thermal_system_type'] = HPXML::SolarThermalSystemType
    args['solar_thermal_collector_loop_type'] = HPXML::SolarThermalLoopTypeIndirect
    args['solar_thermal_collector_type'] = HPXML::SolarThermalTypeSingleGlazing
    args['solar_thermal_collector_rated_optical_efficiency'] = 0.77
    args['solar_thermal_collector_rated_thermal_losses'] = 0.793
    args['solar_thermal_storage_volume'] = 60
  elsif ['base-dhw-tankless-electric.xml'].include? hpxml_file
    args['water_heater_type'] = HPXML::WaterHeaterTypeTankless
    args['water_heater_tank_volume'] = Constants.Auto
    args['water_heater_efficiency'] = 0.99
  elsif ['base-dhw-tankless-electric-uef.xml'].include? hpxml_file
    args['water_heater_efficiency_type'] = 'UniformEnergyFactor'
    args['water_heater_efficiency'] = 0.98
  elsif ['base-dhw-tankless-gas.xml'].include? hpxml_file
    args['water_heater_type'] = HPXML::WaterHeaterTypeTankless
    args['water_heater_fuel_type'] = HPXML::FuelTypeNaturalGas
    args['water_heater_tank_volume'] = Constants.Auto
    args['water_heater_efficiency'] = 0.82
  elsif ['base-dhw-tankless-gas-uef.xml'].include? hpxml_file
    args['water_heater_efficiency_type'] = 'UniformEnergyFactor'
    args['water_heater_efficiency'] = 0.93
  elsif ['base-dhw-tankless-propane.xml'].include? hpxml_file
    args['water_heater_fuel_type'] = HPXML::FuelTypePropane
  elsif ['base-dhw-tank-oil.xml'].include? hpxml_file
    args['water_heater_fuel_type'] = HPXML::FuelTypeOil
  elsif ['base-dhw-tank-wood.xml'].include? hpxml_file
    args['water_heater_fuel_type'] = HPXML::FuelTypeWoodCord
  elsif ['base-dhw-desuperheater.xml',
         'base-dhw-desuperheater-2-speed.xml',
         'base-dhw-desuperheater-var-speed.xml',
         'base-dhw-desuperheater-hpwh.xml',
         'base-dhw-desuperheater-gshp.xml'].include? hpxml_file
    args['water_heater_uses_desuperheater'] = true
  elsif ['base-dhw-desuperheater-tankless.xml'].include? hpxml_file
    args['water_heater_uses_desuperheater'] = true
    args['water_heater_type'] = HPXML::WaterHeaterTypeTankless
    args['water_heater_tank_volume'] = Constants.Auto
    args['water_heater_efficiency'] = 0.99
  end

  # Enclosure
  if ['base-enclosure-2stories.xml'].include? hpxml_file
    args['geometry_unit_cfa'] = 4050.0
    args['geometry_unit_num_floors_above_grade'] = 2
    args['window_area_front'] = 216.0
    args['window_area_back'] = 216.0
    args['window_area_left'] = 144.0
    args['window_area_right'] = 144.0
    args['heating_system_heating_capacity'] = 48000.0
    args['cooling_system_cooling_capacity'] = 36000.0
    args['ducts_supply_surface_area'] = 112.5
    args['ducts_return_surface_area'] = 37.5
    args['ducts_number_of_return_registers'] = 3
    args['misc_plug_loads_other_annual_kwh'] = 3685.5
  elsif ['base-enclosure-2stories-garage.xml'].include? hpxml_file
    args['geometry_unit_cfa'] = 3250.0
    args['geometry_garage_width'] = 20.0
    args['ducts_supply_surface_area'] = 112.5
    args['ducts_return_surface_area'] = 37.5
    args['misc_plug_loads_other_annual_kwh'] = 2957.5
    args['floor_over_garage_assembly_r'] = 39.3
  elsif ['base-enclosure-beds-1.xml'].include? hpxml_file
    args['geometry_unit_num_bedrooms'] = 1
    args['geometry_unit_num_bathrooms'] = 1
    args['geometry_unit_num_occupants'] = 1
    args['misc_plug_loads_television_annual_kwh'] = 482.0
  elsif ['base-enclosure-beds-2.xml'].include? hpxml_file
    args['geometry_unit_num_bedrooms'] = 2
    args['geometry_unit_num_bathrooms'] = 1
    args['geometry_unit_num_occupants'] = 2
    args['misc_plug_loads_television_annual_kwh'] = 551.0
  elsif ['base-enclosure-beds-4.xml'].include? hpxml_file
    args['geometry_unit_num_bedrooms'] = 4
    args['geometry_unit_num_occupants'] = 4
    args['misc_plug_loads_television_annual_kwh'] = 689.0
  elsif ['base-enclosure-beds-5.xml'].include? hpxml_file
    args['geometry_unit_num_bedrooms'] = 5
    args['geometry_unit_num_bathrooms'] = 3
    args['geometry_unit_num_occupants'] = 5
    args['misc_plug_loads_television_annual_kwh'] = 758.0
  elsif ['base-enclosure-garage.xml'].include? hpxml_file
    args['geometry_garage_width'] = 30.0
    args['geometry_garage_protrusion'] = 1.0
    args['window_area_front'] = 12.0
    args['window_aspect_ratio'] = 5.0 / 1.5
    args['ducts_supply_location'] = HPXML::LocationGarage
    args['ducts_return_location'] = HPXML::LocationGarage
    args['water_heater_location'] = HPXML::LocationGarage
    args['clothes_washer_location'] = HPXML::LocationGarage
    args['clothes_dryer_location'] = HPXML::LocationGarage
    args['dishwasher_location'] = HPXML::LocationGarage
    args['refrigerator_location'] = HPXML::LocationGarage
    args['cooking_range_oven_location'] = HPXML::LocationGarage
  elsif ['base-enclosure-infil-ach-house-pressure.xml',
         'base-enclosure-infil-cfm-house-pressure.xml'].include? hpxml_file
    args['air_leakage_house_pressure'] = 45
    args['air_leakage_value'] *= 0.9338
  elsif ['base-enclosure-infil-cfm50.xml'].include? hpxml_file
    args['air_leakage_units'] = HPXML::UnitsCFM
    args['air_leakage_value'] = 1080
  elsif ['base-enclosure-infil-flue.xml'].include? hpxml_file
    args['geometry_has_flue_or_chimney'] = 'true'
  elsif ['base-enclosure-infil-natural-ach.xml'].include? hpxml_file
    args['air_leakage_units'] = HPXML::UnitsACHNatural
    args['air_leakage_value'] = 0.2
  elsif ['base-enclosure-overhangs.xml'].include? hpxml_file
    args['overhangs_back_depth'] = 2.5
    args['overhangs_back_distance_to_bottom_of_window'] = 4.0
    args['overhangs_left_depth'] = 1.5
    args['overhangs_left_distance_to_top_of_window'] = 2.0
    args['overhangs_left_distance_to_bottom_of_window'] = 7.0
    args['overhangs_right_depth'] = 1.5
    args['overhangs_right_distance_to_top_of_window'] = 2.0
    args['overhangs_right_distance_to_bottom_of_window'] = 6.0
  elsif ['base-enclosure-windows-none.xml'].include? hpxml_file
    args['window_area_front'] = 0
    args['window_area_back'] = 0
    args['window_area_left'] = 0
    args['window_area_right'] = 0
  elsif ['base-enclosure-skylights.xml'].include? hpxml_file
    args['skylight_area_front'] = 15
    args['skylight_area_back'] = 15
    args['skylight_ufactor'] = 0.33
    args['skylight_shgc'] = 0.45
  elsif ['base-enclosure-split-level.xml'].include? hpxml_file
    args['ducts_number_of_return_registers'] = 2
  end

  # Foundation
  if ['base-foundation-ambient.xml'].include? hpxml_file
    args['geometry_unit_cfa'] = 1350.0
    args['geometry_foundation_type'] = HPXML::FoundationTypeAmbient
    args.delete('geometry_rim_joist_height')
    args['floor_over_foundation_assembly_r'] = 18.7
    args.delete('rim_joist_assembly_r')
    args['ducts_number_of_return_registers'] = 1
    args['misc_plug_loads_other_annual_kwh'] = 1228.5
  elsif ['base-foundation-conditioned-basement-slab-insulation.xml'].include? hpxml_file
    args['slab_under_insulation_r'] = 10
    args['slab_under_width'] = 4
  elsif ['base-foundation-conditioned-basement-wall-interior-insulation.xml'].include? hpxml_file
    args['foundation_wall_type'] = HPXML::FoundationWallTypeConcreteBlockFoamCore
    args['foundation_wall_insulation_r'] = 18.9
    args['foundation_wall_insulation_distance_to_top'] = 1.0
  elsif ['base-foundation-slab.xml'].include? hpxml_file
    args['geometry_unit_cfa'] = 1350.0
    args['geometry_foundation_type'] = HPXML::FoundationTypeSlab
    args['geometry_foundation_height'] = 0.0
    args['geometry_foundation_height_above_grade'] = 0.0
    args['foundation_wall_insulation_distance_to_bottom'] = Constants.Auto
    args['slab_under_insulation_r'] = 5
    args['slab_under_width'] = 999
    args['slab_carpet_fraction'] = 1.0
    args['slab_carpet_r'] = 2.5
    args['ducts_supply_location'] = HPXML::LocationUnderSlab
    args['ducts_return_location'] = HPXML::LocationUnderSlab
    args['ducts_number_of_return_registers'] = 1
    args['misc_plug_loads_other_annual_kwh'] = 1228.5
  elsif ['base-foundation-unconditioned-basement.xml'].include? hpxml_file
    args['geometry_unit_cfa'] = 1350.0
    args['geometry_foundation_type'] = HPXML::FoundationTypeBasementUnconditioned
    args['floor_over_foundation_assembly_r'] = 18.7
    args['foundation_wall_insulation_r'] = 0
    args['foundation_wall_insulation_distance_to_bottom'] = 0.0
    args['rim_joist_assembly_r'] = 4.0
    args['ducts_supply_location'] = HPXML::LocationBasementUnconditioned
    args['ducts_return_location'] = HPXML::LocationBasementUnconditioned
    args['ducts_number_of_return_registers'] = 1
    args['water_heater_location'] = HPXML::LocationBasementUnconditioned
    args['clothes_washer_location'] = HPXML::LocationBasementUnconditioned
    args['clothes_dryer_location'] = HPXML::LocationBasementUnconditioned
    args['dishwasher_location'] = HPXML::LocationBasementUnconditioned
    args['refrigerator_location'] = HPXML::LocationBasementUnconditioned
    args['cooking_range_oven_location'] = HPXML::LocationBasementUnconditioned
    args['misc_plug_loads_other_annual_kwh'] = 1228.5
  elsif ['base-foundation-basement-garage.xml'].include? hpxml_file
    args['misc_plug_loads_other_annual_kwh'] = 1729
  elsif ['base-foundation-unconditioned-basement-above-grade.xml'].include? hpxml_file
    args['geometry_foundation_height_above_grade'] = 4.0
  elsif ['base-foundation-unconditioned-basement-assembly-r.xml'].include? hpxml_file
    args['foundation_wall_assembly_r'] = 10.69
  elsif ['base-foundation-unconditioned-basement-wall-insulation.xml'].include? hpxml_file
    args['floor_over_foundation_assembly_r'] = 2.1
    args['foundation_wall_insulation_r'] = 8.9
    args['foundation_wall_insulation_distance_to_bottom'] = 4.0
    args['rim_joist_assembly_r'] = 23.0
  elsif ['base-foundation-unvented-crawlspace.xml'].include? hpxml_file
    args['geometry_unit_cfa'] = 1350.0
    args['geometry_foundation_type'] = HPXML::FoundationTypeCrawlspaceUnvented
    args['geometry_foundation_height'] = 4.0
    args['slab_thickness'] = 0.0
    args['floor_over_foundation_assembly_r'] = 18.7
    args['foundation_wall_insulation_distance_to_bottom'] = 4.0
    args['ducts_supply_location'] = HPXML::LocationCrawlspaceUnvented
    args['ducts_return_location'] = HPXML::LocationCrawlspaceUnvented
    args['ducts_number_of_return_registers'] = 1
    args['water_heater_location'] = HPXML::LocationCrawlspaceUnvented
    args['misc_plug_loads_other_annual_kwh'] = 1228.5
  elsif ['base-foundation-vented-crawlspace.xml'].include? hpxml_file
    args['geometry_unit_cfa'] = 1350.0
    args['geometry_foundation_type'] = HPXML::FoundationTypeCrawlspaceVented
    args['geometry_foundation_height'] = 4.0
    args['slab_thickness'] = 0.0
    args['floor_over_foundation_assembly_r'] = 18.7
    args['foundation_wall_insulation_distance_to_bottom'] = 4.0
    args['ducts_supply_location'] = HPXML::LocationCrawlspaceVented
    args['ducts_return_location'] = HPXML::LocationCrawlspaceVented
    args['ducts_number_of_return_registers'] = 1
    args['water_heater_location'] = HPXML::LocationCrawlspaceVented
    args['misc_plug_loads_other_annual_kwh'] = 1228.5
  elsif ['base-foundation-conditioned-crawlspace.xml'].include? hpxml_file
    args['geometry_unit_cfa'] = 1350.0
    args['geometry_foundation_type'] = HPXML::FoundationTypeCrawlspaceConditioned
    args['geometry_foundation_height'] = 4.0
    args['floor_over_foundation_assembly_r'] = 18.7
    args['foundation_wall_insulation_distance_to_bottom'] = 4.0
    args['ducts_supply_location'] = HPXML::LocationCrawlspaceConditioned
    args['ducts_return_location'] = HPXML::LocationCrawlspaceConditioned
    args['ducts_supply_leakage_to_outside_value'] = 0.0
    args['ducts_return_leakage_to_outside_value'] = 0.0
    args['ducts_number_of_return_registers'] = 1
    args['water_heater_location'] = HPXML::LocationCrawlspaceConditioned
    args['misc_plug_loads_other_annual_kwh'] = 1228.5
  elsif ['base-foundation-walkout-basement.xml'].include? hpxml_file
    args['geometry_foundation_height_above_grade'] = 5.0
    args['foundation_wall_insulation_distance_to_bottom'] = 4.0
  end

  # HVAC
  if ['base-hvac-programmable-thermostat.xml'].include? hpxml_file
    args['hvac_control_type'] = HPXML::HVACControlTypeProgrammable
  elsif ['base-hvac-air-to-air-heat-pump-1-speed.xml'].include? hpxml_file
    args['heating_system_type'] = 'none'
    args['cooling_system_type'] = 'none'
    args['heat_pump_type'] = HPXML::HVACTypeHeatPumpAirToAir
    args['heat_pump_heating_capacity_17_f'] = 22680.0
    args['heat_pump_backup_fuel'] = HPXML::FuelTypeElectricity
  elsif ['base-hvac-air-to-air-heat-pump-1-speed-cooling-only.xml'].include? hpxml_file
    args['heat_pump_heating_capacity'] = 0.0
    args['heat_pump_heating_capacity_17_f'] = 0.0
    args['heat_pump_fraction_heat_load_served'] = 0
    args['heat_pump_backup_fuel'] = 'none'
  elsif ['base-hvac-air-to-air-heat-pump-1-speed-heating-only.xml'].include? hpxml_file
    args['heat_pump_cooling_capacity'] = 0.0
    args['heat_pump_fraction_cool_load_served'] = 0
  elsif ['base-hvac-air-to-air-heat-pump-2-speed.xml'].include? hpxml_file
    args['heating_system_type'] = 'none'
    args['cooling_system_type'] = 'none'
    args['heat_pump_type'] = HPXML::HVACTypeHeatPumpAirToAir
    args['heat_pump_heating_efficiency'] = 9.3
    args['heat_pump_cooling_compressor_type'] = HPXML::HVACCompressorTypeTwoStage
    args['heat_pump_heating_capacity_17_f'] = 21240.0
    args['heat_pump_cooling_efficiency'] = 18.0
    args['heat_pump_backup_fuel'] = HPXML::FuelTypeElectricity
  elsif ['base-hvac-air-to-air-heat-pump-var-speed.xml'].include? hpxml_file
    args['heating_system_type'] = 'none'
    args['cooling_system_type'] = 'none'
    args['heat_pump_type'] = HPXML::HVACTypeHeatPumpAirToAir
    args['heat_pump_heating_efficiency'] = 10.0
    args['heat_pump_cooling_compressor_type'] = HPXML::HVACCompressorTypeVariableSpeed
    args['heat_pump_cooling_sensible_heat_fraction'] = 0.78
    args['heat_pump_heating_capacity_17_f'] = 23040.0
    args['heat_pump_cooling_efficiency'] = 22.0
    args['heat_pump_backup_fuel'] = HPXML::FuelTypeElectricity
  elsif hpxml_file.include? 'autosize'
    args['heating_system_heating_capacity'] = Constants.Auto
    args['cooling_system_cooling_capacity'] = Constants.Auto
    if hpxml_file.include? 'manual-s-oversize-allowances'
      args['heat_pump_heating_capacity'] = Constants.Auto
    else
      args['heat_pump_heating_capacity'] = Constants.AutoMaxLoad
    end
    args['heat_pump_heating_capacity_17_f'] = Constants.Auto
    args['heat_pump_backup_heating_capacity'] = Constants.Auto
    args['heat_pump_cooling_capacity'] = Constants.Auto
  elsif ['base-hvac-boiler-coal-only.xml',
         'base-hvac-furnace-coal-only.xml'].include? hpxml_file
    args['heating_system_fuel'] = HPXML::FuelTypeCoal
  elsif ['base-hvac-boiler-elec-only.xml'].include? hpxml_file
    args['heating_system_type'] = HPXML::HVACTypeBoiler
    args['heating_system_fuel'] = HPXML::FuelTypeElectricity
    args['heating_system_heating_efficiency'] = 0.98
    args['cooling_system_type'] = 'none'
  elsif ['base-hvac-boiler-gas-central-ac-1-speed.xml'].include? hpxml_file
    args['heating_system_type'] = HPXML::HVACTypeBoiler
  elsif ['base-hvac-boiler-gas-only.xml'].include? hpxml_file
    args['heating_system_type'] = HPXML::HVACTypeBoiler
    args['cooling_system_type'] = 'none'
  elsif ['base-hvac-boiler-oil-only.xml',
         'base-hvac-furnace-oil-only.xml'].include? hpxml_file
    args['heating_system_fuel'] = HPXML::FuelTypeOil
  elsif ['base-hvac-boiler-propane-only.xml',
         'base-hvac-furnace-propane-only.xml'].include? hpxml_file
    args['heating_system_fuel'] = HPXML::FuelTypePropane
  elsif ['base-hvac-boiler-wood-only.xml',
         'base-hvac-furnace-wood-only.xml'].include? hpxml_file
    args['heating_system_fuel'] = HPXML::FuelTypeWoodCord
  elsif ['base-hvac-central-ac-only-1-speed.xml'].include? hpxml_file
    args['heating_system_type'] = 'none'
  elsif ['base-hvac-central-ac-only-2-speed.xml'].include? hpxml_file
    args['heating_system_type'] = 'none'
    args['cooling_system_cooling_efficiency'] = 18.0
    args['cooling_system_cooling_compressor_type'] = HPXML::HVACCompressorTypeTwoStage
  elsif ['base-hvac-central-ac-only-var-speed.xml'].include? hpxml_file
    args['heating_system_type'] = 'none'
    args['cooling_system_cooling_efficiency'] = 24.0
    args['cooling_system_cooling_compressor_type'] = HPXML::HVACCompressorTypeVariableSpeed
    args['cooling_system_cooling_sensible_heat_fraction'] = 0.78
  elsif ['base-hvac-central-ac-plus-air-to-air-heat-pump-heating.xml'].include? hpxml_file
    args['heat_pump_type'] = HPXML::HVACTypeHeatPumpAirToAir
    args['heat_pump_heating_efficiency'] = 7.7
    args['heat_pump_heating_capacity_17_f'] = 22680.0
    args['heat_pump_fraction_cool_load_served'] = 0
    args['heat_pump_backup_fuel'] = HPXML::FuelTypeElectricity
  elsif ['base-hvac-dual-fuel-air-to-air-heat-pump-1-speed.xml'].include? hpxml_file
    args['cooling_system_type'] = 'none'
    args['heat_pump_heating_efficiency'] = 7.7
    args['heat_pump_heating_capacity_17_f'] = 22680.0
    args['heat_pump_backup_fuel'] = HPXML::FuelTypeNaturalGas
    args['heat_pump_backup_heating_efficiency'] = 0.95
    args['heat_pump_backup_heating_switchover_temp'] = 25
  elsif ['base-hvac-dual-fuel-air-to-air-heat-pump-1-speed-electric.xml'].include? hpxml_file
    args['heat_pump_backup_fuel'] = HPXML::FuelTypeElectricity
    args['heat_pump_backup_heating_efficiency'] = 1.0
  elsif ['base-hvac-dual-fuel-air-to-air-heat-pump-2-speed.xml',
         'base-hvac-dual-fuel-air-to-air-heat-pump-var-speed.xml'].include? hpxml_file
    args['heat_pump_backup_fuel'] = HPXML::FuelTypeNaturalGas
    args['heat_pump_backup_heating_efficiency'] = 0.95
    args['heat_pump_backup_heating_switchover_temp'] = 25
  elsif ['base-hvac-dual-fuel-mini-split-heat-pump-ducted.xml'].include? hpxml_file
    args['heat_pump_heating_capacity'] = 36000.0
    args['heat_pump_heating_capacity_17_f'] = 20423.0
    args['heat_pump_backup_fuel'] = HPXML::FuelTypeNaturalGas
    args['heat_pump_backup_heating_efficiency'] = 0.95
    args['heat_pump_backup_heating_switchover_temp'] = 25
  elsif ['base-hvac-ducts-leakage-cfm50.xml'].include? hpxml_file
    args['ducts_leakage_units'] = HPXML::UnitsCFM50
    args['ducts_supply_leakage_to_outside_value'] = 100
    args['ducts_return_leakage_to_outside_value'] = 125
  elsif ['base-hvac-ducts-leakage-percent.xml'].include? hpxml_file
    args['ducts_leakage_units'] = HPXML::UnitsPercent
    args['ducts_supply_leakage_to_outside_value'] = 0.1
    args['ducts_return_leakage_to_outside_value'] = 0.05
  elsif ['base-hvac-elec-resistance-only.xml'].include? hpxml_file
    args['heating_system_type'] = HPXML::HVACTypeElectricResistance
    args['heating_system_fuel'] = HPXML::FuelTypeElectricity
    args['heating_system_heating_efficiency'] = 1.0
    args['cooling_system_type'] = 'none'
  elsif ['base-hvac-evap-cooler-furnace-gas.xml'].include? hpxml_file
    args['cooling_system_type'] = HPXML::HVACTypeEvaporativeCooler
    args.delete('cooling_system_cooling_compressor_type')
    args.delete('cooling_system_cooling_sensible_heat_fraction')
  elsif ['base-hvac-evap-cooler-only.xml'].include? hpxml_file
    args['heating_system_type'] = 'none'
    args['cooling_system_type'] = HPXML::HVACTypeEvaporativeCooler
    args.delete('cooling_system_cooling_compressor_type')
    args.delete('cooling_system_cooling_sensible_heat_fraction')
  elsif ['base-hvac-evap-cooler-only-ducted.xml'].include? hpxml_file
    args['heating_system_type'] = 'none'
    args['cooling_system_type'] = HPXML::HVACTypeEvaporativeCooler
    args.delete('cooling_system_cooling_compressor_type')
    args.delete('cooling_system_cooling_sensible_heat_fraction')
    args['cooling_system_is_ducted'] = true
    args['ducts_return_leakage_to_outside_value'] = 0.0
  elsif ['base-hvac-fireplace-wood-only.xml'].include? hpxml_file
    args['heating_system_type'] = HPXML::HVACTypeFireplace
    args['heating_system_fuel'] = HPXML::FuelTypeWoodCord
  elsif ['base-hvac-fixed-heater-gas-only.xml'].include? hpxml_file
    args['heating_system_type'] = HPXML::HVACTypeFixedHeater
    args['heating_system_heating_efficiency'] = 1.0
    args['cooling_system_type'] = 'none'
  elsif ['base-hvac-floor-furnace-propane-only.xml'].include? hpxml_file
    args['heating_system_type'] = HPXML::HVACTypeFloorFurnace
    args['heating_system_fuel'] = HPXML::FuelTypePropane
  elsif ['base-hvac-furnace-elec-central-ac-1-speed.xml'].include? hpxml_file
    args['heating_system_fuel'] = HPXML::FuelTypeElectricity
    args['heating_system_heating_efficiency'] = 1.0
  elsif ['base-hvac-furnace-elec-only.xml'].include? hpxml_file
    args['heating_system_fuel'] = HPXML::FuelTypeElectricity
    args['heating_system_heating_efficiency'] = 0.98
    args['cooling_system_type'] = 'none'
  elsif ['base-hvac-furnace-gas-central-ac-2-speed.xml'].include? hpxml_file
    args['cooling_system_cooling_efficiency'] = 18.0
    args['cooling_system_cooling_compressor_type'] = HPXML::HVACCompressorTypeTwoStage
  elsif ['base-hvac-furnace-gas-central-ac-var-speed.xml'].include? hpxml_file
    args['cooling_system_cooling_efficiency'] = 24.0
    args['cooling_system_cooling_compressor_type'] = HPXML::HVACCompressorTypeVariableSpeed
    args['cooling_system_cooling_sensible_heat_fraction'] = 0.78
  elsif ['base-hvac-furnace-gas-only.xml'].include? hpxml_file
    args['cooling_system_type'] = 'none'
  elsif ['base-hvac-furnace-gas-room-ac.xml'].include? hpxml_file
    args['cooling_system_type'] = HPXML::HVACTypeRoomAirConditioner
    args['cooling_system_cooling_efficiency_type'] = HPXML::UnitsEER
    args['cooling_system_cooling_efficiency'] = 8.5
    args.delete('cooling_system_cooling_compressor_type')
    args['cooling_system_cooling_sensible_heat_fraction'] = 0.65
  elsif ['base-hvac-mini-split-air-conditioner-only-ducted.xml'].include? hpxml_file
    args['heating_system_type'] = 'none'
    args['cooling_system_type'] = HPXML::HVACTypeMiniSplitAirConditioner
    args['cooling_system_cooling_efficiency'] = 19.0
    args.delete('cooling_system_cooling_compressor_type')
    args['cooling_system_is_ducted'] = true
    args['ducts_supply_leakage_to_outside_value'] = 15.0
    args['ducts_return_leakage_to_outside_value'] = 5.0
    args['ducts_supply_insulation_r'] = 0.0
    args['ducts_supply_surface_area'] = 30.0
    args['ducts_return_surface_area'] = 10.0
  elsif ['base-hvac-mini-split-air-conditioner-only-ductless.xml'].include? hpxml_file
    args['cooling_system_is_ducted'] = false
  elsif ['base-hvac-ground-to-air-heat-pump.xml'].include? hpxml_file
    args['heating_system_type'] = 'none'
    args['cooling_system_type'] = 'none'
    args['heat_pump_type'] = HPXML::HVACTypeHeatPumpGroundToAir
    args['heat_pump_heating_efficiency_type'] = HPXML::UnitsCOP
    args['heat_pump_heating_efficiency'] = 3.6
    args['heat_pump_cooling_efficiency_type'] = HPXML::UnitsEER
    args['heat_pump_cooling_efficiency'] = 16.6
    args.delete('heat_pump_cooling_compressor_type')
    args['heat_pump_backup_fuel'] = HPXML::FuelTypeElectricity
  elsif ['base-hvac-ground-to-air-heat-pump-cooling-only.xml'].include? hpxml_file
    args['heat_pump_heating_capacity'] = 0.0
    args['heat_pump_fraction_heat_load_served'] = 0
    args['heat_pump_backup_fuel'] = 'none'
  elsif ['base-hvac-ground-to-air-heat-pump-heating-only.xml'].include? hpxml_file
    args['heat_pump_cooling_capacity'] = 0.0
    args['heat_pump_fraction_cool_load_served'] = 0
  elsif ['base-hvac-seasons.xml'].include? hpxml_file
    args['hvac_control_heating_season_period'] = 'Nov 1 - Jun 30'
    args['hvac_control_cooling_season_period'] = 'Jun 1 - Oct 31'
  elsif ['base-hvac-install-quality-air-to-air-heat-pump-1-speed.xml',
         'base-hvac-install-quality-air-to-air-heat-pump-2-speed.xml',
         'base-hvac-install-quality-air-to-air-heat-pump-var-speed.xml',
         'base-hvac-install-quality-ground-to-air-heat-pump.xml',
         'base-hvac-install-quality-mini-split-heat-pump-ducted.xml'].include? hpxml_file
    args['heat_pump_airflow_defect_ratio'] = -0.25
    args['heat_pump_charge_defect_ratio'] = -0.25
  elsif ['base-hvac-install-quality-furnace-gas-central-ac-1-speed.xml',
         'base-hvac-install-quality-furnace-gas-central-ac-2-speed.xml',
         'base-hvac-install-quality-furnace-gas-central-ac-var-speed.xml'].include? hpxml_file
    args['heating_system_airflow_defect_ratio'] = -0.25
    args['cooling_system_airflow_defect_ratio'] = -0.25
    args['cooling_system_charge_defect_ratio'] = -0.25
  elsif ['base-hvac-install-quality-furnace-gas-only.xml'].include? hpxml_file
    args['heating_system_airflow_defect_ratio'] = -0.25
  elsif ['base-hvac-install-quality-mini-split-air-conditioner-only-ducted.xml'].include? hpxml_file
    args['cooling_system_airflow_defect_ratio'] = -0.25
    args['cooling_system_charge_defect_ratio'] = -0.25
  elsif ['base-hvac-mini-split-heat-pump-ducted.xml'].include? hpxml_file
    args['heating_system_type'] = 'none'
    args['cooling_system_type'] = 'none'
    args['heat_pump_type'] = HPXML::HVACTypeHeatPumpMiniSplit
    args['heat_pump_heating_capacity_17_f'] = 20423.0
    args['heat_pump_heating_efficiency'] = 10.0
    args['heat_pump_cooling_efficiency'] = 19.0
    args.delete('heat_pump_cooling_compressor_type')
    args['heat_pump_backup_fuel'] = HPXML::FuelTypeElectricity
    args['heat_pump_is_ducted'] = true
    args['ducts_supply_leakage_to_outside_value'] = 15.0
    args['ducts_return_leakage_to_outside_value'] = 5.0
    args['ducts_supply_insulation_r'] = 0.0
    args['ducts_supply_surface_area'] = 30.0
    args['ducts_return_surface_area'] = 10.0
  elsif ['base-hvac-mini-split-heat-pump-ducted-cooling-only.xml'].include? hpxml_file
    args['heat_pump_heating_capacity'] = 0
    args['heat_pump_heating_capacity_17_f'] = 0
    args['heat_pump_fraction_heat_load_served'] = 0
    args['heat_pump_backup_fuel'] = 'none'
  elsif ['base-hvac-mini-split-heat-pump-ducted-heating-only.xml'].include? hpxml_file
    args['heat_pump_cooling_capacity'] = 0
    args['heat_pump_fraction_cool_load_served'] = 0
    args['heat_pump_backup_fuel'] = HPXML::FuelTypeElectricity
  elsif ['base-hvac-mini-split-heat-pump-ductless.xml'].include? hpxml_file
    args['heat_pump_backup_fuel'] = 'none'
    args['heat_pump_is_ducted'] = false
  elsif ['base-hvac-none.xml'].include? hpxml_file
    args['heating_system_type'] = 'none'
    args['cooling_system_type'] = 'none'
  elsif ['base-hvac-portable-heater-gas-only.xml'].include? hpxml_file
    args['heating_system_type'] = HPXML::HVACTypePortableHeater
    args['heating_system_heating_efficiency'] = 1.0
    args['cooling_system_type'] = 'none'
  elsif ['base-hvac-programmable-thermostat-detailed.xml'].include? hpxml_file
    args['hvac_control_heating_weekday_setpoint'] = '64, 64, 64, 64, 64, 64, 64, 70, 70, 66, 66, 66, 66, 66, 66, 66, 66, 68, 68, 68, 68, 68, 64, 64'
    args['hvac_control_heating_weekend_setpoint'] = '68, 68, 68, 70, 70, 70, 70, 70, 70, 70, 70, 70, 70, 70, 70, 70, 70, 70, 70, 70, 70, 70, 70, 70'
    args['hvac_control_cooling_weekday_setpoint'] = '80, 80, 80, 80, 80, 80, 80, 75, 75, 80, 80, 80, 80, 80, 80, 80, 80, 78, 78, 78, 78, 78, 80, 80'
    args['hvac_control_cooling_weekend_setpoint'] = '78, 78, 78, 78, 78, 78, 78, 78, 78, 78, 78, 78, 78, 78, 78, 78, 78, 78, 78, 78, 78, 78, 78, 78'
  elsif ['base-hvac-room-ac-only.xml'].include? hpxml_file
    args['heating_system_type'] = 'none'
    args['cooling_system_type'] = HPXML::HVACTypeRoomAirConditioner
    args['cooling_system_cooling_efficiency_type'] = HPXML::UnitsEER
    args['cooling_system_cooling_efficiency'] = 8.5
    args.delete('cooling_system_cooling_compressor_type')
    args['cooling_system_cooling_sensible_heat_fraction'] = 0.65
  elsif ['base-hvac-room-ac-only-ceer.xml'].include? hpxml_file
    args['cooling_system_cooling_efficiency_type'] = HPXML::UnitsCEER
    args['cooling_system_cooling_efficiency'] = 8.4
  elsif ['base-hvac-room-ac-only-33percent.xml'].include? hpxml_file
    args['cooling_system_fraction_cool_load_served'] = 0.33
    args['cooling_system_cooling_capacity'] = 8000.0
  elsif ['base-hvac-setpoints.xml'].include? hpxml_file
    args['hvac_control_heating_weekday_setpoint'] = 60
    args['hvac_control_heating_weekend_setpoint'] = 60
    args['hvac_control_cooling_weekday_setpoint'] = 80
    args['hvac_control_cooling_weekend_setpoint'] = 80
  elsif ['base-hvac-stove-oil-only.xml'].include? hpxml_file
    args['heating_system_type'] = HPXML::HVACTypeStove
    args['heating_system_fuel'] = HPXML::FuelTypeOil
    args['heating_system_heating_efficiency'] = 0.8
    args['cooling_system_type'] = 'none'
  elsif ['base-hvac-stove-wood-pellets-only.xml'].include? hpxml_file
    args['heating_system_fuel'] = HPXML::FuelTypeWoodPellets
  elsif ['base-hvac-undersized.xml'].include? hpxml_file
    args['heating_system_heating_capacity'] = 3600.0
    args['cooling_system_cooling_capacity'] = 2400.0
    args['ducts_supply_leakage_to_outside_value'] = 7.5
    args['ducts_return_leakage_to_outside_value'] = 2.5
  elsif ['base-hvac-wall-furnace-elec-only.xml'].include? hpxml_file
    args['heating_system_type'] = HPXML::HVACTypeWallFurnace
    args['heating_system_fuel'] = HPXML::FuelTypeElectricity
    args['heating_system_heating_efficiency'] = 0.98
    args['cooling_system_type'] = 'none'
  elsif ['base-hvac-pthp.xml'].include? hpxml_file
    args['heat_pump_type'] = HPXML::HVACTypeHeatPumpPTHP
    args['heat_pump_cooling_efficiency'] = 11.4
    args['heat_pump_cooling_sensible_heat_fraction'] = 0.65
  elsif ['base-hvac-ptac.xml'].include? hpxml_file
    args['heating_system_type'] = 'none'
    args['cooling_system_type'] = HPXML::HVACTypePTAC
    args['cooling_system_cooling_efficiency_type'] = HPXML::UnitsEER
    args['cooling_system_cooling_efficiency'] = 10.7
    args['cooling_system_cooling_sensible_heat_fraction'] = 0.65
  elsif ['base-hvac-ptac-with-heating.xml'].include? hpxml_file
    args['heating_system_type'] = HPXML::HVACTypePTACHeating
    args['heating_system_heating_efficiency'] = 1.0
  end

  # Lighting
  if ['base-lighting-none.xml'].include? hpxml_file
    args['lighting_present'] = false
  elsif ['base-lighting-ceiling-fans.xml'].include? hpxml_file
    args['ceiling_fan_present'] = true
    args['ceiling_fan_efficiency'] = 100.0
    args['ceiling_fan_quantity'] = 4
    args['ceiling_fan_cooling_setpoint_temp_offset'] = 0.5
  elsif ['base-lighting-holiday.xml'].include? hpxml_file
    args['holiday_lighting_present'] = true
    args['holiday_lighting_daily_kwh'] = 1.1
    args['holiday_lighting_period'] = 'Nov 24 - Jan 6'
  end

  # Location
  if ['base-location-AMY-2012.xml'].include? hpxml_file
    args['weather_station_epw_filepath'] = 'US_CO_Boulder_AMY_2012.epw'
  elsif ['base-location-baltimore-md.xml'].include? hpxml_file
    args['weather_station_epw_filepath'] = 'USA_MD_Baltimore-Washington.Intl.AP.724060_TMY3.epw'
    args['heating_system_heating_capacity'] = 24000.0
  elsif ['base-location-dallas-tx.xml'].include? hpxml_file
    args['weather_station_epw_filepath'] = 'USA_TX_Dallas-Fort.Worth.Intl.AP.722590_TMY3.epw'
    args['heating_system_heating_capacity'] = 24000.0
  elsif ['base-location-duluth-mn.xml'].include? hpxml_file
    args['weather_station_epw_filepath'] = 'USA_MN_Duluth.Intl.AP.727450_TMY3.epw'
  elsif ['base-location-helena-mt.xml'].include? hpxml_file
    args['weather_station_epw_filepath'] = 'USA_MT_Helena.Rgnl.AP.727720_TMY3.epw'
    args['heating_system_heating_capacity'] = 48000.0
  elsif ['base-location-honolulu-hi.xml'].include? hpxml_file
    args['weather_station_epw_filepath'] = 'USA_HI_Honolulu.Intl.AP.911820_TMY3.epw'
    args['heating_system_heating_capacity'] = 12000.0
  elsif ['base-location-miami-fl.xml'].include? hpxml_file
    args['weather_station_epw_filepath'] = 'USA_FL_Miami.Intl.AP.722020_TMY3.epw'
    args['heating_system_heating_capacity'] = 12000.0
  elsif ['base-location-phoenix-az.xml'].include? hpxml_file
    args['weather_station_epw_filepath'] = 'USA_AZ_Phoenix-Sky.Harbor.Intl.AP.722780_TMY3.epw'
    args['heating_system_heating_capacity'] = 24000.0
  elsif ['base-location-portland-or.xml'].include? hpxml_file
    args['weather_station_epw_filepath'] = 'USA_OR_Portland.Intl.AP.726980_TMY3.epw'
    args['heating_system_heating_capacity'] = 24000.0
  elsif ['base-location-capetown-zaf.xml'].include? hpxml_file
    args['weather_station_epw_filepath'] = 'ZAF_Cape.Town.688160_IWEC.epw'
    args['heating_system_heating_capacity'] = 24000.0
  end

  # Mechanical Ventilation
  if ['base-mechvent-balanced.xml'].include? hpxml_file
    args['mech_vent_fan_type'] = HPXML::MechVentTypeBalanced
    args['mech_vent_fan_power'] = 60
  elsif ['base-mechvent-bath-kitchen-fans.xml'].include? hpxml_file
    args['kitchen_fans_quantity'] = 1
    args['kitchen_fans_flow_rate'] = 100.0
    args['kitchen_fans_hours_in_operation'] = 1.5
    args['kitchen_fans_power'] = 30.0
    args['kitchen_fans_start_hour'] = 18
    args['bathroom_fans_quantity'] = 2
    args['bathroom_fans_flow_rate'] = 50.0
    args['bathroom_fans_hours_in_operation'] = 1.5
    args['bathroom_fans_power'] = 15.0
    args['bathroom_fans_start_hour'] = 7
  elsif ['base-mechvent-cfis.xml',
         'base-mechvent-cfis-dse.xml'].include? hpxml_file
    args['mech_vent_fan_type'] = HPXML::MechVentTypeCFIS
    args['mech_vent_flow_rate'] = 330
    args['mech_vent_hours_in_operation'] = 8
    args['mech_vent_fan_power'] = 300
  elsif ['base-mechvent-cfis-evap-cooler-only-ducted.xml'].include? hpxml_file
    args['mech_vent_fan_type'] = HPXML::MechVentTypeCFIS
    args['mech_vent_flow_rate'] = 330
    args['mech_vent_hours_in_operation'] = 8
    args['mech_vent_fan_power'] = 300
  elsif ['base-mechvent-erv.xml'].include? hpxml_file
    args['mech_vent_fan_type'] = HPXML::MechVentTypeERV
    args['mech_vent_fan_power'] = 60
  elsif ['base-mechvent-erv-atre-asre.xml'].include? hpxml_file
    args['mech_vent_fan_type'] = HPXML::MechVentTypeERV
    args['mech_vent_recovery_efficiency_type'] = 'Adjusted'
    args['mech_vent_total_recovery_efficiency'] = 0.526
    args['mech_vent_sensible_recovery_efficiency'] = 0.79
    args['mech_vent_fan_power'] = 60
  elsif ['base-mechvent-exhaust.xml'].include? hpxml_file
    args['mech_vent_fan_type'] = HPXML::MechVentTypeExhaust
  elsif ['base-mechvent-exhaust-rated-flow-rate.xml'].include? hpxml_file
    args['mech_vent_fan_type'] = HPXML::MechVentTypeExhaust
  elsif ['base-mechvent-hrv.xml'].include? hpxml_file
    args['mech_vent_fan_type'] = HPXML::MechVentTypeHRV
    args['mech_vent_fan_power'] = 60
  elsif ['base-mechvent-hrv-asre.xml'].include? hpxml_file
    args['mech_vent_fan_type'] = HPXML::MechVentTypeHRV
    args['mech_vent_recovery_efficiency_type'] = 'Adjusted'
    args['mech_vent_sensible_recovery_efficiency'] = 0.79
    args['mech_vent_fan_power'] = 60
  elsif ['base-mechvent-supply.xml'].include? hpxml_file
    args['mech_vent_fan_type'] = HPXML::MechVentTypeSupply
  elsif ['base-mechvent-whole-house-fan.xml'].include? hpxml_file
    args['whole_house_fan_present'] = true
  end

  # Misc
  if ['base-misc-defaults.xml'].include? hpxml_file
    args.delete('simulation_control_timestep')
    args.delete('site_type')
    args['geometry_unit_num_bathrooms'] = Constants.Auto
    args['geometry_unit_num_occupants'] = Constants.Auto
    args['foundation_wall_insulation_distance_to_top'] = Constants.Auto
    args['foundation_wall_insulation_distance_to_bottom'] = Constants.Auto
    args['foundation_wall_thickness'] = Constants.Auto
    args['slab_thickness'] = Constants.Auto
    args['slab_carpet_fraction'] = Constants.Auto
    args.delete('roof_material_type')
    args['roof_color'] = HPXML::ColorLight
    args.delete('roof_material_type')
    args['roof_radiant_barrier'] = false
    args.delete('wall_siding_type')
    args['wall_color'] = HPXML::ColorMedium
    args.delete('window_fraction_operable')
    args.delete('window_interior_shading_winter')
    args.delete('window_interior_shading_summer')
    args.delete('cooling_system_cooling_compressor_type')
    args.delete('cooling_system_cooling_sensible_heat_fraction')
    args['mech_vent_fan_type'] = HPXML::MechVentTypeExhaust
    args['mech_vent_hours_in_operation'] = Constants.Auto
    args['mech_vent_fan_power'] = Constants.Auto
    args['ducts_supply_location'] = Constants.Auto
    args['ducts_return_location'] = Constants.Auto
    args['ducts_supply_surface_area'] = Constants.Auto
    args['ducts_return_surface_area'] = Constants.Auto
    args['kitchen_fans_quantity'] = Constants.Auto
    args['bathroom_fans_quantity'] = Constants.Auto
    args['water_heater_location'] = Constants.Auto
    args['water_heater_tank_volume'] = Constants.Auto
    args['water_heater_setpoint_temperature'] = Constants.Auto
    args['hot_water_distribution_standard_piping_length'] = Constants.Auto
    args['hot_water_distribution_pipe_r'] = Constants.Auto
    args['solar_thermal_system_type'] = HPXML::SolarThermalSystemType
    args['solar_thermal_collector_type'] = HPXML::SolarThermalTypeSingleGlazing
    args['solar_thermal_collector_rated_optical_efficiency'] = 0.77
    args['solar_thermal_collector_rated_thermal_losses'] = 0.793
    args['pv_system_module_type'] = Constants.Auto
    args.delete('pv_system_inverter_efficiency')
    args.delete('pv_system_system_losses_fraction')
    args['battery_location'] = Constants.Auto
    args['clothes_washer_location'] = Constants.Auto
    args['clothes_washer_efficiency'] = Constants.Auto
    args['clothes_washer_rated_annual_kwh'] = Constants.Auto
    args['clothes_washer_label_electric_rate'] = Constants.Auto
    args['clothes_washer_label_gas_rate'] = Constants.Auto
    args['clothes_washer_label_annual_gas_cost'] = Constants.Auto
    args['clothes_washer_label_usage'] = Constants.Auto
    args['clothes_washer_capacity'] = Constants.Auto
    args['clothes_dryer_location'] = Constants.Auto
    args['clothes_dryer_efficiency'] = Constants.Auto
    args['clothes_dryer_vented_flow_rate'] = Constants.Auto
    args['dishwasher_location'] = Constants.Auto
    args['dishwasher_efficiency'] = Constants.Auto
    args['dishwasher_label_electric_rate'] = Constants.Auto
    args['dishwasher_label_gas_rate'] = Constants.Auto
    args['dishwasher_label_annual_gas_cost'] = Constants.Auto
    args['dishwasher_label_usage'] = Constants.Auto
    args['dishwasher_place_setting_capacity'] = Constants.Auto
    args['refrigerator_location'] = Constants.Auto
    args['refrigerator_rated_annual_kwh'] = Constants.Auto
    args['cooking_range_oven_location'] = Constants.Auto
    args.delete('cooking_range_oven_is_induction')
    args.delete('cooking_range_oven_is_convection')
    args['ceiling_fan_present'] = true
    args['misc_plug_loads_television_annual_kwh'] = Constants.Auto
    args['misc_plug_loads_other_annual_kwh'] = Constants.Auto
    args['misc_plug_loads_other_frac_sensible'] = Constants.Auto
    args['misc_plug_loads_other_frac_latent'] = Constants.Auto
    args['mech_vent_flow_rate'] = Constants.Auto
    args['kitchen_fans_flow_rate'] = Constants.Auto
    args['bathroom_fans_flow_rate'] = Constants.Auto
    args['whole_house_fan_present'] = true
    args['whole_house_fan_flow_rate'] = Constants.Auto
    args['whole_house_fan_power'] = Constants.Auto
  elsif ['base-misc-loads-large-uncommon.xml'].include? hpxml_file
    args['extra_refrigerator_location'] = Constants.Auto
    args['extra_refrigerator_rated_annual_kwh'] = 700.0
    args['freezer_location'] = HPXML::LocationLivingSpace
    args['freezer_rated_annual_kwh'] = 300.0
    args['misc_plug_loads_well_pump_present'] = true
    args['misc_plug_loads_well_pump_annual_kwh'] = 475.0
    args['misc_plug_loads_well_pump_usage_multiplier'] = 1.0
    args['misc_plug_loads_vehicle_present'] = true
    args['misc_plug_loads_vehicle_annual_kwh'] = 1500.0
    args['misc_plug_loads_vehicle_usage_multiplier'] = 1.0
    args['misc_fuel_loads_grill_present'] = true
    args['misc_fuel_loads_grill_fuel_type'] = HPXML::FuelTypePropane
    args['misc_fuel_loads_grill_annual_therm'] = 25.0
    args['misc_fuel_loads_grill_usage_multiplier'] = 1.0
    args['misc_fuel_loads_lighting_present'] = true
    args['misc_fuel_loads_lighting_annual_therm'] = 28.0
    args['misc_fuel_loads_lighting_usage_multiplier'] = 1.0
    args['misc_fuel_loads_fireplace_present'] = true
    args['misc_fuel_loads_fireplace_fuel_type'] = HPXML::FuelTypeWoodCord
    args['misc_fuel_loads_fireplace_annual_therm'] = 55.0
    args['misc_fuel_loads_fireplace_frac_sensible'] = 0.5
    args['misc_fuel_loads_fireplace_frac_latent'] = 0.1
    args['misc_fuel_loads_fireplace_usage_multiplier'] = 1.0
    args['pool_present'] = true
    args['pool_heater_type'] = HPXML::HeaterTypeGas
    args['pool_pump_annual_kwh'] = 2700.0
    args['pool_heater_annual_therm'] = 500.0
    args['hot_tub_present'] = true
    args['hot_tub_pump_annual_kwh'] = 1000.0
    args['hot_tub_heater_annual_kwh'] = 1300.0
  elsif ['base-misc-loads-large-uncommon2.xml'].include? hpxml_file
    args['pool_heater_type'] = HPXML::TypeNone
    args['hot_tub_heater_type'] = HPXML::HeaterTypeHeatPump
    args['hot_tub_heater_annual_kwh'] = 260.0
    args['misc_fuel_loads_grill_fuel_type'] = HPXML::FuelTypeOil
    args['misc_fuel_loads_fireplace_fuel_type'] = HPXML::FuelTypeWoodPellets
  elsif ['base-misc-neighbor-shading.xml'].include? hpxml_file
    args['neighbor_back_distance'] = 10
    args['neighbor_front_distance'] = 15
    args['neighbor_front_height'] = 12
  elsif ['base-misc-shielding-of-home.xml'].include? hpxml_file
    args['site_shielding_of_home'] = HPXML::ShieldingWellShielded
  elsif ['base-misc-usage-multiplier.xml'].include? hpxml_file
    args['water_fixtures_usage_multiplier'] = 0.9
    args['lighting_interior_usage_multiplier'] = 0.9
    args['lighting_exterior_usage_multiplier'] = 0.9
    args['lighting_garage_usage_multiplier'] = 0.9
    args['clothes_washer_usage_multiplier'] = 0.9
    args['clothes_dryer_usage_multiplier'] = 0.9
    args['dishwasher_usage_multiplier'] = 0.9
    args['refrigerator_usage_multiplier'] = 0.9
    args['freezer_location'] = HPXML::LocationLivingSpace
    args['freezer_rated_annual_kwh'] = 300.0
    args['freezer_usage_multiplier'] = 0.9
    args['cooking_range_oven_usage_multiplier'] = 0.9
    args['misc_plug_loads_television_usage_multiplier'] = 0.9
    args['misc_plug_loads_other_usage_multiplier'] = 0.9
    args['pool_present'] = true
    args['pool_pump_annual_kwh'] = 2700.0
    args['pool_pump_usage_multiplier'] = 0.9
    args['pool_heater_type'] = HPXML::HeaterTypeGas
    args['pool_heater_annual_therm'] = 500.0
    args['pool_heater_usage_multiplier'] = 0.9
    args['hot_tub_present'] = true
    args['hot_tub_pump_annual_kwh'] = 1000.0
    args['hot_tub_pump_usage_multiplier'] = 0.9
    args['hot_tub_heater_type'] = HPXML::HeaterTypeElectricResistance
    args['hot_tub_heater_annual_kwh'] = 1300.0
    args['hot_tub_heater_usage_multiplier'] = 0.9
    args['misc_fuel_loads_grill_present'] = true
    args['misc_fuel_loads_grill_fuel_type'] = HPXML::FuelTypePropane
    args['misc_fuel_loads_grill_annual_therm'] = 25.0
    args['misc_fuel_loads_grill_usage_multiplier'] = 0.9
    args['misc_fuel_loads_lighting_present'] = true
    args['misc_fuel_loads_lighting_annual_therm'] = 28.0
    args['misc_fuel_loads_lighting_usage_multiplier'] = 0.9
    args['misc_fuel_loads_fireplace_present'] = true
    args['misc_fuel_loads_fireplace_fuel_type'] = HPXML::FuelTypeWoodCord
    args['misc_fuel_loads_fireplace_annual_therm'] = 55.0
    args['misc_fuel_loads_fireplace_frac_sensible'] = 0.5
    args['misc_fuel_loads_fireplace_frac_latent'] = 0.1
    args['misc_fuel_loads_fireplace_usage_multiplier'] = 0.9
  elsif ['base-misc-loads-none.xml'].include? hpxml_file
    args['misc_plug_loads_television_present'] = false
    args['misc_plug_loads_other_annual_kwh'] = 0.0
    args['misc_plug_loads_other_frac_sensible'] = Constants.Auto
    args['misc_plug_loads_other_frac_latent'] = Constants.Auto
  end

  # PV
  if ['base-pv.xml'].include? hpxml_file
    args['pv_system_module_type'] = HPXML::PVModuleTypeStandard
    args['pv_system_location'] = HPXML::LocationRoof
    args['pv_system_tracking'] = HPXML::PVTrackingTypeFixed
    args['pv_system_2_module_type'] = HPXML::PVModuleTypePremium
    args['pv_system_2_location'] = HPXML::LocationRoof
    args['pv_system_2_tracking'] = HPXML::PVTrackingTypeFixed
    args['pv_system_2_array_azimuth'] = 90
    args['pv_system_2_max_power_output'] = 1500
  end

  # Battery
  if ['base-battery-outside.xml'].include? hpxml_file
    args['battery_location'] = HPXML::LocationOutside
    args['battery_power'] = '15000'
    args['battery_capacity'] = '20'
  elsif ['base-pv-battery-outside.xml'].include? hpxml_file
    args['pv_system_module_type'] = HPXML::PVModuleTypeStandard
    args['pv_system_location'] = HPXML::LocationRoof
    args['pv_system_tracking'] = HPXML::PVTrackingTypeFixed
    args['pv_system_2_module_type'] = HPXML::PVModuleTypePremium
    args['pv_system_2_location'] = HPXML::LocationRoof
    args['pv_system_2_tracking'] = HPXML::PVTrackingTypeFixed
    args['pv_system_2_array_azimuth'] = 90
    args['pv_system_2_max_power_output'] = 1500
  elsif ['base-pv-battery-garage.xml'].include? hpxml_file
    args['pv_system_module_type'] = HPXML::PVModuleTypeStandard
    args['pv_system_location'] = HPXML::LocationRoof
    args['pv_system_tracking'] = HPXML::PVTrackingTypeFixed
    args['pv_system_2_module_type'] = HPXML::PVModuleTypePremium
    args['pv_system_2_location'] = HPXML::LocationRoof
    args['pv_system_2_tracking'] = HPXML::PVTrackingTypeFixed
    args['pv_system_2_array_azimuth'] = 90
    args['pv_system_2_max_power_output'] = 1500
    args['battery_location'] = HPXML::LocationGarage
    args['battery_power'] = '15000'
    args['battery_capacity'] = '20'
  end

  # Simulation Control
  if ['base-simcontrol-calendar-year-custom.xml'].include? hpxml_file
    args['simulation_control_run_period_calendar_year'] = 2008
  elsif ['base-simcontrol-daylight-saving-custom.xml'].include? hpxml_file
    args['simulation_control_daylight_saving_enabled'] = true
    args['simulation_control_daylight_saving_period'] = 'Mar 10 - Nov 6'
  elsif ['base-simcontrol-daylight-saving-disabled.xml'].include? hpxml_file
    args['simulation_control_daylight_saving_enabled'] = false
  elsif ['base-simcontrol-runperiod-1-month.xml'].include? hpxml_file
    args['simulation_control_run_period'] = 'Jan 1 - Jan 31'
  elsif ['base-simcontrol-timestep-10-mins.xml'].include? hpxml_file
    args['simulation_control_timestep'] = 10
  end
end

def apply_hpxml_modification_ashrae_140(hpxml_file, hpxml)
  # Set detailed HPXML values for ASHRAE 140 test files

  renumber_hpxml_ids(hpxml)

  # ------------ #
  # HPXML Header #
  # ------------ #

  hpxml.header.xml_generated_by = 'tasks.rb'
  hpxml.header.created_date_and_time = Time.new(2000, 1, 1).strftime('%Y-%m-%dT%H:%M:%S%:z') # Hard-code to prevent diffs
  hpxml.header.apply_ashrae140_assumptions = true
  hpxml.header.state_code = nil

  # --------------------- #
  # HPXML BuildingSummary #
  # --------------------- #

  hpxml.site.azimuth_of_front_of_home = nil
  hpxml.building_construction.average_ceiling_height = nil
  hpxml.climate_and_risk_zones.iecc_zone = nil

  # --------------- #
  # HPXML Enclosure #
  # --------------- #

  hpxml.attics[0].vented_attic_ach = 2.4
  hpxml.foundations.reverse_each do |foundation|
    foundation.delete
  end
  hpxml.roofs.each do |roof|
    if roof.roof_color == HPXML::ColorReflective
      roof.solar_absorptance = 0.2
    else
      roof.solar_absorptance = 0.6
    end
    roof.emittance = 0.9
    roof.roof_color = nil
  end
  (hpxml.walls + hpxml.rim_joists).each do |wall|
    if wall.color == HPXML::ColorReflective
      wall.solar_absorptance = 0.2
    else
      wall.solar_absorptance = 0.6
    end
    wall.emittance = 0.9
    wall.color = nil
    if wall.is_a?(HPXML::Wall)
      if wall.attic_wall_type == HPXML::AtticWallTypeGable
        wall.insulation_assembly_r_value = 2.15
      else
        wall.interior_finish_type = HPXML::InteriorFinishGypsumBoard
        wall.interior_finish_thickness = 0.5
      end
    end
  end
  hpxml.frame_floors.each do |frame_floor|
    next unless frame_floor.is_ceiling

    frame_floor.interior_finish_type = HPXML::InteriorFinishGypsumBoard
    frame_floor.interior_finish_thickness = 0.5
  end
  hpxml.foundation_walls.each do |fwall|
    if fwall.insulation_interior_r_value == 0
      fwall.interior_finish_type = HPXML::InteriorFinishNone
    else
      fwall.interior_finish_type = HPXML::InteriorFinishGypsumBoard
      fwall.interior_finish_thickness = 0.5
    end
  end
  if hpxml.doors.size == 1
    hpxml.doors[0].area /= 2.0
    hpxml.doors << hpxml.doors[0].dup
    hpxml.doors[1].azimuth = 0
  end
  hpxml.windows.each do |window|
    next if window.overhangs_depth.nil?

    window.overhangs_distance_to_bottom_of_window = 6.0
  end

  # ---------- #
  # HPXML HVAC #
  # ---------- #

  hpxml.hvac_controls.add(id: "HVACControl#{hpxml.hvac_controls.size + 1}",
                          heating_setpoint_temp: 68.0,
                          cooling_setpoint_temp: 78.0)

  # --------------- #
  # HPXML MiscLoads #
  # --------------- #

  hpxml.plug_loads[0].weekday_fractions = '0.0203, 0.0203, 0.0203, 0.0203, 0.0203, 0.0339, 0.0426, 0.0852, 0.0497, 0.0304, 0.0304, 0.0406, 0.0304, 0.0254, 0.0264, 0.0264, 0.0386, 0.0416, 0.0447, 0.0700, 0.0700, 0.0731, 0.0731, 0.0660'
  hpxml.plug_loads[0].weekend_fractions = '0.0203, 0.0203, 0.0203, 0.0203, 0.0203, 0.0339, 0.0426, 0.0852, 0.0497, 0.0304, 0.0304, 0.0406, 0.0304, 0.0254, 0.0264, 0.0264, 0.0386, 0.0416, 0.0447, 0.0700, 0.0700, 0.0731, 0.0731, 0.0660'
  hpxml.plug_loads[0].monthly_multipliers = '1.0, 1.0, 1.0, 1.0, 1.0, 1.0, 1.0, 1.0, 1.0, 1.0, 1.0, 1.0'

  # ----- #
  # FINAL #
  # ----- #

  renumber_hpxml_ids(hpxml)
end

def apply_hpxml_modification(hpxml_file, hpxml)
  # Set detailed HPXML values for sample files

  if hpxml_file.include? 'split-surfaces'
    (hpxml.roofs + hpxml.rim_joists + hpxml.walls + hpxml.foundation_walls).each do |surface|
      surface.azimuth = nil
    end
    hpxml.collapse_enclosure_surfaces()
  end
  renumber_hpxml_ids(hpxml)

  # ------------ #
  # HPXML Header #
  # ------------ #

  # General logic for all files
  hpxml.header.xml_generated_by = 'tasks.rb'
  hpxml.header.created_date_and_time = Time.new(2000, 1, 1).strftime('%Y-%m-%dT%H:%M:%S%:z') # Hard-code to prevent diffs

  # Logic that can only be applied based on the file name
  if ['base-hvac-undersized-allow-increased-fixed-capacities.xml'].include? hpxml_file
    hpxml.header.allow_increased_fixed_capacities = true
  elsif ['base-schedules-detailed-stochastic.xml'].include? hpxml_file
    hpxml.header.schedules_filepath = 'HPXMLtoOpenStudio/resources/schedule_files/stochastic.csv'
  elsif ['base-schedules-detailed-stochastic-vacancy.xml'].include? hpxml_file
    hpxml.header.schedules_filepath = 'HPXMLtoOpenStudio/resources/schedule_files/stochastic-vacancy.csv'
  elsif ['base-schedules-detailed-smooth.xml'].include? hpxml_file
    hpxml.header.schedules_filepath = 'HPXMLtoOpenStudio/resources/schedule_files/smooth.csv'
  elsif ['base-location-capetown-zaf.xml'].include? hpxml_file
    hpxml.header.state_code = nil
  end

  # ------------------------- #
  # HPXML ClimateandRiskZones #
  # ------------------------- #

  if ['base-location-capetown-zaf.xml'].include? hpxml_file
    hpxml.climate_and_risk_zones.iecc_zone = '3A'
    hpxml.climate_and_risk_zones.iecc_year = 2006
  end

  # --------------------- #
  # HPXML BuildingSummary #
  # --------------------- #

  # General logic for all files
  hpxml.site.fuels = [HPXML::FuelTypeElectricity, HPXML::FuelTypeNaturalGas]

  # Logic that can only be applied based on the file name
  if ['base-schedules-simple.xml',
      'base-misc-loads-large-uncommon.xml',
      'base-misc-loads-large-uncommon2.xml'].include? hpxml_file
    hpxml.building_occupancy.weekday_fractions = '0.061, 0.061, 0.061, 0.061, 0.061, 0.061, 0.061, 0.053, 0.025, 0.015, 0.015, 0.015, 0.015, 0.015, 0.015, 0.015, 0.018, 0.033, 0.054, 0.054, 0.054, 0.061, 0.061, 0.061'
    hpxml.building_occupancy.weekend_fractions = '0.061, 0.061, 0.061, 0.061, 0.061, 0.061, 0.061, 0.053, 0.025, 0.015, 0.015, 0.015, 0.015, 0.015, 0.015, 0.015, 0.018, 0.033, 0.054, 0.054, 0.054, 0.061, 0.061, 0.061'
    hpxml.building_occupancy.monthly_multipliers = '1.0, 1.0, 1.0, 1.0, 1.0, 1.0, 1.0, 1.0, 1.0, 1.0, 1.0, 1.0'
  elsif ['base-misc-defaults.xml'].include? hpxml_file
    hpxml.building_construction.average_ceiling_height = nil
    hpxml.building_construction.conditioned_building_volume = nil
  elsif ['base-atticroof-cathedral.xml'].include? hpxml_file
    hpxml.building_construction.number_of_conditioned_floors = 2
    hpxml.building_construction.number_of_conditioned_floors_above_grade = 1
    hpxml.building_construction.conditioned_floor_area = 2700
    hpxml.attics[0].attic_type = HPXML::AtticTypeCathedral
  elsif ['base-atticroof-conditioned.xml'].include? hpxml_file
    hpxml.building_construction.conditioned_building_volume = 23850
    hpxml.air_infiltration_measurements[0].infiltration_volume = hpxml.building_construction.conditioned_building_volume
  elsif ['base-enclosure-split-level.xml'].include? hpxml_file
    hpxml.building_construction.number_of_conditioned_floors = 1.5
    hpxml.building_construction.number_of_conditioned_floors_above_grade = 1.5
  elsif ['base-foundation-walkout-basement.xml'].include? hpxml_file
    hpxml.building_construction.number_of_conditioned_floors_above_grade = 2
  elsif ['base-foundation-basement-garage.xml'].include? hpxml_file
    hpxml.building_construction.conditioned_floor_area -= 400 * 2
    hpxml.building_construction.conditioned_building_volume -= 400 * 2 * 8
    hpxml.air_infiltration_measurements[0].infiltration_volume = hpxml.building_construction.conditioned_building_volume
    hpxml.hvac_distributions[0].conditioned_floor_area_served = hpxml.building_construction.conditioned_floor_area
  end

  # --------------- #
  # HPXML Enclosure #
  # --------------- #

  # General logic for all files
  (hpxml.roofs + hpxml.walls + hpxml.rim_joists).each do |surface|
    surface.solar_absorptance = 0.7
    surface.emittance = 0.92
    if surface.is_a? HPXML::Roof
      surface.roof_color = nil
    else
      surface.color = nil
    end
  end
  hpxml.roofs.each do |roof|
    next unless roof.interior_adjacent_to == HPXML::LocationLivingSpace

    roof.interior_finish_type = HPXML::InteriorFinishGypsumBoard
  end
  (hpxml.walls + hpxml.foundation_walls + hpxml.frame_floors).each do |surface|
    if surface.is_a?(HPXML::FoundationWall) && surface.interior_adjacent_to != HPXML::LocationBasementConditioned
      surface.interior_finish_type = HPXML::InteriorFinishNone
    end
    next unless [HPXML::LocationLivingSpace,
                 HPXML::LocationBasementConditioned].include?(surface.interior_adjacent_to) &&
                [HPXML::LocationOutside,
                 HPXML::LocationGround,
                 HPXML::LocationGarage,
                 HPXML::LocationAtticUnvented,
                 HPXML::LocationAtticVented,
                 HPXML::LocationOtherHousingUnit,
                 HPXML::LocationBasementConditioned].include?(surface.exterior_adjacent_to)
    next if surface.is_a?(HPXML::FrameFloor) && surface.is_floor

    surface.interior_finish_type = HPXML::InteriorFinishGypsumBoard
  end
  hpxml.attics.each do |attic|
    if attic.attic_type == HPXML::AtticTypeUnvented
      attic.within_infiltration_volume = false
    elsif attic.attic_type == HPXML::AtticTypeVented
      attic.vented_attic_sla = 0.003
    end
  end
  hpxml.foundations.each do |foundation|
    if foundation.foundation_type == HPXML::FoundationTypeCrawlspaceUnvented
      foundation.within_infiltration_volume = false
    elsif foundation.foundation_type == HPXML::FoundationTypeCrawlspaceVented
      foundation.vented_crawlspace_sla = 0.00667
    end
  end
  hpxml.skylights.each do |skylight|
    skylight.interior_shading_factor_summer = 1.0
    skylight.interior_shading_factor_winter = 1.0
  end

  # Logic that can only be applied based on the file name
  if ['base-bldgtype-multifamily-adjacent-to-multifamily-buffer-space.xml',
      'base-bldgtype-multifamily-adjacent-to-non-freezing-space.xml',
      'base-bldgtype-multifamily-adjacent-to-other-heated-space.xml',
      'base-bldgtype-multifamily-adjacent-to-other-housing-unit.xml'].include? hpxml_file
    if hpxml_file == 'base-bldgtype-multifamily-adjacent-to-multifamily-buffer-space.xml'
      adjacent_to = HPXML::LocationOtherMultifamilyBufferSpace
    elsif hpxml_file == 'base-bldgtype-multifamily-adjacent-to-non-freezing-space.xml'
      adjacent_to = HPXML::LocationOtherNonFreezingSpace
    elsif hpxml_file == 'base-bldgtype-multifamily-adjacent-to-other-heated-space.xml'
      adjacent_to = HPXML::LocationOtherHeatedSpace
    elsif hpxml_file == 'base-bldgtype-multifamily-adjacent-to-other-housing-unit.xml'
      adjacent_to = HPXML::LocationOtherHousingUnit
    end
    hpxml.walls[-1].exterior_adjacent_to = adjacent_to
    hpxml.frame_floors[0].exterior_adjacent_to = adjacent_to
    hpxml.frame_floors[1].exterior_adjacent_to = adjacent_to
    if hpxml_file != 'base-bldgtype-multifamily-adjacent-to-other-housing-unit.xml'
      hpxml.walls[-1].insulation_assembly_r_value = 23
      hpxml.frame_floors[0].insulation_assembly_r_value = 18.7
      hpxml.frame_floors[1].insulation_assembly_r_value = 18.7
    end
    hpxml.windows.each do |window|
      window.area *= 0.35
    end
    hpxml.doors.add(id: "Door#{hpxml.doors.size + 1}",
                    wall_idref: hpxml.walls[-1].id,
                    area: 20,
                    azimuth: 0,
                    r_value: 4.4)
    hpxml.hvac_distributions[0].ducts[0].duct_location = adjacent_to
    hpxml.hvac_distributions[0].ducts[1].duct_location = adjacent_to
    hpxml.water_heating_systems[0].location = adjacent_to
    hpxml.clothes_washers[0].location = adjacent_to
    hpxml.clothes_dryers[0].location = adjacent_to
    hpxml.dishwashers[0].location = adjacent_to
    hpxml.refrigerators[0].location = adjacent_to
    hpxml.cooking_ranges[0].location = adjacent_to
  elsif ['base-bldgtype-multifamily-adjacent-to-multiple.xml'].include? hpxml_file
    hpxml.walls[-1].delete
    hpxml.walls.add(id: "Wall#{hpxml.walls.size + 1}",
                    exterior_adjacent_to: HPXML::LocationOtherHeatedSpace,
                    interior_adjacent_to: HPXML::LocationLivingSpace,
                    wall_type: HPXML::WallTypeWoodStud,
                    area: 100,
                    solar_absorptance: 0.7,
                    emittance: 0.92,
                    interior_finish_type: HPXML::InteriorFinishGypsumBoard,
                    insulation_assembly_r_value: 23.0)
    hpxml.walls.add(id: "Wall#{hpxml.walls.size + 1}",
                    exterior_adjacent_to: HPXML::LocationOtherMultifamilyBufferSpace,
                    interior_adjacent_to: HPXML::LocationLivingSpace,
                    wall_type: HPXML::WallTypeWoodStud,
                    area: 100,
                    solar_absorptance: 0.7,
                    emittance: 0.92,
                    interior_finish_type: HPXML::InteriorFinishGypsumBoard,
                    insulation_assembly_r_value: 23.0)
    hpxml.walls.add(id: "Wall#{hpxml.walls.size + 1}",
                    exterior_adjacent_to: HPXML::LocationOtherNonFreezingSpace,
                    interior_adjacent_to: HPXML::LocationLivingSpace,
                    wall_type: HPXML::WallTypeWoodStud,
                    area: 100,
                    solar_absorptance: 0.7,
                    emittance: 0.92,
                    interior_finish_type: HPXML::InteriorFinishGypsumBoard,
                    insulation_assembly_r_value: 23.0)
    hpxml.walls.add(id: "Wall#{hpxml.walls.size + 1}",
                    exterior_adjacent_to: HPXML::LocationOtherHousingUnit,
                    interior_adjacent_to: HPXML::LocationLivingSpace,
                    wall_type: HPXML::WallTypeWoodStud,
                    area: 100,
                    solar_absorptance: 0.7,
                    emittance: 0.92,
                    interior_finish_type: HPXML::InteriorFinishGypsumBoard,
                    insulation_assembly_r_value: 4.0)
    hpxml.frame_floors[-1].delete
    hpxml.frame_floors.add(id: "FrameFloor#{hpxml.frame_floors.size + 1}",
                           exterior_adjacent_to: HPXML::LocationOtherNonFreezingSpace,
                           interior_adjacent_to: HPXML::LocationLivingSpace,
                           area: 550,
                           insulation_assembly_r_value: 18.7,
                           other_space_above_or_below: HPXML::FrameFloorOtherSpaceBelow)
    hpxml.frame_floors.add(id: "FrameFloor#{hpxml.frame_floors.size + 1}",
                           exterior_adjacent_to: HPXML::LocationOtherMultifamilyBufferSpace,
                           interior_adjacent_to: HPXML::LocationLivingSpace,
                           area: 200,
                           insulation_assembly_r_value: 18.7,
                           other_space_above_or_below: HPXML::FrameFloorOtherSpaceBelow)
    hpxml.frame_floors.add(id: "FrameFloor#{hpxml.frame_floors.size + 1}",
                           exterior_adjacent_to: HPXML::LocationOtherHeatedSpace,
                           interior_adjacent_to: HPXML::LocationLivingSpace,
                           area: 150,
                           insulation_assembly_r_value: 2.1,
                           other_space_above_or_below: HPXML::FrameFloorOtherSpaceBelow)
    wall = hpxml.walls.select { |w|
             w.interior_adjacent_to == HPXML::LocationLivingSpace &&
               w.exterior_adjacent_to == HPXML::LocationOtherMultifamilyBufferSpace
           }           [0]
    hpxml.windows.add(id: "Window#{hpxml.windows.size + 1}",
                      area: 50,
                      azimuth: 270,
                      ufactor: 0.33,
                      shgc: 0.45,
                      fraction_operable: 0.67,
                      wall_idref: wall.id)
    wall = hpxml.walls.select { |w|
             w.interior_adjacent_to == HPXML::LocationLivingSpace &&
               w.exterior_adjacent_to == HPXML::LocationOtherHeatedSpace
           }           [0]
    hpxml.doors.add(id: "Door#{hpxml.doors.size + 1}",
                    wall_idref: wall.id,
                    area: 20,
                    azimuth: 0,
                    r_value: 4.4)
    wall = hpxml.walls.select { |w|
             w.interior_adjacent_to == HPXML::LocationLivingSpace &&
               w.exterior_adjacent_to == HPXML::LocationOtherHousingUnit
           }           [0]
    hpxml.doors.add(id: "Door#{hpxml.doors.size + 1}",
                    wall_idref: wall.id,
                    area: 20,
                    azimuth: 0,
                    r_value: 4.4)
  elsif ['base-enclosure-orientations.xml'].include? hpxml_file
    hpxml.windows.each do |window|
      window.orientation = { 0 => 'north', 90 => 'east', 180 => 'south', 270 => 'west' }[window.azimuth]
      window.azimuth = nil
    end
    hpxml.doors[0].delete
    hpxml.doors.add(id: "Door#{hpxml.doors.size + 1}",
                    wall_idref: 'Wall1',
                    area: 20,
                    orientation: HPXML::OrientationNorth,
                    r_value: 4.4)
    hpxml.doors.add(id: "Door#{hpxml.doors.size + 1}",
                    wall_idref: 'Wall1',
                    area: 20,
                    orientation: HPXML::OrientationSouth,
                    r_value: 4.4)
  elsif ['base-foundation-unconditioned-basement.xml'].include? hpxml_file
    hpxml.foundations[0].within_infiltration_volume = false
  elsif ['base-atticroof-conditioned.xml'].include? hpxml_file
    hpxml.attics.add(id: "Attic#{hpxml.attics.size + 1}",
                     attic_type: HPXML::AtticTypeUnvented,
                     within_infiltration_volume: false)
    hpxml.roofs.each do |roof|
      roof.area = 1006.0 / hpxml.roofs.size
      roof.insulation_assembly_r_value = 25.8
    end
    hpxml.roofs.add(id: "Roof#{hpxml.roofs.size + 1}",
                    interior_adjacent_to: HPXML::LocationAtticUnvented,
                    area: 504,
                    roof_type: HPXML::RoofTypeAsphaltShingles,
                    solar_absorptance: 0.7,
                    emittance: 0.92,
                    pitch: 6,
                    radiant_barrier: false,
                    insulation_assembly_r_value: 2.3)
    hpxml.rim_joists.each do |rim_joist|
      rim_joist.area = 116.0 / hpxml.rim_joists.size
    end
    hpxml.walls.each do |wall|
      wall.area = 1200.0 / hpxml.walls.size
    end
    hpxml.walls.add(id: "Wall#{hpxml.walls.size + 1}",
                    exterior_adjacent_to: HPXML::LocationAtticUnvented,
                    interior_adjacent_to: HPXML::LocationLivingSpace,
                    wall_type: HPXML::WallTypeWoodStud,
                    area: 316,
                    solar_absorptance: 0.7,
                    emittance: 0.92,
                    interior_finish_type: HPXML::InteriorFinishGypsumBoard,
                    insulation_assembly_r_value: 23.0)
    hpxml.walls.add(id: "Wall#{hpxml.walls.size + 1}",
                    exterior_adjacent_to: HPXML::LocationOutside,
                    interior_adjacent_to: HPXML::LocationLivingSpace,
                    wall_type: HPXML::WallTypeWoodStud,
                    siding: HPXML::SidingTypeWood,
                    area: 240,
                    solar_absorptance: 0.7,
                    emittance: 0.92,
                    interior_finish_type: HPXML::InteriorFinishGypsumBoard,
                    insulation_assembly_r_value: 22.3)
    hpxml.walls.add(id: "Wall#{hpxml.walls.size + 1}",
                    exterior_adjacent_to: HPXML::LocationOutside,
                    interior_adjacent_to: HPXML::LocationAtticUnvented,
                    attic_wall_type: HPXML::AtticWallTypeGable,
                    wall_type: HPXML::WallTypeWoodStud,
                    siding: HPXML::SidingTypeWood,
                    area: 50,
                    solar_absorptance: 0.7,
                    emittance: 0.92,
                    insulation_assembly_r_value: 4.0)
    hpxml.foundation_walls.each do |foundation_wall|
      foundation_wall.area = 1200.0 / hpxml.foundation_walls.size
    end
    hpxml.frame_floors.add(id: "FrameFloor#{hpxml.frame_floors.size + 1}",
                           exterior_adjacent_to: HPXML::LocationAtticUnvented,
                           interior_adjacent_to: HPXML::LocationLivingSpace,
                           area: 450,
                           interior_finish_type: HPXML::InteriorFinishGypsumBoard,
                           insulation_assembly_r_value: 39.3)
    hpxml.slabs[0].area = 1350
    hpxml.slabs[0].exposed_perimeter = 150
    hpxml.windows[1].area = 108
    hpxml.windows[3].area = 108
    hpxml.windows.add(id: "Window#{hpxml.windows.size + 1}",
                      area: 12,
                      azimuth: 90,
                      ufactor: 0.33,
                      shgc: 0.45,
                      fraction_operable: 0,
                      wall_idref: hpxml.walls[-2].id)
    hpxml.windows.add(id: "Window#{hpxml.windows.size + 1}",
                      area: 62,
                      azimuth: 270,
                      ufactor: 0.3,
                      shgc: 0.45,
                      fraction_operable: 0,
                      wall_idref: hpxml.walls[-2].id)
  elsif ['base-foundation-unconditioned-basement-above-grade.xml'].include? hpxml_file
    hpxml.windows.add(id: "Window#{hpxml.windows.size + 1}",
                      area: 20,
                      azimuth: 0,
                      ufactor: 0.33,
                      shgc: 0.45,
                      fraction_operable: 0.0,
                      wall_idref: hpxml.foundation_walls[0].id)
    hpxml.windows.add(id: "Window#{hpxml.windows.size + 1}",
                      area: 10,
                      azimuth: 90,
                      ufactor: 0.33,
                      shgc: 0.45,
                      fraction_operable: 0.0,
                      wall_idref: hpxml.foundation_walls[0].id)
    hpxml.windows.add(id: "Window#{hpxml.windows.size + 1}",
                      area: 20,
                      azimuth: 180,
                      ufactor: 0.33,
                      shgc: 0.45,
                      fraction_operable: 0.0,
                      wall_idref: hpxml.foundation_walls[0].id)
    hpxml.windows.add(id: "Window#{hpxml.windows.size + 1}",
                      area: 10,
                      azimuth: 270,
                      ufactor: 0.33,
                      shgc: 0.45,
                      fraction_operable: 0.0,
                      wall_idref: hpxml.foundation_walls[0].id)
  elsif ['base-enclosure-skylights-physical-properties.xml'].include? hpxml_file
    hpxml.skylights[0].ufactor = nil
    hpxml.skylights[0].shgc = nil
    hpxml.skylights[0].glass_layers = HPXML::WindowLayersSinglePane
    hpxml.skylights[0].frame_type = HPXML::WindowFrameTypeWood
    hpxml.skylights[0].glass_type = HPXML::WindowGlassTypeTinted
    hpxml.skylights[1].ufactor = nil
    hpxml.skylights[1].shgc = nil
    hpxml.skylights[1].glass_layers = HPXML::WindowLayersDoublePane
    hpxml.skylights[1].frame_type = HPXML::WindowFrameTypeMetal
    hpxml.skylights[1].thermal_break = true
    hpxml.skylights[1].glass_type = HPXML::WindowGlassTypeLowE
    hpxml.skylights[1].gas_fill = HPXML::WindowGasKrypton
  elsif ['base-enclosure-skylights-shading.xml'].include? hpxml_file
    hpxml.skylights[0].exterior_shading_factor_summer = 0.1
    hpxml.skylights[0].exterior_shading_factor_winter = 0.9
    hpxml.skylights[0].interior_shading_factor_summer = 0.01
    hpxml.skylights[0].interior_shading_factor_winter = 0.99
    hpxml.skylights[1].exterior_shading_factor_summer = 0.5
    hpxml.skylights[1].exterior_shading_factor_winter = 0.0
    hpxml.skylights[1].interior_shading_factor_summer = 0.5
    hpxml.skylights[1].interior_shading_factor_winter = 1.0
  elsif ['base-enclosure-windows-physical-properties.xml'].include? hpxml_file
    hpxml.windows[0].ufactor = nil
    hpxml.windows[0].shgc = nil
    hpxml.windows[0].glass_layers = HPXML::WindowLayersSinglePane
    hpxml.windows[0].frame_type = HPXML::WindowFrameTypeWood
    hpxml.windows[0].glass_type = HPXML::WindowGlassTypeTinted
    hpxml.windows[1].ufactor = nil
    hpxml.windows[1].shgc = nil
    hpxml.windows[1].glass_layers = HPXML::WindowLayersDoublePane
    hpxml.windows[1].frame_type = HPXML::WindowFrameTypeVinyl
    hpxml.windows[1].glass_type = HPXML::WindowGlassTypeReflective
    hpxml.windows[1].gas_fill = HPXML::WindowGasAir
    hpxml.windows[2].ufactor = nil
    hpxml.windows[2].shgc = nil
    hpxml.windows[2].glass_layers = HPXML::WindowLayersDoublePane
    hpxml.windows[2].frame_type = HPXML::WindowFrameTypeMetal
    hpxml.windows[2].thermal_break = true
    hpxml.windows[2].glass_type = HPXML::WindowGlassTypeLowE
    hpxml.windows[2].gas_fill = HPXML::WindowGasArgon
    hpxml.windows[3].ufactor = nil
    hpxml.windows[3].shgc = nil
    hpxml.windows[3].glass_layers = HPXML::WindowLayersGlassBlock
  elsif ['base-enclosure-windows-shading.xml'].include? hpxml_file
    hpxml.windows[1].exterior_shading_factor_summer = 0.5
    hpxml.windows[1].exterior_shading_factor_winter = 0.5
    hpxml.windows[1].interior_shading_factor_summer = 0.5
    hpxml.windows[1].interior_shading_factor_winter = 0.5
    hpxml.windows[2].exterior_shading_factor_summer = 0.1
    hpxml.windows[2].exterior_shading_factor_winter = 0.9
    hpxml.windows[2].interior_shading_factor_summer = 0.01
    hpxml.windows[2].interior_shading_factor_winter = 0.99
    hpxml.windows[3].exterior_shading_factor_summer = 0.0
    hpxml.windows[3].exterior_shading_factor_winter = 1.0
    hpxml.windows[3].interior_shading_factor_summer = 0.0
    hpxml.windows[3].interior_shading_factor_winter = 1.0
  elsif ['base-enclosure-thermal-mass.xml'].include? hpxml_file
    hpxml.partition_wall_mass.area_fraction = 0.8
    hpxml.partition_wall_mass.interior_finish_type = HPXML::InteriorFinishGypsumBoard
    hpxml.partition_wall_mass.interior_finish_thickness = 0.25
    hpxml.furniture_mass.area_fraction = 0.8
    hpxml.furniture_mass.type = HPXML::FurnitureMassTypeHeavyWeight
  elsif ['base-misc-defaults.xml'].include? hpxml_file
    hpxml.attics.reverse_each do |attic|
      attic.delete
    end
    hpxml.foundations.reverse_each do |foundation|
      foundation.delete
    end
    hpxml.air_infiltration_measurements[0].infiltration_volume = nil
    (hpxml.roofs + hpxml.walls + hpxml.rim_joists).each do |surface|
      surface.solar_absorptance = nil
      surface.emittance = nil
      if surface.is_a? HPXML::Roof
        surface.radiant_barrier = nil
      end
    end
    (hpxml.walls + hpxml.foundation_walls).each do |wall|
      wall.interior_finish_type = nil
    end
    hpxml.foundation_walls.each do |fwall|
      fwall.length = fwall.area / fwall.height
      fwall.area = nil
    end
    hpxml.doors[0].azimuth = nil
  elsif ['base-enclosure-2stories.xml',
         'base-enclosure-2stories-garage.xml',
         'base-hvac-ducts-area-fractions.xml'].include? hpxml_file
    hpxml.rim_joists << hpxml.rim_joists[-1].dup
    hpxml.rim_joists[-1].id = "RimJoist#{hpxml.rim_joists.size}"
    hpxml.rim_joists[-1].interior_adjacent_to = HPXML::LocationLivingSpace
    hpxml.rim_joists[-1].area = 116
  elsif ['base-foundation-conditioned-basement-wall-interior-insulation.xml'].include? hpxml_file
    hpxml.foundation_walls.each do |foundation_wall|
      foundation_wall.insulation_interior_r_value = 10
      foundation_wall.insulation_interior_distance_to_top = 0
      foundation_wall.insulation_interior_distance_to_bottom = 8
      foundation_wall.insulation_exterior_r_value = 8.9
      foundation_wall.insulation_exterior_distance_to_top = 1
      foundation_wall.insulation_exterior_distance_to_bottom = 8
    end
  elsif ['base-foundation-walkout-basement.xml'].include? hpxml_file
    hpxml.foundation_walls.reverse_each do |foundation_wall|
      foundation_wall.delete
    end
    hpxml.foundation_walls.add(id: "FoundationWall#{hpxml.foundation_walls.size + 1}",
                               exterior_adjacent_to: HPXML::LocationGround,
                               interior_adjacent_to: HPXML::LocationBasementConditioned,
                               height: 8,
                               area: 480,
                               thickness: 8,
                               depth_below_grade: 7,
                               interior_finish_type: HPXML::InteriorFinishGypsumBoard,
                               insulation_interior_r_value: 0,
                               insulation_exterior_distance_to_top: 0,
                               insulation_exterior_distance_to_bottom: 8,
                               insulation_exterior_r_value: 8.9)
    hpxml.foundation_walls.add(id: "FoundationWall#{hpxml.foundation_walls.size + 1}",
                               exterior_adjacent_to: HPXML::LocationGround,
                               interior_adjacent_to: HPXML::LocationBasementConditioned,
                               height: 4,
                               area: 120,
                               thickness: 8,
                               depth_below_grade: 3,
                               interior_finish_type: HPXML::InteriorFinishGypsumBoard,
                               insulation_interior_r_value: 0,
                               insulation_exterior_distance_to_top: 0,
                               insulation_exterior_distance_to_bottom: 4,
                               insulation_exterior_r_value: 8.9)
    hpxml.foundation_walls.add(id: "FoundationWall#{hpxml.foundation_walls.size + 1}",
                               exterior_adjacent_to: HPXML::LocationGround,
                               interior_adjacent_to: HPXML::LocationBasementConditioned,
                               height: 2,
                               area: 60,
                               thickness: 8,
                               depth_below_grade: 1,
                               interior_finish_type: HPXML::InteriorFinishGypsumBoard,
                               insulation_interior_r_value: 0,
                               insulation_exterior_distance_to_top: 0,
                               insulation_exterior_distance_to_bottom: 2,
                               insulation_exterior_r_value: 8.9)
    hpxml.foundation_walls.each do |foundation_wall|
      hpxml.foundations[0].attached_to_foundation_wall_idrefs << foundation_wall.id
    end
    hpxml.windows.add(id: "Window#{hpxml.windows.size + 1}",
                      area: 20,
                      azimuth: 0,
                      ufactor: 0.33,
                      shgc: 0.45,
                      fraction_operable: 0.0,
                      wall_idref: hpxml.foundation_walls[-1].id)
  elsif ['base-foundation-multiple.xml'].include? hpxml_file
    hpxml.foundations.add(id: "Foundation#{hpxml.foundations.size + 1}",
                          foundation_type: HPXML::FoundationTypeCrawlspaceUnvented,
                          within_infiltration_volume: false)
    hpxml.rim_joists.each do |rim_joist|
      next unless rim_joist.exterior_adjacent_to == HPXML::LocationOutside

      rim_joist.exterior_adjacent_to = HPXML::LocationCrawlspaceUnvented
      rim_joist.siding = nil
    end
    hpxml.rim_joists.add(id: "RimJoist#{hpxml.rim_joists.size + 1}",
                         exterior_adjacent_to: HPXML::LocationOutside,
                         interior_adjacent_to: HPXML::LocationCrawlspaceUnvented,
                         siding: HPXML::SidingTypeWood,
                         area: 81,
                         solar_absorptance: 0.7,
                         emittance: 0.92,
                         insulation_assembly_r_value: 4.0)
    hpxml.foundation_walls.each do |foundation_wall|
      foundation_wall.area /= 2.0
    end
    hpxml.foundation_walls.add(id: "FoundationWall#{hpxml.foundation_walls.size + 1}",
                               exterior_adjacent_to: HPXML::LocationCrawlspaceUnvented,
                               interior_adjacent_to: HPXML::LocationBasementUnconditioned,
                               height: 8,
                               area: 360,
                               thickness: 8,
                               depth_below_grade: 4,
                               insulation_interior_r_value: 0,
                               insulation_exterior_r_value: 0)
    hpxml.foundation_walls.add(id: "FoundationWall#{hpxml.foundation_walls.size + 1}",
                               exterior_adjacent_to: HPXML::LocationGround,
                               interior_adjacent_to: HPXML::LocationCrawlspaceUnvented,
                               height: 4,
                               area: 600,
                               thickness: 8,
                               depth_below_grade: 3,
                               insulation_interior_r_value: 0,
                               insulation_exterior_r_value: 0)
    hpxml.frame_floors[1].area = 675
    hpxml.frame_floors.add(id: "FrameFloor#{hpxml.frame_floors.size + 1}",
                           exterior_adjacent_to: HPXML::LocationCrawlspaceUnvented,
                           interior_adjacent_to: HPXML::LocationLivingSpace,
                           area: 675,
                           insulation_assembly_r_value: 18.7)
    hpxml.slabs[0].area = 675
    hpxml.slabs[0].exposed_perimeter = 75
    hpxml.slabs.add(id: "Slab#{hpxml.slabs.size + 1}",
                    interior_adjacent_to: HPXML::LocationCrawlspaceUnvented,
                    area: 675,
                    thickness: 0,
                    exposed_perimeter: 75,
                    perimeter_insulation_depth: 0,
                    under_slab_insulation_width: 0,
                    perimeter_insulation_r_value: 0,
                    under_slab_insulation_r_value: 0,
                    carpet_fraction: 0,
                    carpet_r_value: 0)
  elsif ['base-foundation-complex.xml'].include? hpxml_file
    hpxml.foundation_walls.reverse_each do |foundation_wall|
      foundation_wall.delete
    end
    hpxml.foundation_walls.add(id: "FoundationWall#{hpxml.foundation_walls.size + 1}",
                               exterior_adjacent_to: HPXML::LocationGround,
                               interior_adjacent_to: HPXML::LocationBasementConditioned,
                               height: 8,
                               area: 160,
                               thickness: 8,
                               depth_below_grade: 7,
                               interior_finish_type: HPXML::InteriorFinishGypsumBoard,
                               insulation_interior_r_value: 0,
                               insulation_exterior_r_value: 0.0)
    hpxml.foundation_walls.add(id: "FoundationWall#{hpxml.foundation_walls.size + 1}",
                               exterior_adjacent_to: HPXML::LocationGround,
                               interior_adjacent_to: HPXML::LocationBasementConditioned,
                               height: 8,
                               area: 240,
                               thickness: 8,
                               depth_below_grade: 7,
                               interior_finish_type: HPXML::InteriorFinishGypsumBoard,
                               insulation_interior_r_value: 0,
                               insulation_exterior_distance_to_top: 0,
                               insulation_exterior_distance_to_bottom: 8,
                               insulation_exterior_r_value: 8.9)
    hpxml.foundation_walls.add(id: "FoundationWall#{hpxml.foundation_walls.size + 1}",
                               exterior_adjacent_to: HPXML::LocationGround,
                               interior_adjacent_to: HPXML::LocationBasementConditioned,
                               height: 4,
                               area: 160,
                               thickness: 8,
                               depth_below_grade: 3,
                               interior_finish_type: HPXML::InteriorFinishGypsumBoard,
                               insulation_interior_r_value: 0,
                               insulation_exterior_r_value: 0.0)
    hpxml.foundation_walls.add(id: "FoundationWall#{hpxml.foundation_walls.size + 1}",
                               exterior_adjacent_to: HPXML::LocationGround,
                               interior_adjacent_to: HPXML::LocationBasementConditioned,
                               height: 4,
                               area: 120,
                               thickness: 8,
                               depth_below_grade: 3,
                               interior_finish_type: HPXML::InteriorFinishGypsumBoard,
                               insulation_interior_r_value: 0,
                               insulation_exterior_distance_to_top: 0,
                               insulation_exterior_distance_to_bottom: 4,
                               insulation_exterior_r_value: 8.9)
    hpxml.foundation_walls.add(id: "FoundationWall#{hpxml.foundation_walls.size + 1}",
                               exterior_adjacent_to: HPXML::LocationGround,
                               interior_adjacent_to: HPXML::LocationBasementConditioned,
                               height: 4,
                               area: 80,
                               thickness: 8,
                               depth_below_grade: 3,
                               interior_finish_type: HPXML::InteriorFinishGypsumBoard,
                               insulation_interior_r_value: 0,
                               insulation_exterior_distance_to_top: 0,
                               insulation_exterior_distance_to_bottom: 4,
                               insulation_exterior_r_value: 8.9)
    hpxml.foundation_walls.each do |foundation_wall|
      hpxml.foundations[0].attached_to_foundation_wall_idrefs << foundation_wall.id
    end
    hpxml.slabs.reverse_each do |slab|
      slab.delete
    end
    hpxml.slabs.add(id: "Slab#{hpxml.slabs.size + 1}",
                    interior_adjacent_to: HPXML::LocationBasementConditioned,
                    area: 675,
                    thickness: 4,
                    exposed_perimeter: 75,
                    perimeter_insulation_depth: 0,
                    under_slab_insulation_width: 0,
                    perimeter_insulation_r_value: 0,
                    under_slab_insulation_r_value: 0,
                    carpet_fraction: 0,
                    carpet_r_value: 0)
    hpxml.slabs.add(id: "Slab#{hpxml.slabs.size + 1}",
                    interior_adjacent_to: HPXML::LocationBasementConditioned,
                    area: 405,
                    thickness: 4,
                    exposed_perimeter: 45,
                    perimeter_insulation_depth: 1,
                    under_slab_insulation_width: 0,
                    perimeter_insulation_r_value: 5,
                    under_slab_insulation_r_value: 0,
                    carpet_fraction: 0,
                    carpet_r_value: 0)
    hpxml.slabs.add(id: "Slab#{hpxml.slabs.size + 1}",
                    interior_adjacent_to: HPXML::LocationBasementConditioned,
                    area: 270,
                    thickness: 4,
                    exposed_perimeter: 30,
                    perimeter_insulation_depth: 1,
                    under_slab_insulation_width: 0,
                    perimeter_insulation_r_value: 5,
                    under_slab_insulation_r_value: 0,
                    carpet_fraction: 0,
                    carpet_r_value: 0)
    hpxml.slabs.each do |slab|
      hpxml.foundations[0].attached_to_slab_idrefs << slab.id
    end
  elsif ['base-foundation-basement-garage.xml'].include? hpxml_file
    hpxml.roofs[0].area += 670
    hpxml.walls.add(id: "Wall#{hpxml.walls.size + 1}",
                    exterior_adjacent_to: HPXML::LocationGarage,
                    interior_adjacent_to: HPXML::LocationBasementConditioned,
                    wall_type: HPXML::WallTypeWoodStud,
                    area: 320,
                    solar_absorptance: 0.7,
                    emittance: 0.92,
                    interior_finish_type: HPXML::InteriorFinishGypsumBoard,
                    insulation_assembly_r_value: 23)
    hpxml.foundations[0].attached_to_wall_idrefs << hpxml.walls[-1].id
    hpxml.walls.add(id: "Wall#{hpxml.walls.size + 1}",
                    exterior_adjacent_to: HPXML::LocationOutside,
                    interior_adjacent_to: HPXML::LocationGarage,
                    wall_type: HPXML::WallTypeWoodStud,
                    siding: HPXML::SidingTypeWood,
                    area: 320,
                    solar_absorptance: 0.7,
                    emittance: 0.92,
                    insulation_assembly_r_value: 4)
    hpxml.frame_floors.add(id: "FrameFloor#{hpxml.frame_floors.size + 1}",
                           exterior_adjacent_to: HPXML::LocationGarage,
                           interior_adjacent_to: HPXML::LocationLivingSpace,
                           area: 400,
                           insulation_assembly_r_value: 39.3)
    hpxml.slabs[0].area -= 400
    hpxml.slabs[0].exposed_perimeter -= 40
    hpxml.slabs.add(id: "Slab#{hpxml.slabs.size + 1}",
                    interior_adjacent_to: HPXML::LocationGarage,
                    area: 400,
                    thickness: 4,
                    exposed_perimeter: 40,
                    perimeter_insulation_depth: 0,
                    under_slab_insulation_width: 0,
                    depth_below_grade: 0,
                    perimeter_insulation_r_value: 0,
                    under_slab_insulation_r_value: 0,
                    carpet_fraction: 0,
                    carpet_r_value: 0)
    hpxml.doors.add(id: "Door#{hpxml.doors.size + 1}",
                    wall_idref: hpxml.walls[-3].id,
                    area: 70,
                    azimuth: 180,
                    r_value: 4.4)
    hpxml.doors.add(id: "Door#{hpxml.doors.size + 1}",
                    wall_idref: hpxml.walls[-2].id,
                    area: 4,
                    azimuth: 0,
                    r_value: 4.4)
  elsif ['base-enclosure-walltypes.xml'].include? hpxml_file
    hpxml.rim_joists.reverse_each do |rim_joist|
      rim_joist.delete
    end
    siding_types = [[HPXML::SidingTypeAluminum, HPXML::ColorDark],
                    [HPXML::SidingTypeAsbestos, HPXML::ColorMedium],
                    [HPXML::SidingTypeBrick, HPXML::ColorReflective],
                    [HPXML::SidingTypeCompositeShingle, HPXML::ColorDark],
                    [HPXML::SidingTypeFiberCement, HPXML::ColorMediumDark],
                    [HPXML::SidingTypeMasonite, HPXML::ColorLight],
                    [HPXML::SidingTypeStucco, HPXML::ColorMedium],
                    [HPXML::SidingTypeSyntheticStucco, HPXML::ColorMediumDark],
                    [HPXML::SidingTypeVinyl, HPXML::ColorLight],
                    [HPXML::SidingTypeNone, HPXML::ColorMedium]]
    siding_types.each_with_index do |siding_type, i|
      hpxml.rim_joists.add(id: "RimJoist#{hpxml.rim_joists.size + 1}",
                           exterior_adjacent_to: HPXML::LocationOutside,
                           interior_adjacent_to: HPXML::LocationBasementConditioned,
                           siding: siding_type[0],
                           color: siding_type[1],
                           area: 116 / siding_types.size,
                           emittance: 0.92,
                           insulation_assembly_r_value: 23.0)
      hpxml.foundations[0].attached_to_rim_joist_idrefs << hpxml.rim_joists[-1].id
    end
    gable_walls = hpxml.walls.select { |w| w.interior_adjacent_to == HPXML::LocationAtticUnvented }
    hpxml.walls.reverse_each do |wall|
      wall.delete
    end
    walls_map = { HPXML::WallTypeCMU => 12,
                  HPXML::WallTypeDoubleWoodStud => 28.7,
                  HPXML::WallTypeICF => 21,
                  HPXML::WallTypeLog => 7.1,
                  HPXML::WallTypeSIP => 16.1,
                  HPXML::WallTypeConcrete => 1.35,
                  HPXML::WallTypeSteelStud => 8.1,
                  HPXML::WallTypeStone => 5.4,
                  HPXML::WallTypeStrawBale => 58.8,
                  HPXML::WallTypeBrick => 7.9,
                  HPXML::WallTypeAdobe => 5.0 }
    siding_types = [[HPXML::SidingTypeAluminum, HPXML::ColorReflective],
                    [HPXML::SidingTypeAsbestos, HPXML::ColorLight],
                    [HPXML::SidingTypeBrick, HPXML::ColorMediumDark],
                    [HPXML::SidingTypeCompositeShingle, HPXML::ColorReflective],
                    [HPXML::SidingTypeFiberCement, HPXML::ColorMedium],
                    [HPXML::SidingTypeMasonite, HPXML::ColorDark],
                    [HPXML::SidingTypeStucco, HPXML::ColorLight],
                    [HPXML::SidingTypeSyntheticStucco, HPXML::ColorMedium],
                    [HPXML::SidingTypeVinyl, HPXML::ColorDark],
                    [HPXML::SidingTypeNone, HPXML::ColorMedium]]
    int_finish_types = [[HPXML::InteriorFinishGypsumBoard, 0.5],
                        [HPXML::InteriorFinishGypsumBoard, 1.0],
                        [HPXML::InteriorFinishGypsumCompositeBoard, 0.5],
                        [HPXML::InteriorFinishPlaster, 0.5],
                        [HPXML::InteriorFinishWood, 0.5],
                        [HPXML::InteriorFinishNone, nil]]
    walls_map.each_with_index do |(wall_type, assembly_r), i|
      hpxml.walls.add(id: "Wall#{hpxml.walls.size + 1}",
                      exterior_adjacent_to: HPXML::LocationOutside,
                      interior_adjacent_to: HPXML::LocationLivingSpace,
                      wall_type: wall_type,
                      siding: siding_types[i % siding_types.size][0],
                      color: siding_types[i % siding_types.size][1],
                      area: 1200 / walls_map.size,
                      emittance: 0.92,
                      interior_finish_type: int_finish_types[i % int_finish_types.size][0],
                      interior_finish_thickness: int_finish_types[i % int_finish_types.size][1],
                      insulation_assembly_r_value: assembly_r)
    end
    gable_walls.each do |gable_wall|
      hpxml.walls << gable_wall
      hpxml.walls[-1].id = "Wall#{hpxml.walls.size}"
      hpxml.attics[0].attached_to_wall_idrefs << hpxml.walls[-1].id
    end
    hpxml.windows.reverse_each do |window|
      window.delete
    end
    hpxml.windows.add(id: "Window#{hpxml.windows.size + 1}",
                      area: 108 / 8,
                      azimuth: 0,
                      ufactor: 0.33,
                      shgc: 0.45,
                      fraction_operable: 0.67,
                      wall_idref: 'Wall1')
    hpxml.windows.add(id: "Window#{hpxml.windows.size + 1}",
                      area: 72 / 8,
                      azimuth: 90,
                      ufactor: 0.33,
                      shgc: 0.45,
                      fraction_operable: 0.67,
                      wall_idref: 'Wall2')
    hpxml.windows.add(id: "Window#{hpxml.windows.size + 1}",
                      area: 108 / 8,
                      azimuth: 180,
                      ufactor: 0.33,
                      shgc: 0.45,
                      fraction_operable: 0.67,
                      wall_idref: 'Wall3')
    hpxml.windows.add(id: "Window#{hpxml.windows.size + 1}",
                      area: 72 / 8,
                      azimuth: 270,
                      ufactor: 0.33,
                      shgc: 0.45,
                      fraction_operable: 0.67,
                      wall_idref: 'Wall4')
    hpxml.doors.reverse_each do |door|
      door.delete
    end
    hpxml.doors.add(id: "Door#{hpxml.doors.size + 1}",
                    wall_idref: 'Wall9',
                    area: 20,
                    azimuth: 0,
                    r_value: 4.4)
    hpxml.doors.add(id: "Door#{hpxml.doors.size + 1}",
                    wall_idref: 'Wall10',
                    area: 20,
                    azimuth: 180,
                    r_value: 4.4)
  elsif ['base-enclosure-rooftypes.xml'].include? hpxml_file
    hpxml.roofs.reverse_each do |roof|
      roof.delete
    end
    roof_types = [[HPXML::RoofTypeClayTile, HPXML::ColorLight],
                  [HPXML::RoofTypeMetal, HPXML::ColorReflective],
                  [HPXML::RoofTypeWoodShingles, HPXML::ColorDark],
                  [HPXML::RoofTypeShingles, HPXML::ColorMediumDark],
                  [HPXML::RoofTypePlasticRubber, HPXML::ColorLight],
                  [HPXML::RoofTypeEPS, HPXML::ColorMedium],
                  [HPXML::RoofTypeConcrete, HPXML::ColorLight],
                  [HPXML::RoofTypeCool, HPXML::ColorReflective]]
    int_finish_types = [[HPXML::InteriorFinishGypsumBoard, 0.5],
                        [HPXML::InteriorFinishPlaster, 0.5],
                        [HPXML::InteriorFinishWood, 0.5]]
    roof_types.each_with_index do |roof_type, i|
      hpxml.roofs.add(id: "Roof#{hpxml.roofs.size + 1}",
                      interior_adjacent_to: HPXML::LocationAtticUnvented,
                      area: 1509.3 / roof_types.size,
                      roof_type: roof_type[0],
                      roof_color: roof_type[1],
                      emittance: 0.92,
                      pitch: 6,
                      radiant_barrier: false,
                      interior_finish_type: int_finish_types[i % int_finish_types.size][0],
                      interior_finish_thickness: int_finish_types[i % int_finish_types.size][1],
                      insulation_assembly_r_value: roof_type[0] == HPXML::RoofTypeEPS ? 7.0 : 2.3)
      hpxml.attics[0].attached_to_roof_idrefs << hpxml.roofs[-1].id
    end
  elsif ['base-enclosure-split-surfaces.xml',
         'base-enclosure-split-surfaces2.xml'].include? hpxml_file
    for n in 1..hpxml.roofs.size
      hpxml.roofs[n - 1].area /= 9.0
      for i in 2..9
        hpxml.roofs << hpxml.roofs[n - 1].dup
        hpxml.roofs[-1].id += "_#{i}"
        if hpxml_file == 'base-enclosure-split-surfaces2.xml'
          hpxml.roofs[-1].insulation_assembly_r_value += 0.01 * i
        end
      end
    end
    hpxml.roofs << hpxml.roofs[-1].dup
    hpxml.roofs[-1].id += '_tiny'
    hpxml.roofs[-1].area = 0.05
    for n in 1..hpxml.rim_joists.size
      hpxml.rim_joists[n - 1].area /= 9.0
      for i in 2..9
        hpxml.rim_joists << hpxml.rim_joists[n - 1].dup
        hpxml.rim_joists[-1].id += "_#{i}"
        if hpxml_file == 'base-enclosure-split-surfaces2.xml'
          hpxml.rim_joists[-1].insulation_assembly_r_value += 0.01 * i
        end
      end
    end
    hpxml.rim_joists << hpxml.rim_joists[-1].dup
    hpxml.rim_joists[-1].id += '_tiny'
    hpxml.rim_joists[-1].area = 0.05
    for n in 1..hpxml.walls.size
      hpxml.walls[n - 1].area /= 9.0
      for i in 2..9
        hpxml.walls << hpxml.walls[n - 1].dup
        hpxml.walls[-1].id += "_#{i}"
        if hpxml_file == 'base-enclosure-split-surfaces2.xml'
          hpxml.walls[-1].insulation_assembly_r_value += 0.01 * i
        end
      end
    end
    hpxml.walls << hpxml.walls[-1].dup
    hpxml.walls[-1].id += '_tiny'
    hpxml.walls[-1].area = 0.05
    for n in 1..hpxml.foundation_walls.size
      hpxml.foundation_walls[n - 1].area /= 9.0
      for i in 2..9
        hpxml.foundation_walls << hpxml.foundation_walls[n - 1].dup
        hpxml.foundation_walls[-1].id += "_#{i}"
        if hpxml_file == 'base-enclosure-split-surfaces2.xml'
          hpxml.foundation_walls[-1].insulation_exterior_r_value += 0.01 * i
        end
      end
    end
    hpxml.foundation_walls << hpxml.foundation_walls[-1].dup
    hpxml.foundation_walls[-1].id += '_tiny'
    hpxml.foundation_walls[-1].area = 0.05
    for n in 1..hpxml.frame_floors.size
      hpxml.frame_floors[n - 1].area /= 9.0
      for i in 2..9
        hpxml.frame_floors << hpxml.frame_floors[n - 1].dup
        hpxml.frame_floors[-1].id += "_#{i}"
        if hpxml_file == 'base-enclosure-split-surfaces2.xml'
          hpxml.frame_floors[-1].insulation_assembly_r_value += 0.01 * i
        end
      end
    end
    hpxml.frame_floors << hpxml.frame_floors[-1].dup
    hpxml.frame_floors[-1].id += '_tiny'
    hpxml.frame_floors[-1].area = 0.05
    for n in 1..hpxml.slabs.size
      hpxml.slabs[n - 1].area /= 9.0
      hpxml.slabs[n - 1].exposed_perimeter /= 9.0
      for i in 2..9
        hpxml.slabs << hpxml.slabs[n - 1].dup
        hpxml.slabs[-1].id += "_#{i}"
        if hpxml_file == 'base-enclosure-split-surfaces2.xml'
          hpxml.slabs[-1].perimeter_insulation_depth += 0.01 * i
          hpxml.slabs[-1].perimeter_insulation_r_value += 0.01 * i
        end
      end
    end
    hpxml.slabs << hpxml.slabs[-1].dup
    hpxml.slabs[-1].id += '_tiny'
    hpxml.slabs[-1].area = 0.05
    area_adjustments = []
    for n in 1..hpxml.windows.size
      hpxml.windows[n - 1].area /= 9.0
      hpxml.windows[n - 1].fraction_operable = 0.0
      for i in 2..9
        hpxml.windows << hpxml.windows[n - 1].dup
        hpxml.windows[-1].id += "_#{i}"
        hpxml.windows[-1].wall_idref += "_#{i}"
        if i >= 4
          hpxml.windows[-1].fraction_operable = 1.0
        end
        next unless hpxml_file == 'base-enclosure-split-surfaces2.xml'

        hpxml.windows[-1].ufactor += 0.01 * i
        hpxml.windows[-1].interior_shading_factor_summer -= 0.02 * i
        hpxml.windows[-1].interior_shading_factor_winter -= 0.01 * i
      end
    end
    hpxml.windows << hpxml.windows[-1].dup
    hpxml.windows[-1].id += '_tiny'
    hpxml.windows[-1].area = 0.05
    for n in 1..hpxml.skylights.size
      hpxml.skylights[n - 1].area /= 9.0
      for i in 2..9
        hpxml.skylights << hpxml.skylights[n - 1].dup
        hpxml.skylights[-1].id += "_#{i}"
        hpxml.skylights[-1].roof_idref += "_#{i}"
        next unless hpxml_file == 'base-enclosure-split-surfaces2.xml'

        hpxml.skylights[-1].ufactor += 0.01 * i
        hpxml.skylights[-1].interior_shading_factor_summer -= 0.02 * i
        hpxml.skylights[-1].interior_shading_factor_winter -= 0.01 * i
      end
    end
    hpxml.skylights << hpxml.skylights[-1].dup
    hpxml.skylights[-1].id += '_tiny'
    hpxml.skylights[-1].area = 0.05
    area_adjustments = []
    for n in 1..hpxml.doors.size
      hpxml.doors[n - 1].area /= 9.0
      for i in 2..9
        hpxml.doors << hpxml.doors[n - 1].dup
        hpxml.doors[-1].id += "_#{i}"
        hpxml.doors[-1].wall_idref += "_#{i}"
        if hpxml_file == 'base-enclosure-split-surfaces2.xml'
          hpxml.doors[-1].r_value += 0.01 * i
        end
      end
    end
    hpxml.doors << hpxml.doors[-1].dup
    hpxml.doors[-1].id += '_tiny'
    hpxml.doors[-1].area = 0.05
  elsif ['base-enclosure-overhangs.xml'].include? hpxml_file
    # Test relaxed overhangs validation; https://github.com/NREL/OpenStudio-HPXML/issues/866
    hpxml.windows.each do |window|
      next unless window.overhangs_depth.nil?

      window.overhangs_depth = 0.0
      window.overhangs_distance_to_top_of_window = 0.0
      window.overhangs_distance_to_bottom_of_window = 0.0
    end
  end
  if ['base-enclosure-2stories-garage.xml',
      'base-enclosure-garage.xml'].include? hpxml_file
    grg_wall = hpxml.walls.select { |w|
                 w.interior_adjacent_to == HPXML::LocationGarage &&
                   w.exterior_adjacent_to == HPXML::LocationOutside
               } [0]
    hpxml.doors.add(id: "Door#{hpxml.doors.size + 1}",
                    wall_idref: grg_wall.id,
                    area: 70,
                    azimuth: 180,
                    r_value: 4.4)
  end

  # ---------- #
  # HPXML HVAC #
  # ---------- #

  # General logic
  hpxml.heating_systems.each do |heating_system|
    if heating_system.heating_system_type == HPXML::HVACTypeBoiler &&
       heating_system.heating_system_fuel == HPXML::FuelTypeNaturalGas &&
       !heating_system.is_shared_system
      heating_system.electric_auxiliary_energy = 200
    elsif [HPXML::HVACTypeFloorFurnace,
           HPXML::HVACTypeWallFurnace,
           HPXML::HVACTypeFireplace,
           HPXML::HVACTypeFixedHeater,
           HPXML::HVACTypePortableHeater].include? heating_system.heating_system_type
      heating_system.fan_watts = 0
    elsif [HPXML::HVACTypeStove].include? heating_system.heating_system_type
      heating_system.fan_watts = 40
    end
  end
  hpxml.heat_pumps.each do |heat_pump|
    if heat_pump.heat_pump_type == HPXML::HVACTypeHeatPumpGroundToAir
      heat_pump.pump_watts_per_ton = 30.0
    end
  end

  # Logic that can only be applied based on the file name
  if hpxml_file.include?('chiller') || hpxml_file.include?('cooling-tower')
    # Handle chiller/cooling tower
    if hpxml_file.include? 'chiller'
      hpxml.cooling_systems.add(id: "CoolingSystem#{hpxml.cooling_systems.size + 1}",
                                cooling_system_type: HPXML::HVACTypeChiller,
                                cooling_system_fuel: HPXML::FuelTypeElectricity,
                                is_shared_system: true,
                                number_of_units_served: 6,
                                cooling_capacity: 24000 * 6,
                                cooling_efficiency_kw_per_ton: 0.9,
                                fraction_cool_load_served: 1.0,
                                primary_system: true)
    elsif hpxml_file.include? 'cooling-tower'
      hpxml.cooling_systems.add(id: "CoolingSystem#{hpxml.cooling_systems.size + 1}",
                                cooling_system_type: HPXML::HVACTypeCoolingTower,
                                cooling_system_fuel: HPXML::FuelTypeElectricity,
                                is_shared_system: true,
                                number_of_units_served: 6,
                                fraction_cool_load_served: 1.0,
                                primary_system: true)
    end
    if hpxml_file.include? 'boiler'
      hpxml.hvac_controls[0].cooling_setpoint_temp = 78.0
      hpxml.cooling_systems[-1].distribution_system_idref = hpxml.hvac_distributions[-1].id
    else
      hpxml.hvac_controls.add(id: "HVACControl#{hpxml.hvac_controls.size + 1}",
                              control_type: HPXML::HVACControlTypeManual,
                              cooling_setpoint_temp: 78.0)
      if hpxml_file.include? 'baseboard'
        hpxml.hvac_distributions.add(id: "HVACDistribution#{hpxml.hvac_distributions.size + 1}",
                                     distribution_system_type: HPXML::HVACDistributionTypeHydronic,
                                     hydronic_type: HPXML::HydronicTypeBaseboard)
        hpxml.cooling_systems[-1].distribution_system_idref = hpxml.hvac_distributions[-1].id
      end
    end
  end
  if hpxml_file.include?('water-loop-heat-pump') || hpxml_file.include?('fan-coil')
    # Handle WLHP/ducted fan coil
    hpxml.hvac_distributions.reverse_each do |hvac_distribution|
      hvac_distribution.delete
    end
    if hpxml_file.include? 'water-loop-heat-pump'
      hpxml.hvac_distributions.add(id: "HVACDistribution#{hpxml.hvac_distributions.size + 1}",
                                   distribution_system_type: HPXML::HVACDistributionTypeHydronic,
                                   hydronic_type: HPXML::HydronicTypeWaterLoop)
      hpxml.heat_pumps.add(id: "HeatPump#{hpxml.heat_pumps.size + 1}",
                           heat_pump_type: HPXML::HVACTypeHeatPumpWaterLoopToAir,
                           heat_pump_fuel: HPXML::FuelTypeElectricity)
      if hpxml_file.include? 'boiler'
        hpxml.heat_pumps[-1].heating_capacity = 24000
        hpxml.heat_pumps[-1].heating_efficiency_cop = 4.4
        hpxml.heating_systems[-1].distribution_system_idref = hpxml.hvac_distributions[-1].id
      end
      if hpxml_file.include?('chiller') || hpxml_file.include?('cooling-tower')
        hpxml.heat_pumps[-1].cooling_capacity = 24000
        hpxml.heat_pumps[-1].cooling_efficiency_eer = 12.8
        hpxml.cooling_systems[-1].distribution_system_idref = hpxml.hvac_distributions[-1].id
      end
      hpxml.hvac_distributions.add(id: "HVACDistribution#{hpxml.hvac_distributions.size + 1}",
                                   distribution_system_type: HPXML::HVACDistributionTypeAir,
                                   air_type: HPXML::AirTypeRegularVelocity)
      hpxml.heat_pumps[-1].distribution_system_idref = hpxml.hvac_distributions[-1].id
    elsif hpxml_file.include? 'fan-coil'
      hpxml.hvac_distributions.add(id: "HVACDistribution#{hpxml.hvac_distributions.size + 1}",
                                   distribution_system_type: HPXML::HVACDistributionTypeAir,
                                   air_type: HPXML::AirTypeFanCoil)

      if hpxml_file.include? 'boiler'
        hpxml.heating_systems[-1].distribution_system_idref = hpxml.hvac_distributions[-1].id
      end
      if hpxml_file.include?('chiller') || hpxml_file.include?('cooling-tower')
        hpxml.cooling_systems[-1].distribution_system_idref = hpxml.hvac_distributions[-1].id
      end
    end
    if hpxml_file.include?('water-loop-heat-pump') || hpxml_file.include?('fan-coil-ducted')
      hpxml.hvac_distributions[-1].duct_leakage_measurements.add(duct_type: HPXML::DuctTypeSupply,
                                                                 duct_leakage_units: HPXML::UnitsCFM25,
                                                                 duct_leakage_value: 15,
                                                                 duct_leakage_total_or_to_outside: HPXML::DuctLeakageToOutside)
      hpxml.hvac_distributions[-1].duct_leakage_measurements.add(duct_type: HPXML::DuctTypeReturn,
                                                                 duct_leakage_units: HPXML::UnitsCFM25,
                                                                 duct_leakage_value: 10,
                                                                 duct_leakage_total_or_to_outside: HPXML::DuctLeakageToOutside)
      hpxml.hvac_distributions[-1].ducts.add(duct_type: HPXML::DuctTypeSupply,
                                             duct_insulation_r_value: 0,
                                             duct_location: HPXML::LocationOtherMultifamilyBufferSpace,
                                             duct_surface_area: 50)
      hpxml.hvac_distributions[-1].ducts.add(duct_type: HPXML::DuctTypeReturn,
                                             duct_insulation_r_value: 0,
                                             duct_location: HPXML::LocationOtherMultifamilyBufferSpace,
                                             duct_surface_area: 20)
      hpxml.hvac_distributions[-1].number_of_return_registers = 1
      hpxml.hvac_distributions[-1].conditioned_floor_area_served = 900
    end
  end
  if hpxml_file.include? 'shared-ground-loop'
    hpxml.heating_systems.reverse_each do |heating_system|
      heating_system.delete
    end
    hpxml.cooling_systems.reverse_each do |cooling_system|
      cooling_system.delete
    end
    hpxml.heat_pumps.add(id: "HeatPump#{hpxml.heat_pumps.size + 1}",
                         distribution_system_idref: hpxml.hvac_distributions[-1].id,
                         heat_pump_type: HPXML::HVACTypeHeatPumpGroundToAir,
                         heat_pump_fuel: HPXML::FuelTypeElectricity,
                         backup_heating_fuel: HPXML::FuelTypeElectricity,
                         is_shared_system: true,
                         number_of_units_served: 6,
                         backup_heating_efficiency_percent: 1.0,
                         fraction_heat_load_served: 1,
                         fraction_cool_load_served: 1,
                         heating_efficiency_cop: 3.6,
                         cooling_efficiency_eer: 16.6,
                         heating_capacity: 12000,
                         cooling_capacity: 12000,
                         backup_heating_capacity: 12000,
                         cooling_shr: 0.73,
                         primary_heating_system: true,
                         primary_cooling_system: true,
                         pump_watts_per_ton: 0.0)

  end
  if hpxml_file.include? 'eae'
    hpxml.heating_systems[0].electric_auxiliary_energy = 500.0
  else
    if hpxml_file.include? 'shared-boiler'
      hpxml.heating_systems[0].shared_loop_watts = 600
    end
    if hpxml_file.include?('chiller') || hpxml_file.include?('cooling-tower')
      hpxml.cooling_systems[0].shared_loop_watts = 600
    end
    if hpxml_file.include? 'shared-ground-loop'
      hpxml.heat_pumps[0].shared_loop_watts = 600
    end
    if hpxml_file.include? 'fan-coil'
      if hpxml_file.include? 'boiler'
        hpxml.heating_systems[0].fan_coil_watts = 150
      end
      if hpxml_file.include? 'chiller'
        hpxml.cooling_systems[0].fan_coil_watts = 150
      end
    end
  end
  if hpxml_file.include? 'install-quality'
    hpxml.hvac_systems.each do |hvac_system|
      hvac_system.fan_watts_per_cfm = 0.365
    end
  elsif ['base-hvac-programmable-thermostat.xml'].include? hpxml_file
    hpxml.hvac_controls[0].heating_setback_temp = 66
    hpxml.hvac_controls[0].heating_setback_hours_per_week = 7 * 7
    hpxml.hvac_controls[0].heating_setback_start_hour = 23 # 11pm
    hpxml.hvac_controls[0].cooling_setup_temp = 80
    hpxml.hvac_controls[0].cooling_setup_hours_per_week = 6 * 7
    hpxml.hvac_controls[0].cooling_setup_start_hour = 9 # 9am
  elsif ['base-atticroof-cathedral.xml'].include? hpxml_file
    hpxml.hvac_distributions[0].conditioned_floor_area_served = 2700
  elsif ['base-hvac-dse.xml',
         'base-dhw-indirect-dse.xml',
         'base-mechvent-cfis-dse.xml'].include? hpxml_file
    hpxml.hvac_distributions[0].distribution_system_type = HPXML::HVACDistributionTypeDSE
    hpxml.hvac_distributions[0].annual_heating_dse = 0.8
    hpxml.hvac_distributions[0].annual_cooling_dse = 0.7
  elsif ['base-hvac-furnace-x3-dse.xml'].include? hpxml_file
    hpxml.hvac_distributions[0].distribution_system_type = HPXML::HVACDistributionTypeDSE
    hpxml.hvac_distributions[0].annual_heating_dse = 0.8
    hpxml.hvac_distributions[0].annual_cooling_dse = 0.7
    hpxml.hvac_distributions << hpxml.hvac_distributions[0].dup
    hpxml.hvac_distributions[1].id = "HVACDistribution#{hpxml.hvac_distributions.size}"
    hpxml.hvac_distributions[1].annual_cooling_dse = 1.0
    hpxml.hvac_distributions << hpxml.hvac_distributions[0].dup
    hpxml.hvac_distributions[2].id = "HVACDistribution#{hpxml.hvac_distributions.size}"
    hpxml.hvac_distributions[2].annual_cooling_dse = 1.0
    hpxml.heating_systems[0].primary_system = false
    hpxml.heating_systems << hpxml.heating_systems[0].dup
    hpxml.heating_systems[1].id = "HeatingSystem#{hpxml.heating_systems.size}"
    hpxml.heating_systems[1].distribution_system_idref = hpxml.hvac_distributions[1].id
    hpxml.heating_systems << hpxml.heating_systems[0].dup
    hpxml.heating_systems[2].id = "HeatingSystem#{hpxml.heating_systems.size}"
    hpxml.heating_systems[2].distribution_system_idref = hpxml.hvac_distributions[2].id
    hpxml.heating_systems[2].primary_system = true
    for i in 0..2
      hpxml.heating_systems[i].heating_capacity /= 3.0
      # Test a file where sum is slightly greater than 1
      if i < 2
        hpxml.heating_systems[i].fraction_heat_load_served = 0.33
      else
        hpxml.heating_systems[i].fraction_heat_load_served = 0.35
      end
    end
  elsif ['base-misc-defaults.xml'].include? hpxml_file
    hpxml.heating_systems[0].year_installed = 2009
    hpxml.heating_systems[0].heating_efficiency_afue = nil
    hpxml.cooling_systems[0].year_installed = 2009
    hpxml.cooling_systems[0].cooling_efficiency_seer = nil
  elsif ['base-hvac-dual-fuel-air-to-air-heat-pump-1-speed-electric.xml'].include? hpxml_file
    hpxml.heat_pumps[0].backup_heating_efficiency_afue = hpxml.heat_pumps[0].backup_heating_efficiency_percent
    hpxml.heat_pumps[0].backup_heating_efficiency_percent = nil
  elsif ['base-enclosure-2stories.xml',
         'base-enclosure-2stories-garage.xml',
         'base-hvac-ducts-area-fractions.xml'].include? hpxml_file
    hpxml.hvac_distributions[0].ducts << hpxml.hvac_distributions[0].ducts[0].dup
    hpxml.hvac_distributions[0].ducts << hpxml.hvac_distributions[0].ducts[1].dup
    hpxml.hvac_distributions[0].ducts[2].duct_location = HPXML::LocationExteriorWall
    hpxml.hvac_distributions[0].ducts[2].duct_surface_area = 37.5
    hpxml.hvac_distributions[0].ducts[3].duct_location = HPXML::LocationLivingSpace
    hpxml.hvac_distributions[0].ducts[3].duct_surface_area = 12.5
    if hpxml_file == 'base-hvac-ducts-area-fractions.xml'
      hpxml.hvac_distributions[0].ducts[0].duct_surface_area = nil
      hpxml.hvac_distributions[0].ducts[1].duct_surface_area = nil
      hpxml.hvac_distributions[0].ducts[2].duct_surface_area = nil
      hpxml.hvac_distributions[0].ducts[3].duct_surface_area = nil
      hpxml.hvac_distributions[0].ducts[0].duct_fraction_area = 0.75
      hpxml.hvac_distributions[0].ducts[1].duct_fraction_area = 0.75
      hpxml.hvac_distributions[0].ducts[2].duct_fraction_area = 0.25
      hpxml.hvac_distributions[0].ducts[3].duct_fraction_area = 0.25
    end
  elsif ['base-hvac-multiple.xml'].include? hpxml_file
    hpxml.hvac_distributions.reverse_each do |hvac_distribution|
      hvac_distribution.delete
    end
    hpxml.hvac_distributions.add(id: "HVACDistribution#{hpxml.hvac_distributions.size + 1}",
                                 distribution_system_type: HPXML::HVACDistributionTypeAir,
                                 air_type: HPXML::AirTypeRegularVelocity,
                                 number_of_return_registers: 2,
                                 conditioned_floor_area_served: 270)
    hpxml.hvac_distributions[-1].duct_leakage_measurements.add(duct_type: HPXML::DuctTypeSupply,
                                                               duct_leakage_units: HPXML::UnitsCFM25,
                                                               duct_leakage_value: 75,
                                                               duct_leakage_total_or_to_outside: HPXML::DuctLeakageToOutside)
    hpxml.hvac_distributions[-1].duct_leakage_measurements.add(duct_type: HPXML::DuctTypeReturn,
                                                               duct_leakage_units: HPXML::UnitsCFM25,
                                                               duct_leakage_value: 25,
                                                               duct_leakage_total_or_to_outside: HPXML::DuctLeakageToOutside)
    hpxml.hvac_distributions[0].ducts.add(duct_type: HPXML::DuctTypeSupply,
                                          duct_insulation_r_value: 8,
                                          duct_location: HPXML::LocationAtticUnvented,
                                          duct_surface_area: 75)
    hpxml.hvac_distributions[0].ducts.add(duct_type: HPXML::DuctTypeSupply,
                                          duct_insulation_r_value: 8,
                                          duct_location: HPXML::LocationOutside,
                                          duct_surface_area: 75)
    hpxml.hvac_distributions[0].ducts.add(duct_type: HPXML::DuctTypeReturn,
                                          duct_insulation_r_value: 4,
                                          duct_location: HPXML::LocationAtticUnvented,
                                          duct_surface_area: 25)
    hpxml.hvac_distributions[0].ducts.add(duct_type: HPXML::DuctTypeReturn,
                                          duct_insulation_r_value: 4,
                                          duct_location: HPXML::LocationOutside,
                                          duct_surface_area: 25)
    hpxml.hvac_distributions << hpxml.hvac_distributions[0].dup
    hpxml.hvac_distributions[-1].id = "HVACDistribution#{hpxml.hvac_distributions.size}"
    hpxml.hvac_distributions.add(id: "HVACDistribution#{hpxml.hvac_distributions.size + 1}",
                                 distribution_system_type: HPXML::HVACDistributionTypeHydronic,
                                 hydronic_type: HPXML::HydronicTypeBaseboard)
    hpxml.hvac_distributions.add(id: "HVACDistribution#{hpxml.hvac_distributions.size + 1}",
                                 distribution_system_type: HPXML::HVACDistributionTypeHydronic,
                                 hydronic_type: HPXML::HydronicTypeBaseboard)
    hpxml.hvac_distributions << hpxml.hvac_distributions[0].dup
    hpxml.hvac_distributions[-1].id = "HVACDistribution#{hpxml.hvac_distributions.size}"
    hpxml.hvac_distributions << hpxml.hvac_distributions[0].dup
    hpxml.hvac_distributions[-1].id = "HVACDistribution#{hpxml.hvac_distributions.size}"
    hpxml.heating_systems.reverse_each do |heating_system|
      heating_system.delete
    end
    hpxml.heating_systems.add(id: "HeatingSystem#{hpxml.heating_systems.size + 1}",
                              distribution_system_idref: hpxml.hvac_distributions[0].id,
                              heating_system_type: HPXML::HVACTypeFurnace,
                              heating_system_fuel: HPXML::FuelTypeElectricity,
                              heating_capacity: 6400,
                              heating_efficiency_afue: 1,
                              fraction_heat_load_served: 0.1)
    hpxml.heating_systems.add(id: "HeatingSystem#{hpxml.heating_systems.size + 1}",
                              distribution_system_idref: hpxml.hvac_distributions[1].id,
                              heating_system_type: HPXML::HVACTypeFurnace,
                              heating_system_fuel: HPXML::FuelTypeNaturalGas,
                              heating_capacity: 6400,
                              heating_efficiency_afue: 0.92,
                              fraction_heat_load_served: 0.1)
    hpxml.heating_systems.add(id: "HeatingSystem#{hpxml.heating_systems.size + 1}",
                              distribution_system_idref: hpxml.hvac_distributions[2].id,
                              heating_system_type: HPXML::HVACTypeBoiler,
                              heating_system_fuel: HPXML::FuelTypeElectricity,
                              heating_capacity: 6400,
                              heating_efficiency_afue: 1,
                              fraction_heat_load_served: 0.1)
    hpxml.heating_systems.add(id: "HeatingSystem#{hpxml.heating_systems.size + 1}",
                              distribution_system_idref: hpxml.hvac_distributions[3].id,
                              heating_system_type: HPXML::HVACTypeBoiler,
                              heating_system_fuel: HPXML::FuelTypeNaturalGas,
                              heating_capacity: 6400,
                              heating_efficiency_afue: 0.92,
                              fraction_heat_load_served: 0.1,
                              electric_auxiliary_energy: 200)
    hpxml.heating_systems.add(id: "HeatingSystem#{hpxml.heating_systems.size + 1}",
                              heating_system_type: HPXML::HVACTypeElectricResistance,
                              heating_system_fuel: HPXML::FuelTypeElectricity,
                              heating_capacity: 6400,
                              heating_efficiency_percent: 1,
                              fraction_heat_load_served: 0.1)
    hpxml.heating_systems.add(id: "HeatingSystem#{hpxml.heating_systems.size + 1}",
                              heating_system_type: HPXML::HVACTypeStove,
                              heating_system_fuel: HPXML::FuelTypeOil,
                              heating_capacity: 6400,
                              heating_efficiency_percent: 0.8,
                              fraction_heat_load_served: 0.1,
                              fan_watts: 40.0)
    hpxml.heating_systems.add(id: "HeatingSystem#{hpxml.heating_systems.size + 1}",
                              heating_system_type: HPXML::HVACTypeWallFurnace,
                              heating_system_fuel: HPXML::FuelTypePropane,
                              heating_capacity: 6400,
                              heating_efficiency_afue: 0.8,
                              fraction_heat_load_served: 0.1,
                              fan_watts: 0.0)
    hpxml.cooling_systems[0].distribution_system_idref = hpxml.hvac_distributions[1].id
    hpxml.cooling_systems[0].fraction_cool_load_served = 0.1333
    hpxml.cooling_systems[0].cooling_capacity *= 0.1333
    hpxml.cooling_systems[0].primary_system = false
    hpxml.cooling_systems.add(id: "CoolingSystem#{hpxml.cooling_systems.size + 1}",
                              cooling_system_type: HPXML::HVACTypeRoomAirConditioner,
                              cooling_system_fuel: HPXML::FuelTypeElectricity,
                              cooling_capacity: 9600,
                              fraction_cool_load_served: 0.1333,
                              cooling_efficiency_eer: 8.5,
                              cooling_shr: 0.65)
    hpxml.cooling_systems.add(id: "CoolingSystem#{hpxml.cooling_systems.size + 1}",
                              cooling_system_type: HPXML::HVACTypePTAC,
                              cooling_system_fuel: HPXML::FuelTypeElectricity,
                              cooling_capacity: 9600,
                              fraction_cool_load_served: 0.1333,
                              cooling_efficiency_eer: 10.7,
                              cooling_shr: 0.65)
    hpxml.heat_pumps.add(id: "HeatPump#{hpxml.heat_pumps.size + 1}",
                         distribution_system_idref: hpxml.hvac_distributions[4].id,
                         heat_pump_type: HPXML::HVACTypeHeatPumpAirToAir,
                         heat_pump_fuel: HPXML::FuelTypeElectricity,
                         heating_capacity: 4800,
                         cooling_capacity: 4800,
                         backup_heating_fuel: HPXML::FuelTypeElectricity,
                         backup_heating_capacity: 3412,
                         backup_heating_efficiency_percent: 1.0,
                         fraction_heat_load_served: 0.1,
                         fraction_cool_load_served: 0.2,
                         heating_efficiency_hspf: 7.7,
                         cooling_efficiency_seer: 13,
                         heating_capacity_17F: 4800 * 0.630, # Based on OAT slope of default curves
                         cooling_shr: 0.73,
                         compressor_type: HPXML::HVACCompressorTypeSingleStage)
    hpxml.heat_pumps.add(id: "HeatPump#{hpxml.heat_pumps.size + 1}",
                         distribution_system_idref: hpxml.hvac_distributions[5].id,
                         heat_pump_type: HPXML::HVACTypeHeatPumpGroundToAir,
                         heat_pump_fuel: HPXML::FuelTypeElectricity,
                         heating_capacity: 4800,
                         cooling_capacity: 4800,
                         backup_heating_fuel: HPXML::FuelTypeElectricity,
                         backup_heating_capacity: 3412,
                         backup_heating_efficiency_percent: 1.0,
                         fraction_heat_load_served: 0.1,
                         fraction_cool_load_served: 0.2,
                         heating_efficiency_cop: 3.6,
                         cooling_efficiency_eer: 16.6,
                         cooling_shr: 0.73,
                         pump_watts_per_ton: 30.0)
    f = 1.0 - (1.0 - 0.25) / (47.0 + 5.0) * (47.0 - 17.0)
    hpxml.heat_pumps.add(id: "HeatPump#{hpxml.heat_pumps.size + 1}",
                         heat_pump_type: HPXML::HVACTypeHeatPumpMiniSplit,
                         heat_pump_fuel: HPXML::FuelTypeElectricity,
                         heating_capacity: 4800,
                         cooling_capacity: 4800,
                         backup_heating_fuel: HPXML::FuelTypeElectricity,
                         backup_heating_capacity: 3412,
                         backup_heating_efficiency_percent: 1.0,
                         fraction_heat_load_served: 0.1,
                         fraction_cool_load_served: 0.2,
                         heating_efficiency_hspf: 10,
                         cooling_efficiency_seer: 19,
                         heating_capacity_17F: 4800 * f,
                         cooling_shr: 0.73,
                         primary_cooling_system: true,
                         primary_heating_system: true)
  elsif ['base-mechvent-multiple.xml',
         'base-bldgtype-multifamily-shared-mechvent-multiple.xml'].include? hpxml_file
    hpxml.hvac_distributions[0].conditioned_floor_area_served /= 2.0
    hpxml.hvac_distributions << hpxml.hvac_distributions[0].dup
    hpxml.hvac_distributions[1].id = "HVACDistribution#{hpxml.hvac_distributions.size}"
    hpxml.heating_systems[0].heating_capacity /= 2.0
    hpxml.heating_systems[0].fraction_heat_load_served /= 2.0
    hpxml.heating_systems[0].primary_system = false
    hpxml.heating_systems << hpxml.heating_systems[0].dup
    hpxml.heating_systems[1].id = "HeatingSystem#{hpxml.heating_systems.size}"
    hpxml.heating_systems[1].distribution_system_idref = hpxml.hvac_distributions[1].id
    hpxml.heating_systems[1].primary_system = true
    hpxml.cooling_systems[0].fraction_cool_load_served /= 2.0
    hpxml.cooling_systems[0].cooling_capacity /= 2.0
    hpxml.cooling_systems[0].primary_system = false
    hpxml.cooling_systems << hpxml.cooling_systems[0].dup
    hpxml.cooling_systems[1].id = "CoolingSystem#{hpxml.cooling_systems.size}"
    hpxml.cooling_systems[1].distribution_system_idref = hpxml.hvac_distributions[1].id
    hpxml.cooling_systems[1].primary_system = true
  elsif ['base-bldgtype-multifamily-adjacent-to-multiple.xml'].include? hpxml_file
    hpxml.hvac_distributions[0].ducts[1].duct_location = HPXML::LocationOtherHousingUnit
    hpxml.hvac_distributions[0].ducts.add(duct_type: HPXML::DuctTypeSupply,
                                          duct_insulation_r_value: 4,
                                          duct_location: HPXML::LocationRoofDeck,
                                          duct_surface_area: 150)
    hpxml.hvac_distributions[0].ducts.add(duct_type: HPXML::DuctTypeReturn,
                                          duct_insulation_r_value: 0,
                                          duct_location: HPXML::LocationRoofDeck,
                                          duct_surface_area: 50)
  elsif ['base-appliances-dehumidifier-multiple.xml'].include? hpxml_file
    hpxml.dehumidifiers[0].fraction_served = 0.5
    hpxml.dehumidifiers.add(id: 'Dehumidifier2',
                            type: HPXML::DehumidifierTypePortable,
                            capacity: 30,
                            energy_factor: 1.6,
                            rh_setpoint: 0.5,
                            fraction_served: 0.25,
                            location: HPXML::LocationLivingSpace)
  end

  # ------------------ #
  # HPXML WaterHeating #
  # ------------------ #

  # Logic that can only be applied based on the file name
  if ['base-schedules-simple.xml',
      'base-misc-loads-large-uncommon.xml',
      'base-misc-loads-large-uncommon2.xml'].include? hpxml_file
    hpxml.water_heating.water_fixtures_weekday_fractions = '0.012, 0.006, 0.004, 0.005, 0.010, 0.034, 0.078, 0.087, 0.080, 0.067, 0.056, 0.047, 0.040, 0.035, 0.033, 0.031, 0.039, 0.051, 0.060, 0.060, 0.055, 0.048, 0.038, 0.026'
    hpxml.water_heating.water_fixtures_weekend_fractions = '0.012, 0.006, 0.004, 0.005, 0.010, 0.034, 0.078, 0.087, 0.080, 0.067, 0.056, 0.047, 0.040, 0.035, 0.033, 0.031, 0.039, 0.051, 0.060, 0.060, 0.055, 0.048, 0.038, 0.026'
    hpxml.water_heating.water_fixtures_monthly_multipliers = '1.0, 1.0, 1.0, 1.0, 1.0, 1.0, 1.0, 1.0, 1.0, 1.0, 1.0, 1.0'
  elsif ['base-bldgtype-multifamily-shared-water-heater-recirc.xml'].include? hpxml_file
    hpxml.hot_water_distributions[0].has_shared_recirculation = true
    hpxml.hot_water_distributions[0].shared_recirculation_number_of_units_served = 6
    hpxml.hot_water_distributions[0].shared_recirculation_pump_power = 220
    hpxml.hot_water_distributions[0].shared_recirculation_control_type = HPXML::DHWRecirControlTypeTimer
  elsif ['base-bldgtype-multifamily-shared-laundry-room.xml'].include? hpxml_file
    hpxml.water_heating_systems.reverse_each do |water_heating_system|
      water_heating_system.delete
    end
    hpxml.water_heating_systems.add(id: "WaterHeatingSystem#{hpxml.water_heating_systems.size + 1}",
                                    is_shared_system: true,
                                    number_of_units_served: 6,
                                    fuel_type: HPXML::FuelTypeNaturalGas,
                                    water_heater_type: HPXML::WaterHeaterTypeStorage,
                                    location: HPXML::LocationLivingSpace,
                                    tank_volume: 120,
                                    fraction_dhw_load_served: 1.0,
                                    heating_capacity: 40000,
                                    energy_factor: 0.59,
                                    recovery_efficiency: 0.76,
                                    temperature: 125.0)
  elsif ['base-dhw-tank-gas-uef-fhr.xml'].include? hpxml_file
    hpxml.water_heating_systems[0].first_hour_rating = 56.0
    hpxml.water_heating_systems[0].usage_bin = nil
  elsif ['base-dhw-tankless-electric-outside.xml'].include? hpxml_file
    hpxml.water_heating_systems[0].performance_adjustment = 0.92
  elsif ['base-misc-defaults.xml'].include? hpxml_file
    hpxml.water_heating_systems[0].year_installed = 2009
    hpxml.water_heating_systems[0].heating_capacity = nil
    hpxml.water_heating_systems[0].energy_factor = nil
  elsif ['base-dhw-multiple.xml'].include? hpxml_file
    hpxml.water_heating_systems[0].fraction_dhw_load_served = 0.2
    hpxml.water_heating_systems.add(id: "WaterHeatingSystem#{hpxml.water_heating_systems.size + 1}",
                                    fuel_type: HPXML::FuelTypeNaturalGas,
                                    water_heater_type: HPXML::WaterHeaterTypeStorage,
                                    location: HPXML::LocationLivingSpace,
                                    tank_volume: 50,
                                    fraction_dhw_load_served: 0.2,
                                    heating_capacity: 40000,
                                    energy_factor: 0.59,
                                    recovery_efficiency: 0.76,
                                    temperature: 125.0)
    hpxml.water_heating_systems.add(id: "WaterHeatingSystem#{hpxml.water_heating_systems.size + 1}",
                                    fuel_type: HPXML::FuelTypeElectricity,
                                    water_heater_type: HPXML::WaterHeaterTypeHeatPump,
                                    location: HPXML::LocationLivingSpace,
                                    tank_volume: 80,
                                    fraction_dhw_load_served: 0.2,
                                    energy_factor: 2.3,
                                    temperature: 125.0)
    hpxml.water_heating_systems.add(id: "WaterHeatingSystem#{hpxml.water_heating_systems.size + 1}",
                                    fuel_type: HPXML::FuelTypeElectricity,
                                    water_heater_type: HPXML::WaterHeaterTypeTankless,
                                    location: HPXML::LocationLivingSpace,
                                    fraction_dhw_load_served: 0.2,
                                    energy_factor: 0.99,
                                    temperature: 125.0)
    hpxml.water_heating_systems.add(id: "WaterHeatingSystem#{hpxml.water_heating_systems.size + 1}",
                                    fuel_type: HPXML::FuelTypeNaturalGas,
                                    water_heater_type: HPXML::WaterHeaterTypeTankless,
                                    location: HPXML::LocationLivingSpace,
                                    fraction_dhw_load_served: 0.1,
                                    energy_factor: 0.82,
                                    temperature: 125.0)
    hpxml.water_heating_systems.add(id: "WaterHeatingSystem#{hpxml.water_heating_systems.size + 1}",
                                    water_heater_type: HPXML::WaterHeaterTypeCombiStorage,
                                    location: HPXML::LocationLivingSpace,
                                    tank_volume: 50,
                                    fraction_dhw_load_served: 0.1,
                                    related_hvac_idref: 'HeatingSystem1',
                                    temperature: 125.0)
    hpxml.solar_thermal_systems.add(id: "SolarThermalSystem#{hpxml.solar_thermal_systems.size + 1}",
                                    system_type: HPXML::SolarThermalSystemType,
                                    water_heating_system_idref: nil, # Apply to all water heaters
                                    solar_fraction: 0.65)
  end

  # -------------------- #
  # HPXML VentilationFan #
  # -------------------- #

  # Logic that can only be applied based on the file name
  if ['base-bldgtype-multifamily-shared-mechvent-multiple.xml'].include? hpxml_file
    hpxml.ventilation_fans.add(id: "VentilationFan#{hpxml.ventilation_fans.size + 1}",
                               fan_type: HPXML::MechVentTypeSupply,
                               is_shared_system: true,
                               in_unit_flow_rate: 100,
                               calculated_flow_rate: 1000,
                               hours_in_operation: 24,
                               fan_power: 300,
                               used_for_whole_building_ventilation: true,
                               fraction_recirculation: 0.0,
                               preheating_fuel: HPXML::FuelTypeNaturalGas,
                               preheating_efficiency_cop: 0.92,
                               preheating_fraction_load_served: 0.8,
                               precooling_fuel: HPXML::FuelTypeElectricity,
                               precooling_efficiency_cop: 4.0,
                               precooling_fraction_load_served: 0.8)
    hpxml.ventilation_fans.add(id: "VentilationFan#{hpxml.ventilation_fans.size + 1}",
                               fan_type: HPXML::MechVentTypeERV,
                               is_shared_system: true,
                               in_unit_flow_rate: 50,
                               delivered_ventilation: 500,
                               hours_in_operation: 24,
                               total_recovery_efficiency: 0.48,
                               sensible_recovery_efficiency: 0.72,
                               fan_power: 150,
                               used_for_whole_building_ventilation: true,
                               fraction_recirculation: 0.4,
                               preheating_fuel: HPXML::FuelTypeNaturalGas,
                               preheating_efficiency_cop: 0.87,
                               preheating_fraction_load_served: 1.0,
                               precooling_fuel: HPXML::FuelTypeElectricity,
                               precooling_efficiency_cop: 3.5,
                               precooling_fraction_load_served: 1.0)
    hpxml.ventilation_fans.add(id: "VentilationFan#{hpxml.ventilation_fans.size + 1}",
                               fan_type: HPXML::MechVentTypeHRV,
                               is_shared_system: true,
                               in_unit_flow_rate: 50,
                               rated_flow_rate: 500,
                               hours_in_operation: 24,
                               sensible_recovery_efficiency: 0.72,
                               fan_power: 150,
                               used_for_whole_building_ventilation: true,
                               fraction_recirculation: 0.3,
                               preheating_fuel: HPXML::FuelTypeElectricity,
                               preheating_efficiency_cop: 4.0,
                               precooling_fuel: HPXML::FuelTypeElectricity,
                               precooling_efficiency_cop: 4.5,
                               preheating_fraction_load_served: 1.0,
                               precooling_fraction_load_served: 1.0)
    hpxml.ventilation_fans.add(id: "VentilationFan#{hpxml.ventilation_fans.size + 1}",
                               fan_type: HPXML::MechVentTypeBalanced,
                               is_shared_system: true,
                               in_unit_flow_rate: 30,
                               tested_flow_rate: 300,
                               hours_in_operation: 24,
                               fan_power: 150,
                               used_for_whole_building_ventilation: true,
                               fraction_recirculation: 0.3,
                               preheating_fuel: HPXML::FuelTypeElectricity,
                               preheating_efficiency_cop: 3.5,
                               precooling_fuel: HPXML::FuelTypeElectricity,
                               precooling_efficiency_cop: 4.0,
                               preheating_fraction_load_served: 0.9,
                               precooling_fraction_load_served: 1.0)
    hpxml.ventilation_fans.add(id: "VentilationFan#{hpxml.ventilation_fans.size + 1}",
                               fan_type: HPXML::MechVentTypeExhaust,
                               is_shared_system: true,
                               in_unit_flow_rate: 70,
                               rated_flow_rate: 700,
                               hours_in_operation: 8,
                               fan_power: 300,
                               used_for_whole_building_ventilation: true,
                               fraction_recirculation: 0.0)
    hpxml.ventilation_fans.add(id: "VentilationFan#{hpxml.ventilation_fans.size + 1}",
                               fan_type: HPXML::MechVentTypeExhaust,
                               tested_flow_rate: 50,
                               hours_in_operation: 14,
                               fan_power: 10,
                               used_for_whole_building_ventilation: true)
    hpxml.ventilation_fans.add(id: "VentilationFan#{hpxml.ventilation_fans.size + 1}",
                               fan_type: HPXML::MechVentTypeCFIS,
                               tested_flow_rate: 160,
                               hours_in_operation: 8,
                               fan_power: 150,
                               used_for_whole_building_ventilation: true,
                               distribution_system_idref: 'HVACDistribution1')
  elsif ['base-mechvent-multiple.xml'].include? hpxml_file
    hpxml.ventilation_fans.add(id: "VentilationFan#{hpxml.ventilation_fans.size + 1}",
                               rated_flow_rate: 2000,
                               fan_power: 150,
                               used_for_seasonal_cooling_load_reduction: true)
    hpxml.ventilation_fans.add(id: "VentilationFan#{hpxml.ventilation_fans.size + 1}",
                               fan_type: HPXML::MechVentTypeSupply,
                               tested_flow_rate: 27.5,
                               hours_in_operation: 24,
                               fan_power: 7.5,
                               used_for_whole_building_ventilation: true)
    hpxml.ventilation_fans.add(id: "VentilationFan#{hpxml.ventilation_fans.size + 1}",
                               fan_type: HPXML::MechVentTypeExhaust,
                               tested_flow_rate: 12.5,
                               hours_in_operation: 14,
                               fan_power: 2.5,
                               used_for_whole_building_ventilation: true)
    hpxml.ventilation_fans.add(id: "VentilationFan#{hpxml.ventilation_fans.size + 1}",
                               fan_type: HPXML::MechVentTypeBalanced,
                               tested_flow_rate: 27.5,
                               hours_in_operation: 24,
                               fan_power: 15,
                               used_for_whole_building_ventilation: true)
    hpxml.ventilation_fans.add(id: "VentilationFan#{hpxml.ventilation_fans.size + 1}",
                               fan_type: HPXML::MechVentTypeERV,
                               tested_flow_rate: 12.5,
                               hours_in_operation: 24,
                               total_recovery_efficiency: 0.48,
                               sensible_recovery_efficiency: 0.72,
                               fan_power: 6.25,
                               used_for_whole_building_ventilation: true)
    hpxml.ventilation_fans.add(id: "VentilationFan#{hpxml.ventilation_fans.size + 1}",
                               fan_type: HPXML::MechVentTypeHRV,
                               tested_flow_rate: 15,
                               hours_in_operation: 24,
                               sensible_recovery_efficiency: 0.72,
                               fan_power: 7.5,
                               used_for_whole_building_ventilation: true)
    hpxml.ventilation_fans.reverse_each do |vent_fan|
      vent_fan.fan_power /= 2.0
      vent_fan.rated_flow_rate /= 2.0 unless vent_fan.rated_flow_rate.nil?
      vent_fan.tested_flow_rate /= 2.0 unless vent_fan.tested_flow_rate.nil?
      hpxml.ventilation_fans << vent_fan.dup
      hpxml.ventilation_fans[-1].id = "VentilationFan#{hpxml.ventilation_fans.size}"
      hpxml.ventilation_fans[-1].start_hour = vent_fan.start_hour - 1 unless vent_fan.start_hour.nil?
      hpxml.ventilation_fans[-1].hours_in_operation = vent_fan.hours_in_operation - 1 unless vent_fan.hours_in_operation.nil?
    end
    hpxml.ventilation_fans.add(id: "VentilationFan#{hpxml.ventilation_fans.size + 1}",
                               fan_type: HPXML::MechVentTypeCFIS,
                               tested_flow_rate: 40,
                               hours_in_operation: 8,
                               fan_power: 37.5,
                               used_for_whole_building_ventilation: true,
                               distribution_system_idref: 'HVACDistribution1')
    hpxml.ventilation_fans.add(id: "VentilationFan#{hpxml.ventilation_fans.size + 1}",
                               fan_type: HPXML::MechVentTypeCFIS,
                               tested_flow_rate: 42.5,
                               hours_in_operation: 8,
                               fan_power: 37.5,
                               used_for_whole_building_ventilation: true,
                               distribution_system_idref: 'HVACDistribution2')
    # Test ventilation system w/ zero airflow and hours
    hpxml.ventilation_fans.add(id: "VentilationFan#{hpxml.ventilation_fans.size + 1}",
                               fan_type: HPXML::MechVentTypeHRV,
                               tested_flow_rate: 0,
                               hours_in_operation: 24,
                               sensible_recovery_efficiency: 0.72,
                               fan_power: 7.5,
                               used_for_whole_building_ventilation: true)
    hpxml.ventilation_fans.add(id: "VentilationFan#{hpxml.ventilation_fans.size + 1}",
                               fan_type: HPXML::MechVentTypeHRV,
                               tested_flow_rate: 15,
                               hours_in_operation: 0,
                               sensible_recovery_efficiency: 0.72,
                               fan_power: 7.5,
                               used_for_whole_building_ventilation: true)
  end

  # ---------------- #
  # HPXML Generation #
  # ---------------- #

  # Logic that can only be applied based on the file name
  if ['base-misc-defaults.xml'].include? hpxml_file
    hpxml.pv_systems[0].year_modules_manufactured = 2015
  elsif ['base-misc-generators.xml'].include? hpxml_file
    hpxml.generators.add(id: "Generator#{hpxml.generators.size + 1}",
                         fuel_type: HPXML::FuelTypeNaturalGas,
                         annual_consumption_kbtu: 8500,
                         annual_output_kwh: 500)
    hpxml.generators.add(id: "Generator#{hpxml.generators.size + 1}",
                         fuel_type: HPXML::FuelTypeOil,
                         annual_consumption_kbtu: 8500,
                         annual_output_kwh: 500)
  elsif ['base-bldgtype-multifamily-shared-generator.xml'].include? hpxml_file
    hpxml.generators.add(id: "Generator#{hpxml.generators.size + 1}",
                         is_shared_system: true,
                         fuel_type: HPXML::FuelTypePropane,
                         annual_consumption_kbtu: 85000,
                         annual_output_kwh: 5000,
                         number_of_bedrooms_served: 18)
  end

  # ------------- #
  # HPXML Battery #
  # ------------- #

  if ['base-pv-battery-outside-degrades.xml'].include? hpxml_file
    hpxml.batteries[0].lifetime_model = HPXML::BatteryLifetimeModelKandlerSmith
  elsif ['base-pv-battery-ah.xml'].include? hpxml_file
    default_voltage = Battery.get_battery_default_values()[:nominal_voltage]
    hpxml.batteries[0].nominal_capacity_ah = Battery.get_Ah_from_kWh(hpxml.batteries[0].nominal_capacity_kwh,
                                                                     default_voltage)
    hpxml.batteries[0].nominal_capacity_kwh = nil
  end

  # ---------------- #
  # HPXML Appliances #
  # ---------------- #

  # Logic that can only be applied based on the file name
  if ['base-schedules-simple.xml',
      'base-misc-loads-large-uncommon.xml',
      'base-misc-loads-large-uncommon2.xml'].include? hpxml_file
    hpxml.clothes_washers[0].weekday_fractions = '0.009, 0.007, 0.004, 0.004, 0.007, 0.011, 0.022, 0.049, 0.073, 0.086, 0.084, 0.075, 0.067, 0.060, 0.049, 0.052, 0.050, 0.049, 0.049, 0.049, 0.049, 0.047, 0.032, 0.017'
    hpxml.clothes_washers[0].weekend_fractions = '0.009, 0.007, 0.004, 0.004, 0.007, 0.011, 0.022, 0.049, 0.073, 0.086, 0.084, 0.075, 0.067, 0.060, 0.049, 0.052, 0.050, 0.049, 0.049, 0.049, 0.049, 0.047, 0.032, 0.017'
    hpxml.clothes_washers[0].monthly_multipliers = '1.011, 1.002, 1.022, 1.020, 1.022, 0.996, 0.999, 0.999, 0.996, 0.964, 0.959, 1.011'
    hpxml.clothes_dryers[0].weekday_fractions = '0.010, 0.006, 0.004, 0.002, 0.004, 0.006, 0.016, 0.032, 0.048, 0.068, 0.078, 0.081, 0.074, 0.067, 0.057, 0.061, 0.055, 0.054, 0.051, 0.051, 0.052, 0.054, 0.044, 0.024'
    hpxml.clothes_dryers[0].weekend_fractions = '0.010, 0.006, 0.004, 0.002, 0.004, 0.006, 0.016, 0.032, 0.048, 0.068, 0.078, 0.081, 0.074, 0.067, 0.057, 0.061, 0.055, 0.054, 0.051, 0.051, 0.052, 0.054, 0.044, 0.024'
    hpxml.clothes_dryers[0].monthly_multipliers = '1.0, 1.0, 1.0, 1.0, 1.0, 1.0, 1.0, 1.0, 1.0, 1.0, 1.0, 1.0'
    hpxml.dishwashers[0].weekday_fractions = '0.015, 0.007, 0.005, 0.003, 0.003, 0.010, 0.020, 0.031, 0.058, 0.065, 0.056, 0.048, 0.041, 0.046, 0.036, 0.038, 0.038, 0.049, 0.087, 0.111, 0.090, 0.067, 0.044, 0.031'
    hpxml.dishwashers[0].weekend_fractions = '0.015, 0.007, 0.005, 0.003, 0.003, 0.010, 0.020, 0.031, 0.058, 0.065, 0.056, 0.048, 0.041, 0.046, 0.036, 0.038, 0.038, 0.049, 0.087, 0.111, 0.090, 0.067, 0.044, 0.031'
    hpxml.dishwashers[0].monthly_multipliers = '1.097, 1.097, 0.991, 0.987, 0.991, 0.890, 0.896, 0.896, 0.890, 1.085, 1.085, 1.097'
    hpxml.refrigerators[0].weekday_fractions = '0.040, 0.039, 0.038, 0.037, 0.036, 0.036, 0.038, 0.040, 0.041, 0.041, 0.040, 0.040, 0.042, 0.042, 0.042, 0.041, 0.044, 0.048, 0.050, 0.048, 0.047, 0.046, 0.044, 0.041'
    hpxml.refrigerators[0].weekend_fractions = '0.040, 0.039, 0.038, 0.037, 0.036, 0.036, 0.038, 0.040, 0.041, 0.041, 0.040, 0.040, 0.042, 0.042, 0.042, 0.041, 0.044, 0.048, 0.050, 0.048, 0.047, 0.046, 0.044, 0.041'
    hpxml.refrigerators[0].monthly_multipliers = '0.837, 0.835, 1.084, 1.084, 1.084, 1.096, 1.096, 1.096, 1.096, 0.931, 0.925, 0.837'
    hpxml.cooking_ranges[0].weekday_fractions = '0.007, 0.007, 0.004, 0.004, 0.007, 0.011, 0.025, 0.042, 0.046, 0.048, 0.042, 0.050, 0.057, 0.046, 0.057, 0.044, 0.092, 0.150, 0.117, 0.060, 0.035, 0.025, 0.016, 0.011'
    hpxml.cooking_ranges[0].weekend_fractions = '0.007, 0.007, 0.004, 0.004, 0.007, 0.011, 0.025, 0.042, 0.046, 0.048, 0.042, 0.050, 0.057, 0.046, 0.057, 0.044, 0.092, 0.150, 0.117, 0.060, 0.035, 0.025, 0.016, 0.011'
    hpxml.cooking_ranges[0].monthly_multipliers = '1.097, 1.097, 0.991, 0.987, 0.991, 0.890, 0.896, 0.896, 0.890, 1.085, 1.085, 1.097'
  end
  if ['base-misc-loads-large-uncommon.xml',
      'base-misc-loads-large-uncommon2.xml',
      'base-misc-usage-multiplier.xml'].include? hpxml_file
    if hpxml_file != 'base-misc-usage-multiplier.xml'
      hpxml.refrigerators.add(id: "Refrigerator#{hpxml.refrigerators.size + 1}",
                              rated_annual_kwh: 800,
                              primary_indicator: false)
    end
    hpxml.freezers.add(id: "Freezer#{hpxml.freezers.size + 1}",
                       location: HPXML::LocationLivingSpace,
                       rated_annual_kwh: 400)
    if hpxml_file == 'base-misc-usage-multiplier.xml'
      hpxml.freezers[-1].usage_multiplier = 0.9
    end
    (hpxml.refrigerators + hpxml.freezers).each do |appliance|
      next if appliance.is_a?(HPXML::Refrigerator) && hpxml_file == 'base-misc-usage-multiplier.xml'

      appliance.weekday_fractions = '0.040, 0.039, 0.038, 0.037, 0.036, 0.036, 0.038, 0.040, 0.041, 0.041, 0.040, 0.040, 0.042, 0.042, 0.042, 0.041, 0.044, 0.048, 0.050, 0.048, 0.047, 0.046, 0.044, 0.041'
      appliance.weekend_fractions = '0.040, 0.039, 0.038, 0.037, 0.036, 0.036, 0.038, 0.040, 0.041, 0.041, 0.040, 0.040, 0.042, 0.042, 0.042, 0.041, 0.044, 0.048, 0.050, 0.048, 0.047, 0.046, 0.044, 0.041'
      appliance.monthly_multipliers = '0.837, 0.835, 1.084, 1.084, 1.084, 1.096, 1.096, 1.096, 1.096, 0.931, 0.925, 0.837'
    end
    hpxml.pools[0].pump_weekday_fractions = '0.003, 0.003, 0.003, 0.004, 0.008, 0.015, 0.026, 0.044, 0.084, 0.121, 0.127, 0.121, 0.120, 0.090, 0.075, 0.061, 0.037, 0.023, 0.013, 0.008, 0.004, 0.003, 0.003, 0.003'
    hpxml.pools[0].pump_weekend_fractions = '0.003, 0.003, 0.003, 0.004, 0.008, 0.015, 0.026, 0.044, 0.084, 0.121, 0.127, 0.121, 0.120, 0.090, 0.075, 0.061, 0.037, 0.023, 0.013, 0.008, 0.004, 0.003, 0.003, 0.003'
    hpxml.pools[0].pump_monthly_multipliers = '1.154, 1.161, 1.013, 1.010, 1.013, 0.888, 0.883, 0.883, 0.888, 0.978, 0.974, 1.154'
    hpxml.pools[0].heater_weekday_fractions = '0.003, 0.003, 0.003, 0.004, 0.008, 0.015, 0.026, 0.044, 0.084, 0.121, 0.127, 0.121, 0.120, 0.090, 0.075, 0.061, 0.037, 0.023, 0.013, 0.008, 0.004, 0.003, 0.003, 0.003'
    hpxml.pools[0].heater_weekend_fractions = '0.003, 0.003, 0.003, 0.004, 0.008, 0.015, 0.026, 0.044, 0.084, 0.121, 0.127, 0.121, 0.120, 0.090, 0.075, 0.061, 0.037, 0.023, 0.013, 0.008, 0.004, 0.003, 0.003, 0.003'
    hpxml.pools[0].heater_monthly_multipliers = '1.154, 1.161, 1.013, 1.010, 1.013, 0.888, 0.883, 0.883, 0.888, 0.978, 0.974, 1.154'
    hpxml.hot_tubs[0].pump_weekday_fractions = '0.024, 0.029, 0.024, 0.029, 0.047, 0.067, 0.057, 0.024, 0.024, 0.019, 0.015, 0.014, 0.014, 0.014, 0.024, 0.058, 0.126, 0.122, 0.068, 0.061, 0.051, 0.043, 0.024, 0.024'
    hpxml.hot_tubs[0].pump_weekend_fractions = '0.024, 0.029, 0.024, 0.029, 0.047, 0.067, 0.057, 0.024, 0.024, 0.019, 0.015, 0.014, 0.014, 0.014, 0.024, 0.058, 0.126, 0.122, 0.068, 0.061, 0.051, 0.043, 0.024, 0.024'
    hpxml.hot_tubs[0].pump_monthly_multipliers = '0.837, 0.835, 1.084, 1.084, 1.084, 1.096, 1.096, 1.096, 1.096, 0.931, 0.925, 0.837'
    hpxml.hot_tubs[0].heater_weekday_fractions = '0.024, 0.029, 0.024, 0.029, 0.047, 0.067, 0.057, 0.024, 0.024, 0.019, 0.015, 0.014, 0.014, 0.014, 0.024, 0.058, 0.126, 0.122, 0.068, 0.061, 0.051, 0.043, 0.024, 0.024'
    hpxml.hot_tubs[0].heater_weekend_fractions = '0.024, 0.029, 0.024, 0.029, 0.047, 0.067, 0.057, 0.024, 0.024, 0.019, 0.015, 0.014, 0.014, 0.014, 0.024, 0.058, 0.126, 0.122, 0.068, 0.061, 0.051, 0.043, 0.024, 0.024'
    hpxml.hot_tubs[0].heater_monthly_multipliers = '0.921, 0.928, 0.921, 0.915, 0.921, 1.160, 1.158, 1.158, 1.160, 0.921, 0.915, 0.921'
  end
  if ['base-bldgtype-multifamily-shared-laundry-room.xml'].include? hpxml_file
    hpxml.clothes_washers[0].is_shared_appliance = true
    hpxml.clothes_washers[0].location = HPXML::LocationOtherHeatedSpace
    hpxml.clothes_washers[0].water_heating_system_idref = hpxml.water_heating_systems[0].id
    hpxml.clothes_dryers[0].location = HPXML::LocationOtherHeatedSpace
    hpxml.clothes_dryers[0].is_shared_appliance = true
    hpxml.dishwashers[0].is_shared_appliance = true
    hpxml.dishwashers[0].location = HPXML::LocationOtherHeatedSpace
    hpxml.dishwashers[0].water_heating_system_idref = hpxml.water_heating_systems[0].id
  elsif ['base-misc-defaults.xml'].include? hpxml_file
    hpxml.refrigerators[0].primary_indicator = nil
  end

  # -------------- #
  # HPXML Lighting #
  # -------------- #

  # Logic that can only be applied based on the file name
  if ['base-lighting-ceiling-fans.xml'].include? hpxml_file
    hpxml.ceiling_fans[0].weekday_fractions = '0.057, 0.057, 0.057, 0.057, 0.057, 0.057, 0.057, 0.024, 0.024, 0.024, 0.024, 0.024, 0.024, 0.024, 0.024, 0.024, 0.024, 0.024, 0.057, 0.057, 0.057, 0.057, 0.057, 0.057'
    hpxml.ceiling_fans[0].weekend_fractions = '0.057, 0.057, 0.057, 0.057, 0.057, 0.057, 0.057, 0.024, 0.024, 0.024, 0.024, 0.024, 0.024, 0.024, 0.024, 0.024, 0.024, 0.024, 0.057, 0.057, 0.057, 0.057, 0.057, 0.057'
    hpxml.ceiling_fans[0].monthly_multipliers = '0, 0, 0, 0, 0, 1, 1, 1, 1, 0, 0, 0'
  elsif ['base-lighting-holiday.xml'].include? hpxml_file
    hpxml.lighting.holiday_weekday_fractions = '0.0, 0.0, 0.0, 0.0, 0.0, 0.0, 0.0, 0.0, 0.0, 0.0, 0.0, 0.0, 0.0, 0.0, 0.0, 0.0, 0.008, 0.098, 0.168, 0.194, 0.284, 0.192, 0.037, 0.019'
    hpxml.lighting.holiday_weekend_fractions = '0.0, 0.0, 0.0, 0.0, 0.0, 0.0, 0.0, 0.0, 0.0, 0.0, 0.0, 0.0, 0.0, 0.0, 0.0, 0.0, 0.008, 0.098, 0.168, 0.194, 0.284, 0.192, 0.037, 0.019'
  elsif ['base-schedules-simple.xml',
         'base-misc-loads-large-uncommon.xml',
         'base-misc-loads-large-uncommon2.xml'].include? hpxml_file
    hpxml.lighting.interior_weekday_fractions = '0.124, 0.074, 0.050, 0.050, 0.053, 0.140, 0.330, 0.420, 0.430, 0.424, 0.411, 0.394, 0.382, 0.378, 0.378, 0.379, 0.386, 0.412, 0.484, 0.619, 0.783, 0.880, 0.597, 0.249'
    hpxml.lighting.interior_weekend_fractions = '0.124, 0.074, 0.050, 0.050, 0.053, 0.140, 0.330, 0.420, 0.430, 0.424, 0.411, 0.394, 0.382, 0.378, 0.378, 0.379, 0.386, 0.412, 0.484, 0.619, 0.783, 0.880, 0.597, 0.249'
    hpxml.lighting.interior_monthly_multipliers = '1.075, 1.064951905, 1.0375, 1.0, 0.9625, 0.935048095, 0.925, 0.935048095, 0.9625, 1.0, 1.0375, 1.064951905'
    hpxml.lighting.exterior_weekday_fractions = '0.046, 0.046, 0.046, 0.046, 0.046, 0.037, 0.035, 0.034, 0.033, 0.028, 0.022, 0.015, 0.012, 0.011, 0.011, 0.012, 0.019, 0.037, 0.049, 0.065, 0.091, 0.105, 0.091, 0.063'
    hpxml.lighting.exterior_weekend_fractions = '0.046, 0.046, 0.045, 0.045, 0.046, 0.045, 0.044, 0.041, 0.036, 0.03, 0.024, 0.016, 0.012, 0.011, 0.011, 0.012, 0.019, 0.038, 0.048, 0.06, 0.083, 0.098, 0.085, 0.059'
    hpxml.lighting.exterior_monthly_multipliers = '1.248, 1.257, 0.993, 0.989, 0.993, 0.827, 0.821, 0.821, 0.827, 0.99, 0.987, 1.248'
    hpxml.lighting.garage_weekday_fractions = '0.046, 0.046, 0.046, 0.046, 0.046, 0.037, 0.035, 0.034, 0.033, 0.028, 0.022, 0.015, 0.012, 0.011, 0.011, 0.012, 0.019, 0.037, 0.049, 0.065, 0.091, 0.105, 0.091, 0.063'
    hpxml.lighting.garage_weekend_fractions = '0.046, 0.046, 0.045, 0.045, 0.046, 0.045, 0.044, 0.041, 0.036, 0.03, 0.024, 0.016, 0.012, 0.011, 0.011, 0.012, 0.019, 0.038, 0.048, 0.06, 0.083, 0.098, 0.085, 0.059'
    hpxml.lighting.garage_monthly_multipliers = '1.248, 1.257, 0.993, 0.989, 0.993, 0.827, 0.821, 0.821, 0.827, 0.99, 0.987, 1.248'
  end

  # --------------- #
  # HPXML MiscLoads #
  # --------------- #

  # Logic that can only be applied based on the file name
  if ['base-schedules-simple.xml',
      'base-misc-loads-large-uncommon.xml',
      'base-misc-loads-large-uncommon2.xml'].include? hpxml_file
    hpxml.plug_loads[0].weekday_fractions = '0.045, 0.019, 0.01, 0.001, 0.001, 0.001, 0.005, 0.009, 0.018, 0.026, 0.032, 0.038, 0.04, 0.041, 0.043, 0.045, 0.05, 0.055, 0.07, 0.085, 0.097, 0.108, 0.089, 0.07'
    hpxml.plug_loads[0].weekend_fractions = '0.045, 0.019, 0.01, 0.001, 0.001, 0.001, 0.005, 0.009, 0.018, 0.026, 0.032, 0.038, 0.04, 0.041, 0.043, 0.045, 0.05, 0.055, 0.07, 0.085, 0.097, 0.108, 0.089, 0.07'
    hpxml.plug_loads[0].monthly_multipliers = '1.137, 1.129, 0.961, 0.969, 0.961, 0.993, 0.996, 0.96, 0.993, 0.867, 0.86, 1.137'
    hpxml.plug_loads[1].weekday_fractions = '0.035, 0.033, 0.032, 0.031, 0.032, 0.033, 0.037, 0.042, 0.043, 0.043, 0.043, 0.044, 0.045, 0.045, 0.044, 0.046, 0.048, 0.052, 0.053, 0.05, 0.047, 0.045, 0.04, 0.036'
    hpxml.plug_loads[1].weekend_fractions = '0.035, 0.033, 0.032, 0.031, 0.032, 0.033, 0.037, 0.042, 0.043, 0.043, 0.043, 0.044, 0.045, 0.045, 0.044, 0.046, 0.048, 0.052, 0.053, 0.05, 0.047, 0.045, 0.04, 0.036'
    hpxml.plug_loads[1].monthly_multipliers = '1.248, 1.257, 0.993, 0.989, 0.993, 0.827, 0.821, 0.821, 0.827, 0.99, 0.987, 1.248'
  end
  if ['base-misc-loads-large-uncommon.xml',
      'base-misc-loads-large-uncommon2.xml',
      'base-misc-usage-multiplier.xml'].include? hpxml_file
    if hpxml_file != 'base-misc-usage-multiplier.xml'
      hpxml.plug_loads[2].weekday_fractions = '0.042, 0.042, 0.042, 0.042, 0.042, 0.042, 0.042, 0.042, 0.042, 0.042, 0.042, 0.042, 0.042, 0.042, 0.042, 0.042, 0.042, 0.042, 0.042, 0.042, 0.042, 0.042, 0.042, 0.042'
      hpxml.plug_loads[2].weekend_fractions = '0.042, 0.042, 0.042, 0.042, 0.042, 0.042, 0.042, 0.042, 0.042, 0.042, 0.042, 0.042, 0.042, 0.042, 0.042, 0.042, 0.042, 0.042, 0.042, 0.042, 0.042, 0.042, 0.042, 0.042'
      hpxml.plug_loads[2].monthly_multipliers = '1, 1, 1, 1, 1, 1, 1, 1, 1, 1, 1, 1'
      hpxml.plug_loads[3].weekday_fractions = '0.044, 0.023, 0.019, 0.015, 0.016, 0.018, 0.026, 0.033, 0.033, 0.032, 0.033, 0.033, 0.032, 0.032, 0.032, 0.033, 0.045, 0.057, 0.066, 0.076, 0.081, 0.086, 0.075, 0.065'
      hpxml.plug_loads[3].weekend_fractions = '0.044, 0.023, 0.019, 0.015, 0.016, 0.018, 0.026, 0.033, 0.033, 0.032, 0.033, 0.033, 0.032, 0.032, 0.032, 0.033, 0.045, 0.057, 0.066, 0.076, 0.081, 0.086, 0.075, 0.065'
      hpxml.plug_loads[3].monthly_multipliers = '1.154, 1.161, 1.013, 1.010, 1.013, 0.888, 0.883, 0.883, 0.888, 0.978, 0.974, 1.154'
    end
    hpxml.fuel_loads[0].weekday_fractions = '0.004, 0.001, 0.001, 0.002, 0.007, 0.012, 0.029, 0.046, 0.044, 0.041, 0.044, 0.046, 0.042, 0.038, 0.049, 0.059, 0.110, 0.161, 0.115, 0.070, 0.044, 0.019, 0.013, 0.007'
    hpxml.fuel_loads[0].weekend_fractions = '0.004, 0.001, 0.001, 0.002, 0.007, 0.012, 0.029, 0.046, 0.044, 0.041, 0.044, 0.046, 0.042, 0.038, 0.049, 0.059, 0.110, 0.161, 0.115, 0.070, 0.044, 0.019, 0.013, 0.007'
    hpxml.fuel_loads[0].monthly_multipliers = '1.097, 1.097, 0.991, 0.987, 0.991, 0.890, 0.896, 0.896, 0.890, 1.085, 1.085, 1.097'
    hpxml.fuel_loads[1].weekday_fractions = '0.044, 0.023, 0.019, 0.015, 0.016, 0.018, 0.026, 0.033, 0.033, 0.032, 0.033, 0.033, 0.032, 0.032, 0.032, 0.033, 0.045, 0.057, 0.066, 0.076, 0.081, 0.086, 0.075, 0.065'
    hpxml.fuel_loads[1].weekend_fractions = '0.044, 0.023, 0.019, 0.015, 0.016, 0.018, 0.026, 0.033, 0.033, 0.032, 0.033, 0.033, 0.032, 0.032, 0.032, 0.033, 0.045, 0.057, 0.066, 0.076, 0.081, 0.086, 0.075, 0.065'
    hpxml.fuel_loads[1].monthly_multipliers = '1.154, 1.161, 1.013, 1.010, 1.013, 0.888, 0.883, 0.883, 0.888, 0.978, 0.974, 1.154'
    hpxml.fuel_loads[2].weekday_fractions = '0.044, 0.023, 0.019, 0.015, 0.016, 0.018, 0.026, 0.033, 0.033, 0.032, 0.033, 0.033, 0.032, 0.032, 0.032, 0.033, 0.045, 0.057, 0.066, 0.076, 0.081, 0.086, 0.075, 0.065'
    hpxml.fuel_loads[2].weekend_fractions = '0.044, 0.023, 0.019, 0.015, 0.016, 0.018, 0.026, 0.033, 0.033, 0.032, 0.033, 0.033, 0.032, 0.032, 0.032, 0.033, 0.045, 0.057, 0.066, 0.076, 0.081, 0.086, 0.075, 0.065'
    hpxml.fuel_loads[2].monthly_multipliers = '1.154, 1.161, 1.013, 1.010, 1.013, 0.888, 0.883, 0.883, 0.888, 0.978, 0.974, 1.154'
  end

  # ----- #
  # FINAL #
  # ----- #

  # Collapse some surfaces whose azimuth is a minor effect to simplify HPXMLs.
  if not hpxml_file.include? 'split-surfaces'
    (hpxml.roofs + hpxml.rim_joists + hpxml.walls + hpxml.foundation_walls).each do |surface|
      surface.azimuth = nil
    end
    hpxml.collapse_enclosure_surfaces()
  end

  renumber_hpxml_ids(hpxml)
end

def renumber_hpxml_ids(hpxml)
  # Renumber surfaces
  { hpxml.walls => 'Wall',
    hpxml.foundation_walls => 'FoundationWall',
    hpxml.rim_joists => 'RimJoist',
    hpxml.frame_floors => 'FrameFloor',
    hpxml.roofs => 'Roof',
    hpxml.slabs => 'Slab',
    hpxml.windows => 'Window',
    hpxml.doors => 'Door',
    hpxml.skylights => 'Skylight' }.each do |surfs, surf_name|
    surfs.each_with_index do |surf, i|
      (hpxml.attics + hpxml.foundations).each do |attic_or_fnd|
        if attic_or_fnd.respond_to?(:attached_to_roof_idrefs) && !attic_or_fnd.attached_to_roof_idrefs.nil? && !attic_or_fnd.attached_to_roof_idrefs.delete(surf.id).nil?
          attic_or_fnd.attached_to_roof_idrefs << "#{surf_name}#{i + 1}"
        end
        if attic_or_fnd.respond_to?(:attached_to_wall_idrefs) && !attic_or_fnd.attached_to_wall_idrefs.nil? && !attic_or_fnd.attached_to_wall_idrefs.delete(surf.id).nil?
          attic_or_fnd.attached_to_wall_idrefs << "#{surf_name}#{i + 1}"
        end
        if attic_or_fnd.respond_to?(:attached_to_rim_joist_idrefs) && !attic_or_fnd.attached_to_rim_joist_idrefs.nil? && !attic_or_fnd.attached_to_rim_joist_idrefs.delete(surf.id).nil?
          attic_or_fnd.attached_to_rim_joist_idrefs << "#{surf_name}#{i + 1}"
        end
        if attic_or_fnd.respond_to?(:attached_to_frame_floor_idrefs) && !attic_or_fnd.attached_to_frame_floor_idrefs.nil? && !attic_or_fnd.attached_to_frame_floor_idrefs.delete(surf.id).nil?
          attic_or_fnd.attached_to_frame_floor_idrefs << "#{surf_name}#{i + 1}"
        end
        if attic_or_fnd.respond_to?(:attached_to_slab_idrefs) && !attic_or_fnd.attached_to_slab_idrefs.nil? && !attic_or_fnd.attached_to_slab_idrefs.delete(surf.id).nil?
          attic_or_fnd.attached_to_slab_idrefs << "#{surf_name}#{i + 1}"
        end
        if attic_or_fnd.respond_to?(:attached_to_foundation_wall_idrefs) && !attic_or_fnd.attached_to_foundation_wall_idrefs.nil? && !attic_or_fnd.attached_to_foundation_wall_idrefs.delete(surf.id).nil?
          attic_or_fnd.attached_to_foundation_wall_idrefs << "#{surf_name}#{i + 1}"
        end
      end
      (hpxml.windows + hpxml.doors).each do |subsurf|
        if subsurf.respond_to?(:wall_idref) && (subsurf.wall_idref == surf.id)
          subsurf.wall_idref = "#{surf_name}#{i + 1}"
        end
      end
      hpxml.skylights.each do |subsurf|
        if subsurf.respond_to?(:roof_idref) && (subsurf.roof_idref == surf.id)
          subsurf.roof_idref = "#{surf_name}#{i + 1}"
        end
      end
      surf.id = "#{surf_name}#{i + 1}"
      if surf.respond_to? :insulation_id
        surf.insulation_id = "#{surf_name}#{i + 1}Insulation"
      end
      if surf.respond_to? :perimeter_insulation_id
        surf.perimeter_insulation_id = "#{surf_name}#{i + 1}PerimeterInsulation"
      end
      if surf.respond_to? :under_slab_insulation_id
        surf.under_slab_insulation_id = "#{surf_name}#{i + 1}UnderSlabInsulation"
      end
    end
  end
end

def download_epws
  require_relative 'HPXMLtoOpenStudio/resources/util'

  require 'tempfile'
  tmpfile = Tempfile.new('epw')

  UrlResolver.fetch('https://data.nrel.gov/system/files/128/tmy3s-cache-csv.zip', tmpfile)

  puts 'Extracting weather files...'
  weather_dir = File.join(File.dirname(__FILE__), 'weather')
  unzip_file = OpenStudio::UnzipFile.new(tmpfile.path.to_s)
  unzip_file.extractAllFiles(OpenStudio::toPath(weather_dir))

  num_epws_actual = Dir[File.join(weather_dir, '*.epw')].count
  puts "#{num_epws_actual} weather files are available in the weather directory."
  puts 'Completed.'
  exit!
end

def get_elements_from_sample_files(hpxml_docs)
  elements_being_used = []
  hpxml_docs.each do |xml, hpxml_doc|
    root = XMLHelper.get_element(hpxml_doc, '/HPXML')
    root.each_node do |node|
      next unless node.is_a?(Oga::XML::Element)

      ancestors = []
      node.each_ancestor do |parent_node|
        ancestors << ['h:', parent_node.name].join()
      end
      parent_element_xpath = ancestors.reverse
      child_element_xpath = ['h:', node.name].join()
      element_xpath = [parent_element_xpath, child_element_xpath].join('/')

      next if element_xpath.include? 'extension'

      elements_being_used << element_xpath if not elements_being_used.include? element_xpath
    end
  end

  return elements_being_used
end

def create_schematron_hpxml_validator(hpxml_docs)
  puts 'Generating HPXMLvalidator.xml...'
  elements_in_sample_files = get_elements_from_sample_files(hpxml_docs)

  base_elements_xsd = File.read(File.join(File.dirname(__FILE__), 'HPXMLtoOpenStudio', 'resources', 'BaseElements.xsd'))
  base_elements_xsd_doc = Oga.parse_xml(base_elements_xsd)

  # construct dictionary for enumerations and min/max values of HPXML data types
  hpxml_data_types_xsd = File.read(File.join(File.dirname(__FILE__), 'HPXMLtoOpenStudio', 'resources', 'HPXMLDataTypes.xsd'))
  hpxml_data_types_xsd_doc = Oga.parse_xml(hpxml_data_types_xsd)
  hpxml_data_types_dict = {}
  hpxml_data_types_xsd_doc.xpath('//xs:simpleType | //xs:complexType').each do |simple_type_element|
    enums = []
    simple_type_element.xpath('xs:restriction/xs:enumeration').each do |enum|
      enums << enum.get('value')
    end
    minInclusive_element = simple_type_element.at_xpath('xs:restriction/xs:minInclusive')
    min_inclusive = minInclusive_element.get('value') if not minInclusive_element.nil?
    maxInclusive_element = simple_type_element.at_xpath('xs:restriction/xs:maxInclusive')
    max_inclusive = maxInclusive_element.get('value') if not maxInclusive_element.nil?
    minExclusive_element = simple_type_element.at_xpath('xs:restriction/xs:minExclusive')
    min_exclusive = minExclusive_element.get('value') if not minExclusive_element.nil?
    maxExclusive_element = simple_type_element.at_xpath('xs:restriction/xs:maxExclusive')
    max_exclusive = maxExclusive_element.get('value') if not maxExclusive_element.nil?

    simple_type_element_name = simple_type_element.get('name')
    hpxml_data_types_dict[simple_type_element_name] = {}
    hpxml_data_types_dict[simple_type_element_name][:enums] = enums
    hpxml_data_types_dict[simple_type_element_name][:min_inclusive] = min_inclusive
    hpxml_data_types_dict[simple_type_element_name][:max_inclusive] = max_inclusive
    hpxml_data_types_dict[simple_type_element_name][:min_exclusive] = min_exclusive
    hpxml_data_types_dict[simple_type_element_name][:max_exclusive] = max_exclusive
  end

  # construct HPXMLvalidator.xml
  hpxml_validator = XMLHelper.create_doc(version = '1.0', encoding = 'UTF-8')
  root = XMLHelper.add_element(hpxml_validator, 'sch:schema')
  XMLHelper.add_attribute(root, 'xmlns:sch', 'http://purl.oclc.org/dsdl/schematron')
  XMLHelper.add_element(root, 'sch:title', 'HPXML Schematron Validator: HPXML.xsd', :string)
  name_space = XMLHelper.add_element(root, 'sch:ns')
  XMLHelper.add_attribute(name_space, 'uri', 'http://hpxmlonline.com/2019/10')
  XMLHelper.add_attribute(name_space, 'prefix', 'h')
  pattern = XMLHelper.add_element(root, 'sch:pattern')

  # construct complexType and group elements dictionary
  complex_type_or_group_dict = {}
  ['//xs:complexType', '//xs:group', '//xs:element'].each do |param|
    base_elements_xsd_doc.xpath(param).each do |param_type|
      next if param_type.name == 'element' && (not ['XMLTransactionHeaderInformation', 'ProjectStatus', 'SoftwareInfo'].include?(param_type.get('name')))
      next if param_type.get('name').nil?

      param_type_name = param_type.get('name')
      complex_type_or_group_dict[param_type_name] = {}

      elements = { 'child' => [], 'base' => [] }
      param_type.each_node do |element|
        elements['child'] << element
        next unless element.is_a? Oga::XML::Element

        next unless element.name == 'extension'

        base_element_name = element.get('base').to_s
        base_elements_xsd_doc.xpath("#{param}[@name='#{base_element_name}']").each do |base_element|
          base_element.each_node do |element|
            elements['base'] << element
          end
        end
      end

      elements.each do |element_child_or_base, element_list|
        element_list.each do |element|
          next unless element.is_a? Oga::XML::Element
          next unless (element.name == 'element' || element.name == 'group')
          next if element.name == 'element' && (element.get('name').nil? && element.get('ref').nil?)
          next if element.name == 'group' && element.get('ref').nil?

          ancestors = []
          element.each_ancestor do |node|
            next if node.get('name').nil?
            next if node.get('name') == param_type.get('name') # exclude complexType name from element xpath

            ancestors << node.get('name')
          end
          ancestors.shift if element_child_or_base == 'base'

          parent_element_names = ancestors.reverse
          if element.name == 'element'
            child_element_name = element.get('name')
            child_element_name = element.get('ref') if child_element_name.nil? # Backup
            element_type = element.get('type')
            element_type = element.get('ref') if element_type.nil? # Backup
          elsif element.name == 'group'
            child_element_name = nil # exclude group name from the element's xpath
            element_type = element.get('ref')
          end
          element_xpath = parent_element_names.push(child_element_name)
          complex_type_or_group_dict[param_type_name][element_xpath] = element_type
        end
      end
    end
  end

  element_xpaths = {}
  top_level_elements_of_interest = elements_in_sample_files.map { |e| e.split('/')[1].gsub('h:', '') }.uniq
  top_level_elements_of_interest.each do |element|
    top_level_element = []
    top_level_element << element
    top_level_element_type = element
    get_element_full_xpaths(element_xpaths, complex_type_or_group_dict, top_level_element, top_level_element_type)
  end

  # Add enumeration and min/max numeric values
  rules = {}
  element_xpaths.each do |element_xpath, element_type|
    next if element_type.nil?

    # Skip element xpaths not being used in sample files
    element_xpath_with_prefix = element_xpath.compact.map { |e| "h:#{e}" }
    context_xpath = element_xpath_with_prefix.join('/').chomp('/')
    next unless elements_in_sample_files.any? { |item| item.include? context_xpath }

    hpxml_data_type_name = [element_type, '_simple'].join() # FUTURE: This may need to be improved later since enumeration and minimum/maximum values cannot be guaranteed to always be placed within simpleType.
    hpxml_data_type = hpxml_data_types_dict[hpxml_data_type_name]
    hpxml_data_type = hpxml_data_types_dict[element_type] if hpxml_data_type.nil? # Backup
    if hpxml_data_type.nil?
      fail "Could not find data type name for '#{element_type}'."
    end

    next if hpxml_data_type[:enums].empty? && hpxml_data_type[:min_inclusive].nil? && hpxml_data_type[:max_inclusive].nil? && hpxml_data_type[:min_exclusive].nil? && hpxml_data_type[:max_exclusive].nil?

    element_name = context_xpath.split('/')[-1]
    context_xpath = context_xpath.split('/')[0..-2].join('/').chomp('/').prepend('/h:HPXML/')
    rule = rules[context_xpath]
    if rule.nil?
      # Need new rule
      rule = XMLHelper.add_element(pattern, 'sch:rule')
      XMLHelper.add_attribute(rule, 'context', context_xpath)
      rules[context_xpath] = rule
    end

    if not hpxml_data_type[:enums].empty?
      assertion = XMLHelper.add_element(rule, 'sch:assert', "Expected #{element_name.gsub('h:', '')} to be \"#{hpxml_data_type[:enums].join('" or "')}\"", :string)
      XMLHelper.add_attribute(assertion, 'role', 'ERROR')
      XMLHelper.add_attribute(assertion, 'test', "#{element_name}[#{hpxml_data_type[:enums].map { |e| "text()=\"#{e}\"" }.join(' or ')}] or not(#{element_name})")
    else
      if hpxml_data_type[:min_inclusive]
        assertion = XMLHelper.add_element(rule, 'sch:assert', "Expected #{element_name.gsub('h:', '')} to be greater than or equal to #{hpxml_data_type[:min_inclusive]}", :string)
        XMLHelper.add_attribute(assertion, 'role', 'ERROR')
        XMLHelper.add_attribute(assertion, 'test', "number(#{element_name}) &gt;= #{hpxml_data_type[:min_inclusive]} or not(#{element_name})")
      end
      if hpxml_data_type[:max_inclusive]
        assertion = XMLHelper.add_element(rule, 'sch:assert', "Expected #{element_name.gsub('h:', '')} to be less than or equal to #{hpxml_data_type[:max_inclusive]}", :string)
        XMLHelper.add_attribute(assertion, 'role', 'ERROR')
        XMLHelper.add_attribute(assertion, 'test', "number(#{element_name}) &lt;= #{hpxml_data_type[:max_inclusive]} or not(#{element_name})")
      end
      if hpxml_data_type[:min_exclusive]
        assertion = XMLHelper.add_element(rule, 'sch:assert', "Expected #{element_name.gsub('h:', '')} to be greater than #{hpxml_data_type[:min_exclusive]}", :string)
        XMLHelper.add_attribute(assertion, 'role', 'ERROR')
        XMLHelper.add_attribute(assertion, 'test', "number(#{element_name}) &gt; #{hpxml_data_type[:min_exclusive]} or not(#{element_name})")
      end
      if hpxml_data_type[:max_exclusive]
        assertion = XMLHelper.add_element(rule, 'sch:assert', "Expected #{element_name.gsub('h:', '')} to be less than #{hpxml_data_type[:max_exclusive]}", :string)
        XMLHelper.add_attribute(assertion, 'role', 'ERROR')
        XMLHelper.add_attribute(assertion, 'test', "number(#{element_name}) &lt; #{hpxml_data_type[:max_exclusive]} or not(#{element_name})")
      end
    end
  end

  # Add ID/IDref checks
  # TODO: Dynamically obtain these lists
  id_names = ['SystemIdentifier',
              'BuildingID']
  idref_names = ['AttachedToRoof',
                 'AttachedToFrameFloor',
                 'AttachedToSlab',
                 'AttachedToFoundationWall',
                 'AttachedToWall',
                 'AttachedToRimJoist',
                 'DistributionSystem',
                 'AttachedToHVACDistributionSystem',
                 'RelatedHVACSystem',
                 'ConnectedTo']
  elements_in_sample_files.each do |element_xpath|
    element_name = element_xpath.split('/')[-1].gsub('h:', '')
    context_xpath = "/#{element_xpath.split('/')[0..-2].join('/')}"
    if id_names.include? element_name
      rule = rules[context_xpath]
      if rule.nil?
        # Need new rule
        rule = XMLHelper.add_element(pattern, 'sch:rule')
        XMLHelper.add_attribute(rule, 'context', context_xpath)
        rules[context_xpath] = rule
      end
      assertion = XMLHelper.add_element(rule, 'sch:assert', "Expected id attribute for #{element_name}", :string)
      XMLHelper.add_attribute(assertion, 'role', 'ERROR')
      XMLHelper.add_attribute(assertion, 'test', "count(h:#{element_name}[@id]) = count(h:#{element_name})")
    elsif idref_names.include?(element_name)
      rule = rules[context_xpath]
      if rule.nil?
        # Need new rule
        rule = XMLHelper.add_element(pattern, 'sch:rule')
        XMLHelper.add_attribute(rule, 'context', context_xpath)
        rules[context_xpath] = rule
      end
      assertion = XMLHelper.add_element(rule, 'sch:assert', "Expected idref attribute for #{element_name}", :string)
      XMLHelper.add_attribute(assertion, 'role', 'ERROR')
      XMLHelper.add_attribute(assertion, 'test', "count(h:#{element_name}[@idref]) = count(h:#{element_name})")
    end
  end

  XMLHelper.write_file(hpxml_validator, File.join(File.dirname(__FILE__), 'HPXMLtoOpenStudio', 'resources', 'HPXMLvalidator.xml'))
end

def get_element_full_xpaths(element_xpaths, complex_type_or_group_dict, element_xpath, element_type)
  if not complex_type_or_group_dict.keys.include? element_type
    element_xpaths[element_xpath] = element_type
  else
    complex_type_or_group = deep_copy_object(complex_type_or_group_dict[element_type])
    complex_type_or_group.each do |k, v|
      child_element_xpath = k.unshift(element_xpath).flatten!
      child_element_type = v

      if not complex_type_or_group_dict.keys.include? child_element_type
        element_xpaths[child_element_xpath] = child_element_type
        next
      end

      get_element_full_xpaths(element_xpaths, complex_type_or_group_dict, child_element_xpath, child_element_type)
    end
  end
end

def deep_copy_object(obj)
  return Marshal.load(Marshal.dump(obj))
end

command_list = [:update_measures, :update_hpxmls, :cache_weather, :create_release_zips, :download_weather]

def display_usage(command_list)
  puts "Usage: openstudio #{File.basename(__FILE__)} [COMMAND]\nCommands:\n  " + command_list.join("\n  ")
end

if ARGV.size == 0
  puts 'ERROR: Missing command.'
  display_usage(command_list)
  exit!
elsif ARGV.size > 1
  puts 'ERROR: Too many commands.'
  display_usage(command_list)
  exit!
elsif not command_list.include? ARGV[0].to_sym
  puts "ERROR: Invalid command '#{ARGV[0]}'."
  display_usage(command_list)
  exit!
end

if ARGV[0].to_sym == :update_measures
  # Prevent NREL error regarding U: drive when not VPNed in
  ENV['HOME'] = 'C:' if !ENV['HOME'].nil? && ENV['HOME'].start_with?('U:')
  ENV['HOMEDRIVE'] = 'C:\\' if !ENV['HOMEDRIVE'].nil? && ENV['HOMEDRIVE'].start_with?('U:')

  # Apply rubocop
  cops = ['Layout',
          'Lint/DeprecatedClassMethods',
          'Lint/RedundantStringCoercion',
          'Style/AndOr',
          'Style/FrozenStringLiteralComment',
          'Style/HashSyntax',
          'Style/Next',
          'Style/NilComparison',
          'Style/RedundantParentheses',
          'Style/RedundantSelf',
          'Style/ReturnNil',
          'Style/SelfAssignment',
          'Style/StringLiterals',
          'Style/StringLiteralsInInterpolation']
  commands = ["\"require 'rubocop/rake_task'\"",
              "\"RuboCop::RakeTask.new(:rubocop) do |t| t.options = ['--auto-correct', '--format', 'simple', '--only', '#{cops.join(',')}'] end\"",
              '"Rake.application[:rubocop].invoke"']
  command = "#{OpenStudio.getOpenStudioCLI} -e #{commands.join(' -e ')}"
  puts 'Applying rubocop auto-correct to measures...'
  system(command)

  # Update measures XMLs
  puts 'Updating measure.xmls...'
  require 'oga'
  require_relative 'HPXMLtoOpenStudio/resources/xmlhelper'
  Dir['**/measure.xml'].each do |measure_xml|
    for n_attempt in 1..5 # For some reason CLI randomly generates errors, so try multiple times; FIXME: Fix CLI so this doesn't happen
      measure_dir = File.dirname(measure_xml)
      command = "#{OpenStudio.getOpenStudioCLI} measure -u '#{measure_dir}'"
      system(command, [:out, :err] => File::NULL)

      # Check for error
      xml_doc = XMLHelper.parse_file(measure_xml)
      err_val = XMLHelper.get_value(xml_doc, '/measure/error', :string)
      if err_val.nil?
        err_val = XMLHelper.get_value(xml_doc, '/error', :string)
      end
      if err_val.nil?
        break # Successfully updated
      else
        if n_attempt == 5
          fail "#{measure_xml}: #{err_val}" # Error generated all 5 times, fail
        else
          # Remove error from measure XML, try again
          new_lines = File.readlines(measure_xml).select { |l| !l.include?('<error>') }
          File.open(measure_xml, 'w') do |file|
            file.puts new_lines
          end
        end
      end
    end
  end

  puts 'Done.'
end

if ARGV[0].to_sym == :update_hpxmls
  # Prevent NREL error regarding U: drive when not VPNed in
  ENV['HOME'] = 'C:' if !ENV['HOME'].nil? && ENV['HOME'].start_with?('U:')
  ENV['HOMEDRIVE'] = 'C:\\' if !ENV['HOMEDRIVE'].nil? && ENV['HOMEDRIVE'].start_with?('U:')

  # Create sample/test HPXMLs
  hpxml_docs = create_hpxmls()

  # Create Schematron file that reflects HPXML schema
  if not hpxml_docs.nil?
    create_schematron_hpxml_validator(hpxml_docs)
  end
end

if ARGV[0].to_sym == :cache_weather
  require_relative 'HPXMLtoOpenStudio/resources/weather'

  OpenStudio::Logger.instance.standardOutLogger.setLogLevel(OpenStudio::Fatal)
  runner = OpenStudio::Measure::OSRunner.new(OpenStudio::WorkflowJSON.new)
  puts 'Creating cache *.csv for weather files...'

  Dir['weather/*.epw'].each do |epw|
    next if File.exist? epw.gsub('.epw', '.cache')

    puts "Processing #{epw}..."
    model = OpenStudio::Model::Model.new
    epw_file = OpenStudio::EpwFile.new(epw)
    OpenStudio::Model::WeatherFile.setWeatherFile(model, epw_file).get
    weather = WeatherProcess.new(model, runner)
    File.open(epw.gsub('.epw', '-cache.csv'), 'wb') do |file|
      weather.dump_to_csv(file)
    end
  end
end

if ARGV[0].to_sym == :download_weather
  download_epws
end

if ARGV[0].to_sym == :create_release_zips
  require_relative 'HPXMLtoOpenStudio/resources/version'

  release_map = { File.join(File.dirname(__FILE__), "OpenStudio-HPXML-v#{Version::OS_HPXML_Version}-minimal.zip") => false,
                  File.join(File.dirname(__FILE__), "OpenStudio-HPXML-v#{Version::OS_HPXML_Version}-full.zip") => true }

  release_map.keys.each do |zip_path|
    File.delete(zip_path) if File.exist? zip_path
  end

  if ENV['CI']
    # CI doesn't have git, so default to everything
    git_files = Dir['**/*.*']
  else
    # Only include files under git version control
    command = 'git ls-files'
    begin
      git_files = `#{command}`
    rescue
      puts "Command failed: '#{command}'. Perhaps git needs to be installed?"
      exit!
    end
  end

  files = ['Changelog.md',
           'LICENSE.md',
           'BuildResidentialHPXML/measure.*',
           'BuildResidentialHPXML/resources/*.*',
           'BuildResidentialScheduleFile/measure.*',
           'BuildResidentialScheduleFile/resources/*.*',
           'HPXMLtoOpenStudio/measure.*',
           'HPXMLtoOpenStudio/resources/*.*',
           'ReportSimulationOutput/measure.*',
           'ReportSimulationOutput/resources/*.*',
           'ReportHPXMLOutput/measure.*',
           'ReportHPXMLOutput/resources/*.*',
           'weather/*.*',
           'workflow/*.*',
           'workflow/sample_files/*.xml',
           'workflow/tests/*test*.rb',
           'workflow/tests/ASHRAE_Standard_140/*.xml',
           'workflow/tests/base_results/*.csv',
           'documentation/index.html',
           'documentation/_static/**/*.*']

  if not ENV['CI']
    # Generate documentation
    puts 'Generating documentation...'
    command = 'sphinx-build -b singlehtml docs/source documentation'
    begin
      `#{command}`
      if not File.exist? File.join(File.dirname(__FILE__), 'documentation', 'index.html')
        puts 'Documentation was not successfully generated. Aborting...'
        exit!
      end
    rescue
      puts "Command failed: '#{command}'. Perhaps sphinx needs to be installed?"
      exit!
    end
    FileUtils.rm_r(File.join(File.dirname(__FILE__), 'documentation', '_static', 'fonts'))

    # Check if we need to download weather files for the full release zip
    num_epws_expected = 1011
    num_epws_local = 0
    files.each do |f|
      Dir[f].each do |file|
        next unless file.end_with? '.epw'

        num_epws_local += 1
      end
    end

    # Make sure we have the full set of weather files
    if num_epws_local < num_epws_expected
      puts 'Fetching all weather files...'
      command = "#{OpenStudio.getOpenStudioCLI} #{__FILE__} download_weather"
      log = `#{command}`
    end
  end

  # Create zip files
  release_map.each do |zip_path, include_all_epws|
    puts "Creating #{zip_path}..."
    zip = OpenStudio::ZipFile.new(zip_path, false)
    files.each do |f|
      Dir[f].each do |file|
        if file.start_with? 'documentation'
          # always include
        elsif include_all_epws
          if (not git_files.include? file) && (not file.start_with? 'weather')
            next
          end
        else
          if not git_files.include? file
            next
          end
        end

        zip.addFile(file, File.join('OpenStudio-HPXML', file))
      end
    end
    puts "Wrote file at #{zip_path}."
  end

  # Cleanup
  if not ENV['CI']
    FileUtils.rm_r(File.join(File.dirname(__FILE__), 'documentation'))
  end

  puts 'Done.'
end<|MERGE_RESOLUTION|>--- conflicted
+++ resolved
@@ -1350,11 +1350,6 @@
     args['geometry_attic_type'] = HPXML::AtticTypeBelowApartment
     args['geometry_unit_right_wall_is_adiabatic'] = true
     args['geometry_building_num_units'] = 6
-<<<<<<< HEAD
-    args['geometry_num_floors_above_grade'] = 3
-=======
-    args['geometry_building_num_bedrooms'] = 6 * 3
->>>>>>> 2d0f5bd4
     args['window_front_wwr'] = 0.18
     args['window_back_wwr'] = 0.18
     args['window_left_wwr'] = 0.18
