--- conflicted
+++ resolved
@@ -1488,336 +1488,6 @@
         end
       end
     end
-<<<<<<< HEAD
-  elsif ['base-hvac-ducts-area-fractions.xml'].include? hpxml_file
-    hpxml.hvac_distributions[0].ducts[2].duct_location = HPXML::LocationExteriorWall
-    hpxml.hvac_distributions[0].ducts[2].duct_insulation_r_value = 4.0
-  elsif ['base-enclosure-2stories.xml',
-         'base-enclosure-2stories-garage.xml'].include? hpxml_file
-    hpxml.hvac_distributions[0].ducts << hpxml.hvac_distributions[0].ducts[0].dup
-    hpxml.hvac_distributions[0].ducts[-1].id = "Ducts#{hpxml.hvac_distributions[0].ducts.size}"
-    hpxml.hvac_distributions[0].ducts << hpxml.hvac_distributions[0].ducts[1].dup
-    hpxml.hvac_distributions[0].ducts[-1].id = "Ducts#{hpxml.hvac_distributions[0].ducts.size}"
-    hpxml.hvac_distributions[0].ducts[2].duct_location = HPXML::LocationExteriorWall
-    hpxml.hvac_distributions[0].ducts[2].duct_surface_area = 37.5
-    hpxml.hvac_distributions[0].ducts[3].duct_location = HPXML::LocationLivingSpace
-    hpxml.hvac_distributions[0].ducts[3].duct_surface_area = 12.5
-  elsif ['base-hvac-ducts-effective-rvalue.xml'].include? hpxml_file
-    hpxml.hvac_distributions[0].ducts[0].duct_insulation_r_value = nil
-    hpxml.hvac_distributions[0].ducts[1].duct_insulation_r_value = nil
-    hpxml.hvac_distributions[0].ducts[0].duct_effective_r_value = 4.5
-    hpxml.hvac_distributions[0].ducts[1].duct_effective_r_value = 1.7
-  elsif ['base-hvac-multiple.xml'].include? hpxml_file
-    hpxml.hvac_distributions.reverse_each do |hvac_distribution|
-      hvac_distribution.delete
-    end
-    hpxml.hvac_distributions.add(id: "HVACDistribution#{hpxml.hvac_distributions.size + 1}",
-                                 distribution_system_type: HPXML::HVACDistributionTypeAir,
-                                 air_type: HPXML::AirTypeRegularVelocity)
-    hpxml.hvac_distributions[0].duct_leakage_measurements.add(duct_type: HPXML::DuctTypeSupply,
-                                                              duct_leakage_units: HPXML::UnitsCFM25,
-                                                              duct_leakage_value: 75,
-                                                              duct_leakage_total_or_to_outside: HPXML::DuctLeakageToOutside)
-    hpxml.hvac_distributions[0].duct_leakage_measurements.add(duct_type: HPXML::DuctTypeReturn,
-                                                              duct_leakage_units: HPXML::UnitsCFM25,
-                                                              duct_leakage_value: 25,
-                                                              duct_leakage_total_or_to_outside: HPXML::DuctLeakageToOutside)
-    hpxml.hvac_distributions[0].ducts.add(id: "Ducts#{hpxml.hvac_distributions[0].ducts.size + 1}",
-                                          duct_type: HPXML::DuctTypeSupply,
-                                          duct_insulation_r_value: 8,
-                                          duct_location: HPXML::LocationAtticUnvented,
-                                          duct_surface_area: 75)
-    hpxml.hvac_distributions[0].ducts.add(id: "Ducts#{hpxml.hvac_distributions[0].ducts.size + 1}",
-                                          duct_type: HPXML::DuctTypeSupply,
-                                          duct_insulation_r_value: 8,
-                                          duct_location: HPXML::LocationOutside,
-                                          duct_surface_area: 75)
-    hpxml.hvac_distributions[0].ducts.add(id: "Ducts#{hpxml.hvac_distributions[0].ducts.size + 1}",
-                                          duct_type: HPXML::DuctTypeReturn,
-                                          duct_insulation_r_value: 4,
-                                          duct_location: HPXML::LocationAtticUnvented,
-                                          duct_surface_area: 25)
-    hpxml.hvac_distributions[0].ducts.add(id: "Ducts#{hpxml.hvac_distributions[0].ducts.size + 1}",
-                                          duct_type: HPXML::DuctTypeReturn,
-                                          duct_insulation_r_value: 4,
-                                          duct_location: HPXML::LocationOutside,
-                                          duct_surface_area: 25)
-    hpxml.hvac_distributions.add(id: "HVACDistribution#{hpxml.hvac_distributions.size + 1}",
-                                 distribution_system_type: HPXML::HVACDistributionTypeAir,
-                                 air_type: HPXML::AirTypeRegularVelocity)
-    hpxml.hvac_distributions[-1].duct_leakage_measurements << hpxml.hvac_distributions[0].duct_leakage_measurements[0].dup
-    hpxml.hvac_distributions[-1].duct_leakage_measurements << hpxml.hvac_distributions[0].duct_leakage_measurements[1].dup
-    for i in 0..3
-      hpxml.hvac_distributions[-1].ducts << hpxml.hvac_distributions[0].ducts[i].dup
-      hpxml.hvac_distributions[-1].ducts[-1].id = "Ducts#{hpxml.hvac_distributions[0].ducts.size + i + 1}"
-    end
-    hpxml.hvac_distributions.add(id: "HVACDistribution#{hpxml.hvac_distributions.size + 1}",
-                                 distribution_system_type: HPXML::HVACDistributionTypeHydronic,
-                                 hydronic_type: HPXML::HydronicTypeBaseboard)
-    hpxml.hvac_distributions.add(id: "HVACDistribution#{hpxml.hvac_distributions.size + 1}",
-                                 distribution_system_type: HPXML::HVACDistributionTypeHydronic,
-                                 hydronic_type: HPXML::HydronicTypeBaseboard)
-    hpxml.hvac_distributions.add(id: "HVACDistribution#{hpxml.hvac_distributions.size + 1}",
-                                 distribution_system_type: HPXML::HVACDistributionTypeAir,
-                                 air_type: HPXML::AirTypeRegularVelocity)
-    hpxml.hvac_distributions[-1].duct_leakage_measurements << hpxml.hvac_distributions[0].duct_leakage_measurements[0].dup
-    hpxml.hvac_distributions[-1].duct_leakage_measurements << hpxml.hvac_distributions[0].duct_leakage_measurements[1].dup
-    for i in 0..3
-      hpxml.hvac_distributions[-1].ducts << hpxml.hvac_distributions[0].ducts[i].dup
-      hpxml.hvac_distributions[-1].ducts[-1].id = "Ducts#{hpxml.hvac_distributions[0].ducts.size * 2 + i + 1}"
-    end
-    hpxml.hvac_distributions.add(id: "HVACDistribution#{hpxml.hvac_distributions.size + 1}",
-                                 distribution_system_type: HPXML::HVACDistributionTypeAir,
-                                 air_type: HPXML::AirTypeRegularVelocity)
-    hpxml.hvac_distributions[-1].duct_leakage_measurements << hpxml.hvac_distributions[0].duct_leakage_measurements[0].dup
-    hpxml.hvac_distributions[-1].duct_leakage_measurements << hpxml.hvac_distributions[0].duct_leakage_measurements[1].dup
-    for i in 0..3
-      hpxml.hvac_distributions[-1].ducts << hpxml.hvac_distributions[0].ducts[i].dup
-      hpxml.hvac_distributions[-1].ducts[-1].id = "Ducts#{hpxml.hvac_distributions[0].ducts.size * 3 + i + 1}"
-    end
-    hpxml.heating_systems.reverse_each do |heating_system|
-      heating_system.delete
-    end
-    hpxml.heating_systems.add(id: "HeatingSystem#{hpxml.heating_systems.size + 1}",
-                              distribution_system_idref: hpxml.hvac_distributions[0].id,
-                              heating_system_type: HPXML::HVACTypeFurnace,
-                              heating_system_fuel: HPXML::FuelTypeElectricity,
-                              heating_capacity: 6400,
-                              heating_efficiency_afue: 1,
-                              fraction_heat_load_served: 0.1)
-    hpxml.heating_systems.add(id: "HeatingSystem#{hpxml.heating_systems.size + 1}",
-                              distribution_system_idref: hpxml.hvac_distributions[1].id,
-                              heating_system_type: HPXML::HVACTypeFurnace,
-                              heating_system_fuel: HPXML::FuelTypeNaturalGas,
-                              heating_capacity: 6400,
-                              heating_efficiency_afue: 0.92,
-                              fraction_heat_load_served: 0.1)
-    hpxml.heating_systems.add(id: "HeatingSystem#{hpxml.heating_systems.size + 1}",
-                              distribution_system_idref: hpxml.hvac_distributions[2].id,
-                              heating_system_type: HPXML::HVACTypeBoiler,
-                              heating_system_fuel: HPXML::FuelTypeElectricity,
-                              heating_capacity: 6400,
-                              heating_efficiency_afue: 1,
-                              fraction_heat_load_served: 0.1)
-    hpxml.heating_systems.add(id: "HeatingSystem#{hpxml.heating_systems.size + 1}",
-                              distribution_system_idref: hpxml.hvac_distributions[3].id,
-                              heating_system_type: HPXML::HVACTypeBoiler,
-                              heating_system_fuel: HPXML::FuelTypeNaturalGas,
-                              heating_capacity: 6400,
-                              heating_efficiency_afue: 0.92,
-                              fraction_heat_load_served: 0.1,
-                              electric_auxiliary_energy: 200)
-    hpxml.heating_systems.add(id: "HeatingSystem#{hpxml.heating_systems.size + 1}",
-                              heating_system_type: HPXML::HVACTypeElectricResistance,
-                              heating_system_fuel: HPXML::FuelTypeElectricity,
-                              heating_capacity: 6400,
-                              heating_efficiency_percent: 1,
-                              fraction_heat_load_served: 0.1)
-    hpxml.heating_systems.add(id: "HeatingSystem#{hpxml.heating_systems.size + 1}",
-                              heating_system_type: HPXML::HVACTypeStove,
-                              heating_system_fuel: HPXML::FuelTypeOil,
-                              heating_capacity: 6400,
-                              heating_efficiency_percent: 0.8,
-                              fraction_heat_load_served: 0.1,
-                              fan_watts: 40.0)
-    hpxml.heating_systems.add(id: "HeatingSystem#{hpxml.heating_systems.size + 1}",
-                              heating_system_type: HPXML::HVACTypeWallFurnace,
-                              heating_system_fuel: HPXML::FuelTypePropane,
-                              heating_capacity: 6400,
-                              heating_efficiency_afue: 0.8,
-                              fraction_heat_load_served: 0.1,
-                              fan_watts: 0.0)
-    hpxml.cooling_systems[0].distribution_system_idref = hpxml.hvac_distributions[1].id
-    hpxml.cooling_systems[0].fraction_cool_load_served = 0.1333
-    hpxml.cooling_systems[0].cooling_capacity *= 0.1333
-    hpxml.cooling_systems[0].primary_system = false
-    hpxml.cooling_systems.add(id: "CoolingSystem#{hpxml.cooling_systems.size + 1}",
-                              cooling_system_type: HPXML::HVACTypeRoomAirConditioner,
-                              cooling_system_fuel: HPXML::FuelTypeElectricity,
-                              cooling_capacity: 9600,
-                              fraction_cool_load_served: 0.1333,
-                              cooling_efficiency_eer: 8.5,
-                              cooling_shr: 0.65)
-    hpxml.cooling_systems.add(id: "CoolingSystem#{hpxml.cooling_systems.size + 1}",
-                              cooling_system_type: HPXML::HVACTypePTAC,
-                              cooling_system_fuel: HPXML::FuelTypeElectricity,
-                              cooling_capacity: 9600,
-                              fraction_cool_load_served: 0.1333,
-                              cooling_efficiency_eer: 10.7,
-                              cooling_shr: 0.65)
-    hpxml.heat_pumps.add(id: "HeatPump#{hpxml.heat_pumps.size + 1}",
-                         distribution_system_idref: hpxml.hvac_distributions[4].id,
-                         heat_pump_type: HPXML::HVACTypeHeatPumpAirToAir,
-                         heat_pump_fuel: HPXML::FuelTypeElectricity,
-                         heating_capacity: 4800,
-                         cooling_capacity: 4800,
-                         backup_type: HPXML::HeatPumpBackupTypeIntegrated,
-                         backup_heating_fuel: HPXML::FuelTypeElectricity,
-                         backup_heating_capacity: 3412,
-                         backup_heating_efficiency_percent: 1.0,
-                         fraction_heat_load_served: 0.1,
-                         fraction_cool_load_served: 0.2,
-                         heating_efficiency_hspf: 7.7,
-                         cooling_efficiency_seer: 13,
-                         heating_capacity_17F: 4800 * 0.6,
-                         cooling_shr: 0.73,
-                         compressor_type: HPXML::HVACCompressorTypeSingleStage)
-    hpxml.heat_pumps.add(id: "HeatPump#{hpxml.heat_pumps.size + 1}",
-                         distribution_system_idref: hpxml.hvac_distributions[5].id,
-                         heat_pump_type: HPXML::HVACTypeHeatPumpGroundToAir,
-                         heat_pump_fuel: HPXML::FuelTypeElectricity,
-                         heating_capacity: 4800,
-                         cooling_capacity: 4800,
-                         backup_type: HPXML::HeatPumpBackupTypeIntegrated,
-                         backup_heating_fuel: HPXML::FuelTypeElectricity,
-                         backup_heating_capacity: 3412,
-                         backup_heating_efficiency_percent: 1.0,
-                         fraction_heat_load_served: 0.1,
-                         fraction_cool_load_served: 0.2,
-                         heating_efficiency_cop: 3.6,
-                         cooling_efficiency_eer: 16.6,
-                         cooling_shr: 0.73,
-                         pump_watts_per_ton: 30.0)
-    hpxml.heat_pumps.add(id: "HeatPump#{hpxml.heat_pumps.size + 1}",
-                         heat_pump_type: HPXML::HVACTypeHeatPumpMiniSplit,
-                         heat_pump_fuel: HPXML::FuelTypeElectricity,
-                         heating_capacity: 4800,
-                         cooling_capacity: 4800,
-                         backup_type: HPXML::HeatPumpBackupTypeIntegrated,
-                         backup_heating_fuel: HPXML::FuelTypeElectricity,
-                         backup_heating_capacity: 3412,
-                         backup_heating_efficiency_percent: 1.0,
-                         fraction_heat_load_served: 0.1,
-                         fraction_cool_load_served: 0.2,
-                         heating_efficiency_hspf: 10,
-                         cooling_efficiency_seer: 19,
-                         heating_capacity_17F: 4800 * 0.6,
-                         cooling_shr: 0.73,
-                         primary_cooling_system: true,
-                         primary_heating_system: true)
-  elsif ['base-mechvent-multiple.xml',
-         'base-bldgtype-multifamily-shared-mechvent-multiple.xml'].include? hpxml_file
-    hpxml.hvac_distributions.add(id: "HVACDistribution#{hpxml.hvac_distributions.size + 1}",
-                                 distribution_system_type: HPXML::HVACDistributionTypeAir,
-                                 air_type: HPXML::AirTypeRegularVelocity)
-    hpxml.hvac_distributions[1].duct_leakage_measurements << hpxml.hvac_distributions[0].duct_leakage_measurements[0].dup
-    hpxml.hvac_distributions[1].duct_leakage_measurements << hpxml.hvac_distributions[0].duct_leakage_measurements[1].dup
-    hpxml.hvac_distributions[1].ducts << hpxml.hvac_distributions[0].ducts[0].dup
-    hpxml.hvac_distributions[1].ducts << hpxml.hvac_distributions[0].ducts[1].dup
-    hpxml.hvac_distributions[1].ducts[0].id = "Ducts#{hpxml.hvac_distributions[0].ducts.size + 1}"
-    hpxml.hvac_distributions[1].ducts[1].id = "Ducts#{hpxml.hvac_distributions[0].ducts.size + 2}"
-    hpxml.heating_systems[0].heating_capacity /= 2.0
-    hpxml.heating_systems[0].fraction_heat_load_served /= 2.0
-    hpxml.heating_systems[0].primary_system = false
-    hpxml.heating_systems << hpxml.heating_systems[0].dup
-    hpxml.heating_systems[1].id = "HeatingSystem#{hpxml.heating_systems.size}"
-    hpxml.heating_systems[1].distribution_system_idref = hpxml.hvac_distributions[1].id
-    hpxml.heating_systems[1].primary_system = true
-    hpxml.cooling_systems[0].fraction_cool_load_served /= 2.0
-    hpxml.cooling_systems[0].cooling_capacity /= 2.0
-    hpxml.cooling_systems[0].primary_system = false
-    hpxml.cooling_systems << hpxml.cooling_systems[0].dup
-    hpxml.cooling_systems[1].id = "CoolingSystem#{hpxml.cooling_systems.size}"
-    hpxml.cooling_systems[1].distribution_system_idref = hpxml.hvac_distributions[1].id
-    hpxml.cooling_systems[1].primary_system = true
-  elsif ['base-bldgtype-multifamily-adjacent-to-multiple.xml'].include? hpxml_file
-    hpxml.hvac_distributions[0].ducts[1].duct_location = HPXML::LocationOtherHousingUnit
-    hpxml.hvac_distributions[0].ducts.add(id: "Ducts#{hpxml.hvac_distributions[0].ducts.size + 1}",
-                                          duct_type: HPXML::DuctTypeSupply,
-                                          duct_insulation_r_value: 4,
-                                          duct_location: HPXML::LocationRoofDeck,
-                                          duct_surface_area: 150)
-    hpxml.hvac_distributions[0].ducts.add(id: "Ducts#{hpxml.hvac_distributions[0].ducts.size + 1}",
-                                          duct_type: HPXML::DuctTypeReturn,
-                                          duct_insulation_r_value: 0,
-                                          duct_location: HPXML::LocationRoofDeck,
-                                          duct_surface_area: 50)
-  elsif ['base-appliances-dehumidifier-multiple.xml'].include? hpxml_file
-    hpxml.dehumidifiers[0].fraction_served = 0.5
-    hpxml.dehumidifiers.add(id: 'Dehumidifier2',
-                            type: HPXML::DehumidifierTypePortable,
-                            capacity: 30,
-                            energy_factor: 1.6,
-                            rh_setpoint: 0.5,
-                            fraction_served: 0.25,
-                            location: HPXML::LocationLivingSpace)
-  end
-  if ['base-hvac-air-to-air-heat-pump-var-speed-backup-furnace.xml',
-      'base-hvac-autosize-air-to-air-heat-pump-var-speed-backup-furnace.xml'].include? hpxml_file
-    # Switch backup boiler with hydronic distribution to backup furnace with air distribution
-    hpxml.heating_systems[0].heating_system_type = HPXML::HVACTypeFurnace
-    hpxml.hvac_distributions[0].distribution_system_type = HPXML::HVACDistributionTypeAir
-    hpxml.hvac_distributions[0].air_type = HPXML::AirTypeRegularVelocity
-    hpxml.hvac_distributions[0].duct_leakage_measurements << hpxml.hvac_distributions[1].duct_leakage_measurements[0].dup
-    hpxml.hvac_distributions[0].duct_leakage_measurements << hpxml.hvac_distributions[1].duct_leakage_measurements[1].dup
-    hpxml.hvac_distributions[0].ducts << hpxml.hvac_distributions[1].ducts[0].dup
-    hpxml.hvac_distributions[0].ducts << hpxml.hvac_distributions[1].ducts[1].dup
-    hpxml.hvac_distributions[1].ducts[0].id = "Ducts#{hpxml.hvac_distributions[0].ducts.size + 1}"
-    hpxml.hvac_distributions[1].ducts[1].id = "Ducts#{hpxml.hvac_distributions[0].ducts.size + 2}"
-  end
-  if ['base-hvac-ducts-area-multipliers.xml'].include? hpxml_file
-    hpxml.hvac_distributions[0].ducts[0].duct_surface_area_multiplier = 0.5
-    hpxml.hvac_distributions[0].ducts[1].duct_surface_area_multiplier = 1.5
-  end
-  if ['base-hvac-autosize-sizing-controls.xml'].include? hpxml_file
-    hpxml.header.manualj_heating_design_temp = 0
-    hpxml.header.manualj_cooling_design_temp = 100
-    hpxml.header.manualj_heating_setpoint = 60
-    hpxml.header.manualj_cooling_setpoint = 80
-    hpxml.header.manualj_humidity_setpoint = 0.55
-    hpxml.header.manualj_internal_loads_sensible = 4000
-    hpxml.header.manualj_internal_loads_latent = 200
-    hpxml.header.manualj_num_occupants = 5
-  end
-  if hpxml_file.include? 'heating-capacity-17f'
-    hpxml.heat_pumps[0].heating_capacity_17F = hpxml.heat_pumps[0].heating_capacity * hpxml.heat_pumps[0].heating_capacity_retention_fraction
-    hpxml.heat_pumps[0].heating_capacity_retention_fraction = nil
-    hpxml.heat_pumps[0].heating_capacity_retention_temp = nil
-  end
-  if hpxml_file.include? 'base-hvac-air-to-air-heat-pump-var-speed-backup-boiler-switchover-temperature2.xml'
-    hpxml.heat_pumps[0].compressor_lockout_temp = hpxml.heat_pumps[0].backup_heating_switchover_temp
-    hpxml.heat_pumps[0].backup_heating_lockout_temp = hpxml.heat_pumps[0].backup_heating_switchover_temp
-    hpxml.heat_pumps[0].backup_heating_switchover_temp = nil
-  end
-
-  # ------------------ #
-  # HPXML WaterHeating #
-  # ------------------ #
-
-  # Logic that can only be applied based on the file name
-  if ['base-schedules-simple.xml',
-      'base-schedules-simple-vacancy.xml',
-      'base-schedules-simple-vacancy-year-round.xml',
-      'base-schedules-simple-power-outage.xml',
-      'base-misc-loads-large-uncommon.xml',
-      'base-misc-loads-large-uncommon2.xml'].include? hpxml_file
-    hpxml.water_heating.water_fixtures_weekday_fractions = '0.012, 0.006, 0.004, 0.005, 0.010, 0.034, 0.078, 0.087, 0.080, 0.067, 0.056, 0.047, 0.040, 0.035, 0.033, 0.031, 0.039, 0.051, 0.060, 0.060, 0.055, 0.048, 0.038, 0.026'
-    hpxml.water_heating.water_fixtures_weekend_fractions = '0.012, 0.006, 0.004, 0.005, 0.010, 0.034, 0.078, 0.087, 0.080, 0.067, 0.056, 0.047, 0.040, 0.035, 0.033, 0.031, 0.039, 0.051, 0.060, 0.060, 0.055, 0.048, 0.038, 0.026'
-    hpxml.water_heating.water_fixtures_monthly_multipliers = '1.0, 1.0, 1.0, 1.0, 1.0, 1.0, 1.0, 1.0, 1.0, 1.0, 1.0, 1.0'
-  elsif ['base-bldgtype-multifamily-shared-laundry-room.xml',
-         'base-bldgtype-multifamily-shared-laundry-room-multiple-water-heaters.xml'].include? hpxml_file
-    hpxml.water_heating_systems.reverse_each do |water_heating_system|
-      water_heating_system.delete
-    end
-    hpxml.water_heating_systems.add(id: "WaterHeatingSystem#{hpxml.water_heating_systems.size + 1}",
-                                    is_shared_system: true,
-                                    number_of_units_served: 6,
-                                    fuel_type: HPXML::FuelTypeNaturalGas,
-                                    water_heater_type: HPXML::WaterHeaterTypeStorage,
-                                    location: HPXML::LocationLivingSpace,
-                                    tank_volume: 120,
-                                    fraction_dhw_load_served: 1.0,
-                                    heating_capacity: 40000,
-                                    energy_factor: 0.59,
-                                    recovery_efficiency: 0.76,
-                                    temperature: 125.0)
-    if hpxml_file == 'base-bldgtype-multifamily-shared-laundry-room-multiple-water-heaters.xml'
-      hpxml.water_heating_systems[0].fraction_dhw_load_served /= 2.0
-      hpxml.water_heating_systems[0].tank_volume /= 2.0
-      hpxml.water_heating_systems[0].number_of_units_served /= 2.0
-      hpxml.water_heating_systems << hpxml.water_heating_systems[0].dup
-      hpxml.water_heating_systems[1].id = "WaterHeatingSystem#{hpxml.water_heating_systems.size}"
-=======
     if hpxml_file.include?('water-loop-heat-pump') || (hpxml_file.include?('fan-coil') && !hpxml_file.include?('fireplace-elec'))
       # Handle WLHP/ducted fan coil
       hpxml_bldg.hvac_distributions.reverse_each do |hvac_distribution|
@@ -1876,7 +1546,6 @@
                                                     duct_location: HPXML::LocationOtherMultifamilyBufferSpace,
                                                     duct_surface_area: 20)
       end
->>>>>>> 7f4f9fc1
     end
     if hpxml_file.include? 'shared-ground-loop'
       hpxml_bldg.heat_pumps[0].is_shared_system = true
@@ -2275,16 +1944,6 @@
       hpxml_bldg.water_heating.water_fixtures_weekday_fractions = '0.012, 0.006, 0.004, 0.005, 0.010, 0.034, 0.078, 0.087, 0.080, 0.067, 0.056, 0.047, 0.040, 0.035, 0.033, 0.031, 0.039, 0.051, 0.060, 0.060, 0.055, 0.048, 0.038, 0.026'
       hpxml_bldg.water_heating.water_fixtures_weekend_fractions = '0.012, 0.006, 0.004, 0.005, 0.010, 0.034, 0.078, 0.087, 0.080, 0.067, 0.056, 0.047, 0.040, 0.035, 0.033, 0.031, 0.039, 0.051, 0.060, 0.060, 0.055, 0.048, 0.038, 0.026'
       hpxml_bldg.water_heating.water_fixtures_monthly_multipliers = '1.0, 1.0, 1.0, 1.0, 1.0, 1.0, 1.0, 1.0, 1.0, 1.0, 1.0, 1.0'
-    elsif ['base-bldgtype-mf-unit-shared-water-heater-recirc.xml',
-           'base-bldgtype-mf-unit-shared-water-heater-recirc-beds-0.xml',
-           'base-bldgtype-mf-unit-shared-water-heater-recirc-scheduled.xml'].include? hpxml_file
-      hpxml_bldg.hot_water_distributions[0].has_shared_recirculation = true
-      hpxml_bldg.hot_water_distributions[0].shared_recirculation_number_of_bedrooms_served = 18
-      hpxml_bldg.hot_water_distributions[0].shared_recirculation_pump_power = 220
-      hpxml_bldg.hot_water_distributions[0].shared_recirculation_control_type = HPXML::DHWRecircControlTypeTimer
-      if hpxml_file == 'base-bldgtype-mf-unit-shared-water-heater-recirc-beds-0.xml'
-        hpxml_bldg.hot_water_distributions[0].shared_recirculation_number_of_bedrooms_served = 6
-      end
     elsif ['base-bldgtype-mf-unit-shared-laundry-room.xml',
            'base-bldgtype-mf-unit-shared-laundry-room-multiple-water-heaters.xml'].include? hpxml_file
       hpxml_bldg.water_heating_systems.reverse_each do |water_heating_system|
