--- conflicted
+++ resolved
@@ -2430,18 +2430,18 @@
                                                                duct_leakage_total_or_to_outside: HPXML::DuctLeakageToOutside)
     hpxml.hvac_distributions[0].ducts.add(duct_type: HPXML::DuctTypeSupply,
                                           duct_insulation_r_value: 8,
-                                          duct_location: HPXML::LocationAtticUnvented,
+                                           duct_location: HPXML::LocationAtticUnvented,
                                           duct_surface_area: 75)
     hpxml.hvac_distributions[0].ducts.add(duct_type: HPXML::DuctTypeSupply,
                                           duct_insulation_r_value: 8,
                                           duct_location: HPXML::LocationOutside,
                                           duct_surface_area: 75)
     hpxml.hvac_distributions[0].ducts.add(duct_type: HPXML::DuctTypeReturn,
-                                          duct_insulation_r_value: 4,
-                                          duct_location: HPXML::LocationAtticUnvented,
+                                           duct_insulation_r_value: 4,
+                                           duct_location: HPXML::LocationAtticUnvented,
                                           duct_surface_area: 25)
     hpxml.hvac_distributions[0].ducts.add(duct_type: HPXML::DuctTypeReturn,
-                                          duct_insulation_r_value: 4,
+                                           duct_insulation_r_value: 4,
                                           duct_location: HPXML::LocationOutside,
                                           duct_surface_area: 25)
     hpxml.hvac_distributions << hpxml.hvac_distributions[0].dup
@@ -2515,35 +2515,8 @@
   elsif ['invalid_files/duct-location-unconditioned-space.xml'].include? hpxml_file
     hpxml.hvac_distributions[0].ducts[0].duct_location = 'unconditioned space'
     hpxml.hvac_distributions[0].ducts[1].duct_location = 'unconditioned space'
-<<<<<<< HEAD
-  elsif ['base-hvac-ducts-outside.xml'].include? hpxml_file
-    hpxml.hvac_distributions[0].ducts[0].duct_location = HPXML::LocationOutside
-    hpxml.hvac_distributions[0].ducts[1].duct_location = HPXML::LocationOutside
-  elsif ['base-hvac-ducts-locations.xml'].include? hpxml_file
-    hpxml.hvac_distributions[0].ducts[1].duct_location = HPXML::LocationAtticUnvented
   elsif ['base-enclosure-attached-multifamily.xml'].include? hpxml_file
     hpxml.hvac_distributions[0].ducts[1].duct_location = HPXML::LocationOtherMultifamilyBufferSpace
-  elsif ['base-hvac-ducts-multiple.xml'].include? hpxml_file
-    hpxml.hvac_distributions[0].ducts.add(duct_type: HPXML::DuctTypeSupply,
-                                          duct_insulation_r_value: 8,
-                                          duct_location: HPXML::LocationAtticUnvented,
-                                          duct_surface_area: 300)
-    hpxml.hvac_distributions[0].ducts.add(duct_type: HPXML::DuctTypeSupply,
-                                          duct_insulation_r_value: 8,
-                                          duct_location: HPXML::LocationOutside,
-                                          duct_surface_area: 300)
-    hpxml.hvac_distributions[0].ducts.add(duct_type: HPXML::DuctTypeReturn,
-                                          duct_insulation_r_value: 4,
-                                          duct_location: HPXML::LocationAtticUnvented,
-                                          duct_surface_area: 100)
-    hpxml.hvac_distributions[0].ducts.add(duct_type: HPXML::DuctTypeReturn,
-                                          duct_insulation_r_value: 4,
-                                          duct_location: HPXML::LocationOutside,
-                                          duct_surface_area: 100)
-    hpxml.hvac_distributions << hpxml.hvac_distributions[0].dup
-    hpxml.hvac_distributions[1].id = 'HVACDistribution2'
-=======
->>>>>>> 1a437b0d
   elsif ['base-atticroof-conditioned.xml',
          'base-enclosure-adiabatic-surfaces.xml',
          'base-atticroof-cathedral.xml'].include? hpxml_file
@@ -2552,10 +2525,10 @@
     hpxml.hvac_distributions[0].duct_leakage_measurements[0].duct_leakage_value = 0.0
     hpxml.hvac_distributions[0].duct_leakage_measurements[1].duct_leakage_value = 0.0
     if hpxml_file == 'base-enclosure-adiabatic-surfaces.xml'
-      # Test leakage to outside when all ducts in conditioned space
-      # (e.g., ducts may be in floor cavities which have leaky rims)
-      hpxml.hvac_distributions[0].duct_leakage_measurements[0].duct_leakage_value = 1.5
-      hpxml.hvac_distributions[0].duct_leakage_measurements[1].duct_leakage_value = 1.5
+    # Test leakage to outside when all ducts in conditioned space
+    # (e.g., ducts may be in floor cavities which have leaky rims)
+    hpxml.hvac_distributions[0].duct_leakage_measurements[0].duct_leakage_value = 1.5
+    hpxml.hvac_distributions[0].duct_leakage_measurements[1].duct_leakage_value = 1.5
     end
   elsif (hpxml_file.include?('hvac_partial') || hpxml_file.include?('hvac_base')) && (not hpxml.hvac_distributions.empty?)
     if not hpxml.hvac_distributions[0].duct_leakage_measurements.empty?
@@ -3176,15 +3149,12 @@
                           label_annual_gas_cost: 22.32,
                           label_usage: 4,
                           place_setting_capacity: 12)
-<<<<<<< HEAD
-  elsif ['base-enclosure-attached-multifamily.xml'].include? hpxml_file
-    hpxml.dishwashers[0].location = HPXML::LocationOther
-=======
   elsif ['base-appliances-modified.xml'].include? hpxml_file
     rated_annual_kwh = hpxml.dishwashers[0].rated_annual_kwh
     hpxml.dishwashers[0].rated_annual_kwh = nil
     hpxml.dishwashers[0].energy_factor = HotWaterAndAppliances.calc_dishwasher_ef_from_annual_kwh(rated_annual_kwh).round(2)
->>>>>>> 1a437b0d
+  elsif ['base-enclosure-attached-multifamily.xml'].include? hpxml_file
+    hpxml.dishwashers[0].location = HPXML::LocationOther
   elsif ['base-appliances-none.xml'].include? hpxml_file
     hpxml.dishwashers.clear()
   elsif ['invalid_files/appliances-location-unconditioned-space.xml'].include? hpxml_file
